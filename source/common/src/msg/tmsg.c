/*
 * Copyright (c) 2019 TAOS Data, Inc. <jhtao@taosdata.com>
 *
 * This program is free software: you can use, redistribute, and/or modify
 * it under the terms of the GNU Affero General Public License, version 3
 * or later ("AGPL"), as published by the Free Software Foundation.
 *
 * This program is distributed in the hope that it will be useful, but WITHOUT
 * ANY WARRANTY; without even the implied warranty of MERCHANTABILITY or
 * FITNESS FOR A PARTICULAR PURPOSE.
 *
 * You should have received a copy of the GNU Affero General Public License
 * along with this program. If not, see <http://www.gnu.org/licenses/>.
 */

#define _DEFAULT_SOURCE
#include "tglobal.h"
#include "tmsg.h"

#undef TD_MSG_NUMBER_
#undef TD_MSG_DICT_
#undef TD_MSG_RANGE_CODE_
#define TD_MSG_INFO_
#undef TD_MSG_TYPE_INFO_
#undef TD_MSG_SEG_CODE_
#include "tmsgdef.h"

#undef TD_MSG_NUMBER_
#undef TD_MSG_INFO_
#undef TD_MSG_TYPE_INFO_
#undef TD_MSG_RANGE_CODE_
#define TD_MSG_DICT_
#undef TD_MSG_SEG_CODE_
#include "tmsgdef.h"

#undef TD_MSG_NUMBER_
#undef TD_MSG_INFO_
#undef TD_MSG_TYPE_INFO_
#undef TD_MSG_DICT_
#undef TD_MSG_SEG_CODE_
#define TD_MSG_RANGE_CODE_
#include "tmsgdef.h"

#include "tanalytics.h"
#include "tcol.h"
#include "tlog.h"

#define DECODESQL()                                                               \
  do {                                                                            \
    if (!tDecodeIsEnd(&decoder)) {                                                \
      TAOS_CHECK_EXIT(tDecodeI32(&decoder, &pReq->sqlLen));                       \
      if (pReq->sqlLen > 0) {                                                     \
        TAOS_CHECK_EXIT(tDecodeBinaryAlloc(&decoder, (void **)&pReq->sql, NULL)); \
      }                                                                           \
    }                                                                             \
  } while (0)

#define ENCODESQL()                                                                       \
  do {                                                                                    \
    TAOS_CHECK_EXIT(tEncodeI32(&encoder, pReq->sqlLen));                                  \
    if (pReq->sqlLen > 0) {                                                               \
      TAOS_CHECK_EXIT(tEncodeBinary(&encoder, (const uint8_t *)pReq->sql, pReq->sqlLen)); \
    }                                                                                     \
  } while (0)

#define FREESQL()                \
  do {                           \
    if (pReq->sql != NULL) {     \
      taosMemoryFree(pReq->sql); \
    }                            \
    pReq->sql = NULL;            \
  } while (0)

static int32_t tSerializeSMonitorParas(SEncoder *encoder, const SMonitorParas *pMonitorParas) {
  TAOS_CHECK_RETURN(tEncodeI8(encoder, pMonitorParas->tsEnableMonitor));
  TAOS_CHECK_RETURN(tEncodeI32(encoder, pMonitorParas->tsMonitorInterval));
  TAOS_CHECK_RETURN(tEncodeI32(encoder, pMonitorParas->tsSlowLogScope));
  TAOS_CHECK_RETURN(tEncodeI32(encoder, pMonitorParas->tsSlowLogMaxLen));
  TAOS_CHECK_RETURN(tEncodeI32(encoder, pMonitorParas->tsSlowLogThreshold));
  TAOS_CHECK_RETURN(tEncodeI32(encoder, pMonitorParas->tsSlowLogThresholdTest));  // Obsolete
  TAOS_CHECK_RETURN(tEncodeCStr(encoder, pMonitorParas->tsSlowLogExceptDb));
  return 0;
}

static int32_t tDeserializeSMonitorParas(SDecoder *decoder, SMonitorParas *pMonitorParas) {
  TAOS_CHECK_RETURN(tDecodeI8(decoder, (int8_t *)&pMonitorParas->tsEnableMonitor));
  TAOS_CHECK_RETURN(tDecodeI32(decoder, &pMonitorParas->tsMonitorInterval));
  TAOS_CHECK_RETURN(tDecodeI32(decoder, &pMonitorParas->tsSlowLogScope));
  TAOS_CHECK_RETURN(tDecodeI32(decoder, &pMonitorParas->tsSlowLogMaxLen));
  TAOS_CHECK_RETURN(tDecodeI32(decoder, &pMonitorParas->tsSlowLogThreshold));
  TAOS_CHECK_RETURN(tDecodeI32(decoder, &pMonitorParas->tsSlowLogThresholdTest));  // Obsolete
  TAOS_CHECK_RETURN(tDecodeCStrTo(decoder, pMonitorParas->tsSlowLogExceptDb));
  return 0;
}

static int32_t tDecodeSVAlterTbReqCommon(SDecoder *pDecoder, SVAlterTbReq *pReq);
static int32_t tDecodeSBatchDeleteReqCommon(SDecoder *pDecoder, SBatchDeleteReq *pReq);
static int32_t tEncodeTableTSMAInfoRsp(SEncoder *pEncoder, const STableTSMAInfoRsp *pRsp);
static int32_t tDecodeTableTSMAInfoRsp(SDecoder *pDecoder, STableTSMAInfoRsp *pRsp);

int32_t tInitSubmitMsgIter(const SSubmitReq *pMsg, SSubmitMsgIter *pIter) {
  if (pMsg == NULL) {
    return terrno = TSDB_CODE_TDB_SUBMIT_MSG_MSSED_UP;
  }

  pIter->totalLen = htonl(pMsg->length);
  pIter->numOfBlocks = htonl(pMsg->numOfBlocks);
  if (!(pIter->totalLen > 0)) {
    return terrno = TSDB_CODE_TDB_SUBMIT_MSG_MSSED_UP;
  }
  pIter->len = 0;
  pIter->pMsg = pMsg;
  if (pIter->totalLen <= sizeof(SSubmitReq)) {
    return terrno = TSDB_CODE_TDB_SUBMIT_MSG_MSSED_UP;
  }

  return 0;
}

int32_t tGetSubmitMsgNext(SSubmitMsgIter *pIter, SSubmitBlk **pPBlock) {
  if (!(pIter->len >= 0)) {
    return terrno = TSDB_CODE_INVALID_MSG_LEN;
  }

  if (pIter->len == 0) {
    pIter->len += sizeof(SSubmitReq);
  } else {
    if (pIter->len >= pIter->totalLen) {
      return terrno = TSDB_CODE_INVALID_MSG_LEN;
    }

    pIter->len += (sizeof(SSubmitBlk) + pIter->dataLen + pIter->schemaLen);
    if (!(pIter->len > 0)) {
      return terrno = TSDB_CODE_INVALID_MSG_LEN;
    }
  }

  if (pIter->len > pIter->totalLen) {
    *pPBlock = NULL;
    return terrno = TSDB_CODE_TDB_SUBMIT_MSG_MSSED_UP;
  }

  if (pIter->len == pIter->totalLen) {
    *pPBlock = NULL;
  } else {
    *pPBlock = (SSubmitBlk *)POINTER_SHIFT(pIter->pMsg, pIter->len);
    pIter->uid = htobe64((*pPBlock)->uid);
    pIter->suid = htobe64((*pPBlock)->suid);
    pIter->sversion = htonl((*pPBlock)->sversion);
    pIter->dataLen = htonl((*pPBlock)->dataLen);
    pIter->schemaLen = htonl((*pPBlock)->schemaLen);
    pIter->numOfRows = htonl((*pPBlock)->numOfRows);
  }
  return 0;
}

int32_t tInitSubmitBlkIter(SSubmitMsgIter *pMsgIter, SSubmitBlk *pBlock, SSubmitBlkIter *pIter) {
  if (pMsgIter->dataLen <= 0) {
    return TSDB_CODE_INVALID_PARA;
  }
  pIter->totalLen = pMsgIter->dataLen;
  pIter->len = 0;
  pIter->row = (STSRow *)(pBlock->data + pMsgIter->schemaLen);
  return 0;
}

STSRow *tGetSubmitBlkNext(SSubmitBlkIter *pIter) {
  STSRow *row = pIter->row;

  if (pIter->len >= pIter->totalLen) {
    return NULL;
  } else {
    pIter->len += TD_ROW_LEN(row);
    if (pIter->len < pIter->totalLen) {
      pIter->row = POINTER_SHIFT(row, TD_ROW_LEN(row));
    }
    return row;
  }
}

int32_t tEncodeSEpSet(SEncoder *pEncoder, const SEpSet *pEp) {
  TAOS_CHECK_RETURN(tEncodeI8(pEncoder, pEp->inUse));
  TAOS_CHECK_RETURN(tEncodeI8(pEncoder, pEp->numOfEps));
  for (int32_t i = 0; i < TSDB_MAX_REPLICA; i++) {
    TAOS_CHECK_RETURN(tEncodeU16(pEncoder, pEp->eps[i].port));
    TAOS_CHECK_RETURN(tEncodeCStrWithLen(pEncoder, pEp->eps[i].fqdn, TSDB_FQDN_LEN));
  }
  return 0;
}

int32_t tDecodeSEpSet(SDecoder *pDecoder, SEpSet *pEp) {
  TAOS_CHECK_RETURN(tDecodeI8(pDecoder, &pEp->inUse));
  TAOS_CHECK_RETURN(tDecodeI8(pDecoder, &pEp->numOfEps));
  for (int32_t i = 0; i < TSDB_MAX_REPLICA; i++) {
    TAOS_CHECK_RETURN(tDecodeU16(pDecoder, &pEp->eps[i].port));
    TAOS_CHECK_RETURN(tDecodeCStrTo(pDecoder, pEp->eps[i].fqdn));
  }
  return 0;
}

int32_t tEncodeSQueryNodeAddr(SEncoder *pEncoder, SQueryNodeAddr *pAddr) {
  TAOS_CHECK_RETURN(tEncodeI32(pEncoder, pAddr->nodeId));
  TAOS_CHECK_RETURN(tEncodeSEpSet(pEncoder, &pAddr->epSet));
  return 0;
}

int32_t tEncodeSQueryNodeLoad(SEncoder *pEncoder, SQueryNodeLoad *pLoad) {
  TAOS_CHECK_RETURN(tEncodeSQueryNodeAddr(pEncoder, &pLoad->addr));
  TAOS_CHECK_RETURN(tEncodeU64(pEncoder, pLoad->load));
  return 0;
}

int32_t tDecodeSQueryNodeAddr(SDecoder *pDecoder, SQueryNodeAddr *pAddr) {
  TAOS_CHECK_RETURN(tDecodeI32(pDecoder, &pAddr->nodeId));
  TAOS_CHECK_RETURN(tDecodeSEpSet(pDecoder, &pAddr->epSet));
  return 0;
}

int32_t tDecodeSQueryNodeLoad(SDecoder *pDecoder, SQueryNodeLoad *pLoad) {
  TAOS_CHECK_RETURN(tDecodeSQueryNodeAddr(pDecoder, &pLoad->addr));
  TAOS_CHECK_RETURN(tDecodeU64(pDecoder, &pLoad->load));
  return 0;
}

int32_t taosEncodeSEpSet(void **buf, const SEpSet *pEp) {
  int32_t tlen = 0;
  tlen += taosEncodeFixedI8(buf, pEp->inUse);
  tlen += taosEncodeFixedI8(buf, pEp->numOfEps);
  for (int32_t i = 0; i < TSDB_MAX_REPLICA; i++) {
    tlen += taosEncodeFixedU16(buf, pEp->eps[i].port);
    tlen += taosEncodeString(buf, pEp->eps[i].fqdn);
  }
  return tlen;
}

void *taosDecodeSEpSet(const void *buf, SEpSet *pEp) {
  buf = taosDecodeFixedI8(buf, &pEp->inUse);
  buf = taosDecodeFixedI8(buf, &pEp->numOfEps);
  for (int32_t i = 0; i < TSDB_MAX_REPLICA; i++) {
    buf = taosDecodeFixedU16(buf, &pEp->eps[i].port);
    buf = taosDecodeStringTo(buf, pEp->eps[i].fqdn);
  }
  return (void *)buf;
}

static int32_t tSerializeSClientHbReq(SEncoder *pEncoder, const SClientHbReq *pReq) {
  TAOS_CHECK_RETURN(tEncodeSClientHbKey(pEncoder, &pReq->connKey));

  if (pReq->connKey.connType == CONN_TYPE__QUERY) {
    TAOS_CHECK_RETURN(tEncodeI64(pEncoder, pReq->app.appId));
    TAOS_CHECK_RETURN(tEncodeI32(pEncoder, pReq->app.pid));
    TAOS_CHECK_RETURN(tEncodeCStr(pEncoder, pReq->app.name));
    TAOS_CHECK_RETURN(tEncodeI64(pEncoder, pReq->app.startTime));
    TAOS_CHECK_RETURN(tEncodeU64(pEncoder, pReq->app.summary.numOfInsertsReq));
    TAOS_CHECK_RETURN(tEncodeU64(pEncoder, pReq->app.summary.numOfInsertRows));
    TAOS_CHECK_RETURN(tEncodeU64(pEncoder, pReq->app.summary.insertElapsedTime));
    TAOS_CHECK_RETURN(tEncodeU64(pEncoder, pReq->app.summary.insertBytes));
    TAOS_CHECK_RETURN(tEncodeU64(pEncoder, pReq->app.summary.fetchBytes));
    TAOS_CHECK_RETURN(tEncodeU64(pEncoder, pReq->app.summary.queryElapsedTime));
    TAOS_CHECK_RETURN(tEncodeU64(pEncoder, pReq->app.summary.numOfSlowQueries));
    TAOS_CHECK_RETURN(tEncodeU64(pEncoder, pReq->app.summary.totalRequests));
    TAOS_CHECK_RETURN(tEncodeU64(pEncoder, pReq->app.summary.currentRequests));

    int32_t queryNum = 0;
    if (pReq->query) {
      queryNum = 1;
      TAOS_CHECK_RETURN(tEncodeI32(pEncoder, queryNum));
      TAOS_CHECK_RETURN(tEncodeU32(pEncoder, pReq->query->connId));

      int32_t num = taosArrayGetSize(pReq->query->queryDesc);
      TAOS_CHECK_RETURN(tEncodeI32(pEncoder, num));

      for (int32_t i = 0; i < num; ++i) {
        SQueryDesc *desc = taosArrayGet(pReq->query->queryDesc, i);
        TAOS_CHECK_RETURN(tEncodeCStr(pEncoder, desc->sql));
        TAOS_CHECK_RETURN(tEncodeU64(pEncoder, desc->queryId));
        TAOS_CHECK_RETURN(tEncodeI64(pEncoder, desc->useconds));
        TAOS_CHECK_RETURN(tEncodeI64(pEncoder, desc->stime));
        TAOS_CHECK_RETURN(tEncodeI64(pEncoder, desc->reqRid));
        TAOS_CHECK_RETURN(tEncodeI8(pEncoder, desc->stableQuery));
        TAOS_CHECK_RETURN(tEncodeI8(pEncoder, desc->isSubQuery));
        TAOS_CHECK_RETURN(tEncodeCStr(pEncoder, desc->fqdn));
        TAOS_CHECK_RETURN(tEncodeI32(pEncoder, desc->subPlanNum));

        int32_t snum = desc->subDesc ? taosArrayGetSize(desc->subDesc) : 0;
        TAOS_CHECK_RETURN(tEncodeI32(pEncoder, snum));
        for (int32_t m = 0; m < snum; ++m) {
          SQuerySubDesc *sDesc = taosArrayGet(desc->subDesc, m);
          TAOS_CHECK_RETURN(tEncodeI64(pEncoder, sDesc->tid));
          TAOS_CHECK_RETURN(tEncodeCStr(pEncoder, sDesc->status));
        }
      }
    } else {
      TAOS_CHECK_RETURN(tEncodeI32(pEncoder, queryNum));
    }
  }

  int32_t kvNum = taosHashGetSize(pReq->info);
  TAOS_CHECK_RETURN(tEncodeI32(pEncoder, kvNum));
  void *pIter = taosHashIterate(pReq->info, NULL);
  while (pIter != NULL) {
    SKv *kv = pIter;
    TAOS_CHECK_RETURN(tEncodeSKv(pEncoder, kv));
    pIter = taosHashIterate(pReq->info, pIter);
  }
  TAOS_CHECK_RETURN(tEncodeU32(pEncoder, pReq->userIp));
  TAOS_CHECK_RETURN(tEncodeCStr(pEncoder, pReq->userApp));

  return 0;
}

static int32_t tDeserializeSClientHbReq(SDecoder *pDecoder, SClientHbReq *pReq) {
  TAOS_CHECK_RETURN(tDecodeSClientHbKey(pDecoder, &pReq->connKey));

  if (pReq->connKey.connType == CONN_TYPE__QUERY) {
    TAOS_CHECK_RETURN(tDecodeI64(pDecoder, &pReq->app.appId));
    TAOS_CHECK_RETURN(tDecodeI32(pDecoder, &pReq->app.pid));
    TAOS_CHECK_RETURN(tDecodeCStrTo(pDecoder, pReq->app.name));
    TAOS_CHECK_RETURN(tDecodeI64(pDecoder, &pReq->app.startTime));
    TAOS_CHECK_RETURN(tDecodeU64(pDecoder, &pReq->app.summary.numOfInsertsReq));
    TAOS_CHECK_RETURN(tDecodeU64(pDecoder, &pReq->app.summary.numOfInsertRows));
    TAOS_CHECK_RETURN(tDecodeU64(pDecoder, &pReq->app.summary.insertElapsedTime));
    TAOS_CHECK_RETURN(tDecodeU64(pDecoder, &pReq->app.summary.insertBytes));
    TAOS_CHECK_RETURN(tDecodeU64(pDecoder, &pReq->app.summary.fetchBytes));
    TAOS_CHECK_RETURN(tDecodeU64(pDecoder, &pReq->app.summary.queryElapsedTime));
    TAOS_CHECK_RETURN(tDecodeU64(pDecoder, &pReq->app.summary.numOfSlowQueries));
    TAOS_CHECK_RETURN(tDecodeU64(pDecoder, &pReq->app.summary.totalRequests));
    TAOS_CHECK_RETURN(tDecodeU64(pDecoder, &pReq->app.summary.currentRequests));

    int32_t queryNum = 0;
    TAOS_CHECK_RETURN(tDecodeI32(pDecoder, &queryNum));
    if (queryNum) {
      pReq->query = taosMemoryCalloc(1, sizeof(*pReq->query));
      if (NULL == pReq->query) {
        return terrno;
      }
      TAOS_CHECK_RETURN(tDecodeU32(pDecoder, &pReq->query->connId));

      int32_t num = 0;
      TAOS_CHECK_RETURN(tDecodeI32(pDecoder, &num));
      if (num > 0) {
        pReq->query->queryDesc = taosArrayInit(num, sizeof(SQueryDesc));
        if (NULL == pReq->query->queryDesc) {
          return terrno;
        }

        for (int32_t i = 0; i < num; ++i) {
          SQueryDesc desc = {0};
          TAOS_CHECK_RETURN(tDecodeCStrTo(pDecoder, desc.sql));
          TAOS_CHECK_RETURN(tDecodeU64(pDecoder, &desc.queryId));
          TAOS_CHECK_RETURN(tDecodeI64(pDecoder, &desc.useconds));
          TAOS_CHECK_RETURN(tDecodeI64(pDecoder, &desc.stime));
          TAOS_CHECK_RETURN(tDecodeI64(pDecoder, &desc.reqRid));
          TAOS_CHECK_RETURN(tDecodeI8(pDecoder, (int8_t *)&desc.stableQuery));
          TAOS_CHECK_RETURN(tDecodeI8(pDecoder, (int8_t *)&desc.isSubQuery));
          TAOS_CHECK_RETURN(tDecodeCStrTo(pDecoder, desc.fqdn));
          TAOS_CHECK_RETURN(tDecodeI32(pDecoder, &desc.subPlanNum));

          int32_t snum = 0;
          TAOS_CHECK_RETURN(tDecodeI32(pDecoder, &snum));
          if (snum > 0) {
            desc.subDesc = taosArrayInit(snum, sizeof(SQuerySubDesc));
            if (NULL == desc.subDesc) {
              return terrno;
            }

            for (int32_t m = 0; m < snum; ++m) {
              SQuerySubDesc sDesc = {0};
              TAOS_CHECK_RETURN(tDecodeI64(pDecoder, &sDesc.tid));
              TAOS_CHECK_RETURN(tDecodeCStrTo(pDecoder, sDesc.status));
              if (!taosArrayPush(desc.subDesc, &sDesc)) {
                return terrno;
              }
            }
          }

          if (!(desc.subPlanNum == taosArrayGetSize(desc.subDesc))) {
            return TSDB_CODE_INVALID_MSG;
          }

          if (!taosArrayPush(pReq->query->queryDesc, &desc)) {
            return terrno;
          }
        }
      }
    }
  }

  int32_t kvNum = 0;
  TAOS_CHECK_RETURN(tDecodeI32(pDecoder, &kvNum));
  if (pReq->info == NULL) {
    pReq->info = taosHashInit(kvNum, taosGetDefaultHashFunction(TSDB_DATA_TYPE_BINARY), true, HASH_NO_LOCK);
  }
  if (pReq->info == NULL) {
    return terrno;
  }
  for (int32_t i = 0; i < kvNum; i++) {
    SKv kv = {0};
    TAOS_CHECK_RETURN(tDecodeSKv(pDecoder, &kv));
    int32_t code = taosHashPut(pReq->info, &kv.key, sizeof(kv.key), &kv, sizeof(kv));
    if (code) {
      return terrno = code;
    }
  }
  if (!tDecodeIsEnd(pDecoder)) {
    TAOS_CHECK_RETURN(tDecodeU32(pDecoder, &pReq->userIp));
    TAOS_CHECK_RETURN(tDecodeCStrTo(pDecoder, pReq->userApp));
  }

  return 0;
}

static int32_t tSerializeSClientHbRsp(SEncoder *pEncoder, const SClientHbRsp *pRsp) {
  TAOS_CHECK_RETURN(tEncodeSClientHbKey(pEncoder, &pRsp->connKey));
  TAOS_CHECK_RETURN(tEncodeI32(pEncoder, pRsp->status));

  int32_t queryNum = 0;
  if (pRsp->query) {
    queryNum = 1;
    TAOS_CHECK_RETURN(tEncodeI32(pEncoder, queryNum));
    TAOS_CHECK_RETURN(tEncodeU32(pEncoder, pRsp->query->connId));
    TAOS_CHECK_RETURN(tEncodeU64(pEncoder, pRsp->query->killRid));
    TAOS_CHECK_RETURN(tEncodeI32(pEncoder, pRsp->query->totalDnodes));
    TAOS_CHECK_RETURN(tEncodeI32(pEncoder, pRsp->query->onlineDnodes));
    TAOS_CHECK_RETURN(tEncodeI8(pEncoder, pRsp->query->killConnection));
    TAOS_CHECK_RETURN(tEncodeSEpSet(pEncoder, &pRsp->query->epSet));
    int32_t num = taosArrayGetSize(pRsp->query->pQnodeList);
    TAOS_CHECK_RETURN(tEncodeI32(pEncoder, num));
    for (int32_t i = 0; i < num; ++i) {
      SQueryNodeLoad *pLoad = taosArrayGet(pRsp->query->pQnodeList, i);
      TAOS_CHECK_RETURN(tEncodeSQueryNodeLoad(pEncoder, pLoad));
    }
  } else {
    TAOS_CHECK_RETURN(tEncodeI32(pEncoder, queryNum));
  }

  int32_t kvNum = taosArrayGetSize(pRsp->info);
  TAOS_CHECK_RETURN(tEncodeI32(pEncoder, kvNum));
  for (int32_t i = 0; i < kvNum; i++) {
    SKv *kv = taosArrayGet(pRsp->info, i);
    TAOS_CHECK_RETURN(tEncodeSKv(pEncoder, kv));
  }

  return 0;
}

static int32_t tDeserializeSClientHbRsp(SDecoder *pDecoder, SClientHbRsp *pRsp) {
  TAOS_CHECK_RETURN(tDecodeSClientHbKey(pDecoder, &pRsp->connKey));
  TAOS_CHECK_RETURN(tDecodeI32(pDecoder, &pRsp->status));

  int32_t queryNum = 0;
  TAOS_CHECK_RETURN(tDecodeI32(pDecoder, &queryNum));
  if (queryNum) {
    pRsp->query = taosMemoryCalloc(1, sizeof(*pRsp->query));
    if (NULL == pRsp->query) {
      return terrno;
    }
    TAOS_CHECK_RETURN(tDecodeU32(pDecoder, &pRsp->query->connId));
    TAOS_CHECK_RETURN(tDecodeU64(pDecoder, &pRsp->query->killRid));
    TAOS_CHECK_RETURN(tDecodeI32(pDecoder, &pRsp->query->totalDnodes));
    TAOS_CHECK_RETURN(tDecodeI32(pDecoder, &pRsp->query->onlineDnodes));
    TAOS_CHECK_RETURN(tDecodeI8(pDecoder, &pRsp->query->killConnection));
    TAOS_CHECK_RETURN(tDecodeSEpSet(pDecoder, &pRsp->query->epSet));
    int32_t pQnodeNum = 0;
    TAOS_CHECK_RETURN(tDecodeI32(pDecoder, &pQnodeNum));
    if (pQnodeNum > 0) {
      pRsp->query->pQnodeList = taosArrayInit(pQnodeNum, sizeof(SQueryNodeLoad));
      if (NULL == pRsp->query->pQnodeList) return terrno;
      for (int32_t i = 0; i < pQnodeNum; ++i) {
        SQueryNodeLoad load = {0};
        TAOS_CHECK_RETURN(tDecodeSQueryNodeLoad(pDecoder, &load));
        if (!taosArrayPush(pRsp->query->pQnodeList, &load)) return terrno;
      }
    }
  }

  int32_t kvNum = 0;
  TAOS_CHECK_RETURN(tDecodeI32(pDecoder, &kvNum));
  pRsp->info = taosArrayInit(kvNum, sizeof(SKv));
  if (pRsp->info == NULL) {
    return terrno;
  }
  for (int32_t i = 0; i < kvNum; i++) {
    SKv kv = {0};
    TAOS_CHECK_RETURN(tDecodeSKv(pDecoder, &kv));
    if (!taosArrayPush(pRsp->info, &kv)) return terrno;
  }

  return 0;
}

int32_t tSerializeSClientHbBatchReq(void *buf, int32_t bufLen, const SClientHbBatchReq *pBatchReq) {
  SEncoder encoder = {0};
  int32_t  code = 0;
  int32_t  lino;
  int32_t  tlen = 0;
  tEncoderInit(&encoder, buf, bufLen);

  TAOS_CHECK_EXIT(tStartEncode(&encoder));
  TAOS_CHECK_EXIT(tEncodeI64(&encoder, pBatchReq->reqId));

  int32_t reqNum = taosArrayGetSize(pBatchReq->reqs);
  TAOS_CHECK_EXIT(tEncodeI32(&encoder, reqNum));
  for (int32_t i = 0; i < reqNum; i++) {
    SClientHbReq *pReq = taosArrayGet(pBatchReq->reqs, i);
    TAOS_CHECK_EXIT(tSerializeSClientHbReq(&encoder, pReq));
  }

  TAOS_CHECK_EXIT(tEncodeI64(&encoder, pBatchReq->ipWhiteList));
  tEndEncode(&encoder);

_exit:
  if (code) {
    tlen = code;
  } else {
    tlen = encoder.pos;
  }
  tEncoderClear(&encoder);
  return tlen;
}

int32_t tDeserializeSClientHbBatchReq(void *buf, int32_t bufLen, SClientHbBatchReq *pBatchReq) {
  SDecoder decoder = {0};
  int32_t  code = 0;
  int32_t  lino;
  tDecoderInit(&decoder, buf, bufLen);

  TAOS_CHECK_EXIT(tStartDecode(&decoder));
  TAOS_CHECK_EXIT(tDecodeI64(&decoder, &pBatchReq->reqId));

  int32_t reqNum = 0;
  TAOS_CHECK_EXIT(tDecodeI32(&decoder, &reqNum));
  if (reqNum > 0) {
    pBatchReq->reqs = taosArrayInit(reqNum, sizeof(SClientHbReq));
    if (NULL == pBatchReq->reqs) {
      return terrno;
    }
  }
  for (int32_t i = 0; i < reqNum; i++) {
    SClientHbReq req = {0};
    TAOS_CHECK_EXIT(tDeserializeSClientHbReq(&decoder, &req));
    if (!taosArrayPush(pBatchReq->reqs, &req)) {
      TAOS_CHECK_EXIT(terrno);
    }
  }

  if (!tDecodeIsEnd(&decoder)) {
    TAOS_CHECK_EXIT(tDecodeI64(&decoder, &pBatchReq->ipWhiteList));
  }

  tEndDecode(&decoder);

_exit:
  tDecoderClear(&decoder);
  return code;
}

int32_t tSerializeSClientHbBatchRsp(void *buf, int32_t bufLen, const SClientHbBatchRsp *pBatchRsp) {
  SEncoder encoder = {0};
  int32_t  code = 0;
  int32_t  lino;
  int32_t  tlen;
  tEncoderInit(&encoder, buf, bufLen);

  TAOS_CHECK_EXIT(tStartEncode(&encoder));
  TAOS_CHECK_EXIT(tEncodeI64(&encoder, pBatchRsp->reqId));
  TAOS_CHECK_EXIT(tEncodeI64(&encoder, pBatchRsp->rspId));
  TAOS_CHECK_EXIT(tEncodeI32(&encoder, pBatchRsp->svrTimestamp));

  int32_t rspNum = taosArrayGetSize(pBatchRsp->rsps);
  TAOS_CHECK_EXIT(tEncodeI32(&encoder, rspNum));
  for (int32_t i = 0; i < rspNum; i++) {
    SClientHbRsp *pRsp = taosArrayGet(pBatchRsp->rsps, i);
    TAOS_CHECK_EXIT(tSerializeSClientHbRsp(&encoder, pRsp));
  }
  TAOS_CHECK_EXIT(tSerializeSMonitorParas(&encoder, &pBatchRsp->monitorParas));
  TAOS_CHECK_EXIT(tEncodeI8(&encoder, pBatchRsp->enableAuditDelete));
  tEndEncode(&encoder);

_exit:
  if (code) {
    tlen = code;
  } else {
    tlen = encoder.pos;
  }
  tEncoderClear(&encoder);
  return tlen;
}

int32_t tDeserializeSClientHbBatchRsp(void *buf, int32_t bufLen, SClientHbBatchRsp *pBatchRsp) {
  SDecoder decoder = {0};
  int32_t  code = 0;
  int32_t  lino;
  tDecoderInit(&decoder, buf, bufLen);

  TAOS_CHECK_EXIT(tStartDecode(&decoder));
  TAOS_CHECK_EXIT(tDecodeI64(&decoder, &pBatchRsp->reqId));
  TAOS_CHECK_EXIT(tDecodeI64(&decoder, &pBatchRsp->rspId));
  TAOS_CHECK_EXIT(tDecodeI32(&decoder, &pBatchRsp->svrTimestamp));

  int32_t rspNum = 0;
  TAOS_CHECK_EXIT(tDecodeI32(&decoder, &rspNum));
  if (pBatchRsp->rsps == NULL) {
    if ((pBatchRsp->rsps = taosArrayInit(rspNum, sizeof(SClientHbRsp))) == NULL) {
      TAOS_CHECK_EXIT(terrno);
    }
  }
  for (int32_t i = 0; i < rspNum; i++) {
    SClientHbRsp rsp = {0};
    TAOS_CHECK_EXIT(tDeserializeSClientHbRsp(&decoder, &rsp));
    if (taosArrayPush(pBatchRsp->rsps, &rsp) == NULL) {
      TAOS_CHECK_EXIT(terrno);
    }
  }

  if (!tDecodeIsEnd(&decoder)) {
    TAOS_CHECK_EXIT(tDeserializeSMonitorParas(&decoder, &pBatchRsp->monitorParas));
  }

  if (!tDecodeIsEnd(&decoder)) {
    TAOS_CHECK_EXIT(tDecodeI8(&decoder, &pBatchRsp->enableAuditDelete));
  } else {
    pBatchRsp->enableAuditDelete = 0;
  }

  tEndDecode(&decoder);

_exit:
  tDecoderClear(&decoder);
  return code;
}

int32_t tSerializeSMCreateStbReq(void *buf, int32_t bufLen, SMCreateStbReq *pReq) {
  SEncoder encoder = {0};
  int32_t  code = 0;
  int32_t  lino;
  int32_t  tlen;
  tEncoderInit(&encoder, buf, bufLen);

  TAOS_CHECK_EXIT(tStartEncode(&encoder));
  TAOS_CHECK_EXIT(tEncodeCStr(&encoder, pReq->name));
  TAOS_CHECK_EXIT(tEncodeI8(&encoder, pReq->igExists));
  TAOS_CHECK_EXIT(tEncodeI8(&encoder, pReq->source));
  for (int32_t i = 0; i < sizeof(pReq->reserved) / sizeof(int8_t); ++i) {
    TAOS_CHECK_EXIT(tEncodeI8(&encoder, pReq->reserved[i]));
  }
  TAOS_CHECK_EXIT(tEncodeI64(&encoder, pReq->suid));
  TAOS_CHECK_EXIT(tEncodeI64(&encoder, pReq->delay1));
  TAOS_CHECK_EXIT(tEncodeI64(&encoder, pReq->delay2));
  TAOS_CHECK_EXIT(tEncodeI64(&encoder, pReq->watermark1));
  TAOS_CHECK_EXIT(tEncodeI64(&encoder, pReq->watermark2));
  TAOS_CHECK_EXIT(tEncodeI32(&encoder, pReq->ttl));
  TAOS_CHECK_EXIT(tEncodeI32(&encoder, pReq->colVer));
  TAOS_CHECK_EXIT(tEncodeI32(&encoder, pReq->tagVer));
  TAOS_CHECK_EXIT(tEncodeI32(&encoder, pReq->numOfColumns));
  TAOS_CHECK_EXIT(tEncodeI32(&encoder, pReq->numOfTags));
  TAOS_CHECK_EXIT(tEncodeI32(&encoder, pReq->numOfFuncs));
  TAOS_CHECK_EXIT(tEncodeI32(&encoder, pReq->commentLen));
  TAOS_CHECK_EXIT(tEncodeI32(&encoder, pReq->ast1Len));
  TAOS_CHECK_EXIT(tEncodeI32(&encoder, pReq->ast2Len));

  for (int32_t i = 0; i < pReq->numOfColumns; ++i) {
    SFieldWithOptions *pField = taosArrayGet(pReq->pColumns, i);
    TAOS_CHECK_EXIT(tEncodeI8(&encoder, pField->type));
    TAOS_CHECK_EXIT(tEncodeI8(&encoder, pField->flags));
    TAOS_CHECK_EXIT(tEncodeI32(&encoder, pField->bytes));
    TAOS_CHECK_EXIT(tEncodeCStr(&encoder, pField->name));
    TAOS_CHECK_EXIT(tEncodeU32(&encoder, pField->compress));
  }

  for (int32_t i = 0; i < pReq->numOfTags; ++i) {
    SField *pField = taosArrayGet(pReq->pTags, i);
    TAOS_CHECK_EXIT(tEncodeI8(&encoder, pField->type));
    TAOS_CHECK_EXIT(tEncodeI8(&encoder, pField->flags));
    TAOS_CHECK_EXIT(tEncodeI32(&encoder, pField->bytes));
    TAOS_CHECK_EXIT(tEncodeCStr(&encoder, pField->name));
  }

  for (int32_t i = 0; i < pReq->numOfFuncs; ++i) {
    const char *pFunc = taosArrayGet(pReq->pFuncs, i);
    TAOS_CHECK_EXIT(tEncodeCStr(&encoder, pFunc));
  }

  if (pReq->commentLen > 0) {
    TAOS_CHECK_EXIT(tEncodeCStr(&encoder, pReq->pComment));
  }
  if (pReq->ast1Len > 0) {
    TAOS_CHECK_EXIT(tEncodeBinary(&encoder, pReq->pAst1, pReq->ast1Len));
  }
  if (pReq->ast2Len > 0) {
    TAOS_CHECK_EXIT(tEncodeBinary(&encoder, pReq->pAst2, pReq->ast2Len));
  }
  TAOS_CHECK_EXIT(tEncodeI64(&encoder, pReq->deleteMark1));
  TAOS_CHECK_EXIT(tEncodeI64(&encoder, pReq->deleteMark2));

  ENCODESQL();

  tEndEncode(&encoder);

_exit:
  if (code) {
    tlen = code;
  } else {
    tlen = encoder.pos;
  }
  tEncoderClear(&encoder);
  return tlen;
}

int32_t tDeserializeSMCreateStbReq(void *buf, int32_t bufLen, SMCreateStbReq *pReq) {
  SDecoder decoder = {0};
  int32_t  code = 0;
  int32_t  lino;
  tDecoderInit(&decoder, buf, bufLen);

  TAOS_CHECK_EXIT(tStartDecode(&decoder));
  TAOS_CHECK_EXIT(tDecodeCStrTo(&decoder, pReq->name));
  TAOS_CHECK_EXIT(tDecodeI8(&decoder, &pReq->igExists));
  TAOS_CHECK_EXIT(tDecodeI8(&decoder, &pReq->source));
  for (int32_t i = 0; i < sizeof(pReq->reserved) / sizeof(int8_t); ++i) {
    TAOS_CHECK_EXIT(tDecodeI8(&decoder, &pReq->reserved[i]));
  }
  TAOS_CHECK_EXIT(tDecodeI64(&decoder, &pReq->suid));
  TAOS_CHECK_EXIT(tDecodeI64(&decoder, &pReq->delay1));
  TAOS_CHECK_EXIT(tDecodeI64(&decoder, &pReq->delay2));
  TAOS_CHECK_EXIT(tDecodeI64(&decoder, &pReq->watermark1));
  TAOS_CHECK_EXIT(tDecodeI64(&decoder, &pReq->watermark2));
  TAOS_CHECK_EXIT(tDecodeI32(&decoder, &pReq->ttl));
  TAOS_CHECK_EXIT(tDecodeI32(&decoder, &pReq->colVer));
  TAOS_CHECK_EXIT(tDecodeI32(&decoder, &pReq->tagVer));
  TAOS_CHECK_EXIT(tDecodeI32(&decoder, &pReq->numOfColumns));
  TAOS_CHECK_EXIT(tDecodeI32(&decoder, &pReq->numOfTags));
  TAOS_CHECK_EXIT(tDecodeI32(&decoder, &pReq->numOfFuncs));
  TAOS_CHECK_EXIT(tDecodeI32(&decoder, &pReq->commentLen));
  TAOS_CHECK_EXIT(tDecodeI32(&decoder, &pReq->ast1Len));
  TAOS_CHECK_EXIT(tDecodeI32(&decoder, &pReq->ast2Len));

  if ((pReq->pColumns = taosArrayInit(pReq->numOfColumns, sizeof(SFieldWithOptions))) == NULL) {
    TAOS_CHECK_EXIT(terrno);
  }
  if ((pReq->pTags = taosArrayInit(pReq->numOfTags, sizeof(SField))) == NULL) {
    TAOS_CHECK_EXIT(terrno);
  }
  if ((pReq->pFuncs = taosArrayInit(pReq->numOfFuncs, TSDB_FUNC_NAME_LEN)) == NULL) {
    TAOS_CHECK_EXIT(terrno);
  }

  for (int32_t i = 0; i < pReq->numOfColumns; ++i) {
    SFieldWithOptions field = {0};
    TAOS_CHECK_EXIT(tDecodeI8(&decoder, &field.type));
    TAOS_CHECK_EXIT(tDecodeI8(&decoder, &field.flags));
    TAOS_CHECK_EXIT(tDecodeI32(&decoder, &field.bytes));
    TAOS_CHECK_EXIT(tDecodeCStrTo(&decoder, field.name));
    TAOS_CHECK_EXIT(tDecodeU32(&decoder, &field.compress));
    if (taosArrayPush(pReq->pColumns, &field) == NULL) {
      TAOS_CHECK_EXIT(terrno);
    }
  }

  for (int32_t i = 0; i < pReq->numOfTags; ++i) {
    SField field = {0};
    TAOS_CHECK_EXIT(tDecodeI8(&decoder, &field.type));
    TAOS_CHECK_EXIT(tDecodeI8(&decoder, &field.flags));
    TAOS_CHECK_EXIT(tDecodeI32(&decoder, &field.bytes));
    TAOS_CHECK_EXIT(tDecodeCStrTo(&decoder, field.name));
    if (taosArrayPush(pReq->pTags, &field) == NULL) {
      TAOS_CHECK_EXIT(terrno);
    }
  }

  for (int32_t i = 0; i < pReq->numOfFuncs; ++i) {
    char pFunc[TSDB_FUNC_NAME_LEN] = {0};
    TAOS_CHECK_EXIT(tDecodeCStrTo(&decoder, pFunc));
    if (taosArrayPush(pReq->pFuncs, pFunc) == NULL) {
      TAOS_CHECK_EXIT(terrno);
    }
  }

  if (pReq->commentLen > 0) {
    pReq->pComment = taosMemoryMalloc(pReq->commentLen + 1);
    if (pReq->pComment == NULL) {
      TAOS_CHECK_EXIT(terrno);
    }
    TAOS_CHECK_EXIT(tDecodeCStrTo(&decoder, pReq->pComment));
  }

  if (pReq->ast1Len > 0) {
    pReq->pAst1 = taosMemoryMalloc(pReq->ast1Len);
    if (pReq->pAst1 == NULL) {
      TAOS_CHECK_EXIT(terrno);
    }
    TAOS_CHECK_EXIT(tDecodeCStrTo(&decoder, pReq->pAst1));
  }

  if (pReq->ast2Len > 0) {
    pReq->pAst2 = taosMemoryMalloc(pReq->ast2Len);
    if (pReq->pAst2 == NULL) {
      TAOS_CHECK_EXIT(terrno);
    }
    TAOS_CHECK_EXIT(tDecodeCStrTo(&decoder, pReq->pAst2));
  }

  TAOS_CHECK_EXIT(tDecodeI64(&decoder, &pReq->deleteMark1));
  TAOS_CHECK_EXIT(tDecodeI64(&decoder, &pReq->deleteMark2));

  DECODESQL();

  tEndDecode(&decoder);

_exit:
  tDecoderClear(&decoder);
  return code;
}

void tFreeSMCreateStbReq(SMCreateStbReq *pReq) {
  taosArrayDestroy(pReq->pColumns);
  taosArrayDestroy(pReq->pTags);
  taosArrayDestroy(pReq->pFuncs);
  taosMemoryFreeClear(pReq->pComment);
  taosMemoryFreeClear(pReq->pAst1);
  taosMemoryFreeClear(pReq->pAst2);
  FREESQL();
}

int32_t tSerializeSMDropStbReq(void *buf, int32_t bufLen, SMDropStbReq *pReq) {
  SEncoder encoder = {0};
  int32_t  code = 0;
  int32_t  lino;
  int32_t  tlen;
  tEncoderInit(&encoder, buf, bufLen);

  TAOS_CHECK_EXIT(tStartEncode(&encoder));
  TAOS_CHECK_EXIT(tEncodeCStr(&encoder, pReq->name));
  TAOS_CHECK_EXIT(tEncodeI8(&encoder, pReq->igNotExists));
  TAOS_CHECK_EXIT(tEncodeI8(&encoder, pReq->source));
  for (int32_t i = 0; i < sizeof(pReq->reserved) / sizeof(int8_t); ++i) {
    TAOS_CHECK_EXIT(tEncodeI8(&encoder, pReq->reserved[i]));
  }
  TAOS_CHECK_EXIT(tEncodeI64(&encoder, pReq->suid));
  ENCODESQL();
  tEndEncode(&encoder);

_exit:
  if (code) {
    tlen = code;
  } else {
    tlen = encoder.pos;
  }
  tEncoderClear(&encoder);
  return tlen;
}

int32_t tDeserializeSMDropStbReq(void *buf, int32_t bufLen, SMDropStbReq *pReq) {
  SDecoder decoder = {0};
  int32_t  code = 0;
  int32_t  lino;
  tDecoderInit(&decoder, buf, bufLen);

  TAOS_CHECK_EXIT(tStartDecode(&decoder));
  TAOS_CHECK_EXIT(tDecodeCStrTo(&decoder, pReq->name));
  TAOS_CHECK_EXIT(tDecodeI8(&decoder, &pReq->igNotExists));
  TAOS_CHECK_EXIT(tDecodeI8(&decoder, &pReq->source));
  for (int32_t i = 0; i < sizeof(pReq->reserved) / sizeof(int8_t); ++i) {
    TAOS_CHECK_EXIT(tDecodeI8(&decoder, &pReq->reserved[i]));
  }
  TAOS_CHECK_EXIT(tDecodeI64(&decoder, &pReq->suid));

  DECODESQL();

  tEndDecode(&decoder);

_exit:
  tDecoderClear(&decoder);
  return code;
}

void tFreeSMDropStbReq(SMDropStbReq *pReq) { FREESQL(); }

int32_t tSerializeSMAlterStbReq(void *buf, int32_t bufLen, SMAlterStbReq *pReq) {
  SEncoder encoder = {0};
  int32_t  code = 0;
  int32_t  lino;
  int32_t  tlen;
  tEncoderInit(&encoder, buf, bufLen);

  TAOS_CHECK_EXIT(tStartEncode(&encoder));
  TAOS_CHECK_EXIT(tEncodeCStr(&encoder, pReq->name));
  TAOS_CHECK_EXIT(tEncodeI8(&encoder, pReq->alterType));
  TAOS_CHECK_EXIT(tEncodeI32(&encoder, pReq->numOfFields));

  // if (pReq->alterType == )
  for (int32_t i = 0; i < pReq->numOfFields; ++i) {
    if (pReq->alterType == TSDB_ALTER_TABLE_ADD_COLUMN_WITH_COMPRESS_OPTION) {
      SFieldWithOptions *pField = taosArrayGet(pReq->pFields, i);
      TAOS_CHECK_EXIT(tEncodeI8(&encoder, pField->type));
      TAOS_CHECK_EXIT(tEncodeI32(&encoder, pField->bytes));
      TAOS_CHECK_EXIT(tEncodeCStr(&encoder, pField->name));
      TAOS_CHECK_EXIT(tEncodeU32(&encoder, pField->compress));

    } else {
      SField *pField = taosArrayGet(pReq->pFields, i);
      TAOS_CHECK_EXIT(tEncodeI8(&encoder, pField->type));
      TAOS_CHECK_EXIT(tEncodeI32(&encoder, pField->bytes));
      TAOS_CHECK_EXIT(tEncodeCStr(&encoder, pField->name));
    }
  }
  TAOS_CHECK_EXIT(tEncodeI32(&encoder, pReq->ttl));
  TAOS_CHECK_EXIT(tEncodeI32(&encoder, pReq->commentLen));
  if (pReq->commentLen > 0) {
    TAOS_CHECK_EXIT(tEncodeCStr(&encoder, pReq->comment));
  }
  ENCODESQL();
  tEndEncode(&encoder);

_exit:
  if (code) {
    tlen = code;
  } else {
    tlen = encoder.pos;
  }
  tEncoderClear(&encoder);
  return tlen;
}

int32_t tDeserializeSMAlterStbReq(void *buf, int32_t bufLen, SMAlterStbReq *pReq) {
  SDecoder decoder = {0};
  int32_t  code = 0;
  int32_t  lino;
  tDecoderInit(&decoder, buf, bufLen);

  TAOS_CHECK_EXIT(tStartDecode(&decoder));
  TAOS_CHECK_EXIT(tDecodeCStrTo(&decoder, pReq->name));
  TAOS_CHECK_EXIT(tDecodeI8(&decoder, &pReq->alterType));
  TAOS_CHECK_EXIT(tDecodeI32(&decoder, &pReq->numOfFields));
  pReq->pFields = taosArrayInit(pReq->numOfFields, sizeof(SField));
  if (pReq->pFields == NULL) {
    TAOS_CHECK_EXIT(terrno);
  }

  for (int32_t i = 0; i < pReq->numOfFields; ++i) {
    if (pReq->alterType == TSDB_ALTER_TABLE_ADD_COLUMN_WITH_COMPRESS_OPTION) {
      taosArrayDestroy(pReq->pFields);
      if ((pReq->pFields = taosArrayInit(pReq->numOfFields, sizeof(SFieldWithOptions))) == NULL) {
        TAOS_CHECK_EXIT(terrno);
      }
      SFieldWithOptions field = {0};
      TAOS_CHECK_EXIT(tDecodeI8(&decoder, &field.type));
      TAOS_CHECK_EXIT(tDecodeI32(&decoder, &field.bytes));
      TAOS_CHECK_EXIT(tDecodeCStrTo(&decoder, field.name));
      TAOS_CHECK_EXIT(tDecodeU32(&decoder, &field.compress));
      if (taosArrayPush(pReq->pFields, &field) == NULL) {
        TAOS_CHECK_EXIT(terrno);
      }
    } else {
      SField field = {0};
      TAOS_CHECK_EXIT(tDecodeI8(&decoder, &field.type));
      TAOS_CHECK_EXIT(tDecodeI32(&decoder, &field.bytes));
      TAOS_CHECK_EXIT(tDecodeCStrTo(&decoder, field.name));
      if (taosArrayPush(pReq->pFields, &field) == NULL) {
        TAOS_CHECK_EXIT(terrno);
      }
    }
  }

  TAOS_CHECK_EXIT(tDecodeI32(&decoder, &pReq->ttl));
  TAOS_CHECK_EXIT(tDecodeI32(&decoder, &pReq->commentLen));
  if (pReq->commentLen > 0) {
    pReq->comment = taosMemoryMalloc(pReq->commentLen + 1);
    if (pReq->comment == NULL) {
      TAOS_CHECK_EXIT(terrno);
    }
    TAOS_CHECK_EXIT(tDecodeCStrTo(&decoder, pReq->comment));
  }

  DECODESQL();

  tEndDecode(&decoder);

_exit:
  tDecoderClear(&decoder);
  return code;
}

void tFreeSMAltertbReq(SMAlterStbReq *pReq) {
  taosArrayDestroy(pReq->pFields);
  pReq->pFields = NULL;
  taosMemoryFreeClear(pReq->comment);
  FREESQL();
}

int32_t tSerializeSEpSet(void *buf, int32_t bufLen, const SEpSet *pEpset) {
  SEncoder encoder = {0};
  int32_t  code = 0;
  int32_t  lino;
  int32_t  tlen;
  tEncoderInit(&encoder, buf, bufLen);

  TAOS_CHECK_EXIT(tStartEncode(&encoder));
  TAOS_CHECK_EXIT(tEncodeSEpSet(&encoder, pEpset));

  tEndEncode(&encoder);

_exit:
  if (code) {
    tlen = code;
  } else {
    tlen = encoder.pos;
  }
  tEncoderClear(&encoder);
  return tlen;
}

int32_t tDeserializeSEpSet(void *buf, int32_t bufLen, SEpSet *pEpset) {
  SDecoder decoder = {0};
  int32_t  code = 0;
  int32_t  lino;

  tDecoderInit(&decoder, buf, bufLen);

  TAOS_CHECK_EXIT(tStartDecode(&decoder));
  TAOS_CHECK_EXIT(tDecodeSEpSet(&decoder, pEpset));

  tEndDecode(&decoder);
_exit:
  tDecoderClear(&decoder);
  return code;
}

int32_t tSerializeSMCreateSmaReq(void *buf, int32_t bufLen, SMCreateSmaReq *pReq) {
  SEncoder encoder = {0};
  int32_t  code = 0;
  int32_t  lino;
  int32_t  tlen;
  tEncoderInit(&encoder, buf, bufLen);

  TAOS_CHECK_EXIT(tStartEncode(&encoder));
  TAOS_CHECK_EXIT(tEncodeCStr(&encoder, pReq->name));
  TAOS_CHECK_EXIT(tEncodeCStr(&encoder, pReq->stb));
  TAOS_CHECK_EXIT(tEncodeI8(&encoder, pReq->igExists));
  TAOS_CHECK_EXIT(tEncodeI8(&encoder, pReq->intervalUnit));
  TAOS_CHECK_EXIT(tEncodeI8(&encoder, pReq->slidingUnit));
  TAOS_CHECK_EXIT(tEncodeI8(&encoder, pReq->timezone));
  TAOS_CHECK_EXIT(tEncodeI32(&encoder, pReq->dstVgId));
  TAOS_CHECK_EXIT(tEncodeI64(&encoder, pReq->interval));
  TAOS_CHECK_EXIT(tEncodeI64(&encoder, pReq->offset));
  TAOS_CHECK_EXIT(tEncodeI64(&encoder, pReq->sliding));
  TAOS_CHECK_EXIT(tEncodeI64(&encoder, pReq->watermark));
  TAOS_CHECK_EXIT(tEncodeI64(&encoder, pReq->maxDelay));
  TAOS_CHECK_EXIT(tEncodeI32(&encoder, pReq->exprLen));
  TAOS_CHECK_EXIT(tEncodeI32(&encoder, pReq->tagsFilterLen));
  TAOS_CHECK_EXIT(tEncodeI32(&encoder, pReq->sqlLen));
  TAOS_CHECK_EXIT(tEncodeI32(&encoder, pReq->astLen));
  if (pReq->exprLen > 0) {
    TAOS_CHECK_EXIT(tEncodeBinary(&encoder, pReq->expr, pReq->exprLen));
  }
  if (pReq->tagsFilterLen > 0) {
    TAOS_CHECK_EXIT(tEncodeBinary(&encoder, pReq->tagsFilter, pReq->tagsFilterLen));
  }
  if (pReq->sqlLen > 0) {
    TAOS_CHECK_EXIT(tEncodeBinary(&encoder, pReq->sql, pReq->sqlLen));
  }
  if (pReq->astLen > 0) {
    TAOS_CHECK_EXIT(tEncodeBinary(&encoder, pReq->ast, pReq->astLen));
  }
  TAOS_CHECK_EXIT(tEncodeI64(&encoder, pReq->deleteMark));
  TAOS_CHECK_EXIT(tEncodeI64(&encoder, pReq->lastTs));
  TAOS_CHECK_EXIT(tEncodeI64(&encoder, pReq->normSourceTbUid));
  TAOS_CHECK_EXIT(tEncodeI32(&encoder, taosArrayGetSize(pReq->pVgroupVerList)));

  for (int32_t i = 0; i < taosArrayGetSize(pReq->pVgroupVerList); ++i) {
    SVgroupVer *p = taosArrayGet(pReq->pVgroupVerList, i);
    TAOS_CHECK_EXIT(tEncodeI32(&encoder, p->vgId));
    TAOS_CHECK_EXIT(tEncodeI64(&encoder, p->ver));
  }
  TAOS_CHECK_EXIT(tEncodeI8(&encoder, pReq->recursiveTsma));
  TAOS_CHECK_EXIT(tEncodeCStr(&encoder, pReq->baseTsmaName));
  tEndEncode(&encoder);

_exit:
  if (code) {
    tlen = code;
  } else {
    tlen = encoder.pos;
  }
  tEncoderClear(&encoder);
  return tlen;
}

int32_t tDeserializeSMCreateSmaReq(void *buf, int32_t bufLen, SMCreateSmaReq *pReq) {
  SDecoder decoder = {0};
  int32_t  code = 0;
  int32_t  lino;
  tDecoderInit(&decoder, buf, bufLen);

  TAOS_CHECK_EXIT(tStartDecode(&decoder));
  TAOS_CHECK_EXIT(tDecodeCStrTo(&decoder, pReq->name));
  TAOS_CHECK_EXIT(tDecodeCStrTo(&decoder, pReq->stb));
  TAOS_CHECK_EXIT(tDecodeI8(&decoder, &pReq->igExists));
  TAOS_CHECK_EXIT(tDecodeI8(&decoder, &pReq->intervalUnit));
  TAOS_CHECK_EXIT(tDecodeI8(&decoder, &pReq->slidingUnit));
  TAOS_CHECK_EXIT(tDecodeI8(&decoder, &pReq->timezone));
  TAOS_CHECK_EXIT(tDecodeI32(&decoder, &pReq->dstVgId));
  TAOS_CHECK_EXIT(tDecodeI64(&decoder, &pReq->interval));
  TAOS_CHECK_EXIT(tDecodeI64(&decoder, &pReq->offset));
  TAOS_CHECK_EXIT(tDecodeI64(&decoder, &pReq->sliding));
  TAOS_CHECK_EXIT(tDecodeI64(&decoder, &pReq->watermark));
  TAOS_CHECK_EXIT(tDecodeI64(&decoder, &pReq->maxDelay));
  TAOS_CHECK_EXIT(tDecodeI32(&decoder, &pReq->exprLen));
  TAOS_CHECK_EXIT(tDecodeI32(&decoder, &pReq->tagsFilterLen));
  TAOS_CHECK_EXIT(tDecodeI32(&decoder, &pReq->sqlLen));
  TAOS_CHECK_EXIT(tDecodeI32(&decoder, &pReq->astLen));
  if (pReq->exprLen > 0) {
    pReq->expr = taosMemoryMalloc(pReq->exprLen);
    if (pReq->expr == NULL) {
      TAOS_CHECK_EXIT(terrno);
    }
    TAOS_CHECK_EXIT(tDecodeCStrTo(&decoder, pReq->expr));
  }
  if (pReq->tagsFilterLen > 0) {
    pReq->tagsFilter = taosMemoryMalloc(pReq->tagsFilterLen);
    if (pReq->tagsFilter == NULL) {
      TAOS_CHECK_EXIT(terrno);
    }
    TAOS_CHECK_EXIT(tDecodeCStrTo(&decoder, pReq->tagsFilter));
  }
  if (pReq->sqlLen > 0) {
    pReq->sql = taosMemoryMalloc(pReq->sqlLen);
    if (pReq->sql == NULL) {
      TAOS_CHECK_EXIT(terrno);
    }
    TAOS_CHECK_EXIT(tDecodeCStrTo(&decoder, pReq->sql));
  }
  if (pReq->astLen > 0) {
    pReq->ast = taosMemoryMalloc(pReq->astLen);
    if (pReq->ast == NULL) {
      TAOS_CHECK_EXIT(terrno);
    }
    TAOS_CHECK_EXIT(tDecodeCStrTo(&decoder, pReq->ast));
  }
  TAOS_CHECK_EXIT(tDecodeI64(&decoder, &pReq->deleteMark));
  TAOS_CHECK_EXIT(tDecodeI64(&decoder, &pReq->lastTs));
  TAOS_CHECK_EXIT(tDecodeI64(&decoder, &pReq->normSourceTbUid));

  int32_t numOfVgVer;
  TAOS_CHECK_EXIT(tDecodeI32(&decoder, &numOfVgVer));
  if (numOfVgVer > 0) {
    pReq->pVgroupVerList = taosArrayInit(numOfVgVer, sizeof(SVgroupVer));
    if (pReq->pVgroupVerList == NULL) {
      TAOS_CHECK_EXIT(terrno);
    }

    for (int32_t i = 0; i < numOfVgVer; ++i) {
      SVgroupVer v = {0};
      TAOS_CHECK_EXIT(tDecodeI32(&decoder, &v.vgId));
      TAOS_CHECK_EXIT(tDecodeI64(&decoder, &v.ver));
      if (taosArrayPush(pReq->pVgroupVerList, &v) == NULL) {
        TAOS_CHECK_EXIT(terrno);
      }
    }
  }
  TAOS_CHECK_EXIT(tDecodeI8(&decoder, &pReq->recursiveTsma));
  TAOS_CHECK_EXIT(tDecodeCStrTo(&decoder, pReq->baseTsmaName));
  tEndDecode(&decoder);

_exit:
  tDecoderClear(&decoder);
  return code;
}

void tFreeSMCreateSmaReq(SMCreateSmaReq *pReq) {
  taosMemoryFreeClear(pReq->expr);
  taosMemoryFreeClear(pReq->tagsFilter);
  taosMemoryFreeClear(pReq->sql);
  taosMemoryFreeClear(pReq->ast);
  taosArrayDestroy(pReq->pVgroupVerList);
}

int32_t tSerializeSMDropSmaReq(void *buf, int32_t bufLen, SMDropSmaReq *pReq) {
  SEncoder encoder = {0};
  int32_t  code = 0;
  int32_t  lino;
  int32_t  tlen;
  tEncoderInit(&encoder, buf, bufLen);

  TAOS_CHECK_EXIT(tStartEncode(&encoder));
  TAOS_CHECK_EXIT(tEncodeCStr(&encoder, pReq->name));
  TAOS_CHECK_EXIT(tEncodeI8(&encoder, pReq->igNotExists));

  tEndEncode(&encoder);

_exit:
  if (code) {
    tlen = code;
  } else {
    tlen = encoder.pos;
  }
  tEncoderClear(&encoder);
  return tlen;
}

int32_t tDeserializeSMDropSmaReq(void *buf, int32_t bufLen, SMDropSmaReq *pReq) {
  SDecoder decoder = {0};
  int32_t  code = 0;
  int32_t  lino;
  tDecoderInit(&decoder, buf, bufLen);

  TAOS_CHECK_EXIT(tStartDecode(&decoder));
  TAOS_CHECK_EXIT(tDecodeCStrTo(&decoder, pReq->name));
  TAOS_CHECK_EXIT(tDecodeI8(&decoder, &pReq->igNotExists));
  tEndDecode(&decoder);

_exit:
  tDecoderClear(&decoder);
  return code;
}

int32_t tSerializeSCreateTagIdxReq(void *buf, int32_t bufLen, SCreateTagIndexReq *pReq) {
  SEncoder encoder = {0};
  int32_t  code = 0;
  int32_t  lino;
  int32_t  tlen;
  tEncoderInit(&encoder, buf, bufLen);

  TAOS_CHECK_EXIT(tStartEncode(&encoder));
  TAOS_CHECK_EXIT(tEncodeCStr(&encoder, pReq->dbFName));
  TAOS_CHECK_EXIT(tEncodeCStr(&encoder, pReq->stbName));
  TAOS_CHECK_EXIT(tEncodeCStr(&encoder, pReq->colName));
  TAOS_CHECK_EXIT(tEncodeCStr(&encoder, pReq->idxName));
  TAOS_CHECK_EXIT(tEncodeI8(&encoder, pReq->idxType));

  tEndEncode(&encoder);

_exit:
  if (code) {
    tlen = code;
  } else {
    tlen = encoder.pos;
  }
  tEncoderClear(&encoder);
  return tlen;
}

int32_t tDeserializeSCreateTagIdxReq(void *buf, int32_t bufLen, SCreateTagIndexReq *pReq) {
  SDecoder decoder = {0};
  int32_t  code = 0;
  int32_t  lino;
  tDecoderInit(&decoder, buf, bufLen);

  TAOS_CHECK_EXIT(tStartDecode(&decoder));
  TAOS_CHECK_EXIT(tDecodeCStrTo(&decoder, pReq->dbFName));
  TAOS_CHECK_EXIT(tDecodeCStrTo(&decoder, pReq->stbName));
  TAOS_CHECK_EXIT(tDecodeCStrTo(&decoder, pReq->colName));
  TAOS_CHECK_EXIT(tDecodeCStrTo(&decoder, pReq->idxName));
  TAOS_CHECK_EXIT(tDecodeI8(&decoder, &pReq->idxType));

  tEndDecode(&decoder);
_exit:
  tDecoderClear(&decoder);
  return code;
}

int32_t tDeserializeSDropTagIdxReq(void *buf, int32_t bufLen, SDropTagIndexReq *pReq) {
  SDecoder decoder = {0};
  int32_t  code = 0;
  int32_t  lino;
  tDecoderInit(&decoder, buf, bufLen);

  TAOS_CHECK_EXIT(tStartDecode(&decoder));
  TAOS_CHECK_EXIT(tDecodeCStrTo(&decoder, pReq->name));
  TAOS_CHECK_EXIT(tDecodeI8(&decoder, &pReq->igNotExists));

  tEndDecode(&decoder);
_exit:
  tDecoderClear(&decoder);
  return code;
}

int32_t tSerializeSMCreateFullTextReq(void *buf, int32_t bufLen, SMCreateFullTextReq *pReq) {
  SEncoder encoder = {0};
  int32_t  code = 0;
  int32_t  lino;
  int32_t  tlen;
  tEncoderInit(&encoder, buf, bufLen);

  TAOS_CHECK_EXIT(tStartEncode(&encoder));

  tEndEncode(&encoder);
_exit:
  if (code) {
    tlen = code;
  } else {
    tlen = encoder.pos;
  }
  tEncoderClear(&encoder);
  return tlen;
}

int32_t tDeserializeSMCreateFullTextReq(void *buf, int32_t bufLen, SMCreateFullTextReq *pReq) {
  SDecoder decoder = {0};
  int32_t  code = 0;
  int32_t  lino;
  tDecoderInit(&decoder, buf, bufLen);
  TAOS_CHECK_EXIT(tStartDecode(&decoder));
  tEndDecode(&decoder);
_exit:
  tDecoderClear(&decoder);
  return code;
}
void tFreeSMCreateFullTextReq(SMCreateFullTextReq *pReq) {
  // impl later
  return;
}

int32_t tSerializeSNotifyReq(void *buf, int32_t bufLen, SNotifyReq *pReq) {
  SEncoder encoder = {0};
  int32_t  code = 0;
  int32_t  lino;
  int32_t  tlen;
  tEncoderInit(&encoder, buf, bufLen);

  TAOS_CHECK_EXIT(tStartEncode(&encoder));
  TAOS_CHECK_EXIT(tEncodeI32(&encoder, pReq->dnodeId));
  TAOS_CHECK_EXIT(tEncodeI64(&encoder, pReq->clusterId));

  int32_t nVgroup = taosArrayGetSize(pReq->pVloads);
  TAOS_CHECK_EXIT(tEncodeI32(&encoder, nVgroup));
  for (int32_t i = 0; i < nVgroup; ++i) {
    SVnodeLoadLite *vload = TARRAY_GET_ELEM(pReq->pVloads, i);
    TAOS_CHECK_EXIT(tEncodeI32(&encoder, vload->vgId));
    TAOS_CHECK_EXIT(tEncodeI64(&encoder, vload->nTimeSeries));
  }

  tEndEncode(&encoder);

_exit:
  if (code) {
    tlen = code;
  } else {
    tlen = encoder.pos;
  }
  tEncoderClear(&encoder);
  return tlen;
}

int32_t tDeserializeSNotifyReq(void *buf, int32_t bufLen, SNotifyReq *pReq) {
  int32_t  code = 0;
  int32_t  lino;
  SDecoder decoder = {0};
  tDecoderInit(&decoder, buf, bufLen);

  TAOS_CHECK_EXIT(tStartDecode(&decoder));
  TAOS_CHECK_EXIT(tDecodeI32(&decoder, &pReq->dnodeId));
  TAOS_CHECK_EXIT(tDecodeI64(&decoder, &pReq->clusterId));
  int32_t nVgroup = 0;
  TAOS_CHECK_EXIT(tDecodeI32(&decoder, &nVgroup));
  if (nVgroup > 0) {
    pReq->pVloads = taosArrayInit_s(sizeof(SVnodeLoadLite), nVgroup);
    if (!pReq->pVloads) {
      TAOS_CHECK_EXIT(terrno);
    }
    for (int32_t i = 0; i < nVgroup; ++i) {
      SVnodeLoadLite *vload = TARRAY_GET_ELEM(pReq->pVloads, i);
      TAOS_CHECK_EXIT(tDecodeI32(&decoder, &(vload->vgId)));
      TAOS_CHECK_EXIT(tDecodeI64(&decoder, &(vload->nTimeSeries)));
    }
  }

  tEndDecode(&decoder);

_exit:
  tDecoderClear(&decoder);
  return code;
}

void tFreeSNotifyReq(SNotifyReq *pReq) {
  if (pReq) {
    taosArrayDestroy(pReq->pVloads);
  }
}

int32_t tSerializeSStatusReq(void *buf, int32_t bufLen, SStatusReq *pReq) {
  SEncoder encoder = {0};
  int32_t  code = 0;
  int32_t  lino;
  int32_t  tlen;
  tEncoderInit(&encoder, buf, bufLen);

  TAOS_CHECK_EXIT(tStartEncode(&encoder));

  // status
  TAOS_CHECK_EXIT(tEncodeI32(&encoder, pReq->sver));
  TAOS_CHECK_EXIT(tEncodeI64(&encoder, pReq->dnodeVer));
  TAOS_CHECK_EXIT(tEncodeI32(&encoder, pReq->dnodeId));
  TAOS_CHECK_EXIT(tEncodeI64(&encoder, pReq->clusterId));
  TAOS_CHECK_EXIT(tEncodeI64(&encoder, pReq->rebootTime));
  TAOS_CHECK_EXIT(tEncodeI64(&encoder, pReq->updateTime));
  TAOS_CHECK_EXIT(tEncodeFloat(&encoder, pReq->numOfCores));
  TAOS_CHECK_EXIT(tEncodeI32(&encoder, pReq->numOfSupportVnodes));
  TAOS_CHECK_EXIT(tEncodeI32v(&encoder, pReq->numOfDiskCfg));
  TAOS_CHECK_EXIT(tEncodeI64(&encoder, pReq->memTotal));
  TAOS_CHECK_EXIT(tEncodeI64(&encoder, pReq->memAvail));
  TAOS_CHECK_EXIT(tEncodeCStr(&encoder, pReq->dnodeEp));
  TAOS_CHECK_EXIT(tEncodeCStr(&encoder, pReq->machineId));

  // cluster cfg
  TAOS_CHECK_EXIT(tEncodeI32(&encoder, pReq->clusterCfg.statusInterval));
  TAOS_CHECK_EXIT(tEncodeI64(&encoder, pReq->clusterCfg.checkTime));
  TAOS_CHECK_EXIT(tEncodeCStr(&encoder, pReq->clusterCfg.timezone));
  TAOS_CHECK_EXIT(tEncodeCStr(&encoder, pReq->clusterCfg.locale));
  TAOS_CHECK_EXIT(tEncodeCStr(&encoder, pReq->clusterCfg.charset));
  TAOS_CHECK_EXIT(tEncodeI8(&encoder, pReq->clusterCfg.enableWhiteList));
  TAOS_CHECK_EXIT(tEncodeI8(&encoder, pReq->clusterCfg.encryptionKeyStat));
  TAOS_CHECK_EXIT(tEncodeU32(&encoder, pReq->clusterCfg.encryptionKeyChksum));

  // vnode loads
  int32_t vlen = (int32_t)taosArrayGetSize(pReq->pVloads);
  TAOS_CHECK_EXIT(tEncodeI32(&encoder, vlen));
  for (int32_t i = 0; i < vlen; ++i) {
    SVnodeLoad *pload = taosArrayGet(pReq->pVloads, i);
    int64_t     reserved = 0;
    TAOS_CHECK_EXIT(tEncodeI32(&encoder, pload->vgId));
    TAOS_CHECK_EXIT(tEncodeI8(&encoder, pload->syncState));
    TAOS_CHECK_EXIT(tEncodeI8(&encoder, pload->syncRestore));
    TAOS_CHECK_EXIT(tEncodeI8(&encoder, pload->syncCanRead));
    TAOS_CHECK_EXIT(tEncodeI64(&encoder, pload->cacheUsage));
    TAOS_CHECK_EXIT(tEncodeI64(&encoder, pload->numOfTables));
    TAOS_CHECK_EXIT(tEncodeI64(&encoder, pload->numOfTimeSeries));
    TAOS_CHECK_EXIT(tEncodeI64(&encoder, pload->totalStorage));
    TAOS_CHECK_EXIT(tEncodeI64(&encoder, pload->compStorage));
    TAOS_CHECK_EXIT(tEncodeI64(&encoder, pload->pointsWritten));
    TAOS_CHECK_EXIT(tEncodeI32(&encoder, pload->numOfCachedTables));
    TAOS_CHECK_EXIT(tEncodeI32(&encoder, pload->learnerProgress));
    TAOS_CHECK_EXIT(tEncodeI64(&encoder, pload->roleTimeMs));
    TAOS_CHECK_EXIT(tEncodeI64(&encoder, pload->startTimeMs));
  }

  // mnode loads
  TAOS_CHECK_EXIT(tEncodeI8(&encoder, pReq->mload.syncState));
  TAOS_CHECK_EXIT(tEncodeI8(&encoder, pReq->mload.syncRestore));

  TAOS_CHECK_EXIT(tEncodeI32(&encoder, pReq->qload.dnodeId));
  TAOS_CHECK_EXIT(tEncodeI64(&encoder, pReq->qload.numOfProcessedQuery));
  TAOS_CHECK_EXIT(tEncodeI64(&encoder, pReq->qload.numOfProcessedCQuery));
  TAOS_CHECK_EXIT(tEncodeI64(&encoder, pReq->qload.numOfProcessedFetch));
  TAOS_CHECK_EXIT(tEncodeI64(&encoder, pReq->qload.numOfProcessedDrop));
  TAOS_CHECK_EXIT(tEncodeI64(&encoder, pReq->qload.numOfProcessedNotify));
  TAOS_CHECK_EXIT(tEncodeI64(&encoder, pReq->qload.numOfProcessedHb));
  TAOS_CHECK_EXIT(tEncodeI64(&encoder, pReq->qload.numOfProcessedDelete));
  TAOS_CHECK_EXIT(tEncodeI64(&encoder, pReq->qload.cacheDataSize));
  TAOS_CHECK_EXIT(tEncodeI64(&encoder, pReq->qload.numOfQueryInQueue));
  TAOS_CHECK_EXIT(tEncodeI64(&encoder, pReq->qload.numOfFetchInQueue));
  TAOS_CHECK_EXIT(tEncodeI64(&encoder, pReq->qload.timeInQueryQueue));
  TAOS_CHECK_EXIT(tEncodeI64(&encoder, pReq->qload.timeInFetchQueue));

  TAOS_CHECK_EXIT(tEncodeI32(&encoder, pReq->statusSeq));
  TAOS_CHECK_EXIT(tEncodeI64(&encoder, pReq->mload.syncTerm));
  TAOS_CHECK_EXIT(tEncodeI64(&encoder, pReq->mload.roleTimeMs));
  TAOS_CHECK_EXIT(tEncodeI8(&encoder, pReq->clusterCfg.ttlChangeOnWrite));

  // vnode extra
  for (int32_t i = 0; i < vlen; ++i) {
    SVnodeLoad *pload = taosArrayGet(pReq->pVloads, i);
    int64_t     reserved = 0;
    TAOS_CHECK_EXIT(tEncodeI64(&encoder, pload->syncTerm));
    TAOS_CHECK_EXIT(tEncodeI64(&encoder, reserved));
    TAOS_CHECK_EXIT(tEncodeI64(&encoder, reserved));
    TAOS_CHECK_EXIT(tEncodeI64(&encoder, reserved));
  }

  TAOS_CHECK_EXIT(tEncodeI64(&encoder, pReq->ipWhiteVer));
  TAOS_CHECK_EXIT(tEncodeI64(&encoder, pReq->analVer));
  TAOS_CHECK_EXIT(tSerializeSMonitorParas(&encoder, &pReq->clusterCfg.monitorParas));

<<<<<<< HEAD
  for (int32_t i = 0; i < vlen; ++i) {
    SVnodeLoad *pload = taosArrayGet(pReq->pVloads, i);
    TAOS_CHECK_EXIT(tEncodeI64(&encoder, pload->syncAppliedIndex));
    TAOS_CHECK_EXIT(tEncodeI64(&encoder, pload->syncCommitIndex));
  }
=======
  TAOS_CHECK_EXIT(tEncodeI64(&encoder, pReq->timestamp));
>>>>>>> eee9976a

  tEndEncode(&encoder);

_exit:
  if (code) {
    tlen = code;
  } else {
    tlen = encoder.pos;
  }
  tEncoderClear(&encoder);
  return tlen;
}

int32_t tDeserializeSStatusReq(void *buf, int32_t bufLen, SStatusReq *pReq) {
  SDecoder decoder = {0};
  int32_t  code = 0;
  int32_t  lino;
  tDecoderInit(&decoder, buf, bufLen);

  TAOS_CHECK_EXIT(tStartDecode(&decoder));

  // status
  TAOS_CHECK_EXIT(tDecodeI32(&decoder, &pReq->sver));
  TAOS_CHECK_EXIT(tDecodeI64(&decoder, &pReq->dnodeVer));
  TAOS_CHECK_EXIT(tDecodeI32(&decoder, &pReq->dnodeId));
  TAOS_CHECK_EXIT(tDecodeI64(&decoder, &pReq->clusterId));
  TAOS_CHECK_EXIT(tDecodeI64(&decoder, &pReq->rebootTime));
  TAOS_CHECK_EXIT(tDecodeI64(&decoder, &pReq->updateTime));
  TAOS_CHECK_EXIT(tDecodeFloat(&decoder, &pReq->numOfCores));
  TAOS_CHECK_EXIT(tDecodeI32(&decoder, &pReq->numOfSupportVnodes));
  TAOS_CHECK_EXIT(tDecodeI32v(&decoder, &pReq->numOfDiskCfg));
  TAOS_CHECK_EXIT(tDecodeI64(&decoder, &pReq->memTotal));
  TAOS_CHECK_EXIT(tDecodeI64(&decoder, &pReq->memAvail));
  TAOS_CHECK_EXIT(tDecodeCStrTo(&decoder, pReq->dnodeEp));
  TAOS_CHECK_EXIT(tDecodeCStrTo(&decoder, pReq->machineId));

  // cluster cfg
  TAOS_CHECK_EXIT(tDecodeI32(&decoder, &pReq->clusterCfg.statusInterval));
  TAOS_CHECK_EXIT(tDecodeI64(&decoder, &pReq->clusterCfg.checkTime));
  TAOS_CHECK_EXIT(tDecodeCStrTo(&decoder, pReq->clusterCfg.timezone));
  TAOS_CHECK_EXIT(tDecodeCStrTo(&decoder, pReq->clusterCfg.locale));
  TAOS_CHECK_EXIT(tDecodeCStrTo(&decoder, pReq->clusterCfg.charset));
  TAOS_CHECK_EXIT(tDecodeI8(&decoder, &pReq->clusterCfg.enableWhiteList));
  TAOS_CHECK_EXIT(tDecodeI8(&decoder, &pReq->clusterCfg.encryptionKeyStat));
  TAOS_CHECK_EXIT(tDecodeU32(&decoder, &pReq->clusterCfg.encryptionKeyChksum));

  // vnode loads
  int32_t vlen = 0;
  TAOS_CHECK_EXIT(tDecodeI32(&decoder, &vlen));
  pReq->pVloads = taosArrayInit(vlen, sizeof(SVnodeLoad));
  if (pReq->pVloads == NULL) {
    TAOS_CHECK_EXIT(terrno);
  }

  for (int32_t i = 0; i < vlen; ++i) {
    SVnodeLoad vload = {0};
    vload.syncTerm = -1;

    TAOS_CHECK_EXIT(tDecodeI32(&decoder, &vload.vgId));
    TAOS_CHECK_EXIT(tDecodeI8(&decoder, &vload.syncState));
    TAOS_CHECK_EXIT(tDecodeI8(&decoder, &vload.syncRestore));
    TAOS_CHECK_EXIT(tDecodeI8(&decoder, &vload.syncCanRead));
    TAOS_CHECK_EXIT(tDecodeI64(&decoder, &vload.cacheUsage));
    TAOS_CHECK_EXIT(tDecodeI64(&decoder, &vload.numOfTables));
    TAOS_CHECK_EXIT(tDecodeI64(&decoder, &vload.numOfTimeSeries));
    TAOS_CHECK_EXIT(tDecodeI64(&decoder, &vload.totalStorage));
    TAOS_CHECK_EXIT(tDecodeI64(&decoder, &vload.compStorage));
    TAOS_CHECK_EXIT(tDecodeI64(&decoder, &vload.pointsWritten));
    TAOS_CHECK_EXIT(tDecodeI32(&decoder, &vload.numOfCachedTables));
    TAOS_CHECK_EXIT(tDecodeI32(&decoder, &vload.learnerProgress));
    TAOS_CHECK_EXIT(tDecodeI64(&decoder, &vload.roleTimeMs));
    TAOS_CHECK_EXIT(tDecodeI64(&decoder, &vload.startTimeMs));
    if (taosArrayPush(pReq->pVloads, &vload) == NULL) {
      TAOS_CHECK_EXIT(terrno);
    }
  }

  // mnode loads
  TAOS_CHECK_EXIT(tDecodeI8(&decoder, &pReq->mload.syncState));
  TAOS_CHECK_EXIT(tDecodeI8(&decoder, &pReq->mload.syncRestore));
  TAOS_CHECK_EXIT(tDecodeI32(&decoder, &pReq->qload.dnodeId));
  TAOS_CHECK_EXIT(tDecodeI64(&decoder, &pReq->qload.numOfProcessedQuery));
  TAOS_CHECK_EXIT(tDecodeI64(&decoder, &pReq->qload.numOfProcessedCQuery));
  TAOS_CHECK_EXIT(tDecodeI64(&decoder, &pReq->qload.numOfProcessedFetch));
  TAOS_CHECK_EXIT(tDecodeI64(&decoder, &pReq->qload.numOfProcessedDrop));
  TAOS_CHECK_EXIT(tDecodeI64(&decoder, &pReq->qload.numOfProcessedNotify));
  TAOS_CHECK_EXIT(tDecodeI64(&decoder, &pReq->qload.numOfProcessedHb));
  TAOS_CHECK_EXIT(tDecodeI64(&decoder, &pReq->qload.numOfProcessedDelete));
  TAOS_CHECK_EXIT(tDecodeI64(&decoder, &pReq->qload.cacheDataSize));
  TAOS_CHECK_EXIT(tDecodeI64(&decoder, &pReq->qload.numOfQueryInQueue));
  TAOS_CHECK_EXIT(tDecodeI64(&decoder, &pReq->qload.numOfFetchInQueue));
  TAOS_CHECK_EXIT(tDecodeI64(&decoder, &pReq->qload.timeInQueryQueue));
  TAOS_CHECK_EXIT(tDecodeI64(&decoder, &pReq->qload.timeInFetchQueue));
  TAOS_CHECK_EXIT(tDecodeI32(&decoder, &pReq->statusSeq));

  pReq->mload.syncTerm = -1;
  pReq->mload.roleTimeMs = 0;
  if (!tDecodeIsEnd(&decoder)) {
    TAOS_CHECK_EXIT(tDecodeI64(&decoder, &pReq->mload.syncTerm));
    TAOS_CHECK_EXIT(tDecodeI64(&decoder, &pReq->mload.roleTimeMs));
  }

  pReq->clusterCfg.ttlChangeOnWrite = false;
  if (!tDecodeIsEnd(&decoder)) {
    TAOS_CHECK_EXIT(tDecodeI8(&decoder, &pReq->clusterCfg.ttlChangeOnWrite));
  }

  // vnode extra
  if (!tDecodeIsEnd(&decoder)) {
    for (int32_t i = 0; i < vlen; ++i) {
      SVnodeLoad *pLoad = taosArrayGet(pReq->pVloads, i);
      int64_t     reserved = 0;
      TAOS_CHECK_EXIT(tDecodeI64(&decoder, &pLoad->syncTerm));
      TAOS_CHECK_EXIT(tDecodeI64(&decoder, &reserved));
      TAOS_CHECK_EXIT(tDecodeI64(&decoder, &reserved));
      TAOS_CHECK_EXIT(tDecodeI64(&decoder, &reserved));
    }
  }
  if (!tDecodeIsEnd(&decoder)) {
    TAOS_CHECK_EXIT(tDecodeI64(&decoder, &pReq->ipWhiteVer));
  }

  if (!tDecodeIsEnd(&decoder)) {
    TAOS_CHECK_EXIT(tDecodeI64(&decoder, &pReq->analVer));
  }

  if (!tDecodeIsEnd(&decoder)) {
    TAOS_CHECK_EXIT(tDeserializeSMonitorParas(&decoder, &pReq->clusterCfg.monitorParas));
  }

  if (!tDecodeIsEnd(&decoder)) {
<<<<<<< HEAD
    for (int32_t i = 0; i < vlen; ++i) {
      SVnodeLoad *pLoad = taosArrayGet(pReq->pVloads, i);
      TAOS_CHECK_EXIT(tDecodeI64(&decoder, &pLoad->syncAppliedIndex));
      TAOS_CHECK_EXIT(tDecodeI64(&decoder, &pLoad->syncCommitIndex));
    }
=======
    TAOS_CHECK_EXIT(tDecodeI64(&decoder, &pReq->timestamp));
>>>>>>> eee9976a
  }

  tEndDecode(&decoder);

_exit:
  tDecoderClear(&decoder);
  return code;
}

void tFreeSStatusReq(SStatusReq *pReq) { taosArrayDestroy(pReq->pVloads); }

int32_t tSerializeSConfigReq(void *buf, int32_t bufLen, SConfigReq *pReq) {
  SEncoder encoder = {0};
  int32_t  code = 0;
  int32_t  lino;
  int32_t  tlen;
  tEncoderInit(&encoder, buf, bufLen);
  TAOS_CHECK_EXIT(tStartEncode(&encoder));
  TAOS_CHECK_EXIT(tEncodeI32(&encoder, pReq->cver));
  TAOS_CHECK_EXIT(tEncodeI32(&encoder, pReq->forceReadConfig));
  if (pReq->forceReadConfig) {
    TAOS_CHECK_EXIT(tSerializeSConfigArray(&encoder, pReq->array));
  }
  tEndEncode(&encoder);
_exit:
  if (code) {
    tlen = code;
  } else {
    tlen = encoder.pos;
  }
  tEncoderClear(&encoder);
  return tlen;
}

int32_t tDeserializeSConfigReq(void *buf, int32_t bufLen, SConfigReq *pReq) {
  SDecoder decoder = {0};
  int32_t  code = 0;
  int32_t  lino;
  tDecoderInit(&decoder, buf, bufLen);
  TAOS_CHECK_EXIT(tStartDecode(&decoder));
  TAOS_CHECK_EXIT(tDecodeI32(&decoder, &pReq->cver));
  TAOS_CHECK_EXIT(tDecodeI32(&decoder, &pReq->forceReadConfig));
  if (pReq->forceReadConfig) {
    pReq->array = taosArrayInit(128, sizeof(SConfigItem));
    if (pReq->array == NULL) {
      TAOS_CHECK_EXIT(terrno);
    }
    TAOS_CHECK_EXIT(tDeserializeSConfigArray(&decoder, pReq->array));
  }
  tEndDecode(&decoder);
_exit:
  tDecoderClear(&decoder);
  return code;
}

void tFreeSConfigReq(SConfigReq *pReq) { taosArrayDestroy(pReq->array); }

int32_t tSerializeSConfigRsp(void *buf, int32_t bufLen, SConfigRsp *pRsp) {
  SEncoder encoder = {0};
  int32_t  code = 0;
  int32_t  lino;
  int32_t  tlen;
  tEncoderInit(&encoder, buf, bufLen);
  TAOS_CHECK_EXIT(tStartEncode(&encoder));
  TAOS_CHECK_EXIT(tEncodeI32(&encoder, pRsp->forceReadConfig));
  TAOS_CHECK_EXIT(tEncodeI32(&encoder, pRsp->isConifgVerified));
  TAOS_CHECK_EXIT(tEncodeI32(&encoder, pRsp->isVersionVerified));
  TAOS_CHECK_EXIT(tEncodeI32(&encoder, pRsp->cver));
  if ((!pRsp->isConifgVerified) || (!pRsp->isVersionVerified)) {
    TAOS_CHECK_EXIT(tSerializeSConfigArray(&encoder, pRsp->array));
  }
  tEndEncode(&encoder);
_exit:
  if (code) {
    tlen = code;
  } else {
    tlen = encoder.pos;
  }
  tEncoderClear(&encoder);
  return tlen;
}

int32_t tDeserializeSConfigRsp(void *buf, int32_t bufLen, SConfigRsp *pRsp) {
  SDecoder decoder = {0};
  int32_t  code = 0;
  int32_t  lino;
  tDecoderInit(&decoder, buf, bufLen);
  TAOS_CHECK_EXIT(tStartDecode(&decoder));
  TAOS_CHECK_EXIT(tDecodeI32(&decoder, &pRsp->forceReadConfig));
  TAOS_CHECK_EXIT(tDecodeI32(&decoder, &pRsp->isConifgVerified));
  TAOS_CHECK_EXIT(tDecodeI32(&decoder, &pRsp->isVersionVerified));
  TAOS_CHECK_EXIT(tDecodeI32(&decoder, &pRsp->cver));
  if ((!pRsp->isConifgVerified) || (!pRsp->isVersionVerified)) {
    pRsp->array = taosArrayInit(128, sizeof(SConfigItem));
    TAOS_CHECK_EXIT(tDeserializeSConfigArray(&decoder, pRsp->array));
  }
_exit:
  tEndDecode(&decoder);
  tDecoderClear(&decoder);
  return code;
}

void tFreeSConfigRsp(SConfigRsp *pRsp) { taosArrayDestroy(pRsp->array); }

int32_t tSerializeSDnodeInfoReq(void *buf, int32_t bufLen, SDnodeInfoReq *pReq) {
  int32_t  code = 0, lino = 0;
  int32_t  tlen = 0;
  SEncoder encoder = {0};
  tEncoderInit(&encoder, buf, bufLen);

  TAOS_CHECK_EXIT(tStartEncode(&encoder));
  TAOS_CHECK_EXIT(tEncodeI32(&encoder, pReq->dnodeId));
  TAOS_CHECK_EXIT(tEncodeCStr(&encoder, pReq->machineId));

  tEndEncode(&encoder);

  tlen = encoder.pos;
_exit:
  tEncoderClear(&encoder);
  return code < 0 ? code : tlen;
}

int32_t tDeserializeSDnodeInfoReq(void *buf, int32_t bufLen, SDnodeInfoReq *pReq) {
  int32_t  code = 0, lino = 0;
  SDecoder decoder = {0};
  tDecoderInit(&decoder, buf, bufLen);

  TAOS_CHECK_EXIT(tStartDecode(&decoder));
  TAOS_CHECK_EXIT(tDecodeI32(&decoder, &pReq->dnodeId));
  TAOS_CHECK_EXIT(tDecodeCStrTo(&decoder, pReq->machineId));

_exit:
  tEndDecode(&decoder);
  tDecoderClear(&decoder);
  return code;
}

int32_t tSerializeSStatusRsp(void *buf, int32_t bufLen, SStatusRsp *pRsp) {
  SEncoder encoder = {0};
  int32_t  code = 0;
  int32_t  lino;
  int32_t  tlen;
  tEncoderInit(&encoder, buf, bufLen);

  TAOS_CHECK_EXIT(tStartEncode(&encoder));

  // status
  TAOS_CHECK_EXIT(tEncodeI64(&encoder, pRsp->dnodeVer));

  // dnode cfg
  TAOS_CHECK_EXIT(tEncodeI32(&encoder, pRsp->dnodeCfg.dnodeId));
  TAOS_CHECK_EXIT(tEncodeI64(&encoder, pRsp->dnodeCfg.clusterId));

  // dnode eps
  int32_t dlen = (int32_t)taosArrayGetSize(pRsp->pDnodeEps);
  TAOS_CHECK_EXIT(tEncodeI32(&encoder, dlen));
  for (int32_t i = 0; i < dlen; ++i) {
    SDnodeEp *pDnodeEp = taosArrayGet(pRsp->pDnodeEps, i);
    TAOS_CHECK_EXIT(tEncodeI32(&encoder, pDnodeEp->id));
    TAOS_CHECK_EXIT(tEncodeI8(&encoder, pDnodeEp->isMnode));
    TAOS_CHECK_EXIT(tEncodeCStr(&encoder, pDnodeEp->ep.fqdn));
    TAOS_CHECK_EXIT(tEncodeU16(&encoder, pDnodeEp->ep.port));
  }

  TAOS_CHECK_EXIT(tEncodeI32(&encoder, pRsp->statusSeq));

  TAOS_CHECK_EXIT(tEncodeI64(&encoder, pRsp->ipWhiteVer));
  TAOS_CHECK_EXIT(tEncodeI64(&encoder, pRsp->analVer));
  tEndEncode(&encoder);

_exit:
  if (code) {
    tlen = code;
  } else {
    tlen = encoder.pos;
  }
  tEncoderClear(&encoder);
  return tlen;
}

int32_t tDeserializeSStatusRsp(void *buf, int32_t bufLen, SStatusRsp *pRsp) {
  SDecoder decoder = {0};
  int32_t  code = 0;
  int32_t  lino;
  tDecoderInit(&decoder, buf, bufLen);

  TAOS_CHECK_EXIT(tStartDecode(&decoder));

  // status
  TAOS_CHECK_EXIT(tDecodeI64(&decoder, &pRsp->dnodeVer));

  // cluster cfg
  TAOS_CHECK_EXIT(tDecodeI32(&decoder, &pRsp->dnodeCfg.dnodeId));
  TAOS_CHECK_EXIT(tDecodeI64(&decoder, &pRsp->dnodeCfg.clusterId));

  // dnode eps
  int32_t dlen = 0;
  TAOS_CHECK_EXIT(tDecodeI32(&decoder, &dlen));
  pRsp->pDnodeEps = taosArrayInit(dlen, sizeof(SDnodeEp));
  if (pRsp->pDnodeEps == NULL) {
    TAOS_CHECK_EXIT(terrno);
  }

  for (int32_t i = 0; i < dlen; ++i) {
    SDnodeEp dnodeEp = {0};
    TAOS_CHECK_EXIT(tDecodeI32(&decoder, &dnodeEp.id));
    TAOS_CHECK_EXIT(tDecodeI8(&decoder, &dnodeEp.isMnode));
    TAOS_CHECK_EXIT(tDecodeCStrTo(&decoder, dnodeEp.ep.fqdn));
    TAOS_CHECK_EXIT(tDecodeU16(&decoder, &dnodeEp.ep.port));
    if (taosArrayPush(pRsp->pDnodeEps, &dnodeEp) == NULL) {
      TAOS_CHECK_EXIT(terrno);
    }
  }

  TAOS_CHECK_EXIT(tDecodeI32(&decoder, &pRsp->statusSeq));

  if (!tDecodeIsEnd(&decoder)) {
    TAOS_CHECK_EXIT(tDecodeI64(&decoder, &pRsp->ipWhiteVer));
  }

  if (!tDecodeIsEnd(&decoder)) {
    TAOS_CHECK_EXIT(tDecodeI64(&decoder, &pRsp->analVer));
  }

  tEndDecode(&decoder);
_exit:
  tDecoderClear(&decoder);
  return code;
}

void tFreeSStatusRsp(SStatusRsp *pRsp) { taosArrayDestroy(pRsp->pDnodeEps); }

int32_t tSerializeSStatisReq(void *buf, int32_t bufLen, SStatisReq *pReq) {
  SEncoder encoder = {0};
  int32_t  code = 0;
  int32_t  lino;
  int32_t  tlen;
  tEncoderInit(&encoder, buf, bufLen);

  TAOS_CHECK_EXIT(tStartEncode(&encoder));
  TAOS_CHECK_EXIT(tEncodeI32(&encoder, pReq->contLen));
  TAOS_CHECK_EXIT(tEncodeCStr(&encoder, pReq->pCont));
  TAOS_CHECK_EXIT(tEncodeI8(&encoder, pReq->type));

  tEndEncode(&encoder);

_exit:
  if (code) {
    tlen = code;
  } else {
    tlen = encoder.pos;
  }
  tEncoderClear(&encoder);
  return tlen;
}

int32_t tDeserializeSStatisReq(void *buf, int32_t bufLen, SStatisReq *pReq) {
  SDecoder decoder = {0};
  int32_t  code = 0;
  int32_t  lino;
  tDecoderInit(&decoder, buf, bufLen);

  TAOS_CHECK_EXIT(tStartDecode(&decoder));
  TAOS_CHECK_EXIT(tDecodeI32(&decoder, &pReq->contLen));
  if (pReq->contLen > 0) {
    pReq->pCont = taosMemoryMalloc(pReq->contLen + 1);
    if (pReq->pCont == NULL) {
      TAOS_CHECK_EXIT(terrno);
    }
    TAOS_CHECK_EXIT(tDecodeCStrTo(&decoder, pReq->pCont));
  }
  if (!tDecodeIsEnd(&decoder)) {
    TAOS_CHECK_EXIT(tDecodeI8(&decoder, (int8_t *)&pReq->type));
  }
  tEndDecode(&decoder);
_exit:
  tDecoderClear(&decoder);
  return code;
}

void tFreeSStatisReq(SStatisReq *pReq) { taosMemoryFreeClear(pReq->pCont); }

int32_t tSerializeSDropUserReq(void *buf, int32_t bufLen, SDropUserReq *pReq) {
  SEncoder encoder = {0};
  int32_t  code = 0;
  int32_t  lino;
  int32_t  tlen;
  tEncoderInit(&encoder, buf, bufLen);

  TAOS_CHECK_EXIT(tStartEncode(&encoder));
  TAOS_CHECK_EXIT(tEncodeCStr(&encoder, pReq->user));
  ENCODESQL();
  tEndEncode(&encoder);

_exit:
  if (code) {
    tlen = code;
  } else {
    tlen = encoder.pos;
  }
  tEncoderClear(&encoder);
  return tlen;
}

int32_t tDeserializeSDropUserReq(void *buf, int32_t bufLen, SDropUserReq *pReq) {
  SDecoder decoder = {0};
  int32_t  code = 0;
  int32_t  lino;
  tDecoderInit(&decoder, buf, bufLen);

  TAOS_CHECK_EXIT(tStartDecode(&decoder));
  TAOS_CHECK_EXIT(tDecodeCStrTo(&decoder, pReq->user));
  DECODESQL();
  tEndDecode(&decoder);

_exit:
  tDecoderClear(&decoder);
  return code;
}

void tFreeSDropUserReq(SDropUserReq *pReq) { FREESQL(); }

int32_t tSerializeSAuditReq(void *buf, int32_t bufLen, SAuditReq *pReq) {
  SEncoder encoder = {0};
  int32_t  code = 0;
  int32_t  lino;
  int32_t  tlen;
  tEncoderInit(&encoder, buf, bufLen);

  TAOS_CHECK_EXIT(tStartEncode(&encoder));

  TAOS_CHECK_EXIT(tEncodeCStr(&encoder, pReq->operation));
  TAOS_CHECK_EXIT(tEncodeCStr(&encoder, pReq->db));
  TAOS_CHECK_EXIT(tEncodeCStr(&encoder, pReq->table));
  TAOS_CHECK_EXIT(tEncodeI32(&encoder, pReq->sqlLen));
  TAOS_CHECK_EXIT(tEncodeCStr(&encoder, pReq->pSql));

  tEndEncode(&encoder);

_exit:
  if (code) {
    tlen = code;
  } else {
    tlen = encoder.pos;
  }
  tEncoderClear(&encoder);
  return tlen;
}

int32_t tDeserializeSAuditReq(void *buf, int32_t bufLen, SAuditReq *pReq) {
  SDecoder decoder = {0};
  int32_t  code = 0;
  int32_t  lino;
  tDecoderInit(&decoder, buf, bufLen);

  TAOS_CHECK_EXIT(tStartDecode(&decoder));

  TAOS_CHECK_EXIT(tDecodeCStrTo(&decoder, pReq->operation));
  TAOS_CHECK_EXIT(tDecodeCStrTo(&decoder, pReq->db));
  TAOS_CHECK_EXIT(tDecodeCStrTo(&decoder, pReq->table));
  TAOS_CHECK_EXIT(tDecodeI32(&decoder, &pReq->sqlLen));
  if (pReq->sqlLen > 0) {
    pReq->pSql = taosMemoryMalloc(pReq->sqlLen + 1);
    if (pReq->pSql == NULL) {
      TAOS_CHECK_EXIT(terrno);
    }
    TAOS_CHECK_EXIT(tDecodeCStrTo(&decoder, pReq->pSql));
  }
  tEndDecode(&decoder);
_exit:
  tDecoderClear(&decoder);
  return code;
}

void tFreeSAuditReq(SAuditReq *pReq) { taosMemoryFreeClear(pReq->pSql); }

SIpWhiteList *cloneIpWhiteList(SIpWhiteList *pIpWhiteList) {
  if (pIpWhiteList == NULL) return NULL;

  int32_t       sz = sizeof(SIpWhiteList) + pIpWhiteList->num * sizeof(SIpV4Range);
  SIpWhiteList *pNew = taosMemoryCalloc(1, sz);
  if (pNew) {
    memcpy(pNew, pIpWhiteList, sz);
  }
  return pNew;
}

int32_t tSerializeSCreateUserReq(void *buf, int32_t bufLen, SCreateUserReq *pReq) {
  SEncoder encoder = {0};
  int32_t  code = 0;
  int32_t  lino;
  int32_t  tlen;
  tEncoderInit(&encoder, buf, bufLen);

  TAOS_CHECK_EXIT(tStartEncode(&encoder));
  TAOS_CHECK_EXIT(tEncodeI8(&encoder, pReq->createType));
  TAOS_CHECK_EXIT(tEncodeI8(&encoder, pReq->superUser));
  TAOS_CHECK_EXIT(tEncodeI8(&encoder, pReq->sysInfo));
  TAOS_CHECK_EXIT(tEncodeI8(&encoder, pReq->enable));
  TAOS_CHECK_EXIT(tEncodeCStr(&encoder, pReq->user));
  TAOS_CHECK_EXIT(tEncodeCStr(&encoder, pReq->pass));
  TAOS_CHECK_EXIT(tEncodeI32(&encoder, pReq->numIpRanges));
  for (int32_t i = 0; i < pReq->numIpRanges; ++i) {
    TAOS_CHECK_EXIT(tEncodeU32(&encoder, pReq->pIpRanges[i].ip));
    TAOS_CHECK_EXIT(tEncodeU32(&encoder, pReq->pIpRanges[i].mask));
  }
  ENCODESQL();
  TAOS_CHECK_EXIT(tEncodeI8(&encoder, pReq->isImport));
  TAOS_CHECK_EXIT(tEncodeI8(&encoder, pReq->createDb));

  tEndEncode(&encoder);

_exit:
  if (code) {
    tlen = code;
  } else {
    tlen = encoder.pos;
  }
  tEncoderClear(&encoder);
  return tlen;
}

int32_t tDeserializeSCreateUserReq(void *buf, int32_t bufLen, SCreateUserReq *pReq) {
  SDecoder decoder = {0};
  int32_t  code = 0;
  int32_t  lino;
  tDecoderInit(&decoder, buf, bufLen);

  TAOS_CHECK_EXIT(tStartDecode(&decoder));
  TAOS_CHECK_EXIT(tDecodeI8(&decoder, &pReq->createType));
  TAOS_CHECK_EXIT(tDecodeI8(&decoder, &pReq->superUser));
  TAOS_CHECK_EXIT(tDecodeI8(&decoder, &pReq->sysInfo));
  TAOS_CHECK_EXIT(tDecodeI8(&decoder, &pReq->enable));
  TAOS_CHECK_EXIT(tDecodeCStrTo(&decoder, pReq->user));
  TAOS_CHECK_EXIT(tDecodeCStrTo(&decoder, pReq->pass));
  TAOS_CHECK_EXIT(tDecodeI32(&decoder, &pReq->numIpRanges));
  pReq->pIpRanges = taosMemoryMalloc(pReq->numIpRanges * sizeof(SIpV4Range));
  if (pReq->pIpRanges == NULL) {
    TAOS_CHECK_EXIT(terrno);
  }
  for (int32_t i = 0; i < pReq->numIpRanges; ++i) {
    TAOS_CHECK_EXIT(tDecodeU32(&decoder, &(pReq->pIpRanges[i].ip)));
    TAOS_CHECK_EXIT(tDecodeU32(&decoder, &(pReq->pIpRanges[i].mask)));
  }
  DECODESQL();
  if (!tDecodeIsEnd(&decoder)) {
    TAOS_CHECK_EXIT(tDecodeI8(&decoder, &pReq->createDb));
    TAOS_CHECK_EXIT(tDecodeI8(&decoder, &pReq->isImport));
  }

  tEndDecode(&decoder);

_exit:
  tDecoderClear(&decoder);
  return code;
}

int32_t tSerializeSUpdateIpWhite(void *buf, int32_t bufLen, SUpdateIpWhite *pReq) {
  SEncoder encoder = {0};
  int32_t  code = 0;
  int32_t  lino;
  int32_t  tlen;

  tEncoderInit(&encoder, buf, bufLen);
  TAOS_CHECK_EXIT(tStartEncode(&encoder));
  TAOS_CHECK_EXIT(tEncodeI64(&encoder, pReq->ver));
  TAOS_CHECK_EXIT(tEncodeI32(&encoder, pReq->numOfUser));
  for (int i = 0; i < pReq->numOfUser; i++) {
    SUpdateUserIpWhite *pUser = &(pReq->pUserIpWhite[i]);

    TAOS_CHECK_EXIT(tEncodeI64(&encoder, pUser->ver));
    TAOS_CHECK_EXIT(tEncodeCStr(&encoder, pUser->user));
    TAOS_CHECK_EXIT(tEncodeI32(&encoder, pUser->numOfRange));
    for (int j = 0; j < pUser->numOfRange; j++) {
      SIpV4Range *pRange = &pUser->pIpRanges[j];
      TAOS_CHECK_EXIT(tEncodeU32(&encoder, pRange->ip));
      TAOS_CHECK_EXIT(tEncodeU32(&encoder, pRange->mask));
    }
  }

  tEndEncode(&encoder);

_exit:
  if (code) {
    tlen = code;
  } else {
    tlen = encoder.pos;
  }
  tEncoderClear(&encoder);
  return tlen;
}
int32_t tDeserializeSUpdateIpWhite(void *buf, int32_t bufLen, SUpdateIpWhite *pReq) {
  SDecoder decoder = {0};
  int32_t  code = 0;
  int32_t  lino;
  tDecoderInit(&decoder, buf, bufLen);

  TAOS_CHECK_EXIT(tStartDecode(&decoder));
  // impl later
  TAOS_CHECK_EXIT(tDecodeI64(&decoder, &pReq->ver));
  TAOS_CHECK_EXIT(tDecodeI32(&decoder, &pReq->numOfUser));

  if ((pReq->pUserIpWhite = taosMemoryCalloc(1, sizeof(SUpdateUserIpWhite) * pReq->numOfUser)) == NULL) {
    TAOS_CHECK_EXIT(terrno);
  }
  for (int i = 0; i < pReq->numOfUser; i++) {
    SUpdateUserIpWhite *pUserWhite = &pReq->pUserIpWhite[i];
    TAOS_CHECK_EXIT(tDecodeI64(&decoder, &pUserWhite->ver));
    TAOS_CHECK_EXIT(tDecodeCStrTo(&decoder, pUserWhite->user));
    TAOS_CHECK_EXIT(tDecodeI32(&decoder, &pUserWhite->numOfRange));

    if ((pUserWhite->pIpRanges = taosMemoryCalloc(1, pUserWhite->numOfRange * sizeof(SIpV4Range))) == NULL) {
      TAOS_CHECK_EXIT(terrno);
    }
    for (int j = 0; j < pUserWhite->numOfRange; j++) {
      SIpV4Range *pRange = &pUserWhite->pIpRanges[j];
      TAOS_CHECK_EXIT(tDecodeU32(&decoder, &pRange->ip));
      TAOS_CHECK_EXIT(tDecodeU32(&decoder, &pRange->mask));
    }
  }

  tEndDecode(&decoder);

_exit:
  tDecoderClear(&decoder);
  return code;
}
void tFreeSUpdateIpWhiteReq(SUpdateIpWhite *pReq) {
  if (pReq == NULL) return;

  if (pReq->pUserIpWhite) {
    for (int i = 0; i < pReq->numOfUser; i++) {
      SUpdateUserIpWhite *pUserWhite = &pReq->pUserIpWhite[i];
      taosMemoryFree(pUserWhite->pIpRanges);
    }
  }
  taosMemoryFree(pReq->pUserIpWhite);
  return;
}
int32_t cloneSUpdateIpWhiteReq(SUpdateIpWhite *pReq, SUpdateIpWhite **pUpdateMsg) {
  int32_t code = 0;
  if (pReq == NULL) {
    return 0;
  }
  SUpdateIpWhite *pClone = taosMemoryCalloc(1, sizeof(SUpdateIpWhite));
  if (pClone == NULL) {
    return terrno;
  }

  pClone->numOfUser = pReq->numOfUser;
  pClone->ver = pReq->ver;
  pClone->pUserIpWhite = taosMemoryCalloc(1, sizeof(SUpdateUserIpWhite) * pReq->numOfUser);
  if (pClone->pUserIpWhite == NULL) {
    taosMemoryFree(pClone);
    return terrno;
  }

  for (int i = 0; i < pReq->numOfUser; i++) {
    SUpdateUserIpWhite *pNew = &pClone->pUserIpWhite[i];
    SUpdateUserIpWhite *pOld = &pReq->pUserIpWhite[i];

    pNew->ver = pOld->ver;
    memcpy(pNew->user, pOld->user, strlen(pOld->user));
    pNew->numOfRange = pOld->numOfRange;

    int32_t sz = pOld->numOfRange * sizeof(SIpV4Range);
    pNew->pIpRanges = taosMemoryCalloc(1, sz);
    if (pNew->pIpRanges == NULL) {
      code = terrno;
      break;
    }
    memcpy(pNew->pIpRanges, pOld->pIpRanges, sz);
  }
_return:
  if (code < 0) {
    tFreeSUpdateIpWhiteReq(pClone);
    taosMemoryFree(pClone);
  } else {
    *pUpdateMsg = pClone;
  }
  return code;
}
int32_t tSerializeRetrieveIpWhite(void *buf, int32_t bufLen, SRetrieveIpWhiteReq *pReq) {
  SEncoder encoder = {0};
  int32_t  code = 0;
  int32_t  lino;
  int32_t  tlen;
  tEncoderInit(&encoder, buf, bufLen);

  TAOS_CHECK_EXIT(tStartEncode(&encoder));
  TAOS_CHECK_EXIT(tEncodeI64(&encoder, pReq->ipWhiteVer));
  tEndEncode(&encoder);

_exit:
  if (code) {
    tlen = code;
  } else {
    tlen = encoder.pos;
  }
  tEncoderClear(&encoder);
  return tlen;
}

int32_t tDeserializeRetrieveIpWhite(void *buf, int32_t bufLen, SRetrieveIpWhiteReq *pReq) {
  SDecoder decoder = {0};
  int32_t  code = 0;
  int32_t  lino;

  tDecoderInit(&decoder, buf, bufLen);

  TAOS_CHECK_EXIT(tStartDecode(&decoder));
  TAOS_CHECK_EXIT(tDecodeI64(&decoder, &pReq->ipWhiteVer));
  tEndDecode(&decoder);

_exit:
  tDecoderClear(&decoder);
  return code;
}

int32_t tSerializeRetrieveAnalAlgoReq(void *buf, int32_t bufLen, SRetrieveAnalAlgoReq *pReq) {
  SEncoder encoder = {0};
  int32_t  code = 0;
  int32_t  lino;
  int32_t  tlen;
  tEncoderInit(&encoder, buf, bufLen);

  TAOS_CHECK_EXIT(tStartEncode(&encoder));
  TAOS_CHECK_EXIT(tEncodeI32(&encoder, pReq->dnodeId));
  TAOS_CHECK_EXIT(tEncodeI64(&encoder, pReq->analVer));
  tEndEncode(&encoder);

_exit:
  if (code) {
    tlen = code;
  } else {
    tlen = encoder.pos;
  }
  tEncoderClear(&encoder);
  return tlen;
}

int32_t tDeserializeRetrieveAnalAlgoReq(void *buf, int32_t bufLen, SRetrieveAnalAlgoReq *pReq) {
  SDecoder decoder = {0};
  int32_t  code = 0;
  int32_t  lino;

  tDecoderInit(&decoder, buf, bufLen);

  TAOS_CHECK_EXIT(tStartDecode(&decoder));
  TAOS_CHECK_EXIT(tDecodeI32(&decoder, &pReq->dnodeId));
  TAOS_CHECK_EXIT(tDecodeI64(&decoder, &pReq->analVer));
  tEndDecode(&decoder);

_exit:
  tDecoderClear(&decoder);
  return code;
}

int32_t tSerializeRetrieveAnalAlgoRsp(void *buf, int32_t bufLen, SRetrieveAnalAlgoRsp *pRsp) {
  SEncoder encoder = {0};
  int32_t  code = 0;
  int32_t  lino;
  int32_t  tlen;
  tEncoderInit(&encoder, buf, bufLen);

  int32_t numOfAlgos = 0;
  void   *pIter = taosHashIterate(pRsp->hash, NULL);
  while (pIter != NULL) {
    SAnalyticsUrl *pUrl = pIter;
    size_t         nameLen = 0;
    const char    *name = taosHashGetKey(pIter, &nameLen);
    if (nameLen > 0 && nameLen <= TSDB_ANALYTIC_ALGO_KEY_LEN && pUrl->urlLen > 0) {
      numOfAlgos++;
    }
    pIter = taosHashIterate(pRsp->hash, pIter);
  }

  TAOS_CHECK_EXIT(tStartEncode(&encoder));
  TAOS_CHECK_EXIT(tEncodeI64(&encoder, pRsp->ver));
  TAOS_CHECK_EXIT(tEncodeI32(&encoder, numOfAlgos));

  pIter = taosHashIterate(pRsp->hash, NULL);
  while (pIter != NULL) {
    SAnalyticsUrl *pUrl = pIter;
    size_t         nameLen = 0;
    const char    *name = taosHashGetKey(pIter, &nameLen);
    if (nameLen > 0 && pUrl->urlLen > 0) {
      TAOS_CHECK_EXIT(tEncodeI32(&encoder, nameLen));
      TAOS_CHECK_EXIT(tEncodeBinary(&encoder, (const uint8_t *)name, nameLen));
      TAOS_CHECK_EXIT(tEncodeI32(&encoder, pUrl->anode));
      TAOS_CHECK_EXIT(tEncodeI32(&encoder, pUrl->type));
      TAOS_CHECK_EXIT(tEncodeI32(&encoder, pUrl->urlLen));
      TAOS_CHECK_EXIT(tEncodeBinary(&encoder, (const uint8_t *)pUrl->url, pUrl->urlLen));
    }
    pIter = taosHashIterate(pRsp->hash, pIter);
  }

  tEndEncode(&encoder);

_exit:
  if (code) {
    tlen = code;
  } else {
    tlen = encoder.pos;
  }
  tEncoderClear(&encoder);
  return tlen;
}

int32_t tDeserializeRetrieveAnalAlgoRsp(void *buf, int32_t bufLen, SRetrieveAnalAlgoRsp *pRsp) {
  if (pRsp->hash == NULL) {
    pRsp->hash = taosHashInit(64, MurmurHash3_32, true, HASH_ENTRY_LOCK);
    if (pRsp->hash == NULL) {
      terrno = TSDB_CODE_OUT_OF_BUFFER;
      return terrno;
    }
  }

  SDecoder decoder = {0};
  int32_t  code = 0;
  int32_t  lino;
  tDecoderInit(&decoder, buf, bufLen);

  int32_t       numOfAlgos = 0;
  int32_t       nameLen;
  int32_t       type;
  char          name[TSDB_ANALYTIC_ALGO_KEY_LEN];
  SAnalyticsUrl url = {0};

  TAOS_CHECK_EXIT(tStartDecode(&decoder));
  TAOS_CHECK_EXIT(tDecodeI64(&decoder, &pRsp->ver));
  TAOS_CHECK_EXIT(tDecodeI32(&decoder, &numOfAlgos));

  for (int32_t f = 0; f < numOfAlgos; ++f) {
    TAOS_CHECK_EXIT(tDecodeI32(&decoder, &nameLen));
    if (nameLen > 0 && nameLen <= TSDB_ANALYTIC_ALGO_NAME_LEN) {
      TAOS_CHECK_EXIT(tDecodeCStrTo(&decoder, name));
    }

    TAOS_CHECK_EXIT(tDecodeI32(&decoder, &url.anode));
    TAOS_CHECK_EXIT(tDecodeI32(&decoder, &type));
    url.type = (EAnalAlgoType)type;
    TAOS_CHECK_EXIT(tDecodeI32(&decoder, &url.urlLen));
    if (url.urlLen > 0) {
      TAOS_CHECK_EXIT(tDecodeBinaryAlloc(&decoder, (void **)&url.url, NULL) < 0);
    }

    TAOS_CHECK_EXIT(taosHashPut(pRsp->hash, name, nameLen, &url, sizeof(SAnalyticsUrl)));
  }

  tEndDecode(&decoder);

_exit:
  tDecoderClear(&decoder);
  return code;
}

void tFreeRetrieveAnalAlgoRsp(SRetrieveAnalAlgoRsp *pRsp) {
  void *pIter = taosHashIterate(pRsp->hash, NULL);
  while (pIter != NULL) {
    SAnalyticsUrl *pUrl = (SAnalyticsUrl *)pIter;
    taosMemoryFree(pUrl->url);
    pIter = taosHashIterate(pRsp->hash, pIter);
  }
  taosHashCleanup(pRsp->hash);

  pRsp->hash = NULL;
}

void tFreeSCreateUserReq(SCreateUserReq *pReq) {
  FREESQL();
  taosMemoryFreeClear(pReq->pIpRanges);
}

int32_t tSerializeSAlterUserReq(void *buf, int32_t bufLen, SAlterUserReq *pReq) {
  SEncoder encoder = {0};
  int32_t  code = 0;
  int32_t  lino;
  int32_t  tlen;
  tEncoderInit(&encoder, buf, bufLen);

  TAOS_CHECK_EXIT(tStartEncode(&encoder));
  TAOS_CHECK_EXIT(tEncodeI8(&encoder, pReq->alterType));
  TAOS_CHECK_EXIT(tEncodeI8(&encoder, pReq->superUser));
  TAOS_CHECK_EXIT(tEncodeI8(&encoder, pReq->sysInfo));
  TAOS_CHECK_EXIT(tEncodeI8(&encoder, pReq->enable));
  TAOS_CHECK_EXIT(tEncodeI8(&encoder, pReq->isView));
  TAOS_CHECK_EXIT(tEncodeCStr(&encoder, pReq->user));
  TAOS_CHECK_EXIT(tEncodeCStr(&encoder, pReq->pass));
  TAOS_CHECK_EXIT(tEncodeCStr(&encoder, pReq->objname));
  int32_t len = strlen(pReq->tabName);
  TAOS_CHECK_EXIT(tEncodeI32(&encoder, len));
  if (len > 0) {
    TAOS_CHECK_EXIT(tEncodeCStr(&encoder, pReq->tabName));
  }
  TAOS_CHECK_EXIT(tEncodeBinary(&encoder, (const uint8_t *)pReq->tagCond, pReq->tagCondLen));
  TAOS_CHECK_EXIT(tEncodeI32(&encoder, pReq->numIpRanges));
  for (int32_t i = 0; i < pReq->numIpRanges; ++i) {
    TAOS_CHECK_EXIT(tEncodeU32(&encoder, pReq->pIpRanges[i].ip));
    TAOS_CHECK_EXIT(tEncodeU32(&encoder, pReq->pIpRanges[i].mask));
  }
  TAOS_CHECK_EXIT(tEncodeI64(&encoder, pReq->privileges));
  ENCODESQL();
  TAOS_CHECK_EXIT(tEncodeU8(&encoder, pReq->flag));
  tEndEncode(&encoder);

_exit:
  if (code) {
    tlen = code;
  } else {
    tlen = encoder.pos;
  }
  tEncoderClear(&encoder);
  return tlen;
}

int32_t tDeserializeSAlterUserReq(void *buf, int32_t bufLen, SAlterUserReq *pReq) {
  SDecoder decoder = {0};
  int32_t  code = 0;
  int32_t  lino;
  tDecoderInit(&decoder, buf, bufLen);

  TAOS_CHECK_EXIT(tStartDecode(&decoder));
  TAOS_CHECK_EXIT(tDecodeI8(&decoder, &pReq->alterType));
  TAOS_CHECK_EXIT(tDecodeI8(&decoder, &pReq->superUser));
  TAOS_CHECK_EXIT(tDecodeI8(&decoder, &pReq->sysInfo));
  TAOS_CHECK_EXIT(tDecodeI8(&decoder, &pReq->enable));
  TAOS_CHECK_EXIT(tDecodeI8(&decoder, &pReq->isView));
  TAOS_CHECK_EXIT(tDecodeCStrTo(&decoder, pReq->user));
  TAOS_CHECK_EXIT(tDecodeCStrTo(&decoder, pReq->pass));
  TAOS_CHECK_EXIT(tDecodeCStrTo(&decoder, pReq->objname));
  if (!tDecodeIsEnd(&decoder)) {
    int32_t len = 0;
    TAOS_CHECK_EXIT(tDecodeI32(&decoder, &len));
    if (len > 0) {
      TAOS_CHECK_EXIT(tDecodeCStrTo(&decoder, pReq->tabName));
    }
    uint64_t tagCondLen = 0;
    TAOS_CHECK_EXIT(tDecodeBinaryAlloc(&decoder, (void **)&pReq->tagCond, &tagCondLen));
    pReq->tagCondLen = tagCondLen;
  }
  TAOS_CHECK_EXIT(tDecodeI32(&decoder, &pReq->numIpRanges));
  pReq->pIpRanges = taosMemoryMalloc(pReq->numIpRanges * sizeof(SIpV4Range));
  if (pReq->pIpRanges == NULL) {
    TAOS_CHECK_EXIT(terrno);
  }
  for (int32_t i = 0; i < pReq->numIpRanges; ++i) {
    TAOS_CHECK_EXIT(tDecodeU32(&decoder, &(pReq->pIpRanges[i].ip)));
    TAOS_CHECK_EXIT(tDecodeU32(&decoder, &(pReq->pIpRanges[i].mask)));
  }
  TAOS_CHECK_EXIT(tDecodeI64(&decoder, &pReq->privileges));
  DECODESQL();
  if (!tDecodeIsEnd(&decoder)) {
    TAOS_CHECK_EXIT(tDecodeU8(&decoder, &pReq->flag));
  }
  tEndDecode(&decoder);

_exit:
  tDecoderClear(&decoder);
  return code;
}

void tFreeSAlterUserReq(SAlterUserReq *pReq) {
  taosMemoryFreeClear(pReq->tagCond);
  taosMemoryFree(pReq->pIpRanges);
  FREESQL();
}

int32_t tSerializeSGetUserAuthReq(void *buf, int32_t bufLen, SGetUserAuthReq *pReq) {
  SEncoder encoder = {0};
  int32_t  code = 0;
  int32_t  lino;
  int32_t  tlen;

  tEncoderInit(&encoder, buf, bufLen);
  TAOS_CHECK_EXIT(tStartEncode(&encoder));
  TAOS_CHECK_EXIT(tEncodeCStr(&encoder, pReq->user));
  tEndEncode(&encoder);

_exit:
  if (code) {
    tlen = code;
  } else {
    tlen = encoder.pos;
  }
  tEncoderClear(&encoder);
  return tlen;
}

int32_t tDeserializeSGetUserAuthReq(void *buf, int32_t bufLen, SGetUserAuthReq *pReq) {
  SDecoder decoder = {0};
  int32_t  code = 0;
  int32_t  lino;
  tDecoderInit(&decoder, buf, bufLen);

  TAOS_CHECK_EXIT(tStartDecode(&decoder));
  TAOS_CHECK_EXIT(tDecodeCStrTo(&decoder, pReq->user));
  tEndDecode(&decoder);

_exit:
  tDecoderClear(&decoder);
  return code;
}

int32_t tSerializeSGetUserAuthRspImpl(SEncoder *pEncoder, SGetUserAuthRsp *pRsp) {
  TAOS_CHECK_RETURN(tEncodeCStr(pEncoder, pRsp->user));
  TAOS_CHECK_RETURN(tEncodeI8(pEncoder, pRsp->superAuth));
  TAOS_CHECK_RETURN(tEncodeI8(pEncoder, pRsp->sysInfo));
  TAOS_CHECK_RETURN(tEncodeI8(pEncoder, pRsp->enable));
  TAOS_CHECK_RETURN(tEncodeI8(pEncoder, pRsp->dropped));
  TAOS_CHECK_RETURN(tEncodeI32(pEncoder, pRsp->version));

  int32_t numOfCreatedDbs = taosHashGetSize(pRsp->createdDbs);
  int32_t numOfReadDbs = taosHashGetSize(pRsp->readDbs);
  int32_t numOfWriteDbs = taosHashGetSize(pRsp->writeDbs);

  TAOS_CHECK_RETURN(tEncodeI32(pEncoder, numOfCreatedDbs));
  TAOS_CHECK_RETURN(tEncodeI32(pEncoder, numOfReadDbs));
  TAOS_CHECK_RETURN(tEncodeI32(pEncoder, numOfWriteDbs));

  char *db = taosHashIterate(pRsp->createdDbs, NULL);
  while (db != NULL) {
    TAOS_CHECK_RETURN(tEncodeCStr(pEncoder, db));
    db = taosHashIterate(pRsp->createdDbs, db);
  }

  db = taosHashIterate(pRsp->readDbs, NULL);
  while (db != NULL) {
    TAOS_CHECK_RETURN(tEncodeCStr(pEncoder, db));
    db = taosHashIterate(pRsp->readDbs, db);
  }

  db = taosHashIterate(pRsp->writeDbs, NULL);
  while (db != NULL) {
    TAOS_CHECK_RETURN(tEncodeCStr(pEncoder, db));
    db = taosHashIterate(pRsp->writeDbs, db);
  }

  int32_t numOfReadTbs = taosHashGetSize(pRsp->readTbs);
  int32_t numOfWriteTbs = taosHashGetSize(pRsp->writeTbs);
  int32_t numOfAlterTbs = taosHashGetSize(pRsp->alterTbs);
  int32_t numOfReadViews = taosHashGetSize(pRsp->readViews);
  int32_t numOfWriteViews = taosHashGetSize(pRsp->writeViews);
  int32_t numOfAlterViews = taosHashGetSize(pRsp->alterViews);
  int32_t numOfUseDbs = taosHashGetSize(pRsp->useDbs);
  TAOS_CHECK_RETURN(tEncodeI32(pEncoder, numOfReadTbs));
  TAOS_CHECK_RETURN(tEncodeI32(pEncoder, numOfWriteTbs));
  TAOS_CHECK_RETURN(tEncodeI32(pEncoder, numOfAlterTbs));
  TAOS_CHECK_RETURN(tEncodeI32(pEncoder, numOfReadViews));
  TAOS_CHECK_RETURN(tEncodeI32(pEncoder, numOfWriteViews));
  TAOS_CHECK_RETURN(tEncodeI32(pEncoder, numOfAlterViews));
  TAOS_CHECK_RETURN(tEncodeI32(pEncoder, numOfUseDbs));

  char *tb = taosHashIterate(pRsp->readTbs, NULL);
  while (tb != NULL) {
    size_t keyLen = 0;
    void  *key = taosHashGetKey(tb, &keyLen);
    TAOS_CHECK_RETURN(tEncodeI32(pEncoder, keyLen));
    TAOS_CHECK_RETURN(tEncodeCStr(pEncoder, key));

    size_t valueLen = 0;
    valueLen = strlen(tb);
    TAOS_CHECK_RETURN(tEncodeI32(pEncoder, valueLen));
    TAOS_CHECK_RETURN(tEncodeCStr(pEncoder, tb));

    tb = taosHashIterate(pRsp->readTbs, tb);
  }

  tb = taosHashIterate(pRsp->writeTbs, NULL);
  while (tb != NULL) {
    size_t keyLen = 0;
    void  *key = taosHashGetKey(tb, &keyLen);
    TAOS_CHECK_RETURN(tEncodeI32(pEncoder, keyLen));
    TAOS_CHECK_RETURN(tEncodeCStr(pEncoder, key));

    size_t valueLen = 0;
    valueLen = strlen(tb);
    TAOS_CHECK_RETURN(tEncodeI32(pEncoder, valueLen));
    TAOS_CHECK_RETURN(tEncodeCStr(pEncoder, tb));

    tb = taosHashIterate(pRsp->writeTbs, tb);
  }

  tb = taosHashIterate(pRsp->alterTbs, NULL);
  while (tb != NULL) {
    size_t keyLen = 0;
    void  *key = taosHashGetKey(tb, &keyLen);
    TAOS_CHECK_RETURN(tEncodeI32(pEncoder, keyLen));
    TAOS_CHECK_RETURN(tEncodeCStr(pEncoder, key));

    size_t valueLen = 0;
    valueLen = strlen(tb);
    TAOS_CHECK_RETURN(tEncodeI32(pEncoder, valueLen));
    TAOS_CHECK_RETURN(tEncodeCStr(pEncoder, tb));

    tb = taosHashIterate(pRsp->alterTbs, tb);
  }

  tb = taosHashIterate(pRsp->readViews, NULL);
  while (tb != NULL) {
    size_t keyLen = 0;
    void  *key = taosHashGetKey(tb, &keyLen);
    TAOS_CHECK_RETURN(tEncodeI32(pEncoder, keyLen));
    TAOS_CHECK_RETURN(tEncodeCStr(pEncoder, key));

    size_t valueLen = 0;
    valueLen = strlen(tb);
    TAOS_CHECK_RETURN(tEncodeI32(pEncoder, valueLen));
    TAOS_CHECK_RETURN(tEncodeCStr(pEncoder, tb));

    tb = taosHashIterate(pRsp->readViews, tb);
  }

  tb = taosHashIterate(pRsp->writeViews, NULL);
  while (tb != NULL) {
    size_t keyLen = 0;
    void  *key = taosHashGetKey(tb, &keyLen);
    TAOS_CHECK_RETURN(tEncodeI32(pEncoder, keyLen));
    TAOS_CHECK_RETURN(tEncodeCStr(pEncoder, key));

    size_t valueLen = 0;
    valueLen = strlen(tb);
    TAOS_CHECK_RETURN(tEncodeI32(pEncoder, valueLen));
    TAOS_CHECK_RETURN(tEncodeCStr(pEncoder, tb));

    tb = taosHashIterate(pRsp->writeViews, tb);
  }

  tb = taosHashIterate(pRsp->alterViews, NULL);
  while (tb != NULL) {
    size_t keyLen = 0;
    void  *key = taosHashGetKey(tb, &keyLen);
    TAOS_CHECK_RETURN(tEncodeI32(pEncoder, keyLen));
    TAOS_CHECK_RETURN(tEncodeCStr(pEncoder, key));

    size_t valueLen = 0;
    valueLen = strlen(tb);
    TAOS_CHECK_RETURN(tEncodeI32(pEncoder, valueLen));
    TAOS_CHECK_RETURN(tEncodeCStr(pEncoder, tb));

    tb = taosHashIterate(pRsp->alterViews, tb);
  }

  int32_t *useDb = taosHashIterate(pRsp->useDbs, NULL);
  while (useDb != NULL) {
    size_t keyLen = 0;
    void  *key = taosHashGetKey(useDb, &keyLen);
    TAOS_CHECK_RETURN(tEncodeI32(pEncoder, keyLen));
    TAOS_CHECK_RETURN(tEncodeCStr(pEncoder, key));
    TAOS_CHECK_RETURN(tEncodeI32(pEncoder, *useDb));
    useDb = taosHashIterate(pRsp->useDbs, useDb);
  }

  // since 3.0.7.0
  TAOS_CHECK_RETURN(tEncodeI32(pEncoder, pRsp->passVer));
  TAOS_CHECK_RETURN(tEncodeI64(pEncoder, pRsp->whiteListVer));
  return 0;
}

int32_t tSerializeSGetUserAuthRsp(void *buf, int32_t bufLen, SGetUserAuthRsp *pRsp) {
  SEncoder encoder = {0};
  int32_t  code = 0;
  int32_t  lino;
  int32_t  tlen;
  tEncoderInit(&encoder, buf, bufLen);

  TAOS_CHECK_EXIT(tStartEncode(&encoder));
  TAOS_CHECK_EXIT(tSerializeSGetUserAuthRspImpl(&encoder, pRsp));

  tEndEncode(&encoder);

_exit:
  if (code) {
    tlen = code;
  } else {
    tlen = encoder.pos;
  }
  tEncoderClear(&encoder);
  return tlen;
}

int32_t tDeserializeSGetUserAuthRspImpl(SDecoder *pDecoder, SGetUserAuthRsp *pRsp) {
  char *key = NULL, *value = NULL;
  pRsp->createdDbs = taosHashInit(4, taosGetDefaultHashFunction(TSDB_DATA_TYPE_BINARY), true, HASH_ENTRY_LOCK);
  pRsp->readDbs = taosHashInit(4, taosGetDefaultHashFunction(TSDB_DATA_TYPE_BINARY), true, HASH_ENTRY_LOCK);
  pRsp->writeDbs = taosHashInit(4, taosGetDefaultHashFunction(TSDB_DATA_TYPE_BINARY), true, HASH_ENTRY_LOCK);
  pRsp->readTbs = taosHashInit(4, taosGetDefaultHashFunction(TSDB_DATA_TYPE_BINARY), true, HASH_ENTRY_LOCK);
  pRsp->writeTbs = taosHashInit(4, taosGetDefaultHashFunction(TSDB_DATA_TYPE_BINARY), true, HASH_ENTRY_LOCK);
  pRsp->alterTbs = taosHashInit(4, taosGetDefaultHashFunction(TSDB_DATA_TYPE_BINARY), true, HASH_ENTRY_LOCK);
  pRsp->readViews = taosHashInit(4, taosGetDefaultHashFunction(TSDB_DATA_TYPE_BINARY), true, HASH_ENTRY_LOCK);
  pRsp->writeViews = taosHashInit(4, taosGetDefaultHashFunction(TSDB_DATA_TYPE_BINARY), true, HASH_ENTRY_LOCK);
  pRsp->alterViews = taosHashInit(4, taosGetDefaultHashFunction(TSDB_DATA_TYPE_BINARY), true, HASH_ENTRY_LOCK);
  pRsp->useDbs = taosHashInit(4, taosGetDefaultHashFunction(TSDB_DATA_TYPE_BINARY), true, HASH_ENTRY_LOCK);
  if (pRsp->createdDbs == NULL || pRsp->readDbs == NULL || pRsp->writeDbs == NULL || pRsp->readTbs == NULL ||
      pRsp->writeTbs == NULL || pRsp->alterTbs == NULL || pRsp->readViews == NULL || pRsp->writeViews == NULL ||
      pRsp->alterViews == NULL || pRsp->useDbs == NULL) {
    goto _err;
  }

  if (tDecodeCStrTo(pDecoder, pRsp->user) < 0) goto _err;
  if (tDecodeI8(pDecoder, &pRsp->superAuth) < 0) goto _err;
  if (tDecodeI8(pDecoder, &pRsp->sysInfo) < 0) goto _err;
  if (tDecodeI8(pDecoder, &pRsp->enable) < 0) goto _err;
  if (tDecodeI8(pDecoder, &pRsp->dropped) < 0) goto _err;
  if (tDecodeI32(pDecoder, &pRsp->version) < 0) goto _err;

  int32_t numOfCreatedDbs = 0;
  int32_t numOfReadDbs = 0;
  int32_t numOfWriteDbs = 0;
  if (tDecodeI32(pDecoder, &numOfCreatedDbs) < 0) goto _err;
  if (tDecodeI32(pDecoder, &numOfReadDbs) < 0) goto _err;
  if (tDecodeI32(pDecoder, &numOfWriteDbs) < 0) goto _err;

  for (int32_t i = 0; i < numOfCreatedDbs; ++i) {
    char db[TSDB_DB_FNAME_LEN] = {0};
    if (tDecodeCStrTo(pDecoder, db) < 0) goto _err;
    int32_t len = strlen(db);
    if (taosHashPut(pRsp->createdDbs, db, len + 1, db, len + 1) < 0) goto _err;
  }

  for (int32_t i = 0; i < numOfReadDbs; ++i) {
    char db[TSDB_DB_FNAME_LEN] = {0};
    if (tDecodeCStrTo(pDecoder, db) < 0) goto _err;
    int32_t len = strlen(db);
    if (taosHashPut(pRsp->readDbs, db, len + 1, db, len + 1) < 0) goto _err;
  }

  for (int32_t i = 0; i < numOfWriteDbs; ++i) {
    char db[TSDB_DB_FNAME_LEN] = {0};
    if (tDecodeCStrTo(pDecoder, db) < 0) goto _err;
    int32_t len = strlen(db);
    if (taosHashPut(pRsp->writeDbs, db, len + 1, db, len + 1) < 0) goto _err;
  }

  if (!tDecodeIsEnd(pDecoder)) {
    int32_t numOfReadTbs = 0;
    int32_t numOfWriteTbs = 0;
    int32_t numOfAlterTbs = 0;
    int32_t numOfReadViews = 0;
    int32_t numOfWriteViews = 0;
    int32_t numOfAlterViews = 0;
    int32_t numOfUseDbs = 0;
    if (tDecodeI32(pDecoder, &numOfReadTbs) < 0) goto _err;
    if (tDecodeI32(pDecoder, &numOfWriteTbs) < 0) goto _err;
    if (tDecodeI32(pDecoder, &numOfAlterTbs) < 0) goto _err;
    if (tDecodeI32(pDecoder, &numOfReadViews) < 0) goto _err;
    if (tDecodeI32(pDecoder, &numOfWriteViews) < 0) goto _err;
    if (tDecodeI32(pDecoder, &numOfAlterViews) < 0) goto _err;
    if (tDecodeI32(pDecoder, &numOfUseDbs) < 0) goto _err;

    for (int32_t i = 0; i < numOfReadTbs; ++i) {
      int32_t keyLen = 0;
      if (tDecodeI32(pDecoder, &keyLen) < 0) goto _err;

      if ((key = taosMemoryCalloc(keyLen + 1, sizeof(char))) == NULL) goto _err;
      if (tDecodeCStrTo(pDecoder, key) < 0) goto _err;

      int32_t valuelen = 0;
      if (tDecodeI32(pDecoder, &valuelen) < 0) goto _err;

      if ((value = taosMemoryCalloc(valuelen + 1, sizeof(char))) == NULL) goto _err;
      if (tDecodeCStrTo(pDecoder, value) < 0) goto _err;

      if (taosHashPut(pRsp->readTbs, key, keyLen, value, valuelen + 1) < 0) goto _err;

      taosMemoryFreeClear(key);
      taosMemoryFreeClear(value);
    }

    for (int32_t i = 0; i < numOfWriteTbs; ++i) {
      int32_t keyLen = 0;
      if (tDecodeI32(pDecoder, &keyLen) < 0) goto _err;

      if ((key = taosMemoryCalloc(keyLen + 1, sizeof(char))) == NULL) goto _err;
      if (tDecodeCStrTo(pDecoder, key) < 0) goto _err;

      int32_t valuelen = 0;
      if (tDecodeI32(pDecoder, &valuelen) < 0) goto _err;

      if ((value = taosMemoryCalloc(valuelen + 1, sizeof(char))) == NULL) goto _err;
      if (tDecodeCStrTo(pDecoder, value) < 0) goto _err;

      if (taosHashPut(pRsp->writeTbs, key, keyLen, value, valuelen + 1) < 0) goto _err;

      taosMemoryFreeClear(key);
      taosMemoryFreeClear(value);
    }

    for (int32_t i = 0; i < numOfAlterTbs; ++i) {
      int32_t keyLen = 0;
      if (tDecodeI32(pDecoder, &keyLen) < 0) goto _err;

      if ((key = taosMemoryCalloc(keyLen + 1, sizeof(char))) == NULL) goto _err;
      if (tDecodeCStrTo(pDecoder, key) < 0) goto _err;

      int32_t valuelen = 0;
      if (tDecodeI32(pDecoder, &valuelen) < 0) goto _err;

      if ((value = taosMemoryCalloc(valuelen + 1, sizeof(char))) == NULL) goto _err;
      if (tDecodeCStrTo(pDecoder, value) < 0) goto _err;

      if (taosHashPut(pRsp->alterTbs, key, keyLen, value, valuelen + 1) < 0) goto _err;

      taosMemoryFreeClear(key);
      taosMemoryFreeClear(value);
    }

    for (int32_t i = 0; i < numOfReadViews; ++i) {
      int32_t keyLen = 0;
      if (tDecodeI32(pDecoder, &keyLen) < 0) goto _err;

      if ((key = taosMemoryCalloc(keyLen + 1, sizeof(char))) == NULL) goto _err;
      if (tDecodeCStrTo(pDecoder, key) < 0) goto _err;

      int32_t valuelen = 0;
      if (tDecodeI32(pDecoder, &valuelen) < 0) goto _err;

      if ((value = taosMemoryCalloc(valuelen + 1, sizeof(char))) == NULL) goto _err;
      if (tDecodeCStrTo(pDecoder, value) < 0) goto _err;

      if (taosHashPut(pRsp->readViews, key, keyLen, value, valuelen + 1) < 0) goto _err;

      taosMemoryFreeClear(key);
      taosMemoryFreeClear(value);
    }

    for (int32_t i = 0; i < numOfWriteViews; ++i) {
      int32_t keyLen = 0;
      if (tDecodeI32(pDecoder, &keyLen) < 0) goto _err;

      if ((key = taosMemoryCalloc(keyLen + 1, sizeof(char))) == NULL) goto _err;
      if (tDecodeCStrTo(pDecoder, key) < 0) goto _err;

      int32_t valuelen = 0;
      if (tDecodeI32(pDecoder, &valuelen) < 0) goto _err;

      if ((value = taosMemoryCalloc(valuelen + 1, sizeof(char))) == NULL) goto _err;
      if (tDecodeCStrTo(pDecoder, value) < 0) goto _err;

      if (taosHashPut(pRsp->writeViews, key, keyLen, value, valuelen + 1) < 0) goto _err;

      taosMemoryFreeClear(key);
      taosMemoryFreeClear(value);
    }

    for (int32_t i = 0; i < numOfAlterViews; ++i) {
      int32_t keyLen = 0;
      if (tDecodeI32(pDecoder, &keyLen) < 0) goto _err;

      if ((key = taosMemoryCalloc(keyLen + 1, sizeof(char))) == NULL) goto _err;
      if (tDecodeCStrTo(pDecoder, key) < 0) goto _err;

      int32_t valuelen = 0;
      if (tDecodeI32(pDecoder, &valuelen) < 0) goto _err;

      if ((value = taosMemoryCalloc(valuelen + 1, sizeof(char))) == NULL) goto _err;
      if (tDecodeCStrTo(pDecoder, value) < 0) goto _err;

      if (taosHashPut(pRsp->alterViews, key, keyLen, value, valuelen + 1) < 0) goto _err;

      taosMemoryFreeClear(key);
      taosMemoryFreeClear(value);
    }

    for (int32_t i = 0; i < numOfUseDbs; ++i) {
      int32_t keyLen = 0;
      if (tDecodeI32(pDecoder, &keyLen) < 0) goto _err;

      if ((key = taosMemoryCalloc(keyLen + 1, sizeof(char))) == NULL) goto _err;
      if (tDecodeCStrTo(pDecoder, key) < 0) goto _err;

      int32_t ref = 0;
      if (tDecodeI32(pDecoder, &ref) < 0) goto _err;

      if (taosHashPut(pRsp->useDbs, key, keyLen, &ref, sizeof(ref)) < 0) goto _err;
      taosMemoryFreeClear(key);
    }
    // since 3.0.7.0
    if (!tDecodeIsEnd(pDecoder)) {
      if (tDecodeI32(pDecoder, &pRsp->passVer) < 0) goto _err;
    } else {
      pRsp->passVer = 0;
    }
    if (!tDecodeIsEnd(pDecoder)) {
      if (tDecodeI64(pDecoder, &pRsp->whiteListVer) < 0) goto _err;
    } else {
      pRsp->whiteListVer = 0;
    }
  }
  return 0;
_err:
  taosHashCleanup(pRsp->createdDbs);
  taosHashCleanup(pRsp->readDbs);
  taosHashCleanup(pRsp->writeDbs);
  taosHashCleanup(pRsp->readTbs);
  taosHashCleanup(pRsp->writeTbs);
  taosHashCleanup(pRsp->alterTbs);
  taosHashCleanup(pRsp->readViews);
  taosHashCleanup(pRsp->writeViews);
  taosHashCleanup(pRsp->alterViews);
  taosHashCleanup(pRsp->useDbs);

  taosMemoryFreeClear(key);
  taosMemoryFreeClear(value);
  return -1;
}

int32_t tDeserializeSGetUserAuthRsp(void *buf, int32_t bufLen, SGetUserAuthRsp *pRsp) {
  SDecoder decoder = {0};
  int32_t  code = 0;
  int32_t  lino;
  tDecoderInit(&decoder, buf, bufLen);

  TAOS_CHECK_EXIT(tStartDecode(&decoder));
  TAOS_CHECK_EXIT(tDeserializeSGetUserAuthRspImpl(&decoder, pRsp));

  tEndDecode(&decoder);

_exit:
  tDecoderClear(&decoder);
  return code;
}

void tFreeSGetUserAuthRsp(SGetUserAuthRsp *pRsp) {
  taosHashCleanup(pRsp->createdDbs);
  taosHashCleanup(pRsp->readDbs);
  taosHashCleanup(pRsp->writeDbs);
  taosHashCleanup(pRsp->readTbs);
  taosHashCleanup(pRsp->writeTbs);
  taosHashCleanup(pRsp->alterTbs);
  taosHashCleanup(pRsp->readViews);
  taosHashCleanup(pRsp->writeViews);
  taosHashCleanup(pRsp->alterViews);
  taosHashCleanup(pRsp->useDbs);
}

int32_t tSerializeSGetUserWhiteListReq(void *buf, int32_t bufLen, SGetUserWhiteListReq *pReq) {
  SEncoder encoder = {0};
  int32_t  code = 0;
  int32_t  lino;
  int32_t  tlen;

  tEncoderInit(&encoder, buf, bufLen);

  TAOS_CHECK_EXIT(tStartEncode(&encoder));
  TAOS_CHECK_EXIT(tEncodeCStr(&encoder, pReq->user));
  tEndEncode(&encoder);

_exit:
  if (code) {
    tlen = code;
  } else {
    tlen = encoder.pos;
  }
  tEncoderClear(&encoder);
  return tlen;
}

int32_t tDeserializeSGetUserWhiteListReq(void *buf, int32_t bufLen, SGetUserWhiteListReq *pReq) {
  SDecoder decoder = {0};
  int32_t  code = 0;
  int32_t  lino;
  tDecoderInit(&decoder, buf, bufLen);

  TAOS_CHECK_EXIT(tStartDecode(&decoder));
  TAOS_CHECK_EXIT(tDecodeCStrTo(&decoder, pReq->user));
  tEndDecode(&decoder);

_exit:
  tDecoderClear(&decoder);
  return code;
}

int32_t tSerializeSGetUserWhiteListRsp(void *buf, int32_t bufLen, SGetUserWhiteListRsp *pRsp) {
  SEncoder encoder = {0};
  int32_t  code = 0;
  int32_t  lino;
  int32_t  tlen;
  tEncoderInit(&encoder, buf, bufLen);

  TAOS_CHECK_EXIT(tStartEncode(&encoder));
  TAOS_CHECK_EXIT(tEncodeCStr(&encoder, pRsp->user));
  TAOS_CHECK_EXIT(tEncodeI32(&encoder, pRsp->numWhiteLists));
  for (int i = 0; i < pRsp->numWhiteLists; ++i) {
    TAOS_CHECK_EXIT(tEncodeU32(&encoder, pRsp->pWhiteLists[i].ip));
    TAOS_CHECK_EXIT(tEncodeU32(&encoder, pRsp->pWhiteLists[i].mask));
  }
  tEndEncode(&encoder);

_exit:
  if (code) {
    tlen = code;
  } else {
    tlen = encoder.pos;
  }
  tEncoderClear(&encoder);
  return tlen;
}

int32_t tDeserializeSGetUserWhiteListRsp(void *buf, int32_t bufLen, SGetUserWhiteListRsp *pRsp) {
  SDecoder decoder = {0};
  int32_t  code = 0;
  int32_t  lino;
  tDecoderInit(&decoder, buf, bufLen);

  TAOS_CHECK_EXIT(tStartDecode(&decoder));
  TAOS_CHECK_EXIT(tDecodeCStrTo(&decoder, pRsp->user));
  TAOS_CHECK_EXIT(tDecodeI32(&decoder, &pRsp->numWhiteLists));
  pRsp->pWhiteLists = taosMemoryMalloc(pRsp->numWhiteLists * sizeof(SIpV4Range));
  if (pRsp->pWhiteLists == NULL) {
    TAOS_CHECK_EXIT(terrno);
  }
  for (int32_t i = 0; i < pRsp->numWhiteLists; ++i) {
    TAOS_CHECK_EXIT(tDecodeU32(&decoder, &(pRsp->pWhiteLists[i].ip)));
    TAOS_CHECK_EXIT(tDecodeU32(&decoder, &(pRsp->pWhiteLists[i].mask)));
  }

  tEndDecode(&decoder);
_exit:
  tDecoderClear(&decoder);
  return code;
}

void tFreeSGetUserWhiteListRsp(SGetUserWhiteListRsp *pRsp) { taosMemoryFree(pRsp->pWhiteLists); }

int32_t tSerializeSMCfgClusterReq(void *buf, int32_t bufLen, SMCfgClusterReq *pReq) {
  SEncoder encoder = {0};
  int32_t  code = 0;
  int32_t  lino;
  int32_t  tlen;
  tEncoderInit(&encoder, buf, bufLen);

  TAOS_CHECK_EXIT(tStartEncode(&encoder));
  TAOS_CHECK_EXIT(tEncodeCStr(&encoder, pReq->config));
  TAOS_CHECK_EXIT(tEncodeCStr(&encoder, pReq->value));
  ENCODESQL();
  tEndEncode(&encoder);

_exit:
  if (code) {
    tlen = code;
  } else {
    tlen = encoder.pos;
  }
  tEncoderClear(&encoder);
  return tlen;
}

int32_t tDeserializeSMCfgClusterReq(void *buf, int32_t bufLen, SMCfgClusterReq *pReq) {
  SDecoder decoder = {0};
  int32_t  code = 0;
  int32_t  lino;
  tDecoderInit(&decoder, buf, bufLen);

  TAOS_CHECK_EXIT(tStartDecode(&decoder));
  TAOS_CHECK_EXIT(tDecodeCStrTo(&decoder, pReq->config));
  TAOS_CHECK_EXIT(tDecodeCStrTo(&decoder, pReq->value));
  DECODESQL();
  tEndDecode(&decoder);

_exit:
  tDecoderClear(&decoder);
  return code;
}

void tFreeSMCfgClusterReq(SMCfgClusterReq *pReq) { FREESQL(); }

int32_t tSerializeSCreateDropMQSNodeReq(void *buf, int32_t bufLen, SMCreateQnodeReq *pReq) {
  SEncoder encoder = {0};
  int32_t  code = 0;
  int32_t  lino;
  int32_t  tlen;
  tEncoderInit(&encoder, buf, bufLen);

  TAOS_CHECK_EXIT(tStartEncode(&encoder));
  TAOS_CHECK_EXIT(tEncodeI32(&encoder, pReq->dnodeId));
  ENCODESQL();
  tEndEncode(&encoder);

_exit:
  if (code) {
    tlen = code;
  } else {
    tlen = encoder.pos;
  }
  tEncoderClear(&encoder);
  return tlen;
}

int32_t tDeserializeSCreateDropMQSNodeReq(void *buf, int32_t bufLen, SMCreateQnodeReq *pReq) {
  SDecoder decoder = {0};
  int32_t  code = 0;
  int32_t  lino;
  tDecoderInit(&decoder, buf, bufLen);

  TAOS_CHECK_EXIT(tStartDecode(&decoder));
  TAOS_CHECK_EXIT(tDecodeI32(&decoder, &pReq->dnodeId));
  DECODESQL();
  tEndDecode(&decoder);

_exit:
  tDecoderClear(&decoder);
  return code;
}

void tFreeSMCreateQnodeReq(SMCreateQnodeReq *pReq) { FREESQL(); }

void tFreeSDDropQnodeReq(SDDropQnodeReq *pReq) { FREESQL(); }

int32_t tSerializeSDropDnodeReq(void *buf, int32_t bufLen, SDropDnodeReq *pReq) {
  SEncoder encoder = {0};
  int32_t  code = 0;
  int32_t  lino;
  int32_t  tlen;
  tEncoderInit(&encoder, buf, bufLen);

  TAOS_CHECK_EXIT(tStartEncode(&encoder));
  TAOS_CHECK_EXIT(tEncodeI32(&encoder, pReq->dnodeId));
  TAOS_CHECK_EXIT(tEncodeCStr(&encoder, pReq->fqdn));
  TAOS_CHECK_EXIT(tEncodeI32(&encoder, pReq->port));
  TAOS_CHECK_EXIT(tEncodeI8(&encoder, pReq->force));
  TAOS_CHECK_EXIT(tEncodeI8(&encoder, pReq->unsafe));
  ENCODESQL();
  tEndEncode(&encoder);

_exit:
  if (code) {
    tlen = code;
  } else {
    tlen = encoder.pos;
  }
  tEncoderClear(&encoder);
  return tlen;
}

int32_t tDeserializeSDropDnodeReq(void *buf, int32_t bufLen, SDropDnodeReq *pReq) {
  SDecoder decoder = {0};
  int32_t  code = 0;
  int32_t  lino;
  tDecoderInit(&decoder, buf, bufLen);

  TAOS_CHECK_EXIT(tStartDecode(&decoder));
  TAOS_CHECK_EXIT(tDecodeI32(&decoder, &pReq->dnodeId));
  TAOS_CHECK_EXIT(tDecodeCStrTo(&decoder, pReq->fqdn));
  TAOS_CHECK_EXIT(tDecodeI32(&decoder, &pReq->port));
  TAOS_CHECK_EXIT(tDecodeI8(&decoder, &pReq->force));
  if (!tDecodeIsEnd(&decoder)) {
    TAOS_CHECK_EXIT(tDecodeI8(&decoder, &pReq->unsafe));
  } else {
    pReq->unsafe = false;
  }

  DECODESQL();
  tEndDecode(&decoder);

_exit:
  tDecoderClear(&decoder);
  return code;
}

void tFreeSDropDnodeReq(SDropDnodeReq *pReq) { FREESQL(); }

int32_t tSerializeSRestoreDnodeReq(void *buf, int32_t bufLen, SRestoreDnodeReq *pReq) {
  SEncoder encoder = {0};
  int32_t  code = 0;
  int32_t  lino;
  int32_t  tlen;
  tEncoderInit(&encoder, buf, bufLen);

  TAOS_CHECK_EXIT(tStartEncode(&encoder));
  TAOS_CHECK_EXIT(tEncodeI32(&encoder, pReq->dnodeId));
  TAOS_CHECK_EXIT(tEncodeI8(&encoder, pReq->restoreType));
  ENCODESQL();
  tEndEncode(&encoder);

_exit:
  if (code) {
    tlen = code;
  } else {
    tlen = encoder.pos;
  }
  tEncoderClear(&encoder);
  return tlen;
}

int32_t tDeserializeSRestoreDnodeReq(void *buf, int32_t bufLen, SRestoreDnodeReq *pReq) {
  SDecoder decoder = {0};
  int32_t  code = 0;
  int32_t  lino;
  tDecoderInit(&decoder, buf, bufLen);

  TAOS_CHECK_EXIT(tStartDecode(&decoder));
  TAOS_CHECK_EXIT(tDecodeI32(&decoder, &pReq->dnodeId));
  TAOS_CHECK_EXIT(tDecodeI8(&decoder, &pReq->restoreType));
  DECODESQL();
  tEndDecode(&decoder);

_exit:
  tDecoderClear(&decoder);
  return code;
}

void tFreeSRestoreDnodeReq(SRestoreDnodeReq *pReq) { FREESQL(); }

int32_t tSerializeSMCfgDnodeReq(void *buf, int32_t bufLen, SMCfgDnodeReq *pReq) {
  SEncoder encoder = {0};
  int32_t  code = 0;
  int32_t  lino;
  int32_t  tlen;
  tEncoderInit(&encoder, buf, bufLen);

  TAOS_CHECK_EXIT(tStartEncode(&encoder));
  TAOS_CHECK_EXIT(tEncodeI32(&encoder, pReq->dnodeId));
  TAOS_CHECK_EXIT(tEncodeCStr(&encoder, pReq->config));
  TAOS_CHECK_EXIT(tEncodeCStr(&encoder, pReq->value));
  ENCODESQL();
  tEndEncode(&encoder);

_exit:
  if (code) {
    tlen = code;
  } else {
    tlen = encoder.pos;
  }
  tEncoderClear(&encoder);
  return tlen;
}

int32_t tDeserializeSMCfgDnodeReq(void *buf, int32_t bufLen, SMCfgDnodeReq *pReq) {
  SDecoder decoder = {0};
  int32_t  code = 0;
  int32_t  lino;
  tDecoderInit(&decoder, buf, bufLen);

  TAOS_CHECK_EXIT(tStartDecode(&decoder));
  TAOS_CHECK_EXIT(tDecodeI32(&decoder, &pReq->dnodeId));
  TAOS_CHECK_EXIT(tDecodeCStrTo(&decoder, pReq->config));
  TAOS_CHECK_EXIT(tDecodeCStrTo(&decoder, pReq->value));
  DECODESQL();
  tEndDecode(&decoder);

_exit:
  tDecoderClear(&decoder);
  return code;
}

void tFreeSMCfgDnodeReq(SMCfgDnodeReq *pReq) { FREESQL(); }

int32_t tSerializeSDCfgDnodeReq(void *buf, int32_t bufLen, SDCfgDnodeReq *pReq) {
  SEncoder encoder = {0};
  int32_t  code = 0;
  int32_t  lino;
  int32_t  tlen;
  tEncoderInit(&encoder, buf, bufLen);

  TAOS_CHECK_EXIT(tStartEncode(&encoder));
  TAOS_CHECK_EXIT(tEncodeI32(&encoder, pReq->version));
  TAOS_CHECK_EXIT(tEncodeCStr(&encoder, pReq->config));
  TAOS_CHECK_EXIT(tEncodeCStr(&encoder, pReq->value));
  tEndEncode(&encoder);

_exit:
  if (code) {
    tlen = code;
  } else {
    tlen = encoder.pos;
  }
  tEncoderClear(&encoder);
  return tlen;
}

int32_t tDeserializeSDCfgDnodeReq(void *buf, int32_t bufLen, SDCfgDnodeReq *pReq) {
  SDecoder decoder = {0};
  int32_t  code = 0;
  int32_t  lino;
  tDecoderInit(&decoder, buf, bufLen);

  TAOS_CHECK_EXIT(tStartDecode(&decoder));
  TAOS_CHECK_EXIT(tDecodeI32(&decoder, &pReq->version));
  TAOS_CHECK_EXIT(tDecodeCStrTo(&decoder, pReq->config));
  TAOS_CHECK_EXIT(tDecodeCStrTo(&decoder, pReq->value));
  tEndDecode(&decoder);

_exit:
  tDecoderClear(&decoder);
  return code;
}

int32_t tSerializeSMCreateAnodeReq(void *buf, int32_t bufLen, SMCreateAnodeReq *pReq) {
  SEncoder encoder = {0};
  int32_t  code = 0;
  int32_t  lino;
  int32_t  tlen;
  tEncoderInit(&encoder, buf, bufLen);

  TAOS_CHECK_EXIT(tStartEncode(&encoder));
  TAOS_CHECK_EXIT(tEncodeI32(&encoder, pReq->urlLen));
  if (pReq->urlLen > 0) {
    TAOS_CHECK_EXIT(tEncodeBinary(&encoder, (const uint8_t *)pReq->url, pReq->urlLen));
  }
  ENCODESQL();
  tEndEncode(&encoder);

_exit:
  if (code) {
    tlen = code;
  } else {
    tlen = encoder.pos;
  }
  tEncoderClear(&encoder);
  return tlen;
}

int32_t tDeserializeSMCreateAnodeReq(void *buf, int32_t bufLen, SMCreateAnodeReq *pReq) {
  SDecoder decoder = {0};
  int32_t  code = 0;
  int32_t  lino;

  tDecoderInit(&decoder, buf, bufLen);

  TAOS_CHECK_EXIT(tStartDecode(&decoder));
  TAOS_CHECK_EXIT(tDecodeI32(&decoder, &pReq->urlLen));
  if (pReq->urlLen > 0) {
    TAOS_CHECK_EXIT(tDecodeBinaryAlloc(&decoder, (void **)&pReq->url, NULL));
  }

  DECODESQL();
  tEndDecode(&decoder);

_exit:
  tDecoderClear(&decoder);
  return code;
}

void tFreeSMCreateAnodeReq(SMCreateAnodeReq *pReq) {
  taosMemoryFreeClear(pReq->url);
  FREESQL();
}

int32_t tSerializeSMDropAnodeReq(void *buf, int32_t bufLen, SMDropAnodeReq *pReq) {
  SEncoder encoder = {0};
  int32_t  code = 0;
  int32_t  lino;
  int32_t  tlen;
  tEncoderInit(&encoder, buf, bufLen);

  TAOS_CHECK_EXIT(tStartEncode(&encoder));
  TAOS_CHECK_EXIT(tEncodeI32(&encoder, pReq->anodeId));
  ENCODESQL();
  tEndEncode(&encoder);

_exit:
  if (code) {
    tlen = code;
  } else {
    tlen = encoder.pos;
  }
  tEncoderClear(&encoder);
  return tlen;
}

int32_t tDeserializeSMDropAnodeReq(void *buf, int32_t bufLen, SMDropAnodeReq *pReq) {
  SDecoder decoder = {0};
  int32_t  code = 0;
  int32_t  lino;

  tDecoderInit(&decoder, buf, bufLen);

  TAOS_CHECK_EXIT(tStartDecode(&decoder));
  TAOS_CHECK_EXIT(tDecodeI32(&decoder, &pReq->anodeId));
  DECODESQL();
  tEndDecode(&decoder);

_exit:
  tDecoderClear(&decoder);
  return code;
}

void tFreeSMDropAnodeReq(SMDropAnodeReq *pReq) { FREESQL(); }

int32_t tSerializeSMUpdateAnodeReq(void *buf, int32_t bufLen, SMUpdateAnodeReq *pReq) {
  return tSerializeSMDropAnodeReq(buf, bufLen, pReq);
}

int32_t tDeserializeSMUpdateAnodeReq(void *buf, int32_t bufLen, SMUpdateAnodeReq *pReq) {
  return tDeserializeSMDropAnodeReq(buf, bufLen, pReq);
}

void tFreeSMUpdateAnodeReq(SMUpdateAnodeReq *pReq) { tFreeSMDropAnodeReq(pReq); }

int32_t tSerializeSCreateDnodeReq(void *buf, int32_t bufLen, SCreateDnodeReq *pReq) {
  SEncoder encoder = {0};
  int32_t  code = 0;
  int32_t  lino;
  int32_t  tlen;
  tEncoderInit(&encoder, buf, bufLen);

  TAOS_CHECK_EXIT(tStartEncode(&encoder));
  TAOS_CHECK_EXIT(tEncodeCStr(&encoder, pReq->fqdn));
  TAOS_CHECK_EXIT(tEncodeI32(&encoder, pReq->port));
  ENCODESQL();
  tEndEncode(&encoder);

_exit:
  if (code) {
    tlen = code;
  } else {
    tlen = encoder.pos;
  }
  tEncoderClear(&encoder);
  return tlen;
}

int32_t tDeserializeSCreateDnodeReq(void *buf, int32_t bufLen, SCreateDnodeReq *pReq) {
  SDecoder decoder = {0};
  int32_t  code = 0;
  int32_t  lino;
  tDecoderInit(&decoder, buf, bufLen);

  TAOS_CHECK_EXIT(tStartDecode(&decoder));
  TAOS_CHECK_EXIT(tDecodeCStrTo(&decoder, pReq->fqdn));
  TAOS_CHECK_EXIT(tDecodeI32(&decoder, &pReq->port));
  DECODESQL();
  tEndDecode(&decoder);

_exit:
  tDecoderClear(&decoder);
  return code;
}

void tFreeSCreateDnodeReq(SCreateDnodeReq *pReq) { FREESQL(); }

int32_t tSerializeSCreateFuncReq(void *buf, int32_t bufLen, SCreateFuncReq *pReq) {
  SEncoder encoder = {0};
  int32_t  code = 0;
  int32_t  lino;
  int32_t  tlen;
  tEncoderInit(&encoder, buf, bufLen);

  TAOS_CHECK_EXIT(tStartEncode(&encoder));
  TAOS_CHECK_EXIT(tEncodeCStr(&encoder, pReq->name));
  TAOS_CHECK_EXIT(tEncodeI8(&encoder, pReq->igExists));
  TAOS_CHECK_EXIT(tEncodeI8(&encoder, pReq->funcType));
  TAOS_CHECK_EXIT(tEncodeI8(&encoder, pReq->scriptType));
  TAOS_CHECK_EXIT(tEncodeI8(&encoder, pReq->outputType));
  TAOS_CHECK_EXIT(tEncodeI32(&encoder, pReq->outputLen));
  TAOS_CHECK_EXIT(tEncodeI32(&encoder, pReq->bufSize));
  TAOS_CHECK_EXIT(tEncodeI32(&encoder, pReq->codeLen));
  TAOS_CHECK_EXIT(tEncodeI64(&encoder, pReq->signature));

  if (pReq->pCode != NULL) {
    TAOS_CHECK_EXIT(tEncodeBinary(&encoder, pReq->pCode, pReq->codeLen));
  }

  int32_t commentSize = 0;
  if (pReq->pComment != NULL) {
    commentSize = strlen(pReq->pComment) + 1;
  }
  TAOS_CHECK_EXIT(tEncodeI32(&encoder, commentSize));
  if (pReq->pComment != NULL) {
    TAOS_CHECK_EXIT(tEncodeCStr(&encoder, pReq->pComment));
  }

  TAOS_CHECK_EXIT(tEncodeI8(&encoder, pReq->orReplace));

  tEndEncode(&encoder);

_exit:
  if (code) {
    tlen = code;
  } else {
    tlen = encoder.pos;
  }
  tEncoderClear(&encoder);
  return tlen;
}

int32_t tDeserializeSCreateFuncReq(void *buf, int32_t bufLen, SCreateFuncReq *pReq) {
  SDecoder decoder = {0};
  int32_t  code = 0;
  int32_t  lino;
  tDecoderInit(&decoder, buf, bufLen);

  TAOS_CHECK_EXIT(tStartDecode(&decoder));
  TAOS_CHECK_EXIT(tDecodeCStrTo(&decoder, pReq->name));
  TAOS_CHECK_EXIT(tDecodeI8(&decoder, &pReq->igExists));
  TAOS_CHECK_EXIT(tDecodeI8(&decoder, &pReq->funcType));
  TAOS_CHECK_EXIT(tDecodeI8(&decoder, &pReq->scriptType));
  TAOS_CHECK_EXIT(tDecodeI8(&decoder, &pReq->outputType));
  TAOS_CHECK_EXIT(tDecodeI32(&decoder, &pReq->outputLen));
  TAOS_CHECK_EXIT(tDecodeI32(&decoder, &pReq->bufSize));
  TAOS_CHECK_EXIT(tDecodeI32(&decoder, &pReq->codeLen));
  TAOS_CHECK_EXIT(tDecodeI64(&decoder, &pReq->signature));

  if (pReq->codeLen > 0) {
    pReq->pCode = taosMemoryCalloc(1, pReq->codeLen);
    if (pReq->pCode == NULL) {
      TAOS_CHECK_EXIT(terrno);
    }
    TAOS_CHECK_EXIT(tDecodeCStrTo(&decoder, pReq->pCode));
  }

  int32_t commentSize = 0;
  TAOS_CHECK_EXIT(tDecodeI32(&decoder, &commentSize));
  if (commentSize > 0) {
    pReq->pComment = taosMemoryCalloc(1, commentSize);
    if (pReq->pComment == NULL) {
      TAOS_CHECK_EXIT(terrno);
    }
    TAOS_CHECK_EXIT(tDecodeCStrTo(&decoder, pReq->pComment));
  }

  if (!tDecodeIsEnd(&decoder)) {
    TAOS_CHECK_EXIT(tDecodeI8(&decoder, &pReq->orReplace));
  } else {
    pReq->orReplace = false;
  }

  tEndDecode(&decoder);

_exit:
  tDecoderClear(&decoder);
  return code;
}

void tFreeSCreateFuncReq(SCreateFuncReq *pReq) {
  taosMemoryFree(pReq->pCode);
  taosMemoryFree(pReq->pComment);
}

int32_t tSerializeSDropFuncReq(void *buf, int32_t bufLen, SDropFuncReq *pReq) {
  SEncoder encoder = {0};
  int32_t  code = 0;
  int32_t  lino;
  int32_t  tlen;
  tEncoderInit(&encoder, buf, bufLen);

  TAOS_CHECK_EXIT(tStartEncode(&encoder));
  TAOS_CHECK_EXIT(tEncodeCStr(&encoder, pReq->name));
  TAOS_CHECK_EXIT(tEncodeI8(&encoder, pReq->igNotExists));
  tEndEncode(&encoder);

_exit:
  if (code) {
    tlen = code;
  } else {
    tlen = encoder.pos;
  }
  tEncoderClear(&encoder);
  return tlen;
}

int32_t tDeserializeSDropFuncReq(void *buf, int32_t bufLen, SDropFuncReq *pReq) {
  SDecoder decoder = {0};
  int32_t  code = 0;
  int32_t  lino;
  tDecoderInit(&decoder, buf, bufLen);

  TAOS_CHECK_EXIT(tStartDecode(&decoder));
  TAOS_CHECK_EXIT(tDecodeCStrTo(&decoder, pReq->name));
  TAOS_CHECK_EXIT(tDecodeI8(&decoder, &pReq->igNotExists));
  tEndDecode(&decoder);

_exit:
  tDecoderClear(&decoder);
  return code;
}

int32_t tSerializeSRetrieveFuncReq(void *buf, int32_t bufLen, SRetrieveFuncReq *pReq) {
  SEncoder encoder = {0};
  int32_t  code = 0;
  int32_t  lino;
  int32_t  tlen;
  tEncoderInit(&encoder, buf, bufLen);

  TAOS_CHECK_EXIT(tStartEncode(&encoder));
  TAOS_CHECK_EXIT(tEncodeI32(&encoder, pReq->numOfFuncs));
  TAOS_CHECK_EXIT(tEncodeI8(&encoder, pReq->ignoreCodeComment));

  if (pReq->numOfFuncs != (int32_t)taosArrayGetSize(pReq->pFuncNames)) {
    TAOS_CHECK_EXIT(TSDB_CODE_INVALID_PARA);
  }
  for (int32_t i = 0; i < pReq->numOfFuncs; ++i) {
    char *fname = taosArrayGet(pReq->pFuncNames, i);
    TAOS_CHECK_EXIT(tEncodeCStr(&encoder, fname));
  }

  tEndEncode(&encoder);

_exit:
  if (code) {
    tlen = code;
  } else {
    tlen = encoder.pos;
  }
  tEncoderClear(&encoder);
  return tlen;
}

int32_t tDeserializeSRetrieveFuncReq(void *buf, int32_t bufLen, SRetrieveFuncReq *pReq) {
  SDecoder decoder = {0};
  int32_t  code = 0;
  int32_t  lino;
  tDecoderInit(&decoder, buf, bufLen);

  TAOS_CHECK_EXIT(tStartDecode(&decoder));
  TAOS_CHECK_EXIT(tDecodeI32(&decoder, &pReq->numOfFuncs));
  TAOS_CHECK_EXIT(tDecodeI8(&decoder, (int8_t *)&pReq->ignoreCodeComment));

  pReq->pFuncNames = taosArrayInit(pReq->numOfFuncs, TSDB_FUNC_NAME_LEN);
  if (pReq->pFuncNames == NULL) {
    TAOS_CHECK_EXIT(terrno);
  }

  for (int32_t i = 0; i < pReq->numOfFuncs; ++i) {
    char fname[TSDB_FUNC_NAME_LEN] = {0};
    TAOS_CHECK_EXIT(tDecodeCStrTo(&decoder, fname));
    if (taosArrayPush(pReq->pFuncNames, fname) == NULL) {
      TAOS_CHECK_EXIT(terrno);
    }
  }
  tEndDecode(&decoder);

_exit:
  tDecoderClear(&decoder);
  return code;
}

void tFreeSRetrieveFuncReq(SRetrieveFuncReq *pReq) { taosArrayDestroy(pReq->pFuncNames); }

int32_t tSerializeSRetrieveFuncRsp(void *buf, int32_t bufLen, SRetrieveFuncRsp *pRsp) {
  SEncoder encoder = {0};
  int32_t  code = 0;
  int32_t  lino;
  int32_t  tlen;
  tEncoderInit(&encoder, buf, bufLen);

  TAOS_CHECK_EXIT(tStartEncode(&encoder));
  TAOS_CHECK_EXIT(tEncodeI32(&encoder, pRsp->numOfFuncs));

  if (pRsp->numOfFuncs != (int32_t)taosArrayGetSize(pRsp->pFuncInfos)) {
    TAOS_CHECK_EXIT(TSDB_CODE_INVALID_PARA);
  }
  for (int32_t i = 0; i < pRsp->numOfFuncs; ++i) {
    SFuncInfo *pInfo = taosArrayGet(pRsp->pFuncInfos, i);

    TAOS_CHECK_EXIT(tEncodeCStr(&encoder, pInfo->name));
    TAOS_CHECK_EXIT(tEncodeI8(&encoder, pInfo->funcType));
    TAOS_CHECK_EXIT(tEncodeI8(&encoder, pInfo->scriptType));
    TAOS_CHECK_EXIT(tEncodeI8(&encoder, pInfo->outputType));
    TAOS_CHECK_EXIT(tEncodeI32(&encoder, pInfo->outputLen));
    TAOS_CHECK_EXIT(tEncodeI32(&encoder, pInfo->bufSize));
    TAOS_CHECK_EXIT(tEncodeI64(&encoder, pInfo->signature));
    TAOS_CHECK_EXIT(tEncodeI32(&encoder, pInfo->codeSize));
    TAOS_CHECK_EXIT(tEncodeI32(&encoder, pInfo->commentSize));
    if (pInfo->codeSize) {
      TAOS_CHECK_EXIT(tEncodeBinary(&encoder, pInfo->pCode, pInfo->codeSize));
    }
    if (pInfo->commentSize) {
      TAOS_CHECK_EXIT(tEncodeCStr(&encoder, pInfo->pComment));
    }
  }

  if (pRsp->numOfFuncs != (int32_t)taosArrayGetSize(pRsp->pFuncExtraInfos)) {
    TAOS_CHECK_EXIT(TSDB_CODE_INVALID_PARA);
  }
  for (int32_t i = 0; i < pRsp->numOfFuncs; ++i) {
    SFuncExtraInfo *extraInfo = taosArrayGet(pRsp->pFuncExtraInfos, i);
    TAOS_CHECK_EXIT(tEncodeI32(&encoder, extraInfo->funcVersion));
    TAOS_CHECK_EXIT(tEncodeI64(&encoder, extraInfo->funcCreatedTime));
  }

  tEndEncode(&encoder);

_exit:
  if (code) {
    tlen = code;
  } else {
    tlen = encoder.pos;
  }
  tEncoderClear(&encoder);
  return tlen;
}

int32_t tDeserializeSRetrieveFuncRsp(void *buf, int32_t bufLen, SRetrieveFuncRsp *pRsp) {
  SDecoder decoder = {0};
  int32_t  code = 0;
  int32_t  lino;
  tDecoderInit(&decoder, buf, bufLen);

  TAOS_CHECK_EXIT(tStartDecode(&decoder));
  TAOS_CHECK_EXIT(tDecodeI32(&decoder, &pRsp->numOfFuncs));

  pRsp->pFuncInfos = taosArrayInit(pRsp->numOfFuncs, sizeof(SFuncInfo));
  if (pRsp->pFuncInfos == NULL) {
    TAOS_CHECK_EXIT(terrno);
  }

  for (int32_t i = 0; i < pRsp->numOfFuncs; ++i) {
    SFuncInfo fInfo = {0};
    TAOS_CHECK_EXIT(tDecodeCStrTo(&decoder, fInfo.name));
    TAOS_CHECK_EXIT(tDecodeI8(&decoder, &fInfo.funcType));
    TAOS_CHECK_EXIT(tDecodeI8(&decoder, &fInfo.scriptType));
    TAOS_CHECK_EXIT(tDecodeI8(&decoder, &fInfo.outputType));
    TAOS_CHECK_EXIT(tDecodeI32(&decoder, &fInfo.outputLen));
    TAOS_CHECK_EXIT(tDecodeI32(&decoder, &fInfo.bufSize));
    TAOS_CHECK_EXIT(tDecodeI64(&decoder, &fInfo.signature));
    TAOS_CHECK_EXIT(tDecodeI32(&decoder, &fInfo.codeSize));
    TAOS_CHECK_EXIT(tDecodeI32(&decoder, &fInfo.commentSize));
    if (fInfo.codeSize) {
      fInfo.pCode = taosMemoryCalloc(1, fInfo.codeSize);
      if (fInfo.pCode == NULL) {
        TAOS_CHECK_EXIT(terrno);
      }
      TAOS_CHECK_EXIT(tDecodeCStrTo(&decoder, fInfo.pCode));
    }
    if (fInfo.commentSize) {
      fInfo.pComment = taosMemoryCalloc(1, fInfo.commentSize);
      if (fInfo.pComment == NULL) {
        TAOS_CHECK_EXIT(terrno);
      }
      TAOS_CHECK_EXIT(tDecodeCStrTo(&decoder, fInfo.pComment));
    }

    if (taosArrayPush(pRsp->pFuncInfos, &fInfo) == NULL) {
      TAOS_CHECK_EXIT(terrno);
    }
  }

  pRsp->pFuncExtraInfos = taosArrayInit(pRsp->numOfFuncs, sizeof(SFuncExtraInfo));
  if (pRsp->pFuncExtraInfos == NULL) {
    TAOS_CHECK_EXIT(terrno);
  }
  if (tDecodeIsEnd(&decoder)) {
    for (int32_t i = 0; i < pRsp->numOfFuncs; ++i) {
      SFuncExtraInfo extraInfo = {0};
      if (taosArrayPush(pRsp->pFuncExtraInfos, &extraInfo) == NULL) {
        TAOS_CHECK_EXIT(terrno);
      }
    }
  } else {
    for (int32_t i = 0; i < pRsp->numOfFuncs; ++i) {
      SFuncExtraInfo extraInfo = {0};
      TAOS_CHECK_EXIT(tDecodeI32(&decoder, &extraInfo.funcVersion));
      TAOS_CHECK_EXIT(tDecodeI64(&decoder, &extraInfo.funcCreatedTime));
      if (taosArrayPush(pRsp->pFuncExtraInfos, &extraInfo) == NULL) {
        TAOS_CHECK_EXIT(terrno);
      }
    }
  }
  tEndDecode(&decoder);

_exit:
  tDecoderClear(&decoder);
  return code;
}

void tFreeSFuncInfo(SFuncInfo *pInfo) {
  if (NULL == pInfo) {
    return;
  }

  taosMemoryFree(pInfo->pCode);
  taosMemoryFree(pInfo->pComment);
}

void tFreeSRetrieveFuncRsp(SRetrieveFuncRsp *pRsp) {
  int32_t size = taosArrayGetSize(pRsp->pFuncInfos);
  for (int32_t i = 0; i < size; ++i) {
    SFuncInfo *pInfo = taosArrayGet(pRsp->pFuncInfos, i);
    tFreeSFuncInfo(pInfo);
  }
  taosArrayDestroy(pRsp->pFuncInfos);
  taosArrayDestroy(pRsp->pFuncExtraInfos);
}

int32_t tSerializeSTableCfgReq(void *buf, int32_t bufLen, STableCfgReq *pReq) {
  int32_t code = 0;
  int32_t lino;
  int32_t headLen = sizeof(SMsgHead);
  if (buf != NULL) {
    buf = (char *)buf + headLen;
    bufLen -= headLen;
  }

  SEncoder encoder = {0};
  tEncoderInit(&encoder, buf, bufLen);

  TAOS_CHECK_EXIT(tStartEncode(&encoder));
  TAOS_CHECK_EXIT(tEncodeCStr(&encoder, pReq->dbFName));
  TAOS_CHECK_EXIT(tEncodeCStr(&encoder, pReq->tbName));
  tEndEncode(&encoder);

_exit:
  if (code) {
    tEncoderClear(&encoder);
    return code;
  } else {
    int32_t tlen = encoder.pos;
    tEncoderClear(&encoder);

    if (buf != NULL) {
      SMsgHead *pHead = (SMsgHead *)((char *)buf - headLen);
      pHead->vgId = htonl(pReq->header.vgId);
      pHead->contLen = htonl(tlen + headLen);
    }

    return tlen + headLen;
  }
}

int32_t tDeserializeSTableCfgReq(void *buf, int32_t bufLen, STableCfgReq *pReq) {
  int32_t headLen = sizeof(SMsgHead);

  int32_t   code = 0;
  int32_t   lino;
  SMsgHead *pHead = buf;
  pHead->vgId = pReq->header.vgId;
  pHead->contLen = pReq->header.contLen;

  SDecoder decoder = {0};
  tDecoderInit(&decoder, (char *)buf + headLen, bufLen - headLen);

  TAOS_CHECK_EXIT(tStartDecode(&decoder));
  TAOS_CHECK_EXIT(tDecodeCStrTo(&decoder, pReq->dbFName));
  TAOS_CHECK_EXIT(tDecodeCStrTo(&decoder, pReq->tbName));

  tEndDecode(&decoder);
_exit:
  tDecoderClear(&decoder);
  return code;
}

int32_t tSerializeSTableCfgRsp(void *buf, int32_t bufLen, STableCfgRsp *pRsp) {
  SEncoder encoder = {0};
  int32_t  code = 0;
  int32_t  lino;
  int32_t  tlen;
  tEncoderInit(&encoder, buf, bufLen);

  TAOS_CHECK_EXIT(tStartEncode(&encoder));
  TAOS_CHECK_EXIT(tEncodeCStr(&encoder, pRsp->tbName));
  TAOS_CHECK_EXIT(tEncodeCStr(&encoder, pRsp->stbName));
  TAOS_CHECK_EXIT(tEncodeCStr(&encoder, pRsp->dbFName));
  TAOS_CHECK_EXIT(tEncodeI32(&encoder, pRsp->numOfTags));
  TAOS_CHECK_EXIT(tEncodeI32(&encoder, pRsp->numOfColumns));
  TAOS_CHECK_EXIT(tEncodeI8(&encoder, pRsp->tableType));
  TAOS_CHECK_EXIT(tEncodeI64(&encoder, pRsp->delay1));
  TAOS_CHECK_EXIT(tEncodeI64(&encoder, pRsp->delay2));
  TAOS_CHECK_EXIT(tEncodeI64(&encoder, pRsp->watermark1));
  TAOS_CHECK_EXIT(tEncodeI64(&encoder, pRsp->watermark2));
  TAOS_CHECK_EXIT(tEncodeI32(&encoder, pRsp->ttl));

  int32_t numOfFuncs = taosArrayGetSize(pRsp->pFuncs);
  TAOS_CHECK_EXIT(tEncodeI32(&encoder, numOfFuncs));
  for (int32_t i = 0; i < numOfFuncs; ++i) {
    const char *pFunc = taosArrayGet(pRsp->pFuncs, i);
    TAOS_CHECK_EXIT(tEncodeCStr(&encoder, pFunc));
  }

  TAOS_CHECK_EXIT(tEncodeI32(&encoder, pRsp->commentLen));
  if (pRsp->commentLen > 0) {
    TAOS_CHECK_EXIT(tEncodeCStr(&encoder, pRsp->pComment));
  }

  for (int32_t i = 0; i < pRsp->numOfColumns + pRsp->numOfTags; ++i) {
    SSchema *pSchema = &pRsp->pSchemas[i];
    TAOS_CHECK_EXIT(tEncodeSSchema(&encoder, pSchema));
  }

  TAOS_CHECK_EXIT(tEncodeI32(&encoder, pRsp->tagsLen));
  TAOS_CHECK_EXIT(tEncodeBinary(&encoder, pRsp->pTags, pRsp->tagsLen));

  if (useCompress(pRsp->tableType)) {
    for (int32_t i = 0; i < pRsp->numOfColumns; ++i) {
      SSchemaExt *pSchemaExt = &pRsp->pSchemaExt[i];
      TAOS_CHECK_EXIT(tEncodeSSchemaExt(&encoder, pSchemaExt));
    }
  }

  tEndEncode(&encoder);

_exit:
  if (code) {
    tlen = code;
  } else {
    tlen = encoder.pos;
  }
  tEncoderClear(&encoder);
  return tlen;
}

int32_t tDeserializeSTableCfgRsp(void *buf, int32_t bufLen, STableCfgRsp *pRsp) {
  SDecoder decoder = {0};
  int32_t  code = 0;
  int32_t  lino;
  tDecoderInit(&decoder, buf, bufLen);

  TAOS_CHECK_EXIT(tStartDecode(&decoder));
  TAOS_CHECK_EXIT(tDecodeCStrTo(&decoder, pRsp->tbName));
  TAOS_CHECK_EXIT(tDecodeCStrTo(&decoder, pRsp->stbName));
  TAOS_CHECK_EXIT(tDecodeCStrTo(&decoder, pRsp->dbFName));
  TAOS_CHECK_EXIT(tDecodeI32(&decoder, &pRsp->numOfTags));
  TAOS_CHECK_EXIT(tDecodeI32(&decoder, &pRsp->numOfColumns));
  TAOS_CHECK_EXIT(tDecodeI8(&decoder, &pRsp->tableType));
  TAOS_CHECK_EXIT(tDecodeI64(&decoder, &pRsp->delay1));
  TAOS_CHECK_EXIT(tDecodeI64(&decoder, &pRsp->delay2));
  TAOS_CHECK_EXIT(tDecodeI64(&decoder, &pRsp->watermark1));
  TAOS_CHECK_EXIT(tDecodeI64(&decoder, &pRsp->watermark2));
  TAOS_CHECK_EXIT(tDecodeI32(&decoder, &pRsp->ttl));

  int32_t numOfFuncs = 0;
  TAOS_CHECK_EXIT(tDecodeI32(&decoder, &numOfFuncs));
  if (numOfFuncs > 0) {
    pRsp->pFuncs = taosArrayInit(numOfFuncs, TSDB_FUNC_NAME_LEN);
    if (NULL == pRsp->pFuncs) {
      TAOS_CHECK_EXIT(terrno);
    }
  }
  for (int32_t i = 0; i < numOfFuncs; ++i) {
    char pFunc[TSDB_FUNC_NAME_LEN];
    TAOS_CHECK_EXIT(tDecodeCStrTo(&decoder, pFunc));
    if (taosArrayPush(pRsp->pFuncs, pFunc) == NULL) {
      TAOS_CHECK_EXIT(terrno);
    }
  }

  TAOS_CHECK_EXIT(tDecodeI32(&decoder, &pRsp->commentLen));
  if (pRsp->commentLen > 0) {
    TAOS_CHECK_EXIT(tDecodeCStrAlloc(&decoder, &pRsp->pComment));
  } else {
    pRsp->pComment = NULL;
  }

  int32_t totalCols = pRsp->numOfTags + pRsp->numOfColumns;
  pRsp->pSchemas = taosMemoryMalloc(sizeof(SSchema) * totalCols);
  if (pRsp->pSchemas == NULL) {
    TAOS_CHECK_EXIT(terrno);
  }

  for (int32_t i = 0; i < totalCols; ++i) {
    SSchema *pSchema = &pRsp->pSchemas[i];
    TAOS_CHECK_EXIT(tDecodeSSchema(&decoder, pSchema));
  }

  TAOS_CHECK_EXIT(tDecodeI32(&decoder, &pRsp->tagsLen));
  TAOS_CHECK_EXIT(tDecodeBinaryAlloc(&decoder, (void **)&pRsp->pTags, NULL));

  if (!tDecodeIsEnd(&decoder)) {
    if (useCompress(pRsp->tableType) && pRsp->numOfColumns > 0) {
      pRsp->pSchemaExt = taosMemoryMalloc(sizeof(SSchemaExt) * pRsp->numOfColumns);
      if (pRsp->pSchemaExt == NULL) {
        TAOS_CHECK_EXIT(terrno);
      }

      for (int32_t i = 0; i < pRsp->numOfColumns; ++i) {
        SSchemaExt *pSchemaExt = &pRsp->pSchemaExt[i];
        TAOS_CHECK_EXIT(tDecodeSSchemaExt(&decoder, pSchemaExt));
      }
    } else {
      pRsp->pSchemaExt = NULL;
    }
  }
  tEndDecode(&decoder);

_exit:
  tDecoderClear(&decoder);
  return code;
}

void tFreeSTableCfgRsp(STableCfgRsp *pRsp) {
  if (NULL == pRsp) {
    return;
  }

  taosMemoryFreeClear(pRsp->pComment);
  taosMemoryFreeClear(pRsp->pSchemas);
  taosMemoryFreeClear(pRsp->pSchemaExt);
  taosMemoryFreeClear(pRsp->pTags);

  taosArrayDestroy(pRsp->pFuncs);
}

int32_t tSerializeSCreateDbReq(void *buf, int32_t bufLen, SCreateDbReq *pReq) {
  SEncoder encoder = {0};
  int32_t  code = 0;
  int32_t  lino;
  int32_t  tlen;

  tEncoderInit(&encoder, buf, bufLen);

  TAOS_CHECK_EXIT(tStartEncode(&encoder));
  TAOS_CHECK_EXIT(tEncodeCStr(&encoder, pReq->db));
  TAOS_CHECK_EXIT(tEncodeI32(&encoder, pReq->numOfVgroups));
  TAOS_CHECK_EXIT(tEncodeI32(&encoder, pReq->numOfStables));
  TAOS_CHECK_EXIT(tEncodeI32(&encoder, pReq->buffer));
  TAOS_CHECK_EXIT(tEncodeI32(&encoder, pReq->pageSize));
  TAOS_CHECK_EXIT(tEncodeI32(&encoder, pReq->pages));
  TAOS_CHECK_EXIT(tEncodeI32(&encoder, pReq->cacheLastSize));
  TAOS_CHECK_EXIT(tEncodeI32(&encoder, pReq->daysPerFile));
  TAOS_CHECK_EXIT(tEncodeI32(&encoder, pReq->daysToKeep0));
  TAOS_CHECK_EXIT(tEncodeI32(&encoder, pReq->daysToKeep1));
  TAOS_CHECK_EXIT(tEncodeI32(&encoder, pReq->daysToKeep2));
  TAOS_CHECK_EXIT(tEncodeI32(&encoder, pReq->minRows));
  TAOS_CHECK_EXIT(tEncodeI32(&encoder, pReq->maxRows));
  TAOS_CHECK_EXIT(tEncodeI32(&encoder, pReq->walFsyncPeriod));
  TAOS_CHECK_EXIT(tEncodeI8(&encoder, pReq->walLevel));
  TAOS_CHECK_EXIT(tEncodeI8(&encoder, pReq->precision));
  TAOS_CHECK_EXIT(tEncodeI8(&encoder, pReq->compression));
  TAOS_CHECK_EXIT(tEncodeI8(&encoder, pReq->replications));
  TAOS_CHECK_EXIT(tEncodeI8(&encoder, pReq->strict));
  TAOS_CHECK_EXIT(tEncodeI8(&encoder, pReq->cacheLast));
  TAOS_CHECK_EXIT(tEncodeI8(&encoder, pReq->schemaless));
  TAOS_CHECK_EXIT(tEncodeI32(&encoder, pReq->walRetentionPeriod));
  TAOS_CHECK_EXIT(tEncodeI64(&encoder, pReq->walRetentionSize));
  TAOS_CHECK_EXIT(tEncodeI32(&encoder, pReq->walRollPeriod));
  TAOS_CHECK_EXIT(tEncodeI64(&encoder, pReq->walSegmentSize));
  TAOS_CHECK_EXIT(tEncodeI32(&encoder, pReq->sstTrigger));
  TAOS_CHECK_EXIT(tEncodeI16(&encoder, pReq->hashPrefix));
  TAOS_CHECK_EXIT(tEncodeI16(&encoder, pReq->hashSuffix));
  TAOS_CHECK_EXIT(tEncodeI8(&encoder, pReq->ignoreExist));
  TAOS_CHECK_EXIT(tEncodeI32(&encoder, pReq->numOfRetensions));
  for (int32_t i = 0; i < pReq->numOfRetensions; ++i) {
    SRetention *pRetension = taosArrayGet(pReq->pRetensions, i);
    TAOS_CHECK_EXIT(tEncodeI64(&encoder, pRetension->freq));
    TAOS_CHECK_EXIT(tEncodeI64(&encoder, pRetension->keep));
    TAOS_CHECK_EXIT(tEncodeI8(&encoder, pRetension->freqUnit));
    TAOS_CHECK_EXIT(tEncodeI8(&encoder, pRetension->keepUnit));
  }
  TAOS_CHECK_EXIT(tEncodeI32(&encoder, pReq->tsdbPageSize));
  TAOS_CHECK_EXIT(tEncodeI32(&encoder, pReq->keepTimeOffset));

  ENCODESQL();

  TAOS_CHECK_EXIT(tEncodeI8(&encoder, pReq->withArbitrator));
  TAOS_CHECK_EXIT(tEncodeI8(&encoder, pReq->encryptAlgorithm));
  TAOS_CHECK_EXIT(tEncodeI32(&encoder, pReq->s3ChunkSize));
  TAOS_CHECK_EXIT(tEncodeI32(&encoder, pReq->s3KeepLocal));
  TAOS_CHECK_EXIT(tEncodeI8(&encoder, pReq->s3Compact));
  TAOS_CHECK_EXIT(tEncodeCStr(&encoder, pReq->dnodeListStr));

  // auto-compact parameters
  TAOS_CHECK_EXIT(tEncodeI32v(&encoder, pReq->compactInterval));
  TAOS_CHECK_EXIT(tEncodeI32v(&encoder, pReq->compactStartTime));
  TAOS_CHECK_EXIT(tEncodeI32v(&encoder, pReq->compactEndTime));
  TAOS_CHECK_EXIT(tEncodeI8(&encoder, pReq->compactTimeOffset));

  tEndEncode(&encoder);

_exit:
  if (code) {
    tlen = code;
  } else {
    tlen = encoder.pos;
  }
  tEncoderClear(&encoder);
  return tlen;
}

int32_t tDeserializeSCreateDbReq(void *buf, int32_t bufLen, SCreateDbReq *pReq) {
  SDecoder decoder = {0};
  int32_t  code = 0;
  int32_t  lino;
  tDecoderInit(&decoder, buf, bufLen);

  TAOS_CHECK_EXIT(tStartDecode(&decoder));
  TAOS_CHECK_EXIT(tDecodeCStrTo(&decoder, pReq->db));
  TAOS_CHECK_EXIT(tDecodeI32(&decoder, &pReq->numOfVgroups));
  TAOS_CHECK_EXIT(tDecodeI32(&decoder, &pReq->numOfStables));
  TAOS_CHECK_EXIT(tDecodeI32(&decoder, &pReq->buffer));
  TAOS_CHECK_EXIT(tDecodeI32(&decoder, &pReq->pageSize));
  TAOS_CHECK_EXIT(tDecodeI32(&decoder, &pReq->pages));
  TAOS_CHECK_EXIT(tDecodeI32(&decoder, &pReq->cacheLastSize));
  TAOS_CHECK_EXIT(tDecodeI32(&decoder, &pReq->daysPerFile));
  TAOS_CHECK_EXIT(tDecodeI32(&decoder, &pReq->daysToKeep0));
  TAOS_CHECK_EXIT(tDecodeI32(&decoder, &pReq->daysToKeep1));
  TAOS_CHECK_EXIT(tDecodeI32(&decoder, &pReq->daysToKeep2));
  TAOS_CHECK_EXIT(tDecodeI32(&decoder, &pReq->minRows));
  TAOS_CHECK_EXIT(tDecodeI32(&decoder, &pReq->maxRows));
  TAOS_CHECK_EXIT(tDecodeI32(&decoder, &pReq->walFsyncPeriod));
  TAOS_CHECK_EXIT(tDecodeI8(&decoder, &pReq->walLevel));
  TAOS_CHECK_EXIT(tDecodeI8(&decoder, &pReq->precision));
  TAOS_CHECK_EXIT(tDecodeI8(&decoder, &pReq->compression));
  TAOS_CHECK_EXIT(tDecodeI8(&decoder, &pReq->replications));
  TAOS_CHECK_EXIT(tDecodeI8(&decoder, &pReq->strict));
  TAOS_CHECK_EXIT(tDecodeI8(&decoder, &pReq->cacheLast));
  TAOS_CHECK_EXIT(tDecodeI8(&decoder, &pReq->schemaless));
  TAOS_CHECK_EXIT(tDecodeI32(&decoder, &pReq->walRetentionPeriod));
  TAOS_CHECK_EXIT(tDecodeI64(&decoder, &pReq->walRetentionSize));
  TAOS_CHECK_EXIT(tDecodeI32(&decoder, &pReq->walRollPeriod));
  TAOS_CHECK_EXIT(tDecodeI64(&decoder, &pReq->walSegmentSize));
  TAOS_CHECK_EXIT(tDecodeI32(&decoder, &pReq->sstTrigger));
  TAOS_CHECK_EXIT(tDecodeI16(&decoder, &pReq->hashPrefix));
  TAOS_CHECK_EXIT(tDecodeI16(&decoder, &pReq->hashSuffix));
  TAOS_CHECK_EXIT(tDecodeI8(&decoder, &pReq->ignoreExist));
  TAOS_CHECK_EXIT(tDecodeI32(&decoder, &pReq->numOfRetensions));
  pReq->pRetensions = taosArrayInit(pReq->numOfRetensions, sizeof(SRetention));
  if (pReq->pRetensions == NULL) {
    TAOS_CHECK_EXIT(terrno);
  }

  for (int32_t i = 0; i < pReq->numOfRetensions; ++i) {
    SRetention rentension = {0};
    TAOS_CHECK_EXIT(tDecodeI64(&decoder, &rentension.freq));
    TAOS_CHECK_EXIT(tDecodeI64(&decoder, &rentension.keep));
    TAOS_CHECK_EXIT(tDecodeI8(&decoder, &rentension.freqUnit));
    TAOS_CHECK_EXIT(tDecodeI8(&decoder, &rentension.keepUnit));
    if (taosArrayPush(pReq->pRetensions, &rentension) == NULL) {
      TAOS_CHECK_EXIT(terrno);
    }
  }

  TAOS_CHECK_EXIT(tDecodeI32(&decoder, &pReq->tsdbPageSize));

  if (!tDecodeIsEnd(&decoder)) {
    TAOS_CHECK_EXIT(tDecodeI32(&decoder, &pReq->keepTimeOffset));
  } else {
    pReq->keepTimeOffset = TSDB_DEFAULT_KEEP_TIME_OFFSET;
  }

  DECODESQL();

  if (!tDecodeIsEnd(&decoder)) {
    TAOS_CHECK_EXIT(tDecodeI8(&decoder, &pReq->withArbitrator));
    TAOS_CHECK_EXIT(tDecodeI8(&decoder, &pReq->encryptAlgorithm));
    TAOS_CHECK_EXIT(tDecodeI32(&decoder, &pReq->s3ChunkSize));
    TAOS_CHECK_EXIT(tDecodeI32(&decoder, &pReq->s3KeepLocal));
    TAOS_CHECK_EXIT(tDecodeI8(&decoder, &pReq->s3Compact));
  } else {
    pReq->withArbitrator = TSDB_DEFAULT_DB_WITH_ARBITRATOR;
    pReq->encryptAlgorithm = TSDB_DEFAULT_ENCRYPT_ALGO;
    pReq->s3ChunkSize = TSDB_DEFAULT_S3_CHUNK_SIZE;
    pReq->s3KeepLocal = TSDB_DEFAULT_S3_KEEP_LOCAL;
    pReq->s3Compact = TSDB_DEFAULT_S3_COMPACT;
  }

  if (!tDecodeIsEnd(&decoder)) {
    TAOS_CHECK_EXIT(tDecodeCStrTo(&decoder, pReq->dnodeListStr));
  }

  if (!tDecodeIsEnd(&decoder)) {
    TAOS_CHECK_EXIT(tDecodeI32v(&decoder, &pReq->compactInterval));
    TAOS_CHECK_EXIT(tDecodeI32v(&decoder, &pReq->compactStartTime));
    TAOS_CHECK_EXIT(tDecodeI32v(&decoder, &pReq->compactEndTime));
    TAOS_CHECK_EXIT(tDecodeI8(&decoder, &pReq->compactTimeOffset));
  } else {
    pReq->compactInterval = TSDB_DEFAULT_COMPACT_INTERVAL;
    pReq->compactStartTime = TSDB_DEFAULT_COMPACT_START_TIME;
    pReq->compactEndTime = TSDB_DEFAULT_COMPACT_END_TIME;
    pReq->compactTimeOffset = TSDB_DEFAULT_COMPACT_TIME_OFFSET;
  }

  tEndDecode(&decoder);

_exit:
  tDecoderClear(&decoder);
  return code;
}

void tFreeSCreateDbReq(SCreateDbReq *pReq) {
  taosArrayDestroy(pReq->pRetensions);
  pReq->pRetensions = NULL;
  FREESQL();
}

int32_t tSerializeSAlterDbReq(void *buf, int32_t bufLen, SAlterDbReq *pReq) {
  SEncoder encoder = {0};
  int32_t  code = 0;
  int32_t  lino;
  int32_t  tlen;

  tEncoderInit(&encoder, buf, bufLen);

  TAOS_CHECK_EXIT(tStartEncode(&encoder));
  TAOS_CHECK_EXIT(tEncodeCStr(&encoder, pReq->db));
  TAOS_CHECK_EXIT(tEncodeI32(&encoder, pReq->buffer));
  TAOS_CHECK_EXIT(tEncodeI32(&encoder, pReq->pageSize));
  TAOS_CHECK_EXIT(tEncodeI32(&encoder, pReq->pages));
  TAOS_CHECK_EXIT(tEncodeI32(&encoder, pReq->cacheLastSize));
  TAOS_CHECK_EXIT(tEncodeI32(&encoder, pReq->daysPerFile));
  TAOS_CHECK_EXIT(tEncodeI32(&encoder, pReq->daysToKeep0));
  TAOS_CHECK_EXIT(tEncodeI32(&encoder, pReq->daysToKeep1));
  TAOS_CHECK_EXIT(tEncodeI32(&encoder, pReq->daysToKeep2));
  TAOS_CHECK_EXIT(tEncodeI32(&encoder, pReq->walFsyncPeriod));
  TAOS_CHECK_EXIT(tEncodeI8(&encoder, pReq->walLevel));
  TAOS_CHECK_EXIT(tEncodeI8(&encoder, pReq->strict));
  TAOS_CHECK_EXIT(tEncodeI8(&encoder, pReq->cacheLast));
  TAOS_CHECK_EXIT(tEncodeI8(&encoder, pReq->replications));
  TAOS_CHECK_EXIT(tEncodeI32(&encoder, pReq->sstTrigger));

  // 1st modification
  TAOS_CHECK_EXIT(tEncodeI32(&encoder, pReq->minRows));
  // 2nd modification
  TAOS_CHECK_EXIT(tEncodeI32(&encoder, pReq->walRetentionPeriod));
  TAOS_CHECK_EXIT(tEncodeI32(&encoder, pReq->walRetentionSize));
  TAOS_CHECK_EXIT(tEncodeI32(&encoder, pReq->keepTimeOffset));

  TAOS_CHECK_EXIT(tEncodeI32(&encoder, pReq->s3KeepLocal));
  TAOS_CHECK_EXIT(tEncodeI8(&encoder, pReq->s3Compact));

  ENCODESQL();
  TAOS_CHECK_EXIT(tEncodeI8(&encoder, pReq->withArbitrator));
  // auto compact config
  TAOS_CHECK_EXIT(tEncodeI32v(&encoder, pReq->compactInterval));
  TAOS_CHECK_EXIT(tEncodeI32v(&encoder, pReq->compactStartTime));
  TAOS_CHECK_EXIT(tEncodeI32v(&encoder, pReq->compactEndTime));
  TAOS_CHECK_EXIT(tEncodeI8(&encoder, pReq->compactTimeOffset));
  tEndEncode(&encoder);

_exit:
  if (code) {
    tlen = code;
  } else {
    tlen = encoder.pos;
  }
  tEncoderClear(&encoder);
  return tlen;
}

int32_t tDeserializeSAlterDbReq(void *buf, int32_t bufLen, SAlterDbReq *pReq) {
  SDecoder decoder = {0};
  int32_t  code = 0;
  int32_t  lino;
  tDecoderInit(&decoder, buf, bufLen);

  TAOS_CHECK_EXIT(tStartDecode(&decoder));
  TAOS_CHECK_EXIT(tDecodeCStrTo(&decoder, pReq->db));
  TAOS_CHECK_EXIT(tDecodeI32(&decoder, &pReq->buffer));
  TAOS_CHECK_EXIT(tDecodeI32(&decoder, &pReq->pageSize));
  TAOS_CHECK_EXIT(tDecodeI32(&decoder, &pReq->pages));
  TAOS_CHECK_EXIT(tDecodeI32(&decoder, &pReq->cacheLastSize));
  TAOS_CHECK_EXIT(tDecodeI32(&decoder, &pReq->daysPerFile));
  TAOS_CHECK_EXIT(tDecodeI32(&decoder, &pReq->daysToKeep0));
  TAOS_CHECK_EXIT(tDecodeI32(&decoder, &pReq->daysToKeep1));
  TAOS_CHECK_EXIT(tDecodeI32(&decoder, &pReq->daysToKeep2));
  TAOS_CHECK_EXIT(tDecodeI32(&decoder, &pReq->walFsyncPeriod));
  TAOS_CHECK_EXIT(tDecodeI8(&decoder, &pReq->walLevel));
  TAOS_CHECK_EXIT(tDecodeI8(&decoder, &pReq->strict));
  TAOS_CHECK_EXIT(tDecodeI8(&decoder, &pReq->cacheLast));
  TAOS_CHECK_EXIT(tDecodeI8(&decoder, &pReq->replications));
  TAOS_CHECK_EXIT(tDecodeI32(&decoder, &pReq->sstTrigger));

  // 1st modification
  if (!tDecodeIsEnd(&decoder)) {
    TAOS_CHECK_EXIT(tDecodeI32(&decoder, &pReq->minRows));
  } else {
    pReq->minRows = -1;
  }

  // 2nd modification
  if (!tDecodeIsEnd(&decoder)) {
    TAOS_CHECK_EXIT(tDecodeI32(&decoder, &pReq->walRetentionPeriod));
    TAOS_CHECK_EXIT(tDecodeI32(&decoder, &pReq->walRetentionSize));
  } else {
    pReq->walRetentionPeriod = -1;
    pReq->walRetentionSize = -1;
  }
  pReq->keepTimeOffset = TSDB_DEFAULT_KEEP_TIME_OFFSET;
  if (!tDecodeIsEnd(&decoder)) {
    TAOS_CHECK_EXIT(tDecodeI32(&decoder, &pReq->keepTimeOffset));
  }

  pReq->s3KeepLocal = TSDB_DEFAULT_S3_KEEP_LOCAL;
  pReq->s3Compact = TSDB_DEFAULT_S3_COMPACT;
  if (!tDecodeIsEnd(&decoder)) {
    TAOS_CHECK_EXIT(tDecodeI32(&decoder, &pReq->s3KeepLocal));
    TAOS_CHECK_EXIT(tDecodeI8(&decoder, &pReq->s3Compact));
  }

  DECODESQL();
  pReq->withArbitrator = TSDB_DEFAULT_DB_WITH_ARBITRATOR;
  if (!tDecodeIsEnd(&decoder)) {
    TAOS_CHECK_EXIT(tDecodeI8(&decoder, &pReq->withArbitrator));
  }

  // auto compact config
  if (!tDecodeIsEnd(&decoder)) {
    TAOS_CHECK_EXIT(tDecodeI32v(&decoder, &pReq->compactInterval));
    TAOS_CHECK_EXIT(tDecodeI32v(&decoder, &pReq->compactStartTime));
    TAOS_CHECK_EXIT(tDecodeI32v(&decoder, &pReq->compactEndTime));
    TAOS_CHECK_EXIT(tDecodeI8(&decoder, &pReq->compactTimeOffset));
  } else {
    pReq->compactInterval = TSDB_DEFAULT_COMPACT_INTERVAL;
    pReq->compactStartTime = TSDB_DEFAULT_COMPACT_START_TIME;
    pReq->compactEndTime = TSDB_DEFAULT_COMPACT_END_TIME;
    pReq->compactTimeOffset = TSDB_DEFAULT_COMPACT_TIME_OFFSET;
  }
  tEndDecode(&decoder);

_exit:
  tDecoderClear(&decoder);
  return code;
}

void tFreeSAlterDbReq(SAlterDbReq *pReq) { FREESQL(); }

int32_t tSerializeSDropDbReq(void *buf, int32_t bufLen, SDropDbReq *pReq) {
  SEncoder encoder = {0};
  int32_t  code = 0;
  int32_t  lino;
  int32_t  tlen;
  tEncoderInit(&encoder, buf, bufLen);

  TAOS_CHECK_EXIT(tStartEncode(&encoder));
  TAOS_CHECK_EXIT(tEncodeCStr(&encoder, pReq->db));
  TAOS_CHECK_EXIT(tEncodeI8(&encoder, pReq->ignoreNotExists));
  ENCODESQL();
  tEndEncode(&encoder);

_exit:
  if (code) {
    tlen = code;
  } else {
    tlen = encoder.pos;
  }
  tEncoderClear(&encoder);
  return tlen;
}

int32_t tDeserializeSDropDbReq(void *buf, int32_t bufLen, SDropDbReq *pReq) {
  SDecoder decoder = {0};
  int32_t  code = 0;
  int32_t  lino;
  tDecoderInit(&decoder, buf, bufLen);

  TAOS_CHECK_EXIT(tStartDecode(&decoder));
  TAOS_CHECK_EXIT(tDecodeCStrTo(&decoder, pReq->db));
  TAOS_CHECK_EXIT(tDecodeI8(&decoder, &pReq->ignoreNotExists));
  DECODESQL();
  tEndDecode(&decoder);

_exit:
  tDecoderClear(&decoder);
  return code;
}

void tFreeSDropDbReq(SDropDbReq *pReq) { FREESQL(); }

int32_t tSerializeSDropDbRsp(void *buf, int32_t bufLen, SDropDbRsp *pRsp) {
  SEncoder encoder = {0};
  int32_t  code = 0;
  int32_t  lino;
  int32_t  tlen;
  tEncoderInit(&encoder, buf, bufLen);

  TAOS_CHECK_EXIT(tStartEncode(&encoder));
  TAOS_CHECK_EXIT(tEncodeCStr(&encoder, pRsp->db));
  TAOS_CHECK_EXIT(tEncodeI64(&encoder, pRsp->uid));
  tEndEncode(&encoder);

_exit:
  if (code) {
    tlen = code;
  } else {
    tlen = encoder.pos;
  }
  tEncoderClear(&encoder);
  return tlen;
}

int32_t tDeserializeSDropDbRsp(void *buf, int32_t bufLen, SDropDbRsp *pRsp) {
  SDecoder decoder = {0};
  int32_t  code = 0;
  int32_t  lino;
  tDecoderInit(&decoder, buf, bufLen);

  TAOS_CHECK_EXIT(tStartDecode(&decoder));
  TAOS_CHECK_EXIT(tDecodeCStrTo(&decoder, pRsp->db));
  TAOS_CHECK_EXIT(tDecodeI64(&decoder, &pRsp->uid));
  tEndDecode(&decoder);

_exit:
  tDecoderClear(&decoder);
  return code;
}

int32_t tSerializeSUseDbReq(void *buf, int32_t bufLen, SUseDbReq *pReq) {
  SEncoder encoder = {0};
  int32_t  code = 0;
  int32_t  lino;
  int32_t  tlen;
  tEncoderInit(&encoder, buf, bufLen);

  TAOS_CHECK_EXIT(tStartEncode(&encoder));
  TAOS_CHECK_EXIT(tEncodeCStr(&encoder, pReq->db));
  TAOS_CHECK_EXIT(tEncodeI64(&encoder, pReq->dbId));
  TAOS_CHECK_EXIT(tEncodeI32(&encoder, pReq->vgVersion));
  TAOS_CHECK_EXIT(tEncodeI32(&encoder, pReq->numOfTable));
  TAOS_CHECK_EXIT(tEncodeI64(&encoder, pReq->stateTs));
  tEndEncode(&encoder);

_exit:
  if (code) {
    tlen = code;
  } else {
    tlen = encoder.pos;
  }
  tEncoderClear(&encoder);
  return tlen;
}

int32_t tDeserializeSUseDbReq(void *buf, int32_t bufLen, SUseDbReq *pReq) {
  SDecoder decoder = {0};
  int32_t  code = 0;
  int32_t  lino;
  tDecoderInit(&decoder, buf, bufLen);

  TAOS_CHECK_EXIT(tStartDecode(&decoder));
  TAOS_CHECK_EXIT(tDecodeCStrTo(&decoder, pReq->db));
  TAOS_CHECK_EXIT(tDecodeI64(&decoder, &pReq->dbId));
  TAOS_CHECK_EXIT(tDecodeI32(&decoder, &pReq->vgVersion));
  TAOS_CHECK_EXIT(tDecodeI32(&decoder, &pReq->numOfTable));
  TAOS_CHECK_EXIT(tDecodeI64(&decoder, &pReq->stateTs));
  tEndDecode(&decoder);

_exit:
  tDecoderClear(&decoder);
  return code;
}

int32_t tSerializeSQnodeListReq(void *buf, int32_t bufLen, SQnodeListReq *pReq) {
  SEncoder encoder = {0};
  int32_t  code = 0;
  int32_t  lino;
  int32_t  tlen;

  tEncoderInit(&encoder, buf, bufLen);

  TAOS_CHECK_EXIT(tStartEncode(&encoder));
  TAOS_CHECK_EXIT(tEncodeI32(&encoder, pReq->rowNum));
  tEndEncode(&encoder);

_exit:
  if (code) {
    tlen = code;
  } else {
    tlen = encoder.pos;
  }
  tEncoderClear(&encoder);
  return tlen;
}

int32_t tDeserializeSQnodeListReq(void *buf, int32_t bufLen, SQnodeListReq *pReq) {
  SDecoder decoder = {0};
  int32_t  code = 0;
  int32_t  lino;
  tDecoderInit(&decoder, buf, bufLen);

  TAOS_CHECK_EXIT(tStartDecode(&decoder));
  TAOS_CHECK_EXIT(tDecodeI32(&decoder, &pReq->rowNum));
  tEndDecode(&decoder);

_exit:
  tDecoderClear(&decoder);
  return code;
}

int32_t tSerializeSDnodeListReq(void *buf, int32_t bufLen, SDnodeListReq *pReq) {
  SEncoder encoder = {0};
  int32_t  code = 0;
  int32_t  lino;
  int32_t  tlen;
  tEncoderInit(&encoder, buf, bufLen);

  TAOS_CHECK_EXIT(tStartEncode(&encoder));
  TAOS_CHECK_EXIT(tEncodeI32(&encoder, pReq->rowNum));
  tEndEncode(&encoder);

_exit:
  if (code) {
    tlen = code;
  } else {
    tlen = encoder.pos;
  }
  tEncoderClear(&encoder);
  return tlen;
}

int32_t tSerializeSServerVerReq(void *buf, int32_t bufLen, SServerVerReq *pReq) {
  SEncoder encoder = {0};
  int32_t  code = 0;
  int32_t  lino;
  int32_t  tlen;
  tEncoderInit(&encoder, buf, bufLen);

  TAOS_CHECK_EXIT(tStartEncode(&encoder));
  TAOS_CHECK_EXIT(tEncodeI32(&encoder, pReq->useless));
  tEndEncode(&encoder);

_exit:
  if (code) {
    tlen = code;
  } else {
    tlen = encoder.pos;
  }
  tEncoderClear(&encoder);
  return tlen;
}

int32_t tSerializeSServerVerRsp(void *buf, int32_t bufLen, SServerVerRsp *pRsp) {
  SEncoder encoder = {0};
  int32_t  code = 0;
  int32_t  lino;
  int32_t  tlen;
  tEncoderInit(&encoder, buf, bufLen);

  TAOS_CHECK_EXIT(tStartEncode(&encoder));
  TAOS_CHECK_EXIT(tEncodeCStr(&encoder, pRsp->ver));
  tEndEncode(&encoder);

_exit:
  if (code) {
    tlen = code;
  } else {
    tlen = encoder.pos;
  }
  tEncoderClear(&encoder);
  return tlen;
}

int32_t tDeserializeSServerVerRsp(void *buf, int32_t bufLen, SServerVerRsp *pRsp) {
  SDecoder decoder = {0};
  int32_t  code = 0;
  int32_t  lino;
  tDecoderInit(&decoder, buf, bufLen);

  TAOS_CHECK_EXIT(tStartDecode(&decoder));
  TAOS_CHECK_EXIT(tDecodeCStrTo(&decoder, pRsp->ver));

  tEndDecode(&decoder);
_exit:
  tDecoderClear(&decoder);
  return code;
}

int32_t tSerializeSQnodeListRsp(void *buf, int32_t bufLen, SQnodeListRsp *pRsp) {
  SEncoder encoder = {0};
  int32_t  code = 0;
  int32_t  lino;
  int32_t  tlen;
  tEncoderInit(&encoder, buf, bufLen);

  TAOS_CHECK_EXIT(tStartEncode(&encoder));
  int32_t num = taosArrayGetSize(pRsp->qnodeList);
  TAOS_CHECK_EXIT(tEncodeI32(&encoder, num));
  for (int32_t i = 0; i < num; ++i) {
    SQueryNodeLoad *pLoad = taosArrayGet(pRsp->qnodeList, i);
    TAOS_CHECK_EXIT(tEncodeSQueryNodeLoad(&encoder, pLoad));
  }
  tEndEncode(&encoder);

_exit:
  if (code) {
    tlen = code;
  } else {
    tlen = encoder.pos;
  }
  tEncoderClear(&encoder);
  return tlen;
}

int32_t tDeserializeSQnodeListRsp(void *buf, int32_t bufLen, SQnodeListRsp *pRsp) {
  SDecoder decoder = {0};
  int32_t  code = 0;
  int32_t  lino;
  tDecoderInit(&decoder, buf, bufLen);

  TAOS_CHECK_EXIT(tStartDecode(&decoder));
  int32_t num = 0;
  TAOS_CHECK_EXIT(tDecodeI32(&decoder, &num));
  if (NULL == pRsp->qnodeList) {
    pRsp->qnodeList = taosArrayInit(num, sizeof(SQueryNodeLoad));
    if (NULL == pRsp->qnodeList) {
      TAOS_CHECK_EXIT(terrno);
    }
  }

  for (int32_t i = 0; i < num; ++i) {
    SQueryNodeLoad load = {0};
    TAOS_CHECK_EXIT(tDecodeSQueryNodeLoad(&decoder, &load));
    if (taosArrayPush(pRsp->qnodeList, &load) == NULL) {
      TAOS_CHECK_EXIT(terrno);
    }
  }
  tEndDecode(&decoder);

_exit:
  tDecoderClear(&decoder);
  return code;
}

void tFreeSQnodeListRsp(SQnodeListRsp *pRsp) { taosArrayDestroy(pRsp->qnodeList); }

int32_t tSerializeSDnodeListRsp(void *buf, int32_t bufLen, SDnodeListRsp *pRsp) {
  SEncoder encoder = {0};
  int32_t  code = 0;
  int32_t  lino;
  int32_t  tlen;
  tEncoderInit(&encoder, buf, bufLen);

  TAOS_CHECK_EXIT(tStartEncode(&encoder));
  int32_t num = taosArrayGetSize(pRsp->dnodeList);
  TAOS_CHECK_EXIT(tEncodeI32(&encoder, num));
  for (int32_t i = 0; i < num; ++i) {
    SEpSet *pEpSet = taosArrayGet(pRsp->dnodeList, i);
    TAOS_CHECK_EXIT(tEncodeSEpSet(&encoder, pEpSet));
  }
  tEndEncode(&encoder);

_exit:
  if (code) {
    tlen = code;
  } else {
    tlen = encoder.pos;
  }
  tEncoderClear(&encoder);
  return tlen;
}

int32_t tDeserializeSDnodeListRsp(void *buf, int32_t bufLen, SDnodeListRsp *pRsp) {
  SDecoder decoder = {0};
  int32_t  code = 0;
  int32_t  lino;
  tDecoderInit(&decoder, buf, bufLen);

  TAOS_CHECK_EXIT(tStartDecode(&decoder));
  int32_t num = 0;
  TAOS_CHECK_EXIT(tDecodeI32(&decoder, &num));
  if (NULL == pRsp->dnodeList) {
    pRsp->dnodeList = taosArrayInit(num, sizeof(SEpSet));
    if (NULL == pRsp->dnodeList) {
      TAOS_CHECK_EXIT(terrno);
    }
  }

  for (int32_t i = 0; i < num; ++i) {
    SEpSet epSet = {0};
    TAOS_CHECK_EXIT(tDecodeSEpSet(&decoder, &epSet));
    if (taosArrayPush(pRsp->dnodeList, &epSet) == NULL) {
      TAOS_CHECK_EXIT(terrno);
    }
  }
  tEndDecode(&decoder);

_exit:
  tDecoderClear(&decoder);
  return code;
}

void tFreeSDnodeListRsp(SDnodeListRsp *pRsp) { taosArrayDestroy(pRsp->dnodeList); }

int32_t tSerializeSCompactDbReq(void *buf, int32_t bufLen, SCompactDbReq *pReq) {
  SEncoder encoder = {0};
  int32_t  code = 0;
  int32_t  lino;
  int32_t  tlen;
  tEncoderInit(&encoder, buf, bufLen);

  TAOS_CHECK_EXIT(tStartEncode(&encoder));
  TAOS_CHECK_EXIT(tEncodeCStr(&encoder, pReq->db));
  TAOS_CHECK_EXIT(tEncodeI64(&encoder, pReq->timeRange.skey));
  TAOS_CHECK_EXIT(tEncodeI64(&encoder, pReq->timeRange.ekey));
  ENCODESQL();

  // encode vgroup list
  int32_t numOfVgroups = taosArrayGetSize(pReq->vgroupIds);
  TAOS_CHECK_EXIT(tEncodeI32(&encoder, numOfVgroups));
  if (numOfVgroups > 0) {
    for (int32_t i = 0; i < numOfVgroups; ++i) {
      int64_t vgid = *(int64_t *)taosArrayGet(pReq->vgroupIds, i);
      TAOS_CHECK_EXIT(tEncodeI64v(&encoder, vgid));
    }
  }

  tEndEncode(&encoder);

_exit:
  if (code) {
    tlen = code;
  } else {
    tlen = encoder.pos;
  }
  tEncoderClear(&encoder);
  return tlen;
}

int32_t tDeserializeSCompactDbReq(void *buf, int32_t bufLen, SCompactDbReq *pReq) {
  SDecoder decoder = {0};
  int32_t  code = 0;
  int32_t  lino;
  tDecoderInit(&decoder, buf, bufLen);

  TAOS_CHECK_EXIT(tStartDecode(&decoder));
  TAOS_CHECK_EXIT(tDecodeCStrTo(&decoder, pReq->db));
  TAOS_CHECK_EXIT(tDecodeI64(&decoder, &pReq->timeRange.skey));
  TAOS_CHECK_EXIT(tDecodeI64(&decoder, &pReq->timeRange.ekey));
  DECODESQL();

  // decode vgroup list
  if (!tDecodeIsEnd(&decoder)) {
    int32_t numOfVgroups = 0;
    TAOS_CHECK_EXIT(tDecodeI32(&decoder, &numOfVgroups));
    if (numOfVgroups > 0) {
      pReq->vgroupIds = taosArrayInit(numOfVgroups, sizeof(int64_t));
      if (NULL == pReq->vgroupIds) {
        TAOS_CHECK_EXIT(terrno);
      }

      for (int32_t i = 0; i < numOfVgroups; ++i) {
        int64_t vgid;
        TAOS_CHECK_EXIT(tDecodeI64v(&decoder, &vgid));
        if (taosArrayPush(pReq->vgroupIds, &vgid) == NULL) {
          TAOS_CHECK_EXIT(terrno);
        }
      }
    }
  }
  tEndDecode(&decoder);

_exit:
  tDecoderClear(&decoder);
  return code;
}

void tFreeSCompactDbReq(SCompactDbReq *pReq) {
  FREESQL();
  taosArrayDestroy(pReq->vgroupIds);
  pReq->vgroupIds = NULL;
}

int32_t tSerializeSCompactDbRsp(void *buf, int32_t bufLen, SCompactDbRsp *pRsp) {
  SEncoder encoder = {0};
  int32_t  code = 0;
  int32_t  lino;
  int32_t  tlen;
  tEncoderInit(&encoder, buf, bufLen);

  TAOS_CHECK_EXIT(tStartEncode(&encoder));
  TAOS_CHECK_EXIT(tEncodeI32(&encoder, pRsp->compactId));
  TAOS_CHECK_EXIT(tEncodeI8(&encoder, pRsp->bAccepted));
  tEndEncode(&encoder);

_exit:
  if (code) {
    tlen = code;
  } else {
    tlen = encoder.pos;
  }
  tEncoderClear(&encoder);
  return tlen;
}

int32_t tDeserializeSCompactDbRsp(void *buf, int32_t bufLen, SCompactDbRsp *pRsp) {
  SDecoder decoder = {0};
  int32_t  code = 0;
  int32_t  lino;
  tDecoderInit(&decoder, buf, bufLen);

  TAOS_CHECK_EXIT(tStartDecode(&decoder));
  TAOS_CHECK_EXIT(tDecodeI32(&decoder, &pRsp->compactId));
  TAOS_CHECK_EXIT(tDecodeI8(&decoder, &pRsp->bAccepted));
  tEndDecode(&decoder);

_exit:
  tDecoderClear(&decoder);
  return code;
}

int32_t tSerializeSKillCompactReq(void *buf, int32_t bufLen, SKillCompactReq *pReq) {
  SEncoder encoder = {0};
  int32_t  code = 0;
  int32_t  lino;
  int32_t  tlen;
  tEncoderInit(&encoder, buf, bufLen);

  TAOS_CHECK_EXIT(tStartEncode(&encoder));
  TAOS_CHECK_EXIT(tEncodeI32(&encoder, pReq->compactId));
  ENCODESQL();

  tEndEncode(&encoder);

_exit:
  if (code) {
    tlen = code;
  } else {
    tlen = encoder.pos;
  }
  tEncoderClear(&encoder);
  return tlen;
}

int32_t tDeserializeSKillCompactReq(void *buf, int32_t bufLen, SKillCompactReq *pReq) {
  SDecoder decoder = {0};
  int32_t  code = 0;
  int32_t  lino;
  tDecoderInit(&decoder, buf, bufLen);

  TAOS_CHECK_EXIT(tStartDecode(&decoder));
  TAOS_CHECK_EXIT(tDecodeI32(&decoder, &pReq->compactId));
  DECODESQL();

  tEndDecode(&decoder);

_exit:
  tDecoderClear(&decoder);
  return code;
}

void tFreeSKillCompactReq(SKillCompactReq *pReq) { FREESQL(); }

int32_t tSerializeSUseDbRspImp(SEncoder *pEncoder, const SUseDbRsp *pRsp) {
  TAOS_CHECK_RETURN(tEncodeCStr(pEncoder, pRsp->db));
  TAOS_CHECK_RETURN(tEncodeI64(pEncoder, pRsp->uid));
  TAOS_CHECK_RETURN(tEncodeI32(pEncoder, pRsp->vgVersion));
  TAOS_CHECK_RETURN(tEncodeI32(pEncoder, pRsp->vgNum));
  TAOS_CHECK_RETURN(tEncodeI16(pEncoder, pRsp->hashPrefix));
  TAOS_CHECK_RETURN(tEncodeI16(pEncoder, pRsp->hashSuffix));
  TAOS_CHECK_RETURN(tEncodeI8(pEncoder, pRsp->hashMethod));

  for (int32_t i = 0; i < pRsp->vgNum; ++i) {
    SVgroupInfo *pVgInfo = taosArrayGet(pRsp->pVgroupInfos, i);
    TAOS_CHECK_RETURN(tEncodeI32(pEncoder, pVgInfo->vgId));
    TAOS_CHECK_RETURN(tEncodeU32(pEncoder, pVgInfo->hashBegin));
    TAOS_CHECK_RETURN(tEncodeU32(pEncoder, pVgInfo->hashEnd));
    TAOS_CHECK_RETURN(tEncodeSEpSet(pEncoder, &pVgInfo->epSet));
    TAOS_CHECK_RETURN(tEncodeI32(pEncoder, pVgInfo->numOfTable));
  }

  TAOS_CHECK_RETURN(tEncodeI32(pEncoder, pRsp->errCode));
  TAOS_CHECK_RETURN(tEncodeI64(pEncoder, pRsp->stateTs));
  return 0;
}

int32_t tSerializeSUseDbRsp(void *buf, int32_t bufLen, const SUseDbRsp *pRsp) {
  SEncoder encoder = {0};
  int32_t  code = 0;
  int32_t  lino;
  int32_t  tlen;
  tEncoderInit(&encoder, buf, bufLen);

  TAOS_CHECK_EXIT(tStartEncode(&encoder));
  TAOS_CHECK_EXIT(tSerializeSUseDbRspImp(&encoder, pRsp));
  tEndEncode(&encoder);

_exit:
  if (code) {
    tlen = code;
  } else {
    tlen = encoder.pos;
  }
  tEncoderClear(&encoder);
  return tlen;
}

int32_t tSerializeSDbHbRspImp(SEncoder *pEncoder, const SDbHbRsp *pRsp) {
  if (pRsp->useDbRsp) {
    TAOS_CHECK_RETURN(tEncodeI8(pEncoder, 1));
    TAOS_CHECK_RETURN(tSerializeSUseDbRspImp(pEncoder, pRsp->useDbRsp));
  } else {
    TAOS_CHECK_RETURN(tEncodeI8(pEncoder, 0));
  }

  if (pRsp->cfgRsp) {
    TAOS_CHECK_RETURN(tEncodeI8(pEncoder, 1));
    TAOS_CHECK_RETURN(tSerializeSDbCfgRspImpl(pEncoder, pRsp->cfgRsp));
  } else {
    TAOS_CHECK_RETURN(tEncodeI8(pEncoder, 0));
  }

  if (pRsp->pTsmaRsp) {
    TAOS_CHECK_RETURN(tEncodeI8(pEncoder, 1));
    TAOS_CHECK_RETURN(tEncodeTableTSMAInfoRsp(pEncoder, pRsp->pTsmaRsp));
  } else {
    TAOS_CHECK_RETURN(tEncodeI8(pEncoder, 0));
  }
  TAOS_CHECK_RETURN(tEncodeI32(pEncoder, pRsp->dbTsmaVersion));
  TAOS_CHECK_RETURN(tEncodeCStr(pEncoder, pRsp->db));
  TAOS_CHECK_RETURN(tEncodeI64(pEncoder, pRsp->dbId));
  return 0;
}

int32_t tSerializeSDbHbBatchRsp(void *buf, int32_t bufLen, SDbHbBatchRsp *pRsp) {
  SEncoder encoder = {0};
  int32_t  code = 0;
  int32_t  lino;
  int32_t  tlen;
  tEncoderInit(&encoder, buf, bufLen);

  TAOS_CHECK_EXIT(tStartEncode(&encoder));

  int32_t numOfBatch = taosArrayGetSize(pRsp->pArray);
  TAOS_CHECK_EXIT(tEncodeI32(&encoder, numOfBatch));
  for (int32_t i = 0; i < numOfBatch; ++i) {
    SDbHbRsp *pDbRsp = taosArrayGet(pRsp->pArray, i);
    TAOS_CHECK_EXIT(tSerializeSDbHbRspImp(&encoder, pDbRsp));
  }
  tEndEncode(&encoder);

_exit:
  if (code) {
    tlen = code;
  } else {
    tlen = encoder.pos;
  }
  tEncoderClear(&encoder);
  return tlen;
}

int32_t tDeserializeSUseDbRspImp(SDecoder *pDecoder, SUseDbRsp *pRsp) {
  TAOS_CHECK_RETURN(tDecodeCStrTo(pDecoder, pRsp->db));
  TAOS_CHECK_RETURN(tDecodeI64(pDecoder, &pRsp->uid));
  TAOS_CHECK_RETURN(tDecodeI32(pDecoder, &pRsp->vgVersion));
  TAOS_CHECK_RETURN(tDecodeI32(pDecoder, &pRsp->vgNum));
  TAOS_CHECK_RETURN(tDecodeI16(pDecoder, &pRsp->hashPrefix));
  TAOS_CHECK_RETURN(tDecodeI16(pDecoder, &pRsp->hashSuffix));
  TAOS_CHECK_RETURN(tDecodeI8(pDecoder, &pRsp->hashMethod));

  if (pRsp->vgNum > 0) {
    pRsp->pVgroupInfos = taosArrayInit(pRsp->vgNum, sizeof(SVgroupInfo));
    if (pRsp->pVgroupInfos == NULL) {
      TAOS_CHECK_RETURN(terrno);
    }

    for (int32_t i = 0; i < pRsp->vgNum; ++i) {
      SVgroupInfo vgInfo = {0};
      TAOS_CHECK_RETURN(tDecodeI32(pDecoder, &vgInfo.vgId));
      TAOS_CHECK_RETURN(tDecodeU32(pDecoder, &vgInfo.hashBegin));
      TAOS_CHECK_RETURN(tDecodeU32(pDecoder, &vgInfo.hashEnd));
      TAOS_CHECK_RETURN(tDecodeSEpSet(pDecoder, &vgInfo.epSet));
      TAOS_CHECK_RETURN(tDecodeI32(pDecoder, &vgInfo.numOfTable));
      if (taosArrayPush(pRsp->pVgroupInfos, &vgInfo) == NULL) {
        TAOS_CHECK_RETURN(terrno);
      }
    }
  }

  TAOS_CHECK_RETURN(tDecodeI32(pDecoder, &pRsp->errCode));
  TAOS_CHECK_RETURN(tDecodeI64(pDecoder, &pRsp->stateTs));
  return 0;
}

int32_t tDeserializeSUseDbRsp(void *buf, int32_t bufLen, SUseDbRsp *pRsp) {
  SDecoder decoder = {0};
  int32_t  code = 0;
  int32_t  lino;
  tDecoderInit(&decoder, buf, bufLen);

  TAOS_CHECK_EXIT(tStartDecode(&decoder));
  TAOS_CHECK_EXIT(tDeserializeSUseDbRspImp(&decoder, pRsp));
  tEndDecode(&decoder);

_exit:
  tDecoderClear(&decoder);
  return code;
}

int32_t tDeserializeSDbHbRspImp(SDecoder *decoder, SDbHbRsp *pRsp) {
  int8_t flag = 0;
  TAOS_CHECK_RETURN(tDecodeI8(decoder, &flag));
  if (flag) {
    pRsp->useDbRsp = taosMemoryCalloc(1, sizeof(SUseDbRsp));
    if (NULL == pRsp->useDbRsp) {
      TAOS_CHECK_RETURN(terrno);
    }
    TAOS_CHECK_RETURN(tDeserializeSUseDbRspImp(decoder, pRsp->useDbRsp));
  }
  TAOS_CHECK_RETURN(tDecodeI8(decoder, &flag));
  if (flag) {
    pRsp->cfgRsp = taosMemoryCalloc(1, sizeof(SDbCfgRsp));
    if (NULL == pRsp->cfgRsp) {
      TAOS_CHECK_RETURN(terrno);
    }
    TAOS_CHECK_RETURN(tDeserializeSDbCfgRspImpl(decoder, pRsp->cfgRsp));
  }
  if (!tDecodeIsEnd(decoder)) {
    TAOS_CHECK_RETURN(tDecodeI8(decoder, &flag));
    if (flag) {
      pRsp->pTsmaRsp = taosMemoryCalloc(1, sizeof(STableTSMAInfoRsp));
      if (!pRsp->pTsmaRsp) {
        TAOS_CHECK_RETURN(terrno);
      }
      TAOS_CHECK_RETURN(tDecodeTableTSMAInfoRsp(decoder, pRsp->pTsmaRsp));
    }
  }
  if (!tDecodeIsEnd(decoder)) {
    TAOS_CHECK_RETURN(tDecodeI32(decoder, &pRsp->dbTsmaVersion));
  }
  if (!tDecodeIsEnd(decoder)) {
    TAOS_CHECK_RETURN(tDecodeCStrTo(decoder, pRsp->db));
    TAOS_CHECK_RETURN(tDecodeI64(decoder, &pRsp->dbId));
  }

  return 0;
}

int32_t tDeserializeSDbHbBatchRsp(void *buf, int32_t bufLen, SDbHbBatchRsp *pRsp) {
  SDecoder decoder = {0};
  int32_t  code = 0;
  int32_t  lino;
  tDecoderInit(&decoder, buf, bufLen);

  TAOS_CHECK_EXIT(tStartDecode(&decoder));

  int32_t numOfBatch = taosArrayGetSize(pRsp->pArray);
  TAOS_CHECK_EXIT(tDecodeI32(&decoder, &numOfBatch));

  pRsp->pArray = taosArrayInit(numOfBatch, sizeof(SDbHbRsp));
  if (pRsp->pArray == NULL) {
    TAOS_CHECK_EXIT(terrno);
  }

  for (int32_t i = 0; i < numOfBatch; ++i) {
    SDbHbRsp rsp = {0};
    TAOS_CHECK_EXIT(tDeserializeSDbHbRspImp(&decoder, &rsp));

    if (taosArrayPush(pRsp->pArray, &rsp) == NULL) {
      TAOS_CHECK_EXIT(terrno);
    }
  }
  tEndDecode(&decoder);

_exit:
  tDecoderClear(&decoder);
  return code;
}

void tFreeSUsedbRsp(SUseDbRsp *pRsp) { taosArrayDestroy(pRsp->pVgroupInfos); }

void tFreeSDbHbRsp(SDbHbRsp *pDbRsp) {
  if (NULL == pDbRsp) {
    return;
  }

  if (pDbRsp->useDbRsp) {
    tFreeSUsedbRsp(pDbRsp->useDbRsp);
    taosMemoryFree(pDbRsp->useDbRsp);
  }

  if (pDbRsp->cfgRsp) {
    tFreeSDbCfgRsp(pDbRsp->cfgRsp);
    taosMemoryFree(pDbRsp->cfgRsp);
  }
  if (pDbRsp->pTsmaRsp) {
    tFreeTableTSMAInfoRsp(pDbRsp->pTsmaRsp);
    taosMemoryFree(pDbRsp->pTsmaRsp);
  }
}

void tFreeSDbHbBatchRsp(SDbHbBatchRsp *pRsp) {
  int32_t numOfBatch = taosArrayGetSize(pRsp->pArray);
  for (int32_t i = 0; i < numOfBatch; ++i) {
    SDbHbRsp *pDbRsp = taosArrayGet(pRsp->pArray, i);
    tFreeSDbHbRsp(pDbRsp);
  }

  taosArrayDestroy(pRsp->pArray);
}

int32_t tSerializeSUserAuthBatchRsp(void *buf, int32_t bufLen, SUserAuthBatchRsp *pRsp) {
  SEncoder encoder = {0};
  int32_t  code = 0;
  int32_t  lino;
  int32_t  tlen;
  tEncoderInit(&encoder, buf, bufLen);

  TAOS_CHECK_EXIT(tStartEncode(&encoder));

  int32_t numOfBatch = taosArrayGetSize(pRsp->pArray);
  TAOS_CHECK_EXIT(tEncodeI32(&encoder, numOfBatch));
  for (int32_t i = 0; i < numOfBatch; ++i) {
    SGetUserAuthRsp *pUserAuthRsp = taosArrayGet(pRsp->pArray, i);
    TAOS_CHECK_EXIT(tSerializeSGetUserAuthRspImpl(&encoder, pUserAuthRsp));
  }
  tEndEncode(&encoder);

_exit:
  if (code) {
    tlen = code;
  } else {
    tlen = encoder.pos;
  }
  tEncoderClear(&encoder);
  return tlen;
}

int32_t tDeserializeSUserAuthBatchRsp(void *buf, int32_t bufLen, SUserAuthBatchRsp *pRsp) {
  SDecoder decoder = {0};
  int32_t  code = 0;
  int32_t  lino;
  tDecoderInit(&decoder, buf, bufLen);

  TAOS_CHECK_EXIT(tStartDecode(&decoder));

  int32_t numOfBatch = taosArrayGetSize(pRsp->pArray);
  TAOS_CHECK_EXIT(tDecodeI32(&decoder, &numOfBatch));

  pRsp->pArray = taosArrayInit(numOfBatch, sizeof(SGetUserAuthRsp));
  if (pRsp->pArray == NULL) {
    TAOS_CHECK_EXIT(terrno);
  }

  for (int32_t i = 0; i < numOfBatch; ++i) {
    SGetUserAuthRsp rsp = {0};
    TAOS_CHECK_EXIT(tDeserializeSGetUserAuthRspImpl(&decoder, &rsp));
    if (taosArrayPush(pRsp->pArray, &rsp) == NULL) {
      TAOS_CHECK_EXIT(terrno);
    }
  }
  tEndDecode(&decoder);

_exit:
  tDecoderClear(&decoder);
  return code;
}

void tFreeSUserAuthBatchRsp(SUserAuthBatchRsp *pRsp) {
  int32_t numOfBatch = taosArrayGetSize(pRsp->pArray);
  for (int32_t i = 0; i < numOfBatch; ++i) {
    SGetUserAuthRsp *pUserAuthRsp = taosArrayGet(pRsp->pArray, i);
    tFreeSGetUserAuthRsp(pUserAuthRsp);
  }

  taosArrayDestroy(pRsp->pArray);
}

int32_t tSerializeSDbCfgReq(void *buf, int32_t bufLen, SDbCfgReq *pReq) {
  SEncoder encoder = {0};
  int32_t  code = 0;
  int32_t  lino;
  int32_t  tlen;
  tEncoderInit(&encoder, buf, bufLen);

  TAOS_CHECK_EXIT(tStartEncode(&encoder));
  TAOS_CHECK_EXIT(tEncodeCStr(&encoder, pReq->db));
  tEndEncode(&encoder);

_exit:
  if (code) {
    tlen = code;
  } else {
    tlen = encoder.pos;
  }
  tEncoderClear(&encoder);
  return tlen;
}

int32_t tDeserializeSDbCfgReq(void *buf, int32_t bufLen, SDbCfgReq *pReq) {
  SDecoder decoder = {0};
  int32_t  code = 0;
  int32_t  lino;
  tDecoderInit(&decoder, buf, bufLen);

  TAOS_CHECK_EXIT(tStartDecode(&decoder));
  TAOS_CHECK_EXIT(tDecodeCStrTo(&decoder, pReq->db));
  tEndDecode(&decoder);

_exit:
  tDecoderClear(&decoder);
  return code;
}

int32_t tSerializeSTrimDbReq(void *buf, int32_t bufLen, STrimDbReq *pReq) {
  SEncoder encoder = {0};
  int32_t  code = 0;
  int32_t  lino;
  int32_t  tlen;
  tEncoderInit(&encoder, buf, bufLen);

  TAOS_CHECK_EXIT(tStartEncode(&encoder));
  TAOS_CHECK_EXIT(tEncodeCStr(&encoder, pReq->db));
  TAOS_CHECK_EXIT(tEncodeI32(&encoder, pReq->maxSpeed));
  tEndEncode(&encoder);

_exit:
  if (code) {
    tlen = code;
  } else {
    tlen = encoder.pos;
  }
  tEncoderClear(&encoder);
  return tlen;
}

int32_t tDeserializeSTrimDbReq(void *buf, int32_t bufLen, STrimDbReq *pReq) {
  SDecoder decoder = {0};
  int32_t  code = 0;
  int32_t  lino;
  tDecoderInit(&decoder, buf, bufLen);

  TAOS_CHECK_EXIT(tStartDecode(&decoder));
  TAOS_CHECK_EXIT(tDecodeCStrTo(&decoder, pReq->db));
  TAOS_CHECK_EXIT(tDecodeI32(&decoder, &pReq->maxSpeed));
  tEndDecode(&decoder);

_exit:
  tDecoderClear(&decoder);
  return code;
}

int32_t tSerializeSVTrimDbReq(void *buf, int32_t bufLen, SVTrimDbReq *pReq) {
  SEncoder encoder = {0};
  int32_t  code = 0;
  int32_t  lino;
  int32_t  tlen;
  tEncoderInit(&encoder, buf, bufLen);

  TAOS_CHECK_EXIT(tStartEncode(&encoder));
  TAOS_CHECK_EXIT(tEncodeI32(&encoder, pReq->timestamp));
  tEndEncode(&encoder);

_exit:
  if (code) {
    tlen = code;
  } else {
    tlen = encoder.pos;
  }
  tEncoderClear(&encoder);
  return tlen;
}

int32_t tDeserializeSVTrimDbReq(void *buf, int32_t bufLen, SVTrimDbReq *pReq) {
  SDecoder decoder = {0};
  int32_t  code = 0;
  int32_t  lino;
  tDecoderInit(&decoder, buf, bufLen);

  TAOS_CHECK_EXIT(tStartDecode(&decoder));
  TAOS_CHECK_EXIT(tDecodeI32(&decoder, &pReq->timestamp));

  tEndDecode(&decoder);

_exit:
  tDecoderClear(&decoder);
  return code;
}

int32_t tSerializeSS3MigrateDbReq(void *buf, int32_t bufLen, SS3MigrateDbReq *pReq) {
  SEncoder encoder = {0};
  int32_t  code = 0;
  int32_t  lino;
  int32_t  tlen;
  tEncoderInit(&encoder, buf, bufLen);

  TAOS_CHECK_EXIT(tStartEncode(&encoder));
  TAOS_CHECK_EXIT(tEncodeCStr(&encoder, pReq->db));
  tEndEncode(&encoder);

_exit:
  if (code) {
    tlen = code;
  } else {
    tlen = encoder.pos;
  }
  tEncoderClear(&encoder);
  return tlen;
}

int32_t tDeserializeSS3MigrateDbReq(void *buf, int32_t bufLen, SS3MigrateDbReq *pReq) {
  SDecoder decoder = {0};
  int32_t  code = 0;
  int32_t  lino;
  tDecoderInit(&decoder, buf, bufLen);

  TAOS_CHECK_EXIT(tStartDecode(&decoder));
  TAOS_CHECK_EXIT(tDecodeCStrTo(&decoder, pReq->db));
  tEndDecode(&decoder);

_exit:
  tDecoderClear(&decoder);
  return code;
}

int32_t tSerializeSVS3MigrateDbReq(void *buf, int32_t bufLen, SVS3MigrateDbReq *pReq) {
  SEncoder encoder = {0};
  int32_t  code = 0;
  int32_t  lino;
  int32_t  tlen;
  tEncoderInit(&encoder, buf, bufLen);

  TAOS_CHECK_EXIT(tStartEncode(&encoder));
  TAOS_CHECK_EXIT(tEncodeI32(&encoder, pReq->timestamp));
  tEndEncode(&encoder);

_exit:
  if (code) {
    tlen = code;
  } else {
    tlen = encoder.pos;
  }
  tEncoderClear(&encoder);
  return tlen;
}

int32_t tDeserializeSVS3MigrateDbReq(void *buf, int32_t bufLen, SVS3MigrateDbReq *pReq) {
  SDecoder decoder = {0};
  int32_t  code = 0;
  int32_t  lino;
  tDecoderInit(&decoder, buf, bufLen);

  TAOS_CHECK_EXIT(tStartDecode(&decoder));
  TAOS_CHECK_EXIT(tDecodeI32(&decoder, &pReq->timestamp));

  tEndDecode(&decoder);

_exit:
  tDecoderClear(&decoder);
  return code;
}

int32_t tSerializeSVDropTtlTableReq(void *buf, int32_t bufLen, SVDropTtlTableReq *pReq) {
  SEncoder encoder = {0};
  int32_t  code = 0;
  int32_t  lino;
  int32_t  tlen;
  tEncoderInit(&encoder, buf, bufLen);

  TAOS_CHECK_EXIT(tStartEncode(&encoder));
  TAOS_CHECK_EXIT(tEncodeI32(&encoder, pReq->timestampSec));
  TAOS_CHECK_EXIT(tEncodeI32(&encoder, pReq->ttlDropMaxCount));
  TAOS_CHECK_EXIT(tEncodeI32(&encoder, pReq->nUids));
  for (int32_t i = 0; i < pReq->nUids; ++i) {
    tb_uid_t *pTbUid = taosArrayGet(pReq->pTbUids, i);
    TAOS_CHECK_EXIT(tEncodeI64(&encoder, *pTbUid));
  }
  tEndEncode(&encoder);

_exit:
  if (code) {
    tlen = code;
  } else {
    tlen = encoder.pos;
  }
  tEncoderClear(&encoder);
  return tlen;
}

int32_t tDeserializeSVDropTtlTableReq(void *buf, int32_t bufLen, SVDropTtlTableReq *pReq) {
  SDecoder decoder = {0};
  int32_t  code = 0;
  int32_t  lino;
  tDecoderInit(&decoder, buf, bufLen);

  TAOS_CHECK_EXIT(tStartDecode(&decoder));
  TAOS_CHECK_EXIT(tDecodeI32(&decoder, &pReq->timestampSec));
  pReq->ttlDropMaxCount = INT32_MAX;
  pReq->nUids = 0;
  pReq->pTbUids = NULL;
  if (!tDecodeIsEnd(&decoder)) {
    TAOS_CHECK_EXIT(tDecodeI32(&decoder, &pReq->ttlDropMaxCount));
    TAOS_CHECK_EXIT(tDecodeI32(&decoder, &pReq->nUids));

    if (pReq->nUids > 0) {
      pReq->pTbUids = taosArrayInit(pReq->nUids, sizeof(tb_uid_t));
      if (pReq->pTbUids == NULL) {
        TAOS_CHECK_EXIT(terrno);
      }
    }

    tb_uid_t tbUid = 0;
    for (int32_t i = 0; i < pReq->nUids; ++i) {
      TAOS_CHECK_EXIT(tDecodeI64(&decoder, &tbUid));
      if (taosArrayPush(pReq->pTbUids, &tbUid) == NULL) {
        TAOS_CHECK_EXIT(terrno);
      }
    }
  }
  tEndDecode(&decoder);

_exit:
  tDecoderClear(&decoder);
  return code;
}

int32_t tSerializeSDbCfgRspImpl(SEncoder *encoder, const SDbCfgRsp *pRsp) {
  TAOS_CHECK_RETURN(tEncodeCStr(encoder, pRsp->db));
  TAOS_CHECK_RETURN(tEncodeI64(encoder, pRsp->dbId));
  TAOS_CHECK_RETURN(tEncodeI32(encoder, pRsp->cfgVersion));
  TAOS_CHECK_RETURN(tEncodeI32(encoder, pRsp->numOfVgroups));
  TAOS_CHECK_RETURN(tEncodeI32(encoder, pRsp->numOfStables));
  TAOS_CHECK_RETURN(tEncodeI32(encoder, pRsp->buffer));
  TAOS_CHECK_RETURN(tEncodeI32(encoder, pRsp->cacheSize));
  TAOS_CHECK_RETURN(tEncodeI32(encoder, pRsp->pageSize));
  TAOS_CHECK_RETURN(tEncodeI32(encoder, pRsp->pages));
  TAOS_CHECK_RETURN(tEncodeI32(encoder, pRsp->daysPerFile));
  TAOS_CHECK_RETURN(tEncodeI32(encoder, pRsp->daysToKeep0));
  TAOS_CHECK_RETURN(tEncodeI32(encoder, pRsp->daysToKeep1));
  TAOS_CHECK_RETURN(tEncodeI32(encoder, pRsp->daysToKeep2));
  TAOS_CHECK_RETURN(tEncodeI32(encoder, pRsp->minRows));
  TAOS_CHECK_RETURN(tEncodeI32(encoder, pRsp->maxRows));
  TAOS_CHECK_RETURN(tEncodeI32(encoder, pRsp->walFsyncPeriod));
  TAOS_CHECK_RETURN(tEncodeI16(encoder, pRsp->hashPrefix));
  TAOS_CHECK_RETURN(tEncodeI16(encoder, pRsp->hashSuffix));
  TAOS_CHECK_RETURN(tEncodeI8(encoder, pRsp->walLevel));
  TAOS_CHECK_RETURN(tEncodeI8(encoder, pRsp->precision));
  TAOS_CHECK_RETURN(tEncodeI8(encoder, pRsp->compression));
  TAOS_CHECK_RETURN(tEncodeI8(encoder, pRsp->replications));
  TAOS_CHECK_RETURN(tEncodeI8(encoder, pRsp->strict));
  TAOS_CHECK_RETURN(tEncodeI8(encoder, pRsp->cacheLast));
  TAOS_CHECK_RETURN(tEncodeI32(encoder, pRsp->tsdbPageSize));
  TAOS_CHECK_RETURN(tEncodeI32(encoder, pRsp->walRetentionPeriod));
  TAOS_CHECK_RETURN(tEncodeI32(encoder, pRsp->walRollPeriod));
  TAOS_CHECK_RETURN(tEncodeI64(encoder, pRsp->walRetentionSize));
  TAOS_CHECK_RETURN(tEncodeI64(encoder, pRsp->walSegmentSize));
  TAOS_CHECK_RETURN(tEncodeI32(encoder, pRsp->numOfRetensions));
  for (int32_t i = 0; i < pRsp->numOfRetensions; ++i) {
    SRetention *pRetension = taosArrayGet(pRsp->pRetensions, i);
    TAOS_CHECK_RETURN(tEncodeI64(encoder, pRetension->freq));
    TAOS_CHECK_RETURN(tEncodeI64(encoder, pRetension->keep));
    TAOS_CHECK_RETURN(tEncodeI8(encoder, pRetension->freqUnit));
    TAOS_CHECK_RETURN(tEncodeI8(encoder, pRetension->keepUnit));
  }
  TAOS_CHECK_RETURN(tEncodeI8(encoder, pRsp->schemaless));
  TAOS_CHECK_RETURN(tEncodeI16(encoder, pRsp->sstTrigger));
  TAOS_CHECK_RETURN(tEncodeI32(encoder, pRsp->keepTimeOffset));
  TAOS_CHECK_RETURN(tEncodeI8(encoder, pRsp->withArbitrator));
  TAOS_CHECK_RETURN(tEncodeI8(encoder, pRsp->encryptAlgorithm));
  TAOS_CHECK_RETURN(tEncodeI32(encoder, pRsp->s3ChunkSize));
  TAOS_CHECK_RETURN(tEncodeI32(encoder, pRsp->s3KeepLocal));
  TAOS_CHECK_RETURN(tEncodeI8(encoder, pRsp->s3Compact));
  TAOS_CHECK_RETURN(tEncodeI8(encoder, pRsp->hashMethod));
  TAOS_CHECK_RETURN(tEncodeI32v(encoder, pRsp->compactInterval));
  TAOS_CHECK_RETURN(tEncodeI32v(encoder, pRsp->compactStartTime));
  TAOS_CHECK_RETURN(tEncodeI32v(encoder, pRsp->compactEndTime));
  TAOS_CHECK_RETURN(tEncodeI8(encoder, pRsp->compactTimeOffset));

  return 0;
}

int32_t tSerializeSDbCfgRsp(void *buf, int32_t bufLen, const SDbCfgRsp *pRsp) {
  SEncoder encoder = {0};
  int32_t  code = 0;
  int32_t  lino;
  int32_t  tlen;
  tEncoderInit(&encoder, buf, bufLen);

  TAOS_CHECK_EXIT(tStartEncode(&encoder));
  TAOS_CHECK_EXIT(tSerializeSDbCfgRspImpl(&encoder, pRsp));
  tEndEncode(&encoder);

_exit:
  if (code) {
    tlen = code;
  } else {
    tlen = encoder.pos;
  }
  tEncoderClear(&encoder);
  return tlen;
}

int32_t tDeserializeSDbCfgRspImpl(SDecoder *decoder, SDbCfgRsp *pRsp) {
  TAOS_CHECK_RETURN(tDecodeCStrTo(decoder, pRsp->db));
  TAOS_CHECK_RETURN(tDecodeI64(decoder, &pRsp->dbId));
  TAOS_CHECK_RETURN(tDecodeI32(decoder, &pRsp->cfgVersion));
  TAOS_CHECK_RETURN(tDecodeI32(decoder, &pRsp->numOfVgroups));
  TAOS_CHECK_RETURN(tDecodeI32(decoder, &pRsp->numOfStables));
  TAOS_CHECK_RETURN(tDecodeI32(decoder, &pRsp->buffer));
  TAOS_CHECK_RETURN(tDecodeI32(decoder, &pRsp->cacheSize));
  TAOS_CHECK_RETURN(tDecodeI32(decoder, &pRsp->pageSize));
  TAOS_CHECK_RETURN(tDecodeI32(decoder, &pRsp->pages));
  TAOS_CHECK_RETURN(tDecodeI32(decoder, &pRsp->daysPerFile));
  TAOS_CHECK_RETURN(tDecodeI32(decoder, &pRsp->daysToKeep0));
  TAOS_CHECK_RETURN(tDecodeI32(decoder, &pRsp->daysToKeep1));
  TAOS_CHECK_RETURN(tDecodeI32(decoder, &pRsp->daysToKeep2));
  TAOS_CHECK_RETURN(tDecodeI32(decoder, &pRsp->minRows));
  TAOS_CHECK_RETURN(tDecodeI32(decoder, &pRsp->maxRows));
  TAOS_CHECK_RETURN(tDecodeI32(decoder, &pRsp->walFsyncPeriod));
  TAOS_CHECK_RETURN(tDecodeI16(decoder, &pRsp->hashPrefix));
  TAOS_CHECK_RETURN(tDecodeI16(decoder, &pRsp->hashSuffix));
  TAOS_CHECK_RETURN(tDecodeI8(decoder, &pRsp->walLevel));
  TAOS_CHECK_RETURN(tDecodeI8(decoder, &pRsp->precision));
  TAOS_CHECK_RETURN(tDecodeI8(decoder, &pRsp->compression));
  TAOS_CHECK_RETURN(tDecodeI8(decoder, &pRsp->replications));
  TAOS_CHECK_RETURN(tDecodeI8(decoder, &pRsp->strict));
  TAOS_CHECK_RETURN(tDecodeI8(decoder, &pRsp->cacheLast));
  TAOS_CHECK_RETURN(tDecodeI32(decoder, &pRsp->tsdbPageSize));
  TAOS_CHECK_RETURN(tDecodeI32(decoder, &pRsp->walRetentionPeriod));
  TAOS_CHECK_RETURN(tDecodeI32(decoder, &pRsp->walRollPeriod));
  TAOS_CHECK_RETURN(tDecodeI64(decoder, &pRsp->walRetentionSize));
  TAOS_CHECK_RETURN(tDecodeI64(decoder, &pRsp->walSegmentSize));
  TAOS_CHECK_RETURN(tDecodeI32(decoder, &pRsp->numOfRetensions));
  if (pRsp->numOfRetensions > 0) {
    pRsp->pRetensions = taosArrayInit(pRsp->numOfRetensions, sizeof(SRetention));
    if (pRsp->pRetensions == NULL) {
      TAOS_CHECK_RETURN(terrno);
    }
  }

  for (int32_t i = 0; i < pRsp->numOfRetensions; ++i) {
    SRetention rentension = {0};
    TAOS_CHECK_RETURN(tDecodeI64(decoder, &rentension.freq));
    TAOS_CHECK_RETURN(tDecodeI64(decoder, &rentension.keep));
    TAOS_CHECK_RETURN(tDecodeI8(decoder, &rentension.freqUnit));
    TAOS_CHECK_RETURN(tDecodeI8(decoder, &rentension.keepUnit));
    if (taosArrayPush(pRsp->pRetensions, &rentension) == NULL) {
      TAOS_CHECK_RETURN(terrno);
    }
  }
  TAOS_CHECK_RETURN(tDecodeI8(decoder, &pRsp->schemaless));
  TAOS_CHECK_RETURN(tDecodeI16(decoder, &pRsp->sstTrigger));
  if (!tDecodeIsEnd(decoder)) {
    TAOS_CHECK_RETURN(tDecodeI32(decoder, &pRsp->keepTimeOffset));
  } else {
    pRsp->keepTimeOffset = TSDB_DEFAULT_KEEP_TIME_OFFSET;
  }
  if (!tDecodeIsEnd(decoder)) {
    TAOS_CHECK_RETURN(tDecodeI8(decoder, &pRsp->withArbitrator));
    TAOS_CHECK_RETURN(tDecodeI8(decoder, &pRsp->encryptAlgorithm));
    TAOS_CHECK_RETURN(tDecodeI32(decoder, &pRsp->s3ChunkSize));
    TAOS_CHECK_RETURN(tDecodeI32(decoder, &pRsp->s3KeepLocal));
    TAOS_CHECK_RETURN(tDecodeI8(decoder, &pRsp->s3Compact));
  } else {
    pRsp->withArbitrator = TSDB_DEFAULT_DB_WITH_ARBITRATOR;
    pRsp->encryptAlgorithm = TSDB_DEFAULT_ENCRYPT_ALGO;
    pRsp->s3ChunkSize = TSDB_DEFAULT_S3_CHUNK_SIZE;
    pRsp->s3KeepLocal = TSDB_DEFAULT_S3_KEEP_LOCAL;
    pRsp->s3Compact = TSDB_DEFAULT_S3_COMPACT;
  }
  if (!tDecodeIsEnd(decoder)) {
    TAOS_CHECK_RETURN(tDecodeI8(decoder, &pRsp->hashMethod));
  } else {
    pRsp->hashMethod = 1;  // default value
  }
  if (!tDecodeIsEnd(decoder)) {
    TAOS_CHECK_RETURN(tDecodeI32v(decoder, &pRsp->compactInterval));
    TAOS_CHECK_RETURN(tDecodeI32v(decoder, &pRsp->compactStartTime));
    TAOS_CHECK_RETURN(tDecodeI32v(decoder, &pRsp->compactEndTime));
    TAOS_CHECK_RETURN(tDecodeI8(decoder, &pRsp->compactTimeOffset));
  } else {
    pRsp->compactInterval = TSDB_DEFAULT_COMPACT_INTERVAL;
    pRsp->compactStartTime = TSDB_DEFAULT_COMPACT_START_TIME;
    pRsp->compactEndTime = TSDB_DEFAULT_COMPACT_END_TIME;
    pRsp->compactTimeOffset = TSDB_DEFAULT_COMPACT_TIME_OFFSET;
  }

  return 0;
}

int32_t tDeserializeSDbCfgRsp(void *buf, int32_t bufLen, SDbCfgRsp *pRsp) {
  SDecoder decoder = {0};
  int32_t  code = 0;
  int32_t  lino;
  tDecoderInit(&decoder, buf, bufLen);

  TAOS_CHECK_EXIT(tStartDecode(&decoder));
  TAOS_CHECK_EXIT(tDeserializeSDbCfgRspImpl(&decoder, pRsp));
  tEndDecode(&decoder);

_exit:
  tDecoderClear(&decoder);
  return code;
}

void tFreeSDbCfgRsp(SDbCfgRsp *pRsp) {
  if (NULL == pRsp) {
    return;
  }

  taosArrayDestroy(pRsp->pRetensions);
}

int32_t tSerializeSUserIndexReq(void *buf, int32_t bufLen, SUserIndexReq *pReq) {
  SEncoder encoder = {0};
  int32_t  code = 0;
  int32_t  lino;
  int32_t  tlen;
  tEncoderInit(&encoder, buf, bufLen);

  TAOS_CHECK_EXIT(tStartEncode(&encoder));
  TAOS_CHECK_EXIT(tEncodeCStr(&encoder, pReq->indexFName));
  tEndEncode(&encoder);

_exit:
  if (code) {
    tlen = code;
  } else {
    tlen = encoder.pos;
  }
  tEncoderClear(&encoder);
  return tlen;
}

int32_t tDeserializeSUserIndexReq(void *buf, int32_t bufLen, SUserIndexReq *pReq) {
  SDecoder decoder = {0};
  int32_t  code = 0;
  int32_t  lino;
  tDecoderInit(&decoder, buf, bufLen);

  TAOS_CHECK_EXIT(tStartDecode(&decoder));
  TAOS_CHECK_EXIT(tDecodeCStrTo(&decoder, pReq->indexFName));
  tEndDecode(&decoder);

_exit:
  tDecoderClear(&decoder);
  return code;
}

int32_t tSerializeSUserIndexRsp(void *buf, int32_t bufLen, const SUserIndexRsp *pRsp) {
  SEncoder encoder = {0};
  int32_t  code = 0;
  int32_t  lino;
  int32_t  tlen;
  tEncoderInit(&encoder, buf, bufLen);

  TAOS_CHECK_EXIT(tStartEncode(&encoder));
  TAOS_CHECK_EXIT(tEncodeCStr(&encoder, pRsp->dbFName));
  TAOS_CHECK_EXIT(tEncodeCStr(&encoder, pRsp->tblFName));
  TAOS_CHECK_EXIT(tEncodeCStr(&encoder, pRsp->colName));
  TAOS_CHECK_EXIT(tEncodeCStr(&encoder, pRsp->indexType));
  TAOS_CHECK_EXIT(tEncodeCStr(&encoder, pRsp->indexExts));
  tEndEncode(&encoder);

_exit:
  if (code) {
    tlen = code;
  } else {
    tlen = encoder.pos;
  }
  tEncoderClear(&encoder);
  return tlen;
}

int32_t tDeserializeSUserIndexRsp(void *buf, int32_t bufLen, SUserIndexRsp *pRsp) {
  SDecoder decoder = {0};
  int32_t  code = 0;
  int32_t  lino;
  tDecoderInit(&decoder, buf, bufLen);

  TAOS_CHECK_EXIT(tStartDecode(&decoder));
  TAOS_CHECK_EXIT(tDecodeCStrTo(&decoder, pRsp->dbFName));
  TAOS_CHECK_EXIT(tDecodeCStrTo(&decoder, pRsp->tblFName));
  TAOS_CHECK_EXIT(tDecodeCStrTo(&decoder, pRsp->colName));
  TAOS_CHECK_EXIT(tDecodeCStrTo(&decoder, pRsp->indexType));
  TAOS_CHECK_EXIT(tDecodeCStrTo(&decoder, pRsp->indexExts));
  tEndDecode(&decoder);

_exit:
  tDecoderClear(&decoder);
  return code;
}

int32_t tSerializeSTableIndexReq(void *buf, int32_t bufLen, STableIndexReq *pReq) {
  SEncoder encoder = {0};
  int32_t  code = 0;
  int32_t  lino;
  int32_t  tlen;
  tEncoderInit(&encoder, buf, bufLen);

  TAOS_CHECK_EXIT(tStartEncode(&encoder));
  TAOS_CHECK_EXIT(tEncodeCStr(&encoder, pReq->tbFName));
  tEndEncode(&encoder);

_exit:
  if (code) {
    tlen = code;
  } else {
    tlen = encoder.pos;
  }
  tEncoderClear(&encoder);
  return tlen;
}

int32_t tDeserializeSTableIndexReq(void *buf, int32_t bufLen, STableIndexReq *pReq) {
  SDecoder decoder = {0};
  int32_t  code = 0;
  int32_t  lino;
  tDecoderInit(&decoder, buf, bufLen);

  TAOS_CHECK_EXIT(tStartDecode(&decoder));
  TAOS_CHECK_EXIT(tDecodeCStrTo(&decoder, pReq->tbFName));
  tEndDecode(&decoder);

_exit:
  tDecoderClear(&decoder);
  return code;
}

int32_t tSerializeSTableIndexInfo(SEncoder *pEncoder, STableIndexInfo *pInfo) {
  TAOS_CHECK_RETURN(tEncodeI8(pEncoder, pInfo->intervalUnit));
  TAOS_CHECK_RETURN(tEncodeI8(pEncoder, pInfo->slidingUnit));
  TAOS_CHECK_RETURN(tEncodeI64(pEncoder, pInfo->interval));
  TAOS_CHECK_RETURN(tEncodeI64(pEncoder, pInfo->offset));
  TAOS_CHECK_RETURN(tEncodeI64(pEncoder, pInfo->sliding));
  TAOS_CHECK_RETURN(tEncodeI64(pEncoder, pInfo->dstTbUid));
  TAOS_CHECK_RETURN(tEncodeI32(pEncoder, pInfo->dstVgId));
  TAOS_CHECK_RETURN(tEncodeSEpSet(pEncoder, &pInfo->epSet));
  TAOS_CHECK_RETURN(tEncodeCStr(pEncoder, pInfo->expr));
  return 0;
}

int32_t tSerializeSTableIndexRsp(void *buf, int32_t bufLen, const STableIndexRsp *pRsp) {
  SEncoder encoder = {0};
  int32_t  code = 0;
  int32_t  lino;
  int32_t  tlen;
  tEncoderInit(&encoder, buf, bufLen);

  TAOS_CHECK_EXIT(tStartEncode(&encoder));
  TAOS_CHECK_EXIT(tEncodeCStr(&encoder, pRsp->tbName));
  TAOS_CHECK_EXIT(tEncodeCStr(&encoder, pRsp->dbFName));
  TAOS_CHECK_EXIT(tEncodeU64(&encoder, pRsp->suid));
  TAOS_CHECK_EXIT(tEncodeI32(&encoder, pRsp->version));
  TAOS_CHECK_EXIT(tEncodeI32(&encoder, pRsp->indexSize));
  int32_t num = taosArrayGetSize(pRsp->pIndex);
  TAOS_CHECK_EXIT(tEncodeI32(&encoder, num));
  if (num > 0) {
    for (int32_t i = 0; i < num; ++i) {
      STableIndexInfo *pInfo = (STableIndexInfo *)taosArrayGet(pRsp->pIndex, i);
      TAOS_CHECK_EXIT(tSerializeSTableIndexInfo(&encoder, pInfo));
    }
  }
  tEndEncode(&encoder);

_exit:
  if (code) {
    tlen = code;
  } else {
    tlen = encoder.pos;
  }
  tEncoderClear(&encoder);
  return tlen;
}

void tFreeSerializeSTableIndexRsp(STableIndexRsp *pRsp) {
  if (pRsp->pIndex != NULL) {
    tFreeSTableIndexRsp(pRsp);
    pRsp->pIndex = NULL;
  }
}

int32_t tDeserializeSTableIndexInfo(SDecoder *pDecoder, STableIndexInfo *pInfo) {
  TAOS_CHECK_RETURN(tDecodeI8(pDecoder, &pInfo->intervalUnit));
  TAOS_CHECK_RETURN(tDecodeI8(pDecoder, &pInfo->slidingUnit));
  TAOS_CHECK_RETURN(tDecodeI64(pDecoder, &pInfo->interval));
  TAOS_CHECK_RETURN(tDecodeI64(pDecoder, &pInfo->offset));
  TAOS_CHECK_RETURN(tDecodeI64(pDecoder, &pInfo->sliding));
  TAOS_CHECK_RETURN(tDecodeI64(pDecoder, &pInfo->dstTbUid));
  TAOS_CHECK_RETURN(tDecodeI32(pDecoder, &pInfo->dstVgId));
  TAOS_CHECK_RETURN(tDecodeSEpSet(pDecoder, &pInfo->epSet));
  TAOS_CHECK_RETURN(tDecodeCStrAlloc(pDecoder, &pInfo->expr));
  return 0;
}

int32_t tDeserializeSTableIndexRsp(void *buf, int32_t bufLen, STableIndexRsp *pRsp) {
  SDecoder decoder = {0};
  int32_t  code = 0;
  int32_t  lino;
  tDecoderInit(&decoder, buf, bufLen);

  TAOS_CHECK_EXIT(tStartDecode(&decoder));
  TAOS_CHECK_EXIT(tDecodeCStrTo(&decoder, pRsp->tbName));
  TAOS_CHECK_EXIT(tDecodeCStrTo(&decoder, pRsp->dbFName));
  TAOS_CHECK_EXIT(tDecodeU64(&decoder, &pRsp->suid));
  TAOS_CHECK_EXIT(tDecodeI32(&decoder, &pRsp->version));
  TAOS_CHECK_EXIT(tDecodeI32(&decoder, &pRsp->indexSize));
  int32_t num = 0;
  TAOS_CHECK_EXIT(tDecodeI32(&decoder, &num));
  if (num > 0) {
    pRsp->pIndex = taosArrayInit(num, sizeof(STableIndexInfo));
    if (NULL == pRsp->pIndex) {
      TAOS_CHECK_EXIT(terrno);
    }
    STableIndexInfo info;
    for (int32_t i = 0; i < num; ++i) {
      TAOS_CHECK_EXIT(tDeserializeSTableIndexInfo(&decoder, &info));
      if (NULL == taosArrayPush(pRsp->pIndex, &info)) {
        taosMemoryFree(info.expr);
        TAOS_CHECK_EXIT(terrno);
      }
    }
  }
  tEndDecode(&decoder);

_exit:
  tDecoderClear(&decoder);
  return code;
}

void tFreeSTableIndexInfo(void *info) {
  if (NULL == info) {
    return;
  }

  STableIndexInfo *pInfo = (STableIndexInfo *)info;

  taosMemoryFree(pInfo->expr);
}

int32_t tSerializeSShowVariablesReq(void *buf, int32_t bufLen, SShowVariablesReq *pReq) {
  SEncoder encoder = {0};
  int32_t  code = 0;
  int32_t  lino;
  int32_t  tlen;
  tEncoderInit(&encoder, buf, bufLen);

  TAOS_CHECK_EXIT(tStartEncode(&encoder));
  TAOS_CHECK_EXIT(tEncodeI32(&encoder, pReq->useless));
  tEndEncode(&encoder);

_exit:
  if (code) {
    tlen = code;
  } else {
    tlen = encoder.pos;
  }
  tEncoderClear(&encoder);
  return tlen;
}

int32_t tEncodeSVariablesInfo(SEncoder *pEncoder, SVariablesInfo *pInfo) {
  TAOS_CHECK_RETURN(tEncodeCStr(pEncoder, pInfo->name));
  TAOS_CHECK_RETURN(tEncodeCStr(pEncoder, pInfo->value));
  TAOS_CHECK_RETURN(tEncodeCStr(pEncoder, pInfo->scope));
  TAOS_CHECK_RETURN(tEncodeCStr(pEncoder, pInfo->category));
  return 0;
}

int32_t tDecodeSVariablesInfo(SDecoder *pDecoder, SVariablesInfo *pInfo) {
  TAOS_CHECK_RETURN(tDecodeCStrTo(pDecoder, pInfo->name));
  TAOS_CHECK_RETURN(tDecodeCStrTo(pDecoder, pInfo->value));
  TAOS_CHECK_RETURN(tDecodeCStrTo(pDecoder, pInfo->scope));
  TAOS_CHECK_RETURN(tDecodeCStrTo(pDecoder, pInfo->category));
  return 0;
}

int32_t tSerializeSShowVariablesRsp(void *buf, int32_t bufLen, SShowVariablesRsp *pRsp) {
  SEncoder encoder = {0};
  int32_t  code = 0;
  int32_t  lino;
  int32_t  tlen;
  tEncoderInit(&encoder, buf, bufLen);

  TAOS_CHECK_EXIT(tStartEncode(&encoder));
  int32_t varNum = taosArrayGetSize(pRsp->variables);
  TAOS_CHECK_EXIT(tEncodeI32(&encoder, varNum));
  for (int32_t i = 0; i < varNum; ++i) {
    SVariablesInfo *pInfo = taosArrayGet(pRsp->variables, i);
    TAOS_CHECK_EXIT(tEncodeSVariablesInfo(&encoder, pInfo));
  }

  for (int32_t i = 0; i < varNum; ++i) {
    SVariablesInfo *pInfo = taosArrayGet(pRsp->variables, i);
    TAOS_CHECK_RETURN(tEncodeCStr(&encoder, pInfo->info));
  }

  tEndEncode(&encoder);

_exit:
  if (code) {
    tlen = code;
  } else {
    tlen = encoder.pos;
  }
  tEncoderClear(&encoder);
  return tlen;
}

int32_t tDeserializeSShowVariablesRsp(void *buf, int32_t bufLen, SShowVariablesRsp *pRsp) {
  SDecoder decoder = {0};
  int32_t  code = 0;
  int32_t  lino;
  tDecoderInit(&decoder, buf, bufLen);

  TAOS_CHECK_EXIT(tStartDecode(&decoder));
  int32_t varNum = 0;
  TAOS_CHECK_EXIT(tDecodeI32(&decoder, &varNum));
  if (varNum > 0) {
    pRsp->variables = taosArrayInit(varNum, sizeof(SVariablesInfo));
    if (NULL == pRsp->variables) {
      TAOS_CHECK_EXIT(terrno);
    }
    for (int32_t i = 0; i < varNum; ++i) {
      SVariablesInfo info = {0};
      TAOS_CHECK_EXIT(tDecodeSVariablesInfo(&decoder, &info));
      if (NULL == taosArrayPush(pRsp->variables, &info)) {
        TAOS_CHECK_EXIT(terrno);
      }
    }

    if (!tDecodeIsEnd(&decoder)) {
      for (int32_t i = 0; i < varNum; ++i) {
        SVariablesInfo *pInfo = taosArrayGet(pRsp->variables, i);
        TAOS_CHECK_EXIT(tDecodeCStrTo(&decoder, pInfo->info));
      }
    }
  }

  tEndDecode(&decoder);
_exit:
  tDecoderClear(&decoder);
  return code;
}

void tFreeSShowVariablesRsp(SShowVariablesRsp *pRsp) {
  if (NULL == pRsp) {
    return;
  }

  taosArrayDestroy(pRsp->variables);
}

int32_t tSerializeSShowReq(void *buf, int32_t bufLen, SShowReq *pReq) {
  SEncoder encoder = {0};
  int32_t  code = 0;
  int32_t  lino;
  int32_t  tlen;
  tEncoderInit(&encoder, buf, bufLen);

  TAOS_CHECK_EXIT(tStartEncode(&encoder));
  TAOS_CHECK_EXIT(tEncodeI32(&encoder, pReq->type));
  TAOS_CHECK_EXIT(tEncodeCStr(&encoder, pReq->db));
  TAOS_CHECK_EXIT(tEncodeI32(&encoder, pReq->payloadLen));
  if (pReq->payloadLen > 0) {
    TAOS_CHECK_EXIT(tEncodeBinary(&encoder, pReq->payload, pReq->payloadLen));
  }
  tEndEncode(&encoder);

_exit:
  if (code) {
    tlen = code;
  } else {
    tlen = encoder.pos;
  }
  tEncoderClear(&encoder);
  return tlen;
}

void tFreeSShowReq(SShowReq *pReq) { taosMemoryFreeClear(pReq->payload); }

int32_t tSerializeSRetrieveTableReq(void *buf, int32_t bufLen, SRetrieveTableReq *pReq) {
  SEncoder encoder = {0};
  int32_t  code = 0;
  int32_t  lino;
  int32_t  tlen;
  tEncoderInit(&encoder, buf, bufLen);

  TAOS_CHECK_EXIT(tStartEncode(&encoder));
  TAOS_CHECK_EXIT(tEncodeI64(&encoder, pReq->showId));
  TAOS_CHECK_EXIT(tEncodeCStr(&encoder, pReq->db));
  TAOS_CHECK_EXIT(tEncodeCStr(&encoder, pReq->tb));
  TAOS_CHECK_EXIT(tEncodeCStr(&encoder, pReq->filterTb));
  TAOS_CHECK_EXIT(tEncodeCStr(&encoder, pReq->user));
  TAOS_CHECK_EXIT(tEncodeI64(&encoder, pReq->compactId));
  TAOS_CHECK_EXIT(tEncodeI8(&encoder, pReq->withFull));
  tEndEncode(&encoder);

_exit:
  if (code) {
    tlen = code;
  } else {
    tlen = encoder.pos;
  }
  tEncoderClear(&encoder);
  return tlen;
}

int32_t tDeserializeSRetrieveTableReq(void *buf, int32_t bufLen, SRetrieveTableReq *pReq) {
  SDecoder decoder = {0};
  int32_t  code = 0;
  int32_t  lino;

  tDecoderInit(&decoder, buf, bufLen);

  TAOS_CHECK_EXIT(tStartDecode(&decoder));
  TAOS_CHECK_EXIT(tDecodeI64(&decoder, &pReq->showId));
  TAOS_CHECK_EXIT(tDecodeCStrTo(&decoder, pReq->db));
  TAOS_CHECK_EXIT(tDecodeCStrTo(&decoder, pReq->tb));
  TAOS_CHECK_EXIT(tDecodeCStrTo(&decoder, pReq->filterTb));
  TAOS_CHECK_EXIT(tDecodeCStrTo(&decoder, pReq->user));
  if (!tDecodeIsEnd(&decoder)) {
    TAOS_CHECK_EXIT(tDecodeI64(&decoder, &pReq->compactId));
  } else {
    pReq->compactId = -1;
  }
  if (!tDecodeIsEnd(&decoder)) {
    TAOS_CHECK_EXIT(tDecodeI8(&decoder, (int8_t *)&pReq->withFull));
  }
  tEndDecode(&decoder);
_exit:
  tDecoderClear(&decoder);
  return code;
}

static int32_t tEncodeSTableMetaRsp(SEncoder *pEncoder, STableMetaRsp *pRsp) {
  TAOS_CHECK_RETURN(tEncodeCStr(pEncoder, pRsp->tbName));
  TAOS_CHECK_RETURN(tEncodeCStr(pEncoder, pRsp->stbName));
  TAOS_CHECK_RETURN(tEncodeCStr(pEncoder, pRsp->dbFName));
  TAOS_CHECK_RETURN(tEncodeI64(pEncoder, pRsp->dbId));
  TAOS_CHECK_RETURN(tEncodeI32(pEncoder, pRsp->numOfTags));
  TAOS_CHECK_RETURN(tEncodeI32(pEncoder, pRsp->numOfColumns));
  TAOS_CHECK_RETURN(tEncodeI8(pEncoder, pRsp->precision));
  TAOS_CHECK_RETURN(tEncodeI8(pEncoder, pRsp->tableType));
  TAOS_CHECK_RETURN(tEncodeI32(pEncoder, pRsp->sversion));
  TAOS_CHECK_RETURN(tEncodeI32(pEncoder, pRsp->tversion));
  TAOS_CHECK_RETURN(tEncodeU64(pEncoder, pRsp->suid));
  TAOS_CHECK_RETURN(tEncodeU64(pEncoder, pRsp->tuid));
  TAOS_CHECK_RETURN(tEncodeI32(pEncoder, pRsp->vgId));
  for (int32_t i = 0; i < pRsp->numOfColumns + pRsp->numOfTags; ++i) {
    SSchema *pSchema = &pRsp->pSchemas[i];
    TAOS_CHECK_RETURN(tEncodeSSchema(pEncoder, pSchema));
  }

  if (useCompress(pRsp->tableType)) {
    for (int32_t i = 0; i < pRsp->numOfColumns; ++i) {
      SSchemaExt *pSchemaExt = &pRsp->pSchemaExt[i];
      TAOS_CHECK_RETURN(tEncodeSSchemaExt(pEncoder, pSchemaExt));
    }
  }

  return 0;
}

static int32_t tDecodeSTableMetaRsp(SDecoder *pDecoder, STableMetaRsp *pRsp) {
  TAOS_CHECK_RETURN(tDecodeCStrTo(pDecoder, pRsp->tbName));
  TAOS_CHECK_RETURN(tDecodeCStrTo(pDecoder, pRsp->stbName));
  TAOS_CHECK_RETURN(tDecodeCStrTo(pDecoder, pRsp->dbFName));
  TAOS_CHECK_RETURN(tDecodeI64(pDecoder, &pRsp->dbId));
  TAOS_CHECK_RETURN(tDecodeI32(pDecoder, &pRsp->numOfTags));
  TAOS_CHECK_RETURN(tDecodeI32(pDecoder, &pRsp->numOfColumns));
  TAOS_CHECK_RETURN(tDecodeI8(pDecoder, &pRsp->precision));
  TAOS_CHECK_RETURN(tDecodeI8(pDecoder, &pRsp->tableType));
  TAOS_CHECK_RETURN(tDecodeI32(pDecoder, &pRsp->sversion));
  TAOS_CHECK_RETURN(tDecodeI32(pDecoder, &pRsp->tversion));
  TAOS_CHECK_RETURN(tDecodeU64(pDecoder, &pRsp->suid));
  TAOS_CHECK_RETURN(tDecodeU64(pDecoder, &pRsp->tuid));
  TAOS_CHECK_RETURN(tDecodeI32(pDecoder, &pRsp->vgId));

  int32_t totalCols = pRsp->numOfTags + pRsp->numOfColumns;
  if (totalCols > 0) {
    pRsp->pSchemas = taosMemoryMalloc(sizeof(SSchema) * totalCols);
    if (pRsp->pSchemas == NULL) {
      TAOS_CHECK_RETURN(terrno);
    }

    for (int32_t i = 0; i < totalCols; ++i) {
      SSchema *pSchema = &pRsp->pSchemas[i];
      TAOS_CHECK_RETURN(tDecodeSSchema(pDecoder, pSchema));
    }
  } else {
    pRsp->pSchemas = NULL;
  }

  if (!tDecodeIsEnd(pDecoder)) {
    if (useCompress(pRsp->tableType) && pRsp->numOfColumns > 0) {
      pRsp->pSchemaExt = taosMemoryMalloc(sizeof(SSchemaExt) * pRsp->numOfColumns);
      if (pRsp->pSchemaExt == NULL) {
        TAOS_CHECK_RETURN(terrno);
      }

      for (int32_t i = 0; i < pRsp->numOfColumns; ++i) {
        SSchemaExt *pSchemaExt = &pRsp->pSchemaExt[i];
        TAOS_CHECK_RETURN(tDecodeSSchemaExt(pDecoder, pSchemaExt));
      }
    } else {
      pRsp->pSchemaExt = NULL;
    }
  }

  return 0;
}

int32_t tSerializeSTableMetaRsp(void *buf, int32_t bufLen, STableMetaRsp *pRsp) {
  SEncoder encoder = {0};
  int32_t  code = 0;
  int32_t  lino;
  int32_t  tlen;
  tEncoderInit(&encoder, buf, bufLen);

  TAOS_CHECK_EXIT(tStartEncode(&encoder));
  TAOS_CHECK_EXIT(tEncodeSTableMetaRsp(&encoder, pRsp));
  tEndEncode(&encoder);

_exit:
  if (code) {
    tlen = code;
  } else {
    tlen = encoder.pos;
  }
  tEncoderClear(&encoder);
  return tlen;
}

int32_t tSerializeSSTbHbRsp(void *buf, int32_t bufLen, SSTbHbRsp *pRsp) {
  SEncoder encoder = {0};
  int32_t  code = 0;
  int32_t  lino;
  int32_t  tlen;

  tEncoderInit(&encoder, buf, bufLen);

  TAOS_CHECK_EXIT(tStartEncode(&encoder));

  int32_t numOfMeta = taosArrayGetSize(pRsp->pMetaRsp);
  TAOS_CHECK_EXIT(tEncodeI32(&encoder, numOfMeta));
  for (int32_t i = 0; i < numOfMeta; ++i) {
    STableMetaRsp *pMetaRsp = taosArrayGet(pRsp->pMetaRsp, i);
    TAOS_CHECK_EXIT(tEncodeSTableMetaRsp(&encoder, pMetaRsp));
  }

  int32_t numOfIndex = taosArrayGetSize(pRsp->pIndexRsp);
  TAOS_CHECK_EXIT(tEncodeI32(&encoder, numOfIndex));
  for (int32_t i = 0; i < numOfIndex; ++i) {
    STableIndexRsp *pIndexRsp = taosArrayGet(pRsp->pIndexRsp, i);
    TAOS_CHECK_EXIT(tEncodeCStr(&encoder, pIndexRsp->tbName));
    TAOS_CHECK_EXIT(tEncodeCStr(&encoder, pIndexRsp->dbFName));
    TAOS_CHECK_EXIT(tEncodeU64(&encoder, pIndexRsp->suid));
    TAOS_CHECK_EXIT(tEncodeI32(&encoder, pIndexRsp->version));
    TAOS_CHECK_EXIT(tEncodeI32(&encoder, pIndexRsp->indexSize));
    int32_t num = taosArrayGetSize(pIndexRsp->pIndex);
    TAOS_CHECK_EXIT(tEncodeI32(&encoder, num));
    for (int32_t j = 0; j < num; ++j) {
      STableIndexInfo *pInfo = (STableIndexInfo *)taosArrayGet(pIndexRsp->pIndex, j);
      TAOS_CHECK_EXIT(tSerializeSTableIndexInfo(&encoder, pInfo));
    }
  }

  tEndEncode(&encoder);

_exit:
  if (code) {
    tlen = code;
  } else {
    tlen = encoder.pos;
  }
  tEncoderClear(&encoder);
  return tlen;
}

int32_t tDeserializeSTableMetaRsp(void *buf, int32_t bufLen, STableMetaRsp *pRsp) {
  SDecoder decoder = {0};
  int32_t  code = 0;
  int32_t  lino;

  tDecoderInit(&decoder, buf, bufLen);

  TAOS_CHECK_EXIT(tStartDecode(&decoder));
  TAOS_CHECK_EXIT(tDecodeSTableMetaRsp(&decoder, pRsp));

  tEndDecode(&decoder);
_exit:
  tDecoderClear(&decoder);
  return code;
}

int32_t tDeserializeSSTbHbRsp(void *buf, int32_t bufLen, SSTbHbRsp *pRsp) {
  SDecoder decoder = {0};
  int32_t  code = 0;
  int32_t  lino;

  tDecoderInit(&decoder, buf, bufLen);

  TAOS_CHECK_EXIT(tStartDecode(&decoder));

  int32_t numOfMeta = 0;
  TAOS_CHECK_EXIT(tDecodeI32(&decoder, &numOfMeta));
  pRsp->pMetaRsp = taosArrayInit(numOfMeta, sizeof(STableMetaRsp));
  if (pRsp->pMetaRsp == NULL) {
    TAOS_CHECK_EXIT(terrno);
  }

  for (int32_t i = 0; i < numOfMeta; ++i) {
    STableMetaRsp tableMetaRsp = {0};
    TAOS_CHECK_EXIT(tDecodeSTableMetaRsp(&decoder, &tableMetaRsp));
    if (taosArrayPush(pRsp->pMetaRsp, &tableMetaRsp) == NULL) {
      taosMemoryFree(tableMetaRsp.pSchemas);
      taosMemoryFree(tableMetaRsp.pSchemaExt);
      TAOS_CHECK_EXIT(terrno);
    }
  }

  int32_t numOfIndex = 0;
  TAOS_CHECK_EXIT(tDecodeI32(&decoder, &numOfIndex));

  pRsp->pIndexRsp = taosArrayInit(numOfIndex, sizeof(STableIndexRsp));
  if (pRsp->pIndexRsp == NULL) {
    TAOS_CHECK_EXIT(terrno);
  }

  for (int32_t i = 0; i < numOfIndex; ++i) {
    STableIndexRsp tableIndexRsp = {0};
    TAOS_CHECK_EXIT(tDecodeCStrTo(&decoder, tableIndexRsp.tbName));
    TAOS_CHECK_EXIT(tDecodeCStrTo(&decoder, tableIndexRsp.dbFName));
    TAOS_CHECK_EXIT(tDecodeU64(&decoder, &tableIndexRsp.suid));
    TAOS_CHECK_EXIT(tDecodeI32(&decoder, &tableIndexRsp.version));
    TAOS_CHECK_EXIT(tDecodeI32(&decoder, &tableIndexRsp.indexSize));
    int32_t num = 0;
    TAOS_CHECK_EXIT(tDecodeI32(&decoder, &num));
    if (num > 0) {
      tableIndexRsp.pIndex = taosArrayInit(num, sizeof(STableIndexInfo));
      if (NULL == tableIndexRsp.pIndex) {
        TAOS_CHECK_EXIT(terrno);
      }
      STableIndexInfo info;
      for (int32_t j = 0; j < num; ++j) {
        TAOS_CHECK_EXIT(tDeserializeSTableIndexInfo(&decoder, &info));
        if (NULL == taosArrayPush(tableIndexRsp.pIndex, &info)) {
          taosMemoryFree(info.expr);
          TAOS_CHECK_EXIT(terrno);
        }
      }
    }
    if (taosArrayPush(pRsp->pIndexRsp, &tableIndexRsp) == NULL) {
      taosArrayDestroyEx(tableIndexRsp.pIndex, tFreeSTableIndexInfo);
      TAOS_CHECK_EXIT(terrno);
    }
  }

  tEndDecode(&decoder);

_exit:
  tDecoderClear(&decoder);
  return code;
}

void tFreeSTableMetaRsp(void *pRsp) {
  if (NULL == pRsp) {
    return;
  }

  taosMemoryFreeClear(((STableMetaRsp *)pRsp)->pSchemas);
  taosMemoryFreeClear(((STableMetaRsp *)pRsp)->pSchemaExt);
}

void tFreeSTableIndexRsp(void *info) {
  if (NULL == info) {
    return;
  }

  STableIndexRsp *pInfo = (STableIndexRsp *)info;

  taosArrayDestroyEx(pInfo->pIndex, tFreeSTableIndexInfo);
}

void tFreeSSTbHbRsp(SSTbHbRsp *pRsp) {
  int32_t numOfMeta = taosArrayGetSize(pRsp->pMetaRsp);
  for (int32_t i = 0; i < numOfMeta; ++i) {
    STableMetaRsp *pMetaRsp = taosArrayGet(pRsp->pMetaRsp, i);
    tFreeSTableMetaRsp(pMetaRsp);
  }

  taosArrayDestroy(pRsp->pMetaRsp);

  int32_t numOfIndex = taosArrayGetSize(pRsp->pIndexRsp);
  for (int32_t i = 0; i < numOfIndex; ++i) {
    STableIndexRsp *pIndexRsp = taosArrayGet(pRsp->pIndexRsp, i);
    tFreeSTableIndexRsp(pIndexRsp);
  }

  taosArrayDestroy(pRsp->pIndexRsp);
}

int32_t tSerializeSTableInfoReq(void *buf, int32_t bufLen, STableInfoReq *pReq) {
  int32_t headLen = sizeof(SMsgHead);
  int32_t code = 0;
  int32_t lino;
  if (buf != NULL) {
    buf = (char *)buf + headLen;
    bufLen -= headLen;
  }

  SEncoder encoder = {0};
  tEncoderInit(&encoder, buf, bufLen);

  TAOS_CHECK_EXIT(tStartEncode(&encoder));
  TAOS_CHECK_EXIT(tEncodeCStr(&encoder, pReq->dbFName));
  TAOS_CHECK_EXIT(tEncodeCStr(&encoder, pReq->tbName));
  TAOS_CHECK_EXIT(tEncodeU8(&encoder, pReq->option));
  tEndEncode(&encoder);

_exit:
  if (code) {
    tEncoderClear(&encoder);
    return code;
  } else {
    int32_t tlen = encoder.pos;
    tEncoderClear(&encoder);

    if (buf != NULL) {
      SMsgHead *pHead = (SMsgHead *)((char *)buf - headLen);
      pHead->vgId = htonl(pReq->header.vgId);
      pHead->contLen = htonl(tlen + headLen);
    }

    return tlen + headLen;
  }
}

int32_t tDeserializeSTableInfoReq(void *buf, int32_t bufLen, STableInfoReq *pReq) {
  int32_t   headLen = sizeof(SMsgHead);
  int32_t   code = 0;
  int32_t   lino;
  SMsgHead *pHead = buf;
  pHead->vgId = pReq->header.vgId;
  pHead->contLen = pReq->header.contLen;

  SDecoder decoder = {0};
  tDecoderInit(&decoder, (char *)buf + headLen, bufLen - headLen);

  TAOS_CHECK_EXIT(tStartDecode(&decoder));
  TAOS_CHECK_EXIT(tDecodeCStrTo(&decoder, pReq->dbFName));
  TAOS_CHECK_EXIT(tDecodeCStrTo(&decoder, pReq->tbName));
  if (!tDecodeIsEnd(&decoder)) {
    TAOS_CHECK_EXIT(tDecodeU8(&decoder, &pReq->option));
  } else {
    pReq->option = 0;
  }

  tEndDecode(&decoder);
_exit:
  tDecoderClear(&decoder);
  return code;
}

int32_t tSerializeSMDropTopicReq(void *buf, int32_t bufLen, SMDropTopicReq *pReq) {
  SEncoder encoder = {0};
  int32_t  code = 0;
  int32_t  lino;
  int32_t  tlen;
  tEncoderInit(&encoder, buf, bufLen);

  TAOS_CHECK_EXIT(tStartEncode(&encoder));
  TAOS_CHECK_EXIT(tEncodeCStr(&encoder, pReq->name));
  TAOS_CHECK_EXIT(tEncodeI8(&encoder, pReq->igNotExists));
  ENCODESQL();
  tEndEncode(&encoder);

_exit:
  if (code) {
    tlen = code;
  } else {
    tlen = encoder.pos;
  }
  tEncoderClear(&encoder);
  return tlen;
}

int32_t tDeserializeSMDropTopicReq(void *buf, int32_t bufLen, SMDropTopicReq *pReq) {
  SDecoder decoder = {0};
  int32_t  code = 0;
  int32_t  lino;

  tDecoderInit(&decoder, buf, bufLen);

  TAOS_CHECK_EXIT(tStartDecode(&decoder));
  TAOS_CHECK_EXIT(tDecodeCStrTo(&decoder, pReq->name));
  TAOS_CHECK_EXIT(tDecodeI8(&decoder, &pReq->igNotExists));
  DECODESQL();
  tEndDecode(&decoder);

_exit:
  tDecoderClear(&decoder);
  return code;
}

void tFreeSMDropTopicReq(SMDropTopicReq *pReq) { FREESQL(); }

int32_t tSerializeSMDropCgroupReq(void *buf, int32_t bufLen, SMDropCgroupReq *pReq) {
  SEncoder encoder = {0};
  int32_t  code = 0;
  int32_t  lino;
  int32_t  tlen;
  tEncoderInit(&encoder, buf, bufLen);

  TAOS_CHECK_EXIT(tStartEncode(&encoder));
  TAOS_CHECK_EXIT(tEncodeCStr(&encoder, pReq->topic));
  TAOS_CHECK_EXIT(tEncodeCStr(&encoder, pReq->cgroup));
  TAOS_CHECK_EXIT(tEncodeI8(&encoder, pReq->igNotExists));
  tEndEncode(&encoder);

_exit:
  if (code) {
    tlen = code;
  } else {
    tlen = encoder.pos;
  }
  tEncoderClear(&encoder);
  return tlen;
}

int32_t tDeserializeSMDropCgroupReq(void *buf, int32_t bufLen, SMDropCgroupReq *pReq) {
  SDecoder decoder = {0};
  int32_t  code = 0;
  int32_t  lino;
  tDecoderInit(&decoder, buf, bufLen);

  TAOS_CHECK_EXIT(tStartDecode(&decoder));
  TAOS_CHECK_EXIT(tDecodeCStrTo(&decoder, pReq->topic));
  TAOS_CHECK_EXIT(tDecodeCStrTo(&decoder, pReq->cgroup));
  TAOS_CHECK_EXIT(tDecodeI8(&decoder, &pReq->igNotExists));
  tEndDecode(&decoder);

_exit:
  tDecoderClear(&decoder);
  return code;
}

int32_t tSerializeSCMCreateTopicReq(void *buf, int32_t bufLen, const SCMCreateTopicReq *pReq) {
  SEncoder encoder = {0};
  int32_t  code = 0;
  int32_t  lino;
  int32_t  tlen;
  tEncoderInit(&encoder, buf, bufLen);

  TAOS_CHECK_EXIT(tStartEncode(&encoder));
  TAOS_CHECK_EXIT(tEncodeCStr(&encoder, pReq->name));
  TAOS_CHECK_EXIT(tEncodeI8(&encoder, pReq->igExists));
  TAOS_CHECK_EXIT(tEncodeI8(&encoder, pReq->subType));
  TAOS_CHECK_EXIT(tEncodeI8(&encoder, pReq->withMeta));
  TAOS_CHECK_EXIT(tEncodeCStr(&encoder, pReq->subDbName));
  if (TOPIC_SUB_TYPE__DB == pReq->subType) {
  } else {
    if (TOPIC_SUB_TYPE__TABLE == pReq->subType) {
      TAOS_CHECK_EXIT(tEncodeCStr(&encoder, pReq->subStbName));
    }
    if (pReq->ast && strlen(pReq->ast) > 0) {
      TAOS_CHECK_EXIT(tEncodeI32(&encoder, strlen(pReq->ast)));
      TAOS_CHECK_EXIT(tEncodeCStr(&encoder, pReq->ast));
    } else {
      TAOS_CHECK_EXIT(tEncodeI32(&encoder, 0));
    }
  }
  TAOS_CHECK_EXIT(tEncodeI32(&encoder, strlen(pReq->sql)));
  TAOS_CHECK_EXIT(tEncodeCStr(&encoder, pReq->sql));

  tEndEncode(&encoder);

_exit:
  if (code) {
    tlen = code;
  } else {
    tlen = encoder.pos;
  }
  tEncoderClear(&encoder);
  return tlen;
}

int32_t tDeserializeSCMCreateTopicReq(void *buf, int32_t bufLen, SCMCreateTopicReq *pReq) {
  int32_t  sqlLen = 0;
  int32_t  astLen = 0;
  int32_t  code = 0;
  int32_t  lino;
  SDecoder decoder = {0};
  tDecoderInit(&decoder, buf, bufLen);

  TAOS_CHECK_EXIT(tStartDecode(&decoder));
  TAOS_CHECK_EXIT(tDecodeCStrTo(&decoder, pReq->name));
  TAOS_CHECK_EXIT(tDecodeI8(&decoder, &pReq->igExists));
  TAOS_CHECK_EXIT(tDecodeI8(&decoder, &pReq->subType));
  TAOS_CHECK_EXIT(tDecodeI8(&decoder, &pReq->withMeta));
  TAOS_CHECK_EXIT(tDecodeCStrTo(&decoder, pReq->subDbName));
  if (TOPIC_SUB_TYPE__DB == pReq->subType) {
  } else {
    if (TOPIC_SUB_TYPE__TABLE == pReq->subType) {
      TAOS_CHECK_EXIT(tDecodeCStrTo(&decoder, pReq->subStbName));
    }
    TAOS_CHECK_EXIT(tDecodeI32(&decoder, &astLen));
    if (astLen > 0) {
      pReq->ast = taosMemoryCalloc(1, astLen + 1);
      if (pReq->ast == NULL) {
        TAOS_CHECK_EXIT(terrno);
      }
      TAOS_CHECK_EXIT(tDecodeCStrTo(&decoder, pReq->ast));
    }
  }
  TAOS_CHECK_EXIT(tDecodeI32(&decoder, &sqlLen));
  if (sqlLen > 0) {
    pReq->sql = taosMemoryCalloc(1, sqlLen + 1);
    if (pReq->sql == NULL) {
      TAOS_CHECK_EXIT(terrno);
    }
    TAOS_CHECK_EXIT(tDecodeCStrTo(&decoder, pReq->sql));
  }

  tEndDecode(&decoder);

_exit:
  tDecoderClear(&decoder);
  return code;
}

void tFreeSCMCreateTopicReq(SCMCreateTopicReq *pReq) {
  taosMemoryFreeClear(pReq->sql);
  if (TOPIC_SUB_TYPE__DB != pReq->subType) {
    taosMemoryFreeClear(pReq->ast);
  }
}

int32_t tSerializeSConnectReq(void *buf, int32_t bufLen, SConnectReq *pReq) {
  SEncoder encoder = {0};
  int32_t  code = 0;
  int32_t  lino;
  int32_t  tlen;
  tEncoderInit(&encoder, buf, bufLen);

  TAOS_CHECK_EXIT(tStartEncode(&encoder));
  TAOS_CHECK_EXIT(tEncodeI8(&encoder, pReq->connType));
  TAOS_CHECK_EXIT(tEncodeI32(&encoder, pReq->pid));
  TAOS_CHECK_EXIT(tEncodeCStr(&encoder, pReq->app));
  TAOS_CHECK_EXIT(tEncodeCStr(&encoder, pReq->db));
  TAOS_CHECK_EXIT(tEncodeCStr(&encoder, pReq->user));
  TAOS_CHECK_EXIT(tEncodeCStrWithLen(&encoder, pReq->passwd, TSDB_PASSWORD_LEN));
  TAOS_CHECK_EXIT(tEncodeI64(&encoder, pReq->startTime));
  TAOS_CHECK_EXIT(tEncodeCStr(&encoder, pReq->sVer));
  tEndEncode(&encoder);

_exit:
  if (code) {
    tlen = code;
  } else {
    tlen = encoder.pos;
  }
  tEncoderClear(&encoder);
  return tlen;
}

int32_t tDeserializeSConnectReq(void *buf, int32_t bufLen, SConnectReq *pReq) {
  SDecoder decoder = {0};
  int32_t  code = 0;
  int32_t  lino;
  tDecoderInit(&decoder, buf, bufLen);

  TAOS_CHECK_EXIT(tStartDecode(&decoder));
  TAOS_CHECK_EXIT(tDecodeI8(&decoder, &pReq->connType));
  TAOS_CHECK_EXIT(tDecodeI32(&decoder, &pReq->pid));
  TAOS_CHECK_EXIT(tDecodeCStrTo(&decoder, pReq->app));
  TAOS_CHECK_EXIT(tDecodeCStrTo(&decoder, pReq->db));
  TAOS_CHECK_EXIT(tDecodeCStrTo(&decoder, pReq->user));
  TAOS_CHECK_EXIT(tDecodeCStrTo(&decoder, pReq->passwd));
  TAOS_CHECK_EXIT(tDecodeI64(&decoder, &pReq->startTime));
  // Check the client version from version 3.0.3.0
  if (tDecodeIsEnd(&decoder)) {
    tDecoderClear(&decoder);
    TAOS_CHECK_EXIT(TSDB_CODE_VERSION_NOT_COMPATIBLE);
  }
  TAOS_CHECK_EXIT(tDecodeCStrTo(&decoder, pReq->sVer));
  tEndDecode(&decoder);

_exit:
  tDecoderClear(&decoder);
  return code;
}

int32_t tSerializeSConnectRsp(void *buf, int32_t bufLen, SConnectRsp *pRsp) {
  SEncoder encoder = {0};
  int32_t  code = 0;
  int32_t  lino;
  int32_t  tlen;
  tEncoderInit(&encoder, buf, bufLen);

  TAOS_CHECK_EXIT(tStartEncode(&encoder));
  TAOS_CHECK_EXIT(tEncodeI32(&encoder, pRsp->acctId));
  TAOS_CHECK_EXIT(tEncodeI64(&encoder, pRsp->clusterId));
  TAOS_CHECK_EXIT(tEncodeU32(&encoder, pRsp->connId));
  TAOS_CHECK_EXIT(tEncodeI32(&encoder, pRsp->dnodeNum));
  TAOS_CHECK_EXIT(tEncodeI8(&encoder, pRsp->superUser));
  TAOS_CHECK_EXIT(tEncodeI8(&encoder, pRsp->sysInfo));
  TAOS_CHECK_EXIT(tEncodeI8(&encoder, pRsp->connType));
  TAOS_CHECK_EXIT(tEncodeSEpSet(&encoder, &pRsp->epSet));
  TAOS_CHECK_EXIT(tEncodeI32(&encoder, pRsp->svrTimestamp));
  TAOS_CHECK_EXIT(tEncodeCStr(&encoder, pRsp->sVer));
  TAOS_CHECK_EXIT(tEncodeCStr(&encoder, pRsp->sDetailVer));
  TAOS_CHECK_EXIT(tEncodeI32(&encoder, pRsp->passVer));
  TAOS_CHECK_EXIT(tEncodeI32(&encoder, pRsp->authVer));
  TAOS_CHECK_EXIT(tEncodeI64(&encoder, pRsp->whiteListVer));
  TAOS_CHECK_EXIT(tSerializeSMonitorParas(&encoder, &pRsp->monitorParas));
  TAOS_CHECK_EXIT(tEncodeI8(&encoder, pRsp->enableAuditDelete));
  tEndEncode(&encoder);

_exit:
  if (code) {
    tlen = code;
  } else {
    tlen = encoder.pos;
  }
  tEncoderClear(&encoder);
  return tlen;
}

int32_t tDeserializeSConnectRsp(void *buf, int32_t bufLen, SConnectRsp *pRsp) {
  SDecoder decoder = {0};
  int32_t  code = 0;
  int32_t  lino;
  tDecoderInit(&decoder, buf, bufLen);

  TAOS_CHECK_EXIT(tStartDecode(&decoder));
  TAOS_CHECK_EXIT(tDecodeI32(&decoder, &pRsp->acctId));
  TAOS_CHECK_EXIT(tDecodeI64(&decoder, &pRsp->clusterId));
  TAOS_CHECK_EXIT(tDecodeU32(&decoder, &pRsp->connId));
  TAOS_CHECK_EXIT(tDecodeI32(&decoder, &pRsp->dnodeNum));
  TAOS_CHECK_EXIT(tDecodeI8(&decoder, &pRsp->superUser));
  TAOS_CHECK_EXIT(tDecodeI8(&decoder, &pRsp->sysInfo));
  TAOS_CHECK_EXIT(tDecodeI8(&decoder, &pRsp->connType));
  TAOS_CHECK_EXIT(tDecodeSEpSet(&decoder, &pRsp->epSet));
  TAOS_CHECK_EXIT(tDecodeI32(&decoder, &pRsp->svrTimestamp));
  TAOS_CHECK_EXIT(tDecodeCStrTo(&decoder, pRsp->sVer));
  TAOS_CHECK_EXIT(tDecodeCStrTo(&decoder, pRsp->sDetailVer));

  if (!tDecodeIsEnd(&decoder)) {
    TAOS_CHECK_EXIT(tDecodeI32(&decoder, &pRsp->passVer));
  } else {
    pRsp->passVer = 0;
  }
  // since 3.0.7.0
  if (!tDecodeIsEnd(&decoder)) {
    TAOS_CHECK_EXIT(tDecodeI32(&decoder, &pRsp->authVer));
  } else {
    pRsp->authVer = 0;
  }

  if (!tDecodeIsEnd(&decoder)) {
    TAOS_CHECK_EXIT(tDecodeI64(&decoder, &pRsp->whiteListVer));
  } else {
    pRsp->whiteListVer = 0;
  }
  if (!tDecodeIsEnd(&decoder)) {
    TAOS_CHECK_EXIT(tDeserializeSMonitorParas(&decoder, &pRsp->monitorParas));
  }
  if (!tDecodeIsEnd(&decoder)) {
    TAOS_CHECK_EXIT(tDecodeI8(&decoder, &pRsp->enableAuditDelete));
  } else {
    pRsp->enableAuditDelete = 0;
  }
  tEndDecode(&decoder);

_exit:
  tDecoderClear(&decoder);
  return code;
}

int32_t tSerializeSMTimerMsg(void *buf, int32_t bufLen, SMTimerReq *pReq) {
  SEncoder encoder = {0};
  int32_t  code = 0;
  int32_t  lino;
  int32_t  tlen;
  tEncoderInit(&encoder, buf, bufLen);

  TAOS_CHECK_EXIT(tStartEncode(&encoder));
  TAOS_CHECK_EXIT(tEncodeI32(&encoder, pReq->reserved));
  tEndEncode(&encoder);

_exit:
  if (code) {
    tlen = code;
  } else {
    tlen = encoder.pos;
  }
  tEncoderClear(&encoder);
  return tlen;
}

int32_t tSerializeDropOrphanTaskMsg(void *buf, int32_t bufLen, SMStreamDropOrphanMsg *pMsg) {
  SEncoder encoder = {0};
  int32_t  code = 0;
  int32_t  lino;
  int32_t  tlen;
  tEncoderInit(&encoder, buf, bufLen);

  TAOS_CHECK_EXIT(tStartEncode(&encoder));

  int32_t size = taosArrayGetSize(pMsg->pList);
  TAOS_CHECK_EXIT(tEncodeI32(&encoder, size));

  for (int32_t i = 0; i < size; i++) {
    SOrphanTask *pTask = taosArrayGet(pMsg->pList, i);
    TAOS_CHECK_EXIT(tEncodeI64(&encoder, pTask->streamId));
    TAOS_CHECK_EXIT(tEncodeI32(&encoder, pTask->taskId));
    TAOS_CHECK_EXIT(tEncodeI32(&encoder, pTask->nodeId));
  }

  tEndEncode(&encoder);

_exit:
  if (code) {
    tlen = code;
  } else {
    tlen = encoder.pos;
  }
  tEncoderClear(&encoder);
  return tlen;
}

int32_t tDeserializeDropOrphanTaskMsg(void *buf, int32_t bufLen, SMStreamDropOrphanMsg *pMsg) {
  SDecoder decoder = {0};
  int32_t  code = 0;
  int32_t  lino;
  tDecoderInit(&decoder, buf, bufLen);

  TAOS_CHECK_EXIT(tStartDecode(&decoder));

  int32_t num = 0;
  TAOS_CHECK_EXIT(tDecodeI32(&decoder, &num));

  if (num > 0) {
    pMsg->pList = taosArrayInit(num, sizeof(SOrphanTask));
    if (NULL == pMsg->pList) {
      TAOS_CHECK_EXIT(terrno);
    }
    for (int32_t i = 0; i < num; ++i) {
      SOrphanTask info = {0};
      TAOS_CHECK_EXIT(tDecodeI64(&decoder, &info.streamId));
      TAOS_CHECK_EXIT(tDecodeI32(&decoder, &info.taskId));
      TAOS_CHECK_EXIT(tDecodeI32(&decoder, &info.nodeId));

      if (taosArrayPush(pMsg->pList, &info) == NULL) {
        TAOS_CHECK_EXIT(terrno);
      }
    }
  }

  tEndDecode(&decoder);
_exit:
  tDecoderClear(&decoder);
  return code;
}

void tDestroyDropOrphanTaskMsg(SMStreamDropOrphanMsg *pMsg) {
  if (pMsg == NULL) {
    return;
  }

  taosArrayDestroy(pMsg->pList);
}

int32_t tEncodeSReplica(SEncoder *pEncoder, SReplica *pReplica) {
  TAOS_CHECK_RETURN(tEncodeI32(pEncoder, pReplica->id));
  TAOS_CHECK_RETURN(tEncodeU16(pEncoder, pReplica->port));
  TAOS_CHECK_RETURN(tEncodeCStr(pEncoder, pReplica->fqdn));
  return 0;
}

int32_t tDecodeSReplica(SDecoder *pDecoder, SReplica *pReplica) {
  TAOS_CHECK_RETURN(tDecodeI32(pDecoder, &pReplica->id));
  TAOS_CHECK_RETURN(tDecodeU16(pDecoder, &pReplica->port));
  TAOS_CHECK_RETURN(tDecodeCStrTo(pDecoder, pReplica->fqdn));
  return 0;
}

int32_t tSerializeSCreateVnodeReq(void *buf, int32_t bufLen, SCreateVnodeReq *pReq) {
  SEncoder encoder = {0};
  int32_t  code = 0;
  int32_t  lino;
  int32_t  tlen;
  tEncoderInit(&encoder, buf, bufLen);

  TAOS_CHECK_EXIT(tStartEncode(&encoder));
  TAOS_CHECK_EXIT(tEncodeI32(&encoder, pReq->vgId));
  TAOS_CHECK_EXIT(tEncodeCStr(&encoder, pReq->db));
  TAOS_CHECK_EXIT(tEncodeI64(&encoder, pReq->dbUid));
  TAOS_CHECK_EXIT(tEncodeI32(&encoder, pReq->vgVersion));
  TAOS_CHECK_EXIT(tEncodeI32(&encoder, pReq->numOfStables));
  TAOS_CHECK_EXIT(tEncodeI32(&encoder, pReq->buffer));
  TAOS_CHECK_EXIT(tEncodeI32(&encoder, pReq->pageSize));
  TAOS_CHECK_EXIT(tEncodeI32(&encoder, pReq->pages));
  TAOS_CHECK_EXIT(tEncodeI32(&encoder, pReq->cacheLastSize));
  TAOS_CHECK_EXIT(tEncodeI32(&encoder, pReq->daysPerFile));
  TAOS_CHECK_EXIT(tEncodeI32(&encoder, pReq->daysToKeep0));
  TAOS_CHECK_EXIT(tEncodeI32(&encoder, pReq->daysToKeep1));
  TAOS_CHECK_EXIT(tEncodeI32(&encoder, pReq->daysToKeep2));
  TAOS_CHECK_EXIT(tEncodeI32(&encoder, pReq->minRows));
  TAOS_CHECK_EXIT(tEncodeI32(&encoder, pReq->maxRows));
  TAOS_CHECK_EXIT(tEncodeI32(&encoder, pReq->walFsyncPeriod));
  TAOS_CHECK_EXIT(tEncodeU32(&encoder, pReq->hashBegin));
  TAOS_CHECK_EXIT(tEncodeU32(&encoder, pReq->hashEnd));
  TAOS_CHECK_EXIT(tEncodeI8(&encoder, pReq->hashMethod));
  TAOS_CHECK_EXIT(tEncodeI8(&encoder, pReq->walLevel));
  TAOS_CHECK_EXIT(tEncodeI8(&encoder, pReq->precision));
  TAOS_CHECK_EXIT(tEncodeI8(&encoder, pReq->compression));
  TAOS_CHECK_EXIT(tEncodeI8(&encoder, pReq->strict));
  TAOS_CHECK_EXIT(tEncodeI8(&encoder, pReq->cacheLast));
  TAOS_CHECK_EXIT(tEncodeI8(&encoder, pReq->replica));
  TAOS_CHECK_EXIT(tEncodeI8(&encoder, pReq->selfIndex));
  for (int32_t i = 0; i < TSDB_MAX_REPLICA; ++i) {
    SReplica *pReplica = &pReq->replicas[i];
    TAOS_CHECK_EXIT(tEncodeSReplica(&encoder, pReplica));
  }
  TAOS_CHECK_EXIT(tEncodeI32(&encoder, pReq->numOfRetensions));
  for (int32_t i = 0; i < pReq->numOfRetensions; ++i) {
    SRetention *pRetension = taosArrayGet(pReq->pRetensions, i);
    TAOS_CHECK_EXIT(tEncodeI64(&encoder, pRetension->freq));
    TAOS_CHECK_EXIT(tEncodeI64(&encoder, pRetension->keep));
    TAOS_CHECK_EXIT(tEncodeI8(&encoder, pRetension->freqUnit));
    TAOS_CHECK_EXIT(tEncodeI8(&encoder, pRetension->keepUnit));
  }

  TAOS_CHECK_EXIT(tEncodeI8(&encoder, pReq->isTsma));
  if (pReq->isTsma) {
    uint32_t tsmaLen = (uint32_t)(htonl(((SMsgHead *)pReq->pTsma)->contLen));
    TAOS_CHECK_EXIT(tEncodeBinary(&encoder, (const uint8_t *)pReq->pTsma, tsmaLen));
  }
  TAOS_CHECK_EXIT(tEncodeI32(&encoder, pReq->walRetentionPeriod));
  TAOS_CHECK_EXIT(tEncodeI64(&encoder, pReq->walRetentionSize));
  TAOS_CHECK_EXIT(tEncodeI32(&encoder, pReq->walRollPeriod));
  TAOS_CHECK_EXIT(tEncodeI64(&encoder, pReq->walSegmentSize));
  TAOS_CHECK_EXIT(tEncodeI16(&encoder, pReq->sstTrigger));
  TAOS_CHECK_EXIT(tEncodeI16(&encoder, pReq->hashPrefix));
  TAOS_CHECK_EXIT(tEncodeI16(&encoder, pReq->hashSuffix));
  TAOS_CHECK_EXIT(tEncodeI32(&encoder, pReq->tsdbPageSize));
  for (int32_t i = 0; i < 6; ++i) {
    TAOS_CHECK_EXIT(tEncodeI64(&encoder, pReq->reserved[i]));
  }
  TAOS_CHECK_EXIT(tEncodeI8(&encoder, pReq->learnerReplica));
  TAOS_CHECK_EXIT(tEncodeI8(&encoder, pReq->learnerSelfIndex));
  for (int32_t i = 0; i < TSDB_MAX_LEARNER_REPLICA; ++i) {
    SReplica *pReplica = &pReq->learnerReplicas[i];
    TAOS_CHECK_EXIT(tEncodeSReplica(&encoder, pReplica));
  }
  TAOS_CHECK_EXIT(tEncodeI32(&encoder, pReq->changeVersion));
  TAOS_CHECK_EXIT(tEncodeI32(&encoder, pReq->keepTimeOffset));
  TAOS_CHECK_EXIT(tEncodeI8(&encoder, pReq->encryptAlgorithm));
  TAOS_CHECK_EXIT(tEncodeI32(&encoder, pReq->s3ChunkSize));
  TAOS_CHECK_EXIT(tEncodeI32(&encoder, pReq->s3KeepLocal));
  TAOS_CHECK_EXIT(tEncodeI8(&encoder, pReq->s3Compact));

  tEndEncode(&encoder);

_exit:
  if (code) {
    tlen = code;
  } else {
    tlen = encoder.pos;
  }
  tEncoderClear(&encoder);
  return tlen;
}

int32_t tDeserializeSCreateVnodeReq(void *buf, int32_t bufLen, SCreateVnodeReq *pReq) {
  SDecoder decoder = {0};
  int32_t  code = 0;
  int32_t  lino;

  tDecoderInit(&decoder, buf, bufLen);

  TAOS_CHECK_EXIT(tStartDecode(&decoder));
  TAOS_CHECK_EXIT(tDecodeI32(&decoder, &pReq->vgId));
  TAOS_CHECK_EXIT(tDecodeCStrTo(&decoder, pReq->db));
  TAOS_CHECK_EXIT(tDecodeI64(&decoder, &pReq->dbUid));
  TAOS_CHECK_EXIT(tDecodeI32(&decoder, &pReq->vgVersion));
  TAOS_CHECK_EXIT(tDecodeI32(&decoder, &pReq->numOfStables));
  TAOS_CHECK_EXIT(tDecodeI32(&decoder, &pReq->buffer));
  TAOS_CHECK_EXIT(tDecodeI32(&decoder, &pReq->pageSize));
  TAOS_CHECK_EXIT(tDecodeI32(&decoder, &pReq->pages));
  TAOS_CHECK_EXIT(tDecodeI32(&decoder, &pReq->cacheLastSize));
  TAOS_CHECK_EXIT(tDecodeI32(&decoder, &pReq->daysPerFile));
  TAOS_CHECK_EXIT(tDecodeI32(&decoder, &pReq->daysToKeep0));
  TAOS_CHECK_EXIT(tDecodeI32(&decoder, &pReq->daysToKeep1));
  TAOS_CHECK_EXIT(tDecodeI32(&decoder, &pReq->daysToKeep2));
  TAOS_CHECK_EXIT(tDecodeI32(&decoder, &pReq->minRows));
  TAOS_CHECK_EXIT(tDecodeI32(&decoder, &pReq->maxRows));
  TAOS_CHECK_EXIT(tDecodeI32(&decoder, &pReq->walFsyncPeriod));
  TAOS_CHECK_EXIT(tDecodeU32(&decoder, &pReq->hashBegin));
  TAOS_CHECK_EXIT(tDecodeU32(&decoder, &pReq->hashEnd));
  TAOS_CHECK_EXIT(tDecodeI8(&decoder, &pReq->hashMethod));
  TAOS_CHECK_EXIT(tDecodeI8(&decoder, &pReq->walLevel));
  TAOS_CHECK_EXIT(tDecodeI8(&decoder, &pReq->precision));
  TAOS_CHECK_EXIT(tDecodeI8(&decoder, &pReq->compression));
  TAOS_CHECK_EXIT(tDecodeI8(&decoder, &pReq->strict));
  TAOS_CHECK_EXIT(tDecodeI8(&decoder, &pReq->cacheLast));
  TAOS_CHECK_EXIT(tDecodeI8(&decoder, &pReq->replica));
  TAOS_CHECK_EXIT(tDecodeI8(&decoder, &pReq->selfIndex));
  for (int32_t i = 0; i < TSDB_MAX_REPLICA; ++i) {
    SReplica *pReplica = &pReq->replicas[i];
    TAOS_CHECK_EXIT(tDecodeSReplica(&decoder, pReplica));
  }
  TAOS_CHECK_EXIT(tDecodeI32(&decoder, &pReq->numOfRetensions));
  pReq->pRetensions = taosArrayInit(pReq->numOfRetensions, sizeof(SRetention));
  if (pReq->pRetensions == NULL) {
    TAOS_CHECK_EXIT(terrno);
  }

  for (int32_t i = 0; i < pReq->numOfRetensions; ++i) {
    SRetention rentension = {0};
    TAOS_CHECK_EXIT(tDecodeI64(&decoder, &rentension.freq));
    TAOS_CHECK_EXIT(tDecodeI64(&decoder, &rentension.keep));
    TAOS_CHECK_EXIT(tDecodeI8(&decoder, &rentension.freqUnit));
    TAOS_CHECK_EXIT(tDecodeI8(&decoder, &rentension.keepUnit));
    if (taosArrayPush(pReq->pRetensions, &rentension) == NULL) {
      TAOS_CHECK_EXIT(terrno);
    }
  }

  TAOS_CHECK_EXIT(tDecodeI8(&decoder, &pReq->isTsma));
  if (pReq->isTsma) {
    TAOS_CHECK_EXIT(tDecodeBinary(&decoder, (uint8_t **)&pReq->pTsma, NULL));
  }

  TAOS_CHECK_EXIT(tDecodeI32(&decoder, &pReq->walRetentionPeriod));
  TAOS_CHECK_EXIT(tDecodeI64(&decoder, &pReq->walRetentionSize));
  TAOS_CHECK_EXIT(tDecodeI32(&decoder, &pReq->walRollPeriod));
  TAOS_CHECK_EXIT(tDecodeI64(&decoder, &pReq->walSegmentSize));
  TAOS_CHECK_EXIT(tDecodeI16(&decoder, &pReq->sstTrigger));
  TAOS_CHECK_EXIT(tDecodeI16(&decoder, &pReq->hashPrefix));
  TAOS_CHECK_EXIT(tDecodeI16(&decoder, &pReq->hashSuffix));
  TAOS_CHECK_EXIT(tDecodeI32(&decoder, &pReq->tsdbPageSize));
  for (int32_t i = 0; i < 6; ++i) {
    TAOS_CHECK_EXIT(tDecodeI64(&decoder, &pReq->reserved[i]));
  }
  if (!tDecodeIsEnd(&decoder)) {
    TAOS_CHECK_EXIT(tDecodeI8(&decoder, &pReq->learnerReplica));
    TAOS_CHECK_EXIT(tDecodeI8(&decoder, &pReq->learnerSelfIndex));
    for (int32_t i = 0; i < TSDB_MAX_LEARNER_REPLICA; ++i) {
      SReplica *pReplica = &pReq->learnerReplicas[i];
      TAOS_CHECK_EXIT(tDecodeSReplica(&decoder, pReplica));
    }
  }
  if (!tDecodeIsEnd(&decoder)) {
    TAOS_CHECK_EXIT(tDecodeI32(&decoder, &pReq->changeVersion));
  }
  pReq->keepTimeOffset = TSDB_DEFAULT_KEEP_TIME_OFFSET;
  if (!tDecodeIsEnd(&decoder)) {
    TAOS_CHECK_EXIT(tDecodeI32(&decoder, &pReq->keepTimeOffset));
  }
  pReq->encryptAlgorithm = TSDB_DEFAULT_ENCRYPT_ALGO;
  pReq->s3ChunkSize = TSDB_DEFAULT_S3_CHUNK_SIZE;
  pReq->s3KeepLocal = TSDB_DEFAULT_S3_KEEP_LOCAL;
  pReq->s3Compact = TSDB_DEFAULT_S3_COMPACT;
  if (!tDecodeIsEnd(&decoder)) {
    TAOS_CHECK_EXIT(tDecodeI8(&decoder, &pReq->encryptAlgorithm));
    TAOS_CHECK_EXIT(tDecodeI32(&decoder, &pReq->s3ChunkSize));
    TAOS_CHECK_EXIT(tDecodeI32(&decoder, &pReq->s3KeepLocal));
    TAOS_CHECK_EXIT(tDecodeI8(&decoder, &pReq->s3Compact));
  }

  tEndDecode(&decoder);

_exit:
  tDecoderClear(&decoder);
  return code;
}

int32_t tFreeSCreateVnodeReq(SCreateVnodeReq *pReq) {
  taosArrayDestroy(pReq->pRetensions);
  pReq->pRetensions = NULL;
  return 0;
}

int32_t tSerializeSQueryCompactProgressReq(void *buf, int32_t bufLen, SQueryCompactProgressReq *pReq) {
  SEncoder encoder = {0};
  int32_t  code = 0;
  int32_t  lino;
  int32_t  tlen;
  tEncoderInit(&encoder, buf, bufLen);

  TAOS_CHECK_EXIT(tStartEncode(&encoder));

  TAOS_CHECK_EXIT(tEncodeI32(&encoder, pReq->compactId));
  TAOS_CHECK_EXIT(tEncodeI32(&encoder, pReq->vgId));
  TAOS_CHECK_EXIT(tEncodeI32(&encoder, pReq->dnodeId));

  tEndEncode(&encoder);

_exit:
  if (code) {
    tlen = code;
  } else {
    tlen = encoder.pos;
  }
  tEncoderClear(&encoder);
  return tlen;
}

int32_t tDeserializeSQueryCompactProgressReq(void *buf, int32_t bufLen, SQueryCompactProgressReq *pReq) {
  int32_t  headLen = sizeof(SMsgHead);
  SDecoder decoder = {0};
  int32_t  code = 0;
  int32_t  lino;
  tDecoderInit(&decoder, ((uint8_t *)buf) + headLen, bufLen - headLen);

  TAOS_CHECK_EXIT(tStartDecode(&decoder));
  TAOS_CHECK_EXIT(tDecodeI32(&decoder, &pReq->compactId));
  TAOS_CHECK_EXIT(tDecodeI32(&decoder, &pReq->vgId));
  TAOS_CHECK_EXIT(tDecodeI32(&decoder, &pReq->dnodeId));

  tEndDecode(&decoder);
_exit:
  tDecoderClear(&decoder);
  return code;
}

int32_t tSerializeSQueryCompactProgressRsp(void *buf, int32_t bufLen, SQueryCompactProgressRsp *pReq) {
  SEncoder encoder = {0};
  int32_t  code = 0;
  int32_t  lino;
  int32_t  tlen;
  tEncoderInit(&encoder, buf, bufLen);

  TAOS_CHECK_EXIT(tStartEncode(&encoder));
  TAOS_CHECK_EXIT(tEncodeI32(&encoder, pReq->compactId));
  TAOS_CHECK_EXIT(tEncodeI32(&encoder, pReq->vgId));
  TAOS_CHECK_EXIT(tEncodeI32(&encoder, pReq->dnodeId));
  TAOS_CHECK_EXIT(tEncodeI32(&encoder, pReq->numberFileset));
  TAOS_CHECK_EXIT(tEncodeI32(&encoder, pReq->finished));
  // 1. add progress and remaining time
  TAOS_CHECK_EXIT(tEncodeI32v(&encoder, pReq->progress));
  TAOS_CHECK_EXIT(tEncodeI64v(&encoder, pReq->remainingTime));

  tEndEncode(&encoder);

_exit:
  if (code) {
    tlen = code;
  } else {
    tlen = encoder.pos;
  }
  tEncoderClear(&encoder);
  return tlen;
}
int32_t tDeserializeSQueryCompactProgressRsp(void *buf, int32_t bufLen, SQueryCompactProgressRsp *pReq) {
  SDecoder decoder = {0};
  int32_t  code = 0;
  int32_t  lino;
  tDecoderInit(&decoder, buf, bufLen);

  TAOS_CHECK_EXIT(tStartDecode(&decoder));
  TAOS_CHECK_EXIT(tDecodeI32(&decoder, &pReq->compactId));
  TAOS_CHECK_EXIT(tDecodeI32(&decoder, &pReq->vgId));
  TAOS_CHECK_EXIT(tDecodeI32(&decoder, &pReq->dnodeId));
  TAOS_CHECK_EXIT(tDecodeI32(&decoder, &pReq->numberFileset));
  TAOS_CHECK_EXIT(tDecodeI32(&decoder, &pReq->finished));
  // 1. decode progress and remaining time
  if (!tDecodeIsEnd(&decoder)) {
    TAOS_CHECK_EXIT(tDecodeI32v(&decoder, &pReq->progress));
    TAOS_CHECK_EXIT(tDecodeI64v(&decoder, &pReq->remainingTime));
  } else {
    pReq->progress = 0;
    pReq->remainingTime = 0;
  }

  tEndDecode(&decoder);
_exit:
  tDecoderClear(&decoder);
  return code;
}

int32_t tSerializeSDropVnodeReq(void *buf, int32_t bufLen, SDropVnodeReq *pReq) {
  SEncoder encoder = {0};
  int32_t  code = 0;
  int32_t  lino;
  int32_t  tlen;
  tEncoderInit(&encoder, buf, bufLen);

  TAOS_CHECK_EXIT(tStartEncode(&encoder));
  TAOS_CHECK_EXIT(tEncodeI32(&encoder, pReq->vgId));
  TAOS_CHECK_EXIT(tEncodeI32(&encoder, pReq->dnodeId));
  TAOS_CHECK_EXIT(tEncodeI64(&encoder, pReq->dbUid));
  TAOS_CHECK_EXIT(tEncodeCStr(&encoder, pReq->db));
  for (int32_t i = 0; i < 8; ++i) {
    TAOS_CHECK_EXIT(tEncodeI64(&encoder, pReq->reserved[i]));
  }
  tEndEncode(&encoder);

_exit:
  if (code) {
    tlen = code;
  } else {
    tlen = encoder.pos;
  }
  tEncoderClear(&encoder);
  return tlen;
}

int32_t tDeserializeSDropVnodeReq(void *buf, int32_t bufLen, SDropVnodeReq *pReq) {
  SDecoder decoder = {0};
  int32_t  code = 0;
  int32_t  lino;
  tDecoderInit(&decoder, buf, bufLen);

  TAOS_CHECK_EXIT(tStartDecode(&decoder));
  TAOS_CHECK_EXIT(tDecodeI32(&decoder, &pReq->vgId));
  TAOS_CHECK_EXIT(tDecodeI32(&decoder, &pReq->dnodeId));
  TAOS_CHECK_EXIT(tDecodeI64(&decoder, &pReq->dbUid));
  TAOS_CHECK_EXIT(tDecodeCStrTo(&decoder, pReq->db));
  for (int32_t i = 0; i < 8; ++i) {
    TAOS_CHECK_EXIT(tDecodeI64(&decoder, &pReq->reserved[i]));
  }
  tEndDecode(&decoder);

_exit:
  tDecoderClear(&decoder);
  return code;
}
int32_t tSerializeSDropIdxReq(void *buf, int32_t bufLen, SDropIndexReq *pReq) {
  SEncoder encoder = {0};
  int32_t  code = 0;
  int32_t  lino;
  int32_t  tlen;
  tEncoderInit(&encoder, buf, bufLen);

  TAOS_CHECK_EXIT(tStartEncode(&encoder));
  TAOS_CHECK_EXIT(tEncodeCStr(&encoder, pReq->colName));
  TAOS_CHECK_EXIT(tEncodeCStr(&encoder, pReq->stb));
  TAOS_CHECK_EXIT(tEncodeI64(&encoder, pReq->stbUid));
  TAOS_CHECK_EXIT(tEncodeI64(&encoder, pReq->dbUid));
  for (int32_t i = 0; i < 8; ++i) {
    TAOS_CHECK_EXIT(tEncodeI64(&encoder, pReq->reserved[i]));
  }
  tEndEncode(&encoder);

_exit:
  if (code) {
    tlen = code;
  } else {
    tlen = encoder.pos;
  }
  tEncoderClear(&encoder);
  return tlen;
}

int32_t tDeserializeSDropIdxReq(void *buf, int32_t bufLen, SDropIndexReq *pReq) {
  SDecoder decoder = {0};
  int32_t  code = 0;
  int32_t  lino;
  tDecoderInit(&decoder, buf, bufLen);

  TAOS_CHECK_EXIT(tStartDecode(&decoder));
  TAOS_CHECK_EXIT(tDecodeCStrTo(&decoder, pReq->colName));
  TAOS_CHECK_EXIT(tDecodeCStrTo(&decoder, pReq->stb));
  TAOS_CHECK_EXIT(tDecodeI64(&decoder, &pReq->stbUid));
  TAOS_CHECK_EXIT(tDecodeI64(&decoder, &pReq->dbUid));
  for (int32_t i = 0; i < 8; ++i) {
    TAOS_CHECK_EXIT(tDecodeI64(&decoder, &pReq->reserved[i]));
  }
  tEndDecode(&decoder);

_exit:
  tDecoderClear(&decoder);
  return code;
}

int32_t tSerializeSCompactVnodeReq(void *buf, int32_t bufLen, SCompactVnodeReq *pReq) {
  SEncoder encoder = {0};
  int32_t  code = 0;
  int32_t  lino;
  int32_t  tlen;
  tEncoderInit(&encoder, buf, bufLen);

  TAOS_CHECK_EXIT(tStartEncode(&encoder));
  TAOS_CHECK_EXIT(tEncodeI64(&encoder, pReq->dbUid));
  TAOS_CHECK_EXIT(tEncodeCStr(&encoder, pReq->db));
  TAOS_CHECK_EXIT(tEncodeI64(&encoder, pReq->compactStartTime));

  // 1.1 add tw.skey and tw.ekey
  TAOS_CHECK_EXIT(tEncodeI64(&encoder, pReq->tw.skey));
  TAOS_CHECK_EXIT(tEncodeI64(&encoder, pReq->tw.ekey));

  TAOS_CHECK_EXIT(tEncodeI32(&encoder, pReq->compactId));

  tEndEncode(&encoder);

_exit:
  if (code) {
    tlen = code;
  } else {
    tlen = encoder.pos;
  }
  tEncoderClear(&encoder);
  return tlen;
}

int32_t tDeserializeSCompactVnodeReq(void *buf, int32_t bufLen, SCompactVnodeReq *pReq) {
  SDecoder decoder = {0};
  int32_t  code = 0;
  int32_t  lino;
  tDecoderInit(&decoder, buf, bufLen);

  TAOS_CHECK_EXIT(tStartDecode(&decoder));
  TAOS_CHECK_EXIT(tDecodeI64(&decoder, &pReq->dbUid));
  TAOS_CHECK_EXIT(tDecodeCStrTo(&decoder, pReq->db));
  TAOS_CHECK_EXIT(tDecodeI64(&decoder, &pReq->compactStartTime));

  // 1.1
  if (tDecodeIsEnd(&decoder)) {
    pReq->tw.skey = TSKEY_MIN;
    pReq->tw.ekey = TSKEY_MAX;
  } else {
    TAOS_CHECK_EXIT(tDecodeI64(&decoder, &pReq->tw.skey));
    TAOS_CHECK_EXIT(tDecodeI64(&decoder, &pReq->tw.ekey));
  }

  if (!tDecodeIsEnd(&decoder)) {
    TAOS_CHECK_EXIT(tDecodeI32(&decoder, &pReq->compactId));
  }

  tEndDecode(&decoder);
_exit:
  tDecoderClear(&decoder);
  return code;
}

int32_t tSerializeSVKillCompactReq(void *buf, int32_t bufLen, SVKillCompactReq *pReq) {
  SEncoder encoder = {0};
  int32_t  code = 0;
  int32_t  lino;
  int32_t  tlen;
  tEncoderInit(&encoder, buf, bufLen);

  TAOS_CHECK_EXIT(tStartEncode(&encoder));
  TAOS_CHECK_EXIT(tEncodeI32(&encoder, pReq->compactId));
  TAOS_CHECK_EXIT(tEncodeI32(&encoder, pReq->vgId));
  TAOS_CHECK_EXIT(tEncodeI32(&encoder, pReq->dnodeId));

  tEndEncode(&encoder);

_exit:
  if (code) {
    tlen = code;
  } else {
    tlen = encoder.pos;
  }
  tEncoderClear(&encoder);
  return tlen;
}

int32_t tDeserializeSVKillCompactReq(void *buf, int32_t bufLen, SVKillCompactReq *pReq) {
  int32_t  code = 0;
  int32_t  lino;
  SDecoder decoder = {0};

  tDecoderInit(&decoder, buf, bufLen);

  TAOS_CHECK_EXIT(tStartDecode(&decoder));
  TAOS_CHECK_EXIT(tDecodeI32(&decoder, &pReq->compactId));
  TAOS_CHECK_EXIT(tDecodeI32(&decoder, &pReq->vgId));
  TAOS_CHECK_EXIT(tDecodeI32(&decoder, &pReq->dnodeId));
  tEndDecode(&decoder);

_exit:
  tDecoderClear(&decoder);
  return code;
}

int32_t tSerializeSAlterVnodeConfigReq(void *buf, int32_t bufLen, SAlterVnodeConfigReq *pReq) {
  int32_t  code = 0;
  int32_t  lino;
  int32_t  tlen;
  SEncoder encoder = {0};

  tEncoderInit(&encoder, buf, bufLen);

  TAOS_CHECK_EXIT(tStartEncode(&encoder));
  TAOS_CHECK_EXIT(tEncodeI32(&encoder, pReq->vgVersion));
  TAOS_CHECK_EXIT(tEncodeI32(&encoder, pReq->buffer));
  TAOS_CHECK_EXIT(tEncodeI32(&encoder, pReq->pageSize));
  TAOS_CHECK_EXIT(tEncodeI32(&encoder, pReq->pages));
  TAOS_CHECK_EXIT(tEncodeI32(&encoder, pReq->cacheLastSize));
  TAOS_CHECK_EXIT(tEncodeI32(&encoder, pReq->daysPerFile));
  TAOS_CHECK_EXIT(tEncodeI32(&encoder, pReq->daysToKeep0));
  TAOS_CHECK_EXIT(tEncodeI32(&encoder, pReq->daysToKeep1));
  TAOS_CHECK_EXIT(tEncodeI32(&encoder, pReq->daysToKeep2));
  TAOS_CHECK_EXIT(tEncodeI32(&encoder, pReq->walFsyncPeriod));
  TAOS_CHECK_EXIT(tEncodeI8(&encoder, pReq->walLevel));
  TAOS_CHECK_EXIT(tEncodeI8(&encoder, pReq->strict));
  TAOS_CHECK_EXIT(tEncodeI8(&encoder, pReq->cacheLast));
  for (int32_t i = 0; i < 7; ++i) {
    TAOS_CHECK_EXIT(tEncodeI64(&encoder, pReq->reserved[i]));
  }

  // 1st modification
  TAOS_CHECK_EXIT(tEncodeI16(&encoder, pReq->sttTrigger));
  TAOS_CHECK_EXIT(tEncodeI32(&encoder, pReq->minRows));
  // 2nd modification
  TAOS_CHECK_EXIT(tEncodeI32(&encoder, pReq->walRetentionPeriod));
  TAOS_CHECK_EXIT(tEncodeI32(&encoder, pReq->walRetentionSize));
  TAOS_CHECK_EXIT(tEncodeI32(&encoder, pReq->keepTimeOffset));

  TAOS_CHECK_EXIT(tEncodeI32(&encoder, pReq->s3KeepLocal));
  TAOS_CHECK_EXIT(tEncodeI8(&encoder, pReq->s3Compact));

  tEndEncode(&encoder);

_exit:
  if (code) {
    tlen = code;
  } else {
    tlen = encoder.pos;
  }
  tEncoderClear(&encoder);
  return tlen;
}

int32_t tDeserializeSAlterVnodeConfigReq(void *buf, int32_t bufLen, SAlterVnodeConfigReq *pReq) {
  SDecoder decoder = {0};
  int32_t  code = 0;
  int32_t  lino;
  tDecoderInit(&decoder, buf, bufLen);

  TAOS_CHECK_EXIT(tStartDecode(&decoder));
  TAOS_CHECK_EXIT(tDecodeI32(&decoder, &pReq->vgVersion));
  TAOS_CHECK_EXIT(tDecodeI32(&decoder, &pReq->buffer));
  TAOS_CHECK_EXIT(tDecodeI32(&decoder, &pReq->pageSize));
  TAOS_CHECK_EXIT(tDecodeI32(&decoder, &pReq->pages));
  TAOS_CHECK_EXIT(tDecodeI32(&decoder, &pReq->cacheLastSize));
  TAOS_CHECK_EXIT(tDecodeI32(&decoder, &pReq->daysPerFile));
  TAOS_CHECK_EXIT(tDecodeI32(&decoder, &pReq->daysToKeep0));
  TAOS_CHECK_EXIT(tDecodeI32(&decoder, &pReq->daysToKeep1));
  TAOS_CHECK_EXIT(tDecodeI32(&decoder, &pReq->daysToKeep2));
  TAOS_CHECK_EXIT(tDecodeI32(&decoder, &pReq->walFsyncPeriod));
  TAOS_CHECK_EXIT(tDecodeI8(&decoder, &pReq->walLevel));
  TAOS_CHECK_EXIT(tDecodeI8(&decoder, &pReq->strict));
  TAOS_CHECK_EXIT(tDecodeI8(&decoder, &pReq->cacheLast));
  for (int32_t i = 0; i < 7; ++i) {
    TAOS_CHECK_EXIT(tDecodeI64(&decoder, &pReq->reserved[i]));
  }

  // 1st modification
  if (tDecodeIsEnd(&decoder)) {
    pReq->sttTrigger = -1;
    pReq->minRows = -1;
  } else {
    TAOS_CHECK_EXIT(tDecodeI16(&decoder, &pReq->sttTrigger));
    TAOS_CHECK_EXIT(tDecodeI32(&decoder, &pReq->minRows));
  }

  // 2n modification
  if (tDecodeIsEnd(&decoder)) {
    pReq->walRetentionPeriod = -1;
    pReq->walRetentionSize = -1;
  } else {
    TAOS_CHECK_EXIT(tDecodeI32(&decoder, &pReq->walRetentionPeriod));
    TAOS_CHECK_EXIT(tDecodeI32(&decoder, &pReq->walRetentionSize));
  }
  pReq->keepTimeOffset = TSDB_DEFAULT_KEEP_TIME_OFFSET;
  if (!tDecodeIsEnd(&decoder)) {
    TAOS_CHECK_EXIT(tDecodeI32(&decoder, &pReq->keepTimeOffset));
  }

  pReq->s3KeepLocal = TSDB_DEFAULT_S3_KEEP_LOCAL;
  pReq->s3Compact = TSDB_DEFAULT_S3_COMPACT;
  if (!tDecodeIsEnd(&decoder)) {
    TAOS_CHECK_EXIT(tDecodeI32(&decoder, &pReq->s3KeepLocal) < 0);
    TAOS_CHECK_EXIT(tDecodeI8(&decoder, &pReq->s3Compact) < 0);
  }

  tEndDecode(&decoder);

_exit:
  tDecoderClear(&decoder);
  return code;
}

int32_t tSerializeSAlterVnodeReplicaReq(void *buf, int32_t bufLen, SAlterVnodeReplicaReq *pReq) {
  SEncoder encoder = {0};
  int32_t  code = 0;
  int32_t  lino;
  int32_t  tlen;
  tEncoderInit(&encoder, buf, bufLen);

  TAOS_CHECK_EXIT(tStartEncode(&encoder));
  TAOS_CHECK_EXIT(tEncodeI32(&encoder, pReq->vgId));
  TAOS_CHECK_EXIT(tEncodeI8(&encoder, pReq->strict));
  TAOS_CHECK_EXIT(tEncodeI8(&encoder, pReq->selfIndex));
  TAOS_CHECK_EXIT(tEncodeI8(&encoder, pReq->replica));
  for (int32_t i = 0; i < TSDB_MAX_REPLICA; ++i) {
    SReplica *pReplica = &pReq->replicas[i];
    TAOS_CHECK_EXIT(tEncodeSReplica(&encoder, pReplica));
  }
  for (int32_t i = 0; i < 8; ++i) {
    TAOS_CHECK_EXIT(tEncodeI64(&encoder, pReq->reserved[i]));
  }
  TAOS_CHECK_EXIT(tEncodeI8(&encoder, pReq->learnerSelfIndex));
  TAOS_CHECK_EXIT(tEncodeI8(&encoder, pReq->learnerReplica));
  for (int32_t i = 0; i < TSDB_MAX_LEARNER_REPLICA; ++i) {
    SReplica *pReplica = &pReq->learnerReplicas[i];
    TAOS_CHECK_EXIT(tEncodeSReplica(&encoder, pReplica));
  }
  TAOS_CHECK_EXIT(tEncodeI32(&encoder, pReq->changeVersion));
  tEndEncode(&encoder);

_exit:
  if (code) {
    tlen = code;
  } else {
    tlen = encoder.pos;
  }
  tEncoderClear(&encoder);
  return tlen;
}

int32_t tDeserializeSAlterVnodeReplicaReq(void *buf, int32_t bufLen, SAlterVnodeReplicaReq *pReq) {
  SDecoder decoder = {0};
  int32_t  code = 0;
  int32_t  lino;
  tDecoderInit(&decoder, buf, bufLen);

  TAOS_CHECK_EXIT(tStartDecode(&decoder));
  TAOS_CHECK_EXIT(tDecodeI32(&decoder, &pReq->vgId));
  TAOS_CHECK_EXIT(tDecodeI8(&decoder, &pReq->strict));
  TAOS_CHECK_EXIT(tDecodeI8(&decoder, &pReq->selfIndex));
  TAOS_CHECK_EXIT(tDecodeI8(&decoder, &pReq->replica));
  for (int32_t i = 0; i < TSDB_MAX_REPLICA; ++i) {
    SReplica *pReplica = &pReq->replicas[i];
    TAOS_CHECK_EXIT(tDecodeSReplica(&decoder, pReplica));
  }
  for (int32_t i = 0; i < 8; ++i) {
    TAOS_CHECK_EXIT(tDecodeI64(&decoder, &pReq->reserved[i]));
  }
  if (!tDecodeIsEnd(&decoder)) {
    TAOS_CHECK_EXIT(tDecodeI8(&decoder, &pReq->learnerSelfIndex));
    TAOS_CHECK_EXIT(tDecodeI8(&decoder, &pReq->learnerReplica));
    for (int32_t i = 0; i < TSDB_MAX_LEARNER_REPLICA; ++i) {
      SReplica *pReplica = &pReq->learnerReplicas[i];
      TAOS_CHECK_EXIT(tDecodeSReplica(&decoder, pReplica));
    }
  }
  if (!tDecodeIsEnd(&decoder)) {
    TAOS_CHECK_EXIT(tDecodeI32(&decoder, &pReq->changeVersion));
  }

  tEndDecode(&decoder);
_exit:
  tDecoderClear(&decoder);
  return code;
}

int32_t tSerializeSDisableVnodeWriteReq(void *buf, int32_t bufLen, SDisableVnodeWriteReq *pReq) {
  SEncoder encoder = {0};
  int32_t  code = 0;
  int32_t  lino;
  int32_t  tlen;
  tEncoderInit(&encoder, buf, bufLen);

  TAOS_CHECK_EXIT(tStartEncode(&encoder));
  TAOS_CHECK_EXIT(tEncodeI32(&encoder, pReq->vgId));
  TAOS_CHECK_EXIT(tEncodeI8(&encoder, pReq->disable));

  tEndEncode(&encoder);

_exit:
  if (code) {
    tlen = code;
  } else {
    tlen = encoder.pos;
  }
  tEncoderClear(&encoder);
  return tlen;
}

int32_t tDeserializeSDisableVnodeWriteReq(void *buf, int32_t bufLen, SDisableVnodeWriteReq *pReq) {
  SDecoder decoder = {0};
  int32_t  code = 0;
  int32_t  lino;
  tDecoderInit(&decoder, buf, bufLen);

  TAOS_CHECK_EXIT(tStartDecode(&decoder));
  TAOS_CHECK_EXIT(tDecodeI32(&decoder, &pReq->vgId));
  TAOS_CHECK_EXIT(tDecodeI8(&decoder, &pReq->disable));

  tEndDecode(&decoder);
_exit:
  tDecoderClear(&decoder);
  return code;
}

int32_t tSerializeSAlterVnodeHashRangeReq(void *buf, int32_t bufLen, SAlterVnodeHashRangeReq *pReq) {
  SEncoder encoder = {0};
  int32_t  code = 0;
  int32_t  lino;
  int32_t  tlen;
  tEncoderInit(&encoder, buf, bufLen);

  TAOS_CHECK_EXIT(tStartEncode(&encoder));
  TAOS_CHECK_EXIT(tEncodeI32(&encoder, pReq->srcVgId));
  TAOS_CHECK_EXIT(tEncodeI32(&encoder, pReq->dstVgId));
  TAOS_CHECK_EXIT(tEncodeI32(&encoder, pReq->hashBegin));
  TAOS_CHECK_EXIT(tEncodeI32(&encoder, pReq->hashEnd));
  TAOS_CHECK_EXIT(tEncodeI32(&encoder, pReq->changeVersion));
  TAOS_CHECK_EXIT(tEncodeI32(&encoder, pReq->reserved));

  tEndEncode(&encoder);

_exit:
  if (code) {
    tlen = code;
  } else {
    tlen = encoder.pos;
  }
  tEncoderClear(&encoder);
  return tlen;
}

int32_t tDeserializeSAlterVnodeHashRangeReq(void *buf, int32_t bufLen, SAlterVnodeHashRangeReq *pReq) {
  SDecoder decoder = {0};
  int32_t  code = 0;
  int32_t  lino;
  tDecoderInit(&decoder, buf, bufLen);

  TAOS_CHECK_EXIT(tStartDecode(&decoder));
  TAOS_CHECK_EXIT(tDecodeI32(&decoder, &pReq->srcVgId));
  TAOS_CHECK_EXIT(tDecodeI32(&decoder, &pReq->dstVgId));
  TAOS_CHECK_EXIT(tDecodeI32(&decoder, &pReq->hashBegin));
  TAOS_CHECK_EXIT(tDecodeI32(&decoder, &pReq->hashEnd));
  TAOS_CHECK_EXIT(tDecodeI32(&decoder, &pReq->changeVersion));
  TAOS_CHECK_EXIT(tDecodeI32(&decoder, &pReq->reserved));

  tEndDecode(&decoder);
_exit:
  tDecoderClear(&decoder);
  return code;
}

int32_t tSerializeSKillQueryReq(void *buf, int32_t bufLen, SKillQueryReq *pReq) {
  SEncoder encoder = {0};
  int32_t  code = 0;
  int32_t  lino;
  int32_t  tlen;
  tEncoderInit(&encoder, buf, bufLen);

  TAOS_CHECK_EXIT(tStartEncode(&encoder));
  TAOS_CHECK_EXIT(tEncodeCStr(&encoder, pReq->queryStrId));
  tEndEncode(&encoder);

_exit:
  if (code) {
    tlen = code;
  } else {
    tlen = encoder.pos;
  }
  tEncoderClear(&encoder);
  return tlen;
}

int32_t tDeserializeSKillQueryReq(void *buf, int32_t bufLen, SKillQueryReq *pReq) {
  SDecoder decoder = {0};
  int32_t  code = 0;
  int32_t  lino;
  tDecoderInit(&decoder, buf, bufLen);

  TAOS_CHECK_EXIT(tStartDecode(&decoder));
  TAOS_CHECK_EXIT(tDecodeCStrTo(&decoder, pReq->queryStrId));
  tEndDecode(&decoder);

_exit:
  tDecoderClear(&decoder);
  return code;
}

int32_t tSerializeSKillConnReq(void *buf, int32_t bufLen, SKillConnReq *pReq) {
  SEncoder encoder = {0};
  int32_t  code = 0;
  int32_t  lino;
  int32_t  tlen;
  tEncoderInit(&encoder, buf, bufLen);

  TAOS_CHECK_EXIT(tStartEncode(&encoder));
  TAOS_CHECK_EXIT(tEncodeU32(&encoder, pReq->connId));
  tEndEncode(&encoder);

_exit:
  if (code) {
    tlen = code;
  } else {
    tlen = encoder.pos;
  }
  tEncoderClear(&encoder);
  return tlen;
}

int32_t tDeserializeSKillConnReq(void *buf, int32_t bufLen, SKillConnReq *pReq) {
  SDecoder decoder = {0};
  int32_t  code = 0;
  int32_t  lino;
  tDecoderInit(&decoder, buf, bufLen);

  TAOS_CHECK_EXIT(tStartDecode(&decoder));
  TAOS_CHECK_EXIT(tDecodeU32(&decoder, &pReq->connId));
  tEndDecode(&decoder);

_exit:
  tDecoderClear(&decoder);
  return code;
}

int32_t tSerializeSKillTransReq(void *buf, int32_t bufLen, SKillTransReq *pReq) {
  SEncoder encoder = {0};
  int32_t  code = 0;
  int32_t  lino;
  int32_t  tlen;
  tEncoderInit(&encoder, buf, bufLen);

  TAOS_CHECK_EXIT(tStartEncode(&encoder));
  TAOS_CHECK_EXIT(tEncodeI32(&encoder, pReq->transId));
  tEndEncode(&encoder);

_exit:
  if (code) {
    tlen = code;
  } else {
    tlen = encoder.pos;
  }
  tEncoderClear(&encoder);
  return tlen;
}

int32_t tDeserializeSKillTransReq(void *buf, int32_t bufLen, SKillTransReq *pReq) {
  SDecoder decoder = {0};
  int32_t  code = 0;
  int32_t  lino;
  tDecoderInit(&decoder, buf, bufLen);

  TAOS_CHECK_EXIT(tStartDecode(&decoder));
  TAOS_CHECK_EXIT(tDecodeI32(&decoder, &pReq->transId));
  tEndDecode(&decoder);

_exit:
  tDecoderClear(&decoder);
  return code;
}

int32_t tSerializeSBalanceVgroupReq(void *buf, int32_t bufLen, SBalanceVgroupReq *pReq) {
  SEncoder encoder = {0};
  int32_t  code = 0;
  int32_t  lino;
  int32_t  tlen;
  tEncoderInit(&encoder, buf, bufLen);

  TAOS_CHECK_EXIT(tStartEncode(&encoder));
  TAOS_CHECK_EXIT(tEncodeI32(&encoder, pReq->useless));
  ENCODESQL();
  tEndEncode(&encoder);

_exit:
  if (code) {
    tlen = code;
  } else {
    tlen = encoder.pos;
  }
  tEncoderClear(&encoder);
  return tlen;
}

int32_t tDeserializeSBalanceVgroupReq(void *buf, int32_t bufLen, SBalanceVgroupReq *pReq) {
  SDecoder decoder = {0};
  int32_t  code = 0;
  int32_t  lino;
  tDecoderInit(&decoder, buf, bufLen);

  TAOS_CHECK_EXIT(tStartDecode(&decoder));
  TAOS_CHECK_EXIT(tDecodeI32(&decoder, &pReq->useless));
  DECODESQL();
  tEndDecode(&decoder);

_exit:
  tDecoderClear(&decoder);
  return code;
}

void tFreeSBalanceVgroupReq(SBalanceVgroupReq *pReq) { FREESQL(); }

int32_t tSerializeSAssignLeaderReq(void *buf, int32_t bufLen, SAssignLeaderReq *pReq) {
  SEncoder encoder = {0};
  int32_t  code = 0;
  int32_t  lino;
  int32_t  tlen;
  tEncoderInit(&encoder, buf, bufLen);

  TAOS_CHECK_EXIT(tStartEncode(&encoder));
  TAOS_CHECK_EXIT(tEncodeI32(&encoder, pReq->useless));
  ENCODESQL();
  tEndEncode(&encoder);

_exit:
  if (code) {
    tlen = code;
  } else {
    tlen = encoder.pos;
  }
  tEncoderClear(&encoder);
  return tlen;
}

int32_t tDeserializeSAssignLeaderReq(void *buf, int32_t bufLen, SAssignLeaderReq *pReq) {
  SDecoder decoder = {0};
  int32_t  code = 0;
  int32_t  lino;
  tDecoderInit(&decoder, buf, bufLen);

  TAOS_CHECK_EXIT(tStartDecode(&decoder));
  TAOS_CHECK_EXIT(tDecodeI32(&decoder, &pReq->useless));
  DECODESQL();
  tEndDecode(&decoder);

_exit:
  tDecoderClear(&decoder);
  return code;
}

void tFreeSAssignLeaderReq(SAssignLeaderReq *pReq) { FREESQL(); }

int32_t tSerializeSBalanceVgroupLeaderReq(void *buf, int32_t bufLen, SBalanceVgroupLeaderReq *pReq) {
  SEncoder encoder = {0};
  int32_t  code = 0;
  int32_t  lino;
  int32_t  tlen;
  tEncoderInit(&encoder, buf, bufLen);

  TAOS_CHECK_EXIT(tStartEncode(&encoder));
  TAOS_CHECK_EXIT(tEncodeI32(&encoder, pReq->reserved));
  TAOS_CHECK_EXIT(tEncodeI32(&encoder, pReq->vgId));
  ENCODESQL();
  TAOS_CHECK_EXIT(tEncodeCStr(&encoder, pReq->db));

  tEndEncode(&encoder);

_exit:
  if (code) {
    tlen = code;
  } else {
    tlen = encoder.pos;
  }
  tEncoderClear(&encoder);
  return tlen;
}

int32_t tDeserializeSBalanceVgroupLeaderReq(void *buf, int32_t bufLen, SBalanceVgroupLeaderReq *pReq) {
  SDecoder decoder = {0};
  int32_t  code = 0;
  int32_t  lino;
  tDecoderInit(&decoder, buf, bufLen);

  TAOS_CHECK_EXIT(tStartDecode(&decoder));
  TAOS_CHECK_EXIT(tDecodeI32(&decoder, &pReq->reserved));
  if (!tDecodeIsEnd(&decoder)) {
    TAOS_CHECK_EXIT(tDecodeI32(&decoder, &pReq->vgId));
  }
  DECODESQL();
  if (!tDecodeIsEnd(&decoder)) {
    TAOS_CHECK_EXIT(tDecodeCStrTo(&decoder, pReq->db));
  }

  tEndDecode(&decoder);

_exit:
  tDecoderClear(&decoder);
  return code;
}

void tFreeSBalanceVgroupLeaderReq(SBalanceVgroupLeaderReq *pReq) { FREESQL(); }

int32_t tSerializeSMergeVgroupReq(void *buf, int32_t bufLen, SMergeVgroupReq *pReq) {
  SEncoder encoder = {0};
  int32_t  code = 0;
  int32_t  lino;
  int32_t  tlen;
  tEncoderInit(&encoder, buf, bufLen);

  TAOS_CHECK_EXIT(tStartEncode(&encoder));
  TAOS_CHECK_EXIT(tEncodeI32(&encoder, pReq->vgId1));
  TAOS_CHECK_EXIT(tEncodeI32(&encoder, pReq->vgId2));
  tEndEncode(&encoder);

_exit:
  if (code) {
    tlen = code;
  } else {
    tlen = encoder.pos;
  }
  tEncoderClear(&encoder);
  return tlen;
}

int32_t tDeserializeSMergeVgroupReq(void *buf, int32_t bufLen, SMergeVgroupReq *pReq) {
  SDecoder decoder = {0};
  int32_t  code = 0;
  int32_t  lino;
  tDecoderInit(&decoder, buf, bufLen);

  TAOS_CHECK_EXIT(tStartDecode(&decoder));
  TAOS_CHECK_EXIT(tDecodeI32(&decoder, &pReq->vgId1));
  TAOS_CHECK_EXIT(tDecodeI32(&decoder, &pReq->vgId2));
  tEndDecode(&decoder);

_exit:
  tDecoderClear(&decoder);
  return code;
}

int32_t tSerializeSRedistributeVgroupReq(void *buf, int32_t bufLen, SRedistributeVgroupReq *pReq) {
  SEncoder encoder = {0};
  int32_t  code = 0;
  int32_t  lino;
  int32_t  tlen;
  tEncoderInit(&encoder, buf, bufLen);

  TAOS_CHECK_EXIT(tStartEncode(&encoder));
  TAOS_CHECK_EXIT(tEncodeI32(&encoder, pReq->vgId));
  TAOS_CHECK_EXIT(tEncodeI32(&encoder, pReq->dnodeId1));
  TAOS_CHECK_EXIT(tEncodeI32(&encoder, pReq->dnodeId2));
  TAOS_CHECK_EXIT(tEncodeI32(&encoder, pReq->dnodeId3));
  ENCODESQL();
  tEndEncode(&encoder);

_exit:
  if (code) {
    tlen = code;
  } else {
    tlen = encoder.pos;
  }
  tEncoderClear(&encoder);
  return tlen;
}

int32_t tDeserializeSRedistributeVgroupReq(void *buf, int32_t bufLen, SRedistributeVgroupReq *pReq) {
  SDecoder decoder = {0};
  int32_t  code = 0;
  int32_t  lino;
  tDecoderInit(&decoder, buf, bufLen);

  TAOS_CHECK_EXIT(tStartDecode(&decoder));
  TAOS_CHECK_EXIT(tDecodeI32(&decoder, &pReq->vgId));
  TAOS_CHECK_EXIT(tDecodeI32(&decoder, &pReq->dnodeId1));
  TAOS_CHECK_EXIT(tDecodeI32(&decoder, &pReq->dnodeId2));
  TAOS_CHECK_EXIT(tDecodeI32(&decoder, &pReq->dnodeId3));
  DECODESQL();
  tEndDecode(&decoder);

_exit:
  tDecoderClear(&decoder);
  return code;
}

void tFreeSRedistributeVgroupReq(SRedistributeVgroupReq *pReq) { FREESQL(); }

int32_t tSerializeSSplitVgroupReq(void *buf, int32_t bufLen, SSplitVgroupReq *pReq) {
  SEncoder encoder = {0};
  int32_t  code = 0;
  int32_t  lino;
  int32_t  tlen;
  tEncoderInit(&encoder, buf, bufLen);

  TAOS_CHECK_EXIT(tStartEncode(&encoder));
  TAOS_CHECK_EXIT(tEncodeI32(&encoder, pReq->vgId));
  tEndEncode(&encoder);

_exit:
  if (code) {
    tlen = code;
  } else {
    tlen = encoder.pos;
  }
  tEncoderClear(&encoder);
  return tlen;
}

int32_t tDeserializeSSplitVgroupReq(void *buf, int32_t bufLen, SSplitVgroupReq *pReq) {
  SDecoder decoder = {0};
  int32_t  code = 0;
  int32_t  lino;
  tDecoderInit(&decoder, buf, bufLen);

  TAOS_CHECK_EXIT(tStartDecode(&decoder));
  TAOS_CHECK_EXIT(tDecodeI32(&decoder, &pReq->vgId));
  tEndDecode(&decoder);

_exit:
  tDecoderClear(&decoder);
  return code;
}

int32_t tSerializeSForceBecomeFollowerReq(void *buf, int32_t bufLen, SForceBecomeFollowerReq *pReq) {
  SEncoder encoder = {0};
  int32_t  code = 0;
  int32_t  lino;
  int32_t  tlen;
  tEncoderInit(&encoder, buf, bufLen);

  TAOS_CHECK_EXIT(tStartEncode(&encoder));
  TAOS_CHECK_EXIT(tEncodeI32(&encoder, pReq->vgId));
  tEndEncode(&encoder);

_exit:
  if (code) {
    tlen = code;
  } else {
    tlen = encoder.pos;
  }
  tEncoderClear(&encoder);
  return tlen;
}

int32_t tSerializeSDCreateMnodeReq(void *buf, int32_t bufLen, SDCreateMnodeReq *pReq) {
  SEncoder encoder = {0};
  int32_t  code = 0;
  int32_t  lino;
  int32_t  tlen;
  tEncoderInit(&encoder, buf, bufLen);

  TAOS_CHECK_EXIT(tStartEncode(&encoder));
  TAOS_CHECK_EXIT(tEncodeI8(&encoder, pReq->replica));
  for (int32_t i = 0; i < TSDB_MAX_REPLICA; ++i) {
    SReplica *pReplica = &pReq->replicas[i];
    TAOS_CHECK_EXIT(tEncodeSReplica(&encoder, pReplica));
  }
  TAOS_CHECK_EXIT(tEncodeI8(&encoder, pReq->learnerReplica));
  for (int32_t i = 0; i < TSDB_MAX_LEARNER_REPLICA; ++i) {
    SReplica *pReplica = &pReq->learnerReplicas[i];
    TAOS_CHECK_EXIT(tEncodeSReplica(&encoder, pReplica));
  }
  TAOS_CHECK_EXIT(tEncodeI64(&encoder, pReq->lastIndex));
  tEndEncode(&encoder);

_exit:
  if (code) {
    tlen = code;
  } else {
    tlen = encoder.pos;
  }
  tEncoderClear(&encoder);
  return tlen;
}

int32_t tDeserializeSDCreateMnodeReq(void *buf, int32_t bufLen, SDCreateMnodeReq *pReq) {
  SDecoder decoder = {0};
  int32_t  code = 0;
  int32_t  lino;
  tDecoderInit(&decoder, buf, bufLen);

  TAOS_CHECK_EXIT(tStartDecode(&decoder));
  TAOS_CHECK_EXIT(tDecodeI8(&decoder, &pReq->replica));
  for (int32_t i = 0; i < TSDB_MAX_REPLICA; ++i) {
    SReplica *pReplica = &pReq->replicas[i];
    TAOS_CHECK_EXIT(tDecodeSReplica(&decoder, pReplica));
  }
  if (!tDecodeIsEnd(&decoder)) {
    TAOS_CHECK_EXIT(tDecodeI8(&decoder, &pReq->learnerReplica));
    for (int32_t i = 0; i < TSDB_MAX_LEARNER_REPLICA; ++i) {
      SReplica *pReplica = &pReq->learnerReplicas[i];
      TAOS_CHECK_EXIT(tDecodeSReplica(&decoder, pReplica));
    }
    TAOS_CHECK_EXIT(tDecodeI64(&decoder, &pReq->lastIndex));
  }
  tEndDecode(&decoder);

_exit:
  tDecoderClear(&decoder);
  return code;
}

int32_t tSerializeSVArbHeartBeatReq(void *buf, int32_t bufLen, SVArbHeartBeatReq *pReq) {
  SEncoder encoder = {0};
  int32_t  code = 0;
  int32_t  lino;
  int32_t  tlen;
  tEncoderInit(&encoder, buf, bufLen);

  TAOS_CHECK_EXIT(tStartEncode(&encoder));
  TAOS_CHECK_EXIT(tEncodeI32(&encoder, pReq->dnodeId));
  TAOS_CHECK_EXIT(tEncodeCStr(&encoder, pReq->arbToken));
  TAOS_CHECK_EXIT(tEncodeI64(&encoder, pReq->arbTerm));

  int32_t size = taosArrayGetSize(pReq->hbMembers);
  TAOS_CHECK_EXIT(tEncodeI32(&encoder, size));
  for (int32_t i = 0; i < size; i++) {
    SVArbHbReqMember *pMember = taosArrayGet(pReq->hbMembers, i);
    TAOS_CHECK_EXIT(tEncodeI32(&encoder, pMember->vgId));
    TAOS_CHECK_EXIT(tEncodeI32(&encoder, pMember->hbSeq));
  }

  tEndEncode(&encoder);

_exit:
  if (code) {
    tlen = code;
  } else {
    tlen = encoder.pos;
  }
  tEncoderClear(&encoder);
  return tlen;
}

int32_t tDeserializeSVArbHeartBeatReq(void *buf, int32_t bufLen, SVArbHeartBeatReq *pReq) {
  SDecoder decoder = {0};
  int32_t  code = 0;
  int32_t  lino;
  tDecoderInit(&decoder, buf, bufLen);

  TAOS_CHECK_EXIT(tStartDecode(&decoder));
  TAOS_CHECK_EXIT(tDecodeI32(&decoder, &pReq->dnodeId));
  if ((pReq->arbToken = taosMemoryMalloc(TSDB_ARB_TOKEN_SIZE)) == NULL) {
    TAOS_CHECK_EXIT(terrno);
  }
  TAOS_CHECK_EXIT(tDecodeCStrTo(&decoder, pReq->arbToken));
  TAOS_CHECK_EXIT(tDecodeI64(&decoder, &pReq->arbTerm));

  if ((pReq->hbMembers = taosArrayInit(16, sizeof(SVArbHbReqMember))) == NULL) {
    TAOS_CHECK_EXIT(terrno);
  }
  int32_t size = 0;
  TAOS_CHECK_EXIT(tDecodeI32(&decoder, &size));
  for (int32_t i = 0; i < size; i++) {
    SVArbHbReqMember member = {0};
    TAOS_CHECK_EXIT(tDecodeI32(&decoder, &member.vgId));
    TAOS_CHECK_EXIT(tDecodeI32(&decoder, &member.hbSeq));
    if (taosArrayPush(pReq->hbMembers, &member) == NULL) {
      TAOS_CHECK_EXIT(terrno);
    }
  }

  tEndDecode(&decoder);

_exit:
  tDecoderClear(&decoder);
  return code;
}

void tFreeSVArbHeartBeatReq(SVArbHeartBeatReq *pReq) {
  if (!pReq) return;
  taosMemoryFree(pReq->arbToken);
  taosArrayDestroy(pReq->hbMembers);
}

int32_t tSerializeSVArbHeartBeatRsp(void *buf, int32_t bufLen, SVArbHeartBeatRsp *pRsp) {
  SEncoder encoder = {0};
  int32_t  code = 0;
  int32_t  lino;
  int32_t  tlen;
  tEncoderInit(&encoder, buf, bufLen);

  TAOS_CHECK_EXIT(tStartEncode(&encoder));
  TAOS_CHECK_EXIT(tEncodeCStr(&encoder, pRsp->arbToken));
  TAOS_CHECK_EXIT(tEncodeI32(&encoder, pRsp->dnodeId));
  int32_t sz = taosArrayGetSize(pRsp->hbMembers);
  TAOS_CHECK_EXIT(tEncodeI32(&encoder, sz));
  for (int32_t i = 0; i < sz; i++) {
    SVArbHbRspMember *pMember = taosArrayGet(pRsp->hbMembers, i);
    TAOS_CHECK_EXIT(tEncodeI32(&encoder, pMember->vgId));
    TAOS_CHECK_EXIT(tEncodeI32(&encoder, pMember->hbSeq));
    TAOS_CHECK_EXIT(tEncodeCStr(&encoder, pMember->memberToken));
  }
  tEndEncode(&encoder);

_exit:
  if (code) {
    tlen = code;
  } else {
    tlen = encoder.pos;
  }
  tEncoderClear(&encoder);
  return tlen;
}

int32_t tDeserializeSVArbHeartBeatRsp(void *buf, int32_t bufLen, SVArbHeartBeatRsp *pRsp) {
  SDecoder decoder = {0};
  int32_t  code = 0;
  int32_t  lino;
  tDecoderInit(&decoder, buf, bufLen);

  TAOS_CHECK_EXIT(tStartDecode(&decoder));
  TAOS_CHECK_EXIT(tDecodeCStrTo(&decoder, pRsp->arbToken));
  TAOS_CHECK_EXIT(tDecodeI32(&decoder, &pRsp->dnodeId));
  int32_t sz = 0;
  TAOS_CHECK_EXIT(tDecodeI32(&decoder, &sz));
  if ((pRsp->hbMembers = taosArrayInit(sz, sizeof(SVArbHbRspMember))) == NULL) {
    TAOS_CHECK_EXIT(terrno);
  }
  for (int32_t i = 0; i < sz; i++) {
    SVArbHbRspMember hbMember = {0};
    TAOS_CHECK_EXIT(tDecodeI32(&decoder, &hbMember.vgId));
    TAOS_CHECK_EXIT(tDecodeI32(&decoder, &hbMember.hbSeq));
    TAOS_CHECK_EXIT(tDecodeCStrTo(&decoder, hbMember.memberToken));
    if (taosArrayPush(pRsp->hbMembers, &hbMember) == NULL) {
      TAOS_CHECK_EXIT(terrno);
    }
  }
  tEndDecode(&decoder);

_exit:
  tDecoderClear(&decoder);
  return code;
}

void tFreeSVArbHeartBeatRsp(SVArbHeartBeatRsp *pRsp) {
  if (NULL == pRsp) {
    return;
  }
  taosArrayDestroy(pRsp->hbMembers);
}

int32_t tSerializeSVArbCheckSyncReq(void *buf, int32_t bufLen, SVArbCheckSyncReq *pReq) {
  SEncoder encoder = {0};
  int32_t  code = 0;
  int32_t  lino;
  int32_t  tlen;
  tEncoderInit(&encoder, buf, bufLen);

  TAOS_CHECK_EXIT(tStartEncode(&encoder));
  TAOS_CHECK_EXIT(tEncodeCStr(&encoder, pReq->arbToken));
  TAOS_CHECK_EXIT(tEncodeI64(&encoder, pReq->arbTerm));
  TAOS_CHECK_EXIT(tEncodeCStr(&encoder, pReq->member0Token));
  TAOS_CHECK_EXIT(tEncodeCStr(&encoder, pReq->member1Token));

  tEndEncode(&encoder);

_exit:
  if (code) {
    tlen = code;
  } else {
    tlen = encoder.pos;
  }
  tEncoderClear(&encoder);
  return tlen;
}

int32_t tDeserializeSVArbCheckSyncReq(void *buf, int32_t bufLen, SVArbCheckSyncReq *pReq) {
  SDecoder decoder = {0};
  int32_t  code = 0;
  int32_t  lino;
  tDecoderInit(&decoder, buf, bufLen);

  TAOS_CHECK_EXIT(tStartDecode(&decoder));
  if ((pReq->arbToken = taosMemoryMalloc(TSDB_ARB_TOKEN_SIZE)) == NULL) {
    TAOS_CHECK_EXIT(terrno);
  }
  TAOS_CHECK_EXIT(tDecodeCStrTo(&decoder, pReq->arbToken));
  TAOS_CHECK_EXIT(tDecodeI64(&decoder, &pReq->arbTerm));
  if ((pReq->member0Token = taosMemoryMalloc(TSDB_ARB_TOKEN_SIZE)) == NULL) {
    TAOS_CHECK_EXIT(terrno);
  }
  TAOS_CHECK_EXIT(tDecodeCStrTo(&decoder, pReq->member0Token));
  if ((pReq->member1Token = taosMemoryMalloc(TSDB_ARB_TOKEN_SIZE)) == NULL) {
    TAOS_CHECK_EXIT(terrno);
  }
  TAOS_CHECK_EXIT(tDecodeCStrTo(&decoder, pReq->member1Token));

  tEndDecode(&decoder);

_exit:
  tDecoderClear(&decoder);
  return code;
}

void tFreeSVArbCheckSyncReq(SVArbCheckSyncReq *pRsp) {
  if (NULL == pRsp) {
    return;
  }
  taosMemoryFreeClear(pRsp->arbToken);
  taosMemoryFreeClear(pRsp->member0Token);
  taosMemoryFreeClear(pRsp->member1Token);
}

int32_t tSerializeSVArbCheckSyncRsp(void *buf, int32_t bufLen, SVArbCheckSyncRsp *pRsp) {
  SEncoder encoder = {0};
  int32_t  code = 0;
  int32_t  lino;
  int32_t  tlen;
  tEncoderInit(&encoder, buf, bufLen);

  TAOS_CHECK_EXIT(tStartEncode(&encoder));
  TAOS_CHECK_EXIT(tEncodeCStr(&encoder, pRsp->arbToken));
  TAOS_CHECK_EXIT(tEncodeCStr(&encoder, pRsp->member0Token));
  TAOS_CHECK_EXIT(tEncodeCStr(&encoder, pRsp->member1Token));
  TAOS_CHECK_EXIT(tEncodeI32(&encoder, pRsp->vgId));
  TAOS_CHECK_EXIT(tEncodeI32(&encoder, pRsp->errCode));

  tEndEncode(&encoder);

_exit:
  if (code) {
    tlen = code;
  } else {
    tlen = encoder.pos;
  }
  tEncoderClear(&encoder);
  return tlen;
}

int32_t tDeserializeSVArbCheckSyncRsp(void *buf, int32_t bufLen, SVArbCheckSyncRsp *pRsp) {
  SDecoder decoder = {0};
  int32_t  code = 0;
  int32_t  lino;
  tDecoderInit(&decoder, buf, bufLen);

  TAOS_CHECK_EXIT(tStartDecode(&decoder));
  if ((pRsp->arbToken = taosMemoryMalloc(TSDB_ARB_TOKEN_SIZE)) == NULL) {
    TAOS_CHECK_EXIT(terrno);
  }
  TAOS_CHECK_EXIT(tDecodeCStrTo(&decoder, pRsp->arbToken));
  if ((pRsp->member0Token = taosMemoryMalloc(TSDB_ARB_TOKEN_SIZE)) == NULL) {
    TAOS_CHECK_EXIT(terrno);
  }
  TAOS_CHECK_EXIT(tDecodeCStrTo(&decoder, pRsp->member0Token));
  if ((pRsp->member1Token = taosMemoryMalloc(TSDB_ARB_TOKEN_SIZE)) == NULL) {
    TAOS_CHECK_EXIT(terrno);
  }
  TAOS_CHECK_EXIT(tDecodeCStrTo(&decoder, pRsp->member1Token));
  TAOS_CHECK_EXIT(tDecodeI32(&decoder, &pRsp->vgId));
  TAOS_CHECK_EXIT(tDecodeI32(&decoder, &pRsp->errCode));

  tEndDecode(&decoder);

_exit:
  tDecoderClear(&decoder);
  return code;
}

void tFreeSVArbCheckSyncRsp(SVArbCheckSyncRsp *pRsp) {
  if (NULL == pRsp) {
    return;
  }
  taosMemoryFreeClear(pRsp->arbToken);
  taosMemoryFreeClear(pRsp->member0Token);
  taosMemoryFreeClear(pRsp->member1Token);
}

int32_t tSerializeSVArbSetAssignedLeaderReq(void *buf, int32_t bufLen, SVArbSetAssignedLeaderReq *pReq) {
  SEncoder encoder = {0};
  int32_t  code = 0;
  int32_t  lino;
  int32_t  tlen;
  tEncoderInit(&encoder, buf, bufLen);

  TAOS_CHECK_EXIT(tStartEncode(&encoder));
  TAOS_CHECK_EXIT(tEncodeCStr(&encoder, pReq->arbToken));
  TAOS_CHECK_EXIT(tEncodeI64(&encoder, pReq->arbTerm));
  TAOS_CHECK_EXIT(tEncodeCStr(&encoder, pReq->memberToken));
  TAOS_CHECK_EXIT(tEncodeI8(&encoder, pReq->force));

  tEndEncode(&encoder);

_exit:
  if (code) {
    tlen = code;
  } else {
    tlen = encoder.pos;
  }
  tEncoderClear(&encoder);
  return tlen;
}

int32_t tDeserializeSVArbSetAssignedLeaderReq(void *buf, int32_t bufLen, SVArbSetAssignedLeaderReq *pReq) {
  SDecoder decoder = {0};
  int32_t  code = 0;
  int32_t  lino;
  tDecoderInit(&decoder, buf, bufLen);

  TAOS_CHECK_EXIT(tStartDecode(&decoder));
  if ((pReq->arbToken = taosMemoryMalloc(TSDB_ARB_TOKEN_SIZE)) == NULL) {
    TAOS_CHECK_EXIT(terrno);
  }
  TAOS_CHECK_EXIT(tDecodeCStrTo(&decoder, pReq->arbToken));
  TAOS_CHECK_EXIT(tDecodeI64(&decoder, &pReq->arbTerm));
  if ((pReq->memberToken = taosMemoryMalloc(TSDB_ARB_TOKEN_SIZE)) == NULL) {
    TAOS_CHECK_EXIT(terrno);
  }
  TAOS_CHECK_EXIT(tDecodeCStrTo(&decoder, pReq->memberToken));
  if (!tDecodeIsEnd(&decoder)) {
    TAOS_CHECK_EXIT(tDecodeI8(&decoder, &pReq->force));
  }

  tEndDecode(&decoder);

_exit:
  tDecoderClear(&decoder);
  return code;
}

void tFreeSVArbSetAssignedLeaderReq(SVArbSetAssignedLeaderReq *pReq) {
  if (NULL == pReq) {
    return;
  }
  taosMemoryFreeClear(pReq->arbToken);
  taosMemoryFreeClear(pReq->memberToken);
}

int32_t tSerializeSVArbSetAssignedLeaderRsp(void *buf, int32_t bufLen, SVArbSetAssignedLeaderRsp *pRsp) {
  SEncoder encoder = {0};
  int32_t  code = 0;
  int32_t  lino;
  int32_t  tlen;
  tEncoderInit(&encoder, buf, bufLen);

  TAOS_CHECK_EXIT(tStartEncode(&encoder));
  TAOS_CHECK_EXIT(tEncodeCStr(&encoder, pRsp->arbToken));
  TAOS_CHECK_EXIT(tEncodeCStr(&encoder, pRsp->memberToken));
  TAOS_CHECK_EXIT(tEncodeI32(&encoder, pRsp->vgId));

  tEndEncode(&encoder);

_exit:
  if (code) {
    tlen = code;
  } else {
    tlen = encoder.pos;
  }
  tEncoderClear(&encoder);
  return tlen;
}

int32_t tDeserializeSVArbSetAssignedLeaderRsp(void *buf, int32_t bufLen, SVArbSetAssignedLeaderRsp *pRsp) {
  SDecoder decoder = {0};
  int32_t  code = 0;
  int32_t  lino;
  tDecoderInit(&decoder, buf, bufLen);

  TAOS_CHECK_EXIT(tStartDecode(&decoder));
  if ((pRsp->arbToken = taosMemoryMalloc(TSDB_ARB_TOKEN_SIZE)) == NULL) {
    TAOS_CHECK_EXIT(terrno);
  }
  TAOS_CHECK_EXIT(tDecodeCStrTo(&decoder, pRsp->arbToken));
  if ((pRsp->memberToken = taosMemoryMalloc(TSDB_ARB_TOKEN_SIZE)) == NULL) {
    TAOS_CHECK_EXIT(terrno);
  }
  TAOS_CHECK_EXIT(tDecodeCStrTo(&decoder, pRsp->memberToken));
  TAOS_CHECK_EXIT(tDecodeI32(&decoder, &pRsp->vgId));

  tEndDecode(&decoder);

_exit:
  tDecoderClear(&decoder);
  return code;
}

void tFreeSVArbSetAssignedLeaderRsp(SVArbSetAssignedLeaderRsp *pRsp) {
  if (NULL == pRsp) {
    return;
  }
  taosMemoryFreeClear(pRsp->arbToken);
  taosMemoryFreeClear(pRsp->memberToken);
}

int32_t tSerializeSMArbUpdateGroupBatchReq(void *buf, int32_t bufLen, SMArbUpdateGroupBatchReq *pReq) {
  SEncoder encoder = {0};
  int32_t  code = 0;
  int32_t  lino;
  int32_t  tlen;
  tEncoderInit(&encoder, buf, bufLen);

  TAOS_CHECK_EXIT(tStartEncode(&encoder));

  int32_t sz = taosArrayGetSize(pReq->updateArray);
  TAOS_CHECK_EXIT(tEncodeI32(&encoder, sz));

  for (int32_t i = 0; i < sz; i++) {
    SMArbUpdateGroup *pGroup = taosArrayGet(pReq->updateArray, i);
    TAOS_CHECK_EXIT(tEncodeI32(&encoder, pGroup->vgId));
    TAOS_CHECK_EXIT(tEncodeI64(&encoder, pGroup->dbUid));
    for (int i = 0; i < TSDB_ARB_GROUP_MEMBER_NUM; i++) {
      TAOS_CHECK_EXIT(tEncodeI32(&encoder, pGroup->members[i].dnodeId));
      TAOS_CHECK_EXIT(tEncodeCStr(&encoder, pGroup->members[i].token));
    }
    TAOS_CHECK_EXIT(tEncodeI8(&encoder, pGroup->isSync));
    TAOS_CHECK_EXIT(tEncodeI32(&encoder, pGroup->assignedLeader.dnodeId));
    TAOS_CHECK_EXIT(tEncodeCStr(&encoder, pGroup->assignedLeader.token));
    TAOS_CHECK_EXIT(tEncodeI64(&encoder, pGroup->version));
  }

  for (int32_t i = 0; i < sz; i++) {
    SMArbUpdateGroup *pGroup = taosArrayGet(pReq->updateArray, i);
    TAOS_CHECK_EXIT(tEncodeI8(&encoder, pGroup->assignedLeader.acked));
  }

  for (int32_t i = 0; i < sz; i++) {
    SMArbUpdateGroup *pGroup = taosArrayGet(pReq->updateArray, i);
    TAOS_CHECK_EXIT(tEncodeI32(&encoder, pGroup->code));
    TAOS_CHECK_EXIT(tEncodeI64(&encoder, pGroup->updateTimeMs));
  }

  tEndEncode(&encoder);

_exit:
  if (code) {
    tlen = code;
  } else {
    tlen = encoder.pos;
  }
  tEncoderClear(&encoder);
  return tlen;
}

int32_t tDeserializeSMArbUpdateGroupBatchReq(void *buf, int32_t bufLen, SMArbUpdateGroupBatchReq *pReq) {
  SDecoder decoder = {0};
  int32_t  code = 0;
  int32_t  lino;
  tDecoderInit(&decoder, buf, bufLen);

  TAOS_CHECK_EXIT(tStartDecode(&decoder));
  int32_t sz = 0;
  TAOS_CHECK_EXIT(tDecodeI32(&decoder, &sz));

  SArray *updateArray = taosArrayInit(sz, sizeof(SMArbUpdateGroup));
  if (!updateArray) {
    TAOS_CHECK_EXIT(terrno);
  }

  for (int32_t i = 0; i < sz; i++) {
    SMArbUpdateGroup group = {0};
    TAOS_CHECK_EXIT(tDecodeI32(&decoder, &group.vgId));
    TAOS_CHECK_EXIT(tDecodeI64(&decoder, &group.dbUid));
    for (int i = 0; i < TSDB_ARB_GROUP_MEMBER_NUM; i++) {
      TAOS_CHECK_EXIT(tDecodeI32(&decoder, &group.members[i].dnodeId));
      if ((group.members[i].token = taosMemoryMalloc(TSDB_ARB_TOKEN_SIZE)) == NULL) {
        TAOS_CHECK_EXIT(terrno);
      }
      TAOS_CHECK_EXIT(tDecodeCStrTo(&decoder, group.members[i].token));
    }
    TAOS_CHECK_EXIT(tDecodeI8(&decoder, &group.isSync));
    TAOS_CHECK_EXIT(tDecodeI32(&decoder, &group.assignedLeader.dnodeId));
    if ((group.assignedLeader.token = taosMemoryMalloc(TSDB_ARB_TOKEN_SIZE)) == NULL) {
      TAOS_CHECK_EXIT(terrno);
    }
    TAOS_CHECK_EXIT(tDecodeCStrTo(&decoder, group.assignedLeader.token));
    TAOS_CHECK_EXIT(tDecodeI64(&decoder, &group.version));
    group.assignedLeader.acked = false;

    if (taosArrayPush(updateArray, &group) == NULL) {
      TAOS_CHECK_EXIT(terrno);
    }
  }

  if (!tDecodeIsEnd(&decoder)) {
    for (int32_t i = 0; i < sz; i++) {
      SMArbUpdateGroup *pGroup = taosArrayGet(updateArray, i);
      TAOS_CHECK_EXIT(tDecodeI8(&decoder, &pGroup->assignedLeader.acked));
    }
  }

  if (!tDecodeIsEnd(&decoder)) {
    for (int32_t i = 0; i < sz; i++) {
      SMArbUpdateGroup *pGroup = taosArrayGet(updateArray, i);
      TAOS_CHECK_EXIT(tDecodeI32(&decoder, &pGroup->code));
      TAOS_CHECK_EXIT(tDecodeI64(&decoder, &pGroup->updateTimeMs));
    }
  }

  pReq->updateArray = updateArray;

  tEndDecode(&decoder);

_exit:
  tDecoderClear(&decoder);
  return code;
}

void tFreeSMArbUpdateGroupBatchReq(SMArbUpdateGroupBatchReq *pReq) {
  if (NULL == pReq || NULL == pReq->updateArray) {
    return;
  }

  int32_t sz = taosArrayGetSize(pReq->updateArray);
  for (int32_t i = 0; i < sz; i++) {
    SMArbUpdateGroup *pGroup = taosArrayGet(pReq->updateArray, i);
    for (int i = 0; i < TSDB_ARB_GROUP_MEMBER_NUM; i++) {
      taosMemoryFreeClear(pGroup->members[i].token);
    }
    taosMemoryFreeClear(pGroup->assignedLeader.token);
  }
  taosArrayDestroy(pReq->updateArray);
}

int32_t tSerializeSServerStatusRsp(void *buf, int32_t bufLen, SServerStatusRsp *pRsp) {
  SEncoder encoder = {0};
  int32_t  code = 0;
  int32_t  lino;
  int32_t  tlen;
  tEncoderInit(&encoder, buf, bufLen);

  TAOS_CHECK_EXIT(tStartEncode(&encoder));
  TAOS_CHECK_EXIT(tEncodeI32(&encoder, pRsp->statusCode));
  TAOS_CHECK_EXIT(tEncodeCStr(&encoder, pRsp->details));

  tEndEncode(&encoder);

_exit:
  if (code) {
    tlen = code;
  } else {
    tlen = encoder.pos;
  }
  tEncoderClear(&encoder);
  return tlen;
}

int32_t tDeserializeSServerStatusRsp(void *buf, int32_t bufLen, SServerStatusRsp *pRsp) {
  SDecoder decoder = {0};
  int32_t  code = 0;
  int32_t  lino;
  tDecoderInit(&decoder, buf, bufLen);

  TAOS_CHECK_EXIT(tStartDecode(&decoder));
  TAOS_CHECK_EXIT(tDecodeI32(&decoder, &pRsp->statusCode));
  TAOS_CHECK_EXIT(tDecodeCStrTo(&decoder, pRsp->details));

  tEndDecode(&decoder);
_exit:
  tDecoderClear(&decoder);
  return code;
}

int32_t tSerializeSExplainRsp(void *buf, int32_t bufLen, SExplainRsp *pRsp) {
  SEncoder encoder = {0};
  int32_t  code = 0;
  int32_t  lino;
  int32_t  tlen;
  tEncoderInit(&encoder, buf, bufLen);

  TAOS_CHECK_EXIT(tStartEncode(&encoder));
  TAOS_CHECK_EXIT(tEncodeI32(&encoder, pRsp->numOfPlans));
  for (int32_t i = 0; i < pRsp->numOfPlans; ++i) {
    SExplainExecInfo *info = &pRsp->subplanInfo[i];
    TAOS_CHECK_EXIT(tEncodeDouble(&encoder, info->startupCost));
    TAOS_CHECK_EXIT(tEncodeDouble(&encoder, info->totalCost));
    TAOS_CHECK_EXIT(tEncodeU64(&encoder, info->numOfRows));
    TAOS_CHECK_EXIT(tEncodeU32(&encoder, info->verboseLen));
    TAOS_CHECK_EXIT(tEncodeBinary(&encoder, info->verboseInfo, info->verboseLen));
  }

  tEndEncode(&encoder);

_exit:
  if (code) {
    tlen = code;
  } else {
    tlen = encoder.pos;
  }
  tEncoderClear(&encoder);
  return tlen;
}

int32_t tDeserializeSExplainRsp(void *buf, int32_t bufLen, SExplainRsp *pRsp) {
  SDecoder decoder = {0};
  int32_t  code = 0;
  int32_t  lino;
  tDecoderInit(&decoder, buf, bufLen);

  TAOS_CHECK_EXIT(tStartDecode(&decoder));
  TAOS_CHECK_EXIT(tDecodeI32(&decoder, &pRsp->numOfPlans));
  if (pRsp->numOfPlans > 0) {
    pRsp->subplanInfo = taosMemoryCalloc(pRsp->numOfPlans, sizeof(SExplainExecInfo));
    if (pRsp->subplanInfo == NULL) {
      TAOS_CHECK_EXIT(terrno);
    }
  }
  for (int32_t i = 0; i < pRsp->numOfPlans; ++i) {
    TAOS_CHECK_EXIT(tDecodeDouble(&decoder, &pRsp->subplanInfo[i].startupCost));
    TAOS_CHECK_EXIT(tDecodeDouble(&decoder, &pRsp->subplanInfo[i].totalCost));
    TAOS_CHECK_EXIT(tDecodeU64(&decoder, &pRsp->subplanInfo[i].numOfRows));
    TAOS_CHECK_EXIT(tDecodeU32(&decoder, &pRsp->subplanInfo[i].verboseLen));
    TAOS_CHECK_EXIT(tDecodeBinaryAlloc(&decoder, &pRsp->subplanInfo[i].verboseInfo, NULL));
  }

  tEndDecode(&decoder);

_exit:
  tDecoderClear(&decoder);
  return code;
}

void tFreeSExplainRsp(SExplainRsp *pRsp) {
  if (NULL == pRsp) {
    return;
  }

  for (int32_t i = 0; i < pRsp->numOfPlans; ++i) {
    SExplainExecInfo *pExec = pRsp->subplanInfo + i;
    taosMemoryFree(pExec->verboseInfo);
  }

  taosMemoryFreeClear(pRsp->subplanInfo);
}

int32_t tSerializeSBatchReq(void *buf, int32_t bufLen, SBatchReq *pReq) {
  int32_t code = 0;
  int32_t lino;
  int32_t headLen = sizeof(SMsgHead);
  if (buf != NULL) {
    buf = (char *)buf + headLen;
    bufLen -= headLen;
  }

  SEncoder encoder = {0};
  tEncoderInit(&encoder, buf, bufLen);
  TAOS_CHECK_EXIT(tStartEncode(&encoder));

  int32_t num = taosArrayGetSize(pReq->pMsgs);
  TAOS_CHECK_EXIT(tEncodeI32(&encoder, num));
  for (int32_t i = 0; i < num; ++i) {
    SBatchMsg *pMsg = taosArrayGet(pReq->pMsgs, i);
    TAOS_CHECK_EXIT(tEncodeI32(&encoder, pMsg->msgIdx));
    TAOS_CHECK_EXIT(tEncodeI32(&encoder, pMsg->msgType));
    TAOS_CHECK_EXIT(tEncodeI32(&encoder, pMsg->msgLen));
    TAOS_CHECK_EXIT(tEncodeBinary(&encoder, pMsg->msg, pMsg->msgLen));
  }

  tEndEncode(&encoder);

_exit:
  if (code) {
    tEncoderClear(&encoder);
    return code;
  } else {
    int32_t tlen = encoder.pos;
    tEncoderClear(&encoder);

    if (buf != NULL) {
      SMsgHead *pHead = (SMsgHead *)((char *)buf - headLen);
      pHead->vgId = htonl(pReq->header.vgId);
      pHead->contLen = htonl(tlen + headLen);
    }

    return tlen + headLen;
  }
}

int32_t tDeserializeSBatchReq(void *buf, int32_t bufLen, SBatchReq *pReq) {
  int32_t   headLen = sizeof(SMsgHead);
  int32_t   code = 0;
  int32_t   lino;
  SMsgHead *pHead = buf;
  pHead->vgId = pReq->header.vgId;
  pHead->contLen = pReq->header.contLen;

  SDecoder decoder = {0};
  tDecoderInit(&decoder, (char *)buf + headLen, bufLen - headLen);

  TAOS_CHECK_EXIT(tStartDecode(&decoder));

  int32_t num = 0;
  TAOS_CHECK_EXIT(tDecodeI32(&decoder, &num));
  if (num <= 0) {
    pReq->pMsgs = NULL;
    tEndDecode(&decoder);
    tDecoderClear(&decoder);
    return 0;
  }

  pReq->pMsgs = taosArrayInit(num, sizeof(SBatchMsg));
  if (NULL == pReq->pMsgs) {
    TAOS_CHECK_EXIT(terrno);
  }
  for (int32_t i = 0; i < num; ++i) {
    SBatchMsg msg = {0};
    TAOS_CHECK_EXIT(tDecodeI32(&decoder, &msg.msgIdx));
    TAOS_CHECK_EXIT(tDecodeI32(&decoder, &msg.msgType));
    TAOS_CHECK_EXIT(tDecodeI32(&decoder, &msg.msgLen));
    TAOS_CHECK_EXIT(tDecodeBinaryAlloc(&decoder, &msg.msg, NULL));
    if (NULL == taosArrayPush(pReq->pMsgs, &msg)) {
      TAOS_CHECK_EXIT(terrno);
    }
  }

  tEndDecode(&decoder);

_exit:
  tDecoderClear(&decoder);
  return code;
}

int32_t tSerializeSBatchRsp(void *buf, int32_t bufLen, SBatchRsp *pRsp) {
  SEncoder encoder = {0};
  int32_t  code = 0;
  int32_t  lino;
  int32_t  tlen;
  tEncoderInit(&encoder, buf, bufLen);
  TAOS_CHECK_EXIT(tStartEncode(&encoder));

  int32_t num = taosArrayGetSize(pRsp->pRsps);
  TAOS_CHECK_EXIT(tEncodeI32(&encoder, num));
  for (int32_t i = 0; i < num; ++i) {
    SBatchRspMsg *pMsg = taosArrayGet(pRsp->pRsps, i);
    TAOS_CHECK_EXIT(tEncodeI32(&encoder, pMsg->reqType));
    TAOS_CHECK_EXIT(tEncodeI32(&encoder, pMsg->msgIdx));
    TAOS_CHECK_EXIT(tEncodeI32(&encoder, pMsg->msgLen));
    TAOS_CHECK_EXIT(tEncodeI32(&encoder, pMsg->rspCode));
    TAOS_CHECK_EXIT(tEncodeBinary(&encoder, pMsg->msg, pMsg->msgLen));
  }

  tEndEncode(&encoder);

_exit:
  if (code) {
    tlen = code;
  } else {
    tlen = encoder.pos;
  }
  tEncoderClear(&encoder);
  return tlen;
}

int32_t tDeserializeSBatchRsp(void *buf, int32_t bufLen, SBatchRsp *pRsp) {
  SDecoder decoder = {0};
  int32_t  code = 0;
  int32_t  lino;
  tDecoderInit(&decoder, (char *)buf, bufLen);

  TAOS_CHECK_EXIT(tStartDecode(&decoder));

  int32_t num = 0;
  TAOS_CHECK_EXIT(tDecodeI32(&decoder, &num));
  if (num <= 0) {
    pRsp->pRsps = NULL;
    tEndDecode(&decoder);

    tDecoderClear(&decoder);
    return 0;
  }

  pRsp->pRsps = taosArrayInit(num, sizeof(SBatchRspMsg));
  if (NULL == pRsp->pRsps) {
    TAOS_CHECK_EXIT(terrno);
  }
  for (int32_t i = 0; i < num; ++i) {
    SBatchRspMsg msg = {0};
    TAOS_CHECK_EXIT(tDecodeI32(&decoder, &msg.reqType));
    TAOS_CHECK_EXIT(tDecodeI32(&decoder, &msg.msgIdx));
    TAOS_CHECK_EXIT(tDecodeI32(&decoder, &msg.msgLen));
    TAOS_CHECK_EXIT(tDecodeI32(&decoder, &msg.rspCode));
    TAOS_CHECK_EXIT(tDecodeBinaryAlloc(&decoder, &msg.msg, NULL));
    if (NULL == taosArrayPush(pRsp->pRsps, &msg)) {
      TAOS_CHECK_EXIT(terrno);
    }
  }

  tEndDecode(&decoder);

_exit:
  tDecoderClear(&decoder);
  return code;
}

int32_t tSerializeSMqAskEpReq(void *buf, int32_t bufLen, SMqAskEpReq *pReq) {
  SEncoder encoder = {0};
  int32_t  code = 0;
  int32_t  lino;
  int32_t  tlen;
  tEncoderInit(&encoder, buf, bufLen);

  TAOS_CHECK_EXIT(tStartEncode(&encoder));
  TAOS_CHECK_EXIT(tEncodeI64(&encoder, pReq->consumerId));
  TAOS_CHECK_EXIT(tEncodeI32(&encoder, pReq->epoch));
  TAOS_CHECK_EXIT(tEncodeCStr(&encoder, pReq->cgroup));

  tEndEncode(&encoder);

_exit:
  if (code) {
    tlen = code;
  } else {
    tlen = encoder.pos;
  }
  tEncoderClear(&encoder);
  return tlen;
}

int32_t tDeserializeSMqAskEpReq(void *buf, int32_t bufLen, SMqAskEpReq *pReq) {
  SDecoder decoder = {0};
  int32_t  code = 0;
  int32_t  lino;
  tDecoderInit(&decoder, (char *)buf, bufLen);

  TAOS_CHECK_EXIT(tStartDecode(&decoder));

  TAOS_CHECK_EXIT(tDecodeI64(&decoder, &pReq->consumerId));
  TAOS_CHECK_EXIT(tDecodeI32(&decoder, &pReq->epoch));
  TAOS_CHECK_EXIT(tDecodeCStrTo(&decoder, pReq->cgroup));

  tEndDecode(&decoder);

_exit:
  tDecoderClear(&decoder);
  return code;
}

void tDestroySMqHbRsp(SMqHbRsp *pRsp) { taosArrayDestroy(pRsp->topicPrivileges); }

int32_t tSerializeSMqHbRsp(void *buf, int32_t bufLen, SMqHbRsp *pRsp) {
  SEncoder encoder = {0};
  int32_t  code = 0;
  int32_t  lino;
  int32_t  tlen;
  tEncoderInit(&encoder, buf, bufLen);
  TAOS_CHECK_EXIT(tStartEncode(&encoder));

  int32_t sz = taosArrayGetSize(pRsp->topicPrivileges);
  TAOS_CHECK_EXIT(tEncodeI32(&encoder, sz));
  for (int32_t i = 0; i < sz; ++i) {
    STopicPrivilege *privilege = (STopicPrivilege *)taosArrayGet(pRsp->topicPrivileges, i);
    TAOS_CHECK_EXIT(tEncodeCStr(&encoder, privilege->topic));
    TAOS_CHECK_EXIT(tEncodeI8(&encoder, privilege->noPrivilege));
  }

  if (tEncodeI32(&encoder, pRsp->debugFlag) < 0) return -1;
  tEndEncode(&encoder);

_exit:
  if (code) {
    tlen = code;
  } else {
    tlen = encoder.pos;
  }
  tEncoderClear(&encoder);
  return tlen;
}

int32_t tDeserializeSMqHbRsp(void *buf, int32_t bufLen, SMqHbRsp *pRsp) {
  SDecoder decoder = {0};
  int32_t  code = 0;
  int32_t  lino;
  tDecoderInit(&decoder, (char *)buf, bufLen);

  TAOS_CHECK_EXIT(tStartDecode(&decoder));

  int32_t sz = 0;
  TAOS_CHECK_EXIT(tDecodeI32(&decoder, &sz));
  if (sz > 0) {
    pRsp->topicPrivileges = taosArrayInit(sz, sizeof(STopicPrivilege));
    if (NULL == pRsp->topicPrivileges) {
      TAOS_CHECK_EXIT(terrno);
    }
    for (int32_t i = 0; i < sz; ++i) {
      STopicPrivilege *data = taosArrayReserve(pRsp->topicPrivileges, 1);
      TAOS_CHECK_EXIT(tDecodeCStrTo(&decoder, data->topic));
      TAOS_CHECK_EXIT(tDecodeI8(&decoder, &data->noPrivilege));
    }
  }

  if (!tDecodeIsEnd(&decoder)) {
    if (tDecodeI32(&decoder, &pRsp->debugFlag) < 0) return -1;
  }
  tEndDecode(&decoder);

_exit:
  tDecoderClear(&decoder);
  return code;
}

void tDestroySMqHbReq(SMqHbReq *pReq) {
  for (int i = 0; i < taosArrayGetSize(pReq->topics); i++) {
    TopicOffsetRows *vgs = taosArrayGet(pReq->topics, i);
    if (vgs) taosArrayDestroy(vgs->offsetRows);
  }
  taosArrayDestroy(pReq->topics);
}

int32_t tSerializeSMqHbReq(void *buf, int32_t bufLen, SMqHbReq *pReq) {
  SEncoder encoder = {0};
  int32_t  code = 0;
  int32_t  lino;
  int32_t  tlen;
  tEncoderInit(&encoder, buf, bufLen);
  TAOS_CHECK_EXIT(tStartEncode(&encoder));

  TAOS_CHECK_EXIT(tEncodeI64(&encoder, pReq->consumerId));
  TAOS_CHECK_EXIT(tEncodeI32(&encoder, pReq->epoch));

  int32_t sz = taosArrayGetSize(pReq->topics);
  TAOS_CHECK_EXIT(tEncodeI32(&encoder, sz));
  for (int32_t i = 0; i < sz; ++i) {
    TopicOffsetRows *vgs = (TopicOffsetRows *)taosArrayGet(pReq->topics, i);
    TAOS_CHECK_EXIT(tEncodeCStr(&encoder, vgs->topicName));
    int32_t szVgs = taosArrayGetSize(vgs->offsetRows);
    TAOS_CHECK_EXIT(tEncodeI32(&encoder, szVgs));
    for (int32_t j = 0; j < szVgs; ++j) {
      OffsetRows *offRows = taosArrayGet(vgs->offsetRows, j);
      TAOS_CHECK_EXIT(tEncodeI32(&encoder, offRows->vgId));
      TAOS_CHECK_EXIT(tEncodeI64(&encoder, offRows->rows));
      TAOS_CHECK_EXIT(tEncodeSTqOffsetVal(&encoder, &offRows->offset));
      TAOS_CHECK_EXIT(tEncodeI64(&encoder, offRows->ever));
    }
  }

  TAOS_CHECK_EXIT(tEncodeI8(&encoder, pReq->pollFlag));
  tEndEncode(&encoder);

_exit:
  if (code) {
    tlen = code;
  } else {
    tlen = encoder.pos;
  }
  tEncoderClear(&encoder);
  return tlen;
}

int32_t tDeserializeSMqHbReq(void *buf, int32_t bufLen, SMqHbReq *pReq) {
  int32_t  code = 0;
  int32_t  lino;
  SDecoder decoder = {0};
  tDecoderInit(&decoder, (char *)buf, bufLen);

  TAOS_CHECK_EXIT(tStartDecode(&decoder));

  TAOS_CHECK_EXIT(tDecodeI64(&decoder, &pReq->consumerId));
  TAOS_CHECK_EXIT(tDecodeI32(&decoder, &pReq->epoch));
  int32_t sz = 0;
  TAOS_CHECK_EXIT(tDecodeI32(&decoder, &sz));
  if (sz > 0) {
    pReq->topics = taosArrayInit(sz, sizeof(TopicOffsetRows));
    if (NULL == pReq->topics) {
      TAOS_CHECK_EXIT(terrno);
    }
    for (int32_t i = 0; i < sz; ++i) {
      TopicOffsetRows *data = taosArrayReserve(pReq->topics, 1);
      TAOS_CHECK_EXIT(tDecodeCStrTo(&decoder, data->topicName));
      int32_t szVgs = 0;
      TAOS_CHECK_EXIT(tDecodeI32(&decoder, &szVgs));
      if (szVgs > 0) {
        data->offsetRows = taosArrayInit(szVgs, sizeof(OffsetRows));
        if (NULL == data->offsetRows) {
          TAOS_CHECK_EXIT(terrno);
        }
        for (int32_t j = 0; j < szVgs; ++j) {
          OffsetRows *offRows = taosArrayReserve(data->offsetRows, 1);
          TAOS_CHECK_EXIT(tDecodeI32(&decoder, &offRows->vgId));
          TAOS_CHECK_EXIT(tDecodeI64(&decoder, &offRows->rows));
          TAOS_CHECK_EXIT(tDecodeSTqOffsetVal(&decoder, &offRows->offset));
          TAOS_CHECK_EXIT(tDecodeI64(&decoder, &offRows->ever));
        }
      }
    }
  }
  if (!tDecodeIsEnd(&decoder)) {
    TAOS_CHECK_EXIT(tDecodeI8(&decoder, &pReq->pollFlag));
  }
  tEndDecode(&decoder);

_exit:
  tDecoderClear(&decoder);
  return code;
}

int32_t tSerializeSMqSeekReq(void *buf, int32_t bufLen, SMqSeekReq *pReq) {
  int32_t code = 0;
  int32_t lino;
  int32_t headLen = sizeof(SMsgHead);
  if (buf != NULL) {
    buf = (char *)buf + headLen;
    bufLen -= headLen;
  }
  SEncoder encoder = {0};
  tEncoderInit(&encoder, buf, bufLen);
  TAOS_CHECK_EXIT(tStartEncode(&encoder));
  TAOS_CHECK_EXIT(tEncodeI64(&encoder, pReq->consumerId));
  TAOS_CHECK_EXIT(tEncodeCStr(&encoder, pReq->subKey));
  tEndEncode(&encoder);

_exit:
  if (code) {
    tEncoderClear(&encoder);
    return code;
  } else {
    int32_t tlen = encoder.pos;
    tEncoderClear(&encoder);

    if (buf != NULL) {
      SMsgHead *pHead = (SMsgHead *)((char *)buf - headLen);
      pHead->vgId = htonl(pReq->head.vgId);
      pHead->contLen = htonl(tlen + headLen);
    }

    return tlen + headLen;
  }
}

int32_t tDeserializeSMqSeekReq(void *buf, int32_t bufLen, SMqSeekReq *pReq) {
  int32_t  code = 0;
  int32_t  lino;
  int32_t  headLen = sizeof(SMsgHead);
  SDecoder decoder = {0};
  tDecoderInit(&decoder, (char *)buf + headLen, bufLen - headLen);

  TAOS_CHECK_EXIT(tStartDecode(&decoder));
  TAOS_CHECK_EXIT(tDecodeI64(&decoder, &pReq->consumerId));
  TAOS_CHECK_EXIT(tDecodeCStrTo(&decoder, pReq->subKey));

  tEndDecode(&decoder);

_exit:
  tDecoderClear(&decoder);
  return code;
}

int32_t tSerializeSSubQueryMsg(void *buf, int32_t bufLen, SSubQueryMsg *pReq) {
  int32_t code = 0;
  int32_t lino;
  int32_t headLen = sizeof(SMsgHead);
  if (buf != NULL) {
    buf = (char *)buf + headLen;
    bufLen -= headLen;
  }

  SEncoder encoder = {0};
  tEncoderInit(&encoder, buf, bufLen);
  TAOS_CHECK_EXIT(tStartEncode(&encoder));

  TAOS_CHECK_EXIT(tEncodeU64(&encoder, pReq->sId));
  TAOS_CHECK_EXIT(tEncodeU64(&encoder, pReq->queryId));
  TAOS_CHECK_EXIT(tEncodeU64(&encoder, pReq->taskId));
  TAOS_CHECK_EXIT(tEncodeI64(&encoder, pReq->refId));
  TAOS_CHECK_EXIT(tEncodeI32(&encoder, pReq->execId));
  TAOS_CHECK_EXIT(tEncodeI32(&encoder, pReq->msgMask));
  TAOS_CHECK_EXIT(tEncodeI8(&encoder, pReq->taskType));
  TAOS_CHECK_EXIT(tEncodeI8(&encoder, pReq->explain));
  TAOS_CHECK_EXIT(tEncodeI8(&encoder, pReq->needFetch));
  TAOS_CHECK_EXIT(tEncodeI8(&encoder, pReq->compress));
  TAOS_CHECK_EXIT(tEncodeU32(&encoder, pReq->sqlLen));
  TAOS_CHECK_EXIT(tEncodeCStrWithLen(&encoder, pReq->sql, pReq->sqlLen));
  TAOS_CHECK_EXIT(tEncodeU32(&encoder, pReq->msgLen));
  TAOS_CHECK_EXIT(tEncodeBinary(&encoder, (uint8_t *)pReq->msg, pReq->msgLen));
  TAOS_CHECK_EXIT(tEncodeU64(&encoder, pReq->clientId));

  tEndEncode(&encoder);

_exit:
  if (code) {
    tEncoderClear(&encoder);
    return code;
  } else {
    int32_t tlen = encoder.pos;
    tEncoderClear(&encoder);

    if (buf != NULL) {
      SMsgHead *pHead = (SMsgHead *)((char *)buf - headLen);
      pHead->vgId = htonl(pReq->header.vgId);
      pHead->contLen = htonl(tlen + headLen);
    }

    return tlen + headLen;
  }
}

int32_t tDeserializeSSubQueryMsg(void *buf, int32_t bufLen, SSubQueryMsg *pReq) {
  int32_t   code = 0;
  int32_t   lino;
  int32_t   headLen = sizeof(SMsgHead);
  SMsgHead *pHead = buf;
  pHead->vgId = pReq->header.vgId;
  pHead->contLen = pReq->header.contLen;

  SDecoder decoder = {0};
  tDecoderInit(&decoder, (char *)buf + headLen, bufLen - headLen);

  TAOS_CHECK_EXIT(tStartDecode(&decoder));

  TAOS_CHECK_EXIT(tDecodeU64(&decoder, &pReq->sId));
  TAOS_CHECK_EXIT(tDecodeU64(&decoder, &pReq->queryId));
  TAOS_CHECK_EXIT(tDecodeU64(&decoder, &pReq->taskId));
  TAOS_CHECK_EXIT(tDecodeI64(&decoder, &pReq->refId));
  TAOS_CHECK_EXIT(tDecodeI32(&decoder, &pReq->execId));
  TAOS_CHECK_EXIT(tDecodeI32(&decoder, &pReq->msgMask));
  TAOS_CHECK_EXIT(tDecodeI8(&decoder, &pReq->taskType));
  TAOS_CHECK_EXIT(tDecodeI8(&decoder, &pReq->explain));
  TAOS_CHECK_EXIT(tDecodeI8(&decoder, &pReq->needFetch));
  TAOS_CHECK_EXIT(tDecodeI8(&decoder, &pReq->compress));
  TAOS_CHECK_EXIT(tDecodeU32(&decoder, &pReq->sqlLen));
  TAOS_CHECK_EXIT(tDecodeCStrAlloc(&decoder, &pReq->sql));
  TAOS_CHECK_EXIT(tDecodeU32(&decoder, &pReq->msgLen));
  TAOS_CHECK_EXIT(tDecodeBinaryAlloc(&decoder, (void **)&pReq->msg, NULL));
  if (!tDecodeIsEnd(&decoder)) {
    TAOS_CHECK_EXIT(tDecodeU64(&decoder, &pReq->clientId));
  } else {
    pReq->clientId = 0;
  }

  tEndDecode(&decoder);

_exit:
  tDecoderClear(&decoder);
  return code;
}

void tFreeSSubQueryMsg(SSubQueryMsg *pReq) {
  if (NULL == pReq) {
    return;
  }

  taosMemoryFreeClear(pReq->sql);
  taosMemoryFreeClear(pReq->msg);
}

int32_t tSerializeSOperatorParam(SEncoder *pEncoder, SOperatorParam *pOpParam) {
  TAOS_CHECK_RETURN(tEncodeI32(pEncoder, pOpParam->opType));
  TAOS_CHECK_RETURN(tEncodeI32(pEncoder, pOpParam->downstreamIdx));
  switch (pOpParam->opType) {
    case QUERY_NODE_PHYSICAL_PLAN_TABLE_SCAN: {
      STableScanOperatorParam *pScan = (STableScanOperatorParam *)pOpParam->value;
      TAOS_CHECK_RETURN(tEncodeI8(pEncoder, pScan->tableSeq));
      int32_t uidNum = taosArrayGetSize(pScan->pUidList);
      TAOS_CHECK_RETURN(tEncodeI32(pEncoder, uidNum));
      for (int32_t m = 0; m < uidNum; ++m) {
        int64_t *pUid = taosArrayGet(pScan->pUidList, m);
        TAOS_CHECK_RETURN(tEncodeI64(pEncoder, *pUid));
      }
      break;
    }
    default:
      return TSDB_CODE_INVALID_PARA;
  }

  int32_t n = taosArrayGetSize(pOpParam->pChildren);
  TAOS_CHECK_RETURN(tEncodeI32(pEncoder, n));
  for (int32_t i = 0; i < n; ++i) {
    SOperatorParam *pChild = *(SOperatorParam **)taosArrayGet(pOpParam->pChildren, i);
    TAOS_CHECK_RETURN(tSerializeSOperatorParam(pEncoder, pChild));
  }

  return 0;
}

int32_t tDeserializeSOperatorParam(SDecoder *pDecoder, SOperatorParam *pOpParam) {
  TAOS_CHECK_RETURN(tDecodeI32(pDecoder, &pOpParam->opType));
  TAOS_CHECK_RETURN(tDecodeI32(pDecoder, &pOpParam->downstreamIdx));
  switch (pOpParam->opType) {
    case QUERY_NODE_PHYSICAL_PLAN_TABLE_SCAN: {
      STableScanOperatorParam *pScan = taosMemoryMalloc(sizeof(STableScanOperatorParam));
      if (NULL == pScan) {
        TAOS_CHECK_RETURN(terrno);
      }
      TAOS_CHECK_RETURN(tDecodeI8(pDecoder, (int8_t *)&pScan->tableSeq));
      int32_t uidNum = 0;
      int64_t uid = 0;
      TAOS_CHECK_RETURN(tDecodeI32(pDecoder, &uidNum));
      if (uidNum > 0) {
        pScan->pUidList = taosArrayInit(uidNum, sizeof(int64_t));
        if (NULL == pScan->pUidList) {
          TAOS_CHECK_RETURN(terrno);
        }

        for (int32_t m = 0; m < uidNum; ++m) {
          TAOS_CHECK_RETURN(tDecodeI64(pDecoder, &uid));
          if (taosArrayPush(pScan->pUidList, &uid) == NULL) {
            TAOS_CHECK_RETURN(terrno);
          }
        }
      } else {
        pScan->pUidList = NULL;
      }
      pOpParam->value = pScan;
      break;
    }
    default:
      return TSDB_CODE_INVALID_PARA;
  }

  int32_t childrenNum = 0;
  TAOS_CHECK_RETURN(tDecodeI32(pDecoder, &childrenNum));

  if (childrenNum > 0) {
    pOpParam->pChildren = taosArrayInit(childrenNum, POINTER_BYTES);
    if (NULL == pOpParam->pChildren) {
      TAOS_CHECK_RETURN(terrno);
    }
    for (int32_t i = 0; i < childrenNum; ++i) {
      SOperatorParam *pChild = taosMemoryCalloc(1, sizeof(SOperatorParam));
      if (NULL == pChild) {
        TAOS_CHECK_RETURN(terrno);
      }
      TAOS_CHECK_RETURN(tDeserializeSOperatorParam(pDecoder, pChild));
      if (taosArrayPush(pOpParam->pChildren, &pChild) == NULL) {
        TAOS_CHECK_RETURN(terrno);
      }
    }
  } else {
    pOpParam->pChildren = NULL;
  }

  return 0;
}

int32_t tSerializeSResFetchReq(void *buf, int32_t bufLen, SResFetchReq *pReq) {
  int32_t code = 0;
  int32_t lino;
  int32_t headLen = sizeof(SMsgHead);
  if (buf != NULL) {
    buf = (char *)buf + headLen;
    bufLen -= headLen;
  }

  SEncoder encoder = {0};
  tEncoderInit(&encoder, buf, bufLen);
  TAOS_CHECK_EXIT(tStartEncode(&encoder));

  TAOS_CHECK_EXIT(tEncodeU64(&encoder, pReq->sId));
  TAOS_CHECK_EXIT(tEncodeU64(&encoder, pReq->queryId));
  TAOS_CHECK_EXIT(tEncodeU64(&encoder, pReq->taskId));
  TAOS_CHECK_EXIT(tEncodeI32(&encoder, pReq->execId));
  if (pReq->pOpParam) {
    TAOS_CHECK_EXIT(tEncodeI32(&encoder, 1));
    TAOS_CHECK_EXIT(tSerializeSOperatorParam(&encoder, pReq->pOpParam));
  } else {
    TAOS_CHECK_EXIT(tEncodeI32(&encoder, 0));
  }
  TAOS_CHECK_EXIT(tEncodeU64(&encoder, pReq->clientId));

  tEndEncode(&encoder);

_exit:
  if (code) {
    tEncoderClear(&encoder);
    return code;
  } else {
    int32_t tlen = encoder.pos;
    tEncoderClear(&encoder);

    if (buf != NULL) {
      SMsgHead *pHead = (SMsgHead *)((char *)buf - headLen);
      pHead->vgId = htonl(pReq->header.vgId);
      pHead->contLen = htonl(tlen + headLen);
    }

    return tlen + headLen;
  }
}

int32_t tDeserializeSResFetchReq(void *buf, int32_t bufLen, SResFetchReq *pReq) {
  int32_t code = 0;
  int32_t lino;
  int32_t headLen = sizeof(SMsgHead);

  SMsgHead *pHead = buf;
  pHead->vgId = pReq->header.vgId;
  pHead->contLen = pReq->header.contLen;

  SDecoder decoder = {0};
  tDecoderInit(&decoder, (char *)buf + headLen, bufLen - headLen);

  TAOS_CHECK_EXIT(tStartDecode(&decoder));

  TAOS_CHECK_EXIT(tDecodeU64(&decoder, &pReq->sId));
  TAOS_CHECK_EXIT(tDecodeU64(&decoder, &pReq->queryId));
  TAOS_CHECK_EXIT(tDecodeU64(&decoder, &pReq->taskId));
  TAOS_CHECK_EXIT(tDecodeI32(&decoder, &pReq->execId));

  int32_t paramNum = 0;
  TAOS_CHECK_EXIT(tDecodeI32(&decoder, &paramNum));
  if (paramNum > 0) {
    pReq->pOpParam = taosMemoryMalloc(sizeof(*pReq->pOpParam));
    if (NULL == pReq->pOpParam) {
      TAOS_CHECK_EXIT(terrno);
    }
    TAOS_CHECK_EXIT(tDeserializeSOperatorParam(&decoder, pReq->pOpParam));
  }
  if (!tDecodeIsEnd(&decoder)) {
    TAOS_CHECK_EXIT(tDecodeU64(&decoder, &pReq->clientId));
  } else {
    pReq->clientId = 0;
  }

  tEndDecode(&decoder);

_exit:
  tDecoderClear(&decoder);
  return code;
}

int32_t tSerializeSMqPollReq(void *buf, int32_t bufLen, SMqPollReq *pReq) {
  int32_t headLen = sizeof(SMsgHead);
  int32_t code = 0;
  int32_t lino;
  if (buf != NULL) {
    buf = (char *)buf + headLen;
    bufLen -= headLen;
  }

  SEncoder encoder = {0};
  tEncoderInit(&encoder, buf, bufLen);
  TAOS_CHECK_EXIT(tStartEncode(&encoder));

  TAOS_CHECK_EXIT(tEncodeCStr(&encoder, pReq->subKey));
  TAOS_CHECK_EXIT(tEncodeI8(&encoder, pReq->withTbName));
  TAOS_CHECK_EXIT(tEncodeI8(&encoder, pReq->useSnapshot));
  TAOS_CHECK_EXIT(tEncodeI32(&encoder, pReq->epoch));
  TAOS_CHECK_EXIT(tEncodeU64(&encoder, pReq->reqId));
  TAOS_CHECK_EXIT(tEncodeI64(&encoder, pReq->consumerId));
  TAOS_CHECK_EXIT(tEncodeI64(&encoder, pReq->timeout));
  TAOS_CHECK_EXIT(tEncodeSTqOffsetVal(&encoder, &pReq->reqOffset));
  TAOS_CHECK_EXIT(tEncodeI8(&encoder, pReq->enableReplay));
  TAOS_CHECK_EXIT(tEncodeI8(&encoder, pReq->sourceExcluded));
  TAOS_CHECK_EXIT(tEncodeI8(&encoder, pReq->enableBatchMeta));
  TAOS_CHECK_EXIT(tEncodeI8(&encoder, pReq->rawData));
  TAOS_CHECK_EXIT(tEncodeI32(&encoder, pReq->minPollRows));

  tEndEncode(&encoder);

_exit:
  if (code) {
    tEncoderClear(&encoder);
    return code;
  } else {
    int32_t tlen = encoder.pos;
    tEncoderClear(&encoder);

    if (buf != NULL) {
      SMsgHead *pHead = (SMsgHead *)((char *)buf - headLen);
      pHead->vgId = htonl(pReq->head.vgId);
      pHead->contLen = htonl(tlen + headLen);
    }

    return tlen + headLen;
  }
}

int32_t tDeserializeSMqPollReq(void *buf, int32_t bufLen, SMqPollReq *pReq) {
  int32_t  code = 0;
  int32_t  lino;
  int32_t  headLen = sizeof(SMsgHead);
  SDecoder decoder = {0};
  tDecoderInit(&decoder, (char *)buf + headLen, bufLen - headLen);

  TAOS_CHECK_EXIT(tStartDecode(&decoder));

  TAOS_CHECK_EXIT(tDecodeCStrTo(&decoder, pReq->subKey));
  TAOS_CHECK_EXIT(tDecodeI8(&decoder, &pReq->withTbName));
  TAOS_CHECK_EXIT(tDecodeI8(&decoder, &pReq->useSnapshot));
  TAOS_CHECK_EXIT(tDecodeI32(&decoder, &pReq->epoch));
  TAOS_CHECK_EXIT(tDecodeU64(&decoder, &pReq->reqId));
  TAOS_CHECK_EXIT(tDecodeI64(&decoder, &pReq->consumerId));
  TAOS_CHECK_EXIT(tDecodeI64(&decoder, &pReq->timeout));
  TAOS_CHECK_EXIT(tDecodeSTqOffsetVal(&decoder, &pReq->reqOffset));

  if (!tDecodeIsEnd(&decoder)) {
    TAOS_CHECK_EXIT(tDecodeI8(&decoder, &pReq->enableReplay));
  }

  if (!tDecodeIsEnd(&decoder)) {
    TAOS_CHECK_EXIT(tDecodeI8(&decoder, &pReq->sourceExcluded));
  }

  if (!tDecodeIsEnd(&decoder)) {
    TAOS_CHECK_EXIT(tDecodeI8(&decoder, &pReq->enableBatchMeta));
  } else {
    pReq->enableBatchMeta = false;
  }

  if (!tDecodeIsEnd(&decoder)) {
    TAOS_CHECK_EXIT(tDecodeI8(&decoder, &pReq->rawData));
    TAOS_CHECK_EXIT(tDecodeI32(&decoder, &pReq->minPollRows));
  }

  tEndDecode(&decoder);

_exit:
  tDecoderClear(&decoder);
  return code;
}

void    tDestroySMqPollReq(SMqPollReq *pReq) {
  tOffsetDestroy(&pReq->reqOffset);
  if (pReq->uidHash != NULL) {
    taosHashCleanup(pReq->uidHash);
    pReq->uidHash = NULL;
  }
}
int32_t tSerializeSTaskDropReq(void *buf, int32_t bufLen, STaskDropReq *pReq) {
  int32_t code = 0;
  int32_t lino;
  int32_t tlen;
  int32_t headLen = sizeof(SMsgHead);
  if (buf != NULL) {
    buf = (char *)buf + headLen;
    bufLen -= headLen;
  }

  SEncoder encoder = {0};
  tEncoderInit(&encoder, buf, bufLen);
  TAOS_CHECK_EXIT(tStartEncode(&encoder));

  TAOS_CHECK_EXIT(tEncodeU64(&encoder, pReq->sId));
  TAOS_CHECK_EXIT(tEncodeU64(&encoder, pReq->queryId));
  TAOS_CHECK_EXIT(tEncodeU64(&encoder, pReq->taskId));
  TAOS_CHECK_EXIT(tEncodeI64(&encoder, pReq->refId));
  TAOS_CHECK_EXIT(tEncodeI32(&encoder, pReq->execId));
  TAOS_CHECK_EXIT(tEncodeU64(&encoder, pReq->clientId));

  tEndEncode(&encoder);

_exit:
  if (code) {
    tEncoderClear(&encoder);
    return code;
  } else {
    tlen = encoder.pos;
    tEncoderClear(&encoder);

    if (buf != NULL) {
      SMsgHead *pHead = (SMsgHead *)((char *)buf - headLen);
      pHead->vgId = htonl(pReq->header.vgId);
      pHead->contLen = htonl(tlen + headLen);
    }

    return tlen + headLen;
  }
}

int32_t tDeserializeSTaskDropReq(void *buf, int32_t bufLen, STaskDropReq *pReq) {
  int32_t headLen = sizeof(SMsgHead);
  int32_t code = 0;
  int32_t lino;

  SMsgHead *pHead = buf;
  pHead->vgId = pReq->header.vgId;
  pHead->contLen = pReq->header.contLen;

  SDecoder decoder = {0};
  tDecoderInit(&decoder, (char *)buf + headLen, bufLen - headLen);

  TAOS_CHECK_EXIT(tStartDecode(&decoder));

  TAOS_CHECK_EXIT(tDecodeU64(&decoder, &pReq->sId));
  TAOS_CHECK_EXIT(tDecodeU64(&decoder, &pReq->queryId));
  TAOS_CHECK_EXIT(tDecodeU64(&decoder, &pReq->taskId));
  TAOS_CHECK_EXIT(tDecodeI64(&decoder, &pReq->refId));
  TAOS_CHECK_EXIT(tDecodeI32(&decoder, &pReq->execId));
  if (!tDecodeIsEnd(&decoder)) {
    TAOS_CHECK_EXIT(tDecodeU64(&decoder, &pReq->clientId));
  } else {
    pReq->clientId = 0;
  }

  tEndDecode(&decoder);

_exit:
  tDecoderClear(&decoder);
  return code;
}

int32_t tSerializeSTaskNotifyReq(void *buf, int32_t bufLen, STaskNotifyReq *pReq) {
  int32_t code = 0;
  int32_t lino;
  int32_t tlen;
  int32_t headLen = sizeof(SMsgHead);
  if (buf != NULL) {
    buf = (char *)buf + headLen;
    bufLen -= headLen;
  }

  SEncoder encoder = {0};
  tEncoderInit(&encoder, buf, bufLen);
  TAOS_CHECK_EXIT(tStartEncode(&encoder));

  TAOS_CHECK_EXIT(tEncodeU64(&encoder, pReq->sId));
  TAOS_CHECK_EXIT(tEncodeU64(&encoder, pReq->queryId));
  TAOS_CHECK_EXIT(tEncodeU64(&encoder, pReq->taskId));
  TAOS_CHECK_EXIT(tEncodeI64(&encoder, pReq->refId));
  TAOS_CHECK_EXIT(tEncodeI32(&encoder, pReq->execId));
  TAOS_CHECK_EXIT(tEncodeI32(&encoder, pReq->type));
  TAOS_CHECK_EXIT(tEncodeU64(&encoder, pReq->clientId));

  tEndEncode(&encoder);

_exit:
  if (code) {
    tEncoderClear(&encoder);
    return code;
  } else {
    tlen = encoder.pos;
    tEncoderClear(&encoder);

    if (buf != NULL) {
      SMsgHead *pHead = (SMsgHead *)((char *)buf - headLen);
      pHead->vgId = htonl(pReq->header.vgId);
      pHead->contLen = htonl(tlen + headLen);
    }

    return tlen + headLen;
  }
}

int32_t tDeserializeSTaskNotifyReq(void *buf, int32_t bufLen, STaskNotifyReq *pReq) {
  int32_t headLen = sizeof(SMsgHead);
  int32_t code = 0;
  int32_t lino;

  SMsgHead *pHead = buf;
  pHead->vgId = pReq->header.vgId;
  pHead->contLen = pReq->header.contLen;

  SDecoder decoder = {0};
  tDecoderInit(&decoder, (char *)buf + headLen, bufLen - headLen);

  TAOS_CHECK_EXIT(tStartDecode(&decoder));

  TAOS_CHECK_EXIT(tDecodeU64(&decoder, &pReq->sId));
  TAOS_CHECK_EXIT(tDecodeU64(&decoder, &pReq->queryId));
  TAOS_CHECK_EXIT(tDecodeU64(&decoder, &pReq->taskId));
  TAOS_CHECK_EXIT(tDecodeI64(&decoder, &pReq->refId));
  TAOS_CHECK_EXIT(tDecodeI32(&decoder, &pReq->execId));
  TAOS_CHECK_EXIT(tDecodeI32(&decoder, (int32_t *)&pReq->type));
  if (!tDecodeIsEnd(&decoder)) {
    TAOS_CHECK_EXIT(tDecodeU64(&decoder, &pReq->clientId));
  } else {
    pReq->clientId = 0;
  }

  tEndDecode(&decoder);

_exit:
  tDecoderClear(&decoder);
  return code;
}

int32_t tSerializeSQueryTableRsp(void *buf, int32_t bufLen, SQueryTableRsp *pRsp) {
  SEncoder encoder = {0};
  int32_t  code = 0;
  int32_t  lino;
  int32_t  tlen;
  tEncoderInit(&encoder, buf, bufLen);
  TAOS_CHECK_EXIT(tStartEncode(&encoder));

  TAOS_CHECK_EXIT(tEncodeI32(&encoder, pRsp->code));
  TAOS_CHECK_EXIT(tEncodeI64(&encoder, pRsp->affectedRows));
  int32_t tbNum = taosArrayGetSize(pRsp->tbVerInfo);
  TAOS_CHECK_EXIT(tEncodeI32(&encoder, tbNum));
  if (tbNum > 0) {
    for (int32_t i = 0; i < tbNum; ++i) {
      STbVerInfo *pVer = taosArrayGet(pRsp->tbVerInfo, i);
      TAOS_CHECK_EXIT(tEncodeCStr(&encoder, pVer->tbFName));
      TAOS_CHECK_EXIT(tEncodeI32(&encoder, pVer->sversion));
      TAOS_CHECK_EXIT(tEncodeI32(&encoder, pVer->tversion));
    }
  }

  tEndEncode(&encoder);

_exit:
  if (code) {
    tlen = code;
  } else {
    tlen = encoder.pos;
  }
  tEncoderClear(&encoder);
  return tlen;
}

int32_t tDeserializeSQueryTableRsp(void *buf, int32_t bufLen, SQueryTableRsp *pRsp) {
  SDecoder decoder = {0};
  int32_t  code = 0;
  int32_t  lino;
  tDecoderInit(&decoder, (char *)buf, bufLen);

  TAOS_CHECK_EXIT(tStartDecode(&decoder));

  TAOS_CHECK_EXIT(tDecodeI32(&decoder, &pRsp->code));
  TAOS_CHECK_EXIT(tDecodeI64(&decoder, &pRsp->affectedRows));
  int32_t tbNum = 0;
  TAOS_CHECK_EXIT(tDecodeI32(&decoder, &tbNum));
  if (tbNum > 0) {
    pRsp->tbVerInfo = taosArrayInit(tbNum, sizeof(STbVerInfo));
    if (NULL == pRsp->tbVerInfo) {
      TAOS_CHECK_EXIT(terrno);
    }
    STbVerInfo tbVer;
    TAOS_CHECK_EXIT(tDecodeCStrTo(&decoder, tbVer.tbFName));
    TAOS_CHECK_EXIT(tDecodeI32(&decoder, &tbVer.sversion));
    TAOS_CHECK_EXIT(tDecodeI32(&decoder, &tbVer.tversion));
    if (NULL == taosArrayPush(pRsp->tbVerInfo, &tbVer)) {
      TAOS_CHECK_EXIT(terrno);
    }
  }

  tEndDecode(&decoder);

_exit:
  tDecoderClear(&decoder);
  return code;
}

int32_t tSerializeSSchedulerHbReq(void *buf, int32_t bufLen, SSchedulerHbReq *pReq) {
  int32_t code = 0;
  int32_t lino;
  int32_t tlen;
  int32_t headLen = sizeof(SMsgHead);
  if (buf != NULL) {
    buf = (char *)buf + headLen;
    bufLen -= headLen;
  }

  SEncoder encoder = {0};
  tEncoderInit(&encoder, buf, bufLen);

  TAOS_CHECK_EXIT(tStartEncode(&encoder));
  TAOS_CHECK_EXIT(tEncodeU64(&encoder, pReq->clientId));
  TAOS_CHECK_EXIT(tEncodeI32(&encoder, pReq->epId.nodeId));
  TAOS_CHECK_EXIT(tEncodeU16(&encoder, pReq->epId.ep.port));
  TAOS_CHECK_EXIT(tEncodeCStr(&encoder, pReq->epId.ep.fqdn));
  if (pReq->taskAction) {
    int32_t num = taosArrayGetSize(pReq->taskAction);
    TAOS_CHECK_EXIT(tEncodeI32(&encoder, num));
    for (int32_t i = 0; i < num; ++i) {
      STaskAction *action = taosArrayGet(pReq->taskAction, i);
      TAOS_CHECK_EXIT(tEncodeU64(&encoder, action->queryId));
      TAOS_CHECK_EXIT(tEncodeU64(&encoder, action->taskId));
      TAOS_CHECK_EXIT(tEncodeI8(&encoder, action->action));
    }
  } else {
    TAOS_CHECK_EXIT(tEncodeI32(&encoder, 0));
  }
  tEndEncode(&encoder);

_exit:
  if (code) {
    tEncoderClear(&encoder);
    return code;
  } else {
    tlen = encoder.pos;
    tEncoderClear(&encoder);

    if (buf != NULL) {
      SMsgHead *pHead = (SMsgHead *)((char *)buf - headLen);
      pHead->vgId = htonl(pReq->header.vgId);
      pHead->contLen = htonl(tlen + headLen);
    }
    return tlen + headLen;
  }
}

int32_t tDeserializeSSchedulerHbReq(void *buf, int32_t bufLen, SSchedulerHbReq *pReq) {
  int32_t   headLen = sizeof(SMsgHead);
  SMsgHead *pHead = buf;
  pHead->vgId = pReq->header.vgId;
  pHead->contLen = pReq->header.contLen;
  int32_t code = 0;
  int32_t lino;

  SDecoder decoder = {0};
  tDecoderInit(&decoder, (char *)buf + headLen, bufLen - headLen);

  TAOS_CHECK_EXIT(tStartDecode(&decoder));
  TAOS_CHECK_EXIT(tDecodeU64(&decoder, &pReq->clientId));
  TAOS_CHECK_EXIT(tDecodeI32(&decoder, &pReq->epId.nodeId));
  TAOS_CHECK_EXIT(tDecodeU16(&decoder, &pReq->epId.ep.port));
  TAOS_CHECK_EXIT(tDecodeCStrTo(&decoder, pReq->epId.ep.fqdn));
  int32_t num = 0;
  TAOS_CHECK_EXIT(tDecodeI32(&decoder, &num));
  if (num > 0) {
    pReq->taskAction = taosArrayInit(num, sizeof(STaskStatus));
    if (NULL == pReq->taskAction) {
      TAOS_CHECK_EXIT(terrno);
    }
    for (int32_t i = 0; i < num; ++i) {
      STaskAction action = {0};
      TAOS_CHECK_EXIT(tDecodeU64(&decoder, &action.queryId));
      TAOS_CHECK_EXIT(tDecodeU64(&decoder, &action.taskId));
      TAOS_CHECK_EXIT(tDecodeI8(&decoder, &action.action));
      if (taosArrayPush(pReq->taskAction, &action) == NULL) {
        TAOS_CHECK_EXIT(terrno);
      }
    }
  } else {
    pReq->taskAction = NULL;
  }
  tEndDecode(&decoder);

_exit:
  tDecoderClear(&decoder);
  return code;
}

void tFreeSSchedulerHbReq(SSchedulerHbReq *pReq) { taosArrayDestroy(pReq->taskAction); }

int32_t tSerializeSSchedulerHbRsp(void *buf, int32_t bufLen, SSchedulerHbRsp *pRsp) {
  SEncoder encoder = {0};
  int32_t  code = 0;
  int32_t  lino;
  int32_t  tlen;
  tEncoderInit(&encoder, buf, bufLen);

  TAOS_CHECK_EXIT(tStartEncode(&encoder));
  TAOS_CHECK_EXIT(tEncodeI32(&encoder, pRsp->epId.nodeId));
  TAOS_CHECK_EXIT(tEncodeU16(&encoder, pRsp->epId.ep.port));
  TAOS_CHECK_EXIT(tEncodeCStr(&encoder, pRsp->epId.ep.fqdn));
  if (pRsp->taskStatus) {
    int32_t num = taosArrayGetSize(pRsp->taskStatus);
    TAOS_CHECK_EXIT(tEncodeI32(&encoder, num));
    for (int32_t i = 0; i < num; ++i) {
      STaskStatus *status = taosArrayGet(pRsp->taskStatus, i);
      TAOS_CHECK_EXIT(tEncodeU64(&encoder, status->queryId));
      TAOS_CHECK_EXIT(tEncodeU64(&encoder, status->taskId));
      TAOS_CHECK_EXIT(tEncodeI64(&encoder, status->refId));
      TAOS_CHECK_EXIT(tEncodeI32(&encoder, status->execId));
      TAOS_CHECK_EXIT(tEncodeI8(&encoder, status->status));
    }
    for (int32_t i = 0; i < num; ++i) {
      STaskStatus *status = taosArrayGet(pRsp->taskStatus, i);
      TAOS_CHECK_EXIT(tEncodeU64(&encoder, status->clientId));
    }
  } else {
    TAOS_CHECK_EXIT(tEncodeI32(&encoder, 0));
  }
  tEndEncode(&encoder);

_exit:
  if (code) {
    tlen = code;
  } else {
    tlen = encoder.pos;
  }
  tEncoderClear(&encoder);
  return tlen;
}

int32_t tDeserializeSSchedulerHbRsp(void *buf, int32_t bufLen, SSchedulerHbRsp *pRsp) {
  SDecoder decoder = {0};
  int32_t  code = 0;
  int32_t  lino;
  tDecoderInit(&decoder, buf, bufLen);

  TAOS_CHECK_EXIT(tStartDecode(&decoder));
  TAOS_CHECK_EXIT(tDecodeI32(&decoder, &pRsp->epId.nodeId));
  TAOS_CHECK_EXIT(tDecodeU16(&decoder, &pRsp->epId.ep.port));
  TAOS_CHECK_EXIT(tDecodeCStrTo(&decoder, pRsp->epId.ep.fqdn));
  int32_t num = 0;
  TAOS_CHECK_EXIT(tDecodeI32(&decoder, &num));
  if (num > 0) {
    pRsp->taskStatus = taosArrayInit(num, sizeof(STaskStatus));
    if (NULL == pRsp->taskStatus) {
      TAOS_CHECK_EXIT(terrno);
    }
    for (int32_t i = 0; i < num; ++i) {
      STaskStatus status = {0};
      TAOS_CHECK_EXIT(tDecodeU64(&decoder, &status.queryId));
      TAOS_CHECK_EXIT(tDecodeU64(&decoder, &status.taskId));
      TAOS_CHECK_EXIT(tDecodeI64(&decoder, &status.refId));
      TAOS_CHECK_EXIT(tDecodeI32(&decoder, &status.execId));
      TAOS_CHECK_EXIT(tDecodeI8(&decoder, &status.status));
      if (taosArrayPush(pRsp->taskStatus, &status) == NULL) {
        TAOS_CHECK_EXIT(terrno);
      }
    }
    if (!tDecodeIsEnd(&decoder)) {
      for (int32_t i = 0; i < num; ++i) {
        STaskStatus *status = taosArrayGet(pRsp->taskStatus, i);
        TAOS_CHECK_EXIT(tDecodeU64(&decoder, &status->clientId));
      }
    }
  } else {
    pRsp->taskStatus = NULL;
  }
  tEndDecode(&decoder);

_exit:
  tDecoderClear(&decoder);
  return code;
}

void tFreeSSchedulerHbRsp(SSchedulerHbRsp *pRsp) { taosArrayDestroy(pRsp->taskStatus); }

int tEncodeSVCreateTbBatchRsp(SEncoder *pCoder, const SVCreateTbBatchRsp *pRsp) {
  int32_t        nRsps = taosArrayGetSize(pRsp->pArray);
  SVCreateTbRsp *pCreateRsp;

  TAOS_CHECK_RETURN(tStartEncode(pCoder));
  TAOS_CHECK_RETURN(tEncodeI32v(pCoder, nRsps));
  for (int32_t i = 0; i < nRsps; i++) {
    pCreateRsp = taosArrayGet(pRsp->pArray, i);
    TAOS_CHECK_RETURN(tEncodeSVCreateTbRsp(pCoder, pCreateRsp));
  }

  tEndEncode(pCoder);
  return 0;
}

int tDecodeSVCreateTbBatchRsp(SDecoder *pCoder, SVCreateTbBatchRsp *pRsp) {
  TAOS_CHECK_RETURN(tStartDecode(pCoder));
  TAOS_CHECK_RETURN(tDecodeI32v(pCoder, &pRsp->nRsps));
  pRsp->pRsps = (SVCreateTbRsp *)tDecoderMalloc(pCoder, sizeof(*pRsp->pRsps) * pRsp->nRsps);
  if (pRsp->pRsps == NULL) {
    TAOS_CHECK_RETURN(terrno);
  }
  for (int32_t i = 0; i < pRsp->nRsps; i++) {
    TAOS_CHECK_RETURN(tDecodeSVCreateTbRsp(pCoder, pRsp->pRsps + i));
  }

  tEndDecode(pCoder);
  return 0;
}

int32_t tEncodeTSma(SEncoder *pCoder, const STSma *pSma) {
  TAOS_CHECK_RETURN(tEncodeI8(pCoder, pSma->version));
  TAOS_CHECK_RETURN(tEncodeI8(pCoder, pSma->intervalUnit));
  TAOS_CHECK_RETURN(tEncodeI8(pCoder, pSma->slidingUnit));
  TAOS_CHECK_RETURN(tEncodeI8(pCoder, pSma->timezoneInt));
  TAOS_CHECK_RETURN(tEncodeI32(pCoder, pSma->dstVgId));
  TAOS_CHECK_RETURN(tEncodeCStr(pCoder, pSma->indexName));
  TAOS_CHECK_RETURN(tEncodeI32(pCoder, pSma->exprLen));
  TAOS_CHECK_RETURN(tEncodeI32(pCoder, pSma->tagsFilterLen));
  TAOS_CHECK_RETURN(tEncodeI64(pCoder, pSma->indexUid));
  TAOS_CHECK_RETURN(tEncodeI64(pCoder, pSma->tableUid));
  TAOS_CHECK_RETURN(tEncodeI64(pCoder, pSma->dstTbUid));
  TAOS_CHECK_RETURN(tEncodeCStr(pCoder, pSma->dstTbName));
  TAOS_CHECK_RETURN(tEncodeI64(pCoder, pSma->interval));
  TAOS_CHECK_RETURN(tEncodeI64(pCoder, pSma->offset));
  TAOS_CHECK_RETURN(tEncodeI64(pCoder, pSma->sliding));
  if (pSma->exprLen > 0) {
    TAOS_CHECK_RETURN(tEncodeCStr(pCoder, pSma->expr));
  }
  if (pSma->tagsFilterLen > 0) {
    TAOS_CHECK_RETURN(tEncodeCStr(pCoder, pSma->tagsFilter));
  }

  TAOS_CHECK_RETURN(tEncodeSSchemaWrapper(pCoder, &pSma->schemaRow));
  TAOS_CHECK_RETURN(tEncodeSSchemaWrapper(pCoder, &pSma->schemaTag));

  return 0;
}

int32_t tDecodeTSma(SDecoder *pCoder, STSma *pSma, bool deepCopy) {
  int32_t code = 0;
  int32_t lino;

  TAOS_CHECK_EXIT(tDecodeI8(pCoder, &pSma->version));
  TAOS_CHECK_EXIT(tDecodeI8(pCoder, &pSma->intervalUnit));
  TAOS_CHECK_EXIT(tDecodeI8(pCoder, &pSma->slidingUnit));
  TAOS_CHECK_EXIT(tDecodeI8(pCoder, &pSma->timezoneInt));
  TAOS_CHECK_EXIT(tDecodeI32(pCoder, &pSma->dstVgId));
  TAOS_CHECK_EXIT(tDecodeCStrTo(pCoder, pSma->indexName));
  TAOS_CHECK_EXIT(tDecodeI32(pCoder, &pSma->exprLen));
  TAOS_CHECK_EXIT(tDecodeI32(pCoder, &pSma->tagsFilterLen));
  TAOS_CHECK_EXIT(tDecodeI64(pCoder, &pSma->indexUid));
  TAOS_CHECK_EXIT(tDecodeI64(pCoder, &pSma->tableUid));
  TAOS_CHECK_EXIT(tDecodeI64(pCoder, &pSma->dstTbUid));
  if (deepCopy) {
    TAOS_CHECK_EXIT(tDecodeCStrAlloc(pCoder, &pSma->dstTbName));
  } else {
    TAOS_CHECK_EXIT(tDecodeCStr(pCoder, &pSma->dstTbName));
  }

  TAOS_CHECK_EXIT(tDecodeI64(pCoder, &pSma->interval));
  TAOS_CHECK_EXIT(tDecodeI64(pCoder, &pSma->offset));
  TAOS_CHECK_EXIT(tDecodeI64(pCoder, &pSma->sliding));
  if (pSma->exprLen > 0) {
    if (deepCopy) {
      TAOS_CHECK_EXIT(tDecodeCStrAlloc(pCoder, &pSma->expr));
    } else {
      TAOS_CHECK_EXIT(tDecodeCStr(pCoder, &pSma->expr));
    }
  } else {
    pSma->expr = NULL;
  }
  if (pSma->tagsFilterLen > 0) {
    if (deepCopy) {
      TAOS_CHECK_EXIT(tDecodeCStrAlloc(pCoder, &pSma->tagsFilter));
    } else {
      TAOS_CHECK_EXIT(tDecodeCStr(pCoder, &pSma->tagsFilter));
    }
  } else {
    pSma->tagsFilter = NULL;
  }
  // only needed in dstVgroup
  TAOS_CHECK_EXIT(tDecodeSSchemaWrapperEx(pCoder, &pSma->schemaRow));
  TAOS_CHECK_EXIT(tDecodeSSchemaWrapperEx(pCoder, &pSma->schemaTag));

_exit:
  return code;
}

int32_t tEncodeSVCreateTSmaReq(SEncoder *pCoder, const SVCreateTSmaReq *pReq) {
  TAOS_CHECK_RETURN(tStartEncode(pCoder));
  TAOS_CHECK_RETURN(tEncodeTSma(pCoder, pReq));
  tEndEncode(pCoder);
  return 0;
}

int32_t tDecodeSVCreateTSmaReq(SDecoder *pCoder, SVCreateTSmaReq *pReq) {
  TAOS_CHECK_RETURN(tStartDecode(pCoder));
  TAOS_CHECK_RETURN(tDecodeTSma(pCoder, pReq, false));
  tEndDecode(pCoder);
  return 0;
}

int32_t tEncodeSVDropTSmaReq(SEncoder *pCoder, const SVDropTSmaReq *pReq) {
  TAOS_CHECK_RETURN(tStartEncode(pCoder));
  TAOS_CHECK_RETURN(tEncodeI64(pCoder, pReq->indexUid));
  TAOS_CHECK_RETURN(tEncodeCStr(pCoder, pReq->indexName));

  tEndEncode(pCoder);
  return 0;
}

int32_t tSerializeSVDeleteReq(void *buf, int32_t bufLen, SVDeleteReq *pReq) {
  int32_t code = 0;
  int32_t lino;
  int32_t headLen = sizeof(SMsgHead);
  if (buf != NULL) {
    buf = (char *)buf + headLen;
    bufLen -= headLen;
  }

  SEncoder encoder = {0};
  tEncoderInit(&encoder, buf, bufLen);

  TAOS_CHECK_EXIT(tStartEncode(&encoder));
  TAOS_CHECK_EXIT(tEncodeU64(&encoder, pReq->sId));
  TAOS_CHECK_EXIT(tEncodeU64(&encoder, pReq->queryId));
  TAOS_CHECK_EXIT(tEncodeU64(&encoder, pReq->taskId));
  TAOS_CHECK_EXIT(tEncodeU32(&encoder, pReq->sqlLen));
  TAOS_CHECK_EXIT(tEncodeCStr(&encoder, pReq->sql));
  TAOS_CHECK_EXIT(tEncodeBinary(&encoder, pReq->msg, pReq->phyLen));
  TAOS_CHECK_EXIT(tEncodeI8(&encoder, pReq->source));
  TAOS_CHECK_EXIT(tEncodeU64(&encoder, pReq->clientId));
  tEndEncode(&encoder);

_exit:
  if (code) {
    tEncoderClear(&encoder);
    return code;
  } else {
    int32_t tlen = encoder.pos;
    tEncoderClear(&encoder);

    if (buf != NULL) {
      SMsgHead *pHead = (SMsgHead *)((char *)buf - headLen);
      pHead->vgId = htonl(pReq->header.vgId);
      pHead->contLen = htonl(tlen + headLen);
    }

    return tlen + headLen;
  }
}

int32_t tDeserializeSVDeleteReq(void *buf, int32_t bufLen, SVDeleteReq *pReq) {
  int32_t   code = 0;
  int32_t   lino;
  int32_t   headLen = sizeof(SMsgHead);
  SMsgHead *pHead = buf;
  pHead->vgId = pReq->header.vgId;
  pHead->contLen = pReq->header.contLen;

  SDecoder decoder = {0};
  tDecoderInit(&decoder, (char *)buf + headLen, bufLen - headLen);

  TAOS_CHECK_EXIT(tStartDecode(&decoder));
  TAOS_CHECK_EXIT(tDecodeU64(&decoder, &pReq->sId));
  TAOS_CHECK_EXIT(tDecodeU64(&decoder, &pReq->queryId));
  TAOS_CHECK_EXIT(tDecodeU64(&decoder, &pReq->taskId));
  TAOS_CHECK_EXIT(tDecodeU32(&decoder, &pReq->sqlLen));
  pReq->sql = taosMemoryCalloc(1, pReq->sqlLen + 1);
  if (NULL == pReq->sql) {
    TAOS_CHECK_EXIT(terrno);
  }
  TAOS_CHECK_EXIT(tDecodeCStrTo(&decoder, pReq->sql));
  uint64_t msgLen = 0;
  TAOS_CHECK_EXIT(tDecodeBinaryAlloc(&decoder, (void **)&pReq->msg, &msgLen));
  pReq->phyLen = msgLen;

  if (!tDecodeIsEnd(&decoder)) {
    TAOS_CHECK_EXIT(tDecodeI8(&decoder, &pReq->source));
  }
  if (!tDecodeIsEnd(&decoder)) {
    TAOS_CHECK_EXIT(tDecodeU64(&decoder, &pReq->clientId));
  } else {
    pReq->clientId = 0;
  }
  tEndDecode(&decoder);

_exit:
  tDecoderClear(&decoder);
  return 0;
}

int32_t tEncodeSVDeleteRsp(SEncoder *pCoder, const SVDeleteRsp *pReq) {
  TAOS_CHECK_RETURN(tStartEncode(pCoder));
  TAOS_CHECK_RETURN(tEncodeI64(pCoder, pReq->affectedRows));
  tEndEncode(pCoder);
  return 0;
}

int32_t tDecodeSVDeleteRsp(SDecoder *pCoder, SVDeleteRsp *pReq) {
  TAOS_CHECK_RETURN(tStartDecode(pCoder));
  TAOS_CHECK_RETURN(tDecodeI64(pCoder, &pReq->affectedRows));
  tEndDecode(pCoder);
  return 0;
}

int32_t tSerializeSCMCreateStreamReq(void *buf, int32_t bufLen, const SCMCreateStreamReq *pReq) {
  int32_t sqlLen = 0;
  int32_t astLen = 0;
  if (pReq->sql != NULL) sqlLen = (int32_t)strlen(pReq->sql);
  if (pReq->ast != NULL) astLen = (int32_t)strlen(pReq->ast);

  SEncoder encoder = {0};
  tEncoderInit(&encoder, buf, bufLen);
  int32_t code = 0;
  int32_t lino;

  TAOS_CHECK_EXIT(tStartEncode(&encoder));
  TAOS_CHECK_EXIT(tEncodeCStr(&encoder, pReq->name));
  TAOS_CHECK_EXIT(tEncodeCStr(&encoder, pReq->sourceDB));
  TAOS_CHECK_EXIT(tEncodeCStr(&encoder, pReq->targetStbFullName));
  TAOS_CHECK_EXIT(tEncodeI8(&encoder, pReq->igExists));
  TAOS_CHECK_EXIT(tEncodeI8(&encoder, pReq->fillHistory));
  TAOS_CHECK_EXIT(tEncodeI32(&encoder, sqlLen));
  TAOS_CHECK_EXIT(tEncodeI32(&encoder, astLen));
  TAOS_CHECK_EXIT(tEncodeI8(&encoder, pReq->triggerType));
  TAOS_CHECK_EXIT(tEncodeI64(&encoder, pReq->maxDelay));
  TAOS_CHECK_EXIT(tEncodeI64(&encoder, pReq->watermark));
  TAOS_CHECK_EXIT(tEncodeI8(&encoder, pReq->igExpired));
  if (sqlLen > 0) {
    TAOS_CHECK_EXIT(tEncodeCStr(&encoder, pReq->sql));
  }
  if (astLen > 0) {
    TAOS_CHECK_EXIT(tEncodeCStr(&encoder, pReq->ast));
  }
  TAOS_CHECK_EXIT(tEncodeI32(&encoder, pReq->numOfTags));
  for (int32_t i = 0; i < pReq->numOfTags; ++i) {
    SField *pField = taosArrayGet(pReq->pTags, i);
    TAOS_CHECK_EXIT(tEncodeI8(&encoder, pField->type));
    TAOS_CHECK_EXIT(tEncodeI8(&encoder, pField->flags));
    TAOS_CHECK_EXIT(tEncodeI32(&encoder, pField->bytes));
    TAOS_CHECK_EXIT(tEncodeCStr(&encoder, pField->name));
  }

  TAOS_CHECK_EXIT(tEncodeI8(&encoder, pReq->createStb));
  TAOS_CHECK_EXIT(tEncodeU64(&encoder, pReq->targetStbUid));

  TAOS_CHECK_EXIT(tEncodeI32(&encoder, taosArrayGetSize(pReq->fillNullCols)));
  for (int32_t i = 0; i < taosArrayGetSize(pReq->fillNullCols); ++i) {
    SColLocation *pCol = taosArrayGet(pReq->fillNullCols, i);
    TAOS_CHECK_EXIT(tEncodeI16(&encoder, pCol->slotId));
    TAOS_CHECK_EXIT(tEncodeI16(&encoder, pCol->colId));
    TAOS_CHECK_EXIT(tEncodeI8(&encoder, pCol->type));
  }

  TAOS_CHECK_EXIT(tEncodeI64(&encoder, pReq->deleteMark));
  TAOS_CHECK_EXIT(tEncodeI8(&encoder, pReq->igUpdate));
  TAOS_CHECK_EXIT(tEncodeI64(&encoder, pReq->lastTs));

  TAOS_CHECK_EXIT(tEncodeI32(&encoder, taosArrayGetSize(pReq->pVgroupVerList)));

  for (int32_t i = 0; i < taosArrayGetSize(pReq->pVgroupVerList); ++i) {
    SVgroupVer *p = taosArrayGet(pReq->pVgroupVerList, i);
    TAOS_CHECK_EXIT(tEncodeI32(&encoder, p->vgId));
    TAOS_CHECK_EXIT(tEncodeI64(&encoder, p->ver));
  }

  int32_t colSize = taosArrayGetSize(pReq->pCols);
  TAOS_CHECK_EXIT(tEncodeI32(&encoder, colSize));
  for (int32_t i = 0; i < colSize; ++i) {
    SFieldWithOptions *pField = taosArrayGet(pReq->pCols, i);
    TAOS_CHECK_EXIT(tEncodeI8(&encoder, pField->type));
    TAOS_CHECK_EXIT(tEncodeI8(&encoder, pField->flags));
    TAOS_CHECK_EXIT(tEncodeI32(&encoder, pField->bytes));
    TAOS_CHECK_EXIT(tEncodeCStr(&encoder, pField->name));
  }

  TAOS_CHECK_EXIT(tEncodeI64(&encoder, pReq->smaId));

  int32_t addrSize = taosArrayGetSize(pReq->pNotifyAddrUrls);
  TAOS_CHECK_EXIT(tEncodeI32(&encoder, addrSize));
  for (int32_t i = 0; i < addrSize; ++i) {
    const char *url = taosArrayGetP(pReq->pNotifyAddrUrls, i);
    TAOS_CHECK_EXIT((tEncodeCStr(&encoder, url)));
  }
  TAOS_CHECK_EXIT(tEncodeI32(&encoder, pReq->notifyEventTypes));
  TAOS_CHECK_EXIT(tEncodeI32(&encoder, pReq->notifyErrorHandle));
  TAOS_CHECK_EXIT(tEncodeI8(&encoder, pReq->notifyHistory));
  tEndEncode(&encoder);

_exit:
  if (code) {
    tEncoderClear(&encoder);
    return code;
  } else {
    int32_t tlen = encoder.pos;
    tEncoderClear(&encoder);
    return tlen;
  }
}

int32_t tDeserializeSCMCreateStreamReq(void *buf, int32_t bufLen, SCMCreateStreamReq *pReq) {
  int32_t sqlLen = 0;
  int32_t astLen = 0;
  int32_t numOfFillNullCols = 0;
  int32_t numOfVgVer = 0;

  SDecoder decoder = {0};
  tDecoderInit(&decoder, buf, bufLen);
  int32_t code = 0;
  int32_t lino;

  TAOS_CHECK_EXIT(tStartDecode(&decoder));
  TAOS_CHECK_EXIT(tDecodeCStrTo(&decoder, pReq->name));
  TAOS_CHECK_EXIT(tDecodeCStrTo(&decoder, pReq->sourceDB));
  TAOS_CHECK_EXIT(tDecodeCStrTo(&decoder, pReq->targetStbFullName));
  TAOS_CHECK_EXIT(tDecodeI8(&decoder, &pReq->igExists));
  TAOS_CHECK_EXIT(tDecodeI8(&decoder, &pReq->fillHistory));
  TAOS_CHECK_EXIT(tDecodeI32(&decoder, &sqlLen));
  TAOS_CHECK_EXIT(tDecodeI32(&decoder, &astLen));
  TAOS_CHECK_EXIT(tDecodeI8(&decoder, &pReq->triggerType));
  TAOS_CHECK_EXIT(tDecodeI64(&decoder, &pReq->maxDelay));
  TAOS_CHECK_EXIT(tDecodeI64(&decoder, &pReq->watermark));
  TAOS_CHECK_EXIT(tDecodeI8(&decoder, &pReq->igExpired));

  if (sqlLen > 0) {
    pReq->sql = taosMemoryCalloc(1, sqlLen + 1);
    if (pReq->sql == NULL) {
      TAOS_CHECK_EXIT(terrno);
    }
    TAOS_CHECK_EXIT(tDecodeCStrTo(&decoder, pReq->sql));
  }

  if (astLen > 0) {
    pReq->ast = taosMemoryCalloc(1, astLen + 1);
    if (pReq->ast == NULL) {
      TAOS_CHECK_EXIT(terrno);
    }
    TAOS_CHECK_EXIT(tDecodeCStrTo(&decoder, pReq->ast));
  }

  TAOS_CHECK_EXIT(tDecodeI32(&decoder, &pReq->numOfTags));
  if (pReq->numOfTags > 0) {
    pReq->pTags = taosArrayInit(pReq->numOfTags, sizeof(SField));
    if (pReq->pTags == NULL) {
      TAOS_CHECK_EXIT(terrno);
    }

    for (int32_t i = 0; i < pReq->numOfTags; ++i) {
      SField field = {0};
      TAOS_CHECK_EXIT(tDecodeI8(&decoder, &field.type));
      TAOS_CHECK_EXIT(tDecodeI8(&decoder, &field.flags));
      TAOS_CHECK_EXIT(tDecodeI32(&decoder, &field.bytes));
      TAOS_CHECK_EXIT(tDecodeCStrTo(&decoder, field.name));
      if (taosArrayPush(pReq->pTags, &field) == NULL) {
        TAOS_CHECK_EXIT(terrno);
      }
    }
  }
  TAOS_CHECK_EXIT(tDecodeI8(&decoder, &pReq->createStb));
  TAOS_CHECK_EXIT(tDecodeU64(&decoder, &pReq->targetStbUid));
  TAOS_CHECK_EXIT(tDecodeI32(&decoder, &numOfFillNullCols));
  if (numOfFillNullCols > 0) {
    pReq->fillNullCols = taosArrayInit(numOfFillNullCols, sizeof(SColLocation));
    if (pReq->fillNullCols == NULL) {
      TAOS_CHECK_EXIT(terrno);
    }

    for (int32_t i = 0; i < numOfFillNullCols; ++i) {
      SColLocation col = {0};
      TAOS_CHECK_EXIT(tDecodeI16(&decoder, &col.slotId));
      TAOS_CHECK_EXIT(tDecodeI16(&decoder, &col.colId));
      TAOS_CHECK_EXIT(tDecodeI8(&decoder, &col.type));
      if (taosArrayPush(pReq->fillNullCols, &col) == NULL) {
        TAOS_CHECK_EXIT(terrno);
      }
    }
  }

  TAOS_CHECK_EXIT(tDecodeI64(&decoder, &pReq->deleteMark));
  TAOS_CHECK_EXIT(tDecodeI8(&decoder, &pReq->igUpdate));
  TAOS_CHECK_EXIT(tDecodeI64(&decoder, &pReq->lastTs));

  TAOS_CHECK_EXIT(tDecodeI32(&decoder, &numOfVgVer));
  if (numOfVgVer > 0) {
    pReq->pVgroupVerList = taosArrayInit(numOfVgVer, sizeof(SVgroupVer));
    if (pReq->pVgroupVerList == NULL) {
      TAOS_CHECK_EXIT(terrno);
    }

    for (int32_t i = 0; i < numOfVgVer; ++i) {
      SVgroupVer v = {0};
      TAOS_CHECK_EXIT(tDecodeI32(&decoder, &v.vgId));
      TAOS_CHECK_EXIT(tDecodeI64(&decoder, &v.ver));
      if (taosArrayPush(pReq->pVgroupVerList, &v) == NULL) {
        TAOS_CHECK_EXIT(terrno);
      }
    }
  }
  int32_t colSize = 0;
  TAOS_CHECK_EXIT(tDecodeI32(&decoder, &colSize));
  if (colSize > 0) {
    pReq->pCols = taosArrayInit(colSize, sizeof(SField));
    if (pReq->pCols == NULL) {
      TAOS_CHECK_EXIT(terrno);
    }

    for (int32_t i = 0; i < colSize; ++i) {
      SField field = {0};
      TAOS_CHECK_EXIT(tDecodeI8(&decoder, &field.type));
      TAOS_CHECK_EXIT(tDecodeI8(&decoder, &field.flags));
      TAOS_CHECK_EXIT(tDecodeI32(&decoder, &field.bytes));
      TAOS_CHECK_EXIT(tDecodeCStrTo(&decoder, field.name));
      if (taosArrayPush(pReq->pCols, &field) == NULL) {
        TAOS_CHECK_EXIT(terrno);
      }
    }
  }
  if (!tDecodeIsEnd(&decoder)) {
    TAOS_CHECK_EXIT(tDecodeI64(&decoder, &pReq->smaId));
  }

  if (!tDecodeIsEnd(&decoder)) {
    int32_t addrSize = 0;
    TAOS_CHECK_EXIT(tDecodeI32(&decoder, &addrSize));
    pReq->pNotifyAddrUrls = taosArrayInit(addrSize, POINTER_BYTES);
    if (pReq->pNotifyAddrUrls == NULL) {
      TAOS_CHECK_EXIT(terrno);
    }
    for (int32_t i = 0; i < addrSize; ++i) {
      char *url = NULL;
      TAOS_CHECK_EXIT(tDecodeCStr(&decoder, &url));
      url = taosStrndup(url, TSDB_STREAM_NOTIFY_URL_LEN);
      if (url == NULL) {
        TAOS_CHECK_EXIT(terrno);
      }
      if (taosArrayPush(pReq->pNotifyAddrUrls, &url) == NULL) {
        taosMemoryFree(url);
        TAOS_CHECK_EXIT(terrno);
      }
    }
    TAOS_CHECK_EXIT(tDecodeI32(&decoder, &pReq->notifyEventTypes));
    TAOS_CHECK_EXIT(tDecodeI32(&decoder, &pReq->notifyErrorHandle));
    TAOS_CHECK_EXIT(tDecodeI8(&decoder, &pReq->notifyHistory));
  }

  tEndDecode(&decoder);
_exit:
  tDecoderClear(&decoder);
  return code;
}

int32_t tSerializeSMDropStreamReq(void *buf, int32_t bufLen, const SMDropStreamReq *pReq) {
  int32_t  code = 0;
  int32_t  lino;
  int32_t  tlen;
  SEncoder encoder = {0};
  tEncoderInit(&encoder, buf, bufLen);

  TAOS_CHECK_EXIT(tStartEncode(&encoder));
  TAOS_CHECK_EXIT(tEncodeCStr(&encoder, pReq->name));
  TAOS_CHECK_EXIT(tEncodeI8(&encoder, pReq->igNotExists));

  ENCODESQL();

  tEndEncode(&encoder);

_exit:
  if (code) {
    tlen = code;
  } else {
    tlen = encoder.pos;
  }
  tEncoderClear(&encoder);
  return tlen;
}

int32_t tDeserializeSMDropStreamReq(void *buf, int32_t bufLen, SMDropStreamReq *pReq) {
  SDecoder decoder = {0};
  int32_t  code = 0;
  int32_t  lino;
  tDecoderInit(&decoder, buf, bufLen);

  TAOS_CHECK_EXIT(tStartDecode(&decoder));
  TAOS_CHECK_EXIT(tDecodeCStrTo(&decoder, pReq->name));
  TAOS_CHECK_EXIT(tDecodeI8(&decoder, &pReq->igNotExists));

  DECODESQL();

  tEndDecode(&decoder);

_exit:
  tDecoderClear(&decoder);
  return code;
}

void tFreeMDropStreamReq(SMDropStreamReq *pReq) { FREESQL(); }

void tFreeSCMCreateStreamReq(SCMCreateStreamReq *pReq) {
  if (NULL == pReq) {
    return;
  }
  taosMemoryFreeClear(pReq->sql);
  taosMemoryFreeClear(pReq->ast);
  taosArrayDestroy(pReq->pTags);
  taosArrayDestroy(pReq->fillNullCols);
  taosArrayDestroy(pReq->pVgroupVerList);
  taosArrayDestroy(pReq->pCols);
  taosArrayDestroyP(pReq->pNotifyAddrUrls, NULL);
}

int32_t tEncodeSRSmaParam(SEncoder *pCoder, const SRSmaParam *pRSmaParam) {
  int32_t code = 0;
  int32_t lino;
  for (int32_t i = 0; i < 2; ++i) {
    TAOS_CHECK_EXIT(tEncodeI64v(pCoder, pRSmaParam->maxdelay[i]));
    TAOS_CHECK_EXIT(tEncodeI64v(pCoder, pRSmaParam->watermark[i]));
    TAOS_CHECK_EXIT(tEncodeI32v(pCoder, pRSmaParam->qmsgLen[i]));
    if (pRSmaParam->qmsgLen[i] > 0) {
      TAOS_CHECK_EXIT(tEncodeBinary(pCoder, pRSmaParam->qmsg[i], (uint64_t)pRSmaParam->qmsgLen[i]));
    }
  }

_exit:
  return code;
}

int32_t tDecodeSRSmaParam(SDecoder *pCoder, SRSmaParam *pRSmaParam) {
  int32_t code = 0;
  int32_t lino;
  for (int32_t i = 0; i < 2; ++i) {
    TAOS_CHECK_EXIT(tDecodeI64v(pCoder, &pRSmaParam->maxdelay[i]));
    TAOS_CHECK_EXIT(tDecodeI64v(pCoder, &pRSmaParam->watermark[i]));
    TAOS_CHECK_EXIT(tDecodeI32v(pCoder, &pRSmaParam->qmsgLen[i]));
    if (pRSmaParam->qmsgLen[i] > 0) {
      TAOS_CHECK_EXIT(tDecodeBinary(pCoder, (uint8_t **)&pRSmaParam->qmsg[i], NULL));  // qmsgLen contains len of '\0'
    } else {
      pRSmaParam->qmsg[i] = NULL;
    }
  }

_exit:
  return code;
}

int32_t tEncodeSColCmprWrapper(SEncoder *pCoder, const SColCmprWrapper *pWrapper) {
  int32_t code = 0;
  int32_t lino;

  TAOS_CHECK_EXIT(tEncodeI32v(pCoder, pWrapper->nCols));
  TAOS_CHECK_EXIT(tEncodeI32v(pCoder, pWrapper->version));
  for (int32_t i = 0; i < pWrapper->nCols; i++) {
    SColCmpr *p = &pWrapper->pColCmpr[i];
    TAOS_CHECK_EXIT(tEncodeI16v(pCoder, p->id));
    TAOS_CHECK_EXIT(tEncodeU32(pCoder, p->alg));
  }

_exit:
  return code;
}

int32_t tDecodeSColCmprWrapperEx(SDecoder *pDecoder, SColCmprWrapper *pWrapper) {
  int32_t code = 0;
  int32_t lino;

  TAOS_CHECK_EXIT(tDecodeI32v(pDecoder, &pWrapper->nCols));
  TAOS_CHECK_EXIT(tDecodeI32v(pDecoder, &pWrapper->version));

  pWrapper->pColCmpr = (SColCmpr *)tDecoderMalloc(pDecoder, pWrapper->nCols * sizeof(SColCmpr));
  if (pWrapper->pColCmpr == NULL) {
    TAOS_CHECK_EXIT(terrno);
  }

  for (int i = 0; i < pWrapper->nCols; i++) {
    SColCmpr *p = &pWrapper->pColCmpr[i];
    TAOS_CHECK_EXIT(tDecodeI16v(pDecoder, &p->id));
    TAOS_CHECK_EXIT(tDecodeU32(pDecoder, &p->alg));
  }

_exit:
  if (code) {
    taosMemoryFree(pWrapper->pColCmpr);
  }
  return code;
}

int tEncodeSVCreateStbReq(SEncoder *pCoder, const SVCreateStbReq *pReq) {
  int32_t code = 0;
  int32_t lino;

  TAOS_CHECK_EXIT(tStartEncode(pCoder));

  TAOS_CHECK_EXIT(tEncodeCStr(pCoder, pReq->name));
  TAOS_CHECK_EXIT(tEncodeI64(pCoder, pReq->suid));
  TAOS_CHECK_EXIT(tEncodeI8(pCoder, pReq->rollup));
  TAOS_CHECK_EXIT(tEncodeSSchemaWrapper(pCoder, &pReq->schemaRow));
  TAOS_CHECK_EXIT(tEncodeSSchemaWrapper(pCoder, &pReq->schemaTag));
  if (pReq->rollup) {
    TAOS_CHECK_EXIT(tEncodeSRSmaParam(pCoder, &pReq->rsmaParam));
  }

  TAOS_CHECK_EXIT(tEncodeI32(pCoder, pReq->alterOriDataLen));
  if (pReq->alterOriDataLen > 0) {
    TAOS_CHECK_EXIT(tEncodeBinary(pCoder, pReq->alterOriData, pReq->alterOriDataLen));
  }
  TAOS_CHECK_EXIT(tEncodeI8(pCoder, pReq->source));

  TAOS_CHECK_EXIT(tEncodeI8(pCoder, pReq->colCmpred));
  TAOS_CHECK_EXIT(tEncodeSColCmprWrapper(pCoder, &pReq->colCmpr));
  tEndEncode(pCoder);

_exit:
  return code;
}

int tDecodeSVCreateStbReq(SDecoder *pCoder, SVCreateStbReq *pReq) {
  int32_t code = 0;
  int32_t lino;

  TAOS_CHECK_EXIT(tStartDecode(pCoder));

  TAOS_CHECK_EXIT(tDecodeCStr(pCoder, &pReq->name));
  TAOS_CHECK_EXIT(tDecodeI64(pCoder, &pReq->suid));
  TAOS_CHECK_EXIT(tDecodeI8(pCoder, &pReq->rollup));
  TAOS_CHECK_EXIT(tDecodeSSchemaWrapperEx(pCoder, &pReq->schemaRow));
  TAOS_CHECK_EXIT(tDecodeSSchemaWrapperEx(pCoder, &pReq->schemaTag));
  if (pReq->rollup) {
    TAOS_CHECK_EXIT(tDecodeSRSmaParam(pCoder, &pReq->rsmaParam));
  }

  TAOS_CHECK_EXIT(tDecodeI32(pCoder, &pReq->alterOriDataLen));
  if (pReq->alterOriDataLen > 0) {
    TAOS_CHECK_EXIT(tDecodeBinary(pCoder, (uint8_t **)&pReq->alterOriData, NULL));
  }
  if (!tDecodeIsEnd(pCoder)) {
    TAOS_CHECK_EXIT(tDecodeI8(pCoder, &pReq->source));

    if (!tDecodeIsEnd(pCoder)) {
      TAOS_CHECK_EXIT(tDecodeI8(pCoder, &pReq->colCmpred));
    }
    if (!tDecodeIsEnd(pCoder)) {
      TAOS_CHECK_EXIT(tDecodeSColCmprWrapperEx(pCoder, &pReq->colCmpr));
    }
  }
  tEndDecode(pCoder);

_exit:
  return code;
}

int tEncodeSVCreateTbReq(SEncoder *pCoder, const SVCreateTbReq *pReq) {
  int32_t code = 0;
  int32_t lino;

  TAOS_CHECK_EXIT(tStartEncode(pCoder));

  TAOS_CHECK_EXIT(tEncodeI32v(pCoder, pReq->flags));
  TAOS_CHECK_EXIT(tEncodeCStr(pCoder, pReq->name));
  TAOS_CHECK_EXIT(tEncodeI64(pCoder, pReq->uid));
  TAOS_CHECK_EXIT(tEncodeI64(pCoder, pReq->btime));
  TAOS_CHECK_EXIT(tEncodeI32(pCoder, pReq->ttl));
  TAOS_CHECK_EXIT(tEncodeI8(pCoder, pReq->type));
  TAOS_CHECK_EXIT(tEncodeI32(pCoder, pReq->commentLen));
  if (pReq->commentLen > 0) {
    TAOS_CHECK_EXIT(tEncodeCStr(pCoder, pReq->comment));
  }

  if (pReq->type == TSDB_CHILD_TABLE) {
    TAOS_CHECK_EXIT(tEncodeCStr(pCoder, pReq->ctb.stbName));
    TAOS_CHECK_EXIT(tEncodeU8(pCoder, pReq->ctb.tagNum));
    TAOS_CHECK_EXIT(tEncodeI64(pCoder, pReq->ctb.suid));
    TAOS_CHECK_EXIT(tEncodeTag(pCoder, (const STag *)pReq->ctb.pTag));
    int32_t len = taosArrayGetSize(pReq->ctb.tagName);
    TAOS_CHECK_EXIT(tEncodeI32(pCoder, len));
    for (int32_t i = 0; i < len; i++) {
      char *name = taosArrayGet(pReq->ctb.tagName, i);
      TAOS_CHECK_EXIT(tEncodeCStr(pCoder, name));
    }
  } else if (pReq->type == TSDB_NORMAL_TABLE) {
    TAOS_CHECK_EXIT(tEncodeSSchemaWrapper(pCoder, &pReq->ntb.schemaRow));
  } else {
    return TSDB_CODE_INVALID_MSG;
  }
  // ENCODESQL

  TAOS_CHECK_EXIT(tEncodeI32(pCoder, pReq->sqlLen));
  if (pReq->sqlLen > 0) {
    TAOS_CHECK_EXIT(tEncodeBinary(pCoder, pReq->sql, pReq->sqlLen));
  }
  // Encode Column Options: encode compress level
  if (pReq->type == TSDB_SUPER_TABLE || pReq->type == TSDB_NORMAL_TABLE) {
    TAOS_CHECK_EXIT(tEncodeSColCmprWrapper(pCoder, &pReq->colCmpr));
  }

  tEndEncode(pCoder);
_exit:
  return code;
}

int tDecodeSVCreateTbReq(SDecoder *pCoder, SVCreateTbReq *pReq) {
  int32_t code = 0;
  int32_t lino;

  TAOS_CHECK_EXIT(tStartDecode(pCoder));

  TAOS_CHECK_EXIT(tDecodeI32v(pCoder, &pReq->flags));
  TAOS_CHECK_EXIT(tDecodeCStr(pCoder, &pReq->name));
  TAOS_CHECK_EXIT(tDecodeI64(pCoder, &pReq->uid));
  TAOS_CHECK_EXIT(tDecodeI64(pCoder, &pReq->btime));
  TAOS_CHECK_EXIT(tDecodeI32(pCoder, &pReq->ttl));
  TAOS_CHECK_EXIT(tDecodeI8(pCoder, &pReq->type));
  TAOS_CHECK_EXIT(tDecodeI32(pCoder, &pReq->commentLen));
  if (pReq->commentLen > 0) {
    pReq->comment = taosMemoryMalloc(pReq->commentLen + 1);
    if (pReq->comment == NULL) {
      TAOS_CHECK_EXIT(terrno);
    }
    TAOS_CHECK_EXIT(tDecodeCStrTo(pCoder, pReq->comment));
  }

  if (pReq->type == TSDB_CHILD_TABLE) {
    TAOS_CHECK_EXIT(tDecodeCStr(pCoder, &pReq->ctb.stbName));
    TAOS_CHECK_EXIT(tDecodeU8(pCoder, &pReq->ctb.tagNum));
    TAOS_CHECK_EXIT(tDecodeI64(pCoder, &pReq->ctb.suid));
    TAOS_CHECK_EXIT(tDecodeTag(pCoder, (STag **)&pReq->ctb.pTag));
    int32_t len = 0;
    TAOS_CHECK_EXIT(tDecodeI32(pCoder, &len));
    pReq->ctb.tagName = taosArrayInit(len, TSDB_COL_NAME_LEN);
    if (pReq->ctb.tagName == NULL) {
      TAOS_CHECK_EXIT(terrno);
    }
    for (int32_t i = 0; i < len; i++) {
      char  name[TSDB_COL_NAME_LEN] = {0};
      char *tmp = NULL;
      TAOS_CHECK_EXIT(tDecodeCStr(pCoder, &tmp));
      tstrncpy(name, tmp, TSDB_COL_NAME_LEN);
      if (taosArrayPush(pReq->ctb.tagName, name) == NULL) {
        TAOS_CHECK_EXIT(terrno);
      }
    }
  } else if (pReq->type == TSDB_NORMAL_TABLE) {
    TAOS_CHECK_EXIT(tDecodeSSchemaWrapperEx(pCoder, &pReq->ntb.schemaRow));
  } else {
    return TSDB_CODE_INVALID_MSG;
  }

  // DECODESQL
  if (!tDecodeIsEnd(pCoder)) {
    TAOS_CHECK_EXIT(tDecodeI32(pCoder, &pReq->sqlLen));
    if (pReq->sqlLen > 0) {
      TAOS_CHECK_EXIT(tDecodeBinaryAlloc(pCoder, (void **)&pReq->sql, NULL));
    }
    if (pReq->type == TSDB_NORMAL_TABLE || pReq->type == TSDB_SUPER_TABLE)
      if (!tDecodeIsEnd(pCoder)) {
        TAOS_CHECK_EXIT(tDecodeSColCmprWrapperEx(pCoder, &pReq->colCmpr));
      }
  }

  tEndDecode(pCoder);
_exit:
  return code;
}

void tDestroySVCreateTbReq(SVCreateTbReq *pReq, int32_t flags) {
  if (pReq == NULL) return;

  if (flags & TSDB_MSG_FLG_ENCODE) {
    // TODO
  } else if (flags & TSDB_MSG_FLG_DECODE) {
    if (pReq->comment) {
      pReq->comment = NULL;
      taosMemoryFree(pReq->comment);
    }

    if (pReq->type == TSDB_CHILD_TABLE) {
      if (pReq->ctb.tagName) taosArrayDestroy(pReq->ctb.tagName);
    } else if (pReq->type == TSDB_NORMAL_TABLE) {
      if (pReq->ntb.schemaRow.pSchema) taosMemoryFree(pReq->ntb.schemaRow.pSchema);
    }
  }

  if (pReq->colCmpr.pColCmpr) taosMemoryFree(pReq->colCmpr.pColCmpr);
  pReq->colCmpr.pColCmpr = NULL;

  if (pReq->sql != NULL) {
    taosMemoryFree(pReq->sql);
  }
  pReq->sql = NULL;
}

int tEncodeSVCreateTbBatchReq(SEncoder *pCoder, const SVCreateTbBatchReq *pReq) {
  int32_t nReq = taosArrayGetSize(pReq->pArray);

  TAOS_CHECK_RETURN(tStartEncode(pCoder));
  TAOS_CHECK_RETURN(tEncodeI32v(pCoder, nReq));
  for (int iReq = 0; iReq < nReq; iReq++) {
    TAOS_CHECK_RETURN(tEncodeSVCreateTbReq(pCoder, (SVCreateTbReq *)taosArrayGet(pReq->pArray, iReq)));
  }

  TAOS_CHECK_RETURN(tEncodeI8(pCoder, pReq->source));

  tEndEncode(pCoder);
  return 0;
}

int tDecodeSVCreateTbBatchReq(SDecoder *pCoder, SVCreateTbBatchReq *pReq) {
  TAOS_CHECK_RETURN(tStartDecode(pCoder));

  TAOS_CHECK_RETURN(tDecodeI32v(pCoder, &pReq->nReqs));
  pReq->pReqs = (SVCreateTbReq *)tDecoderMalloc(pCoder, sizeof(SVCreateTbReq) * pReq->nReqs);
  if (pReq->pReqs == NULL) {
    TAOS_CHECK_RETURN(terrno);
  }
  for (int iReq = 0; iReq < pReq->nReqs; iReq++) {
    TAOS_CHECK_RETURN(tDecodeSVCreateTbReq(pCoder, pReq->pReqs + iReq));
  }

  if (!tDecodeIsEnd(pCoder)) {
    TAOS_CHECK_RETURN(tDecodeI8(pCoder, &pReq->source));
  }

  tEndDecode(pCoder);
  return 0;
}

void tDeleteSVCreateTbBatchReq(SVCreateTbBatchReq *pReq) {
  for (int32_t iReq = 0; iReq < pReq->nReqs; iReq++) {
    SVCreateTbReq *pCreateReq = pReq->pReqs + iReq;
    taosMemoryFreeClear(pCreateReq->sql);
    taosMemoryFreeClear(pCreateReq->comment);
    if (pCreateReq->type == TSDB_CHILD_TABLE) {
      taosArrayDestroy(pCreateReq->ctb.tagName);
      pCreateReq->ctb.tagName = NULL;
    }
  }
}

int tEncodeSVCreateTbRsp(SEncoder *pCoder, const SVCreateTbRsp *pRsp) {
  TAOS_CHECK_RETURN(tStartEncode(pCoder));

  TAOS_CHECK_RETURN(tEncodeI32(pCoder, pRsp->code));
  TAOS_CHECK_RETURN(tEncodeI32(pCoder, pRsp->pMeta ? 1 : 0));
  if (pRsp->pMeta) {
    TAOS_CHECK_RETURN(tEncodeSTableMetaRsp(pCoder, pRsp->pMeta));
  }

  tEndEncode(pCoder);
  return 0;
}

int tDecodeSVCreateTbRsp(SDecoder *pCoder, SVCreateTbRsp *pRsp) {
  TAOS_CHECK_RETURN(tStartDecode(pCoder));

  TAOS_CHECK_RETURN(tDecodeI32(pCoder, &pRsp->code));

  int32_t meta = 0;
  TAOS_CHECK_RETURN(tDecodeI32(pCoder, &meta));
  if (meta) {
    pRsp->pMeta = taosMemoryCalloc(1, sizeof(STableMetaRsp));
    if (NULL == pRsp->pMeta) {
      TAOS_CHECK_RETURN(terrno);
    }
    TAOS_CHECK_RETURN(tDecodeSTableMetaRsp(pCoder, pRsp->pMeta));
  } else {
    pRsp->pMeta = NULL;
  }

  tEndDecode(pCoder);
  return 0;
}

void tFreeSVCreateTbRsp(void *param) {
  if (NULL == param) {
    return;
  }

  SVCreateTbRsp *pRsp = (SVCreateTbRsp *)param;
  if (pRsp->pMeta) {
    taosMemoryFree(pRsp->pMeta->pSchemas);
    taosMemoryFree(pRsp->pMeta->pSchemaExt);
    taosMemoryFree(pRsp->pMeta);
  }
}

// TDMT_VND_DROP_TABLE =================
static int32_t tEncodeSVDropTbReq(SEncoder *pCoder, const SVDropTbReq *pReq) {
  TAOS_CHECK_RETURN(tStartEncode(pCoder));
  TAOS_CHECK_RETURN(tEncodeCStr(pCoder, pReq->name));
  TAOS_CHECK_RETURN(tEncodeU64(pCoder, pReq->suid));
  TAOS_CHECK_RETURN(tEncodeI64(pCoder, pReq->uid));
  TAOS_CHECK_RETURN(tEncodeI8(pCoder, pReq->igNotExists));

  tEndEncode(pCoder);
  return 0;
}

static int32_t tDecodeSVDropTbReq(SDecoder *pCoder, SVDropTbReq *pReq) {
  TAOS_CHECK_RETURN(tStartDecode(pCoder));
  TAOS_CHECK_RETURN(tDecodeCStr(pCoder, &pReq->name));
  TAOS_CHECK_RETURN(tDecodeU64(pCoder, &pReq->suid));
  TAOS_CHECK_RETURN(tDecodeI64(pCoder, &pReq->uid));
  TAOS_CHECK_RETURN(tDecodeI8(pCoder, &pReq->igNotExists));

  tEndDecode(pCoder);
  return 0;
}

static int32_t tEncodeSVDropTbRsp(SEncoder *pCoder, const SVDropTbRsp *pReq) {
  TAOS_CHECK_RETURN(tStartEncode(pCoder));
  TAOS_CHECK_RETURN(tEncodeI32(pCoder, pReq->code));
  tEndEncode(pCoder);
  return 0;
}

static int32_t tDecodeSVDropTbRsp(SDecoder *pCoder, SVDropTbRsp *pReq) {
  TAOS_CHECK_RETURN(tStartDecode(pCoder));
  TAOS_CHECK_RETURN(tDecodeI32(pCoder, &pReq->code));
  tEndDecode(pCoder);
  return 0;
}

int32_t tEncodeSVDropTbBatchReq(SEncoder *pCoder, const SVDropTbBatchReq *pReq) {
  int32_t      nReqs = taosArrayGetSize(pReq->pArray);
  SVDropTbReq *pDropTbReq;

  TAOS_CHECK_RETURN(tStartEncode(pCoder));
  TAOS_CHECK_RETURN(tEncodeI32v(pCoder, nReqs));
  for (int iReq = 0; iReq < nReqs; iReq++) {
    pDropTbReq = (SVDropTbReq *)taosArrayGet(pReq->pArray, iReq);
    TAOS_CHECK_RETURN(tEncodeSVDropTbReq(pCoder, pDropTbReq));
  }

  tEndEncode(pCoder);
  return 0;
}

int32_t tDecodeSVDropTbBatchReq(SDecoder *pCoder, SVDropTbBatchReq *pReq) {
  TAOS_CHECK_RETURN(tStartDecode(pCoder));
  TAOS_CHECK_RETURN(tDecodeI32v(pCoder, &pReq->nReqs));
  pReq->pReqs = (SVDropTbReq *)tDecoderMalloc(pCoder, sizeof(SVDropTbReq) * pReq->nReqs);
  if (pReq->pReqs == NULL) {
    TAOS_CHECK_RETURN(terrno);
  }
  for (int iReq = 0; iReq < pReq->nReqs; iReq++) {
    TAOS_CHECK_RETURN(tDecodeSVDropTbReq(pCoder, pReq->pReqs + iReq));
  }

  tEndDecode(pCoder);
  return 0;
}

int32_t tEncodeSVDropTbBatchRsp(SEncoder *pCoder, const SVDropTbBatchRsp *pRsp) {
  int32_t nRsps = taosArrayGetSize(pRsp->pArray);
  TAOS_CHECK_RETURN(tStartEncode(pCoder));
  TAOS_CHECK_RETURN(tEncodeI32v(pCoder, nRsps));
  for (int iRsp = 0; iRsp < nRsps; iRsp++) {
    TAOS_CHECK_RETURN(tEncodeSVDropTbRsp(pCoder, (SVDropTbRsp *)taosArrayGet(pRsp->pArray, iRsp)));
  }

  tEndEncode(pCoder);
  return 0;
}

int32_t tDecodeSVDropTbBatchRsp(SDecoder *pCoder, SVDropTbBatchRsp *pRsp) {
  TAOS_CHECK_RETURN(tStartDecode(pCoder));
  TAOS_CHECK_RETURN(tDecodeI32v(pCoder, &pRsp->nRsps));
  pRsp->pRsps = (SVDropTbRsp *)tDecoderMalloc(pCoder, sizeof(SVDropTbRsp) * pRsp->nRsps);
  if (pRsp->pRsps == NULL) {
    TAOS_CHECK_RETURN(terrno);
  }
  for (int iRsp = 0; iRsp < pRsp->nRsps; iRsp++) {
    TAOS_CHECK_RETURN(tDecodeSVDropTbRsp(pCoder, pRsp->pRsps + iRsp));
  }

  tEndDecode(pCoder);
  return 0;
}

int32_t tEncodeSVDropStbReq(SEncoder *pCoder, const SVDropStbReq *pReq) {
  TAOS_CHECK_RETURN(tStartEncode(pCoder));
  TAOS_CHECK_RETURN(tEncodeCStr(pCoder, pReq->name));
  TAOS_CHECK_RETURN(tEncodeI64(pCoder, pReq->suid));
  tEndEncode(pCoder);
  return 0;
}

int32_t tDecodeSVDropStbReq(SDecoder *pCoder, SVDropStbReq *pReq) {
  TAOS_CHECK_RETURN(tStartDecode(pCoder));
  TAOS_CHECK_RETURN(tDecodeCStr(pCoder, &pReq->name));
  TAOS_CHECK_RETURN(tDecodeI64(pCoder, &pReq->suid));
  tEndDecode(pCoder);
  return 0;
}

static int32_t tEncodeSSubmitBlkRsp(SEncoder *pEncoder, const SSubmitBlkRsp *pBlock) {
  int32_t code = 0;
  int32_t lino;
  TAOS_CHECK_EXIT(tStartEncode(pEncoder));

  TAOS_CHECK_EXIT(tEncodeI32(pEncoder, pBlock->code));
  TAOS_CHECK_EXIT(tEncodeI64(pEncoder, pBlock->uid));
  if (pBlock->tblFName) {
    TAOS_CHECK_EXIT(tEncodeCStr(pEncoder, pBlock->tblFName));
  } else {
    TAOS_CHECK_EXIT(tEncodeCStr(pEncoder, ""));
  }
  TAOS_CHECK_EXIT(tEncodeI32v(pEncoder, pBlock->numOfRows));
  TAOS_CHECK_EXIT(tEncodeI32v(pEncoder, pBlock->affectedRows));
  TAOS_CHECK_EXIT(tEncodeI64v(pEncoder, pBlock->sver));
  TAOS_CHECK_EXIT(tEncodeI32(pEncoder, pBlock->pMeta ? 1 : 0));
  if (pBlock->pMeta) {
    TAOS_CHECK_EXIT(tEncodeSTableMetaRsp(pEncoder, pBlock->pMeta));
  }

  tEndEncode(pEncoder);
_exit:
  return code;
}

void tFreeSSubmitRsp(SSubmitRsp *pRsp) {
  if (NULL == pRsp) return;

  if (pRsp->pBlocks) {
    for (int32_t i = 0; i < pRsp->nBlocks; ++i) {
      SSubmitBlkRsp *sRsp = pRsp->pBlocks + i;
      taosMemoryFree(sRsp->tblFName);
      tFreeSTableMetaRsp(sRsp->pMeta);
      taosMemoryFree(sRsp->pMeta);
    }

    taosMemoryFree(pRsp->pBlocks);
  }

  taosMemoryFree(pRsp);
}

int32_t tEncodeSVAlterTbReq(SEncoder *pEncoder, const SVAlterTbReq *pReq) {
  int32_t code = 0;
  int32_t lino;

  TAOS_CHECK_EXIT(tStartEncode(pEncoder));

  TAOS_CHECK_EXIT(tEncodeCStr(pEncoder, pReq->tbName));
  TAOS_CHECK_EXIT(tEncodeI8(pEncoder, pReq->action));
  TAOS_CHECK_EXIT(tEncodeI32(pEncoder, pReq->colId));
  switch (pReq->action) {
    case TSDB_ALTER_TABLE_ADD_COLUMN:
      TAOS_CHECK_EXIT(tEncodeCStr(pEncoder, pReq->colName));
      TAOS_CHECK_EXIT(tEncodeI8(pEncoder, pReq->type));
      TAOS_CHECK_EXIT(tEncodeI8(pEncoder, pReq->flags));
      TAOS_CHECK_EXIT(tEncodeI32v(pEncoder, pReq->bytes));
      break;
    case TSDB_ALTER_TABLE_DROP_COLUMN:
      TAOS_CHECK_EXIT(tEncodeCStr(pEncoder, pReq->colName));
      break;
    case TSDB_ALTER_TABLE_UPDATE_COLUMN_BYTES:
      TAOS_CHECK_EXIT(tEncodeCStr(pEncoder, pReq->colName));
      TAOS_CHECK_EXIT(tEncodeI8(pEncoder, pReq->colModType));
      TAOS_CHECK_EXIT(tEncodeI32v(pEncoder, pReq->colModBytes));
      break;
    case TSDB_ALTER_TABLE_UPDATE_COLUMN_NAME:
      TAOS_CHECK_EXIT(tEncodeCStr(pEncoder, pReq->colName));
      TAOS_CHECK_EXIT(tEncodeCStr(pEncoder, pReq->colNewName));
      break;
    case TSDB_ALTER_TABLE_UPDATE_TAG_VAL:
      TAOS_CHECK_EXIT(tEncodeCStr(pEncoder, pReq->tagName));
      TAOS_CHECK_EXIT(tEncodeI8(pEncoder, pReq->isNull));
      TAOS_CHECK_EXIT(tEncodeI8(pEncoder, pReq->tagType));
      if (!pReq->isNull) {
        TAOS_CHECK_EXIT(tEncodeBinary(pEncoder, pReq->pTagVal, pReq->nTagVal));
      }
      break;
    case TSDB_ALTER_TABLE_UPDATE_MULTI_TAG_VAL: {
      int32_t nTags = taosArrayGetSize(pReq->pMultiTag);
      TAOS_CHECK_EXIT(tEncodeI32v(pEncoder, nTags));
      for (int32_t i = 0; i < nTags; i++) {
        SMultiTagUpateVal *pTag = taosArrayGet(pReq->pMultiTag, i);
        TAOS_CHECK_EXIT(tEncodeI32v(pEncoder, pTag->colId));
        TAOS_CHECK_EXIT(tEncodeCStr(pEncoder, pTag->tagName));
        TAOS_CHECK_EXIT(tEncodeI8(pEncoder, pTag->isNull));
        TAOS_CHECK_EXIT(tEncodeI8(pEncoder, pTag->tagType));
        if (!pTag->isNull) {
          TAOS_CHECK_EXIT(tEncodeBinary(pEncoder, pTag->pTagVal, pTag->nTagVal));
        }
      }
      break;
    }
    case TSDB_ALTER_TABLE_UPDATE_OPTIONS:
      TAOS_CHECK_EXIT(tEncodeI8(pEncoder, pReq->updateTTL));
      if (pReq->updateTTL) {
        TAOS_CHECK_EXIT(tEncodeI32v(pEncoder, pReq->newTTL));
      }
      TAOS_CHECK_EXIT(tEncodeI32v(pEncoder, pReq->newCommentLen));
      if (pReq->newCommentLen > 0) {
        TAOS_CHECK_EXIT(tEncodeCStr(pEncoder, pReq->newComment));
      }
      break;
    case TSDB_ALTER_TABLE_UPDATE_COLUMN_COMPRESS:
      TAOS_CHECK_EXIT(tEncodeCStr(pEncoder, pReq->colName));
      TAOS_CHECK_EXIT(tEncodeU32(pEncoder, pReq->compress));
      break;
    case TSDB_ALTER_TABLE_ADD_COLUMN_WITH_COMPRESS_OPTION:
      TAOS_CHECK_EXIT(tEncodeCStr(pEncoder, pReq->colName));
      TAOS_CHECK_EXIT(tEncodeI8(pEncoder, pReq->type));
      TAOS_CHECK_EXIT(tEncodeI8(pEncoder, pReq->flags));
      TAOS_CHECK_EXIT(tEncodeI32v(pEncoder, pReq->bytes));
      TAOS_CHECK_EXIT(tEncodeU32(pEncoder, pReq->compress));
      break;
    default:
      break;
  }
  TAOS_CHECK_EXIT(tEncodeI64(pEncoder, pReq->ctimeMs));
  TAOS_CHECK_EXIT(tEncodeI8(pEncoder, pReq->source));

  tEndEncode(pEncoder);
_exit:
  return code;
}

static int32_t tDecodeSVAlterTbReqCommon(SDecoder *pDecoder, SVAlterTbReq *pReq) {
  int32_t code = 0;
  int32_t lino;

  TAOS_CHECK_EXIT(tDecodeCStr(pDecoder, &pReq->tbName));
  TAOS_CHECK_EXIT(tDecodeI8(pDecoder, &pReq->action));
  TAOS_CHECK_EXIT(tDecodeI32(pDecoder, &pReq->colId));
  switch (pReq->action) {
    case TSDB_ALTER_TABLE_ADD_COLUMN:
      TAOS_CHECK_EXIT(tDecodeCStr(pDecoder, &pReq->colName));
      TAOS_CHECK_EXIT(tDecodeI8(pDecoder, &pReq->type));
      TAOS_CHECK_EXIT(tDecodeI8(pDecoder, &pReq->flags));
      TAOS_CHECK_EXIT(tDecodeI32v(pDecoder, &pReq->bytes));
      break;
    case TSDB_ALTER_TABLE_DROP_COLUMN:
      TAOS_CHECK_EXIT(tDecodeCStr(pDecoder, &pReq->colName));
      break;
    case TSDB_ALTER_TABLE_UPDATE_COLUMN_BYTES:
      TAOS_CHECK_EXIT(tDecodeCStr(pDecoder, &pReq->colName));
      TAOS_CHECK_EXIT(tDecodeI8(pDecoder, &pReq->colModType));
      TAOS_CHECK_EXIT(tDecodeI32v(pDecoder, &pReq->colModBytes));
      break;
    case TSDB_ALTER_TABLE_UPDATE_COLUMN_NAME:
      TAOS_CHECK_EXIT(tDecodeCStr(pDecoder, &pReq->colName));
      TAOS_CHECK_EXIT(tDecodeCStr(pDecoder, &pReq->colNewName));
      break;
    case TSDB_ALTER_TABLE_UPDATE_TAG_VAL:
      TAOS_CHECK_EXIT(tDecodeCStr(pDecoder, &pReq->tagName));
      TAOS_CHECK_EXIT(tDecodeI8(pDecoder, &pReq->isNull));
      TAOS_CHECK_EXIT(tDecodeI8(pDecoder, &pReq->tagType));
      if (!pReq->isNull) {
        TAOS_CHECK_EXIT(tDecodeBinary(pDecoder, &pReq->pTagVal, &pReq->nTagVal));
      }
      break;
    case TSDB_ALTER_TABLE_UPDATE_MULTI_TAG_VAL: {
      int32_t nTags;
      TAOS_CHECK_EXIT(tDecodeI32v(pDecoder, &nTags));
      pReq->pMultiTag = taosArrayInit(nTags, sizeof(SMultiTagUpateVal));
      if (pReq->pMultiTag == NULL) {
        TAOS_CHECK_EXIT(terrno);
      }
      for (int32_t i = 0; i < nTags; i++) {
        SMultiTagUpateVal tag;
        TAOS_CHECK_EXIT(tDecodeI32v(pDecoder, &tag.colId));
        TAOS_CHECK_EXIT(tDecodeCStr(pDecoder, &tag.tagName));
        TAOS_CHECK_EXIT(tDecodeI8(pDecoder, &tag.isNull));
        TAOS_CHECK_EXIT(tDecodeI8(pDecoder, &tag.tagType));
        if (!tag.isNull) {
          TAOS_CHECK_EXIT(tDecodeBinary(pDecoder, &tag.pTagVal, &tag.nTagVal));
        }
        if (taosArrayPush(pReq->pMultiTag, &tag) == NULL) {
          TAOS_CHECK_EXIT(terrno);
        }
      }
      break;
    }
    case TSDB_ALTER_TABLE_UPDATE_OPTIONS:
      TAOS_CHECK_EXIT(tDecodeI8(pDecoder, &pReq->updateTTL));
      if (pReq->updateTTL) {
        TAOS_CHECK_EXIT(tDecodeI32v(pDecoder, &pReq->newTTL));
      }
      TAOS_CHECK_EXIT(tDecodeI32v(pDecoder, &pReq->newCommentLen));
      if (pReq->newCommentLen > 0) {
        TAOS_CHECK_EXIT(tDecodeCStr(pDecoder, &pReq->newComment));
      }
      break;
    case TSDB_ALTER_TABLE_UPDATE_COLUMN_COMPRESS:
      TAOS_CHECK_EXIT(tDecodeCStr(pDecoder, &pReq->colName));
      TAOS_CHECK_EXIT(tDecodeU32(pDecoder, &pReq->compress));
      break;
    case TSDB_ALTER_TABLE_ADD_COLUMN_WITH_COMPRESS_OPTION:
      TAOS_CHECK_EXIT(tDecodeCStr(pDecoder, &pReq->colName));
      TAOS_CHECK_EXIT(tDecodeI8(pDecoder, &pReq->type));
      TAOS_CHECK_EXIT(tDecodeI8(pDecoder, &pReq->flags));
      TAOS_CHECK_EXIT(tDecodeI32v(pDecoder, &pReq->bytes));
      TAOS_CHECK_EXIT(tDecodeU32(pDecoder, &pReq->compress));
    default:
      break;
  }
_exit:
  return code;
}

int32_t tDecodeSVAlterTbReq(SDecoder *pDecoder, SVAlterTbReq *pReq) {
  int32_t code = 0;
  int32_t lino;

  TAOS_CHECK_EXIT(tStartDecode(pDecoder));
  TAOS_CHECK_EXIT(tDecodeSVAlterTbReqCommon(pDecoder, pReq));

  pReq->ctimeMs = 0;
  if (!tDecodeIsEnd(pDecoder)) {
    TAOS_CHECK_EXIT(tDecodeI64(pDecoder, &pReq->ctimeMs));
  }
  if (!tDecodeIsEnd(pDecoder)) {
    TAOS_CHECK_EXIT(tDecodeI8(pDecoder, &pReq->source));
  }

  tEndDecode(pDecoder);
_exit:
  return code;
}

int32_t tDecodeSVAlterTbReqSetCtime(SDecoder *pDecoder, SVAlterTbReq *pReq, int64_t ctimeMs) {
  int32_t code = 0;
  int32_t lino;

  TAOS_CHECK_EXIT(tStartDecode(pDecoder));
  TAOS_CHECK_EXIT(tDecodeSVAlterTbReqCommon(pDecoder, pReq));

  pReq->ctimeMs = 0;
  if (!tDecodeIsEnd(pDecoder)) {
    *(int64_t *)(pDecoder->data + pDecoder->pos) = ctimeMs;
    TAOS_CHECK_EXIT(tDecodeI64(pDecoder, &pReq->ctimeMs));
  }

  tEndDecode(pDecoder);
_exit:
  return code;
}

void tfreeMultiTagUpateVal(void *val) {
  SMultiTagUpateVal *pTag = val;
  taosMemoryFree(pTag->tagName);
  for (int i = 0; i < taosArrayGetSize(pTag->pTagArray); ++i) {
    STagVal *p = (STagVal *)taosArrayGet(pTag->pTagArray, i);
    if (IS_VAR_DATA_TYPE(p->type)) {
      taosMemoryFreeClear(p->pData);
    }
  }

  taosArrayDestroy(pTag->pTagArray);
}
int32_t tEncodeSVAlterTbRsp(SEncoder *pEncoder, const SVAlterTbRsp *pRsp) {
  int32_t code = 0;
  int32_t lino;

  TAOS_CHECK_EXIT(tStartEncode(pEncoder));
  TAOS_CHECK_EXIT(tEncodeI32(pEncoder, pRsp->code));
  TAOS_CHECK_EXIT(tEncodeI32(pEncoder, pRsp->pMeta ? 1 : 0));
  if (pRsp->pMeta) {
    TAOS_CHECK_EXIT(tEncodeSTableMetaRsp(pEncoder, pRsp->pMeta));
  }
  tEndEncode(pEncoder);
_exit:
  return code;
}

int32_t tDecodeSVAlterTbRsp(SDecoder *pDecoder, SVAlterTbRsp *pRsp) {
  int32_t meta = 0;
  int32_t code = 0;
  int32_t lino;
  TAOS_CHECK_EXIT(tStartDecode(pDecoder));
  TAOS_CHECK_EXIT(tDecodeI32(pDecoder, &pRsp->code));
  TAOS_CHECK_EXIT(tDecodeI32(pDecoder, &meta));
  if (meta) {
    pRsp->pMeta = taosMemoryCalloc(1, sizeof(STableMetaRsp));
    if (NULL == pRsp->pMeta) {
      TAOS_CHECK_EXIT(terrno);
    }
    TAOS_CHECK_EXIT(tDecodeSTableMetaRsp(pDecoder, pRsp->pMeta));
  }
  tEndDecode(pDecoder);
_exit:
  return code;
}

int32_t tEncodeSMAlterStbRsp(SEncoder *pEncoder, const SMAlterStbRsp *pRsp) {
  int32_t code = 0;
  int32_t lino;

  TAOS_CHECK_EXIT(tStartEncode(pEncoder));
  TAOS_CHECK_EXIT(tEncodeI32(pEncoder, pRsp->pMeta->pSchemas ? 1 : 0));
  if (pRsp->pMeta->pSchemas) {
    TAOS_CHECK_EXIT(tEncodeSTableMetaRsp(pEncoder, pRsp->pMeta));
  }
  tEndEncode(pEncoder);
_exit:
  return code;
}

int32_t tDecodeSMAlterStbRsp(SDecoder *pDecoder, SMAlterStbRsp *pRsp) {
  int32_t meta = 0;
  int32_t code = 0;
  int32_t lino;

  TAOS_CHECK_EXIT(tStartDecode(pDecoder));
  TAOS_CHECK_EXIT(tDecodeI32(pDecoder, &meta));
  if (meta) {
    pRsp->pMeta = taosMemoryCalloc(1, sizeof(STableMetaRsp));
    if (NULL == pRsp->pMeta) {
      TAOS_CHECK_EXIT(terrno);
    }
    TAOS_CHECK_EXIT(tDecodeSTableMetaRsp(pDecoder, pRsp->pMeta));
  }
  tEndDecode(pDecoder);
_exit:
  return code;
}

void tFreeSMAlterStbRsp(SMAlterStbRsp *pRsp) {
  if (NULL == pRsp) {
    return;
  }

  if (pRsp->pMeta) {
    taosMemoryFree(pRsp->pMeta->pSchemas);
    taosMemoryFree(pRsp->pMeta->pSchemaExt);
    taosMemoryFree(pRsp->pMeta);
  }
}

int32_t tEncodeSMCreateStbRsp(SEncoder *pEncoder, const SMCreateStbRsp *pRsp) {
  int32_t code = 0;
  int32_t lino;

  TAOS_CHECK_EXIT(tStartEncode(pEncoder));
  TAOS_CHECK_EXIT(tEncodeI32(pEncoder, pRsp->pMeta->pSchemas ? 1 : 0));
  if (pRsp->pMeta->pSchemas) {
    TAOS_CHECK_EXIT(tEncodeSTableMetaRsp(pEncoder, pRsp->pMeta));
  }
  tEndEncode(pEncoder);

_exit:
  return code;
}

int32_t tDecodeSMCreateStbRsp(SDecoder *pDecoder, SMCreateStbRsp *pRsp) {
  int32_t meta = 0;
  int32_t code = 0;
  int32_t lino;

  TAOS_CHECK_EXIT(tStartDecode(pDecoder));
  TAOS_CHECK_EXIT(tDecodeI32(pDecoder, &meta));
  if (meta) {
    pRsp->pMeta = taosMemoryCalloc(1, sizeof(STableMetaRsp));
    if (NULL == pRsp->pMeta) {
      TAOS_CHECK_EXIT(terrno);
    }
    TAOS_CHECK_EXIT(tDecodeSTableMetaRsp(pDecoder, pRsp->pMeta));
  }
  tEndDecode(pDecoder);

  return code;

_exit:
  tFreeSTableMetaRsp(pRsp->pMeta);
  taosMemoryFreeClear(pRsp->pMeta);
  return code;
}

void tFreeSMCreateStbRsp(SMCreateStbRsp *pRsp) {
  if (NULL == pRsp) {
    return;
  }

  if (pRsp->pMeta) {
    taosMemoryFree(pRsp->pMeta->pSchemas);
    taosMemoryFree(pRsp->pMeta->pSchemaExt);
    taosMemoryFree(pRsp->pMeta);
  }
}

int32_t tEncodeSTqOffsetVal(SEncoder *pEncoder, const STqOffsetVal *pOffsetVal) {
  int32_t code = 0;
  int32_t lino;

  int8_t type = pOffsetVal->type < 0 ? pOffsetVal->type : (TQ_OFFSET_VERSION << 4) | pOffsetVal->type;
  TAOS_CHECK_EXIT(tEncodeI8(pEncoder, type));
  if (pOffsetVal->type == TMQ_OFFSET__SNAPSHOT_DATA || pOffsetVal->type == TMQ_OFFSET__SNAPSHOT_META) {
    TAOS_CHECK_EXIT(tEncodeI64(pEncoder, pOffsetVal->uid));
    TAOS_CHECK_EXIT(tEncodeI64(pEncoder, pOffsetVal->ts));
    TAOS_CHECK_EXIT(tEncodeI8(pEncoder, pOffsetVal->primaryKey.type));
    if (IS_VAR_DATA_TYPE(pOffsetVal->primaryKey.type)) {
      TAOS_CHECK_EXIT(tEncodeBinary(pEncoder, pOffsetVal->primaryKey.pData, pOffsetVal->primaryKey.nData));
    } else {
      TAOS_CHECK_EXIT(tEncodeI64(pEncoder, pOffsetVal->primaryKey.val));
    }

  } else if (pOffsetVal->type == TMQ_OFFSET__LOG) {
    TAOS_CHECK_EXIT(tEncodeI64(pEncoder, pOffsetVal->version));
  } else {
    // do nothing
  }
_exit:
  return code;
}

int32_t tDecodeSTqOffsetVal(SDecoder *pDecoder, STqOffsetVal *pOffsetVal) {
  int32_t code = 0;
  int32_t lino;

  TAOS_CHECK_EXIT(tDecodeI8(pDecoder, &pOffsetVal->type));
  int8_t offsetVersion = 0;
  if (pOffsetVal->type > 0) {
    offsetVersion = (pOffsetVal->type >> 4);
    pOffsetVal->type = pOffsetVal->type & 0x0F;
  }
  if (pOffsetVal->type == TMQ_OFFSET__SNAPSHOT_DATA || pOffsetVal->type == TMQ_OFFSET__SNAPSHOT_META) {
    TAOS_CHECK_EXIT(tDecodeI64(pDecoder, &pOffsetVal->uid));
    TAOS_CHECK_EXIT(tDecodeI64(pDecoder, &pOffsetVal->ts));
    if (offsetVersion >= TQ_OFFSET_VERSION) {
      TAOS_CHECK_EXIT(tDecodeI8(pDecoder, &pOffsetVal->primaryKey.type));
      if (IS_VAR_DATA_TYPE(pOffsetVal->primaryKey.type)) {
        TAOS_CHECK_EXIT(
            tDecodeBinaryAlloc32(pDecoder, (void **)&pOffsetVal->primaryKey.pData, &pOffsetVal->primaryKey.nData));
      } else {
        TAOS_CHECK_EXIT(tDecodeI64(pDecoder, &pOffsetVal->primaryKey.val));
      }
    }
  } else if (pOffsetVal->type == TMQ_OFFSET__LOG) {
    TAOS_CHECK_EXIT(tDecodeI64(pDecoder, &pOffsetVal->version));
  } else {
    // do nothing
  }
_exit:
  return code;
}

void tFormatOffset(char *buf, int32_t maxLen, const STqOffsetVal *pVal) {
  if (pVal->type == TMQ_OFFSET__RESET_NONE) {
    (void)snprintf(buf, maxLen, "none");
  } else if (pVal->type == TMQ_OFFSET__RESET_EARLIEST) {
    (void)snprintf(buf, maxLen, "earliest");
  } else if (pVal->type == TMQ_OFFSET__RESET_LATEST) {
    (void)snprintf(buf, maxLen, "latest");
  } else if (pVal->type == TMQ_OFFSET__LOG) {
    (void)snprintf(buf, maxLen, "wal:%" PRId64, pVal->version);
  } else if (pVal->type == TMQ_OFFSET__SNAPSHOT_DATA || pVal->type == TMQ_OFFSET__SNAPSHOT_META) {
    if (IS_VAR_DATA_TYPE(pVal->primaryKey.type)) {
      char *tmp = taosMemoryCalloc(1, pVal->primaryKey.nData + 1);
      if (tmp == NULL) return;
      (void)memcpy(tmp, pVal->primaryKey.pData, pVal->primaryKey.nData);
      (void)snprintf(buf, maxLen, "tsdb:%" PRId64 "|%" PRId64 ",pk type:%d,val:%s", pVal->uid, pVal->ts,
                     pVal->primaryKey.type, tmp);
      taosMemoryFree(tmp);
    } else {
      (void)snprintf(buf, maxLen, "tsdb:%" PRId64 "|%" PRId64 ",pk type:%d,val:%" PRId64, pVal->uid, pVal->ts,
                     pVal->primaryKey.type, pVal->primaryKey.val);
    }
  }
}

bool tOffsetEqual(const STqOffsetVal *pLeft, const STqOffsetVal *pRight) {
  if (pLeft->type == pRight->type) {
    if (pLeft->type == TMQ_OFFSET__LOG) {
      return pLeft->version == pRight->version;
    } else if (pLeft->type == TMQ_OFFSET__SNAPSHOT_DATA) {
      if (pLeft->primaryKey.type != 0) {
        if (pLeft->primaryKey.type != pRight->primaryKey.type) return false;
        if (tValueCompare(&pLeft->primaryKey, &pRight->primaryKey) != 0) return false;
      }
      return pLeft->uid == pRight->uid && pLeft->ts == pRight->ts;
    } else if (pLeft->type == TMQ_OFFSET__SNAPSHOT_META) {
      return pLeft->uid == pRight->uid;
    } else {
      uError("offset type:%d", pLeft->type);
    }
  }
  return false;
}

void tOffsetCopy(STqOffsetVal *pLeft, const STqOffsetVal *pRight) {
  tOffsetDestroy(pLeft);
  *pLeft = *pRight;
  if (IS_VAR_DATA_TYPE(pRight->primaryKey.type)) {
    pLeft->primaryKey.pData = taosMemoryMalloc(pRight->primaryKey.nData);
    if (pLeft->primaryKey.pData == NULL) {
      uError("failed to allocate memory for offset");
      return;
    }
    (void)memcpy(pLeft->primaryKey.pData, pRight->primaryKey.pData, pRight->primaryKey.nData);
  }
}

void tOffsetDestroy(void *param) {
  if (param == NULL) return;
  STqOffsetVal *pVal = (STqOffsetVal *)param;
  if (IS_VAR_DATA_TYPE(pVal->primaryKey.type)) {
    taosMemoryFreeClear(pVal->primaryKey.pData);
  }
}

void tDeleteSTqOffset(void *param) {
  if (param == NULL) return;
  STqOffset *pVal = (STqOffset *)param;
  tOffsetDestroy(&pVal->val);
}

int32_t tEncodeSTqOffset(SEncoder *pEncoder, const STqOffset *pOffset) {
  TAOS_CHECK_RETURN(tEncodeSTqOffsetVal(pEncoder, &pOffset->val));
  TAOS_CHECK_RETURN(tEncodeCStr(pEncoder, pOffset->subKey));
  return 0;
}

int32_t tDecodeSTqOffset(SDecoder *pDecoder, STqOffset *pOffset) {
  TAOS_CHECK_RETURN(tDecodeSTqOffsetVal(pDecoder, &pOffset->val));
  TAOS_CHECK_RETURN(tDecodeCStrTo(pDecoder, pOffset->subKey));
  return 0;
}

int32_t tEncodeMqVgOffset(SEncoder *pEncoder, const SMqVgOffset *pOffset) {
  TAOS_CHECK_RETURN(tEncodeSTqOffset(pEncoder, &pOffset->offset));
  TAOS_CHECK_RETURN(tEncodeI64(pEncoder, pOffset->consumerId));
  return 0;
}

int32_t tDecodeMqVgOffset(SDecoder *pDecoder, SMqVgOffset *pOffset) {
  TAOS_CHECK_RETURN(tDecodeSTqOffset(pDecoder, &pOffset->offset));
  TAOS_CHECK_RETURN(tDecodeI64(pDecoder, &pOffset->consumerId));
  return 0;
}

int32_t tEncodeSTqCheckInfo(SEncoder *pEncoder, const STqCheckInfo *pInfo) {
  TAOS_CHECK_RETURN(tEncodeCStr(pEncoder, pInfo->topic));
  TAOS_CHECK_RETURN(tEncodeI64(pEncoder, pInfo->ntbUid));
  int32_t sz = taosArrayGetSize(pInfo->colIdList);
  TAOS_CHECK_RETURN(tEncodeI32(pEncoder, sz));
  for (int32_t i = 0; i < sz; i++) {
    int16_t colId = *(int16_t *)taosArrayGet(pInfo->colIdList, i);
    TAOS_CHECK_RETURN(tEncodeI16(pEncoder, colId));
  }
  return pEncoder->pos;
}

int32_t tDecodeSTqCheckInfo(SDecoder *pDecoder, STqCheckInfo *pInfo) {
  TAOS_CHECK_RETURN(tDecodeCStrTo(pDecoder, pInfo->topic));
  TAOS_CHECK_RETURN(tDecodeI64(pDecoder, &pInfo->ntbUid));
  int32_t sz = 0;
  TAOS_CHECK_RETURN(tDecodeI32(pDecoder, &sz));
  pInfo->colIdList = taosArrayInit(sz, sizeof(int16_t));
  if (pInfo->colIdList == NULL) {
    TAOS_CHECK_RETURN(terrno);
  }
  for (int32_t i = 0; i < sz; i++) {
    int16_t colId = 0;
    TAOS_CHECK_RETURN(tDecodeI16(pDecoder, &colId));
    if (taosArrayPush(pInfo->colIdList, &colId) == NULL) {
      TAOS_CHECK_RETURN(terrno);
    }
  }
  return 0;
}
void tDeleteSTqCheckInfo(STqCheckInfo *pInfo) { taosArrayDestroy(pInfo->colIdList); }

int32_t tEncodeSMqRebVgReq(SEncoder *pCoder, const SMqRebVgReq *pReq) {
  TAOS_CHECK_RETURN(tStartEncode(pCoder));
  TAOS_CHECK_RETURN(tEncodeI64(pCoder, pReq->leftForVer));
  TAOS_CHECK_RETURN(tEncodeI32(pCoder, pReq->vgId));
  TAOS_CHECK_RETURN(tEncodeI64(pCoder, pReq->oldConsumerId));
  TAOS_CHECK_RETURN(tEncodeI64(pCoder, pReq->newConsumerId));
  TAOS_CHECK_RETURN(tEncodeCStr(pCoder, pReq->subKey));
  TAOS_CHECK_RETURN(tEncodeI8(pCoder, pReq->subType));
  TAOS_CHECK_RETURN(tEncodeI8(pCoder, pReq->withMeta));

  if (pReq->subType == TOPIC_SUB_TYPE__COLUMN) {
    TAOS_CHECK_RETURN(tEncodeCStr(pCoder, pReq->qmsg));
  } else if (pReq->subType == TOPIC_SUB_TYPE__TABLE) {
    TAOS_CHECK_RETURN(tEncodeI64(pCoder, pReq->suid));
    TAOS_CHECK_RETURN(tEncodeCStr(pCoder, pReq->qmsg));
  }
  tEndEncode(pCoder);
  return 0;
}

int32_t tDecodeSMqRebVgReq(SDecoder *pCoder, SMqRebVgReq *pReq) {
  int32_t code = 0;
  int32_t lino;

  TAOS_CHECK_EXIT(tStartDecode(pCoder));

  TAOS_CHECK_EXIT(tDecodeI64(pCoder, &pReq->leftForVer));

  TAOS_CHECK_EXIT(tDecodeI32(pCoder, &pReq->vgId));
  TAOS_CHECK_EXIT(tDecodeI64(pCoder, &pReq->oldConsumerId));
  TAOS_CHECK_EXIT(tDecodeI64(pCoder, &pReq->newConsumerId));
  TAOS_CHECK_EXIT(tDecodeCStrTo(pCoder, pReq->subKey));
  TAOS_CHECK_EXIT(tDecodeI8(pCoder, &pReq->subType));
  TAOS_CHECK_EXIT(tDecodeI8(pCoder, &pReq->withMeta));

  if (pReq->subType == TOPIC_SUB_TYPE__COLUMN) {
    TAOS_CHECK_EXIT(tDecodeCStr(pCoder, &pReq->qmsg));
  } else if (pReq->subType == TOPIC_SUB_TYPE__TABLE) {
    TAOS_CHECK_EXIT(tDecodeI64(pCoder, &pReq->suid));
    if (!tDecodeIsEnd(pCoder)) {
      TAOS_CHECK_EXIT(tDecodeCStr(pCoder, &pReq->qmsg));
    }
  }

  tEndDecode(pCoder);
_exit:
  return code;
}

int32_t tEncodeDeleteRes(SEncoder *pCoder, const SDeleteRes *pRes) {
  int32_t nUid = taosArrayGetSize(pRes->uidList);
  int32_t code = 0;
  int32_t lino;

  TAOS_CHECK_EXIT(tEncodeU64(pCoder, pRes->suid));
  TAOS_CHECK_EXIT(tEncodeI32v(pCoder, nUid));
  for (int32_t iUid = 0; iUid < nUid; iUid++) {
    TAOS_CHECK_EXIT(tEncodeU64(pCoder, *(uint64_t *)taosArrayGet(pRes->uidList, iUid)));
  }
  TAOS_CHECK_EXIT(tEncodeI64(pCoder, pRes->skey));
  TAOS_CHECK_EXIT(tEncodeI64(pCoder, pRes->ekey));
  TAOS_CHECK_EXIT(tEncodeI64v(pCoder, pRes->affectedRows));

  TAOS_CHECK_EXIT(tEncodeCStr(pCoder, pRes->tableFName));
  TAOS_CHECK_EXIT(tEncodeCStr(pCoder, pRes->tsColName));
  TAOS_CHECK_EXIT(tEncodeI64(pCoder, pRes->ctimeMs));
  TAOS_CHECK_EXIT(tEncodeI8(pCoder, pRes->source));

_exit:
  return code;
}

int32_t tDecodeDeleteRes(SDecoder *pCoder, SDeleteRes *pRes) {
  int32_t  nUid;
  uint64_t uid;
  int32_t  code = 0;
  int32_t  lino;

  TAOS_CHECK_EXIT(tDecodeU64(pCoder, &pRes->suid));
  TAOS_CHECK_EXIT(tDecodeI32v(pCoder, &nUid));
  for (int32_t iUid = 0; iUid < nUid; iUid++) {
    TAOS_CHECK_EXIT(tDecodeU64(pCoder, &uid));
    if (pRes->uidList) {
      if (taosArrayPush(pRes->uidList, &uid) == NULL) {
        TAOS_CHECK_EXIT(terrno);
      }
    }
  }
  TAOS_CHECK_EXIT(tDecodeI64(pCoder, &pRes->skey));
  TAOS_CHECK_EXIT(tDecodeI64(pCoder, &pRes->ekey));
  TAOS_CHECK_EXIT(tDecodeI64v(pCoder, &pRes->affectedRows));

  TAOS_CHECK_EXIT(tDecodeCStrTo(pCoder, pRes->tableFName));
  TAOS_CHECK_EXIT(tDecodeCStrTo(pCoder, pRes->tsColName));

  pRes->ctimeMs = 0;
  if (!tDecodeIsEnd(pCoder)) {
    TAOS_CHECK_EXIT(tDecodeI64(pCoder, &pRes->ctimeMs));
  }
  if (!tDecodeIsEnd(pCoder)) {
    TAOS_CHECK_EXIT(tDecodeI8(pCoder, &pRes->source));
  }

_exit:
  return code;
}

int32_t tEncodeMqMetaRsp(SEncoder *pEncoder, const SMqMetaRsp *pRsp) {
  TAOS_CHECK_RETURN(tEncodeSTqOffsetVal(pEncoder, &pRsp->rspOffset));
  TAOS_CHECK_RETURN(tEncodeI16(pEncoder, pRsp->resMsgType));
  TAOS_CHECK_RETURN(tEncodeBinary(pEncoder, pRsp->metaRsp, pRsp->metaRspLen));
  return 0;
}

int32_t tDecodeMqMetaRsp(SDecoder *pDecoder, SMqMetaRsp *pRsp) {
  TAOS_CHECK_RETURN(tDecodeSTqOffsetVal(pDecoder, &pRsp->rspOffset));
  TAOS_CHECK_RETURN(tDecodeI16(pDecoder, &pRsp->resMsgType));
  TAOS_CHECK_RETURN(tDecodeBinaryAlloc(pDecoder, &pRsp->metaRsp, (uint64_t *)&pRsp->metaRspLen));
  return 0;
}

void tDeleteMqMetaRsp(SMqMetaRsp *pRsp) { taosMemoryFree(pRsp->metaRsp); }

int32_t tEncodeMqDataRspCommon(SEncoder *pEncoder, const SMqDataRsp *pRsp) {
  int32_t code = 0;
  int32_t lino;

  TAOS_CHECK_EXIT(tEncodeSTqOffsetVal(pEncoder, &pRsp->reqOffset));
  TAOS_CHECK_EXIT(tEncodeSTqOffsetVal(pEncoder, &pRsp->rspOffset));
  TAOS_CHECK_EXIT(tEncodeI32(pEncoder, pRsp->blockNum));
  if (pRsp->blockNum != 0) {
    TAOS_CHECK_EXIT(tEncodeI8(pEncoder, pRsp->withTbName));
    TAOS_CHECK_EXIT(tEncodeI8(pEncoder, pRsp->withSchema));

    for (int32_t i = 0; i < pRsp->blockNum; i++) {
      int32_t bLen = *(int32_t *)taosArrayGet(pRsp->blockDataLen, i);
      void   *data = taosArrayGetP(pRsp->blockData, i);
      TAOS_CHECK_EXIT(tEncodeBinary(pEncoder, (const uint8_t *)data, bLen));
      if (pRsp->withSchema) {
        SSchemaWrapper *pSW = (SSchemaWrapper *)taosArrayGetP(pRsp->blockSchema, i);
        TAOS_CHECK_EXIT(tEncodeSSchemaWrapper(pEncoder, pSW));
      }
      if (pRsp->withTbName) {
        char *tbName = (char *)taosArrayGetP(pRsp->blockTbName, i);
        TAOS_CHECK_EXIT(tEncodeCStr(pEncoder, tbName));
      }
    }
  }

_exit:
  return code;
}

int32_t tEncodeMqDataRsp(SEncoder *pEncoder, const SMqDataRsp *pRsp) {
  TAOS_CHECK_RETURN(tEncodeMqDataRspCommon(pEncoder, pRsp));
  TAOS_CHECK_RETURN(tEncodeI64(pEncoder, pRsp->sleepTime));

  return 0;
}

int32_t tDecodeMqDataRspCommon(SDecoder *pDecoder, SMqDataRsp *pRsp) {
  int32_t code = 0;
  int32_t lino;

  TAOS_CHECK_EXIT(tDecodeSTqOffsetVal(pDecoder, &pRsp->reqOffset));
  TAOS_CHECK_EXIT(tDecodeSTqOffsetVal(pDecoder, &pRsp->rspOffset));
  TAOS_CHECK_EXIT(tDecodeI32(pDecoder, &pRsp->blockNum));

  if (pRsp->blockNum != 0) {
    if ((pRsp->blockData = taosArrayInit(pRsp->blockNum, sizeof(void *))) == NULL) {
      TAOS_CHECK_EXIT(terrno);
    }
    if ((pRsp->blockDataLen = taosArrayInit(pRsp->blockNum, sizeof(int32_t))) == NULL) {
      TAOS_CHECK_EXIT(terrno);
    }
    TAOS_CHECK_EXIT(tDecodeI8(pDecoder, &pRsp->withTbName));
    TAOS_CHECK_EXIT(tDecodeI8(pDecoder, &pRsp->withSchema));
    if (pRsp->withTbName) {
      if ((pRsp->blockTbName = taosArrayInit(pRsp->blockNum, sizeof(void *))) == NULL) {
        TAOS_CHECK_EXIT(terrno);
      }
    }
    if (pRsp->withSchema) {
      if ((pRsp->blockSchema = taosArrayInit(pRsp->blockNum, sizeof(void *))) == NULL) {
        TAOS_CHECK_EXIT(terrno);
      }
    }

    for (int32_t i = 0; i < pRsp->blockNum; i++) {
      void    *data = NULL;
      uint32_t bLen = 0;
      TAOS_CHECK_EXIT(tDecodeBinary(pDecoder, (uint8_t**)&data, &bLen));
      if (taosArrayPush(pRsp->blockData, &data) == NULL) {
        TAOS_CHECK_EXIT(terrno);
      }
      pRsp->blockDataElementFree = false;

      int32_t len = bLen;
      if (taosArrayPush(pRsp->blockDataLen, &len) == NULL) {
        TAOS_CHECK_EXIT(terrno);
      }

      if (pRsp->withSchema) {
        SSchemaWrapper *pSW = (SSchemaWrapper *)taosMemoryCalloc(1, sizeof(SSchemaWrapper));
        if (pSW == NULL) {
          TAOS_CHECK_EXIT(terrno);
        }

        if ((code = tDecodeSSchemaWrapper(pDecoder, pSW))) {
          taosMemoryFree(pSW);
          goto _exit;
        }

        if (taosArrayPush(pRsp->blockSchema, &pSW) == NULL) {
          taosMemoryFree(pSW);
          TAOS_CHECK_EXIT(terrno);
        }
      }

      if (pRsp->withTbName) {
        char *tbName;
        TAOS_CHECK_EXIT(tDecodeCStrAlloc(pDecoder, &tbName));
        if (taosArrayPush(pRsp->blockTbName, &tbName) == NULL) {
          TAOS_CHECK_EXIT(terrno);
        }
      }
    }
  }

_exit:
  return code;
}

int32_t tDecodeMqDataRsp(SDecoder *pDecoder, SMqDataRsp *pRsp) {
  TAOS_CHECK_RETURN(tDecodeMqDataRspCommon(pDecoder, pRsp));
  if (!tDecodeIsEnd(pDecoder)) {
    TAOS_CHECK_RETURN(tDecodeI64(pDecoder, &pRsp->sleepTime));
  }

  return 0;
}

int32_t tDecodeMqRawDataRsp(SDecoder *pDecoder, SMqDataRsp *pRsp) {
  int32_t code = 0;
  int32_t lino;

  TAOS_CHECK_EXIT(tDecodeSTqOffsetVal(pDecoder, &pRsp->reqOffset));
  TAOS_CHECK_EXIT(tDecodeSTqOffsetVal(pDecoder, &pRsp->rspOffset));
  TAOS_CHECK_EXIT(tDecodeI32(pDecoder, &pRsp->blockNum));
_exit:
  return code;
}

static void tDeleteMqDataRspCommon(SMqDataRsp *pRsp) {
  taosArrayDestroy(pRsp->blockDataLen);
  pRsp->blockDataLen = NULL;
  if (pRsp->blockDataElementFree){
    taosArrayDestroyP(pRsp->blockData, NULL);
  } else {
    taosArrayDestroy(pRsp->blockData);
  }
  pRsp->blockData = NULL;
  taosArrayDestroyP(pRsp->blockSchema, (FDelete)tDeleteSchemaWrapper);
  pRsp->blockSchema = NULL;
  taosArrayDestroyP(pRsp->blockTbName, NULL);
  pRsp->blockTbName = NULL;
  tOffsetDestroy(&pRsp->reqOffset);
  tOffsetDestroy(&pRsp->rspOffset);
  taosMemoryFreeClear(pRsp->data);
}

void tDeleteMqDataRsp(SMqDataRsp *rsp) { tDeleteMqDataRspCommon(rsp); }

int32_t tEncodeSTaosxRsp(SEncoder *pEncoder, const SMqDataRsp *pRsp) {
  int32_t code = 0;
  int32_t lino;

  TAOS_CHECK_EXIT(tEncodeMqDataRspCommon(pEncoder, pRsp));
  TAOS_CHECK_EXIT(tEncodeI32(pEncoder, pRsp->createTableNum));
  if (pRsp->createTableNum) {
    for (int32_t i = 0; i < pRsp->createTableNum; i++) {
      void   *createTableReq = taosArrayGetP(pRsp->createTableReq, i);
      int32_t createTableLen = *(int32_t *)taosArrayGet(pRsp->createTableLen, i);
      TAOS_CHECK_EXIT(tEncodeBinary(pEncoder, createTableReq, createTableLen));
    }
  }

_exit:
  return code;
}

int32_t tDecodeSTaosxRsp(SDecoder *pDecoder, SMqDataRsp *pRsp) {
  int32_t code = 0;
  int32_t lino;

  TAOS_CHECK_EXIT(tDecodeMqDataRspCommon(pDecoder, pRsp));
  TAOS_CHECK_EXIT(tDecodeI32(pDecoder, &pRsp->createTableNum));
  if (pRsp->createTableNum) {
    if ((pRsp->createTableLen = taosArrayInit(pRsp->createTableNum, sizeof(int32_t))) == NULL) {
      TAOS_CHECK_EXIT(terrno);
    }
    if ((pRsp->createTableReq = taosArrayInit(pRsp->createTableNum, sizeof(void *))) == NULL) {
      TAOS_CHECK_EXIT(terrno);
    }
    for (int32_t i = 0; i < pRsp->createTableNum; i++) {
      void    *pCreate = NULL;
      uint64_t len = 0;
      TAOS_CHECK_EXIT(tDecodeBinaryAlloc(pDecoder, &pCreate, &len));
      int32_t l = (int32_t)len;
      if (taosArrayPush(pRsp->createTableLen, &l) == NULL) {
        TAOS_CHECK_EXIT(terrno);
      }
      if (taosArrayPush(pRsp->createTableReq, &pCreate) == NULL) {
        TAOS_CHECK_EXIT(terrno);
      }
    }
  }

_exit:
  return code;
}

void tDeleteSTaosxRsp(SMqDataRsp *pRsp) {
  tDeleteMqDataRspCommon(pRsp);

  taosArrayDestroy(pRsp->createTableLen);
  pRsp->createTableLen = NULL;
  taosArrayDestroyP(pRsp->createTableReq, NULL);
  pRsp->createTableReq = NULL;
}

void tDeleteMqRawDataRsp(SMqDataRsp *pRsp) {
  tOffsetDestroy(&pRsp->reqOffset);
  tOffsetDestroy(&pRsp->rspOffset);
  if (pRsp->rawData != NULL){
    taosMemoryFree(POINTER_SHIFT(pRsp->rawData, - sizeof(SMqRspHead)));
  }
}

int32_t tEncodeSSingleDeleteReq(SEncoder *pEncoder, const SSingleDeleteReq *pReq) {
  TAOS_CHECK_RETURN(tEncodeCStr(pEncoder, pReq->tbname));
  TAOS_CHECK_RETURN(tEncodeI64(pEncoder, pReq->startTs));
  TAOS_CHECK_RETURN(tEncodeI64(pEncoder, pReq->endTs));
  return 0;
}

int32_t tDecodeSSingleDeleteReq(SDecoder *pDecoder, SSingleDeleteReq *pReq) {
  TAOS_CHECK_RETURN(tDecodeCStrTo(pDecoder, pReq->tbname));
  TAOS_CHECK_RETURN(tDecodeI64(pDecoder, &pReq->startTs));
  TAOS_CHECK_RETURN(tDecodeI64(pDecoder, &pReq->endTs));
  return 0;
}

int32_t tEncodeSBatchDeleteReq(SEncoder *pEncoder, const SBatchDeleteReq *pReq) {
  int32_t code = 0;
  int32_t lino;

  TAOS_CHECK_EXIT(tEncodeI64(pEncoder, pReq->suid));
  int32_t sz = taosArrayGetSize(pReq->deleteReqs);
  TAOS_CHECK_EXIT(tEncodeI32(pEncoder, sz));
  for (int32_t i = 0; i < sz; i++) {
    SSingleDeleteReq *pOneReq = taosArrayGet(pReq->deleteReqs, i);
    TAOS_CHECK_EXIT(tEncodeSSingleDeleteReq(pEncoder, pOneReq));
  }
  TAOS_CHECK_EXIT(tEncodeI64(pEncoder, pReq->ctimeMs));
  TAOS_CHECK_EXIT(tEncodeI8(pEncoder, pReq->level));
_exit:
  return code;
}

static int32_t tDecodeSBatchDeleteReqCommon(SDecoder *pDecoder, SBatchDeleteReq *pReq) {
  int32_t code = 0;
  int32_t lino;

  TAOS_CHECK_EXIT(tDecodeI64(pDecoder, &pReq->suid));
  int32_t sz;
  TAOS_CHECK_EXIT(tDecodeI32(pDecoder, &sz));
  pReq->deleteReqs = taosArrayInit(0, sizeof(SSingleDeleteReq));
  if (pReq->deleteReqs == NULL) {
    TAOS_CHECK_EXIT(terrno);
  }
  for (int32_t i = 0; i < sz; i++) {
    SSingleDeleteReq deleteReq;
    TAOS_CHECK_EXIT(tDecodeSSingleDeleteReq(pDecoder, &deleteReq));
    if (taosArrayPush(pReq->deleteReqs, &deleteReq) == NULL) {
      TAOS_CHECK_EXIT(terrno);
    }
  }
_exit:
  return code;
}

int32_t tDecodeSBatchDeleteReq(SDecoder *pDecoder, SBatchDeleteReq *pReq) {
  int32_t code = 0;
  int32_t lino;

  TAOS_CHECK_EXIT(tDecodeSBatchDeleteReqCommon(pDecoder, pReq));

  pReq->ctimeMs = 0;
  if (!tDecodeIsEnd(pDecoder)) {
    TAOS_CHECK_EXIT(tDecodeI64(pDecoder, &pReq->ctimeMs));
  }
  if (!tDecodeIsEnd(pDecoder)) {
    TAOS_CHECK_EXIT(tDecodeI8(pDecoder, &pReq->level));
  }

_exit:
  return code;
}

int32_t tDecodeSBatchDeleteReqSetCtime(SDecoder *pDecoder, SBatchDeleteReq *pReq, int64_t ctimeMs) {
  int32_t code = 0;
  int32_t lino;

  TAOS_CHECK_EXIT(tDecodeSBatchDeleteReqCommon(pDecoder, pReq));

  pReq->ctimeMs = 0;
  if (!tDecodeIsEnd(pDecoder)) {
    *(int64_t *)(pDecoder->data + pDecoder->pos) = ctimeMs;
    TAOS_CHECK_EXIT(tDecodeI64(pDecoder, &pReq->ctimeMs));
  }

_exit:
  return code;
}
int32_t transformRawSSubmitTbData(void* data, int64_t suid, int64_t uid, int32_t sver){
  int32_t code = 0;
  int32_t lino = 0;
  SDecoder decoder = {0};
  tDecoderInit(&decoder, (uint8_t *)POINTER_SHIFT(data, INT_BYTES), *(uint32_t*)data);

  int32_t flags = 0;
  TAOS_CHECK_EXIT(tDecodeI32v(&decoder, &flags));
  flags |= TD_REQ_FROM_TAOX;
  flags &= ~SUBMIT_REQ_AUTO_CREATE_TABLE;

  SEncoder encoder = {0};
  tEncoderInit(&encoder, (uint8_t *)POINTER_SHIFT(data, INT_BYTES), *(uint32_t*)data);
  TAOS_CHECK_EXIT(tEncodeI32v(&encoder, flags));
  TAOS_CHECK_EXIT(tEncodeI64(&encoder, suid));
  TAOS_CHECK_EXIT(tEncodeI64(&encoder, uid));
  TAOS_CHECK_EXIT(tEncodeI32v(&encoder, sver));
  _exit:
  return code;
}

static int32_t tEncodeSSubmitTbData(SEncoder *pCoder, const SSubmitTbData *pSubmitTbData) {
  int32_t code = 0;
  int32_t lino;

  TAOS_CHECK_EXIT(tStartEncode(pCoder));

  int32_t flags = pSubmitTbData->flags | ((SUBMIT_REQUEST_VERSION) << 8);
  TAOS_CHECK_EXIT(tEncodeI32v(pCoder, flags));

  // auto create table
  if (pSubmitTbData->flags & SUBMIT_REQ_AUTO_CREATE_TABLE) {
    if (!(pSubmitTbData->pCreateTbReq)) {
      return TSDB_CODE_INVALID_MSG;
    }
    TAOS_CHECK_EXIT(tEncodeSVCreateTbReq(pCoder, pSubmitTbData->pCreateTbReq));
  }

  // submit data
  TAOS_CHECK_EXIT(tEncodeI64(pCoder, pSubmitTbData->suid));
  TAOS_CHECK_EXIT(tEncodeI64(pCoder, pSubmitTbData->uid));
  TAOS_CHECK_EXIT(tEncodeI32v(pCoder, pSubmitTbData->sver));

  if (pSubmitTbData->flags & SUBMIT_REQ_COLUMN_DATA_FORMAT) {
    uint64_t  nColData = TARRAY_SIZE(pSubmitTbData->aCol);
    SColData *aColData = (SColData *)TARRAY_DATA(pSubmitTbData->aCol);

    TAOS_CHECK_EXIT(tEncodeU64v(pCoder, nColData));

    for (uint64_t i = 0; i < nColData; i++) {
      TAOS_CHECK_EXIT(tEncodeColData(SUBMIT_REQUEST_VERSION, pCoder, &aColData[i]));
    }
  } else {
    TAOS_CHECK_EXIT(tEncodeU64v(pCoder, TARRAY_SIZE(pSubmitTbData->aRowP)));

    SRow **rows = (SRow **)TARRAY_DATA(pSubmitTbData->aRowP);
    for (int32_t iRow = 0; iRow < TARRAY_SIZE(pSubmitTbData->aRowP); ++iRow) {
      TAOS_CHECK_EXIT(tEncodeRow(pCoder, rows[iRow]));
    }
  }
  TAOS_CHECK_EXIT(tEncodeI64(pCoder, pSubmitTbData->ctimeMs));

  tEndEncode(pCoder);
_exit:
  return code;
}

static int32_t tDecodeSSubmitTbData(SDecoder *pCoder, SSubmitTbData *pSubmitTbData, void* rawData) {
  int32_t code = 0;
  int32_t lino;
  int32_t flags;
  uint8_t version;

  uint8_t*      dataAfterCreate = NULL;
  uint8_t*      dataStart = pCoder->data + pCoder->pos;
  uint32_t      posAfterCreate = 0;

  TAOS_CHECK_EXIT(tStartDecode(pCoder));
  uint32_t      pos = pCoder->pos;
  TAOS_CHECK_EXIT(tDecodeI32v(pCoder, &flags));
  uint32_t flagsLen = pCoder->pos - pos;

  pSubmitTbData->flags = flags & 0xff;
  version = (flags >> 8) & 0xff;

  if (pSubmitTbData->flags & SUBMIT_REQ_AUTO_CREATE_TABLE) {
    pSubmitTbData->pCreateTbReq = taosMemoryCalloc(1, sizeof(SVCreateTbReq));
    if (pSubmitTbData->pCreateTbReq == NULL) {
      TAOS_CHECK_EXIT(terrno);
    }

    TAOS_CHECK_EXIT(tDecodeSVCreateTbReq(pCoder, pSubmitTbData->pCreateTbReq));
    dataAfterCreate = pCoder->data + pCoder->pos;
    posAfterCreate = pCoder->pos;
  }

  // submit data
  TAOS_CHECK_EXIT(tDecodeI64(pCoder, &pSubmitTbData->suid));
  TAOS_CHECK_EXIT(tDecodeI64(pCoder, &pSubmitTbData->uid));
  TAOS_CHECK_EXIT(tDecodeI32v(pCoder, &pSubmitTbData->sver));

  if (pSubmitTbData->flags & SUBMIT_REQ_COLUMN_DATA_FORMAT) {
    uint64_t nColData = 0;

    TAOS_CHECK_EXIT(tDecodeU64v(pCoder, &nColData));

    pSubmitTbData->aCol = taosArrayInit(nColData, sizeof(SColData));
    if (pSubmitTbData->aCol == NULL) {
      TAOS_CHECK_EXIT(terrno);
    }

    for (int32_t i = 0; i < nColData; ++i) {
      TAOS_CHECK_EXIT(tDecodeColData(version, pCoder, taosArrayReserve(pSubmitTbData->aCol, 1)));
    }
  } else {
    uint64_t nRow = 0;
    TAOS_CHECK_EXIT(tDecodeU64v(pCoder, &nRow));

    pSubmitTbData->aRowP = taosArrayInit(nRow, sizeof(SRow *));
    if (pSubmitTbData->aRowP == NULL) {
      TAOS_CHECK_EXIT(terrno);
    }

    for (int32_t iRow = 0; iRow < nRow; ++iRow) {
      SRow **ppRow = taosArrayReserve(pSubmitTbData->aRowP, 1);
      if (ppRow == NULL) {
        TAOS_CHECK_EXIT(terrno);
      }

      TAOS_CHECK_EXIT(tDecodeRow(pCoder, ppRow));
    }
  }

  pSubmitTbData->ctimeMs = 0;
  if (!tDecodeIsEnd(pCoder)) {
    TAOS_CHECK_EXIT(tDecodeI64(pCoder, &pSubmitTbData->ctimeMs));
  }

  if (rawData != NULL){
    if (dataAfterCreate != NULL){
      TAOS_MEMCPY(dataAfterCreate - INT_BYTES - flagsLen, dataStart, INT_BYTES + flagsLen);
      *(int32_t*)(dataAfterCreate - INT_BYTES - flagsLen) = pCoder->pos - posAfterCreate + flagsLen;
      *(void**)rawData = dataAfterCreate - INT_BYTES - flagsLen;
    }else{
      *(void**)rawData = dataStart;
    }
  }
  tEndDecode(pCoder);

_exit:
  return code;
}

int32_t tEncodeSubmitReq(SEncoder *pCoder, const SSubmitReq2 *pReq) {
  int32_t code = 0;
  int32_t lino;

  TAOS_CHECK_EXIT(tStartEncode(pCoder));
  TAOS_CHECK_EXIT(tEncodeU64v(pCoder, taosArrayGetSize(pReq->aSubmitTbData)));
  if (pReq->raw){
    for (uint64_t i = 0; i < taosArrayGetSize(pReq->aSubmitTbData); i++) {
      void* data = taosArrayGetP(pReq->aSubmitTbData, i);
      if (pCoder->data != NULL){
        TAOS_MEMCPY(pCoder->data + pCoder->pos, data, *(uint32_t*)data + INT_BYTES);

      }
      pCoder->pos += *(uint32_t*)data + INT_BYTES;
    }
  } else{
    for (uint64_t i = 0; i < taosArrayGetSize(pReq->aSubmitTbData); i++) {
      TAOS_CHECK_EXIT(tEncodeSSubmitTbData(pCoder, taosArrayGet(pReq->aSubmitTbData, i)));
    }
  }

  tEndEncode(pCoder);
_exit:
  return code;
}

int32_t tDecodeSubmitReq(SDecoder *pCoder, SSubmitReq2 *pReq, SArray* rawList) {
  int32_t code = 0;

  memset(pReq, 0, sizeof(*pReq));

  // decode
  if (tStartDecode(pCoder) < 0) {
    code = TSDB_CODE_INVALID_MSG;
    goto _exit;
  }

  uint64_t nSubmitTbData;
  if (tDecodeU64v(pCoder, &nSubmitTbData) < 0) {
    code = TSDB_CODE_INVALID_MSG;
    goto _exit;
  }

  pReq->aSubmitTbData = taosArrayInit(nSubmitTbData, sizeof(SSubmitTbData));
  if (pReq->aSubmitTbData == NULL) {
    code = terrno;
    goto _exit;
  }

  for (uint64_t i = 0; i < nSubmitTbData; i++) {
    SSubmitTbData* data = taosArrayReserve(pReq->aSubmitTbData, 1);
    if (tDecodeSSubmitTbData(pCoder, data, rawList != NULL ? taosArrayReserve(rawList, 1) : NULL) < 0) {
      code = TSDB_CODE_INVALID_MSG;
      goto _exit;
    }
  }

  tEndDecode(pCoder);

_exit:
  return code;
}

void tDestroySubmitTbData(SSubmitTbData *pTbData, int32_t flag) {
  if (NULL == pTbData) {
    return;
  }

  if (flag == TSDB_MSG_FLG_ENCODE || flag == TSDB_MSG_FLG_CMPT) {
    if (pTbData->pCreateTbReq) {
      if (flag == TSDB_MSG_FLG_ENCODE) {
        tdDestroySVCreateTbReq(pTbData->pCreateTbReq);
      } else {
        tDestroySVCreateTbReq(pTbData->pCreateTbReq, TSDB_MSG_FLG_DECODE);
      }
      taosMemoryFreeClear(pTbData->pCreateTbReq);
    }

    if (pTbData->flags & SUBMIT_REQ_COLUMN_DATA_FORMAT) {
      int32_t   nColData = TARRAY_SIZE(pTbData->aCol);
      SColData *aColData = (SColData *)TARRAY_DATA(pTbData->aCol);

      for (int32_t i = 0; i < nColData; ++i) {
        tColDataDestroy(&aColData[i]);
      }
      taosArrayDestroy(pTbData->aCol);
    } else {
      int32_t nRow = TARRAY_SIZE(pTbData->aRowP);
      SRow  **rows = (SRow **)TARRAY_DATA(pTbData->aRowP);

      for (int32_t i = 0; i < nRow; ++i) {
        tRowDestroy(rows[i]);
        rows[i] = NULL;
      }
      taosArrayDestroy(pTbData->aRowP);
    }
  } else if (flag == TSDB_MSG_FLG_DECODE) {
    if (pTbData->pCreateTbReq) {
      tDestroySVCreateTbReq(pTbData->pCreateTbReq, TSDB_MSG_FLG_DECODE);
      taosMemoryFree(pTbData->pCreateTbReq);
    }

    if (pTbData->flags & SUBMIT_REQ_COLUMN_DATA_FORMAT) {
      taosArrayDestroy(pTbData->aCol);
    } else {
      taosArrayDestroy(pTbData->aRowP);
    }
  }

  pTbData->aRowP = NULL;
}

void tDestroySubmitReq(SSubmitReq2 *pReq, int32_t flag) {
  if (pReq->aSubmitTbData == NULL) return;

  if (!pReq->raw){
    int32_t        nSubmitTbData = TARRAY_SIZE(pReq->aSubmitTbData);
    SSubmitTbData *aSubmitTbData = (SSubmitTbData *)TARRAY_DATA(pReq->aSubmitTbData);

    for (int32_t i = 0; i < nSubmitTbData; i++) {
      tDestroySubmitTbData(&aSubmitTbData[i], flag);
    }
  }

  taosArrayDestroy(pReq->aSubmitTbData);
  pReq->aSubmitTbData = NULL;
}

int32_t tEncodeSSubmitRsp2(SEncoder *pCoder, const SSubmitRsp2 *pRsp) {
  int32_t code = 0;
  int32_t lino;

  TAOS_CHECK_EXIT(tStartEncode(pCoder));

  TAOS_CHECK_EXIT(tEncodeI32v(pCoder, pRsp->affectedRows));

  TAOS_CHECK_EXIT(tEncodeU64v(pCoder, taosArrayGetSize(pRsp->aCreateTbRsp)));
  for (int32_t i = 0; i < taosArrayGetSize(pRsp->aCreateTbRsp); ++i) {
    TAOS_CHECK_EXIT(tEncodeSVCreateTbRsp(pCoder, taosArrayGet(pRsp->aCreateTbRsp, i)));
  }

  tEndEncode(pCoder);
_exit:
  return code;
}

int32_t tDecodeSSubmitRsp2(SDecoder *pCoder, SSubmitRsp2 *pRsp) {
  int32_t code = 0;

  memset(pRsp, 0, sizeof(SSubmitRsp2));

  // decode
  if (tStartDecode(pCoder) < 0) {
    code = TSDB_CODE_INVALID_MSG;
    goto _exit;
  }

  if (tDecodeI32v(pCoder, &pRsp->affectedRows) < 0) {
    code = TSDB_CODE_INVALID_MSG;
    goto _exit;
  }

  uint64_t nCreateTbRsp;
  if (tDecodeU64v(pCoder, &nCreateTbRsp) < 0) {
    code = TSDB_CODE_INVALID_MSG;
    goto _exit;
  }

  if (nCreateTbRsp) {
    pRsp->aCreateTbRsp = taosArrayInit(nCreateTbRsp, sizeof(SVCreateTbRsp));
    if (pRsp->aCreateTbRsp == NULL) {
      code = terrno;
      goto _exit;
    }

    for (int32_t i = 0; i < nCreateTbRsp; ++i) {
      SVCreateTbRsp *pCreateTbRsp = taosArrayReserve(pRsp->aCreateTbRsp, 1);
      if (tDecodeSVCreateTbRsp(pCoder, pCreateTbRsp) < 0) {
        code = TSDB_CODE_INVALID_MSG;
        goto _exit;
      }
    }
  }

  tEndDecode(pCoder);

_exit:
  if (code) {
    if (pRsp->aCreateTbRsp) {
      taosArrayDestroyEx(pRsp->aCreateTbRsp, NULL /* todo */);
    }
  }
  return code;
}

void tDestroySSubmitRsp2(SSubmitRsp2 *pRsp, int32_t flag) {
  if (NULL == pRsp) {
    return;
  }

  if (flag & TSDB_MSG_FLG_ENCODE) {
    if (pRsp->aCreateTbRsp) {
      int32_t        nCreateTbRsp = TARRAY_SIZE(pRsp->aCreateTbRsp);
      SVCreateTbRsp *aCreateTbRsp = TARRAY_DATA(pRsp->aCreateTbRsp);
      for (int32_t i = 0; i < nCreateTbRsp; ++i) {
        if (aCreateTbRsp[i].pMeta) {
          taosMemoryFree(aCreateTbRsp[i].pMeta);
        }
      }
      taosArrayDestroy(pRsp->aCreateTbRsp);
    }
  } else if (flag & TSDB_MSG_FLG_DECODE) {
    if (pRsp->aCreateTbRsp) {
      int32_t        nCreateTbRsp = TARRAY_SIZE(pRsp->aCreateTbRsp);
      SVCreateTbRsp *aCreateTbRsp = TARRAY_DATA(pRsp->aCreateTbRsp);
      for (int32_t i = 0; i < nCreateTbRsp; ++i) {
        if (aCreateTbRsp[i].pMeta) {
          taosMemoryFree(aCreateTbRsp[i].pMeta);
        }
      }
      taosArrayDestroy(pRsp->aCreateTbRsp);
    }
  }
}

int32_t tSerializeSMPauseStreamReq(void *buf, int32_t bufLen, const SMPauseStreamReq *pReq) {
  int32_t  code = 0;
  int32_t  lino;
  int32_t  tlen;
  SEncoder encoder = {0};
  tEncoderInit(&encoder, buf, bufLen);
  TAOS_CHECK_EXIT(tStartEncode(&encoder));
  TAOS_CHECK_EXIT(tEncodeCStr(&encoder, pReq->name));
  TAOS_CHECK_EXIT(tEncodeI8(&encoder, pReq->igNotExists));
  tEndEncode(&encoder);

_exit:
  if (code) {
    tlen = code;
  } else {
    tlen = encoder.pos;
  }
  tEncoderClear(&encoder);
  return tlen;
}

int32_t tDeserializeSMPauseStreamReq(void *buf, int32_t bufLen, SMPauseStreamReq *pReq) {
  SDecoder decoder = {0};
  int32_t  code = 0;
  int32_t  lino;

  tDecoderInit(&decoder, buf, bufLen);
  TAOS_CHECK_EXIT(tStartDecode(&decoder));
  TAOS_CHECK_EXIT(tDecodeCStrTo(&decoder, pReq->name));
  TAOS_CHECK_EXIT(tDecodeI8(&decoder, &pReq->igNotExists));
  tEndDecode(&decoder);

_exit:
  tDecoderClear(&decoder);
  return code;
}

int32_t tSerializeSMResumeStreamReq(void *buf, int32_t bufLen, const SMResumeStreamReq *pReq) {
  SEncoder encoder = {0};
  int32_t  code = 0;
  int32_t  lino;
  int32_t  tlen;
  tEncoderInit(&encoder, buf, bufLen);
  TAOS_CHECK_EXIT(tStartEncode(&encoder));
  TAOS_CHECK_EXIT(tEncodeCStr(&encoder, pReq->name));
  TAOS_CHECK_EXIT(tEncodeI8(&encoder, pReq->igNotExists));
  TAOS_CHECK_EXIT(tEncodeI8(&encoder, pReq->igUntreated));
  tEndEncode(&encoder);

_exit:
  if (code) {
    tlen = code;
  } else {
    tlen = encoder.pos;
  }
  tEncoderClear(&encoder);
  return tlen;
}

int32_t tDeserializeSMResumeStreamReq(void *buf, int32_t bufLen, SMResumeStreamReq *pReq) {
  SDecoder decoder = {0};
  int32_t  code = 0;
  int32_t  lino;

  tDecoderInit(&decoder, buf, bufLen);
  TAOS_CHECK_EXIT(tStartDecode(&decoder));
  TAOS_CHECK_EXIT(tDecodeCStrTo(&decoder, pReq->name));
  TAOS_CHECK_EXIT(tDecodeI8(&decoder, &pReq->igNotExists));
  TAOS_CHECK_EXIT(tDecodeI8(&decoder, &pReq->igUntreated));
  tEndDecode(&decoder);

_exit:
  tDecoderClear(&decoder);
  return code;
}

int32_t tSerializeSMResetStreamReq(void *buf, int32_t bufLen, const SMResetStreamReq *pReq) {
  SEncoder encoder = {0};
  int32_t  code = 0;
  int32_t  lino;
  int32_t  tlen;
  tEncoderInit(&encoder, buf, bufLen);
  TAOS_CHECK_EXIT(tStartEncode(&encoder));
  TAOS_CHECK_EXIT(tEncodeCStr(&encoder, pReq->name));
  TAOS_CHECK_EXIT(tEncodeI8(&encoder, pReq->igNotExists));
  tEndEncode(&encoder);

_exit:
  if (code) {
    tlen = code;
  } else {
    tlen = encoder.pos;
  }
  tEncoderClear(&encoder);
  return tlen;
}

int32_t tDeserializeSMResetStreamReq(void *buf, int32_t bufLen, SMResetStreamReq *pReq) {
  SDecoder decoder = {0};
  int32_t  code = 0;
  int32_t  lino;

  tDecoderInit(&decoder, buf, bufLen);
  TAOS_CHECK_EXIT(tStartDecode(&decoder));
  TAOS_CHECK_EXIT(tDecodeCStrTo(&decoder, pReq->name));
  TAOS_CHECK_EXIT(tDecodeI8(&decoder, &pReq->igNotExists));
  tEndDecode(&decoder);

_exit:
  tDecoderClear(&decoder);
  return code;
}

int32_t tEncodeMqSubTopicEp(void **buf, const SMqSubTopicEp *pTopicEp) {
  int32_t tlen = 0;
  tlen += taosEncodeString(buf, pTopicEp->topic);
  tlen += taosEncodeString(buf, pTopicEp->db);
  int32_t sz = taosArrayGetSize(pTopicEp->vgs);
  tlen += taosEncodeFixedI32(buf, sz);
  for (int32_t i = 0; i < sz; i++) {
    SMqSubVgEp *pVgEp = (SMqSubVgEp *)taosArrayGet(pTopicEp->vgs, i);
    tlen += tEncodeSMqSubVgEp(buf, pVgEp);
  }
  tlen += taosEncodeSSchemaWrapper(buf, &pTopicEp->schema);
  return tlen;
}

void *tDecodeMqSubTopicEp(void *buf, SMqSubTopicEp *pTopicEp) {
  buf = taosDecodeStringTo(buf, pTopicEp->topic);
  buf = taosDecodeStringTo(buf, pTopicEp->db);
  int32_t sz;
  buf = taosDecodeFixedI32(buf, &sz);
  pTopicEp->vgs = taosArrayInit(sz, sizeof(SMqSubVgEp));
  if (pTopicEp->vgs == NULL) {
    return NULL;
  }
  for (int32_t i = 0; i < sz; i++) {
    SMqSubVgEp vgEp;
    buf = tDecodeSMqSubVgEp(buf, &vgEp);
    if (taosArrayPush(pTopicEp->vgs, &vgEp) == NULL) {
      taosArrayDestroy(pTopicEp->vgs);
      pTopicEp->vgs = NULL;
      return NULL;
    }
  }
  buf = taosDecodeSSchemaWrapper(buf, &pTopicEp->schema);
  return buf;
}

void tDeleteMqSubTopicEp(SMqSubTopicEp *pSubTopicEp) {
  taosMemoryFreeClear(pSubTopicEp->schema.pSchema);
  pSubTopicEp->schema.nCols = 0;
  taosArrayDestroy(pSubTopicEp->vgs);
}

int32_t tSerializeSCMCreateViewReq(void *buf, int32_t bufLen, const SCMCreateViewReq *pReq) {
  SEncoder encoder = {0};
  int32_t  code = 0;
  int32_t  lino;
  int32_t  tlen;
  tEncoderInit(&encoder, buf, bufLen);

  TAOS_CHECK_EXIT(tStartEncode(&encoder));
  TAOS_CHECK_EXIT(tEncodeCStr(&encoder, pReq->fullname));
  TAOS_CHECK_EXIT(tEncodeCStr(&encoder, pReq->name));
  TAOS_CHECK_EXIT(tEncodeCStr(&encoder, pReq->dbFName));
  TAOS_CHECK_EXIT(tEncodeCStr(&encoder, pReq->querySql));
  TAOS_CHECK_EXIT(tEncodeCStr(&encoder, pReq->sql));
  TAOS_CHECK_EXIT(tEncodeI8(&encoder, pReq->orReplace));
  TAOS_CHECK_EXIT(tEncodeI8(&encoder, pReq->precision));
  TAOS_CHECK_EXIT(tEncodeI32(&encoder, pReq->numOfCols));
  for (int32_t i = 0; i < pReq->numOfCols; ++i) {
    SSchema *pSchema = &pReq->pSchema[i];
    TAOS_CHECK_EXIT(tEncodeSSchema(&encoder, pSchema));
  }

  tEndEncode(&encoder);

_exit:
  if (code) {
    tlen = code;
  } else {
    tlen = encoder.pos;
  }
  tEncoderClear(&encoder);
  return tlen;
}

int32_t tDeserializeSCMCreateViewReq(void *buf, int32_t bufLen, SCMCreateViewReq *pReq) {
  SDecoder decoder = {0};
  int32_t  code = 0;
  int32_t  lino;

  tDecoderInit(&decoder, buf, bufLen);

  TAOS_CHECK_EXIT(tStartDecode(&decoder));
  TAOS_CHECK_EXIT(tDecodeCStrTo(&decoder, pReq->fullname));
  TAOS_CHECK_EXIT(tDecodeCStrTo(&decoder, pReq->name));
  TAOS_CHECK_EXIT(tDecodeCStrTo(&decoder, pReq->dbFName));
  TAOS_CHECK_EXIT(tDecodeCStrAlloc(&decoder, &pReq->querySql));
  TAOS_CHECK_EXIT(tDecodeCStrAlloc(&decoder, &pReq->sql));
  TAOS_CHECK_EXIT(tDecodeI8(&decoder, &pReq->orReplace));
  TAOS_CHECK_EXIT(tDecodeI8(&decoder, &pReq->precision));
  TAOS_CHECK_EXIT(tDecodeI32(&decoder, &pReq->numOfCols));

  if (pReq->numOfCols > 0) {
    pReq->pSchema = taosMemoryCalloc(pReq->numOfCols, sizeof(SSchema));
    if (pReq->pSchema == NULL) {
      TAOS_CHECK_EXIT(terrno);
    }

    for (int32_t i = 0; i < pReq->numOfCols; ++i) {
      SSchema *pSchema = pReq->pSchema + i;
      TAOS_CHECK_EXIT(tDecodeSSchema(&decoder, pSchema));
    }
  }

  tEndDecode(&decoder);

_exit:
  tDecoderClear(&decoder);
  return code;
}

void tFreeSCMCreateViewReq(SCMCreateViewReq *pReq) {
  if (NULL == pReq) {
    return;
  }

  taosMemoryFreeClear(pReq->querySql);
  taosMemoryFreeClear(pReq->sql);
  taosMemoryFreeClear(pReq->pSchema);
}

int32_t tSerializeSCMDropViewReq(void *buf, int32_t bufLen, const SCMDropViewReq *pReq) {
  SEncoder encoder = {0};
  int32_t  code = 0;
  int32_t  lino;
  int32_t  tlen;
  tEncoderInit(&encoder, buf, bufLen);

  TAOS_CHECK_EXIT(tStartEncode(&encoder));
  TAOS_CHECK_EXIT(tEncodeCStr(&encoder, pReq->fullname));
  TAOS_CHECK_EXIT(tEncodeCStr(&encoder, pReq->name));
  TAOS_CHECK_EXIT(tEncodeCStr(&encoder, pReq->dbFName));
  TAOS_CHECK_EXIT(tEncodeCStr(&encoder, pReq->sql));
  TAOS_CHECK_EXIT(tEncodeI8(&encoder, pReq->igNotExists));

  tEndEncode(&encoder);

_exit:
  if (code) {
    tlen = code;
  } else {
    tlen = encoder.pos;
  }
  tEncoderClear(&encoder);
  return tlen;
}

int32_t tDeserializeSCMDropViewReq(void *buf, int32_t bufLen, SCMDropViewReq *pReq) {
  SDecoder decoder = {0};
  int32_t  code = 0;
  int32_t  lino;

  tDecoderInit(&decoder, buf, bufLen);

  TAOS_CHECK_EXIT(tStartDecode(&decoder));
  TAOS_CHECK_EXIT(tDecodeCStrTo(&decoder, pReq->fullname));
  TAOS_CHECK_EXIT(tDecodeCStrTo(&decoder, pReq->name));
  TAOS_CHECK_EXIT(tDecodeCStrTo(&decoder, pReq->dbFName));
  TAOS_CHECK_EXIT(tDecodeCStrAlloc(&decoder, &pReq->sql));
  TAOS_CHECK_EXIT(tDecodeI8(&decoder, &pReq->igNotExists));

  tEndDecode(&decoder);

_exit:
  tDecoderClear(&decoder);
  return code;
}
void tFreeSCMDropViewReq(SCMDropViewReq *pReq) {
  if (NULL == pReq) {
    return;
  }

  taosMemoryFree(pReq->sql);
}

int32_t tSerializeSViewMetaReq(void *buf, int32_t bufLen, const SViewMetaReq *pReq) {
  SEncoder encoder = {0};
  int32_t  code = 0;
  int32_t  lino;
  int32_t  tlen;
  tEncoderInit(&encoder, buf, bufLen);

  TAOS_CHECK_EXIT(tStartEncode(&encoder));
  TAOS_CHECK_EXIT(tEncodeCStr(&encoder, pReq->fullname));

  tEndEncode(&encoder);

_exit:
  if (code) {
    tlen = code;
  } else {
    tlen = encoder.pos;
  }
  tEncoderClear(&encoder);
  return tlen;
}

int32_t tDeserializeSViewMetaReq(void *buf, int32_t bufLen, SViewMetaReq *pReq) {
  SDecoder decoder = {0};
  int32_t  code = 0;
  int32_t  lino;

  tDecoderInit(&decoder, buf, bufLen);

  TAOS_CHECK_EXIT(tStartDecode(&decoder));
  TAOS_CHECK_EXIT(tDecodeCStrTo(&decoder, pReq->fullname));

  tEndDecode(&decoder);

_exit:
  tDecoderClear(&decoder);
  return code;
}

static int32_t tEncodeSViewMetaRsp(SEncoder *pEncoder, const SViewMetaRsp *pRsp) {
  int32_t code = 0;
  int32_t lino;

  TAOS_CHECK_EXIT(tEncodeCStr(pEncoder, pRsp->name));
  TAOS_CHECK_EXIT(tEncodeCStr(pEncoder, pRsp->dbFName));
  TAOS_CHECK_EXIT(tEncodeCStr(pEncoder, pRsp->user));
  TAOS_CHECK_EXIT(tEncodeU64(pEncoder, pRsp->dbId));
  TAOS_CHECK_EXIT(tEncodeU64(pEncoder, pRsp->viewId));
  TAOS_CHECK_EXIT(tEncodeCStr(pEncoder, pRsp->querySql));
  TAOS_CHECK_EXIT(tEncodeI8(pEncoder, pRsp->precision));
  TAOS_CHECK_EXIT(tEncodeI8(pEncoder, pRsp->type));
  TAOS_CHECK_EXIT(tEncodeI32(pEncoder, pRsp->version));
  TAOS_CHECK_EXIT(tEncodeI32(pEncoder, pRsp->numOfCols));
  for (int32_t i = 0; i < pRsp->numOfCols; ++i) {
    SSchema *pSchema = &pRsp->pSchema[i];
    TAOS_CHECK_EXIT(tEncodeSSchema(pEncoder, pSchema));
  }

_exit:
  return code;
}

int32_t tSerializeSViewMetaRsp(void *buf, int32_t bufLen, const SViewMetaRsp *pRsp) {
  SEncoder encoder = {0};
  int32_t  code = 0;
  int32_t  lino;
  int32_t  tlen;
  tEncoderInit(&encoder, buf, bufLen);

  TAOS_CHECK_EXIT(tStartEncode(&encoder));
  TAOS_CHECK_EXIT(tEncodeSViewMetaRsp(&encoder, pRsp));

  tEndEncode(&encoder);

_exit:
  if (code) {
    tlen = code;
  } else {
    tlen = encoder.pos;
  }
  tEncoderClear(&encoder);
  return tlen;
}

static int32_t tDecodeSViewMetaRsp(SDecoder *pDecoder, SViewMetaRsp *pRsp) {
  int32_t code = 0;
  int32_t lino;

  TAOS_CHECK_EXIT(tDecodeCStrTo(pDecoder, pRsp->name));
  TAOS_CHECK_EXIT(tDecodeCStrTo(pDecoder, pRsp->dbFName));
  TAOS_CHECK_EXIT(tDecodeCStrAlloc(pDecoder, &pRsp->user));
  TAOS_CHECK_EXIT(tDecodeU64(pDecoder, &pRsp->dbId));
  TAOS_CHECK_EXIT(tDecodeU64(pDecoder, &pRsp->viewId));
  TAOS_CHECK_EXIT(tDecodeCStrAlloc(pDecoder, &pRsp->querySql));
  TAOS_CHECK_EXIT(tDecodeI8(pDecoder, &pRsp->precision));
  TAOS_CHECK_EXIT(tDecodeI8(pDecoder, &pRsp->type));
  TAOS_CHECK_EXIT(tDecodeI32(pDecoder, &pRsp->version));
  TAOS_CHECK_EXIT(tDecodeI32(pDecoder, &pRsp->numOfCols));
  if (pRsp->numOfCols > 0) {
    pRsp->pSchema = taosMemoryCalloc(pRsp->numOfCols, sizeof(SSchema));
    if (pRsp->pSchema == NULL) {
      TAOS_CHECK_EXIT(terrno);
    }

    for (int32_t i = 0; i < pRsp->numOfCols; ++i) {
      SSchema *pSchema = pRsp->pSchema + i;
      TAOS_CHECK_EXIT(tDecodeSSchema(pDecoder, pSchema));
    }
  }

_exit:
  return code;
}

int32_t tDeserializeSViewMetaRsp(void *buf, int32_t bufLen, SViewMetaRsp *pRsp) {
  SDecoder decoder = {0};
  int32_t  code = 0;
  int32_t  lino;

  tDecoderInit(&decoder, buf, bufLen);

  TAOS_CHECK_EXIT(tStartDecode(&decoder));
  TAOS_CHECK_EXIT(tDecodeSViewMetaRsp(&decoder, pRsp));

  tEndDecode(&decoder);

_exit:
  tDecoderClear(&decoder);
  return code;
}

void tFreeSViewMetaRsp(SViewMetaRsp *pRsp) {
  if (NULL == pRsp) {
    return;
  }

  taosMemoryFree(pRsp->user);
  taosMemoryFree(pRsp->querySql);
  taosMemoryFree(pRsp->pSchema);
}

int32_t tSerializeSViewHbRsp(void *buf, int32_t bufLen, SViewHbRsp *pRsp) {
  SEncoder encoder = {0};
  int32_t  code = 0;
  int32_t  lino;
  int32_t  tlen;
  tEncoderInit(&encoder, buf, bufLen);

  TAOS_CHECK_EXIT(tStartEncode(&encoder));

  int32_t numOfMeta = taosArrayGetSize(pRsp->pViewRsp);
  TAOS_CHECK_EXIT(tEncodeI32(&encoder, numOfMeta));
  for (int32_t i = 0; i < numOfMeta; ++i) {
    SViewMetaRsp *pMetaRsp = taosArrayGetP(pRsp->pViewRsp, i);
    TAOS_CHECK_EXIT(tEncodeSViewMetaRsp(&encoder, pMetaRsp));
  }

  tEndEncode(&encoder);

_exit:
  if (code) {
    tlen = code;
  } else {
    tlen = encoder.pos;
  }
  tEncoderClear(&encoder);
  return tlen;
}

int32_t tDeserializeSViewHbRsp(void *buf, int32_t bufLen, SViewHbRsp *pRsp) {
  SDecoder decoder = {0};
  int32_t  code = 0;
  int32_t  lino;

  tDecoderInit(&decoder, buf, bufLen);

  TAOS_CHECK_EXIT(tStartDecode(&decoder));

  int32_t numOfMeta = 0;
  TAOS_CHECK_EXIT(tDecodeI32(&decoder, &numOfMeta));
  pRsp->pViewRsp = taosArrayInit(numOfMeta, POINTER_BYTES);
  if (pRsp->pViewRsp == NULL) {
    TAOS_CHECK_EXIT(terrno);
  }

  for (int32_t i = 0; i < numOfMeta; ++i) {
    SViewMetaRsp *metaRsp = taosMemoryCalloc(1, sizeof(SViewMetaRsp));
    if (NULL == metaRsp) {
      TAOS_CHECK_EXIT(terrno);
    }
    TAOS_CHECK_EXIT(tDecodeSViewMetaRsp(&decoder, metaRsp));
    if (taosArrayPush(pRsp->pViewRsp, &metaRsp) == NULL) {
      TAOS_CHECK_EXIT(terrno);
    }
  }

  tEndDecode(&decoder);

_exit:
  tDecoderClear(&decoder);
  return code;
}

void tFreeSViewHbRsp(SViewHbRsp *pRsp) {
  int32_t numOfMeta = taosArrayGetSize(pRsp->pViewRsp);
  for (int32_t i = 0; i < numOfMeta; ++i) {
    SViewMetaRsp *pMetaRsp = taosArrayGetP(pRsp->pViewRsp, i);
    tFreeSViewMetaRsp(pMetaRsp);
    taosMemoryFree(pMetaRsp);
  }

  taosArrayDestroy(pRsp->pViewRsp);
}

void setDefaultOptionsForField(SFieldWithOptions *field) {
  setColEncode(&field->compress, getDefaultEncode(field->type));
  setColCompress(&field->compress, getDefaultCompress(field->type));
  setColLevel(&field->compress, getDefaultLevel(field->type));
}

void setFieldWithOptions(SFieldWithOptions *fieldWithOptions, SField *field) {
  fieldWithOptions->bytes = field->bytes;
  fieldWithOptions->flags = field->flags;
  fieldWithOptions->type = field->type;
  tstrncpy(fieldWithOptions->name, field->name, TSDB_COL_NAME_LEN);
}
int32_t tSerializeTableTSMAInfoReq(void *buf, int32_t bufLen, const STableTSMAInfoReq *pReq) {
  SEncoder encoder = {0};
  int32_t  code = 0;
  int32_t  lino;
  int32_t  tlen;
  tEncoderInit(&encoder, buf, bufLen);

  TAOS_CHECK_EXIT(tStartEncode(&encoder));
  TAOS_CHECK_EXIT(tEncodeCStr(&encoder, pReq->name));
  TAOS_CHECK_EXIT(tEncodeI8(&encoder, pReq->fetchingWithTsmaName));

  tEndEncode(&encoder);

_exit:
  if (code) {
    tlen = code;
  } else {
    tlen = encoder.pos;
  }
  tEncoderClear(&encoder);
  return tlen;
}

int32_t tDeserializeTableTSMAInfoReq(void *buf, int32_t bufLen, STableTSMAInfoReq *pReq) {
  SDecoder decoder = {0};
  int32_t  code = 0;
  int32_t  lino;

  tDecoderInit(&decoder, buf, bufLen);

  TAOS_CHECK_EXIT(tStartDecode(&decoder));
  TAOS_CHECK_EXIT(tDecodeCStrTo(&decoder, pReq->name));
  TAOS_CHECK_EXIT(tDecodeI8(&decoder, (uint8_t *)&pReq->fetchingWithTsmaName));

  tEndDecode(&decoder);

_exit:
  tDecoderClear(&decoder);
  return code;
}

static int32_t tEncodeTableTSMAInfo(SEncoder *pEncoder, const STableTSMAInfo *pTsmaInfo) {
  int32_t code = 0;
  int32_t lino;

  TAOS_CHECK_EXIT(tEncodeCStr(pEncoder, pTsmaInfo->name));
  TAOS_CHECK_EXIT(tEncodeU64(pEncoder, pTsmaInfo->tsmaId));
  TAOS_CHECK_EXIT(tEncodeCStr(pEncoder, pTsmaInfo->tb));
  TAOS_CHECK_EXIT(tEncodeCStr(pEncoder, pTsmaInfo->dbFName));
  TAOS_CHECK_EXIT(tEncodeU64(pEncoder, pTsmaInfo->suid));
  TAOS_CHECK_EXIT(tEncodeU64(pEncoder, pTsmaInfo->destTbUid));
  TAOS_CHECK_EXIT(tEncodeU64(pEncoder, pTsmaInfo->dbId));
  TAOS_CHECK_EXIT(tEncodeI32(pEncoder, pTsmaInfo->version));
  TAOS_CHECK_EXIT(tEncodeCStr(pEncoder, pTsmaInfo->targetTb));
  TAOS_CHECK_EXIT(tEncodeCStr(pEncoder, pTsmaInfo->targetDbFName));
  TAOS_CHECK_EXIT(tEncodeI64(pEncoder, pTsmaInfo->interval));
  TAOS_CHECK_EXIT(tEncodeI8(pEncoder, pTsmaInfo->unit));

  int32_t size = pTsmaInfo->pFuncs ? pTsmaInfo->pFuncs->size : 0;
  TAOS_CHECK_EXIT(tEncodeI32(pEncoder, size));
  for (int32_t i = 0; i < size; ++i) {
    STableTSMAFuncInfo *pFuncInfo = taosArrayGet(pTsmaInfo->pFuncs, i);
    TAOS_CHECK_EXIT(tEncodeI32(pEncoder, pFuncInfo->funcId));
    TAOS_CHECK_EXIT(tEncodeI16(pEncoder, pFuncInfo->colId));
  }

  size = pTsmaInfo->pTags ? pTsmaInfo->pTags->size : 0;
  TAOS_CHECK_EXIT(tEncodeI32(pEncoder, size));
  for (int32_t i = 0; i < size; ++i) {
    const SSchema *pSchema = taosArrayGet(pTsmaInfo->pTags, i);
    TAOS_CHECK_EXIT(tEncodeSSchema(pEncoder, pSchema));
  }
  size = pTsmaInfo->pUsedCols ? pTsmaInfo->pUsedCols->size : 0;
  TAOS_CHECK_EXIT(tEncodeI32(pEncoder, size));
  for (int32_t i = 0; i < size; ++i) {
    const SSchema *pSchema = taosArrayGet(pTsmaInfo->pUsedCols, i);
    TAOS_CHECK_EXIT(tEncodeSSchema(pEncoder, pSchema));
  }

  TAOS_CHECK_EXIT(tEncodeCStr(pEncoder, pTsmaInfo->ast));
  TAOS_CHECK_EXIT(tEncodeI64(pEncoder, pTsmaInfo->streamUid));
  TAOS_CHECK_EXIT(tEncodeI64(pEncoder, pTsmaInfo->reqTs));
  TAOS_CHECK_EXIT(tEncodeI64(pEncoder, pTsmaInfo->rspTs));
  TAOS_CHECK_EXIT(tEncodeI64(pEncoder, pTsmaInfo->delayDuration));
  TAOS_CHECK_EXIT(tEncodeI8(pEncoder, pTsmaInfo->fillHistoryFinished));

_exit:
  return code;
}

static int32_t tDecodeTableTSMAInfo(SDecoder *pDecoder, STableTSMAInfo *pTsmaInfo) {
  int32_t code = 0;
  int32_t lino;

  TAOS_CHECK_EXIT(tDecodeCStrTo(pDecoder, pTsmaInfo->name));
  TAOS_CHECK_EXIT(tDecodeU64(pDecoder, &pTsmaInfo->tsmaId));
  TAOS_CHECK_EXIT(tDecodeCStrTo(pDecoder, pTsmaInfo->tb));
  TAOS_CHECK_EXIT(tDecodeCStrTo(pDecoder, pTsmaInfo->dbFName));
  TAOS_CHECK_EXIT(tDecodeU64(pDecoder, &pTsmaInfo->suid));
  TAOS_CHECK_EXIT(tDecodeU64(pDecoder, &pTsmaInfo->destTbUid));
  TAOS_CHECK_EXIT(tDecodeU64(pDecoder, &pTsmaInfo->dbId));
  TAOS_CHECK_EXIT(tDecodeI32(pDecoder, &pTsmaInfo->version));
  TAOS_CHECK_EXIT(tDecodeCStrTo(pDecoder, pTsmaInfo->targetTb));
  TAOS_CHECK_EXIT(tDecodeCStrTo(pDecoder, pTsmaInfo->targetDbFName));
  TAOS_CHECK_EXIT(tDecodeI64(pDecoder, &pTsmaInfo->interval));
  TAOS_CHECK_EXIT(tDecodeI8(pDecoder, &pTsmaInfo->unit));
  int32_t size = 0;
  TAOS_CHECK_EXIT(tDecodeI32(pDecoder, &size));
  if (size > 0) {
    pTsmaInfo->pFuncs = taosArrayInit(size, sizeof(STableTSMAFuncInfo));
    if (!pTsmaInfo->pFuncs) {
      TAOS_CHECK_EXIT(terrno);
    }
    for (int32_t i = 0; i < size; ++i) {
      STableTSMAFuncInfo funcInfo = {0};
      TAOS_CHECK_EXIT(tDecodeI32(pDecoder, &funcInfo.funcId));
      TAOS_CHECK_EXIT(tDecodeI16(pDecoder, &funcInfo.colId));
      if (!taosArrayPush(pTsmaInfo->pFuncs, &funcInfo)) {
        TAOS_CHECK_EXIT(terrno);
      }
    }
  }

  TAOS_CHECK_EXIT(tDecodeI32(pDecoder, &size));
  if (size > 0) {
    pTsmaInfo->pTags = taosArrayInit(size, sizeof(SSchema));
    if (!pTsmaInfo->pTags) {
      TAOS_CHECK_EXIT(terrno);
    }
    for (int32_t i = 0; i < size; ++i) {
      SSchema schema = {0};
      TAOS_CHECK_EXIT(tDecodeSSchema(pDecoder, &schema));
      if (taosArrayPush(pTsmaInfo->pTags, &schema) == NULL) {
        TAOS_CHECK_EXIT(terrno);
      }
    }
  }

  TAOS_CHECK_EXIT(tDecodeI32(pDecoder, &size));
  if (size > 0) {
    pTsmaInfo->pUsedCols = taosArrayInit(size, sizeof(SSchema));
    if (!pTsmaInfo->pUsedCols) {
      TAOS_CHECK_EXIT(terrno);
    }
    for (int32_t i = 0; i < size; ++i) {
      SSchema schema = {0};
      TAOS_CHECK_EXIT(tDecodeSSchema(pDecoder, &schema));
      if (taosArrayPush(pTsmaInfo->pUsedCols, &schema) == NULL) {
        TAOS_CHECK_EXIT(terrno);
      }
    }
  }
  TAOS_CHECK_EXIT(tDecodeCStrAlloc(pDecoder, &pTsmaInfo->ast));
  TAOS_CHECK_EXIT(tDecodeI64(pDecoder, &pTsmaInfo->streamUid));
  TAOS_CHECK_EXIT(tDecodeI64(pDecoder, &pTsmaInfo->reqTs));
  TAOS_CHECK_EXIT(tDecodeI64(pDecoder, &pTsmaInfo->rspTs));
  TAOS_CHECK_EXIT(tDecodeI64(pDecoder, &pTsmaInfo->delayDuration));
  TAOS_CHECK_EXIT(tDecodeI8(pDecoder, (int8_t *)&pTsmaInfo->fillHistoryFinished));

_exit:
  return code;
}

static int32_t tEncodeTableTSMAInfoRsp(SEncoder *pEncoder, const STableTSMAInfoRsp *pRsp) {
  int32_t code = 0;
  int32_t lino;

  int32_t size = pRsp->pTsmas ? pRsp->pTsmas->size : 0;
  TAOS_CHECK_EXIT(tEncodeI32(pEncoder, size));
  for (int32_t i = 0; i < size; ++i) {
    STableTSMAInfo *pInfo = taosArrayGetP(pRsp->pTsmas, i);
    TAOS_CHECK_EXIT(tEncodeTableTSMAInfo(pEncoder, pInfo));
  }
_exit:
  return code;
}

static int32_t tDecodeTableTSMAInfoRsp(SDecoder *pDecoder, STableTSMAInfoRsp *pRsp) {
  int32_t size = 0;
  int32_t code = 0;
  int32_t lino;

  TAOS_CHECK_EXIT(tDecodeI32(pDecoder, &size));
  if (size <= 0) return 0;
  pRsp->pTsmas = taosArrayInit(size, POINTER_BYTES);
  if (!pRsp->pTsmas) {
    TAOS_CHECK_EXIT(terrno);
  }
  for (int32_t i = 0; i < size; ++i) {
    STableTSMAInfo *pTsma = taosMemoryCalloc(1, sizeof(STableTSMAInfo));
    if (!pTsma) {
      TAOS_CHECK_EXIT(terrno);
    }
    if (taosArrayPush(pRsp->pTsmas, &pTsma) == NULL) {
      TAOS_CHECK_EXIT(terrno);
    }
    TAOS_CHECK_EXIT(tDecodeTableTSMAInfo(pDecoder, pTsma));
  }
_exit:
  return code;
}

int32_t tSerializeTableTSMAInfoRsp(void *buf, int32_t bufLen, const STableTSMAInfoRsp *pRsp) {
  SEncoder encoder = {0};
  int32_t  code = 0;
  int32_t  lino;
  int32_t  tlen;
  tEncoderInit(&encoder, buf, bufLen);

  TAOS_CHECK_EXIT(tStartEncode(&encoder));
  TAOS_CHECK_EXIT(tEncodeTableTSMAInfoRsp(&encoder, pRsp));

  tEndEncode(&encoder);

_exit:
  if (code) {
    tlen = code;
  } else {
    tlen = encoder.pos;
  }
  tEncoderClear(&encoder);
  return tlen;
}

int32_t tDeserializeTableTSMAInfoRsp(void *buf, int32_t bufLen, STableTSMAInfoRsp *pRsp) {
  SDecoder decoder = {0};
  int32_t  code = 0;
  int32_t  lino;

  tDecoderInit(&decoder, buf, bufLen);

  TAOS_CHECK_EXIT(tStartDecode(&decoder));
  TAOS_CHECK_EXIT(tDecodeTableTSMAInfoRsp(&decoder, pRsp));

  tEndDecode(&decoder);

_exit:
  tDecoderClear(&decoder);
  return code;
}

void tFreeTableTSMAInfo(void *p) {
  STableTSMAInfo *pTsmaInfo = p;
  if (pTsmaInfo) {
    taosArrayDestroy(pTsmaInfo->pFuncs);
    taosArrayDestroy(pTsmaInfo->pTags);
    taosArrayDestroy(pTsmaInfo->pUsedCols);
    taosMemoryFree(pTsmaInfo->ast);
  }
}

void tFreeAndClearTableTSMAInfo(void *p) {
  STableTSMAInfo *pTsmaInfo = (STableTSMAInfo *)p;
  if (pTsmaInfo) {
    tFreeTableTSMAInfo(pTsmaInfo);
    taosMemoryFree(pTsmaInfo);
  }
}

int32_t tCloneTbTSMAInfo(STableTSMAInfo *pInfo, STableTSMAInfo **pRes) {
  int32_t code = TSDB_CODE_SUCCESS;
  if (NULL == pInfo) {
    return TSDB_CODE_SUCCESS;
  }
  STableTSMAInfo *pRet = taosMemoryCalloc(1, sizeof(STableTSMAInfo));
  if (!pRet) return terrno;

  *pRet = *pInfo;
  if (pInfo->pFuncs) {
    pRet->pFuncs = taosArrayDup(pInfo->pFuncs, NULL);
    if (!pRet->pFuncs) code = terrno;
  }
  if (pInfo->pTags && code == TSDB_CODE_SUCCESS) {
    pRet->pTags = taosArrayDup(pInfo->pTags, NULL);
    if (!pRet->pTags) code = terrno;
  }
  if (pInfo->pUsedCols && code == TSDB_CODE_SUCCESS) {
    pRet->pUsedCols = taosArrayDup(pInfo->pUsedCols, NULL);
    if (!pRet->pUsedCols) code = terrno;
  }
  if (pInfo->ast && code == TSDB_CODE_SUCCESS) {
    pRet->ast = taosStrdup(pInfo->ast);
    if (!pRet->ast) code = terrno;
  }
  if (code) {
    tFreeAndClearTableTSMAInfo(pRet);
    pRet = NULL;
  }
  *pRes = pRet;
  return code;
}

void tFreeTableTSMAInfoRsp(STableTSMAInfoRsp *pRsp) {
  if (pRsp && pRsp->pTsmas) {
    taosArrayDestroyP(pRsp->pTsmas, tFreeAndClearTableTSMAInfo);
  }
}

static int32_t tEncodeStreamProgressReq(SEncoder *pEncoder, const SStreamProgressReq *pReq) {
  int32_t code = 0;
  int32_t lino;

  TAOS_CHECK_EXIT(tEncodeI64(pEncoder, pReq->streamId));
  TAOS_CHECK_EXIT(tEncodeI32(pEncoder, pReq->vgId));
  TAOS_CHECK_EXIT(tEncodeI32(pEncoder, pReq->fetchIdx));
  TAOS_CHECK_EXIT(tEncodeI32(pEncoder, pReq->subFetchIdx));

_exit:
  return code;
}

int32_t tSerializeStreamProgressReq(void *buf, int32_t bufLen, const SStreamProgressReq *pReq) {
  SEncoder encoder = {0};
  int32_t  code = 0;
  int32_t  lino;
  int32_t  tlen;
  tEncoderInit(&encoder, buf, bufLen);

  TAOS_CHECK_EXIT(tStartEncode(&encoder));
  TAOS_CHECK_EXIT(tEncodeStreamProgressReq(&encoder, pReq));

  tEndEncode(&encoder);

_exit:
  if (code) {
    tlen = code;
  } else {
    tlen = encoder.pos;
  }
  tEncoderClear(&encoder);
  return tlen;
}

static int32_t tDecodeStreamProgressReq(SDecoder *pDecoder, SStreamProgressReq *pReq) {
  int32_t code = 0;
  int32_t lino;

  TAOS_CHECK_EXIT(tDecodeI64(pDecoder, &pReq->streamId));
  TAOS_CHECK_EXIT(tDecodeI32(pDecoder, &pReq->vgId));
  TAOS_CHECK_EXIT(tDecodeI32(pDecoder, &pReq->fetchIdx));
  TAOS_CHECK_EXIT(tDecodeI32(pDecoder, &pReq->subFetchIdx));

_exit:
  return code;
}

int32_t tDeserializeStreamProgressReq(void *buf, int32_t bufLen, SStreamProgressReq *pReq) {
  SDecoder decoder = {0};
  int32_t  code = 0;
  int32_t  lino;

  tDecoderInit(&decoder, (char *)buf, bufLen);

  TAOS_CHECK_EXIT(tStartDecode(&decoder));
  TAOS_CHECK_EXIT(tDecodeStreamProgressReq(&decoder, pReq));

  tEndDecode(&decoder);

_exit:
  tDecoderClear(&decoder);
  return code;
}

static int32_t tEncodeStreamProgressRsp(SEncoder *pEncoder, const SStreamProgressRsp *pRsp) {
  int32_t code = 0;
  int32_t lino;

  TAOS_CHECK_EXIT(tEncodeI64(pEncoder, pRsp->streamId));
  TAOS_CHECK_EXIT(tEncodeI32(pEncoder, pRsp->vgId));
  TAOS_CHECK_EXIT(tEncodeI8(pEncoder, pRsp->fillHisFinished));
  TAOS_CHECK_EXIT(tEncodeI64(pEncoder, pRsp->progressDelay));
  TAOS_CHECK_EXIT(tEncodeI32(pEncoder, pRsp->fetchIdx));
  TAOS_CHECK_EXIT(tEncodeI32(pEncoder, pRsp->subFetchIdx));

_exit:
  return code;
}

int32_t tSerializeStreamProgressRsp(void *buf, int32_t bufLen, const SStreamProgressRsp *pRsp) {
  SEncoder encoder = {0};
  int32_t  code = 0;
  int32_t  lino;
  int32_t  tlen;
  tEncoderInit(&encoder, buf, bufLen);

  TAOS_CHECK_EXIT(tStartEncode(&encoder));
  TAOS_CHECK_EXIT(tEncodeStreamProgressRsp(&encoder, pRsp));

  tEndEncode(&encoder);

_exit:
  if (code) {
    tlen = code;
  } else {
    tlen = encoder.pos;
  }
  tEncoderClear(&encoder);
  return tlen;
}

static int32_t tDecodeStreamProgressRsp(SDecoder *pDecoder, SStreamProgressRsp *pRsp) {
  int32_t code = 0;
  int32_t lino;

  TAOS_CHECK_EXIT(tDecodeI64(pDecoder, &pRsp->streamId));
  TAOS_CHECK_EXIT(tDecodeI32(pDecoder, &pRsp->vgId));
  TAOS_CHECK_EXIT(tDecodeI8(pDecoder, (int8_t *)&pRsp->fillHisFinished));
  TAOS_CHECK_EXIT(tDecodeI64(pDecoder, &pRsp->progressDelay));
  TAOS_CHECK_EXIT(tDecodeI32(pDecoder, &pRsp->fetchIdx));
  TAOS_CHECK_EXIT(tDecodeI32(pDecoder, &pRsp->subFetchIdx));

_exit:
  return code;
}

int32_t tDeserializeSStreamProgressRsp(void *buf, int32_t bufLen, SStreamProgressRsp *pRsp) {
  SDecoder decoder = {0};
  int32_t  code = 0;
  int32_t  lino;

  tDecoderInit(&decoder, buf, bufLen);

  TAOS_CHECK_EXIT(tStartDecode(&decoder));
  TAOS_CHECK_EXIT(tDecodeStreamProgressRsp(&decoder, pRsp));

  tEndDecode(&decoder);

_exit:
  tDecoderClear(&decoder);
  return code;
}

int32_t tEncodeSMDropTbReqOnSingleVg(SEncoder *pEncoder, const SMDropTbReqsOnSingleVg *pReq) {
  const SVgroupInfo *pVgInfo = &pReq->vgInfo;
  int32_t            code = 0;
  int32_t            lino;

  TAOS_CHECK_EXIT(tEncodeI32(pEncoder, pVgInfo->vgId));
  TAOS_CHECK_EXIT(tEncodeU32(pEncoder, pVgInfo->hashBegin));
  TAOS_CHECK_EXIT(tEncodeU32(pEncoder, pVgInfo->hashEnd));
  TAOS_CHECK_EXIT(tEncodeSEpSet(pEncoder, &pVgInfo->epSet));
  TAOS_CHECK_EXIT(tEncodeI32(pEncoder, pVgInfo->numOfTable));
  int32_t size = pReq->pTbs ? pReq->pTbs->size : 0;
  TAOS_CHECK_EXIT(tEncodeI32(pEncoder, size));
  for (int32_t i = 0; i < size; ++i) {
    const SVDropTbReq *pInfo = taosArrayGet(pReq->pTbs, i);
    TAOS_CHECK_EXIT(tEncodeSVDropTbReq(pEncoder, pInfo));
  }
_exit:
  return code;
}

int32_t tDecodeSMDropTbReqOnSingleVg(SDecoder *pDecoder, SMDropTbReqsOnSingleVg *pReq) {
  int32_t code = 0;
  int32_t lino;

  TAOS_CHECK_EXIT(tDecodeI32(pDecoder, &pReq->vgInfo.vgId));
  TAOS_CHECK_EXIT(tDecodeU32(pDecoder, &pReq->vgInfo.hashBegin));
  TAOS_CHECK_EXIT(tDecodeU32(pDecoder, &pReq->vgInfo.hashEnd));
  TAOS_CHECK_EXIT(tDecodeSEpSet(pDecoder, &pReq->vgInfo.epSet));
  TAOS_CHECK_EXIT(tDecodeI32(pDecoder, &pReq->vgInfo.numOfTable));
  int32_t size = 0;
  TAOS_CHECK_EXIT(tDecodeI32(pDecoder, &size));
  pReq->pTbs = taosArrayInit(size, sizeof(SVDropTbReq));
  if (!pReq->pTbs) {
    TAOS_CHECK_EXIT(terrno);
  }
  SVDropTbReq pTbReq = {0};
  for (int32_t i = 0; i < size; ++i) {
    TAOS_CHECK_EXIT(tDecodeSVDropTbReq(pDecoder, &pTbReq));
    if (taosArrayPush(pReq->pTbs, &pTbReq) == NULL) {
      TAOS_CHECK_EXIT(terrno);
    }
  }

_exit:
  return code;
}

void tFreeSMDropTbReqOnSingleVg(void *p) {
  SMDropTbReqsOnSingleVg *pReq = p;
  taosArrayDestroy(pReq->pTbs);
}

int32_t tSerializeSMDropTbsReq(void *buf, int32_t bufLen, const SMDropTbsReq *pReq) {
  SEncoder encoder = {0};
  int32_t  code = 0;
  int32_t  lino;
  int32_t  tlen;

  tEncoderInit(&encoder, buf, bufLen);
  TAOS_CHECK_EXIT(tStartEncode(&encoder));
  int32_t size = pReq->pVgReqs ? pReq->pVgReqs->size : 0;
  TAOS_CHECK_EXIT(tEncodeI32(&encoder, size));
  for (int32_t i = 0; i < size; ++i) {
    SMDropTbReqsOnSingleVg *pVgReq = taosArrayGet(pReq->pVgReqs, i);
    TAOS_CHECK_EXIT(tEncodeSMDropTbReqOnSingleVg(&encoder, pVgReq));
  }
  tEndEncode(&encoder);

_exit:
  if (code) {
    tlen = code;
  } else {
    tlen = encoder.pos;
  }
  tEncoderClear(&encoder);
  return tlen;
}

int32_t tDeserializeSMDropTbsReq(void *buf, int32_t bufLen, SMDropTbsReq *pReq) {
  SDecoder decoder = {0};
  int32_t  code = 0;
  int32_t  lino;

  tDecoderInit(&decoder, buf, bufLen);
  TAOS_CHECK_EXIT(tStartDecode(&decoder));
  int32_t size = 0;
  TAOS_CHECK_EXIT(tDecodeI32(&decoder, &size));
  pReq->pVgReqs = taosArrayInit(size, sizeof(SMDropTbReqsOnSingleVg));
  if (!pReq->pVgReqs) {
    TAOS_CHECK_EXIT(terrno);
  }
  for (int32_t i = 0; i < size; ++i) {
    SMDropTbReqsOnSingleVg vgReq = {0};
    TAOS_CHECK_EXIT(tDecodeSMDropTbReqOnSingleVg(&decoder, &vgReq));
    if (taosArrayPush(pReq->pVgReqs, &vgReq) == NULL) {
      TAOS_CHECK_EXIT(terrno);
    }
  }
  tEndDecode(&decoder);
_exit:
  tDecoderClear(&decoder);
  return code;
}

void tFreeSMDropTbsReq(void *p) {
  SMDropTbsReq *pReq = p;
  taosArrayDestroyEx(pReq->pVgReqs, tFreeSMDropTbReqOnSingleVg);
}

int32_t tEncodeVFetchTtlExpiredTbsRsp(SEncoder *pCoder, const SVFetchTtlExpiredTbsRsp *pRsp) {
  int32_t code = 0;
  int32_t lino;

  TAOS_CHECK_EXIT(tEncodeI32(pCoder, pRsp->vgId));
  int32_t size = pRsp->pExpiredTbs ? pRsp->pExpiredTbs->size : 0;
  TAOS_CHECK_EXIT(tEncodeI32(pCoder, size));
  for (int32_t i = 0; i < size; ++i) {
    TAOS_CHECK_EXIT(tEncodeSVDropTbReq(pCoder, taosArrayGet(pRsp->pExpiredTbs, i)));
  }

_exit:
  return code;
}

int32_t tDecodeVFetchTtlExpiredTbsRsp(SDecoder *pCoder, SVFetchTtlExpiredTbsRsp *pRsp) {
  int32_t code = 0;
  int32_t lino;

  TAOS_CHECK_EXIT(tDecodeI32(pCoder, &pRsp->vgId));
  int32_t size = 0;
  TAOS_CHECK_EXIT(tDecodeI32(pCoder, &size));
  if (size > 0) {
    pRsp->pExpiredTbs = taosArrayInit(size, sizeof(SVDropTbReq));
    if (!pRsp->pExpiredTbs) {
      TAOS_CHECK_EXIT(terrno);
    }
    SVDropTbReq tb = {0};
    for (int32_t i = 0; i < size; ++i) {
      TAOS_CHECK_EXIT(tDecodeSVDropTbReq(pCoder, &tb));
      if (taosArrayPush(pRsp->pExpiredTbs, &tb) == NULL) {
        TAOS_CHECK_EXIT(terrno);
      }
    }
  }
_exit:
  return code;
}

void tFreeFetchTtlExpiredTbsRsp(void *p) {
  SVFetchTtlExpiredTbsRsp *pRsp = p;
  taosArrayDestroy(pRsp->pExpiredTbs);
}

int32_t tEncodeMqBatchMetaRsp(SEncoder *pEncoder, const SMqBatchMetaRsp *pRsp) {
  int32_t code = 0;
  int32_t lino;

  TAOS_CHECK_EXIT(tEncodeSTqOffsetVal(pEncoder, &pRsp->rspOffset));

  int32_t size = taosArrayGetSize(pRsp->batchMetaReq);
  TAOS_CHECK_EXIT(tEncodeI32(pEncoder, size));
  if (size > 0) {
    for (int32_t i = 0; i < size; i++) {
      void   *pMetaReq = taosArrayGetP(pRsp->batchMetaReq, i);
      int32_t metaLen = *(int32_t *)taosArrayGet(pRsp->batchMetaLen, i);
      TAOS_CHECK_EXIT(tEncodeBinary(pEncoder, pMetaReq, metaLen));
    }
  }
_exit:
  return code;
}

int32_t tDecodeMqBatchMetaRsp(SDecoder *pDecoder, SMqBatchMetaRsp *pRsp) {
  int32_t size = 0;
  int32_t code = 0;
  int32_t lino;

  TAOS_CHECK_EXIT(tDecodeI32(pDecoder, &size));
  if (size > 0) {
    pRsp->batchMetaReq = taosArrayInit(size, POINTER_BYTES);
    if (!pRsp->batchMetaReq) {
      TAOS_CHECK_EXIT(terrno);
    }
    pRsp->batchMetaLen = taosArrayInit(size, sizeof(int32_t));
    if (!pRsp->batchMetaLen) {
      TAOS_CHECK_EXIT(terrno);
    }
    for (int32_t i = 0; i < size; i++) {
      void    *pCreate = NULL;
      uint64_t len = 0;
      TAOS_CHECK_EXIT(tDecodeBinaryAlloc(pDecoder, &pCreate, &len));
      int32_t l = (int32_t)len;
      if (taosArrayPush(pRsp->batchMetaReq, &pCreate) == NULL) {
        TAOS_CHECK_EXIT(terrno);
      }
      if (taosArrayPush(pRsp->batchMetaLen, &l) == NULL) {
        TAOS_CHECK_EXIT(terrno);
      }
    }
  }
_exit:
  return code;
}

int32_t tSemiDecodeMqBatchMetaRsp(SDecoder *pDecoder, SMqBatchMetaRsp *pRsp) {
  int32_t code = 0;
  int32_t lino;

  TAOS_CHECK_EXIT(tDecodeSTqOffsetVal(pDecoder, &pRsp->rspOffset));
  if (pDecoder->size < pDecoder->pos) {
    return TSDB_CODE_INVALID_PARA;
  }
  pRsp->metaBuffLen = TD_CODER_REMAIN_CAPACITY(pDecoder);
  pRsp->pMetaBuff = taosMemoryCalloc(1, pRsp->metaBuffLen);
  if (pRsp->pMetaBuff == NULL) {
    TAOS_CHECK_EXIT(terrno);
  }
  memcpy(pRsp->pMetaBuff, TD_CODER_CURRENT(pDecoder), pRsp->metaBuffLen);

_exit:
  return code;
}

void tDeleteMqBatchMetaRsp(SMqBatchMetaRsp *pRsp) {
  taosMemoryFreeClear(pRsp->pMetaBuff);
  taosArrayDestroyP(pRsp->batchMetaReq, NULL);
  taosArrayDestroy(pRsp->batchMetaLen);
  pRsp->batchMetaReq = NULL;
  pRsp->batchMetaLen = NULL;
}<|MERGE_RESOLUTION|>--- conflicted
+++ resolved
@@ -1471,15 +1471,12 @@
   TAOS_CHECK_EXIT(tEncodeI64(&encoder, pReq->analVer));
   TAOS_CHECK_EXIT(tSerializeSMonitorParas(&encoder, &pReq->clusterCfg.monitorParas));
 
-<<<<<<< HEAD
   for (int32_t i = 0; i < vlen; ++i) {
     SVnodeLoad *pload = taosArrayGet(pReq->pVloads, i);
     TAOS_CHECK_EXIT(tEncodeI64(&encoder, pload->syncAppliedIndex));
     TAOS_CHECK_EXIT(tEncodeI64(&encoder, pload->syncCommitIndex));
   }
-=======
   TAOS_CHECK_EXIT(tEncodeI64(&encoder, pReq->timestamp));
->>>>>>> eee9976a
 
   tEndEncode(&encoder);
 
@@ -1611,15 +1608,15 @@
   }
 
   if (!tDecodeIsEnd(&decoder)) {
-<<<<<<< HEAD
     for (int32_t i = 0; i < vlen; ++i) {
       SVnodeLoad *pLoad = taosArrayGet(pReq->pVloads, i);
       TAOS_CHECK_EXIT(tDecodeI64(&decoder, &pLoad->syncAppliedIndex));
       TAOS_CHECK_EXIT(tDecodeI64(&decoder, &pLoad->syncCommitIndex));
     }
-=======
+  }
+
+  if (!tDecodeIsEnd(&decoder)) {
     TAOS_CHECK_EXIT(tDecodeI64(&decoder, &pReq->timestamp));
->>>>>>> eee9976a
   }
 
   tEndDecode(&decoder);
