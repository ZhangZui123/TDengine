/*
 * Copyright (c) 2019 TAOS Data, Inc. <jhtao@taosdata.com>
 *
 * This program is free software: you can use, redistribute, and/or modify
 * it under the terms of the GNU Affero General Public License, version 3
 * or later ("AGPL"), as published by the Free Software Foundation.
 *
 * This program is distributed in the hope that it will be useful, but WITHOUT
 * ANY WARRANTY; without even the implied warranty of MERCHANTABILITY or
 * FITNESS FOR A PARTICULAR PURPOSE.
 *
 * You should have received a copy of the GNU Affero General Public License
 * along with this program. If not, see <http://www.gnu.org/licenses/>.
 */

#define _DEFAULT_SOURCE
#include "tglobal.h"
#include "tmsg.h"

#undef TD_MSG_NUMBER_
#undef TD_MSG_DICT_
#undef TD_MSG_RANGE_CODE_
#define TD_MSG_INFO_
#undef TD_MSG_TYPE_INFO_
#undef TD_MSG_SEG_CODE_
#include "tmsgdef.h"

#undef TD_MSG_NUMBER_
#undef TD_MSG_INFO_
#undef TD_MSG_TYPE_INFO_
#undef TD_MSG_RANGE_CODE_
#define TD_MSG_DICT_
#undef TD_MSG_SEG_CODE_
#include "tmsgdef.h"

#undef TD_MSG_NUMBER_
#undef TD_MSG_INFO_
#undef TD_MSG_TYPE_INFO_
#undef TD_MSG_DICT_
#undef TD_MSG_SEG_CODE_
#define TD_MSG_RANGE_CODE_
#include "tmsgdef.h"

#include "tanalytics.h"
#include "tcol.h"
#include "tlog.h"

#define DECODESQL()                                                               \
  do {                                                                            \
    if (!tDecodeIsEnd(&decoder)) {                                                \
      TAOS_CHECK_EXIT(tDecodeI32(&decoder, &pReq->sqlLen));                       \
      if (pReq->sqlLen > 0) {                                                     \
        TAOS_CHECK_EXIT(tDecodeBinaryAlloc(&decoder, (void **)&pReq->sql, NULL)); \
      }                                                                           \
    }                                                                             \
  } while (0)

#define ENCODESQL()                                                                       \
  do {                                                                                    \
    TAOS_CHECK_EXIT(tEncodeI32(&encoder, pReq->sqlLen));                                  \
    if (pReq->sqlLen > 0) {                                                               \
      TAOS_CHECK_EXIT(tEncodeBinary(&encoder, (const uint8_t *)pReq->sql, pReq->sqlLen)); \
    }                                                                                     \
  } while (0)

#define FREESQL()                \
  do {                           \
    if (pReq->sql != NULL) {     \
      taosMemoryFree(pReq->sql); \
    }                            \
    pReq->sql = NULL;            \
  } while (0)

static int32_t tSerializeSMonitorParas(SEncoder *encoder, const SMonitorParas *pMonitorParas) {
  TAOS_CHECK_RETURN(tEncodeI8(encoder, pMonitorParas->tsEnableMonitor));
  TAOS_CHECK_RETURN(tEncodeI32(encoder, pMonitorParas->tsMonitorInterval));
  TAOS_CHECK_RETURN(tEncodeI32(encoder, pMonitorParas->tsSlowLogScope));
  TAOS_CHECK_RETURN(tEncodeI32(encoder, pMonitorParas->tsSlowLogMaxLen));
  TAOS_CHECK_RETURN(tEncodeI32(encoder, pMonitorParas->tsSlowLogThreshold));
  TAOS_CHECK_RETURN(tEncodeI32(encoder, pMonitorParas->tsSlowLogThresholdTest));  // Obsolete
  TAOS_CHECK_RETURN(tEncodeCStr(encoder, pMonitorParas->tsSlowLogExceptDb));
  return 0;
}

static int32_t tDeserializeSMonitorParas(SDecoder *decoder, SMonitorParas *pMonitorParas) {
  TAOS_CHECK_RETURN(tDecodeI8(decoder, (int8_t *)&pMonitorParas->tsEnableMonitor));
  TAOS_CHECK_RETURN(tDecodeI32(decoder, &pMonitorParas->tsMonitorInterval));
  TAOS_CHECK_RETURN(tDecodeI32(decoder, &pMonitorParas->tsSlowLogScope));
  TAOS_CHECK_RETURN(tDecodeI32(decoder, &pMonitorParas->tsSlowLogMaxLen));
  TAOS_CHECK_RETURN(tDecodeI32(decoder, &pMonitorParas->tsSlowLogThreshold));
  TAOS_CHECK_RETURN(tDecodeI32(decoder, &pMonitorParas->tsSlowLogThresholdTest));  // Obsolete
  TAOS_CHECK_RETURN(tDecodeCStrTo(decoder, pMonitorParas->tsSlowLogExceptDb));
  return 0;
}

static int32_t tDecodeSVAlterTbReqCommon(SDecoder *pDecoder, SVAlterTbReq *pReq);
static int32_t tDecodeSBatchDeleteReqCommon(SDecoder *pDecoder, SBatchDeleteReq *pReq);
static int32_t tEncodeTableTSMAInfoRsp(SEncoder *pEncoder, const STableTSMAInfoRsp *pRsp);
static int32_t tDecodeTableTSMAInfoRsp(SDecoder *pDecoder, STableTSMAInfoRsp *pRsp);

int32_t tInitSubmitMsgIter(const SSubmitReq *pMsg, SSubmitMsgIter *pIter) {
  if (pMsg == NULL) {
    return terrno = TSDB_CODE_TDB_SUBMIT_MSG_MSSED_UP;
  }

  pIter->totalLen = htonl(pMsg->length);
  pIter->numOfBlocks = htonl(pMsg->numOfBlocks);
  if (!(pIter->totalLen > 0)) {
    return terrno = TSDB_CODE_TDB_SUBMIT_MSG_MSSED_UP;
  }
  pIter->len = 0;
  pIter->pMsg = pMsg;
  if (pIter->totalLen <= sizeof(SSubmitReq)) {
    return terrno = TSDB_CODE_TDB_SUBMIT_MSG_MSSED_UP;
  }

  return 0;
}

int32_t tGetSubmitMsgNext(SSubmitMsgIter *pIter, SSubmitBlk **pPBlock) {
  if (!(pIter->len >= 0)) {
    return terrno = TSDB_CODE_INVALID_MSG_LEN;
  }

  if (pIter->len == 0) {
    pIter->len += sizeof(SSubmitReq);
  } else {
    if (pIter->len >= pIter->totalLen) {
      return terrno = TSDB_CODE_INVALID_MSG_LEN;
    }

    pIter->len += (sizeof(SSubmitBlk) + pIter->dataLen + pIter->schemaLen);
    if (!(pIter->len > 0)) {
      return terrno = TSDB_CODE_INVALID_MSG_LEN;
    }
  }

  if (pIter->len > pIter->totalLen) {
    *pPBlock = NULL;
    return terrno = TSDB_CODE_TDB_SUBMIT_MSG_MSSED_UP;
  }

  if (pIter->len == pIter->totalLen) {
    *pPBlock = NULL;
  } else {
    *pPBlock = (SSubmitBlk *)POINTER_SHIFT(pIter->pMsg, pIter->len);
    pIter->uid = htobe64((*pPBlock)->uid);
    pIter->suid = htobe64((*pPBlock)->suid);
    pIter->sversion = htonl((*pPBlock)->sversion);
    pIter->dataLen = htonl((*pPBlock)->dataLen);
    pIter->schemaLen = htonl((*pPBlock)->schemaLen);
    pIter->numOfRows = htonl((*pPBlock)->numOfRows);
  }
  return 0;
}

int32_t tInitSubmitBlkIter(SSubmitMsgIter *pMsgIter, SSubmitBlk *pBlock, SSubmitBlkIter *pIter) {
  if (pMsgIter->dataLen <= 0) {
    return TSDB_CODE_INVALID_PARA;
  }
  pIter->totalLen = pMsgIter->dataLen;
  pIter->len = 0;
  pIter->row = (STSRow *)(pBlock->data + pMsgIter->schemaLen);
  return 0;
}

STSRow *tGetSubmitBlkNext(SSubmitBlkIter *pIter) {
  STSRow *row = pIter->row;

  if (pIter->len >= pIter->totalLen) {
    return NULL;
  } else {
    pIter->len += TD_ROW_LEN(row);
    if (pIter->len < pIter->totalLen) {
      pIter->row = POINTER_SHIFT(row, TD_ROW_LEN(row));
    }
    return row;
  }
}

int32_t tEncodeSEpSet(SEncoder *pEncoder, const SEpSet *pEp) {
  TAOS_CHECK_RETURN(tEncodeI8(pEncoder, pEp->inUse));
  TAOS_CHECK_RETURN(tEncodeI8(pEncoder, pEp->numOfEps));
  for (int32_t i = 0; i < TSDB_MAX_REPLICA; i++) {
    TAOS_CHECK_RETURN(tEncodeU16(pEncoder, pEp->eps[i].port));
    TAOS_CHECK_RETURN(tEncodeCStrWithLen(pEncoder, pEp->eps[i].fqdn, TSDB_FQDN_LEN));
  }
  return 0;
}

int32_t tDecodeSEpSet(SDecoder *pDecoder, SEpSet *pEp) {
  TAOS_CHECK_RETURN(tDecodeI8(pDecoder, &pEp->inUse));
  TAOS_CHECK_RETURN(tDecodeI8(pDecoder, &pEp->numOfEps));
  for (int32_t i = 0; i < TSDB_MAX_REPLICA; i++) {
    TAOS_CHECK_RETURN(tDecodeU16(pDecoder, &pEp->eps[i].port));
    TAOS_CHECK_RETURN(tDecodeCStrTo(pDecoder, pEp->eps[i].fqdn));
  }
  return 0;
}

int32_t tEncodeSQueryNodeAddr(SEncoder *pEncoder, SQueryNodeAddr *pAddr) {
  TAOS_CHECK_RETURN(tEncodeI32(pEncoder, pAddr->nodeId));
  TAOS_CHECK_RETURN(tEncodeSEpSet(pEncoder, &pAddr->epSet));
  return 0;
}

int32_t tEncodeSQueryNodeLoad(SEncoder *pEncoder, SQueryNodeLoad *pLoad) {
  TAOS_CHECK_RETURN(tEncodeSQueryNodeAddr(pEncoder, &pLoad->addr));
  TAOS_CHECK_RETURN(tEncodeU64(pEncoder, pLoad->load));
  return 0;
}

int32_t tDecodeSQueryNodeAddr(SDecoder *pDecoder, SQueryNodeAddr *pAddr) {
  TAOS_CHECK_RETURN(tDecodeI32(pDecoder, &pAddr->nodeId));
  TAOS_CHECK_RETURN(tDecodeSEpSet(pDecoder, &pAddr->epSet));
  return 0;
}

int32_t tDecodeSQueryNodeLoad(SDecoder *pDecoder, SQueryNodeLoad *pLoad) {
  TAOS_CHECK_RETURN(tDecodeSQueryNodeAddr(pDecoder, &pLoad->addr));
  TAOS_CHECK_RETURN(tDecodeU64(pDecoder, &pLoad->load));
  return 0;
}

int32_t taosEncodeSEpSet(void **buf, const SEpSet *pEp) {
  int32_t tlen = 0;
  tlen += taosEncodeFixedI8(buf, pEp->inUse);
  tlen += taosEncodeFixedI8(buf, pEp->numOfEps);
  for (int32_t i = 0; i < TSDB_MAX_REPLICA; i++) {
    tlen += taosEncodeFixedU16(buf, pEp->eps[i].port);
    tlen += taosEncodeString(buf, pEp->eps[i].fqdn);
  }
  return tlen;
}

void *taosDecodeSEpSet(const void *buf, SEpSet *pEp) {
  buf = taosDecodeFixedI8(buf, &pEp->inUse);
  buf = taosDecodeFixedI8(buf, &pEp->numOfEps);
  for (int32_t i = 0; i < TSDB_MAX_REPLICA; i++) {
    buf = taosDecodeFixedU16(buf, &pEp->eps[i].port);
    buf = taosDecodeStringTo(buf, pEp->eps[i].fqdn);
  }
  return (void *)buf;
}

static int32_t tSerializeSClientHbReq(SEncoder *pEncoder, const SClientHbReq *pReq) {
  TAOS_CHECK_RETURN(tEncodeSClientHbKey(pEncoder, &pReq->connKey));

  if (pReq->connKey.connType == CONN_TYPE__QUERY) {
    TAOS_CHECK_RETURN(tEncodeI64(pEncoder, pReq->app.appId));
    TAOS_CHECK_RETURN(tEncodeI32(pEncoder, pReq->app.pid));
    TAOS_CHECK_RETURN(tEncodeCStr(pEncoder, pReq->app.name));
    TAOS_CHECK_RETURN(tEncodeI64(pEncoder, pReq->app.startTime));
    TAOS_CHECK_RETURN(tEncodeU64(pEncoder, pReq->app.summary.numOfInsertsReq));
    TAOS_CHECK_RETURN(tEncodeU64(pEncoder, pReq->app.summary.numOfInsertRows));
    TAOS_CHECK_RETURN(tEncodeU64(pEncoder, pReq->app.summary.insertElapsedTime));
    TAOS_CHECK_RETURN(tEncodeU64(pEncoder, pReq->app.summary.insertBytes));
    TAOS_CHECK_RETURN(tEncodeU64(pEncoder, pReq->app.summary.fetchBytes));
    TAOS_CHECK_RETURN(tEncodeU64(pEncoder, pReq->app.summary.queryElapsedTime));
    TAOS_CHECK_RETURN(tEncodeU64(pEncoder, pReq->app.summary.numOfSlowQueries));
    TAOS_CHECK_RETURN(tEncodeU64(pEncoder, pReq->app.summary.totalRequests));
    TAOS_CHECK_RETURN(tEncodeU64(pEncoder, pReq->app.summary.currentRequests));

    int32_t queryNum = 0;
    if (pReq->query) {
      queryNum = 1;
      TAOS_CHECK_RETURN(tEncodeI32(pEncoder, queryNum));
      TAOS_CHECK_RETURN(tEncodeU32(pEncoder, pReq->query->connId));

      int32_t num = taosArrayGetSize(pReq->query->queryDesc);
      TAOS_CHECK_RETURN(tEncodeI32(pEncoder, num));

      for (int32_t i = 0; i < num; ++i) {
        SQueryDesc *desc = taosArrayGet(pReq->query->queryDesc, i);
        TAOS_CHECK_RETURN(tEncodeCStr(pEncoder, desc->sql));
        TAOS_CHECK_RETURN(tEncodeU64(pEncoder, desc->queryId));
        TAOS_CHECK_RETURN(tEncodeI64(pEncoder, desc->useconds));
        TAOS_CHECK_RETURN(tEncodeI64(pEncoder, desc->stime));
        TAOS_CHECK_RETURN(tEncodeI64(pEncoder, desc->reqRid));
        TAOS_CHECK_RETURN(tEncodeI8(pEncoder, desc->stableQuery));
        TAOS_CHECK_RETURN(tEncodeI8(pEncoder, desc->isSubQuery));
        TAOS_CHECK_RETURN(tEncodeCStr(pEncoder, desc->fqdn));
        TAOS_CHECK_RETURN(tEncodeI32(pEncoder, desc->subPlanNum));

        int32_t snum = desc->subDesc ? taosArrayGetSize(desc->subDesc) : 0;
        TAOS_CHECK_RETURN(tEncodeI32(pEncoder, snum));
        for (int32_t m = 0; m < snum; ++m) {
          SQuerySubDesc *sDesc = taosArrayGet(desc->subDesc, m);
          TAOS_CHECK_RETURN(tEncodeI64(pEncoder, sDesc->tid));
          TAOS_CHECK_RETURN(tEncodeCStr(pEncoder, sDesc->status));
        }
      }
    } else {
      TAOS_CHECK_RETURN(tEncodeI32(pEncoder, queryNum));
    }
  }

  int32_t kvNum = taosHashGetSize(pReq->info);
  TAOS_CHECK_RETURN(tEncodeI32(pEncoder, kvNum));
  void *pIter = taosHashIterate(pReq->info, NULL);
  while (pIter != NULL) {
    SKv *kv = pIter;
    TAOS_CHECK_RETURN(tEncodeSKv(pEncoder, kv));
    pIter = taosHashIterate(pReq->info, pIter);
  }
  TAOS_CHECK_RETURN(tEncodeU32(pEncoder, pReq->userIp));
  TAOS_CHECK_RETURN(tEncodeCStr(pEncoder, pReq->userApp));

  return 0;
}

static int32_t tDeserializeSClientHbReq(SDecoder *pDecoder, SClientHbReq *pReq) {
  TAOS_CHECK_RETURN(tDecodeSClientHbKey(pDecoder, &pReq->connKey));

  if (pReq->connKey.connType == CONN_TYPE__QUERY) {
    TAOS_CHECK_RETURN(tDecodeI64(pDecoder, &pReq->app.appId));
    TAOS_CHECK_RETURN(tDecodeI32(pDecoder, &pReq->app.pid));
    TAOS_CHECK_RETURN(tDecodeCStrTo(pDecoder, pReq->app.name));
    TAOS_CHECK_RETURN(tDecodeI64(pDecoder, &pReq->app.startTime));
    TAOS_CHECK_RETURN(tDecodeU64(pDecoder, &pReq->app.summary.numOfInsertsReq));
    TAOS_CHECK_RETURN(tDecodeU64(pDecoder, &pReq->app.summary.numOfInsertRows));
    TAOS_CHECK_RETURN(tDecodeU64(pDecoder, &pReq->app.summary.insertElapsedTime));
    TAOS_CHECK_RETURN(tDecodeU64(pDecoder, &pReq->app.summary.insertBytes));
    TAOS_CHECK_RETURN(tDecodeU64(pDecoder, &pReq->app.summary.fetchBytes));
    TAOS_CHECK_RETURN(tDecodeU64(pDecoder, &pReq->app.summary.queryElapsedTime));
    TAOS_CHECK_RETURN(tDecodeU64(pDecoder, &pReq->app.summary.numOfSlowQueries));
    TAOS_CHECK_RETURN(tDecodeU64(pDecoder, &pReq->app.summary.totalRequests));
    TAOS_CHECK_RETURN(tDecodeU64(pDecoder, &pReq->app.summary.currentRequests));

    int32_t queryNum = 0;
    TAOS_CHECK_RETURN(tDecodeI32(pDecoder, &queryNum));
    if (queryNum) {
      pReq->query = taosMemoryCalloc(1, sizeof(*pReq->query));
      if (NULL == pReq->query) {
        return terrno;
      }
      TAOS_CHECK_RETURN(tDecodeU32(pDecoder, &pReq->query->connId));

      int32_t num = 0;
      TAOS_CHECK_RETURN(tDecodeI32(pDecoder, &num));
      if (num > 0) {
        pReq->query->queryDesc = taosArrayInit(num, sizeof(SQueryDesc));
        if (NULL == pReq->query->queryDesc) {
          return terrno;
        }

        for (int32_t i = 0; i < num; ++i) {
          SQueryDesc desc = {0};
          TAOS_CHECK_RETURN(tDecodeCStrTo(pDecoder, desc.sql));
          TAOS_CHECK_RETURN(tDecodeU64(pDecoder, &desc.queryId));
          TAOS_CHECK_RETURN(tDecodeI64(pDecoder, &desc.useconds));
          TAOS_CHECK_RETURN(tDecodeI64(pDecoder, &desc.stime));
          TAOS_CHECK_RETURN(tDecodeI64(pDecoder, &desc.reqRid));
          TAOS_CHECK_RETURN(tDecodeI8(pDecoder, (int8_t *)&desc.stableQuery));
          TAOS_CHECK_RETURN(tDecodeI8(pDecoder, (int8_t *)&desc.isSubQuery));
          TAOS_CHECK_RETURN(tDecodeCStrTo(pDecoder, desc.fqdn));
          TAOS_CHECK_RETURN(tDecodeI32(pDecoder, &desc.subPlanNum));

          int32_t snum = 0;
          TAOS_CHECK_RETURN(tDecodeI32(pDecoder, &snum));
          if (snum > 0) {
            desc.subDesc = taosArrayInit(snum, sizeof(SQuerySubDesc));
            if (NULL == desc.subDesc) {
              return terrno;
            }

            for (int32_t m = 0; m < snum; ++m) {
              SQuerySubDesc sDesc = {0};
              TAOS_CHECK_RETURN(tDecodeI64(pDecoder, &sDesc.tid));
              TAOS_CHECK_RETURN(tDecodeCStrTo(pDecoder, sDesc.status));
              if (!taosArrayPush(desc.subDesc, &sDesc)) {
                return terrno;
              }
            }
          }

          if (!(desc.subPlanNum == taosArrayGetSize(desc.subDesc))) {
            return TSDB_CODE_INVALID_MSG;
          }

          if (!taosArrayPush(pReq->query->queryDesc, &desc)) {
            return terrno;
          }
        }
      }
    }
  }

  int32_t kvNum = 0;
  TAOS_CHECK_RETURN(tDecodeI32(pDecoder, &kvNum));
  if (pReq->info == NULL) {
    pReq->info = taosHashInit(kvNum, taosGetDefaultHashFunction(TSDB_DATA_TYPE_BINARY), true, HASH_NO_LOCK);
  }
  if (pReq->info == NULL) {
    return terrno;
  }
  for (int32_t i = 0; i < kvNum; i++) {
    SKv kv = {0};
    TAOS_CHECK_RETURN(tDecodeSKv(pDecoder, &kv));
    int32_t code = taosHashPut(pReq->info, &kv.key, sizeof(kv.key), &kv, sizeof(kv));
    if (code) {
      return terrno = code;
    }
  }
  if (!tDecodeIsEnd(pDecoder)) {
    TAOS_CHECK_RETURN(tDecodeU32(pDecoder, &pReq->userIp));
    TAOS_CHECK_RETURN(tDecodeCStrTo(pDecoder, pReq->userApp));
  }

  return 0;
}

static int32_t tSerializeSClientHbRsp(SEncoder *pEncoder, const SClientHbRsp *pRsp) {
  TAOS_CHECK_RETURN(tEncodeSClientHbKey(pEncoder, &pRsp->connKey));
  TAOS_CHECK_RETURN(tEncodeI32(pEncoder, pRsp->status));

  int32_t queryNum = 0;
  if (pRsp->query) {
    queryNum = 1;
    TAOS_CHECK_RETURN(tEncodeI32(pEncoder, queryNum));
    TAOS_CHECK_RETURN(tEncodeU32(pEncoder, pRsp->query->connId));
    TAOS_CHECK_RETURN(tEncodeU64(pEncoder, pRsp->query->killRid));
    TAOS_CHECK_RETURN(tEncodeI32(pEncoder, pRsp->query->totalDnodes));
    TAOS_CHECK_RETURN(tEncodeI32(pEncoder, pRsp->query->onlineDnodes));
    TAOS_CHECK_RETURN(tEncodeI8(pEncoder, pRsp->query->killConnection));
    TAOS_CHECK_RETURN(tEncodeSEpSet(pEncoder, &pRsp->query->epSet));
    int32_t num = taosArrayGetSize(pRsp->query->pQnodeList);
    TAOS_CHECK_RETURN(tEncodeI32(pEncoder, num));
    for (int32_t i = 0; i < num; ++i) {
      SQueryNodeLoad *pLoad = taosArrayGet(pRsp->query->pQnodeList, i);
      TAOS_CHECK_RETURN(tEncodeSQueryNodeLoad(pEncoder, pLoad));
    }
  } else {
    TAOS_CHECK_RETURN(tEncodeI32(pEncoder, queryNum));
  }

  int32_t kvNum = taosArrayGetSize(pRsp->info);
  TAOS_CHECK_RETURN(tEncodeI32(pEncoder, kvNum));
  for (int32_t i = 0; i < kvNum; i++) {
    SKv *kv = taosArrayGet(pRsp->info, i);
    TAOS_CHECK_RETURN(tEncodeSKv(pEncoder, kv));
  }

  return 0;
}

static int32_t tDeserializeSClientHbRsp(SDecoder *pDecoder, SClientHbRsp *pRsp) {
  TAOS_CHECK_RETURN(tDecodeSClientHbKey(pDecoder, &pRsp->connKey));
  TAOS_CHECK_RETURN(tDecodeI32(pDecoder, &pRsp->status));

  int32_t queryNum = 0;
  TAOS_CHECK_RETURN(tDecodeI32(pDecoder, &queryNum));
  if (queryNum) {
    pRsp->query = taosMemoryCalloc(1, sizeof(*pRsp->query));
    if (NULL == pRsp->query) {
      return terrno;
    }
    TAOS_CHECK_RETURN(tDecodeU32(pDecoder, &pRsp->query->connId));
    TAOS_CHECK_RETURN(tDecodeU64(pDecoder, &pRsp->query->killRid));
    TAOS_CHECK_RETURN(tDecodeI32(pDecoder, &pRsp->query->totalDnodes));
    TAOS_CHECK_RETURN(tDecodeI32(pDecoder, &pRsp->query->onlineDnodes));
    TAOS_CHECK_RETURN(tDecodeI8(pDecoder, &pRsp->query->killConnection));
    TAOS_CHECK_RETURN(tDecodeSEpSet(pDecoder, &pRsp->query->epSet));
    int32_t pQnodeNum = 0;
    TAOS_CHECK_RETURN(tDecodeI32(pDecoder, &pQnodeNum));
    if (pQnodeNum > 0) {
      pRsp->query->pQnodeList = taosArrayInit(pQnodeNum, sizeof(SQueryNodeLoad));
      if (NULL == pRsp->query->pQnodeList) return terrno;
      for (int32_t i = 0; i < pQnodeNum; ++i) {
        SQueryNodeLoad load = {0};
        TAOS_CHECK_RETURN(tDecodeSQueryNodeLoad(pDecoder, &load));
        if (!taosArrayPush(pRsp->query->pQnodeList, &load)) return terrno;
      }
    }
  }

  int32_t kvNum = 0;
  TAOS_CHECK_RETURN(tDecodeI32(pDecoder, &kvNum));
  pRsp->info = taosArrayInit(kvNum, sizeof(SKv));
  if (pRsp->info == NULL) {
    return terrno;
  }
  for (int32_t i = 0; i < kvNum; i++) {
    SKv kv = {0};
    TAOS_CHECK_RETURN(tDecodeSKv(pDecoder, &kv));
    if (!taosArrayPush(pRsp->info, &kv)) return terrno;
  }

  return 0;
}

int32_t tSerializeSClientHbBatchReq(void *buf, int32_t bufLen, const SClientHbBatchReq *pBatchReq) {
  SEncoder encoder = {0};
  int32_t  code = 0;
  int32_t  lino;
  int32_t  tlen = 0;
  tEncoderInit(&encoder, buf, bufLen);

  TAOS_CHECK_EXIT(tStartEncode(&encoder));
  TAOS_CHECK_EXIT(tEncodeI64(&encoder, pBatchReq->reqId));

  int32_t reqNum = taosArrayGetSize(pBatchReq->reqs);
  TAOS_CHECK_EXIT(tEncodeI32(&encoder, reqNum));
  for (int32_t i = 0; i < reqNum; i++) {
    SClientHbReq *pReq = taosArrayGet(pBatchReq->reqs, i);
    TAOS_CHECK_EXIT(tSerializeSClientHbReq(&encoder, pReq));
  }

  TAOS_CHECK_EXIT(tEncodeI64(&encoder, pBatchReq->ipWhiteList));
  tEndEncode(&encoder);

_exit:
  if (code) {
    tlen = code;
  } else {
    tlen = encoder.pos;
  }
  tEncoderClear(&encoder);
  return tlen;
}

int32_t tDeserializeSClientHbBatchReq(void *buf, int32_t bufLen, SClientHbBatchReq *pBatchReq) {
  SDecoder decoder = {0};
  int32_t  code = 0;
  int32_t  lino;
  tDecoderInit(&decoder, buf, bufLen);

  TAOS_CHECK_EXIT(tStartDecode(&decoder));
  TAOS_CHECK_EXIT(tDecodeI64(&decoder, &pBatchReq->reqId));

  int32_t reqNum = 0;
  TAOS_CHECK_EXIT(tDecodeI32(&decoder, &reqNum));
  if (reqNum > 0) {
    pBatchReq->reqs = taosArrayInit(reqNum, sizeof(SClientHbReq));
    if (NULL == pBatchReq->reqs) {
      return terrno;
    }
  }
  for (int32_t i = 0; i < reqNum; i++) {
    SClientHbReq req = {0};
    TAOS_CHECK_EXIT(tDeserializeSClientHbReq(&decoder, &req));
    if (!taosArrayPush(pBatchReq->reqs, &req)) {
      TAOS_CHECK_EXIT(terrno);
    }
  }

  if (!tDecodeIsEnd(&decoder)) {
    TAOS_CHECK_EXIT(tDecodeI64(&decoder, &pBatchReq->ipWhiteList));
  }

  tEndDecode(&decoder);

_exit:
  tDecoderClear(&decoder);
  return code;
}

int32_t tSerializeSClientHbBatchRsp(void *buf, int32_t bufLen, const SClientHbBatchRsp *pBatchRsp) {
  SEncoder encoder = {0};
  int32_t  code = 0;
  int32_t  lino;
  int32_t  tlen;
  tEncoderInit(&encoder, buf, bufLen);

  TAOS_CHECK_EXIT(tStartEncode(&encoder));
  TAOS_CHECK_EXIT(tEncodeI64(&encoder, pBatchRsp->reqId));
  TAOS_CHECK_EXIT(tEncodeI64(&encoder, pBatchRsp->rspId));
  TAOS_CHECK_EXIT(tEncodeI32(&encoder, pBatchRsp->svrTimestamp));

  int32_t rspNum = taosArrayGetSize(pBatchRsp->rsps);
  TAOS_CHECK_EXIT(tEncodeI32(&encoder, rspNum));
  for (int32_t i = 0; i < rspNum; i++) {
    SClientHbRsp *pRsp = taosArrayGet(pBatchRsp->rsps, i);
    TAOS_CHECK_EXIT(tSerializeSClientHbRsp(&encoder, pRsp));
  }
  TAOS_CHECK_EXIT(tSerializeSMonitorParas(&encoder, &pBatchRsp->monitorParas));
  TAOS_CHECK_EXIT(tEncodeI8(&encoder, pBatchRsp->enableAuditDelete));
  TAOS_CHECK_EXIT(tEncodeI8(&encoder, pBatchRsp->enableStrongPass));
  tEndEncode(&encoder);

_exit:
  if (code) {
    tlen = code;
  } else {
    tlen = encoder.pos;
  }
  tEncoderClear(&encoder);
  return tlen;
}

int32_t tDeserializeSClientHbBatchRsp(void *buf, int32_t bufLen, SClientHbBatchRsp *pBatchRsp) {
  SDecoder decoder = {0};
  int32_t  code = 0;
  int32_t  lino;
  tDecoderInit(&decoder, buf, bufLen);

  TAOS_CHECK_EXIT(tStartDecode(&decoder));
  TAOS_CHECK_EXIT(tDecodeI64(&decoder, &pBatchRsp->reqId));
  TAOS_CHECK_EXIT(tDecodeI64(&decoder, &pBatchRsp->rspId));
  TAOS_CHECK_EXIT(tDecodeI32(&decoder, &pBatchRsp->svrTimestamp));

  int32_t rspNum = 0;
  TAOS_CHECK_EXIT(tDecodeI32(&decoder, &rspNum));
  if (pBatchRsp->rsps == NULL) {
    if ((pBatchRsp->rsps = taosArrayInit(rspNum, sizeof(SClientHbRsp))) == NULL) {
      TAOS_CHECK_EXIT(terrno);
    }
  }
  for (int32_t i = 0; i < rspNum; i++) {
    SClientHbRsp rsp = {0};
    TAOS_CHECK_EXIT(tDeserializeSClientHbRsp(&decoder, &rsp));
    if (taosArrayPush(pBatchRsp->rsps, &rsp) == NULL) {
      TAOS_CHECK_EXIT(terrno);
    }
  }

  if (!tDecodeIsEnd(&decoder)) {
    TAOS_CHECK_EXIT(tDeserializeSMonitorParas(&decoder, &pBatchRsp->monitorParas));
  }

  if (!tDecodeIsEnd(&decoder)) {
    TAOS_CHECK_EXIT(tDecodeI8(&decoder, &pBatchRsp->enableAuditDelete));
  } else {
    pBatchRsp->enableAuditDelete = 0;
  }

  if (!tDecodeIsEnd(&decoder)) {
    TAOS_CHECK_EXIT(tDecodeI8(&decoder, &pBatchRsp->enableStrongPass));
  } else {
    pBatchRsp->enableStrongPass = 0;
  }

  tEndDecode(&decoder);

_exit:
  tDecoderClear(&decoder);
  return code;
}

int32_t tSerializeSMCreateStbReq(void *buf, int32_t bufLen, SMCreateStbReq *pReq) {
  SEncoder encoder = {0};
  int32_t  code = 0;
  int32_t  lino;
  int32_t  tlen;
  tEncoderInit(&encoder, buf, bufLen);

  TAOS_CHECK_EXIT(tStartEncode(&encoder));
  TAOS_CHECK_EXIT(tEncodeCStr(&encoder, pReq->name));
  TAOS_CHECK_EXIT(tEncodeI8(&encoder, pReq->igExists));
  TAOS_CHECK_EXIT(tEncodeI8(&encoder, pReq->source));
  for (int32_t i = 0; i < sizeof(pReq->reserved) / sizeof(int8_t); ++i) {
    TAOS_CHECK_EXIT(tEncodeI8(&encoder, pReq->reserved[i]));
  }
  TAOS_CHECK_EXIT(tEncodeI64(&encoder, pReq->suid));
  TAOS_CHECK_EXIT(tEncodeI64(&encoder, pReq->delay1));
  TAOS_CHECK_EXIT(tEncodeI64(&encoder, pReq->delay2));
  TAOS_CHECK_EXIT(tEncodeI64(&encoder, pReq->watermark1));
  TAOS_CHECK_EXIT(tEncodeI64(&encoder, pReq->watermark2));
  TAOS_CHECK_EXIT(tEncodeI32(&encoder, pReq->ttl));
  TAOS_CHECK_EXIT(tEncodeI32(&encoder, pReq->colVer));
  TAOS_CHECK_EXIT(tEncodeI32(&encoder, pReq->tagVer));
  TAOS_CHECK_EXIT(tEncodeI32(&encoder, pReq->numOfColumns));
  TAOS_CHECK_EXIT(tEncodeI32(&encoder, pReq->numOfTags));
  TAOS_CHECK_EXIT(tEncodeI32(&encoder, pReq->numOfFuncs));
  TAOS_CHECK_EXIT(tEncodeI32(&encoder, pReq->commentLen));
  TAOS_CHECK_EXIT(tEncodeI32(&encoder, pReq->ast1Len));
  TAOS_CHECK_EXIT(tEncodeI32(&encoder, pReq->ast2Len));

  for (int32_t i = 0; i < pReq->numOfColumns; ++i) {
    SFieldWithOptions *pField = taosArrayGet(pReq->pColumns, i);
    TAOS_CHECK_EXIT(tEncodeI8(&encoder, pField->type));
    TAOS_CHECK_EXIT(tEncodeI8(&encoder, pField->flags));
    TAOS_CHECK_EXIT(tEncodeI32(&encoder, pField->bytes));
    TAOS_CHECK_EXIT(tEncodeCStr(&encoder, pField->name));
    TAOS_CHECK_EXIT(tEncodeU32(&encoder, pField->compress));
    TAOS_CHECK_EXIT(tEncodeI32(&encoder, pField->typeMod));
  }

  for (int32_t i = 0; i < pReq->numOfTags; ++i) {
    SField *pField = taosArrayGet(pReq->pTags, i);
    TAOS_CHECK_EXIT(tEncodeI8(&encoder, pField->type));
    TAOS_CHECK_EXIT(tEncodeI8(&encoder, pField->flags));
    TAOS_CHECK_EXIT(tEncodeI32(&encoder, pField->bytes));
    TAOS_CHECK_EXIT(tEncodeCStr(&encoder, pField->name));
  }

  for (int32_t i = 0; i < pReq->numOfFuncs; ++i) {
    const char *pFunc = taosArrayGet(pReq->pFuncs, i);
    TAOS_CHECK_EXIT(tEncodeCStr(&encoder, pFunc));
  }

  if (pReq->commentLen > 0) {
    TAOS_CHECK_EXIT(tEncodeCStr(&encoder, pReq->pComment));
  }
  if (pReq->ast1Len > 0) {
    TAOS_CHECK_EXIT(tEncodeBinary(&encoder, pReq->pAst1, pReq->ast1Len));
  }
  if (pReq->ast2Len > 0) {
    TAOS_CHECK_EXIT(tEncodeBinary(&encoder, pReq->pAst2, pReq->ast2Len));
  }
  TAOS_CHECK_EXIT(tEncodeI64(&encoder, pReq->deleteMark1));
  TAOS_CHECK_EXIT(tEncodeI64(&encoder, pReq->deleteMark2));
  TAOS_CHECK_EXIT(tEncodeI64(&encoder, pReq->keep));

  ENCODESQL();

  TAOS_CHECK_EXIT(tEncodeI8(&encoder, pReq->virtualStb));

  tEndEncode(&encoder);

_exit:
  if (code) {
    tlen = code;
  } else {
    tlen = encoder.pos;
  }
  tEncoderClear(&encoder);
  return tlen;
}

int32_t tDeserializeSMCreateStbReq(void *buf, int32_t bufLen, SMCreateStbReq *pReq) {
  SDecoder decoder = {0};
  int32_t  code = 0;
  int32_t  lino;
  tDecoderInit(&decoder, buf, bufLen);

  TAOS_CHECK_EXIT(tStartDecode(&decoder));
  TAOS_CHECK_EXIT(tDecodeCStrTo(&decoder, pReq->name));
  TAOS_CHECK_EXIT(tDecodeI8(&decoder, &pReq->igExists));
  TAOS_CHECK_EXIT(tDecodeI8(&decoder, &pReq->source));
  for (int32_t i = 0; i < sizeof(pReq->reserved) / sizeof(int8_t); ++i) {
    TAOS_CHECK_EXIT(tDecodeI8(&decoder, &pReq->reserved[i]));
  }
  TAOS_CHECK_EXIT(tDecodeI64(&decoder, &pReq->suid));
  TAOS_CHECK_EXIT(tDecodeI64(&decoder, &pReq->delay1));
  TAOS_CHECK_EXIT(tDecodeI64(&decoder, &pReq->delay2));
  TAOS_CHECK_EXIT(tDecodeI64(&decoder, &pReq->watermark1));
  TAOS_CHECK_EXIT(tDecodeI64(&decoder, &pReq->watermark2));
  TAOS_CHECK_EXIT(tDecodeI32(&decoder, &pReq->ttl));
  TAOS_CHECK_EXIT(tDecodeI32(&decoder, &pReq->colVer));
  TAOS_CHECK_EXIT(tDecodeI32(&decoder, &pReq->tagVer));
  TAOS_CHECK_EXIT(tDecodeI32(&decoder, &pReq->numOfColumns));
  TAOS_CHECK_EXIT(tDecodeI32(&decoder, &pReq->numOfTags));
  TAOS_CHECK_EXIT(tDecodeI32(&decoder, &pReq->numOfFuncs));
  TAOS_CHECK_EXIT(tDecodeI32(&decoder, &pReq->commentLen));
  TAOS_CHECK_EXIT(tDecodeI32(&decoder, &pReq->ast1Len));
  TAOS_CHECK_EXIT(tDecodeI32(&decoder, &pReq->ast2Len));

  if ((pReq->pColumns = taosArrayInit(pReq->numOfColumns, sizeof(SFieldWithOptions))) == NULL) {
    TAOS_CHECK_EXIT(terrno);
  }
  if ((pReq->pTags = taosArrayInit(pReq->numOfTags, sizeof(SField))) == NULL) {
    TAOS_CHECK_EXIT(terrno);
  }
  if ((pReq->pFuncs = taosArrayInit(pReq->numOfFuncs, TSDB_FUNC_NAME_LEN)) == NULL) {
    TAOS_CHECK_EXIT(terrno);
  }

  for (int32_t i = 0; i < pReq->numOfColumns; ++i) {
    SFieldWithOptions field = {0};
    TAOS_CHECK_EXIT(tDecodeI8(&decoder, &field.type));
    TAOS_CHECK_EXIT(tDecodeI8(&decoder, &field.flags));
    TAOS_CHECK_EXIT(tDecodeI32(&decoder, &field.bytes));
    TAOS_CHECK_EXIT(tDecodeCStrTo(&decoder, field.name));
    TAOS_CHECK_EXIT(tDecodeU32(&decoder, &field.compress));
    TAOS_CHECK_EXIT(tDecodeI32(&decoder, &field.typeMod));
    if (taosArrayPush(pReq->pColumns, &field) == NULL) {
      TAOS_CHECK_EXIT(terrno);
    }
  }

  for (int32_t i = 0; i < pReq->numOfTags; ++i) {
    SField field = {0};
    TAOS_CHECK_EXIT(tDecodeI8(&decoder, &field.type));
    TAOS_CHECK_EXIT(tDecodeI8(&decoder, &field.flags));
    TAOS_CHECK_EXIT(tDecodeI32(&decoder, &field.bytes));
    TAOS_CHECK_EXIT(tDecodeCStrTo(&decoder, field.name));
    if (taosArrayPush(pReq->pTags, &field) == NULL) {
      TAOS_CHECK_EXIT(terrno);
    }
  }

  for (int32_t i = 0; i < pReq->numOfFuncs; ++i) {
    char pFunc[TSDB_FUNC_NAME_LEN] = {0};
    TAOS_CHECK_EXIT(tDecodeCStrTo(&decoder, pFunc));
    if (taosArrayPush(pReq->pFuncs, pFunc) == NULL) {
      TAOS_CHECK_EXIT(terrno);
    }
  }

  if (pReq->commentLen > 0) {
    pReq->pComment = taosMemoryMalloc(pReq->commentLen + 1);
    if (pReq->pComment == NULL) {
      TAOS_CHECK_EXIT(terrno);
    }
    TAOS_CHECK_EXIT(tDecodeCStrTo(&decoder, pReq->pComment));
  }

  if (pReq->ast1Len > 0) {
    pReq->pAst1 = taosMemoryMalloc(pReq->ast1Len);
    if (pReq->pAst1 == NULL) {
      TAOS_CHECK_EXIT(terrno);
    }
    TAOS_CHECK_EXIT(tDecodeCStrTo(&decoder, pReq->pAst1));
  }

  if (pReq->ast2Len > 0) {
    pReq->pAst2 = taosMemoryMalloc(pReq->ast2Len);
    if (pReq->pAst2 == NULL) {
      TAOS_CHECK_EXIT(terrno);
    }
    TAOS_CHECK_EXIT(tDecodeCStrTo(&decoder, pReq->pAst2));
  }

  TAOS_CHECK_EXIT(tDecodeI64(&decoder, &pReq->deleteMark1));
  TAOS_CHECK_EXIT(tDecodeI64(&decoder, &pReq->deleteMark2));
  if (!tDecodeIsEnd(&decoder)) {
    TAOS_CHECK_EXIT(tDecodeI64(&decoder, &pReq->keep));
  }

  DECODESQL();

  if (!tDecodeIsEnd(&decoder)) {
    TAOS_CHECK_EXIT(tDecodeI8(&decoder, &pReq->virtualStb));
  } else {
    pReq->virtualStb = 0;
  }

  tEndDecode(&decoder);

_exit:
  tDecoderClear(&decoder);
  return code;
}

void tFreeSMCreateStbReq(SMCreateStbReq *pReq) {
  taosArrayDestroy(pReq->pColumns);
  taosArrayDestroy(pReq->pTags);
  taosArrayDestroy(pReq->pFuncs);
  taosMemoryFreeClear(pReq->pComment);
  taosMemoryFreeClear(pReq->pAst1);
  taosMemoryFreeClear(pReq->pAst2);
  FREESQL();
}

int32_t tSerializeSMDropStbReq(void *buf, int32_t bufLen, SMDropStbReq *pReq) {
  SEncoder encoder = {0};
  int32_t  code = 0;
  int32_t  lino;
  int32_t  tlen;
  tEncoderInit(&encoder, buf, bufLen);

  TAOS_CHECK_EXIT(tStartEncode(&encoder));
  TAOS_CHECK_EXIT(tEncodeCStr(&encoder, pReq->name));
  TAOS_CHECK_EXIT(tEncodeI8(&encoder, pReq->igNotExists));
  TAOS_CHECK_EXIT(tEncodeI8(&encoder, pReq->source));
  for (int32_t i = 0; i < sizeof(pReq->reserved) / sizeof(int8_t); ++i) {
    TAOS_CHECK_EXIT(tEncodeI8(&encoder, pReq->reserved[i]));
  }
  TAOS_CHECK_EXIT(tEncodeI64(&encoder, pReq->suid));
  ENCODESQL();
  tEndEncode(&encoder);

_exit:
  if (code) {
    tlen = code;
  } else {
    tlen = encoder.pos;
  }
  tEncoderClear(&encoder);
  return tlen;
}

int32_t tDeserializeSMDropStbReq(void *buf, int32_t bufLen, SMDropStbReq *pReq) {
  SDecoder decoder = {0};
  int32_t  code = 0;
  int32_t  lino;
  tDecoderInit(&decoder, buf, bufLen);

  TAOS_CHECK_EXIT(tStartDecode(&decoder));
  TAOS_CHECK_EXIT(tDecodeCStrTo(&decoder, pReq->name));
  TAOS_CHECK_EXIT(tDecodeI8(&decoder, &pReq->igNotExists));
  TAOS_CHECK_EXIT(tDecodeI8(&decoder, &pReq->source));
  for (int32_t i = 0; i < sizeof(pReq->reserved) / sizeof(int8_t); ++i) {
    TAOS_CHECK_EXIT(tDecodeI8(&decoder, &pReq->reserved[i]));
  }
  TAOS_CHECK_EXIT(tDecodeI64(&decoder, &pReq->suid));

  DECODESQL();

  tEndDecode(&decoder);

_exit:
  tDecoderClear(&decoder);
  return code;
}

void tFreeSMDropStbReq(SMDropStbReq *pReq) { FREESQL(); }

int32_t tSerializeSMAlterStbReq(void *buf, int32_t bufLen, SMAlterStbReq *pReq) {
  SEncoder encoder = {0};
  int32_t  code = 0;
  int32_t  lino;
  int32_t  tlen;
  tEncoderInit(&encoder, buf, bufLen);

  TAOS_CHECK_EXIT(tStartEncode(&encoder));
  TAOS_CHECK_EXIT(tEncodeCStr(&encoder, pReq->name));
  TAOS_CHECK_EXIT(tEncodeI8(&encoder, pReq->alterType));
  TAOS_CHECK_EXIT(tEncodeI32(&encoder, pReq->numOfFields));

  // if (pReq->alterType == )
  for (int32_t i = 0; i < pReq->numOfFields; ++i) {
    if (pReq->alterType == TSDB_ALTER_TABLE_ADD_COLUMN_WITH_COMPRESS_OPTION) {
      SFieldWithOptions *pField = taosArrayGet(pReq->pFields, i);
      TAOS_CHECK_EXIT(tEncodeI8(&encoder, pField->type));
      TAOS_CHECK_EXIT(tEncodeI32(&encoder, pField->bytes));
      TAOS_CHECK_EXIT(tEncodeCStr(&encoder, pField->name));
      TAOS_CHECK_EXIT(tEncodeU32(&encoder, pField->compress));

    } else {
      SField *pField = taosArrayGet(pReq->pFields, i);
      TAOS_CHECK_EXIT(tEncodeI8(&encoder, pField->type));
      TAOS_CHECK_EXIT(tEncodeI32(&encoder, pField->bytes));
      TAOS_CHECK_EXIT(tEncodeCStr(&encoder, pField->name));
    }
  }
  TAOS_CHECK_EXIT(tEncodeI32(&encoder, pReq->ttl));
  TAOS_CHECK_EXIT(tEncodeI32(&encoder, pReq->commentLen));
  if (pReq->commentLen > 0) {
    TAOS_CHECK_EXIT(tEncodeCStr(&encoder, pReq->comment));
  }
  TAOS_CHECK_EXIT(tEncodeI64(&encoder, pReq->keep));
  ENCODESQL();
  if (pReq->alterType == TSDB_ALTER_TABLE_ADD_COLUMN ||
      pReq->alterType == TSDB_ALTER_TABLE_ADD_COLUMN_WITH_COMPRESS_OPTION) {
    if (taosArrayGetSize(pReq->pTypeMods) > 0) {
      int8_t hasTypeMod = 1;
      TAOS_CHECK_EXIT(tEncodeI8(&encoder, hasTypeMod));
      for (int32_t i = 0; i < pReq->pTypeMods->size; ++i) {
        const STypeMod *pTypeMod = taosArrayGet(pReq->pTypeMods, i);
        TAOS_CHECK_ERRNO(tEncodeI32(&encoder, *pTypeMod));
      }
    } else {
      TAOS_CHECK_EXIT(tEncodeI8(&encoder, 0));
    }
  }
  tEndEncode(&encoder);

_exit:
  if (code) {
    tlen = code;
  } else {
    tlen = encoder.pos;
  }
  tEncoderClear(&encoder);
  return tlen;
}

int32_t tDeserializeSMAlterStbReq(void *buf, int32_t bufLen, SMAlterStbReq *pReq) {
  SDecoder decoder = {0};
  int32_t  code = 0;
  int32_t  lino;
  tDecoderInit(&decoder, buf, bufLen);

  TAOS_CHECK_EXIT(tStartDecode(&decoder));
  TAOS_CHECK_EXIT(tDecodeCStrTo(&decoder, pReq->name));
  TAOS_CHECK_EXIT(tDecodeI8(&decoder, &pReq->alterType));
  TAOS_CHECK_EXIT(tDecodeI32(&decoder, &pReq->numOfFields));
  pReq->pFields = taosArrayInit(pReq->numOfFields, sizeof(SField));
  if (pReq->pFields == NULL) {
    TAOS_CHECK_EXIT(terrno);
  }

  for (int32_t i = 0; i < pReq->numOfFields; ++i) {
    if (pReq->alterType == TSDB_ALTER_TABLE_ADD_COLUMN_WITH_COMPRESS_OPTION) {
      taosArrayDestroy(pReq->pFields);
      if ((pReq->pFields = taosArrayInit(pReq->numOfFields, sizeof(SFieldWithOptions))) == NULL) {
        TAOS_CHECK_EXIT(terrno);
      }
      SFieldWithOptions field = {0};
      TAOS_CHECK_EXIT(tDecodeI8(&decoder, &field.type));
      TAOS_CHECK_EXIT(tDecodeI32(&decoder, &field.bytes));
      TAOS_CHECK_EXIT(tDecodeCStrTo(&decoder, field.name));
      TAOS_CHECK_EXIT(tDecodeU32(&decoder, &field.compress));
      if (taosArrayPush(pReq->pFields, &field) == NULL) {
        TAOS_CHECK_EXIT(terrno);
      }
    } else {
      SField field = {0};
      TAOS_CHECK_EXIT(tDecodeI8(&decoder, &field.type));
      TAOS_CHECK_EXIT(tDecodeI32(&decoder, &field.bytes));
      TAOS_CHECK_EXIT(tDecodeCStrTo(&decoder, field.name));
      if (taosArrayPush(pReq->pFields, &field) == NULL) {
        TAOS_CHECK_EXIT(terrno);
      }
    }
  }

  TAOS_CHECK_EXIT(tDecodeI32(&decoder, &pReq->ttl));
  TAOS_CHECK_EXIT(tDecodeI32(&decoder, &pReq->commentLen));
  if (pReq->commentLen > 0) {
    pReq->comment = taosMemoryMalloc(pReq->commentLen + 1);
    if (pReq->comment == NULL) {
      TAOS_CHECK_EXIT(terrno);
    }
    TAOS_CHECK_EXIT(tDecodeCStrTo(&decoder, pReq->comment));
  }
  if (!tDecodeIsEnd(&decoder)) {
    TAOS_CHECK_EXIT(tDecodeI64(&decoder, &pReq->keep));
  }
  DECODESQL();
  if (!tDecodeIsEnd(&decoder) && (pReq->alterType == TSDB_ALTER_TABLE_ADD_COLUMN ||
                                  pReq->alterType == TSDB_ALTER_TABLE_ADD_COLUMN_WITH_COMPRESS_OPTION)) {
    int8_t hasTypeMod = 0;
    TAOS_CHECK_EXIT(tDecodeI8(&decoder, &hasTypeMod));
    if (hasTypeMod == 1) {
      pReq->pTypeMods = taosArrayInit(pReq->numOfFields, sizeof(STypeMod));
      if (!pReq->pTypeMods) {
        TAOS_CHECK_EXIT(terrno);
      }
      for (int32_t i = 0; i < pReq->numOfFields; ++i) {
        STypeMod typeMod = 0;
        TAOS_CHECK_EXIT(tDecodeI32(&decoder, &typeMod));
        if (taosArrayPush(pReq->pTypeMods, &typeMod) == NULL) {
          TAOS_CHECK_EXIT(terrno);
        }
      }
    }
  }
  tEndDecode(&decoder);

_exit:
  tDecoderClear(&decoder);
  return code;
}

void tFreeSMAltertbReq(SMAlterStbReq *pReq) {
  taosArrayDestroy(pReq->pFields);
  pReq->pFields = NULL;
  taosMemoryFreeClear(pReq->comment);
  FREESQL();
  taosArrayDestroy(pReq->pTypeMods);
}

int32_t tSerializeSEpSet(void *buf, int32_t bufLen, const SEpSet *pEpset) {
  SEncoder encoder = {0};
  int32_t  code = 0;
  int32_t  lino;
  int32_t  tlen;
  tEncoderInit(&encoder, buf, bufLen);

  TAOS_CHECK_EXIT(tStartEncode(&encoder));
  TAOS_CHECK_EXIT(tEncodeSEpSet(&encoder, pEpset));

  tEndEncode(&encoder);

_exit:
  if (code) {
    tlen = code;
  } else {
    tlen = encoder.pos;
  }
  tEncoderClear(&encoder);
  return tlen;
}

int32_t tDeserializeSEpSet(void *buf, int32_t bufLen, SEpSet *pEpset) {
  SDecoder decoder = {0};
  int32_t  code = 0;
  int32_t  lino;

  tDecoderInit(&decoder, buf, bufLen);

  TAOS_CHECK_EXIT(tStartDecode(&decoder));
  TAOS_CHECK_EXIT(tDecodeSEpSet(&decoder, pEpset));

  tEndDecode(&decoder);
_exit:
  tDecoderClear(&decoder);
  return code;
}

int32_t tSerializeSMCreateSmaReq(void *buf, int32_t bufLen, SMCreateSmaReq *pReq) {
  SEncoder encoder = {0};
  int32_t  code = 0;
  int32_t  lino;
  int32_t  tlen;
  tEncoderInit(&encoder, buf, bufLen);

  TAOS_CHECK_EXIT(tStartEncode(&encoder));
  TAOS_CHECK_EXIT(tEncodeCStr(&encoder, pReq->name));
  TAOS_CHECK_EXIT(tEncodeCStr(&encoder, pReq->stb));
  TAOS_CHECK_EXIT(tEncodeI8(&encoder, pReq->igExists));
  TAOS_CHECK_EXIT(tEncodeI8(&encoder, pReq->intervalUnit));
  TAOS_CHECK_EXIT(tEncodeI8(&encoder, pReq->slidingUnit));
  TAOS_CHECK_EXIT(tEncodeI8(&encoder, pReq->timezone));
  TAOS_CHECK_EXIT(tEncodeI32(&encoder, pReq->dstVgId));
  TAOS_CHECK_EXIT(tEncodeI64(&encoder, pReq->interval));
  TAOS_CHECK_EXIT(tEncodeI64(&encoder, pReq->offset));
  TAOS_CHECK_EXIT(tEncodeI64(&encoder, pReq->sliding));
  TAOS_CHECK_EXIT(tEncodeI64(&encoder, pReq->watermark));
  TAOS_CHECK_EXIT(tEncodeI64(&encoder, pReq->maxDelay));
  TAOS_CHECK_EXIT(tEncodeI32(&encoder, pReq->exprLen));
  TAOS_CHECK_EXIT(tEncodeI32(&encoder, pReq->tagsFilterLen));
  TAOS_CHECK_EXIT(tEncodeI32(&encoder, pReq->sqlLen));
  TAOS_CHECK_EXIT(tEncodeI32(&encoder, pReq->astLen));
  if (pReq->exprLen > 0) {
    TAOS_CHECK_EXIT(tEncodeBinary(&encoder, pReq->expr, pReq->exprLen));
  }
  if (pReq->tagsFilterLen > 0) {
    TAOS_CHECK_EXIT(tEncodeBinary(&encoder, pReq->tagsFilter, pReq->tagsFilterLen));
  }
  if (pReq->sqlLen > 0) {
    TAOS_CHECK_EXIT(tEncodeBinary(&encoder, pReq->sql, pReq->sqlLen));
  }
  if (pReq->astLen > 0) {
    TAOS_CHECK_EXIT(tEncodeBinary(&encoder, pReq->ast, pReq->astLen));
  }
  TAOS_CHECK_EXIT(tEncodeI64(&encoder, pReq->deleteMark));
  TAOS_CHECK_EXIT(tEncodeI64(&encoder, pReq->lastTs));
  TAOS_CHECK_EXIT(tEncodeI64(&encoder, pReq->normSourceTbUid));
  TAOS_CHECK_EXIT(tEncodeI32(&encoder, taosArrayGetSize(pReq->pVgroupVerList)));

  for (int32_t i = 0; i < taosArrayGetSize(pReq->pVgroupVerList); ++i) {
    SVgroupVer *p = taosArrayGet(pReq->pVgroupVerList, i);
    TAOS_CHECK_EXIT(tEncodeI32(&encoder, p->vgId));
    TAOS_CHECK_EXIT(tEncodeI64(&encoder, p->ver));
  }
  TAOS_CHECK_EXIT(tEncodeI8(&encoder, pReq->recursiveTsma));
  TAOS_CHECK_EXIT(tEncodeCStr(&encoder, pReq->baseTsmaName));
  tEndEncode(&encoder);

_exit:
  if (code) {
    tlen = code;
  } else {
    tlen = encoder.pos;
  }
  tEncoderClear(&encoder);
  return tlen;
}

int32_t tDeserializeSMCreateSmaReq(void *buf, int32_t bufLen, SMCreateSmaReq *pReq) {
  SDecoder decoder = {0};
  int32_t  code = 0;
  int32_t  lino;
  tDecoderInit(&decoder, buf, bufLen);

  TAOS_CHECK_EXIT(tStartDecode(&decoder));
  TAOS_CHECK_EXIT(tDecodeCStrTo(&decoder, pReq->name));
  TAOS_CHECK_EXIT(tDecodeCStrTo(&decoder, pReq->stb));
  TAOS_CHECK_EXIT(tDecodeI8(&decoder, &pReq->igExists));
  TAOS_CHECK_EXIT(tDecodeI8(&decoder, &pReq->intervalUnit));
  TAOS_CHECK_EXIT(tDecodeI8(&decoder, &pReq->slidingUnit));
  TAOS_CHECK_EXIT(tDecodeI8(&decoder, &pReq->timezone));
  TAOS_CHECK_EXIT(tDecodeI32(&decoder, &pReq->dstVgId));
  TAOS_CHECK_EXIT(tDecodeI64(&decoder, &pReq->interval));
  TAOS_CHECK_EXIT(tDecodeI64(&decoder, &pReq->offset));
  TAOS_CHECK_EXIT(tDecodeI64(&decoder, &pReq->sliding));
  TAOS_CHECK_EXIT(tDecodeI64(&decoder, &pReq->watermark));
  TAOS_CHECK_EXIT(tDecodeI64(&decoder, &pReq->maxDelay));
  TAOS_CHECK_EXIT(tDecodeI32(&decoder, &pReq->exprLen));
  TAOS_CHECK_EXIT(tDecodeI32(&decoder, &pReq->tagsFilterLen));
  TAOS_CHECK_EXIT(tDecodeI32(&decoder, &pReq->sqlLen));
  TAOS_CHECK_EXIT(tDecodeI32(&decoder, &pReq->astLen));
  if (pReq->exprLen > 0) {
    pReq->expr = taosMemoryMalloc(pReq->exprLen);
    if (pReq->expr == NULL) {
      TAOS_CHECK_EXIT(terrno);
    }
    TAOS_CHECK_EXIT(tDecodeCStrTo(&decoder, pReq->expr));
  }
  if (pReq->tagsFilterLen > 0) {
    pReq->tagsFilter = taosMemoryMalloc(pReq->tagsFilterLen);
    if (pReq->tagsFilter == NULL) {
      TAOS_CHECK_EXIT(terrno);
    }
    TAOS_CHECK_EXIT(tDecodeCStrTo(&decoder, pReq->tagsFilter));
  }
  if (pReq->sqlLen > 0) {
    pReq->sql = taosMemoryMalloc(pReq->sqlLen);
    if (pReq->sql == NULL) {
      TAOS_CHECK_EXIT(terrno);
    }
    TAOS_CHECK_EXIT(tDecodeCStrTo(&decoder, pReq->sql));
  }
  if (pReq->astLen > 0) {
    pReq->ast = taosMemoryMalloc(pReq->astLen);
    if (pReq->ast == NULL) {
      TAOS_CHECK_EXIT(terrno);
    }
    TAOS_CHECK_EXIT(tDecodeCStrTo(&decoder, pReq->ast));
  }
  TAOS_CHECK_EXIT(tDecodeI64(&decoder, &pReq->deleteMark));
  TAOS_CHECK_EXIT(tDecodeI64(&decoder, &pReq->lastTs));
  TAOS_CHECK_EXIT(tDecodeI64(&decoder, &pReq->normSourceTbUid));

  int32_t numOfVgVer;
  TAOS_CHECK_EXIT(tDecodeI32(&decoder, &numOfVgVer));
  if (numOfVgVer > 0) {
    pReq->pVgroupVerList = taosArrayInit(numOfVgVer, sizeof(SVgroupVer));
    if (pReq->pVgroupVerList == NULL) {
      TAOS_CHECK_EXIT(terrno);
    }

    for (int32_t i = 0; i < numOfVgVer; ++i) {
      SVgroupVer v = {0};
      TAOS_CHECK_EXIT(tDecodeI32(&decoder, &v.vgId));
      TAOS_CHECK_EXIT(tDecodeI64(&decoder, &v.ver));
      if (taosArrayPush(pReq->pVgroupVerList, &v) == NULL) {
        TAOS_CHECK_EXIT(terrno);
      }
    }
  }
  TAOS_CHECK_EXIT(tDecodeI8(&decoder, &pReq->recursiveTsma));
  TAOS_CHECK_EXIT(tDecodeCStrTo(&decoder, pReq->baseTsmaName));
  tEndDecode(&decoder);

_exit:
  tDecoderClear(&decoder);
  return code;
}

void tFreeSMCreateSmaReq(SMCreateSmaReq *pReq) {
  taosMemoryFreeClear(pReq->expr);
  taosMemoryFreeClear(pReq->tagsFilter);
  taosMemoryFreeClear(pReq->sql);
  taosMemoryFreeClear(pReq->ast);
  taosArrayDestroy(pReq->pVgroupVerList);
}

int32_t tSerializeSMDropSmaReq(void *buf, int32_t bufLen, SMDropSmaReq *pReq) {
  SEncoder encoder = {0};
  int32_t  code = 0;
  int32_t  lino;
  int32_t  tlen;
  tEncoderInit(&encoder, buf, bufLen);

  TAOS_CHECK_EXIT(tStartEncode(&encoder));
  TAOS_CHECK_EXIT(tEncodeCStr(&encoder, pReq->name));
  TAOS_CHECK_EXIT(tEncodeI8(&encoder, pReq->igNotExists));

  tEndEncode(&encoder);

_exit:
  if (code) {
    tlen = code;
  } else {
    tlen = encoder.pos;
  }
  tEncoderClear(&encoder);
  return tlen;
}

int32_t tDeserializeSMDropSmaReq(void *buf, int32_t bufLen, SMDropSmaReq *pReq) {
  SDecoder decoder = {0};
  int32_t  code = 0;
  int32_t  lino;
  tDecoderInit(&decoder, buf, bufLen);

  TAOS_CHECK_EXIT(tStartDecode(&decoder));
  TAOS_CHECK_EXIT(tDecodeCStrTo(&decoder, pReq->name));
  TAOS_CHECK_EXIT(tDecodeI8(&decoder, &pReq->igNotExists));
  tEndDecode(&decoder);

_exit:
  tDecoderClear(&decoder);
  return code;
}

int32_t tSerializeSCreateTagIdxReq(void *buf, int32_t bufLen, SCreateTagIndexReq *pReq) {
  SEncoder encoder = {0};
  int32_t  code = 0;
  int32_t  lino;
  int32_t  tlen;
  tEncoderInit(&encoder, buf, bufLen);

  TAOS_CHECK_EXIT(tStartEncode(&encoder));
  TAOS_CHECK_EXIT(tEncodeCStr(&encoder, pReq->dbFName));
  TAOS_CHECK_EXIT(tEncodeCStr(&encoder, pReq->stbName));
  TAOS_CHECK_EXIT(tEncodeCStr(&encoder, pReq->colName));
  TAOS_CHECK_EXIT(tEncodeCStr(&encoder, pReq->idxName));
  TAOS_CHECK_EXIT(tEncodeI8(&encoder, pReq->idxType));

  tEndEncode(&encoder);

_exit:
  if (code) {
    tlen = code;
  } else {
    tlen = encoder.pos;
  }
  tEncoderClear(&encoder);
  return tlen;
}

int32_t tDeserializeSCreateTagIdxReq(void *buf, int32_t bufLen, SCreateTagIndexReq *pReq) {
  SDecoder decoder = {0};
  int32_t  code = 0;
  int32_t  lino;
  tDecoderInit(&decoder, buf, bufLen);

  TAOS_CHECK_EXIT(tStartDecode(&decoder));
  TAOS_CHECK_EXIT(tDecodeCStrTo(&decoder, pReq->dbFName));
  TAOS_CHECK_EXIT(tDecodeCStrTo(&decoder, pReq->stbName));
  TAOS_CHECK_EXIT(tDecodeCStrTo(&decoder, pReq->colName));
  TAOS_CHECK_EXIT(tDecodeCStrTo(&decoder, pReq->idxName));
  TAOS_CHECK_EXIT(tDecodeI8(&decoder, &pReq->idxType));

  tEndDecode(&decoder);
_exit:
  tDecoderClear(&decoder);
  return code;
}

int32_t tDeserializeSDropTagIdxReq(void *buf, int32_t bufLen, SDropTagIndexReq *pReq) {
  SDecoder decoder = {0};
  int32_t  code = 0;
  int32_t  lino;
  tDecoderInit(&decoder, buf, bufLen);

  TAOS_CHECK_EXIT(tStartDecode(&decoder));
  TAOS_CHECK_EXIT(tDecodeCStrTo(&decoder, pReq->name));
  TAOS_CHECK_EXIT(tDecodeI8(&decoder, &pReq->igNotExists));

  tEndDecode(&decoder);
_exit:
  tDecoderClear(&decoder);
  return code;
}

int32_t tSerializeSMCreateFullTextReq(void *buf, int32_t bufLen, SMCreateFullTextReq *pReq) {
  SEncoder encoder = {0};
  int32_t  code = 0;
  int32_t  lino;
  int32_t  tlen;
  tEncoderInit(&encoder, buf, bufLen);

  TAOS_CHECK_EXIT(tStartEncode(&encoder));

  tEndEncode(&encoder);
_exit:
  if (code) {
    tlen = code;
  } else {
    tlen = encoder.pos;
  }
  tEncoderClear(&encoder);
  return tlen;
}

int32_t tDeserializeSMCreateFullTextReq(void *buf, int32_t bufLen, SMCreateFullTextReq *pReq) {
  SDecoder decoder = {0};
  int32_t  code = 0;
  int32_t  lino;
  tDecoderInit(&decoder, buf, bufLen);
  TAOS_CHECK_EXIT(tStartDecode(&decoder));
  tEndDecode(&decoder);
_exit:
  tDecoderClear(&decoder);
  return code;
}
void tFreeSMCreateFullTextReq(SMCreateFullTextReq *pReq) {
  // impl later
  return;
}

int32_t tSerializeSNotifyReq(void *buf, int32_t bufLen, SNotifyReq *pReq) {
  SEncoder encoder = {0};
  int32_t  code = 0;
  int32_t  lino;
  int32_t  tlen;
  tEncoderInit(&encoder, buf, bufLen);

  TAOS_CHECK_EXIT(tStartEncode(&encoder));
  TAOS_CHECK_EXIT(tEncodeI32(&encoder, pReq->dnodeId));
  TAOS_CHECK_EXIT(tEncodeI64(&encoder, pReq->clusterId));

  int32_t nVgroup = taosArrayGetSize(pReq->pVloads);
  TAOS_CHECK_EXIT(tEncodeI32(&encoder, nVgroup));
  for (int32_t i = 0; i < nVgroup; ++i) {
    SVnodeLoadLite *vload = TARRAY_GET_ELEM(pReq->pVloads, i);
    TAOS_CHECK_EXIT(tEncodeI32(&encoder, vload->vgId));
    TAOS_CHECK_EXIT(tEncodeI64(&encoder, vload->nTimeSeries));
  }

  tEndEncode(&encoder);

_exit:
  if (code) {
    tlen = code;
  } else {
    tlen = encoder.pos;
  }
  tEncoderClear(&encoder);
  return tlen;
}

int32_t tDeserializeSNotifyReq(void *buf, int32_t bufLen, SNotifyReq *pReq) {
  int32_t  code = 0;
  int32_t  lino;
  SDecoder decoder = {0};
  tDecoderInit(&decoder, buf, bufLen);

  TAOS_CHECK_EXIT(tStartDecode(&decoder));
  TAOS_CHECK_EXIT(tDecodeI32(&decoder, &pReq->dnodeId));
  TAOS_CHECK_EXIT(tDecodeI64(&decoder, &pReq->clusterId));
  int32_t nVgroup = 0;
  TAOS_CHECK_EXIT(tDecodeI32(&decoder, &nVgroup));
  if (nVgroup > 0) {
    pReq->pVloads = taosArrayInit_s(sizeof(SVnodeLoadLite), nVgroup);
    if (!pReq->pVloads) {
      TAOS_CHECK_EXIT(terrno);
    }
    for (int32_t i = 0; i < nVgroup; ++i) {
      SVnodeLoadLite *vload = TARRAY_GET_ELEM(pReq->pVloads, i);
      TAOS_CHECK_EXIT(tDecodeI32(&decoder, &(vload->vgId)));
      TAOS_CHECK_EXIT(tDecodeI64(&decoder, &(vload->nTimeSeries)));
    }
  }

  tEndDecode(&decoder);

_exit:
  tDecoderClear(&decoder);
  return code;
}

void tFreeSNotifyReq(SNotifyReq *pReq) {
  if (pReq) {
    taosArrayDestroy(pReq->pVloads);
  }
}

int32_t tSerializeSStatusReq(void *buf, int32_t bufLen, SStatusReq *pReq) {
  SEncoder encoder = {0};
  int32_t  code = 0;
  int32_t  lino;
  int32_t  tlen;
  tEncoderInit(&encoder, buf, bufLen);

  TAOS_CHECK_EXIT(tStartEncode(&encoder));

  // status
  TAOS_CHECK_EXIT(tEncodeI32(&encoder, pReq->sver));
  TAOS_CHECK_EXIT(tEncodeI64(&encoder, pReq->dnodeVer));
  TAOS_CHECK_EXIT(tEncodeI32(&encoder, pReq->dnodeId));
  TAOS_CHECK_EXIT(tEncodeI64(&encoder, pReq->clusterId));
  TAOS_CHECK_EXIT(tEncodeI64(&encoder, pReq->rebootTime));
  TAOS_CHECK_EXIT(tEncodeI64(&encoder, pReq->updateTime));
  TAOS_CHECK_EXIT(tEncodeFloat(&encoder, pReq->numOfCores));
  TAOS_CHECK_EXIT(tEncodeI32(&encoder, pReq->numOfSupportVnodes));
  TAOS_CHECK_EXIT(tEncodeI32v(&encoder, pReq->numOfDiskCfg));
  TAOS_CHECK_EXIT(tEncodeI64(&encoder, pReq->memTotal));
  TAOS_CHECK_EXIT(tEncodeI64(&encoder, pReq->memAvail));
  TAOS_CHECK_EXIT(tEncodeCStr(&encoder, pReq->dnodeEp));
  TAOS_CHECK_EXIT(tEncodeCStr(&encoder, pReq->machineId));

  // cluster cfg
  TAOS_CHECK_EXIT(tEncodeI32(&encoder, pReq->clusterCfg.statusInterval));
  TAOS_CHECK_EXIT(tEncodeI64(&encoder, pReq->clusterCfg.checkTime));
  TAOS_CHECK_EXIT(tEncodeCStr(&encoder, pReq->clusterCfg.timezone));
  TAOS_CHECK_EXIT(tEncodeCStr(&encoder, pReq->clusterCfg.locale));
  TAOS_CHECK_EXIT(tEncodeCStr(&encoder, pReq->clusterCfg.charset));
  TAOS_CHECK_EXIT(tEncodeI8(&encoder, pReq->clusterCfg.enableWhiteList));
  TAOS_CHECK_EXIT(tEncodeI8(&encoder, pReq->clusterCfg.encryptionKeyStat));
  TAOS_CHECK_EXIT(tEncodeU32(&encoder, pReq->clusterCfg.encryptionKeyChksum));

  // vnode loads
  int32_t vlen = (int32_t)taosArrayGetSize(pReq->pVloads);
  TAOS_CHECK_EXIT(tEncodeI32(&encoder, vlen));
  for (int32_t i = 0; i < vlen; ++i) {
    SVnodeLoad *pload = taosArrayGet(pReq->pVloads, i);
    int64_t     reserved = 0;
    TAOS_CHECK_EXIT(tEncodeI32(&encoder, pload->vgId));
    TAOS_CHECK_EXIT(tEncodeI8(&encoder, pload->syncState));
    TAOS_CHECK_EXIT(tEncodeI8(&encoder, pload->syncRestore));
    TAOS_CHECK_EXIT(tEncodeI8(&encoder, pload->syncCanRead));
    TAOS_CHECK_EXIT(tEncodeI64(&encoder, pload->cacheUsage));
    TAOS_CHECK_EXIT(tEncodeI64(&encoder, pload->numOfTables));
    TAOS_CHECK_EXIT(tEncodeI64(&encoder, pload->numOfTimeSeries));
    TAOS_CHECK_EXIT(tEncodeI64(&encoder, pload->totalStorage));
    TAOS_CHECK_EXIT(tEncodeI64(&encoder, pload->compStorage));
    TAOS_CHECK_EXIT(tEncodeI64(&encoder, pload->pointsWritten));
    TAOS_CHECK_EXIT(tEncodeI32(&encoder, pload->numOfCachedTables));
    TAOS_CHECK_EXIT(tEncodeI32(&encoder, pload->learnerProgress));
    TAOS_CHECK_EXIT(tEncodeI64(&encoder, pload->roleTimeMs));
    TAOS_CHECK_EXIT(tEncodeI64(&encoder, pload->startTimeMs));
  }

  // mnode loads
  TAOS_CHECK_EXIT(tEncodeI8(&encoder, pReq->mload.syncState));
  TAOS_CHECK_EXIT(tEncodeI8(&encoder, pReq->mload.syncRestore));

  TAOS_CHECK_EXIT(tEncodeI32(&encoder, pReq->qload.dnodeId));
  TAOS_CHECK_EXIT(tEncodeI64(&encoder, pReq->qload.numOfProcessedQuery));
  TAOS_CHECK_EXIT(tEncodeI64(&encoder, pReq->qload.numOfProcessedCQuery));
  TAOS_CHECK_EXIT(tEncodeI64(&encoder, pReq->qload.numOfProcessedFetch));
  TAOS_CHECK_EXIT(tEncodeI64(&encoder, pReq->qload.numOfProcessedDrop));
  TAOS_CHECK_EXIT(tEncodeI64(&encoder, pReq->qload.numOfProcessedNotify));
  TAOS_CHECK_EXIT(tEncodeI64(&encoder, pReq->qload.numOfProcessedHb));
  TAOS_CHECK_EXIT(tEncodeI64(&encoder, pReq->qload.numOfProcessedDelete));
  TAOS_CHECK_EXIT(tEncodeI64(&encoder, pReq->qload.cacheDataSize));
  TAOS_CHECK_EXIT(tEncodeI64(&encoder, pReq->qload.numOfQueryInQueue));
  TAOS_CHECK_EXIT(tEncodeI64(&encoder, pReq->qload.numOfFetchInQueue));
  TAOS_CHECK_EXIT(tEncodeI64(&encoder, pReq->qload.timeInQueryQueue));
  TAOS_CHECK_EXIT(tEncodeI64(&encoder, pReq->qload.timeInFetchQueue));

  TAOS_CHECK_EXIT(tEncodeI32(&encoder, pReq->statusSeq));
  TAOS_CHECK_EXIT(tEncodeI64(&encoder, pReq->mload.syncTerm));
  TAOS_CHECK_EXIT(tEncodeI64(&encoder, pReq->mload.roleTimeMs));
  TAOS_CHECK_EXIT(tEncodeI8(&encoder, pReq->clusterCfg.ttlChangeOnWrite));

  // vnode extra
  for (int32_t i = 0; i < vlen; ++i) {
    SVnodeLoad *pload = taosArrayGet(pReq->pVloads, i);
    int64_t     reserved = 0;
    TAOS_CHECK_EXIT(tEncodeI64(&encoder, pload->syncTerm));
    TAOS_CHECK_EXIT(tEncodeI64(&encoder, reserved));
    TAOS_CHECK_EXIT(tEncodeI64(&encoder, reserved));
    TAOS_CHECK_EXIT(tEncodeI64(&encoder, reserved));
  }

  TAOS_CHECK_EXIT(tEncodeI64(&encoder, pReq->ipWhiteVer));
  TAOS_CHECK_EXIT(tEncodeI64(&encoder, pReq->analVer));
  TAOS_CHECK_EXIT(tSerializeSMonitorParas(&encoder, &pReq->clusterCfg.monitorParas));

  for (int32_t i = 0; i < vlen; ++i) {
    SVnodeLoad *pload = taosArrayGet(pReq->pVloads, i);
    TAOS_CHECK_EXIT(tEncodeI64(&encoder, pload->syncAppliedIndex));
    TAOS_CHECK_EXIT(tEncodeI64(&encoder, pload->syncCommitIndex));
  }
  TAOS_CHECK_EXIT(tEncodeI64(&encoder, pReq->timestamp));

  TAOS_CHECK_EXIT(tEncodeI64(&encoder, pReq->timestamp));

  tEndEncode(&encoder);

_exit:
  if (code) {
    tlen = code;
  } else {
    tlen = encoder.pos;
  }
  tEncoderClear(&encoder);
  return tlen;
}

int32_t tDeserializeSStatusReq(void *buf, int32_t bufLen, SStatusReq *pReq) {
  SDecoder decoder = {0};
  int32_t  code = 0;
  int32_t  lino;
  tDecoderInit(&decoder, buf, bufLen);

  TAOS_CHECK_EXIT(tStartDecode(&decoder));

  // status
  TAOS_CHECK_EXIT(tDecodeI32(&decoder, &pReq->sver));
  TAOS_CHECK_EXIT(tDecodeI64(&decoder, &pReq->dnodeVer));
  TAOS_CHECK_EXIT(tDecodeI32(&decoder, &pReq->dnodeId));
  TAOS_CHECK_EXIT(tDecodeI64(&decoder, &pReq->clusterId));
  TAOS_CHECK_EXIT(tDecodeI64(&decoder, &pReq->rebootTime));
  TAOS_CHECK_EXIT(tDecodeI64(&decoder, &pReq->updateTime));
  TAOS_CHECK_EXIT(tDecodeFloat(&decoder, &pReq->numOfCores));
  TAOS_CHECK_EXIT(tDecodeI32(&decoder, &pReq->numOfSupportVnodes));
  TAOS_CHECK_EXIT(tDecodeI32v(&decoder, &pReq->numOfDiskCfg));
  TAOS_CHECK_EXIT(tDecodeI64(&decoder, &pReq->memTotal));
  TAOS_CHECK_EXIT(tDecodeI64(&decoder, &pReq->memAvail));
  TAOS_CHECK_EXIT(tDecodeCStrTo(&decoder, pReq->dnodeEp));
  TAOS_CHECK_EXIT(tDecodeCStrTo(&decoder, pReq->machineId));

  // cluster cfg
  TAOS_CHECK_EXIT(tDecodeI32(&decoder, &pReq->clusterCfg.statusInterval));
  TAOS_CHECK_EXIT(tDecodeI64(&decoder, &pReq->clusterCfg.checkTime));
  TAOS_CHECK_EXIT(tDecodeCStrTo(&decoder, pReq->clusterCfg.timezone));
  TAOS_CHECK_EXIT(tDecodeCStrTo(&decoder, pReq->clusterCfg.locale));
  TAOS_CHECK_EXIT(tDecodeCStrTo(&decoder, pReq->clusterCfg.charset));
  TAOS_CHECK_EXIT(tDecodeI8(&decoder, &pReq->clusterCfg.enableWhiteList));
  TAOS_CHECK_EXIT(tDecodeI8(&decoder, &pReq->clusterCfg.encryptionKeyStat));
  TAOS_CHECK_EXIT(tDecodeU32(&decoder, &pReq->clusterCfg.encryptionKeyChksum));

  // vnode loads
  int32_t vlen = 0;
  TAOS_CHECK_EXIT(tDecodeI32(&decoder, &vlen));
  pReq->pVloads = taosArrayInit(vlen, sizeof(SVnodeLoad));
  if (pReq->pVloads == NULL) {
    TAOS_CHECK_EXIT(terrno);
  }

  for (int32_t i = 0; i < vlen; ++i) {
    SVnodeLoad vload = {0};
    vload.syncTerm = -1;

    TAOS_CHECK_EXIT(tDecodeI32(&decoder, &vload.vgId));
    TAOS_CHECK_EXIT(tDecodeI8(&decoder, &vload.syncState));
    TAOS_CHECK_EXIT(tDecodeI8(&decoder, &vload.syncRestore));
    TAOS_CHECK_EXIT(tDecodeI8(&decoder, &vload.syncCanRead));
    TAOS_CHECK_EXIT(tDecodeI64(&decoder, &vload.cacheUsage));
    TAOS_CHECK_EXIT(tDecodeI64(&decoder, &vload.numOfTables));
    TAOS_CHECK_EXIT(tDecodeI64(&decoder, &vload.numOfTimeSeries));
    TAOS_CHECK_EXIT(tDecodeI64(&decoder, &vload.totalStorage));
    TAOS_CHECK_EXIT(tDecodeI64(&decoder, &vload.compStorage));
    TAOS_CHECK_EXIT(tDecodeI64(&decoder, &vload.pointsWritten));
    TAOS_CHECK_EXIT(tDecodeI32(&decoder, &vload.numOfCachedTables));
    TAOS_CHECK_EXIT(tDecodeI32(&decoder, &vload.learnerProgress));
    TAOS_CHECK_EXIT(tDecodeI64(&decoder, &vload.roleTimeMs));
    TAOS_CHECK_EXIT(tDecodeI64(&decoder, &vload.startTimeMs));
    if (taosArrayPush(pReq->pVloads, &vload) == NULL) {
      TAOS_CHECK_EXIT(terrno);
    }
  }

  // mnode loads
  TAOS_CHECK_EXIT(tDecodeI8(&decoder, &pReq->mload.syncState));
  TAOS_CHECK_EXIT(tDecodeI8(&decoder, &pReq->mload.syncRestore));
  TAOS_CHECK_EXIT(tDecodeI32(&decoder, &pReq->qload.dnodeId));
  TAOS_CHECK_EXIT(tDecodeI64(&decoder, &pReq->qload.numOfProcessedQuery));
  TAOS_CHECK_EXIT(tDecodeI64(&decoder, &pReq->qload.numOfProcessedCQuery));
  TAOS_CHECK_EXIT(tDecodeI64(&decoder, &pReq->qload.numOfProcessedFetch));
  TAOS_CHECK_EXIT(tDecodeI64(&decoder, &pReq->qload.numOfProcessedDrop));
  TAOS_CHECK_EXIT(tDecodeI64(&decoder, &pReq->qload.numOfProcessedNotify));
  TAOS_CHECK_EXIT(tDecodeI64(&decoder, &pReq->qload.numOfProcessedHb));
  TAOS_CHECK_EXIT(tDecodeI64(&decoder, &pReq->qload.numOfProcessedDelete));
  TAOS_CHECK_EXIT(tDecodeI64(&decoder, &pReq->qload.cacheDataSize));
  TAOS_CHECK_EXIT(tDecodeI64(&decoder, &pReq->qload.numOfQueryInQueue));
  TAOS_CHECK_EXIT(tDecodeI64(&decoder, &pReq->qload.numOfFetchInQueue));
  TAOS_CHECK_EXIT(tDecodeI64(&decoder, &pReq->qload.timeInQueryQueue));
  TAOS_CHECK_EXIT(tDecodeI64(&decoder, &pReq->qload.timeInFetchQueue));
  TAOS_CHECK_EXIT(tDecodeI32(&decoder, &pReq->statusSeq));

  pReq->mload.syncTerm = -1;
  pReq->mload.roleTimeMs = 0;
  if (!tDecodeIsEnd(&decoder)) {
    TAOS_CHECK_EXIT(tDecodeI64(&decoder, &pReq->mload.syncTerm));
    TAOS_CHECK_EXIT(tDecodeI64(&decoder, &pReq->mload.roleTimeMs));
  }

  pReq->clusterCfg.ttlChangeOnWrite = false;
  if (!tDecodeIsEnd(&decoder)) {
    TAOS_CHECK_EXIT(tDecodeI8(&decoder, &pReq->clusterCfg.ttlChangeOnWrite));
  }

  // vnode extra
  if (!tDecodeIsEnd(&decoder)) {
    for (int32_t i = 0; i < vlen; ++i) {
      SVnodeLoad *pLoad = taosArrayGet(pReq->pVloads, i);
      int64_t     reserved = 0;
      TAOS_CHECK_EXIT(tDecodeI64(&decoder, &pLoad->syncTerm));
      TAOS_CHECK_EXIT(tDecodeI64(&decoder, &reserved));
      TAOS_CHECK_EXIT(tDecodeI64(&decoder, &reserved));
      TAOS_CHECK_EXIT(tDecodeI64(&decoder, &reserved));
    }
  }
  if (!tDecodeIsEnd(&decoder)) {
    TAOS_CHECK_EXIT(tDecodeI64(&decoder, &pReq->ipWhiteVer));
  }

  if (!tDecodeIsEnd(&decoder)) {
    TAOS_CHECK_EXIT(tDecodeI64(&decoder, &pReq->analVer));
  }

  if (!tDecodeIsEnd(&decoder)) {
    TAOS_CHECK_EXIT(tDeserializeSMonitorParas(&decoder, &pReq->clusterCfg.monitorParas));
  }

  if (!tDecodeIsEnd(&decoder)) {
    for (int32_t i = 0; i < vlen; ++i) {
      SVnodeLoad *pLoad = taosArrayGet(pReq->pVloads, i);
      TAOS_CHECK_EXIT(tDecodeI64(&decoder, &pLoad->syncAppliedIndex));
      TAOS_CHECK_EXIT(tDecodeI64(&decoder, &pLoad->syncCommitIndex));
    }
  }

  if (!tDecodeIsEnd(&decoder)) {
    TAOS_CHECK_EXIT(tDecodeI64(&decoder, &pReq->timestamp));
  }

  tEndDecode(&decoder);

_exit:
  tDecoderClear(&decoder);
  return code;
}

void tFreeSStatusReq(SStatusReq *pReq) { taosArrayDestroy(pReq->pVloads); }

int32_t tSerializeSConfigReq(void *buf, int32_t bufLen, SConfigReq *pReq) {
  SEncoder encoder = {0};
  int32_t  code = 0;
  int32_t  lino;
  int32_t  tlen;
  tEncoderInit(&encoder, buf, bufLen);
  TAOS_CHECK_EXIT(tStartEncode(&encoder));
  TAOS_CHECK_EXIT(tEncodeI32(&encoder, pReq->cver));
  TAOS_CHECK_EXIT(tEncodeI32(&encoder, pReq->forceReadConfig));
  if (pReq->forceReadConfig) {
    TAOS_CHECK_EXIT(tSerializeSConfigArray(&encoder, pReq->array));
  }
  tEndEncode(&encoder);
_exit:
  if (code) {
    tlen = code;
  } else {
    tlen = encoder.pos;
  }
  tEncoderClear(&encoder);
  return tlen;
}

int32_t tDeserializeSConfigReq(void *buf, int32_t bufLen, SConfigReq *pReq) {
  SDecoder decoder = {0};
  int32_t  code = 0;
  int32_t  lino;
  tDecoderInit(&decoder, buf, bufLen);
  TAOS_CHECK_EXIT(tStartDecode(&decoder));
  TAOS_CHECK_EXIT(tDecodeI32(&decoder, &pReq->cver));
  TAOS_CHECK_EXIT(tDecodeI32(&decoder, &pReq->forceReadConfig));
  if (pReq->forceReadConfig) {
    pReq->array = taosArrayInit(128, sizeof(SConfigItem));
    if (pReq->array == NULL) {
      TAOS_CHECK_EXIT(terrno);
    }
    TAOS_CHECK_EXIT(tDeserializeSConfigArray(&decoder, pReq->array));
  }
  tEndDecode(&decoder);
_exit:
  tDecoderClear(&decoder);
  return code;
}

void tFreeSConfigReq(SConfigReq *pReq) { taosArrayDestroy(pReq->array); }

int32_t tSerializeSConfigRsp(void *buf, int32_t bufLen, SConfigRsp *pRsp) {
  SEncoder encoder = {0};
  int32_t  code = 0;
  int32_t  lino;
  int32_t  tlen;
  tEncoderInit(&encoder, buf, bufLen);
  TAOS_CHECK_EXIT(tStartEncode(&encoder));
  TAOS_CHECK_EXIT(tEncodeI32(&encoder, pRsp->forceReadConfig));
  TAOS_CHECK_EXIT(tEncodeI32(&encoder, pRsp->isConifgVerified));
  TAOS_CHECK_EXIT(tEncodeI32(&encoder, pRsp->isVersionVerified));
  TAOS_CHECK_EXIT(tEncodeI32(&encoder, pRsp->cver));
  if ((!pRsp->isConifgVerified) || (!pRsp->isVersionVerified)) {
    TAOS_CHECK_EXIT(tSerializeSConfigArray(&encoder, pRsp->array));
  }
  tEndEncode(&encoder);
_exit:
  if (code) {
    tlen = code;
  } else {
    tlen = encoder.pos;
  }
  tEncoderClear(&encoder);
  return tlen;
}

int32_t tDeserializeSConfigRsp(void *buf, int32_t bufLen, SConfigRsp *pRsp) {
  SDecoder decoder = {0};
  int32_t  code = 0;
  int32_t  lino;
  tDecoderInit(&decoder, buf, bufLen);
  TAOS_CHECK_EXIT(tStartDecode(&decoder));
  TAOS_CHECK_EXIT(tDecodeI32(&decoder, &pRsp->forceReadConfig));
  TAOS_CHECK_EXIT(tDecodeI32(&decoder, &pRsp->isConifgVerified));
  TAOS_CHECK_EXIT(tDecodeI32(&decoder, &pRsp->isVersionVerified));
  TAOS_CHECK_EXIT(tDecodeI32(&decoder, &pRsp->cver));
  if ((!pRsp->isConifgVerified) || (!pRsp->isVersionVerified)) {
    pRsp->array = taosArrayInit(128, sizeof(SConfigItem));
    TAOS_CHECK_EXIT(tDeserializeSConfigArray(&decoder, pRsp->array));
  }
_exit:
  tEndDecode(&decoder);
  tDecoderClear(&decoder);
  return code;
}

void tFreeSConfigRsp(SConfigRsp *pRsp) { taosArrayDestroy(pRsp->array); }

int32_t tSerializeSDnodeInfoReq(void *buf, int32_t bufLen, SDnodeInfoReq *pReq) {
  int32_t  code = 0, lino = 0;
  int32_t  tlen = 0;
  SEncoder encoder = {0};
  tEncoderInit(&encoder, buf, bufLen);

  TAOS_CHECK_EXIT(tStartEncode(&encoder));
  TAOS_CHECK_EXIT(tEncodeI32(&encoder, pReq->dnodeId));
  TAOS_CHECK_EXIT(tEncodeCStr(&encoder, pReq->machineId));

  tEndEncode(&encoder);

  tlen = encoder.pos;
_exit:
  tEncoderClear(&encoder);
  return code < 0 ? code : tlen;
}

int32_t tDeserializeSDnodeInfoReq(void *buf, int32_t bufLen, SDnodeInfoReq *pReq) {
  int32_t  code = 0, lino = 0;
  SDecoder decoder = {0};
  tDecoderInit(&decoder, buf, bufLen);

  TAOS_CHECK_EXIT(tStartDecode(&decoder));
  TAOS_CHECK_EXIT(tDecodeI32(&decoder, &pReq->dnodeId));
  TAOS_CHECK_EXIT(tDecodeCStrTo(&decoder, pReq->machineId));

_exit:
  tEndDecode(&decoder);
  tDecoderClear(&decoder);
  return code;
}

int32_t tSerializeSStatusRsp(void *buf, int32_t bufLen, SStatusRsp *pRsp) {
  SEncoder encoder = {0};
  int32_t  code = 0;
  int32_t  lino;
  int32_t  tlen;
  tEncoderInit(&encoder, buf, bufLen);

  TAOS_CHECK_EXIT(tStartEncode(&encoder));

  // status
  TAOS_CHECK_EXIT(tEncodeI64(&encoder, pRsp->dnodeVer));

  // dnode cfg
  TAOS_CHECK_EXIT(tEncodeI32(&encoder, pRsp->dnodeCfg.dnodeId));
  TAOS_CHECK_EXIT(tEncodeI64(&encoder, pRsp->dnodeCfg.clusterId));

  // dnode eps
  int32_t dlen = (int32_t)taosArrayGetSize(pRsp->pDnodeEps);
  TAOS_CHECK_EXIT(tEncodeI32(&encoder, dlen));
  for (int32_t i = 0; i < dlen; ++i) {
    SDnodeEp *pDnodeEp = taosArrayGet(pRsp->pDnodeEps, i);
    TAOS_CHECK_EXIT(tEncodeI32(&encoder, pDnodeEp->id));
    TAOS_CHECK_EXIT(tEncodeI8(&encoder, pDnodeEp->isMnode));
    TAOS_CHECK_EXIT(tEncodeCStr(&encoder, pDnodeEp->ep.fqdn));
    TAOS_CHECK_EXIT(tEncodeU16(&encoder, pDnodeEp->ep.port));
  }

  TAOS_CHECK_EXIT(tEncodeI32(&encoder, pRsp->statusSeq));

  TAOS_CHECK_EXIT(tEncodeI64(&encoder, pRsp->ipWhiteVer));
  TAOS_CHECK_EXIT(tEncodeI64(&encoder, pRsp->analVer));
  tEndEncode(&encoder);

_exit:
  if (code) {
    tlen = code;
  } else {
    tlen = encoder.pos;
  }
  tEncoderClear(&encoder);
  return tlen;
}

int32_t tDeserializeSStatusRsp(void *buf, int32_t bufLen, SStatusRsp *pRsp) {
  SDecoder decoder = {0};
  int32_t  code = 0;
  int32_t  lino;
  tDecoderInit(&decoder, buf, bufLen);

  TAOS_CHECK_EXIT(tStartDecode(&decoder));

  // status
  TAOS_CHECK_EXIT(tDecodeI64(&decoder, &pRsp->dnodeVer));

  // cluster cfg
  TAOS_CHECK_EXIT(tDecodeI32(&decoder, &pRsp->dnodeCfg.dnodeId));
  TAOS_CHECK_EXIT(tDecodeI64(&decoder, &pRsp->dnodeCfg.clusterId));

  // dnode eps
  int32_t dlen = 0;
  TAOS_CHECK_EXIT(tDecodeI32(&decoder, &dlen));
  pRsp->pDnodeEps = taosArrayInit(dlen, sizeof(SDnodeEp));
  if (pRsp->pDnodeEps == NULL) {
    TAOS_CHECK_EXIT(terrno);
  }

  for (int32_t i = 0; i < dlen; ++i) {
    SDnodeEp dnodeEp = {0};
    TAOS_CHECK_EXIT(tDecodeI32(&decoder, &dnodeEp.id));
    TAOS_CHECK_EXIT(tDecodeI8(&decoder, &dnodeEp.isMnode));
    TAOS_CHECK_EXIT(tDecodeCStrTo(&decoder, dnodeEp.ep.fqdn));
    TAOS_CHECK_EXIT(tDecodeU16(&decoder, &dnodeEp.ep.port));
    if (taosArrayPush(pRsp->pDnodeEps, &dnodeEp) == NULL) {
      TAOS_CHECK_EXIT(terrno);
    }
  }

  TAOS_CHECK_EXIT(tDecodeI32(&decoder, &pRsp->statusSeq));

  if (!tDecodeIsEnd(&decoder)) {
    TAOS_CHECK_EXIT(tDecodeI64(&decoder, &pRsp->ipWhiteVer));
  }

  if (!tDecodeIsEnd(&decoder)) {
    TAOS_CHECK_EXIT(tDecodeI64(&decoder, &pRsp->analVer));
  }

  tEndDecode(&decoder);
_exit:
  tDecoderClear(&decoder);
  return code;
}

void tFreeSStatusRsp(SStatusRsp *pRsp) { taosArrayDestroy(pRsp->pDnodeEps); }

int32_t tSerializeSStatisReq(void *buf, int32_t bufLen, SStatisReq *pReq) {
  SEncoder encoder = {0};
  int32_t  code = 0;
  int32_t  lino;
  int32_t  tlen;
  tEncoderInit(&encoder, buf, bufLen);

  TAOS_CHECK_EXIT(tStartEncode(&encoder));
  TAOS_CHECK_EXIT(tEncodeI32(&encoder, pReq->contLen));
  TAOS_CHECK_EXIT(tEncodeCStr(&encoder, pReq->pCont));
  TAOS_CHECK_EXIT(tEncodeI8(&encoder, pReq->type));

  tEndEncode(&encoder);

_exit:
  if (code) {
    tlen = code;
  } else {
    tlen = encoder.pos;
  }
  tEncoderClear(&encoder);
  return tlen;
}

int32_t tDeserializeSStatisReq(void *buf, int32_t bufLen, SStatisReq *pReq) {
  SDecoder decoder = {0};
  int32_t  code = 0;
  int32_t  lino;
  tDecoderInit(&decoder, buf, bufLen);

  TAOS_CHECK_EXIT(tStartDecode(&decoder));
  TAOS_CHECK_EXIT(tDecodeI32(&decoder, &pReq->contLen));
  if (pReq->contLen > 0) {
    pReq->pCont = taosMemoryMalloc(pReq->contLen + 1);
    if (pReq->pCont == NULL) {
      TAOS_CHECK_EXIT(terrno);
    }
    TAOS_CHECK_EXIT(tDecodeCStrTo(&decoder, pReq->pCont));
  }
  if (!tDecodeIsEnd(&decoder)) {
    TAOS_CHECK_EXIT(tDecodeI8(&decoder, (int8_t *)&pReq->type));
  }
  tEndDecode(&decoder);
_exit:
  tDecoderClear(&decoder);
  return code;
}

void tFreeSStatisReq(SStatisReq *pReq) { taosMemoryFreeClear(pReq->pCont); }

int32_t tSerializeSDropUserReq(void *buf, int32_t bufLen, SDropUserReq *pReq) {
  SEncoder encoder = {0};
  int32_t  code = 0;
  int32_t  lino;
  int32_t  tlen;
  tEncoderInit(&encoder, buf, bufLen);

  TAOS_CHECK_EXIT(tStartEncode(&encoder));
  TAOS_CHECK_EXIT(tEncodeCStr(&encoder, pReq->user));
  ENCODESQL();
  tEndEncode(&encoder);

_exit:
  if (code) {
    tlen = code;
  } else {
    tlen = encoder.pos;
  }
  tEncoderClear(&encoder);
  return tlen;
}

int32_t tDeserializeSDropUserReq(void *buf, int32_t bufLen, SDropUserReq *pReq) {
  SDecoder decoder = {0};
  int32_t  code = 0;
  int32_t  lino;
  tDecoderInit(&decoder, buf, bufLen);

  TAOS_CHECK_EXIT(tStartDecode(&decoder));
  TAOS_CHECK_EXIT(tDecodeCStrTo(&decoder, pReq->user));
  DECODESQL();
  tEndDecode(&decoder);

_exit:
  tDecoderClear(&decoder);
  return code;
}

void tFreeSDropUserReq(SDropUserReq *pReq) { FREESQL(); }

int32_t tSerializeSAuditReq(void *buf, int32_t bufLen, SAuditReq *pReq) {
  SEncoder encoder = {0};
  int32_t  code = 0;
  int32_t  lino;
  int32_t  tlen;
  tEncoderInit(&encoder, buf, bufLen);

  TAOS_CHECK_EXIT(tStartEncode(&encoder));

  TAOS_CHECK_EXIT(tEncodeCStr(&encoder, pReq->operation));
  TAOS_CHECK_EXIT(tEncodeCStr(&encoder, pReq->db));
  TAOS_CHECK_EXIT(tEncodeCStr(&encoder, pReq->table));
  TAOS_CHECK_EXIT(tEncodeI32(&encoder, pReq->sqlLen));
  TAOS_CHECK_EXIT(tEncodeCStr(&encoder, pReq->pSql));

  tEndEncode(&encoder);

_exit:
  if (code) {
    tlen = code;
  } else {
    tlen = encoder.pos;
  }
  tEncoderClear(&encoder);
  return tlen;
}

int32_t tDeserializeSAuditReq(void *buf, int32_t bufLen, SAuditReq *pReq) {
  SDecoder decoder = {0};
  int32_t  code = 0;
  int32_t  lino;
  tDecoderInit(&decoder, buf, bufLen);

  TAOS_CHECK_EXIT(tStartDecode(&decoder));

  TAOS_CHECK_EXIT(tDecodeCStrTo(&decoder, pReq->operation));
  TAOS_CHECK_EXIT(tDecodeCStrTo(&decoder, pReq->db));
  TAOS_CHECK_EXIT(tDecodeCStrTo(&decoder, pReq->table));
  TAOS_CHECK_EXIT(tDecodeI32(&decoder, &pReq->sqlLen));
  if (pReq->sqlLen > 0) {
    pReq->pSql = taosMemoryMalloc(pReq->sqlLen + 1);
    if (pReq->pSql == NULL) {
      TAOS_CHECK_EXIT(terrno);
    }
    TAOS_CHECK_EXIT(tDecodeCStrTo(&decoder, pReq->pSql));
  }
  tEndDecode(&decoder);
_exit:
  tDecoderClear(&decoder);
  return code;
}

void tFreeSAuditReq(SAuditReq *pReq) { taosMemoryFreeClear(pReq->pSql); }

SIpWhiteList *cloneIpWhiteList(SIpWhiteList *pIpWhiteList) {
  if (pIpWhiteList == NULL) return NULL;

  int32_t       sz = sizeof(SIpWhiteList) + pIpWhiteList->num * sizeof(SIpV4Range);
  SIpWhiteList *pNew = taosMemoryCalloc(1, sz);
  if (pNew) {
    memcpy(pNew, pIpWhiteList, sz);
  }
  return pNew;
}

int32_t tSerializeSCreateUserReq(void *buf, int32_t bufLen, SCreateUserReq *pReq) {
  SEncoder encoder = {0};
  int32_t  code = 0;
  int32_t  lino;
  int32_t  tlen;
  tEncoderInit(&encoder, buf, bufLen);

  TAOS_CHECK_EXIT(tStartEncode(&encoder));
  TAOS_CHECK_EXIT(tEncodeI8(&encoder, pReq->createType));
  TAOS_CHECK_EXIT(tEncodeI8(&encoder, pReq->superUser));
  TAOS_CHECK_EXIT(tEncodeI8(&encoder, pReq->sysInfo));
  TAOS_CHECK_EXIT(tEncodeI8(&encoder, pReq->enable));
  TAOS_CHECK_EXIT(tEncodeCStr(&encoder, pReq->user));
  TAOS_CHECK_EXIT(tEncodeCStr(&encoder, pReq->pass));
  TAOS_CHECK_EXIT(tEncodeI32(&encoder, pReq->numIpRanges));
  for (int32_t i = 0; i < pReq->numIpRanges; ++i) {
    TAOS_CHECK_EXIT(tEncodeU32(&encoder, pReq->pIpRanges[i].ip));
    TAOS_CHECK_EXIT(tEncodeU32(&encoder, pReq->pIpRanges[i].mask));
  }
  ENCODESQL();
  TAOS_CHECK_EXIT(tEncodeI8(&encoder, pReq->isImport));
  TAOS_CHECK_EXIT(tEncodeI8(&encoder, pReq->createDb));
  TAOS_CHECK_EXIT(tEncodeI8(&encoder, pReq->passIsMd5));

  tEndEncode(&encoder);

_exit:
  if (code) {
    tlen = code;
  } else {
    tlen = encoder.pos;
  }
  tEncoderClear(&encoder);
  return tlen;
}

int32_t tDeserializeSCreateUserReq(void *buf, int32_t bufLen, SCreateUserReq *pReq) {
  SDecoder decoder = {0};
  int32_t  code = 0;
  int32_t  lino;
  tDecoderInit(&decoder, buf, bufLen);

  TAOS_CHECK_EXIT(tStartDecode(&decoder));
  TAOS_CHECK_EXIT(tDecodeI8(&decoder, &pReq->createType));
  TAOS_CHECK_EXIT(tDecodeI8(&decoder, &pReq->superUser));
  TAOS_CHECK_EXIT(tDecodeI8(&decoder, &pReq->sysInfo));
  TAOS_CHECK_EXIT(tDecodeI8(&decoder, &pReq->enable));
  TAOS_CHECK_EXIT(tDecodeCStrTo(&decoder, pReq->user));
  TAOS_CHECK_EXIT(tDecodeCStrTo(&decoder, pReq->pass));
  TAOS_CHECK_EXIT(tDecodeI32(&decoder, &pReq->numIpRanges));
  pReq->pIpRanges = taosMemoryMalloc(pReq->numIpRanges * sizeof(SIpV4Range));
  if (pReq->pIpRanges == NULL) {
    TAOS_CHECK_EXIT(terrno);
  }
  for (int32_t i = 0; i < pReq->numIpRanges; ++i) {
    TAOS_CHECK_EXIT(tDecodeU32(&decoder, &(pReq->pIpRanges[i].ip)));
    TAOS_CHECK_EXIT(tDecodeU32(&decoder, &(pReq->pIpRanges[i].mask)));
  }
  DECODESQL();
  if (!tDecodeIsEnd(&decoder)) {
    TAOS_CHECK_EXIT(tDecodeI8(&decoder, &pReq->createDb));
    TAOS_CHECK_EXIT(tDecodeI8(&decoder, &pReq->isImport));
  }
  if (!tDecodeIsEnd(&decoder)) {
    TAOS_CHECK_EXIT(tDecodeI8(&decoder, &pReq->passIsMd5));
  }

  tEndDecode(&decoder);

_exit:
  tDecoderClear(&decoder);
  return code;
}

int32_t tSerializeSUpdateIpWhite(void *buf, int32_t bufLen, SUpdateIpWhite *pReq) {
  SEncoder encoder = {0};
  int32_t  code = 0;
  int32_t  lino;
  int32_t  tlen;

  tEncoderInit(&encoder, buf, bufLen);
  TAOS_CHECK_EXIT(tStartEncode(&encoder));
  TAOS_CHECK_EXIT(tEncodeI64(&encoder, pReq->ver));
  TAOS_CHECK_EXIT(tEncodeI32(&encoder, pReq->numOfUser));
  for (int i = 0; i < pReq->numOfUser; i++) {
    SUpdateUserIpWhite *pUser = &(pReq->pUserIpWhite[i]);

    TAOS_CHECK_EXIT(tEncodeI64(&encoder, pUser->ver));
    TAOS_CHECK_EXIT(tEncodeCStr(&encoder, pUser->user));
    TAOS_CHECK_EXIT(tEncodeI32(&encoder, pUser->numOfRange));
    for (int j = 0; j < pUser->numOfRange; j++) {
      SIpV4Range *pRange = &pUser->pIpRanges[j];
      TAOS_CHECK_EXIT(tEncodeU32(&encoder, pRange->ip));
      TAOS_CHECK_EXIT(tEncodeU32(&encoder, pRange->mask));
    }
  }

  tEndEncode(&encoder);

_exit:
  if (code) {
    tlen = code;
  } else {
    tlen = encoder.pos;
  }
  tEncoderClear(&encoder);
  return tlen;
}
int32_t tDeserializeSUpdateIpWhite(void *buf, int32_t bufLen, SUpdateIpWhite *pReq) {
  SDecoder decoder = {0};
  int32_t  code = 0;
  int32_t  lino;
  tDecoderInit(&decoder, buf, bufLen);

  TAOS_CHECK_EXIT(tStartDecode(&decoder));
  // impl later
  TAOS_CHECK_EXIT(tDecodeI64(&decoder, &pReq->ver));
  TAOS_CHECK_EXIT(tDecodeI32(&decoder, &pReq->numOfUser));

  if ((pReq->pUserIpWhite = taosMemoryCalloc(1, sizeof(SUpdateUserIpWhite) * pReq->numOfUser)) == NULL) {
    TAOS_CHECK_EXIT(terrno);
  }
  for (int i = 0; i < pReq->numOfUser; i++) {
    SUpdateUserIpWhite *pUserWhite = &pReq->pUserIpWhite[i];
    TAOS_CHECK_EXIT(tDecodeI64(&decoder, &pUserWhite->ver));
    TAOS_CHECK_EXIT(tDecodeCStrTo(&decoder, pUserWhite->user));
    TAOS_CHECK_EXIT(tDecodeI32(&decoder, &pUserWhite->numOfRange));

    if ((pUserWhite->pIpRanges = taosMemoryCalloc(1, pUserWhite->numOfRange * sizeof(SIpV4Range))) == NULL) {
      TAOS_CHECK_EXIT(terrno);
    }
    for (int j = 0; j < pUserWhite->numOfRange; j++) {
      SIpV4Range *pRange = &pUserWhite->pIpRanges[j];
      TAOS_CHECK_EXIT(tDecodeU32(&decoder, &pRange->ip));
      TAOS_CHECK_EXIT(tDecodeU32(&decoder, &pRange->mask));
    }
  }

  tEndDecode(&decoder);

_exit:
  tDecoderClear(&decoder);
  return code;
}
void tFreeSUpdateIpWhiteReq(SUpdateIpWhite *pReq) {
  if (pReq == NULL) return;

  if (pReq->pUserIpWhite) {
    for (int i = 0; i < pReq->numOfUser; i++) {
      SUpdateUserIpWhite *pUserWhite = &pReq->pUserIpWhite[i];
      taosMemoryFree(pUserWhite->pIpRanges);
    }
  }
  taosMemoryFree(pReq->pUserIpWhite);
  return;
}
int32_t cloneSUpdateIpWhiteReq(SUpdateIpWhite *pReq, SUpdateIpWhite **pUpdateMsg) {
  int32_t code = 0;
  if (pReq == NULL) {
    return 0;
  }
  SUpdateIpWhite *pClone = taosMemoryCalloc(1, sizeof(SUpdateIpWhite));
  if (pClone == NULL) {
    return terrno;
  }

  pClone->numOfUser = pReq->numOfUser;
  pClone->ver = pReq->ver;
  pClone->pUserIpWhite = taosMemoryCalloc(1, sizeof(SUpdateUserIpWhite) * pReq->numOfUser);
  if (pClone->pUserIpWhite == NULL) {
    taosMemoryFree(pClone);
    return terrno;
  }

  for (int i = 0; i < pReq->numOfUser; i++) {
    SUpdateUserIpWhite *pNew = &pClone->pUserIpWhite[i];
    SUpdateUserIpWhite *pOld = &pReq->pUserIpWhite[i];

    pNew->ver = pOld->ver;
    memcpy(pNew->user, pOld->user, strlen(pOld->user));
    pNew->numOfRange = pOld->numOfRange;

    int32_t sz = pOld->numOfRange * sizeof(SIpV4Range);
    pNew->pIpRanges = taosMemoryCalloc(1, sz);
    if (pNew->pIpRanges == NULL) {
      code = terrno;
      break;
    }
    memcpy(pNew->pIpRanges, pOld->pIpRanges, sz);
  }
_return:
  if (code < 0) {
    tFreeSUpdateIpWhiteReq(pClone);
    taosMemoryFree(pClone);
  } else {
    *pUpdateMsg = pClone;
  }
  return code;
}
int32_t tSerializeRetrieveIpWhite(void *buf, int32_t bufLen, SRetrieveIpWhiteReq *pReq) {
  SEncoder encoder = {0};
  int32_t  code = 0;
  int32_t  lino;
  int32_t  tlen;
  tEncoderInit(&encoder, buf, bufLen);

  TAOS_CHECK_EXIT(tStartEncode(&encoder));
  TAOS_CHECK_EXIT(tEncodeI64(&encoder, pReq->ipWhiteVer));
  tEndEncode(&encoder);

_exit:
  if (code) {
    tlen = code;
  } else {
    tlen = encoder.pos;
  }
  tEncoderClear(&encoder);
  return tlen;
}

int32_t tDeserializeRetrieveIpWhite(void *buf, int32_t bufLen, SRetrieveIpWhiteReq *pReq) {
  SDecoder decoder = {0};
  int32_t  code = 0;
  int32_t  lino;

  tDecoderInit(&decoder, buf, bufLen);

  TAOS_CHECK_EXIT(tStartDecode(&decoder));
  TAOS_CHECK_EXIT(tDecodeI64(&decoder, &pReq->ipWhiteVer));
  tEndDecode(&decoder);

_exit:
  tDecoderClear(&decoder);
  return code;
}

int32_t tSerializeRetrieveAnalAlgoReq(void *buf, int32_t bufLen, SRetrieveAnalAlgoReq *pReq) {
  SEncoder encoder = {0};
  int32_t  code = 0;
  int32_t  lino;
  int32_t  tlen;
  tEncoderInit(&encoder, buf, bufLen);

  TAOS_CHECK_EXIT(tStartEncode(&encoder));
  TAOS_CHECK_EXIT(tEncodeI32(&encoder, pReq->dnodeId));
  TAOS_CHECK_EXIT(tEncodeI64(&encoder, pReq->analVer));
  tEndEncode(&encoder);

_exit:
  if (code) {
    tlen = code;
  } else {
    tlen = encoder.pos;
  }
  tEncoderClear(&encoder);
  return tlen;
}

int32_t tDeserializeRetrieveAnalAlgoReq(void *buf, int32_t bufLen, SRetrieveAnalAlgoReq *pReq) {
  SDecoder decoder = {0};
  int32_t  code = 0;
  int32_t  lino;

  tDecoderInit(&decoder, buf, bufLen);

  TAOS_CHECK_EXIT(tStartDecode(&decoder));
  TAOS_CHECK_EXIT(tDecodeI32(&decoder, &pReq->dnodeId));
  TAOS_CHECK_EXIT(tDecodeI64(&decoder, &pReq->analVer));
  tEndDecode(&decoder);

_exit:
  tDecoderClear(&decoder);
  return code;
}

int32_t tSerializeRetrieveAnalAlgoRsp(void *buf, int32_t bufLen, SRetrieveAnalAlgoRsp *pRsp) {
  SEncoder encoder = {0};
  int32_t  code = 0;
  int32_t  lino;
  int32_t  tlen;
  tEncoderInit(&encoder, buf, bufLen);

  int32_t numOfAlgos = 0;
  void   *pIter = taosHashIterate(pRsp->hash, NULL);
  while (pIter != NULL) {
    SAnalyticsUrl *pUrl = pIter;
    size_t         nameLen = 0;
    const char    *name = taosHashGetKey(pIter, &nameLen);
    if (nameLen > 0 && nameLen <= TSDB_ANALYTIC_ALGO_KEY_LEN && pUrl->urlLen > 0) {
      numOfAlgos++;
    }
    pIter = taosHashIterate(pRsp->hash, pIter);
  }

  TAOS_CHECK_EXIT(tStartEncode(&encoder));
  TAOS_CHECK_EXIT(tEncodeI64(&encoder, pRsp->ver));
  TAOS_CHECK_EXIT(tEncodeI32(&encoder, numOfAlgos));

  pIter = taosHashIterate(pRsp->hash, NULL);
  while (pIter != NULL) {
    SAnalyticsUrl *pUrl = pIter;
    size_t         nameLen = 0;
    const char    *name = taosHashGetKey(pIter, &nameLen);
    if (nameLen > 0 && pUrl->urlLen > 0) {
      TAOS_CHECK_EXIT(tEncodeI32(&encoder, nameLen));
      TAOS_CHECK_EXIT(tEncodeBinary(&encoder, (const uint8_t *)name, nameLen));
      TAOS_CHECK_EXIT(tEncodeI32(&encoder, pUrl->anode));
      TAOS_CHECK_EXIT(tEncodeI32(&encoder, pUrl->type));
      TAOS_CHECK_EXIT(tEncodeI32(&encoder, pUrl->urlLen));
      TAOS_CHECK_EXIT(tEncodeBinary(&encoder, (const uint8_t *)pUrl->url, pUrl->urlLen));
    }
    pIter = taosHashIterate(pRsp->hash, pIter);
  }

  tEndEncode(&encoder);

_exit:
  if (code) {
    tlen = code;
  } else {
    tlen = encoder.pos;
  }
  tEncoderClear(&encoder);
  return tlen;
}

int32_t tDeserializeRetrieveAnalAlgoRsp(void *buf, int32_t bufLen, SRetrieveAnalAlgoRsp *pRsp) {
  if (pRsp->hash == NULL) {
    pRsp->hash = taosHashInit(64, MurmurHash3_32, true, HASH_ENTRY_LOCK);
    if (pRsp->hash == NULL) {
      terrno = TSDB_CODE_OUT_OF_BUFFER;
      return terrno;
    }
  }

  SDecoder decoder = {0};
  int32_t  code = 0;
  int32_t  lino;
  tDecoderInit(&decoder, buf, bufLen);

  int32_t       numOfAlgos = 0;
  int32_t       nameLen;
  int32_t       type;
  char          name[TSDB_ANALYTIC_ALGO_KEY_LEN];
  SAnalyticsUrl url = {0};

  TAOS_CHECK_EXIT(tStartDecode(&decoder));
  TAOS_CHECK_EXIT(tDecodeI64(&decoder, &pRsp->ver));
  TAOS_CHECK_EXIT(tDecodeI32(&decoder, &numOfAlgos));

  for (int32_t f = 0; f < numOfAlgos; ++f) {
    TAOS_CHECK_EXIT(tDecodeI32(&decoder, &nameLen));
    if (nameLen > 0 && nameLen <= TSDB_ANALYTIC_ALGO_NAME_LEN) {
      TAOS_CHECK_EXIT(tDecodeCStrTo(&decoder, name));
    }

    TAOS_CHECK_EXIT(tDecodeI32(&decoder, &url.anode));
    TAOS_CHECK_EXIT(tDecodeI32(&decoder, &type));
    url.type = (EAnalAlgoType)type;
    TAOS_CHECK_EXIT(tDecodeI32(&decoder, &url.urlLen));
    if (url.urlLen > 0) {
      TAOS_CHECK_EXIT(tDecodeBinaryAlloc(&decoder, (void **)&url.url, NULL) < 0);
    }

    TAOS_CHECK_EXIT(taosHashPut(pRsp->hash, name, nameLen, &url, sizeof(SAnalyticsUrl)));
  }

  tEndDecode(&decoder);

_exit:
  tDecoderClear(&decoder);
  return code;
}

void tFreeRetrieveAnalAlgoRsp(SRetrieveAnalAlgoRsp *pRsp) {
  void *pIter = taosHashIterate(pRsp->hash, NULL);
  while (pIter != NULL) {
    SAnalyticsUrl *pUrl = (SAnalyticsUrl *)pIter;
    taosMemoryFree(pUrl->url);
    pIter = taosHashIterate(pRsp->hash, pIter);
  }
  taosHashCleanup(pRsp->hash);

  pRsp->hash = NULL;
}

void tFreeSCreateUserReq(SCreateUserReq *pReq) {
  FREESQL();
  taosMemoryFreeClear(pReq->pIpRanges);
}

int32_t tSerializeSAlterUserReq(void *buf, int32_t bufLen, SAlterUserReq *pReq) {
  SEncoder encoder = {0};
  int32_t  code = 0;
  int32_t  lino;
  int32_t  tlen;
  tEncoderInit(&encoder, buf, bufLen);

  TAOS_CHECK_EXIT(tStartEncode(&encoder));
  TAOS_CHECK_EXIT(tEncodeI8(&encoder, pReq->alterType));
  TAOS_CHECK_EXIT(tEncodeI8(&encoder, pReq->superUser));
  TAOS_CHECK_EXIT(tEncodeI8(&encoder, pReq->sysInfo));
  TAOS_CHECK_EXIT(tEncodeI8(&encoder, pReq->enable));
  TAOS_CHECK_EXIT(tEncodeI8(&encoder, pReq->isView));
  TAOS_CHECK_EXIT(tEncodeCStr(&encoder, pReq->user));
  TAOS_CHECK_EXIT(tEncodeCStr(&encoder, pReq->pass));
  TAOS_CHECK_EXIT(tEncodeCStr(&encoder, pReq->objname));
  int32_t len = strlen(pReq->tabName);
  TAOS_CHECK_EXIT(tEncodeI32(&encoder, len));
  if (len > 0) {
    TAOS_CHECK_EXIT(tEncodeCStr(&encoder, pReq->tabName));
  }
  TAOS_CHECK_EXIT(tEncodeBinary(&encoder, (const uint8_t *)pReq->tagCond, pReq->tagCondLen));
  TAOS_CHECK_EXIT(tEncodeI32(&encoder, pReq->numIpRanges));
  for (int32_t i = 0; i < pReq->numIpRanges; ++i) {
    TAOS_CHECK_EXIT(tEncodeU32(&encoder, pReq->pIpRanges[i].ip));
    TAOS_CHECK_EXIT(tEncodeU32(&encoder, pReq->pIpRanges[i].mask));
  }
  TAOS_CHECK_EXIT(tEncodeI64(&encoder, pReq->privileges));
  ENCODESQL();
  TAOS_CHECK_EXIT(tEncodeU8(&encoder, pReq->flag));
  TAOS_CHECK_EXIT(tEncodeU8(&encoder, pReq->passIsMd5));
  tEndEncode(&encoder);

_exit:
  if (code) {
    tlen = code;
  } else {
    tlen = encoder.pos;
  }
  tEncoderClear(&encoder);
  return tlen;
}

int32_t tDeserializeSAlterUserReq(void *buf, int32_t bufLen, SAlterUserReq *pReq) {
  SDecoder decoder = {0};
  int32_t  code = 0;
  int32_t  lino;
  tDecoderInit(&decoder, buf, bufLen);

  TAOS_CHECK_EXIT(tStartDecode(&decoder));
  TAOS_CHECK_EXIT(tDecodeI8(&decoder, &pReq->alterType));
  TAOS_CHECK_EXIT(tDecodeI8(&decoder, &pReq->superUser));
  TAOS_CHECK_EXIT(tDecodeI8(&decoder, &pReq->sysInfo));
  TAOS_CHECK_EXIT(tDecodeI8(&decoder, &pReq->enable));
  TAOS_CHECK_EXIT(tDecodeI8(&decoder, &pReq->isView));
  TAOS_CHECK_EXIT(tDecodeCStrTo(&decoder, pReq->user));
  TAOS_CHECK_EXIT(tDecodeCStrTo(&decoder, pReq->pass));
  TAOS_CHECK_EXIT(tDecodeCStrTo(&decoder, pReq->objname));
  if (!tDecodeIsEnd(&decoder)) {
    int32_t len = 0;
    TAOS_CHECK_EXIT(tDecodeI32(&decoder, &len));
    if (len > 0) {
      TAOS_CHECK_EXIT(tDecodeCStrTo(&decoder, pReq->tabName));
    }
    uint64_t tagCondLen = 0;
    TAOS_CHECK_EXIT(tDecodeBinaryAlloc(&decoder, (void **)&pReq->tagCond, &tagCondLen));
    pReq->tagCondLen = tagCondLen;
  }
  TAOS_CHECK_EXIT(tDecodeI32(&decoder, &pReq->numIpRanges));
  pReq->pIpRanges = taosMemoryMalloc(pReq->numIpRanges * sizeof(SIpV4Range));
  if (pReq->pIpRanges == NULL) {
    TAOS_CHECK_EXIT(terrno);
  }
  for (int32_t i = 0; i < pReq->numIpRanges; ++i) {
    TAOS_CHECK_EXIT(tDecodeU32(&decoder, &(pReq->pIpRanges[i].ip)));
    TAOS_CHECK_EXIT(tDecodeU32(&decoder, &(pReq->pIpRanges[i].mask)));
  }
  TAOS_CHECK_EXIT(tDecodeI64(&decoder, &pReq->privileges));
  DECODESQL();
  if (!tDecodeIsEnd(&decoder)) {
    TAOS_CHECK_EXIT(tDecodeU8(&decoder, &pReq->flag));
  }
  if (!tDecodeIsEnd(&decoder)) {
    TAOS_CHECK_EXIT(tDecodeU8(&decoder, &pReq->passIsMd5));
  }
  tEndDecode(&decoder);

_exit:
  tDecoderClear(&decoder);
  return code;
}

void tFreeSAlterUserReq(SAlterUserReq *pReq) {
  taosMemoryFreeClear(pReq->tagCond);
  taosMemoryFree(pReq->pIpRanges);
  FREESQL();
}

int32_t tSerializeSGetUserAuthReq(void *buf, int32_t bufLen, SGetUserAuthReq *pReq) {
  SEncoder encoder = {0};
  int32_t  code = 0;
  int32_t  lino;
  int32_t  tlen;

  tEncoderInit(&encoder, buf, bufLen);
  TAOS_CHECK_EXIT(tStartEncode(&encoder));
  TAOS_CHECK_EXIT(tEncodeCStr(&encoder, pReq->user));
  tEndEncode(&encoder);

_exit:
  if (code) {
    tlen = code;
  } else {
    tlen = encoder.pos;
  }
  tEncoderClear(&encoder);
  return tlen;
}

int32_t tDeserializeSGetUserAuthReq(void *buf, int32_t bufLen, SGetUserAuthReq *pReq) {
  SDecoder decoder = {0};
  int32_t  code = 0;
  int32_t  lino;
  tDecoderInit(&decoder, buf, bufLen);

  TAOS_CHECK_EXIT(tStartDecode(&decoder));
  TAOS_CHECK_EXIT(tDecodeCStrTo(&decoder, pReq->user));
  tEndDecode(&decoder);

_exit:
  tDecoderClear(&decoder);
  return code;
}

int32_t tSerializeSGetUserAuthRspImpl(SEncoder *pEncoder, SGetUserAuthRsp *pRsp) {
  TAOS_CHECK_RETURN(tEncodeCStr(pEncoder, pRsp->user));
  TAOS_CHECK_RETURN(tEncodeI8(pEncoder, pRsp->superAuth));
  TAOS_CHECK_RETURN(tEncodeI8(pEncoder, pRsp->sysInfo));
  TAOS_CHECK_RETURN(tEncodeI8(pEncoder, pRsp->enable));
  TAOS_CHECK_RETURN(tEncodeI8(pEncoder, pRsp->dropped));
  TAOS_CHECK_RETURN(tEncodeI32(pEncoder, pRsp->version));

  int32_t numOfCreatedDbs = taosHashGetSize(pRsp->createdDbs);
  int32_t numOfReadDbs = taosHashGetSize(pRsp->readDbs);
  int32_t numOfWriteDbs = taosHashGetSize(pRsp->writeDbs);

  TAOS_CHECK_RETURN(tEncodeI32(pEncoder, numOfCreatedDbs));
  TAOS_CHECK_RETURN(tEncodeI32(pEncoder, numOfReadDbs));
  TAOS_CHECK_RETURN(tEncodeI32(pEncoder, numOfWriteDbs));

  char *db = taosHashIterate(pRsp->createdDbs, NULL);
  while (db != NULL) {
    TAOS_CHECK_RETURN(tEncodeCStr(pEncoder, db));
    db = taosHashIterate(pRsp->createdDbs, db);
  }

  db = taosHashIterate(pRsp->readDbs, NULL);
  while (db != NULL) {
    TAOS_CHECK_RETURN(tEncodeCStr(pEncoder, db));
    db = taosHashIterate(pRsp->readDbs, db);
  }

  db = taosHashIterate(pRsp->writeDbs, NULL);
  while (db != NULL) {
    TAOS_CHECK_RETURN(tEncodeCStr(pEncoder, db));
    db = taosHashIterate(pRsp->writeDbs, db);
  }

  int32_t numOfReadTbs = taosHashGetSize(pRsp->readTbs);
  int32_t numOfWriteTbs = taosHashGetSize(pRsp->writeTbs);
  int32_t numOfAlterTbs = taosHashGetSize(pRsp->alterTbs);
  int32_t numOfReadViews = taosHashGetSize(pRsp->readViews);
  int32_t numOfWriteViews = taosHashGetSize(pRsp->writeViews);
  int32_t numOfAlterViews = taosHashGetSize(pRsp->alterViews);
  int32_t numOfUseDbs = taosHashGetSize(pRsp->useDbs);
  TAOS_CHECK_RETURN(tEncodeI32(pEncoder, numOfReadTbs));
  TAOS_CHECK_RETURN(tEncodeI32(pEncoder, numOfWriteTbs));
  TAOS_CHECK_RETURN(tEncodeI32(pEncoder, numOfAlterTbs));
  TAOS_CHECK_RETURN(tEncodeI32(pEncoder, numOfReadViews));
  TAOS_CHECK_RETURN(tEncodeI32(pEncoder, numOfWriteViews));
  TAOS_CHECK_RETURN(tEncodeI32(pEncoder, numOfAlterViews));
  TAOS_CHECK_RETURN(tEncodeI32(pEncoder, numOfUseDbs));

  char *tb = taosHashIterate(pRsp->readTbs, NULL);
  while (tb != NULL) {
    size_t keyLen = 0;
    void  *key = taosHashGetKey(tb, &keyLen);
    TAOS_CHECK_RETURN(tEncodeI32(pEncoder, keyLen));
    TAOS_CHECK_RETURN(tEncodeCStr(pEncoder, key));

    size_t valueLen = 0;
    valueLen = strlen(tb);
    TAOS_CHECK_RETURN(tEncodeI32(pEncoder, valueLen));
    TAOS_CHECK_RETURN(tEncodeCStr(pEncoder, tb));

    tb = taosHashIterate(pRsp->readTbs, tb);
  }

  tb = taosHashIterate(pRsp->writeTbs, NULL);
  while (tb != NULL) {
    size_t keyLen = 0;
    void  *key = taosHashGetKey(tb, &keyLen);
    TAOS_CHECK_RETURN(tEncodeI32(pEncoder, keyLen));
    TAOS_CHECK_RETURN(tEncodeCStr(pEncoder, key));

    size_t valueLen = 0;
    valueLen = strlen(tb);
    TAOS_CHECK_RETURN(tEncodeI32(pEncoder, valueLen));
    TAOS_CHECK_RETURN(tEncodeCStr(pEncoder, tb));

    tb = taosHashIterate(pRsp->writeTbs, tb);
  }

  tb = taosHashIterate(pRsp->alterTbs, NULL);
  while (tb != NULL) {
    size_t keyLen = 0;
    void  *key = taosHashGetKey(tb, &keyLen);
    TAOS_CHECK_RETURN(tEncodeI32(pEncoder, keyLen));
    TAOS_CHECK_RETURN(tEncodeCStr(pEncoder, key));

    size_t valueLen = 0;
    valueLen = strlen(tb);
    TAOS_CHECK_RETURN(tEncodeI32(pEncoder, valueLen));
    TAOS_CHECK_RETURN(tEncodeCStr(pEncoder, tb));

    tb = taosHashIterate(pRsp->alterTbs, tb);
  }

  tb = taosHashIterate(pRsp->readViews, NULL);
  while (tb != NULL) {
    size_t keyLen = 0;
    void  *key = taosHashGetKey(tb, &keyLen);
    TAOS_CHECK_RETURN(tEncodeI32(pEncoder, keyLen));
    TAOS_CHECK_RETURN(tEncodeCStr(pEncoder, key));

    size_t valueLen = 0;
    valueLen = strlen(tb);
    TAOS_CHECK_RETURN(tEncodeI32(pEncoder, valueLen));
    TAOS_CHECK_RETURN(tEncodeCStr(pEncoder, tb));

    tb = taosHashIterate(pRsp->readViews, tb);
  }

  tb = taosHashIterate(pRsp->writeViews, NULL);
  while (tb != NULL) {
    size_t keyLen = 0;
    void  *key = taosHashGetKey(tb, &keyLen);
    TAOS_CHECK_RETURN(tEncodeI32(pEncoder, keyLen));
    TAOS_CHECK_RETURN(tEncodeCStr(pEncoder, key));

    size_t valueLen = 0;
    valueLen = strlen(tb);
    TAOS_CHECK_RETURN(tEncodeI32(pEncoder, valueLen));
    TAOS_CHECK_RETURN(tEncodeCStr(pEncoder, tb));

    tb = taosHashIterate(pRsp->writeViews, tb);
  }

  tb = taosHashIterate(pRsp->alterViews, NULL);
  while (tb != NULL) {
    size_t keyLen = 0;
    void  *key = taosHashGetKey(tb, &keyLen);
    TAOS_CHECK_RETURN(tEncodeI32(pEncoder, keyLen));
    TAOS_CHECK_RETURN(tEncodeCStr(pEncoder, key));

    size_t valueLen = 0;
    valueLen = strlen(tb);
    TAOS_CHECK_RETURN(tEncodeI32(pEncoder, valueLen));
    TAOS_CHECK_RETURN(tEncodeCStr(pEncoder, tb));

    tb = taosHashIterate(pRsp->alterViews, tb);
  }

  int32_t *useDb = taosHashIterate(pRsp->useDbs, NULL);
  while (useDb != NULL) {
    size_t keyLen = 0;
    void  *key = taosHashGetKey(useDb, &keyLen);
    TAOS_CHECK_RETURN(tEncodeI32(pEncoder, keyLen));
    TAOS_CHECK_RETURN(tEncodeCStr(pEncoder, key));
    TAOS_CHECK_RETURN(tEncodeI32(pEncoder, *useDb));
    useDb = taosHashIterate(pRsp->useDbs, useDb);
  }

  // since 3.0.7.0
  TAOS_CHECK_RETURN(tEncodeI32(pEncoder, pRsp->passVer));
  TAOS_CHECK_RETURN(tEncodeI64(pEncoder, pRsp->whiteListVer));
  return 0;
}

int32_t tSerializeSGetUserAuthRsp(void *buf, int32_t bufLen, SGetUserAuthRsp *pRsp) {
  SEncoder encoder = {0};
  int32_t  code = 0;
  int32_t  lino;
  int32_t  tlen;
  tEncoderInit(&encoder, buf, bufLen);

  TAOS_CHECK_EXIT(tStartEncode(&encoder));
  TAOS_CHECK_EXIT(tSerializeSGetUserAuthRspImpl(&encoder, pRsp));

  tEndEncode(&encoder);

_exit:
  if (code) {
    tlen = code;
  } else {
    tlen = encoder.pos;
  }
  tEncoderClear(&encoder);
  return tlen;
}

int32_t tDeserializeSGetUserAuthRspImpl(SDecoder *pDecoder, SGetUserAuthRsp *pRsp) {
  char *key = NULL, *value = NULL;
  pRsp->createdDbs = taosHashInit(4, taosGetDefaultHashFunction(TSDB_DATA_TYPE_BINARY), true, HASH_ENTRY_LOCK);
  pRsp->readDbs = taosHashInit(4, taosGetDefaultHashFunction(TSDB_DATA_TYPE_BINARY), true, HASH_ENTRY_LOCK);
  pRsp->writeDbs = taosHashInit(4, taosGetDefaultHashFunction(TSDB_DATA_TYPE_BINARY), true, HASH_ENTRY_LOCK);
  pRsp->readTbs = taosHashInit(4, taosGetDefaultHashFunction(TSDB_DATA_TYPE_BINARY), true, HASH_ENTRY_LOCK);
  pRsp->writeTbs = taosHashInit(4, taosGetDefaultHashFunction(TSDB_DATA_TYPE_BINARY), true, HASH_ENTRY_LOCK);
  pRsp->alterTbs = taosHashInit(4, taosGetDefaultHashFunction(TSDB_DATA_TYPE_BINARY), true, HASH_ENTRY_LOCK);
  pRsp->readViews = taosHashInit(4, taosGetDefaultHashFunction(TSDB_DATA_TYPE_BINARY), true, HASH_ENTRY_LOCK);
  pRsp->writeViews = taosHashInit(4, taosGetDefaultHashFunction(TSDB_DATA_TYPE_BINARY), true, HASH_ENTRY_LOCK);
  pRsp->alterViews = taosHashInit(4, taosGetDefaultHashFunction(TSDB_DATA_TYPE_BINARY), true, HASH_ENTRY_LOCK);
  pRsp->useDbs = taosHashInit(4, taosGetDefaultHashFunction(TSDB_DATA_TYPE_BINARY), true, HASH_ENTRY_LOCK);
  if (pRsp->createdDbs == NULL || pRsp->readDbs == NULL || pRsp->writeDbs == NULL || pRsp->readTbs == NULL ||
      pRsp->writeTbs == NULL || pRsp->alterTbs == NULL || pRsp->readViews == NULL || pRsp->writeViews == NULL ||
      pRsp->alterViews == NULL || pRsp->useDbs == NULL) {
    goto _err;
  }

  if (tDecodeCStrTo(pDecoder, pRsp->user) < 0) goto _err;
  if (tDecodeI8(pDecoder, &pRsp->superAuth) < 0) goto _err;
  if (tDecodeI8(pDecoder, &pRsp->sysInfo) < 0) goto _err;
  if (tDecodeI8(pDecoder, &pRsp->enable) < 0) goto _err;
  if (tDecodeI8(pDecoder, &pRsp->dropped) < 0) goto _err;
  if (tDecodeI32(pDecoder, &pRsp->version) < 0) goto _err;

  int32_t numOfCreatedDbs = 0;
  int32_t numOfReadDbs = 0;
  int32_t numOfWriteDbs = 0;
  if (tDecodeI32(pDecoder, &numOfCreatedDbs) < 0) goto _err;
  if (tDecodeI32(pDecoder, &numOfReadDbs) < 0) goto _err;
  if (tDecodeI32(pDecoder, &numOfWriteDbs) < 0) goto _err;

  for (int32_t i = 0; i < numOfCreatedDbs; ++i) {
    char db[TSDB_DB_FNAME_LEN] = {0};
    if (tDecodeCStrTo(pDecoder, db) < 0) goto _err;
    int32_t len = strlen(db);
    if (taosHashPut(pRsp->createdDbs, db, len + 1, db, len + 1) < 0) goto _err;
  }

  for (int32_t i = 0; i < numOfReadDbs; ++i) {
    char db[TSDB_DB_FNAME_LEN] = {0};
    if (tDecodeCStrTo(pDecoder, db) < 0) goto _err;
    int32_t len = strlen(db);
    if (taosHashPut(pRsp->readDbs, db, len + 1, db, len + 1) < 0) goto _err;
  }

  for (int32_t i = 0; i < numOfWriteDbs; ++i) {
    char db[TSDB_DB_FNAME_LEN] = {0};
    if (tDecodeCStrTo(pDecoder, db) < 0) goto _err;
    int32_t len = strlen(db);
    if (taosHashPut(pRsp->writeDbs, db, len + 1, db, len + 1) < 0) goto _err;
  }

  if (!tDecodeIsEnd(pDecoder)) {
    int32_t numOfReadTbs = 0;
    int32_t numOfWriteTbs = 0;
    int32_t numOfAlterTbs = 0;
    int32_t numOfReadViews = 0;
    int32_t numOfWriteViews = 0;
    int32_t numOfAlterViews = 0;
    int32_t numOfUseDbs = 0;
    if (tDecodeI32(pDecoder, &numOfReadTbs) < 0) goto _err;
    if (tDecodeI32(pDecoder, &numOfWriteTbs) < 0) goto _err;
    if (tDecodeI32(pDecoder, &numOfAlterTbs) < 0) goto _err;
    if (tDecodeI32(pDecoder, &numOfReadViews) < 0) goto _err;
    if (tDecodeI32(pDecoder, &numOfWriteViews) < 0) goto _err;
    if (tDecodeI32(pDecoder, &numOfAlterViews) < 0) goto _err;
    if (tDecodeI32(pDecoder, &numOfUseDbs) < 0) goto _err;

    for (int32_t i = 0; i < numOfReadTbs; ++i) {
      int32_t keyLen = 0;
      if (tDecodeI32(pDecoder, &keyLen) < 0) goto _err;

      if ((key = taosMemoryCalloc(keyLen + 1, sizeof(char))) == NULL) goto _err;
      if (tDecodeCStrTo(pDecoder, key) < 0) goto _err;

      int32_t valuelen = 0;
      if (tDecodeI32(pDecoder, &valuelen) < 0) goto _err;

      if ((value = taosMemoryCalloc(valuelen + 1, sizeof(char))) == NULL) goto _err;
      if (tDecodeCStrTo(pDecoder, value) < 0) goto _err;

      if (taosHashPut(pRsp->readTbs, key, keyLen, value, valuelen + 1) < 0) goto _err;

      taosMemoryFreeClear(key);
      taosMemoryFreeClear(value);
    }

    for (int32_t i = 0; i < numOfWriteTbs; ++i) {
      int32_t keyLen = 0;
      if (tDecodeI32(pDecoder, &keyLen) < 0) goto _err;

      if ((key = taosMemoryCalloc(keyLen + 1, sizeof(char))) == NULL) goto _err;
      if (tDecodeCStrTo(pDecoder, key) < 0) goto _err;

      int32_t valuelen = 0;
      if (tDecodeI32(pDecoder, &valuelen) < 0) goto _err;

      if ((value = taosMemoryCalloc(valuelen + 1, sizeof(char))) == NULL) goto _err;
      if (tDecodeCStrTo(pDecoder, value) < 0) goto _err;

      if (taosHashPut(pRsp->writeTbs, key, keyLen, value, valuelen + 1) < 0) goto _err;

      taosMemoryFreeClear(key);
      taosMemoryFreeClear(value);
    }

    for (int32_t i = 0; i < numOfAlterTbs; ++i) {
      int32_t keyLen = 0;
      if (tDecodeI32(pDecoder, &keyLen) < 0) goto _err;

      if ((key = taosMemoryCalloc(keyLen + 1, sizeof(char))) == NULL) goto _err;
      if (tDecodeCStrTo(pDecoder, key) < 0) goto _err;

      int32_t valuelen = 0;
      if (tDecodeI32(pDecoder, &valuelen) < 0) goto _err;

      if ((value = taosMemoryCalloc(valuelen + 1, sizeof(char))) == NULL) goto _err;
      if (tDecodeCStrTo(pDecoder, value) < 0) goto _err;

      if (taosHashPut(pRsp->alterTbs, key, keyLen, value, valuelen + 1) < 0) goto _err;

      taosMemoryFreeClear(key);
      taosMemoryFreeClear(value);
    }

    for (int32_t i = 0; i < numOfReadViews; ++i) {
      int32_t keyLen = 0;
      if (tDecodeI32(pDecoder, &keyLen) < 0) goto _err;

      if ((key = taosMemoryCalloc(keyLen + 1, sizeof(char))) == NULL) goto _err;
      if (tDecodeCStrTo(pDecoder, key) < 0) goto _err;

      int32_t valuelen = 0;
      if (tDecodeI32(pDecoder, &valuelen) < 0) goto _err;

      if ((value = taosMemoryCalloc(valuelen + 1, sizeof(char))) == NULL) goto _err;
      if (tDecodeCStrTo(pDecoder, value) < 0) goto _err;

      if (taosHashPut(pRsp->readViews, key, keyLen, value, valuelen + 1) < 0) goto _err;

      taosMemoryFreeClear(key);
      taosMemoryFreeClear(value);
    }

    for (int32_t i = 0; i < numOfWriteViews; ++i) {
      int32_t keyLen = 0;
      if (tDecodeI32(pDecoder, &keyLen) < 0) goto _err;

      if ((key = taosMemoryCalloc(keyLen + 1, sizeof(char))) == NULL) goto _err;
      if (tDecodeCStrTo(pDecoder, key) < 0) goto _err;

      int32_t valuelen = 0;
      if (tDecodeI32(pDecoder, &valuelen) < 0) goto _err;

      if ((value = taosMemoryCalloc(valuelen + 1, sizeof(char))) == NULL) goto _err;
      if (tDecodeCStrTo(pDecoder, value) < 0) goto _err;

      if (taosHashPut(pRsp->writeViews, key, keyLen, value, valuelen + 1) < 0) goto _err;

      taosMemoryFreeClear(key);
      taosMemoryFreeClear(value);
    }

    for (int32_t i = 0; i < numOfAlterViews; ++i) {
      int32_t keyLen = 0;
      if (tDecodeI32(pDecoder, &keyLen) < 0) goto _err;

      if ((key = taosMemoryCalloc(keyLen + 1, sizeof(char))) == NULL) goto _err;
      if (tDecodeCStrTo(pDecoder, key) < 0) goto _err;

      int32_t valuelen = 0;
      if (tDecodeI32(pDecoder, &valuelen) < 0) goto _err;

      if ((value = taosMemoryCalloc(valuelen + 1, sizeof(char))) == NULL) goto _err;
      if (tDecodeCStrTo(pDecoder, value) < 0) goto _err;

      if (taosHashPut(pRsp->alterViews, key, keyLen, value, valuelen + 1) < 0) goto _err;

      taosMemoryFreeClear(key);
      taosMemoryFreeClear(value);
    }

    for (int32_t i = 0; i < numOfUseDbs; ++i) {
      int32_t keyLen = 0;
      if (tDecodeI32(pDecoder, &keyLen) < 0) goto _err;

      if ((key = taosMemoryCalloc(keyLen + 1, sizeof(char))) == NULL) goto _err;
      if (tDecodeCStrTo(pDecoder, key) < 0) goto _err;

      int32_t ref = 0;
      if (tDecodeI32(pDecoder, &ref) < 0) goto _err;

      if (taosHashPut(pRsp->useDbs, key, keyLen, &ref, sizeof(ref)) < 0) goto _err;
      taosMemoryFreeClear(key);
    }
    // since 3.0.7.0
    if (!tDecodeIsEnd(pDecoder)) {
      if (tDecodeI32(pDecoder, &pRsp->passVer) < 0) goto _err;
    } else {
      pRsp->passVer = 0;
    }
    if (!tDecodeIsEnd(pDecoder)) {
      if (tDecodeI64(pDecoder, &pRsp->whiteListVer) < 0) goto _err;
    } else {
      pRsp->whiteListVer = 0;
    }
  }
  return 0;
_err:
  taosHashCleanup(pRsp->createdDbs);
  taosHashCleanup(pRsp->readDbs);
  taosHashCleanup(pRsp->writeDbs);
  taosHashCleanup(pRsp->readTbs);
  taosHashCleanup(pRsp->writeTbs);
  taosHashCleanup(pRsp->alterTbs);
  taosHashCleanup(pRsp->readViews);
  taosHashCleanup(pRsp->writeViews);
  taosHashCleanup(pRsp->alterViews);
  taosHashCleanup(pRsp->useDbs);

  taosMemoryFreeClear(key);
  taosMemoryFreeClear(value);
  return -1;
}

int32_t tDeserializeSGetUserAuthRsp(void *buf, int32_t bufLen, SGetUserAuthRsp *pRsp) {
  SDecoder decoder = {0};
  int32_t  code = 0;
  int32_t  lino;
  tDecoderInit(&decoder, buf, bufLen);

  TAOS_CHECK_EXIT(tStartDecode(&decoder));
  TAOS_CHECK_EXIT(tDeserializeSGetUserAuthRspImpl(&decoder, pRsp));

  tEndDecode(&decoder);

_exit:
  tDecoderClear(&decoder);
  return code;
}

void tFreeSGetUserAuthRsp(SGetUserAuthRsp *pRsp) {
  taosHashCleanup(pRsp->createdDbs);
  taosHashCleanup(pRsp->readDbs);
  taosHashCleanup(pRsp->writeDbs);
  taosHashCleanup(pRsp->readTbs);
  taosHashCleanup(pRsp->writeTbs);
  taosHashCleanup(pRsp->alterTbs);
  taosHashCleanup(pRsp->readViews);
  taosHashCleanup(pRsp->writeViews);
  taosHashCleanup(pRsp->alterViews);
  taosHashCleanup(pRsp->useDbs);
}

int32_t tSerializeSGetUserWhiteListReq(void *buf, int32_t bufLen, SGetUserWhiteListReq *pReq) {
  SEncoder encoder = {0};
  int32_t  code = 0;
  int32_t  lino;
  int32_t  tlen;

  tEncoderInit(&encoder, buf, bufLen);

  TAOS_CHECK_EXIT(tStartEncode(&encoder));
  TAOS_CHECK_EXIT(tEncodeCStr(&encoder, pReq->user));
  tEndEncode(&encoder);

_exit:
  if (code) {
    tlen = code;
  } else {
    tlen = encoder.pos;
  }
  tEncoderClear(&encoder);
  return tlen;
}

int32_t tDeserializeSGetUserWhiteListReq(void *buf, int32_t bufLen, SGetUserWhiteListReq *pReq) {
  SDecoder decoder = {0};
  int32_t  code = 0;
  int32_t  lino;
  tDecoderInit(&decoder, buf, bufLen);

  TAOS_CHECK_EXIT(tStartDecode(&decoder));
  TAOS_CHECK_EXIT(tDecodeCStrTo(&decoder, pReq->user));
  tEndDecode(&decoder);

_exit:
  tDecoderClear(&decoder);
  return code;
}

int32_t tSerializeSGetUserWhiteListRsp(void *buf, int32_t bufLen, SGetUserWhiteListRsp *pRsp) {
  SEncoder encoder = {0};
  int32_t  code = 0;
  int32_t  lino;
  int32_t  tlen;
  tEncoderInit(&encoder, buf, bufLen);

  TAOS_CHECK_EXIT(tStartEncode(&encoder));
  TAOS_CHECK_EXIT(tEncodeCStr(&encoder, pRsp->user));
  TAOS_CHECK_EXIT(tEncodeI32(&encoder, pRsp->numWhiteLists));
  for (int i = 0; i < pRsp->numWhiteLists; ++i) {
    TAOS_CHECK_EXIT(tEncodeU32(&encoder, pRsp->pWhiteLists[i].ip));
    TAOS_CHECK_EXIT(tEncodeU32(&encoder, pRsp->pWhiteLists[i].mask));
  }
  tEndEncode(&encoder);

_exit:
  if (code) {
    tlen = code;
  } else {
    tlen = encoder.pos;
  }
  tEncoderClear(&encoder);
  return tlen;
}

int32_t tDeserializeSGetUserWhiteListRsp(void *buf, int32_t bufLen, SGetUserWhiteListRsp *pRsp) {
  SDecoder decoder = {0};
  int32_t  code = 0;
  int32_t  lino;
  tDecoderInit(&decoder, buf, bufLen);

  TAOS_CHECK_EXIT(tStartDecode(&decoder));
  TAOS_CHECK_EXIT(tDecodeCStrTo(&decoder, pRsp->user));
  TAOS_CHECK_EXIT(tDecodeI32(&decoder, &pRsp->numWhiteLists));
  pRsp->pWhiteLists = taosMemoryMalloc(pRsp->numWhiteLists * sizeof(SIpV4Range));
  if (pRsp->pWhiteLists == NULL) {
    TAOS_CHECK_EXIT(terrno);
  }
  for (int32_t i = 0; i < pRsp->numWhiteLists; ++i) {
    TAOS_CHECK_EXIT(tDecodeU32(&decoder, &(pRsp->pWhiteLists[i].ip)));
    TAOS_CHECK_EXIT(tDecodeU32(&decoder, &(pRsp->pWhiteLists[i].mask)));
  }

  tEndDecode(&decoder);
_exit:
  tDecoderClear(&decoder);
  return code;
}

void tFreeSGetUserWhiteListRsp(SGetUserWhiteListRsp *pRsp) { taosMemoryFree(pRsp->pWhiteLists); }

int32_t tSerializeSMCfgClusterReq(void *buf, int32_t bufLen, SMCfgClusterReq *pReq) {
  SEncoder encoder = {0};
  int32_t  code = 0;
  int32_t  lino;
  int32_t  tlen;
  tEncoderInit(&encoder, buf, bufLen);

  TAOS_CHECK_EXIT(tStartEncode(&encoder));
  TAOS_CHECK_EXIT(tEncodeCStr(&encoder, pReq->config));
  TAOS_CHECK_EXIT(tEncodeCStr(&encoder, pReq->value));
  ENCODESQL();
  tEndEncode(&encoder);

_exit:
  if (code) {
    tlen = code;
  } else {
    tlen = encoder.pos;
  }
  tEncoderClear(&encoder);
  return tlen;
}

int32_t tDeserializeSMCfgClusterReq(void *buf, int32_t bufLen, SMCfgClusterReq *pReq) {
  SDecoder decoder = {0};
  int32_t  code = 0;
  int32_t  lino;
  tDecoderInit(&decoder, buf, bufLen);

  TAOS_CHECK_EXIT(tStartDecode(&decoder));
  TAOS_CHECK_EXIT(tDecodeCStrTo(&decoder, pReq->config));
  TAOS_CHECK_EXIT(tDecodeCStrTo(&decoder, pReq->value));
  DECODESQL();
  tEndDecode(&decoder);

_exit:
  tDecoderClear(&decoder);
  return code;
}

void tFreeSMCfgClusterReq(SMCfgClusterReq *pReq) { FREESQL(); }

int32_t tSerializeSCreateDropMQSNodeReq(void *buf, int32_t bufLen, SMCreateQnodeReq *pReq) {
  SEncoder encoder = {0};
  int32_t  code = 0;
  int32_t  lino;
  int32_t  tlen;
  tEncoderInit(&encoder, buf, bufLen);

  TAOS_CHECK_EXIT(tStartEncode(&encoder));
  TAOS_CHECK_EXIT(tEncodeI32(&encoder, pReq->dnodeId));
  ENCODESQL();
  tEndEncode(&encoder);

_exit:
  if (code) {
    tlen = code;
  } else {
    tlen = encoder.pos;
  }
  tEncoderClear(&encoder);
  return tlen;
}

int32_t tDeserializeSCreateDropMQSNodeReq(void *buf, int32_t bufLen, SMCreateQnodeReq *pReq) {
  SDecoder decoder = {0};
  int32_t  code = 0;
  int32_t  lino;
  tDecoderInit(&decoder, buf, bufLen);

  TAOS_CHECK_EXIT(tStartDecode(&decoder));
  TAOS_CHECK_EXIT(tDecodeI32(&decoder, &pReq->dnodeId));
  DECODESQL();
  tEndDecode(&decoder);

_exit:
  tDecoderClear(&decoder);
  return code;
}

void tFreeSMCreateQnodeReq(SMCreateQnodeReq *pReq) { FREESQL(); }

void tFreeSDDropQnodeReq(SDDropQnodeReq *pReq) { FREESQL(); }

int32_t tSerializeSDropDnodeReq(void *buf, int32_t bufLen, SDropDnodeReq *pReq) {
  SEncoder encoder = {0};
  int32_t  code = 0;
  int32_t  lino;
  int32_t  tlen;
  tEncoderInit(&encoder, buf, bufLen);

  TAOS_CHECK_EXIT(tStartEncode(&encoder));
  TAOS_CHECK_EXIT(tEncodeI32(&encoder, pReq->dnodeId));
  TAOS_CHECK_EXIT(tEncodeCStr(&encoder, pReq->fqdn));
  TAOS_CHECK_EXIT(tEncodeI32(&encoder, pReq->port));
  TAOS_CHECK_EXIT(tEncodeI8(&encoder, pReq->force));
  TAOS_CHECK_EXIT(tEncodeI8(&encoder, pReq->unsafe));
  ENCODESQL();
  tEndEncode(&encoder);

_exit:
  if (code) {
    tlen = code;
  } else {
    tlen = encoder.pos;
  }
  tEncoderClear(&encoder);
  return tlen;
}

int32_t tDeserializeSDropDnodeReq(void *buf, int32_t bufLen, SDropDnodeReq *pReq) {
  SDecoder decoder = {0};
  int32_t  code = 0;
  int32_t  lino;
  tDecoderInit(&decoder, buf, bufLen);

  TAOS_CHECK_EXIT(tStartDecode(&decoder));
  TAOS_CHECK_EXIT(tDecodeI32(&decoder, &pReq->dnodeId));
  TAOS_CHECK_EXIT(tDecodeCStrTo(&decoder, pReq->fqdn));
  TAOS_CHECK_EXIT(tDecodeI32(&decoder, &pReq->port));
  TAOS_CHECK_EXIT(tDecodeI8(&decoder, &pReq->force));
  if (!tDecodeIsEnd(&decoder)) {
    TAOS_CHECK_EXIT(tDecodeI8(&decoder, &pReq->unsafe));
  } else {
    pReq->unsafe = false;
  }

  DECODESQL();
  tEndDecode(&decoder);

_exit:
  tDecoderClear(&decoder);
  return code;
}

void tFreeSDropDnodeReq(SDropDnodeReq *pReq) { FREESQL(); }

int32_t tSerializeSRestoreDnodeReq(void *buf, int32_t bufLen, SRestoreDnodeReq *pReq) {
  SEncoder encoder = {0};
  int32_t  code = 0;
  int32_t  lino;
  int32_t  tlen;
  tEncoderInit(&encoder, buf, bufLen);

  TAOS_CHECK_EXIT(tStartEncode(&encoder));
  TAOS_CHECK_EXIT(tEncodeI32(&encoder, pReq->dnodeId));
  TAOS_CHECK_EXIT(tEncodeI8(&encoder, pReq->restoreType));
  ENCODESQL();
  tEndEncode(&encoder);

_exit:
  if (code) {
    tlen = code;
  } else {
    tlen = encoder.pos;
  }
  tEncoderClear(&encoder);
  return tlen;
}

int32_t tDeserializeSRestoreDnodeReq(void *buf, int32_t bufLen, SRestoreDnodeReq *pReq) {
  SDecoder decoder = {0};
  int32_t  code = 0;
  int32_t  lino;
  tDecoderInit(&decoder, buf, bufLen);

  TAOS_CHECK_EXIT(tStartDecode(&decoder));
  TAOS_CHECK_EXIT(tDecodeI32(&decoder, &pReq->dnodeId));
  TAOS_CHECK_EXIT(tDecodeI8(&decoder, &pReq->restoreType));
  DECODESQL();
  tEndDecode(&decoder);

_exit:
  tDecoderClear(&decoder);
  return code;
}

void tFreeSRestoreDnodeReq(SRestoreDnodeReq *pReq) { FREESQL(); }

int32_t tSerializeSMCfgDnodeReq(void *buf, int32_t bufLen, SMCfgDnodeReq *pReq) {
  SEncoder encoder = {0};
  int32_t  code = 0;
  int32_t  lino;
  int32_t  tlen;
  tEncoderInit(&encoder, buf, bufLen);

  TAOS_CHECK_EXIT(tStartEncode(&encoder));
  TAOS_CHECK_EXIT(tEncodeI32(&encoder, pReq->dnodeId));
  TAOS_CHECK_EXIT(tEncodeCStr(&encoder, pReq->config));
  TAOS_CHECK_EXIT(tEncodeCStr(&encoder, pReq->value));
  ENCODESQL();
  tEndEncode(&encoder);

_exit:
  if (code) {
    tlen = code;
  } else {
    tlen = encoder.pos;
  }
  tEncoderClear(&encoder);
  return tlen;
}

int32_t tDeserializeSMCfgDnodeReq(void *buf, int32_t bufLen, SMCfgDnodeReq *pReq) {
  SDecoder decoder = {0};
  int32_t  code = 0;
  int32_t  lino;
  tDecoderInit(&decoder, buf, bufLen);

  TAOS_CHECK_EXIT(tStartDecode(&decoder));
  TAOS_CHECK_EXIT(tDecodeI32(&decoder, &pReq->dnodeId));
  TAOS_CHECK_EXIT(tDecodeCStrTo(&decoder, pReq->config));
  TAOS_CHECK_EXIT(tDecodeCStrTo(&decoder, pReq->value));
  DECODESQL();
  tEndDecode(&decoder);

_exit:
  tDecoderClear(&decoder);
  return code;
}

void tFreeSMCfgDnodeReq(SMCfgDnodeReq *pReq) { FREESQL(); }

int32_t tSerializeSDCfgDnodeReq(void *buf, int32_t bufLen, SDCfgDnodeReq *pReq) {
  SEncoder encoder = {0};
  int32_t  code = 0;
  int32_t  lino;
  int32_t  tlen;
  tEncoderInit(&encoder, buf, bufLen);

  TAOS_CHECK_EXIT(tStartEncode(&encoder));
  TAOS_CHECK_EXIT(tEncodeI32(&encoder, pReq->version));
  TAOS_CHECK_EXIT(tEncodeCStr(&encoder, pReq->config));
  TAOS_CHECK_EXIT(tEncodeCStr(&encoder, pReq->value));
  tEndEncode(&encoder);

_exit:
  if (code) {
    tlen = code;
  } else {
    tlen = encoder.pos;
  }
  tEncoderClear(&encoder);
  return tlen;
}

int32_t tDeserializeSDCfgDnodeReq(void *buf, int32_t bufLen, SDCfgDnodeReq *pReq) {
  SDecoder decoder = {0};
  int32_t  code = 0;
  int32_t  lino;
  tDecoderInit(&decoder, buf, bufLen);

  TAOS_CHECK_EXIT(tStartDecode(&decoder));
  TAOS_CHECK_EXIT(tDecodeI32(&decoder, &pReq->version));
  TAOS_CHECK_EXIT(tDecodeCStrTo(&decoder, pReq->config));
  TAOS_CHECK_EXIT(tDecodeCStrTo(&decoder, pReq->value));
  tEndDecode(&decoder);

_exit:
  tDecoderClear(&decoder);
  return code;
}

int32_t tSerializeSMCreateAnodeReq(void *buf, int32_t bufLen, SMCreateAnodeReq *pReq) {
  SEncoder encoder = {0};
  int32_t  code = 0;
  int32_t  lino;
  int32_t  tlen;
  tEncoderInit(&encoder, buf, bufLen);

  TAOS_CHECK_EXIT(tStartEncode(&encoder));
  TAOS_CHECK_EXIT(tEncodeI32(&encoder, pReq->urlLen));
  if (pReq->urlLen > 0) {
    TAOS_CHECK_EXIT(tEncodeBinary(&encoder, (const uint8_t *)pReq->url, pReq->urlLen));
  }
  ENCODESQL();
  tEndEncode(&encoder);

_exit:
  if (code) {
    tlen = code;
  } else {
    tlen = encoder.pos;
  }
  tEncoderClear(&encoder);
  return tlen;
}

int32_t tDeserializeSMCreateAnodeReq(void *buf, int32_t bufLen, SMCreateAnodeReq *pReq) {
  SDecoder decoder = {0};
  int32_t  code = 0;
  int32_t  lino;

  tDecoderInit(&decoder, buf, bufLen);

  TAOS_CHECK_EXIT(tStartDecode(&decoder));
  TAOS_CHECK_EXIT(tDecodeI32(&decoder, &pReq->urlLen));
  if (pReq->urlLen > 0) {
    TAOS_CHECK_EXIT(tDecodeBinaryAlloc(&decoder, (void **)&pReq->url, NULL));
  }

  DECODESQL();
  tEndDecode(&decoder);

_exit:
  tDecoderClear(&decoder);
  return code;
}

void tFreeSMCreateAnodeReq(SMCreateAnodeReq *pReq) {
  taosMemoryFreeClear(pReq->url);
  FREESQL();
}

int32_t tSerializeSMDropAnodeReq(void *buf, int32_t bufLen, SMDropAnodeReq *pReq) {
  SEncoder encoder = {0};
  int32_t  code = 0;
  int32_t  lino;
  int32_t  tlen;
  tEncoderInit(&encoder, buf, bufLen);

  TAOS_CHECK_EXIT(tStartEncode(&encoder));
  TAOS_CHECK_EXIT(tEncodeI32(&encoder, pReq->anodeId));
  ENCODESQL();
  tEndEncode(&encoder);

_exit:
  if (code) {
    tlen = code;
  } else {
    tlen = encoder.pos;
  }
  tEncoderClear(&encoder);
  return tlen;
}

int32_t tDeserializeSMDropAnodeReq(void *buf, int32_t bufLen, SMDropAnodeReq *pReq) {
  SDecoder decoder = {0};
  int32_t  code = 0;
  int32_t  lino;

  tDecoderInit(&decoder, buf, bufLen);

  TAOS_CHECK_EXIT(tStartDecode(&decoder));
  TAOS_CHECK_EXIT(tDecodeI32(&decoder, &pReq->anodeId));
  DECODESQL();
  tEndDecode(&decoder);

_exit:
  tDecoderClear(&decoder);
  return code;
}

void tFreeSMDropAnodeReq(SMDropAnodeReq *pReq) { FREESQL(); }

int32_t tSerializeSMUpdateAnodeReq(void *buf, int32_t bufLen, SMUpdateAnodeReq *pReq) {
  return tSerializeSMDropAnodeReq(buf, bufLen, pReq);
}

int32_t tDeserializeSMUpdateAnodeReq(void *buf, int32_t bufLen, SMUpdateAnodeReq *pReq) {
  return tDeserializeSMDropAnodeReq(buf, bufLen, pReq);
}

void tFreeSMUpdateAnodeReq(SMUpdateAnodeReq *pReq) { tFreeSMDropAnodeReq(pReq); }

int32_t tSerializeSCreateDnodeReq(void *buf, int32_t bufLen, SCreateDnodeReq *pReq) {
  SEncoder encoder = {0};
  int32_t  code = 0;
  int32_t  lino;
  int32_t  tlen;
  tEncoderInit(&encoder, buf, bufLen);

  TAOS_CHECK_EXIT(tStartEncode(&encoder));
  TAOS_CHECK_EXIT(tEncodeCStr(&encoder, pReq->fqdn));
  TAOS_CHECK_EXIT(tEncodeI32(&encoder, pReq->port));
  ENCODESQL();
  tEndEncode(&encoder);

_exit:
  if (code) {
    tlen = code;
  } else {
    tlen = encoder.pos;
  }
  tEncoderClear(&encoder);
  return tlen;
}

int32_t tDeserializeSCreateDnodeReq(void *buf, int32_t bufLen, SCreateDnodeReq *pReq) {
  SDecoder decoder = {0};
  int32_t  code = 0;
  int32_t  lino;
  tDecoderInit(&decoder, buf, bufLen);

  TAOS_CHECK_EXIT(tStartDecode(&decoder));
  TAOS_CHECK_EXIT(tDecodeCStrTo(&decoder, pReq->fqdn));
  TAOS_CHECK_EXIT(tDecodeI32(&decoder, &pReq->port));
  DECODESQL();
  tEndDecode(&decoder);

_exit:
  tDecoderClear(&decoder);
  return code;
}

void tFreeSCreateDnodeReq(SCreateDnodeReq *pReq) { FREESQL(); }

int32_t tSerializeSCreateFuncReq(void *buf, int32_t bufLen, SCreateFuncReq *pReq) {
  SEncoder encoder = {0};
  int32_t  code = 0;
  int32_t  lino;
  int32_t  tlen;
  tEncoderInit(&encoder, buf, bufLen);

  TAOS_CHECK_EXIT(tStartEncode(&encoder));
  TAOS_CHECK_EXIT(tEncodeCStr(&encoder, pReq->name));
  TAOS_CHECK_EXIT(tEncodeI8(&encoder, pReq->igExists));
  TAOS_CHECK_EXIT(tEncodeI8(&encoder, pReq->funcType));
  TAOS_CHECK_EXIT(tEncodeI8(&encoder, pReq->scriptType));
  TAOS_CHECK_EXIT(tEncodeI8(&encoder, pReq->outputType));
  TAOS_CHECK_EXIT(tEncodeI32(&encoder, pReq->outputLen));
  TAOS_CHECK_EXIT(tEncodeI32(&encoder, pReq->bufSize));
  TAOS_CHECK_EXIT(tEncodeI32(&encoder, pReq->codeLen));
  TAOS_CHECK_EXIT(tEncodeI64(&encoder, pReq->signature));

  if (pReq->pCode != NULL) {
    TAOS_CHECK_EXIT(tEncodeBinary(&encoder, pReq->pCode, pReq->codeLen));
  }

  int32_t commentSize = 0;
  if (pReq->pComment != NULL) {
    commentSize = strlen(pReq->pComment) + 1;
  }
  TAOS_CHECK_EXIT(tEncodeI32(&encoder, commentSize));
  if (pReq->pComment != NULL) {
    TAOS_CHECK_EXIT(tEncodeCStr(&encoder, pReq->pComment));
  }

  TAOS_CHECK_EXIT(tEncodeI8(&encoder, pReq->orReplace));

  tEndEncode(&encoder);

_exit:
  if (code) {
    tlen = code;
  } else {
    tlen = encoder.pos;
  }
  tEncoderClear(&encoder);
  return tlen;
}

int32_t tDeserializeSCreateFuncReq(void *buf, int32_t bufLen, SCreateFuncReq *pReq) {
  SDecoder decoder = {0};
  int32_t  code = 0;
  int32_t  lino;
  tDecoderInit(&decoder, buf, bufLen);

  TAOS_CHECK_EXIT(tStartDecode(&decoder));
  TAOS_CHECK_EXIT(tDecodeCStrTo(&decoder, pReq->name));
  TAOS_CHECK_EXIT(tDecodeI8(&decoder, &pReq->igExists));
  TAOS_CHECK_EXIT(tDecodeI8(&decoder, &pReq->funcType));
  TAOS_CHECK_EXIT(tDecodeI8(&decoder, &pReq->scriptType));
  TAOS_CHECK_EXIT(tDecodeI8(&decoder, &pReq->outputType));
  TAOS_CHECK_EXIT(tDecodeI32(&decoder, &pReq->outputLen));
  TAOS_CHECK_EXIT(tDecodeI32(&decoder, &pReq->bufSize));
  TAOS_CHECK_EXIT(tDecodeI32(&decoder, &pReq->codeLen));
  TAOS_CHECK_EXIT(tDecodeI64(&decoder, &pReq->signature));

  if (pReq->codeLen > 0) {
    pReq->pCode = taosMemoryCalloc(1, pReq->codeLen);
    if (pReq->pCode == NULL) {
      TAOS_CHECK_EXIT(terrno);
    }
    TAOS_CHECK_EXIT(tDecodeCStrTo(&decoder, pReq->pCode));
  }

  int32_t commentSize = 0;
  TAOS_CHECK_EXIT(tDecodeI32(&decoder, &commentSize));
  if (commentSize > 0) {
    pReq->pComment = taosMemoryCalloc(1, commentSize);
    if (pReq->pComment == NULL) {
      TAOS_CHECK_EXIT(terrno);
    }
    TAOS_CHECK_EXIT(tDecodeCStrTo(&decoder, pReq->pComment));
  }

  if (!tDecodeIsEnd(&decoder)) {
    TAOS_CHECK_EXIT(tDecodeI8(&decoder, &pReq->orReplace));
  } else {
    pReq->orReplace = false;
  }

  tEndDecode(&decoder);

_exit:
  tDecoderClear(&decoder);
  return code;
}

void tFreeSCreateFuncReq(SCreateFuncReq *pReq) {
  taosMemoryFree(pReq->pCode);
  taosMemoryFree(pReq->pComment);
}

int32_t tSerializeSDropFuncReq(void *buf, int32_t bufLen, SDropFuncReq *pReq) {
  SEncoder encoder = {0};
  int32_t  code = 0;
  int32_t  lino;
  int32_t  tlen;
  tEncoderInit(&encoder, buf, bufLen);

  TAOS_CHECK_EXIT(tStartEncode(&encoder));
  TAOS_CHECK_EXIT(tEncodeCStr(&encoder, pReq->name));
  TAOS_CHECK_EXIT(tEncodeI8(&encoder, pReq->igNotExists));
  tEndEncode(&encoder);

_exit:
  if (code) {
    tlen = code;
  } else {
    tlen = encoder.pos;
  }
  tEncoderClear(&encoder);
  return tlen;
}

int32_t tDeserializeSDropFuncReq(void *buf, int32_t bufLen, SDropFuncReq *pReq) {
  SDecoder decoder = {0};
  int32_t  code = 0;
  int32_t  lino;
  tDecoderInit(&decoder, buf, bufLen);

  TAOS_CHECK_EXIT(tStartDecode(&decoder));
  TAOS_CHECK_EXIT(tDecodeCStrTo(&decoder, pReq->name));
  TAOS_CHECK_EXIT(tDecodeI8(&decoder, &pReq->igNotExists));
  tEndDecode(&decoder);

_exit:
  tDecoderClear(&decoder);
  return code;
}

int32_t tSerializeSRetrieveFuncReq(void *buf, int32_t bufLen, SRetrieveFuncReq *pReq) {
  SEncoder encoder = {0};
  int32_t  code = 0;
  int32_t  lino;
  int32_t  tlen;
  tEncoderInit(&encoder, buf, bufLen);

  TAOS_CHECK_EXIT(tStartEncode(&encoder));
  TAOS_CHECK_EXIT(tEncodeI32(&encoder, pReq->numOfFuncs));
  TAOS_CHECK_EXIT(tEncodeI8(&encoder, pReq->ignoreCodeComment));

  if (pReq->numOfFuncs != (int32_t)taosArrayGetSize(pReq->pFuncNames)) {
    TAOS_CHECK_EXIT(TSDB_CODE_INVALID_PARA);
  }
  for (int32_t i = 0; i < pReq->numOfFuncs; ++i) {
    char *fname = taosArrayGet(pReq->pFuncNames, i);
    TAOS_CHECK_EXIT(tEncodeCStr(&encoder, fname));
  }

  tEndEncode(&encoder);

_exit:
  if (code) {
    tlen = code;
  } else {
    tlen = encoder.pos;
  }
  tEncoderClear(&encoder);
  return tlen;
}

int32_t tDeserializeSRetrieveFuncReq(void *buf, int32_t bufLen, SRetrieveFuncReq *pReq) {
  SDecoder decoder = {0};
  int32_t  code = 0;
  int32_t  lino;
  tDecoderInit(&decoder, buf, bufLen);

  TAOS_CHECK_EXIT(tStartDecode(&decoder));
  TAOS_CHECK_EXIT(tDecodeI32(&decoder, &pReq->numOfFuncs));
  TAOS_CHECK_EXIT(tDecodeI8(&decoder, (int8_t *)&pReq->ignoreCodeComment));

  pReq->pFuncNames = taosArrayInit(pReq->numOfFuncs, TSDB_FUNC_NAME_LEN);
  if (pReq->pFuncNames == NULL) {
    TAOS_CHECK_EXIT(terrno);
  }

  for (int32_t i = 0; i < pReq->numOfFuncs; ++i) {
    char fname[TSDB_FUNC_NAME_LEN] = {0};
    TAOS_CHECK_EXIT(tDecodeCStrTo(&decoder, fname));
    if (taosArrayPush(pReq->pFuncNames, fname) == NULL) {
      TAOS_CHECK_EXIT(terrno);
    }
  }
  tEndDecode(&decoder);

_exit:
  tDecoderClear(&decoder);
  return code;
}

void tFreeSRetrieveFuncReq(SRetrieveFuncReq *pReq) { taosArrayDestroy(pReq->pFuncNames); }

int32_t tSerializeSRetrieveFuncRsp(void *buf, int32_t bufLen, SRetrieveFuncRsp *pRsp) {
  SEncoder encoder = {0};
  int32_t  code = 0;
  int32_t  lino;
  int32_t  tlen;
  tEncoderInit(&encoder, buf, bufLen);

  TAOS_CHECK_EXIT(tStartEncode(&encoder));
  TAOS_CHECK_EXIT(tEncodeI32(&encoder, pRsp->numOfFuncs));

  if (pRsp->numOfFuncs != (int32_t)taosArrayGetSize(pRsp->pFuncInfos)) {
    TAOS_CHECK_EXIT(TSDB_CODE_INVALID_PARA);
  }
  for (int32_t i = 0; i < pRsp->numOfFuncs; ++i) {
    SFuncInfo *pInfo = taosArrayGet(pRsp->pFuncInfos, i);

    TAOS_CHECK_EXIT(tEncodeCStr(&encoder, pInfo->name));
    TAOS_CHECK_EXIT(tEncodeI8(&encoder, pInfo->funcType));
    TAOS_CHECK_EXIT(tEncodeI8(&encoder, pInfo->scriptType));
    TAOS_CHECK_EXIT(tEncodeI8(&encoder, pInfo->outputType));
    TAOS_CHECK_EXIT(tEncodeI32(&encoder, pInfo->outputLen));
    TAOS_CHECK_EXIT(tEncodeI32(&encoder, pInfo->bufSize));
    TAOS_CHECK_EXIT(tEncodeI64(&encoder, pInfo->signature));
    TAOS_CHECK_EXIT(tEncodeI32(&encoder, pInfo->codeSize));
    TAOS_CHECK_EXIT(tEncodeI32(&encoder, pInfo->commentSize));
    if (pInfo->codeSize) {
      TAOS_CHECK_EXIT(tEncodeBinary(&encoder, pInfo->pCode, pInfo->codeSize));
    }
    if (pInfo->commentSize) {
      TAOS_CHECK_EXIT(tEncodeCStr(&encoder, pInfo->pComment));
    }
  }

  if (pRsp->numOfFuncs != (int32_t)taosArrayGetSize(pRsp->pFuncExtraInfos)) {
    TAOS_CHECK_EXIT(TSDB_CODE_INVALID_PARA);
  }
  for (int32_t i = 0; i < pRsp->numOfFuncs; ++i) {
    SFuncExtraInfo *extraInfo = taosArrayGet(pRsp->pFuncExtraInfos, i);
    TAOS_CHECK_EXIT(tEncodeI32(&encoder, extraInfo->funcVersion));
    TAOS_CHECK_EXIT(tEncodeI64(&encoder, extraInfo->funcCreatedTime));
  }

  tEndEncode(&encoder);

_exit:
  if (code) {
    tlen = code;
  } else {
    tlen = encoder.pos;
  }
  tEncoderClear(&encoder);
  return tlen;
}

int32_t tDeserializeSRetrieveFuncRsp(void *buf, int32_t bufLen, SRetrieveFuncRsp *pRsp) {
  SDecoder decoder = {0};
  int32_t  code = 0;
  int32_t  lino;
  tDecoderInit(&decoder, buf, bufLen);

  TAOS_CHECK_EXIT(tStartDecode(&decoder));
  TAOS_CHECK_EXIT(tDecodeI32(&decoder, &pRsp->numOfFuncs));

  pRsp->pFuncInfos = taosArrayInit(pRsp->numOfFuncs, sizeof(SFuncInfo));
  if (pRsp->pFuncInfos == NULL) {
    TAOS_CHECK_EXIT(terrno);
  }

  for (int32_t i = 0; i < pRsp->numOfFuncs; ++i) {
    SFuncInfo fInfo = {0};
    TAOS_CHECK_EXIT(tDecodeCStrTo(&decoder, fInfo.name));
    TAOS_CHECK_EXIT(tDecodeI8(&decoder, &fInfo.funcType));
    TAOS_CHECK_EXIT(tDecodeI8(&decoder, &fInfo.scriptType));
    TAOS_CHECK_EXIT(tDecodeI8(&decoder, &fInfo.outputType));
    TAOS_CHECK_EXIT(tDecodeI32(&decoder, &fInfo.outputLen));
    TAOS_CHECK_EXIT(tDecodeI32(&decoder, &fInfo.bufSize));
    TAOS_CHECK_EXIT(tDecodeI64(&decoder, &fInfo.signature));
    TAOS_CHECK_EXIT(tDecodeI32(&decoder, &fInfo.codeSize));
    TAOS_CHECK_EXIT(tDecodeI32(&decoder, &fInfo.commentSize));
    if (fInfo.codeSize) {
      fInfo.pCode = taosMemoryCalloc(1, fInfo.codeSize);
      if (fInfo.pCode == NULL) {
        TAOS_CHECK_EXIT(terrno);
      }
      TAOS_CHECK_EXIT(tDecodeCStrTo(&decoder, fInfo.pCode));
    }
    if (fInfo.commentSize) {
      fInfo.pComment = taosMemoryCalloc(1, fInfo.commentSize);
      if (fInfo.pComment == NULL) {
        TAOS_CHECK_EXIT(terrno);
      }
      TAOS_CHECK_EXIT(tDecodeCStrTo(&decoder, fInfo.pComment));
    }

    if (taosArrayPush(pRsp->pFuncInfos, &fInfo) == NULL) {
      TAOS_CHECK_EXIT(terrno);
    }
  }

  pRsp->pFuncExtraInfos = taosArrayInit(pRsp->numOfFuncs, sizeof(SFuncExtraInfo));
  if (pRsp->pFuncExtraInfos == NULL) {
    TAOS_CHECK_EXIT(terrno);
  }
  if (tDecodeIsEnd(&decoder)) {
    for (int32_t i = 0; i < pRsp->numOfFuncs; ++i) {
      SFuncExtraInfo extraInfo = {0};
      if (taosArrayPush(pRsp->pFuncExtraInfos, &extraInfo) == NULL) {
        TAOS_CHECK_EXIT(terrno);
      }
    }
  } else {
    for (int32_t i = 0; i < pRsp->numOfFuncs; ++i) {
      SFuncExtraInfo extraInfo = {0};
      TAOS_CHECK_EXIT(tDecodeI32(&decoder, &extraInfo.funcVersion));
      TAOS_CHECK_EXIT(tDecodeI64(&decoder, &extraInfo.funcCreatedTime));
      if (taosArrayPush(pRsp->pFuncExtraInfos, &extraInfo) == NULL) {
        TAOS_CHECK_EXIT(terrno);
      }
    }
  }
  tEndDecode(&decoder);

_exit:
  tDecoderClear(&decoder);
  return code;
}

void tFreeSFuncInfo(SFuncInfo *pInfo) {
  if (NULL == pInfo) {
    return;
  }

  taosMemoryFree(pInfo->pCode);
  taosMemoryFree(pInfo->pComment);
}

void tFreeSRetrieveFuncRsp(SRetrieveFuncRsp *pRsp) {
  int32_t size = taosArrayGetSize(pRsp->pFuncInfos);
  for (int32_t i = 0; i < size; ++i) {
    SFuncInfo *pInfo = taosArrayGet(pRsp->pFuncInfos, i);
    tFreeSFuncInfo(pInfo);
  }
  taosArrayDestroy(pRsp->pFuncInfos);
  taosArrayDestroy(pRsp->pFuncExtraInfos);
}

int32_t tSerializeSTableCfgReq(void *buf, int32_t bufLen, STableCfgReq *pReq) {
  int32_t code = 0;
  int32_t lino;
  int32_t headLen = sizeof(SMsgHead);
  if (buf != NULL) {
    buf = (char *)buf + headLen;
    bufLen -= headLen;
  }

  SEncoder encoder = {0};
  tEncoderInit(&encoder, buf, bufLen);

  TAOS_CHECK_EXIT(tStartEncode(&encoder));
  TAOS_CHECK_EXIT(tEncodeCStr(&encoder, pReq->dbFName));
  TAOS_CHECK_EXIT(tEncodeCStr(&encoder, pReq->tbName));
  tEndEncode(&encoder);

_exit:
  if (code) {
    tEncoderClear(&encoder);
    return code;
  } else {
    int32_t tlen = encoder.pos;
    tEncoderClear(&encoder);

    if (buf != NULL) {
      SMsgHead *pHead = (SMsgHead *)((char *)buf - headLen);
      pHead->vgId = htonl(pReq->header.vgId);
      pHead->contLen = htonl(tlen + headLen);
    }

    return tlen + headLen;
  }
}

int32_t tDeserializeSTableCfgReq(void *buf, int32_t bufLen, STableCfgReq *pReq) {
  int32_t headLen = sizeof(SMsgHead);

  int32_t   code = 0;
  int32_t   lino;
  SMsgHead *pHead = buf;
  pHead->vgId = pReq->header.vgId;
  pHead->contLen = pReq->header.contLen;

  SDecoder decoder = {0};
  tDecoderInit(&decoder, (char *)buf + headLen, bufLen - headLen);

  TAOS_CHECK_EXIT(tStartDecode(&decoder));
  TAOS_CHECK_EXIT(tDecodeCStrTo(&decoder, pReq->dbFName));
  TAOS_CHECK_EXIT(tDecodeCStrTo(&decoder, pReq->tbName));

  tEndDecode(&decoder);
_exit:
  tDecoderClear(&decoder);
  return code;
}

int32_t tSerializeSTableCfgRsp(void *buf, int32_t bufLen, STableCfgRsp *pRsp) {
  SEncoder encoder = {0};
  int32_t  code = 0;
  int32_t  lino;
  int32_t  tlen;
  tEncoderInit(&encoder, buf, bufLen);

  TAOS_CHECK_EXIT(tStartEncode(&encoder));
  TAOS_CHECK_EXIT(tEncodeCStr(&encoder, pRsp->tbName));
  TAOS_CHECK_EXIT(tEncodeCStr(&encoder, pRsp->stbName));
  TAOS_CHECK_EXIT(tEncodeCStr(&encoder, pRsp->dbFName));
  TAOS_CHECK_EXIT(tEncodeI32(&encoder, pRsp->numOfTags));
  TAOS_CHECK_EXIT(tEncodeI32(&encoder, pRsp->numOfColumns));
  TAOS_CHECK_EXIT(tEncodeI8(&encoder, pRsp->tableType));
  TAOS_CHECK_EXIT(tEncodeI64(&encoder, pRsp->delay1));
  TAOS_CHECK_EXIT(tEncodeI64(&encoder, pRsp->delay2));
  TAOS_CHECK_EXIT(tEncodeI64(&encoder, pRsp->watermark1));
  TAOS_CHECK_EXIT(tEncodeI64(&encoder, pRsp->watermark2));
  TAOS_CHECK_EXIT(tEncodeI32(&encoder, pRsp->ttl));

  int32_t numOfFuncs = taosArrayGetSize(pRsp->pFuncs);
  TAOS_CHECK_EXIT(tEncodeI32(&encoder, numOfFuncs));
  for (int32_t i = 0; i < numOfFuncs; ++i) {
    const char *pFunc = taosArrayGet(pRsp->pFuncs, i);
    TAOS_CHECK_EXIT(tEncodeCStr(&encoder, pFunc));
  }

  TAOS_CHECK_EXIT(tEncodeI32(&encoder, pRsp->commentLen));
  if (pRsp->commentLen > 0) {
    TAOS_CHECK_EXIT(tEncodeCStr(&encoder, pRsp->pComment));
  }

  for (int32_t i = 0; i < pRsp->numOfColumns + pRsp->numOfTags; ++i) {
    SSchema *pSchema = &pRsp->pSchemas[i];
    TAOS_CHECK_EXIT(tEncodeSSchema(&encoder, pSchema));
  }

  TAOS_CHECK_EXIT(tEncodeI32(&encoder, pRsp->tagsLen));
  TAOS_CHECK_EXIT(tEncodeBinary(&encoder, pRsp->pTags, pRsp->tagsLen));

  if (withExtSchema(pRsp->tableType)) {
    for (int32_t i = 0; i < pRsp->numOfColumns; ++i) {
      SSchemaExt *pSchemaExt = &pRsp->pSchemaExt[i];
      TAOS_CHECK_EXIT(tEncodeSSchemaExt(&encoder, pSchemaExt));
    }
  }

  TAOS_CHECK_EXIT(tEncodeI8(&encoder, pRsp->virtualStb));
  if (hasRefCol(pRsp->tableType)) {
    for (int32_t i = 0; i < pRsp->numOfColumns; ++i) {
      SColRef *pColRef = &pRsp->pColRefs[i];
      TAOS_CHECK_EXIT(tEncodeSColRef(&encoder, pColRef));
    }
  }

  TAOS_CHECK_EXIT(tEncodeI32(&encoder, pRsp->keep));

  tEndEncode(&encoder);

_exit:
  if (code) {
    tlen = code;
  } else {
    tlen = encoder.pos;
  }
  tEncoderClear(&encoder);
  return tlen;
}

int32_t tDeserializeSTableCfgRsp(void *buf, int32_t bufLen, STableCfgRsp *pRsp) {
  SDecoder decoder = {0};
  int32_t  code = 0;
  int32_t  lino;
  tDecoderInit(&decoder, buf, bufLen);

  TAOS_CHECK_EXIT(tStartDecode(&decoder));
  TAOS_CHECK_EXIT(tDecodeCStrTo(&decoder, pRsp->tbName));
  TAOS_CHECK_EXIT(tDecodeCStrTo(&decoder, pRsp->stbName));
  TAOS_CHECK_EXIT(tDecodeCStrTo(&decoder, pRsp->dbFName));
  TAOS_CHECK_EXIT(tDecodeI32(&decoder, &pRsp->numOfTags));
  TAOS_CHECK_EXIT(tDecodeI32(&decoder, &pRsp->numOfColumns));
  TAOS_CHECK_EXIT(tDecodeI8(&decoder, &pRsp->tableType));
  TAOS_CHECK_EXIT(tDecodeI64(&decoder, &pRsp->delay1));
  TAOS_CHECK_EXIT(tDecodeI64(&decoder, &pRsp->delay2));
  TAOS_CHECK_EXIT(tDecodeI64(&decoder, &pRsp->watermark1));
  TAOS_CHECK_EXIT(tDecodeI64(&decoder, &pRsp->watermark2));
  TAOS_CHECK_EXIT(tDecodeI32(&decoder, &pRsp->ttl));

  int32_t numOfFuncs = 0;
  TAOS_CHECK_EXIT(tDecodeI32(&decoder, &numOfFuncs));
  if (numOfFuncs > 0) {
    pRsp->pFuncs = taosArrayInit(numOfFuncs, TSDB_FUNC_NAME_LEN);
    if (NULL == pRsp->pFuncs) {
      TAOS_CHECK_EXIT(terrno);
    }
  }
  for (int32_t i = 0; i < numOfFuncs; ++i) {
    char pFunc[TSDB_FUNC_NAME_LEN];
    TAOS_CHECK_EXIT(tDecodeCStrTo(&decoder, pFunc));
    if (taosArrayPush(pRsp->pFuncs, pFunc) == NULL) {
      TAOS_CHECK_EXIT(terrno);
    }
  }

  TAOS_CHECK_EXIT(tDecodeI32(&decoder, &pRsp->commentLen));
  if (pRsp->commentLen > 0) {
    TAOS_CHECK_EXIT(tDecodeCStrAlloc(&decoder, &pRsp->pComment));
  } else {
    pRsp->pComment = NULL;
  }

  int32_t totalCols = pRsp->numOfTags + pRsp->numOfColumns;
  pRsp->pSchemas = taosMemoryMalloc(sizeof(SSchema) * totalCols);
  if (pRsp->pSchemas == NULL) {
    TAOS_CHECK_EXIT(terrno);
  }

  for (int32_t i = 0; i < totalCols; ++i) {
    SSchema *pSchema = &pRsp->pSchemas[i];
    TAOS_CHECK_EXIT(tDecodeSSchema(&decoder, pSchema));
  }

  TAOS_CHECK_EXIT(tDecodeI32(&decoder, &pRsp->tagsLen));
  TAOS_CHECK_EXIT(tDecodeBinaryAlloc(&decoder, (void **)&pRsp->pTags, NULL));

  if (!tDecodeIsEnd(&decoder)) {
    if (withExtSchema(pRsp->tableType) && pRsp->numOfColumns > 0) {
      pRsp->pSchemaExt = taosMemoryMalloc(sizeof(SSchemaExt) * pRsp->numOfColumns);
      if (pRsp->pSchemaExt == NULL) {
        TAOS_CHECK_EXIT(terrno);
      }

      for (int32_t i = 0; i < pRsp->numOfColumns; ++i) {
        SSchemaExt *pSchemaExt = &pRsp->pSchemaExt[i];
        TAOS_CHECK_EXIT(tDecodeSSchemaExt(&decoder, pSchemaExt));
      }
    } else {
      pRsp->pSchemaExt = NULL;
    }
  }

  if (!tDecodeIsEnd(&decoder)) {
    TAOS_CHECK_EXIT(tDecodeI8(&decoder, &pRsp->virtualStb));
    if (hasRefCol(pRsp->tableType) && pRsp->numOfColumns > 0) {
      pRsp->pColRefs = taosMemoryMalloc(sizeof(SColRef) * pRsp->numOfColumns);
      if (pRsp->pColRefs == NULL) {
        TAOS_CHECK_EXIT(terrno);
      }

      for (int32_t i = 0; i < pRsp->numOfColumns; ++i) {
        SColRef *pColRef = &pRsp->pColRefs[i];
        TAOS_CHECK_EXIT(tDecodeSColRef(&decoder, pColRef));
      }
    } else {
      pRsp->pColRefs = NULL;
    }
  }

  if (!tDecodeIsEnd(&decoder)) {
    TAOS_CHECK_EXIT(tDecodeI32(&decoder, &pRsp->keep));
  } else {
    pRsp->keep = 0;
  }

  tEndDecode(&decoder);

_exit:
  tDecoderClear(&decoder);
  return code;
}

void tFreeSTableCfgRsp(STableCfgRsp *pRsp) {
  if (NULL == pRsp) {
    return;
  }

  taosMemoryFreeClear(pRsp->pComment);
  taosMemoryFreeClear(pRsp->pSchemas);
  taosMemoryFreeClear(pRsp->pSchemaExt);
  taosMemoryFreeClear(pRsp->pColRefs);
  taosMemoryFreeClear(pRsp->pTags);

  taosArrayDestroy(pRsp->pFuncs);
}

int32_t tSerializeSCreateDbReq(void *buf, int32_t bufLen, SCreateDbReq *pReq) {
  SEncoder encoder = {0};
  int32_t  code = 0;
  int32_t  lino;
  int32_t  tlen;

  tEncoderInit(&encoder, buf, bufLen);

  TAOS_CHECK_EXIT(tStartEncode(&encoder));
  TAOS_CHECK_EXIT(tEncodeCStr(&encoder, pReq->db));
  TAOS_CHECK_EXIT(tEncodeI32(&encoder, pReq->numOfVgroups));
  TAOS_CHECK_EXIT(tEncodeI32(&encoder, pReq->numOfStables));
  TAOS_CHECK_EXIT(tEncodeI32(&encoder, pReq->buffer));
  TAOS_CHECK_EXIT(tEncodeI32(&encoder, pReq->pageSize));
  TAOS_CHECK_EXIT(tEncodeI32(&encoder, pReq->pages));
  TAOS_CHECK_EXIT(tEncodeI32(&encoder, pReq->cacheLastSize));
  TAOS_CHECK_EXIT(tEncodeI32(&encoder, pReq->daysPerFile));
  TAOS_CHECK_EXIT(tEncodeI32(&encoder, pReq->daysToKeep0));
  TAOS_CHECK_EXIT(tEncodeI32(&encoder, pReq->daysToKeep1));
  TAOS_CHECK_EXIT(tEncodeI32(&encoder, pReq->daysToKeep2));
  TAOS_CHECK_EXIT(tEncodeI32(&encoder, pReq->minRows));
  TAOS_CHECK_EXIT(tEncodeI32(&encoder, pReq->maxRows));
  TAOS_CHECK_EXIT(tEncodeI32(&encoder, pReq->walFsyncPeriod));
  TAOS_CHECK_EXIT(tEncodeI8(&encoder, pReq->walLevel));
  TAOS_CHECK_EXIT(tEncodeI8(&encoder, pReq->precision));
  TAOS_CHECK_EXIT(tEncodeI8(&encoder, pReq->compression));
  TAOS_CHECK_EXIT(tEncodeI8(&encoder, pReq->replications));
  TAOS_CHECK_EXIT(tEncodeI8(&encoder, pReq->strict));
  TAOS_CHECK_EXIT(tEncodeI8(&encoder, pReq->cacheLast));
  TAOS_CHECK_EXIT(tEncodeI8(&encoder, pReq->schemaless));
  TAOS_CHECK_EXIT(tEncodeI32(&encoder, pReq->walRetentionPeriod));
  TAOS_CHECK_EXIT(tEncodeI64(&encoder, pReq->walRetentionSize));
  TAOS_CHECK_EXIT(tEncodeI32(&encoder, pReq->walRollPeriod));
  TAOS_CHECK_EXIT(tEncodeI64(&encoder, pReq->walSegmentSize));
  TAOS_CHECK_EXIT(tEncodeI32(&encoder, pReq->sstTrigger));
  TAOS_CHECK_EXIT(tEncodeI16(&encoder, pReq->hashPrefix));
  TAOS_CHECK_EXIT(tEncodeI16(&encoder, pReq->hashSuffix));
  TAOS_CHECK_EXIT(tEncodeI8(&encoder, pReq->ignoreExist));
  TAOS_CHECK_EXIT(tEncodeI32(&encoder, pReq->numOfRetensions));
  for (int32_t i = 0; i < pReq->numOfRetensions; ++i) {
    SRetention *pRetension = taosArrayGet(pReq->pRetensions, i);
    TAOS_CHECK_EXIT(tEncodeI64(&encoder, pRetension->freq));
    TAOS_CHECK_EXIT(tEncodeI64(&encoder, pRetension->keep));
    TAOS_CHECK_EXIT(tEncodeI8(&encoder, pRetension->freqUnit));
    TAOS_CHECK_EXIT(tEncodeI8(&encoder, pRetension->keepUnit));
  }
  TAOS_CHECK_EXIT(tEncodeI32(&encoder, pReq->tsdbPageSize));
  TAOS_CHECK_EXIT(tEncodeI32(&encoder, pReq->keepTimeOffset));

  ENCODESQL();

  TAOS_CHECK_EXIT(tEncodeI8(&encoder, pReq->withArbitrator));
  TAOS_CHECK_EXIT(tEncodeI8(&encoder, pReq->encryptAlgorithm));
  TAOS_CHECK_EXIT(tEncodeI32(&encoder, pReq->s3ChunkSize));
  TAOS_CHECK_EXIT(tEncodeI32(&encoder, pReq->s3KeepLocal));
  TAOS_CHECK_EXIT(tEncodeI8(&encoder, pReq->s3Compact));
  TAOS_CHECK_EXIT(tEncodeCStr(&encoder, pReq->dnodeListStr));

  // auto-compact parameters
  TAOS_CHECK_EXIT(tEncodeI32v(&encoder, pReq->compactInterval));
  TAOS_CHECK_EXIT(tEncodeI32v(&encoder, pReq->compactStartTime));
  TAOS_CHECK_EXIT(tEncodeI32v(&encoder, pReq->compactEndTime));
  TAOS_CHECK_EXIT(tEncodeI8(&encoder, pReq->compactTimeOffset));

  tEndEncode(&encoder);

_exit:
  if (code) {
    tlen = code;
  } else {
    tlen = encoder.pos;
  }
  tEncoderClear(&encoder);
  return tlen;
}

int32_t tDeserializeSCreateDbReq(void *buf, int32_t bufLen, SCreateDbReq *pReq) {
  SDecoder decoder = {0};
  int32_t  code = 0;
  int32_t  lino;
  tDecoderInit(&decoder, buf, bufLen);

  TAOS_CHECK_EXIT(tStartDecode(&decoder));
  TAOS_CHECK_EXIT(tDecodeCStrTo(&decoder, pReq->db));
  TAOS_CHECK_EXIT(tDecodeI32(&decoder, &pReq->numOfVgroups));
  TAOS_CHECK_EXIT(tDecodeI32(&decoder, &pReq->numOfStables));
  TAOS_CHECK_EXIT(tDecodeI32(&decoder, &pReq->buffer));
  TAOS_CHECK_EXIT(tDecodeI32(&decoder, &pReq->pageSize));
  TAOS_CHECK_EXIT(tDecodeI32(&decoder, &pReq->pages));
  TAOS_CHECK_EXIT(tDecodeI32(&decoder, &pReq->cacheLastSize));
  TAOS_CHECK_EXIT(tDecodeI32(&decoder, &pReq->daysPerFile));
  TAOS_CHECK_EXIT(tDecodeI32(&decoder, &pReq->daysToKeep0));
  TAOS_CHECK_EXIT(tDecodeI32(&decoder, &pReq->daysToKeep1));
  TAOS_CHECK_EXIT(tDecodeI32(&decoder, &pReq->daysToKeep2));
  TAOS_CHECK_EXIT(tDecodeI32(&decoder, &pReq->minRows));
  TAOS_CHECK_EXIT(tDecodeI32(&decoder, &pReq->maxRows));
  TAOS_CHECK_EXIT(tDecodeI32(&decoder, &pReq->walFsyncPeriod));
  TAOS_CHECK_EXIT(tDecodeI8(&decoder, &pReq->walLevel));
  TAOS_CHECK_EXIT(tDecodeI8(&decoder, &pReq->precision));
  TAOS_CHECK_EXIT(tDecodeI8(&decoder, &pReq->compression));
  TAOS_CHECK_EXIT(tDecodeI8(&decoder, &pReq->replications));
  TAOS_CHECK_EXIT(tDecodeI8(&decoder, &pReq->strict));
  TAOS_CHECK_EXIT(tDecodeI8(&decoder, &pReq->cacheLast));
  TAOS_CHECK_EXIT(tDecodeI8(&decoder, &pReq->schemaless));
  TAOS_CHECK_EXIT(tDecodeI32(&decoder, &pReq->walRetentionPeriod));
  TAOS_CHECK_EXIT(tDecodeI64(&decoder, &pReq->walRetentionSize));
  TAOS_CHECK_EXIT(tDecodeI32(&decoder, &pReq->walRollPeriod));
  TAOS_CHECK_EXIT(tDecodeI64(&decoder, &pReq->walSegmentSize));
  TAOS_CHECK_EXIT(tDecodeI32(&decoder, &pReq->sstTrigger));
  TAOS_CHECK_EXIT(tDecodeI16(&decoder, &pReq->hashPrefix));
  TAOS_CHECK_EXIT(tDecodeI16(&decoder, &pReq->hashSuffix));
  TAOS_CHECK_EXIT(tDecodeI8(&decoder, &pReq->ignoreExist));
  TAOS_CHECK_EXIT(tDecodeI32(&decoder, &pReq->numOfRetensions));
  pReq->pRetensions = taosArrayInit(pReq->numOfRetensions, sizeof(SRetention));
  if (pReq->pRetensions == NULL) {
    TAOS_CHECK_EXIT(terrno);
  }

  for (int32_t i = 0; i < pReq->numOfRetensions; ++i) {
    SRetention rentension = {0};
    TAOS_CHECK_EXIT(tDecodeI64(&decoder, &rentension.freq));
    TAOS_CHECK_EXIT(tDecodeI64(&decoder, &rentension.keep));
    TAOS_CHECK_EXIT(tDecodeI8(&decoder, &rentension.freqUnit));
    TAOS_CHECK_EXIT(tDecodeI8(&decoder, &rentension.keepUnit));
    if (taosArrayPush(pReq->pRetensions, &rentension) == NULL) {
      TAOS_CHECK_EXIT(terrno);
    }
  }

  TAOS_CHECK_EXIT(tDecodeI32(&decoder, &pReq->tsdbPageSize));

  if (!tDecodeIsEnd(&decoder)) {
    TAOS_CHECK_EXIT(tDecodeI32(&decoder, &pReq->keepTimeOffset));
  } else {
    pReq->keepTimeOffset = TSDB_DEFAULT_KEEP_TIME_OFFSET;
  }

  DECODESQL();

  if (!tDecodeIsEnd(&decoder)) {
    TAOS_CHECK_EXIT(tDecodeI8(&decoder, &pReq->withArbitrator));
    TAOS_CHECK_EXIT(tDecodeI8(&decoder, &pReq->encryptAlgorithm));
    TAOS_CHECK_EXIT(tDecodeI32(&decoder, &pReq->s3ChunkSize));
    TAOS_CHECK_EXIT(tDecodeI32(&decoder, &pReq->s3KeepLocal));
    TAOS_CHECK_EXIT(tDecodeI8(&decoder, &pReq->s3Compact));
  } else {
    pReq->withArbitrator = TSDB_DEFAULT_DB_WITH_ARBITRATOR;
    pReq->encryptAlgorithm = TSDB_DEFAULT_ENCRYPT_ALGO;
    pReq->s3ChunkSize = TSDB_DEFAULT_S3_CHUNK_SIZE;
    pReq->s3KeepLocal = TSDB_DEFAULT_S3_KEEP_LOCAL;
    pReq->s3Compact = TSDB_DEFAULT_S3_COMPACT;
  }

  if (!tDecodeIsEnd(&decoder)) {
    TAOS_CHECK_EXIT(tDecodeCStrTo(&decoder, pReq->dnodeListStr));
  }

  if (!tDecodeIsEnd(&decoder)) {
    TAOS_CHECK_EXIT(tDecodeI32v(&decoder, &pReq->compactInterval));
    TAOS_CHECK_EXIT(tDecodeI32v(&decoder, &pReq->compactStartTime));
    TAOS_CHECK_EXIT(tDecodeI32v(&decoder, &pReq->compactEndTime));
    TAOS_CHECK_EXIT(tDecodeI8(&decoder, &pReq->compactTimeOffset));
  } else {
    pReq->compactInterval = TSDB_DEFAULT_COMPACT_INTERVAL;
    pReq->compactStartTime = TSDB_DEFAULT_COMPACT_START_TIME;
    pReq->compactEndTime = TSDB_DEFAULT_COMPACT_END_TIME;
    pReq->compactTimeOffset = TSDB_DEFAULT_COMPACT_TIME_OFFSET;
  }

  tEndDecode(&decoder);

_exit:
  tDecoderClear(&decoder);
  return code;
}

void tFreeSCreateDbReq(SCreateDbReq *pReq) {
  taosArrayDestroy(pReq->pRetensions);
  pReq->pRetensions = NULL;
  FREESQL();
}

int32_t tSerializeSAlterDbReq(void *buf, int32_t bufLen, SAlterDbReq *pReq) {
  SEncoder encoder = {0};
  int32_t  code = 0;
  int32_t  lino;
  int32_t  tlen;

  tEncoderInit(&encoder, buf, bufLen);

  TAOS_CHECK_EXIT(tStartEncode(&encoder));
  TAOS_CHECK_EXIT(tEncodeCStr(&encoder, pReq->db));
  TAOS_CHECK_EXIT(tEncodeI32(&encoder, pReq->buffer));
  TAOS_CHECK_EXIT(tEncodeI32(&encoder, pReq->pageSize));
  TAOS_CHECK_EXIT(tEncodeI32(&encoder, pReq->pages));
  TAOS_CHECK_EXIT(tEncodeI32(&encoder, pReq->cacheLastSize));
  TAOS_CHECK_EXIT(tEncodeI32(&encoder, pReq->daysPerFile));
  TAOS_CHECK_EXIT(tEncodeI32(&encoder, pReq->daysToKeep0));
  TAOS_CHECK_EXIT(tEncodeI32(&encoder, pReq->daysToKeep1));
  TAOS_CHECK_EXIT(tEncodeI32(&encoder, pReq->daysToKeep2));
  TAOS_CHECK_EXIT(tEncodeI32(&encoder, pReq->walFsyncPeriod));
  TAOS_CHECK_EXIT(tEncodeI8(&encoder, pReq->walLevel));
  TAOS_CHECK_EXIT(tEncodeI8(&encoder, pReq->strict));
  TAOS_CHECK_EXIT(tEncodeI8(&encoder, pReq->cacheLast));
  TAOS_CHECK_EXIT(tEncodeI8(&encoder, pReq->replications));
  TAOS_CHECK_EXIT(tEncodeI32(&encoder, pReq->sstTrigger));

  // 1st modification
  TAOS_CHECK_EXIT(tEncodeI32(&encoder, pReq->minRows));
  // 2nd modification
  TAOS_CHECK_EXIT(tEncodeI32(&encoder, pReq->walRetentionPeriod));
  TAOS_CHECK_EXIT(tEncodeI32(&encoder, pReq->walRetentionSize));
  TAOS_CHECK_EXIT(tEncodeI32(&encoder, pReq->keepTimeOffset));

  TAOS_CHECK_EXIT(tEncodeI32(&encoder, pReq->s3KeepLocal));
  TAOS_CHECK_EXIT(tEncodeI8(&encoder, pReq->s3Compact));

  ENCODESQL();
  TAOS_CHECK_EXIT(tEncodeI8(&encoder, pReq->withArbitrator));
  // auto compact config
  TAOS_CHECK_EXIT(tEncodeI32v(&encoder, pReq->compactInterval));
  TAOS_CHECK_EXIT(tEncodeI32v(&encoder, pReq->compactStartTime));
  TAOS_CHECK_EXIT(tEncodeI32v(&encoder, pReq->compactEndTime));
  TAOS_CHECK_EXIT(tEncodeI8(&encoder, pReq->compactTimeOffset));
  tEndEncode(&encoder);

_exit:
  if (code) {
    tlen = code;
  } else {
    tlen = encoder.pos;
  }
  tEncoderClear(&encoder);
  return tlen;
}

int32_t tDeserializeSAlterDbReq(void *buf, int32_t bufLen, SAlterDbReq *pReq) {
  SDecoder decoder = {0};
  int32_t  code = 0;
  int32_t  lino;
  tDecoderInit(&decoder, buf, bufLen);

  TAOS_CHECK_EXIT(tStartDecode(&decoder));
  TAOS_CHECK_EXIT(tDecodeCStrTo(&decoder, pReq->db));
  TAOS_CHECK_EXIT(tDecodeI32(&decoder, &pReq->buffer));
  TAOS_CHECK_EXIT(tDecodeI32(&decoder, &pReq->pageSize));
  TAOS_CHECK_EXIT(tDecodeI32(&decoder, &pReq->pages));
  TAOS_CHECK_EXIT(tDecodeI32(&decoder, &pReq->cacheLastSize));
  TAOS_CHECK_EXIT(tDecodeI32(&decoder, &pReq->daysPerFile));
  TAOS_CHECK_EXIT(tDecodeI32(&decoder, &pReq->daysToKeep0));
  TAOS_CHECK_EXIT(tDecodeI32(&decoder, &pReq->daysToKeep1));
  TAOS_CHECK_EXIT(tDecodeI32(&decoder, &pReq->daysToKeep2));
  TAOS_CHECK_EXIT(tDecodeI32(&decoder, &pReq->walFsyncPeriod));
  TAOS_CHECK_EXIT(tDecodeI8(&decoder, &pReq->walLevel));
  TAOS_CHECK_EXIT(tDecodeI8(&decoder, &pReq->strict));
  TAOS_CHECK_EXIT(tDecodeI8(&decoder, &pReq->cacheLast));
  TAOS_CHECK_EXIT(tDecodeI8(&decoder, &pReq->replications));
  TAOS_CHECK_EXIT(tDecodeI32(&decoder, &pReq->sstTrigger));

  // 1st modification
  if (!tDecodeIsEnd(&decoder)) {
    TAOS_CHECK_EXIT(tDecodeI32(&decoder, &pReq->minRows));
  } else {
    pReq->minRows = -1;
  }

  // 2nd modification
  if (!tDecodeIsEnd(&decoder)) {
    TAOS_CHECK_EXIT(tDecodeI32(&decoder, &pReq->walRetentionPeriod));
    TAOS_CHECK_EXIT(tDecodeI32(&decoder, &pReq->walRetentionSize));
  } else {
    pReq->walRetentionPeriod = -1;
    pReq->walRetentionSize = -1;
  }
  pReq->keepTimeOffset = TSDB_DEFAULT_KEEP_TIME_OFFSET;
  if (!tDecodeIsEnd(&decoder)) {
    TAOS_CHECK_EXIT(tDecodeI32(&decoder, &pReq->keepTimeOffset));
  }

  pReq->s3KeepLocal = TSDB_DEFAULT_S3_KEEP_LOCAL;
  pReq->s3Compact = TSDB_DEFAULT_S3_COMPACT;
  if (!tDecodeIsEnd(&decoder)) {
    TAOS_CHECK_EXIT(tDecodeI32(&decoder, &pReq->s3KeepLocal));
    TAOS_CHECK_EXIT(tDecodeI8(&decoder, &pReq->s3Compact));
  }

  DECODESQL();
  pReq->withArbitrator = TSDB_DEFAULT_DB_WITH_ARBITRATOR;
  if (!tDecodeIsEnd(&decoder)) {
    TAOS_CHECK_EXIT(tDecodeI8(&decoder, &pReq->withArbitrator));
  }

  // auto compact config
  if (!tDecodeIsEnd(&decoder)) {
    TAOS_CHECK_EXIT(tDecodeI32v(&decoder, &pReq->compactInterval));
    TAOS_CHECK_EXIT(tDecodeI32v(&decoder, &pReq->compactStartTime));
    TAOS_CHECK_EXIT(tDecodeI32v(&decoder, &pReq->compactEndTime));
    TAOS_CHECK_EXIT(tDecodeI8(&decoder, &pReq->compactTimeOffset));
  } else {
    pReq->compactInterval = TSDB_DEFAULT_COMPACT_INTERVAL;
    pReq->compactStartTime = TSDB_DEFAULT_COMPACT_START_TIME;
    pReq->compactEndTime = TSDB_DEFAULT_COMPACT_END_TIME;
    pReq->compactTimeOffset = TSDB_DEFAULT_COMPACT_TIME_OFFSET;
  }
  tEndDecode(&decoder);

_exit:
  tDecoderClear(&decoder);
  return code;
}

void tFreeSAlterDbReq(SAlterDbReq *pReq) { FREESQL(); }

int32_t tSerializeSDropDbReq(void *buf, int32_t bufLen, SDropDbReq *pReq) {
  SEncoder encoder = {0};
  int32_t  code = 0;
  int32_t  lino;
  int32_t  tlen;
  tEncoderInit(&encoder, buf, bufLen);

  TAOS_CHECK_EXIT(tStartEncode(&encoder));
  TAOS_CHECK_EXIT(tEncodeCStr(&encoder, pReq->db));
  TAOS_CHECK_EXIT(tEncodeI8(&encoder, pReq->ignoreNotExists));
  ENCODESQL();
  tEndEncode(&encoder);

_exit:
  if (code) {
    tlen = code;
  } else {
    tlen = encoder.pos;
  }
  tEncoderClear(&encoder);
  return tlen;
}

int32_t tDeserializeSDropDbReq(void *buf, int32_t bufLen, SDropDbReq *pReq) {
  SDecoder decoder = {0};
  int32_t  code = 0;
  int32_t  lino;
  tDecoderInit(&decoder, buf, bufLen);

  TAOS_CHECK_EXIT(tStartDecode(&decoder));
  TAOS_CHECK_EXIT(tDecodeCStrTo(&decoder, pReq->db));
  TAOS_CHECK_EXIT(tDecodeI8(&decoder, &pReq->ignoreNotExists));
  DECODESQL();
  tEndDecode(&decoder);

_exit:
  tDecoderClear(&decoder);
  return code;
}

void tFreeSDropDbReq(SDropDbReq *pReq) { FREESQL(); }

int32_t tSerializeSDropDbRsp(void *buf, int32_t bufLen, SDropDbRsp *pRsp) {
  SEncoder encoder = {0};
  int32_t  code = 0;
  int32_t  lino;
  int32_t  tlen;
  tEncoderInit(&encoder, buf, bufLen);

  TAOS_CHECK_EXIT(tStartEncode(&encoder));
  TAOS_CHECK_EXIT(tEncodeCStr(&encoder, pRsp->db));
  TAOS_CHECK_EXIT(tEncodeI64(&encoder, pRsp->uid));
  tEndEncode(&encoder);

_exit:
  if (code) {
    tlen = code;
  } else {
    tlen = encoder.pos;
  }
  tEncoderClear(&encoder);
  return tlen;
}

int32_t tDeserializeSDropDbRsp(void *buf, int32_t bufLen, SDropDbRsp *pRsp) {
  SDecoder decoder = {0};
  int32_t  code = 0;
  int32_t  lino;
  tDecoderInit(&decoder, buf, bufLen);

  TAOS_CHECK_EXIT(tStartDecode(&decoder));
  TAOS_CHECK_EXIT(tDecodeCStrTo(&decoder, pRsp->db));
  TAOS_CHECK_EXIT(tDecodeI64(&decoder, &pRsp->uid));
  tEndDecode(&decoder);

_exit:
  tDecoderClear(&decoder);
  return code;
}

int32_t tSerializeSUseDbReq(void *buf, int32_t bufLen, SUseDbReq *pReq) {
  SEncoder encoder = {0};
  int32_t  code = 0;
  int32_t  lino;
  int32_t  tlen;
  tEncoderInit(&encoder, buf, bufLen);

  TAOS_CHECK_EXIT(tStartEncode(&encoder));
  TAOS_CHECK_EXIT(tEncodeCStr(&encoder, pReq->db));
  TAOS_CHECK_EXIT(tEncodeI64(&encoder, pReq->dbId));
  TAOS_CHECK_EXIT(tEncodeI32(&encoder, pReq->vgVersion));
  TAOS_CHECK_EXIT(tEncodeI32(&encoder, pReq->numOfTable));
  TAOS_CHECK_EXIT(tEncodeI64(&encoder, pReq->stateTs));
  tEndEncode(&encoder);

_exit:
  if (code) {
    tlen = code;
  } else {
    tlen = encoder.pos;
  }
  tEncoderClear(&encoder);
  return tlen;
}

int32_t tDeserializeSUseDbReq(void *buf, int32_t bufLen, SUseDbReq *pReq) {
  SDecoder decoder = {0};
  int32_t  code = 0;
  int32_t  lino;
  tDecoderInit(&decoder, buf, bufLen);

  TAOS_CHECK_EXIT(tStartDecode(&decoder));
  TAOS_CHECK_EXIT(tDecodeCStrTo(&decoder, pReq->db));
  TAOS_CHECK_EXIT(tDecodeI64(&decoder, &pReq->dbId));
  TAOS_CHECK_EXIT(tDecodeI32(&decoder, &pReq->vgVersion));
  TAOS_CHECK_EXIT(tDecodeI32(&decoder, &pReq->numOfTable));
  TAOS_CHECK_EXIT(tDecodeI64(&decoder, &pReq->stateTs));
  tEndDecode(&decoder);

_exit:
  tDecoderClear(&decoder);
  return code;
}

int32_t tSerializeSVSubTablesReq(void *buf, int32_t bufLen, SVSubTablesReq *pReq) {
  SEncoder encoder = {0};
  int32_t  code = 0;
  int32_t  lino;
  int32_t  tlen;
  tEncoderInit(&encoder, buf, bufLen);

  TAOS_CHECK_EXIT(tStartEncode(&encoder));
  TAOS_CHECK_EXIT(tEncodeI64(&encoder, pReq->suid));
  tEndEncode(&encoder);

_exit:
  if (code) {
    tlen = code;
  } else {
    tlen = encoder.pos;
  }
  tEncoderClear(&encoder);
  return tlen;
}

int32_t tDeserializeSVSubTablesReq(void *buf, int32_t bufLen, SVSubTablesReq *pReq) {
  SDecoder decoder = {0};
  int32_t  code = 0;
  int32_t  lino;
  tDecoderInit(&decoder, buf, bufLen);

  TAOS_CHECK_EXIT(tStartDecode(&decoder));
  TAOS_CHECK_EXIT(tDecodeI64(&decoder, &pReq->suid));
  tEndDecode(&decoder);

_exit:
  tDecoderClear(&decoder);
  return code;
}

int32_t tSerializeSVSubTablesRspImpl(SEncoder* pEncoder, SVSubTablesRsp *pRsp) {
  int32_t  code = 0;
  int32_t  lino;
  TAOS_CHECK_EXIT(tEncodeI32(pEncoder, pRsp->vgId));
  int32_t numOfTables = taosArrayGetSize(pRsp->pTables);
  TAOS_CHECK_EXIT(tEncodeI32(pEncoder, numOfTables));
  for (int32_t i = 0; i < numOfTables; ++i) {
    SVCTableRefCols *pTb = (SVCTableRefCols *)taosArrayGetP(pRsp->pTables, i);
    TAOS_CHECK_EXIT(tEncodeU64(pEncoder, pTb->uid));
    TAOS_CHECK_EXIT(tEncodeI32(pEncoder, pTb->numOfSrcTbls));
    TAOS_CHECK_EXIT(tEncodeI32(pEncoder, pTb->numOfColRefs));
    for (int32_t n = 0; n < pTb->numOfColRefs; ++n) {
      SRefColInfo* pCol = pTb->refCols + n;
      TAOS_CHECK_EXIT(tEncodeI16(pEncoder, pCol->colId));
      TAOS_CHECK_EXIT(tEncodeCStr(pEncoder, pCol->refDbName));
      TAOS_CHECK_EXIT(tEncodeCStr(pEncoder, pCol->refTableName));
      TAOS_CHECK_EXIT(tEncodeCStr(pEncoder, pCol->refColName));
    }
  }

_exit:

  return code;
}

int32_t tSerializeSVSubTablesRsp(void *buf, int32_t bufLen, SVSubTablesRsp *pRsp) {
  SEncoder encoder = {0};
  int32_t  code = 0;
  int32_t  lino;
  int32_t  tlen;
  tEncoderInit(&encoder, buf, bufLen);

  TAOS_CHECK_EXIT(tStartEncode(&encoder));
  TAOS_CHECK_EXIT(tSerializeSVSubTablesRspImpl(&encoder, pRsp));

  tEndEncode(&encoder);

_exit:
  if (code) {
    tlen = code;
  } else {
    tlen = encoder.pos;
  }
  tEncoderClear(&encoder);
  return tlen;
}

int32_t tDeserializeSVSubTablesRspImpl(SDecoder* pDecoder, SVSubTablesRsp *pRsp) {
  int32_t  code = 0;
  int32_t  lino;
  SVCTableRefCols tb = {0};
  TAOS_CHECK_EXIT(tDecodeI32(pDecoder, &pRsp->vgId));
  int32_t numOfTables = 0;
  TAOS_CHECK_EXIT(tDecodeI32(pDecoder, &numOfTables));
  if (numOfTables > 0) {
    pRsp->pTables = taosArrayInit(numOfTables, POINTER_BYTES);
    if (NULL == pRsp->pTables) {
      code = terrno;
      return code;
    }
    
    for (int32_t i = 0; i < numOfTables; ++i) {
      TAOS_CHECK_EXIT(tDecodeU64(pDecoder, &tb.uid));
      TAOS_CHECK_EXIT(tDecodeI32(pDecoder, &tb.numOfSrcTbls));
      TAOS_CHECK_EXIT(tDecodeI32(pDecoder, &tb.numOfColRefs));
      if (tb.numOfColRefs > 0) {
        SVCTableRefCols* pTb = taosMemoryCalloc(1, sizeof(tb) + tb.numOfColRefs * sizeof(SRefColInfo));
        if (NULL == pTb) {
          code = terrno;
          return code;
        }
        if (NULL == taosArrayPush(pRsp->pTables, &pTb)) {
          code = terrno;
          taosMemoryFree(pTb);
          return code;
        }

        pTb->uid = tb.uid;
        pTb->numOfSrcTbls = tb.numOfSrcTbls;
        pTb->numOfColRefs = tb.numOfColRefs;
        pTb->refCols = (SRefColInfo*)(pTb + 1);
        for (int32_t n = 0; n < tb.numOfColRefs; ++n) {
          TAOS_CHECK_EXIT(tDecodeI16(pDecoder, &pTb->refCols[n].colId));
          TAOS_CHECK_EXIT(tDecodeCStrTo(pDecoder, pTb->refCols[n].refDbName));
          TAOS_CHECK_EXIT(tDecodeCStrTo(pDecoder, pTb->refCols[n].refTableName));
          TAOS_CHECK_EXIT(tDecodeCStrTo(pDecoder, pTb->refCols[n].refColName));
        }
      }
    }
  }

_exit:

  return code;
}

int32_t tDeserializeSVSubTablesRsp(void *buf, int32_t bufLen, SVSubTablesRsp *pRsp) {
  SDecoder decoder = {0};
  int32_t  code = 0;
  int32_t  lino;
  tDecoderInit(&decoder, buf, bufLen);

  TAOS_CHECK_EXIT(tStartDecode(&decoder));
  TAOS_CHECK_EXIT(tDeserializeSVSubTablesRspImpl(&decoder, pRsp));

  tEndDecode(&decoder);

_exit:

  tDecoderClear(&decoder);
  return code;
}

void tFreeSVCTableRefCols(void *pParam) {
  SVCTableRefCols* pCols = *(SVCTableRefCols**)pParam;
  if (NULL == pCols) {
    return;
  }

  taosMemoryFree(pCols);
}

void tDestroySVSubTablesRsp(void* rsp) {
  if (NULL == rsp) {
    return;
  }

  SVSubTablesRsp *pRsp = (SVSubTablesRsp*)rsp;

  taosArrayDestroyEx(pRsp->pTables, tFreeSVCTableRefCols);
}

int32_t tSerializeSQnodeListReq(void *buf, int32_t bufLen, SQnodeListReq *pReq) {
  SEncoder encoder = {0};
  int32_t  code = 0;
  int32_t  lino;
  int32_t  tlen;

  tEncoderInit(&encoder, buf, bufLen);

  TAOS_CHECK_EXIT(tStartEncode(&encoder));
  TAOS_CHECK_EXIT(tEncodeI32(&encoder, pReq->rowNum));
  tEndEncode(&encoder);

_exit:
  if (code) {
    tlen = code;
  } else {
    tlen = encoder.pos;
  }
  tEncoderClear(&encoder);
  return tlen;
}

int32_t tDeserializeSQnodeListReq(void *buf, int32_t bufLen, SQnodeListReq *pReq) {
  SDecoder decoder = {0};
  int32_t  code = 0;
  int32_t  lino;
  tDecoderInit(&decoder, buf, bufLen);

  TAOS_CHECK_EXIT(tStartDecode(&decoder));
  TAOS_CHECK_EXIT(tDecodeI32(&decoder, &pReq->rowNum));
  tEndDecode(&decoder);

_exit:
  tDecoderClear(&decoder);
  return code;
}

int32_t tSerializeSDnodeListReq(void *buf, int32_t bufLen, SDnodeListReq *pReq) {
  SEncoder encoder = {0};
  int32_t  code = 0;
  int32_t  lino;
  int32_t  tlen;
  tEncoderInit(&encoder, buf, bufLen);

  TAOS_CHECK_EXIT(tStartEncode(&encoder));
  TAOS_CHECK_EXIT(tEncodeI32(&encoder, pReq->rowNum));
  tEndEncode(&encoder);

_exit:
  if (code) {
    tlen = code;
  } else {
    tlen = encoder.pos;
  }
  tEncoderClear(&encoder);
  return tlen;
}

int32_t tSerializeSServerVerReq(void *buf, int32_t bufLen, SServerVerReq *pReq) {
  SEncoder encoder = {0};
  int32_t  code = 0;
  int32_t  lino;
  int32_t  tlen;
  tEncoderInit(&encoder, buf, bufLen);

  TAOS_CHECK_EXIT(tStartEncode(&encoder));
  TAOS_CHECK_EXIT(tEncodeI32(&encoder, pReq->useless));
  tEndEncode(&encoder);

_exit:
  if (code) {
    tlen = code;
  } else {
    tlen = encoder.pos;
  }
  tEncoderClear(&encoder);
  return tlen;
}

int32_t tSerializeSServerVerRsp(void *buf, int32_t bufLen, SServerVerRsp *pRsp) {
  SEncoder encoder = {0};
  int32_t  code = 0;
  int32_t  lino;
  int32_t  tlen;
  tEncoderInit(&encoder, buf, bufLen);

  TAOS_CHECK_EXIT(tStartEncode(&encoder));
  TAOS_CHECK_EXIT(tEncodeCStr(&encoder, pRsp->ver));
  tEndEncode(&encoder);

_exit:
  if (code) {
    tlen = code;
  } else {
    tlen = encoder.pos;
  }
  tEncoderClear(&encoder);
  return tlen;
}

int32_t tDeserializeSServerVerRsp(void *buf, int32_t bufLen, SServerVerRsp *pRsp) {
  SDecoder decoder = {0};
  int32_t  code = 0;
  int32_t  lino;
  tDecoderInit(&decoder, buf, bufLen);

  TAOS_CHECK_EXIT(tStartDecode(&decoder));
  TAOS_CHECK_EXIT(tDecodeCStrTo(&decoder, pRsp->ver));

  tEndDecode(&decoder);
_exit:
  tDecoderClear(&decoder);
  return code;
}

int32_t tSerializeSQnodeListRsp(void *buf, int32_t bufLen, SQnodeListRsp *pRsp) {
  SEncoder encoder = {0};
  int32_t  code = 0;
  int32_t  lino;
  int32_t  tlen;
  tEncoderInit(&encoder, buf, bufLen);

  TAOS_CHECK_EXIT(tStartEncode(&encoder));
  int32_t num = taosArrayGetSize(pRsp->qnodeList);
  TAOS_CHECK_EXIT(tEncodeI32(&encoder, num));
  for (int32_t i = 0; i < num; ++i) {
    SQueryNodeLoad *pLoad = taosArrayGet(pRsp->qnodeList, i);
    TAOS_CHECK_EXIT(tEncodeSQueryNodeLoad(&encoder, pLoad));
  }
  tEndEncode(&encoder);

_exit:
  if (code) {
    tlen = code;
  } else {
    tlen = encoder.pos;
  }
  tEncoderClear(&encoder);
  return tlen;
}

int32_t tDeserializeSQnodeListRsp(void *buf, int32_t bufLen, SQnodeListRsp *pRsp) {
  SDecoder decoder = {0};
  int32_t  code = 0;
  int32_t  lino;
  tDecoderInit(&decoder, buf, bufLen);

  TAOS_CHECK_EXIT(tStartDecode(&decoder));
  int32_t num = 0;
  TAOS_CHECK_EXIT(tDecodeI32(&decoder, &num));
  if (NULL == pRsp->qnodeList) {
    pRsp->qnodeList = taosArrayInit(num, sizeof(SQueryNodeLoad));
    if (NULL == pRsp->qnodeList) {
      TAOS_CHECK_EXIT(terrno);
    }
  }

  for (int32_t i = 0; i < num; ++i) {
    SQueryNodeLoad load = {0};
    TAOS_CHECK_EXIT(tDecodeSQueryNodeLoad(&decoder, &load));
    if (taosArrayPush(pRsp->qnodeList, &load) == NULL) {
      TAOS_CHECK_EXIT(terrno);
    }
  }
  tEndDecode(&decoder);

_exit:
  tDecoderClear(&decoder);
  return code;
}

void tFreeSQnodeListRsp(SQnodeListRsp *pRsp) { taosArrayDestroy(pRsp->qnodeList); }

int32_t tSerializeSDnodeListRsp(void *buf, int32_t bufLen, SDnodeListRsp *pRsp) {
  SEncoder encoder = {0};
  int32_t  code = 0;
  int32_t  lino;
  int32_t  tlen;
  tEncoderInit(&encoder, buf, bufLen);

  TAOS_CHECK_EXIT(tStartEncode(&encoder));
  int32_t num = taosArrayGetSize(pRsp->dnodeList);
  TAOS_CHECK_EXIT(tEncodeI32(&encoder, num));
  for (int32_t i = 0; i < num; ++i) {
    SEpSet *pEpSet = taosArrayGet(pRsp->dnodeList, i);
    TAOS_CHECK_EXIT(tEncodeSEpSet(&encoder, pEpSet));
  }
  tEndEncode(&encoder);

_exit:
  if (code) {
    tlen = code;
  } else {
    tlen = encoder.pos;
  }
  tEncoderClear(&encoder);
  return tlen;
}

int32_t tDeserializeSDnodeListRsp(void *buf, int32_t bufLen, SDnodeListRsp *pRsp) {
  SDecoder decoder = {0};
  int32_t  code = 0;
  int32_t  lino;
  tDecoderInit(&decoder, buf, bufLen);

  TAOS_CHECK_EXIT(tStartDecode(&decoder));
  int32_t num = 0;
  TAOS_CHECK_EXIT(tDecodeI32(&decoder, &num));
  if (NULL == pRsp->dnodeList) {
    pRsp->dnodeList = taosArrayInit(num, sizeof(SEpSet));
    if (NULL == pRsp->dnodeList) {
      TAOS_CHECK_EXIT(terrno);
    }
  }

  for (int32_t i = 0; i < num; ++i) {
    SEpSet epSet = {0};
    TAOS_CHECK_EXIT(tDecodeSEpSet(&decoder, &epSet));
    if (taosArrayPush(pRsp->dnodeList, &epSet) == NULL) {
      TAOS_CHECK_EXIT(terrno);
    }
  }
  tEndDecode(&decoder);

_exit:
  tDecoderClear(&decoder);
  return code;
}

void tFreeSDnodeListRsp(SDnodeListRsp *pRsp) { taosArrayDestroy(pRsp->dnodeList); }

int32_t tSerializeSCompactDbReq(void *buf, int32_t bufLen, SCompactDbReq *pReq) {
  SEncoder encoder = {0};
  int32_t  code = 0;
  int32_t  lino;
  int32_t  tlen;
  tEncoderInit(&encoder, buf, bufLen);

  TAOS_CHECK_EXIT(tStartEncode(&encoder));
  TAOS_CHECK_EXIT(tEncodeCStr(&encoder, pReq->db));
  TAOS_CHECK_EXIT(tEncodeI64(&encoder, pReq->timeRange.skey));
  TAOS_CHECK_EXIT(tEncodeI64(&encoder, pReq->timeRange.ekey));
  ENCODESQL();

  // encode vgroup list
  int32_t numOfVgroups = taosArrayGetSize(pReq->vgroupIds);
  TAOS_CHECK_EXIT(tEncodeI32(&encoder, numOfVgroups));
  if (numOfVgroups > 0) {
    for (int32_t i = 0; i < numOfVgroups; ++i) {
      int64_t vgid = *(int64_t *)taosArrayGet(pReq->vgroupIds, i);
      TAOS_CHECK_EXIT(tEncodeI64v(&encoder, vgid));
    }
  }

  TAOS_CHECK_EXIT(tEncodeI8(&encoder, pReq->metaOnly));

  tEndEncode(&encoder);

_exit:
  if (code) {
    tlen = code;
  } else {
    tlen = encoder.pos;
  }
  tEncoderClear(&encoder);
  return tlen;
}

int32_t tDeserializeSCompactDbReq(void *buf, int32_t bufLen, SCompactDbReq *pReq) {
  SDecoder decoder = {0};
  int32_t  code = 0;
  int32_t  lino;
  tDecoderInit(&decoder, buf, bufLen);

  TAOS_CHECK_EXIT(tStartDecode(&decoder));
  TAOS_CHECK_EXIT(tDecodeCStrTo(&decoder, pReq->db));
  TAOS_CHECK_EXIT(tDecodeI64(&decoder, &pReq->timeRange.skey));
  TAOS_CHECK_EXIT(tDecodeI64(&decoder, &pReq->timeRange.ekey));
  DECODESQL();

  // decode vgroup list
  if (!tDecodeIsEnd(&decoder)) {
    int32_t numOfVgroups = 0;
    TAOS_CHECK_EXIT(tDecodeI32(&decoder, &numOfVgroups));
    if (numOfVgroups > 0) {
      pReq->vgroupIds = taosArrayInit(numOfVgroups, sizeof(int64_t));
      if (NULL == pReq->vgroupIds) {
        TAOS_CHECK_EXIT(terrno);
      }

      for (int32_t i = 0; i < numOfVgroups; ++i) {
        int64_t vgid;
        TAOS_CHECK_EXIT(tDecodeI64v(&decoder, &vgid));
        if (taosArrayPush(pReq->vgroupIds, &vgid) == NULL) {
          TAOS_CHECK_EXIT(terrno);
        }
      }
    }
  }

  if (!tDecodeIsEnd(&decoder)) {
    TAOS_CHECK_EXIT(tDecodeI8(&decoder, &pReq->metaOnly));
  } else {
    pReq->metaOnly = false;
  }
  tEndDecode(&decoder);

_exit:
  tDecoderClear(&decoder);
  return code;
}

void tFreeSCompactDbReq(SCompactDbReq *pReq) {
  FREESQL();
  taosArrayDestroy(pReq->vgroupIds);
  pReq->vgroupIds = NULL;
}

int32_t tSerializeSCompactDbRsp(void *buf, int32_t bufLen, SCompactDbRsp *pRsp) {
  SEncoder encoder = {0};
  int32_t  code = 0;
  int32_t  lino;
  int32_t  tlen;
  tEncoderInit(&encoder, buf, bufLen);

  TAOS_CHECK_EXIT(tStartEncode(&encoder));
  TAOS_CHECK_EXIT(tEncodeI32(&encoder, pRsp->compactId));
  TAOS_CHECK_EXIT(tEncodeI8(&encoder, pRsp->bAccepted));
  tEndEncode(&encoder);

_exit:
  if (code) {
    tlen = code;
  } else {
    tlen = encoder.pos;
  }
  tEncoderClear(&encoder);
  return tlen;
}

int32_t tDeserializeSCompactDbRsp(void *buf, int32_t bufLen, SCompactDbRsp *pRsp) {
  SDecoder decoder = {0};
  int32_t  code = 0;
  int32_t  lino;
  tDecoderInit(&decoder, buf, bufLen);

  TAOS_CHECK_EXIT(tStartDecode(&decoder));
  TAOS_CHECK_EXIT(tDecodeI32(&decoder, &pRsp->compactId));
  TAOS_CHECK_EXIT(tDecodeI8(&decoder, &pRsp->bAccepted));
  tEndDecode(&decoder);

_exit:
  tDecoderClear(&decoder);
  return code;
}

int32_t tSerializeSKillCompactReq(void *buf, int32_t bufLen, SKillCompactReq *pReq) {
  SEncoder encoder = {0};
  int32_t  code = 0;
  int32_t  lino;
  int32_t  tlen;
  tEncoderInit(&encoder, buf, bufLen);

  TAOS_CHECK_EXIT(tStartEncode(&encoder));
  TAOS_CHECK_EXIT(tEncodeI32(&encoder, pReq->compactId));
  ENCODESQL();

  tEndEncode(&encoder);

_exit:
  if (code) {
    tlen = code;
  } else {
    tlen = encoder.pos;
  }
  tEncoderClear(&encoder);
  return tlen;
}

int32_t tDeserializeSKillCompactReq(void *buf, int32_t bufLen, SKillCompactReq *pReq) {
  SDecoder decoder = {0};
  int32_t  code = 0;
  int32_t  lino;
  tDecoderInit(&decoder, buf, bufLen);

  TAOS_CHECK_EXIT(tStartDecode(&decoder));
  TAOS_CHECK_EXIT(tDecodeI32(&decoder, &pReq->compactId));
  DECODESQL();

  tEndDecode(&decoder);

_exit:
  tDecoderClear(&decoder);
  return code;
}

void tFreeSKillCompactReq(SKillCompactReq *pReq) { FREESQL(); }

int32_t tSerializeSUseDbRspImp(SEncoder *pEncoder, const SUseDbRsp *pRsp) {
  TAOS_CHECK_RETURN(tEncodeCStr(pEncoder, pRsp->db));
  TAOS_CHECK_RETURN(tEncodeI64(pEncoder, pRsp->uid));
  TAOS_CHECK_RETURN(tEncodeI32(pEncoder, pRsp->vgVersion));
  TAOS_CHECK_RETURN(tEncodeI32(pEncoder, pRsp->vgNum));
  TAOS_CHECK_RETURN(tEncodeI16(pEncoder, pRsp->hashPrefix));
  TAOS_CHECK_RETURN(tEncodeI16(pEncoder, pRsp->hashSuffix));
  TAOS_CHECK_RETURN(tEncodeI8(pEncoder, pRsp->hashMethod));

  for (int32_t i = 0; i < pRsp->vgNum; ++i) {
    SVgroupInfo *pVgInfo = taosArrayGet(pRsp->pVgroupInfos, i);
    TAOS_CHECK_RETURN(tEncodeI32(pEncoder, pVgInfo->vgId));
    TAOS_CHECK_RETURN(tEncodeU32(pEncoder, pVgInfo->hashBegin));
    TAOS_CHECK_RETURN(tEncodeU32(pEncoder, pVgInfo->hashEnd));
    TAOS_CHECK_RETURN(tEncodeSEpSet(pEncoder, &pVgInfo->epSet));
    TAOS_CHECK_RETURN(tEncodeI32(pEncoder, pVgInfo->numOfTable));
  }

  TAOS_CHECK_RETURN(tEncodeI32(pEncoder, pRsp->errCode));
  TAOS_CHECK_RETURN(tEncodeI64(pEncoder, pRsp->stateTs));
  return 0;
}

int32_t tSerializeSUseDbRsp(void *buf, int32_t bufLen, const SUseDbRsp *pRsp) {
  SEncoder encoder = {0};
  int32_t  code = 0;
  int32_t  lino;
  int32_t  tlen;
  tEncoderInit(&encoder, buf, bufLen);

  TAOS_CHECK_EXIT(tStartEncode(&encoder));
  TAOS_CHECK_EXIT(tSerializeSUseDbRspImp(&encoder, pRsp));
  tEndEncode(&encoder);

_exit:
  if (code) {
    tlen = code;
  } else {
    tlen = encoder.pos;
  }
  tEncoderClear(&encoder);
  return tlen;
}

int32_t tSerializeSDbHbRspImp(SEncoder *pEncoder, const SDbHbRsp *pRsp) {
  if (pRsp->useDbRsp) {
    TAOS_CHECK_RETURN(tEncodeI8(pEncoder, 1));
    TAOS_CHECK_RETURN(tSerializeSUseDbRspImp(pEncoder, pRsp->useDbRsp));
  } else {
    TAOS_CHECK_RETURN(tEncodeI8(pEncoder, 0));
  }

  if (pRsp->cfgRsp) {
    TAOS_CHECK_RETURN(tEncodeI8(pEncoder, 1));
    TAOS_CHECK_RETURN(tSerializeSDbCfgRspImpl(pEncoder, pRsp->cfgRsp));
  } else {
    TAOS_CHECK_RETURN(tEncodeI8(pEncoder, 0));
  }

  if (pRsp->pTsmaRsp) {
    TAOS_CHECK_RETURN(tEncodeI8(pEncoder, 1));
    TAOS_CHECK_RETURN(tEncodeTableTSMAInfoRsp(pEncoder, pRsp->pTsmaRsp));
  } else {
    TAOS_CHECK_RETURN(tEncodeI8(pEncoder, 0));
  }
  TAOS_CHECK_RETURN(tEncodeI32(pEncoder, pRsp->dbTsmaVersion));
  TAOS_CHECK_RETURN(tEncodeCStr(pEncoder, pRsp->db));
  TAOS_CHECK_RETURN(tEncodeI64(pEncoder, pRsp->dbId));
  return 0;
}

int32_t tSerializeSDbHbBatchRsp(void *buf, int32_t bufLen, SDbHbBatchRsp *pRsp) {
  SEncoder encoder = {0};
  int32_t  code = 0;
  int32_t  lino;
  int32_t  tlen;
  tEncoderInit(&encoder, buf, bufLen);

  TAOS_CHECK_EXIT(tStartEncode(&encoder));

  int32_t numOfBatch = taosArrayGetSize(pRsp->pArray);
  TAOS_CHECK_EXIT(tEncodeI32(&encoder, numOfBatch));
  for (int32_t i = 0; i < numOfBatch; ++i) {
    SDbHbRsp *pDbRsp = taosArrayGet(pRsp->pArray, i);
    TAOS_CHECK_EXIT(tSerializeSDbHbRspImp(&encoder, pDbRsp));
  }
  tEndEncode(&encoder);

_exit:
  if (code) {
    tlen = code;
  } else {
    tlen = encoder.pos;
  }
  tEncoderClear(&encoder);
  return tlen;
}

int32_t tDeserializeSUseDbRspImp(SDecoder *pDecoder, SUseDbRsp *pRsp) {
  TAOS_CHECK_RETURN(tDecodeCStrTo(pDecoder, pRsp->db));
  TAOS_CHECK_RETURN(tDecodeI64(pDecoder, &pRsp->uid));
  TAOS_CHECK_RETURN(tDecodeI32(pDecoder, &pRsp->vgVersion));
  TAOS_CHECK_RETURN(tDecodeI32(pDecoder, &pRsp->vgNum));
  TAOS_CHECK_RETURN(tDecodeI16(pDecoder, &pRsp->hashPrefix));
  TAOS_CHECK_RETURN(tDecodeI16(pDecoder, &pRsp->hashSuffix));
  TAOS_CHECK_RETURN(tDecodeI8(pDecoder, &pRsp->hashMethod));

  if (pRsp->vgNum > 0) {
    pRsp->pVgroupInfos = taosArrayInit(pRsp->vgNum, sizeof(SVgroupInfo));
    if (pRsp->pVgroupInfos == NULL) {
      TAOS_CHECK_RETURN(terrno);
    }

    for (int32_t i = 0; i < pRsp->vgNum; ++i) {
      SVgroupInfo vgInfo = {0};
      TAOS_CHECK_RETURN(tDecodeI32(pDecoder, &vgInfo.vgId));
      TAOS_CHECK_RETURN(tDecodeU32(pDecoder, &vgInfo.hashBegin));
      TAOS_CHECK_RETURN(tDecodeU32(pDecoder, &vgInfo.hashEnd));
      TAOS_CHECK_RETURN(tDecodeSEpSet(pDecoder, &vgInfo.epSet));
      TAOS_CHECK_RETURN(tDecodeI32(pDecoder, &vgInfo.numOfTable));
      if (taosArrayPush(pRsp->pVgroupInfos, &vgInfo) == NULL) {
        TAOS_CHECK_RETURN(terrno);
      }
    }
  }

  TAOS_CHECK_RETURN(tDecodeI32(pDecoder, &pRsp->errCode));
  TAOS_CHECK_RETURN(tDecodeI64(pDecoder, &pRsp->stateTs));
  return 0;
}

int32_t tDeserializeSUseDbRsp(void *buf, int32_t bufLen, SUseDbRsp *pRsp) {
  SDecoder decoder = {0};
  int32_t  code = 0;
  int32_t  lino;
  tDecoderInit(&decoder, buf, bufLen);

  TAOS_CHECK_EXIT(tStartDecode(&decoder));
  TAOS_CHECK_EXIT(tDeserializeSUseDbRspImp(&decoder, pRsp));
  tEndDecode(&decoder);

_exit:
  tDecoderClear(&decoder);
  return code;
}

int32_t tDeserializeSDbHbRspImp(SDecoder *decoder, SDbHbRsp *pRsp) {
  int8_t flag = 0;
  TAOS_CHECK_RETURN(tDecodeI8(decoder, &flag));
  if (flag) {
    pRsp->useDbRsp = taosMemoryCalloc(1, sizeof(SUseDbRsp));
    if (NULL == pRsp->useDbRsp) {
      TAOS_CHECK_RETURN(terrno);
    }
    TAOS_CHECK_RETURN(tDeserializeSUseDbRspImp(decoder, pRsp->useDbRsp));
  }
  TAOS_CHECK_RETURN(tDecodeI8(decoder, &flag));
  if (flag) {
    pRsp->cfgRsp = taosMemoryCalloc(1, sizeof(SDbCfgRsp));
    if (NULL == pRsp->cfgRsp) {
      TAOS_CHECK_RETURN(terrno);
    }
    TAOS_CHECK_RETURN(tDeserializeSDbCfgRspImpl(decoder, pRsp->cfgRsp));
  }
  if (!tDecodeIsEnd(decoder)) {
    TAOS_CHECK_RETURN(tDecodeI8(decoder, &flag));
    if (flag) {
      pRsp->pTsmaRsp = taosMemoryCalloc(1, sizeof(STableTSMAInfoRsp));
      if (!pRsp->pTsmaRsp) {
        TAOS_CHECK_RETURN(terrno);
      }
      TAOS_CHECK_RETURN(tDecodeTableTSMAInfoRsp(decoder, pRsp->pTsmaRsp));
    }
  }
  if (!tDecodeIsEnd(decoder)) {
    TAOS_CHECK_RETURN(tDecodeI32(decoder, &pRsp->dbTsmaVersion));
  }
  if (!tDecodeIsEnd(decoder)) {
    TAOS_CHECK_RETURN(tDecodeCStrTo(decoder, pRsp->db));
    TAOS_CHECK_RETURN(tDecodeI64(decoder, &pRsp->dbId));
  }

  return 0;
}

int32_t tDeserializeSDbHbBatchRsp(void *buf, int32_t bufLen, SDbHbBatchRsp *pRsp) {
  SDecoder decoder = {0};
  int32_t  code = 0;
  int32_t  lino;
  tDecoderInit(&decoder, buf, bufLen);

  TAOS_CHECK_EXIT(tStartDecode(&decoder));

  int32_t numOfBatch = taosArrayGetSize(pRsp->pArray);
  TAOS_CHECK_EXIT(tDecodeI32(&decoder, &numOfBatch));

  pRsp->pArray = taosArrayInit(numOfBatch, sizeof(SDbHbRsp));
  if (pRsp->pArray == NULL) {
    TAOS_CHECK_EXIT(terrno);
  }

  for (int32_t i = 0; i < numOfBatch; ++i) {
    SDbHbRsp rsp = {0};
    TAOS_CHECK_EXIT(tDeserializeSDbHbRspImp(&decoder, &rsp));

    if (taosArrayPush(pRsp->pArray, &rsp) == NULL) {
      TAOS_CHECK_EXIT(terrno);
    }
  }
  tEndDecode(&decoder);

_exit:
  tDecoderClear(&decoder);
  return code;
}

void tFreeSUsedbRsp(SUseDbRsp *pRsp) { taosArrayDestroy(pRsp->pVgroupInfos); }

void tFreeSDbHbRsp(SDbHbRsp *pDbRsp) {
  if (NULL == pDbRsp) {
    return;
  }

  if (pDbRsp->useDbRsp) {
    tFreeSUsedbRsp(pDbRsp->useDbRsp);
    taosMemoryFree(pDbRsp->useDbRsp);
  }

  if (pDbRsp->cfgRsp) {
    tFreeSDbCfgRsp(pDbRsp->cfgRsp);
    taosMemoryFree(pDbRsp->cfgRsp);
  }
  if (pDbRsp->pTsmaRsp) {
    tFreeTableTSMAInfoRsp(pDbRsp->pTsmaRsp);
    taosMemoryFree(pDbRsp->pTsmaRsp);
  }
}

void tFreeSDbHbBatchRsp(SDbHbBatchRsp *pRsp) {
  int32_t numOfBatch = taosArrayGetSize(pRsp->pArray);
  for (int32_t i = 0; i < numOfBatch; ++i) {
    SDbHbRsp *pDbRsp = taosArrayGet(pRsp->pArray, i);
    tFreeSDbHbRsp(pDbRsp);
  }

  taosArrayDestroy(pRsp->pArray);
}

int32_t tSerializeSUserAuthBatchRsp(void *buf, int32_t bufLen, SUserAuthBatchRsp *pRsp) {
  SEncoder encoder = {0};
  int32_t  code = 0;
  int32_t  lino;
  int32_t  tlen;
  tEncoderInit(&encoder, buf, bufLen);

  TAOS_CHECK_EXIT(tStartEncode(&encoder));

  int32_t numOfBatch = taosArrayGetSize(pRsp->pArray);
  TAOS_CHECK_EXIT(tEncodeI32(&encoder, numOfBatch));
  for (int32_t i = 0; i < numOfBatch; ++i) {
    SGetUserAuthRsp *pUserAuthRsp = taosArrayGet(pRsp->pArray, i);
    TAOS_CHECK_EXIT(tSerializeSGetUserAuthRspImpl(&encoder, pUserAuthRsp));
  }
  tEndEncode(&encoder);

_exit:
  if (code) {
    tlen = code;
  } else {
    tlen = encoder.pos;
  }
  tEncoderClear(&encoder);
  return tlen;
}

int32_t tDeserializeSUserAuthBatchRsp(void *buf, int32_t bufLen, SUserAuthBatchRsp *pRsp) {
  SDecoder decoder = {0};
  int32_t  code = 0;
  int32_t  lino;
  tDecoderInit(&decoder, buf, bufLen);

  TAOS_CHECK_EXIT(tStartDecode(&decoder));

  int32_t numOfBatch = taosArrayGetSize(pRsp->pArray);
  TAOS_CHECK_EXIT(tDecodeI32(&decoder, &numOfBatch));

  pRsp->pArray = taosArrayInit(numOfBatch, sizeof(SGetUserAuthRsp));
  if (pRsp->pArray == NULL) {
    TAOS_CHECK_EXIT(terrno);
  }

  for (int32_t i = 0; i < numOfBatch; ++i) {
    SGetUserAuthRsp rsp = {0};
    TAOS_CHECK_EXIT(tDeserializeSGetUserAuthRspImpl(&decoder, &rsp));
    if (taosArrayPush(pRsp->pArray, &rsp) == NULL) {
      TAOS_CHECK_EXIT(terrno);
    }
  }
  tEndDecode(&decoder);

_exit:
  tDecoderClear(&decoder);
  return code;
}

void tFreeSUserAuthBatchRsp(SUserAuthBatchRsp *pRsp) {
  int32_t numOfBatch = taosArrayGetSize(pRsp->pArray);
  for (int32_t i = 0; i < numOfBatch; ++i) {
    SGetUserAuthRsp *pUserAuthRsp = taosArrayGet(pRsp->pArray, i);
    tFreeSGetUserAuthRsp(pUserAuthRsp);
  }

  taosArrayDestroy(pRsp->pArray);
}

int32_t tSerializeSDbCfgReq(void *buf, int32_t bufLen, SDbCfgReq *pReq) {
  SEncoder encoder = {0};
  int32_t  code = 0;
  int32_t  lino;
  int32_t  tlen;
  tEncoderInit(&encoder, buf, bufLen);

  TAOS_CHECK_EXIT(tStartEncode(&encoder));
  TAOS_CHECK_EXIT(tEncodeCStr(&encoder, pReq->db));
  tEndEncode(&encoder);

_exit:
  if (code) {
    tlen = code;
  } else {
    tlen = encoder.pos;
  }
  tEncoderClear(&encoder);
  return tlen;
}

int32_t tDeserializeSDbCfgReq(void *buf, int32_t bufLen, SDbCfgReq *pReq) {
  SDecoder decoder = {0};
  int32_t  code = 0;
  int32_t  lino;
  tDecoderInit(&decoder, buf, bufLen);

  TAOS_CHECK_EXIT(tStartDecode(&decoder));
  TAOS_CHECK_EXIT(tDecodeCStrTo(&decoder, pReq->db));
  tEndDecode(&decoder);

_exit:
  tDecoderClear(&decoder);
  return code;
}

int32_t tSerializeSTrimDbReq(void *buf, int32_t bufLen, STrimDbReq *pReq) {
  SEncoder encoder = {0};
  int32_t  code = 0;
  int32_t  lino;
  int32_t  tlen;
  tEncoderInit(&encoder, buf, bufLen);

  TAOS_CHECK_EXIT(tStartEncode(&encoder));
  TAOS_CHECK_EXIT(tEncodeCStr(&encoder, pReq->db));
  TAOS_CHECK_EXIT(tEncodeI32(&encoder, pReq->maxSpeed));
  tEndEncode(&encoder);

_exit:
  if (code) {
    tlen = code;
  } else {
    tlen = encoder.pos;
  }
  tEncoderClear(&encoder);
  return tlen;
}

int32_t tDeserializeSTrimDbReq(void *buf, int32_t bufLen, STrimDbReq *pReq) {
  SDecoder decoder = {0};
  int32_t  code = 0;
  int32_t  lino;
  tDecoderInit(&decoder, buf, bufLen);

  TAOS_CHECK_EXIT(tStartDecode(&decoder));
  TAOS_CHECK_EXIT(tDecodeCStrTo(&decoder, pReq->db));
  TAOS_CHECK_EXIT(tDecodeI32(&decoder, &pReq->maxSpeed));
  tEndDecode(&decoder);

_exit:
  tDecoderClear(&decoder);
  return code;
}

int32_t tSerializeSVTrimDbReq(void *buf, int32_t bufLen, SVTrimDbReq *pReq) {
  SEncoder encoder = {0};
  int32_t  code = 0;
  int32_t  lino;
  int32_t  tlen;
  tEncoderInit(&encoder, buf, bufLen);

  TAOS_CHECK_EXIT(tStartEncode(&encoder));
  TAOS_CHECK_EXIT(tEncodeI32(&encoder, pReq->timestamp));
  tEndEncode(&encoder);

_exit:
  if (code) {
    tlen = code;
  } else {
    tlen = encoder.pos;
  }
  tEncoderClear(&encoder);
  return tlen;
}

int32_t tDeserializeSVTrimDbReq(void *buf, int32_t bufLen, SVTrimDbReq *pReq) {
  SDecoder decoder = {0};
  int32_t  code = 0;
  int32_t  lino;
  tDecoderInit(&decoder, buf, bufLen);

  TAOS_CHECK_EXIT(tStartDecode(&decoder));
  TAOS_CHECK_EXIT(tDecodeI32(&decoder, &pReq->timestamp));

  tEndDecode(&decoder);

_exit:
  tDecoderClear(&decoder);
  return code;
}

int32_t tSerializeSS3MigrateDbReq(void *buf, int32_t bufLen, SS3MigrateDbReq *pReq) {
  SEncoder encoder = {0};
  int32_t  code = 0;
  int32_t  lino;
  int32_t  tlen;
  tEncoderInit(&encoder, buf, bufLen);

  TAOS_CHECK_EXIT(tStartEncode(&encoder));
  TAOS_CHECK_EXIT(tEncodeCStr(&encoder, pReq->db));
  tEndEncode(&encoder);

_exit:
  if (code) {
    tlen = code;
  } else {
    tlen = encoder.pos;
  }
  tEncoderClear(&encoder);
  return tlen;
}

int32_t tDeserializeSS3MigrateDbReq(void *buf, int32_t bufLen, SS3MigrateDbReq *pReq) {
  SDecoder decoder = {0};
  int32_t  code = 0;
  int32_t  lino;
  tDecoderInit(&decoder, buf, bufLen);

  TAOS_CHECK_EXIT(tStartDecode(&decoder));
  TAOS_CHECK_EXIT(tDecodeCStrTo(&decoder, pReq->db));
  tEndDecode(&decoder);

_exit:
  tDecoderClear(&decoder);
  return code;
}

int32_t tSerializeSVS3MigrateDbReq(void *buf, int32_t bufLen, SVS3MigrateDbReq *pReq) {
  SEncoder encoder = {0};
  int32_t  code = 0;
  int32_t  lino;
  int32_t  tlen;
  tEncoderInit(&encoder, buf, bufLen);

  TAOS_CHECK_EXIT(tStartEncode(&encoder));
  TAOS_CHECK_EXIT(tEncodeI32(&encoder, pReq->timestamp));
  tEndEncode(&encoder);

_exit:
  if (code) {
    tlen = code;
  } else {
    tlen = encoder.pos;
  }
  tEncoderClear(&encoder);
  return tlen;
}

int32_t tDeserializeSVS3MigrateDbReq(void *buf, int32_t bufLen, SVS3MigrateDbReq *pReq) {
  SDecoder decoder = {0};
  int32_t  code = 0;
  int32_t  lino;
  tDecoderInit(&decoder, buf, bufLen);

  TAOS_CHECK_EXIT(tStartDecode(&decoder));
  TAOS_CHECK_EXIT(tDecodeI32(&decoder, &pReq->timestamp));

  tEndDecode(&decoder);

_exit:
  tDecoderClear(&decoder);
  return code;
}

int32_t tSerializeSVDropTtlTableReq(void *buf, int32_t bufLen, SVDropTtlTableReq *pReq) {
  SEncoder encoder = {0};
  int32_t  code = 0;
  int32_t  lino;
  int32_t  tlen;
  tEncoderInit(&encoder, buf, bufLen);

  TAOS_CHECK_EXIT(tStartEncode(&encoder));
  TAOS_CHECK_EXIT(tEncodeI32(&encoder, pReq->timestampSec));
  TAOS_CHECK_EXIT(tEncodeI32(&encoder, pReq->ttlDropMaxCount));
  TAOS_CHECK_EXIT(tEncodeI32(&encoder, pReq->nUids));
  for (int32_t i = 0; i < pReq->nUids; ++i) {
    tb_uid_t *pTbUid = taosArrayGet(pReq->pTbUids, i);
    TAOS_CHECK_EXIT(tEncodeI64(&encoder, *pTbUid));
  }
  tEndEncode(&encoder);

_exit:
  if (code) {
    tlen = code;
  } else {
    tlen = encoder.pos;
  }
  tEncoderClear(&encoder);
  return tlen;
}

int32_t tDeserializeSVDropTtlTableReq(void *buf, int32_t bufLen, SVDropTtlTableReq *pReq) {
  SDecoder decoder = {0};
  int32_t  code = 0;
  int32_t  lino;
  tDecoderInit(&decoder, buf, bufLen);

  TAOS_CHECK_EXIT(tStartDecode(&decoder));
  TAOS_CHECK_EXIT(tDecodeI32(&decoder, &pReq->timestampSec));
  pReq->ttlDropMaxCount = INT32_MAX;
  pReq->nUids = 0;
  pReq->pTbUids = NULL;
  if (!tDecodeIsEnd(&decoder)) {
    TAOS_CHECK_EXIT(tDecodeI32(&decoder, &pReq->ttlDropMaxCount));
    TAOS_CHECK_EXIT(tDecodeI32(&decoder, &pReq->nUids));

    if (pReq->nUids > 0) {
      pReq->pTbUids = taosArrayInit(pReq->nUids, sizeof(tb_uid_t));
      if (pReq->pTbUids == NULL) {
        TAOS_CHECK_EXIT(terrno);
      }
    }

    tb_uid_t tbUid = 0;
    for (int32_t i = 0; i < pReq->nUids; ++i) {
      TAOS_CHECK_EXIT(tDecodeI64(&decoder, &tbUid));
      if (taosArrayPush(pReq->pTbUids, &tbUid) == NULL) {
        TAOS_CHECK_EXIT(terrno);
      }
    }
  }
  tEndDecode(&decoder);

_exit:
  tDecoderClear(&decoder);
  return code;
}

int32_t tSerializeSDbCfgRspImpl(SEncoder *encoder, const SDbCfgRsp *pRsp) {
  TAOS_CHECK_RETURN(tEncodeCStr(encoder, pRsp->db));
  TAOS_CHECK_RETURN(tEncodeI64(encoder, pRsp->dbId));
  TAOS_CHECK_RETURN(tEncodeI32(encoder, pRsp->cfgVersion));
  TAOS_CHECK_RETURN(tEncodeI32(encoder, pRsp->numOfVgroups));
  TAOS_CHECK_RETURN(tEncodeI32(encoder, pRsp->numOfStables));
  TAOS_CHECK_RETURN(tEncodeI32(encoder, pRsp->buffer));
  TAOS_CHECK_RETURN(tEncodeI32(encoder, pRsp->cacheSize));
  TAOS_CHECK_RETURN(tEncodeI32(encoder, pRsp->pageSize));
  TAOS_CHECK_RETURN(tEncodeI32(encoder, pRsp->pages));
  TAOS_CHECK_RETURN(tEncodeI32(encoder, pRsp->daysPerFile));
  TAOS_CHECK_RETURN(tEncodeI32(encoder, pRsp->daysToKeep0));
  TAOS_CHECK_RETURN(tEncodeI32(encoder, pRsp->daysToKeep1));
  TAOS_CHECK_RETURN(tEncodeI32(encoder, pRsp->daysToKeep2));
  TAOS_CHECK_RETURN(tEncodeI32(encoder, pRsp->minRows));
  TAOS_CHECK_RETURN(tEncodeI32(encoder, pRsp->maxRows));
  TAOS_CHECK_RETURN(tEncodeI32(encoder, pRsp->walFsyncPeriod));
  TAOS_CHECK_RETURN(tEncodeI16(encoder, pRsp->hashPrefix));
  TAOS_CHECK_RETURN(tEncodeI16(encoder, pRsp->hashSuffix));
  TAOS_CHECK_RETURN(tEncodeI8(encoder, pRsp->walLevel));
  TAOS_CHECK_RETURN(tEncodeI8(encoder, pRsp->precision));
  TAOS_CHECK_RETURN(tEncodeI8(encoder, pRsp->compression));
  TAOS_CHECK_RETURN(tEncodeI8(encoder, pRsp->replications));
  TAOS_CHECK_RETURN(tEncodeI8(encoder, pRsp->strict));
  TAOS_CHECK_RETURN(tEncodeI8(encoder, pRsp->cacheLast));
  TAOS_CHECK_RETURN(tEncodeI32(encoder, pRsp->tsdbPageSize));
  TAOS_CHECK_RETURN(tEncodeI32(encoder, pRsp->walRetentionPeriod));
  TAOS_CHECK_RETURN(tEncodeI32(encoder, pRsp->walRollPeriod));
  TAOS_CHECK_RETURN(tEncodeI64(encoder, pRsp->walRetentionSize));
  TAOS_CHECK_RETURN(tEncodeI64(encoder, pRsp->walSegmentSize));
  TAOS_CHECK_RETURN(tEncodeI32(encoder, pRsp->numOfRetensions));
  for (int32_t i = 0; i < pRsp->numOfRetensions; ++i) {
    SRetention *pRetension = taosArrayGet(pRsp->pRetensions, i);
    TAOS_CHECK_RETURN(tEncodeI64(encoder, pRetension->freq));
    TAOS_CHECK_RETURN(tEncodeI64(encoder, pRetension->keep));
    TAOS_CHECK_RETURN(tEncodeI8(encoder, pRetension->freqUnit));
    TAOS_CHECK_RETURN(tEncodeI8(encoder, pRetension->keepUnit));
  }
  TAOS_CHECK_RETURN(tEncodeI8(encoder, pRsp->schemaless));
  TAOS_CHECK_RETURN(tEncodeI16(encoder, pRsp->sstTrigger));
  TAOS_CHECK_RETURN(tEncodeI32(encoder, pRsp->keepTimeOffset));
  TAOS_CHECK_RETURN(tEncodeI8(encoder, pRsp->withArbitrator));
  TAOS_CHECK_RETURN(tEncodeI8(encoder, pRsp->encryptAlgorithm));
  TAOS_CHECK_RETURN(tEncodeI32(encoder, pRsp->s3ChunkSize));
  TAOS_CHECK_RETURN(tEncodeI32(encoder, pRsp->s3KeepLocal));
  TAOS_CHECK_RETURN(tEncodeI8(encoder, pRsp->s3Compact));
  TAOS_CHECK_RETURN(tEncodeI8(encoder, pRsp->hashMethod));
  TAOS_CHECK_RETURN(tEncodeI32v(encoder, pRsp->compactInterval));
  TAOS_CHECK_RETURN(tEncodeI32v(encoder, pRsp->compactStartTime));
  TAOS_CHECK_RETURN(tEncodeI32v(encoder, pRsp->compactEndTime));
  TAOS_CHECK_RETURN(tEncodeI8(encoder, pRsp->compactTimeOffset));

  return 0;
}

int32_t tSerializeSDbCfgRsp(void *buf, int32_t bufLen, const SDbCfgRsp *pRsp) {
  SEncoder encoder = {0};
  int32_t  code = 0;
  int32_t  lino;
  int32_t  tlen;
  tEncoderInit(&encoder, buf, bufLen);

  TAOS_CHECK_EXIT(tStartEncode(&encoder));
  TAOS_CHECK_EXIT(tSerializeSDbCfgRspImpl(&encoder, pRsp));
  tEndEncode(&encoder);

_exit:
  if (code) {
    tlen = code;
  } else {
    tlen = encoder.pos;
  }
  tEncoderClear(&encoder);
  return tlen;
}

int32_t tDeserializeSDbCfgRspImpl(SDecoder *decoder, SDbCfgRsp *pRsp) {
  TAOS_CHECK_RETURN(tDecodeCStrTo(decoder, pRsp->db));
  TAOS_CHECK_RETURN(tDecodeI64(decoder, &pRsp->dbId));
  TAOS_CHECK_RETURN(tDecodeI32(decoder, &pRsp->cfgVersion));
  TAOS_CHECK_RETURN(tDecodeI32(decoder, &pRsp->numOfVgroups));
  TAOS_CHECK_RETURN(tDecodeI32(decoder, &pRsp->numOfStables));
  TAOS_CHECK_RETURN(tDecodeI32(decoder, &pRsp->buffer));
  TAOS_CHECK_RETURN(tDecodeI32(decoder, &pRsp->cacheSize));
  TAOS_CHECK_RETURN(tDecodeI32(decoder, &pRsp->pageSize));
  TAOS_CHECK_RETURN(tDecodeI32(decoder, &pRsp->pages));
  TAOS_CHECK_RETURN(tDecodeI32(decoder, &pRsp->daysPerFile));
  TAOS_CHECK_RETURN(tDecodeI32(decoder, &pRsp->daysToKeep0));
  TAOS_CHECK_RETURN(tDecodeI32(decoder, &pRsp->daysToKeep1));
  TAOS_CHECK_RETURN(tDecodeI32(decoder, &pRsp->daysToKeep2));
  TAOS_CHECK_RETURN(tDecodeI32(decoder, &pRsp->minRows));
  TAOS_CHECK_RETURN(tDecodeI32(decoder, &pRsp->maxRows));
  TAOS_CHECK_RETURN(tDecodeI32(decoder, &pRsp->walFsyncPeriod));
  TAOS_CHECK_RETURN(tDecodeI16(decoder, &pRsp->hashPrefix));
  TAOS_CHECK_RETURN(tDecodeI16(decoder, &pRsp->hashSuffix));
  TAOS_CHECK_RETURN(tDecodeI8(decoder, &pRsp->walLevel));
  TAOS_CHECK_RETURN(tDecodeI8(decoder, &pRsp->precision));
  TAOS_CHECK_RETURN(tDecodeI8(decoder, &pRsp->compression));
  TAOS_CHECK_RETURN(tDecodeI8(decoder, &pRsp->replications));
  TAOS_CHECK_RETURN(tDecodeI8(decoder, &pRsp->strict));
  TAOS_CHECK_RETURN(tDecodeI8(decoder, &pRsp->cacheLast));
  TAOS_CHECK_RETURN(tDecodeI32(decoder, &pRsp->tsdbPageSize));
  TAOS_CHECK_RETURN(tDecodeI32(decoder, &pRsp->walRetentionPeriod));
  TAOS_CHECK_RETURN(tDecodeI32(decoder, &pRsp->walRollPeriod));
  TAOS_CHECK_RETURN(tDecodeI64(decoder, &pRsp->walRetentionSize));
  TAOS_CHECK_RETURN(tDecodeI64(decoder, &pRsp->walSegmentSize));
  TAOS_CHECK_RETURN(tDecodeI32(decoder, &pRsp->numOfRetensions));
  if (pRsp->numOfRetensions > 0) {
    pRsp->pRetensions = taosArrayInit(pRsp->numOfRetensions, sizeof(SRetention));
    if (pRsp->pRetensions == NULL) {
      TAOS_CHECK_RETURN(terrno);
    }
  }

  for (int32_t i = 0; i < pRsp->numOfRetensions; ++i) {
    SRetention rentension = {0};
    TAOS_CHECK_RETURN(tDecodeI64(decoder, &rentension.freq));
    TAOS_CHECK_RETURN(tDecodeI64(decoder, &rentension.keep));
    TAOS_CHECK_RETURN(tDecodeI8(decoder, &rentension.freqUnit));
    TAOS_CHECK_RETURN(tDecodeI8(decoder, &rentension.keepUnit));
    if (taosArrayPush(pRsp->pRetensions, &rentension) == NULL) {
      TAOS_CHECK_RETURN(terrno);
    }
  }
  TAOS_CHECK_RETURN(tDecodeI8(decoder, &pRsp->schemaless));
  TAOS_CHECK_RETURN(tDecodeI16(decoder, &pRsp->sstTrigger));
  if (!tDecodeIsEnd(decoder)) {
    TAOS_CHECK_RETURN(tDecodeI32(decoder, &pRsp->keepTimeOffset));
  } else {
    pRsp->keepTimeOffset = TSDB_DEFAULT_KEEP_TIME_OFFSET;
  }
  if (!tDecodeIsEnd(decoder)) {
    TAOS_CHECK_RETURN(tDecodeI8(decoder, &pRsp->withArbitrator));
    TAOS_CHECK_RETURN(tDecodeI8(decoder, &pRsp->encryptAlgorithm));
    TAOS_CHECK_RETURN(tDecodeI32(decoder, &pRsp->s3ChunkSize));
    TAOS_CHECK_RETURN(tDecodeI32(decoder, &pRsp->s3KeepLocal));
    TAOS_CHECK_RETURN(tDecodeI8(decoder, &pRsp->s3Compact));
  } else {
    pRsp->withArbitrator = TSDB_DEFAULT_DB_WITH_ARBITRATOR;
    pRsp->encryptAlgorithm = TSDB_DEFAULT_ENCRYPT_ALGO;
    pRsp->s3ChunkSize = TSDB_DEFAULT_S3_CHUNK_SIZE;
    pRsp->s3KeepLocal = TSDB_DEFAULT_S3_KEEP_LOCAL;
    pRsp->s3Compact = TSDB_DEFAULT_S3_COMPACT;
  }
  if (!tDecodeIsEnd(decoder)) {
    TAOS_CHECK_RETURN(tDecodeI8(decoder, &pRsp->hashMethod));
  } else {
    pRsp->hashMethod = 1;  // default value
  }
  if (!tDecodeIsEnd(decoder)) {
    TAOS_CHECK_RETURN(tDecodeI32v(decoder, &pRsp->compactInterval));
    TAOS_CHECK_RETURN(tDecodeI32v(decoder, &pRsp->compactStartTime));
    TAOS_CHECK_RETURN(tDecodeI32v(decoder, &pRsp->compactEndTime));
    TAOS_CHECK_RETURN(tDecodeI8(decoder, &pRsp->compactTimeOffset));
  } else {
    pRsp->compactInterval = TSDB_DEFAULT_COMPACT_INTERVAL;
    pRsp->compactStartTime = TSDB_DEFAULT_COMPACT_START_TIME;
    pRsp->compactEndTime = TSDB_DEFAULT_COMPACT_END_TIME;
    pRsp->compactTimeOffset = TSDB_DEFAULT_COMPACT_TIME_OFFSET;
  }

  return 0;
}

int32_t tDeserializeSDbCfgRsp(void *buf, int32_t bufLen, SDbCfgRsp *pRsp) {
  SDecoder decoder = {0};
  int32_t  code = 0;
  int32_t  lino;
  tDecoderInit(&decoder, buf, bufLen);

  TAOS_CHECK_EXIT(tStartDecode(&decoder));
  TAOS_CHECK_EXIT(tDeserializeSDbCfgRspImpl(&decoder, pRsp));
  tEndDecode(&decoder);

_exit:
  tDecoderClear(&decoder);
  return code;
}

void tFreeSDbCfgRsp(SDbCfgRsp *pRsp) {
  if (NULL == pRsp) {
    return;
  }

  taosArrayDestroy(pRsp->pRetensions);
}

int32_t tSerializeSUserIndexReq(void *buf, int32_t bufLen, SUserIndexReq *pReq) {
  SEncoder encoder = {0};
  int32_t  code = 0;
  int32_t  lino;
  int32_t  tlen;
  tEncoderInit(&encoder, buf, bufLen);

  TAOS_CHECK_EXIT(tStartEncode(&encoder));
  TAOS_CHECK_EXIT(tEncodeCStr(&encoder, pReq->indexFName));
  tEndEncode(&encoder);

_exit:
  if (code) {
    tlen = code;
  } else {
    tlen = encoder.pos;
  }
  tEncoderClear(&encoder);
  return tlen;
}

int32_t tDeserializeSUserIndexReq(void *buf, int32_t bufLen, SUserIndexReq *pReq) {
  SDecoder decoder = {0};
  int32_t  code = 0;
  int32_t  lino;
  tDecoderInit(&decoder, buf, bufLen);

  TAOS_CHECK_EXIT(tStartDecode(&decoder));
  TAOS_CHECK_EXIT(tDecodeCStrTo(&decoder, pReq->indexFName));
  tEndDecode(&decoder);

_exit:
  tDecoderClear(&decoder);
  return code;
}

int32_t tSerializeSUserIndexRsp(void *buf, int32_t bufLen, const SUserIndexRsp *pRsp) {
  SEncoder encoder = {0};
  int32_t  code = 0;
  int32_t  lino;
  int32_t  tlen;
  tEncoderInit(&encoder, buf, bufLen);

  TAOS_CHECK_EXIT(tStartEncode(&encoder));
  TAOS_CHECK_EXIT(tEncodeCStr(&encoder, pRsp->dbFName));
  TAOS_CHECK_EXIT(tEncodeCStr(&encoder, pRsp->tblFName));
  TAOS_CHECK_EXIT(tEncodeCStr(&encoder, pRsp->colName));
  TAOS_CHECK_EXIT(tEncodeCStr(&encoder, pRsp->indexType));
  TAOS_CHECK_EXIT(tEncodeCStr(&encoder, pRsp->indexExts));
  tEndEncode(&encoder);

_exit:
  if (code) {
    tlen = code;
  } else {
    tlen = encoder.pos;
  }
  tEncoderClear(&encoder);
  return tlen;
}

int32_t tDeserializeSUserIndexRsp(void *buf, int32_t bufLen, SUserIndexRsp *pRsp) {
  SDecoder decoder = {0};
  int32_t  code = 0;
  int32_t  lino;
  tDecoderInit(&decoder, buf, bufLen);

  TAOS_CHECK_EXIT(tStartDecode(&decoder));
  TAOS_CHECK_EXIT(tDecodeCStrTo(&decoder, pRsp->dbFName));
  TAOS_CHECK_EXIT(tDecodeCStrTo(&decoder, pRsp->tblFName));
  TAOS_CHECK_EXIT(tDecodeCStrTo(&decoder, pRsp->colName));
  TAOS_CHECK_EXIT(tDecodeCStrTo(&decoder, pRsp->indexType));
  TAOS_CHECK_EXIT(tDecodeCStrTo(&decoder, pRsp->indexExts));
  tEndDecode(&decoder);

_exit:
  tDecoderClear(&decoder);
  return code;
}

int32_t tSerializeSTableIndexReq(void *buf, int32_t bufLen, STableIndexReq *pReq) {
  SEncoder encoder = {0};
  int32_t  code = 0;
  int32_t  lino;
  int32_t  tlen;
  tEncoderInit(&encoder, buf, bufLen);

  TAOS_CHECK_EXIT(tStartEncode(&encoder));
  TAOS_CHECK_EXIT(tEncodeCStr(&encoder, pReq->tbFName));
  tEndEncode(&encoder);

_exit:
  if (code) {
    tlen = code;
  } else {
    tlen = encoder.pos;
  }
  tEncoderClear(&encoder);
  return tlen;
}

int32_t tDeserializeSTableIndexReq(void *buf, int32_t bufLen, STableIndexReq *pReq) {
  SDecoder decoder = {0};
  int32_t  code = 0;
  int32_t  lino;
  tDecoderInit(&decoder, buf, bufLen);

  TAOS_CHECK_EXIT(tStartDecode(&decoder));
  TAOS_CHECK_EXIT(tDecodeCStrTo(&decoder, pReq->tbFName));
  tEndDecode(&decoder);

_exit:
  tDecoderClear(&decoder);
  return code;
}

int32_t tSerializeSTableIndexInfo(SEncoder *pEncoder, STableIndexInfo *pInfo) {
  TAOS_CHECK_RETURN(tEncodeI8(pEncoder, pInfo->intervalUnit));
  TAOS_CHECK_RETURN(tEncodeI8(pEncoder, pInfo->slidingUnit));
  TAOS_CHECK_RETURN(tEncodeI64(pEncoder, pInfo->interval));
  TAOS_CHECK_RETURN(tEncodeI64(pEncoder, pInfo->offset));
  TAOS_CHECK_RETURN(tEncodeI64(pEncoder, pInfo->sliding));
  TAOS_CHECK_RETURN(tEncodeI64(pEncoder, pInfo->dstTbUid));
  TAOS_CHECK_RETURN(tEncodeI32(pEncoder, pInfo->dstVgId));
  TAOS_CHECK_RETURN(tEncodeSEpSet(pEncoder, &pInfo->epSet));
  TAOS_CHECK_RETURN(tEncodeCStr(pEncoder, pInfo->expr));
  return 0;
}

int32_t tSerializeSTableIndexRsp(void *buf, int32_t bufLen, const STableIndexRsp *pRsp) {
  SEncoder encoder = {0};
  int32_t  code = 0;
  int32_t  lino;
  int32_t  tlen;
  tEncoderInit(&encoder, buf, bufLen);

  TAOS_CHECK_EXIT(tStartEncode(&encoder));
  TAOS_CHECK_EXIT(tEncodeCStr(&encoder, pRsp->tbName));
  TAOS_CHECK_EXIT(tEncodeCStr(&encoder, pRsp->dbFName));
  TAOS_CHECK_EXIT(tEncodeU64(&encoder, pRsp->suid));
  TAOS_CHECK_EXIT(tEncodeI32(&encoder, pRsp->version));
  TAOS_CHECK_EXIT(tEncodeI32(&encoder, pRsp->indexSize));
  int32_t num = taosArrayGetSize(pRsp->pIndex);
  TAOS_CHECK_EXIT(tEncodeI32(&encoder, num));
  if (num > 0) {
    for (int32_t i = 0; i < num; ++i) {
      STableIndexInfo *pInfo = (STableIndexInfo *)taosArrayGet(pRsp->pIndex, i);
      TAOS_CHECK_EXIT(tSerializeSTableIndexInfo(&encoder, pInfo));
    }
  }
  tEndEncode(&encoder);

_exit:
  if (code) {
    tlen = code;
  } else {
    tlen = encoder.pos;
  }
  tEncoderClear(&encoder);
  return tlen;
}

void tFreeSerializeSTableIndexRsp(STableIndexRsp *pRsp) {
  if (pRsp->pIndex != NULL) {
    tFreeSTableIndexRsp(pRsp);
    pRsp->pIndex = NULL;
  }
}

int32_t tDeserializeSTableIndexInfo(SDecoder *pDecoder, STableIndexInfo *pInfo) {
  TAOS_CHECK_RETURN(tDecodeI8(pDecoder, &pInfo->intervalUnit));
  TAOS_CHECK_RETURN(tDecodeI8(pDecoder, &pInfo->slidingUnit));
  TAOS_CHECK_RETURN(tDecodeI64(pDecoder, &pInfo->interval));
  TAOS_CHECK_RETURN(tDecodeI64(pDecoder, &pInfo->offset));
  TAOS_CHECK_RETURN(tDecodeI64(pDecoder, &pInfo->sliding));
  TAOS_CHECK_RETURN(tDecodeI64(pDecoder, &pInfo->dstTbUid));
  TAOS_CHECK_RETURN(tDecodeI32(pDecoder, &pInfo->dstVgId));
  TAOS_CHECK_RETURN(tDecodeSEpSet(pDecoder, &pInfo->epSet));
  TAOS_CHECK_RETURN(tDecodeCStrAlloc(pDecoder, &pInfo->expr));
  return 0;
}

int32_t tDeserializeSTableIndexRsp(void *buf, int32_t bufLen, STableIndexRsp *pRsp) {
  SDecoder decoder = {0};
  int32_t  code = 0;
  int32_t  lino;
  tDecoderInit(&decoder, buf, bufLen);

  TAOS_CHECK_EXIT(tStartDecode(&decoder));
  TAOS_CHECK_EXIT(tDecodeCStrTo(&decoder, pRsp->tbName));
  TAOS_CHECK_EXIT(tDecodeCStrTo(&decoder, pRsp->dbFName));
  TAOS_CHECK_EXIT(tDecodeU64(&decoder, &pRsp->suid));
  TAOS_CHECK_EXIT(tDecodeI32(&decoder, &pRsp->version));
  TAOS_CHECK_EXIT(tDecodeI32(&decoder, &pRsp->indexSize));
  int32_t num = 0;
  TAOS_CHECK_EXIT(tDecodeI32(&decoder, &num));
  if (num > 0) {
    pRsp->pIndex = taosArrayInit(num, sizeof(STableIndexInfo));
    if (NULL == pRsp->pIndex) {
      TAOS_CHECK_EXIT(terrno);
    }
    STableIndexInfo info;
    for (int32_t i = 0; i < num; ++i) {
      TAOS_CHECK_EXIT(tDeserializeSTableIndexInfo(&decoder, &info));
      if (NULL == taosArrayPush(pRsp->pIndex, &info)) {
        taosMemoryFree(info.expr);
        TAOS_CHECK_EXIT(terrno);
      }
    }
  }
  tEndDecode(&decoder);

_exit:
  tDecoderClear(&decoder);
  return code;
}

void tFreeSTableIndexInfo(void *info) {
  if (NULL == info) {
    return;
  }

  STableIndexInfo *pInfo = (STableIndexInfo *)info;

  taosMemoryFree(pInfo->expr);
}

int32_t tSerializeSShowVariablesReq(void *buf, int32_t bufLen, SShowVariablesReq *pReq) {
  SEncoder encoder = {0};
  int32_t  code = 0;
  int32_t  lino;
  int32_t  tlen;
  tEncoderInit(&encoder, buf, bufLen);

  TAOS_CHECK_EXIT(tStartEncode(&encoder));
  TAOS_CHECK_EXIT(tEncodeI32(&encoder, pReq->opType));
  TAOS_CHECK_EXIT(tEncodeI32(&encoder, pReq->valLen));
  if (pReq->valLen > 0) {
    TAOS_CHECK_EXIT(tEncodeBinary(&encoder, (const uint8_t *)pReq->val, pReq->valLen));
  }
  tEndEncode(&encoder);

_exit:
  if (code) {
    tlen = code;
  } else {
    tlen = encoder.pos;
  }
  tEncoderClear(&encoder);
  return tlen;
}

int32_t tDeserializeSShowVariablesReq(void *buf, int32_t bufLen, SShowVariablesReq *pReq) {
  SDecoder decoder = {0};
  int32_t  code = 0;
  int32_t  lino;
  tDecoderInit(&decoder, buf, bufLen);

  TAOS_CHECK_EXIT(tStartDecode(&decoder));
  TAOS_CHECK_EXIT(tDecodeI32(&decoder, &pReq->opType));
  TAOS_CHECK_EXIT(tDecodeU32(&decoder, &pReq->valLen));

  if (pReq->valLen > 0) {
    pReq->val = taosMemoryCalloc(1, pReq->valLen + 1);
    if (pReq->val == NULL) {
      TAOS_CHECK_EXIT(terrno);
    }
    TAOS_CHECK_EXIT(tDecodeCStrTo(&decoder, pReq->val));
  }

  tEndDecode(&decoder);
_exit:
  tDecoderClear(&decoder);
  return code;
}

void tFreeSShowVariablesReq(SShowVariablesReq *pReq) {
  if (NULL != pReq && NULL != pReq->val) {
    taosMemoryFree(pReq->val);
    pReq->val = NULL;
  }
}

int32_t tEncodeSVariablesInfo(SEncoder *pEncoder, SVariablesInfo *pInfo) {
  TAOS_CHECK_RETURN(tEncodeCStr(pEncoder, pInfo->name));
  TAOS_CHECK_RETURN(tEncodeCStr(pEncoder, pInfo->value));
  TAOS_CHECK_RETURN(tEncodeCStr(pEncoder, pInfo->scope));
  TAOS_CHECK_RETURN(tEncodeCStr(pEncoder, pInfo->category));
  return 0;
}

int32_t tDecodeSVariablesInfo(SDecoder *pDecoder, SVariablesInfo *pInfo) {
  TAOS_CHECK_RETURN(tDecodeCStrTo(pDecoder, pInfo->name));
  TAOS_CHECK_RETURN(tDecodeCStrTo(pDecoder, pInfo->value));
  TAOS_CHECK_RETURN(tDecodeCStrTo(pDecoder, pInfo->scope));
  TAOS_CHECK_RETURN(tDecodeCStrTo(pDecoder, pInfo->category));
  return 0;
}

int32_t tSerializeSShowVariablesRsp(void *buf, int32_t bufLen, SShowVariablesRsp *pRsp) {
  SEncoder encoder = {0};
  int32_t  code = 0;
  int32_t  lino;
  int32_t  tlen;
  tEncoderInit(&encoder, buf, bufLen);

  TAOS_CHECK_EXIT(tStartEncode(&encoder));
  int32_t varNum = taosArrayGetSize(pRsp->variables);
  TAOS_CHECK_EXIT(tEncodeI32(&encoder, varNum));
  for (int32_t i = 0; i < varNum; ++i) {
    SVariablesInfo *pInfo = taosArrayGet(pRsp->variables, i);
    TAOS_CHECK_EXIT(tEncodeSVariablesInfo(&encoder, pInfo));
  }

  for (int32_t i = 0; i < varNum; ++i) {
    SVariablesInfo *pInfo = taosArrayGet(pRsp->variables, i);
    TAOS_CHECK_RETURN(tEncodeCStr(&encoder, pInfo->info));
  }

  tEndEncode(&encoder);

_exit:
  if (code) {
    tlen = code;
  } else {
    tlen = encoder.pos;
  }
  tEncoderClear(&encoder);
  return tlen;
}

int32_t tDeserializeSShowVariablesRsp(void *buf, int32_t bufLen, SShowVariablesRsp *pRsp) {
  SDecoder decoder = {0};
  int32_t  code = 0;
  int32_t  lino;
  tDecoderInit(&decoder, buf, bufLen);

  TAOS_CHECK_EXIT(tStartDecode(&decoder));
  int32_t varNum = 0;
  TAOS_CHECK_EXIT(tDecodeI32(&decoder, &varNum));
  if (varNum > 0) {
    pRsp->variables = taosArrayInit(varNum, sizeof(SVariablesInfo));
    if (NULL == pRsp->variables) {
      TAOS_CHECK_EXIT(terrno);
    }
    for (int32_t i = 0; i < varNum; ++i) {
      SVariablesInfo info = {0};
      TAOS_CHECK_EXIT(tDecodeSVariablesInfo(&decoder, &info));
      if (NULL == taosArrayPush(pRsp->variables, &info)) {
        TAOS_CHECK_EXIT(terrno);
      }
    }

    if (!tDecodeIsEnd(&decoder)) {
      for (int32_t i = 0; i < varNum; ++i) {
        SVariablesInfo *pInfo = taosArrayGet(pRsp->variables, i);
        TAOS_CHECK_EXIT(tDecodeCStrTo(&decoder, pInfo->info));
      }
    }
  }

  tEndDecode(&decoder);
_exit:
  tDecoderClear(&decoder);
  return code;
}

void tFreeSShowVariablesRsp(SShowVariablesRsp *pRsp) {
  if (NULL == pRsp) {
    return;
  }

  taosArrayDestroy(pRsp->variables);
}

int32_t tSerializeSShowReq(void *buf, int32_t bufLen, SShowReq *pReq) {
  SEncoder encoder = {0};
  int32_t  code = 0;
  int32_t  lino;
  int32_t  tlen;
  tEncoderInit(&encoder, buf, bufLen);

  TAOS_CHECK_EXIT(tStartEncode(&encoder));
  TAOS_CHECK_EXIT(tEncodeI32(&encoder, pReq->type));
  TAOS_CHECK_EXIT(tEncodeCStr(&encoder, pReq->db));
  TAOS_CHECK_EXIT(tEncodeI32(&encoder, pReq->payloadLen));
  if (pReq->payloadLen > 0) {
    TAOS_CHECK_EXIT(tEncodeBinary(&encoder, pReq->payload, pReq->payloadLen));
  }
  tEndEncode(&encoder);

_exit:
  if (code) {
    tlen = code;
  } else {
    tlen = encoder.pos;
  }
  tEncoderClear(&encoder);
  return tlen;
}

void tFreeSShowReq(SShowReq *pReq) { taosMemoryFreeClear(pReq->payload); }

int32_t tSerializeSRetrieveTableReq(void *buf, int32_t bufLen, SRetrieveTableReq *pReq) {
  SEncoder encoder = {0};
  int32_t  code = 0;
  int32_t  lino;
  int32_t  tlen;
  tEncoderInit(&encoder, buf, bufLen);

  TAOS_CHECK_EXIT(tStartEncode(&encoder));
  TAOS_CHECK_EXIT(tEncodeI64(&encoder, pReq->showId));
  TAOS_CHECK_EXIT(tEncodeCStr(&encoder, pReq->db));
  TAOS_CHECK_EXIT(tEncodeCStr(&encoder, pReq->tb));
  TAOS_CHECK_EXIT(tEncodeCStr(&encoder, pReq->filterTb));
  TAOS_CHECK_EXIT(tEncodeCStr(&encoder, pReq->user));
  TAOS_CHECK_EXIT(tEncodeI64(&encoder, pReq->compactId));
  TAOS_CHECK_EXIT(tEncodeI8(&encoder, pReq->withFull));
  tEndEncode(&encoder);

_exit:
  if (code) {
    tlen = code;
  } else {
    tlen = encoder.pos;
  }
  tEncoderClear(&encoder);
  return tlen;
}

int32_t tDeserializeSRetrieveTableReq(void *buf, int32_t bufLen, SRetrieveTableReq *pReq) {
  SDecoder decoder = {0};
  int32_t  code = 0;
  int32_t  lino;

  tDecoderInit(&decoder, buf, bufLen);

  TAOS_CHECK_EXIT(tStartDecode(&decoder));
  TAOS_CHECK_EXIT(tDecodeI64(&decoder, &pReq->showId));
  TAOS_CHECK_EXIT(tDecodeCStrTo(&decoder, pReq->db));
  TAOS_CHECK_EXIT(tDecodeCStrTo(&decoder, pReq->tb));
  TAOS_CHECK_EXIT(tDecodeCStrTo(&decoder, pReq->filterTb));
  TAOS_CHECK_EXIT(tDecodeCStrTo(&decoder, pReq->user));
  if (!tDecodeIsEnd(&decoder)) {
    TAOS_CHECK_EXIT(tDecodeI64(&decoder, &pReq->compactId));
  } else {
    pReq->compactId = -1;
  }
  if (!tDecodeIsEnd(&decoder)) {
    TAOS_CHECK_EXIT(tDecodeI8(&decoder, (int8_t *)&pReq->withFull));
  }
  tEndDecode(&decoder);
_exit:
  tDecoderClear(&decoder);
  return code;
}

static int32_t tEncodeSTableMetaRsp(SEncoder *pEncoder, STableMetaRsp *pRsp) {
  TAOS_CHECK_RETURN(tEncodeCStr(pEncoder, pRsp->tbName));
  TAOS_CHECK_RETURN(tEncodeCStr(pEncoder, pRsp->stbName));
  TAOS_CHECK_RETURN(tEncodeCStr(pEncoder, pRsp->dbFName));
  TAOS_CHECK_RETURN(tEncodeI64(pEncoder, pRsp->dbId));
  TAOS_CHECK_RETURN(tEncodeI32(pEncoder, pRsp->numOfTags));
  TAOS_CHECK_RETURN(tEncodeI32(pEncoder, pRsp->numOfColumns));
  TAOS_CHECK_RETURN(tEncodeI8(pEncoder, pRsp->precision));
  TAOS_CHECK_RETURN(tEncodeI8(pEncoder, pRsp->tableType));
  TAOS_CHECK_RETURN(tEncodeI32(pEncoder, pRsp->sversion));
  TAOS_CHECK_RETURN(tEncodeI32(pEncoder, pRsp->tversion));
  TAOS_CHECK_RETURN(tEncodeU64(pEncoder, pRsp->suid));
  TAOS_CHECK_RETURN(tEncodeU64(pEncoder, pRsp->tuid));
  TAOS_CHECK_RETURN(tEncodeI32(pEncoder, pRsp->vgId));
  for (int32_t i = 0; i < pRsp->numOfColumns + pRsp->numOfTags; ++i) {
    SSchema *pSchema = &pRsp->pSchemas[i];
    TAOS_CHECK_RETURN(tEncodeSSchema(pEncoder, pSchema));
  }

  if (withExtSchema(pRsp->tableType)) {
    for (int32_t i = 0; i < pRsp->numOfColumns; ++i) {
      SSchemaExt *pSchemaExt = &pRsp->pSchemaExt[i];
      TAOS_CHECK_RETURN(tEncodeSSchemaExt(pEncoder, pSchemaExt));
    }
  }

  TAOS_CHECK_RETURN(tEncodeI8(pEncoder, pRsp->virtualStb));
  TAOS_CHECK_RETURN(tEncodeI32(pEncoder, pRsp->numOfColRefs));
  if (hasRefCol(pRsp->tableType)) {
    for (int32_t i = 0; i < pRsp->numOfColRefs; ++i) {
      SColRef *pColRef = &pRsp->pColRefs[i];
      TAOS_CHECK_RETURN(tEncodeSColRef(pEncoder, pColRef));
    }
  }

  return 0;
}

static int32_t tDecodeSTableMetaRsp(SDecoder *pDecoder, STableMetaRsp *pRsp) {
  TAOS_CHECK_RETURN(tDecodeCStrTo(pDecoder, pRsp->tbName));
  TAOS_CHECK_RETURN(tDecodeCStrTo(pDecoder, pRsp->stbName));
  TAOS_CHECK_RETURN(tDecodeCStrTo(pDecoder, pRsp->dbFName));
  TAOS_CHECK_RETURN(tDecodeI64(pDecoder, &pRsp->dbId));
  TAOS_CHECK_RETURN(tDecodeI32(pDecoder, &pRsp->numOfTags));
  TAOS_CHECK_RETURN(tDecodeI32(pDecoder, &pRsp->numOfColumns));
  TAOS_CHECK_RETURN(tDecodeI8(pDecoder, &pRsp->precision));
  TAOS_CHECK_RETURN(tDecodeI8(pDecoder, &pRsp->tableType));
  TAOS_CHECK_RETURN(tDecodeI32(pDecoder, &pRsp->sversion));
  TAOS_CHECK_RETURN(tDecodeI32(pDecoder, &pRsp->tversion));
  TAOS_CHECK_RETURN(tDecodeU64(pDecoder, &pRsp->suid));
  TAOS_CHECK_RETURN(tDecodeU64(pDecoder, &pRsp->tuid));
  TAOS_CHECK_RETURN(tDecodeI32(pDecoder, &pRsp->vgId));

  int32_t totalCols = pRsp->numOfTags + pRsp->numOfColumns;
  if (totalCols > 0) {
    pRsp->pSchemas = taosMemoryMalloc(sizeof(SSchema) * totalCols);
    if (pRsp->pSchemas == NULL) {
      TAOS_CHECK_RETURN(terrno);
    }

    for (int32_t i = 0; i < totalCols; ++i) {
      SSchema *pSchema = &pRsp->pSchemas[i];
      TAOS_CHECK_RETURN(tDecodeSSchema(pDecoder, pSchema));
    }
  } else {
    pRsp->pSchemas = NULL;
  }

  if (!tDecodeIsEnd(pDecoder)) {
    if (withExtSchema(pRsp->tableType) && pRsp->numOfColumns > 0) {
      pRsp->pSchemaExt = taosMemoryMalloc(sizeof(SSchemaExt) * pRsp->numOfColumns);
      if (pRsp->pSchemaExt == NULL) {
        TAOS_CHECK_RETURN(terrno);
      }

      for (int32_t i = 0; i < pRsp->numOfColumns; ++i) {
        SSchemaExt *pSchemaExt = &pRsp->pSchemaExt[i];
        TAOS_CHECK_RETURN(tDecodeSSchemaExt(pDecoder, pSchemaExt));
      }
    } else {
      pRsp->pSchemaExt = NULL;
    }
  }
  if (!tDecodeIsEnd(pDecoder)) {
    TAOS_CHECK_RETURN(tDecodeI8(pDecoder, &pRsp->virtualStb));
    TAOS_CHECK_RETURN(tDecodeI32(pDecoder, &pRsp->numOfColRefs));
    if (hasRefCol(pRsp->tableType) && pRsp->numOfColRefs > 0) {
      pRsp->pColRefs = taosMemoryMalloc(sizeof(SColRef) * pRsp->numOfColRefs);
      if (pRsp->pColRefs == NULL) {
        TAOS_CHECK_RETURN(terrno);
      }

      for (int32_t i = 0; i < pRsp->numOfColRefs; ++i) {
        SColRef *pColRef = &pRsp->pColRefs[i];
        TAOS_CHECK_RETURN(tDecodeSColRef(pDecoder, pColRef));
      }
    } else {
      pRsp->pColRefs = NULL;
    }
  }

  return 0;
}

int32_t tSerializeSTableMetaRsp(void *buf, int32_t bufLen, STableMetaRsp *pRsp) {
  SEncoder encoder = {0};
  int32_t  code = 0;
  int32_t  lino;
  int32_t  tlen;
  tEncoderInit(&encoder, buf, bufLen);

  TAOS_CHECK_EXIT(tStartEncode(&encoder));
  TAOS_CHECK_EXIT(tEncodeSTableMetaRsp(&encoder, pRsp));
  tEndEncode(&encoder);

_exit:
  if (code) {
    tlen = code;
  } else {
    tlen = encoder.pos;
  }
  tEncoderClear(&encoder);
  return tlen;
}

int32_t tSerializeSSTbHbRsp(void *buf, int32_t bufLen, SSTbHbRsp *pRsp) {
  SEncoder encoder = {0};
  int32_t  code = 0;
  int32_t  lino;
  int32_t  tlen;

  tEncoderInit(&encoder, buf, bufLen);

  TAOS_CHECK_EXIT(tStartEncode(&encoder));

  int32_t numOfMeta = taosArrayGetSize(pRsp->pMetaRsp);
  TAOS_CHECK_EXIT(tEncodeI32(&encoder, numOfMeta));
  for (int32_t i = 0; i < numOfMeta; ++i) {
    STableMetaRsp *pMetaRsp = taosArrayGet(pRsp->pMetaRsp, i);
    TAOS_CHECK_EXIT(tEncodeSTableMetaRsp(&encoder, pMetaRsp));
  }

  int32_t numOfIndex = taosArrayGetSize(pRsp->pIndexRsp);
  TAOS_CHECK_EXIT(tEncodeI32(&encoder, numOfIndex));
  for (int32_t i = 0; i < numOfIndex; ++i) {
    STableIndexRsp *pIndexRsp = taosArrayGet(pRsp->pIndexRsp, i);
    TAOS_CHECK_EXIT(tEncodeCStr(&encoder, pIndexRsp->tbName));
    TAOS_CHECK_EXIT(tEncodeCStr(&encoder, pIndexRsp->dbFName));
    TAOS_CHECK_EXIT(tEncodeU64(&encoder, pIndexRsp->suid));
    TAOS_CHECK_EXIT(tEncodeI32(&encoder, pIndexRsp->version));
    TAOS_CHECK_EXIT(tEncodeI32(&encoder, pIndexRsp->indexSize));
    int32_t num = taosArrayGetSize(pIndexRsp->pIndex);
    TAOS_CHECK_EXIT(tEncodeI32(&encoder, num));
    for (int32_t j = 0; j < num; ++j) {
      STableIndexInfo *pInfo = (STableIndexInfo *)taosArrayGet(pIndexRsp->pIndex, j);
      TAOS_CHECK_EXIT(tSerializeSTableIndexInfo(&encoder, pInfo));
    }
  }

  tEndEncode(&encoder);

_exit:
  if (code) {
    tlen = code;
  } else {
    tlen = encoder.pos;
  }
  tEncoderClear(&encoder);
  return tlen;
}

int32_t tDeserializeSTableMetaRsp(void *buf, int32_t bufLen, STableMetaRsp *pRsp) {
  SDecoder decoder = {0};
  int32_t  code = 0;
  int32_t  lino;

  tDecoderInit(&decoder, buf, bufLen);

  TAOS_CHECK_EXIT(tStartDecode(&decoder));
  TAOS_CHECK_EXIT(tDecodeSTableMetaRsp(&decoder, pRsp));

  tEndDecode(&decoder);
_exit:
  tDecoderClear(&decoder);
  return code;
}

int32_t tDeserializeSSTbHbRsp(void *buf, int32_t bufLen, SSTbHbRsp *pRsp) {
  SDecoder decoder = {0};
  int32_t  code = 0;
  int32_t  lino;

  tDecoderInit(&decoder, buf, bufLen);

  TAOS_CHECK_EXIT(tStartDecode(&decoder));

  int32_t numOfMeta = 0;
  TAOS_CHECK_EXIT(tDecodeI32(&decoder, &numOfMeta));
  pRsp->pMetaRsp = taosArrayInit(numOfMeta, sizeof(STableMetaRsp));
  if (pRsp->pMetaRsp == NULL) {
    TAOS_CHECK_EXIT(terrno);
  }

  for (int32_t i = 0; i < numOfMeta; ++i) {
    STableMetaRsp tableMetaRsp = {0};
    TAOS_CHECK_EXIT(tDecodeSTableMetaRsp(&decoder, &tableMetaRsp));
    if (taosArrayPush(pRsp->pMetaRsp, &tableMetaRsp) == NULL) {
      taosMemoryFree(tableMetaRsp.pSchemas);
      taosMemoryFree(tableMetaRsp.pSchemaExt);
      taosMemoryFree(tableMetaRsp.pColRefs);
      TAOS_CHECK_EXIT(terrno);
    }
  }

  int32_t numOfIndex = 0;
  TAOS_CHECK_EXIT(tDecodeI32(&decoder, &numOfIndex));

  pRsp->pIndexRsp = taosArrayInit(numOfIndex, sizeof(STableIndexRsp));
  if (pRsp->pIndexRsp == NULL) {
    TAOS_CHECK_EXIT(terrno);
  }

  for (int32_t i = 0; i < numOfIndex; ++i) {
    STableIndexRsp tableIndexRsp = {0};
    TAOS_CHECK_EXIT(tDecodeCStrTo(&decoder, tableIndexRsp.tbName));
    TAOS_CHECK_EXIT(tDecodeCStrTo(&decoder, tableIndexRsp.dbFName));
    TAOS_CHECK_EXIT(tDecodeU64(&decoder, &tableIndexRsp.suid));
    TAOS_CHECK_EXIT(tDecodeI32(&decoder, &tableIndexRsp.version));
    TAOS_CHECK_EXIT(tDecodeI32(&decoder, &tableIndexRsp.indexSize));
    int32_t num = 0;
    TAOS_CHECK_EXIT(tDecodeI32(&decoder, &num));
    if (num > 0) {
      tableIndexRsp.pIndex = taosArrayInit(num, sizeof(STableIndexInfo));
      if (NULL == tableIndexRsp.pIndex) {
        TAOS_CHECK_EXIT(terrno);
      }
      STableIndexInfo info;
      for (int32_t j = 0; j < num; ++j) {
        TAOS_CHECK_EXIT(tDeserializeSTableIndexInfo(&decoder, &info));
        if (NULL == taosArrayPush(tableIndexRsp.pIndex, &info)) {
          taosMemoryFree(info.expr);
          TAOS_CHECK_EXIT(terrno);
        }
      }
    }
    if (taosArrayPush(pRsp->pIndexRsp, &tableIndexRsp) == NULL) {
      taosArrayDestroyEx(tableIndexRsp.pIndex, tFreeSTableIndexInfo);
      TAOS_CHECK_EXIT(terrno);
    }
  }

  tEndDecode(&decoder);

_exit:
  tDecoderClear(&decoder);
  return code;
}

void tFreeSTableMetaRsp(void *pRsp) {
  if (NULL == pRsp) {
    return;
  }

  taosMemoryFreeClear(((STableMetaRsp *)pRsp)->pSchemas);
  taosMemoryFreeClear(((STableMetaRsp *)pRsp)->pSchemaExt);
  taosMemoryFreeClear(((STableMetaRsp *)pRsp)->pColRefs);
}

void tFreeSTableIndexRsp(void *info) {
  if (NULL == info) {
    return;
  }

  STableIndexRsp *pInfo = (STableIndexRsp *)info;

  taosArrayDestroyEx(pInfo->pIndex, tFreeSTableIndexInfo);
}

void tFreeSSTbHbRsp(SSTbHbRsp *pRsp) {
  int32_t numOfMeta = taosArrayGetSize(pRsp->pMetaRsp);
  for (int32_t i = 0; i < numOfMeta; ++i) {
    STableMetaRsp *pMetaRsp = taosArrayGet(pRsp->pMetaRsp, i);
    tFreeSTableMetaRsp(pMetaRsp);
  }

  taosArrayDestroy(pRsp->pMetaRsp);

  int32_t numOfIndex = taosArrayGetSize(pRsp->pIndexRsp);
  for (int32_t i = 0; i < numOfIndex; ++i) {
    STableIndexRsp *pIndexRsp = taosArrayGet(pRsp->pIndexRsp, i);
    tFreeSTableIndexRsp(pIndexRsp);
  }

  taosArrayDestroy(pRsp->pIndexRsp);
}

int32_t tSerializeSTableInfoReq(void *buf, int32_t bufLen, STableInfoReq *pReq) {
  int32_t headLen = sizeof(SMsgHead);
  int32_t code = 0;
  int32_t lino;
  if (buf != NULL) {
    buf = (char *)buf + headLen;
    bufLen -= headLen;
  }

  SEncoder encoder = {0};
  tEncoderInit(&encoder, buf, bufLen);

  TAOS_CHECK_EXIT(tStartEncode(&encoder));
  TAOS_CHECK_EXIT(tEncodeCStr(&encoder, pReq->dbFName));
  TAOS_CHECK_EXIT(tEncodeCStr(&encoder, pReq->tbName));
  TAOS_CHECK_EXIT(tEncodeU8(&encoder, pReq->option));
  TAOS_CHECK_EXIT(tEncodeU8(&encoder, pReq->autoCreateCtb));
  tEndEncode(&encoder);

_exit:
  if (code) {
    tEncoderClear(&encoder);
    return code;
  } else {
    int32_t tlen = encoder.pos;
    tEncoderClear(&encoder);

    if (buf != NULL) {
      SMsgHead *pHead = (SMsgHead *)((char *)buf - headLen);
      pHead->vgId = htonl(pReq->header.vgId);
      pHead->contLen = htonl(tlen + headLen);
    }

    return tlen + headLen;
  }
}

int32_t tDeserializeSTableInfoReq(void *buf, int32_t bufLen, STableInfoReq *pReq) {
  int32_t   headLen = sizeof(SMsgHead);
  int32_t   code = 0;
  int32_t   lino;
  SMsgHead *pHead = buf;
  pHead->vgId = pReq->header.vgId;
  pHead->contLen = pReq->header.contLen;

  SDecoder decoder = {0};
  tDecoderInit(&decoder, (char *)buf + headLen, bufLen - headLen);

  TAOS_CHECK_EXIT(tStartDecode(&decoder));
  TAOS_CHECK_EXIT(tDecodeCStrTo(&decoder, pReq->dbFName));
  TAOS_CHECK_EXIT(tDecodeCStrTo(&decoder, pReq->tbName));
  if (!tDecodeIsEnd(&decoder)) {
    TAOS_CHECK_EXIT(tDecodeU8(&decoder, &pReq->option));
  } else {
    pReq->option = 0;
  }
  if (!tDecodeIsEnd(&decoder)) {
    TAOS_CHECK_EXIT(tDecodeU8(&decoder, &pReq->autoCreateCtb));
  } else {
    pReq->autoCreateCtb = 0;
  }

  tEndDecode(&decoder);
_exit:
  tDecoderClear(&decoder);
  return code;
}

int32_t tSerializeSMDropTopicReq(void *buf, int32_t bufLen, SMDropTopicReq *pReq) {
  SEncoder encoder = {0};
  int32_t  code = 0;
  int32_t  lino;
  int32_t  tlen;
  tEncoderInit(&encoder, buf, bufLen);

  TAOS_CHECK_EXIT(tStartEncode(&encoder));
  TAOS_CHECK_EXIT(tEncodeCStr(&encoder, pReq->name));
  TAOS_CHECK_EXIT(tEncodeI8(&encoder, pReq->igNotExists));
  ENCODESQL();
  TAOS_CHECK_EXIT(tEncodeI8(&encoder, pReq->force));

  tEndEncode(&encoder);

_exit:
  if (code) {
    tlen = code;
  } else {
    tlen = encoder.pos;
  }
  tEncoderClear(&encoder);
  return tlen;
}

int32_t tDeserializeSMDropTopicReq(void *buf, int32_t bufLen, SMDropTopicReq *pReq) {
  SDecoder decoder = {0};
  int32_t  code = 0;
  int32_t  lino;

  tDecoderInit(&decoder, buf, bufLen);

  TAOS_CHECK_EXIT(tStartDecode(&decoder));
  TAOS_CHECK_EXIT(tDecodeCStrTo(&decoder, pReq->name));
  TAOS_CHECK_EXIT(tDecodeI8(&decoder, &pReq->igNotExists));
  DECODESQL();
  if (!tDecodeIsEnd(&decoder)) {
    TAOS_CHECK_EXIT(tDecodeI8(&decoder, &pReq->force));
  }
  tEndDecode(&decoder);

_exit:
  tDecoderClear(&decoder);
  return code;
}

void tFreeSMDropTopicReq(SMDropTopicReq *pReq) { FREESQL(); }

int32_t tSerializeSMDropCgroupReq(void *buf, int32_t bufLen, SMDropCgroupReq *pReq) {
  SEncoder encoder = {0};
  int32_t  code = 0;
  int32_t  lino;
  int32_t  tlen;
  tEncoderInit(&encoder, buf, bufLen);

  TAOS_CHECK_EXIT(tStartEncode(&encoder));
  TAOS_CHECK_EXIT(tEncodeCStr(&encoder, pReq->topic));
  TAOS_CHECK_EXIT(tEncodeCStr(&encoder, pReq->cgroup));
  TAOS_CHECK_EXIT(tEncodeI8(&encoder, pReq->igNotExists));
  TAOS_CHECK_EXIT(tEncodeI8(&encoder, pReq->force));
  tEndEncode(&encoder);

_exit:
  if (code) {
    tlen = code;
  } else {
    tlen = encoder.pos;
  }
  tEncoderClear(&encoder);
  return tlen;
}

int32_t tDeserializeSMDropCgroupReq(void *buf, int32_t bufLen, SMDropCgroupReq *pReq) {
  SDecoder decoder = {0};
  int32_t  code = 0;
  int32_t  lino;
  tDecoderInit(&decoder, buf, bufLen);

  TAOS_CHECK_EXIT(tStartDecode(&decoder));
  TAOS_CHECK_EXIT(tDecodeCStrTo(&decoder, pReq->topic));
  TAOS_CHECK_EXIT(tDecodeCStrTo(&decoder, pReq->cgroup));
  TAOS_CHECK_EXIT(tDecodeI8(&decoder, &pReq->igNotExists));
  if (!tDecodeIsEnd(&decoder)) {
    TAOS_CHECK_EXIT(tDecodeI8(&decoder, &pReq->force));
  }
  tEndDecode(&decoder);

_exit:
  tDecoderClear(&decoder);
  return code;
}

int32_t tSerializeSCMCreateTopicReq(void *buf, int32_t bufLen, const SCMCreateTopicReq *pReq) {
  SEncoder encoder = {0};
  int32_t  code = 0;
  int32_t  lino;
  int32_t  tlen;
  tEncoderInit(&encoder, buf, bufLen);

  TAOS_CHECK_EXIT(tStartEncode(&encoder));
  TAOS_CHECK_EXIT(tEncodeCStr(&encoder, pReq->name));
  TAOS_CHECK_EXIT(tEncodeI8(&encoder, pReq->igExists));
  TAOS_CHECK_EXIT(tEncodeI8(&encoder, pReq->subType));
  TAOS_CHECK_EXIT(tEncodeI8(&encoder, pReq->withMeta));
  TAOS_CHECK_EXIT(tEncodeCStr(&encoder, pReq->subDbName));
  if (TOPIC_SUB_TYPE__DB == pReq->subType) {
  } else {
    if (TOPIC_SUB_TYPE__TABLE == pReq->subType) {
      TAOS_CHECK_EXIT(tEncodeCStr(&encoder, pReq->subStbName));
    }
    if (pReq->ast && strlen(pReq->ast) > 0) {
      TAOS_CHECK_EXIT(tEncodeI32(&encoder, strlen(pReq->ast)));
      TAOS_CHECK_EXIT(tEncodeCStr(&encoder, pReq->ast));
    } else {
      TAOS_CHECK_EXIT(tEncodeI32(&encoder, 0));
    }
  }
  TAOS_CHECK_EXIT(tEncodeI32(&encoder, strlen(pReq->sql)));
  TAOS_CHECK_EXIT(tEncodeCStr(&encoder, pReq->sql));

  tEndEncode(&encoder);

_exit:
  if (code) {
    tlen = code;
  } else {
    tlen = encoder.pos;
  }
  tEncoderClear(&encoder);
  return tlen;
}

int32_t tDeserializeSCMCreateTopicReq(void *buf, int32_t bufLen, SCMCreateTopicReq *pReq) {
  int32_t  sqlLen = 0;
  int32_t  astLen = 0;
  int32_t  code = 0;
  int32_t  lino;
  SDecoder decoder = {0};
  tDecoderInit(&decoder, buf, bufLen);

  TAOS_CHECK_EXIT(tStartDecode(&decoder));
  TAOS_CHECK_EXIT(tDecodeCStrTo(&decoder, pReq->name));
  TAOS_CHECK_EXIT(tDecodeI8(&decoder, &pReq->igExists));
  TAOS_CHECK_EXIT(tDecodeI8(&decoder, &pReq->subType));
  TAOS_CHECK_EXIT(tDecodeI8(&decoder, &pReq->withMeta));
  TAOS_CHECK_EXIT(tDecodeCStrTo(&decoder, pReq->subDbName));
  if (TOPIC_SUB_TYPE__DB == pReq->subType) {
  } else {
    if (TOPIC_SUB_TYPE__TABLE == pReq->subType) {
      TAOS_CHECK_EXIT(tDecodeCStrTo(&decoder, pReq->subStbName));
    }
    TAOS_CHECK_EXIT(tDecodeI32(&decoder, &astLen));
    if (astLen > 0) {
      pReq->ast = taosMemoryCalloc(1, astLen + 1);
      if (pReq->ast == NULL) {
        TAOS_CHECK_EXIT(terrno);
      }
      TAOS_CHECK_EXIT(tDecodeCStrTo(&decoder, pReq->ast));
    }
  }
  TAOS_CHECK_EXIT(tDecodeI32(&decoder, &sqlLen));
  if (sqlLen > 0) {
    pReq->sql = taosMemoryCalloc(1, sqlLen + 1);
    if (pReq->sql == NULL) {
      TAOS_CHECK_EXIT(terrno);
    }
    TAOS_CHECK_EXIT(tDecodeCStrTo(&decoder, pReq->sql));
  }

  tEndDecode(&decoder);

_exit:
  tDecoderClear(&decoder);
  return code;
}

void tFreeSCMCreateTopicReq(SCMCreateTopicReq *pReq) {
  taosMemoryFreeClear(pReq->sql);
  if (TOPIC_SUB_TYPE__DB != pReq->subType) {
    taosMemoryFreeClear(pReq->ast);
  }
}

int32_t tSerializeSConnectReq(void *buf, int32_t bufLen, SConnectReq *pReq) {
  SEncoder encoder = {0};
  int32_t  code = 0;
  int32_t  lino;
  int32_t  tlen;
  tEncoderInit(&encoder, buf, bufLen);

  TAOS_CHECK_EXIT(tStartEncode(&encoder));
  TAOS_CHECK_EXIT(tEncodeI8(&encoder, pReq->connType));
  TAOS_CHECK_EXIT(tEncodeI32(&encoder, pReq->pid));
  TAOS_CHECK_EXIT(tEncodeCStr(&encoder, pReq->app));
  TAOS_CHECK_EXIT(tEncodeCStr(&encoder, pReq->db));
  TAOS_CHECK_EXIT(tEncodeCStr(&encoder, pReq->user));
  TAOS_CHECK_EXIT(tEncodeCStrWithLen(&encoder, pReq->passwd, TSDB_PASSWORD_LEN));
  TAOS_CHECK_EXIT(tEncodeI64(&encoder, pReq->startTime));
  TAOS_CHECK_EXIT(tEncodeCStr(&encoder, pReq->sVer));
  tEndEncode(&encoder);

_exit:
  if (code) {
    tlen = code;
  } else {
    tlen = encoder.pos;
  }
  tEncoderClear(&encoder);
  return tlen;
}

int32_t tDeserializeSConnectReq(void *buf, int32_t bufLen, SConnectReq *pReq) {
  SDecoder decoder = {0};
  int32_t  code = 0;
  int32_t  lino;
  tDecoderInit(&decoder, buf, bufLen);

  TAOS_CHECK_EXIT(tStartDecode(&decoder));
  TAOS_CHECK_EXIT(tDecodeI8(&decoder, &pReq->connType));
  TAOS_CHECK_EXIT(tDecodeI32(&decoder, &pReq->pid));
  TAOS_CHECK_EXIT(tDecodeCStrTo(&decoder, pReq->app));
  TAOS_CHECK_EXIT(tDecodeCStrTo(&decoder, pReq->db));
  TAOS_CHECK_EXIT(tDecodeCStrTo(&decoder, pReq->user));
  TAOS_CHECK_EXIT(tDecodeCStrTo(&decoder, pReq->passwd));
  TAOS_CHECK_EXIT(tDecodeI64(&decoder, &pReq->startTime));
  // Check the client version from version 3.0.3.0
  if (tDecodeIsEnd(&decoder)) {
    tDecoderClear(&decoder);
    TAOS_CHECK_EXIT(TSDB_CODE_VERSION_NOT_COMPATIBLE);
  }
  TAOS_CHECK_EXIT(tDecodeCStrTo(&decoder, pReq->sVer));
  tEndDecode(&decoder);

_exit:
  tDecoderClear(&decoder);
  return code;
}

int32_t tSerializeSConnectRsp(void *buf, int32_t bufLen, SConnectRsp *pRsp) {
  SEncoder encoder = {0};
  int32_t  code = 0;
  int32_t  lino;
  int32_t  tlen;
  tEncoderInit(&encoder, buf, bufLen);

  TAOS_CHECK_EXIT(tStartEncode(&encoder));
  TAOS_CHECK_EXIT(tEncodeI32(&encoder, pRsp->acctId));
  TAOS_CHECK_EXIT(tEncodeI64(&encoder, pRsp->clusterId));
  TAOS_CHECK_EXIT(tEncodeU32(&encoder, pRsp->connId));
  TAOS_CHECK_EXIT(tEncodeI32(&encoder, pRsp->dnodeNum));
  TAOS_CHECK_EXIT(tEncodeI8(&encoder, pRsp->superUser));
  TAOS_CHECK_EXIT(tEncodeI8(&encoder, pRsp->sysInfo));
  TAOS_CHECK_EXIT(tEncodeI8(&encoder, pRsp->connType));
  TAOS_CHECK_EXIT(tEncodeSEpSet(&encoder, &pRsp->epSet));
  TAOS_CHECK_EXIT(tEncodeI32(&encoder, pRsp->svrTimestamp));
  TAOS_CHECK_EXIT(tEncodeCStr(&encoder, pRsp->sVer));
  TAOS_CHECK_EXIT(tEncodeCStr(&encoder, pRsp->sDetailVer));
  TAOS_CHECK_EXIT(tEncodeI32(&encoder, pRsp->passVer));
  TAOS_CHECK_EXIT(tEncodeI32(&encoder, pRsp->authVer));
  TAOS_CHECK_EXIT(tEncodeI64(&encoder, pRsp->whiteListVer));
  TAOS_CHECK_EXIT(tSerializeSMonitorParas(&encoder, &pRsp->monitorParas));
  TAOS_CHECK_EXIT(tEncodeI8(&encoder, pRsp->enableAuditDelete));
  tEndEncode(&encoder);

_exit:
  if (code) {
    tlen = code;
  } else {
    tlen = encoder.pos;
  }
  tEncoderClear(&encoder);
  return tlen;
}

int32_t tDeserializeSConnectRsp(void *buf, int32_t bufLen, SConnectRsp *pRsp) {
  SDecoder decoder = {0};
  int32_t  code = 0;
  int32_t  lino;
  tDecoderInit(&decoder, buf, bufLen);

  TAOS_CHECK_EXIT(tStartDecode(&decoder));
  TAOS_CHECK_EXIT(tDecodeI32(&decoder, &pRsp->acctId));
  TAOS_CHECK_EXIT(tDecodeI64(&decoder, &pRsp->clusterId));
  TAOS_CHECK_EXIT(tDecodeU32(&decoder, &pRsp->connId));
  TAOS_CHECK_EXIT(tDecodeI32(&decoder, &pRsp->dnodeNum));
  TAOS_CHECK_EXIT(tDecodeI8(&decoder, &pRsp->superUser));
  TAOS_CHECK_EXIT(tDecodeI8(&decoder, &pRsp->sysInfo));
  TAOS_CHECK_EXIT(tDecodeI8(&decoder, &pRsp->connType));
  TAOS_CHECK_EXIT(tDecodeSEpSet(&decoder, &pRsp->epSet));
  TAOS_CHECK_EXIT(tDecodeI32(&decoder, &pRsp->svrTimestamp));
  TAOS_CHECK_EXIT(tDecodeCStrTo(&decoder, pRsp->sVer));
  TAOS_CHECK_EXIT(tDecodeCStrTo(&decoder, pRsp->sDetailVer));

  if (!tDecodeIsEnd(&decoder)) {
    TAOS_CHECK_EXIT(tDecodeI32(&decoder, &pRsp->passVer));
  } else {
    pRsp->passVer = 0;
  }
  // since 3.0.7.0
  if (!tDecodeIsEnd(&decoder)) {
    TAOS_CHECK_EXIT(tDecodeI32(&decoder, &pRsp->authVer));
  } else {
    pRsp->authVer = 0;
  }

  if (!tDecodeIsEnd(&decoder)) {
    TAOS_CHECK_EXIT(tDecodeI64(&decoder, &pRsp->whiteListVer));
  } else {
    pRsp->whiteListVer = 0;
  }
  if (!tDecodeIsEnd(&decoder)) {
    TAOS_CHECK_EXIT(tDeserializeSMonitorParas(&decoder, &pRsp->monitorParas));
  }
  if (!tDecodeIsEnd(&decoder)) {
    TAOS_CHECK_EXIT(tDecodeI8(&decoder, &pRsp->enableAuditDelete));
  } else {
    pRsp->enableAuditDelete = 0;
  }
  tEndDecode(&decoder);

_exit:
  tDecoderClear(&decoder);
  return code;
}

int32_t tSerializeSMTimerMsg(void *buf, int32_t bufLen, SMTimerReq *pReq) {
  SEncoder encoder = {0};
  int32_t  code = 0;
  int32_t  lino;
  int32_t  tlen;
  tEncoderInit(&encoder, buf, bufLen);

  TAOS_CHECK_EXIT(tStartEncode(&encoder));
  TAOS_CHECK_EXIT(tEncodeI32(&encoder, pReq->reserved));
  tEndEncode(&encoder);

_exit:
  if (code) {
    tlen = code;
  } else {
    tlen = encoder.pos;
  }
  tEncoderClear(&encoder);
  return tlen;
}

int32_t tSerializeDropOrphanTaskMsg(void *buf, int32_t bufLen, SMStreamDropOrphanMsg *pMsg) {
  SEncoder encoder = {0};
  int32_t  code = 0;
  int32_t  lino;
  int32_t  tlen;
  tEncoderInit(&encoder, buf, bufLen);

  TAOS_CHECK_EXIT(tStartEncode(&encoder));

  int32_t size = taosArrayGetSize(pMsg->pList);
  TAOS_CHECK_EXIT(tEncodeI32(&encoder, size));

  for (int32_t i = 0; i < size; i++) {
    SOrphanTask *pTask = taosArrayGet(pMsg->pList, i);
    TAOS_CHECK_EXIT(tEncodeI64(&encoder, pTask->streamId));
    TAOS_CHECK_EXIT(tEncodeI32(&encoder, pTask->taskId));
    TAOS_CHECK_EXIT(tEncodeI32(&encoder, pTask->nodeId));
  }

  tEndEncode(&encoder);

_exit:
  if (code) {
    tlen = code;
  } else {
    tlen = encoder.pos;
  }
  tEncoderClear(&encoder);
  return tlen;
}

int32_t tDeserializeDropOrphanTaskMsg(void *buf, int32_t bufLen, SMStreamDropOrphanMsg *pMsg) {
  SDecoder decoder = {0};
  int32_t  code = 0;
  int32_t  lino;
  tDecoderInit(&decoder, buf, bufLen);

  TAOS_CHECK_EXIT(tStartDecode(&decoder));

  int32_t num = 0;
  TAOS_CHECK_EXIT(tDecodeI32(&decoder, &num));

  if (num > 0) {
    pMsg->pList = taosArrayInit(num, sizeof(SOrphanTask));
    if (NULL == pMsg->pList) {
      TAOS_CHECK_EXIT(terrno);
    }
    for (int32_t i = 0; i < num; ++i) {
      SOrphanTask info = {0};
      TAOS_CHECK_EXIT(tDecodeI64(&decoder, &info.streamId));
      TAOS_CHECK_EXIT(tDecodeI32(&decoder, &info.taskId));
      TAOS_CHECK_EXIT(tDecodeI32(&decoder, &info.nodeId));

      if (taosArrayPush(pMsg->pList, &info) == NULL) {
        TAOS_CHECK_EXIT(terrno);
      }
    }
  }

  tEndDecode(&decoder);
_exit:
  tDecoderClear(&decoder);
  return code;
}

void tDestroyDropOrphanTaskMsg(SMStreamDropOrphanMsg *pMsg) {
  if (pMsg == NULL) {
    return;
  }

  taosArrayDestroy(pMsg->pList);
}

int32_t tEncodeSReplica(SEncoder *pEncoder, SReplica *pReplica) {
  TAOS_CHECK_RETURN(tEncodeI32(pEncoder, pReplica->id));
  TAOS_CHECK_RETURN(tEncodeU16(pEncoder, pReplica->port));
  TAOS_CHECK_RETURN(tEncodeCStr(pEncoder, pReplica->fqdn));
  return 0;
}

int32_t tDecodeSReplica(SDecoder *pDecoder, SReplica *pReplica) {
  TAOS_CHECK_RETURN(tDecodeI32(pDecoder, &pReplica->id));
  TAOS_CHECK_RETURN(tDecodeU16(pDecoder, &pReplica->port));
  TAOS_CHECK_RETURN(tDecodeCStrTo(pDecoder, pReplica->fqdn));
  return 0;
}

int32_t tSerializeSCreateVnodeReq(void *buf, int32_t bufLen, SCreateVnodeReq *pReq) {
  SEncoder encoder = {0};
  int32_t  code = 0;
  int32_t  lino;
  int32_t  tlen;
  tEncoderInit(&encoder, buf, bufLen);

  TAOS_CHECK_EXIT(tStartEncode(&encoder));
  TAOS_CHECK_EXIT(tEncodeI32(&encoder, pReq->vgId));
  TAOS_CHECK_EXIT(tEncodeCStr(&encoder, pReq->db));
  TAOS_CHECK_EXIT(tEncodeI64(&encoder, pReq->dbUid));
  TAOS_CHECK_EXIT(tEncodeI32(&encoder, pReq->vgVersion));
  TAOS_CHECK_EXIT(tEncodeI32(&encoder, pReq->numOfStables));
  TAOS_CHECK_EXIT(tEncodeI32(&encoder, pReq->buffer));
  TAOS_CHECK_EXIT(tEncodeI32(&encoder, pReq->pageSize));
  TAOS_CHECK_EXIT(tEncodeI32(&encoder, pReq->pages));
  TAOS_CHECK_EXIT(tEncodeI32(&encoder, pReq->cacheLastSize));
  TAOS_CHECK_EXIT(tEncodeI32(&encoder, pReq->daysPerFile));
  TAOS_CHECK_EXIT(tEncodeI32(&encoder, pReq->daysToKeep0));
  TAOS_CHECK_EXIT(tEncodeI32(&encoder, pReq->daysToKeep1));
  TAOS_CHECK_EXIT(tEncodeI32(&encoder, pReq->daysToKeep2));
  TAOS_CHECK_EXIT(tEncodeI32(&encoder, pReq->minRows));
  TAOS_CHECK_EXIT(tEncodeI32(&encoder, pReq->maxRows));
  TAOS_CHECK_EXIT(tEncodeI32(&encoder, pReq->walFsyncPeriod));
  TAOS_CHECK_EXIT(tEncodeU32(&encoder, pReq->hashBegin));
  TAOS_CHECK_EXIT(tEncodeU32(&encoder, pReq->hashEnd));
  TAOS_CHECK_EXIT(tEncodeI8(&encoder, pReq->hashMethod));
  TAOS_CHECK_EXIT(tEncodeI8(&encoder, pReq->walLevel));
  TAOS_CHECK_EXIT(tEncodeI8(&encoder, pReq->precision));
  TAOS_CHECK_EXIT(tEncodeI8(&encoder, pReq->compression));
  TAOS_CHECK_EXIT(tEncodeI8(&encoder, pReq->strict));
  TAOS_CHECK_EXIT(tEncodeI8(&encoder, pReq->cacheLast));
  TAOS_CHECK_EXIT(tEncodeI8(&encoder, pReq->replica));
  TAOS_CHECK_EXIT(tEncodeI8(&encoder, pReq->selfIndex));
  for (int32_t i = 0; i < TSDB_MAX_REPLICA; ++i) {
    SReplica *pReplica = &pReq->replicas[i];
    TAOS_CHECK_EXIT(tEncodeSReplica(&encoder, pReplica));
  }
  TAOS_CHECK_EXIT(tEncodeI32(&encoder, pReq->numOfRetensions));
  for (int32_t i = 0; i < pReq->numOfRetensions; ++i) {
    SRetention *pRetension = taosArrayGet(pReq->pRetensions, i);
    TAOS_CHECK_EXIT(tEncodeI64(&encoder, pRetension->freq));
    TAOS_CHECK_EXIT(tEncodeI64(&encoder, pRetension->keep));
    TAOS_CHECK_EXIT(tEncodeI8(&encoder, pRetension->freqUnit));
    TAOS_CHECK_EXIT(tEncodeI8(&encoder, pRetension->keepUnit));
  }

  TAOS_CHECK_EXIT(tEncodeI8(&encoder, pReq->isTsma));
  if (pReq->isTsma) {
    uint32_t tsmaLen = (uint32_t)(htonl(((SMsgHead *)pReq->pTsma)->contLen));
    TAOS_CHECK_EXIT(tEncodeBinary(&encoder, (const uint8_t *)pReq->pTsma, tsmaLen));
  }
  TAOS_CHECK_EXIT(tEncodeI32(&encoder, pReq->walRetentionPeriod));
  TAOS_CHECK_EXIT(tEncodeI64(&encoder, pReq->walRetentionSize));
  TAOS_CHECK_EXIT(tEncodeI32(&encoder, pReq->walRollPeriod));
  TAOS_CHECK_EXIT(tEncodeI64(&encoder, pReq->walSegmentSize));
  TAOS_CHECK_EXIT(tEncodeI16(&encoder, pReq->sstTrigger));
  TAOS_CHECK_EXIT(tEncodeI16(&encoder, pReq->hashPrefix));
  TAOS_CHECK_EXIT(tEncodeI16(&encoder, pReq->hashSuffix));
  TAOS_CHECK_EXIT(tEncodeI32(&encoder, pReq->tsdbPageSize));
  for (int32_t i = 0; i < 6; ++i) {
    TAOS_CHECK_EXIT(tEncodeI64(&encoder, pReq->reserved[i]));
  }
  TAOS_CHECK_EXIT(tEncodeI8(&encoder, pReq->learnerReplica));
  TAOS_CHECK_EXIT(tEncodeI8(&encoder, pReq->learnerSelfIndex));
  for (int32_t i = 0; i < TSDB_MAX_LEARNER_REPLICA; ++i) {
    SReplica *pReplica = &pReq->learnerReplicas[i];
    TAOS_CHECK_EXIT(tEncodeSReplica(&encoder, pReplica));
  }
  TAOS_CHECK_EXIT(tEncodeI32(&encoder, pReq->changeVersion));
  TAOS_CHECK_EXIT(tEncodeI32(&encoder, pReq->keepTimeOffset));
  TAOS_CHECK_EXIT(tEncodeI8(&encoder, pReq->encryptAlgorithm));
  TAOS_CHECK_EXIT(tEncodeI32(&encoder, pReq->s3ChunkSize));
  TAOS_CHECK_EXIT(tEncodeI32(&encoder, pReq->s3KeepLocal));
  TAOS_CHECK_EXIT(tEncodeI8(&encoder, pReq->s3Compact));

  tEndEncode(&encoder);

_exit:
  if (code) {
    tlen = code;
  } else {
    tlen = encoder.pos;
  }
  tEncoderClear(&encoder);
  return tlen;
}

int32_t tDeserializeSCreateVnodeReq(void *buf, int32_t bufLen, SCreateVnodeReq *pReq) {
  SDecoder decoder = {0};
  int32_t  code = 0;
  int32_t  lino;

  tDecoderInit(&decoder, buf, bufLen);

  TAOS_CHECK_EXIT(tStartDecode(&decoder));
  TAOS_CHECK_EXIT(tDecodeI32(&decoder, &pReq->vgId));
  TAOS_CHECK_EXIT(tDecodeCStrTo(&decoder, pReq->db));
  TAOS_CHECK_EXIT(tDecodeI64(&decoder, &pReq->dbUid));
  TAOS_CHECK_EXIT(tDecodeI32(&decoder, &pReq->vgVersion));
  TAOS_CHECK_EXIT(tDecodeI32(&decoder, &pReq->numOfStables));
  TAOS_CHECK_EXIT(tDecodeI32(&decoder, &pReq->buffer));
  TAOS_CHECK_EXIT(tDecodeI32(&decoder, &pReq->pageSize));
  TAOS_CHECK_EXIT(tDecodeI32(&decoder, &pReq->pages));
  TAOS_CHECK_EXIT(tDecodeI32(&decoder, &pReq->cacheLastSize));
  TAOS_CHECK_EXIT(tDecodeI32(&decoder, &pReq->daysPerFile));
  TAOS_CHECK_EXIT(tDecodeI32(&decoder, &pReq->daysToKeep0));
  TAOS_CHECK_EXIT(tDecodeI32(&decoder, &pReq->daysToKeep1));
  TAOS_CHECK_EXIT(tDecodeI32(&decoder, &pReq->daysToKeep2));
  TAOS_CHECK_EXIT(tDecodeI32(&decoder, &pReq->minRows));
  TAOS_CHECK_EXIT(tDecodeI32(&decoder, &pReq->maxRows));
  TAOS_CHECK_EXIT(tDecodeI32(&decoder, &pReq->walFsyncPeriod));
  TAOS_CHECK_EXIT(tDecodeU32(&decoder, &pReq->hashBegin));
  TAOS_CHECK_EXIT(tDecodeU32(&decoder, &pReq->hashEnd));
  TAOS_CHECK_EXIT(tDecodeI8(&decoder, &pReq->hashMethod));
  TAOS_CHECK_EXIT(tDecodeI8(&decoder, &pReq->walLevel));
  TAOS_CHECK_EXIT(tDecodeI8(&decoder, &pReq->precision));
  TAOS_CHECK_EXIT(tDecodeI8(&decoder, &pReq->compression));
  TAOS_CHECK_EXIT(tDecodeI8(&decoder, &pReq->strict));
  TAOS_CHECK_EXIT(tDecodeI8(&decoder, &pReq->cacheLast));
  TAOS_CHECK_EXIT(tDecodeI8(&decoder, &pReq->replica));
  TAOS_CHECK_EXIT(tDecodeI8(&decoder, &pReq->selfIndex));
  for (int32_t i = 0; i < TSDB_MAX_REPLICA; ++i) {
    SReplica *pReplica = &pReq->replicas[i];
    TAOS_CHECK_EXIT(tDecodeSReplica(&decoder, pReplica));
  }
  TAOS_CHECK_EXIT(tDecodeI32(&decoder, &pReq->numOfRetensions));
  pReq->pRetensions = taosArrayInit(pReq->numOfRetensions, sizeof(SRetention));
  if (pReq->pRetensions == NULL) {
    TAOS_CHECK_EXIT(terrno);
  }

  for (int32_t i = 0; i < pReq->numOfRetensions; ++i) {
    SRetention rentension = {0};
    TAOS_CHECK_EXIT(tDecodeI64(&decoder, &rentension.freq));
    TAOS_CHECK_EXIT(tDecodeI64(&decoder, &rentension.keep));
    TAOS_CHECK_EXIT(tDecodeI8(&decoder, &rentension.freqUnit));
    TAOS_CHECK_EXIT(tDecodeI8(&decoder, &rentension.keepUnit));
    if (taosArrayPush(pReq->pRetensions, &rentension) == NULL) {
      TAOS_CHECK_EXIT(terrno);
    }
  }

  TAOS_CHECK_EXIT(tDecodeI8(&decoder, &pReq->isTsma));
  if (pReq->isTsma) {
    TAOS_CHECK_EXIT(tDecodeBinary(&decoder, (uint8_t **)&pReq->pTsma, NULL));
  }

  TAOS_CHECK_EXIT(tDecodeI32(&decoder, &pReq->walRetentionPeriod));
  TAOS_CHECK_EXIT(tDecodeI64(&decoder, &pReq->walRetentionSize));
  TAOS_CHECK_EXIT(tDecodeI32(&decoder, &pReq->walRollPeriod));
  TAOS_CHECK_EXIT(tDecodeI64(&decoder, &pReq->walSegmentSize));
  TAOS_CHECK_EXIT(tDecodeI16(&decoder, &pReq->sstTrigger));
  TAOS_CHECK_EXIT(tDecodeI16(&decoder, &pReq->hashPrefix));
  TAOS_CHECK_EXIT(tDecodeI16(&decoder, &pReq->hashSuffix));
  TAOS_CHECK_EXIT(tDecodeI32(&decoder, &pReq->tsdbPageSize));
  for (int32_t i = 0; i < 6; ++i) {
    TAOS_CHECK_EXIT(tDecodeI64(&decoder, &pReq->reserved[i]));
  }
  if (!tDecodeIsEnd(&decoder)) {
    TAOS_CHECK_EXIT(tDecodeI8(&decoder, &pReq->learnerReplica));
    TAOS_CHECK_EXIT(tDecodeI8(&decoder, &pReq->learnerSelfIndex));
    for (int32_t i = 0; i < TSDB_MAX_LEARNER_REPLICA; ++i) {
      SReplica *pReplica = &pReq->learnerReplicas[i];
      TAOS_CHECK_EXIT(tDecodeSReplica(&decoder, pReplica));
    }
  }
  if (!tDecodeIsEnd(&decoder)) {
    TAOS_CHECK_EXIT(tDecodeI32(&decoder, &pReq->changeVersion));
  }
  pReq->keepTimeOffset = TSDB_DEFAULT_KEEP_TIME_OFFSET;
  if (!tDecodeIsEnd(&decoder)) {
    TAOS_CHECK_EXIT(tDecodeI32(&decoder, &pReq->keepTimeOffset));
  }
  pReq->encryptAlgorithm = TSDB_DEFAULT_ENCRYPT_ALGO;
  pReq->s3ChunkSize = TSDB_DEFAULT_S3_CHUNK_SIZE;
  pReq->s3KeepLocal = TSDB_DEFAULT_S3_KEEP_LOCAL;
  pReq->s3Compact = TSDB_DEFAULT_S3_COMPACT;
  if (!tDecodeIsEnd(&decoder)) {
    TAOS_CHECK_EXIT(tDecodeI8(&decoder, &pReq->encryptAlgorithm));
    TAOS_CHECK_EXIT(tDecodeI32(&decoder, &pReq->s3ChunkSize));
    TAOS_CHECK_EXIT(tDecodeI32(&decoder, &pReq->s3KeepLocal));
    TAOS_CHECK_EXIT(tDecodeI8(&decoder, &pReq->s3Compact));
  }

  tEndDecode(&decoder);

_exit:
  tDecoderClear(&decoder);
  return code;
}

int32_t tFreeSCreateVnodeReq(SCreateVnodeReq *pReq) {
  taosArrayDestroy(pReq->pRetensions);
  pReq->pRetensions = NULL;
  return 0;
}

int32_t tSerializeSQueryCompactProgressReq(void *buf, int32_t bufLen, SQueryCompactProgressReq *pReq) {
  SEncoder encoder = {0};
  int32_t  code = 0;
  int32_t  lino;
  int32_t  tlen;
  tEncoderInit(&encoder, buf, bufLen);

  TAOS_CHECK_EXIT(tStartEncode(&encoder));

  TAOS_CHECK_EXIT(tEncodeI32(&encoder, pReq->compactId));
  TAOS_CHECK_EXIT(tEncodeI32(&encoder, pReq->vgId));
  TAOS_CHECK_EXIT(tEncodeI32(&encoder, pReq->dnodeId));

  tEndEncode(&encoder);

_exit:
  if (code) {
    tlen = code;
  } else {
    tlen = encoder.pos;
  }
  tEncoderClear(&encoder);
  return tlen;
}

int32_t tDeserializeSQueryCompactProgressReq(void *buf, int32_t bufLen, SQueryCompactProgressReq *pReq) {
  int32_t  headLen = sizeof(SMsgHead);
  SDecoder decoder = {0};
  int32_t  code = 0;
  int32_t  lino;
  tDecoderInit(&decoder, ((uint8_t *)buf) + headLen, bufLen - headLen);

  TAOS_CHECK_EXIT(tStartDecode(&decoder));
  TAOS_CHECK_EXIT(tDecodeI32(&decoder, &pReq->compactId));
  TAOS_CHECK_EXIT(tDecodeI32(&decoder, &pReq->vgId));
  TAOS_CHECK_EXIT(tDecodeI32(&decoder, &pReq->dnodeId));

  tEndDecode(&decoder);
_exit:
  tDecoderClear(&decoder);
  return code;
}

int32_t tSerializeSQueryCompactProgressRsp(void *buf, int32_t bufLen, SQueryCompactProgressRsp *pReq) {
  SEncoder encoder = {0};
  int32_t  code = 0;
  int32_t  lino;
  int32_t  tlen;
  tEncoderInit(&encoder, buf, bufLen);

  TAOS_CHECK_EXIT(tStartEncode(&encoder));
  TAOS_CHECK_EXIT(tEncodeI32(&encoder, pReq->compactId));
  TAOS_CHECK_EXIT(tEncodeI32(&encoder, pReq->vgId));
  TAOS_CHECK_EXIT(tEncodeI32(&encoder, pReq->dnodeId));
  TAOS_CHECK_EXIT(tEncodeI32(&encoder, pReq->numberFileset));
  TAOS_CHECK_EXIT(tEncodeI32(&encoder, pReq->finished));
  // 1. add progress and remaining time
  TAOS_CHECK_EXIT(tEncodeI32v(&encoder, pReq->progress));
  TAOS_CHECK_EXIT(tEncodeI64v(&encoder, pReq->remainingTime));

  tEndEncode(&encoder);

_exit:
  if (code) {
    tlen = code;
  } else {
    tlen = encoder.pos;
  }
  tEncoderClear(&encoder);
  return tlen;
}
int32_t tDeserializeSQueryCompactProgressRsp(void *buf, int32_t bufLen, SQueryCompactProgressRsp *pReq) {
  SDecoder decoder = {0};
  int32_t  code = 0;
  int32_t  lino;
  tDecoderInit(&decoder, buf, bufLen);

  TAOS_CHECK_EXIT(tStartDecode(&decoder));
  TAOS_CHECK_EXIT(tDecodeI32(&decoder, &pReq->compactId));
  TAOS_CHECK_EXIT(tDecodeI32(&decoder, &pReq->vgId));
  TAOS_CHECK_EXIT(tDecodeI32(&decoder, &pReq->dnodeId));
  TAOS_CHECK_EXIT(tDecodeI32(&decoder, &pReq->numberFileset));
  TAOS_CHECK_EXIT(tDecodeI32(&decoder, &pReq->finished));
  // 1. decode progress and remaining time
  if (!tDecodeIsEnd(&decoder)) {
    TAOS_CHECK_EXIT(tDecodeI32v(&decoder, &pReq->progress));
    TAOS_CHECK_EXIT(tDecodeI64v(&decoder, &pReq->remainingTime));
  } else {
    pReq->progress = 0;
    pReq->remainingTime = 0;
  }

  tEndDecode(&decoder);
_exit:
  tDecoderClear(&decoder);
  return code;
}

int32_t tSerializeSDropVnodeReq(void *buf, int32_t bufLen, SDropVnodeReq *pReq) {
  SEncoder encoder = {0};
  int32_t  code = 0;
  int32_t  lino;
  int32_t  tlen;
  tEncoderInit(&encoder, buf, bufLen);

  TAOS_CHECK_EXIT(tStartEncode(&encoder));
  TAOS_CHECK_EXIT(tEncodeI32(&encoder, pReq->vgId));
  TAOS_CHECK_EXIT(tEncodeI32(&encoder, pReq->dnodeId));
  TAOS_CHECK_EXIT(tEncodeI64(&encoder, pReq->dbUid));
  TAOS_CHECK_EXIT(tEncodeCStr(&encoder, pReq->db));
  for (int32_t i = 0; i < 8; ++i) {
    TAOS_CHECK_EXIT(tEncodeI64(&encoder, pReq->reserved[i]));
  }
  tEndEncode(&encoder);

_exit:
  if (code) {
    tlen = code;
  } else {
    tlen = encoder.pos;
  }
  tEncoderClear(&encoder);
  return tlen;
}

int32_t tDeserializeSDropVnodeReq(void *buf, int32_t bufLen, SDropVnodeReq *pReq) {
  SDecoder decoder = {0};
  int32_t  code = 0;
  int32_t  lino;
  tDecoderInit(&decoder, buf, bufLen);

  TAOS_CHECK_EXIT(tStartDecode(&decoder));
  TAOS_CHECK_EXIT(tDecodeI32(&decoder, &pReq->vgId));
  TAOS_CHECK_EXIT(tDecodeI32(&decoder, &pReq->dnodeId));
  TAOS_CHECK_EXIT(tDecodeI64(&decoder, &pReq->dbUid));
  TAOS_CHECK_EXIT(tDecodeCStrTo(&decoder, pReq->db));
  for (int32_t i = 0; i < 8; ++i) {
    TAOS_CHECK_EXIT(tDecodeI64(&decoder, &pReq->reserved[i]));
  }
  tEndDecode(&decoder);

_exit:
  tDecoderClear(&decoder);
  return code;
}
int32_t tSerializeSDropIdxReq(void *buf, int32_t bufLen, SDropIndexReq *pReq) {
  SEncoder encoder = {0};
  int32_t  code = 0;
  int32_t  lino;
  int32_t  tlen;
  tEncoderInit(&encoder, buf, bufLen);

  TAOS_CHECK_EXIT(tStartEncode(&encoder));
  TAOS_CHECK_EXIT(tEncodeCStr(&encoder, pReq->colName));
  TAOS_CHECK_EXIT(tEncodeCStr(&encoder, pReq->stb));
  TAOS_CHECK_EXIT(tEncodeI64(&encoder, pReq->stbUid));
  TAOS_CHECK_EXIT(tEncodeI64(&encoder, pReq->dbUid));
  for (int32_t i = 0; i < 8; ++i) {
    TAOS_CHECK_EXIT(tEncodeI64(&encoder, pReq->reserved[i]));
  }
  tEndEncode(&encoder);

_exit:
  if (code) {
    tlen = code;
  } else {
    tlen = encoder.pos;
  }
  tEncoderClear(&encoder);
  return tlen;
}

int32_t tDeserializeSDropIdxReq(void *buf, int32_t bufLen, SDropIndexReq *pReq) {
  SDecoder decoder = {0};
  int32_t  code = 0;
  int32_t  lino;
  tDecoderInit(&decoder, buf, bufLen);

  TAOS_CHECK_EXIT(tStartDecode(&decoder));
  TAOS_CHECK_EXIT(tDecodeCStrTo(&decoder, pReq->colName));
  TAOS_CHECK_EXIT(tDecodeCStrTo(&decoder, pReq->stb));
  TAOS_CHECK_EXIT(tDecodeI64(&decoder, &pReq->stbUid));
  TAOS_CHECK_EXIT(tDecodeI64(&decoder, &pReq->dbUid));
  for (int32_t i = 0; i < 8; ++i) {
    TAOS_CHECK_EXIT(tDecodeI64(&decoder, &pReq->reserved[i]));
  }
  tEndDecode(&decoder);

_exit:
  tDecoderClear(&decoder);
  return code;
}

int32_t tSerializeSCompactVnodeReq(void *buf, int32_t bufLen, SCompactVnodeReq *pReq) {
  SEncoder encoder = {0};
  int32_t  code = 0;
  int32_t  lino;
  int32_t  tlen;
  tEncoderInit(&encoder, buf, bufLen);

  TAOS_CHECK_EXIT(tStartEncode(&encoder));
  TAOS_CHECK_EXIT(tEncodeI64(&encoder, pReq->dbUid));
  TAOS_CHECK_EXIT(tEncodeCStr(&encoder, pReq->db));
  TAOS_CHECK_EXIT(tEncodeI64(&encoder, pReq->compactStartTime));

  // 1.1 add tw.skey and tw.ekey
  TAOS_CHECK_EXIT(tEncodeI64(&encoder, pReq->tw.skey));
  TAOS_CHECK_EXIT(tEncodeI64(&encoder, pReq->tw.ekey));

  TAOS_CHECK_EXIT(tEncodeI32(&encoder, pReq->compactId));
  TAOS_CHECK_EXIT(tEncodeI8(&encoder, pReq->metaOnly));

  tEndEncode(&encoder);

_exit:
  if (code) {
    tlen = code;
  } else {
    tlen = encoder.pos;
  }
  tEncoderClear(&encoder);
  return tlen;
}

int32_t tDeserializeSCompactVnodeReq(void *buf, int32_t bufLen, SCompactVnodeReq *pReq) {
  SDecoder decoder = {0};
  int32_t  code = 0;
  int32_t  lino;
  tDecoderInit(&decoder, buf, bufLen);

  TAOS_CHECK_EXIT(tStartDecode(&decoder));
  TAOS_CHECK_EXIT(tDecodeI64(&decoder, &pReq->dbUid));
  TAOS_CHECK_EXIT(tDecodeCStrTo(&decoder, pReq->db));
  TAOS_CHECK_EXIT(tDecodeI64(&decoder, &pReq->compactStartTime));

  // 1.1
  if (tDecodeIsEnd(&decoder)) {
    pReq->tw.skey = TSKEY_MIN;
    pReq->tw.ekey = TSKEY_MAX;
  } else {
    TAOS_CHECK_EXIT(tDecodeI64(&decoder, &pReq->tw.skey));
    TAOS_CHECK_EXIT(tDecodeI64(&decoder, &pReq->tw.ekey));
  }

  if (!tDecodeIsEnd(&decoder)) {
    TAOS_CHECK_EXIT(tDecodeI32(&decoder, &pReq->compactId));
  }

  if (!tDecodeIsEnd(&decoder)) {
    TAOS_CHECK_EXIT(tDecodeI8(&decoder, &pReq->metaOnly));
  } else {
    pReq->metaOnly = false;
  }

  tEndDecode(&decoder);
_exit:
  tDecoderClear(&decoder);
  return code;
}

int32_t tSerializeSVKillCompactReq(void *buf, int32_t bufLen, SVKillCompactReq *pReq) {
  SEncoder encoder = {0};
  int32_t  code = 0;
  int32_t  lino;
  int32_t  tlen;
  tEncoderInit(&encoder, buf, bufLen);

  TAOS_CHECK_EXIT(tStartEncode(&encoder));
  TAOS_CHECK_EXIT(tEncodeI32(&encoder, pReq->compactId));
  TAOS_CHECK_EXIT(tEncodeI32(&encoder, pReq->vgId));
  TAOS_CHECK_EXIT(tEncodeI32(&encoder, pReq->dnodeId));

  tEndEncode(&encoder);

_exit:
  if (code) {
    tlen = code;
  } else {
    tlen = encoder.pos;
  }
  tEncoderClear(&encoder);
  return tlen;
}

int32_t tDeserializeSVKillCompactReq(void *buf, int32_t bufLen, SVKillCompactReq *pReq) {
  int32_t  code = 0;
  int32_t  lino;
  SDecoder decoder = {0};

  tDecoderInit(&decoder, buf, bufLen);

  TAOS_CHECK_EXIT(tStartDecode(&decoder));
  TAOS_CHECK_EXIT(tDecodeI32(&decoder, &pReq->compactId));
  TAOS_CHECK_EXIT(tDecodeI32(&decoder, &pReq->vgId));
  TAOS_CHECK_EXIT(tDecodeI32(&decoder, &pReq->dnodeId));
  tEndDecode(&decoder);

_exit:
  tDecoderClear(&decoder);
  return code;
}

int32_t tSerializeSAlterVnodeConfigReq(void *buf, int32_t bufLen, SAlterVnodeConfigReq *pReq) {
  int32_t  code = 0;
  int32_t  lino;
  int32_t  tlen;
  SEncoder encoder = {0};

  tEncoderInit(&encoder, buf, bufLen);

  TAOS_CHECK_EXIT(tStartEncode(&encoder));
  TAOS_CHECK_EXIT(tEncodeI32(&encoder, pReq->vgVersion));
  TAOS_CHECK_EXIT(tEncodeI32(&encoder, pReq->buffer));
  TAOS_CHECK_EXIT(tEncodeI32(&encoder, pReq->pageSize));
  TAOS_CHECK_EXIT(tEncodeI32(&encoder, pReq->pages));
  TAOS_CHECK_EXIT(tEncodeI32(&encoder, pReq->cacheLastSize));
  TAOS_CHECK_EXIT(tEncodeI32(&encoder, pReq->daysPerFile));
  TAOS_CHECK_EXIT(tEncodeI32(&encoder, pReq->daysToKeep0));
  TAOS_CHECK_EXIT(tEncodeI32(&encoder, pReq->daysToKeep1));
  TAOS_CHECK_EXIT(tEncodeI32(&encoder, pReq->daysToKeep2));
  TAOS_CHECK_EXIT(tEncodeI32(&encoder, pReq->walFsyncPeriod));
  TAOS_CHECK_EXIT(tEncodeI8(&encoder, pReq->walLevel));
  TAOS_CHECK_EXIT(tEncodeI8(&encoder, pReq->strict));
  TAOS_CHECK_EXIT(tEncodeI8(&encoder, pReq->cacheLast));
  for (int32_t i = 0; i < 7; ++i) {
    TAOS_CHECK_EXIT(tEncodeI64(&encoder, pReq->reserved[i]));
  }

  // 1st modification
  TAOS_CHECK_EXIT(tEncodeI16(&encoder, pReq->sttTrigger));
  TAOS_CHECK_EXIT(tEncodeI32(&encoder, pReq->minRows));
  // 2nd modification
  TAOS_CHECK_EXIT(tEncodeI32(&encoder, pReq->walRetentionPeriod));
  TAOS_CHECK_EXIT(tEncodeI32(&encoder, pReq->walRetentionSize));
  TAOS_CHECK_EXIT(tEncodeI32(&encoder, pReq->keepTimeOffset));

  TAOS_CHECK_EXIT(tEncodeI32(&encoder, pReq->s3KeepLocal));
  TAOS_CHECK_EXIT(tEncodeI8(&encoder, pReq->s3Compact));

  tEndEncode(&encoder);

_exit:
  if (code) {
    tlen = code;
  } else {
    tlen = encoder.pos;
  }
  tEncoderClear(&encoder);
  return tlen;
}

int32_t tDeserializeSAlterVnodeConfigReq(void *buf, int32_t bufLen, SAlterVnodeConfigReq *pReq) {
  SDecoder decoder = {0};
  int32_t  code = 0;
  int32_t  lino;
  tDecoderInit(&decoder, buf, bufLen);

  TAOS_CHECK_EXIT(tStartDecode(&decoder));
  TAOS_CHECK_EXIT(tDecodeI32(&decoder, &pReq->vgVersion));
  TAOS_CHECK_EXIT(tDecodeI32(&decoder, &pReq->buffer));
  TAOS_CHECK_EXIT(tDecodeI32(&decoder, &pReq->pageSize));
  TAOS_CHECK_EXIT(tDecodeI32(&decoder, &pReq->pages));
  TAOS_CHECK_EXIT(tDecodeI32(&decoder, &pReq->cacheLastSize));
  TAOS_CHECK_EXIT(tDecodeI32(&decoder, &pReq->daysPerFile));
  TAOS_CHECK_EXIT(tDecodeI32(&decoder, &pReq->daysToKeep0));
  TAOS_CHECK_EXIT(tDecodeI32(&decoder, &pReq->daysToKeep1));
  TAOS_CHECK_EXIT(tDecodeI32(&decoder, &pReq->daysToKeep2));
  TAOS_CHECK_EXIT(tDecodeI32(&decoder, &pReq->walFsyncPeriod));
  TAOS_CHECK_EXIT(tDecodeI8(&decoder, &pReq->walLevel));
  TAOS_CHECK_EXIT(tDecodeI8(&decoder, &pReq->strict));
  TAOS_CHECK_EXIT(tDecodeI8(&decoder, &pReq->cacheLast));
  for (int32_t i = 0; i < 7; ++i) {
    TAOS_CHECK_EXIT(tDecodeI64(&decoder, &pReq->reserved[i]));
  }

  // 1st modification
  if (tDecodeIsEnd(&decoder)) {
    pReq->sttTrigger = -1;
    pReq->minRows = -1;
  } else {
    TAOS_CHECK_EXIT(tDecodeI16(&decoder, &pReq->sttTrigger));
    TAOS_CHECK_EXIT(tDecodeI32(&decoder, &pReq->minRows));
  }

  // 2n modification
  if (tDecodeIsEnd(&decoder)) {
    pReq->walRetentionPeriod = -1;
    pReq->walRetentionSize = -1;
  } else {
    TAOS_CHECK_EXIT(tDecodeI32(&decoder, &pReq->walRetentionPeriod));
    TAOS_CHECK_EXIT(tDecodeI32(&decoder, &pReq->walRetentionSize));
  }
  pReq->keepTimeOffset = TSDB_DEFAULT_KEEP_TIME_OFFSET;
  if (!tDecodeIsEnd(&decoder)) {
    TAOS_CHECK_EXIT(tDecodeI32(&decoder, &pReq->keepTimeOffset));
  }

  pReq->s3KeepLocal = TSDB_DEFAULT_S3_KEEP_LOCAL;
  pReq->s3Compact = TSDB_DEFAULT_S3_COMPACT;
  if (!tDecodeIsEnd(&decoder)) {
    TAOS_CHECK_EXIT(tDecodeI32(&decoder, &pReq->s3KeepLocal) < 0);
    TAOS_CHECK_EXIT(tDecodeI8(&decoder, &pReq->s3Compact) < 0);
  }

  tEndDecode(&decoder);

_exit:
  tDecoderClear(&decoder);
  return code;
}

int32_t tSerializeSAlterVnodeReplicaReq(void *buf, int32_t bufLen, SAlterVnodeReplicaReq *pReq) {
  SEncoder encoder = {0};
  int32_t  code = 0;
  int32_t  lino;
  int32_t  tlen;
  tEncoderInit(&encoder, buf, bufLen);

  TAOS_CHECK_EXIT(tStartEncode(&encoder));
  TAOS_CHECK_EXIT(tEncodeI32(&encoder, pReq->vgId));
  TAOS_CHECK_EXIT(tEncodeI8(&encoder, pReq->strict));
  TAOS_CHECK_EXIT(tEncodeI8(&encoder, pReq->selfIndex));
  TAOS_CHECK_EXIT(tEncodeI8(&encoder, pReq->replica));
  for (int32_t i = 0; i < TSDB_MAX_REPLICA; ++i) {
    SReplica *pReplica = &pReq->replicas[i];
    TAOS_CHECK_EXIT(tEncodeSReplica(&encoder, pReplica));
  }
  for (int32_t i = 0; i < 8; ++i) {
    TAOS_CHECK_EXIT(tEncodeI64(&encoder, pReq->reserved[i]));
  }
  TAOS_CHECK_EXIT(tEncodeI8(&encoder, pReq->learnerSelfIndex));
  TAOS_CHECK_EXIT(tEncodeI8(&encoder, pReq->learnerReplica));
  for (int32_t i = 0; i < TSDB_MAX_LEARNER_REPLICA; ++i) {
    SReplica *pReplica = &pReq->learnerReplicas[i];
    TAOS_CHECK_EXIT(tEncodeSReplica(&encoder, pReplica));
  }
  TAOS_CHECK_EXIT(tEncodeI32(&encoder, pReq->changeVersion));
  tEndEncode(&encoder);

_exit:
  if (code) {
    tlen = code;
  } else {
    tlen = encoder.pos;
  }
  tEncoderClear(&encoder);
  return tlen;
}

int32_t tDeserializeSAlterVnodeReplicaReq(void *buf, int32_t bufLen, SAlterVnodeReplicaReq *pReq) {
  SDecoder decoder = {0};
  int32_t  code = 0;
  int32_t  lino;
  tDecoderInit(&decoder, buf, bufLen);

  TAOS_CHECK_EXIT(tStartDecode(&decoder));
  TAOS_CHECK_EXIT(tDecodeI32(&decoder, &pReq->vgId));
  TAOS_CHECK_EXIT(tDecodeI8(&decoder, &pReq->strict));
  TAOS_CHECK_EXIT(tDecodeI8(&decoder, &pReq->selfIndex));
  TAOS_CHECK_EXIT(tDecodeI8(&decoder, &pReq->replica));
  for (int32_t i = 0; i < TSDB_MAX_REPLICA; ++i) {
    SReplica *pReplica = &pReq->replicas[i];
    TAOS_CHECK_EXIT(tDecodeSReplica(&decoder, pReplica));
  }
  for (int32_t i = 0; i < 8; ++i) {
    TAOS_CHECK_EXIT(tDecodeI64(&decoder, &pReq->reserved[i]));
  }
  if (!tDecodeIsEnd(&decoder)) {
    TAOS_CHECK_EXIT(tDecodeI8(&decoder, &pReq->learnerSelfIndex));
    TAOS_CHECK_EXIT(tDecodeI8(&decoder, &pReq->learnerReplica));
    for (int32_t i = 0; i < TSDB_MAX_LEARNER_REPLICA; ++i) {
      SReplica *pReplica = &pReq->learnerReplicas[i];
      TAOS_CHECK_EXIT(tDecodeSReplica(&decoder, pReplica));
    }
  }
  if (!tDecodeIsEnd(&decoder)) {
    TAOS_CHECK_EXIT(tDecodeI32(&decoder, &pReq->changeVersion));
  }

  tEndDecode(&decoder);
_exit:
  tDecoderClear(&decoder);
  return code;
}

int32_t tSerializeSDisableVnodeWriteReq(void *buf, int32_t bufLen, SDisableVnodeWriteReq *pReq) {
  SEncoder encoder = {0};
  int32_t  code = 0;
  int32_t  lino;
  int32_t  tlen;
  tEncoderInit(&encoder, buf, bufLen);

  TAOS_CHECK_EXIT(tStartEncode(&encoder));
  TAOS_CHECK_EXIT(tEncodeI32(&encoder, pReq->vgId));
  TAOS_CHECK_EXIT(tEncodeI8(&encoder, pReq->disable));

  tEndEncode(&encoder);

_exit:
  if (code) {
    tlen = code;
  } else {
    tlen = encoder.pos;
  }
  tEncoderClear(&encoder);
  return tlen;
}

int32_t tDeserializeSDisableVnodeWriteReq(void *buf, int32_t bufLen, SDisableVnodeWriteReq *pReq) {
  SDecoder decoder = {0};
  int32_t  code = 0;
  int32_t  lino;
  tDecoderInit(&decoder, buf, bufLen);

  TAOS_CHECK_EXIT(tStartDecode(&decoder));
  TAOS_CHECK_EXIT(tDecodeI32(&decoder, &pReq->vgId));
  TAOS_CHECK_EXIT(tDecodeI8(&decoder, &pReq->disable));

  tEndDecode(&decoder);
_exit:
  tDecoderClear(&decoder);
  return code;
}

int32_t tSerializeSAlterVnodeHashRangeReq(void *buf, int32_t bufLen, SAlterVnodeHashRangeReq *pReq) {
  SEncoder encoder = {0};
  int32_t  code = 0;
  int32_t  lino;
  int32_t  tlen;
  tEncoderInit(&encoder, buf, bufLen);

  TAOS_CHECK_EXIT(tStartEncode(&encoder));
  TAOS_CHECK_EXIT(tEncodeI32(&encoder, pReq->srcVgId));
  TAOS_CHECK_EXIT(tEncodeI32(&encoder, pReq->dstVgId));
  TAOS_CHECK_EXIT(tEncodeI32(&encoder, pReq->hashBegin));
  TAOS_CHECK_EXIT(tEncodeI32(&encoder, pReq->hashEnd));
  TAOS_CHECK_EXIT(tEncodeI32(&encoder, pReq->changeVersion));
  TAOS_CHECK_EXIT(tEncodeI32(&encoder, pReq->reserved));

  tEndEncode(&encoder);

_exit:
  if (code) {
    tlen = code;
  } else {
    tlen = encoder.pos;
  }
  tEncoderClear(&encoder);
  return tlen;
}

int32_t tDeserializeSAlterVnodeHashRangeReq(void *buf, int32_t bufLen, SAlterVnodeHashRangeReq *pReq) {
  SDecoder decoder = {0};
  int32_t  code = 0;
  int32_t  lino;
  tDecoderInit(&decoder, buf, bufLen);

  TAOS_CHECK_EXIT(tStartDecode(&decoder));
  TAOS_CHECK_EXIT(tDecodeI32(&decoder, &pReq->srcVgId));
  TAOS_CHECK_EXIT(tDecodeI32(&decoder, &pReq->dstVgId));
  TAOS_CHECK_EXIT(tDecodeI32(&decoder, &pReq->hashBegin));
  TAOS_CHECK_EXIT(tDecodeI32(&decoder, &pReq->hashEnd));
  TAOS_CHECK_EXIT(tDecodeI32(&decoder, &pReq->changeVersion));
  TAOS_CHECK_EXIT(tDecodeI32(&decoder, &pReq->reserved));

  tEndDecode(&decoder);
_exit:
  tDecoderClear(&decoder);
  return code;
}

int32_t tSerializeSKillQueryReq(void *buf, int32_t bufLen, SKillQueryReq *pReq) {
  SEncoder encoder = {0};
  int32_t  code = 0;
  int32_t  lino;
  int32_t  tlen;
  tEncoderInit(&encoder, buf, bufLen);

  TAOS_CHECK_EXIT(tStartEncode(&encoder));
  TAOS_CHECK_EXIT(tEncodeCStr(&encoder, pReq->queryStrId));
  tEndEncode(&encoder);

_exit:
  if (code) {
    tlen = code;
  } else {
    tlen = encoder.pos;
  }
  tEncoderClear(&encoder);
  return tlen;
}

int32_t tDeserializeSKillQueryReq(void *buf, int32_t bufLen, SKillQueryReq *pReq) {
  SDecoder decoder = {0};
  int32_t  code = 0;
  int32_t  lino;
  tDecoderInit(&decoder, buf, bufLen);

  TAOS_CHECK_EXIT(tStartDecode(&decoder));
  TAOS_CHECK_EXIT(tDecodeCStrTo(&decoder, pReq->queryStrId));
  tEndDecode(&decoder);

_exit:
  tDecoderClear(&decoder);
  return code;
}

int32_t tSerializeSKillConnReq(void *buf, int32_t bufLen, SKillConnReq *pReq) {
  SEncoder encoder = {0};
  int32_t  code = 0;
  int32_t  lino;
  int32_t  tlen;
  tEncoderInit(&encoder, buf, bufLen);

  TAOS_CHECK_EXIT(tStartEncode(&encoder));
  TAOS_CHECK_EXIT(tEncodeU32(&encoder, pReq->connId));
  tEndEncode(&encoder);

_exit:
  if (code) {
    tlen = code;
  } else {
    tlen = encoder.pos;
  }
  tEncoderClear(&encoder);
  return tlen;
}

int32_t tDeserializeSKillConnReq(void *buf, int32_t bufLen, SKillConnReq *pReq) {
  SDecoder decoder = {0};
  int32_t  code = 0;
  int32_t  lino;
  tDecoderInit(&decoder, buf, bufLen);

  TAOS_CHECK_EXIT(tStartDecode(&decoder));
  TAOS_CHECK_EXIT(tDecodeU32(&decoder, &pReq->connId));
  tEndDecode(&decoder);

_exit:
  tDecoderClear(&decoder);
  return code;
}

int32_t tSerializeSKillTransReq(void *buf, int32_t bufLen, SKillTransReq *pReq) {
  SEncoder encoder = {0};
  int32_t  code = 0;
  int32_t  lino;
  int32_t  tlen;
  tEncoderInit(&encoder, buf, bufLen);

  TAOS_CHECK_EXIT(tStartEncode(&encoder));
  TAOS_CHECK_EXIT(tEncodeI32(&encoder, pReq->transId));
  tEndEncode(&encoder);

_exit:
  if (code) {
    tlen = code;
  } else {
    tlen = encoder.pos;
  }
  tEncoderClear(&encoder);
  return tlen;
}

int32_t tDeserializeSKillTransReq(void *buf, int32_t bufLen, SKillTransReq *pReq) {
  SDecoder decoder = {0};
  int32_t  code = 0;
  int32_t  lino;
  tDecoderInit(&decoder, buf, bufLen);

  TAOS_CHECK_EXIT(tStartDecode(&decoder));
  TAOS_CHECK_EXIT(tDecodeI32(&decoder, &pReq->transId));
  tEndDecode(&decoder);

_exit:
  tDecoderClear(&decoder);
  return code;
}

int32_t tSerializeSBalanceVgroupReq(void *buf, int32_t bufLen, SBalanceVgroupReq *pReq) {
  SEncoder encoder = {0};
  int32_t  code = 0;
  int32_t  lino;
  int32_t  tlen;
  tEncoderInit(&encoder, buf, bufLen);

  TAOS_CHECK_EXIT(tStartEncode(&encoder));
  TAOS_CHECK_EXIT(tEncodeI32(&encoder, pReq->useless));
  ENCODESQL();
  tEndEncode(&encoder);

_exit:
  if (code) {
    tlen = code;
  } else {
    tlen = encoder.pos;
  }
  tEncoderClear(&encoder);
  return tlen;
}

int32_t tDeserializeSBalanceVgroupReq(void *buf, int32_t bufLen, SBalanceVgroupReq *pReq) {
  SDecoder decoder = {0};
  int32_t  code = 0;
  int32_t  lino;
  tDecoderInit(&decoder, buf, bufLen);

  TAOS_CHECK_EXIT(tStartDecode(&decoder));
  TAOS_CHECK_EXIT(tDecodeI32(&decoder, &pReq->useless));
  DECODESQL();
  tEndDecode(&decoder);

_exit:
  tDecoderClear(&decoder);
  return code;
}

void tFreeSBalanceVgroupReq(SBalanceVgroupReq *pReq) { FREESQL(); }

int32_t tSerializeSAssignLeaderReq(void *buf, int32_t bufLen, SAssignLeaderReq *pReq) {
  SEncoder encoder = {0};
  int32_t  code = 0;
  int32_t  lino;
  int32_t  tlen;
  tEncoderInit(&encoder, buf, bufLen);

  TAOS_CHECK_EXIT(tStartEncode(&encoder));
  TAOS_CHECK_EXIT(tEncodeI32(&encoder, pReq->useless));
  ENCODESQL();
  tEndEncode(&encoder);

_exit:
  if (code) {
    tlen = code;
  } else {
    tlen = encoder.pos;
  }
  tEncoderClear(&encoder);
  return tlen;
}

int32_t tDeserializeSAssignLeaderReq(void *buf, int32_t bufLen, SAssignLeaderReq *pReq) {
  SDecoder decoder = {0};
  int32_t  code = 0;
  int32_t  lino;
  tDecoderInit(&decoder, buf, bufLen);

  TAOS_CHECK_EXIT(tStartDecode(&decoder));
  TAOS_CHECK_EXIT(tDecodeI32(&decoder, &pReq->useless));
  DECODESQL();
  tEndDecode(&decoder);

_exit:
  tDecoderClear(&decoder);
  return code;
}

void tFreeSAssignLeaderReq(SAssignLeaderReq *pReq) { FREESQL(); }

int32_t tSerializeSBalanceVgroupLeaderReq(void *buf, int32_t bufLen, SBalanceVgroupLeaderReq *pReq) {
  SEncoder encoder = {0};
  int32_t  code = 0;
  int32_t  lino;
  int32_t  tlen;
  tEncoderInit(&encoder, buf, bufLen);

  TAOS_CHECK_EXIT(tStartEncode(&encoder));
  TAOS_CHECK_EXIT(tEncodeI32(&encoder, pReq->reserved));
  TAOS_CHECK_EXIT(tEncodeI32(&encoder, pReq->vgId));
  ENCODESQL();
  TAOS_CHECK_EXIT(tEncodeCStr(&encoder, pReq->db));

  tEndEncode(&encoder);

_exit:
  if (code) {
    tlen = code;
  } else {
    tlen = encoder.pos;
  }
  tEncoderClear(&encoder);
  return tlen;
}

int32_t tDeserializeSBalanceVgroupLeaderReq(void *buf, int32_t bufLen, SBalanceVgroupLeaderReq *pReq) {
  SDecoder decoder = {0};
  int32_t  code = 0;
  int32_t  lino;
  tDecoderInit(&decoder, buf, bufLen);

  TAOS_CHECK_EXIT(tStartDecode(&decoder));
  TAOS_CHECK_EXIT(tDecodeI32(&decoder, &pReq->reserved));
  if (!tDecodeIsEnd(&decoder)) {
    TAOS_CHECK_EXIT(tDecodeI32(&decoder, &pReq->vgId));
  }
  DECODESQL();
  if (!tDecodeIsEnd(&decoder)) {
    TAOS_CHECK_EXIT(tDecodeCStrTo(&decoder, pReq->db));
  }

  tEndDecode(&decoder);

_exit:
  tDecoderClear(&decoder);
  return code;
}

void tFreeSBalanceVgroupLeaderReq(SBalanceVgroupLeaderReq *pReq) { FREESQL(); }

int32_t tSerializeSMergeVgroupReq(void *buf, int32_t bufLen, SMergeVgroupReq *pReq) {
  SEncoder encoder = {0};
  int32_t  code = 0;
  int32_t  lino;
  int32_t  tlen;
  tEncoderInit(&encoder, buf, bufLen);

  TAOS_CHECK_EXIT(tStartEncode(&encoder));
  TAOS_CHECK_EXIT(tEncodeI32(&encoder, pReq->vgId1));
  TAOS_CHECK_EXIT(tEncodeI32(&encoder, pReq->vgId2));
  tEndEncode(&encoder);

_exit:
  if (code) {
    tlen = code;
  } else {
    tlen = encoder.pos;
  }
  tEncoderClear(&encoder);
  return tlen;
}

int32_t tDeserializeSMergeVgroupReq(void *buf, int32_t bufLen, SMergeVgroupReq *pReq) {
  SDecoder decoder = {0};
  int32_t  code = 0;
  int32_t  lino;
  tDecoderInit(&decoder, buf, bufLen);

  TAOS_CHECK_EXIT(tStartDecode(&decoder));
  TAOS_CHECK_EXIT(tDecodeI32(&decoder, &pReq->vgId1));
  TAOS_CHECK_EXIT(tDecodeI32(&decoder, &pReq->vgId2));
  tEndDecode(&decoder);

_exit:
  tDecoderClear(&decoder);
  return code;
}

int32_t tSerializeSRedistributeVgroupReq(void *buf, int32_t bufLen, SRedistributeVgroupReq *pReq) {
  SEncoder encoder = {0};
  int32_t  code = 0;
  int32_t  lino;
  int32_t  tlen;
  tEncoderInit(&encoder, buf, bufLen);

  TAOS_CHECK_EXIT(tStartEncode(&encoder));
  TAOS_CHECK_EXIT(tEncodeI32(&encoder, pReq->vgId));
  TAOS_CHECK_EXIT(tEncodeI32(&encoder, pReq->dnodeId1));
  TAOS_CHECK_EXIT(tEncodeI32(&encoder, pReq->dnodeId2));
  TAOS_CHECK_EXIT(tEncodeI32(&encoder, pReq->dnodeId3));
  ENCODESQL();
  tEndEncode(&encoder);

_exit:
  if (code) {
    tlen = code;
  } else {
    tlen = encoder.pos;
  }
  tEncoderClear(&encoder);
  return tlen;
}

int32_t tDeserializeSRedistributeVgroupReq(void *buf, int32_t bufLen, SRedistributeVgroupReq *pReq) {
  SDecoder decoder = {0};
  int32_t  code = 0;
  int32_t  lino;
  tDecoderInit(&decoder, buf, bufLen);

  TAOS_CHECK_EXIT(tStartDecode(&decoder));
  TAOS_CHECK_EXIT(tDecodeI32(&decoder, &pReq->vgId));
  TAOS_CHECK_EXIT(tDecodeI32(&decoder, &pReq->dnodeId1));
  TAOS_CHECK_EXIT(tDecodeI32(&decoder, &pReq->dnodeId2));
  TAOS_CHECK_EXIT(tDecodeI32(&decoder, &pReq->dnodeId3));
  DECODESQL();
  tEndDecode(&decoder);

_exit:
  tDecoderClear(&decoder);
  return code;
}

void tFreeSRedistributeVgroupReq(SRedistributeVgroupReq *pReq) { FREESQL(); }

int32_t tSerializeSSplitVgroupReq(void *buf, int32_t bufLen, SSplitVgroupReq *pReq) {
  SEncoder encoder = {0};
  int32_t  code = 0;
  int32_t  lino;
  int32_t  tlen;
  tEncoderInit(&encoder, buf, bufLen);

  TAOS_CHECK_EXIT(tStartEncode(&encoder));
  TAOS_CHECK_EXIT(tEncodeI32(&encoder, pReq->vgId));
  tEndEncode(&encoder);

_exit:
  if (code) {
    tlen = code;
  } else {
    tlen = encoder.pos;
  }
  tEncoderClear(&encoder);
  return tlen;
}

int32_t tDeserializeSSplitVgroupReq(void *buf, int32_t bufLen, SSplitVgroupReq *pReq) {
  SDecoder decoder = {0};
  int32_t  code = 0;
  int32_t  lino;
  tDecoderInit(&decoder, buf, bufLen);

  TAOS_CHECK_EXIT(tStartDecode(&decoder));
  TAOS_CHECK_EXIT(tDecodeI32(&decoder, &pReq->vgId));
  tEndDecode(&decoder);

_exit:
  tDecoderClear(&decoder);
  return code;
}

int32_t tSerializeSForceBecomeFollowerReq(void *buf, int32_t bufLen, SForceBecomeFollowerReq *pReq) {
  SEncoder encoder = {0};
  int32_t  code = 0;
  int32_t  lino;
  int32_t  tlen;
  tEncoderInit(&encoder, buf, bufLen);

  TAOS_CHECK_EXIT(tStartEncode(&encoder));
  TAOS_CHECK_EXIT(tEncodeI32(&encoder, pReq->vgId));
  tEndEncode(&encoder);

_exit:
  if (code) {
    tlen = code;
  } else {
    tlen = encoder.pos;
  }
  tEncoderClear(&encoder);
  return tlen;
}

int32_t tSerializeSDCreateMnodeReq(void *buf, int32_t bufLen, SDCreateMnodeReq *pReq) {
  SEncoder encoder = {0};
  int32_t  code = 0;
  int32_t  lino;
  int32_t  tlen;
  tEncoderInit(&encoder, buf, bufLen);

  TAOS_CHECK_EXIT(tStartEncode(&encoder));
  TAOS_CHECK_EXIT(tEncodeI8(&encoder, pReq->replica));
  for (int32_t i = 0; i < TSDB_MAX_REPLICA; ++i) {
    SReplica *pReplica = &pReq->replicas[i];
    TAOS_CHECK_EXIT(tEncodeSReplica(&encoder, pReplica));
  }
  TAOS_CHECK_EXIT(tEncodeI8(&encoder, pReq->learnerReplica));
  for (int32_t i = 0; i < TSDB_MAX_LEARNER_REPLICA; ++i) {
    SReplica *pReplica = &pReq->learnerReplicas[i];
    TAOS_CHECK_EXIT(tEncodeSReplica(&encoder, pReplica));
  }
  TAOS_CHECK_EXIT(tEncodeI64(&encoder, pReq->lastIndex));
  tEndEncode(&encoder);

_exit:
  if (code) {
    tlen = code;
  } else {
    tlen = encoder.pos;
  }
  tEncoderClear(&encoder);
  return tlen;
}

int32_t tDeserializeSDCreateMnodeReq(void *buf, int32_t bufLen, SDCreateMnodeReq *pReq) {
  SDecoder decoder = {0};
  int32_t  code = 0;
  int32_t  lino;
  tDecoderInit(&decoder, buf, bufLen);

  TAOS_CHECK_EXIT(tStartDecode(&decoder));
  TAOS_CHECK_EXIT(tDecodeI8(&decoder, &pReq->replica));
  for (int32_t i = 0; i < TSDB_MAX_REPLICA; ++i) {
    SReplica *pReplica = &pReq->replicas[i];
    TAOS_CHECK_EXIT(tDecodeSReplica(&decoder, pReplica));
  }
  if (!tDecodeIsEnd(&decoder)) {
    TAOS_CHECK_EXIT(tDecodeI8(&decoder, &pReq->learnerReplica));
    for (int32_t i = 0; i < TSDB_MAX_LEARNER_REPLICA; ++i) {
      SReplica *pReplica = &pReq->learnerReplicas[i];
      TAOS_CHECK_EXIT(tDecodeSReplica(&decoder, pReplica));
    }
    TAOS_CHECK_EXIT(tDecodeI64(&decoder, &pReq->lastIndex));
  }
  tEndDecode(&decoder);

_exit:
  tDecoderClear(&decoder);
  return code;
}

int32_t tSerializeSVArbHeartBeatReq(void *buf, int32_t bufLen, SVArbHeartBeatReq *pReq) {
  SEncoder encoder = {0};
  int32_t  code = 0;
  int32_t  lino;
  int32_t  tlen;
  tEncoderInit(&encoder, buf, bufLen);

  TAOS_CHECK_EXIT(tStartEncode(&encoder));
  TAOS_CHECK_EXIT(tEncodeI32(&encoder, pReq->dnodeId));
  TAOS_CHECK_EXIT(tEncodeCStr(&encoder, pReq->arbToken));
  TAOS_CHECK_EXIT(tEncodeI64(&encoder, pReq->arbTerm));

  int32_t size = taosArrayGetSize(pReq->hbMembers);
  TAOS_CHECK_EXIT(tEncodeI32(&encoder, size));
  for (int32_t i = 0; i < size; i++) {
    SVArbHbReqMember *pMember = taosArrayGet(pReq->hbMembers, i);
    TAOS_CHECK_EXIT(tEncodeI32(&encoder, pMember->vgId));
    TAOS_CHECK_EXIT(tEncodeI32(&encoder, pMember->hbSeq));
  }

  tEndEncode(&encoder);

_exit:
  if (code) {
    tlen = code;
  } else {
    tlen = encoder.pos;
  }
  tEncoderClear(&encoder);
  return tlen;
}

int32_t tDeserializeSVArbHeartBeatReq(void *buf, int32_t bufLen, SVArbHeartBeatReq *pReq) {
  SDecoder decoder = {0};
  int32_t  code = 0;
  int32_t  lino;
  tDecoderInit(&decoder, buf, bufLen);

  TAOS_CHECK_EXIT(tStartDecode(&decoder));
  TAOS_CHECK_EXIT(tDecodeI32(&decoder, &pReq->dnodeId));
  if ((pReq->arbToken = taosMemoryMalloc(TSDB_ARB_TOKEN_SIZE)) == NULL) {
    TAOS_CHECK_EXIT(terrno);
  }
  TAOS_CHECK_EXIT(tDecodeCStrTo(&decoder, pReq->arbToken));
  TAOS_CHECK_EXIT(tDecodeI64(&decoder, &pReq->arbTerm));

  if ((pReq->hbMembers = taosArrayInit(16, sizeof(SVArbHbReqMember))) == NULL) {
    TAOS_CHECK_EXIT(terrno);
  }
  int32_t size = 0;
  TAOS_CHECK_EXIT(tDecodeI32(&decoder, &size));
  for (int32_t i = 0; i < size; i++) {
    SVArbHbReqMember member = {0};
    TAOS_CHECK_EXIT(tDecodeI32(&decoder, &member.vgId));
    TAOS_CHECK_EXIT(tDecodeI32(&decoder, &member.hbSeq));
    if (taosArrayPush(pReq->hbMembers, &member) == NULL) {
      TAOS_CHECK_EXIT(terrno);
    }
  }

  tEndDecode(&decoder);

_exit:
  tDecoderClear(&decoder);
  return code;
}

void tFreeSVArbHeartBeatReq(SVArbHeartBeatReq *pReq) {
  if (!pReq) return;
  taosMemoryFree(pReq->arbToken);
  taosArrayDestroy(pReq->hbMembers);
}

int32_t tSerializeSVArbHeartBeatRsp(void *buf, int32_t bufLen, SVArbHeartBeatRsp *pRsp) {
  SEncoder encoder = {0};
  int32_t  code = 0;
  int32_t  lino;
  int32_t  tlen;
  tEncoderInit(&encoder, buf, bufLen);

  TAOS_CHECK_EXIT(tStartEncode(&encoder));
  TAOS_CHECK_EXIT(tEncodeCStr(&encoder, pRsp->arbToken));
  TAOS_CHECK_EXIT(tEncodeI32(&encoder, pRsp->dnodeId));
  int32_t sz = taosArrayGetSize(pRsp->hbMembers);
  TAOS_CHECK_EXIT(tEncodeI32(&encoder, sz));
  for (int32_t i = 0; i < sz; i++) {
    SVArbHbRspMember *pMember = taosArrayGet(pRsp->hbMembers, i);
    TAOS_CHECK_EXIT(tEncodeI32(&encoder, pMember->vgId));
    TAOS_CHECK_EXIT(tEncodeI32(&encoder, pMember->hbSeq));
    TAOS_CHECK_EXIT(tEncodeCStr(&encoder, pMember->memberToken));
  }
  tEndEncode(&encoder);

_exit:
  if (code) {
    tlen = code;
  } else {
    tlen = encoder.pos;
  }
  tEncoderClear(&encoder);
  return tlen;
}

int32_t tDeserializeSVArbHeartBeatRsp(void *buf, int32_t bufLen, SVArbHeartBeatRsp *pRsp) {
  SDecoder decoder = {0};
  int32_t  code = 0;
  int32_t  lino;
  tDecoderInit(&decoder, buf, bufLen);

  TAOS_CHECK_EXIT(tStartDecode(&decoder));
  TAOS_CHECK_EXIT(tDecodeCStrTo(&decoder, pRsp->arbToken));
  TAOS_CHECK_EXIT(tDecodeI32(&decoder, &pRsp->dnodeId));
  int32_t sz = 0;
  TAOS_CHECK_EXIT(tDecodeI32(&decoder, &sz));
  if ((pRsp->hbMembers = taosArrayInit(sz, sizeof(SVArbHbRspMember))) == NULL) {
    TAOS_CHECK_EXIT(terrno);
  }
  for (int32_t i = 0; i < sz; i++) {
    SVArbHbRspMember hbMember = {0};
    TAOS_CHECK_EXIT(tDecodeI32(&decoder, &hbMember.vgId));
    TAOS_CHECK_EXIT(tDecodeI32(&decoder, &hbMember.hbSeq));
    TAOS_CHECK_EXIT(tDecodeCStrTo(&decoder, hbMember.memberToken));
    if (taosArrayPush(pRsp->hbMembers, &hbMember) == NULL) {
      TAOS_CHECK_EXIT(terrno);
    }
  }
  tEndDecode(&decoder);

_exit:
  tDecoderClear(&decoder);
  return code;
}

void tFreeSVArbHeartBeatRsp(SVArbHeartBeatRsp *pRsp) {
  if (NULL == pRsp) {
    return;
  }
  taosArrayDestroy(pRsp->hbMembers);
}

int32_t tSerializeSVArbCheckSyncReq(void *buf, int32_t bufLen, SVArbCheckSyncReq *pReq) {
  SEncoder encoder = {0};
  int32_t  code = 0;
  int32_t  lino;
  int32_t  tlen;
  tEncoderInit(&encoder, buf, bufLen);

  TAOS_CHECK_EXIT(tStartEncode(&encoder));
  TAOS_CHECK_EXIT(tEncodeCStr(&encoder, pReq->arbToken));
  TAOS_CHECK_EXIT(tEncodeI64(&encoder, pReq->arbTerm));
  TAOS_CHECK_EXIT(tEncodeCStr(&encoder, pReq->member0Token));
  TAOS_CHECK_EXIT(tEncodeCStr(&encoder, pReq->member1Token));

  tEndEncode(&encoder);

_exit:
  if (code) {
    tlen = code;
  } else {
    tlen = encoder.pos;
  }
  tEncoderClear(&encoder);
  return tlen;
}

int32_t tDeserializeSVArbCheckSyncReq(void *buf, int32_t bufLen, SVArbCheckSyncReq *pReq) {
  SDecoder decoder = {0};
  int32_t  code = 0;
  int32_t  lino;
  tDecoderInit(&decoder, buf, bufLen);

  TAOS_CHECK_EXIT(tStartDecode(&decoder));
  if ((pReq->arbToken = taosMemoryMalloc(TSDB_ARB_TOKEN_SIZE)) == NULL) {
    TAOS_CHECK_EXIT(terrno);
  }
  TAOS_CHECK_EXIT(tDecodeCStrTo(&decoder, pReq->arbToken));
  TAOS_CHECK_EXIT(tDecodeI64(&decoder, &pReq->arbTerm));
  if ((pReq->member0Token = taosMemoryMalloc(TSDB_ARB_TOKEN_SIZE)) == NULL) {
    TAOS_CHECK_EXIT(terrno);
  }
  TAOS_CHECK_EXIT(tDecodeCStrTo(&decoder, pReq->member0Token));
  if ((pReq->member1Token = taosMemoryMalloc(TSDB_ARB_TOKEN_SIZE)) == NULL) {
    TAOS_CHECK_EXIT(terrno);
  }
  TAOS_CHECK_EXIT(tDecodeCStrTo(&decoder, pReq->member1Token));

  tEndDecode(&decoder);

_exit:
  tDecoderClear(&decoder);
  return code;
}

void tFreeSVArbCheckSyncReq(SVArbCheckSyncReq *pRsp) {
  if (NULL == pRsp) {
    return;
  }
  taosMemoryFreeClear(pRsp->arbToken);
  taosMemoryFreeClear(pRsp->member0Token);
  taosMemoryFreeClear(pRsp->member1Token);
}

int32_t tSerializeSVArbCheckSyncRsp(void *buf, int32_t bufLen, SVArbCheckSyncRsp *pRsp) {
  SEncoder encoder = {0};
  int32_t  code = 0;
  int32_t  lino;
  int32_t  tlen;
  tEncoderInit(&encoder, buf, bufLen);

  TAOS_CHECK_EXIT(tStartEncode(&encoder));
  TAOS_CHECK_EXIT(tEncodeCStr(&encoder, pRsp->arbToken));
  TAOS_CHECK_EXIT(tEncodeCStr(&encoder, pRsp->member0Token));
  TAOS_CHECK_EXIT(tEncodeCStr(&encoder, pRsp->member1Token));
  TAOS_CHECK_EXIT(tEncodeI32(&encoder, pRsp->vgId));
  TAOS_CHECK_EXIT(tEncodeI32(&encoder, pRsp->errCode));

  tEndEncode(&encoder);

_exit:
  if (code) {
    tlen = code;
  } else {
    tlen = encoder.pos;
  }
  tEncoderClear(&encoder);
  return tlen;
}

int32_t tDeserializeSVArbCheckSyncRsp(void *buf, int32_t bufLen, SVArbCheckSyncRsp *pRsp) {
  SDecoder decoder = {0};
  int32_t  code = 0;
  int32_t  lino;
  tDecoderInit(&decoder, buf, bufLen);

  TAOS_CHECK_EXIT(tStartDecode(&decoder));
  if ((pRsp->arbToken = taosMemoryMalloc(TSDB_ARB_TOKEN_SIZE)) == NULL) {
    TAOS_CHECK_EXIT(terrno);
  }
  TAOS_CHECK_EXIT(tDecodeCStrTo(&decoder, pRsp->arbToken));
  if ((pRsp->member0Token = taosMemoryMalloc(TSDB_ARB_TOKEN_SIZE)) == NULL) {
    TAOS_CHECK_EXIT(terrno);
  }
  TAOS_CHECK_EXIT(tDecodeCStrTo(&decoder, pRsp->member0Token));
  if ((pRsp->member1Token = taosMemoryMalloc(TSDB_ARB_TOKEN_SIZE)) == NULL) {
    TAOS_CHECK_EXIT(terrno);
  }
  TAOS_CHECK_EXIT(tDecodeCStrTo(&decoder, pRsp->member1Token));
  TAOS_CHECK_EXIT(tDecodeI32(&decoder, &pRsp->vgId));
  TAOS_CHECK_EXIT(tDecodeI32(&decoder, &pRsp->errCode));

  tEndDecode(&decoder);

_exit:
  tDecoderClear(&decoder);
  return code;
}

void tFreeSVArbCheckSyncRsp(SVArbCheckSyncRsp *pRsp) {
  if (NULL == pRsp) {
    return;
  }
  taosMemoryFreeClear(pRsp->arbToken);
  taosMemoryFreeClear(pRsp->member0Token);
  taosMemoryFreeClear(pRsp->member1Token);
}

int32_t tSerializeSVArbSetAssignedLeaderReq(void *buf, int32_t bufLen, SVArbSetAssignedLeaderReq *pReq) {
  SEncoder encoder = {0};
  int32_t  code = 0;
  int32_t  lino;
  int32_t  tlen;
  tEncoderInit(&encoder, buf, bufLen);

  TAOS_CHECK_EXIT(tStartEncode(&encoder));
  TAOS_CHECK_EXIT(tEncodeCStr(&encoder, pReq->arbToken));
  TAOS_CHECK_EXIT(tEncodeI64(&encoder, pReq->arbTerm));
  TAOS_CHECK_EXIT(tEncodeCStr(&encoder, pReq->memberToken));
  TAOS_CHECK_EXIT(tEncodeI8(&encoder, pReq->force));

  tEndEncode(&encoder);

_exit:
  if (code) {
    tlen = code;
  } else {
    tlen = encoder.pos;
  }
  tEncoderClear(&encoder);
  return tlen;
}

int32_t tDeserializeSVArbSetAssignedLeaderReq(void *buf, int32_t bufLen, SVArbSetAssignedLeaderReq *pReq) {
  SDecoder decoder = {0};
  int32_t  code = 0;
  int32_t  lino;
  tDecoderInit(&decoder, buf, bufLen);

  TAOS_CHECK_EXIT(tStartDecode(&decoder));
  if ((pReq->arbToken = taosMemoryMalloc(TSDB_ARB_TOKEN_SIZE)) == NULL) {
    TAOS_CHECK_EXIT(terrno);
  }
  TAOS_CHECK_EXIT(tDecodeCStrTo(&decoder, pReq->arbToken));
  TAOS_CHECK_EXIT(tDecodeI64(&decoder, &pReq->arbTerm));
  if ((pReq->memberToken = taosMemoryMalloc(TSDB_ARB_TOKEN_SIZE)) == NULL) {
    TAOS_CHECK_EXIT(terrno);
  }
  TAOS_CHECK_EXIT(tDecodeCStrTo(&decoder, pReq->memberToken));
  if (!tDecodeIsEnd(&decoder)) {
    TAOS_CHECK_EXIT(tDecodeI8(&decoder, &pReq->force));
  }

  tEndDecode(&decoder);

_exit:
  tDecoderClear(&decoder);
  return code;
}

void tFreeSVArbSetAssignedLeaderReq(SVArbSetAssignedLeaderReq *pReq) {
  if (NULL == pReq) {
    return;
  }
  taosMemoryFreeClear(pReq->arbToken);
  taosMemoryFreeClear(pReq->memberToken);
}

int32_t tSerializeSVArbSetAssignedLeaderRsp(void *buf, int32_t bufLen, SVArbSetAssignedLeaderRsp *pRsp) {
  SEncoder encoder = {0};
  int32_t  code = 0;
  int32_t  lino;
  int32_t  tlen;
  tEncoderInit(&encoder, buf, bufLen);

  TAOS_CHECK_EXIT(tStartEncode(&encoder));
  TAOS_CHECK_EXIT(tEncodeCStr(&encoder, pRsp->arbToken));
  TAOS_CHECK_EXIT(tEncodeCStr(&encoder, pRsp->memberToken));
  TAOS_CHECK_EXIT(tEncodeI32(&encoder, pRsp->vgId));

  tEndEncode(&encoder);

_exit:
  if (code) {
    tlen = code;
  } else {
    tlen = encoder.pos;
  }
  tEncoderClear(&encoder);
  return tlen;
}

int32_t tDeserializeSVArbSetAssignedLeaderRsp(void *buf, int32_t bufLen, SVArbSetAssignedLeaderRsp *pRsp) {
  SDecoder decoder = {0};
  int32_t  code = 0;
  int32_t  lino;
  tDecoderInit(&decoder, buf, bufLen);

  TAOS_CHECK_EXIT(tStartDecode(&decoder));
  if ((pRsp->arbToken = taosMemoryMalloc(TSDB_ARB_TOKEN_SIZE)) == NULL) {
    TAOS_CHECK_EXIT(terrno);
  }
  TAOS_CHECK_EXIT(tDecodeCStrTo(&decoder, pRsp->arbToken));
  if ((pRsp->memberToken = taosMemoryMalloc(TSDB_ARB_TOKEN_SIZE)) == NULL) {
    TAOS_CHECK_EXIT(terrno);
  }
  TAOS_CHECK_EXIT(tDecodeCStrTo(&decoder, pRsp->memberToken));
  TAOS_CHECK_EXIT(tDecodeI32(&decoder, &pRsp->vgId));

  tEndDecode(&decoder);

_exit:
  tDecoderClear(&decoder);
  return code;
}

void tFreeSVArbSetAssignedLeaderRsp(SVArbSetAssignedLeaderRsp *pRsp) {
  if (NULL == pRsp) {
    return;
  }
  taosMemoryFreeClear(pRsp->arbToken);
  taosMemoryFreeClear(pRsp->memberToken);
}

int32_t tSerializeSMArbUpdateGroupBatchReq(void *buf, int32_t bufLen, SMArbUpdateGroupBatchReq *pReq) {
  SEncoder encoder = {0};
  int32_t  code = 0;
  int32_t  lino;
  int32_t  tlen;
  tEncoderInit(&encoder, buf, bufLen);

  TAOS_CHECK_EXIT(tStartEncode(&encoder));

  int32_t sz = taosArrayGetSize(pReq->updateArray);
  TAOS_CHECK_EXIT(tEncodeI32(&encoder, sz));

  for (int32_t i = 0; i < sz; i++) {
    SMArbUpdateGroup *pGroup = taosArrayGet(pReq->updateArray, i);
    TAOS_CHECK_EXIT(tEncodeI32(&encoder, pGroup->vgId));
    TAOS_CHECK_EXIT(tEncodeI64(&encoder, pGroup->dbUid));
    for (int j = 0; j < TSDB_ARB_GROUP_MEMBER_NUM; j++) {
      TAOS_CHECK_EXIT(tEncodeI32(&encoder, pGroup->members[j].dnodeId));
      TAOS_CHECK_EXIT(tEncodeCStr(&encoder, pGroup->members[j].token));
    }
    TAOS_CHECK_EXIT(tEncodeI8(&encoder, pGroup->isSync));
    TAOS_CHECK_EXIT(tEncodeI32(&encoder, pGroup->assignedLeader.dnodeId));
    TAOS_CHECK_EXIT(tEncodeCStr(&encoder, pGroup->assignedLeader.token));
    TAOS_CHECK_EXIT(tEncodeI64(&encoder, pGroup->version));
  }

  for (int32_t i = 0; i < sz; i++) {
    SMArbUpdateGroup *pGroup = taosArrayGet(pReq->updateArray, i);
    TAOS_CHECK_EXIT(tEncodeI8(&encoder, pGroup->assignedLeader.acked));
  }

  for (int32_t i = 0; i < sz; i++) {
    SMArbUpdateGroup *pGroup = taosArrayGet(pReq->updateArray, i);
    TAOS_CHECK_EXIT(tEncodeI32(&encoder, pGroup->code));
    TAOS_CHECK_EXIT(tEncodeI64(&encoder, pGroup->updateTimeMs));
  }

  tEndEncode(&encoder);

_exit:
  if (code) {
    tlen = code;
  } else {
    tlen = encoder.pos;
  }
  tEncoderClear(&encoder);
  return tlen;
}

int32_t tDeserializeSMArbUpdateGroupBatchReq(void *buf, int32_t bufLen, SMArbUpdateGroupBatchReq *pReq) {
  SDecoder decoder = {0};
  int32_t  code = 0;
  int32_t  lino;
  tDecoderInit(&decoder, buf, bufLen);

  TAOS_CHECK_EXIT(tStartDecode(&decoder));
  int32_t sz = 0;
  TAOS_CHECK_EXIT(tDecodeI32(&decoder, &sz));

  SArray *updateArray = taosArrayInit(sz, sizeof(SMArbUpdateGroup));
  if (!updateArray) {
    TAOS_CHECK_EXIT(terrno);
  }

  for (int32_t i = 0; i < sz; i++) {
    SMArbUpdateGroup group = {0};
    TAOS_CHECK_EXIT(tDecodeI32(&decoder, &group.vgId));
    TAOS_CHECK_EXIT(tDecodeI64(&decoder, &group.dbUid));
    for (int j = 0; j < TSDB_ARB_GROUP_MEMBER_NUM; j++) {
      TAOS_CHECK_EXIT(tDecodeI32(&decoder, &group.members[j].dnodeId));
      if ((group.members[j].token = taosMemoryMalloc(TSDB_ARB_TOKEN_SIZE)) == NULL) {
        TAOS_CHECK_EXIT(terrno);
      }
      TAOS_CHECK_EXIT(tDecodeCStrTo(&decoder, group.members[j].token));
    }
    TAOS_CHECK_EXIT(tDecodeI8(&decoder, &group.isSync));
    TAOS_CHECK_EXIT(tDecodeI32(&decoder, &group.assignedLeader.dnodeId));
    if ((group.assignedLeader.token = taosMemoryMalloc(TSDB_ARB_TOKEN_SIZE)) == NULL) {
      TAOS_CHECK_EXIT(terrno);
    }
    TAOS_CHECK_EXIT(tDecodeCStrTo(&decoder, group.assignedLeader.token));
    TAOS_CHECK_EXIT(tDecodeI64(&decoder, &group.version));
    group.assignedLeader.acked = false;

    if (taosArrayPush(updateArray, &group) == NULL) {
      TAOS_CHECK_EXIT(terrno);
    }
  }

  if (!tDecodeIsEnd(&decoder)) {
    for (int32_t i = 0; i < sz; i++) {
      SMArbUpdateGroup *pGroup = taosArrayGet(updateArray, i);
      TAOS_CHECK_EXIT(tDecodeI8(&decoder, &pGroup->assignedLeader.acked));
    }
  }

  if (!tDecodeIsEnd(&decoder)) {
    for (int32_t i = 0; i < sz; i++) {
      SMArbUpdateGroup *pGroup = taosArrayGet(updateArray, i);
      TAOS_CHECK_EXIT(tDecodeI32(&decoder, &pGroup->code));
      TAOS_CHECK_EXIT(tDecodeI64(&decoder, &pGroup->updateTimeMs));
    }
  }

  pReq->updateArray = updateArray;

  tEndDecode(&decoder);

_exit:
  tDecoderClear(&decoder);
  return code;
}

void tFreeSMArbUpdateGroupBatchReq(SMArbUpdateGroupBatchReq *pReq) {
  if (NULL == pReq || NULL == pReq->updateArray) {
    return;
  }

  int32_t sz = taosArrayGetSize(pReq->updateArray);
  for (int32_t i = 0; i < sz; i++) {
    SMArbUpdateGroup *pGroup = taosArrayGet(pReq->updateArray, i);
    for (int j = 0; j < TSDB_ARB_GROUP_MEMBER_NUM; j++) {
      taosMemoryFreeClear(pGroup->members[j].token);
    }
    taosMemoryFreeClear(pGroup->assignedLeader.token);
  }
  taosArrayDestroy(pReq->updateArray);
}

int32_t tSerializeSServerStatusRsp(void *buf, int32_t bufLen, SServerStatusRsp *pRsp) {
  SEncoder encoder = {0};
  int32_t  code = 0;
  int32_t  lino;
  int32_t  tlen;
  tEncoderInit(&encoder, buf, bufLen);

  TAOS_CHECK_EXIT(tStartEncode(&encoder));
  TAOS_CHECK_EXIT(tEncodeI32(&encoder, pRsp->statusCode));
  TAOS_CHECK_EXIT(tEncodeCStr(&encoder, pRsp->details));

  tEndEncode(&encoder);

_exit:
  if (code) {
    tlen = code;
  } else {
    tlen = encoder.pos;
  }
  tEncoderClear(&encoder);
  return tlen;
}

int32_t tDeserializeSServerStatusRsp(void *buf, int32_t bufLen, SServerStatusRsp *pRsp) {
  SDecoder decoder = {0};
  int32_t  code = 0;
  int32_t  lino;
  tDecoderInit(&decoder, buf, bufLen);

  TAOS_CHECK_EXIT(tStartDecode(&decoder));
  TAOS_CHECK_EXIT(tDecodeI32(&decoder, &pRsp->statusCode));
  TAOS_CHECK_EXIT(tDecodeCStrTo(&decoder, pRsp->details));

  tEndDecode(&decoder);
_exit:
  tDecoderClear(&decoder);
  return code;
}

int32_t tSerializeSExplainRsp(void *buf, int32_t bufLen, SExplainRsp *pRsp) {
  SEncoder encoder = {0};
  int32_t  code = 0;
  int32_t  lino;
  int32_t  tlen;
  tEncoderInit(&encoder, buf, bufLen);

  TAOS_CHECK_EXIT(tStartEncode(&encoder));
  TAOS_CHECK_EXIT(tEncodeI32(&encoder, pRsp->numOfPlans));
  for (int32_t i = 0; i < pRsp->numOfPlans; ++i) {
    SExplainExecInfo *info = &pRsp->subplanInfo[i];
    TAOS_CHECK_EXIT(tEncodeDouble(&encoder, info->startupCost));
    TAOS_CHECK_EXIT(tEncodeDouble(&encoder, info->totalCost));
    TAOS_CHECK_EXIT(tEncodeU64(&encoder, info->numOfRows));
    TAOS_CHECK_EXIT(tEncodeU32(&encoder, info->verboseLen));
    TAOS_CHECK_EXIT(tEncodeBinary(&encoder, info->verboseInfo, info->verboseLen));
  }

  tEndEncode(&encoder);

_exit:
  if (code) {
    tlen = code;
  } else {
    tlen = encoder.pos;
  }
  tEncoderClear(&encoder);
  return tlen;
}

int32_t tDeserializeSExplainRsp(void *buf, int32_t bufLen, SExplainRsp *pRsp) {
  SDecoder decoder = {0};
  int32_t  code = 0;
  int32_t  lino;
  tDecoderInit(&decoder, buf, bufLen);

  TAOS_CHECK_EXIT(tStartDecode(&decoder));
  TAOS_CHECK_EXIT(tDecodeI32(&decoder, &pRsp->numOfPlans));
  if (pRsp->numOfPlans > 0) {
    pRsp->subplanInfo = taosMemoryCalloc(pRsp->numOfPlans, sizeof(SExplainExecInfo));
    if (pRsp->subplanInfo == NULL) {
      TAOS_CHECK_EXIT(terrno);
    }
  }
  for (int32_t i = 0; i < pRsp->numOfPlans; ++i) {
    TAOS_CHECK_EXIT(tDecodeDouble(&decoder, &pRsp->subplanInfo[i].startupCost));
    TAOS_CHECK_EXIT(tDecodeDouble(&decoder, &pRsp->subplanInfo[i].totalCost));
    TAOS_CHECK_EXIT(tDecodeU64(&decoder, &pRsp->subplanInfo[i].numOfRows));
    TAOS_CHECK_EXIT(tDecodeU32(&decoder, &pRsp->subplanInfo[i].verboseLen));
    TAOS_CHECK_EXIT(tDecodeBinaryAlloc(&decoder, &pRsp->subplanInfo[i].verboseInfo, NULL));
  }

  tEndDecode(&decoder);

_exit:
  tDecoderClear(&decoder);
  return code;
}

void tFreeSExplainRsp(SExplainRsp *pRsp) {
  if (NULL == pRsp) {
    return;
  }

  for (int32_t i = 0; i < pRsp->numOfPlans; ++i) {
    SExplainExecInfo *pExec = pRsp->subplanInfo + i;
    taosMemoryFree(pExec->verboseInfo);
  }

  taosMemoryFreeClear(pRsp->subplanInfo);
}

int32_t tSerializeSBatchReq(void *buf, int32_t bufLen, SBatchReq *pReq) {
  int32_t code = 0;
  int32_t lino;
  int32_t headLen = sizeof(SMsgHead);
  if (buf != NULL) {
    buf = (char *)buf + headLen;
    bufLen -= headLen;
  }

  SEncoder encoder = {0};
  tEncoderInit(&encoder, buf, bufLen);
  TAOS_CHECK_EXIT(tStartEncode(&encoder));

  int32_t num = taosArrayGetSize(pReq->pMsgs);
  TAOS_CHECK_EXIT(tEncodeI32(&encoder, num));
  for (int32_t i = 0; i < num; ++i) {
    SBatchMsg *pMsg = taosArrayGet(pReq->pMsgs, i);
    TAOS_CHECK_EXIT(tEncodeI32(&encoder, pMsg->msgIdx));
    TAOS_CHECK_EXIT(tEncodeI32(&encoder, pMsg->msgType));
    TAOS_CHECK_EXIT(tEncodeI32(&encoder, pMsg->msgLen));
    TAOS_CHECK_EXIT(tEncodeBinary(&encoder, pMsg->msg, pMsg->msgLen));
  }

  tEndEncode(&encoder);

_exit:
  if (code) {
    tEncoderClear(&encoder);
    return code;
  } else {
    int32_t tlen = encoder.pos;
    tEncoderClear(&encoder);

    if (buf != NULL) {
      SMsgHead *pHead = (SMsgHead *)((char *)buf - headLen);
      pHead->vgId = htonl(pReq->header.vgId);
      pHead->contLen = htonl(tlen + headLen);
    }

    return tlen + headLen;
  }
}

int32_t tDeserializeSBatchReq(void *buf, int32_t bufLen, SBatchReq *pReq) {
  int32_t   headLen = sizeof(SMsgHead);
  int32_t   code = 0;
  int32_t   lino;
  SMsgHead *pHead = buf;
  pHead->vgId = pReq->header.vgId;
  pHead->contLen = pReq->header.contLen;

  SDecoder decoder = {0};
  tDecoderInit(&decoder, (char *)buf + headLen, bufLen - headLen);

  TAOS_CHECK_EXIT(tStartDecode(&decoder));

  int32_t num = 0;
  TAOS_CHECK_EXIT(tDecodeI32(&decoder, &num));
  if (num <= 0) {
    pReq->pMsgs = NULL;
    tEndDecode(&decoder);
    tDecoderClear(&decoder);
    return 0;
  }

  pReq->pMsgs = taosArrayInit(num, sizeof(SBatchMsg));
  if (NULL == pReq->pMsgs) {
    TAOS_CHECK_EXIT(terrno);
  }
  for (int32_t i = 0; i < num; ++i) {
    SBatchMsg msg = {0};
    TAOS_CHECK_EXIT(tDecodeI32(&decoder, &msg.msgIdx));
    TAOS_CHECK_EXIT(tDecodeI32(&decoder, &msg.msgType));
    TAOS_CHECK_EXIT(tDecodeI32(&decoder, &msg.msgLen));
    TAOS_CHECK_EXIT(tDecodeBinaryAlloc(&decoder, &msg.msg, NULL));
    if (NULL == taosArrayPush(pReq->pMsgs, &msg)) {
      TAOS_CHECK_EXIT(terrno);
    }
  }

  tEndDecode(&decoder);

_exit:
  tDecoderClear(&decoder);
  return code;
}

int32_t tSerializeSBatchRsp(void *buf, int32_t bufLen, SBatchRsp *pRsp) {
  SEncoder encoder = {0};
  int32_t  code = 0;
  int32_t  lino;
  int32_t  tlen;
  tEncoderInit(&encoder, buf, bufLen);
  TAOS_CHECK_EXIT(tStartEncode(&encoder));

  int32_t num = taosArrayGetSize(pRsp->pRsps);
  TAOS_CHECK_EXIT(tEncodeI32(&encoder, num));
  for (int32_t i = 0; i < num; ++i) {
    SBatchRspMsg *pMsg = taosArrayGet(pRsp->pRsps, i);
    TAOS_CHECK_EXIT(tEncodeI32(&encoder, pMsg->reqType));
    TAOS_CHECK_EXIT(tEncodeI32(&encoder, pMsg->msgIdx));
    TAOS_CHECK_EXIT(tEncodeI32(&encoder, pMsg->msgLen));
    TAOS_CHECK_EXIT(tEncodeI32(&encoder, pMsg->rspCode));
    TAOS_CHECK_EXIT(tEncodeBinary(&encoder, pMsg->msg, pMsg->msgLen));
  }

  tEndEncode(&encoder);

_exit:
  if (code) {
    tlen = code;
  } else {
    tlen = encoder.pos;
  }
  tEncoderClear(&encoder);
  return tlen;
}

int32_t tDeserializeSBatchRsp(void *buf, int32_t bufLen, SBatchRsp *pRsp) {
  SDecoder decoder = {0};
  int32_t  code = 0;
  int32_t  lino;
  tDecoderInit(&decoder, (char *)buf, bufLen);

  TAOS_CHECK_EXIT(tStartDecode(&decoder));

  int32_t num = 0;
  TAOS_CHECK_EXIT(tDecodeI32(&decoder, &num));
  if (num <= 0) {
    pRsp->pRsps = NULL;
    tEndDecode(&decoder);

    tDecoderClear(&decoder);
    return 0;
  }

  pRsp->pRsps = taosArrayInit(num, sizeof(SBatchRspMsg));
  if (NULL == pRsp->pRsps) {
    TAOS_CHECK_EXIT(terrno);
  }
  for (int32_t i = 0; i < num; ++i) {
    SBatchRspMsg msg = {0};
    TAOS_CHECK_EXIT(tDecodeI32(&decoder, &msg.reqType));
    TAOS_CHECK_EXIT(tDecodeI32(&decoder, &msg.msgIdx));
    TAOS_CHECK_EXIT(tDecodeI32(&decoder, &msg.msgLen));
    TAOS_CHECK_EXIT(tDecodeI32(&decoder, &msg.rspCode));
    TAOS_CHECK_EXIT(tDecodeBinaryAlloc(&decoder, &msg.msg, NULL));
    if (NULL == taosArrayPush(pRsp->pRsps, &msg)) {
      TAOS_CHECK_EXIT(terrno);
    }
  }

  tEndDecode(&decoder);

_exit:
  tDecoderClear(&decoder);
  return code;
}

int32_t tSerializeSMqAskEpReq(void *buf, int32_t bufLen, SMqAskEpReq *pReq) {
  SEncoder encoder = {0};
  int32_t  code = 0;
  int32_t  lino;
  int32_t  tlen;
  tEncoderInit(&encoder, buf, bufLen);

  TAOS_CHECK_EXIT(tStartEncode(&encoder));
  TAOS_CHECK_EXIT(tEncodeI64(&encoder, pReq->consumerId));
  TAOS_CHECK_EXIT(tEncodeI32(&encoder, pReq->epoch));
  TAOS_CHECK_EXIT(tEncodeCStr(&encoder, pReq->cgroup));

  tEndEncode(&encoder);

_exit:
  if (code) {
    tlen = code;
  } else {
    tlen = encoder.pos;
  }
  tEncoderClear(&encoder);
  return tlen;
}

int32_t tDeserializeSMqAskEpReq(void *buf, int32_t bufLen, SMqAskEpReq *pReq) {
  SDecoder decoder = {0};
  int32_t  code = 0;
  int32_t  lino;
  tDecoderInit(&decoder, (char *)buf, bufLen);

  TAOS_CHECK_EXIT(tStartDecode(&decoder));

  TAOS_CHECK_EXIT(tDecodeI64(&decoder, &pReq->consumerId));
  TAOS_CHECK_EXIT(tDecodeI32(&decoder, &pReq->epoch));
  TAOS_CHECK_EXIT(tDecodeCStrTo(&decoder, pReq->cgroup));

  tEndDecode(&decoder);

_exit:
  tDecoderClear(&decoder);
  return code;
}

void tDestroySMqHbRsp(SMqHbRsp *pRsp) { taosArrayDestroy(pRsp->topicPrivileges); }

int32_t tSerializeSMqHbRsp(void *buf, int32_t bufLen, SMqHbRsp *pRsp) {
  SEncoder encoder = {0};
  int32_t  code = 0;
  int32_t  lino;
  int32_t  tlen;
  tEncoderInit(&encoder, buf, bufLen);
  TAOS_CHECK_EXIT(tStartEncode(&encoder));

  int32_t sz = taosArrayGetSize(pRsp->topicPrivileges);
  TAOS_CHECK_EXIT(tEncodeI32(&encoder, sz));
  for (int32_t i = 0; i < sz; ++i) {
    STopicPrivilege *privilege = (STopicPrivilege *)taosArrayGet(pRsp->topicPrivileges, i);
    TAOS_CHECK_EXIT(tEncodeCStr(&encoder, privilege->topic));
    TAOS_CHECK_EXIT(tEncodeI8(&encoder, privilege->noPrivilege));
  }

  if (tEncodeI32(&encoder, pRsp->debugFlag) < 0) return -1;
  tEndEncode(&encoder);

_exit:
  if (code) {
    tlen = code;
  } else {
    tlen = encoder.pos;
  }
  tEncoderClear(&encoder);
  return tlen;
}

int32_t tDeserializeSMqHbRsp(void *buf, int32_t bufLen, SMqHbRsp *pRsp) {
  SDecoder decoder = {0};
  int32_t  code = 0;
  int32_t  lino;
  tDecoderInit(&decoder, (char *)buf, bufLen);

  TAOS_CHECK_EXIT(tStartDecode(&decoder));

  int32_t sz = 0;
  TAOS_CHECK_EXIT(tDecodeI32(&decoder, &sz));
  if (sz > 0) {
    pRsp->topicPrivileges = taosArrayInit(sz, sizeof(STopicPrivilege));
    if (NULL == pRsp->topicPrivileges) {
      TAOS_CHECK_EXIT(terrno);
    }
    for (int32_t i = 0; i < sz; ++i) {
      STopicPrivilege *data = taosArrayReserve(pRsp->topicPrivileges, 1);
      TAOS_CHECK_EXIT(tDecodeCStrTo(&decoder, data->topic));
      TAOS_CHECK_EXIT(tDecodeI8(&decoder, &data->noPrivilege));
    }
  }

  if (!tDecodeIsEnd(&decoder)) {
    if (tDecodeI32(&decoder, &pRsp->debugFlag) < 0) return -1;
  }
  tEndDecode(&decoder);

_exit:
  tDecoderClear(&decoder);
  return code;
}

void tDestroySMqHbReq(SMqHbReq *pReq) {
  for (int i = 0; i < taosArrayGetSize(pReq->topics); i++) {
    TopicOffsetRows *vgs = taosArrayGet(pReq->topics, i);
    if (vgs) taosArrayDestroy(vgs->offsetRows);
  }
  taosArrayDestroy(pReq->topics);
}

int32_t tSerializeSMqHbReq(void *buf, int32_t bufLen, SMqHbReq *pReq) {
  SEncoder encoder = {0};
  int32_t  code = 0;
  int32_t  lino;
  int32_t  tlen;
  tEncoderInit(&encoder, buf, bufLen);
  TAOS_CHECK_EXIT(tStartEncode(&encoder));

  TAOS_CHECK_EXIT(tEncodeI64(&encoder, pReq->consumerId));
  TAOS_CHECK_EXIT(tEncodeI32(&encoder, pReq->epoch));

  int32_t sz = taosArrayGetSize(pReq->topics);
  TAOS_CHECK_EXIT(tEncodeI32(&encoder, sz));
  for (int32_t i = 0; i < sz; ++i) {
    TopicOffsetRows *vgs = (TopicOffsetRows *)taosArrayGet(pReq->topics, i);
    TAOS_CHECK_EXIT(tEncodeCStr(&encoder, vgs->topicName));
    int32_t szVgs = taosArrayGetSize(vgs->offsetRows);
    TAOS_CHECK_EXIT(tEncodeI32(&encoder, szVgs));
    for (int32_t j = 0; j < szVgs; ++j) {
      OffsetRows *offRows = taosArrayGet(vgs->offsetRows, j);
      TAOS_CHECK_EXIT(tEncodeI32(&encoder, offRows->vgId));
      TAOS_CHECK_EXIT(tEncodeI64(&encoder, offRows->rows));
      TAOS_CHECK_EXIT(tEncodeSTqOffsetVal(&encoder, &offRows->offset));
      TAOS_CHECK_EXIT(tEncodeI64(&encoder, offRows->ever));
    }
  }

  TAOS_CHECK_EXIT(tEncodeI8(&encoder, pReq->pollFlag));
  tEndEncode(&encoder);

_exit:
  if (code) {
    tlen = code;
  } else {
    tlen = encoder.pos;
  }
  tEncoderClear(&encoder);
  return tlen;
}

int32_t tDeserializeSMqHbReq(void *buf, int32_t bufLen, SMqHbReq *pReq) {
  int32_t  code = 0;
  int32_t  lino;
  SDecoder decoder = {0};
  tDecoderInit(&decoder, (char *)buf, bufLen);

  TAOS_CHECK_EXIT(tStartDecode(&decoder));

  TAOS_CHECK_EXIT(tDecodeI64(&decoder, &pReq->consumerId));
  TAOS_CHECK_EXIT(tDecodeI32(&decoder, &pReq->epoch));
  int32_t sz = 0;
  TAOS_CHECK_EXIT(tDecodeI32(&decoder, &sz));
  if (sz > 0) {
    pReq->topics = taosArrayInit(sz, sizeof(TopicOffsetRows));
    if (NULL == pReq->topics) {
      TAOS_CHECK_EXIT(terrno);
    }
    for (int32_t i = 0; i < sz; ++i) {
      TopicOffsetRows *data = taosArrayReserve(pReq->topics, 1);
      TAOS_CHECK_EXIT(tDecodeCStrTo(&decoder, data->topicName));
      int32_t szVgs = 0;
      TAOS_CHECK_EXIT(tDecodeI32(&decoder, &szVgs));
      if (szVgs > 0) {
        data->offsetRows = taosArrayInit(szVgs, sizeof(OffsetRows));
        if (NULL == data->offsetRows) {
          TAOS_CHECK_EXIT(terrno);
        }
        for (int32_t j = 0; j < szVgs; ++j) {
          OffsetRows *offRows = taosArrayReserve(data->offsetRows, 1);
          TAOS_CHECK_EXIT(tDecodeI32(&decoder, &offRows->vgId));
          TAOS_CHECK_EXIT(tDecodeI64(&decoder, &offRows->rows));
          TAOS_CHECK_EXIT(tDecodeSTqOffsetVal(&decoder, &offRows->offset));
          TAOS_CHECK_EXIT(tDecodeI64(&decoder, &offRows->ever));
        }
      }
    }
  }
  if (!tDecodeIsEnd(&decoder)) {
    TAOS_CHECK_EXIT(tDecodeI8(&decoder, &pReq->pollFlag));
  }
  tEndDecode(&decoder);

_exit:
  tDecoderClear(&decoder);
  return code;
}

int32_t tSerializeSMqSeekReq(void *buf, int32_t bufLen, SMqSeekReq *pReq) {
  int32_t code = 0;
  int32_t lino;
  int32_t headLen = sizeof(SMsgHead);
  if (buf != NULL) {
    buf = (char *)buf + headLen;
    bufLen -= headLen;
  }
  SEncoder encoder = {0};
  tEncoderInit(&encoder, buf, bufLen);
  TAOS_CHECK_EXIT(tStartEncode(&encoder));
  TAOS_CHECK_EXIT(tEncodeI64(&encoder, pReq->consumerId));
  TAOS_CHECK_EXIT(tEncodeCStr(&encoder, pReq->subKey));
  tEndEncode(&encoder);

_exit:
  if (code) {
    tEncoderClear(&encoder);
    return code;
  } else {
    int32_t tlen = encoder.pos;
    tEncoderClear(&encoder);

    if (buf != NULL) {
      SMsgHead *pHead = (SMsgHead *)((char *)buf - headLen);
      pHead->vgId = htonl(pReq->head.vgId);
      pHead->contLen = htonl(tlen + headLen);
    }

    return tlen + headLen;
  }
}

int32_t tDeserializeSMqSeekReq(void *buf, int32_t bufLen, SMqSeekReq *pReq) {
  int32_t  code = 0;
  int32_t  lino;
  int32_t  headLen = sizeof(SMsgHead);
  SDecoder decoder = {0};
  tDecoderInit(&decoder, (char *)buf + headLen, bufLen - headLen);

  TAOS_CHECK_EXIT(tStartDecode(&decoder));
  TAOS_CHECK_EXIT(tDecodeI64(&decoder, &pReq->consumerId));
  TAOS_CHECK_EXIT(tDecodeCStrTo(&decoder, pReq->subKey));

  tEndDecode(&decoder);

_exit:
  tDecoderClear(&decoder);
  return code;
}

int32_t tSerializeSSubQueryMsg(void *buf, int32_t bufLen, SSubQueryMsg *pReq) {
  int32_t code = 0;
  int32_t lino;
  int32_t headLen = sizeof(SMsgHead);
  if (buf != NULL) {
    buf = (char *)buf + headLen;
    bufLen -= headLen;
  }

  SEncoder encoder = {0};
  tEncoderInit(&encoder, buf, bufLen);
  TAOS_CHECK_EXIT(tStartEncode(&encoder));

  TAOS_CHECK_EXIT(tEncodeU64(&encoder, pReq->sId));
  TAOS_CHECK_EXIT(tEncodeU64(&encoder, pReq->queryId));
  TAOS_CHECK_EXIT(tEncodeU64(&encoder, pReq->taskId));
  TAOS_CHECK_EXIT(tEncodeI64(&encoder, pReq->refId));
  TAOS_CHECK_EXIT(tEncodeI32(&encoder, pReq->execId));
  TAOS_CHECK_EXIT(tEncodeI32(&encoder, pReq->msgMask));
  TAOS_CHECK_EXIT(tEncodeI8(&encoder, pReq->taskType));
  TAOS_CHECK_EXIT(tEncodeI8(&encoder, pReq->explain));
  TAOS_CHECK_EXIT(tEncodeI8(&encoder, pReq->needFetch));
  TAOS_CHECK_EXIT(tEncodeI8(&encoder, pReq->compress));
  TAOS_CHECK_EXIT(tEncodeU32(&encoder, pReq->sqlLen));
  TAOS_CHECK_EXIT(tEncodeCStrWithLen(&encoder, pReq->sql, pReq->sqlLen));
  TAOS_CHECK_EXIT(tEncodeU32(&encoder, pReq->msgLen));
  TAOS_CHECK_EXIT(tEncodeBinary(&encoder, (uint8_t *)pReq->msg, pReq->msgLen));
  TAOS_CHECK_EXIT(tEncodeU64(&encoder, pReq->clientId));

  tEndEncode(&encoder);

_exit:
  if (code) {
    tEncoderClear(&encoder);
    return code;
  } else {
    int32_t tlen = encoder.pos;
    tEncoderClear(&encoder);

    if (buf != NULL) {
      SMsgHead *pHead = (SMsgHead *)((char *)buf - headLen);
      pHead->vgId = htonl(pReq->header.vgId);
      pHead->contLen = htonl(tlen + headLen);
    }

    return tlen + headLen;
  }
}

int32_t tDeserializeSSubQueryMsg(void *buf, int32_t bufLen, SSubQueryMsg *pReq) {
  int32_t   code = 0;
  int32_t   lino;
  int32_t   headLen = sizeof(SMsgHead);
  SMsgHead *pHead = buf;
  pHead->vgId = pReq->header.vgId;
  pHead->contLen = pReq->header.contLen;

  SDecoder decoder = {0};
  tDecoderInit(&decoder, (char *)buf + headLen, bufLen - headLen);

  TAOS_CHECK_EXIT(tStartDecode(&decoder));

  TAOS_CHECK_EXIT(tDecodeU64(&decoder, &pReq->sId));
  TAOS_CHECK_EXIT(tDecodeU64(&decoder, &pReq->queryId));
  TAOS_CHECK_EXIT(tDecodeU64(&decoder, &pReq->taskId));
  TAOS_CHECK_EXIT(tDecodeI64(&decoder, &pReq->refId));
  TAOS_CHECK_EXIT(tDecodeI32(&decoder, &pReq->execId));
  TAOS_CHECK_EXIT(tDecodeI32(&decoder, &pReq->msgMask));
  TAOS_CHECK_EXIT(tDecodeI8(&decoder, &pReq->taskType));
  TAOS_CHECK_EXIT(tDecodeI8(&decoder, &pReq->explain));
  TAOS_CHECK_EXIT(tDecodeI8(&decoder, &pReq->needFetch));
  TAOS_CHECK_EXIT(tDecodeI8(&decoder, &pReq->compress));
  TAOS_CHECK_EXIT(tDecodeU32(&decoder, &pReq->sqlLen));
  TAOS_CHECK_EXIT(tDecodeCStrAlloc(&decoder, &pReq->sql));
  TAOS_CHECK_EXIT(tDecodeU32(&decoder, &pReq->msgLen));
  TAOS_CHECK_EXIT(tDecodeBinaryAlloc(&decoder, (void **)&pReq->msg, NULL));
  if (!tDecodeIsEnd(&decoder)) {
    TAOS_CHECK_EXIT(tDecodeU64(&decoder, &pReq->clientId));
  } else {
    pReq->clientId = 0;
  }

  tEndDecode(&decoder);

_exit:
  tDecoderClear(&decoder);
  return code;
}

void tFreeSSubQueryMsg(SSubQueryMsg *pReq) {
  if (NULL == pReq) {
    return;
  }

  taosMemoryFreeClear(pReq->sql);
  taosMemoryFreeClear(pReq->msg);
}

int32_t tSerializeSOperatorParam(SEncoder *pEncoder, SOperatorParam *pOpParam) {
  TAOS_CHECK_RETURN(tEncodeI32(pEncoder, pOpParam->opType));
  TAOS_CHECK_RETURN(tEncodeI32(pEncoder, pOpParam->downstreamIdx));
  switch (pOpParam->opType) {
    case QUERY_NODE_PHYSICAL_PLAN_TABLE_SCAN: {
      STableScanOperatorParam *pScan = (STableScanOperatorParam *)pOpParam->value;
      TAOS_CHECK_RETURN(tEncodeI8(pEncoder, pScan->tableSeq));
      int32_t uidNum = taosArrayGetSize(pScan->pUidList);
      TAOS_CHECK_RETURN(tEncodeI32(pEncoder, uidNum));
      for (int32_t m = 0; m < uidNum; ++m) {
        int64_t *pUid = taosArrayGet(pScan->pUidList, m);
        TAOS_CHECK_RETURN(tEncodeI64(pEncoder, *pUid));
      }
      if (pScan->pOrgTbInfo) {
        TAOS_CHECK_RETURN(tEncodeBool(pEncoder, true));
        TAOS_CHECK_RETURN(tEncodeI32(pEncoder, pScan->pOrgTbInfo->vgId));
        TAOS_CHECK_RETURN(tEncodeCStr(pEncoder, pScan->pOrgTbInfo->tbName));
        int32_t num = taosArrayGetSize(pScan->pOrgTbInfo->colMap);
        TAOS_CHECK_RETURN(tEncodeI32(pEncoder, num));
        for (int32_t i = 0; i < num; ++i) {
          SColIdNameKV *pColKV = taosArrayGet(pScan->pOrgTbInfo->colMap, i);
          TAOS_CHECK_RETURN(tEncodeI16(pEncoder, pColKV->colId));
          TAOS_CHECK_RETURN(tEncodeCStr(pEncoder, pColKV->colName));
        }
      } else {
        TAOS_CHECK_RETURN(tEncodeBool(pEncoder, false));
      }
      TAOS_CHECK_RETURN(tEncodeI64(pEncoder, pScan->window.skey));
      TAOS_CHECK_RETURN(tEncodeI64(pEncoder, pScan->window.ekey));
      break;
    }
    default:
      return TSDB_CODE_INVALID_PARA;
  }

  int32_t n = taosArrayGetSize(pOpParam->pChildren);
  TAOS_CHECK_RETURN(tEncodeI32(pEncoder, n));
  for (int32_t i = 0; i < n; ++i) {
    SOperatorParam *pChild = *(SOperatorParam **)taosArrayGet(pOpParam->pChildren, i);
    TAOS_CHECK_RETURN(tSerializeSOperatorParam(pEncoder, pChild));
  }

  TAOS_CHECK_RETURN(tEncodeBool(pEncoder, pOpParam->reUse));
  return 0;
}

int32_t tDeserializeSOperatorParam(SDecoder *pDecoder, SOperatorParam *pOpParam) {
  TAOS_CHECK_RETURN(tDecodeI32(pDecoder, &pOpParam->opType));
  TAOS_CHECK_RETURN(tDecodeI32(pDecoder, &pOpParam->downstreamIdx));
  switch (pOpParam->opType) {
    case QUERY_NODE_PHYSICAL_PLAN_TABLE_SCAN: {
      pOpParam->value = taosMemoryMalloc(sizeof(STableScanOperatorParam));
      if (NULL == pOpParam->value) {
        TAOS_CHECK_RETURN(terrno);
      }
      STableScanOperatorParam *pScan = pOpParam->value;
      TAOS_CHECK_RETURN(tDecodeI8(pDecoder, (int8_t *)&pScan->tableSeq));
      int32_t uidNum = 0;
      int64_t uid = 0;
      TAOS_CHECK_RETURN(tDecodeI32(pDecoder, &uidNum));
      if (uidNum > 0) {
        pScan->pUidList = taosArrayInit(uidNum, sizeof(int64_t));
        if (NULL == pScan->pUidList) {
          TAOS_CHECK_RETURN(terrno);
        }

        for (int32_t m = 0; m < uidNum; ++m) {
          TAOS_CHECK_RETURN(tDecodeI64(pDecoder, &uid));
          if (taosArrayPush(pScan->pUidList, &uid) == NULL) {
            TAOS_CHECK_RETURN(terrno);
          }
        }
      } else {
        pScan->pUidList = NULL;
      }

      bool hasTbInfo = false;
      TAOS_CHECK_RETURN(tDecodeBool(pDecoder, &hasTbInfo));
      if (hasTbInfo) {
        pScan->pOrgTbInfo = taosMemoryMalloc(sizeof(SOrgTbInfo));
        if (NULL == pScan->pOrgTbInfo) {
          TAOS_CHECK_RETURN(terrno);
        }
        TAOS_CHECK_RETURN(tDecodeI32(pDecoder, &pScan->pOrgTbInfo->vgId));
        TAOS_CHECK_RETURN(tDecodeCStrTo(pDecoder, pScan->pOrgTbInfo->tbName));
        int32_t num = 0;
        TAOS_CHECK_RETURN(tDecodeI32(pDecoder, &num));
        pScan->pOrgTbInfo->colMap = taosArrayInit(num, sizeof(SColIdNameKV));
        for (int32_t i = 0; i < num; ++i) {
          SColIdNameKV pColKV;
          TAOS_CHECK_RETURN(tDecodeI16(pDecoder, (int16_t *)&(pColKV.colId)));
          TAOS_CHECK_RETURN(tDecodeCStrTo(pDecoder, pColKV.colName));
          if (taosArrayPush(pScan->pOrgTbInfo->colMap, &pColKV) == NULL) {
            TAOS_CHECK_RETURN(terrno);
          }
        }
      } else {
        pScan->pOrgTbInfo = NULL;
      }
      TAOS_CHECK_RETURN(tDecodeI64(pDecoder, &pScan->window.skey));
      TAOS_CHECK_RETURN(tDecodeI64(pDecoder, &pScan->window.ekey));
      break;
    }
    default:
      return TSDB_CODE_INVALID_PARA;
  }

  int32_t childrenNum = 0;
  TAOS_CHECK_RETURN(tDecodeI32(pDecoder, &childrenNum));

  if (childrenNum > 0) {
    pOpParam->pChildren = taosArrayInit(childrenNum, POINTER_BYTES);
    if (NULL == pOpParam->pChildren) {
      TAOS_CHECK_RETURN(terrno);
    }
    for (int32_t i = 0; i < childrenNum; ++i) {
      SOperatorParam *pChild = taosMemoryCalloc(1, sizeof(SOperatorParam));
      if (NULL == pChild) {
        TAOS_CHECK_RETURN(terrno);
      }
      TAOS_CHECK_RETURN(tDeserializeSOperatorParam(pDecoder, pChild));
      if (taosArrayPush(pOpParam->pChildren, &pChild) == NULL) {
        TAOS_CHECK_RETURN(terrno);
      }
    }
  } else {
    pOpParam->pChildren = NULL;
  }

  if (!tDecodeIsEnd(pDecoder)) {
    TAOS_CHECK_RETURN(tDecodeBool(pDecoder, &pOpParam->reUse));
  } else {
    pOpParam->reUse = false;
  }

  return 0;
}

int32_t tSerializeSResFetchReq(void *buf, int32_t bufLen, SResFetchReq *pReq) {
  int32_t code = 0;
  int32_t lino;
  int32_t headLen = sizeof(SMsgHead);
  if (buf != NULL) {
    buf = (char *)buf + headLen;
    bufLen -= headLen;
  }

  SEncoder encoder = {0};
  tEncoderInit(&encoder, buf, bufLen);
  TAOS_CHECK_EXIT(tStartEncode(&encoder));

  TAOS_CHECK_EXIT(tEncodeU64(&encoder, pReq->sId));
  TAOS_CHECK_EXIT(tEncodeU64(&encoder, pReq->queryId));
  TAOS_CHECK_EXIT(tEncodeU64(&encoder, pReq->taskId));
  TAOS_CHECK_EXIT(tEncodeI32(&encoder, pReq->execId));
  if (pReq->pOpParam) {
    TAOS_CHECK_EXIT(tEncodeI32(&encoder, 1));
    TAOS_CHECK_EXIT(tSerializeSOperatorParam(&encoder, pReq->pOpParam));
  } else {
    TAOS_CHECK_EXIT(tEncodeI32(&encoder, 0));
  }
  TAOS_CHECK_EXIT(tEncodeU64(&encoder, pReq->clientId));

  tEndEncode(&encoder);

_exit:
  if (code) {
    tEncoderClear(&encoder);
    return code;
  } else {
    int32_t tlen = encoder.pos;
    tEncoderClear(&encoder);

    if (buf != NULL) {
      SMsgHead *pHead = (SMsgHead *)((char *)buf - headLen);
      pHead->vgId = htonl(pReq->header.vgId);
      pHead->contLen = htonl(tlen + headLen);
    }

    return tlen + headLen;
  }
}

int32_t tDeserializeSResFetchReq(void *buf, int32_t bufLen, SResFetchReq *pReq) {
  int32_t code = 0;
  int32_t lino;
  int32_t headLen = sizeof(SMsgHead);

  SMsgHead *pHead = buf;
  pHead->vgId = pReq->header.vgId;
  pHead->contLen = pReq->header.contLen;

  SDecoder decoder = {0};
  tDecoderInit(&decoder, (char *)buf + headLen, bufLen - headLen);

  TAOS_CHECK_EXIT(tStartDecode(&decoder));

  TAOS_CHECK_EXIT(tDecodeU64(&decoder, &pReq->sId));
  TAOS_CHECK_EXIT(tDecodeU64(&decoder, &pReq->queryId));
  TAOS_CHECK_EXIT(tDecodeU64(&decoder, &pReq->taskId));
  TAOS_CHECK_EXIT(tDecodeI32(&decoder, &pReq->execId));

  int32_t paramNum = 0;
  TAOS_CHECK_EXIT(tDecodeI32(&decoder, &paramNum));
  if (paramNum > 0) {
    pReq->pOpParam = taosMemoryMalloc(sizeof(*pReq->pOpParam));
    if (NULL == pReq->pOpParam) {
      TAOS_CHECK_EXIT(terrno);
    }
    TAOS_CHECK_EXIT(tDeserializeSOperatorParam(&decoder, pReq->pOpParam));
  }
  if (!tDecodeIsEnd(&decoder)) {
    TAOS_CHECK_EXIT(tDecodeU64(&decoder, &pReq->clientId));
  } else {
    pReq->clientId = 0;
  }

  tEndDecode(&decoder);

_exit:
  tDecoderClear(&decoder);
  return code;
}

int32_t tSerializeSMqPollReq(void *buf, int32_t bufLen, SMqPollReq *pReq) {
  int32_t headLen = sizeof(SMsgHead);
  int32_t code = 0;
  int32_t lino;
  if (buf != NULL) {
    buf = (char *)buf + headLen;
    bufLen -= headLen;
  }

  SEncoder encoder = {0};
  tEncoderInit(&encoder, buf, bufLen);
  TAOS_CHECK_EXIT(tStartEncode(&encoder));

  TAOS_CHECK_EXIT(tEncodeCStr(&encoder, pReq->subKey));
  TAOS_CHECK_EXIT(tEncodeI8(&encoder, pReq->withTbName));
  TAOS_CHECK_EXIT(tEncodeI8(&encoder, pReq->useSnapshot));
  TAOS_CHECK_EXIT(tEncodeI32(&encoder, pReq->epoch));
  TAOS_CHECK_EXIT(tEncodeU64(&encoder, pReq->reqId));
  TAOS_CHECK_EXIT(tEncodeI64(&encoder, pReq->consumerId));
  TAOS_CHECK_EXIT(tEncodeI64(&encoder, pReq->timeout));
  TAOS_CHECK_EXIT(tEncodeSTqOffsetVal(&encoder, &pReq->reqOffset));
  TAOS_CHECK_EXIT(tEncodeI8(&encoder, pReq->enableReplay));
  TAOS_CHECK_EXIT(tEncodeI8(&encoder, pReq->sourceExcluded));
  TAOS_CHECK_EXIT(tEncodeI8(&encoder, pReq->enableBatchMeta));
  TAOS_CHECK_EXIT(tEncodeI8(&encoder, pReq->rawData));
  TAOS_CHECK_EXIT(tEncodeI32(&encoder, pReq->minPollRows));

  tEndEncode(&encoder);

_exit:
  if (code) {
    tEncoderClear(&encoder);
    return code;
  } else {
    int32_t tlen = encoder.pos;
    tEncoderClear(&encoder);

    if (buf != NULL) {
      SMsgHead *pHead = (SMsgHead *)((char *)buf - headLen);
      pHead->vgId = htonl(pReq->head.vgId);
      pHead->contLen = htonl(tlen + headLen);
    }

    return tlen + headLen;
  }
}

int32_t tDeserializeSMqPollReq(void *buf, int32_t bufLen, SMqPollReq *pReq) {
  int32_t  code = 0;
  int32_t  lino;
  int32_t  headLen = sizeof(SMsgHead);
  SDecoder decoder = {0};
  tDecoderInit(&decoder, (char *)buf + headLen, bufLen - headLen);

  TAOS_CHECK_EXIT(tStartDecode(&decoder));

  TAOS_CHECK_EXIT(tDecodeCStrTo(&decoder, pReq->subKey));
  TAOS_CHECK_EXIT(tDecodeI8(&decoder, &pReq->withTbName));
  TAOS_CHECK_EXIT(tDecodeI8(&decoder, &pReq->useSnapshot));
  TAOS_CHECK_EXIT(tDecodeI32(&decoder, &pReq->epoch));
  TAOS_CHECK_EXIT(tDecodeU64(&decoder, &pReq->reqId));
  TAOS_CHECK_EXIT(tDecodeI64(&decoder, &pReq->consumerId));
  TAOS_CHECK_EXIT(tDecodeI64(&decoder, &pReq->timeout));
  TAOS_CHECK_EXIT(tDecodeSTqOffsetVal(&decoder, &pReq->reqOffset));

  if (!tDecodeIsEnd(&decoder)) {
    TAOS_CHECK_EXIT(tDecodeI8(&decoder, &pReq->enableReplay));
  }

  if (!tDecodeIsEnd(&decoder)) {
    TAOS_CHECK_EXIT(tDecodeI8(&decoder, &pReq->sourceExcluded));
  }

  if (!tDecodeIsEnd(&decoder)) {
    TAOS_CHECK_EXIT(tDecodeI8(&decoder, &pReq->enableBatchMeta));
  } else {
    pReq->enableBatchMeta = false;
  }

  if (!tDecodeIsEnd(&decoder)) {
    TAOS_CHECK_EXIT(tDecodeI8(&decoder, &pReq->rawData));
    TAOS_CHECK_EXIT(tDecodeI32(&decoder, &pReq->minPollRows));
  }

  tEndDecode(&decoder);

_exit:
  tDecoderClear(&decoder);
  return code;
}

void    tDestroySMqPollReq(SMqPollReq *pReq) {
  tOffsetDestroy(&pReq->reqOffset);
  if (pReq->uidHash != NULL) {
    taosHashCleanup(pReq->uidHash);
    pReq->uidHash = NULL;
  }
}
int32_t tSerializeSTaskDropReq(void *buf, int32_t bufLen, STaskDropReq *pReq) {
  int32_t code = 0;
  int32_t lino;
  int32_t tlen;
  int32_t headLen = sizeof(SMsgHead);
  if (buf != NULL) {
    buf = (char *)buf + headLen;
    bufLen -= headLen;
  }

  SEncoder encoder = {0};
  tEncoderInit(&encoder, buf, bufLen);
  TAOS_CHECK_EXIT(tStartEncode(&encoder));

  TAOS_CHECK_EXIT(tEncodeU64(&encoder, pReq->sId));
  TAOS_CHECK_EXIT(tEncodeU64(&encoder, pReq->queryId));
  TAOS_CHECK_EXIT(tEncodeU64(&encoder, pReq->taskId));
  TAOS_CHECK_EXIT(tEncodeI64(&encoder, pReq->refId));
  TAOS_CHECK_EXIT(tEncodeI32(&encoder, pReq->execId));
  TAOS_CHECK_EXIT(tEncodeU64(&encoder, pReq->clientId));

  tEndEncode(&encoder);

_exit:
  if (code) {
    tEncoderClear(&encoder);
    return code;
  } else {
    tlen = encoder.pos;
    tEncoderClear(&encoder);

    if (buf != NULL) {
      SMsgHead *pHead = (SMsgHead *)((char *)buf - headLen);
      pHead->vgId = htonl(pReq->header.vgId);
      pHead->contLen = htonl(tlen + headLen);
    }

    return tlen + headLen;
  }
}

int32_t tDeserializeSTaskDropReq(void *buf, int32_t bufLen, STaskDropReq *pReq) {
  int32_t headLen = sizeof(SMsgHead);
  int32_t code = 0;
  int32_t lino;

  SMsgHead *pHead = buf;
  pHead->vgId = pReq->header.vgId;
  pHead->contLen = pReq->header.contLen;

  SDecoder decoder = {0};
  tDecoderInit(&decoder, (char *)buf + headLen, bufLen - headLen);

  TAOS_CHECK_EXIT(tStartDecode(&decoder));

  TAOS_CHECK_EXIT(tDecodeU64(&decoder, &pReq->sId));
  TAOS_CHECK_EXIT(tDecodeU64(&decoder, &pReq->queryId));
  TAOS_CHECK_EXIT(tDecodeU64(&decoder, &pReq->taskId));
  TAOS_CHECK_EXIT(tDecodeI64(&decoder, &pReq->refId));
  TAOS_CHECK_EXIT(tDecodeI32(&decoder, &pReq->execId));
  if (!tDecodeIsEnd(&decoder)) {
    TAOS_CHECK_EXIT(tDecodeU64(&decoder, &pReq->clientId));
  } else {
    pReq->clientId = 0;
  }

  tEndDecode(&decoder);

_exit:
  tDecoderClear(&decoder);
  return code;
}

int32_t tSerializeSTaskNotifyReq(void *buf, int32_t bufLen, STaskNotifyReq *pReq) {
  int32_t code = 0;
  int32_t lino;
  int32_t tlen;
  int32_t headLen = sizeof(SMsgHead);
  if (buf != NULL) {
    buf = (char *)buf + headLen;
    bufLen -= headLen;
  }

  SEncoder encoder = {0};
  tEncoderInit(&encoder, buf, bufLen);
  TAOS_CHECK_EXIT(tStartEncode(&encoder));

  TAOS_CHECK_EXIT(tEncodeU64(&encoder, pReq->sId));
  TAOS_CHECK_EXIT(tEncodeU64(&encoder, pReq->queryId));
  TAOS_CHECK_EXIT(tEncodeU64(&encoder, pReq->taskId));
  TAOS_CHECK_EXIT(tEncodeI64(&encoder, pReq->refId));
  TAOS_CHECK_EXIT(tEncodeI32(&encoder, pReq->execId));
  TAOS_CHECK_EXIT(tEncodeI32(&encoder, pReq->type));
  TAOS_CHECK_EXIT(tEncodeU64(&encoder, pReq->clientId));

  tEndEncode(&encoder);

_exit:
  if (code) {
    tEncoderClear(&encoder);
    return code;
  } else {
    tlen = encoder.pos;
    tEncoderClear(&encoder);

    if (buf != NULL) {
      SMsgHead *pHead = (SMsgHead *)((char *)buf - headLen);
      pHead->vgId = htonl(pReq->header.vgId);
      pHead->contLen = htonl(tlen + headLen);
    }

    return tlen + headLen;
  }
}

int32_t tDeserializeSTaskNotifyReq(void *buf, int32_t bufLen, STaskNotifyReq *pReq) {
  int32_t headLen = sizeof(SMsgHead);
  int32_t code = 0;
  int32_t lino;

  SMsgHead *pHead = buf;
  pHead->vgId = pReq->header.vgId;
  pHead->contLen = pReq->header.contLen;

  SDecoder decoder = {0};
  tDecoderInit(&decoder, (char *)buf + headLen, bufLen - headLen);

  TAOS_CHECK_EXIT(tStartDecode(&decoder));

  TAOS_CHECK_EXIT(tDecodeU64(&decoder, &pReq->sId));
  TAOS_CHECK_EXIT(tDecodeU64(&decoder, &pReq->queryId));
  TAOS_CHECK_EXIT(tDecodeU64(&decoder, &pReq->taskId));
  TAOS_CHECK_EXIT(tDecodeI64(&decoder, &pReq->refId));
  TAOS_CHECK_EXIT(tDecodeI32(&decoder, &pReq->execId));
  TAOS_CHECK_EXIT(tDecodeI32(&decoder, (int32_t *)&pReq->type));
  if (!tDecodeIsEnd(&decoder)) {
    TAOS_CHECK_EXIT(tDecodeU64(&decoder, &pReq->clientId));
  } else {
    pReq->clientId = 0;
  }

  tEndDecode(&decoder);

_exit:
  tDecoderClear(&decoder);
  return code;
}

int32_t tSerializeSQueryTableRsp(void *buf, int32_t bufLen, SQueryTableRsp *pRsp) {
  SEncoder encoder = {0};
  int32_t  code = 0;
  int32_t  lino;
  int32_t  tlen;
  tEncoderInit(&encoder, buf, bufLen);
  TAOS_CHECK_EXIT(tStartEncode(&encoder));

  TAOS_CHECK_EXIT(tEncodeI32(&encoder, pRsp->code));
  TAOS_CHECK_EXIT(tEncodeI64(&encoder, pRsp->affectedRows));
  int32_t tbNum = taosArrayGetSize(pRsp->tbVerInfo);
  TAOS_CHECK_EXIT(tEncodeI32(&encoder, tbNum));
  if (tbNum > 0) {
    for (int32_t i = 0; i < tbNum; ++i) {
      STbVerInfo *pVer = taosArrayGet(pRsp->tbVerInfo, i);
      TAOS_CHECK_EXIT(tEncodeCStr(&encoder, pVer->tbFName));
      TAOS_CHECK_EXIT(tEncodeI32(&encoder, pVer->sversion));
      TAOS_CHECK_EXIT(tEncodeI32(&encoder, pVer->tversion));
    }
  }

  tEndEncode(&encoder);

_exit:
  if (code) {
    tlen = code;
  } else {
    tlen = encoder.pos;
  }
  tEncoderClear(&encoder);
  return tlen;
}

int32_t tDeserializeSQueryTableRsp(void *buf, int32_t bufLen, SQueryTableRsp *pRsp) {
  SDecoder decoder = {0};
  int32_t  code = 0;
  int32_t  lino;
  tDecoderInit(&decoder, (char *)buf, bufLen);

  TAOS_CHECK_EXIT(tStartDecode(&decoder));

  TAOS_CHECK_EXIT(tDecodeI32(&decoder, &pRsp->code));
  TAOS_CHECK_EXIT(tDecodeI64(&decoder, &pRsp->affectedRows));
  int32_t tbNum = 0;
  TAOS_CHECK_EXIT(tDecodeI32(&decoder, &tbNum));
  if (tbNum > 0) {
    pRsp->tbVerInfo = taosArrayInit(tbNum, sizeof(STbVerInfo));
    if (NULL == pRsp->tbVerInfo) {
      TAOS_CHECK_EXIT(terrno);
    }
    STbVerInfo tbVer;
    TAOS_CHECK_EXIT(tDecodeCStrTo(&decoder, tbVer.tbFName));
    TAOS_CHECK_EXIT(tDecodeI32(&decoder, &tbVer.sversion));
    TAOS_CHECK_EXIT(tDecodeI32(&decoder, &tbVer.tversion));
    if (NULL == taosArrayPush(pRsp->tbVerInfo, &tbVer)) {
      TAOS_CHECK_EXIT(terrno);
    }
  }

  tEndDecode(&decoder);

_exit:
  tDecoderClear(&decoder);
  return code;
}

int32_t tSerializeSSchedulerHbReq(void *buf, int32_t bufLen, SSchedulerHbReq *pReq) {
  int32_t code = 0;
  int32_t lino;
  int32_t tlen;
  int32_t headLen = sizeof(SMsgHead);
  if (buf != NULL) {
    buf = (char *)buf + headLen;
    bufLen -= headLen;
  }

  SEncoder encoder = {0};
  tEncoderInit(&encoder, buf, bufLen);

  TAOS_CHECK_EXIT(tStartEncode(&encoder));
  TAOS_CHECK_EXIT(tEncodeU64(&encoder, pReq->clientId));
  TAOS_CHECK_EXIT(tEncodeI32(&encoder, pReq->epId.nodeId));
  TAOS_CHECK_EXIT(tEncodeU16(&encoder, pReq->epId.ep.port));
  TAOS_CHECK_EXIT(tEncodeCStr(&encoder, pReq->epId.ep.fqdn));
  if (pReq->taskAction) {
    int32_t num = taosArrayGetSize(pReq->taskAction);
    TAOS_CHECK_EXIT(tEncodeI32(&encoder, num));
    for (int32_t i = 0; i < num; ++i) {
      STaskAction *action = taosArrayGet(pReq->taskAction, i);
      TAOS_CHECK_EXIT(tEncodeU64(&encoder, action->queryId));
      TAOS_CHECK_EXIT(tEncodeU64(&encoder, action->taskId));
      TAOS_CHECK_EXIT(tEncodeI8(&encoder, action->action));
    }
  } else {
    TAOS_CHECK_EXIT(tEncodeI32(&encoder, 0));
  }
  tEndEncode(&encoder);

_exit:
  if (code) {
    tEncoderClear(&encoder);
    return code;
  } else {
    tlen = encoder.pos;
    tEncoderClear(&encoder);

    if (buf != NULL) {
      SMsgHead *pHead = (SMsgHead *)((char *)buf - headLen);
      pHead->vgId = htonl(pReq->header.vgId);
      pHead->contLen = htonl(tlen + headLen);
    }
    return tlen + headLen;
  }
}

int32_t tDeserializeSSchedulerHbReq(void *buf, int32_t bufLen, SSchedulerHbReq *pReq) {
  int32_t   headLen = sizeof(SMsgHead);
  SMsgHead *pHead = buf;
  pHead->vgId = pReq->header.vgId;
  pHead->contLen = pReq->header.contLen;
  int32_t code = 0;
  int32_t lino;

  SDecoder decoder = {0};
  tDecoderInit(&decoder, (char *)buf + headLen, bufLen - headLen);

  TAOS_CHECK_EXIT(tStartDecode(&decoder));
  TAOS_CHECK_EXIT(tDecodeU64(&decoder, &pReq->clientId));
  TAOS_CHECK_EXIT(tDecodeI32(&decoder, &pReq->epId.nodeId));
  TAOS_CHECK_EXIT(tDecodeU16(&decoder, &pReq->epId.ep.port));
  TAOS_CHECK_EXIT(tDecodeCStrTo(&decoder, pReq->epId.ep.fqdn));
  int32_t num = 0;
  TAOS_CHECK_EXIT(tDecodeI32(&decoder, &num));
  if (num > 0) {
    pReq->taskAction = taosArrayInit(num, sizeof(STaskStatus));
    if (NULL == pReq->taskAction) {
      TAOS_CHECK_EXIT(terrno);
    }
    for (int32_t i = 0; i < num; ++i) {
      STaskAction action = {0};
      TAOS_CHECK_EXIT(tDecodeU64(&decoder, &action.queryId));
      TAOS_CHECK_EXIT(tDecodeU64(&decoder, &action.taskId));
      TAOS_CHECK_EXIT(tDecodeI8(&decoder, &action.action));
      if (taosArrayPush(pReq->taskAction, &action) == NULL) {
        TAOS_CHECK_EXIT(terrno);
      }
    }
  } else {
    pReq->taskAction = NULL;
  }
  tEndDecode(&decoder);

_exit:
  tDecoderClear(&decoder);
  return code;
}

void tFreeSSchedulerHbReq(SSchedulerHbReq *pReq) { taosArrayDestroy(pReq->taskAction); }

int32_t tSerializeSSchedulerHbRsp(void *buf, int32_t bufLen, SSchedulerHbRsp *pRsp) {
  SEncoder encoder = {0};
  int32_t  code = 0;
  int32_t  lino;
  int32_t  tlen;
  tEncoderInit(&encoder, buf, bufLen);

  TAOS_CHECK_EXIT(tStartEncode(&encoder));
  TAOS_CHECK_EXIT(tEncodeI32(&encoder, pRsp->epId.nodeId));
  TAOS_CHECK_EXIT(tEncodeU16(&encoder, pRsp->epId.ep.port));
  TAOS_CHECK_EXIT(tEncodeCStr(&encoder, pRsp->epId.ep.fqdn));
  if (pRsp->taskStatus) {
    int32_t num = taosArrayGetSize(pRsp->taskStatus);
    TAOS_CHECK_EXIT(tEncodeI32(&encoder, num));
    for (int32_t i = 0; i < num; ++i) {
      STaskStatus *status = taosArrayGet(pRsp->taskStatus, i);
      TAOS_CHECK_EXIT(tEncodeU64(&encoder, status->queryId));
      TAOS_CHECK_EXIT(tEncodeU64(&encoder, status->taskId));
      TAOS_CHECK_EXIT(tEncodeI64(&encoder, status->refId));
      TAOS_CHECK_EXIT(tEncodeI32(&encoder, status->execId));
      TAOS_CHECK_EXIT(tEncodeI8(&encoder, status->status));
    }
    for (int32_t i = 0; i < num; ++i) {
      STaskStatus *status = taosArrayGet(pRsp->taskStatus, i);
      TAOS_CHECK_EXIT(tEncodeU64(&encoder, status->clientId));
    }
  } else {
    TAOS_CHECK_EXIT(tEncodeI32(&encoder, 0));
  }
  tEndEncode(&encoder);

_exit:
  if (code) {
    tlen = code;
  } else {
    tlen = encoder.pos;
  }
  tEncoderClear(&encoder);
  return tlen;
}

int32_t tDeserializeSSchedulerHbRsp(void *buf, int32_t bufLen, SSchedulerHbRsp *pRsp) {
  SDecoder decoder = {0};
  int32_t  code = 0;
  int32_t  lino;
  tDecoderInit(&decoder, buf, bufLen);

  TAOS_CHECK_EXIT(tStartDecode(&decoder));
  TAOS_CHECK_EXIT(tDecodeI32(&decoder, &pRsp->epId.nodeId));
  TAOS_CHECK_EXIT(tDecodeU16(&decoder, &pRsp->epId.ep.port));
  TAOS_CHECK_EXIT(tDecodeCStrTo(&decoder, pRsp->epId.ep.fqdn));
  int32_t num = 0;
  TAOS_CHECK_EXIT(tDecodeI32(&decoder, &num));
  if (num > 0) {
    pRsp->taskStatus = taosArrayInit(num, sizeof(STaskStatus));
    if (NULL == pRsp->taskStatus) {
      TAOS_CHECK_EXIT(terrno);
    }
    for (int32_t i = 0; i < num; ++i) {
      STaskStatus status = {0};
      TAOS_CHECK_EXIT(tDecodeU64(&decoder, &status.queryId));
      TAOS_CHECK_EXIT(tDecodeU64(&decoder, &status.taskId));
      TAOS_CHECK_EXIT(tDecodeI64(&decoder, &status.refId));
      TAOS_CHECK_EXIT(tDecodeI32(&decoder, &status.execId));
      TAOS_CHECK_EXIT(tDecodeI8(&decoder, &status.status));
      if (taosArrayPush(pRsp->taskStatus, &status) == NULL) {
        TAOS_CHECK_EXIT(terrno);
      }
    }
    if (!tDecodeIsEnd(&decoder)) {
      for (int32_t i = 0; i < num; ++i) {
        STaskStatus *status = taosArrayGet(pRsp->taskStatus, i);
        TAOS_CHECK_EXIT(tDecodeU64(&decoder, &status->clientId));
      }
    }
  } else {
    pRsp->taskStatus = NULL;
  }
  tEndDecode(&decoder);

_exit:
  tDecoderClear(&decoder);
  return code;
}

void tFreeSSchedulerHbRsp(SSchedulerHbRsp *pRsp) { taosArrayDestroy(pRsp->taskStatus); }

int tEncodeSVCreateTbBatchRsp(SEncoder *pCoder, const SVCreateTbBatchRsp *pRsp) {
  int32_t        nRsps = taosArrayGetSize(pRsp->pArray);
  SVCreateTbRsp *pCreateRsp;

  TAOS_CHECK_RETURN(tStartEncode(pCoder));
  TAOS_CHECK_RETURN(tEncodeI32v(pCoder, nRsps));
  for (int32_t i = 0; i < nRsps; i++) {
    pCreateRsp = taosArrayGet(pRsp->pArray, i);
    TAOS_CHECK_RETURN(tEncodeSVCreateTbRsp(pCoder, pCreateRsp));
  }

  tEndEncode(pCoder);
  return 0;
}

int tDecodeSVCreateTbBatchRsp(SDecoder *pCoder, SVCreateTbBatchRsp *pRsp) {
  TAOS_CHECK_RETURN(tStartDecode(pCoder));
  TAOS_CHECK_RETURN(tDecodeI32v(pCoder, &pRsp->nRsps));
  pRsp->pRsps = (SVCreateTbRsp *)tDecoderMalloc(pCoder, sizeof(*pRsp->pRsps) * pRsp->nRsps);
  if (pRsp->pRsps == NULL) {
    TAOS_CHECK_RETURN(terrno);
  }
  for (int32_t i = 0; i < pRsp->nRsps; i++) {
    TAOS_CHECK_RETURN(tDecodeSVCreateTbRsp(pCoder, pRsp->pRsps + i));
  }

  tEndDecode(pCoder);
  return 0;
}

int32_t tEncodeTSma(SEncoder *pCoder, const STSma *pSma) {
  TAOS_CHECK_RETURN(tEncodeI8(pCoder, pSma->version));
  TAOS_CHECK_RETURN(tEncodeI8(pCoder, pSma->intervalUnit));
  TAOS_CHECK_RETURN(tEncodeI8(pCoder, pSma->slidingUnit));
  TAOS_CHECK_RETURN(tEncodeI8(pCoder, pSma->timezoneInt));
  TAOS_CHECK_RETURN(tEncodeI32(pCoder, pSma->dstVgId));
  TAOS_CHECK_RETURN(tEncodeCStr(pCoder, pSma->indexName));
  TAOS_CHECK_RETURN(tEncodeI32(pCoder, pSma->exprLen));
  TAOS_CHECK_RETURN(tEncodeI32(pCoder, pSma->tagsFilterLen));
  TAOS_CHECK_RETURN(tEncodeI64(pCoder, pSma->indexUid));
  TAOS_CHECK_RETURN(tEncodeI64(pCoder, pSma->tableUid));
  TAOS_CHECK_RETURN(tEncodeI64(pCoder, pSma->dstTbUid));
  TAOS_CHECK_RETURN(tEncodeCStr(pCoder, pSma->dstTbName));
  TAOS_CHECK_RETURN(tEncodeI64(pCoder, pSma->interval));
  TAOS_CHECK_RETURN(tEncodeI64(pCoder, pSma->offset));
  TAOS_CHECK_RETURN(tEncodeI64(pCoder, pSma->sliding));
  if (pSma->exprLen > 0) {
    TAOS_CHECK_RETURN(tEncodeCStr(pCoder, pSma->expr));
  }
  if (pSma->tagsFilterLen > 0) {
    TAOS_CHECK_RETURN(tEncodeCStr(pCoder, pSma->tagsFilter));
  }

  TAOS_CHECK_RETURN(tEncodeSSchemaWrapper(pCoder, &pSma->schemaRow));
  TAOS_CHECK_RETURN(tEncodeSSchemaWrapper(pCoder, &pSma->schemaTag));

  return 0;
}

int32_t tDecodeTSma(SDecoder *pCoder, STSma *pSma, bool deepCopy) {
  int32_t code = 0;
  int32_t lino;

  TAOS_CHECK_EXIT(tDecodeI8(pCoder, &pSma->version));
  TAOS_CHECK_EXIT(tDecodeI8(pCoder, &pSma->intervalUnit));
  TAOS_CHECK_EXIT(tDecodeI8(pCoder, &pSma->slidingUnit));
  TAOS_CHECK_EXIT(tDecodeI8(pCoder, &pSma->timezoneInt));
  TAOS_CHECK_EXIT(tDecodeI32(pCoder, &pSma->dstVgId));
  TAOS_CHECK_EXIT(tDecodeCStrTo(pCoder, pSma->indexName));
  TAOS_CHECK_EXIT(tDecodeI32(pCoder, &pSma->exprLen));
  TAOS_CHECK_EXIT(tDecodeI32(pCoder, &pSma->tagsFilterLen));
  TAOS_CHECK_EXIT(tDecodeI64(pCoder, &pSma->indexUid));
  TAOS_CHECK_EXIT(tDecodeI64(pCoder, &pSma->tableUid));
  TAOS_CHECK_EXIT(tDecodeI64(pCoder, &pSma->dstTbUid));
  if (deepCopy) {
    TAOS_CHECK_EXIT(tDecodeCStrAlloc(pCoder, &pSma->dstTbName));
  } else {
    TAOS_CHECK_EXIT(tDecodeCStr(pCoder, &pSma->dstTbName));
  }

  TAOS_CHECK_EXIT(tDecodeI64(pCoder, &pSma->interval));
  TAOS_CHECK_EXIT(tDecodeI64(pCoder, &pSma->offset));
  TAOS_CHECK_EXIT(tDecodeI64(pCoder, &pSma->sliding));
  if (pSma->exprLen > 0) {
    if (deepCopy) {
      TAOS_CHECK_EXIT(tDecodeCStrAlloc(pCoder, &pSma->expr));
    } else {
      TAOS_CHECK_EXIT(tDecodeCStr(pCoder, &pSma->expr));
    }
  } else {
    pSma->expr = NULL;
  }
  if (pSma->tagsFilterLen > 0) {
    if (deepCopy) {
      TAOS_CHECK_EXIT(tDecodeCStrAlloc(pCoder, &pSma->tagsFilter));
    } else {
      TAOS_CHECK_EXIT(tDecodeCStr(pCoder, &pSma->tagsFilter));
    }
  } else {
    pSma->tagsFilter = NULL;
  }
  // only needed in dstVgroup
  TAOS_CHECK_EXIT(tDecodeSSchemaWrapperEx(pCoder, &pSma->schemaRow));
  TAOS_CHECK_EXIT(tDecodeSSchemaWrapperEx(pCoder, &pSma->schemaTag));

_exit:
  return code;
}

int32_t tEncodeSVCreateTSmaReq(SEncoder *pCoder, const SVCreateTSmaReq *pReq) {
  TAOS_CHECK_RETURN(tStartEncode(pCoder));
  TAOS_CHECK_RETURN(tEncodeTSma(pCoder, pReq));
  tEndEncode(pCoder);
  return 0;
}

int32_t tDecodeSVCreateTSmaReq(SDecoder *pCoder, SVCreateTSmaReq *pReq) {
  TAOS_CHECK_RETURN(tStartDecode(pCoder));
  TAOS_CHECK_RETURN(tDecodeTSma(pCoder, pReq, false));
  tEndDecode(pCoder);
  return 0;
}

int32_t tEncodeSVDropTSmaReq(SEncoder *pCoder, const SVDropTSmaReq *pReq) {
  TAOS_CHECK_RETURN(tStartEncode(pCoder));
  TAOS_CHECK_RETURN(tEncodeI64(pCoder, pReq->indexUid));
  TAOS_CHECK_RETURN(tEncodeCStr(pCoder, pReq->indexName));

  tEndEncode(pCoder);
  return 0;
}

int32_t tSerializeSVDeleteReq(void *buf, int32_t bufLen, SVDeleteReq *pReq) {
  int32_t code = 0;
  int32_t lino;
  int32_t headLen = sizeof(SMsgHead);
  if (buf != NULL) {
    buf = (char *)buf + headLen;
    bufLen -= headLen;
  }

  SEncoder encoder = {0};
  tEncoderInit(&encoder, buf, bufLen);

  TAOS_CHECK_EXIT(tStartEncode(&encoder));
  TAOS_CHECK_EXIT(tEncodeU64(&encoder, pReq->sId));
  TAOS_CHECK_EXIT(tEncodeU64(&encoder, pReq->queryId));
  TAOS_CHECK_EXIT(tEncodeU64(&encoder, pReq->taskId));
  TAOS_CHECK_EXIT(tEncodeU32(&encoder, pReq->sqlLen));
  TAOS_CHECK_EXIT(tEncodeCStr(&encoder, pReq->sql));
  TAOS_CHECK_EXIT(tEncodeBinary(&encoder, pReq->msg, pReq->phyLen));
  TAOS_CHECK_EXIT(tEncodeI8(&encoder, pReq->source));
  TAOS_CHECK_EXIT(tEncodeU64(&encoder, pReq->clientId));
  tEndEncode(&encoder);

_exit:
  if (code) {
    tEncoderClear(&encoder);
    return code;
  } else {
    int32_t tlen = encoder.pos;
    tEncoderClear(&encoder);

    if (buf != NULL) {
      SMsgHead *pHead = (SMsgHead *)((char *)buf - headLen);
      pHead->vgId = htonl(pReq->header.vgId);
      pHead->contLen = htonl(tlen + headLen);
    }

    return tlen + headLen;
  }
}

int32_t tDeserializeSVDeleteReq(void *buf, int32_t bufLen, SVDeleteReq *pReq) {
  int32_t   code = 0;
  int32_t   lino;
  int32_t   headLen = sizeof(SMsgHead);
  SMsgHead *pHead = buf;
  pHead->vgId = pReq->header.vgId;
  pHead->contLen = pReq->header.contLen;

  SDecoder decoder = {0};
  tDecoderInit(&decoder, (char *)buf + headLen, bufLen - headLen);

  TAOS_CHECK_EXIT(tStartDecode(&decoder));
  TAOS_CHECK_EXIT(tDecodeU64(&decoder, &pReq->sId));
  TAOS_CHECK_EXIT(tDecodeU64(&decoder, &pReq->queryId));
  TAOS_CHECK_EXIT(tDecodeU64(&decoder, &pReq->taskId));
  TAOS_CHECK_EXIT(tDecodeU32(&decoder, &pReq->sqlLen));
  pReq->sql = taosMemoryCalloc(1, pReq->sqlLen + 1);
  if (NULL == pReq->sql) {
    TAOS_CHECK_EXIT(terrno);
  }
  TAOS_CHECK_EXIT(tDecodeCStrTo(&decoder, pReq->sql));
  uint64_t msgLen = 0;
  TAOS_CHECK_EXIT(tDecodeBinaryAlloc(&decoder, (void **)&pReq->msg, &msgLen));
  pReq->phyLen = msgLen;

  if (!tDecodeIsEnd(&decoder)) {
    TAOS_CHECK_EXIT(tDecodeI8(&decoder, &pReq->source));
  }
  if (!tDecodeIsEnd(&decoder)) {
    TAOS_CHECK_EXIT(tDecodeU64(&decoder, &pReq->clientId));
  } else {
    pReq->clientId = 0;
  }
  tEndDecode(&decoder);

_exit:
  tDecoderClear(&decoder);
  return 0;
}

int32_t tEncodeSVDeleteRsp(SEncoder *pCoder, const SVDeleteRsp *pReq) {
  TAOS_CHECK_RETURN(tStartEncode(pCoder));
  TAOS_CHECK_RETURN(tEncodeI64(pCoder, pReq->affectedRows));
  tEndEncode(pCoder);
  return 0;
}

int32_t tDecodeSVDeleteRsp(SDecoder *pCoder, SVDeleteRsp *pReq) {
  TAOS_CHECK_RETURN(tStartDecode(pCoder));
  TAOS_CHECK_RETURN(tDecodeI64(pCoder, &pReq->affectedRows));
  tEndDecode(pCoder);
  return 0;
}

int32_t tSerializeSCMCreateStreamReq(void *buf, int32_t bufLen, const SCMCreateStreamReq *pReq) {
  int32_t sqlLen = 0;
  int32_t astLen = 0;
  if (pReq->sql != NULL) sqlLen = (int32_t)strlen(pReq->sql);
  if (pReq->ast != NULL) astLen = (int32_t)strlen(pReq->ast);

  SEncoder encoder = {0};
  tEncoderInit(&encoder, buf, bufLen);
  int32_t code = 0;
  int32_t lino;

  TAOS_CHECK_EXIT(tStartEncode(&encoder));
  TAOS_CHECK_EXIT(tEncodeCStr(&encoder, pReq->name));
  TAOS_CHECK_EXIT(tEncodeCStr(&encoder, pReq->sourceDB));
  TAOS_CHECK_EXIT(tEncodeCStr(&encoder, pReq->targetStbFullName));
  TAOS_CHECK_EXIT(tEncodeI8(&encoder, pReq->igExists));
  TAOS_CHECK_EXIT(tEncodeI8(&encoder, pReq->fillHistory));
  TAOS_CHECK_EXIT(tEncodeI32(&encoder, sqlLen));
  TAOS_CHECK_EXIT(tEncodeI32(&encoder, astLen));
  TAOS_CHECK_EXIT(tEncodeI8(&encoder, pReq->triggerType));
  TAOS_CHECK_EXIT(tEncodeI64(&encoder, pReq->maxDelay));
  TAOS_CHECK_EXIT(tEncodeI64(&encoder, pReq->watermark));
  TAOS_CHECK_EXIT(tEncodeI8(&encoder, pReq->igExpired));
  if (sqlLen > 0) {
    TAOS_CHECK_EXIT(tEncodeCStr(&encoder, pReq->sql));
  }
  if (astLen > 0) {
    TAOS_CHECK_EXIT(tEncodeCStr(&encoder, pReq->ast));
  }
  TAOS_CHECK_EXIT(tEncodeI32(&encoder, pReq->numOfTags));
  for (int32_t i = 0; i < pReq->numOfTags; ++i) {
    SField *pField = taosArrayGet(pReq->pTags, i);
    TAOS_CHECK_EXIT(tEncodeI8(&encoder, pField->type));
    TAOS_CHECK_EXIT(tEncodeI8(&encoder, pField->flags));
    TAOS_CHECK_EXIT(tEncodeI32(&encoder, pField->bytes));
    TAOS_CHECK_EXIT(tEncodeCStr(&encoder, pField->name));
  }

  TAOS_CHECK_EXIT(tEncodeI8(&encoder, pReq->createStb));
  TAOS_CHECK_EXIT(tEncodeU64(&encoder, pReq->targetStbUid));

  TAOS_CHECK_EXIT(tEncodeI32(&encoder, taosArrayGetSize(pReq->fillNullCols)));
  for (int32_t i = 0; i < taosArrayGetSize(pReq->fillNullCols); ++i) {
    SColLocation *pCol = taosArrayGet(pReq->fillNullCols, i);
    TAOS_CHECK_EXIT(tEncodeI16(&encoder, pCol->slotId));
    TAOS_CHECK_EXIT(tEncodeI16(&encoder, pCol->colId));
    TAOS_CHECK_EXIT(tEncodeI8(&encoder, pCol->type));
  }

  TAOS_CHECK_EXIT(tEncodeI64(&encoder, pReq->deleteMark));
  TAOS_CHECK_EXIT(tEncodeI8(&encoder, pReq->igUpdate));
  TAOS_CHECK_EXIT(tEncodeI64(&encoder, pReq->lastTs));

  TAOS_CHECK_EXIT(tEncodeI32(&encoder, taosArrayGetSize(pReq->pVgroupVerList)));

  for (int32_t i = 0; i < taosArrayGetSize(pReq->pVgroupVerList); ++i) {
    SVgroupVer *p = taosArrayGet(pReq->pVgroupVerList, i);
    TAOS_CHECK_EXIT(tEncodeI32(&encoder, p->vgId));
    TAOS_CHECK_EXIT(tEncodeI64(&encoder, p->ver));
  }

  int32_t colSize = taosArrayGetSize(pReq->pCols);
  TAOS_CHECK_EXIT(tEncodeI32(&encoder, colSize));
  for (int32_t i = 0; i < colSize; ++i) {
    SFieldWithOptions *pField = taosArrayGet(pReq->pCols, i);
    TAOS_CHECK_EXIT(tEncodeI8(&encoder, pField->type));
    TAOS_CHECK_EXIT(tEncodeI8(&encoder, pField->flags));
    int32_t bytes = pField->bytes;
    if (IS_DECIMAL_TYPE(pField->type)) {
      uint8_t prec = 0, scale = 0;
      extractTypeFromTypeMod(pField->type, pField->typeMod, &prec, &scale, NULL);
      fillBytesForDecimalType(&bytes, pField->type, prec, scale);
    }
    TAOS_CHECK_EXIT(tEncodeI32(&encoder, bytes));
    TAOS_CHECK_EXIT(tEncodeCStr(&encoder, pField->name));
  }

  TAOS_CHECK_EXIT(tEncodeI64(&encoder, pReq->smaId));

  int32_t addrSize = taosArrayGetSize(pReq->pNotifyAddrUrls);
  TAOS_CHECK_EXIT(tEncodeI32(&encoder, addrSize));
  for (int32_t i = 0; i < addrSize; ++i) {
    const char *url = taosArrayGetP(pReq->pNotifyAddrUrls, i);
    TAOS_CHECK_EXIT((tEncodeCStr(&encoder, url)));
  }
  TAOS_CHECK_EXIT(tEncodeI32(&encoder, pReq->notifyEventTypes));
  TAOS_CHECK_EXIT(tEncodeI32(&encoder, pReq->notifyErrorHandle));
  TAOS_CHECK_EXIT(tEncodeI8(&encoder, pReq->notifyHistory));

  TAOS_CHECK_EXIT(tEncodeI64(&encoder, pReq->recalculateInterval));
  TAOS_CHECK_EXIT(tEncodeCStr(&encoder, pReq->pWstartName));
  TAOS_CHECK_EXIT(tEncodeCStr(&encoder, pReq->pWendName));
  TAOS_CHECK_EXIT(tEncodeCStr(&encoder, pReq->pGroupIdName));
  TAOS_CHECK_EXIT(tEncodeCStr(&encoder, pReq->pIsWindowFilledName));
  int32_t vgNum = taosArrayGetSize(pReq->pVSubTables);
  TAOS_CHECK_EXIT(tEncodeI32(&encoder, vgNum));
  for (int32_t i = 0; i < vgNum; ++i) {
    SVSubTablesRsp* pVgTables = taosArrayGet(pReq->pVSubTables, i);
    TAOS_CHECK_EXIT(tSerializeSVSubTablesRspImpl(&encoder, pVgTables));
  }
  
  tEndEncode(&encoder);

_exit:
  if (code) {
    tEncoderClear(&encoder);
    return code;
  } else {
    int32_t tlen = encoder.pos;
    tEncoderClear(&encoder);
    return tlen;
  }
}

int32_t tDeserializeSCMCreateStreamReq(void *buf, int32_t bufLen, SCMCreateStreamReq *pReq) {
  int32_t sqlLen = 0;
  int32_t astLen = 0;
  int32_t numOfFillNullCols = 0;
  int32_t numOfVgVer = 0;

  SDecoder decoder = {0};
  tDecoderInit(&decoder, buf, bufLen);
  int32_t code = 0;
  int32_t lino;

  TAOS_CHECK_EXIT(tStartDecode(&decoder));
  TAOS_CHECK_EXIT(tDecodeCStrTo(&decoder, pReq->name));
  TAOS_CHECK_EXIT(tDecodeCStrTo(&decoder, pReq->sourceDB));
  TAOS_CHECK_EXIT(tDecodeCStrTo(&decoder, pReq->targetStbFullName));
  TAOS_CHECK_EXIT(tDecodeI8(&decoder, &pReq->igExists));
  TAOS_CHECK_EXIT(tDecodeI8(&decoder, &pReq->fillHistory));
  TAOS_CHECK_EXIT(tDecodeI32(&decoder, &sqlLen));
  TAOS_CHECK_EXIT(tDecodeI32(&decoder, &astLen));
  TAOS_CHECK_EXIT(tDecodeI8(&decoder, &pReq->triggerType));
  TAOS_CHECK_EXIT(tDecodeI64(&decoder, &pReq->maxDelay));
  TAOS_CHECK_EXIT(tDecodeI64(&decoder, &pReq->watermark));
  TAOS_CHECK_EXIT(tDecodeI8(&decoder, &pReq->igExpired));

  if (sqlLen > 0) {
    pReq->sql = taosMemoryCalloc(1, sqlLen + 1);
    if (pReq->sql == NULL) {
      TAOS_CHECK_EXIT(terrno);
    }
    TAOS_CHECK_EXIT(tDecodeCStrTo(&decoder, pReq->sql));
  }

  if (astLen > 0) {
    pReq->ast = taosMemoryCalloc(1, astLen + 1);
    if (pReq->ast == NULL) {
      TAOS_CHECK_EXIT(terrno);
    }
    TAOS_CHECK_EXIT(tDecodeCStrTo(&decoder, pReq->ast));
  }

  TAOS_CHECK_EXIT(tDecodeI32(&decoder, &pReq->numOfTags));
  if (pReq->numOfTags > 0) {
    pReq->pTags = taosArrayInit(pReq->numOfTags, sizeof(SField));
    if (pReq->pTags == NULL) {
      TAOS_CHECK_EXIT(terrno);
    }

    for (int32_t i = 0; i < pReq->numOfTags; ++i) {
      SField field = {0};
      TAOS_CHECK_EXIT(tDecodeI8(&decoder, &field.type));
      TAOS_CHECK_EXIT(tDecodeI8(&decoder, &field.flags));
      TAOS_CHECK_EXIT(tDecodeI32(&decoder, &field.bytes));
      TAOS_CHECK_EXIT(tDecodeCStrTo(&decoder, field.name));
      if (taosArrayPush(pReq->pTags, &field) == NULL) {
        TAOS_CHECK_EXIT(terrno);
      }
    }
  }
  TAOS_CHECK_EXIT(tDecodeI8(&decoder, &pReq->createStb));
  TAOS_CHECK_EXIT(tDecodeU64(&decoder, &pReq->targetStbUid));
  TAOS_CHECK_EXIT(tDecodeI32(&decoder, &numOfFillNullCols));
  if (numOfFillNullCols > 0) {
    pReq->fillNullCols = taosArrayInit(numOfFillNullCols, sizeof(SColLocation));
    if (pReq->fillNullCols == NULL) {
      TAOS_CHECK_EXIT(terrno);
    }

    for (int32_t i = 0; i < numOfFillNullCols; ++i) {
      SColLocation col = {0};
      TAOS_CHECK_EXIT(tDecodeI16(&decoder, &col.slotId));
      TAOS_CHECK_EXIT(tDecodeI16(&decoder, &col.colId));
      TAOS_CHECK_EXIT(tDecodeI8(&decoder, &col.type));
      if (taosArrayPush(pReq->fillNullCols, &col) == NULL) {
        TAOS_CHECK_EXIT(terrno);
      }
    }
  }

  TAOS_CHECK_EXIT(tDecodeI64(&decoder, &pReq->deleteMark));
  TAOS_CHECK_EXIT(tDecodeI8(&decoder, &pReq->igUpdate));
  TAOS_CHECK_EXIT(tDecodeI64(&decoder, &pReq->lastTs));

  TAOS_CHECK_EXIT(tDecodeI32(&decoder, &numOfVgVer));
  if (numOfVgVer > 0) {
    pReq->pVgroupVerList = taosArrayInit(numOfVgVer, sizeof(SVgroupVer));
    if (pReq->pVgroupVerList == NULL) {
      TAOS_CHECK_EXIT(terrno);
    }

    for (int32_t i = 0; i < numOfVgVer; ++i) {
      SVgroupVer v = {0};
      TAOS_CHECK_EXIT(tDecodeI32(&decoder, &v.vgId));
      TAOS_CHECK_EXIT(tDecodeI64(&decoder, &v.ver));
      if (taosArrayPush(pReq->pVgroupVerList, &v) == NULL) {
        TAOS_CHECK_EXIT(terrno);
      }
    }
  }
  int32_t colSize = 0;
  TAOS_CHECK_EXIT(tDecodeI32(&decoder, &colSize));
  if (colSize > 0) {
    pReq->pCols = taosArrayInit(colSize, sizeof(SField));
    if (pReq->pCols == NULL) {
      TAOS_CHECK_EXIT(terrno);
    }

    for (int32_t i = 0; i < colSize; ++i) {
      SField field = {0};
      TAOS_CHECK_EXIT(tDecodeI8(&decoder, &field.type));
      TAOS_CHECK_EXIT(tDecodeI8(&decoder, &field.flags));
      TAOS_CHECK_EXIT(tDecodeI32(&decoder, &field.bytes));
      TAOS_CHECK_EXIT(tDecodeCStrTo(&decoder, field.name));
      if (taosArrayPush(pReq->pCols, &field) == NULL) {
        TAOS_CHECK_EXIT(terrno);
      }
    }
  }
  if (!tDecodeIsEnd(&decoder)) {
    TAOS_CHECK_EXIT(tDecodeI64(&decoder, &pReq->smaId));
  }

  if (!tDecodeIsEnd(&decoder)) {
    int32_t addrSize = 0;
    TAOS_CHECK_EXIT(tDecodeI32(&decoder, &addrSize));
    pReq->pNotifyAddrUrls = taosArrayInit(addrSize, POINTER_BYTES);
    if (pReq->pNotifyAddrUrls == NULL) {
      TAOS_CHECK_EXIT(terrno);
    }
    for (int32_t i = 0; i < addrSize; ++i) {
      char *url = NULL;
      TAOS_CHECK_EXIT(tDecodeCStr(&decoder, &url));
      url = taosStrndup(url, TSDB_STREAM_NOTIFY_URL_LEN);
      if (url == NULL) {
        TAOS_CHECK_EXIT(terrno);
      }
      if (taosArrayPush(pReq->pNotifyAddrUrls, &url) == NULL) {
        taosMemoryFree(url);
        TAOS_CHECK_EXIT(terrno);
      }
    }
    TAOS_CHECK_EXIT(tDecodeI32(&decoder, &pReq->notifyEventTypes));
    TAOS_CHECK_EXIT(tDecodeI32(&decoder, &pReq->notifyErrorHandle));
    TAOS_CHECK_EXIT(tDecodeI8(&decoder, &pReq->notifyHistory));
  }

  if (!tDecodeIsEnd(&decoder)) {
    TAOS_CHECK_EXIT(tDecodeI64(&decoder, &pReq->recalculateInterval));
    TAOS_CHECK_EXIT(tDecodeCStrTo(&decoder, pReq->pWstartName));
    TAOS_CHECK_EXIT(tDecodeCStrTo(&decoder, pReq->pWendName));
    TAOS_CHECK_EXIT(tDecodeCStrTo(&decoder, pReq->pGroupIdName));
    TAOS_CHECK_EXIT(tDecodeCStrTo(&decoder, pReq->pIsWindowFilledName));
    int32_t vgNum = 0;
    TAOS_CHECK_EXIT(tDecodeI32(&decoder, &vgNum));
    if (vgNum > 0) {
      pReq->pVSubTables = taosArrayInit(vgNum, sizeof(SVSubTablesRsp));
      if (pReq->pVSubTables == NULL) {
        TAOS_CHECK_EXIT(terrno);
      }
      SVSubTablesRsp vgTables = {0};
      for (int32_t i = 0; i < vgNum; ++i) {
        vgTables.pTables = NULL;
        TAOS_CHECK_EXIT(tDeserializeSVSubTablesRspImpl(&decoder, &vgTables));
        if (taosArrayPush(pReq->pVSubTables, &vgTables) == NULL) {
          tDestroySVSubTablesRsp(&vgTables);
          TAOS_CHECK_EXIT(terrno);
        }
      }
    }
  }

  tEndDecode(&decoder);
  
_exit:
  tDecoderClear(&decoder);
  return code;
}

int32_t tSerializeSMDropStreamReq(void *buf, int32_t bufLen, const SMDropStreamReq *pReq) {
  int32_t  code = 0;
  int32_t  lino;
  int32_t  tlen;
  SEncoder encoder = {0};
  tEncoderInit(&encoder, buf, bufLen);

  TAOS_CHECK_EXIT(tStartEncode(&encoder));
  TAOS_CHECK_EXIT(tEncodeCStr(&encoder, pReq->name));
  TAOS_CHECK_EXIT(tEncodeI8(&encoder, pReq->igNotExists));

  ENCODESQL();

  tEndEncode(&encoder);

_exit:
  if (code) {
    tlen = code;
  } else {
    tlen = encoder.pos;
  }
  tEncoderClear(&encoder);
  return tlen;
}

int32_t tDeserializeSMDropStreamReq(void *buf, int32_t bufLen, SMDropStreamReq *pReq) {
  SDecoder decoder = {0};
  int32_t  code = 0;
  int32_t  lino;
  tDecoderInit(&decoder, buf, bufLen);

  TAOS_CHECK_EXIT(tStartDecode(&decoder));
  TAOS_CHECK_EXIT(tDecodeCStrTo(&decoder, pReq->name));
  TAOS_CHECK_EXIT(tDecodeI8(&decoder, &pReq->igNotExists));

  DECODESQL();

  tEndDecode(&decoder);

_exit:
  tDecoderClear(&decoder);
  return code;
}

void tFreeMDropStreamReq(SMDropStreamReq *pReq) { FREESQL(); }

void tFreeSCMCreateStreamReq(SCMCreateStreamReq *pReq) {
  if (NULL == pReq) {
    return;
  }
  taosMemoryFreeClear(pReq->sql);
  taosMemoryFreeClear(pReq->ast);
  taosArrayDestroy(pReq->pTags);
  taosArrayDestroy(pReq->fillNullCols);
  taosArrayDestroy(pReq->pVgroupVerList);
  taosArrayDestroy(pReq->pCols);
  taosArrayDestroyP(pReq->pNotifyAddrUrls, NULL);
  taosArrayDestroyEx(pReq->pVSubTables, tDestroySVSubTablesRsp);
}

int32_t tEncodeSRSmaParam(SEncoder *pCoder, const SRSmaParam *pRSmaParam) {
  int32_t code = 0;
  int32_t lino;
  for (int32_t i = 0; i < 2; ++i) {
    TAOS_CHECK_EXIT(tEncodeI64v(pCoder, pRSmaParam->maxdelay[i]));
    TAOS_CHECK_EXIT(tEncodeI64v(pCoder, pRSmaParam->watermark[i]));
    TAOS_CHECK_EXIT(tEncodeI32v(pCoder, pRSmaParam->qmsgLen[i]));
    if (pRSmaParam->qmsgLen[i] > 0) {
      TAOS_CHECK_EXIT(tEncodeBinary(pCoder, pRSmaParam->qmsg[i], (uint64_t)pRSmaParam->qmsgLen[i]));
    }
  }

_exit:
  return code;
}

int32_t tDecodeSRSmaParam(SDecoder *pCoder, SRSmaParam *pRSmaParam) {
  int32_t code = 0;
  int32_t lino;
  for (int32_t i = 0; i < 2; ++i) {
    TAOS_CHECK_EXIT(tDecodeI64v(pCoder, &pRSmaParam->maxdelay[i]));
    TAOS_CHECK_EXIT(tDecodeI64v(pCoder, &pRSmaParam->watermark[i]));
    TAOS_CHECK_EXIT(tDecodeI32v(pCoder, &pRSmaParam->qmsgLen[i]));
    if (pRSmaParam->qmsgLen[i] > 0) {
      TAOS_CHECK_EXIT(tDecodeBinary(pCoder, (uint8_t **)&pRSmaParam->qmsg[i], NULL));  // qmsgLen contains len of '\0'
    } else {
      pRSmaParam->qmsg[i] = NULL;
    }
  }

_exit:
  return code;
}

int32_t tEncodeSColRefWrapper(SEncoder *pCoder, const SColRefWrapper *pWrapper) {
  int32_t code = 0;
  int32_t lino;

  TAOS_CHECK_EXIT(tEncodeI32v(pCoder, pWrapper->nCols));
  TAOS_CHECK_EXIT(tEncodeI32v(pCoder, pWrapper->version));
  for (int32_t i = 0; i < pWrapper->nCols; i++) {
    SColRef *p = &pWrapper->pColRef[i];
    TAOS_CHECK_EXIT(tEncodeI8(pCoder, p->hasRef));
    TAOS_CHECK_EXIT(tEncodeI16v(pCoder, p->id));
    if (p->hasRef) {
      TAOS_CHECK_EXIT(tEncodeCStr(pCoder, p->refDbName));
      TAOS_CHECK_EXIT(tEncodeCStr(pCoder, p->refTableName));
      TAOS_CHECK_EXIT(tEncodeCStr(pCoder, p->refColName));
    }
  }

_exit:
  return code;
}

int32_t tDecodeSColRefWrapperEx(SDecoder *pDecoder, SColRefWrapper *pWrapper) {
  int32_t code = 0;
  int32_t lino;

  TAOS_CHECK_EXIT(tDecodeI32v(pDecoder, &pWrapper->nCols));
  TAOS_CHECK_EXIT(tDecodeI32v(pDecoder, &pWrapper->version));

  pWrapper->pColRef = (SColRef *)tDecoderMalloc(pDecoder, pWrapper->nCols * sizeof(SColRef));
  if (pWrapper->pColRef == NULL) {
    TAOS_CHECK_EXIT(terrno);
  }

  for (int i = 0; i < pWrapper->nCols; i++) {
    SColRef *p = &pWrapper->pColRef[i];
    TAOS_CHECK_EXIT(tDecodeI8(pDecoder, (int8_t *)&p->hasRef));
    TAOS_CHECK_EXIT(tDecodeI16v(pDecoder, &p->id));
    if (p->hasRef) {
      TAOS_CHECK_EXIT(tDecodeCStrTo(pDecoder, p->refDbName));
      TAOS_CHECK_EXIT(tDecodeCStrTo(pDecoder, p->refTableName));
      TAOS_CHECK_EXIT(tDecodeCStrTo(pDecoder, p->refColName));
    }
  }

_exit:
  if (code) {
    taosMemoryFree(pWrapper->pColRef);
  }
  return code;
}

int32_t tEncodeSColCmprWrapper(SEncoder *pCoder, const SColCmprWrapper *pWrapper) {
  int32_t code = 0;
  int32_t lino;

  TAOS_CHECK_EXIT(tEncodeI32v(pCoder, pWrapper->nCols));
  TAOS_CHECK_EXIT(tEncodeI32v(pCoder, pWrapper->version));
  for (int32_t i = 0; i < pWrapper->nCols; i++) {
    SColCmpr *p = &pWrapper->pColCmpr[i];
    TAOS_CHECK_EXIT(tEncodeI16v(pCoder, p->id));
    TAOS_CHECK_EXIT(tEncodeU32(pCoder, p->alg));
  }

_exit:
  return code;
}

int32_t tDecodeSColCmprWrapperEx(SDecoder *pDecoder, SColCmprWrapper *pWrapper) {
  int32_t code = 0;
  int32_t lino;

  TAOS_CHECK_EXIT(tDecodeI32v(pDecoder, &pWrapper->nCols));
  TAOS_CHECK_EXIT(tDecodeI32v(pDecoder, &pWrapper->version));

  pWrapper->pColCmpr = (SColCmpr *)tDecoderMalloc(pDecoder, pWrapper->nCols * sizeof(SColCmpr));
  if (pWrapper->pColCmpr == NULL) {
    TAOS_CHECK_EXIT(terrno);
  }

  for (int i = 0; i < pWrapper->nCols; i++) {
    SColCmpr *p = &pWrapper->pColCmpr[i];
    TAOS_CHECK_EXIT(tDecodeI16v(pDecoder, &p->id));
    TAOS_CHECK_EXIT(tDecodeU32(pDecoder, &p->alg));
  }

_exit:
  if (code) {
    taosMemoryFree(pWrapper->pColCmpr);
  }
  return code;
}

static int32_t tEncodeSExtSchema(SEncoder* pCoder, const SExtSchema* pExtSchema) {
  int32_t code = 0, lino;
  TAOS_CHECK_EXIT(tEncodeI32v(pCoder, pExtSchema->typeMod));

_exit:
  return code;
}

int32_t tDecodeSExtSchema(SDecoder* pCoder, SExtSchema* pExtSchema) {
  int32_t code = 0, lino;
  TAOS_CHECK_EXIT(tDecodeI32v(pCoder, &pExtSchema->typeMod));

_exit:
  return code;
}

static int32_t tEncodeSExtSchemas(SEncoder* pCoder, const SExtSchema* pExtSchemas, int32_t nCol) {
  int32_t code = 0, lino;
  for (int32_t i = 0; i < nCol; ++i) {
    TAOS_CHECK_EXIT(tEncodeSExtSchema(pCoder, pExtSchemas + i));
  }

_exit:
  return code;
}

static int32_t tDecodeSExtSchemas(SDecoder* pCoder, SExtSchema** ppExtSchema, int32_t nCol) {
  int32_t code = 0, lino;
  *ppExtSchema = tDecoderMalloc(pCoder, sizeof(SExtSchema) * nCol);
  if (!*ppExtSchema) TAOS_CHECK_EXIT(terrno);
  for (int32_t i = 0; i < nCol; ++i) {
    TAOS_CHECK_EXIT(tDecodeSExtSchema(pCoder, (*ppExtSchema) + i));
  }

_exit:
  return code;
}

int tEncodeSVCreateStbReq(SEncoder *pCoder, const SVCreateStbReq *pReq) {
  int32_t code = 0;
  int32_t lino;

  TAOS_CHECK_EXIT(tStartEncode(pCoder));

  TAOS_CHECK_EXIT(tEncodeCStr(pCoder, pReq->name));
  TAOS_CHECK_EXIT(tEncodeI64(pCoder, pReq->suid));
  TAOS_CHECK_EXIT(tEncodeI8(pCoder, pReq->rollup));
  TAOS_CHECK_EXIT(tEncodeSSchemaWrapper(pCoder, &pReq->schemaRow));
  TAOS_CHECK_EXIT(tEncodeSSchemaWrapper(pCoder, &pReq->schemaTag));
  if (pReq->rollup) {
    TAOS_CHECK_EXIT(tEncodeSRSmaParam(pCoder, &pReq->rsmaParam));
  }

  TAOS_CHECK_EXIT(tEncodeI32(pCoder, pReq->alterOriDataLen));
  if (pReq->alterOriDataLen > 0) {
    TAOS_CHECK_EXIT(tEncodeBinary(pCoder, pReq->alterOriData, pReq->alterOriDataLen));
  }
  TAOS_CHECK_EXIT(tEncodeI8(pCoder, pReq->source));

  TAOS_CHECK_EXIT(tEncodeI8(pCoder, pReq->colCmpred));
  TAOS_CHECK_EXIT(tEncodeSColCmprWrapper(pCoder, &pReq->colCmpr));
<<<<<<< HEAD
=======
  TAOS_CHECK_EXIT(tEncodeI64(pCoder, pReq->keep));
>>>>>>> 21317576
  if (pReq->pExtSchemas) {
    TAOS_CHECK_EXIT(tEncodeI8(pCoder, 1));
    TAOS_CHECK_EXIT(tEncodeSExtSchemas(pCoder, pReq->pExtSchemas, pReq->schemaRow.nCols));
  } else {
    TAOS_CHECK_EXIT(tEncodeI8(pCoder, 0));
  }
<<<<<<< HEAD
=======
  TAOS_CHECK_EXIT(tEncodeI8(pCoder, pReq->virtualStb));
>>>>>>> 21317576
  tEndEncode(pCoder);

_exit:
  return code;
}

int tDecodeSVCreateStbReq(SDecoder *pCoder, SVCreateStbReq *pReq) {
  int32_t code = 0;
  int32_t lino;

  TAOS_CHECK_EXIT(tStartDecode(pCoder));

  TAOS_CHECK_EXIT(tDecodeCStr(pCoder, &pReq->name));
  TAOS_CHECK_EXIT(tDecodeI64(pCoder, &pReq->suid));
  TAOS_CHECK_EXIT(tDecodeI8(pCoder, &pReq->rollup));
  TAOS_CHECK_EXIT(tDecodeSSchemaWrapperEx(pCoder, &pReq->schemaRow));
  TAOS_CHECK_EXIT(tDecodeSSchemaWrapperEx(pCoder, &pReq->schemaTag));
  if (pReq->rollup) {
    TAOS_CHECK_EXIT(tDecodeSRSmaParam(pCoder, &pReq->rsmaParam));
  }

  TAOS_CHECK_EXIT(tDecodeI32(pCoder, &pReq->alterOriDataLen));
  if (pReq->alterOriDataLen > 0) {
    TAOS_CHECK_EXIT(tDecodeBinary(pCoder, (uint8_t **)&pReq->alterOriData, NULL));
  }
  if (!tDecodeIsEnd(pCoder)) {
    TAOS_CHECK_EXIT(tDecodeI8(pCoder, &pReq->source));

    if (!tDecodeIsEnd(pCoder)) {
      TAOS_CHECK_EXIT(tDecodeI8(pCoder, &pReq->colCmpred));
    }
    if (!tDecodeIsEnd(pCoder)) {
      TAOS_CHECK_EXIT(tDecodeSColCmprWrapperEx(pCoder, &pReq->colCmpr));
    }
<<<<<<< HEAD

=======
    if (!tDecodeIsEnd(pCoder)) {
      TAOS_CHECK_EXIT(tDecodeI64(pCoder, &pReq->keep));
    }
>>>>>>> 21317576
    if (!tDecodeIsEnd(pCoder)) {
      int8_t hasExtSchema = 0;
      TAOS_CHECK_EXIT(tDecodeI8(pCoder, &hasExtSchema));
      if (hasExtSchema) {
        TAOS_CHECK_EXIT(tDecodeSExtSchemas(pCoder, &pReq->pExtSchemas, pReq->schemaRow.nCols));
      }
    }
<<<<<<< HEAD
=======
  }
  if (!tDecodeIsEnd(pCoder)) {
    TAOS_CHECK_EXIT(tDecodeI8(pCoder, &pReq->virtualStb));
>>>>>>> 21317576
  }
  tEndDecode(pCoder);

_exit:
  return code;
}

int tEncodeSVCreateTbReq(SEncoder *pCoder, const SVCreateTbReq *pReq) {
  int32_t code = 0;
  int32_t lino;

  TAOS_CHECK_EXIT(tStartEncode(pCoder));

  TAOS_CHECK_EXIT(tEncodeI32v(pCoder, pReq->flags));
  TAOS_CHECK_EXIT(tEncodeCStr(pCoder, pReq->name));
  TAOS_CHECK_EXIT(tEncodeI64(pCoder, pReq->uid));
  TAOS_CHECK_EXIT(tEncodeI64(pCoder, pReq->btime));
  TAOS_CHECK_EXIT(tEncodeI32(pCoder, pReq->ttl));
  TAOS_CHECK_EXIT(tEncodeI8(pCoder, pReq->type));
  TAOS_CHECK_EXIT(tEncodeI32(pCoder, pReq->commentLen));
  if (pReq->commentLen > 0) {
    TAOS_CHECK_EXIT(tEncodeCStr(pCoder, pReq->comment));
  }

  if (pReq->type == TSDB_CHILD_TABLE || pReq->type == TSDB_VIRTUAL_CHILD_TABLE) {
    TAOS_CHECK_EXIT(tEncodeCStr(pCoder, pReq->ctb.stbName));
    TAOS_CHECK_EXIT(tEncodeU8(pCoder, pReq->ctb.tagNum));
    TAOS_CHECK_EXIT(tEncodeI64(pCoder, pReq->ctb.suid));
    TAOS_CHECK_EXIT(tEncodeTag(pCoder, (const STag *)pReq->ctb.pTag));
    int32_t len = taosArrayGetSize(pReq->ctb.tagName);
    TAOS_CHECK_EXIT(tEncodeI32(pCoder, len));
    for (int32_t i = 0; i < len; i++) {
      char *name = taosArrayGet(pReq->ctb.tagName, i);
      TAOS_CHECK_EXIT(tEncodeCStr(pCoder, name));
    }
  } else if (pReq->type == TSDB_NORMAL_TABLE || pReq->type == TSDB_VIRTUAL_NORMAL_TABLE) {
    TAOS_CHECK_EXIT(tEncodeSSchemaWrapper(pCoder, &pReq->ntb.schemaRow));
  } else {
    return TSDB_CODE_INVALID_MSG;
  }
  // ENCODESQL

  TAOS_CHECK_EXIT(tEncodeI32(pCoder, pReq->sqlLen));
  if (pReq->sqlLen > 0) {
    TAOS_CHECK_EXIT(tEncodeBinary(pCoder, pReq->sql, pReq->sqlLen));
  }
  // Encode Column Options: encode compress level
  if (pReq->type == TSDB_SUPER_TABLE || pReq->type == TSDB_NORMAL_TABLE) {
    TAOS_CHECK_EXIT(tEncodeSColCmprWrapper(pCoder, &pReq->colCmpr));
    if (pReq->pExtSchemas) {
      TAOS_CHECK_EXIT(tEncodeI8(pCoder, 1));
      TAOS_CHECK_EXIT(tEncodeSExtSchemas(pCoder, pReq->pExtSchemas, pReq->ntb.schemaRow.nCols));
    } else {
      TAOS_CHECK_EXIT(tEncodeI8(pCoder, 0));
    }
  }
  if (pReq->type == TSDB_VIRTUAL_NORMAL_TABLE || pReq->type == TSDB_VIRTUAL_CHILD_TABLE) {
    TAOS_CHECK_EXIT(tEncodeSColRefWrapper(pCoder, &pReq->colRef));
  }
  if (pReq->pExtSchemas) {
    TAOS_CHECK_EXIT(tEncodeI8(pCoder, 1));
    TAOS_CHECK_EXIT(tEncodeSExtSchemas(pCoder, pReq->pExtSchemas, pReq->ntb.schemaRow.nCols));
  } else {
    TAOS_CHECK_EXIT(tEncodeI8(pCoder, 0));
  }

  tEndEncode(pCoder);
_exit:
  return code;
}

int tDecodeSVCreateTbReq(SDecoder *pCoder, SVCreateTbReq *pReq) {
  int32_t code = 0;
  int32_t lino;

  TAOS_CHECK_EXIT(tStartDecode(pCoder));

  TAOS_CHECK_EXIT(tDecodeI32v(pCoder, &pReq->flags));
  TAOS_CHECK_EXIT(tDecodeCStr(pCoder, &pReq->name));
  TAOS_CHECK_EXIT(tDecodeI64(pCoder, &pReq->uid));
  TAOS_CHECK_EXIT(tDecodeI64(pCoder, &pReq->btime));
  TAOS_CHECK_EXIT(tDecodeI32(pCoder, &pReq->ttl));
  TAOS_CHECK_EXIT(tDecodeI8(pCoder, &pReq->type));
  TAOS_CHECK_EXIT(tDecodeI32(pCoder, &pReq->commentLen));
  if (pReq->commentLen > 0) {
    pReq->comment = taosMemoryMalloc(pReq->commentLen + 1);
    if (pReq->comment == NULL) {
      TAOS_CHECK_EXIT(terrno);
    }
    TAOS_CHECK_EXIT(tDecodeCStrTo(pCoder, pReq->comment));
  }

  if (pReq->type == TSDB_CHILD_TABLE || pReq->type == TSDB_VIRTUAL_CHILD_TABLE) {
    TAOS_CHECK_EXIT(tDecodeCStr(pCoder, &pReq->ctb.stbName));
    TAOS_CHECK_EXIT(tDecodeU8(pCoder, &pReq->ctb.tagNum));
    TAOS_CHECK_EXIT(tDecodeI64(pCoder, &pReq->ctb.suid));
    TAOS_CHECK_EXIT(tDecodeTag(pCoder, (STag **)&pReq->ctb.pTag));
    int32_t len = 0;
    TAOS_CHECK_EXIT(tDecodeI32(pCoder, &len));
    pReq->ctb.tagName = taosArrayInit(len, TSDB_COL_NAME_LEN);
    if (pReq->ctb.tagName == NULL) {
      TAOS_CHECK_EXIT(terrno);
    }
    for (int32_t i = 0; i < len; i++) {
      char  name[TSDB_COL_NAME_LEN] = {0};
      char *tmp = NULL;
      TAOS_CHECK_EXIT(tDecodeCStr(pCoder, &tmp));
      tstrncpy(name, tmp, TSDB_COL_NAME_LEN);
      if (taosArrayPush(pReq->ctb.tagName, name) == NULL) {
        TAOS_CHECK_EXIT(terrno);
      }
    }
  } else if (pReq->type == TSDB_NORMAL_TABLE || pReq->type == TSDB_VIRTUAL_NORMAL_TABLE) {
    TAOS_CHECK_EXIT(tDecodeSSchemaWrapperEx(pCoder, &pReq->ntb.schemaRow));
  } else {
    return TSDB_CODE_INVALID_MSG;
  }

  // DECODESQL
  if (!tDecodeIsEnd(pCoder)) {
    TAOS_CHECK_EXIT(tDecodeI32(pCoder, &pReq->sqlLen));
    if (pReq->sqlLen > 0) {
      TAOS_CHECK_EXIT(tDecodeBinaryAlloc(pCoder, (void **)&pReq->sql, NULL));
    }
    if (pReq->type == TSDB_NORMAL_TABLE || pReq->type == TSDB_SUPER_TABLE) {
      if (!tDecodeIsEnd(pCoder)) {
        TAOS_CHECK_EXIT(tDecodeSColCmprWrapperEx(pCoder, &pReq->colCmpr));
      }
<<<<<<< HEAD
    
=======
    } else if (pReq->type == TSDB_VIRTUAL_NORMAL_TABLE || pReq->type == TSDB_VIRTUAL_CHILD_TABLE) {
      if (!tDecodeIsEnd(pCoder)) {
        TAOS_CHECK_EXIT(tDecodeSColRefWrapperEx(pCoder, &pReq->colRef));
      }
    }

>>>>>>> 21317576
    if (!tDecodeIsEnd(pCoder)) {
      int8_t hasExtSchema = 0;
      TAOS_CHECK_EXIT(tDecodeI8(pCoder, &hasExtSchema));
      if (hasExtSchema) {
        TAOS_CHECK_EXIT(tDecodeSExtSchemas(pCoder, &pReq->pExtSchemas, pReq->ntb.schemaRow.nCols));
      }
    }
  }

  tEndDecode(pCoder);
_exit:
  return code;
}

void tDestroySVCreateTbReq(SVCreateTbReq *pReq, int32_t flags) {
  if (pReq == NULL) return;

  if (flags & TSDB_MSG_FLG_ENCODE) {
    // TODO
  } else if (flags & TSDB_MSG_FLG_DECODE) {
    taosMemoryFreeClear(pReq->comment);

    if (pReq->type == TSDB_CHILD_TABLE || pReq->type == TSDB_VIRTUAL_CHILD_TABLE) {
      taosArrayDestroy(pReq->ctb.tagName);
    } else if (pReq->type == TSDB_NORMAL_TABLE || pReq->type == TSDB_VIRTUAL_NORMAL_TABLE) {
      taosMemoryFreeClear(pReq->ntb.schemaRow.pSchema);
    }
  }

  taosMemoryFreeClear(pReq->colCmpr.pColCmpr);
  taosMemoryFreeClear(pReq->colRef.pColRef);
  taosMemoryFreeClear(pReq->sql);
}

int tEncodeSVCreateTbBatchReq(SEncoder *pCoder, const SVCreateTbBatchReq *pReq) {
  int32_t nReq = taosArrayGetSize(pReq->pArray);

  TAOS_CHECK_RETURN(tStartEncode(pCoder));
  TAOS_CHECK_RETURN(tEncodeI32v(pCoder, nReq));
  for (int iReq = 0; iReq < nReq; iReq++) {
    TAOS_CHECK_RETURN(tEncodeSVCreateTbReq(pCoder, (SVCreateTbReq *)taosArrayGet(pReq->pArray, iReq)));
  }

  TAOS_CHECK_RETURN(tEncodeI8(pCoder, pReq->source));

  tEndEncode(pCoder);
  return 0;
}

int tDecodeSVCreateTbBatchReq(SDecoder *pCoder, SVCreateTbBatchReq *pReq) {
  TAOS_CHECK_RETURN(tStartDecode(pCoder));

  TAOS_CHECK_RETURN(tDecodeI32v(pCoder, &pReq->nReqs));
  pReq->pReqs = (SVCreateTbReq *)tDecoderMalloc(pCoder, sizeof(SVCreateTbReq) * pReq->nReqs);
  if (pReq->pReqs == NULL) {
    TAOS_CHECK_RETURN(terrno);
  }
  for (int iReq = 0; iReq < pReq->nReqs; iReq++) {
    TAOS_CHECK_RETURN(tDecodeSVCreateTbReq(pCoder, pReq->pReqs + iReq));
  }

  if (!tDecodeIsEnd(pCoder)) {
    TAOS_CHECK_RETURN(tDecodeI8(pCoder, &pReq->source));
  }

  tEndDecode(pCoder);
  return 0;
}

void tDeleteSVCreateTbBatchReq(SVCreateTbBatchReq *pReq) {
  for (int32_t iReq = 0; iReq < pReq->nReqs; iReq++) {
    SVCreateTbReq *pCreateReq = pReq->pReqs + iReq;
    taosMemoryFreeClear(pCreateReq->sql);
    taosMemoryFreeClear(pCreateReq->comment);
    if (pCreateReq->type == TSDB_CHILD_TABLE || pCreateReq->type == TSDB_VIRTUAL_CHILD_TABLE) {
      taosArrayDestroy(pCreateReq->ctb.tagName);
      pCreateReq->ctb.tagName = NULL;
    }
  }
}

int tEncodeSVCreateTbRsp(SEncoder *pCoder, const SVCreateTbRsp *pRsp) {
  TAOS_CHECK_RETURN(tStartEncode(pCoder));

  TAOS_CHECK_RETURN(tEncodeI32(pCoder, pRsp->code));
  TAOS_CHECK_RETURN(tEncodeI32(pCoder, pRsp->pMeta ? 1 : 0));
  if (pRsp->pMeta) {
    TAOS_CHECK_RETURN(tEncodeSTableMetaRsp(pCoder, pRsp->pMeta));
  }

  tEndEncode(pCoder);
  return 0;
}

int tDecodeSVCreateTbRsp(SDecoder *pCoder, SVCreateTbRsp *pRsp) {
  TAOS_CHECK_RETURN(tStartDecode(pCoder));

  TAOS_CHECK_RETURN(tDecodeI32(pCoder, &pRsp->code));

  int32_t meta = 0;
  TAOS_CHECK_RETURN(tDecodeI32(pCoder, &meta));
  if (meta) {
    pRsp->pMeta = taosMemoryCalloc(1, sizeof(STableMetaRsp));
    if (NULL == pRsp->pMeta) {
      TAOS_CHECK_RETURN(terrno);
    }
    TAOS_CHECK_RETURN(tDecodeSTableMetaRsp(pCoder, pRsp->pMeta));
  } else {
    pRsp->pMeta = NULL;
  }

  tEndDecode(pCoder);
  return 0;
}

void tFreeSVCreateTbRsp(void *param) {
  if (NULL == param) {
    return;
  }

  SVCreateTbRsp *pRsp = (SVCreateTbRsp *)param;
  if (pRsp->pMeta) {
    taosMemoryFree(pRsp->pMeta->pSchemas);
    taosMemoryFree(pRsp->pMeta->pSchemaExt);
    taosMemoryFree(pRsp->pMeta->pColRefs);
    taosMemoryFree(pRsp->pMeta);
  }
}

// TDMT_VND_DROP_TABLE =================
static int32_t tEncodeSVDropTbReq(SEncoder *pCoder, const SVDropTbReq *pReq) {
  TAOS_CHECK_RETURN(tStartEncode(pCoder));
  TAOS_CHECK_RETURN(tEncodeCStr(pCoder, pReq->name));
  TAOS_CHECK_RETURN(tEncodeU64(pCoder, pReq->suid));
  TAOS_CHECK_RETURN(tEncodeI64(pCoder, pReq->uid));
  TAOS_CHECK_RETURN(tEncodeI8(pCoder, pReq->igNotExists));
  TAOS_CHECK_RETURN(tEncodeI8(pCoder, pReq->isVirtual));

  tEndEncode(pCoder);
  return 0;
}

static int32_t tDecodeSVDropTbReq(SDecoder *pCoder, SVDropTbReq *pReq) {
  TAOS_CHECK_RETURN(tStartDecode(pCoder));
  TAOS_CHECK_RETURN(tDecodeCStr(pCoder, &pReq->name));
  TAOS_CHECK_RETURN(tDecodeU64(pCoder, &pReq->suid));
  TAOS_CHECK_RETURN(tDecodeI64(pCoder, &pReq->uid));
  TAOS_CHECK_RETURN(tDecodeI8(pCoder, &pReq->igNotExists));
  if (!tDecodeIsEnd(pCoder)) {
    TAOS_CHECK_RETURN(tDecodeI8(pCoder, &pReq->isVirtual));
  }

  tEndDecode(pCoder);
  return 0;
}

static int32_t tEncodeSVDropTbRsp(SEncoder *pCoder, const SVDropTbRsp *pReq) {
  TAOS_CHECK_RETURN(tStartEncode(pCoder));
  TAOS_CHECK_RETURN(tEncodeI32(pCoder, pReq->code));
  tEndEncode(pCoder);
  return 0;
}

static int32_t tDecodeSVDropTbRsp(SDecoder *pCoder, SVDropTbRsp *pReq) {
  TAOS_CHECK_RETURN(tStartDecode(pCoder));
  TAOS_CHECK_RETURN(tDecodeI32(pCoder, &pReq->code));
  tEndDecode(pCoder);
  return 0;
}

int32_t tEncodeSVDropTbBatchReq(SEncoder *pCoder, const SVDropTbBatchReq *pReq) {
  int32_t      nReqs = taosArrayGetSize(pReq->pArray);
  SVDropTbReq *pDropTbReq;

  TAOS_CHECK_RETURN(tStartEncode(pCoder));
  TAOS_CHECK_RETURN(tEncodeI32v(pCoder, nReqs));
  for (int iReq = 0; iReq < nReqs; iReq++) {
    pDropTbReq = (SVDropTbReq *)taosArrayGet(pReq->pArray, iReq);
    TAOS_CHECK_RETURN(tEncodeSVDropTbReq(pCoder, pDropTbReq));
  }

  tEndEncode(pCoder);
  return 0;
}

int32_t tDecodeSVDropTbBatchReq(SDecoder *pCoder, SVDropTbBatchReq *pReq) {
  TAOS_CHECK_RETURN(tStartDecode(pCoder));
  TAOS_CHECK_RETURN(tDecodeI32v(pCoder, &pReq->nReqs));
  pReq->pReqs = (SVDropTbReq *)tDecoderMalloc(pCoder, sizeof(SVDropTbReq) * pReq->nReqs);
  if (pReq->pReqs == NULL) {
    TAOS_CHECK_RETURN(terrno);
  }
  for (int iReq = 0; iReq < pReq->nReqs; iReq++) {
    TAOS_CHECK_RETURN(tDecodeSVDropTbReq(pCoder, pReq->pReqs + iReq));
  }

  tEndDecode(pCoder);
  return 0;
}

int32_t tEncodeSVDropTbBatchRsp(SEncoder *pCoder, const SVDropTbBatchRsp *pRsp) {
  int32_t nRsps = taosArrayGetSize(pRsp->pArray);
  TAOS_CHECK_RETURN(tStartEncode(pCoder));
  TAOS_CHECK_RETURN(tEncodeI32v(pCoder, nRsps));
  for (int iRsp = 0; iRsp < nRsps; iRsp++) {
    TAOS_CHECK_RETURN(tEncodeSVDropTbRsp(pCoder, (SVDropTbRsp *)taosArrayGet(pRsp->pArray, iRsp)));
  }

  tEndEncode(pCoder);
  return 0;
}

int32_t tDecodeSVDropTbBatchRsp(SDecoder *pCoder, SVDropTbBatchRsp *pRsp) {
  TAOS_CHECK_RETURN(tStartDecode(pCoder));
  TAOS_CHECK_RETURN(tDecodeI32v(pCoder, &pRsp->nRsps));
  pRsp->pRsps = (SVDropTbRsp *)tDecoderMalloc(pCoder, sizeof(SVDropTbRsp) * pRsp->nRsps);
  if (pRsp->pRsps == NULL) {
    TAOS_CHECK_RETURN(terrno);
  }
  for (int iRsp = 0; iRsp < pRsp->nRsps; iRsp++) {
    TAOS_CHECK_RETURN(tDecodeSVDropTbRsp(pCoder, pRsp->pRsps + iRsp));
  }

  tEndDecode(pCoder);
  return 0;
}

int32_t tEncodeSVDropStbReq(SEncoder *pCoder, const SVDropStbReq *pReq) {
  TAOS_CHECK_RETURN(tStartEncode(pCoder));
  TAOS_CHECK_RETURN(tEncodeCStr(pCoder, pReq->name));
  TAOS_CHECK_RETURN(tEncodeI64(pCoder, pReq->suid));
  tEndEncode(pCoder);
  return 0;
}

int32_t tDecodeSVDropStbReq(SDecoder *pCoder, SVDropStbReq *pReq) {
  TAOS_CHECK_RETURN(tStartDecode(pCoder));
  TAOS_CHECK_RETURN(tDecodeCStr(pCoder, &pReq->name));
  TAOS_CHECK_RETURN(tDecodeI64(pCoder, &pReq->suid));
  tEndDecode(pCoder);
  return 0;
}

static int32_t tEncodeSSubmitBlkRsp(SEncoder *pEncoder, const SSubmitBlkRsp *pBlock) {
  int32_t code = 0;
  int32_t lino;
  TAOS_CHECK_EXIT(tStartEncode(pEncoder));

  TAOS_CHECK_EXIT(tEncodeI32(pEncoder, pBlock->code));
  TAOS_CHECK_EXIT(tEncodeI64(pEncoder, pBlock->uid));
  if (pBlock->tblFName) {
    TAOS_CHECK_EXIT(tEncodeCStr(pEncoder, pBlock->tblFName));
  } else {
    TAOS_CHECK_EXIT(tEncodeCStr(pEncoder, ""));
  }
  TAOS_CHECK_EXIT(tEncodeI32v(pEncoder, pBlock->numOfRows));
  TAOS_CHECK_EXIT(tEncodeI32v(pEncoder, pBlock->affectedRows));
  TAOS_CHECK_EXIT(tEncodeI64v(pEncoder, pBlock->sver));
  TAOS_CHECK_EXIT(tEncodeI32(pEncoder, pBlock->pMeta ? 1 : 0));
  if (pBlock->pMeta) {
    TAOS_CHECK_EXIT(tEncodeSTableMetaRsp(pEncoder, pBlock->pMeta));
  }

  tEndEncode(pEncoder);
_exit:
  return code;
}

void tFreeSSubmitRsp(SSubmitRsp *pRsp) {
  if (NULL == pRsp) return;

  if (pRsp->pBlocks) {
    for (int32_t i = 0; i < pRsp->nBlocks; ++i) {
      SSubmitBlkRsp *sRsp = pRsp->pBlocks + i;
      taosMemoryFree(sRsp->tblFName);
      tFreeSTableMetaRsp(sRsp->pMeta);
      taosMemoryFree(sRsp->pMeta);
    }

    taosMemoryFree(pRsp->pBlocks);
  }

  taosMemoryFree(pRsp);
}

int32_t tEncodeSVAlterTbReq(SEncoder *pEncoder, const SVAlterTbReq *pReq) {
  int32_t code = 0;
  int32_t lino;

  TAOS_CHECK_EXIT(tStartEncode(pEncoder));

  TAOS_CHECK_EXIT(tEncodeCStr(pEncoder, pReq->tbName));
  TAOS_CHECK_EXIT(tEncodeI8(pEncoder, pReq->action));
  TAOS_CHECK_EXIT(tEncodeI32(pEncoder, pReq->colId));
  switch (pReq->action) {
    case TSDB_ALTER_TABLE_ADD_COLUMN:
      TAOS_CHECK_EXIT(tEncodeCStr(pEncoder, pReq->colName));
      TAOS_CHECK_EXIT(tEncodeI8(pEncoder, pReq->type));
      TAOS_CHECK_EXIT(tEncodeI8(pEncoder, pReq->flags));
      TAOS_CHECK_EXIT(tEncodeI32v(pEncoder, pReq->bytes));
      break;
    case TSDB_ALTER_TABLE_DROP_COLUMN:
      TAOS_CHECK_EXIT(tEncodeCStr(pEncoder, pReq->colName));
      break;
    case TSDB_ALTER_TABLE_UPDATE_COLUMN_BYTES:
      TAOS_CHECK_EXIT(tEncodeCStr(pEncoder, pReq->colName));
      TAOS_CHECK_EXIT(tEncodeI8(pEncoder, pReq->colModType));
      TAOS_CHECK_EXIT(tEncodeI32v(pEncoder, pReq->colModBytes));
      break;
    case TSDB_ALTER_TABLE_UPDATE_COLUMN_NAME:
      TAOS_CHECK_EXIT(tEncodeCStr(pEncoder, pReq->colName));
      TAOS_CHECK_EXIT(tEncodeCStr(pEncoder, pReq->colNewName));
      break;
    case TSDB_ALTER_TABLE_UPDATE_TAG_VAL:
      TAOS_CHECK_EXIT(tEncodeCStr(pEncoder, pReq->tagName));
      TAOS_CHECK_EXIT(tEncodeI8(pEncoder, pReq->isNull));
      TAOS_CHECK_EXIT(tEncodeI8(pEncoder, pReq->tagType));
      if (!pReq->isNull) {
        TAOS_CHECK_EXIT(tEncodeBinary(pEncoder, pReq->pTagVal, pReq->nTagVal));
      }
      break;
    case TSDB_ALTER_TABLE_UPDATE_MULTI_TAG_VAL: {
      int32_t nTags = taosArrayGetSize(pReq->pMultiTag);
      TAOS_CHECK_EXIT(tEncodeI32v(pEncoder, nTags));
      for (int32_t i = 0; i < nTags; i++) {
        SMultiTagUpateVal *pTag = taosArrayGet(pReq->pMultiTag, i);
        TAOS_CHECK_EXIT(tEncodeI32v(pEncoder, pTag->colId));
        TAOS_CHECK_EXIT(tEncodeCStr(pEncoder, pTag->tagName));
        TAOS_CHECK_EXIT(tEncodeI8(pEncoder, pTag->isNull));
        TAOS_CHECK_EXIT(tEncodeI8(pEncoder, pTag->tagType));
        if (!pTag->isNull) {
          TAOS_CHECK_EXIT(tEncodeBinary(pEncoder, pTag->pTagVal, pTag->nTagVal));
        }
      }
      break;
    }
    case TSDB_ALTER_TABLE_UPDATE_OPTIONS:
      TAOS_CHECK_EXIT(tEncodeI8(pEncoder, pReq->updateTTL));
      if (pReq->updateTTL) {
        TAOS_CHECK_EXIT(tEncodeI32v(pEncoder, pReq->newTTL));
      }
      TAOS_CHECK_EXIT(tEncodeI32v(pEncoder, pReq->newCommentLen));
      if (pReq->newCommentLen > 0) {
        TAOS_CHECK_EXIT(tEncodeCStr(pEncoder, pReq->newComment));
      }
      break;
    case TSDB_ALTER_TABLE_UPDATE_COLUMN_COMPRESS:
      TAOS_CHECK_EXIT(tEncodeCStr(pEncoder, pReq->colName));
      TAOS_CHECK_EXIT(tEncodeU32(pEncoder, pReq->compress));
      break;
    case TSDB_ALTER_TABLE_ADD_COLUMN_WITH_COMPRESS_OPTION:
      TAOS_CHECK_EXIT(tEncodeCStr(pEncoder, pReq->colName));
      TAOS_CHECK_EXIT(tEncodeI8(pEncoder, pReq->type));
      TAOS_CHECK_EXIT(tEncodeI8(pEncoder, pReq->flags));
      TAOS_CHECK_EXIT(tEncodeI32v(pEncoder, pReq->bytes));
      TAOS_CHECK_EXIT(tEncodeU32(pEncoder, pReq->compress));
      break;
    case TSDB_ALTER_TABLE_ALTER_COLUMN_REF:
      TAOS_CHECK_EXIT(tEncodeCStr(pEncoder, pReq->colName));
      TAOS_CHECK_EXIT(tEncodeCStr(pEncoder, pReq->refDbName));
      TAOS_CHECK_EXIT(tEncodeCStr(pEncoder, pReq->refTbName));
      TAOS_CHECK_EXIT(tEncodeCStr(pEncoder, pReq->refColName));
      break;
    case TSDB_ALTER_TABLE_REMOVE_COLUMN_REF:
      TAOS_CHECK_EXIT(tEncodeCStr(pEncoder, pReq->colName));
      break;
    case TSDB_ALTER_TABLE_ADD_COLUMN_WITH_COLUMN_REF:
      TAOS_CHECK_EXIT(tEncodeCStr(pEncoder, pReq->colName));
      TAOS_CHECK_EXIT(tEncodeI8(pEncoder, pReq->type));
      TAOS_CHECK_EXIT(tEncodeI8(pEncoder, pReq->flags));
      TAOS_CHECK_EXIT(tEncodeI32v(pEncoder, pReq->bytes));
      TAOS_CHECK_EXIT(tEncodeCStr(pEncoder, pReq->refDbName));
      TAOS_CHECK_EXIT(tEncodeCStr(pEncoder, pReq->refTbName));
      TAOS_CHECK_EXIT(tEncodeCStr(pEncoder, pReq->refColName));
      break;
    default:
      break;
  }
  TAOS_CHECK_EXIT(tEncodeI64(pEncoder, pReq->ctimeMs));
  TAOS_CHECK_EXIT(tEncodeI8(pEncoder, pReq->source));
  if (pReq->action == TSDB_ALTER_TABLE_ADD_COLUMN_WITH_COMPRESS_OPTION || pReq->action == TSDB_ALTER_TABLE_ADD_COLUMN) {
    TAOS_CHECK_EXIT(tEncodeI32(pEncoder, pReq->typeMod));
  }

  tEndEncode(pEncoder);
_exit:
  return code;
}

static int32_t tDecodeSVAlterTbReqCommon(SDecoder *pDecoder, SVAlterTbReq *pReq) {
  int32_t code = 0;
  int32_t lino;

  TAOS_CHECK_EXIT(tDecodeCStr(pDecoder, &pReq->tbName));
  TAOS_CHECK_EXIT(tDecodeI8(pDecoder, &pReq->action));
  TAOS_CHECK_EXIT(tDecodeI32(pDecoder, &pReq->colId));
  switch (pReq->action) {
    case TSDB_ALTER_TABLE_ADD_COLUMN:
      TAOS_CHECK_EXIT(tDecodeCStr(pDecoder, &pReq->colName));
      TAOS_CHECK_EXIT(tDecodeI8(pDecoder, &pReq->type));
      TAOS_CHECK_EXIT(tDecodeI8(pDecoder, &pReq->flags));
      TAOS_CHECK_EXIT(tDecodeI32v(pDecoder, &pReq->bytes));
      break;
    case TSDB_ALTER_TABLE_DROP_COLUMN:
      TAOS_CHECK_EXIT(tDecodeCStr(pDecoder, &pReq->colName));
      break;
    case TSDB_ALTER_TABLE_UPDATE_COLUMN_BYTES:
      TAOS_CHECK_EXIT(tDecodeCStr(pDecoder, &pReq->colName));
      TAOS_CHECK_EXIT(tDecodeI8(pDecoder, &pReq->colModType));
      TAOS_CHECK_EXIT(tDecodeI32v(pDecoder, &pReq->colModBytes));
      break;
    case TSDB_ALTER_TABLE_UPDATE_COLUMN_NAME:
      TAOS_CHECK_EXIT(tDecodeCStr(pDecoder, &pReq->colName));
      TAOS_CHECK_EXIT(tDecodeCStr(pDecoder, &pReq->colNewName));
      break;
    case TSDB_ALTER_TABLE_UPDATE_TAG_VAL:
      TAOS_CHECK_EXIT(tDecodeCStr(pDecoder, &pReq->tagName));
      TAOS_CHECK_EXIT(tDecodeI8(pDecoder, &pReq->isNull));
      TAOS_CHECK_EXIT(tDecodeI8(pDecoder, &pReq->tagType));
      if (!pReq->isNull) {
        TAOS_CHECK_EXIT(tDecodeBinary(pDecoder, &pReq->pTagVal, &pReq->nTagVal));
      }
      break;
    case TSDB_ALTER_TABLE_UPDATE_MULTI_TAG_VAL: {
      int32_t nTags;
      TAOS_CHECK_EXIT(tDecodeI32v(pDecoder, &nTags));
      pReq->pMultiTag = taosArrayInit(nTags, sizeof(SMultiTagUpateVal));
      if (pReq->pMultiTag == NULL) {
        TAOS_CHECK_EXIT(terrno);
      }
      for (int32_t i = 0; i < nTags; i++) {
        SMultiTagUpateVal tag;
        TAOS_CHECK_EXIT(tDecodeI32v(pDecoder, &tag.colId));
        TAOS_CHECK_EXIT(tDecodeCStr(pDecoder, &tag.tagName));
        TAOS_CHECK_EXIT(tDecodeI8(pDecoder, &tag.isNull));
        TAOS_CHECK_EXIT(tDecodeI8(pDecoder, &tag.tagType));
        if (!tag.isNull) {
          TAOS_CHECK_EXIT(tDecodeBinary(pDecoder, &tag.pTagVal, &tag.nTagVal));
        }
        if (taosArrayPush(pReq->pMultiTag, &tag) == NULL) {
          TAOS_CHECK_EXIT(terrno);
        }
      }
      break;
    }
    case TSDB_ALTER_TABLE_UPDATE_OPTIONS:
      TAOS_CHECK_EXIT(tDecodeI8(pDecoder, &pReq->updateTTL));
      if (pReq->updateTTL) {
        TAOS_CHECK_EXIT(tDecodeI32v(pDecoder, &pReq->newTTL));
      }
      TAOS_CHECK_EXIT(tDecodeI32v(pDecoder, &pReq->newCommentLen));
      if (pReq->newCommentLen > 0) {
        TAOS_CHECK_EXIT(tDecodeCStr(pDecoder, &pReq->newComment));
      }
      break;
    case TSDB_ALTER_TABLE_UPDATE_COLUMN_COMPRESS:
      TAOS_CHECK_EXIT(tDecodeCStr(pDecoder, &pReq->colName));
      TAOS_CHECK_EXIT(tDecodeU32(pDecoder, &pReq->compress));
      break;
    case TSDB_ALTER_TABLE_ADD_COLUMN_WITH_COMPRESS_OPTION:
      TAOS_CHECK_EXIT(tDecodeCStr(pDecoder, &pReq->colName));
      TAOS_CHECK_EXIT(tDecodeI8(pDecoder, &pReq->type));
      TAOS_CHECK_EXIT(tDecodeI8(pDecoder, &pReq->flags));
      TAOS_CHECK_EXIT(tDecodeI32v(pDecoder, &pReq->bytes));
      TAOS_CHECK_EXIT(tDecodeU32(pDecoder, &pReq->compress));
      break;
    case TSDB_ALTER_TABLE_ALTER_COLUMN_REF:
      TAOS_CHECK_EXIT(tDecodeCStr(pDecoder, &pReq->colName));
      TAOS_CHECK_EXIT(tDecodeCStr(pDecoder, &pReq->refDbName));
      TAOS_CHECK_EXIT(tDecodeCStr(pDecoder, &pReq->refTbName));
      TAOS_CHECK_EXIT(tDecodeCStr(pDecoder, &pReq->refColName));
      break;
    case TSDB_ALTER_TABLE_REMOVE_COLUMN_REF:
      TAOS_CHECK_EXIT(tDecodeCStr(pDecoder, &pReq->colName));
      break;
    case TSDB_ALTER_TABLE_ADD_COLUMN_WITH_COLUMN_REF:
      TAOS_CHECK_EXIT(tDecodeCStr(pDecoder, &pReq->colName));
      TAOS_CHECK_EXIT(tDecodeI8(pDecoder, &pReq->type));
      TAOS_CHECK_EXIT(tDecodeI8(pDecoder, &pReq->flags));
      TAOS_CHECK_EXIT(tDecodeI32v(pDecoder, &pReq->bytes));
      TAOS_CHECK_EXIT(tDecodeCStr(pDecoder, &pReq->refDbName));
      TAOS_CHECK_EXIT(tDecodeCStr(pDecoder, &pReq->refTbName));
      TAOS_CHECK_EXIT(tDecodeCStr(pDecoder, &pReq->refColName));
      break;
    default:
      break;
  }
_exit:
  return code;
}

int32_t tDecodeSVAlterTbReq(SDecoder *pDecoder, SVAlterTbReq *pReq) {
  int32_t code = 0;
  int32_t lino;

  TAOS_CHECK_EXIT(tStartDecode(pDecoder));
  TAOS_CHECK_EXIT(tDecodeSVAlterTbReqCommon(pDecoder, pReq));

  pReq->ctimeMs = 0;
  if (!tDecodeIsEnd(pDecoder)) {
    TAOS_CHECK_EXIT(tDecodeI64(pDecoder, &pReq->ctimeMs));
  }
  if (!tDecodeIsEnd(pDecoder)) {
    TAOS_CHECK_EXIT(tDecodeI8(pDecoder, &pReq->source));
  }
  if (pReq->action == TSDB_ALTER_TABLE_ADD_COLUMN || pReq->action == TSDB_ALTER_TABLE_ADD_COLUMN_WITH_COMPRESS_OPTION) {
    if (!tDecodeIsEnd(pDecoder)) {
      TAOS_CHECK_EXIT(tDecodeI32(pDecoder, &pReq->typeMod));
    }
  }

  tEndDecode(pDecoder);
_exit:
  return code;
}

int32_t tDecodeSVAlterTbReqSetCtime(SDecoder *pDecoder, SVAlterTbReq *pReq, int64_t ctimeMs) {
  int32_t code = 0;
  int32_t lino;

  TAOS_CHECK_EXIT(tStartDecode(pDecoder));
  TAOS_CHECK_EXIT(tDecodeSVAlterTbReqCommon(pDecoder, pReq));

  pReq->ctimeMs = 0;
  if (!tDecodeIsEnd(pDecoder)) {
    *(int64_t *)(pDecoder->data + pDecoder->pos) = ctimeMs;
    TAOS_CHECK_EXIT(tDecodeI64(pDecoder, &pReq->ctimeMs));
  }

  tEndDecode(pDecoder);
_exit:
  return code;
}

void tfreeMultiTagUpateVal(void *val) {
  SMultiTagUpateVal *pTag = val;
  taosMemoryFree(pTag->tagName);
  for (int i = 0; i < taosArrayGetSize(pTag->pTagArray); ++i) {
    STagVal *p = (STagVal *)taosArrayGet(pTag->pTagArray, i);
    if (IS_VAR_DATA_TYPE(p->type)) {
      taosMemoryFreeClear(p->pData);
    }
  }

  taosArrayDestroy(pTag->pTagArray);
}
int32_t tEncodeSVAlterTbRsp(SEncoder *pEncoder, const SVAlterTbRsp *pRsp) {
  int32_t code = 0;
  int32_t lino;

  TAOS_CHECK_EXIT(tStartEncode(pEncoder));
  TAOS_CHECK_EXIT(tEncodeI32(pEncoder, pRsp->code));
  TAOS_CHECK_EXIT(tEncodeI32(pEncoder, pRsp->pMeta ? 1 : 0));
  if (pRsp->pMeta) {
    TAOS_CHECK_EXIT(tEncodeSTableMetaRsp(pEncoder, pRsp->pMeta));
  }
  tEndEncode(pEncoder);
_exit:
  return code;
}

int32_t tDecodeSVAlterTbRsp(SDecoder *pDecoder, SVAlterTbRsp *pRsp) {
  int32_t meta = 0;
  int32_t code = 0;
  int32_t lino;
  TAOS_CHECK_EXIT(tStartDecode(pDecoder));
  TAOS_CHECK_EXIT(tDecodeI32(pDecoder, &pRsp->code));
  TAOS_CHECK_EXIT(tDecodeI32(pDecoder, &meta));
  if (meta) {
    pRsp->pMeta = taosMemoryCalloc(1, sizeof(STableMetaRsp));
    if (NULL == pRsp->pMeta) {
      TAOS_CHECK_EXIT(terrno);
    }
    TAOS_CHECK_EXIT(tDecodeSTableMetaRsp(pDecoder, pRsp->pMeta));
  }
  tEndDecode(pDecoder);
_exit:
  return code;
}

int32_t tEncodeSMAlterStbRsp(SEncoder *pEncoder, const SMAlterStbRsp *pRsp) {
  int32_t code = 0;
  int32_t lino;

  TAOS_CHECK_EXIT(tStartEncode(pEncoder));
  TAOS_CHECK_EXIT(tEncodeI32(pEncoder, pRsp->pMeta->pSchemas ? 1 : 0));
  if (pRsp->pMeta->pSchemas) {
    TAOS_CHECK_EXIT(tEncodeSTableMetaRsp(pEncoder, pRsp->pMeta));
  }
  tEndEncode(pEncoder);
_exit:
  return code;
}

int32_t tDecodeSMAlterStbRsp(SDecoder *pDecoder, SMAlterStbRsp *pRsp) {
  int32_t meta = 0;
  int32_t code = 0;
  int32_t lino;

  TAOS_CHECK_EXIT(tStartDecode(pDecoder));
  TAOS_CHECK_EXIT(tDecodeI32(pDecoder, &meta));
  if (meta) {
    pRsp->pMeta = taosMemoryCalloc(1, sizeof(STableMetaRsp));
    if (NULL == pRsp->pMeta) {
      TAOS_CHECK_EXIT(terrno);
    }
    TAOS_CHECK_EXIT(tDecodeSTableMetaRsp(pDecoder, pRsp->pMeta));
  }
  tEndDecode(pDecoder);
_exit:
  return code;
}

void tFreeSMAlterStbRsp(SMAlterStbRsp *pRsp) {
  if (NULL == pRsp) {
    return;
  }

  if (pRsp->pMeta) {
    taosMemoryFree(pRsp->pMeta->pSchemas);
    taosMemoryFree(pRsp->pMeta->pSchemaExt);
    taosMemoryFree(pRsp->pMeta->pColRefs);
    taosMemoryFree(pRsp->pMeta);
  }
}

int32_t tEncodeSMCreateStbRsp(SEncoder *pEncoder, const SMCreateStbRsp *pRsp) {
  int32_t code = 0;
  int32_t lino;

  TAOS_CHECK_EXIT(tStartEncode(pEncoder));
  TAOS_CHECK_EXIT(tEncodeI32(pEncoder, pRsp->pMeta->pSchemas ? 1 : 0));
  if (pRsp->pMeta->pSchemas) {
    TAOS_CHECK_EXIT(tEncodeSTableMetaRsp(pEncoder, pRsp->pMeta));
  }
  tEndEncode(pEncoder);

_exit:
  return code;
}

int32_t tDecodeSMCreateStbRsp(SDecoder *pDecoder, SMCreateStbRsp *pRsp) {
  int32_t meta = 0;
  int32_t code = 0;
  int32_t lino;

  TAOS_CHECK_EXIT(tStartDecode(pDecoder));
  TAOS_CHECK_EXIT(tDecodeI32(pDecoder, &meta));
  if (meta) {
    pRsp->pMeta = taosMemoryCalloc(1, sizeof(STableMetaRsp));
    if (NULL == pRsp->pMeta) {
      TAOS_CHECK_EXIT(terrno);
    }
    TAOS_CHECK_EXIT(tDecodeSTableMetaRsp(pDecoder, pRsp->pMeta));
  }
  tEndDecode(pDecoder);

  return code;

_exit:
  tFreeSTableMetaRsp(pRsp->pMeta);
  taosMemoryFreeClear(pRsp->pMeta);
  return code;
}

void tFreeSMCreateStbRsp(SMCreateStbRsp *pRsp) {
  if (NULL == pRsp) {
    return;
  }

  if (pRsp->pMeta) {
    taosMemoryFree(pRsp->pMeta->pSchemas);
    taosMemoryFree(pRsp->pMeta->pSchemaExt);
    taosMemoryFree(pRsp->pMeta->pColRefs);
    taosMemoryFree(pRsp->pMeta);
  }
}

int32_t tEncodeSTqOffsetVal(SEncoder *pEncoder, const STqOffsetVal *pOffsetVal) {
  int32_t code = 0;
  int32_t lino;

  int8_t type = pOffsetVal->type < 0 ? pOffsetVal->type : (TQ_OFFSET_VERSION << 4) | pOffsetVal->type;
  TAOS_CHECK_EXIT(tEncodeI8(pEncoder, type));
  if (pOffsetVal->type == TMQ_OFFSET__SNAPSHOT_DATA || pOffsetVal->type == TMQ_OFFSET__SNAPSHOT_META) {
    TAOS_CHECK_EXIT(tEncodeI64(pEncoder, pOffsetVal->uid));
    TAOS_CHECK_EXIT(tEncodeI64(pEncoder, pOffsetVal->ts));
    TAOS_CHECK_EXIT(tEncodeI8(pEncoder, pOffsetVal->primaryKey.type));
    if (IS_VAR_DATA_TYPE(pOffsetVal->primaryKey.type)) {
      TAOS_CHECK_EXIT(tEncodeBinary(pEncoder, pOffsetVal->primaryKey.pData, pOffsetVal->primaryKey.nData));
    } else {
      TAOS_CHECK_EXIT(tEncodeI64(pEncoder, VALUE_GET_TRIVIAL_DATUM(&pOffsetVal->primaryKey)));
    }

  } else if (pOffsetVal->type == TMQ_OFFSET__LOG) {
    TAOS_CHECK_EXIT(tEncodeI64(pEncoder, pOffsetVal->version));
  } else {
    // do nothing
  }
_exit:
  return code;
}

int32_t tDecodeSTqOffsetVal(SDecoder *pDecoder, STqOffsetVal *pOffsetVal) {
  int32_t code = 0;
  int32_t lino;

  TAOS_CHECK_EXIT(tDecodeI8(pDecoder, &pOffsetVal->type));
  int8_t offsetVersion = 0;
  if (pOffsetVal->type > 0) {
    offsetVersion = (pOffsetVal->type >> 4);
    pOffsetVal->type = pOffsetVal->type & 0x0F;
  }
  if (pOffsetVal->type == TMQ_OFFSET__SNAPSHOT_DATA || pOffsetVal->type == TMQ_OFFSET__SNAPSHOT_META) {
    TAOS_CHECK_EXIT(tDecodeI64(pDecoder, &pOffsetVal->uid));
    TAOS_CHECK_EXIT(tDecodeI64(pDecoder, &pOffsetVal->ts));
    if (offsetVersion >= TQ_OFFSET_VERSION) {
      TAOS_CHECK_EXIT(tDecodeI8(pDecoder, &pOffsetVal->primaryKey.type));
      if (IS_VAR_DATA_TYPE(pOffsetVal->primaryKey.type)) {
        TAOS_CHECK_EXIT(
            tDecodeBinaryAlloc32(pDecoder, (void **)&pOffsetVal->primaryKey.pData, &pOffsetVal->primaryKey.nData));
      } else {
        TAOS_CHECK_EXIT(tDecodeI64(pDecoder, &VALUE_GET_TRIVIAL_DATUM(&pOffsetVal->primaryKey)));
      }
    }
  } else if (pOffsetVal->type == TMQ_OFFSET__LOG) {
    TAOS_CHECK_EXIT(tDecodeI64(pDecoder, &pOffsetVal->version));
  } else {
    // do nothing
  }
_exit:
  return code;
}

void tFormatOffset(char *buf, int32_t maxLen, const STqOffsetVal *pVal) {
  if (pVal->type == TMQ_OFFSET__RESET_NONE) {
    (void)snprintf(buf, maxLen, "none");
  } else if (pVal->type == TMQ_OFFSET__RESET_EARLIEST) {
    (void)snprintf(buf, maxLen, "earliest");
  } else if (pVal->type == TMQ_OFFSET__RESET_LATEST) {
    (void)snprintf(buf, maxLen, "latest");
  } else if (pVal->type == TMQ_OFFSET__LOG) {
    (void)snprintf(buf, maxLen, "wal:%" PRId64, pVal->version);
  } else if (pVal->type == TMQ_OFFSET__SNAPSHOT_DATA || pVal->type == TMQ_OFFSET__SNAPSHOT_META) {
    if (IS_VAR_DATA_TYPE(pVal->primaryKey.type)) {
      char *tmp = taosMemoryCalloc(1, pVal->primaryKey.nData + 1);
      if (tmp == NULL) return;
      (void)memcpy(tmp, pVal->primaryKey.pData, pVal->primaryKey.nData);
      (void)snprintf(buf, maxLen, "tsdb:%" PRId64 "|%" PRId64 ",pk type:%d,val:%s", pVal->uid, pVal->ts,
                     pVal->primaryKey.type, tmp);
      taosMemoryFree(tmp);
    } else {
      (void)snprintf(buf, maxLen, "tsdb:%" PRId64 "|%" PRId64 ",pk type:%d,val:%" PRId64, pVal->uid, pVal->ts,
                     pVal->primaryKey.type, VALUE_GET_TRIVIAL_DATUM(&pVal->primaryKey));
    }
  }
}

bool tOffsetEqual(const STqOffsetVal *pLeft, const STqOffsetVal *pRight) {
  if (pLeft->type == pRight->type) {
    if (pLeft->type == TMQ_OFFSET__LOG) {
      return pLeft->version == pRight->version;
    } else if (pLeft->type == TMQ_OFFSET__SNAPSHOT_DATA) {
      if (pLeft->primaryKey.type != 0) {
        if (pLeft->primaryKey.type != pRight->primaryKey.type) return false;
        if (tValueCompare(&pLeft->primaryKey, &pRight->primaryKey) != 0) return false;
      }
      return pLeft->uid == pRight->uid && pLeft->ts == pRight->ts;
    } else if (pLeft->type == TMQ_OFFSET__SNAPSHOT_META) {
      return pLeft->uid == pRight->uid;
    } else {
      uError("offset type:%d", pLeft->type);
    }
  }
  return false;
}

void tOffsetCopy(STqOffsetVal *pLeft, const STqOffsetVal *pRight) {
  tOffsetDestroy(pLeft);
  *pLeft = *pRight;
  if (IS_VAR_DATA_TYPE(pRight->primaryKey.type)) {
    pLeft->primaryKey.pData = taosMemoryMalloc(pRight->primaryKey.nData);
    if (pLeft->primaryKey.pData == NULL) {
      uError("failed to allocate memory for offset");
      return;
    }
    (void)memcpy(pLeft->primaryKey.pData, pRight->primaryKey.pData, pRight->primaryKey.nData);
  }
}

void tOffsetDestroy(void *param) {
  if (param == NULL) return;
  STqOffsetVal *pVal = (STqOffsetVal *)param;
  if (IS_VAR_DATA_TYPE(pVal->primaryKey.type)) {
    taosMemoryFreeClear(pVal->primaryKey.pData);
  }
}

void tDeleteSTqOffset(void *param) {
  if (param == NULL) return;
  STqOffset *pVal = (STqOffset *)param;
  tOffsetDestroy(&pVal->val);
}

int32_t tEncodeSTqOffset(SEncoder *pEncoder, const STqOffset *pOffset) {
  TAOS_CHECK_RETURN(tEncodeSTqOffsetVal(pEncoder, &pOffset->val));
  TAOS_CHECK_RETURN(tEncodeCStr(pEncoder, pOffset->subKey));
  return 0;
}

int32_t tDecodeSTqOffset(SDecoder *pDecoder, STqOffset *pOffset) {
  TAOS_CHECK_RETURN(tDecodeSTqOffsetVal(pDecoder, &pOffset->val));
  TAOS_CHECK_RETURN(tDecodeCStrTo(pDecoder, pOffset->subKey));
  return 0;
}

int32_t tEncodeMqVgOffset(SEncoder *pEncoder, const SMqVgOffset *pOffset) {
  TAOS_CHECK_RETURN(tEncodeSTqOffset(pEncoder, &pOffset->offset));
  TAOS_CHECK_RETURN(tEncodeI64(pEncoder, pOffset->consumerId));
  return 0;
}

int32_t tDecodeMqVgOffset(SDecoder *pDecoder, SMqVgOffset *pOffset) {
  TAOS_CHECK_RETURN(tDecodeSTqOffset(pDecoder, &pOffset->offset));
  TAOS_CHECK_RETURN(tDecodeI64(pDecoder, &pOffset->consumerId));
  return 0;
}

int32_t tEncodeSTqCheckInfo(SEncoder *pEncoder, const STqCheckInfo *pInfo) {
  TAOS_CHECK_RETURN(tEncodeCStr(pEncoder, pInfo->topic));
  TAOS_CHECK_RETURN(tEncodeI64(pEncoder, pInfo->ntbUid));
  int32_t sz = taosArrayGetSize(pInfo->colIdList);
  TAOS_CHECK_RETURN(tEncodeI32(pEncoder, sz));
  for (int32_t i = 0; i < sz; i++) {
    int16_t colId = *(int16_t *)taosArrayGet(pInfo->colIdList, i);
    TAOS_CHECK_RETURN(tEncodeI16(pEncoder, colId));
  }
  return pEncoder->pos;
}

int32_t tDecodeSTqCheckInfo(SDecoder *pDecoder, STqCheckInfo *pInfo) {
  TAOS_CHECK_RETURN(tDecodeCStrTo(pDecoder, pInfo->topic));
  TAOS_CHECK_RETURN(tDecodeI64(pDecoder, &pInfo->ntbUid));
  int32_t sz = 0;
  TAOS_CHECK_RETURN(tDecodeI32(pDecoder, &sz));
  pInfo->colIdList = taosArrayInit(sz, sizeof(int16_t));
  if (pInfo->colIdList == NULL) {
    TAOS_CHECK_RETURN(terrno);
  }
  for (int32_t i = 0; i < sz; i++) {
    int16_t colId = 0;
    TAOS_CHECK_RETURN(tDecodeI16(pDecoder, &colId));
    if (taosArrayPush(pInfo->colIdList, &colId) == NULL) {
      TAOS_CHECK_RETURN(terrno);
    }
  }
  return 0;
}
void tDeleteSTqCheckInfo(STqCheckInfo *pInfo) { taosArrayDestroy(pInfo->colIdList); }

int32_t tEncodeSMqRebVgReq(SEncoder *pCoder, const SMqRebVgReq *pReq) {
  TAOS_CHECK_RETURN(tStartEncode(pCoder));
  TAOS_CHECK_RETURN(tEncodeI64(pCoder, pReq->leftForVer));
  TAOS_CHECK_RETURN(tEncodeI32(pCoder, pReq->vgId));
  TAOS_CHECK_RETURN(tEncodeI64(pCoder, pReq->oldConsumerId));
  TAOS_CHECK_RETURN(tEncodeI64(pCoder, pReq->newConsumerId));
  TAOS_CHECK_RETURN(tEncodeCStr(pCoder, pReq->subKey));
  TAOS_CHECK_RETURN(tEncodeI8(pCoder, pReq->subType));
  TAOS_CHECK_RETURN(tEncodeI8(pCoder, pReq->withMeta));

  if (pReq->subType == TOPIC_SUB_TYPE__COLUMN) {
    TAOS_CHECK_RETURN(tEncodeCStr(pCoder, pReq->qmsg));
  } else if (pReq->subType == TOPIC_SUB_TYPE__TABLE) {
    TAOS_CHECK_RETURN(tEncodeI64(pCoder, pReq->suid));
    TAOS_CHECK_RETURN(tEncodeCStr(pCoder, pReq->qmsg));
  }
  tEndEncode(pCoder);
  return 0;
}

int32_t tDecodeSMqRebVgReq(SDecoder *pCoder, SMqRebVgReq *pReq) {
  int32_t code = 0;
  int32_t lino;

  TAOS_CHECK_EXIT(tStartDecode(pCoder));

  TAOS_CHECK_EXIT(tDecodeI64(pCoder, &pReq->leftForVer));

  TAOS_CHECK_EXIT(tDecodeI32(pCoder, &pReq->vgId));
  TAOS_CHECK_EXIT(tDecodeI64(pCoder, &pReq->oldConsumerId));
  TAOS_CHECK_EXIT(tDecodeI64(pCoder, &pReq->newConsumerId));
  TAOS_CHECK_EXIT(tDecodeCStrTo(pCoder, pReq->subKey));
  TAOS_CHECK_EXIT(tDecodeI8(pCoder, &pReq->subType));
  TAOS_CHECK_EXIT(tDecodeI8(pCoder, &pReq->withMeta));

  if (pReq->subType == TOPIC_SUB_TYPE__COLUMN) {
    TAOS_CHECK_EXIT(tDecodeCStr(pCoder, &pReq->qmsg));
  } else if (pReq->subType == TOPIC_SUB_TYPE__TABLE) {
    TAOS_CHECK_EXIT(tDecodeI64(pCoder, &pReq->suid));
    if (!tDecodeIsEnd(pCoder)) {
      TAOS_CHECK_EXIT(tDecodeCStr(pCoder, &pReq->qmsg));
    }
  }

  tEndDecode(pCoder);
_exit:
  return code;
}

int32_t tEncodeDeleteRes(SEncoder *pCoder, const SDeleteRes *pRes) {
  int32_t nUid = taosArrayGetSize(pRes->uidList);
  int32_t code = 0;
  int32_t lino;

  TAOS_CHECK_EXIT(tEncodeU64(pCoder, pRes->suid));
  TAOS_CHECK_EXIT(tEncodeI32v(pCoder, nUid));
  for (int32_t iUid = 0; iUid < nUid; iUid++) {
    TAOS_CHECK_EXIT(tEncodeU64(pCoder, *(uint64_t *)taosArrayGet(pRes->uidList, iUid)));
  }
  TAOS_CHECK_EXIT(tEncodeI64(pCoder, pRes->skey));
  TAOS_CHECK_EXIT(tEncodeI64(pCoder, pRes->ekey));
  TAOS_CHECK_EXIT(tEncodeI64v(pCoder, pRes->affectedRows));

  TAOS_CHECK_EXIT(tEncodeCStr(pCoder, pRes->tableFName));
  TAOS_CHECK_EXIT(tEncodeCStr(pCoder, pRes->tsColName));
  TAOS_CHECK_EXIT(tEncodeI64(pCoder, pRes->ctimeMs));
  TAOS_CHECK_EXIT(tEncodeI8(pCoder, pRes->source));

_exit:
  return code;
}

int32_t tDecodeDeleteRes(SDecoder *pCoder, SDeleteRes *pRes) {
  int32_t  nUid;
  uint64_t uid;
  int32_t  code = 0;
  int32_t  lino;

  TAOS_CHECK_EXIT(tDecodeU64(pCoder, &pRes->suid));
  TAOS_CHECK_EXIT(tDecodeI32v(pCoder, &nUid));
  for (int32_t iUid = 0; iUid < nUid; iUid++) {
    TAOS_CHECK_EXIT(tDecodeU64(pCoder, &uid));
    if (pRes->uidList) {
      if (taosArrayPush(pRes->uidList, &uid) == NULL) {
        TAOS_CHECK_EXIT(terrno);
      }
    }
  }
  TAOS_CHECK_EXIT(tDecodeI64(pCoder, &pRes->skey));
  TAOS_CHECK_EXIT(tDecodeI64(pCoder, &pRes->ekey));
  TAOS_CHECK_EXIT(tDecodeI64v(pCoder, &pRes->affectedRows));

  TAOS_CHECK_EXIT(tDecodeCStrTo(pCoder, pRes->tableFName));
  TAOS_CHECK_EXIT(tDecodeCStrTo(pCoder, pRes->tsColName));

  pRes->ctimeMs = 0;
  if (!tDecodeIsEnd(pCoder)) {
    TAOS_CHECK_EXIT(tDecodeI64(pCoder, &pRes->ctimeMs));
  }
  if (!tDecodeIsEnd(pCoder)) {
    TAOS_CHECK_EXIT(tDecodeI8(pCoder, &pRes->source));
  }

_exit:
  return code;
}

int32_t tEncodeMqMetaRsp(SEncoder *pEncoder, const SMqMetaRsp *pRsp) {
  TAOS_CHECK_RETURN(tEncodeSTqOffsetVal(pEncoder, &pRsp->rspOffset));
  TAOS_CHECK_RETURN(tEncodeI16(pEncoder, pRsp->resMsgType));
  TAOS_CHECK_RETURN(tEncodeBinary(pEncoder, pRsp->metaRsp, pRsp->metaRspLen));
  return 0;
}

int32_t tDecodeMqMetaRsp(SDecoder *pDecoder, SMqMetaRsp *pRsp) {
  TAOS_CHECK_RETURN(tDecodeSTqOffsetVal(pDecoder, &pRsp->rspOffset));
  TAOS_CHECK_RETURN(tDecodeI16(pDecoder, &pRsp->resMsgType));
  TAOS_CHECK_RETURN(tDecodeBinaryAlloc(pDecoder, &pRsp->metaRsp, (uint64_t *)&pRsp->metaRspLen));
  return 0;
}

void tDeleteMqMetaRsp(SMqMetaRsp *pRsp) { taosMemoryFree(pRsp->metaRsp); }

int32_t tEncodeMqDataRspCommon(SEncoder *pEncoder, const SMqDataRsp *pRsp) {
  int32_t code = 0;
  int32_t lino;

  TAOS_CHECK_EXIT(tEncodeSTqOffsetVal(pEncoder, &pRsp->reqOffset));
  TAOS_CHECK_EXIT(tEncodeSTqOffsetVal(pEncoder, &pRsp->rspOffset));
  TAOS_CHECK_EXIT(tEncodeI32(pEncoder, pRsp->blockNum));
  if (pRsp->blockNum != 0) {
    TAOS_CHECK_EXIT(tEncodeI8(pEncoder, pRsp->withTbName));
    TAOS_CHECK_EXIT(tEncodeI8(pEncoder, pRsp->withSchema));

    for (int32_t i = 0; i < pRsp->blockNum; i++) {
      int32_t bLen = *(int32_t *)taosArrayGet(pRsp->blockDataLen, i);
      void   *data = taosArrayGetP(pRsp->blockData, i);
      TAOS_CHECK_EXIT(tEncodeBinary(pEncoder, (const uint8_t *)data, bLen));
      if (pRsp->withSchema) {
        SSchemaWrapper *pSW = (SSchemaWrapper *)taosArrayGetP(pRsp->blockSchema, i);
        TAOS_CHECK_EXIT(tEncodeSSchemaWrapper(pEncoder, pSW));
      }
      if (pRsp->withTbName) {
        char *tbName = (char *)taosArrayGetP(pRsp->blockTbName, i);
        TAOS_CHECK_EXIT(tEncodeCStr(pEncoder, tbName));
      }
    }
  }

_exit:
  return code;
}

int32_t tEncodeMqDataRsp(SEncoder *pEncoder, const SMqDataRsp *pRsp) {
  TAOS_CHECK_RETURN(tEncodeMqDataRspCommon(pEncoder, pRsp));
  TAOS_CHECK_RETURN(tEncodeI64(pEncoder, pRsp->sleepTime));

  return 0;
}

int32_t tDecodeMqDataRspCommon(SDecoder *pDecoder, SMqDataRsp *pRsp) {
  int32_t code = 0;
  int32_t lino;

  TAOS_CHECK_EXIT(tDecodeSTqOffsetVal(pDecoder, &pRsp->reqOffset));
  TAOS_CHECK_EXIT(tDecodeSTqOffsetVal(pDecoder, &pRsp->rspOffset));
  TAOS_CHECK_EXIT(tDecodeI32(pDecoder, &pRsp->blockNum));

  if (pRsp->blockNum != 0) {
    if ((pRsp->blockData = taosArrayInit(pRsp->blockNum, sizeof(void *))) == NULL) {
      TAOS_CHECK_EXIT(terrno);
    }
    if ((pRsp->blockDataLen = taosArrayInit(pRsp->blockNum, sizeof(int32_t))) == NULL) {
      TAOS_CHECK_EXIT(terrno);
    }
    TAOS_CHECK_EXIT(tDecodeI8(pDecoder, &pRsp->withTbName));
    TAOS_CHECK_EXIT(tDecodeI8(pDecoder, &pRsp->withSchema));
    if (pRsp->withTbName) {
      if ((pRsp->blockTbName = taosArrayInit(pRsp->blockNum, sizeof(void *))) == NULL) {
        TAOS_CHECK_EXIT(terrno);
      }
    }
    if (pRsp->withSchema) {
      if ((pRsp->blockSchema = taosArrayInit(pRsp->blockNum, sizeof(void *))) == NULL) {
        TAOS_CHECK_EXIT(terrno);
      }
    }

    for (int32_t i = 0; i < pRsp->blockNum; i++) {
      void    *data = NULL;
      uint32_t bLen = 0;
      TAOS_CHECK_EXIT(tDecodeBinary(pDecoder, (uint8_t**)&data, &bLen));
      if (taosArrayPush(pRsp->blockData, &data) == NULL) {
        TAOS_CHECK_EXIT(terrno);
      }
      pRsp->blockDataElementFree = false;

      int32_t len = bLen;
      if (taosArrayPush(pRsp->blockDataLen, &len) == NULL) {
        TAOS_CHECK_EXIT(terrno);
      }

      if (pRsp->withSchema) {
        SSchemaWrapper *pSW = (SSchemaWrapper *)taosMemoryCalloc(1, sizeof(SSchemaWrapper));
        if (pSW == NULL) {
          TAOS_CHECK_EXIT(terrno);
        }

        if ((code = tDecodeSSchemaWrapper(pDecoder, pSW))) {
          taosMemoryFree(pSW);
          goto _exit;
        }

        if (taosArrayPush(pRsp->blockSchema, &pSW) == NULL) {
          taosMemoryFree(pSW);
          TAOS_CHECK_EXIT(terrno);
        }
      }

      if (pRsp->withTbName) {
        char *tbName;
        TAOS_CHECK_EXIT(tDecodeCStrAlloc(pDecoder, &tbName));
        if (taosArrayPush(pRsp->blockTbName, &tbName) == NULL) {
          TAOS_CHECK_EXIT(terrno);
        }
      }
    }
  }

_exit:
  return code;
}

int32_t tDecodeMqDataRsp(SDecoder *pDecoder, SMqDataRsp *pRsp) {
  TAOS_CHECK_RETURN(tDecodeMqDataRspCommon(pDecoder, pRsp));
  if (!tDecodeIsEnd(pDecoder)) {
    TAOS_CHECK_RETURN(tDecodeI64(pDecoder, &pRsp->sleepTime));
  }

  return 0;
}

int32_t tDecodeMqRawDataRsp(SDecoder *pDecoder, SMqDataRsp *pRsp) {
  int32_t code = 0;
  int32_t lino;

  TAOS_CHECK_EXIT(tDecodeSTqOffsetVal(pDecoder, &pRsp->reqOffset));
  TAOS_CHECK_EXIT(tDecodeSTqOffsetVal(pDecoder, &pRsp->rspOffset));
  TAOS_CHECK_EXIT(tDecodeI32(pDecoder, &pRsp->blockNum));
_exit:
  return code;
}

static void tDeleteMqDataRspCommon(SMqDataRsp *pRsp) {
  taosArrayDestroy(pRsp->blockDataLen);
  pRsp->blockDataLen = NULL;
  if (pRsp->blockDataElementFree){
    taosArrayDestroyP(pRsp->blockData, NULL);
  } else {
    taosArrayDestroy(pRsp->blockData);
  }
  pRsp->blockData = NULL;
  taosArrayDestroyP(pRsp->blockSchema, (FDelete)tDeleteSchemaWrapper);
  pRsp->blockSchema = NULL;
  taosArrayDestroyP(pRsp->blockTbName, NULL);
  pRsp->blockTbName = NULL;
  tOffsetDestroy(&pRsp->reqOffset);
  tOffsetDestroy(&pRsp->rspOffset);
  taosMemoryFreeClear(pRsp->data);
}

void tDeleteMqDataRsp(SMqDataRsp *rsp) { tDeleteMqDataRspCommon(rsp); }

int32_t tEncodeSTaosxRsp(SEncoder *pEncoder, const SMqDataRsp *pRsp) {
  int32_t code = 0;
  int32_t lino = 0;

  TAOS_CHECK_EXIT(tEncodeMqDataRspCommon(pEncoder, pRsp));
  TAOS_CHECK_EXIT(tEncodeI32(pEncoder, pRsp->createTableNum));
  if (pRsp->createTableNum) {
    for (int32_t i = 0; i < pRsp->createTableNum; i++) {
      void   *createTableReq = taosArrayGetP(pRsp->createTableReq, i);
      int32_t createTableLen = *(int32_t *)taosArrayGet(pRsp->createTableLen, i);
      TAOS_CHECK_EXIT(tEncodeBinary(pEncoder, createTableReq, createTableLen));
    }
  }

_exit:
  return code;
}

int32_t tDecodeSTaosxRsp(SDecoder *pDecoder, SMqDataRsp *pRsp) {
  int32_t code = 0;
  int32_t lino;

  TAOS_CHECK_EXIT(tDecodeMqDataRspCommon(pDecoder, pRsp));
  TAOS_CHECK_EXIT(tDecodeI32(pDecoder, &pRsp->createTableNum));
  if (pRsp->createTableNum) {
    if ((pRsp->createTableLen = taosArrayInit(pRsp->createTableNum, sizeof(int32_t))) == NULL) {
      TAOS_CHECK_EXIT(terrno);
    }
    if ((pRsp->createTableReq = taosArrayInit(pRsp->createTableNum, sizeof(void *))) == NULL) {
      TAOS_CHECK_EXIT(terrno);
    }
    for (int32_t i = 0; i < pRsp->createTableNum; i++) {
      void    *pCreate = NULL;
      uint64_t len = 0;
      TAOS_CHECK_EXIT(tDecodeBinaryAlloc(pDecoder, &pCreate, &len));
      int32_t l = (int32_t)len;
      if (taosArrayPush(pRsp->createTableLen, &l) == NULL) {
        TAOS_CHECK_EXIT(terrno);
      }
      if (taosArrayPush(pRsp->createTableReq, &pCreate) == NULL) {
        TAOS_CHECK_EXIT(terrno);
      }
    }
  }
_exit:
  return code;
}

void tDeleteSTaosxRsp(SMqDataRsp *pRsp) {
  tDeleteMqDataRspCommon(pRsp);

  taosArrayDestroy(pRsp->createTableLen);
  pRsp->createTableLen = NULL;
  taosArrayDestroyP(pRsp->createTableReq, NULL);
  pRsp->createTableReq = NULL;
}

void tDeleteMqRawDataRsp(SMqDataRsp *pRsp) {
  tOffsetDestroy(&pRsp->reqOffset);
  tOffsetDestroy(&pRsp->rspOffset);
  if (pRsp->rawData != NULL){
    taosMemoryFree(POINTER_SHIFT(pRsp->rawData, - sizeof(SMqRspHead)));
  }
}

int32_t tEncodeSSingleDeleteReq(SEncoder *pEncoder, const SSingleDeleteReq *pReq) {
  TAOS_CHECK_RETURN(tEncodeCStr(pEncoder, pReq->tbname));
  TAOS_CHECK_RETURN(tEncodeI64(pEncoder, pReq->startTs));
  TAOS_CHECK_RETURN(tEncodeI64(pEncoder, pReq->endTs));
  return 0;
}

int32_t tDecodeSSingleDeleteReq(SDecoder *pDecoder, SSingleDeleteReq *pReq) {
  TAOS_CHECK_RETURN(tDecodeCStrTo(pDecoder, pReq->tbname));
  TAOS_CHECK_RETURN(tDecodeI64(pDecoder, &pReq->startTs));
  TAOS_CHECK_RETURN(tDecodeI64(pDecoder, &pReq->endTs));
  return 0;
}

int32_t tEncodeSBatchDeleteReq(SEncoder *pEncoder, const SBatchDeleteReq *pReq) {
  int32_t code = 0;
  int32_t lino;

  TAOS_CHECK_EXIT(tEncodeI64(pEncoder, pReq->suid));
  int32_t sz = taosArrayGetSize(pReq->deleteReqs);
  TAOS_CHECK_EXIT(tEncodeI32(pEncoder, sz));
  for (int32_t i = 0; i < sz; i++) {
    SSingleDeleteReq *pOneReq = taosArrayGet(pReq->deleteReqs, i);
    TAOS_CHECK_EXIT(tEncodeSSingleDeleteReq(pEncoder, pOneReq));
  }
  TAOS_CHECK_EXIT(tEncodeI64(pEncoder, pReq->ctimeMs));
  TAOS_CHECK_EXIT(tEncodeI8(pEncoder, pReq->level));
_exit:
  return code;
}

static int32_t tDecodeSBatchDeleteReqCommon(SDecoder *pDecoder, SBatchDeleteReq *pReq) {
  int32_t code = 0;
  int32_t lino;

  TAOS_CHECK_EXIT(tDecodeI64(pDecoder, &pReq->suid));
  int32_t sz;
  TAOS_CHECK_EXIT(tDecodeI32(pDecoder, &sz));
  pReq->deleteReqs = taosArrayInit(0, sizeof(SSingleDeleteReq));
  if (pReq->deleteReqs == NULL) {
    TAOS_CHECK_EXIT(terrno);
  }
  for (int32_t i = 0; i < sz; i++) {
    SSingleDeleteReq deleteReq;
    TAOS_CHECK_EXIT(tDecodeSSingleDeleteReq(pDecoder, &deleteReq));
    if (taosArrayPush(pReq->deleteReqs, &deleteReq) == NULL) {
      TAOS_CHECK_EXIT(terrno);
    }
  }
_exit:
  return code;
}

int32_t tDecodeSBatchDeleteReq(SDecoder *pDecoder, SBatchDeleteReq *pReq) {
  int32_t code = 0;
  int32_t lino;

  TAOS_CHECK_EXIT(tDecodeSBatchDeleteReqCommon(pDecoder, pReq));

  pReq->ctimeMs = 0;
  if (!tDecodeIsEnd(pDecoder)) {
    TAOS_CHECK_EXIT(tDecodeI64(pDecoder, &pReq->ctimeMs));
  }
  if (!tDecodeIsEnd(pDecoder)) {
    TAOS_CHECK_EXIT(tDecodeI8(pDecoder, &pReq->level));
  }

_exit:
  return code;
}

int32_t tDecodeSBatchDeleteReqSetCtime(SDecoder *pDecoder, SBatchDeleteReq *pReq, int64_t ctimeMs) {
  int32_t code = 0;
  int32_t lino;

  TAOS_CHECK_EXIT(tDecodeSBatchDeleteReqCommon(pDecoder, pReq));

  pReq->ctimeMs = 0;
  if (!tDecodeIsEnd(pDecoder)) {
    *(int64_t *)(pDecoder->data + pDecoder->pos) = ctimeMs;
    TAOS_CHECK_EXIT(tDecodeI64(pDecoder, &pReq->ctimeMs));
  }

_exit:
  return code;
}
int32_t transformRawSSubmitTbData(void* data, int64_t suid, int64_t uid, int32_t sver){
  int32_t code = 0;
  int32_t lino = 0;
  SDecoder decoder = {0};
  tDecoderInit(&decoder, (uint8_t *)POINTER_SHIFT(data, INT_BYTES), *(uint32_t*)data);

  int32_t flags = 0;
  TAOS_CHECK_EXIT(tDecodeI32v(&decoder, &flags));
  flags |= TD_REQ_FROM_TAOX;
  flags &= ~SUBMIT_REQ_AUTO_CREATE_TABLE;

  SEncoder encoder = {0};
  tEncoderInit(&encoder, (uint8_t *)POINTER_SHIFT(data, INT_BYTES), *(uint32_t*)data);
  TAOS_CHECK_EXIT(tEncodeI32v(&encoder, flags));
  TAOS_CHECK_EXIT(tEncodeI64(&encoder, suid));
  TAOS_CHECK_EXIT(tEncodeI64(&encoder, uid));
  TAOS_CHECK_EXIT(tEncodeI32v(&encoder, sver));
  _exit:
  return code;
}

static int32_t tEncodeSSubmitTbData(SEncoder *pCoder, const SSubmitTbData *pSubmitTbData) {
  int32_t code = 0;
  int32_t lino;

  TAOS_CHECK_EXIT(tStartEncode(pCoder));

  int32_t flags = pSubmitTbData->flags | ((SUBMIT_REQUEST_VERSION) << 8);
  TAOS_CHECK_EXIT(tEncodeI32v(pCoder, flags));

  // auto create table
  if (pSubmitTbData->flags & SUBMIT_REQ_AUTO_CREATE_TABLE) {
    if (!(pSubmitTbData->pCreateTbReq)) {
      uError("auto create table but request is NULL");
      return TSDB_CODE_INVALID_MSG;
    }
    TAOS_CHECK_EXIT(tEncodeSVCreateTbReq(pCoder, pSubmitTbData->pCreateTbReq));
  }

  // submit data
  TAOS_CHECK_EXIT(tEncodeI64(pCoder, pSubmitTbData->suid));
  TAOS_CHECK_EXIT(tEncodeI64(pCoder, pSubmitTbData->uid));
  TAOS_CHECK_EXIT(tEncodeI32v(pCoder, pSubmitTbData->sver));

  if (pSubmitTbData->flags & SUBMIT_REQ_COLUMN_DATA_FORMAT) {
    uint64_t  nColData = TARRAY_SIZE(pSubmitTbData->aCol);
    SColData *aColData = (SColData *)TARRAY_DATA(pSubmitTbData->aCol);

    TAOS_CHECK_EXIT(tEncodeU64v(pCoder, nColData));

    for (uint64_t i = 0; i < nColData; i++) {
      TAOS_CHECK_EXIT(tEncodeColData(SUBMIT_REQUEST_VERSION, pCoder, &aColData[i]));
    }
  } else {
    TAOS_CHECK_EXIT(tEncodeU64v(pCoder, TARRAY_SIZE(pSubmitTbData->aRowP)));

    SRow **rows = (SRow **)TARRAY_DATA(pSubmitTbData->aRowP);
    for (int32_t iRow = 0; iRow < TARRAY_SIZE(pSubmitTbData->aRowP); ++iRow) {
      TAOS_CHECK_EXIT(tEncodeRow(pCoder, rows[iRow]));
    }
  }
  TAOS_CHECK_EXIT(tEncodeI64(pCoder, pSubmitTbData->ctimeMs));

  tEndEncode(pCoder);
_exit:
  return code;
}

static int32_t tDecodeSSubmitTbData(SDecoder *pCoder, SSubmitTbData *pSubmitTbData, void* rawData) {
  int32_t code = 0;
  int32_t lino;
  int32_t flags;
  uint8_t version;

  uint8_t*      dataAfterCreate = NULL;
  uint8_t*      dataStart = pCoder->data + pCoder->pos;
  uint32_t      posAfterCreate = 0;

  TAOS_CHECK_EXIT(tStartDecode(pCoder));
  uint32_t      pos = pCoder->pos;
  TAOS_CHECK_EXIT(tDecodeI32v(pCoder, &flags));
  uint32_t flagsLen = pCoder->pos - pos;

  pSubmitTbData->flags = flags & 0xff;
  version = (flags >> 8) & 0xff;

  if (pSubmitTbData->flags & SUBMIT_REQ_AUTO_CREATE_TABLE) {
    pSubmitTbData->pCreateTbReq = taosMemoryCalloc(1, sizeof(SVCreateTbReq));
    if (pSubmitTbData->pCreateTbReq == NULL) {
      TAOS_CHECK_EXIT(terrno);
    }

    TAOS_CHECK_EXIT(tDecodeSVCreateTbReq(pCoder, pSubmitTbData->pCreateTbReq));
    dataAfterCreate = pCoder->data + pCoder->pos;
    posAfterCreate = pCoder->pos;
  }

  // submit data
  TAOS_CHECK_EXIT(tDecodeI64(pCoder, &pSubmitTbData->suid));
  TAOS_CHECK_EXIT(tDecodeI64(pCoder, &pSubmitTbData->uid));
  TAOS_CHECK_EXIT(tDecodeI32v(pCoder, &pSubmitTbData->sver));

  if (pSubmitTbData->flags & SUBMIT_REQ_COLUMN_DATA_FORMAT) {
    uint64_t nColData = 0;

    TAOS_CHECK_EXIT(tDecodeU64v(pCoder, &nColData));

    pSubmitTbData->aCol = taosArrayInit(nColData, sizeof(SColData));
    if (pSubmitTbData->aCol == NULL) {
      TAOS_CHECK_EXIT(terrno);
    }

    for (int32_t i = 0; i < nColData; ++i) {
      TAOS_CHECK_EXIT(tDecodeColData(version, pCoder, taosArrayReserve(pSubmitTbData->aCol, 1)));
    }
  } else {
    uint64_t nRow = 0;
    TAOS_CHECK_EXIT(tDecodeU64v(pCoder, &nRow));

    pSubmitTbData->aRowP = taosArrayInit(nRow, sizeof(SRow *));
    if (pSubmitTbData->aRowP == NULL) {
      TAOS_CHECK_EXIT(terrno);
    }

    for (int32_t iRow = 0; iRow < nRow; ++iRow) {
      SRow **ppRow = taosArrayReserve(pSubmitTbData->aRowP, 1);
      if (ppRow == NULL) {
        TAOS_CHECK_EXIT(terrno);
      }

      TAOS_CHECK_EXIT(tDecodeRow(pCoder, ppRow));
    }
  }

  pSubmitTbData->ctimeMs = 0;
  if (!tDecodeIsEnd(pCoder)) {
    TAOS_CHECK_EXIT(tDecodeI64(pCoder, &pSubmitTbData->ctimeMs));
  }

  if (rawData != NULL){
    if (dataAfterCreate != NULL){
      TAOS_MEMCPY(dataAfterCreate - INT_BYTES - flagsLen, dataStart, INT_BYTES + flagsLen);
      *(int32_t*)(dataAfterCreate - INT_BYTES - flagsLen) = pCoder->pos - posAfterCreate + flagsLen;
      *(void**)rawData = dataAfterCreate - INT_BYTES - flagsLen;
    }else{
      *(void**)rawData = dataStart;
    }
  }
  tEndDecode(pCoder);

_exit:
  return code;
}

int32_t tEncodeSubmitReq(SEncoder *pCoder, const SSubmitReq2 *pReq) {
  int32_t code = 0;
  int32_t lino;

  TAOS_CHECK_EXIT(tStartEncode(pCoder));
  TAOS_CHECK_EXIT(tEncodeU64v(pCoder, taosArrayGetSize(pReq->aSubmitTbData)));
  if (pReq->raw){
    for (uint64_t i = 0; i < taosArrayGetSize(pReq->aSubmitTbData); i++) {
      void* data = taosArrayGetP(pReq->aSubmitTbData, i);
      if (pCoder->data != NULL){
        TAOS_MEMCPY(pCoder->data + pCoder->pos, data, *(uint32_t*)data + INT_BYTES);

      }
      pCoder->pos += *(uint32_t*)data + INT_BYTES;
    }
  } else{
    for (uint64_t i = 0; i < taosArrayGetSize(pReq->aSubmitTbData); i++) {
      SSubmitTbData *pSubmitTbData = taosArrayGet(pReq->aSubmitTbData, i);
      if ((pSubmitTbData->flags & SUBMIT_REQ_AUTO_CREATE_TABLE) && pSubmitTbData->pCreateTbReq == NULL) {
        pSubmitTbData->flags &= ~SUBMIT_REQ_AUTO_CREATE_TABLE;
      }
      TAOS_CHECK_EXIT(tEncodeSSubmitTbData(pCoder, pSubmitTbData));
    }
  }

  tEndEncode(pCoder);
_exit:
  return code;
}

int32_t tDecodeSubmitReq(SDecoder *pCoder, SSubmitReq2 *pReq, SArray* rawList) {
  int32_t code = 0;

  memset(pReq, 0, sizeof(*pReq));

  // decode
  if (tStartDecode(pCoder) < 0) {
    code = TSDB_CODE_INVALID_MSG;
    goto _exit;
  }

  uint64_t nSubmitTbData;
  if (tDecodeU64v(pCoder, &nSubmitTbData) < 0) {
    code = TSDB_CODE_INVALID_MSG;
    goto _exit;
  }

  pReq->aSubmitTbData = taosArrayInit(nSubmitTbData, sizeof(SSubmitTbData));
  if (pReq->aSubmitTbData == NULL) {
    code = terrno;
    goto _exit;
  }

  for (uint64_t i = 0; i < nSubmitTbData; i++) {
    SSubmitTbData* data = taosArrayReserve(pReq->aSubmitTbData, 1);
    if (tDecodeSSubmitTbData(pCoder, data, rawList != NULL ? taosArrayReserve(rawList, 1) : NULL) < 0) {
      code = TSDB_CODE_INVALID_MSG;
      goto _exit;
    }
  }

  tEndDecode(pCoder);

_exit:
  return code;
}

void tDestroySubmitTbData(SSubmitTbData *pTbData, int32_t flag) {
  if (NULL == pTbData) {
    return;
  }

  if (flag == TSDB_MSG_FLG_ENCODE || flag == TSDB_MSG_FLG_CMPT) {
    if (pTbData->pCreateTbReq) {
      if (flag == TSDB_MSG_FLG_ENCODE) {
        tdDestroySVCreateTbReq(pTbData->pCreateTbReq);
      } else {
        tDestroySVCreateTbReq(pTbData->pCreateTbReq, TSDB_MSG_FLG_DECODE);
      }
      taosMemoryFreeClear(pTbData->pCreateTbReq);
    }

    if (pTbData->flags & SUBMIT_REQ_COLUMN_DATA_FORMAT) {
      int32_t   nColData = TARRAY_SIZE(pTbData->aCol);
      SColData *aColData = (SColData *)TARRAY_DATA(pTbData->aCol);

      for (int32_t i = 0; i < nColData; ++i) {
        tColDataDestroy(&aColData[i]);
      }
      taosArrayDestroy(pTbData->aCol);
    } else {
      int32_t nRow = TARRAY_SIZE(pTbData->aRowP);
      SRow  **rows = (SRow **)TARRAY_DATA(pTbData->aRowP);

      for (int32_t i = 0; i < nRow; ++i) {
        tRowDestroy(rows[i]);
        rows[i] = NULL;
      }
      taosArrayDestroy(pTbData->aRowP);
    }
  } else if (flag == TSDB_MSG_FLG_DECODE) {
    if (pTbData->pCreateTbReq) {
      tDestroySVCreateTbReq(pTbData->pCreateTbReq, TSDB_MSG_FLG_DECODE);
      taosMemoryFree(pTbData->pCreateTbReq);
    }

    if (pTbData->flags & SUBMIT_REQ_COLUMN_DATA_FORMAT) {
      taosArrayDestroy(pTbData->aCol);
    } else {
      taosArrayDestroy(pTbData->aRowP);
    }
  }

  pTbData->aRowP = NULL;
}

void tDestroySubmitReq(SSubmitReq2 *pReq, int32_t flag) {
  if (pReq->aSubmitTbData == NULL) return;

  if (!pReq->raw){
    int32_t        nSubmitTbData = TARRAY_SIZE(pReq->aSubmitTbData);
    SSubmitTbData *aSubmitTbData = (SSubmitTbData *)TARRAY_DATA(pReq->aSubmitTbData);

    for (int32_t i = 0; i < nSubmitTbData; i++) {
      tDestroySubmitTbData(&aSubmitTbData[i], flag);
    }
  }

  taosArrayDestroy(pReq->aSubmitTbData);
  pReq->aSubmitTbData = NULL;
}

int32_t tEncodeSSubmitRsp2(SEncoder *pCoder, const SSubmitRsp2 *pRsp) {
  int32_t code = 0;
  int32_t lino;

  TAOS_CHECK_EXIT(tStartEncode(pCoder));

  TAOS_CHECK_EXIT(tEncodeI32v(pCoder, pRsp->affectedRows));

  TAOS_CHECK_EXIT(tEncodeU64v(pCoder, taosArrayGetSize(pRsp->aCreateTbRsp)));
  for (int32_t i = 0; i < taosArrayGetSize(pRsp->aCreateTbRsp); ++i) {
    TAOS_CHECK_EXIT(tEncodeSVCreateTbRsp(pCoder, taosArrayGet(pRsp->aCreateTbRsp, i)));
  }

  tEndEncode(pCoder);
_exit:
  return code;
}

int32_t tDecodeSSubmitRsp2(SDecoder *pCoder, SSubmitRsp2 *pRsp) {
  int32_t code = 0;

  memset(pRsp, 0, sizeof(SSubmitRsp2));

  // decode
  if (tStartDecode(pCoder) < 0) {
    code = TSDB_CODE_INVALID_MSG;
    goto _exit;
  }

  if (tDecodeI32v(pCoder, &pRsp->affectedRows) < 0) {
    code = TSDB_CODE_INVALID_MSG;
    goto _exit;
  }

  uint64_t nCreateTbRsp;
  if (tDecodeU64v(pCoder, &nCreateTbRsp) < 0) {
    code = TSDB_CODE_INVALID_MSG;
    goto _exit;
  }

  if (nCreateTbRsp) {
    pRsp->aCreateTbRsp = taosArrayInit(nCreateTbRsp, sizeof(SVCreateTbRsp));
    if (pRsp->aCreateTbRsp == NULL) {
      code = terrno;
      goto _exit;
    }

    for (int32_t i = 0; i < nCreateTbRsp; ++i) {
      SVCreateTbRsp *pCreateTbRsp = taosArrayReserve(pRsp->aCreateTbRsp, 1);
      if (tDecodeSVCreateTbRsp(pCoder, pCreateTbRsp) < 0) {
        code = TSDB_CODE_INVALID_MSG;
        goto _exit;
      }
    }
  }

  tEndDecode(pCoder);

_exit:
  if (code) {
    if (pRsp->aCreateTbRsp) {
      taosArrayDestroyEx(pRsp->aCreateTbRsp, NULL /* todo */);
    }
  }
  return code;
}

void tDestroySSubmitRsp2(SSubmitRsp2 *pRsp, int32_t flag) {
  if (NULL == pRsp) {
    return;
  }

  if (flag & TSDB_MSG_FLG_ENCODE) {
    if (pRsp->aCreateTbRsp) {
      int32_t        nCreateTbRsp = TARRAY_SIZE(pRsp->aCreateTbRsp);
      SVCreateTbRsp *aCreateTbRsp = TARRAY_DATA(pRsp->aCreateTbRsp);
      for (int32_t i = 0; i < nCreateTbRsp; ++i) {
        if (aCreateTbRsp[i].pMeta) {
          taosMemoryFree(aCreateTbRsp[i].pMeta);
        }
      }
      taosArrayDestroy(pRsp->aCreateTbRsp);
    }
  } else if (flag & TSDB_MSG_FLG_DECODE) {
    if (pRsp->aCreateTbRsp) {
      int32_t        nCreateTbRsp = TARRAY_SIZE(pRsp->aCreateTbRsp);
      SVCreateTbRsp *aCreateTbRsp = TARRAY_DATA(pRsp->aCreateTbRsp);
      for (int32_t i = 0; i < nCreateTbRsp; ++i) {
        if (aCreateTbRsp[i].pMeta) {
          taosMemoryFree(aCreateTbRsp[i].pMeta);
        }
      }
      taosArrayDestroy(pRsp->aCreateTbRsp);
    }
  }
}

int32_t tSerializeSMPauseStreamReq(void *buf, int32_t bufLen, const SMPauseStreamReq *pReq) {
  int32_t  code = 0;
  int32_t  lino;
  int32_t  tlen;
  SEncoder encoder = {0};
  tEncoderInit(&encoder, buf, bufLen);
  TAOS_CHECK_EXIT(tStartEncode(&encoder));
  TAOS_CHECK_EXIT(tEncodeCStr(&encoder, pReq->name));
  TAOS_CHECK_EXIT(tEncodeI8(&encoder, pReq->igNotExists));
  tEndEncode(&encoder);

_exit:
  if (code) {
    tlen = code;
  } else {
    tlen = encoder.pos;
  }
  tEncoderClear(&encoder);
  return tlen;
}

int32_t tDeserializeSMPauseStreamReq(void *buf, int32_t bufLen, SMPauseStreamReq *pReq) {
  SDecoder decoder = {0};
  int32_t  code = 0;
  int32_t  lino;

  tDecoderInit(&decoder, buf, bufLen);
  TAOS_CHECK_EXIT(tStartDecode(&decoder));
  TAOS_CHECK_EXIT(tDecodeCStrTo(&decoder, pReq->name));
  TAOS_CHECK_EXIT(tDecodeI8(&decoder, &pReq->igNotExists));
  tEndDecode(&decoder);

_exit:
  tDecoderClear(&decoder);
  return code;
}

int32_t tSerializeSMResumeStreamReq(void *buf, int32_t bufLen, const SMResumeStreamReq *pReq) {
  SEncoder encoder = {0};
  int32_t  code = 0;
  int32_t  lino;
  int32_t  tlen;
  tEncoderInit(&encoder, buf, bufLen);
  TAOS_CHECK_EXIT(tStartEncode(&encoder));
  TAOS_CHECK_EXIT(tEncodeCStr(&encoder, pReq->name));
  TAOS_CHECK_EXIT(tEncodeI8(&encoder, pReq->igNotExists));
  TAOS_CHECK_EXIT(tEncodeI8(&encoder, pReq->igUntreated));
  tEndEncode(&encoder);

_exit:
  if (code) {
    tlen = code;
  } else {
    tlen = encoder.pos;
  }
  tEncoderClear(&encoder);
  return tlen;
}

int32_t tDeserializeSMResumeStreamReq(void *buf, int32_t bufLen, SMResumeStreamReq *pReq) {
  SDecoder decoder = {0};
  int32_t  code = 0;
  int32_t  lino;

  tDecoderInit(&decoder, buf, bufLen);
  TAOS_CHECK_EXIT(tStartDecode(&decoder));
  TAOS_CHECK_EXIT(tDecodeCStrTo(&decoder, pReq->name));
  TAOS_CHECK_EXIT(tDecodeI8(&decoder, &pReq->igNotExists));
  TAOS_CHECK_EXIT(tDecodeI8(&decoder, &pReq->igUntreated));
  tEndDecode(&decoder);

_exit:
  tDecoderClear(&decoder);
  return code;
}

int32_t tSerializeSMResetStreamReq(void *buf, int32_t bufLen, const SMResetStreamReq *pReq) {
  SEncoder encoder = {0};
  int32_t  code = 0;
  int32_t  lino;
  int32_t  tlen;
  tEncoderInit(&encoder, buf, bufLen);
  TAOS_CHECK_EXIT(tStartEncode(&encoder));
  TAOS_CHECK_EXIT(tEncodeCStr(&encoder, pReq->name));
  TAOS_CHECK_EXIT(tEncodeI8(&encoder, pReq->igNotExists));
  tEndEncode(&encoder);

_exit:
  if (code) {
    tlen = code;
  } else {
    tlen = encoder.pos;
  }
  tEncoderClear(&encoder);
  return tlen;
}

int32_t tDeserializeSMResetStreamReq(void *buf, int32_t bufLen, SMResetStreamReq *pReq) {
  SDecoder decoder = {0};
  int32_t  code = 0;
  int32_t  lino;

  tDecoderInit(&decoder, buf, bufLen);
  TAOS_CHECK_EXIT(tStartDecode(&decoder));
  TAOS_CHECK_EXIT(tDecodeCStrTo(&decoder, pReq->name));
  TAOS_CHECK_EXIT(tDecodeI8(&decoder, &pReq->igNotExists));
  tEndDecode(&decoder);

_exit:
  tDecoderClear(&decoder);
  return code;
}

int32_t tEncodeMqSubTopicEp(void **buf, const SMqSubTopicEp *pTopicEp) {
  int32_t tlen = 0;
  tlen += taosEncodeString(buf, pTopicEp->topic);
  tlen += taosEncodeString(buf, pTopicEp->db);
  int32_t sz = taosArrayGetSize(pTopicEp->vgs);
  tlen += taosEncodeFixedI32(buf, sz);
  for (int32_t i = 0; i < sz; i++) {
    SMqSubVgEp *pVgEp = (SMqSubVgEp *)taosArrayGet(pTopicEp->vgs, i);
    tlen += tEncodeSMqSubVgEp(buf, pVgEp);
  }
  tlen += taosEncodeSSchemaWrapper(buf, &pTopicEp->schema);
  return tlen;
}

void *tDecodeMqSubTopicEp(void *buf, SMqSubTopicEp *pTopicEp) {
  buf = taosDecodeStringTo(buf, pTopicEp->topic);
  buf = taosDecodeStringTo(buf, pTopicEp->db);
  int32_t sz;
  buf = taosDecodeFixedI32(buf, &sz);
  pTopicEp->vgs = taosArrayInit(sz, sizeof(SMqSubVgEp));
  if (pTopicEp->vgs == NULL) {
    return NULL;
  }
  for (int32_t i = 0; i < sz; i++) {
    SMqSubVgEp vgEp;
    buf = tDecodeSMqSubVgEp(buf, &vgEp);
    if (taosArrayPush(pTopicEp->vgs, &vgEp) == NULL) {
      taosArrayDestroy(pTopicEp->vgs);
      pTopicEp->vgs = NULL;
      return NULL;
    }
  }
  buf = taosDecodeSSchemaWrapper(buf, &pTopicEp->schema);
  return buf;
}

void tDeleteMqSubTopicEp(SMqSubTopicEp *pSubTopicEp) {
  taosMemoryFreeClear(pSubTopicEp->schema.pSchema);
  pSubTopicEp->schema.nCols = 0;
  taosArrayDestroy(pSubTopicEp->vgs);
}

int32_t tSerializeSCMCreateViewReq(void *buf, int32_t bufLen, const SCMCreateViewReq *pReq) {
  SEncoder encoder = {0};
  int32_t  code = 0;
  int32_t  lino;
  int32_t  tlen;
  tEncoderInit(&encoder, buf, bufLen);

  TAOS_CHECK_EXIT(tStartEncode(&encoder));
  TAOS_CHECK_EXIT(tEncodeCStr(&encoder, pReq->fullname));
  TAOS_CHECK_EXIT(tEncodeCStr(&encoder, pReq->name));
  TAOS_CHECK_EXIT(tEncodeCStr(&encoder, pReq->dbFName));
  TAOS_CHECK_EXIT(tEncodeCStr(&encoder, pReq->querySql));
  TAOS_CHECK_EXIT(tEncodeCStr(&encoder, pReq->sql));
  TAOS_CHECK_EXIT(tEncodeI8(&encoder, pReq->orReplace));
  TAOS_CHECK_EXIT(tEncodeI8(&encoder, pReq->precision));
  TAOS_CHECK_EXIT(tEncodeI32(&encoder, pReq->numOfCols));
  for (int32_t i = 0; i < pReq->numOfCols; ++i) {
    SSchema *pSchema = &pReq->pSchema[i];
    TAOS_CHECK_EXIT(tEncodeSSchema(&encoder, pSchema));
  }

  tEndEncode(&encoder);

_exit:
  if (code) {
    tlen = code;
  } else {
    tlen = encoder.pos;
  }
  tEncoderClear(&encoder);
  return tlen;
}

int32_t tDeserializeSCMCreateViewReq(void *buf, int32_t bufLen, SCMCreateViewReq *pReq) {
  SDecoder decoder = {0};
  int32_t  code = 0;
  int32_t  lino;

  tDecoderInit(&decoder, buf, bufLen);

  TAOS_CHECK_EXIT(tStartDecode(&decoder));
  TAOS_CHECK_EXIT(tDecodeCStrTo(&decoder, pReq->fullname));
  TAOS_CHECK_EXIT(tDecodeCStrTo(&decoder, pReq->name));
  TAOS_CHECK_EXIT(tDecodeCStrTo(&decoder, pReq->dbFName));
  TAOS_CHECK_EXIT(tDecodeCStrAlloc(&decoder, &pReq->querySql));
  TAOS_CHECK_EXIT(tDecodeCStrAlloc(&decoder, &pReq->sql));
  TAOS_CHECK_EXIT(tDecodeI8(&decoder, &pReq->orReplace));
  TAOS_CHECK_EXIT(tDecodeI8(&decoder, &pReq->precision));
  TAOS_CHECK_EXIT(tDecodeI32(&decoder, &pReq->numOfCols));

  if (pReq->numOfCols > 0) {
    pReq->pSchema = taosMemoryCalloc(pReq->numOfCols, sizeof(SSchema));
    if (pReq->pSchema == NULL) {
      TAOS_CHECK_EXIT(terrno);
    }

    for (int32_t i = 0; i < pReq->numOfCols; ++i) {
      SSchema *pSchema = pReq->pSchema + i;
      TAOS_CHECK_EXIT(tDecodeSSchema(&decoder, pSchema));
    }
  }

  tEndDecode(&decoder);

_exit:
  tDecoderClear(&decoder);
  return code;
}

void tFreeSCMCreateViewReq(SCMCreateViewReq *pReq) {
  if (NULL == pReq) {
    return;
  }

  taosMemoryFreeClear(pReq->querySql);
  taosMemoryFreeClear(pReq->sql);
  taosMemoryFreeClear(pReq->pSchema);
}

int32_t tSerializeSCMDropViewReq(void *buf, int32_t bufLen, const SCMDropViewReq *pReq) {
  SEncoder encoder = {0};
  int32_t  code = 0;
  int32_t  lino;
  int32_t  tlen;
  tEncoderInit(&encoder, buf, bufLen);

  TAOS_CHECK_EXIT(tStartEncode(&encoder));
  TAOS_CHECK_EXIT(tEncodeCStr(&encoder, pReq->fullname));
  TAOS_CHECK_EXIT(tEncodeCStr(&encoder, pReq->name));
  TAOS_CHECK_EXIT(tEncodeCStr(&encoder, pReq->dbFName));
  TAOS_CHECK_EXIT(tEncodeCStr(&encoder, pReq->sql));
  TAOS_CHECK_EXIT(tEncodeI8(&encoder, pReq->igNotExists));

  tEndEncode(&encoder);

_exit:
  if (code) {
    tlen = code;
  } else {
    tlen = encoder.pos;
  }
  tEncoderClear(&encoder);
  return tlen;
}

int32_t tDeserializeSCMDropViewReq(void *buf, int32_t bufLen, SCMDropViewReq *pReq) {
  SDecoder decoder = {0};
  int32_t  code = 0;
  int32_t  lino;

  tDecoderInit(&decoder, buf, bufLen);

  TAOS_CHECK_EXIT(tStartDecode(&decoder));
  TAOS_CHECK_EXIT(tDecodeCStrTo(&decoder, pReq->fullname));
  TAOS_CHECK_EXIT(tDecodeCStrTo(&decoder, pReq->name));
  TAOS_CHECK_EXIT(tDecodeCStrTo(&decoder, pReq->dbFName));
  TAOS_CHECK_EXIT(tDecodeCStrAlloc(&decoder, &pReq->sql));
  TAOS_CHECK_EXIT(tDecodeI8(&decoder, &pReq->igNotExists));

  tEndDecode(&decoder);

_exit:
  tDecoderClear(&decoder);
  return code;
}
void tFreeSCMDropViewReq(SCMDropViewReq *pReq) {
  if (NULL == pReq) {
    return;
  }

  taosMemoryFree(pReq->sql);
}

int32_t tSerializeSViewMetaReq(void *buf, int32_t bufLen, const SViewMetaReq *pReq) {
  SEncoder encoder = {0};
  int32_t  code = 0;
  int32_t  lino;
  int32_t  tlen;
  tEncoderInit(&encoder, buf, bufLen);

  TAOS_CHECK_EXIT(tStartEncode(&encoder));
  TAOS_CHECK_EXIT(tEncodeCStr(&encoder, pReq->fullname));

  tEndEncode(&encoder);

_exit:
  if (code) {
    tlen = code;
  } else {
    tlen = encoder.pos;
  }
  tEncoderClear(&encoder);
  return tlen;
}

int32_t tDeserializeSViewMetaReq(void *buf, int32_t bufLen, SViewMetaReq *pReq) {
  SDecoder decoder = {0};
  int32_t  code = 0;
  int32_t  lino;

  tDecoderInit(&decoder, buf, bufLen);

  TAOS_CHECK_EXIT(tStartDecode(&decoder));
  TAOS_CHECK_EXIT(tDecodeCStrTo(&decoder, pReq->fullname));

  tEndDecode(&decoder);

_exit:
  tDecoderClear(&decoder);
  return code;
}

static int32_t tEncodeSViewMetaRsp(SEncoder *pEncoder, const SViewMetaRsp *pRsp) {
  int32_t code = 0;
  int32_t lino;

  TAOS_CHECK_EXIT(tEncodeCStr(pEncoder, pRsp->name));
  TAOS_CHECK_EXIT(tEncodeCStr(pEncoder, pRsp->dbFName));
  TAOS_CHECK_EXIT(tEncodeCStr(pEncoder, pRsp->user));
  TAOS_CHECK_EXIT(tEncodeU64(pEncoder, pRsp->dbId));
  TAOS_CHECK_EXIT(tEncodeU64(pEncoder, pRsp->viewId));
  TAOS_CHECK_EXIT(tEncodeCStr(pEncoder, pRsp->querySql));
  TAOS_CHECK_EXIT(tEncodeI8(pEncoder, pRsp->precision));
  TAOS_CHECK_EXIT(tEncodeI8(pEncoder, pRsp->type));
  TAOS_CHECK_EXIT(tEncodeI32(pEncoder, pRsp->version));
  TAOS_CHECK_EXIT(tEncodeI32(pEncoder, pRsp->numOfCols));
  for (int32_t i = 0; i < pRsp->numOfCols; ++i) {
    SSchema *pSchema = &pRsp->pSchema[i];
    TAOS_CHECK_EXIT(tEncodeSSchema(pEncoder, pSchema));
  }

_exit:
  return code;
}

int32_t tSerializeSViewMetaRsp(void *buf, int32_t bufLen, const SViewMetaRsp *pRsp) {
  SEncoder encoder = {0};
  int32_t  code = 0;
  int32_t  lino;
  int32_t  tlen;
  tEncoderInit(&encoder, buf, bufLen);

  TAOS_CHECK_EXIT(tStartEncode(&encoder));
  TAOS_CHECK_EXIT(tEncodeSViewMetaRsp(&encoder, pRsp));

  tEndEncode(&encoder);

_exit:
  if (code) {
    tlen = code;
  } else {
    tlen = encoder.pos;
  }
  tEncoderClear(&encoder);
  return tlen;
}

static int32_t tDecodeSViewMetaRsp(SDecoder *pDecoder, SViewMetaRsp *pRsp) {
  int32_t code = 0;
  int32_t lino;

  TAOS_CHECK_EXIT(tDecodeCStrTo(pDecoder, pRsp->name));
  TAOS_CHECK_EXIT(tDecodeCStrTo(pDecoder, pRsp->dbFName));
  TAOS_CHECK_EXIT(tDecodeCStrAlloc(pDecoder, &pRsp->user));
  TAOS_CHECK_EXIT(tDecodeU64(pDecoder, &pRsp->dbId));
  TAOS_CHECK_EXIT(tDecodeU64(pDecoder, &pRsp->viewId));
  TAOS_CHECK_EXIT(tDecodeCStrAlloc(pDecoder, &pRsp->querySql));
  TAOS_CHECK_EXIT(tDecodeI8(pDecoder, &pRsp->precision));
  TAOS_CHECK_EXIT(tDecodeI8(pDecoder, &pRsp->type));
  TAOS_CHECK_EXIT(tDecodeI32(pDecoder, &pRsp->version));
  TAOS_CHECK_EXIT(tDecodeI32(pDecoder, &pRsp->numOfCols));
  if (pRsp->numOfCols > 0) {
    pRsp->pSchema = taosMemoryCalloc(pRsp->numOfCols, sizeof(SSchema));
    if (pRsp->pSchema == NULL) {
      TAOS_CHECK_EXIT(terrno);
    }

    for (int32_t i = 0; i < pRsp->numOfCols; ++i) {
      SSchema *pSchema = pRsp->pSchema + i;
      TAOS_CHECK_EXIT(tDecodeSSchema(pDecoder, pSchema));
    }
  }

_exit:
  return code;
}

int32_t tDeserializeSViewMetaRsp(void *buf, int32_t bufLen, SViewMetaRsp *pRsp) {
  SDecoder decoder = {0};
  int32_t  code = 0;
  int32_t  lino;

  tDecoderInit(&decoder, buf, bufLen);

  TAOS_CHECK_EXIT(tStartDecode(&decoder));
  TAOS_CHECK_EXIT(tDecodeSViewMetaRsp(&decoder, pRsp));

  tEndDecode(&decoder);

_exit:
  tDecoderClear(&decoder);
  return code;
}

void tFreeSViewMetaRsp(SViewMetaRsp *pRsp) {
  if (NULL == pRsp) {
    return;
  }

  taosMemoryFree(pRsp->user);
  taosMemoryFree(pRsp->querySql);
  taosMemoryFree(pRsp->pSchema);
}

int32_t tSerializeSViewHbRsp(void *buf, int32_t bufLen, SViewHbRsp *pRsp) {
  SEncoder encoder = {0};
  int32_t  code = 0;
  int32_t  lino;
  int32_t  tlen;
  tEncoderInit(&encoder, buf, bufLen);

  TAOS_CHECK_EXIT(tStartEncode(&encoder));

  int32_t numOfMeta = taosArrayGetSize(pRsp->pViewRsp);
  TAOS_CHECK_EXIT(tEncodeI32(&encoder, numOfMeta));
  for (int32_t i = 0; i < numOfMeta; ++i) {
    SViewMetaRsp *pMetaRsp = taosArrayGetP(pRsp->pViewRsp, i);
    TAOS_CHECK_EXIT(tEncodeSViewMetaRsp(&encoder, pMetaRsp));
  }

  tEndEncode(&encoder);

_exit:
  if (code) {
    tlen = code;
  } else {
    tlen = encoder.pos;
  }
  tEncoderClear(&encoder);
  return tlen;
}

int32_t tDeserializeSViewHbRsp(void *buf, int32_t bufLen, SViewHbRsp *pRsp) {
  SDecoder decoder = {0};
  int32_t  code = 0;
  int32_t  lino;

  tDecoderInit(&decoder, buf, bufLen);

  TAOS_CHECK_EXIT(tStartDecode(&decoder));

  int32_t numOfMeta = 0;
  TAOS_CHECK_EXIT(tDecodeI32(&decoder, &numOfMeta));
  pRsp->pViewRsp = taosArrayInit(numOfMeta, POINTER_BYTES);
  if (pRsp->pViewRsp == NULL) {
    TAOS_CHECK_EXIT(terrno);
  }

  for (int32_t i = 0; i < numOfMeta; ++i) {
    SViewMetaRsp *metaRsp = taosMemoryCalloc(1, sizeof(SViewMetaRsp));
    if (NULL == metaRsp) {
      TAOS_CHECK_EXIT(terrno);
    }
    TAOS_CHECK_EXIT(tDecodeSViewMetaRsp(&decoder, metaRsp));
    if (taosArrayPush(pRsp->pViewRsp, &metaRsp) == NULL) {
      TAOS_CHECK_EXIT(terrno);
    }
  }

  tEndDecode(&decoder);

_exit:
  tDecoderClear(&decoder);
  return code;
}

void tFreeSViewHbRsp(SViewHbRsp *pRsp) {
  int32_t numOfMeta = taosArrayGetSize(pRsp->pViewRsp);
  for (int32_t i = 0; i < numOfMeta; ++i) {
    SViewMetaRsp *pMetaRsp = taosArrayGetP(pRsp->pViewRsp, i);
    tFreeSViewMetaRsp(pMetaRsp);
    taosMemoryFree(pMetaRsp);
  }

  taosArrayDestroy(pRsp->pViewRsp);
}

void setDefaultOptionsForField(SFieldWithOptions *field) {
  setColEncode(&field->compress, getDefaultEncode(field->type));
  setColCompress(&field->compress, getDefaultCompress(field->type));
  setColLevel(&field->compress, getDefaultLevel(field->type));
}

void setFieldWithOptions(SFieldWithOptions *fieldWithOptions, SField *field) {
  fieldWithOptions->bytes = field->bytes;
  fieldWithOptions->flags = field->flags;
  fieldWithOptions->type = field->type;
  tstrncpy(fieldWithOptions->name, field->name, TSDB_COL_NAME_LEN);
}
int32_t tSerializeTableTSMAInfoReq(void *buf, int32_t bufLen, const STableTSMAInfoReq *pReq) {
  SEncoder encoder = {0};
  int32_t  code = 0;
  int32_t  lino;
  int32_t  tlen;
  tEncoderInit(&encoder, buf, bufLen);

  TAOS_CHECK_EXIT(tStartEncode(&encoder));
  TAOS_CHECK_EXIT(tEncodeCStr(&encoder, pReq->name));
  TAOS_CHECK_EXIT(tEncodeI8(&encoder, pReq->fetchingWithTsmaName));

  tEndEncode(&encoder);

_exit:
  if (code) {
    tlen = code;
  } else {
    tlen = encoder.pos;
  }
  tEncoderClear(&encoder);
  return tlen;
}

int32_t tDeserializeTableTSMAInfoReq(void *buf, int32_t bufLen, STableTSMAInfoReq *pReq) {
  SDecoder decoder = {0};
  int32_t  code = 0;
  int32_t  lino;

  tDecoderInit(&decoder, buf, bufLen);

  TAOS_CHECK_EXIT(tStartDecode(&decoder));
  TAOS_CHECK_EXIT(tDecodeCStrTo(&decoder, pReq->name));
  TAOS_CHECK_EXIT(tDecodeI8(&decoder, (uint8_t *)&pReq->fetchingWithTsmaName));

  tEndDecode(&decoder);

_exit:
  tDecoderClear(&decoder);
  return code;
}

static int32_t tEncodeTableTSMAInfo(SEncoder *pEncoder, const STableTSMAInfo *pTsmaInfo) {
  int32_t code = 0;
  int32_t lino;

  TAOS_CHECK_EXIT(tEncodeCStr(pEncoder, pTsmaInfo->name));
  TAOS_CHECK_EXIT(tEncodeU64(pEncoder, pTsmaInfo->tsmaId));
  TAOS_CHECK_EXIT(tEncodeCStr(pEncoder, pTsmaInfo->tb));
  TAOS_CHECK_EXIT(tEncodeCStr(pEncoder, pTsmaInfo->dbFName));
  TAOS_CHECK_EXIT(tEncodeU64(pEncoder, pTsmaInfo->suid));
  TAOS_CHECK_EXIT(tEncodeU64(pEncoder, pTsmaInfo->destTbUid));
  TAOS_CHECK_EXIT(tEncodeU64(pEncoder, pTsmaInfo->dbId));
  TAOS_CHECK_EXIT(tEncodeI32(pEncoder, pTsmaInfo->version));
  TAOS_CHECK_EXIT(tEncodeCStr(pEncoder, pTsmaInfo->targetTb));
  TAOS_CHECK_EXIT(tEncodeCStr(pEncoder, pTsmaInfo->targetDbFName));
  TAOS_CHECK_EXIT(tEncodeI64(pEncoder, pTsmaInfo->interval));
  TAOS_CHECK_EXIT(tEncodeI8(pEncoder, pTsmaInfo->unit));

  int32_t size = pTsmaInfo->pFuncs ? pTsmaInfo->pFuncs->size : 0;
  TAOS_CHECK_EXIT(tEncodeI32(pEncoder, size));
  for (int32_t i = 0; i < size; ++i) {
    STableTSMAFuncInfo *pFuncInfo = taosArrayGet(pTsmaInfo->pFuncs, i);
    TAOS_CHECK_EXIT(tEncodeI32(pEncoder, pFuncInfo->funcId));
    TAOS_CHECK_EXIT(tEncodeI16(pEncoder, pFuncInfo->colId));
  }

  size = pTsmaInfo->pTags ? pTsmaInfo->pTags->size : 0;
  TAOS_CHECK_EXIT(tEncodeI32(pEncoder, size));
  for (int32_t i = 0; i < size; ++i) {
    const SSchema *pSchema = taosArrayGet(pTsmaInfo->pTags, i);
    TAOS_CHECK_EXIT(tEncodeSSchema(pEncoder, pSchema));
  }
  size = pTsmaInfo->pUsedCols ? pTsmaInfo->pUsedCols->size : 0;
  TAOS_CHECK_EXIT(tEncodeI32(pEncoder, size));
  for (int32_t i = 0; i < size; ++i) {
    const SSchema *pSchema = taosArrayGet(pTsmaInfo->pUsedCols, i);
    TAOS_CHECK_EXIT(tEncodeSSchema(pEncoder, pSchema));
  }

  TAOS_CHECK_EXIT(tEncodeCStr(pEncoder, pTsmaInfo->ast));
  TAOS_CHECK_EXIT(tEncodeI64(pEncoder, pTsmaInfo->streamUid));
  TAOS_CHECK_EXIT(tEncodeI64(pEncoder, pTsmaInfo->reqTs));
  TAOS_CHECK_EXIT(tEncodeI64(pEncoder, pTsmaInfo->rspTs));
  TAOS_CHECK_EXIT(tEncodeI64(pEncoder, pTsmaInfo->delayDuration));
  TAOS_CHECK_EXIT(tEncodeI8(pEncoder, pTsmaInfo->fillHistoryFinished));

_exit:
  return code;
}

static int32_t tDecodeTableTSMAInfo(SDecoder *pDecoder, STableTSMAInfo *pTsmaInfo) {
  int32_t code = 0;
  int32_t lino;

  TAOS_CHECK_EXIT(tDecodeCStrTo(pDecoder, pTsmaInfo->name));
  TAOS_CHECK_EXIT(tDecodeU64(pDecoder, &pTsmaInfo->tsmaId));
  TAOS_CHECK_EXIT(tDecodeCStrTo(pDecoder, pTsmaInfo->tb));
  TAOS_CHECK_EXIT(tDecodeCStrTo(pDecoder, pTsmaInfo->dbFName));
  TAOS_CHECK_EXIT(tDecodeU64(pDecoder, &pTsmaInfo->suid));
  TAOS_CHECK_EXIT(tDecodeU64(pDecoder, &pTsmaInfo->destTbUid));
  TAOS_CHECK_EXIT(tDecodeU64(pDecoder, &pTsmaInfo->dbId));
  TAOS_CHECK_EXIT(tDecodeI32(pDecoder, &pTsmaInfo->version));
  TAOS_CHECK_EXIT(tDecodeCStrTo(pDecoder, pTsmaInfo->targetTb));
  TAOS_CHECK_EXIT(tDecodeCStrTo(pDecoder, pTsmaInfo->targetDbFName));
  TAOS_CHECK_EXIT(tDecodeI64(pDecoder, &pTsmaInfo->interval));
  TAOS_CHECK_EXIT(tDecodeI8(pDecoder, &pTsmaInfo->unit));
  int32_t size = 0;
  TAOS_CHECK_EXIT(tDecodeI32(pDecoder, &size));
  if (size > 0) {
    pTsmaInfo->pFuncs = taosArrayInit(size, sizeof(STableTSMAFuncInfo));
    if (!pTsmaInfo->pFuncs) {
      TAOS_CHECK_EXIT(terrno);
    }
    for (int32_t i = 0; i < size; ++i) {
      STableTSMAFuncInfo funcInfo = {0};
      TAOS_CHECK_EXIT(tDecodeI32(pDecoder, &funcInfo.funcId));
      TAOS_CHECK_EXIT(tDecodeI16(pDecoder, &funcInfo.colId));
      if (!taosArrayPush(pTsmaInfo->pFuncs, &funcInfo)) {
        TAOS_CHECK_EXIT(terrno);
      }
    }
  }

  TAOS_CHECK_EXIT(tDecodeI32(pDecoder, &size));
  if (size > 0) {
    pTsmaInfo->pTags = taosArrayInit(size, sizeof(SSchema));
    if (!pTsmaInfo->pTags) {
      TAOS_CHECK_EXIT(terrno);
    }
    for (int32_t i = 0; i < size; ++i) {
      SSchema schema = {0};
      TAOS_CHECK_EXIT(tDecodeSSchema(pDecoder, &schema));
      if (taosArrayPush(pTsmaInfo->pTags, &schema) == NULL) {
        TAOS_CHECK_EXIT(terrno);
      }
    }
  }

  TAOS_CHECK_EXIT(tDecodeI32(pDecoder, &size));
  if (size > 0) {
    pTsmaInfo->pUsedCols = taosArrayInit(size, sizeof(SSchema));
    if (!pTsmaInfo->pUsedCols) {
      TAOS_CHECK_EXIT(terrno);
    }
    for (int32_t i = 0; i < size; ++i) {
      SSchema schema = {0};
      TAOS_CHECK_EXIT(tDecodeSSchema(pDecoder, &schema));
      if (taosArrayPush(pTsmaInfo->pUsedCols, &schema) == NULL) {
        TAOS_CHECK_EXIT(terrno);
      }
    }
  }
  TAOS_CHECK_EXIT(tDecodeCStrAlloc(pDecoder, &pTsmaInfo->ast));
  TAOS_CHECK_EXIT(tDecodeI64(pDecoder, &pTsmaInfo->streamUid));
  TAOS_CHECK_EXIT(tDecodeI64(pDecoder, &pTsmaInfo->reqTs));
  TAOS_CHECK_EXIT(tDecodeI64(pDecoder, &pTsmaInfo->rspTs));
  TAOS_CHECK_EXIT(tDecodeI64(pDecoder, &pTsmaInfo->delayDuration));
  TAOS_CHECK_EXIT(tDecodeI8(pDecoder, (int8_t *)&pTsmaInfo->fillHistoryFinished));

_exit:
  return code;
}

static int32_t tEncodeTableTSMAInfoRsp(SEncoder *pEncoder, const STableTSMAInfoRsp *pRsp) {
  int32_t code = 0;
  int32_t lino;

  int32_t size = pRsp->pTsmas ? pRsp->pTsmas->size : 0;
  TAOS_CHECK_EXIT(tEncodeI32(pEncoder, size));
  for (int32_t i = 0; i < size; ++i) {
    STableTSMAInfo *pInfo = taosArrayGetP(pRsp->pTsmas, i);
    TAOS_CHECK_EXIT(tEncodeTableTSMAInfo(pEncoder, pInfo));
  }
_exit:
  return code;
}

static int32_t tDecodeTableTSMAInfoRsp(SDecoder *pDecoder, STableTSMAInfoRsp *pRsp) {
  int32_t size = 0;
  int32_t code = 0;
  int32_t lino;

  TAOS_CHECK_EXIT(tDecodeI32(pDecoder, &size));
  if (size <= 0) return 0;
  pRsp->pTsmas = taosArrayInit(size, POINTER_BYTES);
  if (!pRsp->pTsmas) {
    TAOS_CHECK_EXIT(terrno);
  }
  for (int32_t i = 0; i < size; ++i) {
    STableTSMAInfo *pTsma = taosMemoryCalloc(1, sizeof(STableTSMAInfo));
    if (!pTsma) {
      TAOS_CHECK_EXIT(terrno);
    }
    if (taosArrayPush(pRsp->pTsmas, &pTsma) == NULL) {
      TAOS_CHECK_EXIT(terrno);
    }
    TAOS_CHECK_EXIT(tDecodeTableTSMAInfo(pDecoder, pTsma));
  }
_exit:
  return code;
}

int32_t tSerializeTableTSMAInfoRsp(void *buf, int32_t bufLen, const STableTSMAInfoRsp *pRsp) {
  SEncoder encoder = {0};
  int32_t  code = 0;
  int32_t  lino;
  int32_t  tlen;
  tEncoderInit(&encoder, buf, bufLen);

  TAOS_CHECK_EXIT(tStartEncode(&encoder));
  TAOS_CHECK_EXIT(tEncodeTableTSMAInfoRsp(&encoder, pRsp));

  tEndEncode(&encoder);

_exit:
  if (code) {
    tlen = code;
  } else {
    tlen = encoder.pos;
  }
  tEncoderClear(&encoder);
  return tlen;
}

int32_t tDeserializeTableTSMAInfoRsp(void *buf, int32_t bufLen, STableTSMAInfoRsp *pRsp) {
  SDecoder decoder = {0};
  int32_t  code = 0;
  int32_t  lino;

  tDecoderInit(&decoder, buf, bufLen);

  TAOS_CHECK_EXIT(tStartDecode(&decoder));
  TAOS_CHECK_EXIT(tDecodeTableTSMAInfoRsp(&decoder, pRsp));

  tEndDecode(&decoder);

_exit:
  tDecoderClear(&decoder);
  return code;
}

void tFreeTableTSMAInfo(void *p) {
  STableTSMAInfo *pTsmaInfo = p;
  if (pTsmaInfo) {
    taosArrayDestroy(pTsmaInfo->pFuncs);
    taosArrayDestroy(pTsmaInfo->pTags);
    taosArrayDestroy(pTsmaInfo->pUsedCols);
    taosMemoryFree(pTsmaInfo->ast);
  }
}

void tFreeAndClearTableTSMAInfo(void *p) {
  STableTSMAInfo *pTsmaInfo = (STableTSMAInfo *)p;
  if (pTsmaInfo) {
    tFreeTableTSMAInfo(pTsmaInfo);
    taosMemoryFree(pTsmaInfo);
  }
}

int32_t tCloneTbTSMAInfo(STableTSMAInfo *pInfo, STableTSMAInfo **pRes) {
  int32_t code = TSDB_CODE_SUCCESS;
  if (NULL == pInfo) {
    return TSDB_CODE_SUCCESS;
  }
  STableTSMAInfo *pRet = taosMemoryCalloc(1, sizeof(STableTSMAInfo));
  if (!pRet) return terrno;

  *pRet = *pInfo;
  if (pInfo->pFuncs) {
    pRet->pFuncs = taosArrayDup(pInfo->pFuncs, NULL);
    if (!pRet->pFuncs) code = terrno;
  }
  if (pInfo->pTags && code == TSDB_CODE_SUCCESS) {
    pRet->pTags = taosArrayDup(pInfo->pTags, NULL);
    if (!pRet->pTags) code = terrno;
  }
  if (pInfo->pUsedCols && code == TSDB_CODE_SUCCESS) {
    pRet->pUsedCols = taosArrayDup(pInfo->pUsedCols, NULL);
    if (!pRet->pUsedCols) code = terrno;
  }
  if (pInfo->ast && code == TSDB_CODE_SUCCESS) {
    pRet->ast = taosStrdup(pInfo->ast);
    if (!pRet->ast) code = terrno;
  }
  if (code) {
    tFreeAndClearTableTSMAInfo(pRet);
    pRet = NULL;
  }
  *pRes = pRet;
  return code;
}

void tFreeTableTSMAInfoRsp(STableTSMAInfoRsp *pRsp) {
  if (pRsp && pRsp->pTsmas) {
    taosArrayDestroyP(pRsp->pTsmas, tFreeAndClearTableTSMAInfo);
  }
}

static int32_t tEncodeStreamProgressReq(SEncoder *pEncoder, const SStreamProgressReq *pReq) {
  int32_t code = 0;
  int32_t lino;

  TAOS_CHECK_EXIT(tEncodeI64(pEncoder, pReq->streamId));
  TAOS_CHECK_EXIT(tEncodeI32(pEncoder, pReq->vgId));
  TAOS_CHECK_EXIT(tEncodeI32(pEncoder, pReq->fetchIdx));
  TAOS_CHECK_EXIT(tEncodeI32(pEncoder, pReq->subFetchIdx));

_exit:
  return code;
}

int32_t tSerializeStreamProgressReq(void *buf, int32_t bufLen, const SStreamProgressReq *pReq) {
  SEncoder encoder = {0};
  int32_t  code = 0;
  int32_t  lino;
  int32_t  tlen;
  tEncoderInit(&encoder, buf, bufLen);

  TAOS_CHECK_EXIT(tStartEncode(&encoder));
  TAOS_CHECK_EXIT(tEncodeStreamProgressReq(&encoder, pReq));

  tEndEncode(&encoder);

_exit:
  if (code) {
    tlen = code;
  } else {
    tlen = encoder.pos;
  }
  tEncoderClear(&encoder);
  return tlen;
}

static int32_t tDecodeStreamProgressReq(SDecoder *pDecoder, SStreamProgressReq *pReq) {
  int32_t code = 0;
  int32_t lino;

  TAOS_CHECK_EXIT(tDecodeI64(pDecoder, &pReq->streamId));
  TAOS_CHECK_EXIT(tDecodeI32(pDecoder, &pReq->vgId));
  TAOS_CHECK_EXIT(tDecodeI32(pDecoder, &pReq->fetchIdx));
  TAOS_CHECK_EXIT(tDecodeI32(pDecoder, &pReq->subFetchIdx));

_exit:
  return code;
}

int32_t tDeserializeStreamProgressReq(void *buf, int32_t bufLen, SStreamProgressReq *pReq) {
  SDecoder decoder = {0};
  int32_t  code = 0;
  int32_t  lino;

  tDecoderInit(&decoder, (char *)buf, bufLen);

  TAOS_CHECK_EXIT(tStartDecode(&decoder));
  TAOS_CHECK_EXIT(tDecodeStreamProgressReq(&decoder, pReq));

  tEndDecode(&decoder);

_exit:
  tDecoderClear(&decoder);
  return code;
}

static int32_t tEncodeStreamProgressRsp(SEncoder *pEncoder, const SStreamProgressRsp *pRsp) {
  int32_t code = 0;
  int32_t lino;

  TAOS_CHECK_EXIT(tEncodeI64(pEncoder, pRsp->streamId));
  TAOS_CHECK_EXIT(tEncodeI32(pEncoder, pRsp->vgId));
  TAOS_CHECK_EXIT(tEncodeI8(pEncoder, pRsp->fillHisFinished));
  TAOS_CHECK_EXIT(tEncodeI64(pEncoder, pRsp->progressDelay));
  TAOS_CHECK_EXIT(tEncodeI32(pEncoder, pRsp->fetchIdx));
  TAOS_CHECK_EXIT(tEncodeI32(pEncoder, pRsp->subFetchIdx));

_exit:
  return code;
}

int32_t tSerializeStreamProgressRsp(void *buf, int32_t bufLen, const SStreamProgressRsp *pRsp) {
  SEncoder encoder = {0};
  int32_t  code = 0;
  int32_t  lino;
  int32_t  tlen;
  tEncoderInit(&encoder, buf, bufLen);

  TAOS_CHECK_EXIT(tStartEncode(&encoder));
  TAOS_CHECK_EXIT(tEncodeStreamProgressRsp(&encoder, pRsp));

  tEndEncode(&encoder);

_exit:
  if (code) {
    tlen = code;
  } else {
    tlen = encoder.pos;
  }
  tEncoderClear(&encoder);
  return tlen;
}

static int32_t tDecodeStreamProgressRsp(SDecoder *pDecoder, SStreamProgressRsp *pRsp) {
  int32_t code = 0;
  int32_t lino;

  TAOS_CHECK_EXIT(tDecodeI64(pDecoder, &pRsp->streamId));
  TAOS_CHECK_EXIT(tDecodeI32(pDecoder, &pRsp->vgId));
  TAOS_CHECK_EXIT(tDecodeI8(pDecoder, (int8_t *)&pRsp->fillHisFinished));
  TAOS_CHECK_EXIT(tDecodeI64(pDecoder, &pRsp->progressDelay));
  TAOS_CHECK_EXIT(tDecodeI32(pDecoder, &pRsp->fetchIdx));
  TAOS_CHECK_EXIT(tDecodeI32(pDecoder, &pRsp->subFetchIdx));

_exit:
  return code;
}

int32_t tDeserializeSStreamProgressRsp(void *buf, int32_t bufLen, SStreamProgressRsp *pRsp) {
  SDecoder decoder = {0};
  int32_t  code = 0;
  int32_t  lino;

  tDecoderInit(&decoder, buf, bufLen);

  TAOS_CHECK_EXIT(tStartDecode(&decoder));
  TAOS_CHECK_EXIT(tDecodeStreamProgressRsp(&decoder, pRsp));

  tEndDecode(&decoder);

_exit:
  tDecoderClear(&decoder);
  return code;
}

int32_t tEncodeSMDropTbReqOnSingleVg(SEncoder *pEncoder, const SMDropTbReqsOnSingleVg *pReq) {
  const SVgroupInfo *pVgInfo = &pReq->vgInfo;
  int32_t            code = 0;
  int32_t            lino;

  TAOS_CHECK_EXIT(tEncodeI32(pEncoder, pVgInfo->vgId));
  TAOS_CHECK_EXIT(tEncodeU32(pEncoder, pVgInfo->hashBegin));
  TAOS_CHECK_EXIT(tEncodeU32(pEncoder, pVgInfo->hashEnd));
  TAOS_CHECK_EXIT(tEncodeSEpSet(pEncoder, &pVgInfo->epSet));
  TAOS_CHECK_EXIT(tEncodeI32(pEncoder, pVgInfo->numOfTable));
  int32_t size = pReq->pTbs ? pReq->pTbs->size : 0;
  TAOS_CHECK_EXIT(tEncodeI32(pEncoder, size));
  for (int32_t i = 0; i < size; ++i) {
    const SVDropTbReq *pInfo = taosArrayGet(pReq->pTbs, i);
    TAOS_CHECK_EXIT(tEncodeSVDropTbReq(pEncoder, pInfo));
  }
_exit:
  return code;
}

int32_t tDecodeSMDropTbReqOnSingleVg(SDecoder *pDecoder, SMDropTbReqsOnSingleVg *pReq) {
  int32_t code = 0;
  int32_t lino;

  TAOS_CHECK_EXIT(tDecodeI32(pDecoder, &pReq->vgInfo.vgId));
  TAOS_CHECK_EXIT(tDecodeU32(pDecoder, &pReq->vgInfo.hashBegin));
  TAOS_CHECK_EXIT(tDecodeU32(pDecoder, &pReq->vgInfo.hashEnd));
  TAOS_CHECK_EXIT(tDecodeSEpSet(pDecoder, &pReq->vgInfo.epSet));
  TAOS_CHECK_EXIT(tDecodeI32(pDecoder, &pReq->vgInfo.numOfTable));
  int32_t size = 0;
  TAOS_CHECK_EXIT(tDecodeI32(pDecoder, &size));
  pReq->pTbs = taosArrayInit(size, sizeof(SVDropTbReq));
  if (!pReq->pTbs) {
    TAOS_CHECK_EXIT(terrno);
  }
  SVDropTbReq pTbReq = {0};
  for (int32_t i = 0; i < size; ++i) {
    TAOS_CHECK_EXIT(tDecodeSVDropTbReq(pDecoder, &pTbReq));
    if (taosArrayPush(pReq->pTbs, &pTbReq) == NULL) {
      TAOS_CHECK_EXIT(terrno);
    }
  }

_exit:
  return code;
}

void tFreeSMDropTbReqOnSingleVg(void *p) {
  SMDropTbReqsOnSingleVg *pReq = p;
  taosArrayDestroy(pReq->pTbs);
}

int32_t tSerializeSMDropTbsReq(void *buf, int32_t bufLen, const SMDropTbsReq *pReq) {
  SEncoder encoder = {0};
  int32_t  code = 0;
  int32_t  lino;
  int32_t  tlen;

  tEncoderInit(&encoder, buf, bufLen);
  TAOS_CHECK_EXIT(tStartEncode(&encoder));
  int32_t size = pReq->pVgReqs ? pReq->pVgReqs->size : 0;
  TAOS_CHECK_EXIT(tEncodeI32(&encoder, size));
  for (int32_t i = 0; i < size; ++i) {
    SMDropTbReqsOnSingleVg *pVgReq = taosArrayGet(pReq->pVgReqs, i);
    TAOS_CHECK_EXIT(tEncodeSMDropTbReqOnSingleVg(&encoder, pVgReq));
  }
  tEndEncode(&encoder);

_exit:
  if (code) {
    tlen = code;
  } else {
    tlen = encoder.pos;
  }
  tEncoderClear(&encoder);
  return tlen;
}

int32_t tDeserializeSMDropTbsReq(void *buf, int32_t bufLen, SMDropTbsReq *pReq) {
  SDecoder decoder = {0};
  int32_t  code = 0;
  int32_t  lino;

  tDecoderInit(&decoder, buf, bufLen);
  TAOS_CHECK_EXIT(tStartDecode(&decoder));
  int32_t size = 0;
  TAOS_CHECK_EXIT(tDecodeI32(&decoder, &size));
  pReq->pVgReqs = taosArrayInit(size, sizeof(SMDropTbReqsOnSingleVg));
  if (!pReq->pVgReqs) {
    TAOS_CHECK_EXIT(terrno);
  }
  for (int32_t i = 0; i < size; ++i) {
    SMDropTbReqsOnSingleVg vgReq = {0};
    TAOS_CHECK_EXIT(tDecodeSMDropTbReqOnSingleVg(&decoder, &vgReq));
    if (taosArrayPush(pReq->pVgReqs, &vgReq) == NULL) {
      TAOS_CHECK_EXIT(terrno);
    }
  }
  tEndDecode(&decoder);
_exit:
  tDecoderClear(&decoder);
  return code;
}

void tFreeSMDropTbsReq(void *p) {
  SMDropTbsReq *pReq = p;
  taosArrayDestroyEx(pReq->pVgReqs, tFreeSMDropTbReqOnSingleVg);
}

int32_t tEncodeVFetchTtlExpiredTbsRsp(SEncoder *pCoder, const SVFetchTtlExpiredTbsRsp *pRsp) {
  int32_t code = 0;
  int32_t lino;

  TAOS_CHECK_EXIT(tEncodeI32(pCoder, pRsp->vgId));
  int32_t size = pRsp->pExpiredTbs ? pRsp->pExpiredTbs->size : 0;
  TAOS_CHECK_EXIT(tEncodeI32(pCoder, size));
  for (int32_t i = 0; i < size; ++i) {
    TAOS_CHECK_EXIT(tEncodeSVDropTbReq(pCoder, taosArrayGet(pRsp->pExpiredTbs, i)));
  }

_exit:
  return code;
}

int32_t tDecodeVFetchTtlExpiredTbsRsp(SDecoder *pCoder, SVFetchTtlExpiredTbsRsp *pRsp) {
  int32_t code = 0;
  int32_t lino;

  TAOS_CHECK_EXIT(tDecodeI32(pCoder, &pRsp->vgId));
  int32_t size = 0;
  TAOS_CHECK_EXIT(tDecodeI32(pCoder, &size));
  if (size > 0) {
    pRsp->pExpiredTbs = taosArrayInit(size, sizeof(SVDropTbReq));
    if (!pRsp->pExpiredTbs) {
      TAOS_CHECK_EXIT(terrno);
    }
    SVDropTbReq tb = {0};
    for (int32_t i = 0; i < size; ++i) {
      TAOS_CHECK_EXIT(tDecodeSVDropTbReq(pCoder, &tb));
      if (taosArrayPush(pRsp->pExpiredTbs, &tb) == NULL) {
        TAOS_CHECK_EXIT(terrno);
      }
    }
  }
_exit:
  return code;
}

void tFreeFetchTtlExpiredTbsRsp(void *p) {
  SVFetchTtlExpiredTbsRsp *pRsp = p;
  taosArrayDestroy(pRsp->pExpiredTbs);
}

int32_t tEncodeMqBatchMetaRsp(SEncoder *pEncoder, const SMqBatchMetaRsp *pRsp) {
  int32_t code = 0;
  int32_t lino;

  TAOS_CHECK_EXIT(tEncodeSTqOffsetVal(pEncoder, &pRsp->rspOffset));

  int32_t size = taosArrayGetSize(pRsp->batchMetaReq);
  TAOS_CHECK_EXIT(tEncodeI32(pEncoder, size));
  if (size > 0) {
    for (int32_t i = 0; i < size; i++) {
      void   *pMetaReq = taosArrayGetP(pRsp->batchMetaReq, i);
      int32_t metaLen = *(int32_t *)taosArrayGet(pRsp->batchMetaLen, i);
      TAOS_CHECK_EXIT(tEncodeBinary(pEncoder, pMetaReq, metaLen));
    }
  }
_exit:
  return code;
}

int32_t tDecodeMqBatchMetaRsp(SDecoder *pDecoder, SMqBatchMetaRsp *pRsp) {
  int32_t size = 0;
  int32_t code = 0;
  int32_t lino;

  TAOS_CHECK_EXIT(tDecodeI32(pDecoder, &size));
  if (size > 0) {
    pRsp->batchMetaReq = taosArrayInit(size, POINTER_BYTES);
    if (!pRsp->batchMetaReq) {
      TAOS_CHECK_EXIT(terrno);
    }
    pRsp->batchMetaLen = taosArrayInit(size, sizeof(int32_t));
    if (!pRsp->batchMetaLen) {
      TAOS_CHECK_EXIT(terrno);
    }
    for (int32_t i = 0; i < size; i++) {
      void    *pCreate = NULL;
      uint64_t len = 0;
      TAOS_CHECK_EXIT(tDecodeBinaryAlloc(pDecoder, &pCreate, &len));
      int32_t l = (int32_t)len;
      if (taosArrayPush(pRsp->batchMetaReq, &pCreate) == NULL) {
        TAOS_CHECK_EXIT(terrno);
      }
      if (taosArrayPush(pRsp->batchMetaLen, &l) == NULL) {
        TAOS_CHECK_EXIT(terrno);
      }
    }
  }
_exit:
  return code;
}

int32_t tSemiDecodeMqBatchMetaRsp(SDecoder *pDecoder, SMqBatchMetaRsp *pRsp) {
  int32_t code = 0;
  int32_t lino;

  TAOS_CHECK_EXIT(tDecodeSTqOffsetVal(pDecoder, &pRsp->rspOffset));
  if (pDecoder->size < pDecoder->pos) {
    return TSDB_CODE_INVALID_PARA;
  }
  pRsp->metaBuffLen = TD_CODER_REMAIN_CAPACITY(pDecoder);
  pRsp->pMetaBuff = taosMemoryCalloc(1, pRsp->metaBuffLen);
  if (pRsp->pMetaBuff == NULL) {
    TAOS_CHECK_EXIT(terrno);
  }
  memcpy(pRsp->pMetaBuff, TD_CODER_CURRENT(pDecoder), pRsp->metaBuffLen);

_exit:
  return code;
}

void tDeleteMqBatchMetaRsp(SMqBatchMetaRsp *pRsp) {
  taosMemoryFreeClear(pRsp->pMetaBuff);
  taosArrayDestroyP(pRsp->batchMetaReq, NULL);
  taosArrayDestroy(pRsp->batchMetaLen);
  pRsp->batchMetaReq = NULL;
  pRsp->batchMetaLen = NULL;
}

bool hasExtSchema(const SExtSchema *pExtSchema) {
  return pExtSchema->typeMod != 0;
}<|MERGE_RESOLUTION|>--- conflicted
+++ resolved
@@ -10925,20 +10925,14 @@
 
   TAOS_CHECK_EXIT(tEncodeI8(pCoder, pReq->colCmpred));
   TAOS_CHECK_EXIT(tEncodeSColCmprWrapper(pCoder, &pReq->colCmpr));
-<<<<<<< HEAD
-=======
   TAOS_CHECK_EXIT(tEncodeI64(pCoder, pReq->keep));
->>>>>>> 21317576
   if (pReq->pExtSchemas) {
     TAOS_CHECK_EXIT(tEncodeI8(pCoder, 1));
     TAOS_CHECK_EXIT(tEncodeSExtSchemas(pCoder, pReq->pExtSchemas, pReq->schemaRow.nCols));
   } else {
     TAOS_CHECK_EXIT(tEncodeI8(pCoder, 0));
   }
-<<<<<<< HEAD
-=======
   TAOS_CHECK_EXIT(tEncodeI8(pCoder, pReq->virtualStb));
->>>>>>> 21317576
   tEndEncode(pCoder);
 
 _exit:
@@ -10973,13 +10967,9 @@
     if (!tDecodeIsEnd(pCoder)) {
       TAOS_CHECK_EXIT(tDecodeSColCmprWrapperEx(pCoder, &pReq->colCmpr));
     }
-<<<<<<< HEAD
-
-=======
     if (!tDecodeIsEnd(pCoder)) {
       TAOS_CHECK_EXIT(tDecodeI64(pCoder, &pReq->keep));
     }
->>>>>>> 21317576
     if (!tDecodeIsEnd(pCoder)) {
       int8_t hasExtSchema = 0;
       TAOS_CHECK_EXIT(tDecodeI8(pCoder, &hasExtSchema));
@@ -10987,12 +10977,9 @@
         TAOS_CHECK_EXIT(tDecodeSExtSchemas(pCoder, &pReq->pExtSchemas, pReq->schemaRow.nCols));
       }
     }
-<<<<<<< HEAD
-=======
   }
   if (!tDecodeIsEnd(pCoder)) {
     TAOS_CHECK_EXIT(tDecodeI8(pCoder, &pReq->virtualStb));
->>>>>>> 21317576
   }
   tEndDecode(pCoder);
 
@@ -11121,16 +11108,12 @@
       if (!tDecodeIsEnd(pCoder)) {
         TAOS_CHECK_EXIT(tDecodeSColCmprWrapperEx(pCoder, &pReq->colCmpr));
       }
-<<<<<<< HEAD
-    
-=======
     } else if (pReq->type == TSDB_VIRTUAL_NORMAL_TABLE || pReq->type == TSDB_VIRTUAL_CHILD_TABLE) {
       if (!tDecodeIsEnd(pCoder)) {
         TAOS_CHECK_EXIT(tDecodeSColRefWrapperEx(pCoder, &pReq->colRef));
       }
     }
 
->>>>>>> 21317576
     if (!tDecodeIsEnd(pCoder)) {
       int8_t hasExtSchema = 0;
       TAOS_CHECK_EXIT(tDecodeI8(pCoder, &hasExtSchema));
