--- conflicted
+++ resolved
@@ -160,9 +160,7 @@
   return 0;
 }
 
-bool tNameIsEmpty(const SName* name) {
-  return name->type == 0 || name->acctId == 0;
-}
+bool tNameIsEmpty(const SName* name) { return name->type == 0 || name->acctId == 0; }
 
 const char* tNameGetTableName(const SName* name) {
   ASSERT(name != NULL && name->type == TSDB_TABLE_NAME_T);
@@ -328,8 +326,4 @@
     strcat(rName->ctbShortName, temp);
   }
   taosStringBuilderDestroy(&sb);
-<<<<<<< HEAD
-//  rName->uid = *(uint64_t*)(context.digest);
-=======
->>>>>>> d864d4d6
 }