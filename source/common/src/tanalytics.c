/*
 * Copyright (c) 2019 TAOS Data, Inc. <jhtao@taosdata.com>
 *
 * This program is free software: you can use, redistribute, and/or modify
 * it under the terms of the GNU Affero General Public License, version 3
 * or later ("AGPL"), as published by the Free Software Foundation.
 *
 * This program is distributed in the hope that it will be useful, but WITHOUT
 * ANY WARRANTY; without even the implied warranty of MERCHANTABILITY or
 * FITNESS FOR A PARTICULAR PURPOSE.
 *
 * You should have received a copy of the GNU Affero General Public License
 * along with this program. If not, see <http://www.gnu.org/licenses/>.
 */

#define _DEFAULT_SOURCE
#include "tanalytics.h"
#include "ttypes.h"
#include "tutil.h"
#include "osTime.h"

#ifdef USE_ANALYTICS
#include <curl/curl.h>

#define ANALYTICS_ALOG_SPLIT_CHAR ","

typedef struct {
  int64_t       ver;
  SHashObj     *hash;  // algoname:algotype -> SAnalyticsUrl
  TdThreadMutex lock;
} SAlgoMgmt;

typedef struct {
  char   *data;
  int64_t dataLen;
} SCurlResp;

static SAlgoMgmt tsAlgos = {0};
static int32_t   taosAnalyBufGetCont(SAnalyticBuf *pBuf, char **ppCont, int64_t *pContLen);

const char *taosAnalysisAlgoType(EAnalAlgoType type) {
  switch (type) {
    case ANALY_ALGO_TYPE_ANOMALY_DETECT:
      return "anomaly-detection";
    case ANALY_ALGO_TYPE_FORECAST:
      return "forecast";
    default:
      return "unknown";
  }
}

const char *taosAnalyAlgoUrlStr(EAnalAlgoType type) {
  switch (type) {
    case ANALY_ALGO_TYPE_ANOMALY_DETECT:
      return "anomaly-detect";
    case ANALY_ALGO_TYPE_FORECAST:
      return "forecast";
    default:
      return "unknown";
  }
}

EAnalAlgoType taosAnalyAlgoInt(const char *name) {
  for (EAnalAlgoType i = 0; i < ANALY_ALGO_TYPE_END; ++i) {
    if (strcasecmp(name, taosAnalysisAlgoType(i)) == 0) {
      return i;
    }
  }

  return ANALY_ALGO_TYPE_END;
}

int32_t taosAnalyticsInit() {
  if (curl_global_init(CURL_GLOBAL_ALL) != 0) {
    uError("failed to init curl");
    return -1;
  }

  tsAlgos.ver = 0;
  if (taosThreadMutexInit(&tsAlgos.lock, NULL) != 0) {
    uError("failed to init algo mutex");
    return -1;
  }

  tsAlgos.hash = taosHashInit(64, MurmurHash3_32, true, HASH_ENTRY_LOCK);
  if (tsAlgos.hash == NULL) {
    uError("failed to init algo hash");
    return -1;
  }

  uInfo("analysis env is initialized");
  return 0;
}

static void taosAnalyFreeHash(SHashObj *hash) {
  void *pIter = taosHashIterate(hash, NULL);
  while (pIter != NULL) {
    SAnalyticsUrl *pUrl = (SAnalyticsUrl *)pIter;
    taosMemoryFree(pUrl->url);
    pIter = taosHashIterate(hash, pIter);
  }
  taosHashCleanup(hash);
}

void taosAnalyticsCleanup() {
  curl_global_cleanup();
  if (taosThreadMutexDestroy(&tsAlgos.lock) != 0) {
    uError("failed to destroy anal lock");
  }
  taosAnalyFreeHash(tsAlgos.hash);
  tsAlgos.hash = NULL;
  uInfo("analysis env is cleaned up");
}

void taosAnalyUpdate(int64_t newVer, SHashObj *pHash) {
  if (newVer > tsAlgos.ver) {
    if (taosThreadMutexLock(&tsAlgos.lock) == 0) {
      SHashObj *hash = tsAlgos.hash;
      tsAlgos.ver = newVer;
      tsAlgos.hash = pHash;
      if (taosThreadMutexUnlock(&tsAlgos.lock) != 0) {
        uError("failed to unlock hash")
      }
      taosAnalyFreeHash(hash);
    }
  } else {
    taosAnalyFreeHash(pHash);
  }
}

int32_t taosAnalyGetOpts(const char *pOption, SHashObj **pOptHash) {
  int32_t num = 0;
  int32_t code = 0;
  char   *pTmp = NULL;

  if (pOptHash != NULL) {
    (*pOptHash) = NULL;
  } else {
    return TSDB_CODE_INVALID_PARA;
  }

  pTmp = taosStrdup(pOption);
  if (pTmp == NULL) {
    return terrno;
  }

  int32_t unused = strdequote(pTmp);
  char  **pList = strsplit(pTmp, ANALYTICS_ALOG_SPLIT_CHAR, &num);

  (*pOptHash) = taosHashInit(20, taosGetDefaultHashFunction(TSDB_DATA_TYPE_VARCHAR), 1, HASH_NO_LOCK);
  if ((*pOptHash) == NULL) {
    taosMemoryFree(pTmp);
    taosMemoryFree(pList);
    return terrno;
  }

  for (int32_t i = 0; i < num; ++i) {
    int32_t parts = 0;
    char  **pParts = strsplit(pList[i], "=", &parts);

    if (parts < 2) {  // invalid parameters, ignore and continue
      taosMemoryFree(pParts);
      continue;
    }

    size_t keyLen = strtrim(pParts[0]);
    size_t valLen = strtrim(pParts[1]);

    code = taosHashPut(*pOptHash, pParts[0], keyLen, pParts[1], valLen);
    if (code != TSDB_CODE_SUCCESS && code != TSDB_CODE_DUP_KEY) {
      // return error
      taosMemoryFree(pTmp);
      taosMemoryFree(pList);
      taosMemoryFree(pParts);
      return code;
    } else {
      code = 0;
    }

    taosMemoryFree(pParts);
  }

  taosMemoryFree(pTmp);
  taosMemoryFree(pList);
  return code;
}

bool taosAnalyGetOptStr(const char *option, const char *optName, char *optValue, int32_t optMaxLen) {
  SHashObj* p = NULL;
  int32_t code = taosAnalyGetOpts(option, &p);
  if (code != TSDB_CODE_SUCCESS) {
    if (p != NULL) {
      taosHashCleanup(p);
      p = NULL;
    }
    return false;
  }

  void* pVal = taosHashGet(p, optName, strlen(optName));
  if (pVal == NULL) {
    taosHashCleanup(p);
    return false;
  }

  int32_t valLen = taosHashGetValueSize(pVal);

  if (optValue != NULL && optMaxLen >= 1) {
    int32_t len = MIN(valLen + 1, optMaxLen);
    tstrncpy(optValue, (char *)pVal, len);
  }

  taosHashCleanup(p);
  return true;
}

int32_t taosAnalyGetAlgoUrl(const char *algoName, EAnalAlgoType type, char *url, int32_t urlLen) {
  int32_t code = 0;
  char    name[TSDB_ANALYTIC_ALGO_KEY_LEN] = {0};
  int32_t nameLen = 1 + tsnprintf(name, sizeof(name) - 1, "%d:%s", type, algoName);

  char *unused = strntolower(name, name, nameLen);

  if (taosThreadMutexLock(&tsAlgos.lock) == 0) {
    SAnalyticsUrl *pUrl = taosHashAcquire(tsAlgos.hash, name, nameLen);
    if (pUrl != NULL) {
      tstrncpy(url, pUrl->url, urlLen);
      uDebug("algo:%s, type:%s, url:%s", algoName, taosAnalysisAlgoType(type), url);
    } else {
      url[0] = 0;
      code = TSDB_CODE_ANA_ALGO_NOT_FOUND;
      uError("algo:%s, type:%s, url not found", algoName, taosAnalysisAlgoType(type));
    }

    if (taosThreadMutexUnlock(&tsAlgos.lock) != 0) {
      uError("failed to unlock hash");
      return TSDB_CODE_OUT_OF_MEMORY;
    }
  }

  return code;
}

int64_t taosAnalyGetVersion() { return tsAlgos.ver; }

static size_t taosCurlWriteData(char *pCont, size_t contLen, size_t nmemb, void *userdata) {
  SCurlResp *pRsp = userdata;
  if (contLen == 0 || nmemb == 0 || pCont == NULL) {
    pRsp->dataLen = 0;
    pRsp->data = NULL;
    uError("curl response is received, len:%" PRId64, pRsp->dataLen);
    return 0;
  }

  int64_t newDataSize = (int64_t)contLen * nmemb;
  int64_t size = pRsp->dataLen + newDataSize;

  if (pRsp->data == NULL) {
    pRsp->data = taosMemoryMalloc(size + 1);
    if (pRsp->data == NULL) {
      uError("failed to prepare recv buffer for post rsp, len:%d, code:%s", (int32_t)size + 1, tstrerror(terrno));
      return 0;  // return the recv length, if failed, return 0
    }
  } else {
    char *p = taosMemoryRealloc(pRsp->data, size + 1);
    if (p == NULL) {
      uError("failed to prepare recv buffer for post rsp, len:%d, code:%s", (int32_t)size + 1, tstrerror(terrno));
      return 0;  // return the recv length, if failed, return 0
    }

    pRsp->data = p;
  }

  if (pRsp->data != NULL) {
    (void)memcpy(pRsp->data + pRsp->dataLen, pCont, newDataSize);

    pRsp->dataLen = size;
    pRsp->data[size] = 0;

    uDebugL("curl response is received, len:%" PRId64 ", content:%s", size, pRsp->data);
    return newDataSize;
  } else {
    pRsp->dataLen = 0;
    uError("failed to malloc curl response");
    return 0;
  }
}

static int32_t taosCurlGetRequest(const char *url, SCurlResp *pRsp) {
  CURL    *curl = NULL;
  CURLcode code = 0;

  curl = curl_easy_init();
  if (curl == NULL) {
    uError("failed to create curl handle");
    return -1;
  }

  if (curl_easy_setopt(curl, CURLOPT_URL, url) != 0) goto _OVER;
  if (curl_easy_setopt(curl, CURLOPT_WRITEFUNCTION, taosCurlWriteData) != 0) goto _OVER;
  if (curl_easy_setopt(curl, CURLOPT_WRITEDATA, pRsp) != 0) goto _OVER;
  if (curl_easy_setopt(curl, CURLOPT_TIMEOUT_MS, 100) != 0) goto _OVER;

  uDebug("curl get request will sent, url:%s", url);
  code = curl_easy_perform(curl);
  if (code != CURLE_OK) {
    uError("failed to perform curl action, code:%d", code);
  }

_OVER:
  if (curl != NULL) curl_easy_cleanup(curl);
  return code;
}

static int32_t taosCurlPostRequest(const char *url, SCurlResp *pRsp, const char *buf, int32_t bufLen, int32_t timeout,
                                   const char *id) {
  struct curl_slist *headers = NULL;
  CURL              *curl = NULL;
  CURLcode           code = 0;

  curl = curl_easy_init();
  if (curl == NULL) {
    uError("%s failed to create curl handle", id);
    return -1;
  }

  headers = curl_slist_append(headers, "Content-Type:application/json;charset=UTF-8");
  if (curl_easy_setopt(curl, CURLOPT_HTTPHEADER, headers) != 0) goto _OVER;
  if (curl_easy_setopt(curl, CURLOPT_URL, url) != 0) goto _OVER;
  if (curl_easy_setopt(curl, CURLOPT_WRITEFUNCTION, taosCurlWriteData) != 0) goto _OVER;
  if (curl_easy_setopt(curl, CURLOPT_WRITEDATA, pRsp) != 0) goto _OVER;
  if (curl_easy_setopt(curl, CURLOPT_TIMEOUT, timeout) != 0) goto _OVER;
  if (curl_easy_setopt(curl, CURLOPT_POST, 1) != 0) goto _OVER;
  if (curl_easy_setopt(curl, CURLOPT_POSTFIELDSIZE, bufLen) != 0) goto _OVER;
  if (curl_easy_setopt(curl, CURLOPT_POSTFIELDS, buf) != 0) goto _OVER;
  if (curl_easy_setopt(curl, CURLOPT_VERBOSE, 1L) != 0) goto _OVER;
  if (curl_easy_setopt(curl, CURLOPT_NOSIGNAL, 1L) != 0) goto _OVER;

  uDebugL("%s curl post request will sent, url:%s len:%d content:%s", id, url, bufLen, buf);
  code = curl_easy_perform(curl);
  if (code != CURLE_OK) {
    uError("%s failed to perform curl action, code:%d", id, code);
  }

_OVER:
  if (curl != NULL) {
    curl_slist_free_all(headers);
    curl_easy_cleanup(curl);
  }
  return code;
}

SJson *taosAnalySendReqRetJson(const char *url, EAnalyHttpType type, SAnalyticBuf *pBuf, int64_t timeout, const char* id) {
  int32_t   code = -1;
  char     *pCont = NULL;
  int64_t   contentLen;
  SJson    *pJson = NULL;
  SCurlResp curlRsp = {0};

  if (type == ANALYTICS_HTTP_TYPE_GET) {
    if (taosCurlGetRequest(url, &curlRsp) != 0) {
      terrno = TSDB_CODE_ANA_URL_CANT_ACCESS;
      goto _OVER;
    }
  } else {
    code = taosAnalyBufGetCont(pBuf, &pCont, &contentLen);
    if (code != 0) {
      terrno = code;
      goto _OVER;
    }
    if (taosCurlPostRequest(url, &curlRsp, pCont, contentLen, timeout, id) != 0) {
      terrno = TSDB_CODE_ANA_URL_CANT_ACCESS;
      goto _OVER;
    }
  }

  if (curlRsp.data == NULL || curlRsp.dataLen == 0) {
    terrno = TSDB_CODE_ANA_URL_RSP_IS_NULL;
    goto _OVER;
  }

  pJson = tjsonParse(curlRsp.data);
  if (pJson == NULL) {
    if (curlRsp.data[0] == '<') {
      terrno = TSDB_CODE_ANA_ANODE_RETURN_ERROR;
    } else {
      terrno = TSDB_CODE_INVALID_JSON_FORMAT;
    }
    goto _OVER;
  }

_OVER:
  if (curlRsp.data != NULL) taosMemoryFreeClear(curlRsp.data);
  if (pCont != NULL) taosMemoryFree(pCont);
  return pJson;
}

static int32_t taosAnalyJsonBufGetCont(const char *fileName, char **ppCont, int64_t *pContLen) {
  int32_t   code = 0;
  int64_t   contLen;
  char     *pCont = NULL;
  TdFilePtr pFile = NULL;

  pFile = taosOpenFile(fileName, TD_FILE_READ);
  if (pFile == NULL) {
    code = terrno;
    goto _OVER;
  }

  code = taosFStatFile(pFile, &contLen, NULL);
  if (code != 0) goto _OVER;

  pCont = taosMemoryMalloc(contLen + 1);
  if (pCont == NULL) {
    code = TSDB_CODE_OUT_OF_MEMORY;
    goto _OVER;
  }

  if (taosReadFile(pFile, pCont, contLen) != contLen) {
    code = terrno;
    goto _OVER;
  }

  pCont[contLen] = '\0';

_OVER:
  if (code == 0) {
    *ppCont = pCont;
    *pContLen = contLen;
  } else {
    if (pCont != NULL) taosMemoryFree(pCont);
  }
  if (pFile != NULL) taosCloseFile(&pFile);
  return code;
}

static int32_t taosAnalyJsonBufWriteOptInt(SAnalyticBuf *pBuf, const char *optName, int64_t optVal) {
  char    buf[64] = {0};
  int32_t bufLen = tsnprintf(buf, sizeof(buf), "\"%s\": %" PRId64 ",\n", optName, optVal);
  if (taosWriteFile(pBuf->filePtr, buf, bufLen) != bufLen) {
    return terrno;
  }
  return 0;
}

static int32_t taosAnalyJsonBufWriteOptStr(SAnalyticBuf *pBuf, const char *optName, const char *optVal) {
  int32_t code = 0;
  int32_t keyLen = strlen(optName);
  int32_t valLen = strlen(optVal);

  int32_t totalLen = keyLen + valLen + 20;
  char *  buf = taosMemoryMalloc(totalLen);
  if (buf == NULL) {
    uError("failed to prepare the buffer for serializing the key/value info for analysis, len:%d, code:%s", totalLen,
           tstrerror(terrno));
    return terrno;
  }

  int32_t bufLen = tsnprintf(buf, totalLen, "\"%s\": \"%s\",\n", optName, optVal);
  if (taosWriteFile(pBuf->filePtr, buf, bufLen) != bufLen) {
    code = terrno;
  }

  taosMemoryFree(buf);
  return code;
}

static int32_t taosAnalyJsonBufWriteOptFloat(SAnalyticBuf *pBuf, const char *optName, float optVal) {
  char    buf[128] = {0};
  int32_t bufLen = tsnprintf(buf, sizeof(buf), "\"%s\": %f,\n", optName, optVal);
  if (taosWriteFile(pBuf->filePtr, buf, bufLen) != bufLen) {
    return terrno;
  }
  return 0;
}

static int32_t taosAnalyJsonBufWriteStr(SAnalyticBuf *pBuf, const char *buf, int32_t bufLen) {
  if (bufLen <= 0) {
    bufLen = strlen(buf);
  }
  if (taosWriteFile(pBuf->filePtr, buf, bufLen) != bufLen) {
    return terrno;
  }
  return 0;
}

static int32_t taosAnalyJsonBufWriteStart(SAnalyticBuf *pBuf) { return taosAnalyJsonBufWriteStr(pBuf, "{\n", 0); }

static int32_t tsosAnalyJsonBufOpen(SAnalyticBuf *pBuf, int32_t numOfCols, const char* pId) {
  pBuf->filePtr = taosOpenFile(pBuf->fileName, TD_FILE_CREATE | TD_FILE_WRITE | TD_FILE_TRUNC | TD_FILE_WRITE_THROUGH);
  if (pBuf->filePtr == NULL) {
    return terrno;
  }

  pBuf->pCols = taosMemoryCalloc(numOfCols, sizeof(SAnalyticsColBuf));
  if (pBuf->pCols == NULL) return TSDB_CODE_OUT_OF_MEMORY;
  pBuf->numOfCols = numOfCols;

  if (pBuf->bufType == ANALYTICS_BUF_TYPE_JSON) {
    return taosAnalyJsonBufWriteStart(pBuf);
  }

  pBuf->pid = pId;

  for (int32_t i = 0; i < numOfCols; ++i) {
    SAnalyticsColBuf *pCol = &pBuf->pCols[i];
    snprintf(pCol->fileName, sizeof(pCol->fileName), "%s-c%d-%p", pBuf->fileName, i, pBuf);
    pCol->filePtr =
        taosOpenFile(pCol->fileName, TD_FILE_CREATE | TD_FILE_WRITE | TD_FILE_TRUNC | TD_FILE_WRITE_THROUGH);
    if (pCol->filePtr == NULL) {
      uError("%s failed to open tmp file for keep forecast history data, code：%s", pId, tstrerror(terrno));
      return terrno;
    }
  }

  return taosAnalyJsonBufWriteStart(pBuf);
}

static int32_t taosAnalyJsonBufWriteColMeta(SAnalyticBuf *pBuf, int32_t colIndex, int32_t colType, const char *colName) {
  char buf[128] = {0};
  bool first = (colIndex == 0);
  bool last = (colIndex == pBuf->numOfCols - 1);

  if (first) {
    if (taosAnalyJsonBufWriteStr(pBuf, "\"schema\": [\n", 0) != 0) {
      return terrno;
    }
  }

  int32_t bufLen = tsnprintf(buf, sizeof(buf), "  [\"%s\", \"%s\", %d]%s\n", colName, tDataTypes[colType].name,
                             tDataTypes[colType].bytes, last ? "" : ",");
  if (taosWriteFile(pBuf->filePtr, buf, bufLen) != bufLen) {
    return terrno;
  }

  if (last) {
    if (taosAnalyJsonBufWriteStr(pBuf, "],\n", 0) != 0) {
      return terrno;
    }
  }

  return 0;
}

static int32_t taosAnalyJsonBufWriteDataBegin(SAnalyticBuf *pBuf) {
  return taosAnalyJsonBufWriteStr(pBuf, "\"data\": [\n", 0);
}

static int32_t taosAnalyJsonBufWriteStrUseCol(SAnalyticBuf *pBuf, const char *buf, int32_t bufLen, int32_t colIndex) {
  if (bufLen <= 0) {
    bufLen = strlen(buf);
  }

  if (pBuf->bufType == ANALYTICS_BUF_TYPE_JSON) {
    int32_t ret = taosWriteFile(pBuf->filePtr, buf, bufLen);
    if (ret != bufLen) {
      return terrno;
    }
  } else {
    int32_t ret = taosWriteFile(pBuf->pCols[colIndex].filePtr, buf, bufLen);
    if (ret != bufLen) {
      return terrno;
    }
  }

  return 0;
}

static int32_t taosAnalyJsonBufWriteColBegin(SAnalyticBuf *pBuf, int32_t colIndex) {
  return taosAnalyJsonBufWriteStrUseCol(pBuf, "[\n", 0, colIndex);
}

static int32_t taosAnalyJsonBufWriteColEnd(SAnalyticBuf *pBuf, int32_t colIndex) {
  if (colIndex == pBuf->numOfCols - 1) {
    return taosAnalyJsonBufWriteStrUseCol(pBuf, "\n]\n", 0, colIndex);

  } else {
    return taosAnalyJsonBufWriteStrUseCol(pBuf, "\n],\n", 0, colIndex);
  }
}

static int32_t taosAnalyJsonBufWriteColData(SAnalyticBuf *pBuf, int32_t colIndex, int32_t colType, void *colValue) {
  char    buf[64];
  int32_t bufLen = 0;

  if (pBuf->pCols[colIndex].numOfRows != 0) {
    buf[bufLen] = ',';
    buf[bufLen + 1] = '\n';
    buf[bufLen + 2] = 0;
    bufLen += 2;
  }

  switch (colType) {
    case TSDB_DATA_TYPE_BOOL:
      bufLen += tsnprintf(buf + bufLen, sizeof(buf) - bufLen, "%d", (*((int8_t *)colValue) == 1) ? 1 : 0);
      break;
    case TSDB_DATA_TYPE_TINYINT:
      bufLen += tsnprintf(buf + bufLen, sizeof(buf) - bufLen, "%d", *(int8_t *)colValue);
      break;
    case TSDB_DATA_TYPE_UTINYINT:
      bufLen += tsnprintf(buf + bufLen, sizeof(buf) - bufLen, "%u", *(uint8_t *)colValue);
      break;
    case TSDB_DATA_TYPE_SMALLINT:
      bufLen += tsnprintf(buf + bufLen, sizeof(buf) - bufLen, "%d", *(int16_t *)colValue);
      break;
    case TSDB_DATA_TYPE_USMALLINT:
      bufLen += tsnprintf(buf + bufLen, sizeof(buf) - bufLen, "%u", *(uint16_t *)colValue);
      break;
    case TSDB_DATA_TYPE_INT:
      bufLen += tsnprintf(buf + bufLen, sizeof(buf) - bufLen, "%d", *(int32_t *)colValue);
      break;
    case TSDB_DATA_TYPE_UINT:
      bufLen += tsnprintf(buf + bufLen, sizeof(buf) - bufLen, "%u", *(uint32_t *)colValue);
      break;
    case TSDB_DATA_TYPE_BIGINT:
    case TSDB_DATA_TYPE_TIMESTAMP:
      bufLen += tsnprintf(buf + bufLen, sizeof(buf) - bufLen, "%" PRId64, *(int64_t *)colValue);
      break;
    case TSDB_DATA_TYPE_UBIGINT:
      bufLen += tsnprintf(buf + bufLen, sizeof(buf) - bufLen, "%" PRIu64, *(uint64_t *)colValue);
      break;
    case TSDB_DATA_TYPE_FLOAT:
      bufLen += tsnprintf(buf + bufLen, sizeof(buf) - bufLen, "%f", GET_FLOAT_VAL(colValue));
      break;
    case TSDB_DATA_TYPE_DOUBLE:
      bufLen += tsnprintf(buf + bufLen, sizeof(buf) - bufLen, "%f", GET_DOUBLE_VAL(colValue));
      break;
    default:
      buf[bufLen] = '\0';
  }

  pBuf->pCols[colIndex].numOfRows++;
  return taosAnalyJsonBufWriteStrUseCol(pBuf, buf, bufLen, colIndex);
}

static int32_t taosAnalyJsonBufWriteDataEnd(SAnalyticBuf *pBuf) {
  int32_t code = 0;
  char   *pCont = NULL;
  int64_t contLen = 0;

  if (pBuf->bufType == ANALYTICS_BUF_TYPE_JSON_COL) {
    for (int32_t i = 0; i < pBuf->numOfCols; ++i) {
      SAnalyticsColBuf *pCol = &pBuf->pCols[i];

      code = taosFsyncFile(pCol->filePtr);
      if (code != 0) return code;

      code = taosCloseFile(&pCol->filePtr);
      if (code != 0) return code;

      code = taosAnalyJsonBufGetCont(pBuf->pCols[i].fileName, &pCont, &contLen);
      if (code != 0) return code;

      code = taosAnalyJsonBufWriteStr(pBuf, pCont, contLen);
      if (code != 0) return code;

      taosMemoryFreeClear(pCont);
      contLen = 0;
    }
  }

  return taosAnalyJsonBufWriteStr(pBuf, "],\n", 0);
}

static int32_t taosAnalyJsonBufWriteEnd(SAnalyticBuf *pBuf) {
  int32_t code = taosAnalyJsonBufWriteOptInt(pBuf, "rows", pBuf->pCols[0].numOfRows);
  if (code != 0) return code;

  return taosAnalyJsonBufWriteStr(pBuf, "\"protocol\": 1.0\n}", 0);
}

int32_t taosAnalJsonBufClose(SAnalyticBuf *pBuf) {
  int32_t code = taosAnalyJsonBufWriteEnd(pBuf);
  if (code != 0) return code;

  if (pBuf->filePtr != NULL) {
    code = taosFsyncFile(pBuf->filePtr);
    if (code != 0) return code;
    code = taosCloseFile(&pBuf->filePtr);
    if (code != 0) return code;
  }

  if (pBuf->bufType == ANALYTICS_BUF_TYPE_JSON_COL) {
    for (int32_t i = 0; i < pBuf->numOfCols; ++i) {
      SAnalyticsColBuf *pCol = &pBuf->pCols[i];
      if (pCol->filePtr != NULL) {
        code = taosFsyncFile(pCol->filePtr);
        if (code != 0) return code;
        code = taosCloseFile(&pCol->filePtr);
        if (code != 0) return code;
      }
    }
  }

  return 0;
}

void taosAnalyBufDestroy(SAnalyticBuf *pBuf) {
  if (pBuf->fileName[0] != 0) {
    if (pBuf->filePtr != NULL) (void)taosCloseFile(&pBuf->filePtr);
    if (taosRemoveFile(pBuf->fileName) != 0) {
      uError("%s failed to remove file:%s, code:%s", pBuf->pid, pBuf->fileName, tstrerror(terrno));
    }
    pBuf->fileName[0] = 0;
  }

  if (pBuf->bufType == ANALYTICS_BUF_TYPE_JSON_COL) {
    for (int32_t i = 0; i < pBuf->numOfCols; ++i) {
      SAnalyticsColBuf *pCol = &pBuf->pCols[i];
      if (pCol->fileName[0] != 0) {
        if (pCol->filePtr != NULL) (void)taosCloseFile(&pCol->filePtr);
        if (taosRemoveFile(pCol->fileName) != 0) {
          uError("%s failed to remove file:%s, code:%s", pBuf->pid, pCol->fileName, tstrerror(terrno));
        }
        pCol->fileName[0] = 0;
      }
    }
  }

  taosMemoryFreeClear(pBuf->pCols);
  pBuf->numOfCols = 0;
}

int32_t tsosAnalyBufOpen(SAnalyticBuf *pBuf, int32_t numOfCols, const char* pId) {
  if (pBuf->bufType == ANALYTICS_BUF_TYPE_JSON || pBuf->bufType == ANALYTICS_BUF_TYPE_JSON_COL) {
    return tsosAnalyJsonBufOpen(pBuf, numOfCols, pId);
  } else {
    return TSDB_CODE_ANA_BUF_INVALID_TYPE;
  }
}

int32_t taosAnalyBufWriteOptStr(SAnalyticBuf *pBuf, const char *optName, const char *optVal) {
  if (pBuf->bufType == ANALYTICS_BUF_TYPE_JSON || pBuf->bufType == ANALYTICS_BUF_TYPE_JSON_COL) {
    return taosAnalyJsonBufWriteOptStr(pBuf, optName, optVal);
  } else {
    return TSDB_CODE_ANA_BUF_INVALID_TYPE;
  }
}

int32_t taosAnalyBufWriteOptInt(SAnalyticBuf *pBuf, const char *optName, int64_t optVal) {
  if (pBuf->bufType == ANALYTICS_BUF_TYPE_JSON || pBuf->bufType == ANALYTICS_BUF_TYPE_JSON_COL) {
    return taosAnalyJsonBufWriteOptInt(pBuf, optName, optVal);
  } else {
    return TSDB_CODE_ANA_BUF_INVALID_TYPE;
  }
}

int32_t taosAnalyBufWriteOptFloat(SAnalyticBuf *pBuf, const char *optName, float optVal) {
  if (pBuf->bufType == ANALYTICS_BUF_TYPE_JSON || pBuf->bufType == ANALYTICS_BUF_TYPE_JSON_COL) {
    return taosAnalyJsonBufWriteOptFloat(pBuf, optName, optVal);
  } else {
    return TSDB_CODE_ANA_BUF_INVALID_TYPE;
  }
}

int32_t taosAnalyBufWriteColMeta(SAnalyticBuf *pBuf, int32_t colIndex, int32_t colType, const char *colName) {
  if (pBuf->bufType == ANALYTICS_BUF_TYPE_JSON || pBuf->bufType == ANALYTICS_BUF_TYPE_JSON_COL) {
    return taosAnalyJsonBufWriteColMeta(pBuf, colIndex, colType, colName);
  } else {
    return TSDB_CODE_ANA_BUF_INVALID_TYPE;
  }
}

int32_t taosAnalyBufWriteDataBegin(SAnalyticBuf *pBuf) {
  if (pBuf->bufType == ANALYTICS_BUF_TYPE_JSON || pBuf->bufType == ANALYTICS_BUF_TYPE_JSON_COL) {
    return taosAnalyJsonBufWriteDataBegin(pBuf);
  } else {
    return TSDB_CODE_ANA_BUF_INVALID_TYPE;
  }
}

int32_t taosAnalyBufWriteColBegin(SAnalyticBuf *pBuf, int32_t colIndex) {
  if (pBuf->bufType == ANALYTICS_BUF_TYPE_JSON || pBuf->bufType == ANALYTICS_BUF_TYPE_JSON_COL) {
    return taosAnalyJsonBufWriteColBegin(pBuf, colIndex);
  } else {
    return TSDB_CODE_ANA_BUF_INVALID_TYPE;
  }
}

int32_t taosAnalyBufWriteColData(SAnalyticBuf *pBuf, int32_t colIndex, int32_t colType, void *colValue) {
  if (pBuf->bufType == ANALYTICS_BUF_TYPE_JSON || pBuf->bufType == ANALYTICS_BUF_TYPE_JSON_COL) {
    return taosAnalyJsonBufWriteColData(pBuf, colIndex, colType, colValue);
  } else {
    return TSDB_CODE_ANA_BUF_INVALID_TYPE;
  }
}

int32_t taosAnalyBufWriteColEnd(SAnalyticBuf *pBuf, int32_t colIndex) {
  if (pBuf->bufType == ANALYTICS_BUF_TYPE_JSON || pBuf->bufType == ANALYTICS_BUF_TYPE_JSON_COL) {
    return taosAnalyJsonBufWriteColEnd(pBuf, colIndex);
  } else {
    return TSDB_CODE_ANA_BUF_INVALID_TYPE;
  }
}

int32_t taosAnalyBufWriteDataEnd(SAnalyticBuf *pBuf) {
  if (pBuf->bufType == ANALYTICS_BUF_TYPE_JSON || pBuf->bufType == ANALYTICS_BUF_TYPE_JSON_COL) {
    return taosAnalyJsonBufWriteDataEnd(pBuf);
  } else {
    return TSDB_CODE_ANA_BUF_INVALID_TYPE;
  }
}

int32_t taosAnalyBufClose(SAnalyticBuf *pBuf) {
  if (pBuf->bufType == ANALYTICS_BUF_TYPE_JSON || pBuf->bufType == ANALYTICS_BUF_TYPE_JSON_COL) {
    return taosAnalJsonBufClose(pBuf);
  } else {
    return TSDB_CODE_ANA_BUF_INVALID_TYPE;
  }
}

static int32_t taosAnalyBufGetCont(SAnalyticBuf *pBuf, char **ppCont, int64_t *pContLen) {
  *ppCont = NULL;
  *pContLen = 0;

  if (pBuf->bufType == ANALYTICS_BUF_TYPE_JSON || pBuf->bufType == ANALYTICS_BUF_TYPE_JSON_COL) {
    return taosAnalyJsonBufGetCont(pBuf->fileName, ppCont, pContLen);
  } else {
    return TSDB_CODE_ANA_BUF_INVALID_TYPE;
  }
}

// extract the timeout parameter
int64_t taosAnalysisParseTimout(SHashObj* pHashMap, const char* id) {
  int32_t code = 0;
  char* pTimeout = taosHashGet(pHashMap, ALGO_OPT_TIMEOUT_NAME, strlen(ALGO_OPT_TIMEOUT_NAME));
  if (pTimeout == NULL) {
    uDebug("%s not set the timeout val, set default:%d", id, ANALY_DEFAULT_TIMEOUT);
    return ANALY_DEFAULT_TIMEOUT;
  } else {
    int64_t t = taosStr2Int64(pTimeout, NULL, 10);
    if (t <= 0 || t > ANALY_MAX_TIMEOUT) {
      uDebug("%s timeout val:%" PRId64 "s is invalid (greater than 10min or less than 1s), use default:%dms", id, t,
             ANALY_DEFAULT_TIMEOUT);
      return ANALY_DEFAULT_TIMEOUT;
    }

    uDebug("%s timeout val is set to: %" PRId64 "s", id, t);
    return t;
  }
}

int32_t taosAnalysisParseAlgo(const char* pOpt, char* pAlgoName, char* pUrl, int32_t type, int32_t len, SHashObj* pHashMap, const char* id) {
  char* pAlgo = taosHashGet(pHashMap, ALGO_OPT_ALGO_NAME, strlen(ALGO_OPT_ALGO_NAME));
  if (pAlgo == NULL) {
    uError("%s failed to get analysis algorithm name from %s", id, pOpt);
    return TSDB_CODE_ANA_ALGO_NOT_FOUND;
  }

  tstrncpy(pAlgoName, pAlgo, taosHashGetValueSize(pAlgo) + 1);

  if (taosAnalyGetAlgoUrl(pAlgoName, type, pUrl, len) != 0) {
    uError("%s failed to get analysis algorithm url from %s", id, pAlgoName);
    return TSDB_CODE_ANA_ALGO_NOT_LOAD;
  }

  return 0;
}

int8_t taosAnalysisParseWncheck(SHashObj* pHashMap, const char* id) {
  char* pWncheck = taosHashGet(pHashMap, ALGO_OPT_WNCHECK_NAME, strlen(ALGO_OPT_WNCHECK_NAME));
  if (pWncheck != NULL) {
    int32_t v = (int32_t) taosStr2Int64(pWncheck, NULL, 10);
    uDebug("%s analysis wncheck:%d", id, v);
    return v;
  } else {
    uDebug("%s analysis wncheck not found, use default:%d", id, ANALY_FORECAST_DEFAULT_WNCHECK);
    return ANALY_FORECAST_DEFAULT_WNCHECK;
  }
}

#else

int32_t taosAnalyticsInit() { return 0; }
void    taosAnalyticsCleanup() {}
<<<<<<< HEAD
SJson  *taosAnalySendReqRetJson(const char *url, EAnalyHttpType type, SAnalyticBuf *pBuf, int64_t timeout, const char*id) {
=======
SJson  *taosAnalySendReqRetJson(const char *url, EAnalyHttpType type, SAnalyticBuf *pBuf, int64_t timeout, const char* id) {
>>>>>>> cac9e132
  return NULL;
}

int32_t taosAnalyGetAlgoUrl(const char *algoName, EAnalAlgoType type, char *url, int32_t urlLen) { return 0; }
bool    taosAnalyGetOptStr(const char *option, const char *optName, char *optValue, int32_t optMaxLen) { return true; }
int64_t taosAnalyGetVersion() { return 0; }
void    taosAnalyUpdate(int64_t newVer, SHashObj *pHash) {}

int32_t tsosAnalyBufOpen(SAnalyticBuf *pBuf, int32_t numOfCols, const char* id) { return 0; }
int32_t taosAnalyBufWriteOptStr(SAnalyticBuf *pBuf, const char *optName, const char *optVal) { return 0; }
int32_t taosAnalyBufWriteOptInt(SAnalyticBuf *pBuf, const char *optName, int64_t optVal) { return 0; }
int32_t taosAnalyBufWriteOptFloat(SAnalyticBuf *pBuf, const char *optName, float optVal) { return 0; }
int32_t taosAnalyBufWriteColMeta(SAnalyticBuf *pBuf, int32_t colIndex, int32_t colType, const char *colName) {
  return 0;
}
int32_t taosAnalyBufWriteDataBegin(SAnalyticBuf *pBuf) { return 0; }
int32_t taosAnalyBufWriteColBegin(SAnalyticBuf *pBuf, int32_t colIndex) { return 0; }
int32_t taosAnalyBufWriteColData(SAnalyticBuf *pBuf, int32_t colIndex, int32_t colType, void *colValue) { return 0; }
int32_t taosAnalyBufWriteColEnd(SAnalyticBuf *pBuf, int32_t colIndex) { return 0; }
int32_t taosAnalyBufWriteDataEnd(SAnalyticBuf *pBuf) { return 0; }
int32_t taosAnalyBufClose(SAnalyticBuf *pBuf) { return 0; }
void    taosAnalyBufDestroy(SAnalyticBuf *pBuf) {}

const char   *taosAnalysisAlgoType(EAnalAlgoType algoType) { return 0; }
EAnalAlgoType taosAnalAlgoInt(const char *algoName) { return 0; }
const char   *taosAnalAlgoUrlStr(EAnalAlgoType algoType) { return 0; }

int64_t taosAnalysisParseTimout(SHashObj *pHashMap, const char *id) { return 0; }

int32_t taosAnalysisParseAlgo(const char *pOpt, char *pAlgoName, char *pUrl, int32_t type, int32_t len,
                              SHashObj *pHashMap, const char *id) {
  return 0;
}

int8_t taosAnalysisParseWncheck(SHashObj* pHashMap, const char* id) { return 0;}
int32_t taosAnalyGetOpts(const char *pOption, SHashObj **pOptHash) { return 0;}

#endif<|MERGE_RESOLUTION|>--- conflicted
+++ resolved
@@ -872,11 +872,7 @@
 
 int32_t taosAnalyticsInit() { return 0; }
 void    taosAnalyticsCleanup() {}
-<<<<<<< HEAD
-SJson  *taosAnalySendReqRetJson(const char *url, EAnalyHttpType type, SAnalyticBuf *pBuf, int64_t timeout, const char*id) {
-=======
 SJson  *taosAnalySendReqRetJson(const char *url, EAnalyHttpType type, SAnalyticBuf *pBuf, int64_t timeout, const char* id) {
->>>>>>> cac9e132
   return NULL;
 }
 
