--- conflicted
+++ resolved
@@ -23,11 +23,7 @@
 
 int32_t tmsgPutToQueue(const SMsgCb* pMsgCb, EQueueType qtype, SRpcMsg* pMsg) {
   PutToQueueFp fp = pMsgCb->queueFps[qtype];
-<<<<<<< HEAD
-  return (*fp)(pMsgCb->mgmt, pReq);
-=======
   return (*fp)(pMsgCb->mgmt, pMsg);
->>>>>>> 6f2cac1a
 }
 
 int32_t tmsgGetQueueSize(const SMsgCb* pMsgCb, int32_t vgId, EQueueType qtype) {
@@ -35,30 +31,17 @@
   return (*fp)(pMsgCb->mgmt, vgId, qtype);
 }
 
-<<<<<<< HEAD
-int32_t tmsgSendReq(const SEpSet* epSet, SRpcMsg* pReq) {
-  SendReqFp fp = tsDefaultMsgCb.sendReqFp;
-  return (*fp)(epSet, pReq);
-}
-
-void tmsgSendRsp(const SRpcMsg* pMsg) {
-=======
 int32_t tmsgSendReq(const SEpSet* epSet, SRpcMsg* pMsg) {
   SendReqFp fp = tsDefaultMsgCb.sendReqFp;
   return (*fp)(epSet, pMsg);
 }
 
 void tmsgSendRsp(SRpcMsg* pMsg) {
->>>>>>> 6f2cac1a
   SendRspFp fp = tsDefaultMsgCb.sendRspFp;
   return (*fp)(pMsg);
 }
 
-<<<<<<< HEAD
-void tmsgSendRedirectRsp(const SRpcMsg* pMsg, const SEpSet* pNewEpSet) {
-=======
 void tmsgSendRedirectRsp(SRpcMsg* pMsg, const SEpSet* pNewEpSet) {
->>>>>>> 6f2cac1a
   SendRedirectRspFp fp = tsDefaultMsgCb.sendRedirectRspFp;
   (*fp)(pMsg, pNewEpSet);
 }
