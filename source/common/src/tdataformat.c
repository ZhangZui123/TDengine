--- conflicted
+++ resolved
@@ -1771,29 +1771,6 @@
   return code;
 }
 
-<<<<<<< HEAD
-=======
-void tTagSetCid(const STag *pTag, int16_t iTag, int16_t cid) {
-  uint8_t *p = NULL;
-  int8_t   isLarge = pTag->flags & TD_TAG_LARGE;
-  int16_t  offset = 0;
-
-  if (isLarge) {
-    p = (uint8_t *)&((int16_t *)pTag->idx)[pTag->nTag];
-  } else {
-    p = (uint8_t *)&pTag->idx[pTag->nTag];
-  }
-
-  if (isLarge) {
-    offset = ((int16_t *)pTag->idx)[iTag];
-  } else {
-    offset = pTag->idx[iTag];
-  }
-
-  int32_t nt = tPutI16v(p + offset, cid);
-}
-
->>>>>>> 54bc8c3e
 // STSchema ========================================
 STSchema *tBuildTSchema(SSchema *aSchema, int32_t numOfCols, int32_t version) {
   STSchema *pTSchema = taosMemoryCalloc(1, sizeof(STSchema) + sizeof(STColumn) * numOfCols);
