--- conflicted
+++ resolved
@@ -33,19 +33,6 @@
 } STSKVRow;
 #pragma pack(pop)
 
-<<<<<<< HEAD
-=======
-#pragma pack(push, 1)
-struct STag {
-  int8_t  isJson;
-  int16_t len;
-  int16_t nTag;
-  int32_t ver;
-  int16_t idx[];
-};
-#pragma pack(pop)
-
->>>>>>> e890ec69
 #define TSROW_IS_KV_ROW(r) ((r)->flags & TSROW_KV_ROW)
 #define BIT1_SIZE(n)       (((n)-1) / 8 + 1)
 #define BIT2_SIZE(n)       (((n)-1) / 4 + 1)
@@ -536,7 +523,6 @@
 static int tTagValJsonCmprFn(const void *p1, const void *p2) {
   return strcmp(((STagVal *)p1)[0].pKey, ((STagVal *)p2)[0].pKey);
 }
-<<<<<<< HEAD
 
 static void debugPrintTagVal(int8_t type, const void *val, int32_t vlen, const char *tag, int32_t ln) {
   switch (type) {
@@ -604,33 +590,10 @@
     printf("%s:%d loop[%d-%d] offset=%d\n", __func__, __LINE__, (int32_t)pTag->nTag, (int32_t)n, *pIdx);
     tGetTagVal(p, &tagVal, pTag->isJson);
     debugPrintTagVal(tagVal.type, tagVal.pData, tagVal.nData, __func__, __LINE__);
-=======
-static int32_t tPutTagVal(uint8_t *p, STagVal *pTagVal, int8_t isJson) {
-  int32_t n = 0;
-
-  // key
-  if (isJson) {
-    n += tPutCStr(p ? p + n : p, pTagVal->pKey);
-  } else {
-    n += tPutI16v(p ? p + n : p, pTagVal->cid);
-  }
-
-  // type
-  n += tPutI8(p ? p + n : p, pTagVal->type);
-
-  // value
-  if (IS_VAR_DATA_TYPE(pTagVal->type)) {
-    n += tPutBinary(p ? p + n : p, pTagVal->pData, pTagVal->nData);
-  } else {
-    ASSERT(pTagVal->nData == TYPE_BYTES[pTagVal->type]);
-    if (p) memcpy(p + n, pTagVal->pData, pTagVal->nData);
-    n += pTagVal->nData;
->>>>>>> e890ec69
   }
   printf("\n");
 }
 
-<<<<<<< HEAD
 static int32_t tPutTagVal(uint8_t *p, STagVal *pTagVal, int8_t isJson) {
   int32_t n = 0;
 
@@ -654,8 +617,6 @@
     n += pTagVal->nData;
   }
 
-  return n;
-=======
   return n;
 }
 static int32_t tGetTagVal(uint8_t *p, STagVal *pTagVal, int8_t isJson) {
@@ -723,79 +684,6 @@
   for (int16_t iTag = 0; iTag < nTag; iTag++) {
     (*ppTag)->idx[iTag] = n;
     n += tPutTagVal(p + n, (STagVal *)taosArrayGet(pArray, iTag), isJson);
-  }
-
-  return code;
-
-_err:
-  return code;
->>>>>>> e890ec69
-}
-static int32_t tGetTagVal(uint8_t *p, STagVal *pTagVal, int8_t isJson) {
-  int32_t n = 0;
-
-  // key
-  if (isJson) {
-    n += tGetCStr(p + n, &pTagVal->pKey);
-  } else {
-    n += tGetI16v(p + n, &pTagVal->cid);
-  }
-
-<<<<<<< HEAD
-  // type
-  n += tGetI8(p + n, &pTagVal->type);
-
-  // value
-  if (IS_VAR_DATA_TYPE(pTagVal->type)) {
-    n += tGetBinary(p + n, &pTagVal->pData, &pTagVal->nData);
-  } else {
-    pTagVal->pData = p + n;
-    pTagVal->nData = TYPE_BYTES[pTagVal->type];
-    n += pTagVal->nData;
-  }
-
-  return n;
-}
-int32_t tTagNew(STagVal *pTagVals, int16_t nTag, int32_t version, int8_t isJson, STag **ppTag) {
-  int32_t  code = 0;
-  uint8_t *p = NULL;
-  int16_t  n = 0;
-  int32_t  szTag = sizeof(STag) + sizeof(int16_t) * nTag;
-
-  // sort
-  if (isJson) {
-    qsort(pTagVals, nTag, sizeof(STagVal), tTagValJsonCmprFn);
-  } else {
-    qsort(pTagVals, nTag, sizeof(STagVal), tTagValCmprFn);
-  }
-
-  // get size
-  for (int16_t iTag = 0; iTag < nTag; iTag++) {
-    szTag += tPutTagVal(NULL, &pTagVals[iTag], isJson);
-  }
-
-  // TODO
-  // if (szTag >= 16 * 1024) {
-  //   code = TSDB_CODE_IVLD_TAG;
-  //   goto _err;
-  // }
-
-  // build tag
-  (*ppTag) = (STag *)taosMemoryMalloc(szTag);
-  if ((*ppTag) == NULL) {
-    code = TSDB_CODE_OUT_OF_MEMORY;
-    goto _err;
-  }
-  (*ppTag)->isJson = isJson ? 1 : 0;
-  (*ppTag)->len = szTag;
-  (*ppTag)->nTag = nTag;
-  (*ppTag)->ver = version;
-
-  p = (uint8_t *)&(*ppTag)->idx[nTag];
-  n = 0;
-  for (int16_t iTag = 0; iTag < nTag; iTag++) {
-    (*ppTag)->idx[iTag] = n;
-    n += tPutTagVal(p + n, &pTagVals[iTag], isJson);
   }
 
   debugPrintSTag(*ppTag, __func__, __LINE__);
@@ -840,38 +728,6 @@
       pTagVal->nData = tv.nData;
       pTagVal->pData = tv.pData;
       return true;
-=======
-void tTagGet(STag *pTag, STagVal *pTagVal) {
-  int16_t  lidx = 0;
-  int16_t  ridx = pTag->nTag - 1;
-  int16_t  midx;
-  uint8_t *p = (uint8_t *)&pTag->idx[pTag->nTag];
-  STagVal  tv;
-  int      c;
-
-  pTagVal->type = TSDB_DATA_TYPE_NULL;
-  pTagVal->pData = NULL;
-  pTagVal->nData = 0;
-  while (lidx <= ridx) {
-    midx = (lidx + ridx) / 2;
-
-    tGetTagVal(p + pTag->idx[midx], &tv, pTag->isJson);
-    if (pTag->isJson) {
-      c = tTagValJsonCmprFn(pTagVal, &tv);
-    } else {
-      c = tTagValCmprFn(pTagVal, &tv);
-    }
-
-    if (c < 0) {
-      ridx = midx - 1;
-    } else if (c > 0) {
-      lidx = midx + 1;
-    } else {
-      pTagVal->type = tv.type;
-      pTagVal->nData = tv.nData;
-      pTagVal->pData = tv.pData;
-      break;
->>>>>>> e890ec69
     }
   }
   return false;
@@ -883,20 +739,12 @@
 
 int32_t tDecodeTag(SDecoder *pDecoder, STag **ppTag) { return tDecodeBinary(pDecoder, (uint8_t **)ppTag, NULL); }
 
-<<<<<<< HEAD
 int32_t tTagToValArray(const STag *pTag, SArray **ppArray) {
-=======
-int32_t tTagToValArray(STag *pTag, SArray **ppArray) {
->>>>>>> e890ec69
   int32_t  code = 0;
   uint8_t *p = (uint8_t *)&pTag->idx[pTag->nTag];
   STagVal  tv;
 
-<<<<<<< HEAD
-  (*ppArray) = taosArrayInit(pTag->nTag, sizeof(STagVal));
-=======
   (*ppArray) = taosArrayInit(pTag->nTag + 1, sizeof(STagVal));
->>>>>>> e890ec69
   if (*ppArray == NULL) {
     code = TSDB_CODE_OUT_OF_MEMORY;
     goto _err;
