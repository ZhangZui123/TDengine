--- conflicted
+++ resolved
@@ -1294,13 +1294,8 @@
   SArray *objectArray = getListByPrefix(prefix);
   if (objectArray == NULL) return;
   int32_t code = s3DeleteObjects(TARRAY_DATA(objectArray), TARRAY_SIZE(objectArray));
-<<<<<<< HEAD
-  if (code) {
-    uError("failed to delete objects with prefix %s", prefix);
-=======
   if (!code) {
     uError("%s failed at line %d since %s.", __func__, __LINE__, tstrerror(code));
->>>>>>> b9941253
   }
   taosArrayDestroyEx(objectArray, s3FreeObjectKey);
 }
@@ -1754,20 +1749,20 @@
   cos_table_t           *headers = NULL;
   int                    traffic_limit = 0;
 
-  //创建内存池
+  // 创建内存池
   cos_pool_create(&p, NULL);
 
-  //初始化请求选项
+  // 初始化请求选项
   options = cos_request_options_create(p);
   s3InitRequestOptions(options, is_cname);
   cos_str_set(&bucket, tsS3BucketName);
   if (traffic_limit) {
-    //限速值设置范围为819200 - 838860800，即100KB/s - 100MB/s，如果超出该范围将返回400错误
+    // 限速值设置范围为819200 - 838860800，即100KB/s - 100MB/s，如果超出该范围将返回400错误
     headers = cos_table_make(p, 1);
     cos_table_add_int(headers, "x-cos-traffic-limit", 819200);
   }
 
-  //下载对象
+  // 下载对象
   cos_str_set(&file, path);
   cos_str_set(&object, object_name);
   s = cos_get_object_to_file(options, &bucket, &object, headers, NULL, &file, &resp_headers);
@@ -1778,7 +1773,7 @@
     cos_warn_log("get object failed\n");
   }
 
-  //销毁内存池
+  // 销毁内存池
   cos_pool_destroy(p);
 
   return ret;
@@ -1800,10 +1795,10 @@
   // int  traffic_limit = 0;
   char range_buf[64];
 
-  //创建内存池
+  // 创建内存池
   cos_pool_create(&p, NULL);
 
-  //初始化请求选项
+  // 初始化请求选项
   options = cos_request_options_create(p);
   // init_test_request_options(options, is_cname);
   s3InitRequestOptions(options, is_cname);
@@ -1852,7 +1847,7 @@
   // cos_warn_log("Download data=%s", buf);
 
 _exit:
-  //销毁内存池
+  // 销毁内存池
   cos_pool_destroy(p);
 
   *ppBlock = buf;
@@ -1941,15 +1936,15 @@
   cos_string_t           object;
   cos_table_t           *resp_headers = NULL;
 
-  //创建内存池
+  // 创建内存池
   cos_pool_create(&p, NULL);
 
-  //初始化请求选项
+  // 初始化请求选项
   options = cos_request_options_create(p);
   s3InitRequestOptions(options, is_cname);
   cos_str_set(&bucket, tsS3BucketName);
 
-  //获取对象元数据
+  // 获取对象元数据
   cos_str_set(&object, object_name);
   s = cos_head_object(options, &bucket, &object, NULL, &resp_headers);
   // print_headers(resp_headers);
@@ -1963,7 +1958,7 @@
     cos_warn_log("head object failed\n");
   }
 
-  //销毁内存池
+  // 销毁内存池
   cos_pool_destroy(p);
 
   return size;
