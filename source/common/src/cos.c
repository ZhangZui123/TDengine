#define ALLOW_FORBID_FUNC

#include "cos.h"
#include "cos_cp.h"
#include "tdef.h"
#include "tutil.h"

extern int8_t tsS3EpNum;
extern char   tsS3Endpoint[][TSDB_FQDN_LEN];
extern char   tsS3AccessKeyId[][TSDB_FQDN_LEN];
extern char   tsS3AccessKeySecret[][TSDB_FQDN_LEN];
<<<<<<< HEAD
extern char   tsS3BucketName[][TSDB_FQDN_LEN];
=======
extern char   tsS3BucketName[TSDB_FQDN_LEN];
>>>>>>> 06af850e
extern char   tsS3AppId[][TSDB_FQDN_LEN];
extern char   tsS3Hostname[][TSDB_FQDN_LEN];
extern int8_t tsS3Https;

static int32_t s3ListBucketByEp(char const *bucketname, int8_t epIndex);
static int32_t s3PutObjectFromFileOffsetByEp(const char *file, const char *object_name, int64_t offset, int64_t size,
                                             int8_t epIndex);
static int32_t s3DeleteObjectsByEp(const char *object_name[], int nobject, int8_t epIndex);
static SArray *getListByPrefixByEp(const char *prefix, int8_t epIndex);
static int32_t s3GetObjectBlockByEp(const char *object_name, int64_t offset, int64_t size, bool check,
                                    uint8_t **ppBlock, int8_t epIndex);
static int32_t s3GetObjectToFileByEp(const char *object_name, const char *fileName, int8_t epIndex);
static long    s3SizeByEp(const char *object_name, int8_t epIndex);

#if defined(USE_S3)

#include "libs3.h"
#include "tarray.h"

static int         verifyPeerG = 0;
static const char *awsRegionG = NULL;
static int         forceG = 0;
static int         showResponsePropertiesG = 0;
static S3Protocol  protocolG = S3ProtocolHTTPS;
//  static S3Protocol protocolG = S3ProtocolHTTP;
static S3UriStyle uriStyleG = S3UriStylePath;
static int        retriesG = 5;
static int        timeoutMsG = 0;

extern int8_t tsS3Oss;

int32_t s3Begin() {
  S3Status    status;
  const char *hostname = tsS3Hostname[0];
  const char *env_hn = getenv("S3_HOSTNAME");

  if (env_hn) {
    hostname = env_hn;
  }

  if ((status = S3_initialize("s3", verifyPeerG | S3_INIT_ALL, hostname)) != S3StatusOK) {
    uError("Failed to initialize libs3: %s\n", S3_get_status_name(status));
    TAOS_RETURN(TSDB_CODE_FAILED);
  }

  protocolG = !tsS3Https;
  if (tsS3Oss) {
    uriStyleG = S3UriStyleVirtualHost;
  }

  TAOS_RETURN(TSDB_CODE_SUCCESS);
}

void s3End() { (void)S3_deinitialize(); }

int32_t s3Init() { TAOS_RETURN(TSDB_CODE_SUCCESS); /*s3Begin();*/ }

void s3CleanUp() { /*s3End();*/
}

static int32_t s3ListBucket(char const *bucketname);

int32_t s3CheckCfg() {
  int32_t code = 0, lino = 0;
  int8_t  i = 0;

  if (!tsS3Enabled) {
    (void)fprintf(stderr, "s3 not configured.\n");
    goto _exit;
  }

  code = s3Begin();
  if (code != 0) {
    (void)fprintf(stderr, "failed to initialize s3.\n");
    TAOS_CHECK_GOTO(code, &lino, _exit);
  }

  for (; i < tsS3EpNum; i++) {
    (void)fprintf(stdout, "test s3 ep: %d/%d.\n", i + 1, tsS3EpNum);

    // test put
    char        testdata[17] = "0123456789abcdef";
    const char *objectname[] = {"s3test.txt"};
    char        path[PATH_MAX] = {0};
    int         ds_len = strlen(TD_DIRSEP);
    int         tmp_len = strlen(tsTempDir);

    (void)snprintf(path, PATH_MAX, "%s", tsTempDir);
    if (strncmp(tsTempDir + tmp_len - ds_len, TD_DIRSEP, ds_len) != 0) {
      (void)snprintf(path + tmp_len, PATH_MAX - tmp_len, "%s", TD_DIRSEP);
      (void)snprintf(path + tmp_len + ds_len, PATH_MAX - tmp_len - ds_len, "%s", objectname[0]);
    } else {
      (void)snprintf(path + tmp_len, PATH_MAX - tmp_len, "%s", objectname[0]);
    }

    TdFilePtr fp = taosOpenFile(path, TD_FILE_CREATE | TD_FILE_WRITE | TD_FILE_READ | TD_FILE_TRUNC);
    if (!fp) {
      (void)fprintf(stderr, "failed to open test file: %s.\n", path);
      // uError("ERROR: %s Failed to open %s", __func__, path);
      TAOS_CHECK_GOTO(TAOS_SYSTEM_ERROR(errno), &lino, _exit);
    }
    if (taosWriteFile(fp, testdata, strlen(testdata)) < 0) {
      (void)fprintf(stderr, "failed to write test file: %s.\n", path);
      TAOS_CHECK_GOTO(TAOS_SYSTEM_ERROR(errno), &lino, _exit);
    }
    if (taosFsyncFile(fp) < 0) {
      (void)fprintf(stderr, "failed to fsync test file: %s.\n", path);
      TAOS_CHECK_GOTO(TAOS_SYSTEM_ERROR(errno), &lino, _exit);
    }
    (void)taosCloseFile(&fp);

    (void)fprintf(stderr, "\nstart to put object: %s, file: %s content: %s\n", objectname[0], path, testdata);
    code = s3PutObjectFromFileOffsetByEp(path, objectname[0], 0, 16, i);
    if (code != 0) {
      (void)fprintf(stderr, "put object %s : failed.\n", objectname[0]);
      TAOS_CHECK_GOTO(code, &lino, _exit);
    }
    (void)fprintf(stderr, "put object %s: success.\n\n", objectname[0]);

    // list buckets
<<<<<<< HEAD
    (void)fprintf(stderr, "start to list bucket %s by prefix s3.\n", tsS3BucketName[i]);
    code = s3ListBucketByEp(tsS3BucketName[i], i);
    if (code != 0) {
      (void)fprintf(stderr, "listing bucket %s : failed.\n", tsS3BucketName[i]);
      TAOS_CHECK_GOTO(code, &lino, _exit);
    }
    (void)fprintf(stderr, "listing bucket %s: success.\n\n", tsS3BucketName[i]);
=======
    (void)fprintf(stderr, "start to list bucket %s by prefix s3.\n", tsS3BucketName);
    code = s3ListBucketByEp(tsS3BucketName, i);
    if (code != 0) {
      (void)fprintf(stderr, "listing bucket %s : failed.\n", tsS3BucketName);
      TAOS_CHECK_GOTO(code, &lino, _exit);
    }
    (void)fprintf(stderr, "listing bucket %s: success.\n\n", tsS3BucketName);
>>>>>>> 06af850e

    // test range get
    uint8_t *pBlock = NULL;
    int      c_offset = 10;
    int      c_len = 6;

    (void)fprintf(stderr, "start to range get object %s offset: %d len: %d.\n", objectname[0], c_offset, c_len);
    code = s3GetObjectBlockByEp(objectname[0], c_offset, c_len, true, &pBlock, i);
    if (code != 0) {
      (void)fprintf(stderr, "get object %s : failed.\n", objectname[0]);
      TAOS_CHECK_GOTO(code, &lino, _exit);
    }
    char buf[7] = {0};
    (void)memcpy(buf, pBlock, c_len);
    taosMemoryFree(pBlock);
    (void)fprintf(stderr, "object content: %s\n", buf);
    (void)fprintf(stderr, "get object %s: success.\n\n", objectname[0]);

    // delete test object
    (void)fprintf(stderr, "start to delete object: %s.\n", objectname[0]);
    code = s3DeleteObjectsByEp(objectname, 1, i);
    if (code != 0) {
      (void)fprintf(stderr, "delete object %s : failed.\n", objectname[0]);
      TAOS_CHECK_GOTO(code, &lino, _exit);
    }
    (void)fprintf(stderr, "delete object %s: success.\n\n", objectname[0]);
  }

  s3End();

_exit:
  if (TSDB_CODE_SUCCESS != code) {
    (void)fprintf(stderr, "s3 check failed, code: %d, line: %d, index: %d.\n", code, lino, i);
  }

  TAOS_RETURN(code);
}

static int should_retry() {
  /*
  if (retriesG--) {
    // Sleep before next retry; start out with a 1 second sleep
    static int retrySleepInterval = 1 * SLEEP_UNITS_PER_SECOND;
    sleep(retrySleepInterval);
    // Next sleep 1 second longer
    retrySleepInterval++;
    return 1;
  }
  */

  TAOS_RETURN(TSDB_CODE_SUCCESS);
}

static void s3PrintError(const char *filename, int lineno, const char *funcname, S3Status status,
                         char error_details[]) {
  if (status < S3StatusErrorAccessDenied) {
    uError("%s/%s:%d-%s: %s", __func__, filename, lineno, funcname, S3_get_status_name(status));
  } else {
    uError("%s/%s:%d-%s: %s, %s", __func__, filename, lineno, funcname, S3_get_status_name(status), error_details);
  }
}

typedef struct {
  char      err_msg[512];
  S3Status  status;
  uint64_t  content_length;
  TdFilePtr file;
} TS3GetData;

typedef struct {
  char     err_msg[512];
  S3Status status;
  uint64_t content_length;
  char    *buf;
  int64_t  buf_pos;
} TS3SizeCBD;

static S3Status responsePropertiesCallbackNull(const S3ResponseProperties *properties, void *callbackData) {
  //  (void)callbackData;
  return S3StatusOK;
}

static S3Status responsePropertiesCallback(const S3ResponseProperties *properties, void *callbackData) {
  TS3SizeCBD *cbd = callbackData;
  if (properties->contentLength > 0) {
    cbd->content_length = properties->contentLength;
  } else {
    cbd->content_length = 0;
  }

  return S3StatusOK;
}

static void responseCompleteCallback(S3Status status, const S3ErrorDetails *error, void *callbackData) {
  TS3SizeCBD *cbd = callbackData;
  cbd->status = status;

  int       len = 0;
  const int elen = sizeof(cbd->err_msg);
  if (error) {
    if (error->message && elen - len > 0) {
      len += snprintf(&(cbd->err_msg[len]), elen - len, "  Message: %s\n", error->message);
    }
    if (error->resource && elen - len > 0) {
      len += snprintf(&(cbd->err_msg[len]), elen - len, "  Resource: %s\n", error->resource);
    }
    if (error->furtherDetails && elen - len > 0) {
      len += snprintf(&(cbd->err_msg[len]), elen - len, "  Further Details: %s\n", error->furtherDetails);
    }
    if (error->extraDetailsCount && elen - len > 0) {
      len += snprintf(&(cbd->err_msg[len]), elen - len, "%s", "  Extra Details:\n");
      for (int i = 0; i < error->extraDetailsCount; i++) {
        if (elen - len > 0) {
          len += snprintf(&(cbd->err_msg[len]), elen - len, "    %s: %s\n", error->extraDetails[i].name,
                          error->extraDetails[i].value);
        }
      }
    }
  }
}

static SArray *getListByPrefix(const char *prefix);
static void    s3FreeObjectKey(void *pItem);

static int32_t s3ListBucketByEp(char const *bucketname, int8_t epIndex) {
  int32_t code = 0;

  SArray *objectArray = getListByPrefixByEp("s3", epIndex);
  if (objectArray == NULL) {
    TAOS_RETURN(TSDB_CODE_FAILED);
  }

  const char **object_name = TARRAY_DATA(objectArray);
  int          size = TARRAY_SIZE(objectArray);

  (void)fprintf(stderr, "objects:\n");
  for (int i = 0; i < size; ++i) {
    (void)fprintf(stderr, "%s\n", object_name[i]);
  }

  taosArrayDestroyEx(objectArray, s3FreeObjectKey);

  TAOS_RETURN(code);
}

static int32_t s3ListBucket(char const *bucketname) {
  int32_t code = 0;

  SArray *objectArray = getListByPrefix("s3");
  if (objectArray == NULL) {
    TAOS_RETURN(TSDB_CODE_FAILED);
  }

  const char **object_name = TARRAY_DATA(objectArray);
  int          size = TARRAY_SIZE(objectArray);

  (void)fprintf(stderr, "objects:\n");
  for (int i = 0; i < size; ++i) {
    (void)fprintf(stderr, "%s\n", object_name[i]);
  }

  taosArrayDestroyEx(objectArray, s3FreeObjectKey);

  TAOS_RETURN(code);
}

typedef struct growbuffer {
  // The total number of bytes, and the start byte
  int size;
  // The start byte
  int start;
  // The blocks
  char               data[64 * 1024];
  struct growbuffer *prev, *next;
} growbuffer;

// returns nonzero on success, zero on out of memory
static int growbuffer_append(growbuffer **gb, const char *data, int dataLen) {
  int origDataLen = dataLen;
  while (dataLen) {
    growbuffer *buf = *gb ? (*gb)->prev : 0;
    if (!buf || (buf->size == sizeof(buf->data))) {
      buf = (growbuffer *)malloc(sizeof(growbuffer));
      if (!buf) {
        return 0;
      }
      buf->size = 0;
      buf->start = 0;
      if (*gb && (*gb)->prev) {
        buf->prev = (*gb)->prev;
        buf->next = *gb;
        (*gb)->prev->next = buf;
        (*gb)->prev = buf;
      } else {
        buf->prev = buf->next = buf;
        *gb = buf;
      }
    }

    int toCopy = (sizeof(buf->data) - buf->size);
    if (toCopy > dataLen) {
      toCopy = dataLen;
    }

    (void)memcpy(&(buf->data[buf->size]), data, toCopy);

    buf->size += toCopy, data += toCopy, dataLen -= toCopy;
  }

  return origDataLen;
}

static void growbuffer_read(growbuffer **gb, int amt, int *amtReturn, char *buffer) {
  *amtReturn = 0;

  growbuffer *buf = *gb;

  if (!buf) {
    return;
  }

  *amtReturn = (buf->size > amt) ? amt : buf->size;

  (void)memcpy(buffer, &(buf->data[buf->start]), *amtReturn);

  buf->start += *amtReturn, buf->size -= *amtReturn;

  if (buf->size == 0) {
    if (buf->next == buf) {
      *gb = 0;
    } else {
      *gb = buf->next;
      buf->prev->next = buf->next;
      buf->next->prev = buf->prev;
    }
    free(buf);
    buf = NULL;
  }
}

static void growbuffer_destroy(growbuffer *gb) {
  growbuffer *start = gb;

  while (gb) {
    growbuffer *next = gb->next;
    free(gb);
    gb = (next == start) ? 0 : next;
  }
}

typedef struct put_object_callback_data {
  char     err_msg[512];
  S3Status status;
  uint64_t content_length;
  // FILE       *infile;
  TdFilePtr   infileFD;
  growbuffer *gb;
  uint64_t    contentLength, originalContentLength;
  uint64_t    totalContentLength, totalOriginalContentLength;
  int         noStatus;
} put_object_callback_data;

#define MULTIPART_CHUNK_SIZE (64 << 20)  // multipart is 768M

typedef struct {
  char     err_msg[512];
  S3Status status;
  uint64_t content_length;
  // used for initial multipart
  char *upload_id;

  // used for upload part object
  char **etags;
  int    next_etags_pos;

  // used for commit Upload
  growbuffer *gb;
  int         remaining;
} UploadManager;

typedef struct list_parts_callback_data {
  char           err_msg[512];
  S3Status       status;
  uint64_t       content_length;
  int            isTruncated;
  char           nextPartNumberMarker[24];
  char           initiatorId[256];
  char           initiatorDisplayName[256];
  char           ownerId[256];
  char           ownerDisplayName[256];
  char           storageClass[256];
  int            partsCount;
  int            handlePartsStart;
  int            allDetails;
  int            noPrint;
  UploadManager *manager;
} list_parts_callback_data;

typedef struct MultipartPartData {
  put_object_callback_data put_object_data;
  int                      seq;
  UploadManager           *manager;
} MultipartPartData;

static int putObjectDataCallback(int bufferSize, char *buffer, void *callbackData) {
  put_object_callback_data *data = (put_object_callback_data *)callbackData;
  /*
  if (data->infileFD == 0) {
    MultipartPartData *mpd = (MultipartPartData *)callbackData;
    data = &mpd->put_object_data;
  }
  */
  int ret = 0;

  if (data->contentLength) {
    int toRead = ((data->contentLength > (unsigned)bufferSize) ? (unsigned)bufferSize : data->contentLength);
    if (data->gb) {
      growbuffer_read(&(data->gb), toRead, &ret, buffer);
    } else if (data->infileFD) {
      // ret = fread(buffer, 1, toRead, data->infile);
      ret = taosReadFile(data->infileFD, buffer, toRead);
    }
  }

  data->contentLength -= ret;
  data->totalContentLength -= ret;
  /* log too many open files
  if (data->contentLength && !data->noStatus) {
    vTrace("%llu bytes remaining ", (unsigned long long)data->totalContentLength);
    vTrace("(%d%% complete) ...\n", (int)(((data->totalOriginalContentLength - data->totalContentLength) * 100) /
                                          data->totalOriginalContentLength));
  }
  */
  return ret;
}

S3Status initial_multipart_callback(const char *upload_id, void *callbackData) {
  UploadManager *manager = (UploadManager *)callbackData;
  manager->upload_id = strdup(upload_id);
  manager->status = S3StatusOK;
  return S3StatusOK;
}

S3Status MultipartResponseProperiesCallback(const S3ResponseProperties *properties, void *callbackData) {
  (void)responsePropertiesCallbackNull(properties, callbackData);

  MultipartPartData *data = (MultipartPartData *)callbackData;
  int                seq = data->seq;
  const char        *etag = properties->eTag;
  data->manager->etags[seq - 1] = strdup(etag);
  data->manager->next_etags_pos = seq;
  return S3StatusOK;
}

S3Status MultipartResponseProperiesCallbackWithCp(const S3ResponseProperties *properties, void *callbackData) {
  (void)responsePropertiesCallbackNull(properties, callbackData);

  MultipartPartData *data = (MultipartPartData *)callbackData;
  int                seq = data->seq;
  const char        *etag = properties->eTag;
  data->manager->etags[seq - 1] = strdup(etag);
  // data->manager->next_etags_pos = seq;
  return S3StatusOK;
}

static int multipartPutXmlCallback(int bufferSize, char *buffer, void *callbackData) {
  UploadManager *manager = (UploadManager *)callbackData;
  int            ret = 0;

  if (manager->remaining) {
    int toRead = ((manager->remaining > bufferSize) ? bufferSize : manager->remaining);
    growbuffer_read(&(manager->gb), toRead, &ret, buffer);
  }
  manager->remaining -= ret;
  return ret;
}
/*
static S3Status listPartsCallback(int isTruncated, const char *nextPartNumberMarker, const char *initiatorId,
                                  const char *initiatorDisplayName, const char *ownerId, const char *ownerDisplayName,
                                  const char *storageClass, int partsCount, int handlePartsStart,
                                  const S3ListPart *parts, void *callbackData) {
  list_parts_callback_data *data = (list_parts_callback_data *)callbackData;

  data->isTruncated = isTruncated;
  data->handlePartsStart = handlePartsStart;
  UploadManager *manager = data->manager;

  if (nextPartNumberMarker) {
    snprintf(data->nextPartNumberMarker, sizeof(data->nextPartNumberMarker), "%s", nextPartNumberMarker);
  } else {
    data->nextPartNumberMarker[0] = 0;
  }

  if (initiatorId) {
    snprintf(data->initiatorId, sizeof(data->initiatorId), "%s", initiatorId);
  } else {
    data->initiatorId[0] = 0;
  }

  if (initiatorDisplayName) {
    snprintf(data->initiatorDisplayName, sizeof(data->initiatorDisplayName), "%s", initiatorDisplayName);
  } else {
    data->initiatorDisplayName[0] = 0;
  }

  if (ownerId) {
    snprintf(data->ownerId, sizeof(data->ownerId), "%s", ownerId);
  } else {
    data->ownerId[0] = 0;
  }

  if (ownerDisplayName) {
    snprintf(data->ownerDisplayName, sizeof(data->ownerDisplayName), "%s", ownerDisplayName);
  } else {
    data->ownerDisplayName[0] = 0;
  }

  if (storageClass) {
    snprintf(data->storageClass, sizeof(data->storageClass), "%s", storageClass);
  } else {
    data->storageClass[0] = 0;
  }

  if (partsCount && !data->partsCount && !data->noPrint) {
    // printListPartsHeader();
  }

  int i;
  for (i = 0; i < partsCount; i++) {
    const S3ListPart *part = &(parts[i]);
    char              timebuf[256];
    if (data->noPrint) {
      manager->etags[handlePartsStart + i] = strdup(part->eTag);
      manager->next_etags_pos++;
      manager->remaining = manager->remaining - part->size;
    } else {
      time_t t = (time_t)part->lastModified;
      strftime(timebuf, sizeof(timebuf), "%Y-%m-%dT%H:%M:%SZ", gmtime(&t));
      printf("%-30s", timebuf);
      printf("%-15llu", (unsigned long long)part->partNumber);
      printf("%-45s", part->eTag);
      printf("%-15llu\n", (unsigned long long)part->size);
    }
  }

  data->partsCount += partsCount;

  return S3StatusOK;
}

static int try_get_parts_info(const char *bucketName, const char *key, UploadManager *manager) {
  S3BucketContext bucketContext = {0, tsS3BucketName, protocolG, uriStyleG, tsS3AccessKeyId, tsS3AccessKeySecret,
                                   0, awsRegionG};

  S3ListPartsHandler listPartsHandler = {{&responsePropertiesCallbackNull, &responseCompleteCallback},
&listPartsCallback};

  list_parts_callback_data data;

  memset(&data, 0, sizeof(list_parts_callback_data));

  data.partsCount = 0;
  data.allDetails = 0;
  data.manager = manager;
  data.noPrint = 1;
  do {
    data.isTruncated = 0;
    do {
      S3_list_parts(&bucketContext, key, data.nextPartNumberMarker, manager->upload_id, 0, 0, 0, timeoutMsG,
                    &listPartsHandler, &data);
    } while (S3_status_is_retryable(data.status) && should_retry());
    if (data.status != S3StatusOK) {
      break;
    }
  } while (data.isTruncated);

  if (data.status == S3StatusOK) {
    if (!data.partsCount) {
      // printListMultipartHeader(data.allDetails);
    }
  } else {
    s3PrintError(__FILE__, __LINE__, __func__, data.status, data.err_msg);
    return -1;
  }

  return 0;
}
*/

static int32_t s3PutObjectFromFileSimple(S3BucketContext *bucket_context, char const *object_name, int64_t size,
                                         S3PutProperties *put_prop, put_object_callback_data *data) {
  int32_t            code = 0;
  S3PutObjectHandler putObjectHandler = {{&responsePropertiesCallbackNull, &responseCompleteCallback},
                                         &putObjectDataCallback};

  do {
    S3_put_object(bucket_context, object_name, size, put_prop, 0, 0, &putObjectHandler, data);
  } while (S3_status_is_retryable(data->status) && should_retry());

  if (data->status != S3StatusOK) {
    // s3PrintError(__FILE__, __LINE__, __func__, data->status, data->err_msg);
    s3PrintError(NULL, __LINE__, __func__, data->status, data->err_msg);
    code = TAOS_SYSTEM_ERROR(EIO);
  } else if (data->contentLength) {
    uError("%s Failed to put remaining %llu bytes", __func__, (unsigned long long)data->contentLength);
    code = TAOS_SYSTEM_ERROR(EIO);
  }

  TAOS_RETURN(code);
}

static int32_t s3PutObjectFromFileWithoutCp(S3BucketContext *bucket_context, char const *object_name,
                                            int64_t contentLength, S3PutProperties *put_prop,
                                            put_object_callback_data *data) {
  int32_t       code = 0, lino = 0;
  uint64_t      totalContentLength = contentLength;
  uint64_t      todoContentLength = contentLength;
  UploadManager manager = {0};

  uint64_t  chunk_size = MULTIPART_CHUNK_SIZE >> 3;
  int       totalSeq = (contentLength + chunk_size - 1) / chunk_size;
  const int max_part_num = 10000;
  if (totalSeq > max_part_num) {
    chunk_size = (contentLength + max_part_num - contentLength % max_part_num) / max_part_num;
    totalSeq = (contentLength + chunk_size - 1) / chunk_size;
  }

  MultipartPartData partData;
  (void)memset(&partData, 0, sizeof(MultipartPartData));
  int partContentLength = 0;

  S3MultipartInitialHandler handler = {{&responsePropertiesCallbackNull, &responseCompleteCallback},
                                       &initial_multipart_callback};

  S3PutObjectHandler putObjectHandler = {{&MultipartResponseProperiesCallback, &responseCompleteCallback},
                                         &putObjectDataCallback};

  S3MultipartCommitHandler commit_handler = {
      {&responsePropertiesCallbackNull, &responseCompleteCallback}, &multipartPutXmlCallback, 0};

  manager.etags = (char **)taosMemoryCalloc(totalSeq, sizeof(char *));
  if (!manager.etags) {
    TAOS_CHECK_GOTO(TSDB_CODE_OUT_OF_MEMORY, &lino, _exit);
  }
  manager.next_etags_pos = 0;
  do {
    S3_initiate_multipart(bucket_context, object_name, 0, &handler, 0, timeoutMsG, &manager);
  } while (S3_status_is_retryable(manager.status) && should_retry());

  if (manager.upload_id == 0 || manager.status != S3StatusOK) {
    s3PrintError(__FILE__, __LINE__, __func__, manager.status, manager.err_msg);
    TAOS_CHECK_GOTO(TAOS_SYSTEM_ERROR(EIO), &lino, _exit);
  }

upload:
  todoContentLength -= chunk_size * manager.next_etags_pos;
  for (int seq = manager.next_etags_pos + 1; seq <= totalSeq; seq++) {
    partData.manager = &manager;
    partData.seq = seq;
    if (partData.put_object_data.gb == NULL) {
      partData.put_object_data = *data;
    }
    partContentLength = ((contentLength > chunk_size) ? chunk_size : contentLength);
    // printf("%s Part Seq %d, length=%d\n", srcSize ? "Copying" : "Sending", seq, partContentLength);
    partData.put_object_data.contentLength = partContentLength;
    partData.put_object_data.originalContentLength = partContentLength;
    partData.put_object_data.totalContentLength = todoContentLength;
    partData.put_object_data.totalOriginalContentLength = totalContentLength;
    put_prop->md5 = 0;
    do {
      S3_upload_part(bucket_context, object_name, put_prop, &putObjectHandler, seq, manager.upload_id,
                     partContentLength, 0, timeoutMsG, &partData);
    } while (S3_status_is_retryable(partData.put_object_data.status) && should_retry());
    if (partData.put_object_data.status != S3StatusOK) {
      s3PrintError(__FILE__, __LINE__, __func__, partData.put_object_data.status, partData.put_object_data.err_msg);
      TAOS_CHECK_GOTO(TAOS_SYSTEM_ERROR(EIO), &lino, _exit);
    }
    contentLength -= chunk_size;
    todoContentLength -= chunk_size;
  }

  int i;
  int size = 0;
  size += growbuffer_append(&(manager.gb), "<CompleteMultipartUpload>", strlen("<CompleteMultipartUpload>"));
  char buf[256];
  int  n;
  for (i = 0; i < totalSeq; i++) {
    if (!manager.etags[i]) {
      TAOS_CHECK_GOTO(TAOS_SYSTEM_ERROR(EIO), &lino, _exit);
    }
    n = snprintf(buf, sizeof(buf),
                 "<Part><PartNumber>%d</PartNumber>"
                 "<ETag>%s</ETag></Part>",
                 i + 1, manager.etags[i]);
    size += growbuffer_append(&(manager.gb), buf, n);
  }
  size += growbuffer_append(&(manager.gb), "</CompleteMultipartUpload>", strlen("</CompleteMultipartUpload>"));
  manager.remaining = size;

  do {
    S3_complete_multipart_upload(bucket_context, object_name, &commit_handler, manager.upload_id, manager.remaining, 0,
                                 timeoutMsG, &manager);
  } while (S3_status_is_retryable(manager.status) && should_retry());
  if (manager.status != S3StatusOK) {
    s3PrintError(__FILE__, __LINE__, __func__, manager.status, manager.err_msg);
    TAOS_CHECK_GOTO(TAOS_SYSTEM_ERROR(EIO), &lino, _exit);
  }

_exit:
  if (code) {
    uError("%s failed at line %d since %s", __func__, lino, tstrerror(code));
  }
  if (manager.upload_id) {
    taosMemoryFree(manager.upload_id);
  }
  for (i = 0; i < manager.next_etags_pos; i++) {
    taosMemoryFree(manager.etags[i]);
  }
  growbuffer_destroy(manager.gb);
  taosMemoryFree(manager.etags);

  TAOS_RETURN(code);
}

static int32_t s3PutObjectFromFileWithCp(S3BucketContext *bucket_context, const char *file, int32_t lmtime,
                                         char const *object_name, int64_t contentLength, S3PutProperties *put_prop,
                                         put_object_callback_data *data) {
  int32_t code = 0, lino = 0;

  uint64_t totalContentLength = contentLength;
  // uint64_t      todoContentLength = contentLength;
  UploadManager manager = {0};

  uint64_t  chunk_size = MULTIPART_CHUNK_SIZE >> 3;
  int       totalSeq = (contentLength + chunk_size - 1) / chunk_size;
  const int max_part_num = 10000;
  if (totalSeq > max_part_num) {
    chunk_size = (contentLength + max_part_num - contentLength % max_part_num) / max_part_num;
    totalSeq = (contentLength + chunk_size - 1) / chunk_size;
  }

  bool need_init_upload = true;
  char file_cp_path[TSDB_FILENAME_LEN];
  (void)snprintf(file_cp_path, TSDB_FILENAME_LEN, "%s.cp", file);

  SCheckpoint cp = {0};
  cp.parts = taosMemoryCalloc(max_part_num, sizeof(SCheckpointPart));
  if (!cp.parts) {
    TAOS_CHECK_GOTO(TSDB_CODE_OUT_OF_MEMORY, &lino, _exit);
  }

  if (taosCheckExistFile(file_cp_path)) {
    if (!cos_cp_load(file_cp_path, &cp) && cos_cp_is_valid_upload(&cp, contentLength, lmtime)) {
      manager.upload_id = strdup(cp.upload_id);
      need_init_upload = false;
    } else {
      TAOS_CHECK_GOTO(cos_cp_remove(file_cp_path), &lino, _exit);
    }
  }

  if (need_init_upload) {
    S3MultipartInitialHandler handler = {{&responsePropertiesCallbackNull, &responseCompleteCallback},
                                         &initial_multipart_callback};
    do {
      S3_initiate_multipart(bucket_context, object_name, 0, &handler, 0, timeoutMsG, &manager);
    } while (S3_status_is_retryable(manager.status) && should_retry());

    if (manager.upload_id == 0 || manager.status != S3StatusOK) {
      s3PrintError(__FILE__, __LINE__, __func__, manager.status, manager.err_msg);
      TAOS_CHECK_GOTO(TAOS_SYSTEM_ERROR(EIO), &lino, _exit);
    }

    cos_cp_build_upload(&cp, file, contentLength, lmtime, manager.upload_id, chunk_size);
  }

  if (cos_cp_open(file_cp_path, &cp)) {
    TAOS_CHECK_GOTO(TAOS_SYSTEM_ERROR(EIO), &lino, _exit);
  }

  int     part_num = 0;
  int64_t consume_bytes = 0;
  // SCheckpointPart *parts = taosMemoryCalloc(cp.part_num, sizeof(SCheckpointPart));
  // cos_cp_get_undo_parts(&cp, &part_num, parts, &consume_bytes);

  MultipartPartData partData;
  (void)memset(&partData, 0, sizeof(MultipartPartData));
  int partContentLength = 0;

  S3PutObjectHandler putObjectHandler = {{&MultipartResponseProperiesCallbackWithCp, &responseCompleteCallback},
                                         &putObjectDataCallback};

  S3MultipartCommitHandler commit_handler = {
      {&responsePropertiesCallbackNull, &responseCompleteCallback}, &multipartPutXmlCallback, 0};

  manager.etags = (char **)taosMemoryCalloc(totalSeq, sizeof(char *));
  if (!manager.etags) {
    TAOS_CHECK_GOTO(TSDB_CODE_OUT_OF_MEMORY, &lino, _exit);
  }

  manager.next_etags_pos = 0;

upload:
  // todoContentLength -= chunk_size * manager.next_etags_pos;
  for (int i = 0; i < cp.part_num; ++i) {
    if (cp.parts[i].completed) {
      continue;
    }

    if (i > 0 && cp.parts[i - 1].completed) {
      if (taosLSeekFile(data->infileFD, cp.parts[i].offset, SEEK_SET) < 0) {
        TAOS_CHECK_GOTO(TAOS_SYSTEM_ERROR(errno), &lino, _exit);
      }
    }

    int seq = cp.parts[i].index + 1;

    partData.manager = &manager;
    partData.seq = seq;
    if (partData.put_object_data.gb == NULL) {
      partData.put_object_data = *data;
    }

    partContentLength = cp.parts[i].size;
    partData.put_object_data.contentLength = partContentLength;
    partData.put_object_data.originalContentLength = partContentLength;
    // partData.put_object_data.totalContentLength = todoContentLength;
    partData.put_object_data.totalOriginalContentLength = totalContentLength;
    put_prop->md5 = 0;
    do {
      S3_upload_part(bucket_context, object_name, put_prop, &putObjectHandler, seq, manager.upload_id,
                     partContentLength, 0, timeoutMsG, &partData);
    } while (S3_status_is_retryable(partData.put_object_data.status) && should_retry());
    if (partData.put_object_data.status != S3StatusOK) {
      s3PrintError(__FILE__, __LINE__, __func__, partData.put_object_data.status, partData.put_object_data.err_msg);
      TAOS_CHECK_GOTO(TAOS_SYSTEM_ERROR(EIO), &lino, _exit);

      //(void)cos_cp_dump(&cp);
    }

    if (!manager.etags[seq - 1]) {
      TAOS_CHECK_GOTO(TAOS_SYSTEM_ERROR(EIO), &lino, _exit);
    }

    cos_cp_update(&cp, cp.parts[seq - 1].index, manager.etags[seq - 1], 0);
    TAOS_CHECK_GOTO(cos_cp_dump(&cp), &lino, _exit);

    contentLength -= chunk_size;
    // todoContentLength -= chunk_size;
  }

  TAOS_CHECK_GOTO(cos_cp_close(cp.thefile), &lino, _exit);
  cp.thefile = 0;

  int size = 0;
  size += growbuffer_append(&(manager.gb), "<CompleteMultipartUpload>", strlen("<CompleteMultipartUpload>"));
  char buf[256];
  int  n;
  for (int i = 0; i < cp.part_num; ++i) {
    n = snprintf(buf, sizeof(buf),
                 "<Part><PartNumber>%d</PartNumber>"
                 "<ETag>%s</ETag></Part>",
                 // i + 1, manager.etags[i]);
                 cp.parts[i].index + 1, cp.parts[i].etag);
    size += growbuffer_append(&(manager.gb), buf, n);
  }
  size += growbuffer_append(&(manager.gb), "</CompleteMultipartUpload>", strlen("</CompleteMultipartUpload>"));
  manager.remaining = size;

  do {
    S3_complete_multipart_upload(bucket_context, object_name, &commit_handler, manager.upload_id, manager.remaining, 0,
                                 timeoutMsG, &manager);
  } while (S3_status_is_retryable(manager.status) && should_retry());
  if (manager.status != S3StatusOK) {
    s3PrintError(__FILE__, __LINE__, __func__, manager.status, manager.err_msg);
    TAOS_CHECK_GOTO(TAOS_SYSTEM_ERROR(EIO), &lino, _exit);
  }

  TAOS_CHECK_GOTO(cos_cp_remove(file_cp_path), &lino, _exit);

_exit:
  /*
  if (parts) {
    taosMemoryFree(parts);
  }
  */
  if (code) {
    uError("%s failed at line %d since %s", __func__, lino, tstrerror(code));
  }

  if (cp.thefile) {
    (void)cos_cp_close(cp.thefile);
  }
  if (cp.parts) {
    taosMemoryFree(cp.parts);
  }

  if (manager.upload_id) {
    taosMemoryFree(manager.upload_id);
  }
  for (int i = 0; i < cp.part_num; ++i) {
    if (manager.etags[i]) {
      taosMemoryFree(manager.etags[i]);
    }
  }
  taosMemoryFree(manager.etags);
  growbuffer_destroy(manager.gb);

  TAOS_RETURN(code);
}

int32_t s3PutObjectFromFile2ByEp(const char *file, const char *object_name, int8_t withcp, int8_t epIndex) {
  int32_t                  code = 0;
  int32_t                  lmtime = 0;
  const char              *filename = 0;
  uint64_t                 contentLength = 0;
  const char              *cacheControl = 0, *contentType = 0, *md5 = 0;
  const char              *contentDispositionFilename = 0, *contentEncoding = 0;
  int64_t                  expires = -1;
  S3CannedAcl              cannedAcl = S3CannedAclPrivate;
  int                      metaPropertiesCount = 0;
  S3NameValue              metaProperties[S3_MAX_METADATA_COUNT];
  char                     useServerSideEncryption = 0;
  put_object_callback_data data = {0};

  if (taosStatFile(file, (int64_t *)&contentLength, &lmtime, NULL) < 0) {
    uError("ERROR: %s Failed to stat file %s: ", __func__, file);
    TAOS_RETURN(TAOS_SYSTEM_ERROR(errno));
  }

  if (!(data.infileFD = taosOpenFile(file, TD_FILE_READ))) {
    uError("ERROR: %s Failed to open file %s: ", __func__, file);
    TAOS_RETURN(TAOS_SYSTEM_ERROR(errno));
  }

  data.totalContentLength = data.totalOriginalContentLength = data.contentLength = data.originalContentLength =
      contentLength;

<<<<<<< HEAD
  S3BucketContext bucketContext = {0,
                                   tsS3BucketName[epIndex],
=======
  S3BucketContext bucketContext = {tsS3Hostname[epIndex],
                                   tsS3BucketName,
>>>>>>> 06af850e
                                   protocolG,
                                   uriStyleG,
                                   tsS3AccessKeyId[epIndex],
                                   tsS3AccessKeySecret[epIndex],
                                   0,
                                   awsRegionG};

  S3PutProperties putProperties = {contentType,     md5,
                                   cacheControl,    contentDispositionFilename,
                                   contentEncoding, expires,
                                   cannedAcl,       metaPropertiesCount,
                                   metaProperties,  useServerSideEncryption};

  if (contentLength <= MULTIPART_CHUNK_SIZE) {
    code = s3PutObjectFromFileSimple(&bucketContext, object_name, contentLength, &putProperties, &data);
  } else {
    if (withcp) {
      code = s3PutObjectFromFileWithCp(&bucketContext, file, lmtime, object_name, contentLength, &putProperties, &data);
    } else {
      code = s3PutObjectFromFileWithoutCp(&bucketContext, object_name, contentLength, &putProperties, &data);
    }
  }

  if (data.infileFD) {
    (void)taosCloseFile(&data.infileFD);
  } else if (data.gb) {
    growbuffer_destroy(data.gb);
  }

  TAOS_RETURN(code);
}

int32_t s3PutObjectFromFile2(const char *file, const char *object_name, int8_t withcp) {
  int32_t code = TSDB_CODE_SUCCESS;

  int8_t startIndex = taosRand() % tsS3EpNum;
  for (int8_t i = 0; i < tsS3EpNum; ++i) {
    int8_t epIndex = (startIndex + i) % tsS3EpNum;
    code = s3PutObjectFromFile2ByEp(file, object_name, withcp, epIndex);
    if (code == TSDB_CODE_SUCCESS) {
      break;
    }
  }

  return code;
}

static int32_t s3PutObjectFromFileOffsetByEp(const char *file, const char *object_name, int64_t offset, int64_t size,
                                      int8_t epIndex) {
  int32_t                  code = 0;
  int32_t                  lmtime = 0;
  const char              *filename = 0;
  uint64_t                 contentLength = 0;
  const char              *cacheControl = 0, *contentType = 0, *md5 = 0;
  const char              *contentDispositionFilename = 0, *contentEncoding = 0;
  int64_t                  expires = -1;
  S3CannedAcl              cannedAcl = S3CannedAclPrivate;
  int                      metaPropertiesCount = 0;
  S3NameValue              metaProperties[S3_MAX_METADATA_COUNT];
  char                     useServerSideEncryption = 0;
  put_object_callback_data data = {0};

  if (taosStatFile(file, (int64_t *)&contentLength, &lmtime, NULL) < 0) {
    uError("ERROR: %s Failed to stat file %s: ", __func__, file);
    TAOS_RETURN(TAOS_SYSTEM_ERROR(errno));
  }

  contentLength = size;

  if (!(data.infileFD = taosOpenFile(file, TD_FILE_READ))) {
    uError("ERROR: %s Failed to open file %s: ", __func__, file);
    TAOS_RETURN(TAOS_SYSTEM_ERROR(errno));
  }
  if (taosLSeekFile(data.infileFD, offset, SEEK_SET) < 0) {
    (void)taosCloseFile(&data.infileFD);
    TAOS_RETURN(TAOS_SYSTEM_ERROR(errno));
  }

  data.totalContentLength = data.totalOriginalContentLength = data.contentLength = data.originalContentLength =
      contentLength;

<<<<<<< HEAD
  S3BucketContext bucketContext = {0,
                                   tsS3BucketName[epIndex],
=======
  S3BucketContext bucketContext = {tsS3Hostname[epIndex],
                                   tsS3BucketName,
>>>>>>> 06af850e
                                   protocolG,
                                   uriStyleG,
                                   tsS3AccessKeyId[epIndex],
                                   tsS3AccessKeySecret[epIndex],
                                   0,
                                   awsRegionG};

  S3PutProperties putProperties = {contentType,     md5,
                                   cacheControl,    contentDispositionFilename,
                                   contentEncoding, expires,
                                   cannedAcl,       metaPropertiesCount,
                                   metaProperties,  useServerSideEncryption};

  if (contentLength <= MULTIPART_CHUNK_SIZE) {
    code = s3PutObjectFromFileSimple(&bucketContext, object_name, contentLength, &putProperties, &data);
  } else {
    code = s3PutObjectFromFileWithoutCp(&bucketContext, object_name, contentLength, &putProperties, &data);
  }

  if (data.infileFD) {
    (void)taosCloseFile(&data.infileFD);
  } else if (data.gb) {
    growbuffer_destroy(data.gb);
  }

  TAOS_RETURN(code);
}

int32_t s3PutObjectFromFileOffset(const char *file, const char *object_name, int64_t offset, int64_t size) {
  int32_t code = TSDB_CODE_SUCCESS;

  int8_t startIndex = taosRand() % tsS3EpNum;
  for (int8_t i = 0; i < tsS3EpNum; ++i) {
    int8_t epIndex = (startIndex + i) % tsS3EpNum;
    code = s3PutObjectFromFileOffsetByEp(file, object_name, offset, size, epIndex);
    if (code == TSDB_CODE_SUCCESS) {
      break;
    }
  }

  return code;
}

typedef struct list_bucket_callback_data {
  char     err_msg[512];
  S3Status status;
  int      isTruncated;
  char     nextMarker[1024];
  int      keyCount;
  int      allDetails;
  SArray  *objectArray;
} list_bucket_callback_data;

static S3Status listBucketCallback(int isTruncated, const char *nextMarker, int contentsCount,
                                   const S3ListBucketContent *contents, int commonPrefixesCount,
                                   const char **commonPrefixes, void *callbackData) {
  list_bucket_callback_data *data = (list_bucket_callback_data *)callbackData;

  data->isTruncated = isTruncated;
  if ((!nextMarker || !nextMarker[0]) && contentsCount) {
    nextMarker = contents[contentsCount - 1].key;
  }
  if (nextMarker) {
    (void)snprintf(data->nextMarker, sizeof(data->nextMarker), "%s", nextMarker);
  } else {
    data->nextMarker[0] = 0;
  }

  if (contentsCount && !data->keyCount) {
    // printListBucketHeader(data->allDetails);
  }

  int i;
  for (i = 0; i < contentsCount; ++i) {
    const S3ListBucketContent *content = &(contents[i]);
    // printf("%-50s", content->key);
    char *object_key = strdup(content->key);
    (void)taosArrayPush(data->objectArray, &object_key);
  }
  data->keyCount += contentsCount;

  for (i = 0; i < commonPrefixesCount; i++) {
    // printf("\nCommon Prefix: %s\n", commonPrefixes[i]);
  }

  return S3StatusOK;
}

static void s3FreeObjectKey(void *pItem) {
  char *key = *(char **)pItem;
  taosMemoryFree(key);
}

static SArray *getListByPrefixByEp(const char *prefix, int8_t epIndex) {
<<<<<<< HEAD
  S3BucketContext     bucketContext = {0,
                                       tsS3BucketName[epIndex],
=======
  S3BucketContext     bucketContext = {tsS3Hostname[epIndex],
                                       tsS3BucketName,
>>>>>>> 06af850e
                                       protocolG,
                                       uriStyleG,
                                       tsS3AccessKeyId[epIndex],
                                       tsS3AccessKeySecret[epIndex],
                                       0,
                                       awsRegionG};
  S3ListBucketHandler listBucketHandler = {{&responsePropertiesCallbackNull, &responseCompleteCallback},
                                           &listBucketCallback};

  const char /**marker = 0,*/ *delimiter = 0;
  int /*maxkeys = 0, */        allDetails = 0;
  list_bucket_callback_data    data = {0};
  data.objectArray = taosArrayInit(32, sizeof(void *));
  if (!data.objectArray) {
    uError("%s: %s", __func__, "out of memoty");
    return NULL;
  }
  /*if (marker) {
    snprintf(data.nextMarker, sizeof(data.nextMarker), "%s", marker);
    } else {*/
  data.nextMarker[0] = 0;
  //}
  data.keyCount = 0;
  data.allDetails = allDetails;

  do {
    data.isTruncated = 0;
    do {
      S3_list_bucket(&bucketContext, prefix, data.nextMarker, delimiter, 0 /*maxkeys*/, 0, timeoutMsG,
                     &listBucketHandler, &data);
    } while (S3_status_is_retryable(data.status) && should_retry());
    if (data.status != S3StatusOK) {
      break;
    }
  } while (data.isTruncated /* && (!maxkeys || (data.keyCount < maxkeys))*/);

  if (data.status == S3StatusOK) {
    if (data.keyCount > 0) {
      return data.objectArray;
    }
  } else {
    uError("failed to list with prefix %s: %s", prefix, S3_get_status_name(data.status));
    // s3PrintError(__FILE__, __LINE__, __func__, data.status, data.err_msg);
  }

  taosArrayDestroyEx(data.objectArray, s3FreeObjectKey);
  return NULL;
}

static SArray *getListByPrefix(const char *prefix) {
  SArray *objectArray = NULL;
  int8_t  startIndex = taosRand() % tsS3EpNum;
  for (int8_t i = 0; i < tsS3EpNum; ++i) {
    int8_t epIndex = (startIndex + i) % tsS3EpNum;
    objectArray = getListByPrefixByEp(prefix, epIndex);
    if (objectArray) {
      break;
    }
  }

  return objectArray;
}

static int32_t s3DeleteObjectsByEp(const char *object_name[], int nobject, int8_t epIndex) {
  int32_t code = 0;

<<<<<<< HEAD
  S3BucketContext   bucketContext = {0,
                                     tsS3BucketName[epIndex],
=======
  S3BucketContext   bucketContext = {tsS3Hostname[epIndex],
                                     tsS3BucketName,
>>>>>>> 06af850e
                                     protocolG,
                                     uriStyleG,
                                     tsS3AccessKeyId[epIndex],
                                     tsS3AccessKeySecret[epIndex],
                                     0,
                                     awsRegionG};
  S3ResponseHandler responseHandler = {0, &responseCompleteCallback};

  for (int i = 0; i < nobject; ++i) {
    TS3SizeCBD cbd = {0};
    do {
      S3_delete_object(&bucketContext, object_name[i], 0, timeoutMsG, &responseHandler, &cbd);
    } while (S3_status_is_retryable(cbd.status) && should_retry());

    if ((cbd.status != S3StatusOK) && (cbd.status != S3StatusErrorPreconditionFailed)) {
      s3PrintError(__FILE__, __LINE__, __func__, cbd.status, cbd.err_msg);
      code = TSDB_CODE_FAILED;
    }
  }

  TAOS_RETURN(code);
}

int32_t s3DeleteObjects(const char *object_name[], int nobject) {
  int32_t code = 0;

  int8_t startIndex = taosRand() % tsS3EpNum;
  for (int8_t i = 0; i < tsS3EpNum; ++i) {
    int8_t epIndex = (startIndex + i) % tsS3EpNum;
    code = s3DeleteObjectsByEp(object_name, nobject, epIndex);
    if (code == TSDB_CODE_SUCCESS) {
      break;
    }
  }

  return code;
}

void s3DeleteObjectsByPrefix(const char *prefix) {
  SArray *objectArray = getListByPrefix(prefix);
  if (objectArray == NULL) return;
  (void)s3DeleteObjects(TARRAY_DATA(objectArray), TARRAY_SIZE(objectArray));
  taosArrayDestroyEx(objectArray, s3FreeObjectKey);
}

static S3Status getObjectDataCallback(int bufferSize, const char *buffer, void *callbackData) {
  TS3SizeCBD *cbd = callbackData;
  /*
  if (cbd->content_length != bufferSize) {
    cbd->status = S3StatusAbortedByCallback;
    return S3StatusAbortedByCallback;
  }
  */
  if (!cbd->buf) {
    cbd->buf = taosMemoryCalloc(1, cbd->content_length);
  }

  if (cbd->buf) {
    (void)memcpy(cbd->buf + cbd->buf_pos, buffer, bufferSize);
    cbd->buf_pos += bufferSize;
    cbd->status = S3StatusOK;
    return S3StatusOK;
  } else {
    cbd->status = S3StatusAbortedByCallback;
    return S3StatusAbortedByCallback;
  }
}

static int32_t s3GetObjectBlockByEp(const char *object_name, int64_t offset, int64_t size, bool check,
                                    uint8_t **ppBlock, int8_t epIndex) {
  int         status = 0;
  int64_t     ifModifiedSince = -1, ifNotModifiedSince = -1;
  const char *ifMatch = 0, *ifNotMatch = 0;

<<<<<<< HEAD
  S3BucketContext    bucketContext = {0,
                                      tsS3BucketName[epIndex],
=======
  S3BucketContext    bucketContext = {tsS3Hostname[epIndex],
                                      tsS3BucketName,
>>>>>>> 06af850e
                                      protocolG,
                                      uriStyleG,
                                      tsS3AccessKeyId[epIndex],
                                      tsS3AccessKeySecret[epIndex],
                                      0,
                                      awsRegionG};
  S3GetConditions    getConditions = {ifModifiedSince, ifNotModifiedSince, ifMatch, ifNotMatch};
  S3GetObjectHandler getObjectHandler = {{&responsePropertiesCallback, &responseCompleteCallback},
                                         &getObjectDataCallback};

  TS3SizeCBD cbd = {0};
  int        retryCount = 0;
  static int maxRetryCount = 5;
  static int minRetryInterval = 1000;  // ms
  static int maxRetryInterval = 3000;  // ms

_retry:
  (void)memset(&cbd, 0, sizeof(cbd));
  cbd.content_length = size;
  cbd.buf_pos = 0;
  do {
    S3_get_object(&bucketContext, object_name, &getConditions, offset, size, 0, 0, &getObjectHandler, &cbd);
  } while (S3_status_is_retryable(cbd.status) && should_retry());

  if (cbd.status != S3StatusOK) {
    if (S3StatusErrorSlowDown == cbd.status && retryCount++ < maxRetryCount) {
      taosMsleep(taosRand() % (maxRetryInterval - minRetryInterval + 1) + minRetryInterval);
      uInfo("%s: %d/%s(%s) retry get object", __func__, cbd.status, S3_get_status_name(cbd.status), cbd.err_msg);
      goto _retry;
    }
    uError("%s: %d/%s(%s)", __func__, cbd.status, S3_get_status_name(cbd.status), cbd.err_msg);

    TAOS_RETURN(TAOS_SYSTEM_ERROR(EIO));
  }

  if (check && cbd.buf_pos != size) {
    uError("%s: %d/%s(%s)", __func__, cbd.status, S3_get_status_name(cbd.status), cbd.err_msg);

    TAOS_RETURN(TAOS_SYSTEM_ERROR(EIO));
  }

  *ppBlock = (uint8_t *)cbd.buf;

  TAOS_RETURN(TSDB_CODE_SUCCESS);
}

int32_t s3GetObjectBlock(const char *object_name, int64_t offset, int64_t size, bool check, uint8_t **ppBlock) {
  int32_t code = 0;

  int8_t startIndex = taosRand() % tsS3EpNum;
  for (int8_t i = 0; i < tsS3EpNum; ++i) {
    int8_t epIndex = (startIndex + i) % tsS3EpNum;
    code = s3GetObjectBlockByEp(object_name, offset, size, check, ppBlock, epIndex);
    if (code == TSDB_CODE_SUCCESS) {
      break;
    }
  }

  return code;
}

static S3Status getObjectCallback(int bufferSize, const char *buffer, void *callbackData) {
  TS3GetData *cbd = (TS3GetData *)callbackData;
  size_t      wrote = taosWriteFile(cbd->file, buffer, bufferSize);
  return ((wrote < (size_t)bufferSize) ? S3StatusAbortedByCallback : S3StatusOK);
}

static int32_t s3GetObjectToFileByEp(const char *object_name, const char *fileName, int8_t epIndex) {
  int64_t     ifModifiedSince = -1, ifNotModifiedSince = -1;
  const char *ifMatch = 0, *ifNotMatch = 0;

<<<<<<< HEAD
  S3BucketContext    bucketContext = {0,
                                      tsS3BucketName[epIndex],
=======
  S3BucketContext    bucketContext = {tsS3Hostname[epIndex],
                                      tsS3BucketName,
>>>>>>> 06af850e
                                      protocolG,
                                      uriStyleG,
                                      tsS3AccessKeyId[epIndex],
                                      tsS3AccessKeySecret[epIndex],
                                      0,
                                      awsRegionG};
  S3GetConditions    getConditions = {ifModifiedSince, ifNotModifiedSince, ifMatch, ifNotMatch};
  S3GetObjectHandler getObjectHandler = {{&responsePropertiesCallbackNull, &responseCompleteCallback},
                                         &getObjectCallback};

  TdFilePtr pFile = taosOpenFile(fileName, TD_FILE_CREATE | TD_FILE_WRITE | TD_FILE_TRUNC);
  if (pFile == NULL) {
    uError("[s3] open file error, errno:%d, fileName:%s", TAOS_SYSTEM_ERROR(errno), fileName);
    TAOS_RETURN(TAOS_SYSTEM_ERROR(errno));
  }

  TS3GetData cbd = {0};
  cbd.file = pFile;
  do {
    S3_get_object(&bucketContext, object_name, &getConditions, 0, 0, 0, 0, &getObjectHandler, &cbd);
  } while (S3_status_is_retryable(cbd.status) && should_retry());

  if (cbd.status != S3StatusOK) {
    uError("%s: %d(%s)", __func__, cbd.status, cbd.err_msg);
    (void)taosCloseFile(&pFile);
    TAOS_RETURN(TAOS_SYSTEM_ERROR(EIO));
  }

  (void)taosCloseFile(&pFile);

  TAOS_RETURN(TSDB_CODE_SUCCESS);
}

int32_t s3GetObjectToFile(const char *object_name, const char *fileName) {
  int32_t code = 0;

  int8_t startIndex = taosRand() % tsS3EpNum;
  for (int8_t i = 0; i < tsS3EpNum; ++i) {
    int8_t epIndex = (startIndex + i) % tsS3EpNum;
    code = s3GetObjectToFileByEp(object_name, fileName, epIndex);
    if (code == TSDB_CODE_SUCCESS) {
      break;
    }
  }

  return code;
}

int32_t s3GetObjectsByPrefix(const char *prefix, const char *path) {
  SArray *objectArray = getListByPrefix(prefix);
  if (objectArray == NULL) TAOS_RETURN(TSDB_CODE_FAILED);

  for (size_t i = 0; i < taosArrayGetSize(objectArray); i++) {
    char       *object = taosArrayGetP(objectArray, i);
    const char *tmp = strchr(object, '/');
    tmp = (tmp == NULL) ? object : tmp + 1;
    char fileName[PATH_MAX] = {0};
    if (path[strlen(path) - 1] != TD_DIRSEP_CHAR) {
      (void)snprintf(fileName, PATH_MAX, "%s%s%s", path, TD_DIRSEP, tmp);
    } else {
      (void)snprintf(fileName, PATH_MAX, "%s%s", path, tmp);
    }
    if (s3GetObjectToFile(object, fileName) != 0) {
      taosArrayDestroyEx(objectArray, s3FreeObjectKey);
      TAOS_RETURN(TSDB_CODE_FAILED);
    }
  }
  taosArrayDestroyEx(objectArray, s3FreeObjectKey);
  return 0;
}

static long s3SizeByEp(const char *object_name, int8_t epIndex) {
  long size = 0;
  int  status = 0;

<<<<<<< HEAD
  S3BucketContext bucketContext = {0,
                                   tsS3BucketName[epIndex],
=======
  S3BucketContext bucketContext = {tsS3Hostname[epIndex],
                                   tsS3BucketName,
>>>>>>> 06af850e
                                   protocolG,
                                   uriStyleG,
                                   tsS3AccessKeyId[epIndex],
                                   tsS3AccessKeySecret[epIndex],
                                   0,
                                   awsRegionG};

  S3ResponseHandler responseHandler = {&responsePropertiesCallback, &responseCompleteCallback};

  TS3SizeCBD cbd = {0};
  do {
    S3_head_object(&bucketContext, object_name, 0, 0, &responseHandler, &cbd);
  } while (S3_status_is_retryable(cbd.status) && should_retry());

  if ((cbd.status != S3StatusOK) && (cbd.status != S3StatusErrorPreconditionFailed)) {
    s3PrintError(__FILE__, __LINE__, __func__, cbd.status, cbd.err_msg);

    TAOS_RETURN(TSDB_CODE_FAILED);
  }

  size = cbd.content_length;

  return size;
}

long s3Size(const char *object_name) {
  long size = 0;

  int8_t startIndex = taosRand() % tsS3EpNum;
  for (int8_t i = 0; i < tsS3EpNum; ++i) {
    int8_t epIndex = (startIndex + i) % tsS3EpNum;
    size = s3SizeByEp(object_name, epIndex);
    if (size > 0) {
      break;
    }
  }

  return size;
}

void s3EvictCache(const char *path, long object_size) {}

#elif defined(USE_COS)

#include "cos_api.h"
#include "cos_http_io.h"
#include "cos_log.h"

int32_t s3Init() {
  if (cos_http_io_initialize(NULL, 0) != COSE_OK) {
    return -1;
  }

  // set log level, default COS_LOG_WARN
  cos_log_set_level(COS_LOG_WARN);

  // set log output, default stderr
  cos_log_set_output(NULL);

  TAOS_RETURN(TSDB_CODE_SUCCESS);
}

void s3CleanUp() { cos_http_io_deinitialize(); }

static void log_status(cos_status_t *s) {
  cos_warn_log("status->code: %d", s->code);
  if (s->error_code) cos_warn_log("status->error_code: %s", s->error_code);
  if (s->error_msg) cos_warn_log("status->error_msg: %s", s->error_msg);
  if (s->req_id) cos_warn_log("status->req_id: %s", s->req_id);
}

static void s3InitRequestOptions(cos_request_options_t *options, int is_cname) {
  options->config = cos_config_create(options->pool);

  cos_config_t *config = options->config;

  cos_str_set(&config->endpoint, tsS3Endpoint);
  cos_str_set(&config->access_key_id, tsS3AccessKeyId);
  cos_str_set(&config->access_key_secret, tsS3AccessKeySecret);
  cos_str_set(&config->appid, tsS3AppId);

  config->is_cname = is_cname;

  options->ctl = cos_http_controller_create(options->pool, 0);
}

int32_t s3PutObjectFromFile(const char *file_str, const char *object_str) {
  int32_t                code = 0;
  cos_pool_t            *p = NULL;
  int                    is_cname = 0;
  cos_status_t          *s = NULL;
  cos_request_options_t *options = NULL;
  cos_string_t           bucket, object, file;
  cos_table_t           *resp_headers;
  // int                    traffic_limit = 0;

  cos_pool_create(&p, NULL);
  options = cos_request_options_create(p);
  s3InitRequestOptions(options, is_cname);
  cos_table_t *headers = NULL;
  /*
  if (traffic_limit) {
    // 限速值设置范围为819200 - 838860800，即100KB/s - 100MB/s，如果超出该范围将返回400错误
    headers = cos_table_make(p, 1);
    cos_table_add_int(headers, "x-cos-traffic-limit", 819200);
  }
  */
  cos_str_set(&bucket, tsS3BucketName);
  cos_str_set(&file, file_str);
  cos_str_set(&object, object_str);
  s = cos_put_object_from_file(options, &bucket, &object, &file, headers, &resp_headers);
  log_status(s);

  cos_pool_destroy(p);

  if (s->code != 200) {
    TAOS_RETURN(s->code);
  }

  TAOS_RETURN(code);
}

int32_t s3PutObjectFromFile2(const char *file_str, const char *object_str, int8_t withcp) {
  int32_t                     code = 0;
  cos_pool_t                 *p = NULL;
  int                         is_cname = 0;
  cos_status_t               *s = NULL;
  cos_request_options_t      *options = NULL;
  cos_string_t                bucket, object, file;
  cos_table_t                *resp_headers;
  int                         traffic_limit = 0;
  cos_table_t                *headers = NULL;
  cos_resumable_clt_params_t *clt_params = NULL;

  (void)withcp;
  cos_pool_create(&p, NULL);
  options = cos_request_options_create(p);
  s3InitRequestOptions(options, is_cname);
  headers = cos_table_make(p, 0);
  cos_str_set(&bucket, tsS3BucketName);
  cos_str_set(&file, file_str);
  cos_str_set(&object, object_str);

  // upload
  clt_params = cos_create_resumable_clt_params_content(p, 1024 * 1024, 8, COS_FALSE, NULL);
  s = cos_resumable_upload_file(options, &bucket, &object, &file, headers, NULL, clt_params, NULL, &resp_headers, NULL);

  log_status(s);
  if (!cos_status_is_ok(s)) {
    vError("s3: %d(%s)", s->code, s->error_msg);
    vError("%s failed at line %d since %s", __func__, __LINE__, tstrerror(terrno));
    code = TAOS_SYSTEM_ERROR(EIO);
    return code;
  }

  cos_pool_destroy(p);

  if (s->code != 200) {
    TAOS_RETURN(s->code);
  }

  TAOS_RETURN(code);
}

void s3DeleteObjectsByPrefix(const char *prefix_str) {
  cos_pool_t            *p = NULL;
  cos_request_options_t *options = NULL;
  int                    is_cname = 0;
  cos_string_t           bucket;
  cos_status_t          *s = NULL;
  cos_string_t           prefix;

  cos_pool_create(&p, NULL);
  options = cos_request_options_create(p);
  s3InitRequestOptions(options, is_cname);
  cos_str_set(&bucket, tsS3BucketName);
  cos_str_set(&prefix, prefix_str);

  s = cos_delete_objects_by_prefix(options, &bucket, &prefix);
  log_status(s);
  cos_pool_destroy(p);
}

int32_t s3DeleteObjects(const char *object_name[], int nobject) {
  cos_pool_t            *p = NULL;
  int                    is_cname = 0;
  cos_string_t           bucket;
  cos_table_t           *resp_headers = NULL;
  cos_request_options_t *options = NULL;
  cos_list_t             object_list;
  cos_list_t             deleted_object_list;
  int                    is_quiet = COS_TRUE;

  cos_pool_create(&p, NULL);
  options = cos_request_options_create(p);
  s3InitRequestOptions(options, is_cname);
  cos_str_set(&bucket, tsS3BucketName);

  cos_list_init(&object_list);
  cos_list_init(&deleted_object_list);

  for (int i = 0; i < nobject; ++i) {
    cos_object_key_t *content = cos_create_cos_object_key(p);
    cos_str_set(&content->key, object_name[i]);
    cos_list_add_tail(&content->node, &object_list);
  }

  cos_status_t *s = cos_delete_objects(options, &bucket, &object_list, is_quiet, &resp_headers, &deleted_object_list);
  log_status(s);

  cos_pool_destroy(p);

  if (cos_status_is_ok(s)) {
    cos_warn_log("delete objects succeeded\n");
  } else {
    cos_warn_log("delete objects failed\n");
  }

  TAOS_RETURN(TSDB_CODE_SUCCESS);
}

bool s3Exists(const char *object_name) {
  bool                      ret = false;
  cos_pool_t               *p = NULL;
  int                       is_cname = 0;
  cos_status_t             *s = NULL;
  cos_request_options_t    *options = NULL;
  cos_string_t              bucket;
  cos_string_t              object;
  cos_table_t              *resp_headers;
  cos_table_t              *headers = NULL;
  cos_object_exist_status_e object_exist;

  cos_pool_create(&p, NULL);
  options = cos_request_options_create(p);
  s3InitRequestOptions(options, is_cname);
  cos_str_set(&bucket, tsS3BucketName);
  cos_str_set(&object, object_name);

  s = cos_check_object_exist(options, &bucket, &object, headers, &object_exist, &resp_headers);
  if (object_exist == COS_OBJECT_NON_EXIST) {
    cos_warn_log("object: %.*s non exist.\n", object.len, object.data);
  } else if (object_exist == COS_OBJECT_EXIST) {
    ret = true;
    cos_warn_log("object: %.*s exist.\n", object.len, object.data);
  } else {
    cos_warn_log("object: %.*s unknown status.\n", object.len, object.data);
    log_status(s);
  }

  cos_pool_destroy(p);

  return ret;
}

bool s3Get(const char *object_name, const char *path) {
  bool                   ret = false;
  cos_pool_t            *p = NULL;
  int                    is_cname = 0;
  cos_status_t          *s = NULL;
  cos_request_options_t *options = NULL;
  cos_string_t           bucket;
  cos_string_t           object;
  cos_string_t           file;
  cos_table_t           *resp_headers = NULL;
  cos_table_t           *headers = NULL;
  int                    traffic_limit = 0;

  //创建内存池
  cos_pool_create(&p, NULL);

  //初始化请求选项
  options = cos_request_options_create(p);
  s3InitRequestOptions(options, is_cname);
  cos_str_set(&bucket, tsS3BucketName);
  if (traffic_limit) {
    //限速值设置范围为819200 - 838860800，即100KB/s - 100MB/s，如果超出该范围将返回400错误
    headers = cos_table_make(p, 1);
    cos_table_add_int(headers, "x-cos-traffic-limit", 819200);
  }

  //下载对象
  cos_str_set(&file, path);
  cos_str_set(&object, object_name);
  s = cos_get_object_to_file(options, &bucket, &object, headers, NULL, &file, &resp_headers);
  if (cos_status_is_ok(s)) {
    ret = true;
    cos_warn_log("get object succeeded\n");
  } else {
    cos_warn_log("get object failed\n");
  }

  //销毁内存池
  cos_pool_destroy(p);

  return ret;
}

int32_t s3GetObjectBlock(const char *object_name, int64_t offset, int64_t block_size, bool check, uint8_t **ppBlock) {
  (void)check;
  int32_t                code = 0, lino = 0;
  cos_pool_t            *p = NULL;
  int                    is_cname = 0;
  cos_status_t          *s = NULL;
  cos_request_options_t *options = NULL;
  cos_string_t           bucket;
  cos_string_t           object;
  cos_table_t           *resp_headers;
  cos_table_t           *headers = NULL;
  cos_buf_t             *content = NULL;
  // cos_string_t file;
  // int  traffic_limit = 0;
  char range_buf[64];

  //创建内存池
  cos_pool_create(&p, NULL);

  //初始化请求选项
  options = cos_request_options_create(p);
  // init_test_request_options(options, is_cname);
  s3InitRequestOptions(options, is_cname);
  cos_str_set(&bucket, tsS3BucketName);
  cos_str_set(&object, object_name);
  cos_list_t download_buffer;
  cos_list_init(&download_buffer);
  /*
  if (traffic_limit) {
    // 限速值设置范围为819200 - 838860800，单位默认为 bit/s，即800Kb/s - 800Mb/s，如果超出该范围将返回400错误
    headers = cos_table_make(p, 1);
    cos_table_add_int(headers, "x-cos-traffic-limit", 819200);
  }
  */

  headers = cos_table_create_if_null(options, headers, 1);
  apr_snprintf(range_buf, sizeof(range_buf), "bytes=%" APR_INT64_T_FMT "-%" APR_INT64_T_FMT, offset,
               offset + block_size - 1);
  apr_table_add(headers, COS_RANGE, range_buf);

  s = cos_get_object_to_buffer(options, &bucket, &object, headers, NULL, &download_buffer, &resp_headers);
  log_status(s);
  if (!cos_status_is_ok(s)) {
    uError("s3: %d(%s)", s->code, s->error_msg);
    uError("%s failed at line %d since %s", __func__, __LINE__, tstrerror(terrno));
    TAOS_RETURN(TAOS_SYSTEM_ERROR(EIO));
  }

  // print_headers(resp_headers);
  int64_t len = 0;
  int64_t size = 0;
  int64_t pos = 0;
  cos_list_for_each_entry(cos_buf_t, content, &download_buffer, node) { len += cos_buf_size(content); }
  // char *buf = cos_pcalloc(p, (apr_size_t)(len + 1));
  char *buf = taosMemoryCalloc(1, (apr_size_t)(len));
  if (!buf) {
    TAOS_CHECK_GOTO(TSDB_CODE_OUT_OF_MEMORY, &lino, _exit);
  }

  // buf[len] = '\0';
  cos_list_for_each_entry(cos_buf_t, content, &download_buffer, node) {
    size = cos_buf_size(content);
    memcpy(buf + pos, content->pos, (size_t)size);
    pos += size;
  }
  // cos_warn_log("Download data=%s", buf);

_exit:
  //销毁内存池
  cos_pool_destroy(p);

  *ppBlock = buf;

  TAOS_RETURN(code);
}

typedef struct {
  int64_t size;
  int32_t atime;
  char    name[TSDB_FILENAME_LEN];
} SEvictFile;

static int32_t evictFileCompareAsce(const void *pLeft, const void *pRight) {
  SEvictFile *lhs = (SEvictFile *)pLeft;
  SEvictFile *rhs = (SEvictFile *)pRight;
  return lhs->atime < rhs->atime ? -1 : 1;
}

void s3EvictCache(const char *path, long object_size) {
  SDiskSize disk_size = {0};
  char      dir_name[TSDB_FILENAME_LEN] = "\0";

  tstrncpy(dir_name, path, TSDB_FILENAME_LEN);
  taosDirName(dir_name);

  if (taosGetDiskSize((char *)dir_name, &disk_size) < 0) {
    terrno = TAOS_SYSTEM_ERROR(errno);
    vError("failed to get disk:%s size since %s", path, terrstr());
    return;
  }

  if (object_size >= disk_size.avail - (1 << 30)) {
    // evict too old files
    // 1, list data files' atime under dir(path)
    tdbDirPtr pDir = taosOpenDir(dir_name);
    if (pDir == NULL) {
      terrno = TAOS_SYSTEM_ERROR(errno);
      vError("failed to open %s since %s", dir_name, terrstr());
    }
    SArray        *evict_files = taosArrayInit(16, sizeof(SEvictFile));
    tdbDirEntryPtr pDirEntry;
    while ((pDirEntry = taosReadDir(pDir)) != NULL) {
      char *name = taosGetDirEntryName(pDirEntry);
      if (!strncmp(name + strlen(name) - 5, ".data", 5)) {
        SEvictFile e_file = {0};
        char       entry_name[TSDB_FILENAME_LEN] = "\0";
        int        dir_len = strlen(dir_name);

        memcpy(e_file.name, dir_name, dir_len);
        e_file.name[dir_len] = '/';
        memcpy(e_file.name + dir_len + 1, name, strlen(name));

        taosStatFile(e_file.name, &e_file.size, NULL, &e_file.atime);

        taosArrayPush(evict_files, &e_file);
      }
    }
    taosCloseDir(&pDir);

    // 2, sort by atime
    taosArraySort(evict_files, evictFileCompareAsce);

    // 3, remove files ascendingly until we get enough object_size space
    long   evict_size = 0;
    size_t ef_size = TARRAY_SIZE(evict_files);
    for (size_t i = 0; i < ef_size; ++i) {
      SEvictFile *evict_file = taosArrayGet(evict_files, i);
      taosRemoveFile(evict_file->name);
      evict_size += evict_file->size;
      if (evict_size >= object_size) {
        break;
      }
    }

    taosArrayDestroy(evict_files);
  }
}

long s3Size(const char *object_name) {
  long size = 0;

  cos_pool_t            *p = NULL;
  int                    is_cname = 0;
  cos_status_t          *s = NULL;
  cos_request_options_t *options = NULL;
  cos_string_t           bucket;
  cos_string_t           object;
  cos_table_t           *resp_headers = NULL;

  //创建内存池
  cos_pool_create(&p, NULL);

  //初始化请求选项
  options = cos_request_options_create(p);
  s3InitRequestOptions(options, is_cname);
  cos_str_set(&bucket, tsS3BucketName);

  //获取对象元数据
  cos_str_set(&object, object_name);
  s = cos_head_object(options, &bucket, &object, NULL, &resp_headers);
  // print_headers(resp_headers);
  if (cos_status_is_ok(s)) {
    char *content_length_str = (char *)apr_table_get(resp_headers, COS_CONTENT_LENGTH);
    if (content_length_str != NULL) {
      size = atol(content_length_str);
    }
    cos_warn_log("head object succeeded: %ld\n", size);
  } else {
    cos_warn_log("head object failed\n");
  }

  //销毁内存池
  cos_pool_destroy(p);

  return size;
}

#else

int32_t s3Init() { return 0; }
void    s3CleanUp() {}
int32_t s3PutObjectFromFile(const char *file, const char *object) { return 0; }
int32_t s3PutObjectFromFile2(const char *file, const char *object, int8_t withcp) { return 0; }
int32_t s3PutObjectFromFileOffset(const char *file, const char *object_name, int64_t offset, int64_t size) { return 0; }
void    s3DeleteObjectsByPrefix(const char *prefix) {}
int32_t s3DeleteObjects(const char *object_name[], int nobject) { return 0; }
bool    s3Exists(const char *object_name) { return false; }
bool    s3Get(const char *object_name, const char *path) { return false; }
int32_t s3GetObjectBlock(const char *object_name, int64_t offset, int64_t size, bool check, uint8_t **ppBlock) {
  return 0;
}
void    s3EvictCache(const char *path, long object_size) {}
long    s3Size(const char *object_name) { return 0; }
int32_t s3GetObjectsByPrefix(const char *prefix, const char *path) { return 0; }
int32_t s3GetObjectToFile(const char *object_name, const char *fileName) { return 0; }

#endif<|MERGE_RESOLUTION|>--- conflicted
+++ resolved
@@ -9,11 +9,7 @@
 extern char   tsS3Endpoint[][TSDB_FQDN_LEN];
 extern char   tsS3AccessKeyId[][TSDB_FQDN_LEN];
 extern char   tsS3AccessKeySecret[][TSDB_FQDN_LEN];
-<<<<<<< HEAD
-extern char   tsS3BucketName[][TSDB_FQDN_LEN];
-=======
 extern char   tsS3BucketName[TSDB_FQDN_LEN];
->>>>>>> 06af850e
 extern char   tsS3AppId[][TSDB_FQDN_LEN];
 extern char   tsS3Hostname[][TSDB_FQDN_LEN];
 extern int8_t tsS3Https;
@@ -134,15 +130,6 @@
     (void)fprintf(stderr, "put object %s: success.\n\n", objectname[0]);
 
     // list buckets
-<<<<<<< HEAD
-    (void)fprintf(stderr, "start to list bucket %s by prefix s3.\n", tsS3BucketName[i]);
-    code = s3ListBucketByEp(tsS3BucketName[i], i);
-    if (code != 0) {
-      (void)fprintf(stderr, "listing bucket %s : failed.\n", tsS3BucketName[i]);
-      TAOS_CHECK_GOTO(code, &lino, _exit);
-    }
-    (void)fprintf(stderr, "listing bucket %s: success.\n\n", tsS3BucketName[i]);
-=======
     (void)fprintf(stderr, "start to list bucket %s by prefix s3.\n", tsS3BucketName);
     code = s3ListBucketByEp(tsS3BucketName, i);
     if (code != 0) {
@@ -150,7 +137,6 @@
       TAOS_CHECK_GOTO(code, &lino, _exit);
     }
     (void)fprintf(stderr, "listing bucket %s: success.\n\n", tsS3BucketName);
->>>>>>> 06af850e
 
     // test range get
     uint8_t *pBlock = NULL;
@@ -988,13 +974,8 @@
   data.totalContentLength = data.totalOriginalContentLength = data.contentLength = data.originalContentLength =
       contentLength;
 
-<<<<<<< HEAD
-  S3BucketContext bucketContext = {0,
-                                   tsS3BucketName[epIndex],
-=======
   S3BucketContext bucketContext = {tsS3Hostname[epIndex],
                                    tsS3BucketName,
->>>>>>> 06af850e
                                    protocolG,
                                    uriStyleG,
                                    tsS3AccessKeyId[epIndex],
@@ -1076,13 +1057,8 @@
   data.totalContentLength = data.totalOriginalContentLength = data.contentLength = data.originalContentLength =
       contentLength;
 
-<<<<<<< HEAD
-  S3BucketContext bucketContext = {0,
-                                   tsS3BucketName[epIndex],
-=======
   S3BucketContext bucketContext = {tsS3Hostname[epIndex],
                                    tsS3BucketName,
->>>>>>> 06af850e
                                    protocolG,
                                    uriStyleG,
                                    tsS3AccessKeyId[epIndex],
@@ -1177,13 +1153,8 @@
 }
 
 static SArray *getListByPrefixByEp(const char *prefix, int8_t epIndex) {
-<<<<<<< HEAD
-  S3BucketContext     bucketContext = {0,
-                                       tsS3BucketName[epIndex],
-=======
   S3BucketContext     bucketContext = {tsS3Hostname[epIndex],
                                        tsS3BucketName,
->>>>>>> 06af850e
                                        protocolG,
                                        uriStyleG,
                                        tsS3AccessKeyId[epIndex],
@@ -1250,13 +1221,8 @@
 static int32_t s3DeleteObjectsByEp(const char *object_name[], int nobject, int8_t epIndex) {
   int32_t code = 0;
 
-<<<<<<< HEAD
-  S3BucketContext   bucketContext = {0,
-                                     tsS3BucketName[epIndex],
-=======
   S3BucketContext   bucketContext = {tsS3Hostname[epIndex],
                                      tsS3BucketName,
->>>>>>> 06af850e
                                      protocolG,
                                      uriStyleG,
                                      tsS3AccessKeyId[epIndex],
@@ -1331,13 +1297,8 @@
   int64_t     ifModifiedSince = -1, ifNotModifiedSince = -1;
   const char *ifMatch = 0, *ifNotMatch = 0;
 
-<<<<<<< HEAD
-  S3BucketContext    bucketContext = {0,
-                                      tsS3BucketName[epIndex],
-=======
   S3BucketContext    bucketContext = {tsS3Hostname[epIndex],
                                       tsS3BucketName,
->>>>>>> 06af850e
                                       protocolG,
                                       uriStyleG,
                                       tsS3AccessKeyId[epIndex],
@@ -1409,13 +1370,8 @@
   int64_t     ifModifiedSince = -1, ifNotModifiedSince = -1;
   const char *ifMatch = 0, *ifNotMatch = 0;
 
-<<<<<<< HEAD
-  S3BucketContext    bucketContext = {0,
-                                      tsS3BucketName[epIndex],
-=======
   S3BucketContext    bucketContext = {tsS3Hostname[epIndex],
                                       tsS3BucketName,
->>>>>>> 06af850e
                                       protocolG,
                                       uriStyleG,
                                       tsS3AccessKeyId[epIndex],
@@ -1491,13 +1447,8 @@
   long size = 0;
   int  status = 0;
 
-<<<<<<< HEAD
-  S3BucketContext bucketContext = {0,
-                                   tsS3BucketName[epIndex],
-=======
   S3BucketContext bucketContext = {tsS3Hostname[epIndex],
                                    tsS3BucketName,
->>>>>>> 06af850e
                                    protocolG,
                                    uriStyleG,
                                    tsS3AccessKeyId[epIndex],
