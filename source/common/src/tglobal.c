--- conflicted
+++ resolved
@@ -2698,12 +2698,9 @@
                                          {"arbSetAssignedTimeoutMs", &tsArbSetAssignedTimeoutMs},
                                          {"queryNoFetchTimeoutSec", &tsQueryNoFetchTimeoutSec},
                                          {"enableStrongPassword", &tsEnableStrongPassword},
-<<<<<<< HEAD
                                          {"enableMetrics", &tsEnableMetrics},
                                          {"metricsInterval", &tsMetricsInterval},
                                          {"metricsLevel", &tsMetricsLevel},
-=======
->>>>>>> 624577ea
                                          {"forceKillTrans", &tsForceKillTrans}};
 
     if ((code = taosCfgSetOption(debugOptions, tListLen(debugOptions), pItem, true)) != TSDB_CODE_SUCCESS) {
