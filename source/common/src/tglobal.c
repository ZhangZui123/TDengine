--- conflicted
+++ resolved
@@ -337,10 +337,6 @@
 int32_t tsCompactPullupInterval = 10;
 int32_t tsMqRebalanceInterval = 2;
 float   tsSinkDataRate = 2.0;
-<<<<<<< HEAD
-=======
-int32_t tsStreamNodeCheckInterval = 240;   // 3min
->>>>>>> f1d1c37a
 int32_t tsMaxConcurrentCheckpoint = 1;
 int32_t tsTtlUnit = 86400;
 int32_t tsTtlPushIntervalSec = 10;
