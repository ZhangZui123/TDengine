--- conflicted
+++ resolved
@@ -1993,15 +1993,6 @@
 
   {  //  'bool/int32_t/int64_t/float/double' variables with general modification function
     static OptionNameAndVar debugOptions[] = {
-<<<<<<< HEAD
-        {"dDebugFlag", &dDebugFlag},     {"vDebugFlag", &vDebugFlag},     {"mDebugFlag", &mDebugFlag},
-        {"wDebugFlag", &wDebugFlag},     {"sDebugFlag", &sDebugFlag},     {"tsdbDebugFlag", &tsdbDebugFlag},
-        {"tqDebugFlag", &tqDebugFlag},   {"fsDebugFlag", &fsDebugFlag},   {"udfDebugFlag", &udfDebugFlag},
-        {"smaDebugFlag", &smaDebugFlag}, {"idxDebugFlag", &idxDebugFlag}, {"tdbDebugFlag", &tdbDebugFlag},
-        {"tmrDebugFlag", &tmrDebugFlag}, {"uDebugFlag", &uDebugFlag},     {"smaDebugFlag", &smaDebugFlag},
-        {"rpcDebugFlag", &rpcDebugFlag}, {"qDebugFlag", &qDebugFlag},     {"metaDebugFlag", &metaDebugFlag},
-        {"stDebugFlag", &stDebugFlag},   {"sndDebugFlag", &sndDebugFlag}, {"tqClientDebugFlag", &tqClientDebugFlag},
-=======
         {"dDebugFlag", &dDebugFlag},       {"vDebugFlag", &vDebugFlag},     {"mDebugFlag", &mDebugFlag},
         {"wDebugFlag", &wDebugFlag},       {"azDebugFlag", &azDebugFlag},   {"sDebugFlag", &sDebugFlag},
         {"tsdbDebugFlag", &tsdbDebugFlag}, {"tqDebugFlag", &tqDebugFlag},   {"fsDebugFlag", &fsDebugFlag},
@@ -2009,8 +2000,7 @@
         {"tdbDebugFlag", &tdbDebugFlag},   {"tmrDebugFlag", &tmrDebugFlag}, {"uDebugFlag", &uDebugFlag},
         {"smaDebugFlag", &smaDebugFlag},   {"rpcDebugFlag", &rpcDebugFlag}, {"qDebugFlag", &qDebugFlag},
         {"metaDebugFlag", &metaDebugFlag}, {"stDebugFlag", &stDebugFlag},   {"sndDebugFlag", &sndDebugFlag},
-        {"tqClientDebug", &tqClientDebug},
->>>>>>> cbb3572f
+        {"tqClientDebugFlag", &}tqClientDebugFlag,
     };
 
     static OptionNameAndVar options[] = {{"audit", &tsEnableAudit},
