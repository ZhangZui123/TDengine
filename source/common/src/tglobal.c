--- conflicted
+++ resolved
@@ -2082,14 +2082,10 @@
                                          {"supportVnodes", &tsNumOfSupportVnodes},
                                          {"experimental", &tsExperimental},
                                          {"maxTsmaNum", &tsMaxTsmaNum},
-<<<<<<< HEAD
                                          {"singleQueryMaxMemorySize", &tsSingleQueryMaxMemorySize},
                                          {"minReservedMemorySize", &tsMinReservedMemorySize},
-                                         {"safetyCheckLevel", &tsSafetyCheckLevel}};
-=======
                                          {"safetyCheckLevel", &tsSafetyCheckLevel},
                                          {"bypassFlag", &tsBypassFlag}};
->>>>>>> 3cada203
 
     if ((code = taosCfgSetOption(debugOptions, tListLen(debugOptions), pItem, true)) != TSDB_CODE_SUCCESS) {
       code = taosCfgSetOption(options, tListLen(options), pItem, false);
