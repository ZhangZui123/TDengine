--- conflicted
+++ resolved
@@ -1718,11 +1718,7 @@
       switch (pItem->dtype) {
         case CFG_DTYPE_BOOL: {
           int32_t flag = atoi(value);
-<<<<<<< HEAD
           bool *  pVar = options[d].optionVar;
-=======
-          bool   *pVar = options[d].optionVar;
->>>>>>> ec3685db
           uInfo("%s set from %d to %d", optName, *pVar, flag);
           *pVar = flag;
         } break;
