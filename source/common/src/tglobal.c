--- conflicted
+++ resolved
@@ -74,11 +74,7 @@
 // mnode
 int64_t tsMndSdbWriteDelta = 200;
 int64_t tsMndLogRetention = 2000;
-<<<<<<< HEAD
 int8_t  tsGrant = 1;
-=======
-bool    tsMndSkipGrant = false;
->>>>>>> cffbed79
 
 // monitor
 bool     tsEnableMonitor = true;
