--- conflicted
+++ resolved
@@ -565,12 +565,8 @@
   TAOS_CHECK_RETURN(
       cfgAddInt32(pCfg, "sndDebugFlag", sndDebugFlag, 0, 255, CFG_SCOPE_SERVER, CFG_DYN_SERVER, CFG_CATEGORY_LOCAL));
   TAOS_CHECK_RETURN(
-<<<<<<< HEAD
-      cfgAddInt32(pCfg, "bndDebugFlag", bndDebugFlag, 0, 255, CFG_SCOPE_SERVER, CFG_DYN_SERVER, CFG_CATEGORY_LOCAL));
-=======
       cfgAddInt32(pCfg, "bseDebugFlag", bseDebugFlag, 0, 255, CFG_SCOPE_SERVER, CFG_DYN_SERVER, CFG_CATEGORY_LOCAL));
   TAOS_CHECK_RETURN(cfgAddInt32(pCfg, "bndDebugFlag", bndDebugFlag, 0, 255, CFG_SCOPE_SERVER, CFG_DYN_SERVER, CFG_CATEGORY_LOCAL));
->>>>>>> 01d9022f
   TAOS_RETURN(TSDB_CODE_SUCCESS);
 }
 
@@ -1210,11 +1206,8 @@
   TAOS_CHECK_GET_CFG_ITEM(pCfg, pItem, "sndDebugFlag");
   sndDebugFlag = pItem->i32;
 
-<<<<<<< HEAD
-=======
   TAOS_CHECK_GET_CFG_ITEM(pCfg, pItem, "bseDebugFlag");
   bseDebugFlag = pItem->i32;
->>>>>>> 01d9022f
   TAOS_CHECK_GET_CFG_ITEM(pCfg, pItem, "bndDebugFlag");
   bndDebugFlag = pItem->i32;
 
@@ -2558,14 +2551,9 @@
         {"uDebugFlag", &uDebugFlag},       {"smaDebugFlag", &smaDebugFlag},
         {"rpcDebugFlag", &rpcDebugFlag},   {"qDebugFlag", &qDebugFlag},
         {"metaDebugFlag", &metaDebugFlag}, {"stDebugFlag", &stDebugFlag},
-<<<<<<< HEAD
-        {"sndDebugFlag", &sndDebugFlag},   {"bndDebugFlag", &bndDebugFlag},
-        {"tqClientDebugFlag", &tqClientDebugFlag},
-=======
         {"bseDebugFlag", &bseDebugFlag},
         {"sndDebugFlag", &sndDebugFlag},   {"bndDebugFlag", &bndDebugFlag},
         {"tqClientDebugFlag", &tqClientDebugFlag}, {"tssDebugFlag", &tssDebugFlag},
->>>>>>> 01d9022f
     };
 
     static OptionNameAndVar options[] = {{"audit", &tsEnableAudit},
@@ -3002,10 +2990,7 @@
   taosCheckAndSetDebugFlag(&metaDebugFlag, "metaDebugFlag", flag, noNeedToSetVars);
   taosCheckAndSetDebugFlag(&stDebugFlag, "stDebugFlag", flag, noNeedToSetVars);
   taosCheckAndSetDebugFlag(&sndDebugFlag, "sndDebugFlag", flag, noNeedToSetVars);
-<<<<<<< HEAD
-=======
   taosCheckAndSetDebugFlag(&bseDebugFlag, "bseDebugFlag", flag, noNeedToSetVars);
->>>>>>> 01d9022f
   taosCheckAndSetDebugFlag(&bndDebugFlag, "bndDebugFlag", flag, noNeedToSetVars);
 
   taosArrayClear(noNeedToSetVars);  // reset array
