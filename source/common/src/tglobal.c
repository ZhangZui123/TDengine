/*
 * Copyright (c) 2019 TAOS Data, Inc. <jhtao@taosdata.com>
 *
 * This program is free software: you can use, redistribute, and/or modify
 * it under the terms of the GNU Affero General Public License, version 3
 * or later ("AGPL"), as published by the Free Software Foundation.
 *
 * This program is distributed in the hope that it will be useful, but WITHOUT
 * ANY WARRANTY; without even the implied warranty of MERCHANTABILITY or
 * FITNESS FOR A PARTICULAR PURPOSE.
 *
 * You should have received a copy of the GNU Affero General Public License
 * along with this program. If not, see <http://www.gnu.org/licenses/>.
 */

#define _DEFAULT_SOURCE
#include "tglobal.h"
#include "defines.h"
#include "os.h"
#include "tconfig.h"
#include "tgrant.h"
#include "tlog.h"
#include "tmisce.h"
#include "tunit.h"

#if defined(CUS_NAME) || defined(CUS_PROMPT) || defined(CUS_EMAIL)
#include "cus_name.h"
#endif

// GRANT_CFG_DECLARE;

SConfig *tsCfg = NULL;

// cluster
char          tsFirst[TSDB_EP_LEN] = {0};
char          tsSecond[TSDB_EP_LEN] = {0};
char          tsLocalFqdn[TSDB_FQDN_LEN] = {0};
char          tsLocalEp[TSDB_EP_LEN] = {0};  // Local End Point, hostname:port
char          tsVersionName[16] = "community";
uint16_t      tsServerPort = 6030;
int32_t       tsVersion = 30000000;
int32_t       tsStatusInterval = 1;  // second
int32_t       tsNumOfSupportVnodes = 256;
char          tsEncryptAlgorithm[16] = {0};
char          tsEncryptScope[100] = {0};
EEncryptAlgor tsiEncryptAlgorithm = 0;
EEncryptScope tsiEncryptScope = 0;
// char     tsAuthCode[500] = {0};
// char     tsEncryptKey[17] = {0};
char tsEncryptKey[17] = {0};

// common
int32_t tsMaxShellConns = 50000;
int32_t tsShellActivityTimer = 3;  // second

// queue & threads
int32_t tsNumOfRpcThreads = 1;
int32_t tsNumOfRpcSessions = 30000;
int32_t tsShareConnLimit = 10;
int32_t tsReadTimeout = 900;
int32_t tsTimeToGetAvailableConn = 500000;
int32_t tsKeepAliveIdle = 60;

int32_t tsNumOfCommitThreads = 2;
int32_t tsNumOfTaskQueueThreads = 16;
int32_t tsNumOfMnodeQueryThreads = 16;
int32_t tsNumOfMnodeFetchThreads = 1;
int32_t tsNumOfMnodeReadThreads = 1;
int32_t tsNumOfVnodeQueryThreads = 16;
float   tsRatioOfVnodeStreamThreads = 0.5F;
int32_t tsNumOfVnodeFetchThreads = 4;
int32_t tsNumOfVnodeRsmaThreads = 2;
int32_t tsNumOfQnodeQueryThreads = 16;
int32_t tsNumOfQnodeFetchThreads = 1;
int32_t tsNumOfSnodeStreamThreads = 4;
int32_t tsNumOfSnodeWriteThreads = 1;
int32_t tsMaxStreamBackendCache = 128;  // M
int32_t tsPQSortMemThreshold = 16;      // M
int32_t tsRetentionSpeedLimitMB = 0;    // unlimited

// sync raft
int32_t tsElectInterval = 25 * 1000;
int32_t tsHeartbeatInterval = 1000;
int32_t tsHeartbeatTimeout = 20 * 1000;
int32_t tsSnapReplMaxWaitN = 128;
int64_t tsLogBufferMemoryAllowed = 0;  // bytes

// mnode
int64_t tsMndSdbWriteDelta = 200;
int64_t tsMndLogRetention = 2000;
bool    tsMndSkipGrant = false;
bool    tsEnableWhiteList = false;  // ip white list cfg

// arbitrator
int32_t tsArbHeartBeatIntervalSec = 5;
int32_t tsArbCheckSyncIntervalSec = 10;
int32_t tsArbSetAssignedTimeoutSec = 30;

// dnode
int64_t tsDndStart = 0;
int64_t tsDndStartOsUptime = 0;
int64_t tsDndUpTime = 0;

// dnode misc
uint32_t tsEncryptionKeyChksum = 0;
int8_t   tsEncryptionKeyStat = ENCRYPT_KEY_STAT_UNSET;
int8_t   tsGrant = 1;

// monitor
bool     tsEnableMonitor = true;
int32_t  tsMonitorInterval = 30;
char     tsMonitorFqdn[TSDB_FQDN_LEN] = {0};
uint16_t tsMonitorPort = 6043;
int32_t  tsMonitorMaxLogs = 100;
bool     tsMonitorComp = false;
bool     tsMonitorLogProtocol = false;
bool     tsMonitorForceV2 = true;

// audit
bool    tsEnableAudit = true;
bool    tsEnableAuditCreateTable = true;
int32_t tsAuditInterval = 5000;

// telem
#ifdef TD_ENTERPRISE
bool tsEnableTelem = false;
#else
bool    tsEnableTelem = true;
#endif
int32_t  tsTelemInterval = 43200;
char     tsTelemServer[TSDB_FQDN_LEN] = "telemetry.tdengine.com";
uint16_t tsTelemPort = 80;
char    *tsTelemUri = "/report";

#ifdef TD_ENTERPRISE
bool tsEnableCrashReport = false;
#else
bool    tsEnableCrashReport = true;
#endif
char *tsClientCrashReportUri = "/ccrashreport";
char *tsSvrCrashReportUri = "/dcrashreport";

// schemaless
bool tsSmlDot2Underline = true;
char tsSmlTsDefaultName[TSDB_COL_NAME_LEN] = "_ts";
char tsSmlTagName[TSDB_COL_NAME_LEN] = "_tag_null";
char tsSmlChildTableName[TSDB_TABLE_NAME_LEN] = "";  // user defined child table name can be specified in tag value.
char tsSmlAutoChildTableNameDelimiter[TSDB_TABLE_NAME_LEN] = "";
// If set to empty system will generate table name using MD5 hash.
// true means that the name and order of cols in each line are the same(only for influx protocol)
// bool    tsSmlDataFormat = false;
// int32_t tsSmlBatchSize = 10000;

// checkpoint backup
char    tsSnodeAddress[TSDB_FQDN_LEN] = {0};
int32_t tsRsyncPort = 873;
#ifdef WINDOWS
char tsCheckpointBackupDir[PATH_MAX] = "C:\\TDengine\\data\\backup\\checkpoint\\";
#else
char    tsCheckpointBackupDir[PATH_MAX] = "/var/lib/taos/backup/checkpoint/";
#endif

// tmq
int32_t tmqMaxTopicNum = 20;
int32_t tmqRowSize = 4096;
// query
int32_t tsQueryPolicy = 1;
bool    tsQueryTbNotExistAsEmpty = false;
int32_t tsQueryRspPolicy = 0;
int64_t tsQueryMaxConcurrentTables = 200;  // unit is TSDB_TABLE_NUM_UNIT
bool    tsEnableQueryHb = true;
bool    tsEnableScience = false;  // on taos-cli show float and doulbe with scientific notation if true
int32_t tsQuerySmaOptimize = 0;
int32_t tsQueryRsmaTolerance = 1000;  // the tolerance time (ms) to judge from which level to query rsma data.
bool    tsQueryPlannerTrace = false;
int32_t tsQueryNodeChunkSize = 32 * 1024;
bool    tsQueryUseNodeAllocator = true;
bool    tsKeepColumnName = false;
int32_t tsRedirectPeriod = 10;
int32_t tsRedirectFactor = 2;
int32_t tsRedirectMaxPeriod = 1000;
int32_t tsMaxRetryWaitTime = 10000;
bool    tsUseAdapter = false;
<<<<<<< HEAD
int32_t tsMetaCacheMaxSize = -1;  // MB
int32_t tsSlowLogThreshold = 10;   // seconds
char    tsSlowLogExceptDb[TSDB_DB_NAME_LEN] = "";   // seconds
=======
int32_t tsMetaCacheMaxSize = -1;                   // MB
int32_t tsSlowLogThreshold = 10;                   // seconds
int32_t tsSlowLogThresholdTest = INT32_MAX;        // seconds
char    tsSlowLogExceptDb[TSDB_DB_NAME_LEN] = "";  // seconds
>>>>>>> 4755c723
int32_t tsSlowLogScope = SLOW_LOG_TYPE_QUERY;
char   *tsSlowLogScopeString = "query";
int32_t tsSlowLogMaxLen = 4096;
int32_t tsTimeSeriesThreshold = 50;
bool    tsMultiResultFunctionStarReturnTags = false;

/*
 * denote if the server needs to compress response message at the application layer to client, including query rsp,
 * metricmeta rsp, and multi-meter query rsp message body. The client compress the submit message to server.
 *
 * 0: all data are compressed
 * -1: all data are not compressed
 * other values: if the message payload size is greater than the tsCompressMsgSize, the message will be compressed.
 */
int32_t tsCompressMsgSize = -1;

// count/hyperloglog function always return values in case of all NULL data or Empty data set.
int32_t tsCountAlwaysReturnValue = 1;

// 1 ms for sliding time, the value will changed in case of time precision changed
int32_t tsMinSlidingTime = 1;

// 1 database precision unit for interval time range, changed accordingly
int32_t tsMinIntervalTime = 1;

// maximum batch rows numbers imported from a single csv load
int32_t tsMaxInsertBatchRows = 1000000;

float   tsSelectivityRatio = 1.0;
int32_t tsTagFilterResCacheSize = 1024 * 10;
char    tsTagFilterCache = 0;

// the maximum allowed query buffer size during query processing for each data node.
// -1 no limit (default)
// 0  no query allowed, queries are disabled
// positive value (in MB)
int32_t tsQueryBufferSize = -1;
int64_t tsQueryBufferSizeBytes = -1;
int32_t tsCacheLazyLoadThreshold = 500;

int32_t  tsDiskCfgNum = 0;
SDiskCfg tsDiskCfg[TFS_MAX_DISKS] = {0};
int64_t  tsMinDiskFreeSize = TFS_MIN_DISK_FREE_SIZE;

// stream scheduler
bool tsDeployOnSnode = true;

/*
 * minimum scale for whole system, millisecond by default
 * for TSDB_TIME_PRECISION_MILLI: 60000L
 *     TSDB_TIME_PRECISION_MICRO: 60000000L
 *     TSDB_TIME_PRECISION_NANO:  60000000000L
 */
int64_t tsTickPerMin[] = {60000L, 60000000L, 60000000000L};
/*
 * millisecond by default
 * for TSDB_TIME_PRECISION_MILLI: 3600000L
 *     TSDB_TIME_PRECISION_MICRO: 3600000000L
 *     TSDB_TIME_PRECISION_NANO:  3600000000000L
 */
int64_t tsTickPerHour[] = {3600000L, 3600000000L, 3600000000000L};

// lossy compress 7
char tsLossyColumns[32] = "float|double";  // "float|double" means all float and double columns can be lossy compressed.
                                           // set empty can close lossy compress.
// below option can take effect when tsLossyColumns not empty
float    tsFPrecision = 1E-8;                   // float column precision
double   tsDPrecision = 1E-16;                  // double column precision
uint32_t tsMaxRange = 500;                      // max quantization intervals
uint32_t tsCurRange = 100;                      // current quantization intervals
bool     tsIfAdtFse = false;                    // ADT-FSE algorithom or original huffman algorithom
char     tsCompressor[32] = "ZSTD_COMPRESSOR";  // ZSTD_COMPRESSOR or GZIP_COMPRESSOR

// udf
#ifdef WINDOWS
bool tsStartUdfd = false;
#else
bool    tsStartUdfd = true;
#endif

// wal
int64_t tsWalFsyncDataSizeLimit = (100 * 1024 * 1024L);

// ttl
bool    tsTtlChangeOnWrite = false;  // if true, ttl delete time changes on last write
int32_t tsTtlFlushThreshold = 100;   /* maximum number of dirty items in memory.
                                      * if -1, flush will not be triggered by write-ops
                                      */
int32_t tsTtlBatchDropNum = 10000;   // number of tables dropped per batch

// internal
int32_t tsTransPullupInterval = 2;
int32_t tsCompactPullupInterval = 10;
int32_t tsMqRebalanceInterval = 2;
int32_t tsStreamCheckpointInterval = 60;
float   tsSinkDataRate = 2.0;
int32_t tsStreamNodeCheckInterval = 20;
int32_t tsMaxConcurrentCheckpoint = 1;
int32_t tsTtlUnit = 86400;
int32_t tsTtlPushIntervalSec = 10;
int32_t tsTrimVDbIntervalSec = 60 * 60;    // interval of trimming db in all vgroups
int32_t tsS3MigrateIntervalSec = 60 * 60;  // interval of s3migrate db in all vgroups
bool    tsS3MigrateEnabled = 0;
int32_t tsGrantHBInterval = 60;
int32_t tsUptimeInterval = 300;    // seconds
char    tsUdfdResFuncs[512] = "";  // udfd resident funcs that teardown when udfd exits
char    tsUdfdLdLibPath[512] = "";
bool    tsDisableStream = false;
int64_t tsStreamBufferSize = 128 * 1024 * 1024;
bool    tsFilterScalarMode = false;
int     tsResolveFQDNRetryTime = 100;  // seconds
int     tsStreamAggCnt = 100000;

int8_t tsS3EpNum = 0;
char   tsS3Endpoint[TSDB_MAX_EP_NUM][TSDB_FQDN_LEN] = {"<endpoint>"};
char   tsS3AccessKey[TSDB_MAX_EP_NUM][TSDB_FQDN_LEN] = {"<accesskey>"};
char   tsS3AccessKeyId[TSDB_MAX_EP_NUM][TSDB_FQDN_LEN] = {"<accesskeyid>"};
char   tsS3AccessKeySecret[TSDB_MAX_EP_NUM][TSDB_FQDN_LEN] = {"<accesskeysecrect>"};
char   tsS3BucketName[TSDB_FQDN_LEN] = "<bucketname>";
char   tsS3AppId[TSDB_MAX_EP_NUM][TSDB_FQDN_LEN] = {"<appid>"};
int8_t tsS3Enabled = false;
int8_t tsS3EnabledCfg = false;
int8_t tsS3Oss[TSDB_MAX_EP_NUM] = {false};
int8_t tsS3Ablob = false;
int8_t tsS3StreamEnabled = false;

int8_t tsS3Https[TSDB_MAX_EP_NUM] = {true};
char   tsS3Hostname[TSDB_MAX_EP_NUM][TSDB_FQDN_LEN] = {"<hostname>"};

int32_t tsS3BlockSize = -1;        // number of tsdb pages (4096)
int32_t tsS3BlockCacheSize = 16;   // number of blocks
int32_t tsS3PageCacheSize = 4096;  // number of pages
int32_t tsS3UploadDelaySec = 60;

bool tsExperimental = true;

int32_t tsMaxTsmaNum = 3;
int32_t tsMaxTsmaCalcDelay = 600;
int64_t tsmaDataDeleteMark = 1000 * 60 * 60 * 24;  // in ms, default to 1d

#define TAOS_CHECK_GET_CFG_ITEM(pCfg, pItem, pName) \
  if ((pItem = cfgGetItem(pCfg, pName)) == NULL) {  \
    TAOS_RETURN(TSDB_CODE_CFG_NOT_FOUND);           \
  }

#ifndef _STORAGE
int32_t taosSetTfsCfg(SConfig *pCfg) {
  SConfigItem *pItem = NULL;
  TAOS_CHECK_GET_CFG_ITEM(pCfg, pItem, "dataDir");
  (void)memset(tsDataDir, 0, PATH_MAX);

  int32_t size = taosArrayGetSize(pItem->array);
  tsDiskCfgNum = 1;
  tstrncpy(tsDiskCfg[0].dir, pItem->str, TSDB_FILENAME_LEN);
  tsDiskCfg[0].level = 0;
  tsDiskCfg[0].primary = 1;
  tsDiskCfg[0].disable = 0;
  tstrncpy(tsDataDir, pItem->str, PATH_MAX);
  if (taosMulMkDir(tsDataDir) != 0) {
    int32_t code = TAOS_SYSTEM_ERROR(errno);
    uError("failed to create dataDir:%s, since:%s", tsDataDir, tstrerror(code));
    TAOS_RETURN(code);
  }
  TAOS_RETURN(TSDB_CODE_SUCCESS);
}
#else
int32_t taosSetTfsCfg(SConfig *pCfg);
#endif

static int32_t taosSplitS3Cfg(SConfig *pCfg, const char *name, char gVarible[TSDB_MAX_EP_NUM][TSDB_FQDN_LEN],
                              int8_t *pNum) {
  int32_t code = TSDB_CODE_SUCCESS;

  SConfigItem *pItem = NULL;
  int32_t      num = 0;
  TAOS_CHECK_GET_CFG_ITEM(pCfg, pItem, name);

  char *strDup = NULL;
  if ((strDup = taosStrdup(pItem->str)) == NULL) {
    code = terrno;
    goto _exit;
  }

  char **slices = strsplit(strDup, ",", &num);
  if (num > TSDB_MAX_EP_NUM) {
    code = TSDB_CODE_INVALID_CFG;
    goto _exit;
  }

  for (int i = 0; i < num; ++i) {
    tstrncpy(gVarible[i], slices[i], TSDB_FQDN_LEN);
  }
  *pNum = num;

_exit:
  taosMemoryFreeClear(slices);
  taosMemoryFreeClear(strDup);
  TAOS_RETURN(code);
}

int32_t taosSetS3Cfg(SConfig *pCfg) {
  int8_t num = 0;

  TAOS_CHECK_RETURN(taosSplitS3Cfg(pCfg, "s3Accesskey", tsS3AccessKey, &num));
  if (num == 0) TAOS_RETURN(TSDB_CODE_SUCCESS);

  tsS3EpNum = num;

  if (tsS3AccessKey[0][0] == '<') {
    TAOS_RETURN(TSDB_CODE_SUCCESS);
  }
  for (int i = 0; i < tsS3EpNum; ++i) {
    char *colon = strchr(tsS3AccessKey[i], ':');
    if (!colon) {
      uError("invalid access key:%s", tsS3AccessKey[i]);
      TAOS_RETURN(TSDB_CODE_INVALID_CFG);
    }
    *colon = '\0';
    tstrncpy(tsS3AccessKeyId[i], tsS3AccessKey[i], TSDB_FQDN_LEN);
    tstrncpy(tsS3AccessKeySecret[i], colon + 1, TSDB_FQDN_LEN);
  }

  TAOS_CHECK_RETURN(taosSplitS3Cfg(pCfg, "s3Endpoint", tsS3Endpoint, &num));
  if (num != tsS3EpNum) {
    uError("invalid s3 ep num:%d, expected:%d, ", num, tsS3EpNum);
    TAOS_RETURN(TSDB_CODE_INVALID_CFG);
  }

  SConfigItem *pItem = NULL;
  TAOS_CHECK_GET_CFG_ITEM(pCfg, pItem, "s3BucketName");
  tstrncpy(tsS3BucketName, pItem->str, TSDB_FQDN_LEN);

  for (int i = 0; i < tsS3EpNum; ++i) {
    char *proto = strstr(tsS3Endpoint[i], "https://");
    if (!proto) {
      tstrncpy(tsS3Hostname[i], tsS3Endpoint[i] + 7, TSDB_FQDN_LEN);
    } else {
      tstrncpy(tsS3Hostname[i], tsS3Endpoint[i] + 8, TSDB_FQDN_LEN);
    }

    char *cos = strstr(tsS3Endpoint[i], "cos.");
    if (cos) {
      char *appid = strrchr(tsS3BucketName, '-');
      if (!appid) {
        uError("failed to locate appid in bucket:%s", tsS3BucketName);
        TAOS_RETURN(TSDB_CODE_INVALID_CFG);
      } else {
        tstrncpy(tsS3AppId[i], appid + 1, TSDB_FQDN_LEN);
      }
    }
    tsS3Https[i] = (strstr(tsS3Endpoint[i], "https://") != NULL);
    tsS3Oss[i] = (strstr(tsS3Endpoint[i], "aliyuncs.") != NULL);
    tsS3Ablob = (strstr(tsS3Endpoint[i], ".blob.core.windows.net") != NULL);
  }

  if (tsS3BucketName[0] != '<') {
#if defined(USE_COS) || defined(USE_S3)
#ifdef TD_ENTERPRISE
    /*if (tsDiskCfgNum > 1) */ tsS3Enabled = true;
    tsS3EnabledCfg = true;
#endif
    tsS3StreamEnabled = true;
#endif
  }

  TAOS_RETURN(TSDB_CODE_SUCCESS);
}

struct SConfig *taosGetCfg() {
  return tsCfg;
}

static int32_t taosLoadCfg(SConfig *pCfg, const char **envCmd, const char *inputCfgDir, const char *envFile,
                           char *apolloUrl) {
  int32_t code = 0;
  char    cfgDir[PATH_MAX] = {0};
  char    cfgFile[PATH_MAX + 100] = {0};

  TAOS_CHECK_RETURN(taosExpandDir(inputCfgDir, cfgDir, PATH_MAX));
  char  lastC = cfgDir[strlen(cfgDir) - 1];
  char *tdDirsep = TD_DIRSEP;
  if (lastC == '\\' || lastC == '/') {
    tdDirsep = "";
  }
  if (taosIsDir(cfgDir)) {
#ifdef CUS_PROMPT
    (void)snprintf(cfgFile, sizeof(cfgFile),
                   "%s"
                   "%s"
                   "%s.cfg",
                   cfgDir, tdDirsep, CUS_PROMPT);
#else
    (void)snprintf(cfgFile, sizeof(cfgFile),
                   "%s"
                   "%s"
                   "taos.cfg",
                   cfgDir, tdDirsep);
#endif
  } else {
    tstrncpy(cfgFile, cfgDir, sizeof(cfgDir));
  }

  if (apolloUrl != NULL && apolloUrl[0] == '\0') {
    (void)(cfgGetApollUrl(envCmd, envFile, apolloUrl));
  }

  if ((code = cfgLoad(pCfg, CFG_STYPE_APOLLO_URL, apolloUrl)) != 0) {
    (void)printf("failed to load from apollo url:%s since %s\n", apolloUrl, tstrerror(code));
    TAOS_RETURN(code);
  }

  if ((code = cfgLoad(pCfg, CFG_STYPE_CFG_FILE, cfgFile)) != 0) {
    (void)printf("failed to load from cfg file:%s since %s\n", cfgFile, tstrerror(code));
    TAOS_RETURN(code);
  }

  if ((code = cfgLoad(pCfg, CFG_STYPE_ENV_FILE, envFile)) != 0) {
    (void)printf("failed to load from env file:%s since %s\n", envFile, tstrerror(code));
    TAOS_RETURN(code);
  }

  if ((code = cfgLoad(pCfg, CFG_STYPE_ENV_VAR, NULL)) != 0) {
    (void)printf("failed to load from global env variables since %s\n", tstrerror(code));
    TAOS_RETURN(code);
  }

  if ((code = cfgLoad(pCfg, CFG_STYPE_ENV_CMD, envCmd)) != 0) {
    (void)printf("failed to load from cmd env variables since %s\n", tstrerror(code));
    TAOS_RETURN(code);
  }

  TAOS_RETURN(TSDB_CODE_SUCCESS);
}

int32_t taosAddClientLogCfg(SConfig *pCfg) {
  TAOS_CHECK_RETURN(cfgAddDir(pCfg, "configDir", configDir, CFG_SCOPE_BOTH, CFG_DYN_NONE));
  TAOS_CHECK_RETURN(cfgAddDir(pCfg, "scriptDir", configDir, CFG_SCOPE_BOTH, CFG_DYN_NONE));
  TAOS_CHECK_RETURN(cfgAddDir(pCfg, "logDir", tsLogDir, CFG_SCOPE_BOTH, CFG_DYN_NONE));
  TAOS_CHECK_RETURN(cfgAddFloat(pCfg, "minimalLogDirGB", 1.0f, 0.001f, 10000000, CFG_SCOPE_BOTH, CFG_DYN_CLIENT));
  TAOS_CHECK_RETURN(
      cfgAddInt32(pCfg, "numOfLogLines", tsNumOfLogLines, 1000, 2000000000, CFG_SCOPE_BOTH, CFG_DYN_ENT_BOTH));
  TAOS_CHECK_RETURN(cfgAddBool(pCfg, "asyncLog", tsAsyncLog, CFG_SCOPE_BOTH, CFG_DYN_BOTH));
  TAOS_CHECK_RETURN(cfgAddInt32(pCfg, "logKeepDays", 0, -365000, 365000, CFG_SCOPE_BOTH, CFG_DYN_ENT_BOTH));
  TAOS_CHECK_RETURN(cfgAddInt32(pCfg, "debugFlag", 0, 0, 255, CFG_SCOPE_BOTH, CFG_DYN_BOTH));
  TAOS_CHECK_RETURN(cfgAddInt32(pCfg, "simDebugFlag", simDebugFlag, 0, 255, CFG_SCOPE_BOTH, CFG_DYN_BOTH));
  TAOS_CHECK_RETURN(cfgAddInt32(pCfg, "tmrDebugFlag", tmrDebugFlag, 0, 255, CFG_SCOPE_BOTH, CFG_DYN_BOTH));
  TAOS_CHECK_RETURN(cfgAddInt32(pCfg, "uDebugFlag", uDebugFlag, 0, 255, CFG_SCOPE_BOTH, CFG_DYN_BOTH));
  TAOS_CHECK_RETURN(cfgAddInt32(pCfg, "rpcDebugFlag", rpcDebugFlag, 0, 255, CFG_SCOPE_BOTH, CFG_DYN_BOTH));
  TAOS_CHECK_RETURN(cfgAddInt32(pCfg, "jniDebugFlag", jniDebugFlag, 0, 255, CFG_SCOPE_CLIENT, CFG_DYN_CLIENT));
  TAOS_CHECK_RETURN(cfgAddInt32(pCfg, "qDebugFlag", qDebugFlag, 0, 255, CFG_SCOPE_BOTH, CFG_DYN_BOTH));
  TAOS_CHECK_RETURN(cfgAddInt32(pCfg, "cDebugFlag", cDebugFlag, 0, 255, CFG_SCOPE_CLIENT, CFG_DYN_CLIENT));
  TAOS_RETURN(TSDB_CODE_SUCCESS);
}

static int32_t taosAddServerLogCfg(SConfig *pCfg) {
  TAOS_CHECK_RETURN(cfgAddInt32(pCfg, "dDebugFlag", dDebugFlag, 0, 255, CFG_SCOPE_SERVER, CFG_DYN_SERVER));
  TAOS_CHECK_RETURN(cfgAddInt32(pCfg, "vDebugFlag", vDebugFlag, 0, 255, CFG_SCOPE_SERVER, CFG_DYN_SERVER));
  TAOS_CHECK_RETURN(cfgAddInt32(pCfg, "mDebugFlag", mDebugFlag, 0, 255, CFG_SCOPE_SERVER, CFG_DYN_SERVER));
  TAOS_CHECK_RETURN(cfgAddInt32(pCfg, "wDebugFlag", wDebugFlag, 0, 255, CFG_SCOPE_SERVER, CFG_DYN_SERVER));
  TAOS_CHECK_RETURN(cfgAddInt32(pCfg, "azDebugFlag", azDebugFlag, 0, 255, CFG_SCOPE_SERVER, CFG_DYN_SERVER));
  TAOS_CHECK_RETURN(cfgAddInt32(pCfg, "sDebugFlag", sDebugFlag, 0, 255, CFG_SCOPE_SERVER, CFG_DYN_SERVER));
  TAOS_CHECK_RETURN(cfgAddInt32(pCfg, "tsdbDebugFlag", tsdbDebugFlag, 0, 255, CFG_SCOPE_SERVER, CFG_DYN_SERVER));
  TAOS_CHECK_RETURN(cfgAddInt32(pCfg, "tqDebugFlag", tqDebugFlag, 0, 255, CFG_SCOPE_SERVER, CFG_DYN_SERVER));
  TAOS_CHECK_RETURN(cfgAddInt32(pCfg, "tqClientDebugFlag", tqClientDebugFlag, 0, 255, CFG_SCOPE_SERVER, CFG_DYN_SERVER));
  TAOS_CHECK_RETURN(cfgAddInt32(pCfg, "fsDebugFlag", fsDebugFlag, 0, 255, CFG_SCOPE_SERVER, CFG_DYN_SERVER));
  TAOS_CHECK_RETURN(cfgAddInt32(pCfg, "udfDebugFlag", udfDebugFlag, 0, 255, CFG_SCOPE_SERVER, CFG_DYN_SERVER));
  TAOS_CHECK_RETURN(cfgAddInt32(pCfg, "smaDebugFlag", smaDebugFlag, 0, 255, CFG_SCOPE_SERVER, CFG_DYN_SERVER));
  TAOS_CHECK_RETURN(cfgAddInt32(pCfg, "idxDebugFlag", idxDebugFlag, 0, 255, CFG_SCOPE_SERVER, CFG_DYN_SERVER));
  TAOS_CHECK_RETURN(cfgAddInt32(pCfg, "tdbDebugFlag", tdbDebugFlag, 0, 255, CFG_SCOPE_SERVER, CFG_DYN_SERVER));
  TAOS_CHECK_RETURN(cfgAddInt32(pCfg, "metaDebugFlag", metaDebugFlag, 0, 255, CFG_SCOPE_SERVER, CFG_DYN_SERVER));
  TAOS_CHECK_RETURN(cfgAddInt32(pCfg, "stDebugFlag", stDebugFlag, 0, 255, CFG_SCOPE_SERVER, CFG_DYN_SERVER));
  TAOS_CHECK_RETURN(cfgAddInt32(pCfg, "sndDebugFlag", sndDebugFlag, 0, 255, CFG_SCOPE_SERVER, CFG_DYN_SERVER));
  TAOS_RETURN(TSDB_CODE_SUCCESS);
}

static int32_t taosAddClientCfg(SConfig *pCfg) {
  char    defaultFqdn[TSDB_FQDN_LEN] = {0};
  int32_t defaultServerPort = 6030;
  if (taosGetFqdn(defaultFqdn) != 0) {
    (void)strcpy(defaultFqdn, "localhost");
  }

  TAOS_CHECK_RETURN(cfgAddString(pCfg, "firstEp", "", CFG_SCOPE_BOTH, CFG_DYN_CLIENT));
  TAOS_CHECK_RETURN(cfgAddString(pCfg, "secondEp", "", CFG_SCOPE_BOTH, CFG_DYN_CLIENT));
  TAOS_CHECK_RETURN(cfgAddString(pCfg, "fqdn", defaultFqdn, CFG_SCOPE_SERVER, CFG_DYN_CLIENT));
  TAOS_CHECK_RETURN(cfgAddInt32(pCfg, "serverPort", defaultServerPort, 1, 65056, CFG_SCOPE_SERVER, CFG_DYN_CLIENT));
  TAOS_CHECK_RETURN(cfgAddDir(pCfg, "tempDir", tsTempDir, CFG_SCOPE_BOTH, CFG_DYN_NONE));
  TAOS_CHECK_RETURN(cfgAddFloat(pCfg, "minimalTmpDirGB", 1.0f, 0.001f, 10000000, CFG_SCOPE_BOTH, CFG_DYN_CLIENT));
  TAOS_CHECK_RETURN(
      cfgAddInt32(pCfg, "shellActivityTimer", tsShellActivityTimer, 1, 120, CFG_SCOPE_BOTH, CFG_DYN_CLIENT));
  TAOS_CHECK_RETURN(
      cfgAddInt32(pCfg, "compressMsgSize", tsCompressMsgSize, -1, 100000000, CFG_SCOPE_BOTH, CFG_DYN_CLIENT));
  TAOS_CHECK_RETURN(cfgAddInt32(pCfg, "queryPolicy", tsQueryPolicy, 1, 4, CFG_SCOPE_CLIENT, CFG_DYN_ENT_CLIENT));
  TAOS_CHECK_RETURN(
      cfgAddBool(pCfg, "queryTableNotExistAsEmpty", tsQueryTbNotExistAsEmpty, CFG_SCOPE_CLIENT, CFG_DYN_CLIENT));
  TAOS_CHECK_RETURN(cfgAddBool(pCfg, "enableQueryHb", tsEnableQueryHb, CFG_SCOPE_CLIENT, CFG_DYN_CLIENT));
  TAOS_CHECK_RETURN(cfgAddBool(pCfg, "enableScience", tsEnableScience, CFG_SCOPE_CLIENT, CFG_DYN_NONE));
  TAOS_CHECK_RETURN(cfgAddInt32(pCfg, "querySmaOptimize", tsQuerySmaOptimize, 0, 1, CFG_SCOPE_CLIENT, CFG_DYN_CLIENT));
  TAOS_CHECK_RETURN(cfgAddBool(pCfg, "queryPlannerTrace", tsQueryPlannerTrace, CFG_SCOPE_CLIENT, CFG_DYN_CLIENT));
  TAOS_CHECK_RETURN(cfgAddInt32(pCfg, "queryNodeChunkSize", tsQueryNodeChunkSize, 1024, 128 * 1024, CFG_SCOPE_CLIENT,
                                CFG_DYN_CLIENT));
  TAOS_CHECK_RETURN(
      cfgAddBool(pCfg, "queryUseNodeAllocator", tsQueryUseNodeAllocator, CFG_SCOPE_CLIENT, CFG_DYN_CLIENT));
  TAOS_CHECK_RETURN(cfgAddBool(pCfg, "keepColumnName", tsKeepColumnName, CFG_SCOPE_CLIENT, CFG_DYN_CLIENT));
  TAOS_CHECK_RETURN(cfgAddString(pCfg, "smlChildTableName", tsSmlChildTableName, CFG_SCOPE_CLIENT, CFG_DYN_CLIENT));
  TAOS_CHECK_RETURN(cfgAddString(pCfg, "smlAutoChildTableNameDelimiter", tsSmlAutoChildTableNameDelimiter,
                                 CFG_SCOPE_CLIENT, CFG_DYN_CLIENT));
  TAOS_CHECK_RETURN(cfgAddString(pCfg, "smlTagName", tsSmlTagName, CFG_SCOPE_CLIENT, CFG_DYN_CLIENT));
  TAOS_CHECK_RETURN(cfgAddString(pCfg, "smlTsDefaultName", tsSmlTsDefaultName, CFG_SCOPE_CLIENT, CFG_DYN_CLIENT));
  TAOS_CHECK_RETURN(cfgAddBool(pCfg, "smlDot2Underline", tsSmlDot2Underline, CFG_SCOPE_CLIENT, CFG_DYN_CLIENT));
  TAOS_CHECK_RETURN(cfgAddInt32(pCfg, "maxShellConns", tsMaxShellConns, 10, 50000000, CFG_SCOPE_CLIENT, CFG_DYN_NONE));
  TAOS_CHECK_RETURN(cfgAddInt32(pCfg, "maxInsertBatchRows", tsMaxInsertBatchRows, 1, INT32_MAX, CFG_SCOPE_CLIENT,
                                CFG_DYN_CLIENT) != 0);
  TAOS_CHECK_RETURN(
      cfgAddInt32(pCfg, "maxRetryWaitTime", tsMaxRetryWaitTime, 0, 86400000, CFG_SCOPE_BOTH, CFG_DYN_CLIENT));
  TAOS_CHECK_RETURN(cfgAddBool(pCfg, "useAdapter", tsUseAdapter, CFG_SCOPE_CLIENT, CFG_DYN_CLIENT));
  TAOS_CHECK_RETURN(cfgAddBool(pCfg, "crashReporting", tsEnableCrashReport, CFG_SCOPE_BOTH, CFG_DYN_CLIENT));
  TAOS_CHECK_RETURN(cfgAddInt64(pCfg, "queryMaxConcurrentTables", tsQueryMaxConcurrentTables, INT64_MIN, INT64_MAX,
                                CFG_SCOPE_CLIENT, CFG_DYN_NONE));
  TAOS_CHECK_RETURN(
      cfgAddInt32(pCfg, "metaCacheMaxSize", tsMetaCacheMaxSize, -1, INT32_MAX, CFG_SCOPE_CLIENT, CFG_DYN_CLIENT));
  TAOS_CHECK_RETURN(cfgAddInt32(pCfg, "randErrorChance", tsRandErrChance, 0, 10000, CFG_SCOPE_BOTH, CFG_DYN_BOTH));
  TAOS_CHECK_RETURN(
      cfgAddInt64(pCfg, "randErrorDivisor", tsRandErrDivisor, 1, INT64_MAX, CFG_SCOPE_BOTH, CFG_DYN_BOTH));
  TAOS_CHECK_RETURN(cfgAddInt64(pCfg, "randErrorScope", tsRandErrScope, 0, INT64_MAX, CFG_SCOPE_BOTH, CFG_DYN_BOTH));

  tsNumOfRpcThreads = tsNumOfCores / 2;
  tsNumOfRpcThreads = TRANGE(tsNumOfRpcThreads, 1, TSDB_MAX_RPC_THREADS);
  TAOS_CHECK_RETURN(cfgAddInt32(pCfg, "numOfRpcThreads", tsNumOfRpcThreads, 1, 1024, CFG_SCOPE_BOTH, CFG_DYN_NONE));

  tsNumOfRpcSessions = TRANGE(tsNumOfRpcSessions, 100, 100000);
  TAOS_CHECK_RETURN(cfgAddInt32(pCfg, "numOfRpcSessions", tsNumOfRpcSessions, 1, 100000, CFG_SCOPE_BOTH, CFG_DYN_NONE));

  tsShareConnLimit = TRANGE(tsShareConnLimit, 1, 512);
  TAOS_CHECK_RETURN(cfgAddInt32(pCfg, "shareConnLimit", tsShareConnLimit, 1, 512, CFG_SCOPE_BOTH, CFG_DYN_NONE));

  tsReadTimeout = TRANGE(tsReadTimeout, 64, 24 * 3600 * 7);
  TAOS_CHECK_RETURN(cfgAddInt32(pCfg, "readTimeout", tsReadTimeout, 64, 24 * 3600 * 7, CFG_SCOPE_BOTH, CFG_DYN_NONE));

  tsTimeToGetAvailableConn = TRANGE(tsTimeToGetAvailableConn, 20, 10000000);
  TAOS_CHECK_RETURN(
      cfgAddInt32(pCfg, "timeToGetAvailableConn", tsTimeToGetAvailableConn, 20, 1000000, CFG_SCOPE_BOTH, CFG_DYN_NONE));

  tsKeepAliveIdle = TRANGE(tsKeepAliveIdle, 1, 72000);
  TAOS_CHECK_RETURN(cfgAddInt32(pCfg, "keepAliveIdle", tsKeepAliveIdle, 1, 7200000, CFG_SCOPE_BOTH, CFG_DYN_NONE));

  tsNumOfTaskQueueThreads = tsNumOfCores * 2;
  tsNumOfTaskQueueThreads = TMAX(tsNumOfTaskQueueThreads, 16);

  TAOS_CHECK_RETURN(
      cfgAddInt32(pCfg, "numOfTaskQueueThreads", tsNumOfTaskQueueThreads, 4, 1024, CFG_SCOPE_CLIENT, CFG_DYN_NONE));
  TAOS_CHECK_RETURN(cfgAddBool(pCfg, "experimental", tsExperimental, CFG_SCOPE_BOTH, CFG_DYN_BOTH));

  TAOS_CHECK_RETURN(cfgAddBool(pCfg, "multiResultFunctionStarReturnTags", tsMultiResultFunctionStarReturnTags,
                               CFG_SCOPE_CLIENT, CFG_DYN_CLIENT));
  TAOS_CHECK_RETURN(
      cfgAddInt32(pCfg, "countAlwaysReturnValue", tsCountAlwaysReturnValue, 0, 1, CFG_SCOPE_BOTH, CFG_DYN_CLIENT));
  TAOS_CHECK_RETURN(
      cfgAddInt32(pCfg, "maxTsmaCalcDelay", tsMaxTsmaCalcDelay, 600, 86400, CFG_SCOPE_CLIENT, CFG_DYN_CLIENT));
  TAOS_CHECK_RETURN(cfgAddInt32(pCfg, "tsmaDataDeleteMark", tsmaDataDeleteMark, 60 * 60 * 1000, INT64_MAX,
                                CFG_SCOPE_CLIENT, CFG_DYN_CLIENT));
  TAOS_RETURN(TSDB_CODE_SUCCESS);
}

static int32_t taosAddSystemCfg(SConfig *pCfg) {
  SysNameInfo info = taosGetSysNameInfo();

  TAOS_CHECK_RETURN(cfgAddTimezone(pCfg, "timezone", tsTimezoneStr, CFG_SCOPE_BOTH, CFG_DYN_CLIENT));
  TAOS_CHECK_RETURN(cfgAddLocale(pCfg, "locale", tsLocale, CFG_SCOPE_BOTH, CFG_DYN_CLIENT));
  TAOS_CHECK_RETURN(cfgAddCharset(pCfg, "charset", tsCharset, CFG_SCOPE_BOTH, CFG_DYN_NONE));
  TAOS_CHECK_RETURN(cfgAddBool(pCfg, "assert", tsAssert, CFG_SCOPE_BOTH, CFG_DYN_CLIENT));
  TAOS_CHECK_RETURN(cfgAddBool(pCfg, "enableCoreFile", tsEnableCoreFile, CFG_SCOPE_BOTH, CFG_DYN_BOTH));
  TAOS_CHECK_RETURN(cfgAddFloat(pCfg, "numOfCores", tsNumOfCores, 1, 100000, CFG_SCOPE_BOTH, CFG_DYN_NONE));

  TAOS_CHECK_RETURN(cfgAddBool(pCfg, "simdEnable", tsSIMDEnable, CFG_SCOPE_BOTH, CFG_DYN_NONE));
  TAOS_CHECK_RETURN(cfgAddBool(pCfg, "AVX512Enable", tsAVX512Enable, CFG_SCOPE_BOTH, CFG_DYN_NONE));
  TAOS_CHECK_RETURN(cfgAddBool(pCfg, "tagFilterCache", tsTagFilterCache, CFG_SCOPE_BOTH, CFG_DYN_NONE));

  TAOS_CHECK_RETURN(cfgAddInt64(pCfg, "openMax", tsOpenMax, 0, INT64_MAX, CFG_SCOPE_BOTH, CFG_DYN_NONE));
#if !defined(_ALPINE)
  TAOS_CHECK_RETURN(cfgAddInt64(pCfg, "streamMax", tsStreamMax, 0, INT64_MAX, CFG_SCOPE_BOTH, CFG_DYN_NONE));
#endif
  TAOS_CHECK_RETURN(cfgAddInt32(pCfg, "pageSizeKB", tsPageSizeKB, 0, INT64_MAX, CFG_SCOPE_BOTH, CFG_DYN_NONE));
  TAOS_CHECK_RETURN(cfgAddInt64(pCfg, "totalMemoryKB", tsTotalMemoryKB, 0, INT64_MAX, CFG_SCOPE_BOTH, CFG_DYN_NONE));
  TAOS_CHECK_RETURN(cfgAddString(pCfg, "os sysname", info.sysname, CFG_SCOPE_BOTH, CFG_DYN_NONE));
  TAOS_CHECK_RETURN(cfgAddString(pCfg, "os nodename", info.nodename, CFG_SCOPE_BOTH, CFG_DYN_NONE));
  TAOS_CHECK_RETURN(cfgAddString(pCfg, "os release", info.release, CFG_SCOPE_BOTH, CFG_DYN_NONE));
  TAOS_CHECK_RETURN(cfgAddString(pCfg, "os version", info.version, CFG_SCOPE_BOTH, CFG_DYN_NONE));
  TAOS_CHECK_RETURN(cfgAddString(pCfg, "os machine", info.machine, CFG_SCOPE_BOTH, CFG_DYN_NONE));

  TAOS_CHECK_RETURN(cfgAddString(pCfg, "version", version, CFG_SCOPE_BOTH, CFG_DYN_NONE));
  TAOS_CHECK_RETURN(cfgAddString(pCfg, "compatible_version", compatible_version, CFG_SCOPE_BOTH, CFG_DYN_NONE));
  TAOS_CHECK_RETURN(cfgAddString(pCfg, "gitinfo", gitinfo, CFG_SCOPE_BOTH, CFG_DYN_NONE));
  TAOS_CHECK_RETURN(cfgAddString(pCfg, "buildinfo", buildinfo, CFG_SCOPE_BOTH, CFG_DYN_NONE));
  TAOS_RETURN(TSDB_CODE_SUCCESS);
}

static int32_t taosAddServerCfg(SConfig *pCfg) {
  tsNumOfCommitThreads = tsNumOfCores / 2;
  tsNumOfCommitThreads = TRANGE(tsNumOfCommitThreads, 2, 4);

  tsNumOfSupportVnodes = tsNumOfCores * 2 + 5;
  tsNumOfSupportVnodes = TMAX(tsNumOfSupportVnodes, 2);

  tsNumOfMnodeReadThreads = tsNumOfCores / 8;
  tsNumOfMnodeReadThreads = TRANGE(tsNumOfMnodeReadThreads, 1, 4);

  tsNumOfVnodeQueryThreads = tsNumOfCores * 2;
  tsNumOfVnodeQueryThreads = TMAX(tsNumOfVnodeQueryThreads, 16);

  tsNumOfVnodeFetchThreads = tsNumOfCores / 4;
  tsNumOfVnodeFetchThreads = TMAX(tsNumOfVnodeFetchThreads, 4);

  tsNumOfVnodeRsmaThreads = tsNumOfCores / 4;
  tsNumOfVnodeRsmaThreads = TMAX(tsNumOfVnodeRsmaThreads, 4);

  tsNumOfQnodeQueryThreads = tsNumOfCores * 2;
  tsNumOfQnodeQueryThreads = TMAX(tsNumOfQnodeQueryThreads, 16);

  tsNumOfSnodeStreamThreads = tsNumOfCores / 4;
  tsNumOfSnodeStreamThreads = TRANGE(tsNumOfSnodeStreamThreads, 2, 4);

  tsNumOfSnodeWriteThreads = tsNumOfCores / 4;
  tsNumOfSnodeWriteThreads = TRANGE(tsNumOfSnodeWriteThreads, 2, 4);

  tsQueueMemoryAllowed = tsTotalMemoryKB * 1024 * 0.1;
  tsQueueMemoryAllowed = TRANGE(tsQueueMemoryAllowed, TSDB_MAX_MSG_SIZE * 10LL, TSDB_MAX_MSG_SIZE * 10000LL);

  tsLogBufferMemoryAllowed = tsTotalMemoryKB * 1024 * 0.1;
  tsLogBufferMemoryAllowed = TRANGE(tsLogBufferMemoryAllowed, TSDB_MAX_MSG_SIZE * 10LL, TSDB_MAX_MSG_SIZE * 10000LL);

  // clang-format off
  TAOS_CHECK_RETURN(cfgAddDir(pCfg, "dataDir", tsDataDir, CFG_SCOPE_SERVER, CFG_DYN_NONE));
  TAOS_CHECK_RETURN(cfgAddFloat(pCfg, "minimalDataDirGB", 2.0f, 0.001f, 10000000, CFG_SCOPE_SERVER, CFG_DYN_NONE));
  TAOS_CHECK_RETURN(cfgAddInt32(pCfg, "supportVnodes", tsNumOfSupportVnodes, 0, 4096, CFG_SCOPE_SERVER, CFG_DYN_ENT_SERVER));

  TAOS_CHECK_RETURN(cfgAddString(pCfg, "encryptAlgorithm", tsEncryptAlgorithm, CFG_SCOPE_SERVER, CFG_DYN_NONE));
  TAOS_CHECK_RETURN(cfgAddString(pCfg, "encryptScope", tsEncryptScope, CFG_SCOPE_SERVER, CFG_DYN_NONE));

  TAOS_CHECK_RETURN(cfgAddInt32(pCfg, "statusInterval", tsStatusInterval, 1, 30, CFG_SCOPE_SERVER, CFG_DYN_NONE));
  TAOS_CHECK_RETURN(cfgAddInt32(pCfg, "minSlidingTime", tsMinSlidingTime, 1, 1000000, CFG_SCOPE_CLIENT, CFG_DYN_CLIENT));
  TAOS_CHECK_RETURN(cfgAddInt32(pCfg, "minIntervalTime", tsMinIntervalTime, 1, 1000000, CFG_SCOPE_CLIENT, CFG_DYN_CLIENT));

  TAOS_CHECK_RETURN(cfgAddInt32(pCfg, "queryBufferSize", tsQueryBufferSize, -1, 500000000000, CFG_SCOPE_SERVER, CFG_DYN_NONE));
  TAOS_CHECK_RETURN(cfgAddInt32(pCfg, "queryRspPolicy", tsQueryRspPolicy, 0, 1, CFG_SCOPE_SERVER, CFG_DYN_ENT_SERVER));
  TAOS_CHECK_RETURN(cfgAddInt32(pCfg, "numOfCommitThreads", tsNumOfCommitThreads, 1, 1024, CFG_SCOPE_SERVER, CFG_DYN_NONE));
  TAOS_CHECK_RETURN(cfgAddInt32(pCfg, "retentionSpeedLimitMB", tsRetentionSpeedLimitMB, 0, 1024, CFG_SCOPE_SERVER, CFG_DYN_NONE));

  TAOS_CHECK_RETURN(cfgAddInt32(pCfg, "numOfMnodeReadThreads", tsNumOfMnodeReadThreads, 1, 1024, CFG_SCOPE_SERVER, CFG_DYN_NONE));
  TAOS_CHECK_RETURN(cfgAddInt32(pCfg, "numOfVnodeQueryThreads", tsNumOfVnodeQueryThreads, 1, 1024, CFG_SCOPE_SERVER, CFG_DYN_NONE));
  TAOS_CHECK_RETURN(cfgAddFloat(pCfg, "ratioOfVnodeStreamThreads", tsRatioOfVnodeStreamThreads, 0.01, 4, CFG_SCOPE_SERVER, CFG_DYN_NONE));
  TAOS_CHECK_RETURN(cfgAddInt32(pCfg, "numOfVnodeFetchThreads", tsNumOfVnodeFetchThreads, 4, 1024, CFG_SCOPE_SERVER, CFG_DYN_NONE));

  TAOS_CHECK_RETURN(cfgAddInt32(pCfg, "numOfVnodeRsmaThreads", tsNumOfVnodeRsmaThreads, 1, 1024, CFG_SCOPE_SERVER, CFG_DYN_NONE));
  TAOS_CHECK_RETURN(cfgAddInt32(pCfg, "numOfQnodeQueryThreads", tsNumOfQnodeQueryThreads, 1, 1024, CFG_SCOPE_SERVER, CFG_DYN_NONE));

  TAOS_CHECK_RETURN(cfgAddInt32(pCfg, "numOfSnodeSharedThreads", tsNumOfSnodeStreamThreads, 2, 1024, CFG_SCOPE_SERVER, CFG_DYN_NONE));
  TAOS_CHECK_RETURN(cfgAddInt32(pCfg, "numOfSnodeUniqueThreads", tsNumOfSnodeWriteThreads, 2, 1024, CFG_SCOPE_SERVER, CFG_DYN_NONE));

  TAOS_CHECK_RETURN(cfgAddInt64(pCfg, "rpcQueueMemoryAllowed", tsQueueMemoryAllowed, TSDB_MAX_MSG_SIZE * 10L, INT64_MAX, CFG_SCOPE_BOTH, CFG_DYN_NONE));

  TAOS_CHECK_RETURN(cfgAddInt32(pCfg, "syncElectInterval", tsElectInterval, 10, 1000 * 60 * 24 * 2, CFG_SCOPE_SERVER, CFG_DYN_NONE));
  TAOS_CHECK_RETURN(cfgAddInt32(pCfg, "syncHeartbeatInterval", tsHeartbeatInterval, 10, 1000 * 60 * 24 * 2, CFG_SCOPE_SERVER, CFG_DYN_NONE));
  TAOS_CHECK_RETURN(cfgAddInt32(pCfg, "syncHeartbeatTimeout", tsHeartbeatTimeout, 10, 1000 * 60 * 24 * 2, CFG_SCOPE_SERVER, CFG_DYN_NONE));
  TAOS_CHECK_RETURN(cfgAddInt32(pCfg, "syncSnapReplMaxWaitN", tsSnapReplMaxWaitN, 16, (TSDB_SYNC_SNAP_BUFFER_SIZE >> 2), CFG_SCOPE_SERVER, CFG_DYN_NONE));
  TAOS_CHECK_RETURN(cfgAddInt64(pCfg, "syncLogBufferMemoryAllowed", tsLogBufferMemoryAllowed, TSDB_MAX_MSG_SIZE * 10L, INT64_MAX, CFG_SCOPE_SERVER, CFG_DYN_ENT_SERVER));

  TAOS_CHECK_RETURN(cfgAddInt32(pCfg, "arbHeartBeatIntervalSec", tsArbHeartBeatIntervalSec, 1, 60 * 24 * 2, CFG_SCOPE_SERVER, CFG_DYN_NONE));
  TAOS_CHECK_RETURN(cfgAddInt32(pCfg, "arbCheckSyncIntervalSec", tsArbCheckSyncIntervalSec, 1, 60 * 24 * 2, CFG_SCOPE_SERVER, CFG_DYN_NONE));
  TAOS_CHECK_RETURN(cfgAddInt32(pCfg, "arbSetAssignedTimeoutSec", tsArbSetAssignedTimeoutSec, 1, 60 * 24 * 2, CFG_SCOPE_SERVER, CFG_DYN_NONE));

  TAOS_CHECK_RETURN(cfgAddInt64(pCfg, "mndSdbWriteDelta", tsMndSdbWriteDelta, 20, 10000, CFG_SCOPE_SERVER, CFG_DYN_ENT_SERVER));
  TAOS_CHECK_RETURN(cfgAddInt64(pCfg, "mndLogRetention", tsMndLogRetention, 500, 10000, CFG_SCOPE_SERVER, CFG_DYN_NONE));
  TAOS_CHECK_RETURN(cfgAddBool(pCfg, "skipGrant", tsMndSkipGrant, CFG_SCOPE_SERVER, CFG_DYN_NONE));

  TAOS_CHECK_RETURN(cfgAddBool(pCfg, "monitor", tsEnableMonitor, CFG_SCOPE_SERVER, CFG_DYN_SERVER));
  TAOS_CHECK_RETURN(cfgAddInt32(pCfg, "monitorInterval", tsMonitorInterval, 1, 86400, CFG_SCOPE_SERVER, CFG_DYN_SERVER));

  TAOS_CHECK_RETURN(cfgAddInt32(pCfg, "slowLogThreshold", tsSlowLogThreshold, 1, INT32_MAX, CFG_SCOPE_SERVER, CFG_DYN_SERVER));
  TAOS_CHECK_RETURN(cfgAddInt32(pCfg, "slowLogMaxLen", tsSlowLogMaxLen, 1, 16384, CFG_SCOPE_SERVER, CFG_DYN_SERVER));
  TAOS_CHECK_RETURN(cfgAddString(pCfg, "slowLogScope", tsSlowLogScopeString, CFG_SCOPE_SERVER, CFG_DYN_SERVER));
  TAOS_CHECK_RETURN(cfgAddString(pCfg, "slowLogExceptDb", tsSlowLogExceptDb, CFG_SCOPE_SERVER, CFG_DYN_SERVER));

  TAOS_CHECK_RETURN(cfgAddString(pCfg, "monitorFqdn", tsMonitorFqdn, CFG_SCOPE_SERVER, CFG_DYN_NONE));
  TAOS_CHECK_RETURN(cfgAddInt32(pCfg, "monitorPort", tsMonitorPort, 1, 65056, CFG_SCOPE_SERVER, CFG_DYN_NONE));
  TAOS_CHECK_RETURN(cfgAddInt32(pCfg, "monitorMaxLogs", tsMonitorMaxLogs, 1, 1000000, CFG_SCOPE_SERVER, CFG_DYN_NONE));
  TAOS_CHECK_RETURN(cfgAddBool(pCfg, "monitorComp", tsMonitorComp, CFG_SCOPE_SERVER, CFG_DYN_NONE));
  TAOS_CHECK_RETURN(cfgAddBool(pCfg, "monitorLogProtocol", tsMonitorLogProtocol, CFG_SCOPE_SERVER, CFG_DYN_SERVER));
  TAOS_CHECK_RETURN(cfgAddBool(pCfg, "monitorForceV2", tsMonitorForceV2, CFG_SCOPE_SERVER, CFG_DYN_NONE));

  TAOS_CHECK_RETURN(cfgAddBool(pCfg, "audit", tsEnableAudit, CFG_SCOPE_SERVER, CFG_DYN_ENT_SERVER));
  TAOS_CHECK_RETURN(cfgAddBool(pCfg, "auditCreateTable", tsEnableAuditCreateTable, CFG_SCOPE_SERVER, CFG_DYN_NONE));
  TAOS_CHECK_RETURN(cfgAddInt32(pCfg, "auditInterval", tsAuditInterval, 500, 200000, CFG_SCOPE_SERVER, CFG_DYN_NONE));

  TAOS_CHECK_RETURN(cfgAddBool(pCfg, "telemetryReporting", tsEnableTelem, CFG_SCOPE_BOTH, CFG_DYN_ENT_SERVER));
  TAOS_CHECK_RETURN(cfgAddInt32(pCfg, "telemetryInterval", tsTelemInterval, 1, 200000, CFG_SCOPE_BOTH, CFG_DYN_NONE));
  TAOS_CHECK_RETURN(cfgAddString(pCfg, "telemetryServer", tsTelemServer, CFG_SCOPE_BOTH, CFG_DYN_BOTH));
  TAOS_CHECK_RETURN(cfgAddInt32(pCfg, "telemetryPort", tsTelemPort, 1, 65056, CFG_SCOPE_BOTH, CFG_DYN_NONE));

  TAOS_CHECK_RETURN(cfgAddInt32(pCfg, "rsyncPort", tsRsyncPort, 1, 65535, CFG_SCOPE_BOTH, CFG_DYN_SERVER));
  TAOS_CHECK_RETURN(cfgAddString(pCfg, "snodeAddress", tsSnodeAddress, CFG_SCOPE_SERVER, CFG_DYN_SERVER));
  TAOS_CHECK_RETURN(cfgAddString(pCfg, "checkpointBackupDir", tsCheckpointBackupDir, CFG_SCOPE_SERVER, CFG_DYN_SERVER));

  TAOS_CHECK_RETURN(cfgAddInt32(pCfg, "tmqMaxTopicNum", tmqMaxTopicNum, 1, 10000, CFG_SCOPE_SERVER, CFG_DYN_ENT_SERVER));

  TAOS_CHECK_RETURN(cfgAddInt32(pCfg, "tmqRowSize", tmqRowSize, 1, 1000000, CFG_SCOPE_SERVER, CFG_DYN_ENT_SERVER));

  TAOS_CHECK_RETURN(cfgAddInt32(pCfg, "maxTsmaNum", tsMaxTsmaNum, 0, 3, CFG_SCOPE_SERVER, CFG_DYN_SERVER));
  TAOS_CHECK_RETURN(cfgAddInt32(pCfg, "transPullupInterval", tsTransPullupInterval, 1, 10000, CFG_SCOPE_SERVER, CFG_DYN_ENT_SERVER));
  TAOS_CHECK_RETURN(cfgAddInt32(pCfg, "compactPullupInterval", tsCompactPullupInterval, 1, 10000, CFG_SCOPE_SERVER, CFG_DYN_ENT_SERVER));
  TAOS_CHECK_RETURN(cfgAddInt32(pCfg, "mqRebalanceInterval", tsMqRebalanceInterval, 1, 10000, CFG_SCOPE_SERVER, CFG_DYN_ENT_SERVER));

  TAOS_CHECK_RETURN(cfgAddInt32(pCfg, "ttlUnit", tsTtlUnit, 1, 86400 * 365, CFG_SCOPE_SERVER, CFG_DYN_NONE));
  TAOS_CHECK_RETURN(cfgAddInt32(pCfg, "ttlPushInterval", tsTtlPushIntervalSec, 1, 100000, CFG_SCOPE_SERVER, CFG_DYN_ENT_SERVER));
  TAOS_CHECK_RETURN(cfgAddInt32(pCfg, "ttlBatchDropNum", tsTtlBatchDropNum, 0, INT32_MAX, CFG_SCOPE_SERVER, CFG_DYN_ENT_SERVER));
  TAOS_CHECK_RETURN(cfgAddBool(pCfg, "ttlChangeOnWrite", tsTtlChangeOnWrite, CFG_SCOPE_SERVER, CFG_DYN_NONE));
  TAOS_CHECK_RETURN(cfgAddInt32(pCfg, "ttlFlushThreshold", tsTtlFlushThreshold, -1, 1000000, CFG_SCOPE_SERVER, CFG_DYN_ENT_SERVER));
  TAOS_CHECK_RETURN(cfgAddInt32(pCfg, "trimVDbIntervalSec", tsTrimVDbIntervalSec, 1, 100000, CFG_SCOPE_SERVER, CFG_DYN_ENT_SERVER));
  TAOS_CHECK_RETURN(cfgAddInt32(pCfg, "s3MigrateIntervalSec", tsS3MigrateIntervalSec, 600, 100000, CFG_SCOPE_SERVER, CFG_DYN_ENT_SERVER));
  TAOS_CHECK_RETURN(cfgAddBool(pCfg, "s3MigrateEnabled", tsS3MigrateEnabled, CFG_SCOPE_SERVER, CFG_DYN_ENT_SERVER));
  TAOS_CHECK_RETURN(cfgAddInt32(pCfg, "uptimeInterval", tsUptimeInterval, 1, 100000, CFG_SCOPE_SERVER, CFG_DYN_NONE));
  TAOS_CHECK_RETURN(cfgAddInt32(pCfg, "queryRsmaTolerance", tsQueryRsmaTolerance, 0, 900000, CFG_SCOPE_SERVER, CFG_DYN_NONE));
  TAOS_CHECK_RETURN(cfgAddInt32(pCfg, "timeseriesThreshold", tsTimeSeriesThreshold, 0, 2000, CFG_SCOPE_SERVER, CFG_DYN_ENT_SERVER));

  TAOS_CHECK_RETURN(cfgAddInt64(pCfg, "walFsyncDataSizeLimit", tsWalFsyncDataSizeLimit, 100 * 1024 * 1024, INT64_MAX, CFG_SCOPE_SERVER, CFG_DYN_NONE));

  TAOS_CHECK_RETURN(cfgAddBool(pCfg, "udf", tsStartUdfd, CFG_SCOPE_SERVER, CFG_DYN_NONE));
  TAOS_CHECK_RETURN(cfgAddString(pCfg, "udfdResFuncs", tsUdfdResFuncs, CFG_SCOPE_SERVER, CFG_DYN_NONE));
  TAOS_CHECK_RETURN(cfgAddString(pCfg, "udfdLdLibPath", tsUdfdLdLibPath, CFG_SCOPE_SERVER, CFG_DYN_NONE));

  TAOS_CHECK_RETURN(cfgAddBool(pCfg, "disableStream", tsDisableStream, CFG_SCOPE_SERVER, CFG_DYN_ENT_SERVER));
  TAOS_CHECK_RETURN(cfgAddInt64(pCfg, "streamBufferSize", tsStreamBufferSize, 0, INT64_MAX, CFG_SCOPE_SERVER, CFG_DYN_NONE));
  TAOS_CHECK_RETURN(cfgAddInt64(pCfg, "streamAggCnt", tsStreamAggCnt, 2, INT32_MAX, CFG_SCOPE_SERVER, CFG_DYN_NONE));

  TAOS_CHECK_RETURN(cfgAddInt32(pCfg, "checkpointInterval", tsStreamCheckpointInterval, 60, 1800, CFG_SCOPE_SERVER, CFG_DYN_ENT_SERVER));
  TAOS_CHECK_RETURN(cfgAddFloat(pCfg, "streamSinkDataRate", tsSinkDataRate, 0.1, 5, CFG_SCOPE_SERVER, CFG_DYN_NONE));
  TAOS_CHECK_RETURN(cfgAddInt32(pCfg, "concurrentCheckpoint", tsMaxConcurrentCheckpoint, 1, 10, CFG_SCOPE_SERVER, CFG_DYN_ENT_SERVER));

  TAOS_CHECK_RETURN(cfgAddInt32(pCfg, "cacheLazyLoadThreshold", tsCacheLazyLoadThreshold, 0, 100000, CFG_SCOPE_SERVER, CFG_DYN_ENT_SERVER));

  TAOS_CHECK_RETURN(cfgAddFloat(pCfg, "fPrecision", tsFPrecision, 0.0f, 100000.0f, CFG_SCOPE_SERVER, CFG_DYN_NONE));
  TAOS_CHECK_RETURN(cfgAddFloat(pCfg, "dPrecision", tsDPrecision, 0.0f, 1000000.0f, CFG_SCOPE_SERVER, CFG_DYN_NONE));
  TAOS_CHECK_RETURN(cfgAddInt32(pCfg, "maxRange", tsMaxRange, 0, 65536, CFG_SCOPE_SERVER, CFG_DYN_NONE));
  TAOS_CHECK_RETURN(cfgAddInt32(pCfg, "curRange", tsCurRange, 0, 65536, CFG_SCOPE_SERVER, CFG_DYN_NONE));
  TAOS_CHECK_RETURN(cfgAddBool(pCfg, "ifAdtFse", tsIfAdtFse, CFG_SCOPE_SERVER, CFG_DYN_NONE));
  TAOS_CHECK_RETURN(cfgAddString(pCfg, "compressor", tsCompressor, CFG_SCOPE_SERVER, CFG_DYN_NONE));

  TAOS_CHECK_RETURN(cfgAddBool(pCfg, "filterScalarMode", tsFilterScalarMode, CFG_SCOPE_SERVER, CFG_DYN_NONE));
  TAOS_CHECK_RETURN(cfgAddInt32(pCfg, "maxStreamBackendCache", tsMaxStreamBackendCache, 16, 1024, CFG_SCOPE_SERVER, CFG_DYN_ENT_SERVER));
  TAOS_CHECK_RETURN(cfgAddInt32(pCfg, "pqSortMemThreshold", tsPQSortMemThreshold, 1, 10240, CFG_SCOPE_SERVER, CFG_DYN_NONE));
  TAOS_CHECK_RETURN(cfgAddInt32(pCfg, "resolveFQDNRetryTime", tsResolveFQDNRetryTime, 1, 10240, CFG_SCOPE_SERVER, CFG_DYN_NONE));

  TAOS_CHECK_RETURN(cfgAddString(pCfg, "s3Accesskey", tsS3AccessKey[0], CFG_SCOPE_SERVER, CFG_DYN_NONE));
  TAOS_CHECK_RETURN(cfgAddString(pCfg, "s3Endpoint", tsS3Endpoint[0], CFG_SCOPE_SERVER, CFG_DYN_NONE));
  TAOS_CHECK_RETURN(cfgAddString(pCfg, "s3BucketName", tsS3BucketName, CFG_SCOPE_SERVER, CFG_DYN_NONE));

  TAOS_CHECK_RETURN(cfgAddInt32(pCfg, "s3PageCacheSize", tsS3PageCacheSize, 4, 1024 * 1024 * 1024, CFG_SCOPE_SERVER, CFG_DYN_ENT_SERVER));
  TAOS_CHECK_RETURN(cfgAddInt32(pCfg, "s3UploadDelaySec", tsS3UploadDelaySec, 1, 60 * 60 * 24 * 30, CFG_SCOPE_SERVER, CFG_DYN_ENT_SERVER));

  // min free disk space used to check if the disk is full [50MB, 1GB]
  TAOS_CHECK_RETURN(cfgAddInt64(pCfg, "minDiskFreeSize", tsMinDiskFreeSize, TFS_MIN_DISK_FREE_SIZE, 1024 * 1024 * 1024, CFG_SCOPE_SERVER, CFG_DYN_ENT_SERVER));
  TAOS_CHECK_RETURN(cfgAddBool(pCfg, "enableWhiteList", tsEnableWhiteList, CFG_SCOPE_SERVER, CFG_DYN_SERVER));

  // clang-format on

  // GRANT_CFG_ADD;
  TAOS_RETURN(TSDB_CODE_SUCCESS);
}

static int32_t taosUpdateServerCfg(SConfig *pCfg) {
  SConfigItem *pItem;
  ECfgSrcType  stype;
  int32_t      numOfCores;
  int64_t      totalMemoryKB;

  pItem = cfgGetItem(pCfg, "numOfCores");
  if (pItem == NULL) {
    TAOS_RETURN(TSDB_CODE_CFG_NOT_FOUND);
  } else {
    stype = pItem->stype;
    numOfCores = pItem->fval;
  }

  pItem = cfgGetItem(pCfg, "supportVnodes");
  if (pItem != NULL && pItem->stype == CFG_STYPE_DEFAULT) {
    tsNumOfSupportVnodes = numOfCores * 2 + 5;
    tsNumOfSupportVnodes = TMAX(tsNumOfSupportVnodes, 2);
    pItem->i32 = tsNumOfSupportVnodes;
    pItem->stype = stype;
  }

  pItem = cfgGetItem(pCfg, "numOfRpcThreads");
  if (pItem != NULL && pItem->stype == CFG_STYPE_DEFAULT) {
    tsNumOfRpcThreads = TRANGE(tsNumOfRpcThreads, 1, TSDB_MAX_RPC_THREADS);
    pItem->i32 = tsNumOfRpcThreads;
    pItem->stype = stype;
  }

  pItem = cfgGetItem(pCfg, "numOfRpcSessions");
  if (pItem != NULL && pItem->stype == CFG_STYPE_DEFAULT) {
    tsNumOfRpcSessions = TRANGE(tsNumOfRpcSessions, 100, 10000);
    pItem->i32 = tsNumOfRpcSessions;
    pItem->stype = stype;
  }

  pItem = cfgGetItem(pCfg, "shareConnLimit");
  if (pItem != NULL && pItem->stype == CFG_STYPE_DEFAULT) {
    tsShareConnLimit = TRANGE(tsShareConnLimit, 1, 512);
    pItem->i32 = tsShareConnLimit;
    pItem->stype = stype;
  }

  pItem = cfgGetItem(pCfg, "readTimeout");
  if (pItem != NULL && pItem->stype == CFG_STYPE_DEFAULT) {
    tsReadTimeout = TRANGE(tsReadTimeout, 64, 24 * 3600 * 7);
    pItem->i32 = tsReadTimeout;
    pItem->stype = stype;
  }

  pItem = cfgGetItem(pCfg, "timeToGetAvailableConn");
  if (pItem != NULL && pItem->stype == CFG_STYPE_DEFAULT) {
    tsTimeToGetAvailableConn = TRANGE(tsTimeToGetAvailableConn, 20, 1000000);
    pItem->i32 = tsTimeToGetAvailableConn;
    pItem->stype = stype;
  }

  pItem = cfgGetItem(pCfg, "numOfCommitThreads");
  if (pItem != NULL && pItem->stype == CFG_STYPE_DEFAULT) {
    tsNumOfCommitThreads = numOfCores / 2;
    tsNumOfCommitThreads = TRANGE(tsNumOfCommitThreads, 2, 4);
    pItem->i32 = tsNumOfCommitThreads;
    pItem->stype = stype;
  }

  pItem = cfgGetItem(pCfg, "numOfMnodeReadThreads");
  if (pItem != NULL && pItem->stype == CFG_STYPE_DEFAULT) {
    tsNumOfMnodeReadThreads = numOfCores / 8;
    tsNumOfMnodeReadThreads = TRANGE(tsNumOfMnodeReadThreads, 1, 4);
    pItem->i32 = tsNumOfMnodeReadThreads;
    pItem->stype = stype;
  }

  pItem = cfgGetItem(pCfg, "numOfVnodeQueryThreads");
  if (pItem != NULL && pItem->stype == CFG_STYPE_DEFAULT) {
    tsNumOfVnodeQueryThreads = numOfCores * 2;
    tsNumOfVnodeQueryThreads = TMAX(tsNumOfVnodeQueryThreads, 16);
    pItem->i32 = tsNumOfVnodeQueryThreads;
    pItem->stype = stype;
  }

  pItem = cfgGetItem(pCfg, "ratioOfVnodeStreamThreads");
  if (pItem != NULL && pItem->stype == CFG_STYPE_DEFAULT) {
    pItem->fval = tsRatioOfVnodeStreamThreads;
    pItem->stype = stype;
  }

  pItem = cfgGetItem(pCfg, "numOfVnodeFetchThreads");
  if (pItem != NULL && pItem->stype == CFG_STYPE_DEFAULT) {
    tsNumOfVnodeFetchThreads = numOfCores / 4;
    tsNumOfVnodeFetchThreads = TMAX(tsNumOfVnodeFetchThreads, 4);
    pItem->i32 = tsNumOfVnodeFetchThreads;
    pItem->stype = stype;
  }

  pItem = cfgGetItem(pCfg, "numOfVnodeRsmaThreads");
  if (pItem != NULL && pItem->stype == CFG_STYPE_DEFAULT) {
    tsNumOfVnodeRsmaThreads = numOfCores;
    tsNumOfVnodeRsmaThreads = TMAX(tsNumOfVnodeRsmaThreads, 4);
    pItem->i32 = tsNumOfVnodeRsmaThreads;
    pItem->stype = stype;
  }

  pItem = cfgGetItem(pCfg, "numOfQnodeQueryThreads");
  if (pItem != NULL && pItem->stype == CFG_STYPE_DEFAULT) {
    tsNumOfQnodeQueryThreads = numOfCores * 2;
    tsNumOfQnodeQueryThreads = TMAX(tsNumOfQnodeQueryThreads, 16);
    pItem->i32 = tsNumOfQnodeQueryThreads;
    pItem->stype = stype;
  }

  pItem = cfgGetItem(pCfg, "numOfSnodeSharedThreads");
  if (pItem != NULL && pItem->stype == CFG_STYPE_DEFAULT) {
    tsNumOfSnodeStreamThreads = numOfCores / 4;
    tsNumOfSnodeStreamThreads = TRANGE(tsNumOfSnodeStreamThreads, 2, 4);
    pItem->i32 = tsNumOfSnodeStreamThreads;
    pItem->stype = stype;
  }

  pItem = cfgGetItem(pCfg, "numOfSnodeUniqueThreads");
  if (pItem != NULL && pItem->stype == CFG_STYPE_DEFAULT) {
    tsNumOfSnodeWriteThreads = numOfCores / 4;
    tsNumOfSnodeWriteThreads = TRANGE(tsNumOfSnodeWriteThreads, 2, 4);
    pItem->i32 = tsNumOfSnodeWriteThreads;
    pItem->stype = stype;
  }

  pItem = cfgGetItem(pCfg, "totalMemoryKB");
  if (pItem == NULL) {
    TAOS_RETURN(TSDB_CODE_CFG_NOT_FOUND);
  } else {
    stype = pItem->stype;
    totalMemoryKB = pItem->i64;
  }

  pItem = cfgGetItem(pCfg, "rpcQueueMemoryAllowed");
  if (pItem != NULL && pItem->stype == CFG_STYPE_DEFAULT) {
    tsQueueMemoryAllowed = totalMemoryKB * 1024 * 0.1;
    tsQueueMemoryAllowed = TRANGE(tsQueueMemoryAllowed, TSDB_MAX_MSG_SIZE * 10LL, TSDB_MAX_MSG_SIZE * 10000LL);
    pItem->i64 = tsQueueMemoryAllowed;
    pItem->stype = stype;
  }

  pItem = cfgGetItem(tsCfg, "syncLogBufferMemoryAllowed");
  if (pItem != NULL && pItem->stype == CFG_STYPE_DEFAULT) {
    tsLogBufferMemoryAllowed = totalMemoryKB * 1024 * 0.1;
    tsLogBufferMemoryAllowed = TRANGE(tsLogBufferMemoryAllowed, TSDB_MAX_MSG_SIZE * 10LL, TSDB_MAX_MSG_SIZE * 10000LL);
    pItem->i64 = tsLogBufferMemoryAllowed;
    pItem->stype = stype;
  }

  TAOS_RETURN(TSDB_CODE_SUCCESS);
}

static int32_t taosSetClientLogCfg(SConfig *pCfg) {
  SConfigItem *pItem = NULL;

  TAOS_CHECK_GET_CFG_ITEM(pCfg, pItem, "logDir");
  tstrncpy(tsLogDir, pItem->str, PATH_MAX);
  TAOS_CHECK_RETURN(taosExpandDir(tsLogDir, tsLogDir, PATH_MAX));

  TAOS_CHECK_GET_CFG_ITEM(pCfg, pItem, "minimalLogDirGB");
  tsLogSpace.reserved = (int64_t)(((double)pItem->fval) * 1024 * 1024 * 1024);

  TAOS_CHECK_GET_CFG_ITEM(pCfg, pItem, "numOfLogLines");
  tsNumOfLogLines = pItem->i32;

  TAOS_CHECK_GET_CFG_ITEM(pCfg, pItem, "asyncLog");
  tsAsyncLog = pItem->bval;

  TAOS_CHECK_GET_CFG_ITEM(pCfg, pItem, "logKeepDays");
  tsLogKeepDays = pItem->i32;

  TAOS_CHECK_GET_CFG_ITEM(pCfg, pItem, "tmrDebugFlag");
  tmrDebugFlag = pItem->i32;

  TAOS_CHECK_GET_CFG_ITEM(pCfg, pItem, "uDebugFlag");
  uDebugFlag = pItem->i32;

  TAOS_CHECK_GET_CFG_ITEM(pCfg, pItem, "jniDebugFlag");
  jniDebugFlag = pItem->i32;

  TAOS_CHECK_GET_CFG_ITEM(pCfg, pItem, "rpcDebugFlag");
  rpcDebugFlag = pItem->i32;

  TAOS_CHECK_GET_CFG_ITEM(pCfg, pItem, "qDebugFlag");
  qDebugFlag = pItem->i32;

  TAOS_CHECK_GET_CFG_ITEM(pCfg, pItem, "cDebugFlag");
  cDebugFlag = pItem->i32;

  TAOS_CHECK_GET_CFG_ITEM(pCfg, pItem, "simDebugFlag");
  simDebugFlag = pItem->i32;

  TAOS_RETURN(TSDB_CODE_SUCCESS);
}

static int32_t taosSetServerLogCfg(SConfig *pCfg) {
  SConfigItem *pItem = NULL;
  TAOS_CHECK_GET_CFG_ITEM(pCfg, pItem, "dDebugFlag");
  dDebugFlag = pItem->i32;

  TAOS_CHECK_GET_CFG_ITEM(pCfg, pItem, "vDebugFlag");
  vDebugFlag = pItem->i32;

  TAOS_CHECK_GET_CFG_ITEM(pCfg, pItem, "mDebugFlag");
  mDebugFlag = pItem->i32;

  TAOS_CHECK_GET_CFG_ITEM(pCfg, pItem, "wDebugFlag");
  wDebugFlag = pItem->i32;

  TAOS_CHECK_GET_CFG_ITEM(pCfg, pItem, "azDebugFlag");
  azDebugFlag = pItem->i32;

  TAOS_CHECK_GET_CFG_ITEM(pCfg, pItem, "sDebugFlag");
  sDebugFlag = pItem->i32;

  TAOS_CHECK_GET_CFG_ITEM(pCfg, pItem, "tsdbDebugFlag");
  tsdbDebugFlag = pItem->i32;

  TAOS_CHECK_GET_CFG_ITEM(pCfg, pItem, "tqDebugFlag");
  tqDebugFlag = pItem->i32;

  TAOS_CHECK_GET_CFG_ITEM(pCfg, pItem, "fsDebugFlag");
  fsDebugFlag = pItem->i32;

  TAOS_CHECK_GET_CFG_ITEM(pCfg, pItem, "udfDebugFlag");
  udfDebugFlag = pItem->i32;

  TAOS_CHECK_GET_CFG_ITEM(pCfg, pItem, "smaDebugFlag");
  smaDebugFlag = pItem->i32;

  TAOS_CHECK_GET_CFG_ITEM(pCfg, pItem, "idxDebugFlag");
  idxDebugFlag = pItem->i32;

  TAOS_CHECK_GET_CFG_ITEM(pCfg, pItem, "tdbDebugFlag");
  tdbDebugFlag = pItem->i32;

  TAOS_CHECK_GET_CFG_ITEM(pCfg, pItem, "metaDebugFlag");
  metaDebugFlag = pItem->i32;

  TAOS_CHECK_GET_CFG_ITEM(pCfg, pItem, "stDebugFlag");
  stDebugFlag = pItem->i32;

  TAOS_CHECK_GET_CFG_ITEM(pCfg, pItem, "sndDebugFlag");
  sndDebugFlag = pItem->i32;

  TAOS_RETURN(TSDB_CODE_SUCCESS);
}

int32_t taosSetSlowLogScope(char *pScopeStr, int32_t *pScope) {
  if (NULL == pScopeStr || 0 == strlen(pScopeStr)) {
    *pScope = SLOW_LOG_TYPE_QUERY;
    TAOS_RETURN(TSDB_CODE_SUCCESS);
  }

  int32_t slowScope = 0;

  char *scope = NULL;
  char *tmp = NULL;
  while ((scope = strsep(&pScopeStr, "|")) != NULL) {
    taosMemoryFreeClear(tmp);
    tmp = taosStrdup(scope);
    if (tmp == NULL) {
      TAOS_RETURN(terrno);
    }
    (void)strtrim(tmp);
    if (0 == strcasecmp(tmp, "all")) {
      slowScope |= SLOW_LOG_TYPE_ALL;
      continue;
    }

    if (0 == strcasecmp(tmp, "query")) {
      slowScope |= SLOW_LOG_TYPE_QUERY;
      continue;
    }

    if (0 == strcasecmp(tmp, "insert")) {
      slowScope |= SLOW_LOG_TYPE_INSERT;
      continue;
    }

    if (0 == strcasecmp(tmp, "others")) {
      slowScope |= SLOW_LOG_TYPE_OTHERS;
      continue;
    }

    if (0 == strcasecmp(tmp, "none")) {
      slowScope |= SLOW_LOG_TYPE_NULL;
      continue;
    }

    taosMemoryFreeClear(tmp);
    uError("Invalid slowLog scope value:%s", pScopeStr);
    TAOS_RETURN(TSDB_CODE_INVALID_CFG_VALUE);
  }

  *pScope = slowScope;
  taosMemoryFreeClear(tmp);
  TAOS_RETURN(TSDB_CODE_SUCCESS);
}

// for common configs
static int32_t taosSetClientCfg(SConfig *pCfg) {
  SConfigItem *pItem = NULL;

  TAOS_CHECK_GET_CFG_ITEM(pCfg, pItem, "fqdn");
  tstrncpy(tsLocalFqdn, pItem->str, TSDB_FQDN_LEN);

  TAOS_CHECK_GET_CFG_ITEM(pCfg, pItem, "serverPort");
  tsServerPort = (uint16_t)pItem->i32;
  (void)snprintf(tsLocalEp, sizeof(tsLocalEp), "%s:%u", tsLocalFqdn, tsServerPort);

  char defaultFirstEp[TSDB_EP_LEN] = {0};
  (void)snprintf(defaultFirstEp, TSDB_EP_LEN, "%s:%u", tsLocalFqdn, tsServerPort);

  TAOS_CHECK_GET_CFG_ITEM(pCfg, pItem, "firstEp");
  SEp firstEp = {0};
  TAOS_CHECK_RETURN(taosGetFqdnPortFromEp(strlen(pItem->str) == 0 ? defaultFirstEp : pItem->str, &firstEp));
  (void)snprintf(tsFirst, sizeof(tsFirst), "%s:%u", firstEp.fqdn, firstEp.port);
  TAOS_CHECK_RETURN(cfgSetItem(pCfg, "firstEp", tsFirst, pItem->stype, true));

  TAOS_CHECK_GET_CFG_ITEM(pCfg, pItem, "secondEp");
  SEp secondEp = {0};
  TAOS_CHECK_RETURN(taosGetFqdnPortFromEp(strlen(pItem->str) == 0 ? defaultFirstEp : pItem->str, &secondEp));
  (void)snprintf(tsSecond, sizeof(tsSecond), "%s:%u", secondEp.fqdn, secondEp.port);
  TAOS_CHECK_RETURN(cfgSetItem(pCfg, "secondEp", tsSecond, pItem->stype, true));

  TAOS_CHECK_GET_CFG_ITEM(pCfg, pItem, "tempDir");
  tstrncpy(tsTempDir, pItem->str, PATH_MAX);
  TAOS_CHECK_RETURN(taosExpandDir(tsTempDir, tsTempDir, PATH_MAX));

  TAOS_CHECK_GET_CFG_ITEM(pCfg, pItem, "minimalTmpDirGB");
  tsTempSpace.reserved = (int64_t)(((double)pItem->fval) * 1024 * 1024 * 1024);
  if (taosMulMkDir(tsTempDir) != 0) {
    int32_t code = TAOS_SYSTEM_ERROR(errno);
    uError("failed to create tempDir:%s since %s", tsTempDir, tstrerror(code));
    TAOS_RETURN(code);
  }

  TAOS_CHECK_GET_CFG_ITEM(pCfg, pItem, "smlAutoChildTableNameDelimiter");
  tstrncpy(tsSmlAutoChildTableNameDelimiter, pItem->str, TSDB_TABLE_NAME_LEN);

  TAOS_CHECK_GET_CFG_ITEM(pCfg, pItem, "smlChildTableName");
  tstrncpy(tsSmlChildTableName, pItem->str, TSDB_TABLE_NAME_LEN);

  TAOS_CHECK_GET_CFG_ITEM(pCfg, pItem, "smlTagName");
  tstrncpy(tsSmlTagName, pItem->str, TSDB_COL_NAME_LEN);

  TAOS_CHECK_GET_CFG_ITEM(pCfg, pItem, "smlTsDefaultName");
  tstrncpy(tsSmlTsDefaultName, pItem->str, TSDB_COL_NAME_LEN);

  TAOS_CHECK_GET_CFG_ITEM(pCfg, pItem, "smlDot2Underline");
  tsSmlDot2Underline = pItem->bval;

  TAOS_CHECK_GET_CFG_ITEM(pCfg, pItem, "maxInsertBatchRows");
  tsMaxInsertBatchRows = pItem->i32;

  TAOS_CHECK_GET_CFG_ITEM(pCfg, pItem, "shellActivityTimer");
  tsShellActivityTimer = pItem->i32;

  TAOS_CHECK_GET_CFG_ITEM(pCfg, pItem, "compressMsgSize");
  tsCompressMsgSize = pItem->i32;

  TAOS_CHECK_GET_CFG_ITEM(pCfg, pItem, "numOfTaskQueueThreads");
  tsNumOfTaskQueueThreads = pItem->i32;

  TAOS_CHECK_GET_CFG_ITEM(pCfg, pItem, "queryPolicy");
  tsQueryPolicy = pItem->i32;

  TAOS_CHECK_GET_CFG_ITEM(pCfg, pItem, "queryTableNotExistAsEmpty");
  tsQueryTbNotExistAsEmpty = pItem->bval;

  TAOS_CHECK_GET_CFG_ITEM(pCfg, pItem, "enableQueryHb");
  tsEnableQueryHb = pItem->bval;

  TAOS_CHECK_GET_CFG_ITEM(pCfg, pItem, "enableScience");
  tsEnableScience = pItem->bval;

  TAOS_CHECK_GET_CFG_ITEM(pCfg, pItem, "querySmaOptimize");
  tsQuerySmaOptimize = pItem->i32;

  TAOS_CHECK_GET_CFG_ITEM(pCfg, pItem, "queryPlannerTrace");
  tsQueryPlannerTrace = pItem->bval;

  TAOS_CHECK_GET_CFG_ITEM(pCfg, pItem, "queryNodeChunkSize");
  tsQueryNodeChunkSize = pItem->i32;

  TAOS_CHECK_GET_CFG_ITEM(pCfg, pItem, "queryUseNodeAllocator");
  tsQueryUseNodeAllocator = pItem->bval;

  TAOS_CHECK_GET_CFG_ITEM(pCfg, pItem, "keepColumnName");
  tsKeepColumnName = pItem->bval;

  TAOS_CHECK_GET_CFG_ITEM(pCfg, pItem, "useAdapter");
  tsUseAdapter = pItem->bval;

  TAOS_CHECK_GET_CFG_ITEM(pCfg, pItem, "crashReporting");
  tsEnableCrashReport = pItem->bval;

  TAOS_CHECK_GET_CFG_ITEM(pCfg, pItem, "queryMaxConcurrentTables");
  tsQueryMaxConcurrentTables = pItem->i64;

  TAOS_CHECK_GET_CFG_ITEM(pCfg, pItem, "metaCacheMaxSize");
  tsMetaCacheMaxSize = pItem->i32;

  TAOS_CHECK_GET_CFG_ITEM(pCfg, pItem, "randErrorChance");
  tsRandErrChance = pItem->i32;

  TAOS_CHECK_GET_CFG_ITEM(pCfg, pItem, "randErrorDivisor");
  tsRandErrDivisor = pItem->i64;

  TAOS_CHECK_GET_CFG_ITEM(pCfg, pItem, "randErrorScope");
  tsRandErrScope = pItem->i64;

  TAOS_CHECK_GET_CFG_ITEM(pCfg, pItem, "countAlwaysReturnValue");
  tsCountAlwaysReturnValue = pItem->i32;

  TAOS_CHECK_GET_CFG_ITEM(pCfg, pItem, "maxRetryWaitTime");
  tsMaxRetryWaitTime = pItem->i32;

  TAOS_CHECK_GET_CFG_ITEM(pCfg, pItem, "numOfRpcThreads");
  tsNumOfRpcThreads = pItem->i32;

  TAOS_CHECK_GET_CFG_ITEM(pCfg, pItem, "numOfRpcSessions");
  tsNumOfRpcSessions = pItem->i32;

  TAOS_CHECK_GET_CFG_ITEM(pCfg, pItem, "shareConnLimit");
  tsShareConnLimit = pItem->i32;

  TAOS_CHECK_GET_CFG_ITEM(pCfg, pItem, "readTimeout");
  tsReadTimeout = pItem->i32;

  TAOS_CHECK_GET_CFG_ITEM(pCfg, pItem, "timeToGetAvailableConn");
  tsTimeToGetAvailableConn = pItem->i32;

  TAOS_CHECK_GET_CFG_ITEM(pCfg, pItem, "keepAliveIdle");
  tsKeepAliveIdle = pItem->i32;

  TAOS_CHECK_GET_CFG_ITEM(pCfg, pItem, "experimental");
  tsExperimental = pItem->bval;

  TAOS_CHECK_GET_CFG_ITEM(pCfg, pItem, "multiResultFunctionStarReturnTags");
  tsMultiResultFunctionStarReturnTags = pItem->bval;

  TAOS_CHECK_GET_CFG_ITEM(pCfg, pItem, "maxTsmaCalcDelay");
  tsMaxTsmaCalcDelay = pItem->i32;

  TAOS_CHECK_GET_CFG_ITEM(pCfg, pItem, "tsmaDataDeleteMark");
  tsmaDataDeleteMark = pItem->i32;
  TAOS_RETURN(TSDB_CODE_SUCCESS);
}

static int32_t taosSetSystemCfg(SConfig *pCfg) {
  SConfigItem *pItem = NULL;

  TAOS_CHECK_GET_CFG_ITEM(pCfg, pItem, "timezone");
  if (0 == strlen(pItem->str)) {
    uError("timezone is not set");
  } else {
    TAOS_CHECK_RETURN(osSetTimezone(pItem->str));
    uDebug("timezone format changed from %s to %s", pItem->str, tsTimezoneStr);
  }
  TAOS_CHECK_RETURN(cfgSetItem(pCfg, "timezone", tsTimezoneStr, pItem->stype, true));

  TAOS_CHECK_GET_CFG_ITEM(pCfg, pItem, "locale");
  const char *locale = pItem->str;

  TAOS_CHECK_GET_CFG_ITEM(pCfg, pItem, "charset");
  const char *charset = pItem->str;

  int32_t code = taosSetSystemLocale(locale, charset);
  if (TSDB_CODE_SUCCESS != code) {
    uError("failed to set locale:%s, since: %s", locale, tstrerror(code));
    char curLocale[TD_LOCALE_LEN] = {0};
    char curCharset[TD_CHARSET_LEN] = {0};
    taosGetSystemLocale(curLocale, curCharset);
    if (0 != strlen(curLocale) && 0 != strlen(curCharset)) {
      uInfo("current locale: %s, charset: %s", curLocale, curCharset);
    }
  }

  osSetSystemLocale(locale, charset);

  TAOS_CHECK_GET_CFG_ITEM(pCfg, pItem, "enableCoreFile");
  tsEnableCoreFile = pItem->bval;
  taosSetCoreDump(tsEnableCoreFile);

  TAOS_CHECK_GET_CFG_ITEM(pCfg, pItem, "assert");
  tsAssert = pItem->bval;

  // todo
  tsVersion = 30000000;

  TAOS_RETURN(TSDB_CODE_SUCCESS);
}

// for server configs
static int32_t taosSetServerCfg(SConfig *pCfg) {
  SConfigItem *pItem = NULL;

  TAOS_CHECK_GET_CFG_ITEM(pCfg, pItem, "minimalDataDirGB");
  tsDataSpace.reserved = (int64_t)(((double)pItem->fval) * 1024 * 1024 * 1024);

  TAOS_CHECK_GET_CFG_ITEM(pCfg, pItem, "supportVnodes");
  tsNumOfSupportVnodes = pItem->i32;

  TAOS_CHECK_GET_CFG_ITEM(pCfg, pItem, "maxShellConns");
  tsMaxShellConns = pItem->i32;

  TAOS_CHECK_GET_CFG_ITEM(pCfg, pItem, "statusInterval");
  tsStatusInterval = pItem->i32;

  TAOS_CHECK_GET_CFG_ITEM(pCfg, pItem, "minSlidingTime");
  tsMinSlidingTime = pItem->i32;

  TAOS_CHECK_GET_CFG_ITEM(pCfg, pItem, "minIntervalTime");
  tsMinIntervalTime = pItem->i32;

  TAOS_CHECK_GET_CFG_ITEM(pCfg, pItem, "queryBufferSize");
  tsQueryBufferSize = pItem->i32;

  TAOS_CHECK_GET_CFG_ITEM(pCfg, pItem, "encryptAlgorithm");
  tstrncpy(tsEncryptAlgorithm, pItem->str, 16);

  TAOS_CHECK_GET_CFG_ITEM(pCfg, pItem, "encryptScope");
  tstrncpy(tsEncryptScope, pItem->str, 100);

  TAOS_CHECK_GET_CFG_ITEM(pCfg, pItem, "numOfRpcThreads");
  tsNumOfRpcThreads = pItem->i32;

  TAOS_CHECK_GET_CFG_ITEM(pCfg, pItem, "numOfRpcSessions");
  tsNumOfRpcSessions = pItem->i32;

  TAOS_CHECK_GET_CFG_ITEM(pCfg, pItem, "shareConnLimit");
  tsShareConnLimit = pItem->i32;

  TAOS_CHECK_GET_CFG_ITEM(pCfg, pItem, "readTimeout");
  tsReadTimeout = pItem->i32;

  TAOS_CHECK_GET_CFG_ITEM(pCfg, pItem, "timeToGetAvailableConn");
  tsTimeToGetAvailableConn = pItem->i32;

  TAOS_CHECK_GET_CFG_ITEM(pCfg, pItem, "numOfCommitThreads");
  tsNumOfCommitThreads = pItem->i32;

  TAOS_CHECK_GET_CFG_ITEM(pCfg, pItem, "retentionSpeedLimitMB");
  tsRetentionSpeedLimitMB = pItem->i32;

  TAOS_CHECK_GET_CFG_ITEM(pCfg, pItem, "numOfMnodeReadThreads");
  tsNumOfMnodeReadThreads = pItem->i32;

  TAOS_CHECK_GET_CFG_ITEM(pCfg, pItem, "numOfVnodeQueryThreads");
  tsNumOfVnodeQueryThreads = pItem->i32;

  TAOS_CHECK_GET_CFG_ITEM(pCfg, pItem, "ratioOfVnodeStreamThreads");
  tsRatioOfVnodeStreamThreads = pItem->fval;

  TAOS_CHECK_GET_CFG_ITEM(pCfg, pItem, "numOfVnodeFetchThreads");
  tsNumOfVnodeFetchThreads = pItem->i32;

  TAOS_CHECK_GET_CFG_ITEM(pCfg, pItem, "numOfVnodeRsmaThreads");
  tsNumOfVnodeRsmaThreads = pItem->i32;

  TAOS_CHECK_GET_CFG_ITEM(pCfg, pItem, "numOfQnodeQueryThreads");
  tsNumOfQnodeQueryThreads = pItem->i32;

  TAOS_CHECK_GET_CFG_ITEM(pCfg, pItem, "numOfSnodeSharedThreads");
  tsNumOfSnodeStreamThreads = pItem->i32;

  TAOS_CHECK_GET_CFG_ITEM(pCfg, pItem, "numOfSnodeUniqueThreads");
  tsNumOfSnodeWriteThreads = pItem->i32;

  TAOS_CHECK_GET_CFG_ITEM(pCfg, pItem, "rpcQueueMemoryAllowed");
  tsQueueMemoryAllowed = pItem->i64;

  TAOS_CHECK_GET_CFG_ITEM(pCfg, pItem, "simdEnable");
  tsSIMDEnable = (bool)pItem->bval;

  TAOS_CHECK_GET_CFG_ITEM(pCfg, pItem, "AVX512Enable");
  tsAVX512Enable = (bool)pItem->bval;

  TAOS_CHECK_GET_CFG_ITEM(pCfg, pItem, "tagFilterCache");
  tsTagFilterCache = (bool)pItem->bval;

  TAOS_CHECK_GET_CFG_ITEM(pCfg, pItem, "slowLogExceptDb");
  tstrncpy(tsSlowLogExceptDb, pItem->str, TSDB_DB_NAME_LEN);

  TAOS_CHECK_GET_CFG_ITEM(pCfg, pItem, "slowLogThreshold");
  tsSlowLogThreshold = pItem->i32;

  TAOS_CHECK_GET_CFG_ITEM(pCfg, pItem, "slowLogMaxLen");
  tsSlowLogMaxLen = pItem->i32;

  int32_t scope = 0;
  TAOS_CHECK_GET_CFG_ITEM(pCfg, pItem, "slowLogScope");
  TAOS_CHECK_RETURN(taosSetSlowLogScope(pItem->str, &scope));
  tsSlowLogScope = scope;

  TAOS_CHECK_GET_CFG_ITEM(pCfg, pItem, "monitor");
  tsEnableMonitor = pItem->bval;

  TAOS_CHECK_GET_CFG_ITEM(pCfg, pItem, "monitorInterval");
  tsMonitorInterval = pItem->i32;

  TAOS_CHECK_GET_CFG_ITEM(pCfg, pItem, "monitorFqdn");
  tstrncpy(tsMonitorFqdn, pItem->str, TSDB_FQDN_LEN);

  TAOS_CHECK_GET_CFG_ITEM(pCfg, pItem, "monitorPort");
  tsMonitorPort = (uint16_t)pItem->i32;

  TAOS_CHECK_GET_CFG_ITEM(pCfg, pItem, "monitorMaxLogs");
  tsMonitorMaxLogs = pItem->i32;

  TAOS_CHECK_GET_CFG_ITEM(pCfg, pItem, "monitorComp");
  tsMonitorComp = pItem->bval;

  TAOS_CHECK_GET_CFG_ITEM(pCfg, pItem, "queryRspPolicy");
  tsQueryRspPolicy = pItem->i32;

  TAOS_CHECK_GET_CFG_ITEM(pCfg, pItem, "monitorLogProtocol");
  tsMonitorLogProtocol = pItem->bval;

  TAOS_CHECK_GET_CFG_ITEM(pCfg, pItem, "monitorForceV2");
  tsMonitorForceV2 = pItem->i32;

  TAOS_CHECK_GET_CFG_ITEM(pCfg, pItem, "audit");
  tsEnableAudit = pItem->bval;

  TAOS_CHECK_GET_CFG_ITEM(pCfg, pItem, "auditCreateTable");
  tsEnableAuditCreateTable = pItem->bval;

  TAOS_CHECK_GET_CFG_ITEM(pCfg, pItem, "auditInterval");
  tsAuditInterval = pItem->i32;

  TAOS_CHECK_GET_CFG_ITEM(pCfg, pItem, "telemetryReporting");
  tsEnableTelem = pItem->bval;

  TAOS_CHECK_GET_CFG_ITEM(pCfg, pItem, "crashReporting");
  tsEnableCrashReport = pItem->bval;

  TAOS_CHECK_GET_CFG_ITEM(pCfg, pItem, "ttlChangeOnWrite");
  tsTtlChangeOnWrite = pItem->bval;

  TAOS_CHECK_GET_CFG_ITEM(pCfg, pItem, "ttlFlushThreshold");
  tsTtlFlushThreshold = pItem->i32;

  TAOS_CHECK_GET_CFG_ITEM(pCfg, pItem, "telemetryInterval");
  tsTelemInterval = pItem->i32;

  TAOS_CHECK_GET_CFG_ITEM(pCfg, pItem, "rsyncPort");
  tsRsyncPort = pItem->i32;

  TAOS_CHECK_GET_CFG_ITEM(pCfg, pItem, "telemetryServer");
  tstrncpy(tsTelemServer, pItem->str, TSDB_FQDN_LEN);

  TAOS_CHECK_GET_CFG_ITEM(pCfg, pItem, "snodeAddress");
  tstrncpy(tsSnodeAddress, pItem->str, TSDB_FQDN_LEN);

  TAOS_CHECK_GET_CFG_ITEM(pCfg, pItem, "checkpointBackupDir");
  tstrncpy(tsCheckpointBackupDir, pItem->str, PATH_MAX);

  TAOS_CHECK_GET_CFG_ITEM(pCfg, pItem, "telemetryPort");
  tsTelemPort = (uint16_t)pItem->i32;

  TAOS_CHECK_GET_CFG_ITEM(pCfg, pItem, "tmqMaxTopicNum");
  tmqMaxTopicNum = pItem->i32;

  TAOS_CHECK_GET_CFG_ITEM(pCfg, pItem, "tmqRowSize");
  tmqRowSize = pItem->i32;

  TAOS_CHECK_GET_CFG_ITEM(pCfg, pItem, "maxTsmaNum");
  tsMaxTsmaNum = pItem->i32;

  TAOS_CHECK_GET_CFG_ITEM(pCfg, pItem, "transPullupInterval");
  tsTransPullupInterval = pItem->i32;

  TAOS_CHECK_GET_CFG_ITEM(pCfg, pItem, "compactPullupInterval");
  tsCompactPullupInterval = pItem->i32;

  TAOS_CHECK_GET_CFG_ITEM(pCfg, pItem, "mqRebalanceInterval");
  tsMqRebalanceInterval = pItem->i32;

  TAOS_CHECK_GET_CFG_ITEM(pCfg, pItem, "ttlUnit");
  tsTtlUnit = pItem->i32;

  TAOS_CHECK_GET_CFG_ITEM(pCfg, pItem, "ttlPushInterval");
  tsTtlPushIntervalSec = pItem->i32;

  TAOS_CHECK_GET_CFG_ITEM(pCfg, pItem, "ttlBatchDropNum");
  tsTtlBatchDropNum = pItem->i32;

  TAOS_CHECK_GET_CFG_ITEM(pCfg, pItem, "trimVDbIntervalSec");
  tsTrimVDbIntervalSec = pItem->i32;

  TAOS_CHECK_GET_CFG_ITEM(pCfg, pItem, "uptimeInterval");
  tsUptimeInterval = pItem->i32;

  TAOS_CHECK_GET_CFG_ITEM(pCfg, pItem, "queryRsmaTolerance");
  tsQueryRsmaTolerance = pItem->i32;

  TAOS_CHECK_GET_CFG_ITEM(pCfg, pItem, "timeseriesThreshold");
  tsTimeSeriesThreshold = pItem->i32;

  TAOS_CHECK_GET_CFG_ITEM(pCfg, pItem, "walFsyncDataSizeLimit");
  tsWalFsyncDataSizeLimit = pItem->i64;

  TAOS_CHECK_GET_CFG_ITEM(pCfg, pItem, "syncElectInterval");
  tsElectInterval = pItem->i32;

  TAOS_CHECK_GET_CFG_ITEM(pCfg, pItem, "syncHeartbeatInterval");
  tsHeartbeatInterval = pItem->i32;

  TAOS_CHECK_GET_CFG_ITEM(pCfg, pItem, "syncHeartbeatTimeout");
  tsHeartbeatTimeout = pItem->i32;

  TAOS_CHECK_GET_CFG_ITEM(pCfg, pItem, "syncSnapReplMaxWaitN");
  tsSnapReplMaxWaitN = pItem->i32;

  TAOS_CHECK_GET_CFG_ITEM(pCfg, pItem, "syncLogBufferMemoryAllowed");
  tsLogBufferMemoryAllowed = pItem->i64;

  TAOS_CHECK_GET_CFG_ITEM(pCfg, pItem, "arbHeartBeatIntervalSec");
  tsArbHeartBeatIntervalSec = pItem->i32;

  TAOS_CHECK_GET_CFG_ITEM(pCfg, pItem, "arbCheckSyncIntervalSec");
  tsArbCheckSyncIntervalSec = pItem->i32;

  TAOS_CHECK_GET_CFG_ITEM(pCfg, pItem, "arbSetAssignedTimeoutSec");
  tsArbSetAssignedTimeoutSec = pItem->i32;

  TAOS_CHECK_GET_CFG_ITEM(pCfg, pItem, "mndSdbWriteDelta");
  tsMndSdbWriteDelta = pItem->i64;

  TAOS_CHECK_GET_CFG_ITEM(pCfg, pItem, "mndLogRetention");
  tsMndLogRetention = pItem->i64;

  TAOS_CHECK_GET_CFG_ITEM(pCfg, pItem, "skipGrant");
  tsMndSkipGrant = pItem->bval;

  TAOS_CHECK_GET_CFG_ITEM(pCfg, pItem, "enableWhiteList");
  tsEnableWhiteList = pItem->bval;

  TAOS_CHECK_GET_CFG_ITEM(pCfg, pItem, "udf");
  tsStartUdfd = pItem->bval;

  TAOS_CHECK_GET_CFG_ITEM(pCfg, pItem, "udfdResFuncs");
  tstrncpy(tsUdfdResFuncs, pItem->str, sizeof(tsUdfdResFuncs));

  TAOS_CHECK_GET_CFG_ITEM(pCfg, pItem, "udfdLdLibPath");
  tstrncpy(tsUdfdLdLibPath, pItem->str, sizeof(tsUdfdLdLibPath));
  if (tsQueryBufferSize >= 0) {
    tsQueryBufferSizeBytes = tsQueryBufferSize * 1048576UL;
  }

  TAOS_CHECK_GET_CFG_ITEM(pCfg, pItem, "cacheLazyLoadThreshold");
  tsCacheLazyLoadThreshold = pItem->i32;

  TAOS_CHECK_GET_CFG_ITEM(pCfg, pItem, "fPrecision");
  tsFPrecision = pItem->fval;

  TAOS_CHECK_GET_CFG_ITEM(pCfg, pItem, "dPrecision");
  tsDPrecision = pItem->fval;

  TAOS_CHECK_GET_CFG_ITEM(pCfg, pItem, "maxRange");
  tsMaxRange = pItem->i32;

  TAOS_CHECK_GET_CFG_ITEM(pCfg, pItem, "curRange");
  tsCurRange = pItem->i32;

  TAOS_CHECK_GET_CFG_ITEM(pCfg, pItem, "ifAdtFse");
  tsIfAdtFse = pItem->bval;

  TAOS_CHECK_GET_CFG_ITEM(pCfg, pItem, "compressor");
  tstrncpy(tsCompressor, pItem->str, sizeof(tsCompressor));

  TAOS_CHECK_GET_CFG_ITEM(pCfg, pItem, "disableStream");
  tsDisableStream = pItem->bval;

  TAOS_CHECK_GET_CFG_ITEM(pCfg, pItem, "streamBufferSize");
  tsStreamBufferSize = pItem->i64;

  TAOS_CHECK_GET_CFG_ITEM(pCfg, pItem, "streamAggCnt");
  tsStreamAggCnt = pItem->i32;

  TAOS_CHECK_GET_CFG_ITEM(pCfg, pItem, "checkpointInterval");
  tsStreamCheckpointInterval = pItem->i32;

  TAOS_CHECK_GET_CFG_ITEM(pCfg, pItem, "streamSinkDataRate");
  tsSinkDataRate = pItem->fval;

  TAOS_CHECK_GET_CFG_ITEM(pCfg, pItem, "filterScalarMode");
  tsFilterScalarMode = pItem->bval;

  TAOS_CHECK_GET_CFG_ITEM(pCfg, pItem, "maxStreamBackendCache");
  tsMaxStreamBackendCache = pItem->i32;

  TAOS_CHECK_GET_CFG_ITEM(pCfg, pItem, "pqSortMemThreshold");
  tsPQSortMemThreshold = pItem->i32;

  TAOS_CHECK_GET_CFG_ITEM(pCfg, pItem, "resolveFQDNRetryTime");
  tsResolveFQDNRetryTime = pItem->i32;

  TAOS_CHECK_GET_CFG_ITEM(pCfg, pItem, "minDiskFreeSize");
  tsMinDiskFreeSize = pItem->i64;

  TAOS_CHECK_GET_CFG_ITEM(pCfg, pItem, "s3MigrateIntervalSec");
  tsS3MigrateIntervalSec = pItem->i32;

  TAOS_CHECK_GET_CFG_ITEM(pCfg, pItem, "s3MigrateEnabled");
  tsS3MigrateEnabled = (bool)pItem->bval;

  TAOS_CHECK_GET_CFG_ITEM(pCfg, pItem, "s3PageCacheSize");
  tsS3PageCacheSize = pItem->i32;

  TAOS_CHECK_GET_CFG_ITEM(pCfg, pItem, "s3UploadDelaySec");
  tsS3UploadDelaySec = pItem->i32;

  TAOS_CHECK_GET_CFG_ITEM(pCfg, pItem, "experimental");
  tsExperimental = pItem->bval;

  // GRANT_CFG_GET;
  TAOS_RETURN(TSDB_CODE_SUCCESS);
}

#ifndef TD_ENTERPRISE
static int32_t taosSetReleaseCfg(SConfig *pCfg) { return 0; }
#else
int32_t taosSetReleaseCfg(SConfig *pCfg);
#endif

static int32_t taosSetAllDebugFlag(SConfig *pCfg, int32_t flag);

int32_t taosCreateLog(const char *logname, int32_t logFileNum, const char *cfgDir, const char **envCmd,
                      const char *envFile, char *apolloUrl, SArray *pArgs, bool tsc) {
  int32_t  code = TSDB_CODE_SUCCESS;
  int32_t  lino = 0;
  SConfig *pCfg = NULL;

  if (tsCfg == NULL) {
    TAOS_CHECK_GOTO(osDefaultInit(), &lino, _exit);
  }

  TAOS_CHECK_GOTO(cfgInit(&pCfg), &lino, _exit);

  if (tsc) {
    tsLogEmbedded = 0;
    TAOS_CHECK_GOTO(taosAddClientLogCfg(pCfg), &lino, _exit);
  } else {
    tsLogEmbedded = 1;
    TAOS_CHECK_GOTO(taosAddClientLogCfg(pCfg), &lino, _exit);
    TAOS_CHECK_GOTO(taosAddServerLogCfg(pCfg), &lino, _exit);
  }

  if ((code = taosLoadCfg(pCfg, envCmd, cfgDir, envFile, apolloUrl)) != TSDB_CODE_SUCCESS) {
    (void)printf("failed to load cfg since %s\n", tstrerror(code));
    goto _exit;
  }

  if ((code = cfgLoadFromArray(pCfg, pArgs)) != TSDB_CODE_SUCCESS) {
    (void)printf("failed to load cfg from array since %s\n", tstrerror(code));
    goto _exit;
  }

  if (tsc) {
    TAOS_CHECK_GOTO(taosSetClientLogCfg(pCfg), &lino, _exit);
  } else {
    TAOS_CHECK_GOTO(taosSetClientLogCfg(pCfg), &lino, _exit);
    TAOS_CHECK_GOTO(taosSetServerLogCfg(pCfg), &lino, _exit);
  }

  SConfigItem *pDebugItem = NULL;
  TAOS_CHECK_GET_CFG_ITEM(pCfg, pDebugItem, "debugFlag");
  TAOS_CHECK_GOTO(taosSetAllDebugFlag(pCfg, pDebugItem->i32), &lino, _exit);

  if ((code = taosMulModeMkDir(tsLogDir, 0777, true)) != TSDB_CODE_SUCCESS) {
    (void)printf("failed to create dir:%s since %s\n", tsLogDir, tstrerror(code));
    goto _exit;
  }

  if ((code = taosInitLog(logname, logFileNum, tsc)) != 0) {
    (void)printf("failed to init log file since %s\n", tstrerror(code));
    goto _exit;
  }

_exit:
  if (TSDB_CODE_SUCCESS != code) {
    (void)printf("failed to create log at %d since %s\n", lino, tstrerror(code));
  }

  cfgCleanup(pCfg);
  TAOS_RETURN(code);
}

int32_t taosReadDataFolder(const char *cfgDir, const char **envCmd, const char *envFile, char *apolloUrl,
                           SArray *pArgs) {
  int32_t code = TSDB_CODE_SUCCESS;

  if (tsCfg == NULL) code = osDefaultInit();
  if (code != 0) {
    (void)printf("failed to init os since %s\n", tstrerror(code));
  }

  SConfig *pCfg = NULL;
  TAOS_CHECK_RETURN(cfgInit(&pCfg));

  TAOS_CHECK_GOTO(cfgAddDir(pCfg, "dataDir", tsDataDir, CFG_SCOPE_SERVER, CFG_DYN_NONE), NULL, _exit);
  TAOS_CHECK_GOTO(cfgAddInt32(pCfg, "debugFlag", dDebugFlag, 0, 255, CFG_SCOPE_SERVER, CFG_DYN_SERVER), NULL, _exit);
  TAOS_CHECK_GOTO(cfgAddInt32(pCfg, "dDebugFlag", dDebugFlag, 0, 255, CFG_SCOPE_SERVER, CFG_DYN_SERVER), NULL, _exit);

  if ((code = taosLoadCfg(pCfg, envCmd, cfgDir, envFile, apolloUrl)) != 0) {
    (void)printf("failed to load cfg since %s\n", tstrerror(code));
    goto _exit;
  }

  if ((code = cfgLoadFromArray(pCfg, pArgs)) != 0) {
    (void)printf("failed to load cfg from array since %s\n", tstrerror(code));
    goto _exit;
  }

  TAOS_CHECK_GOTO(taosSetTfsCfg(pCfg), NULL, _exit);

  SConfigItem *pItem = NULL;
  if ((pItem = cfgGetItem(pCfg, "dDebugFlag")) == NULL) {
    code = TSDB_CODE_CFG_NOT_FOUND;
    goto _exit;
  }

  dDebugFlag = pItem->i32;

_exit:
  cfgCleanup(pCfg);
  TAOS_RETURN(code);
}

static int32_t taosCheckGlobalCfg() {
  uint32_t ipv4 = 0;
  int32_t  code = taosGetIpv4FromFqdn(tsLocalFqdn, &ipv4);
  if (code) {
    uError("failed to get ip from fqdn:%s since %s, dnode can not be initialized", tsLocalFqdn, tstrerror(code));
    TAOS_RETURN(TSDB_CODE_RPC_FQDN_ERROR);
  }

  if (tsServerPort <= 0) {
    uError("invalid server port:%u, dnode can not be initialized", tsServerPort);
    TAOS_RETURN(TSDB_CODE_RPC_FQDN_ERROR);
  }

  TAOS_RETURN(TSDB_CODE_SUCCESS);
}

static int32_t cfgInitWrapper(SConfig **pCfg) {
  if (*pCfg == NULL) {
    TAOS_CHECK_RETURN(cfgInit(pCfg));
  }
  TAOS_RETURN(TSDB_CODE_SUCCESS);
}

int32_t taosInitCfg(const char *cfgDir, const char **envCmd, const char *envFile, char *apolloUrl, SArray *pArgs,
                    bool tsc) {
  if (tsCfg != NULL) TAOS_RETURN(TSDB_CODE_SUCCESS);

  int32_t code = TSDB_CODE_SUCCESS;
  int32_t lino = -1;

  TAOS_CHECK_GOTO(cfgInitWrapper(&tsCfg), &lino, _exit);

  if (tsc) {
    TAOS_CHECK_GOTO(taosAddClientCfg(tsCfg), &lino, _exit);
    TAOS_CHECK_GOTO(taosAddClientLogCfg(tsCfg), &lino, _exit);
  } else {
    TAOS_CHECK_GOTO(taosAddClientCfg(tsCfg), &lino, _exit);
    TAOS_CHECK_GOTO(taosAddServerCfg(tsCfg), &lino, _exit);
    TAOS_CHECK_GOTO(taosAddClientLogCfg(tsCfg), &lino, _exit);
    TAOS_CHECK_GOTO(taosAddServerLogCfg(tsCfg), &lino, _exit);
  }

  TAOS_CHECK_GOTO(taosAddSystemCfg(tsCfg), &lino, _exit);

  if ((code = taosLoadCfg(tsCfg, envCmd, cfgDir, envFile, apolloUrl)) != 0) {
    (void)printf("failed to load cfg since %s\n", tstrerror(code));
    cfgCleanup(tsCfg);
    tsCfg = NULL;
    TAOS_RETURN(code);
  }

  if ((code = cfgLoadFromArray(tsCfg, pArgs)) != 0) {
    (void)printf("failed to load cfg from array since %s\n", tstrerror(code));
    cfgCleanup(tsCfg);
    tsCfg = NULL;
    TAOS_RETURN(code);
  }

  if (tsc) {
    TAOS_CHECK_GOTO(taosSetClientCfg(tsCfg), &lino, _exit);
  } else {
    TAOS_CHECK_GOTO(taosSetClientCfg(tsCfg), &lino, _exit);
    TAOS_CHECK_GOTO(taosUpdateServerCfg(tsCfg), &lino, _exit);
    TAOS_CHECK_GOTO(taosSetServerCfg(tsCfg), &lino, _exit);
    TAOS_CHECK_GOTO(taosSetReleaseCfg(tsCfg), &lino, _exit);
    TAOS_CHECK_GOTO(taosSetTfsCfg(tsCfg), &lino, _exit);
    TAOS_CHECK_GOTO(taosSetS3Cfg(tsCfg), &lino, _exit);
  }

  TAOS_CHECK_GOTO(taosSetSystemCfg(tsCfg), &lino, _exit);
  TAOS_CHECK_GOTO(taosSetFileHandlesLimit(), &lino, _exit);

  SConfigItem *pItem = cfgGetItem(tsCfg, "debugFlag");
  if (NULL == pItem) {
    (void)printf("debugFlag not found in cfg\n");
    TAOS_RETURN(TSDB_CODE_CFG_NOT_FOUND);
  }
  TAOS_CHECK_GOTO(taosSetAllDebugFlag(tsCfg, pItem->i32), &lino, _exit);

  cfgDumpCfg(tsCfg, tsc, false);

  TAOS_CHECK_GOTO(taosCheckGlobalCfg(), &lino, _exit);

_exit:
  if (TSDB_CODE_SUCCESS != code) {
    cfgCleanup(tsCfg);
    tsCfg = NULL;
    (void)printf("failed to init cfg at %d since %s\n", lino, tstrerror(code));
  }

  TAOS_RETURN(code);
}

void taosCleanupCfg() {
  if (tsCfg) {
    cfgCleanup(tsCfg);
    tsCfg = NULL;
  }
}

typedef struct {
  const char *optionName;
  void       *optionVar;
} OptionNameAndVar;

static int32_t taosCfgSetOption(OptionNameAndVar *pOptions, int32_t optionSize, SConfigItem *pItem, bool isDebugflag) {
  int32_t code = TSDB_CODE_CFG_NOT_FOUND;
  char   *name = pItem->name;
  for (int32_t d = 0; d < optionSize; ++d) {
    const char *optName = pOptions[d].optionName;
    if (strcasecmp(name, optName) != 0) continue;
    code = TSDB_CODE_SUCCESS;
    switch (pItem->dtype) {
      case CFG_DTYPE_BOOL: {
        int32_t flag = pItem->i32;
        bool   *pVar = pOptions[d].optionVar;
        uInfo("%s set from %d to %d", optName, *pVar, flag);
        *pVar = flag;
      } break;
      case CFG_DTYPE_INT32: {
        int32_t  flag = pItem->i32;
        int32_t *pVar = pOptions[d].optionVar;
        uInfo("%s set from %d to %d", optName, *pVar, flag);
        *pVar = flag;

        if (isDebugflag) {
          TAOS_CHECK_RETURN(taosSetDebugFlag(pOptions[d].optionVar, optName, flag));
        }
      } break;
      case CFG_DTYPE_INT64: {
        int64_t  flag = pItem->i64;
        int64_t *pVar = pOptions[d].optionVar;
        uInfo("%s set from %" PRId64 " to %" PRId64, optName, *pVar, flag);
        *pVar = flag;
      } break;
      case CFG_DTYPE_FLOAT:
      case CFG_DTYPE_DOUBLE: {
        float  flag = pItem->fval;
        float *pVar = pOptions[d].optionVar;
        uInfo("%s set from %f to %f", optName, *pVar, flag);
        *pVar = flag;
      } break;
      default:
        code = TSDB_CODE_INVALID_CFG;
        break;
    }

    break;
  }

  TAOS_RETURN(code);
}

static int32_t taosCfgDynamicOptionsForServer(SConfig *pCfg, const char *name) {
  int32_t code = TSDB_CODE_SUCCESS;

  if (strcasecmp(name, "resetlog") == 0) {
    // trigger, no item in cfg
    taosResetLog();
    cfgDumpCfg(tsCfg, 0, false);
    TAOS_RETURN(TSDB_CODE_SUCCESS);
  }

  cfgLock(pCfg);

  SConfigItem *pItem = cfgGetItem(pCfg, name);
  if (!pItem || (pItem->dynScope & CFG_DYN_SERVER) == 0) {
    uError("failed to config:%s, not support", name);
    code = TSDB_CODE_INVALID_CFG;
    goto _exit;
  }

  if (strncasecmp(name, "debugFlag", 9) == 0) {
    code = taosSetAllDebugFlag(pCfg, pItem->i32);
    goto _exit;
  }

  if (strncasecmp(name, "enableCoreFile", 9) == 0) {
    tsEnableCoreFile = pItem->bval;
    taosSetCoreDump(tsEnableCoreFile);
    uInfo("%s set to %d", name, tsEnableCoreFile);
    goto _exit;
  }

  if (strcasecmp("slowLogScope", name) == 0) {
    int32_t scope = 0;
    TAOS_CHECK_GOTO(taosSetSlowLogScope(pItem->str, &scope), NULL, _exit);
    tsSlowLogScope = scope;
    code = TSDB_CODE_SUCCESS;
    goto _exit;
  }

  if (strcasecmp("slowLogExceptDb", name) == 0) {
    tstrncpy(tsSlowLogExceptDb, pItem->str, TSDB_DB_NAME_LEN);
    code = TSDB_CODE_SUCCESS;
    goto _exit;
  }

  {  //  'bool/int32_t/int64_t/float/double' variables with general modification function
    static OptionNameAndVar debugOptions[] = {
        {"dDebugFlag", &dDebugFlag},       {"vDebugFlag", &vDebugFlag},     {"mDebugFlag", &mDebugFlag},
        {"wDebugFlag", &wDebugFlag},       {"azDebugFlag", &azDebugFlag},   {"sDebugFlag", &sDebugFlag},
        {"tsdbDebugFlag", &tsdbDebugFlag}, {"tqDebugFlag", &tqDebugFlag},   {"fsDebugFlag", &fsDebugFlag},
        {"udfDebugFlag", &udfDebugFlag},   {"smaDebugFlag", &smaDebugFlag}, {"idxDebugFlag", &idxDebugFlag},
        {"tdbDebugFlag", &tdbDebugFlag},   {"tmrDebugFlag", &tmrDebugFlag}, {"uDebugFlag", &uDebugFlag},
        {"smaDebugFlag", &smaDebugFlag},   {"rpcDebugFlag", &rpcDebugFlag}, {"qDebugFlag", &qDebugFlag},
        {"metaDebugFlag", &metaDebugFlag}, {"stDebugFlag", &stDebugFlag},   {"sndDebugFlag", &sndDebugFlag},
        {"tqClientDebugFlag", &tqClientDebugFlag},
    };

    static OptionNameAndVar options[] = {{"audit", &tsEnableAudit},
                                         {"asynclog", &tsAsyncLog},
                                         {"disableStream", &tsDisableStream},
                                         {"enableWhiteList", &tsEnableWhiteList},
                                         {"telemetryReporting", &tsEnableTelem},
                                         {"monitor", &tsEnableMonitor},
                                         {"monitorInterval", &tsMonitorInterval},
                                         {"slowLogThreshold", &tsSlowLogThreshold},
                                         {"slowLogMaxLen", &tsSlowLogMaxLen},

                                         {"mndSdbWriteDelta", &tsMndSdbWriteDelta},
                                         {"minDiskFreeSize", &tsMinDiskFreeSize},
                                         {"randErrorChance", &tsRandErrChance},
                                         {"randErrorDivisor", &tsRandErrDivisor},
                                         {"randErrorScope", &tsRandErrScope},
                                         {"syncLogBufferMemoryAllowed", &tsLogBufferMemoryAllowed},

                                         {"cacheLazyLoadThreshold", &tsCacheLazyLoadThreshold},
                                         {"checkpointInterval", &tsStreamCheckpointInterval},
                                         {"keepAliveIdle", &tsKeepAliveIdle},
                                         {"logKeepDays", &tsLogKeepDays},
                                         {"maxStreamBackendCache", &tsMaxStreamBackendCache},
                                         {"mqRebalanceInterval", &tsMqRebalanceInterval},
                                         {"numOfLogLines", &tsNumOfLogLines},
                                         {"queryRspPolicy", &tsQueryRspPolicy},
                                         {"timeseriesThreshold", &tsTimeSeriesThreshold},
                                         {"tmqMaxTopicNum", &tmqMaxTopicNum},
                                         {"tmqRowSize", &tmqRowSize},
                                         {"transPullupInterval", &tsTransPullupInterval},
                                         {"compactPullupInterval", &tsCompactPullupInterval},
                                         {"trimVDbIntervalSec", &tsTrimVDbIntervalSec},
                                         {"ttlBatchDropNum", &tsTtlBatchDropNum},
                                         {"ttlFlushThreshold", &tsTtlFlushThreshold},
                                         {"ttlPushInterval", &tsTtlPushIntervalSec},
                                         {"s3MigrateIntervalSec", &tsS3MigrateIntervalSec},
                                         {"s3MigrateEnabled", &tsS3MigrateEnabled},
                                         //{"s3BlockSize", &tsS3BlockSize},
                                         {"s3BlockCacheSize", &tsS3BlockCacheSize},
                                         {"s3PageCacheSize", &tsS3PageCacheSize},
                                         {"s3UploadDelaySec", &tsS3UploadDelaySec},
                                         {"supportVnodes", &tsNumOfSupportVnodes},
                                         {"experimental", &tsExperimental},
                                         {"maxTsmaNum", &tsMaxTsmaNum}};

    if ((code = taosCfgSetOption(debugOptions, tListLen(debugOptions), pItem, true)) != TSDB_CODE_SUCCESS) {
      code = taosCfgSetOption(options, tListLen(options), pItem, false);
    }
  }

_exit:
  cfgUnLock(pCfg);
  TAOS_RETURN(code);
}

static int32_t taosCfgDynamicOptionsForClient(SConfig *pCfg, const char *name) {
  int32_t code = TSDB_CODE_SUCCESS;
  int32_t lino = 0;

  cfgLock(pCfg);

  SConfigItem *pItem = cfgGetItem(pCfg, name);
  if ((pItem == NULL) || (pItem->dynScope & CFG_DYN_CLIENT) == 0) {
    uError("failed to config:%s, not support", name);
    code = TSDB_CODE_INVALID_CFG;
    goto _out;
  }

  bool matched = false;

  int32_t len = strlen(name);
  char    lowcaseName[CFG_NAME_MAX_LEN + 1] = {0};
  (void)strntolower(lowcaseName, name, TMIN(CFG_NAME_MAX_LEN, len));

  switch (lowcaseName[0]) {
    case 'd': {
      if (strcasecmp("debugFlag", name) == 0) {
        code = taosSetAllDebugFlag(pCfg, pItem->i32);
        matched = true;
      }
      break;
    }
    case 'e': {
      if (strcasecmp("enableCoreFile", name) == 0) {
        tsEnableCoreFile = pItem->bval;
        taosSetCoreDump(tsEnableCoreFile);
        uInfo("%s set to %d", name, tsEnableCoreFile);
        matched = true;
      }
      break;
    }
    case 'f': {
      if (strcasecmp("fqdn", name) == 0) {
        SConfigItem *pFqdnItem = cfgGetItem(pCfg, "fqdn");
        SConfigItem *pServerPortItem = cfgGetItem(pCfg, "serverPort");
        SConfigItem *pFirstEpItem = cfgGetItem(pCfg, "firstEp");
        if (pFqdnItem == NULL || pServerPortItem == NULL || pFirstEpItem == NULL) {
          uError("failed to get fqdn or serverPort or firstEp from cfg");
          code = TSDB_CODE_CFG_NOT_FOUND;
          goto _out;
        }

        tstrncpy(tsLocalFqdn, pFqdnItem->str, TSDB_FQDN_LEN);
        tsServerPort = (uint16_t)pServerPortItem->i32;
        (void)snprintf(tsLocalEp, sizeof(tsLocalEp), "%s:%u", tsLocalFqdn, tsServerPort);

        char defaultFirstEp[TSDB_EP_LEN] = {0};
        (void)snprintf(defaultFirstEp, TSDB_EP_LEN, "%s:%u", tsLocalFqdn, tsServerPort);

        SEp firstEp = {0};
        TAOS_CHECK_GOTO(
            taosGetFqdnPortFromEp(strlen(pFirstEpItem->str) == 0 ? defaultFirstEp : pFirstEpItem->str, &firstEp), &lino,
            _out);
        (void)snprintf(tsFirst, sizeof(tsFirst), "%s:%u", firstEp.fqdn, firstEp.port);

        TAOS_CHECK_GOTO(cfgSetItem(pCfg, "firstEp", tsFirst, pFirstEpItem->stype, false), &lino, _out);
        uInfo("localEp set to '%s', tsFirst set to '%s'", tsLocalEp, tsFirst);
        matched = true;
      } else if (strcasecmp("firstEp", name) == 0) {
        SConfigItem *pFqdnItem = cfgGetItem(pCfg, "fqdn");
        SConfigItem *pServerPortItem = cfgGetItem(pCfg, "serverPort");
        SConfigItem *pFirstEpItem = cfgGetItem(pCfg, "firstEp");
        if (pFqdnItem == NULL || pServerPortItem == NULL || pFirstEpItem == NULL) {
          uError("failed to get fqdn or serverPort or firstEp from cfg");
          code = TSDB_CODE_CFG_NOT_FOUND;
          goto _out;
        }

        tstrncpy(tsLocalFqdn, pFqdnItem->str, TSDB_FQDN_LEN);
        tsServerPort = (uint16_t)pServerPortItem->i32;
        (void)snprintf(tsLocalEp, sizeof(tsLocalEp), "%s:%u", tsLocalFqdn, tsServerPort);

        char defaultFirstEp[TSDB_EP_LEN] = {0};
        (void)snprintf(defaultFirstEp, TSDB_EP_LEN, "%s:%u", tsLocalFqdn, tsServerPort);

        SEp firstEp = {0};
        TAOS_CHECK_GOTO(
            taosGetFqdnPortFromEp(strlen(pFirstEpItem->str) == 0 ? defaultFirstEp : pFirstEpItem->str, &firstEp), &lino,
            _out);
        (void)snprintf(tsFirst, sizeof(tsFirst), "%s:%u", firstEp.fqdn, firstEp.port);

        TAOS_CHECK_GOTO(cfgSetItem(pCfg, "firstEp", tsFirst, pFirstEpItem->stype, false), &lino, _out);
        uInfo("localEp set to '%s', tsFirst set to '%s'", tsLocalEp, tsFirst);
        matched = true;
      }
      break;
    }
    case 'l': {
      if (strcasecmp("locale", name) == 0) {
        SConfigItem *pLocaleItem = cfgGetItem(pCfg, "locale");
        SConfigItem *pCharsetItem = cfgGetItem(pCfg, "charset");
        if (pLocaleItem == NULL || pCharsetItem == NULL) {
          uError("failed to get locale or charset from cfg");
          code = TSDB_CODE_CFG_NOT_FOUND;
          goto _out;
        }

        const char *locale = pLocaleItem->str;
        const char *charset = pCharsetItem->str;
        TAOS_CHECK_GOTO(taosSetSystemLocale(locale, charset), &lino, _out);
        osSetSystemLocale(locale, charset);
        uInfo("locale set to '%s', charset set to '%s'", locale, charset);
        matched = true;
      }
      break;
    }
    case 'm': {
      if (strcasecmp("metaCacheMaxSize", name) == 0) {
        atomic_store_32(&tsMetaCacheMaxSize, pItem->i32);
        uInfo("%s set to %d", name, atomic_load_32(&tsMetaCacheMaxSize));
        matched = true;
      } else if (strcasecmp("minimalTmpDirGB", name) == 0) {
        tsTempSpace.reserved = (int64_t)(((double)pItem->fval) * 1024 * 1024 * 1024);
        uInfo("%s set to %" PRId64, name, tsTempSpace.reserved);
        matched = true;
      } else if (strcasecmp("minimalLogDirGB", name) == 0) {
        tsLogSpace.reserved = (int64_t)(((double)pItem->fval) * 1024 * 1024 * 1024);
        uInfo("%s set to %" PRId64, name, tsLogSpace.reserved);
        matched = true;
      }
      break;
    }
    case 's': {
      if (strcasecmp("secondEp", name) == 0) {
        SEp secondEp = {0};
        TAOS_CHECK_GOTO(taosGetFqdnPortFromEp(strlen(pItem->str) == 0 ? tsFirst : pItem->str, &secondEp), &lino, _out);
        (void)snprintf(tsSecond, sizeof(tsSecond), "%s:%u", secondEp.fqdn, secondEp.port);
        TAOS_CHECK_GOTO(cfgSetItem(pCfg, "secondEp", tsSecond, pItem->stype, false), &lino, _out);
        uInfo("%s set to %s", name, tsSecond);
        matched = true;
      } else if (strcasecmp("smlChildTableName", name) == 0) {
        uInfo("%s set from %s to %s", name, tsSmlChildTableName, pItem->str);
        tstrncpy(tsSmlChildTableName, pItem->str, TSDB_TABLE_NAME_LEN);
        matched = true;
      } else if (strcasecmp("smlAutoChildTableNameDelimiter", name) == 0) {
        uInfo("%s set from %s to %s", name, tsSmlAutoChildTableNameDelimiter, pItem->str);
        tstrncpy(tsSmlAutoChildTableNameDelimiter, pItem->str, TSDB_TABLE_NAME_LEN);
        matched = true;
      } else if (strcasecmp("smlTagName", name) == 0) {
        uInfo("%s set from %s to %s", name, tsSmlTagName, pItem->str);
        tstrncpy(tsSmlTagName, pItem->str, TSDB_COL_NAME_LEN);
        matched = true;
      } else if (strcasecmp("smlTsDefaultName", name) == 0) {
        uInfo("%s set from %s to %s", name, tsSmlTsDefaultName, pItem->str);
        tstrncpy(tsSmlTsDefaultName, pItem->str, TSDB_COL_NAME_LEN);
        matched = true;
      } else if (strcasecmp("serverPort", name) == 0) {
        SConfigItem *pFqdnItem = cfgGetItem(pCfg, "fqdn");
        SConfigItem *pServerPortItem = cfgGetItem(pCfg, "serverPort");
        SConfigItem *pFirstEpItem = cfgGetItem(pCfg, "firstEp");
        if (pFqdnItem == NULL || pServerPortItem == NULL || pFirstEpItem == NULL) {
          uError("failed to get fqdn or serverPort or firstEp from cfg");
          code = TSDB_CODE_CFG_NOT_FOUND;
          goto _out;
        }

        tstrncpy(tsLocalFqdn, pFqdnItem->str, TSDB_FQDN_LEN);
        tsServerPort = (uint16_t)pServerPortItem->i32;
        (void)snprintf(tsLocalEp, sizeof(tsLocalEp), "%s:%u", tsLocalFqdn, tsServerPort);

        char defaultFirstEp[TSDB_EP_LEN] = {0};
        (void)snprintf(defaultFirstEp, TSDB_EP_LEN, "%s:%u", tsLocalFqdn, tsServerPort);

        SEp firstEp = {0};
        TAOS_CHECK_GOTO(
            taosGetFqdnPortFromEp(strlen(pFirstEpItem->str) == 0 ? defaultFirstEp : pFirstEpItem->str, &firstEp), &lino,
            _out);
        (void)snprintf(tsFirst, sizeof(tsFirst), "%s:%u", firstEp.fqdn, firstEp.port);

        TAOS_CHECK_GOTO(cfgSetItem(pCfg, "firstEp", tsFirst, pFirstEpItem->stype, false), &lino, _out);
        uInfo("localEp set to '%s', tsFirst set to '%s'", tsLocalEp, tsFirst);
        matched = true;
      }
      break;
    }
    case 't': {
      if (strcasecmp("timezone", name) == 0) {
        TAOS_CHECK_GOTO(osSetTimezone(pItem->str), &lino, _out);
        uInfo("%s set from %s to %s", name, tsTimezoneStr, pItem->str);

        TAOS_CHECK_GOTO(cfgSetItem(pCfg, "timezone", tsTimezoneStr, pItem->stype, false), &lino, _out);
        matched = true;
      } else if (strcasecmp("tempDir", name) == 0) {
        uInfo("%s set from %s to %s", name, tsTempDir, pItem->str);
        tstrncpy(tsTempDir, pItem->str, PATH_MAX);
        TAOS_CHECK_GOTO(taosExpandDir(tsTempDir, tsTempDir, PATH_MAX), &lino, _out);
        if (taosMulMkDir(tsTempDir) != 0) {
          code = TAOS_SYSTEM_ERROR(errno);
          uError("failed to create tempDir:%s since %s", tsTempDir, tstrerror(code));
          goto _out;
        }
        matched = true;
      }
      break;
    }
    default:
      code = TSDB_CODE_CFG_NOT_FOUND;
      break;
  }

  if (matched) goto _out;

  {  //  'bool/int32_t/int64_t/float/double' variables with general modification function
    static OptionNameAndVar debugOptions[] = {
        {"cDebugFlag", &cDebugFlag},     {"dDebugFlag", &dDebugFlag},     {"fsDebugFlag", &fsDebugFlag},
        {"idxDebugFlag", &idxDebugFlag}, {"jniDebugFlag", &jniDebugFlag}, {"qDebugFlag", &qDebugFlag},
        {"rpcDebugFlag", &rpcDebugFlag}, {"smaDebugFlag", &smaDebugFlag}, {"tmrDebugFlag", &tmrDebugFlag},
        {"uDebugFlag", &uDebugFlag},     {"simDebugFlag", &simDebugFlag},
    };

    static OptionNameAndVar options[] = {{"asyncLog", &tsAsyncLog},
                                         {"assert", &tsAssert},
                                         {"compressMsgSize", &tsCompressMsgSize},
                                         {"countAlwaysReturnValue", &tsCountAlwaysReturnValue},
                                         {"crashReporting", &tsEnableCrashReport},
                                         {"enableQueryHb", &tsEnableQueryHb},
                                         {"keepColumnName", &tsKeepColumnName},
                                         {"keepAliveIdle", &tsKeepAliveIdle},
                                         {"logKeepDays", &tsLogKeepDays},
                                         {"maxInsertBatchRows", &tsMaxInsertBatchRows},
                                         {"maxRetryWaitTime", &tsMaxRetryWaitTime},
                                         {"minSlidingTime", &tsMinSlidingTime},
                                         {"minIntervalTime", &tsMinIntervalTime},
                                         {"numOfLogLines", &tsNumOfLogLines},
                                         {"querySmaOptimize", &tsQuerySmaOptimize},
                                         {"queryPolicy", &tsQueryPolicy},
                                         {"queryTableNotExistAsEmpty", &tsQueryTbNotExistAsEmpty},
                                         {"queryPlannerTrace", &tsQueryPlannerTrace},
                                         {"queryNodeChunkSize", &tsQueryNodeChunkSize},
                                         {"queryUseNodeAllocator", &tsQueryUseNodeAllocator},
                                         {"randErrorChance", &tsRandErrChance},
                                         {"randErrorDivisor", &tsRandErrDivisor},
                                         {"randErrorScope", &tsRandErrScope},
                                         {"smlDot2Underline", &tsSmlDot2Underline},
                                         {"shellActivityTimer", &tsShellActivityTimer},
                                         {"useAdapter", &tsUseAdapter},
                                         {"experimental", &tsExperimental},
                                         {"multiResultFunctionStarReturnTags", &tsMultiResultFunctionStarReturnTags},
                                         {"maxTsmaCalcDelay", &tsMaxTsmaCalcDelay},
                                         {"tsmaDataDeleteMark", &tsmaDataDeleteMark}};

    if ((code = taosCfgSetOption(debugOptions, tListLen(debugOptions), pItem, true)) != TSDB_CODE_SUCCESS) {
      code = taosCfgSetOption(options, tListLen(options), pItem, false);
    }
  }

_out:
  if (TSDB_CODE_SUCCESS != code) {
    uError("failed to set option:%s, lino:%d, since:%s", name, lino, tstrerror(code));
  }

  cfgUnLock(pCfg);
  TAOS_RETURN(code);
}

int32_t taosCfgDynamicOptions(SConfig *pCfg, const char *name, bool forServer) {
  if (forServer) {
    return taosCfgDynamicOptionsForServer(pCfg, name);
  } else {
    return taosCfgDynamicOptionsForClient(pCfg, name);
  }
}

int32_t taosSetDebugFlag(int32_t *pFlagPtr, const char *flagName, int32_t flagVal) {
  SConfigItem *pItem = NULL;
  TAOS_CHECK_GET_CFG_ITEM(tsCfg, pItem, flagName);
  pItem->i32 = flagVal;
  if (pFlagPtr != NULL) {
    *pFlagPtr = flagVal;
  }
  TAOS_RETURN(TSDB_CODE_SUCCESS);
}

static int taosLogVarComp(void const *lp, void const *rp) {
  SLogVar *lpVar = (SLogVar *)lp;
  SLogVar *rpVar = (SLogVar *)rp;
  return strcasecmp(lpVar->name, rpVar->name);
}

static void taosCheckAndSetDebugFlag(int32_t *pFlagPtr, char *name, int32_t flag, SArray *noNeedToSetVars) {
  if (noNeedToSetVars != NULL && taosArraySearch(noNeedToSetVars, name, taosLogVarComp, TD_EQ) != NULL) {
    return;
  }
  int32_t code = 0;
  if ((code = taosSetDebugFlag(pFlagPtr, name, flag)) != 0) {
    if (code != TSDB_CODE_CFG_NOT_FOUND) {
      uError("failed to set flag %s to %d, since:%s", name, flag, tstrerror(code));
    } else {
      uDebug("failed to set flag %s to %d, since:%s", name, flag, tstrerror(code));
    }
  }
  return;
}

int32_t taosSetGlobalDebugFlag(int32_t flag) { return taosSetAllDebugFlag(tsCfg, flag); }

// NOTE: set all command does not change the tmrDebugFlag
static int32_t taosSetAllDebugFlag(SConfig *pCfg, int32_t flag) {
  if (flag < 0) TAOS_RETURN(TSDB_CODE_INVALID_PARA);
  if (flag == 0) TAOS_RETURN(TSDB_CODE_SUCCESS);  // just ignore

  SArray      *noNeedToSetVars = NULL;
  SConfigItem *pItem = NULL;
  TAOS_CHECK_GET_CFG_ITEM(pCfg, pItem, "debugFlag");

  pItem->i32 = flag;
  noNeedToSetVars = pItem->array;

  taosCheckAndSetDebugFlag(&simDebugFlag, "simDebugFlag", flag, noNeedToSetVars);
  taosCheckAndSetDebugFlag(&uDebugFlag, "uDebugFlag", flag, noNeedToSetVars);
  taosCheckAndSetDebugFlag(&rpcDebugFlag, "rpcDebugFlag", flag, noNeedToSetVars);
  taosCheckAndSetDebugFlag(&qDebugFlag, "qDebugFlag", flag, noNeedToSetVars);

  taosCheckAndSetDebugFlag(&jniDebugFlag, "jniDebugFlag", flag, noNeedToSetVars);
  taosCheckAndSetDebugFlag(&cDebugFlag, "cDebugFlag", flag, noNeedToSetVars);

  taosCheckAndSetDebugFlag(&dDebugFlag, "dDebugFlag", flag, noNeedToSetVars);
  taosCheckAndSetDebugFlag(&vDebugFlag, "vDebugFlag", flag, noNeedToSetVars);
  taosCheckAndSetDebugFlag(&mDebugFlag, "mDebugFlag", flag, noNeedToSetVars);
  taosCheckAndSetDebugFlag(&wDebugFlag, "wDebugFlag", flag, noNeedToSetVars);
  taosCheckAndSetDebugFlag(&azDebugFlag, "azDebugFlag", flag, noNeedToSetVars);
  taosCheckAndSetDebugFlag(&sDebugFlag, "sDebugFlag", flag, noNeedToSetVars);
  taosCheckAndSetDebugFlag(&tsdbDebugFlag, "tsdbDebugFlag", flag, noNeedToSetVars);
  taosCheckAndSetDebugFlag(&tqDebugFlag, "tqDebugFlag", flag, noNeedToSetVars);
  taosCheckAndSetDebugFlag(&fsDebugFlag, "fsDebugFlag", flag, noNeedToSetVars);
  taosCheckAndSetDebugFlag(&udfDebugFlag, "udfDebugFlag", flag, noNeedToSetVars);
  taosCheckAndSetDebugFlag(&smaDebugFlag, "smaDebugFlag", flag, noNeedToSetVars);
  taosCheckAndSetDebugFlag(&idxDebugFlag, "idxDebugFlag", flag, noNeedToSetVars);
  taosCheckAndSetDebugFlag(&tdbDebugFlag, "tdbDebugFlag", flag, noNeedToSetVars);
  taosCheckAndSetDebugFlag(&metaDebugFlag, "metaDebugFlag", flag, noNeedToSetVars);
  taosCheckAndSetDebugFlag(&stDebugFlag, "stDebugFlag", flag, noNeedToSetVars);
  taosCheckAndSetDebugFlag(&sndDebugFlag, "sndDebugFlag", flag, noNeedToSetVars);

  taosArrayClear(noNeedToSetVars);  // reset array

  uInfo("all debug flag are set to %d", flag);
  TAOS_RETURN(TSDB_CODE_SUCCESS);
}

int8_t taosGranted(int8_t type) {
  switch (type) {
    case TSDB_GRANT_ALL:
      return atomic_load_8(&tsGrant) & GRANT_FLAG_ALL;
    case TSDB_GRANT_AUDIT:
      return atomic_load_8(&tsGrant) & GRANT_FLAG_AUDIT;
    case TSDB_GRANT_VIEW:
      return atomic_load_8(&tsGrant) & GRANT_FLAG_VIEW;
    default:
      uWarn("undefined grant type:%" PRIi8, type);
      break;
  }
  return 0;
}<|MERGE_RESOLUTION|>--- conflicted
+++ resolved
@@ -181,16 +181,9 @@
 int32_t tsRedirectMaxPeriod = 1000;
 int32_t tsMaxRetryWaitTime = 10000;
 bool    tsUseAdapter = false;
-<<<<<<< HEAD
-int32_t tsMetaCacheMaxSize = -1;  // MB
-int32_t tsSlowLogThreshold = 10;   // seconds
-char    tsSlowLogExceptDb[TSDB_DB_NAME_LEN] = "";   // seconds
-=======
 int32_t tsMetaCacheMaxSize = -1;                   // MB
 int32_t tsSlowLogThreshold = 10;                   // seconds
-int32_t tsSlowLogThresholdTest = INT32_MAX;        // seconds
 char    tsSlowLogExceptDb[TSDB_DB_NAME_LEN] = "";  // seconds
->>>>>>> 4755c723
 int32_t tsSlowLogScope = SLOW_LOG_TYPE_QUERY;
 char   *tsSlowLogScopeString = "query";
 int32_t tsSlowLogMaxLen = 4096;
