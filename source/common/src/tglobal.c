/*
 * Copyright (c) 2019 TAOS Data, Inc. <jhtao@taosdata.com>
 *
 * This program is free software: you can use, redistribute, and/or modify
 * it under the terms of the GNU Affero General Public License, version 3
 * or later ("AGPL"), as published by the Free Software Foundation.
 *
 * This program is distributed in the hope that it will be useful, but WITHOUT
 * ANY WARRANTY; without even the implied warranty of MERCHANTABILITY or
 * FITNESS FOR A PARTICULAR PURPOSE.
 *
 * You should have received a copy of the GNU Affero General Public License
 * along with this program. If not, see <http://www.gnu.org/licenses/>.
 */

#define _DEFAULT_SOURCE
#include "tglobal.h"
#include "tcompare.h"
#include "tconfig.h"
#include "tdatablock.h"
#include "tlog.h"

SConfig *tsCfg = NULL;

// cluster
char     tsFirst[TSDB_EP_LEN] = {0};
char     tsSecond[TSDB_EP_LEN] = {0};
char     tsLocalFqdn[TSDB_FQDN_LEN] = {0};
char     tsLocalEp[TSDB_EP_LEN] = {0};  // Local End Point, hostname:port
uint16_t tsServerPort = 6030;
int32_t  tsVersion = 30000000;
int32_t  tsStatusInterval = 1;  // second

// common
int32_t tsMaxShellConns = 50000;
int32_t tsMaxConnections = 50000;
int32_t tsShellActivityTimer = 3;  // second
bool    tsEnableSlaveQuery = true;
bool    tsPrintAuth = false;

// multi process
bool    tsMultiProcess = false;
int32_t tsMnodeShmSize = TSDB_MAX_WAL_SIZE * 2;
int32_t tsVnodeShmSize = TSDB_MAX_WAL_SIZE * 10;
int32_t tsQnodeShmSize = TSDB_MAX_WAL_SIZE * 4;
int32_t tsSnodeShmSize = TSDB_MAX_WAL_SIZE * 4;
int32_t tsBnodeShmSize = TSDB_MAX_WAL_SIZE * 4;

// queue & threads
int32_t tsNumOfRpcThreads = 1;
int32_t tsNumOfCommitThreads = 2;
int32_t tsNumOfTaskQueueThreads = 1;
int32_t tsNumOfMnodeQueryThreads = 1;
int32_t tsNumOfMnodeReadThreads = 1;
int32_t tsNumOfVnodeQueryThreads = 2;
int32_t tsNumOfVnodeFetchThreads = 2;
int32_t tsNumOfVnodeWriteThreads = 2;
int32_t tsNumOfVnodeSyncThreads = 2;
int32_t tsNumOfVnodeMergeThreads = 2;
int32_t tsNumOfQnodeQueryThreads = 2;
int32_t tsNumOfQnodeFetchThreads = 2;
int32_t tsNumOfSnodeSharedThreads = 2;
int32_t tsNumOfSnodeUniqueThreads = 2;

// monitor
bool     tsEnableMonitor = true;
int32_t  tsMonitorInterval = 30;
char     tsMonitorFqdn[TSDB_FQDN_LEN] = {0};
uint16_t tsMonitorPort = 6043;
int32_t  tsMonitorMaxLogs = 100;
bool     tsMonitorComp = false;

// telem
bool     tsEnableTelem = false;
int32_t  tsTelemInterval = 86400;
char     tsTelemServer[TSDB_FQDN_LEN] = "telemetry.taosdata.com";
uint16_t tsTelemPort = 80;

// query
int32_t tsQueryPolicy = 1;

/*
 * denote if the server needs to compress response message at the application layer to client, including query rsp,
 * metricmeta rsp, and multi-meter query rsp message body. The client compress the submit message to server.
 *
 * 0: all data are compressed
 * -1: all data are not compressed
 * other values: if the message payload size is greater than the tsCompressMsgSize, the message will be compressed.
 */
int32_t tsCompressMsgSize = -1;

/* denote if server needs to compress the retrieved column data before adding to the rpc response message body.
 * 0: all data are compressed
 * -1: all data are not compressed
 * other values: if any retrieved column size is greater than the tsCompressColData, all data will be compressed.
 */
int32_t tsCompressColData = -1;

/*
 * denote if 3.0 query pattern compatible for 2.0
 */
int32_t tsCompatibleModel = 1;

// 10 ms for sliding time, the value will changed in case of time precision changed
int32_t tsMinSlidingTime = 10;

// the maxinum number of distict query result
int32_t tsMaxNumOfDistinctResults = 1000 * 10000;

// 1 us for interval time range, changed accordingly
int32_t tsMinIntervalTime = 1;

// 20sec, the maximum value of stream computing delay, changed accordingly
int32_t tsMaxStreamComputDelay = 20000;

// 10sec, the first stream computing delay time after system launched successfully, changed accordingly
int32_t tsStreamCompStartDelay = 10000;

// the stream computing delay time after executing failed, change accordingly
int32_t tsRetryStreamCompDelay = 10 * 1000;

// The delayed computing ration. 10% of the whole computing time window by default.
float tsStreamComputDelayRatio = 0.1f;

int32_t tsProjectExecInterval = 10000;   // every 10sec, the projection will be executed once
int64_t tsMaxRetentWindow = 24 * 3600L;  // maximum time window tolerance

// the maximum allowed query buffer size during query processing for each data node.
// -1 no limit (default)
// 0  no query allowed, queries are disabled
// positive value (in MB)
int32_t tsQueryBufferSize = -1;
int64_t tsQueryBufferSizeBytes = -1;

// in retrieve blocking model, the retrieve threads will wait for the completion of the query processing.
bool tsRetrieveBlockingModel = false;

// last_row(*), first(*), last_row(ts, col1, col2) query, the result fields will be the original column name
bool tsKeepOriginalColumnName = false;

// kill long query
bool tsDeadLockKillQuery = false;

// tsdb config
// For backward compatibility
bool tsdbForceKeepFile = false;

int32_t  tsDiskCfgNum = 0;
SDiskCfg tsDiskCfg[TFS_MAX_DISKS] = {0};

// stream scheduler
bool tsStreamSchedV = true;

/*
 * minimum scale for whole system, millisecond by default
 * for TSDB_TIME_PRECISION_MILLI: 86400000L
 *     TSDB_TIME_PRECISION_MICRO: 86400000000L
 *     TSDB_TIME_PRECISION_NANO:  86400000000000L
 */
int64_t tsTickPerDay[] = {86400000L, 86400000000L, 86400000000000L};

// lossy compress 6
char tsLossyColumns[32] = "";  // "float|double" means all float and double columns can be lossy compressed.  set empty
                               // can close lossy compress.
// below option can take effect when tsLossyColumns not empty
double   tsFPrecision = 1E-8;                   // float column precision
double   tsDPrecision = 1E-16;                  // double column precision
uint32_t tsMaxRange = 500;                      // max range
uint32_t tsCurRange = 100;                      // range
char     tsCompressor[32] = "ZSTD_COMPRESSOR";  // ZSTD_COMPRESSOR or GZIP_COMPRESSOR

void taosAddDataDir(int32_t index, char *v1, int32_t level, int32_t primary) {
  tstrncpy(tsDiskCfg[index].dir, v1, TSDB_FILENAME_LEN);
  tsDiskCfg[index].level = level;
  tsDiskCfg[index].primary = primary;
  uTrace("dataDir:%s, level:%d primary:%d is configured", v1, level, primary);
}

static int32_t taosSetTfsCfg(SConfig *pCfg) {
  SConfigItem *pItem = cfgGetItem(pCfg, "dataDir");
  memset(tsDataDir, 0, PATH_MAX);

  int32_t size = taosArrayGetSize(pItem->array);
  if (size <= 0) {
    tsDiskCfgNum = 1;
    taosAddDataDir(0, pItem->str, 0, 1);
    tstrncpy(tsDataDir, pItem->str, PATH_MAX);
    if (taosMulMkDir(tsDataDir) != 0) {
      uError("failed to create dataDir:%s since %s", tsDataDir, terrstr());
      return -1;
    }
  } else {
    tsDiskCfgNum = size < TFS_MAX_DISKS ? size : TFS_MAX_DISKS;
    for (int32_t index = 0; index < tsDiskCfgNum; ++index) {
      SDiskCfg *pCfg = taosArrayGet(pItem->array, index);
      memcpy(&tsDiskCfg[index], pCfg, sizeof(SDiskCfg));
      if (pCfg->level == 0 && pCfg->primary == 1) {
        tstrncpy(tsDataDir, pCfg->dir, PATH_MAX);
        if (taosMulMkDir(tsDataDir) != 0) {
          uError("failed to create dataDir:%s since %s", tsDataDir, terrstr());
          return -1;
        }
      }
      if (taosMulMkDir(pCfg->dir) != 0) {
        uError("failed to create tfsDir:%s since %s", tsDataDir, terrstr());
        return -1;
      }
    }
  }

  if (tsDataDir[0] == 0) {
    uError("datadir not set");
    return -1;
  }

  return 0;
}

struct SConfig *taosGetCfg() {
  return tsCfg;
}

static int32_t taosLoadCfg(SConfig *pCfg, const char *inputCfgDir, const char *envFile, const char *apolloUrl) {
  char cfgDir[PATH_MAX] = {0};
  char cfgFile[PATH_MAX + 100] = {0};

  taosExpandDir(inputCfgDir, cfgDir, PATH_MAX);
  snprintf(cfgFile, sizeof(cfgFile), "%s" TD_DIRSEP "taos.cfg", cfgDir);

  if (cfgLoad(pCfg, CFG_STYPE_APOLLO_URL, apolloUrl) != 0) {
    uError("failed to load from apollo url:%s since %s", apolloUrl, terrstr());
    return -1;
  }

  if (cfgLoad(pCfg, CFG_STYPE_CFG_FILE, cfgDir) != 0) {
    if (cfgLoad(pCfg, CFG_STYPE_CFG_FILE, cfgFile) != 0) {
      uInfo("cfg file:%s not read since %s", cfgFile, terrstr());
      return 0;
    }
  }

  if (cfgLoad(pCfg, CFG_STYPE_ENV_FILE, envFile) != 0) {
    uError("failed to load from env file:%s since %s", envFile, terrstr());
    return -1;
  }

  if (cfgLoad(pCfg, CFG_STYPE_ENV_VAR, NULL) != 0) {
    uError("failed to load from global env variables since %s", terrstr());
    return -1;
  }

  return 0;
}

int32_t taosAddClientLogCfg(SConfig *pCfg) {
  if (cfgAddDir(pCfg, "configDir", configDir, 1) != 0) return -1;
  if (cfgAddDir(pCfg, "scriptDir", configDir, 1) != 0) return -1;
  if (cfgAddDir(pCfg, "logDir", tsLogDir, 1) != 0) return -1;
  if (cfgAddFloat(pCfg, "minimalLogDirGB", 1.0f, 0.001f, 10000000, 1) != 0) return -1;
  if (cfgAddInt32(pCfg, "numOfLogLines", tsNumOfLogLines, 1000, 2000000000, 1) != 0) return -1;
  if (cfgAddBool(pCfg, "asyncLog", tsAsyncLog, 1) != 0) return -1;
  if (cfgAddInt32(pCfg, "logKeepDays", 0, -365000, 365000, 1) != 0) return -1;
  if (cfgAddInt32(pCfg, "cDebugFlag", cDebugFlag, 0, 255, 1) != 0) return -1;
  if (cfgAddInt32(pCfg, "uDebugFlag", uDebugFlag, 0, 255, 1) != 0) return -1;
  if (cfgAddInt32(pCfg, "rpcDebugFlag", rpcDebugFlag, 0, 255, 1) != 0) return -1;
  if (cfgAddInt32(pCfg, "tmrDebugFlag", tmrDebugFlag, 0, 255, 1) != 0) return -1;
  if (cfgAddInt32(pCfg, "jniDebugFlag", jniDebugFlag, 0, 255, 1) != 0) return -1;
  if (cfgAddInt32(pCfg, "simDebugFlag", 143, 0, 255, 1) != 0) return -1;
  if (cfgAddInt32(pCfg, "debugFlag", 0, 0, 255, 1) != 0) return -1;
  return 0;
}

static int32_t taosAddServerLogCfg(SConfig *pCfg) {
  if (cfgAddInt32(pCfg, "dDebugFlag", dDebugFlag, 0, 255, 0) != 0) return -1;
  if (cfgAddInt32(pCfg, "vDebugFlag", vDebugFlag, 0, 255, 0) != 0) return -1;
  if (cfgAddInt32(pCfg, "mDebugFlag", mDebugFlag, 0, 255, 0) != 0) return -1;
  if (cfgAddInt32(pCfg, "qDebugFlag", qDebugFlag, 0, 255, 0) != 0) return -1;
  if (cfgAddInt32(pCfg, "wDebugFlag", wDebugFlag, 0, 255, 0) != 0) return -1;
  if (cfgAddInt32(pCfg, "sDebugFlag", sDebugFlag, 0, 255, 0) != 0) return -1;
  if (cfgAddInt32(pCfg, "tsdbDebugFlag", tsdbDebugFlag, 0, 255, 0) != 0) return -1;
  if (cfgAddInt32(pCfg, "tqDebugFlag", tqDebugFlag, 0, 255, 0) != 0) return -1;
  if (cfgAddInt32(pCfg, "fsDebugFlag", fsDebugFlag, 0, 255, 0) != 0) return -1;
  if (cfgAddInt32(pCfg, "fnDebugFlag", fnDebugFlag, 0, 255, 0) != 0) return -1;
  return 0;
}

static int32_t taosAddClientCfg(SConfig *pCfg) {
  char    defaultFqdn[TSDB_FQDN_LEN] = {0};
  int32_t defaultServerPort = 6030;
  char    defaultFirstEp[TSDB_EP_LEN] = {0};
  char    defaultSecondEp[TSDB_EP_LEN] = {0};

  if (taosGetFqdn(defaultFqdn) != 0) return -1;
  snprintf(defaultFirstEp, TSDB_EP_LEN, "%s:%d", defaultFqdn, defaultServerPort);
  snprintf(defaultSecondEp, TSDB_EP_LEN, "%s:%d", defaultFqdn, defaultServerPort);

  if (cfgAddString(pCfg, "firstEp", defaultFirstEp, 1) != 0) return -1;
  if (cfgAddString(pCfg, "secondEp", defaultSecondEp, 1) != 0) return -1;
  if (cfgAddString(pCfg, "fqdn", defaultFqdn, 1) != 0) return -1;
  if (cfgAddInt32(pCfg, "serverPort", defaultServerPort, 1, 65056, 1) != 0) return -1;
  if (cfgAddDir(pCfg, "tempDir", tsTempDir, 1) != 0) return -1;
  if (cfgAddFloat(pCfg, "minimalTempDirGB", 1.0f, 0.001f, 10000000, 1) != 0) return -1;
  if (cfgAddInt32(pCfg, "shellActivityTimer", tsShellActivityTimer, 1, 120, 1) != 0) return -1;
  if (cfgAddInt32(pCfg, "compressMsgSize", tsCompressMsgSize, -1, 100000000, 1) != 0) return -1;
  if (cfgAddInt32(pCfg, "compressColData", tsCompressColData, -1, 100000000, 1) != 0) return -1;
  if (cfgAddBool(pCfg, "keepColumnName", tsKeepOriginalColumnName, 1) != 0) return -1;
<<<<<<< HEAD
=======
  if (cfgAddInt32(pCfg, "maxBinaryDisplayWidth", tsMaxBinaryDisplayWidth, 1, 65536, 1) != 0) return -1;
  if (cfgAddInt32(pCfg, "queryPolicy", tsQueryPolicy, 1, 3, 1) != 0) return -1;
>>>>>>> d16a2e27

  tsNumOfTaskQueueThreads = tsNumOfCores / 4;
  tsNumOfTaskQueueThreads = TRANGE(tsNumOfTaskQueueThreads, 1, 2);
  if (cfgAddInt32(pCfg, "numOfTaskQueueThreads", tsNumOfTaskQueueThreads, 1, 1024, 0) != 0) return -1;

  return 0;
}

static int32_t taosAddSystemCfg(SConfig *pCfg) {
  SysNameInfo info = taosGetSysNameInfo();

  if (cfgAddTimezone(pCfg, "timezone", tsTimezoneStr) != 0) return -1;
  if (cfgAddLocale(pCfg, "locale", tsLocale) != 0) return -1;
  if (cfgAddCharset(pCfg, "charset", tsCharset) != 0) return -1;
  if (cfgAddBool(pCfg, "enableCoreFile", 1, 1) != 0) return -1;
  if (cfgAddFloat(pCfg, "numOfCores", tsNumOfCores, 0, 100000, 1) != 0) return -1;
  if (cfgAddInt64(pCfg, "openMax", tsOpenMax, 0, INT64_MAX, 1) != 0) return -1;
  if (cfgAddInt64(pCfg, "streamMax", tsStreamMax, 0, INT64_MAX, 1) != 0) return -1;
  if (cfgAddInt32(pCfg, "pageSize(KB)", tsPageSizeKB, 0, INT64_MAX, 1) != 0) return -1;
  if (cfgAddInt64(pCfg, "totalMemory(KB)", tsTotalMemoryKB, 0, INT64_MAX, 1) != 0) return -1;
  if (cfgAddString(pCfg, "os sysname", info.sysname, 1) != 0) return -1;
  if (cfgAddString(pCfg, "os nodename", info.nodename, 1) != 0) return -1;
  if (cfgAddString(pCfg, "os release", info.release, 1) != 0) return -1;
  if (cfgAddString(pCfg, "os version", info.version, 1) != 0) return -1;
  if (cfgAddString(pCfg, "os machine", info.machine, 1) != 0) return -1;

  if (cfgAddString(pCfg, "version", version, 1) != 0) return -1;
  if (cfgAddString(pCfg, "compatible_version", compatible_version, 1) != 0) return -1;
  if (cfgAddString(pCfg, "gitinfo", gitinfo, 1) != 0) return -1;
  if (cfgAddString(pCfg, "buildinfo", buildinfo, 1) != 0) return -1;
  return 0;
}

static int32_t taosAddServerCfg(SConfig *pCfg) {
  if (cfgAddInt32(pCfg, "supportVnodes", 256, 0, 65536, 0) != 0) return -1;
  if (cfgAddDir(pCfg, "dataDir", tsDataDir, 0) != 0) return -1;
  if (cfgAddFloat(pCfg, "minimalDataDirGB", 2.0f, 0.001f, 10000000, 0) != 0) return -1;
  if (cfgAddInt32(pCfg, "maxNumOfDistinctRes", tsMaxNumOfDistinctResults, 10 * 10000, 10000 * 10000, 0) != 0) return -1;
  if (cfgAddInt32(pCfg, "maxConnections", tsMaxConnections, 1, 100000, 0) != 0) return -1;
  if (cfgAddInt32(pCfg, "maxShellConns", tsMaxShellConns, 10, 50000000, 0) != 0) return -1;
  if (cfgAddInt32(pCfg, "statusInterval", tsStatusInterval, 1, 30, 0) != 0) return -1;
  if (cfgAddInt32(pCfg, "minSlidingTime", tsMinSlidingTime, 10, 1000000, 0) != 0) return -1;
  if (cfgAddInt32(pCfg, "minIntervalTime", tsMinIntervalTime, 1, 1000000, 0) != 0) return -1;
  if (cfgAddInt32(pCfg, "maxStreamCompDelay", tsMaxStreamComputDelay, 10, 1000000000, 0) != 0) return -1;
  if (cfgAddInt32(pCfg, "maxFirstStreamCompDelay", tsStreamCompStartDelay, 1000, 1000000000, 0) != 0) return -1;
  if (cfgAddInt32(pCfg, "retryStreamCompDelay", tsRetryStreamCompDelay, 10, 1000000000, 0) != 0) return -1;
  if (cfgAddFloat(pCfg, "streamCompDelayRatio", tsStreamComputDelayRatio, 0.1, 0.9, 0) != 0) return -1;
  if (cfgAddInt32(pCfg, "queryBufferSize", tsQueryBufferSize, -1, 500000000000, 0) != 0) return -1;
  if (cfgAddBool(pCfg, "retrieveBlockingModel", tsRetrieveBlockingModel, 0) != 0) return -1;
  if (cfgAddBool(pCfg, "printAuth", tsPrintAuth, 0) != 0) return -1;
  if (cfgAddBool(pCfg, "slaveQuery", tsEnableSlaveQuery, 0) != 0) return -1;
  if (cfgAddBool(pCfg, "deadLockKillQuery", tsDeadLockKillQuery, 0) != 0) return -1;

  if (cfgAddBool(pCfg, "multiProcess", tsMultiProcess, 0) != 0) return -1;
  if (cfgAddInt32(pCfg, "mnodeShmSize", tsMnodeShmSize, 4096, INT32_MAX, 0) != 0) return -1;
  if (cfgAddInt32(pCfg, "vnodeShmSize", tsVnodeShmSize, 4096, INT32_MAX, 0) != 0) return -1;
  if (cfgAddInt32(pCfg, "qnodeShmSize", tsQnodeShmSize, 4096, INT32_MAX, 0) != 0) return -1;
  if (cfgAddInt32(pCfg, "snodeShmSize", tsSnodeShmSize, 4096, INT32_MAX, 0) != 0) return -1;
  if (cfgAddInt32(pCfg, "bnodeShmSize", tsBnodeShmSize, 4096, INT32_MAX, 0) != 0) return -1;

  tsNumOfRpcThreads = tsNumOfCores / 2;
  tsNumOfRpcThreads = TRANGE(tsNumOfRpcThreads, 1, 4);
  if (cfgAddInt32(pCfg, "numOfRpcThreads", tsNumOfRpcThreads, 1, 1024, 0) != 0) return -1;

  tsNumOfCommitThreads = tsNumOfCores / 2;
  tsNumOfCommitThreads = TRANGE(tsNumOfCommitThreads, 2, 4);
  if (cfgAddInt32(pCfg, "numOfCommitThreads", tsNumOfCommitThreads, 1, 1024, 0) != 0) return -1;

  tsNumOfMnodeQueryThreads = tsNumOfCores / 8;
  tsNumOfMnodeQueryThreads = TRANGE(tsNumOfMnodeQueryThreads, 1, 4);
  if (cfgAddInt32(pCfg, "numOfMnodeQueryThreads", tsNumOfMnodeQueryThreads, 1, 1024, 0) != 0) return -1;

  tsNumOfMnodeReadThreads = tsNumOfCores / 8;
  tsNumOfMnodeReadThreads = TRANGE(tsNumOfMnodeReadThreads, 1, 4);
  if (cfgAddInt32(pCfg, "numOfMnodeReadThreads", tsNumOfMnodeReadThreads, 1, 1024, 0) != 0) return -1;

  tsNumOfVnodeQueryThreads = tsNumOfCores / 2;
  tsNumOfVnodeQueryThreads = TMAX(tsNumOfVnodeQueryThreads, 1);
  if (cfgAddInt32(pCfg, "numOfVnodeQueryThreads", tsNumOfVnodeQueryThreads, 1, 1024, 0) != 0) return -1;

  tsNumOfVnodeFetchThreads = tsNumOfCores / 2;
  tsNumOfVnodeFetchThreads = TRANGE(tsNumOfVnodeFetchThreads, 2, 4);
  if (cfgAddInt32(pCfg, "numOfVnodeFetchThreads", tsNumOfVnodeFetchThreads, 1, 1024, 0) != 0) return -1;

  tsNumOfVnodeWriteThreads = tsNumOfCores;
  tsNumOfVnodeWriteThreads = TMAX(tsNumOfVnodeWriteThreads, 1);
  if (cfgAddInt32(pCfg, "numOfVnodeWriteThreads", tsNumOfVnodeWriteThreads, 1, 1024, 0) != 0) return -1;

  tsNumOfVnodeSyncThreads = tsNumOfCores / 2;
  tsNumOfVnodeSyncThreads = TMAX(tsNumOfVnodeSyncThreads, 1);
  if (cfgAddInt32(pCfg, "numOfVnodeSyncThreads", tsNumOfVnodeSyncThreads, 1, 1024, 0) != 0) return -1;

  tsNumOfVnodeMergeThreads = tsNumOfCores / 8;
  tsNumOfVnodeMergeThreads = TRANGE(tsNumOfVnodeMergeThreads, 1, 1);
  if (cfgAddInt32(pCfg, "numOfVnodeMergeThreads", tsNumOfVnodeMergeThreads, 1, 1024, 0) != 0) return -1;

  tsNumOfQnodeQueryThreads = tsNumOfCores / 2;
  tsNumOfQnodeQueryThreads = TMAX(tsNumOfQnodeQueryThreads, 1);
  if (cfgAddInt32(pCfg, "numOfQnodeQueryThreads", tsNumOfQnodeQueryThreads, 1, 1024, 0) != 0) return -1;

  tsNumOfQnodeFetchThreads = tsNumOfCores / 2;
  tsNumOfQnodeFetchThreads = TRANGE(tsNumOfQnodeFetchThreads, 2, 4);
  if (cfgAddInt32(pCfg, "numOfQnodeFetchThreads", tsNumOfQnodeFetchThreads, 1, 1024, 0) != 0) return -1;

  tsNumOfSnodeSharedThreads = tsNumOfCores / 4;
  tsNumOfSnodeSharedThreads = TRANGE(tsNumOfSnodeSharedThreads, 2, 4);
  if (cfgAddInt32(pCfg, "numOfSnodeSharedThreads", tsNumOfSnodeSharedThreads, 1, 1024, 0) != 0) return -1;

  tsNumOfSnodeUniqueThreads = tsNumOfCores / 4;
  tsNumOfSnodeUniqueThreads = TRANGE(tsNumOfSnodeUniqueThreads, 2, 4);
  if (cfgAddInt32(pCfg, "numOfSnodeUniqueThreads", tsNumOfSnodeUniqueThreads, 1, 1024, 0) != 0) return -1;

  if (cfgAddBool(pCfg, "monitor", tsEnableMonitor, 0) != 0) return -1;
  if (cfgAddInt32(pCfg, "monitorInterval", tsMonitorInterval, 1, 200000, 0) != 0) return -1;
  if (cfgAddString(pCfg, "monitorFqdn", tsMonitorFqdn, 0) != 0) return -1;
  if (cfgAddInt32(pCfg, "monitorPort", tsMonitorPort, 1, 65056, 0) != 0) return -1;
  if (cfgAddInt32(pCfg, "monitorMaxLogs", tsMonitorMaxLogs, 1, 1000000, 0) != 0) return -1;
  if (cfgAddBool(pCfg, "monitorComp", tsMonitorComp, 0) != 0) return -1;

  if (cfgAddBool(pCfg, "telemetryReporting", tsEnableTelem, 0) != 0) return -1;
  if (cfgAddInt32(pCfg, "telemetryInterval", tsTelemInterval, 1, 200000, 0) != 0) return -1;
  if (cfgAddString(pCfg, "telemetryServer", tsTelemServer, 0) != 0) return -1;
  if (cfgAddInt32(pCfg, "telemetryPort", tsTelemPort, 1, 65056, 0) != 0) return -1;

  return 0;
}

static void taosSetClientLogCfg(SConfig *pCfg) {
  SConfigItem *pItem = cfgGetItem(pCfg, "logDir");
  tstrncpy(tsLogDir, cfgGetItem(pCfg, "logDir")->str, PATH_MAX);
  taosExpandDir(tsLogDir, tsLogDir, PATH_MAX);
  tsLogSpace.reserved = cfgGetItem(pCfg, "minimalLogDirGB")->fval;
  tsNumOfLogLines = cfgGetItem(pCfg, "numOfLogLines")->i32;
  tsAsyncLog = cfgGetItem(pCfg, "asyncLog")->bval;
  tsLogKeepDays = cfgGetItem(pCfg, "logKeepDays")->i32;
  cDebugFlag = cfgGetItem(pCfg, "cDebugFlag")->i32;
  uDebugFlag = cfgGetItem(pCfg, "uDebugFlag")->i32;
  rpcDebugFlag = cfgGetItem(pCfg, "rpcDebugFlag")->i32;
  tmrDebugFlag = cfgGetItem(pCfg, "tmrDebugFlag")->i32;
  jniDebugFlag = cfgGetItem(pCfg, "jniDebugFlag")->i32;
}

static void taosSetServerLogCfg(SConfig *pCfg) {
  dDebugFlag = cfgGetItem(pCfg, "dDebugFlag")->i32;
  vDebugFlag = cfgGetItem(pCfg, "vDebugFlag")->i32;
  mDebugFlag = cfgGetItem(pCfg, "mDebugFlag")->i32;
  qDebugFlag = cfgGetItem(pCfg, "qDebugFlag")->i32;
  wDebugFlag = cfgGetItem(pCfg, "wDebugFlag")->i32;
  sDebugFlag = cfgGetItem(pCfg, "sDebugFlag")->i32;
  tsdbDebugFlag = cfgGetItem(pCfg, "tsdbDebugFlag")->i32;
  tqDebugFlag = cfgGetItem(pCfg, "tqDebugFlag")->i32;
  fsDebugFlag = cfgGetItem(pCfg, "fsDebugFlag")->i32;
  fnDebugFlag = cfgGetItem(pCfg, "fnDebugFlag")->i32;
}

static int32_t taosSetClientCfg(SConfig *pCfg) {
  tstrncpy(tsLocalFqdn, cfgGetItem(pCfg, "fqdn")->str, TSDB_FQDN_LEN);
  tsServerPort = (uint16_t)cfgGetItem(pCfg, "serverPort")->i32;
  snprintf(tsLocalEp, sizeof(tsLocalEp), "%s:%u", tsLocalFqdn, tsServerPort);

  SConfigItem *pFirstEpItem = cfgGetItem(pCfg, "firstEp");
  SEp          firstEp = {0};
  taosGetFqdnPortFromEp(pFirstEpItem->str, &firstEp);
  snprintf(tsFirst, sizeof(tsFirst), "%s:%u", firstEp.fqdn, firstEp.port);
  cfgSetItem(pCfg, "firstEp", tsFirst, pFirstEpItem->stype);

  SConfigItem *pSecondpItem = cfgGetItem(pCfg, "secondEp");
  SEp          secondEp = {0};
  taosGetFqdnPortFromEp(pSecondpItem->str, &secondEp);
  snprintf(tsSecond, sizeof(tsSecond), "%s:%u", secondEp.fqdn, secondEp.port);
  cfgSetItem(pCfg, "secondEp", tsSecond, pSecondpItem->stype);

  tstrncpy(tsTempDir, cfgGetItem(pCfg, "tempDir")->str, PATH_MAX);
  taosExpandDir(tsTempDir, tsTempDir, PATH_MAX);
  tsTempSpace.reserved = cfgGetItem(pCfg, "minimalTempDirGB")->fval;
  if (taosMulMkDir(tsTempDir) != 0) {
    uError("failed to create tempDir:%s since %s", tsTempDir, terrstr());
    return -1;
  }

  tsShellActivityTimer = cfgGetItem(pCfg, "shellActivityTimer")->i32;
  tsCompressMsgSize = cfgGetItem(pCfg, "compressMsgSize")->i32;
  tsCompressColData = cfgGetItem(pCfg, "compressColData")->i32;
  tsKeepOriginalColumnName = cfgGetItem(pCfg, "keepColumnName")->bval;
  tsNumOfTaskQueueThreads = cfgGetItem(pCfg, "numOfTaskQueueThreads")->i32;
  tsQueryPolicy = cfgGetItem(pCfg, "queryPolicy")->i32;
  return 0;
}

static void taosSetSystemCfg(SConfig *pCfg) {
  SConfigItem *pItem = cfgGetItem(pCfg, "timezone");
  osSetTimezone(pItem->str);
  uDebug("timezone format changed from %s to %s", pItem->str, tsTimezoneStr);
  cfgSetItem(pCfg, "timezone", tsTimezoneStr, pItem->stype);

  const char *locale = cfgGetItem(pCfg, "locale")->str;
  const char *charset = cfgGetItem(pCfg, "charset")->str;
  taosSetSystemLocale(locale, charset);
  osSetSystemLocale(locale, charset);

  bool enableCore = cfgGetItem(pCfg, "enableCoreFile")->bval;
  taosSetConsoleEcho(enableCore);

  // todo
  tsVersion = 30000000;
}

static int32_t taosSetServerCfg(SConfig *pCfg) {
  tsDataSpace.reserved = cfgGetItem(pCfg, "minimalDataDirGB")->fval;
  tsMaxNumOfDistinctResults = cfgGetItem(pCfg, "maxNumOfDistinctRes")->i32;
  tsMaxConnections = cfgGetItem(pCfg, "maxConnections")->i32;
  tsMaxShellConns = cfgGetItem(pCfg, "maxShellConns")->i32;
  tsStatusInterval = cfgGetItem(pCfg, "statusInterval")->i32;
  tsMinSlidingTime = cfgGetItem(pCfg, "minSlidingTime")->i32;
  tsMinIntervalTime = cfgGetItem(pCfg, "minIntervalTime")->i32;
  tsMaxStreamComputDelay = cfgGetItem(pCfg, "maxStreamCompDelay")->i32;
  tsStreamCompStartDelay = cfgGetItem(pCfg, "maxFirstStreamCompDelay")->i32;
  tsRetryStreamCompDelay = cfgGetItem(pCfg, "retryStreamCompDelay")->i32;
  tsStreamComputDelayRatio = cfgGetItem(pCfg, "streamCompDelayRatio")->fval;
  tsQueryBufferSize = cfgGetItem(pCfg, "queryBufferSize")->i32;
  tsRetrieveBlockingModel = cfgGetItem(pCfg, "retrieveBlockingModel")->bval;
  tsPrintAuth = cfgGetItem(pCfg, "printAuth")->bval;
  tsEnableSlaveQuery = cfgGetItem(pCfg, "slaveQuery")->bval;
  tsDeadLockKillQuery = cfgGetItem(pCfg, "deadLockKillQuery")->bval;

  tsMultiProcess = cfgGetItem(pCfg, "multiProcess")->bval;
  tsMnodeShmSize = cfgGetItem(pCfg, "mnodeShmSize")->i32;
  tsVnodeShmSize = cfgGetItem(pCfg, "vnodeShmSize")->i32;
  tsQnodeShmSize = cfgGetItem(pCfg, "qnodeShmSize")->i32;
  tsSnodeShmSize = cfgGetItem(pCfg, "snodeShmSize")->i32;
  tsBnodeShmSize = cfgGetItem(pCfg, "bnodeShmSize")->i32;

  tsNumOfRpcThreads = cfgGetItem(pCfg, "numOfRpcThreads")->i32;
  tsNumOfCommitThreads = cfgGetItem(pCfg, "numOfCommitThreads")->i32;
  tsNumOfMnodeQueryThreads = cfgGetItem(pCfg, "numOfMnodeQueryThreads")->i32;
  tsNumOfMnodeReadThreads = cfgGetItem(pCfg, "numOfMnodeReadThreads")->i32;
  tsNumOfVnodeQueryThreads = cfgGetItem(pCfg, "numOfVnodeQueryThreads")->i32;
  tsNumOfVnodeFetchThreads = cfgGetItem(pCfg, "numOfVnodeFetchThreads")->i32;
  tsNumOfVnodeWriteThreads = cfgGetItem(pCfg, "numOfVnodeWriteThreads")->i32;
  tsNumOfVnodeSyncThreads = cfgGetItem(pCfg, "numOfVnodeSyncThreads")->i32;
  tsNumOfVnodeMergeThreads = cfgGetItem(pCfg, "numOfVnodeMergeThreads")->i32;
  tsNumOfQnodeQueryThreads = cfgGetItem(pCfg, "numOfQnodeQueryThreads")->i32;
  tsNumOfQnodeFetchThreads = cfgGetItem(pCfg, "numOfQnodeFetchThreads")->i32;
  tsNumOfSnodeSharedThreads = cfgGetItem(pCfg, "numOfSnodeSharedThreads")->i32;
  tsNumOfSnodeUniqueThreads = cfgGetItem(pCfg, "numOfSnodeUniqueThreads")->i32;

  tsEnableMonitor = cfgGetItem(pCfg, "monitor")->bval;
  tsMonitorInterval = cfgGetItem(pCfg, "monitorInterval")->i32;
  tstrncpy(tsMonitorFqdn, cfgGetItem(pCfg, "monitorFqdn")->str, TSDB_FQDN_LEN);
  tsMonitorPort = (uint16_t)cfgGetItem(pCfg, "monitorPort")->i32;
  tsMonitorMaxLogs = cfgGetItem(pCfg, "monitorMaxLogs")->i32;
  tsMonitorComp = cfgGetItem(pCfg, "monitorComp")->bval;

  tsEnableTelem = cfgGetItem(pCfg, "telemetryReporting")->bval;
  tsTelemInterval = cfgGetItem(pCfg, "telemetryInterval")->i32;
  tstrncpy(tsTelemServer, cfgGetItem(pCfg, "telemetryServer")->str, TSDB_FQDN_LEN);
  tsTelemPort = (uint16_t)cfgGetItem(pCfg, "telemetryPort")->i32;

  if (tsQueryBufferSize >= 0) {
    tsQueryBufferSizeBytes = tsQueryBufferSize * 1048576UL;
  }

  return 0;
}

int32_t taosCreateLog(const char *logname, int32_t logFileNum, const char *cfgDir, const char *envFile,
                      const char *apolloUrl, SArray *pArgs, bool tsc) {
  osDefaultInit();

  SConfig *pCfg = cfgInit();
  if (pCfg == NULL) return -1;

  if (tsc) {
    tsLogEmbedded = 0;
    if (taosAddClientLogCfg(pCfg) != 0) return -1;
  } else {
    tsLogEmbedded = 1;
    if (taosAddClientLogCfg(pCfg) != 0) return -1;
    if (taosAddServerLogCfg(pCfg) != 0) return -1;
  }

  if (taosLoadCfg(pCfg, cfgDir, envFile, apolloUrl) != 0) {
    uError("failed to load cfg since %s", terrstr());
    cfgCleanup(pCfg);
    return -1;
  }

  if (cfgLoadFromArray(pCfg, pArgs) != 0) {
    uError("failed to load cfg from array since %s", terrstr());
    cfgCleanup(pCfg);
    return -1;
  }

  if (tsc) {
    taosSetClientLogCfg(pCfg);
  } else {
    taosSetClientLogCfg(pCfg);
    taosSetServerLogCfg(pCfg);
  }

  taosSetAllDebugFlag(cfgGetItem(pCfg, "debugFlag")->i32);

  if (taosMulMkDir(tsLogDir) != 0) {
    uError("failed to create dir:%s since %s", tsLogDir, terrstr());
    cfgCleanup(pCfg);
    return -1;
  }

  if (taosInitLog(logname, logFileNum) != 0) {
    uError("failed to init log file since %s", terrstr());
    cfgCleanup(pCfg);
    return -1;
  }

  cfgCleanup(pCfg);
  return 0;
}

int32_t taosInitCfg(const char *cfgDir, const char *envFile, const char *apolloUrl, SArray *pArgs, bool tsc) {
  if (tsCfg != NULL) return 0;
  tsCfg = cfgInit();

  if (tsc) {
    if (taosAddClientCfg(tsCfg) != 0) return -1;
    if (taosAddClientLogCfg(tsCfg) != 0) return -1;
  } else {
    if (taosAddClientCfg(tsCfg) != 0) return -1;
    if (taosAddServerCfg(tsCfg) != 0) return -1;
    if (taosAddClientLogCfg(tsCfg) != 0) return -1;
    if (taosAddServerLogCfg(tsCfg) != 0) return -1;
  }
  taosAddSystemCfg(tsCfg);

  if (taosLoadCfg(tsCfg, cfgDir, envFile, apolloUrl) != 0) {
    uError("failed to load cfg since %s", terrstr());
    cfgCleanup(tsCfg);
    tsCfg = NULL;
    return -1;
  }

  if (cfgLoadFromArray(tsCfg, pArgs) != 0) {
    uError("failed to load cfg from array since %s", terrstr());
    cfgCleanup(tsCfg);
    return -1;
  }

  if (tsc) {
    if (taosSetClientCfg(tsCfg)) return -1;
  } else {
    if (taosSetClientCfg(tsCfg)) return -1;
    if (taosSetServerCfg(tsCfg)) return -1;
    if (taosSetTfsCfg(tsCfg) != 0) return -1;
  }
  taosSetSystemCfg(tsCfg);

  cfgDumpCfg(tsCfg, tsc, false);
  return 0;
}

void taosCleanupCfg() {
  if (tsCfg) {
    cfgCleanup(tsCfg);
    tsCfg = NULL;
  }
}

void taosCfgDynamicOptions(const char *option, const char *value) {
  if (strcasecmp(option, "debugFlag") == 0) {
    int32_t debugFlag = atoi(value);
    taosSetAllDebugFlag(debugFlag);
  }

  if (strcasecmp(option, "resetlog") == 0) {
    taosResetLog();
    cfgDumpCfg(tsCfg, 0, false);
  }
}<|MERGE_RESOLUTION|>--- conflicted
+++ resolved
@@ -304,11 +304,7 @@
   if (cfgAddInt32(pCfg, "compressMsgSize", tsCompressMsgSize, -1, 100000000, 1) != 0) return -1;
   if (cfgAddInt32(pCfg, "compressColData", tsCompressColData, -1, 100000000, 1) != 0) return -1;
   if (cfgAddBool(pCfg, "keepColumnName", tsKeepOriginalColumnName, 1) != 0) return -1;
-<<<<<<< HEAD
-=======
-  if (cfgAddInt32(pCfg, "maxBinaryDisplayWidth", tsMaxBinaryDisplayWidth, 1, 65536, 1) != 0) return -1;
   if (cfgAddInt32(pCfg, "queryPolicy", tsQueryPolicy, 1, 3, 1) != 0) return -1;
->>>>>>> d16a2e27
 
   tsNumOfTaskQueueThreads = tsNumOfCores / 4;
   tsNumOfTaskQueueThreads = TRANGE(tsNumOfTaskQueueThreads, 1, 2);
