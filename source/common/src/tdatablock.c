--- conflicted
+++ resolved
@@ -125,15 +125,9 @@
       } else if (*pData == TSDB_DATA_TYPE_DOUBLE) {
         dataLen = DOUBLE_BYTES + CHAR_BYTES;
       } else if (*pData == TSDB_DATA_TYPE_BOOL) {
-<<<<<<< HEAD
-        dataLen = CHAR_BYTES;
-      } else if (*pData == TSDB_DATA_TYPE_JSON) {
-        dataLen = ((STag*)(pData + CHAR_BYTES))->len;
-=======
         dataLen = CHAR_BYTES + CHAR_BYTES;
       } else if (*pData == TD_TAG_JSON) {   // json string
         dataLen = ((STag*)(pData))->len;
->>>>>>> 737820ee
       } else {
         ASSERT(0);
       }
