/*
 * Copyright (c) 2019 TAOS Data, Inc. <jhtao@taosdata.com>
 *
 * This program is free software: you can use, redistribute, and/or modify
 * it under the terms of the GNU Affero General Public License, version 3
 * or later ("AGPL"), as published by the Free Software Foundation.
 *
 * This program is distributed in the hope that it will be useful, but WITHOUT
 * ANY WARRANTY; without even the implied warranty of MERCHANTABILITY or
 * FITNESS FOR A PARTICULAR PURPOSE.
 *
 * You should have received a copy of the GNU Affero General Public License
 * along with this program. If not, see <http://www.gnu.org/licenses/>.
 */

#define _DEFAULT_SOURCE
#include "tdatablock.h"
#include "tcompare.h"
#include "tlog.h"
#include "tname.h"

#define MALLOC_ALIGN_BYTES 32

int32_t colDataGetLength(const SColumnInfoData* pColumnInfoData, int32_t numOfRows) {
  if (IS_VAR_DATA_TYPE(pColumnInfoData->info.type)) {
    if (pColumnInfoData->reassigned) {
      int32_t totalSize = 0;
      for (int32_t row = 0; row < numOfRows; ++row) {
        char*   pColData = pColumnInfoData->pData + pColumnInfoData->varmeta.offset[row];
        int32_t colSize = 0;
        if (pColumnInfoData->info.type == TSDB_DATA_TYPE_JSON) {
          colSize = getJsonValueLen(pColData);
        } else {
          colSize = varDataTLen(pColData);
        }
        totalSize += colSize;
      }
      return totalSize;
    }
    return pColumnInfoData->varmeta.length;
  } else {
    if (pColumnInfoData->info.type == TSDB_DATA_TYPE_NULL) {
      return 0;
    } else {
      return pColumnInfoData->info.bytes * numOfRows;
    }
  }
}

int32_t colDataGetRowLength(const SColumnInfoData* pColumnInfoData, int32_t rowIdx) {
  if (colDataIsNull_s(pColumnInfoData, rowIdx)) {
    return 0;
  }

  if (!IS_VAR_DATA_TYPE(pColumnInfoData->info.type)) return pColumnInfoData->info.bytes;
  if (pColumnInfoData->info.type == TSDB_DATA_TYPE_JSON)
    return getJsonValueLen(colDataGetData(pColumnInfoData, rowIdx));
  else
    return varDataTLen(colDataGetData(pColumnInfoData, rowIdx));
}

int32_t colDataGetFullLength(const SColumnInfoData* pColumnInfoData, int32_t numOfRows) {
  if (IS_VAR_DATA_TYPE(pColumnInfoData->info.type)) {
    return pColumnInfoData->varmeta.length + sizeof(int32_t) * numOfRows;
  } else {
    return ((pColumnInfoData->info.type == TSDB_DATA_TYPE_NULL) ? 0 : pColumnInfoData->info.bytes * numOfRows) +
           BitmapLen(numOfRows);
  }
}

int32_t getJsonValueLen(const char* data) {
  int32_t dataLen = 0;
  if (*data == TSDB_DATA_TYPE_NULL) {
    dataLen = CHAR_BYTES;
  } else if (*data == TSDB_DATA_TYPE_NCHAR) {
    dataLen = varDataTLen(data + CHAR_BYTES) + CHAR_BYTES;
  } else if (*data == TSDB_DATA_TYPE_DOUBLE) {
    dataLen = DOUBLE_BYTES + CHAR_BYTES;
  } else if (*data == TSDB_DATA_TYPE_BOOL) {
    dataLen = CHAR_BYTES + CHAR_BYTES;
  } else if (tTagIsJson(data)) {  // json string
    dataLen = ((STag*)(data))->len;
  } else {
    uError("Invalid data type:%d in Json", *data);
  }
  return dataLen;
}

int32_t colDataSetVal(SColumnInfoData* pColumnInfoData, uint32_t rowIndex, const char* pData, bool isNull) {
  if (isNull || pData == NULL) {
    // There is a placehold for each NULL value of binary or nchar type.
    if (IS_VAR_DATA_TYPE(pColumnInfoData->info.type)) {
      pColumnInfoData->varmeta.offset[rowIndex] = -1;  // it is a null value of VAR type.
    } else {
      colDataSetNull_f_s(pColumnInfoData, rowIndex);
    }

    pColumnInfoData->hasNull = true;
    return 0;
  }

  int32_t type = pColumnInfoData->info.type;
  if (IS_VAR_DATA_TYPE(type)) {
    int32_t dataLen = 0;
    if (type == TSDB_DATA_TYPE_JSON) {
      dataLen = getJsonValueLen(pData);
    } else {
      dataLen = varDataTLen(pData);
    }

    SVarColAttr* pAttr = &pColumnInfoData->varmeta;
    if (pAttr->allocLen < pAttr->length + dataLen) {
      uint32_t newSize = pAttr->allocLen;
      if (newSize <= 1) {
        newSize = 8;
      }

      while (newSize < pAttr->length + dataLen) {
        newSize = newSize * 1.5;
        if (newSize > UINT32_MAX) {
          return TSDB_CODE_OUT_OF_MEMORY;
        }
      }

      char* buf = taosMemoryRealloc(pColumnInfoData->pData, newSize);
      if (buf == NULL) {
        return terrno;
      }

      pColumnInfoData->pData = buf;
      pAttr->allocLen = newSize;
    }

    uint32_t len = pColumnInfoData->varmeta.length;
    pColumnInfoData->varmeta.offset[rowIndex] = len;

    (void) memmove(pColumnInfoData->pData + len, pData, dataLen);
    pColumnInfoData->varmeta.length += dataLen;
  } else {
    memcpy(pColumnInfoData->pData + pColumnInfoData->info.bytes * rowIndex, pData, pColumnInfoData->info.bytes);
    colDataClearNull_f(pColumnInfoData->nullbitmap, rowIndex);
  }

  return 0;
}

int32_t colDataReassignVal(SColumnInfoData* pColumnInfoData, uint32_t dstRowIdx, uint32_t srcRowIdx,
                           const char* pData) {
  int32_t type = pColumnInfoData->info.type;
  if (IS_VAR_DATA_TYPE(type)) {
    pColumnInfoData->varmeta.offset[dstRowIdx] = pColumnInfoData->varmeta.offset[srcRowIdx];
    pColumnInfoData->reassigned = true;
  } else {
    memcpy(pColumnInfoData->pData + pColumnInfoData->info.bytes * dstRowIdx, pData, pColumnInfoData->info.bytes);
    colDataClearNull_f(pColumnInfoData->nullbitmap, dstRowIdx);
  }

  return 0;
}

static int32_t colDataReserve(SColumnInfoData* pColumnInfoData, size_t newSize) {
  if (!IS_VAR_DATA_TYPE(pColumnInfoData->info.type)) {
    return TSDB_CODE_SUCCESS;
  }

  if (pColumnInfoData->varmeta.allocLen >= newSize) {
    return TSDB_CODE_SUCCESS;
  }

  if (pColumnInfoData->varmeta.allocLen < newSize) {
    char* buf = taosMemoryRealloc(pColumnInfoData->pData, newSize);
    if (buf == NULL) {
      return terrno;
    }

    pColumnInfoData->pData = buf;
    pColumnInfoData->varmeta.allocLen = newSize;
  }

  return TSDB_CODE_SUCCESS;
}

static int32_t doCopyNItems(struct SColumnInfoData* pColumnInfoData, int32_t currentRow, const char* pData,
                            int32_t itemLen, int32_t numOfRows, bool trimValue) {
  if (pColumnInfoData->info.bytes < itemLen) {
    uWarn("column/tag actual data len %d is bigger than schema len %d, trim it:%d", itemLen,
          pColumnInfoData->info.bytes, trimValue);
    if (trimValue) {
      itemLen = pColumnInfoData->info.bytes;
    } else {
      return TSDB_CODE_TDB_INVALID_TABLE_SCHEMA_VER;
    }
  }

  size_t   start = 1;
  int32_t  t = 0;
  int32_t  count = log(numOfRows) / log(2);
  uint32_t startOffset =
      (IS_VAR_DATA_TYPE(pColumnInfoData->info.type)) ? pColumnInfoData->varmeta.length : (currentRow * itemLen);

  // the first item
  memcpy(pColumnInfoData->pData + startOffset, pData, itemLen);

  while (t < count) {
    int32_t xlen = 1 << t;
    memcpy(pColumnInfoData->pData + start * itemLen + startOffset, pColumnInfoData->pData + startOffset,
           xlen * itemLen);
    t += 1;
    start += xlen;
  }

  // the tail part
  if (numOfRows > start) {
    memcpy(pColumnInfoData->pData + start * itemLen + startOffset, pColumnInfoData->pData + startOffset,
           (numOfRows - start) * itemLen);
  }

  if (IS_VAR_DATA_TYPE(pColumnInfoData->info.type)) {
    for (int32_t i = 0; i < numOfRows; ++i) {
      pColumnInfoData->varmeta.offset[i + currentRow] = pColumnInfoData->varmeta.length + i * itemLen;
    }

    pColumnInfoData->varmeta.length += numOfRows * itemLen;
  }

  return TSDB_CODE_SUCCESS;
}

int32_t colDataSetNItems(SColumnInfoData* pColumnInfoData, uint32_t currentRow, const char* pData, uint32_t numOfRows,
                         bool trimValue) {
  int32_t len = pColumnInfoData->info.bytes;
  if (IS_VAR_DATA_TYPE(pColumnInfoData->info.type)) {
    if (pColumnInfoData->info.type == TSDB_DATA_TYPE_JSON) {
      len = getJsonValueLen(pData);
    } else {
      len = varDataTLen(pData);
    }
    if (pColumnInfoData->varmeta.allocLen < (numOfRows * len + pColumnInfoData->varmeta.length)) {
      int32_t code = colDataReserve(pColumnInfoData, (numOfRows * len + pColumnInfoData->varmeta.length));
      if (code != TSDB_CODE_SUCCESS) {
        return code;
      }
    }
  }

  return doCopyNItems(pColumnInfoData, currentRow, pData, len, numOfRows, trimValue);
}

void colDataSetNItemsNull(SColumnInfoData* pColumnInfoData, uint32_t currentRow, uint32_t numOfRows) {
  pColumnInfoData->hasNull = true;

  if (IS_VAR_DATA_TYPE(pColumnInfoData->info.type)) {
    memset(&pColumnInfoData->varmeta.offset[currentRow], -1, sizeof(int32_t) * numOfRows);
  } else {
    if (numOfRows < 16) {
      for (int32_t i = 0; i < numOfRows; ++i) {
        colDataSetNull_f(pColumnInfoData->nullbitmap, currentRow + i);
      }
    } else {
      int32_t i = 0;
      for (; i < numOfRows; ++i) {
        if (BitPos(currentRow + i)) {
          colDataSetNull_f(pColumnInfoData->nullbitmap, currentRow + i);
        } else {
          break;
        }
      }

      int32_t bytes = (numOfRows - i) / 8;
      memset(&BMCharPos(pColumnInfoData->nullbitmap, currentRow + i), 0xFF, bytes);
      i += bytes * 8;

      for (; i < numOfRows; ++i) {
        colDataSetNull_f(pColumnInfoData->nullbitmap, currentRow + i);
      }
    }
  }
}

int32_t colDataCopyAndReassign(SColumnInfoData* pColumnInfoData, uint32_t currentRow, const char* pData,
                               uint32_t numOfRows) {
  int32_t code = colDataSetVal(pColumnInfoData, currentRow, pData, false);
  if (code) {
    return code;
  }

  if (numOfRows > 1) {
    int32_t* pOffset = pColumnInfoData->varmeta.offset;
    memset(&pOffset[currentRow + 1], pOffset[currentRow], sizeof(pOffset[0]) * (numOfRows - 1));
    pColumnInfoData->reassigned = true;
  }

  return code;
}

int32_t colDataCopyNItems(SColumnInfoData* pColumnInfoData, uint32_t currentRow, const char* pData, uint32_t numOfRows,
                          bool isNull) {
  int32_t len = pColumnInfoData->info.bytes;
  if (isNull) {
    colDataSetNItemsNull(pColumnInfoData, currentRow, numOfRows);
    pColumnInfoData->hasNull = true;
    return 0;
  }

  if (IS_VAR_DATA_TYPE(pColumnInfoData->info.type)) {
    return colDataCopyAndReassign(pColumnInfoData, currentRow, pData, numOfRows);
  } else {
    int32_t  colBytes = pColumnInfoData->info.bytes;
    int32_t  colOffset = currentRow * colBytes;
    uint32_t num = 1;

    void* pStart = pColumnInfoData->pData + colOffset;
    memcpy(pStart, pData, colBytes);
    colOffset += num * colBytes;

    while (num < numOfRows) {
      int32_t maxNum = num << 1;
      int32_t tnum = maxNum > numOfRows ? (numOfRows - num) : num;

      memcpy(pColumnInfoData->pData + colOffset, pStart, tnum * colBytes);
      colOffset += tnum * colBytes;
      num += tnum;
    }
  }

  return TSDB_CODE_SUCCESS;
}

static void doBitmapMerge(SColumnInfoData* pColumnInfoData, int32_t numOfRow1, const SColumnInfoData* pSource,
                          int32_t numOfRow2) {
  if (numOfRow2 <= 0) return;

  uint32_t total = numOfRow1 + numOfRow2;

  uint32_t remindBits = BitPos(numOfRow1);
  uint32_t shiftBits = 8 - remindBits;

  if (remindBits == 0) {  // no need to shift bits of bitmap
    memcpy(pColumnInfoData->nullbitmap + BitmapLen(numOfRow1), pSource->nullbitmap, BitmapLen(numOfRow2));
    return;
  }

  uint8_t* p = (uint8_t*)pSource->nullbitmap;
  pColumnInfoData->nullbitmap[BitmapLen(numOfRow1) - 1] &= (0B11111111 << shiftBits);  // clear remind bits
  pColumnInfoData->nullbitmap[BitmapLen(numOfRow1) - 1] |= (p[0] >> remindBits);       // copy remind bits

  if (BitmapLen(numOfRow1) == BitmapLen(total)) {
    return;
  }

  int32_t len = BitmapLen(numOfRow2);
  int32_t i = 0;

  uint8_t* start = (uint8_t*)&pColumnInfoData->nullbitmap[BitmapLen(numOfRow1)];
  int32_t  overCount = BitmapLen(total) - BitmapLen(numOfRow1);
  memset(start, 0, overCount);
  while (i < len) {  // size limit of pSource->nullbitmap
    if (i >= 1) {
      start[i - 1] |= (p[i] >> remindBits);  // copy remind bits
    }

    if (i >= overCount) {  // size limit of pColumnInfoData->nullbitmap
      return;
    }

    start[i] |= (p[i] << shiftBits);  // copy shift bits
    i += 1;
  }
}

int32_t colDataMergeCol(SColumnInfoData* pColumnInfoData, int32_t numOfRow1, int32_t* capacity,
                        const SColumnInfoData* pSource, int32_t numOfRow2) {
  if (pColumnInfoData->info.type != pSource->info.type) {
    return TSDB_CODE_INVALID_PARA;
  }

  if (numOfRow2 == 0) {
    return numOfRow1;
  }

  if (pSource->hasNull) {
    pColumnInfoData->hasNull = pSource->hasNull;
  }

  uint32_t finalNumOfRows = numOfRow1 + numOfRow2;
  if (IS_VAR_DATA_TYPE(pColumnInfoData->info.type)) {
    // Handle the bitmap
    if (finalNumOfRows > (*capacity)) {
      char* p = taosMemoryRealloc(pColumnInfoData->varmeta.offset, sizeof(int32_t) * (numOfRow1 + numOfRow2));
      if (p == NULL) {
        return terrno;
      }

      *capacity = finalNumOfRows;
      pColumnInfoData->varmeta.offset = (int32_t*)p;
    }

    for (int32_t i = 0; i < numOfRow2; ++i) {
      if (pSource->varmeta.offset[i] == -1) {
        pColumnInfoData->varmeta.offset[i + numOfRow1] = -1;
      } else {
        pColumnInfoData->varmeta.offset[i + numOfRow1] = pSource->varmeta.offset[i] + pColumnInfoData->varmeta.length;
      }
    }

    // copy data
    uint32_t len = pSource->varmeta.length;
    uint32_t oldLen = pColumnInfoData->varmeta.length;
    if (pColumnInfoData->varmeta.allocLen < len + oldLen) {
      char* tmp = taosMemoryRealloc(pColumnInfoData->pData, len + oldLen);
      if (tmp == NULL) {
        return terrno;
      }

      pColumnInfoData->pData = tmp;
      pColumnInfoData->varmeta.allocLen = len + oldLen;
    }

    if (pColumnInfoData->pData && pSource->pData) {  // TD-20382
      memcpy(pColumnInfoData->pData + oldLen, pSource->pData, len);
    }
    pColumnInfoData->varmeta.length = len + oldLen;
  } else {
    if (finalNumOfRows > (*capacity)) {
      // all data may be null, when the pColumnInfoData->info.type == 0, bytes == 0;
      char* tmp = taosMemoryRealloc(pColumnInfoData->pData, finalNumOfRows * pColumnInfoData->info.bytes);
      if (tmp == NULL) {
        return terrno;
      }

      pColumnInfoData->pData = tmp;
      if (BitmapLen(numOfRow1) < BitmapLen(finalNumOfRows)) {
        char* btmp = taosMemoryRealloc(pColumnInfoData->nullbitmap, BitmapLen(finalNumOfRows));
        if (btmp == NULL) {
          return terrno;
        }
        uint32_t extend = BitmapLen(finalNumOfRows) - BitmapLen(numOfRow1);
        memset(btmp + BitmapLen(numOfRow1), 0, extend);
        pColumnInfoData->nullbitmap = btmp;
      }

      *capacity = finalNumOfRows;
    }

    doBitmapMerge(pColumnInfoData, numOfRow1, pSource, numOfRow2);

    if (pSource->pData) {
      int32_t offset = pColumnInfoData->info.bytes * numOfRow1;
      memcpy(pColumnInfoData->pData + offset, pSource->pData, pSource->info.bytes * numOfRow2);
    }
  }

  return numOfRow1 + numOfRow2;
}

int32_t colDataAssign(SColumnInfoData* pColumnInfoData, const SColumnInfoData* pSource, int32_t numOfRows,
                      const SDataBlockInfo* pBlockInfo) {
  if (pColumnInfoData->info.type != pSource->info.type || (pBlockInfo != NULL && pBlockInfo->capacity < numOfRows)) {
    return TSDB_CODE_INVALID_PARA;
  }

  if (numOfRows <= 0) {
    return numOfRows;
  }

  if (IS_VAR_DATA_TYPE(pColumnInfoData->info.type)) {
    int32_t newLen = pSource->varmeta.length;
    memcpy(pColumnInfoData->varmeta.offset, pSource->varmeta.offset, sizeof(int32_t) * numOfRows);
    if (pColumnInfoData->varmeta.allocLen < newLen) {
      char* tmp = taosMemoryRealloc(pColumnInfoData->pData, newLen);
      if (tmp == NULL) {
        return terrno;
      }

      pColumnInfoData->pData = tmp;
      pColumnInfoData->varmeta.allocLen = newLen;
    }

    pColumnInfoData->varmeta.length = newLen;
    if (pColumnInfoData->pData != NULL && pSource->pData != NULL) {
      memcpy(pColumnInfoData->pData, pSource->pData, newLen);
    }
  } else {
    memcpy(pColumnInfoData->nullbitmap, pSource->nullbitmap, BitmapLen(numOfRows));
    if (pSource->pData != NULL) {
      memcpy(pColumnInfoData->pData, pSource->pData, pSource->info.bytes * numOfRows);
    }
  }

  pColumnInfoData->hasNull = pSource->hasNull;
  pColumnInfoData->info = pSource->info;
  return 0;
}

int32_t colDataAssignNRows(SColumnInfoData* pDst, int32_t dstIdx, const SColumnInfoData* pSrc, int32_t srcIdx,
                           int32_t numOfRows) {
  if (pDst->info.type != pSrc->info.type || pDst->info.bytes != pSrc->info.bytes || pSrc->reassigned) {
    return TSDB_CODE_INVALID_PARA;
  }

  if (numOfRows <= 0) {
    return numOfRows;
  }

  if (IS_VAR_DATA_TYPE(pDst->info.type)) {
    int32_t allLen = 0;
    void*   srcAddr = NULL;
    if (pSrc->hasNull) {
      for (int32_t i = 0; i < numOfRows; ++i) {
        if (colDataIsNull_var(pSrc, srcIdx + i)) {
          pDst->varmeta.offset[dstIdx + i] = -1;
          pDst->hasNull = true;
          continue;
        }

        char* pData = colDataGetVarData(pSrc, srcIdx + i);
        if (NULL == srcAddr) {
          srcAddr = pData;
        }
        int32_t dataLen = 0;
        if (pSrc->info.type == TSDB_DATA_TYPE_JSON) {
          dataLen = getJsonValueLen(pData);
        } else {
          dataLen = varDataTLen(pData);
        }
        pDst->varmeta.offset[dstIdx + i] = pDst->varmeta.length + allLen;
        allLen += dataLen;
      }
    } else {
      for (int32_t i = 0; i < numOfRows; ++i) {
        char*   pData = colDataGetVarData(pSrc, srcIdx + i);
        int32_t dataLen = 0;
        if (pSrc->info.type == TSDB_DATA_TYPE_JSON) {
          dataLen = getJsonValueLen(pData);
        } else {
          dataLen = varDataTLen(pData);
        }
        pDst->varmeta.offset[dstIdx + i] = pDst->varmeta.length + allLen;
        allLen += dataLen;
      }
    }

    if (allLen > 0) {
      // copy data
      if (pDst->varmeta.allocLen < pDst->varmeta.length + allLen) {
        char* tmp = taosMemoryRealloc(pDst->pData, pDst->varmeta.length + allLen);
        if (tmp == NULL) {
          return terrno;
        }

        pDst->pData = tmp;
        pDst->varmeta.allocLen = pDst->varmeta.length + allLen;
      }
      if (pSrc->hasNull) {
        memcpy(pDst->pData + pDst->varmeta.length, srcAddr, allLen);
      } else {
        memcpy(pDst->pData + pDst->varmeta.length, colDataGetVarData(pSrc, srcIdx), allLen);
      }
      pDst->varmeta.length = pDst->varmeta.length + allLen;
    }
  } else {
    if (pSrc->hasNull) {
      if (BitPos(dstIdx) == BitPos(srcIdx)) {
        for (int32_t i = 0; i < numOfRows; ++i) {
          if (0 == BitPos(dstIdx) && (i + (1 << NBIT) <= numOfRows)) {
            BMCharPos(pDst->nullbitmap, dstIdx + i) = BMCharPos(pSrc->nullbitmap, srcIdx + i);
            if (BMCharPos(pDst->nullbitmap, dstIdx + i)) {
              pDst->hasNull = true;
            }
            i += (1 << NBIT) - 1;
          } else {
            if (colDataIsNull_f(pSrc->nullbitmap, srcIdx + i)) {
              colDataSetNull_f(pDst->nullbitmap, dstIdx + i);
              pDst->hasNull = true;
            } else {
              colDataClearNull_f(pDst->nullbitmap, dstIdx + i);
            }
          }
        }
      } else {
        for (int32_t i = 0; i < numOfRows; ++i) {
          if (colDataIsNull_f(pSrc->nullbitmap, srcIdx + i)) {
            colDataSetNull_f(pDst->nullbitmap, dstIdx + i);
            pDst->hasNull = true;
          } else {
            colDataClearNull_f(pDst->nullbitmap, dstIdx + i);
          }
        }
      }
    }

    if (pSrc->pData != NULL) {
      memcpy(pDst->pData + pDst->info.bytes * dstIdx, pSrc->pData + pSrc->info.bytes * srcIdx,
             pDst->info.bytes * numOfRows);
    }
  }

  return 0;
}

size_t blockDataGetNumOfCols(const SSDataBlock* pBlock) { return taosArrayGetSize(pBlock->pDataBlock); }

size_t blockDataGetNumOfRows(const SSDataBlock* pBlock) { return pBlock->info.rows; }

int32_t blockDataUpdateTsWindow(SSDataBlock* pDataBlock, int32_t tsColumnIndex) {
  if (pDataBlock == NULL || pDataBlock->info.rows <= 0 || pDataBlock->info.dataLoad == 0) {
    return 0;
  }

  size_t numOfCols = taosArrayGetSize(pDataBlock->pDataBlock);
  if (numOfCols <= 0) {
    return -1;
  }

  int32_t index = (tsColumnIndex == -1) ? 0 : tsColumnIndex;

  SColumnInfoData* pColInfoData = taosArrayGet(pDataBlock->pDataBlock, index);
  if (pColInfoData == NULL) {
    return 0;
  }

  if (pColInfoData->info.type != TSDB_DATA_TYPE_TIMESTAMP) {
    return 0;
  }

  TSKEY skey = *(TSKEY*)colDataGetData(pColInfoData, 0);
  TSKEY ekey = *(TSKEY*)colDataGetData(pColInfoData, (pDataBlock->info.rows - 1));

  pDataBlock->info.window.skey = TMIN(skey, ekey);
  pDataBlock->info.window.ekey = TMAX(skey, ekey);

  return 0;
}

int32_t blockDataUpdatePkRange(SSDataBlock* pDataBlock, int32_t pkColumnIndex, bool asc) {
  if (pDataBlock == NULL || pDataBlock->info.rows <= 0 || pDataBlock->info.dataLoad == 0 || pkColumnIndex == -1) {
    return 0;
  }

  size_t numOfCols = taosArrayGetSize(pDataBlock->pDataBlock);
  if (numOfCols <= 0) {
    return -1;
  }

  SDataBlockInfo*  pInfo = &pDataBlock->info;
  SColumnInfoData* pColInfoData = taosArrayGet(pDataBlock->pDataBlock, pkColumnIndex);
  if (pColInfoData == NULL) {
    return terrno;
  }

  if (!IS_NUMERIC_TYPE(pColInfoData->info.type) && (pColInfoData->info.type != TSDB_DATA_TYPE_VARCHAR)) {
    return 0;
  }

  void* skey = colDataGetData(pColInfoData, 0);
  void* ekey = colDataGetData(pColInfoData, (pInfo->rows - 1));

  if (asc) {
    if (IS_NUMERIC_TYPE(pColInfoData->info.type)) {
      GET_TYPED_DATA(pInfo->pks[0].val, int64_t, pColInfoData->info.type, skey);
      GET_TYPED_DATA(pInfo->pks[1].val, int64_t, pColInfoData->info.type, ekey);
    } else {  // todo refactor
      memcpy(pInfo->pks[0].pData, varDataVal(skey), varDataLen(skey));
      pInfo->pks[0].nData = varDataLen(skey);

      memcpy(pInfo->pks[1].pData, varDataVal(ekey), varDataLen(ekey));
      pInfo->pks[1].nData = varDataLen(ekey);
    }
  } else {
    if (IS_NUMERIC_TYPE(pColInfoData->info.type)) {
      GET_TYPED_DATA(pInfo->pks[0].val, int64_t, pColInfoData->info.type, ekey);
      GET_TYPED_DATA(pInfo->pks[1].val, int64_t, pColInfoData->info.type, skey);
    } else {  // todo refactor
      memcpy(pInfo->pks[0].pData, varDataVal(ekey), varDataLen(ekey));
      pInfo->pks[0].nData = varDataLen(ekey);

      memcpy(pInfo->pks[1].pData, varDataVal(skey), varDataLen(skey));
      pInfo->pks[1].nData = varDataLen(skey);
    }
  }

  return 0;
}

int32_t blockDataMerge(SSDataBlock* pDest, const SSDataBlock* pSrc) {
  int32_t code = 0;
  int32_t capacity = pDest->info.capacity;
  size_t  numOfCols = taosArrayGetSize(pDest->pDataBlock);
  for (int32_t i = 0; i < numOfCols; ++i) {
    SColumnInfoData* pCol2 = taosArrayGet(pDest->pDataBlock, i);
    SColumnInfoData* pCol1 = taosArrayGet(pSrc->pDataBlock, i);
    if (pCol1 == NULL || pCol2 == NULL) {
      return terrno;
    }

    capacity = pDest->info.capacity;
    int32_t ret = colDataMergeCol(pCol2, pDest->info.rows, &capacity, pCol1, pSrc->info.rows);
    if (ret < 0) {  // error occurs
      code = ret;
      return code;
    }
  }

  pDest->info.capacity = capacity;
  pDest->info.rows += pSrc->info.rows;
  return code;
}

int32_t blockDataMergeNRows(SSDataBlock* pDest, const SSDataBlock* pSrc, int32_t srcIdx, int32_t numOfRows) {
  int32_t code = 0;
  if (pDest->info.rows + numOfRows > pDest->info.capacity) {
    return TSDB_CODE_INVALID_PARA;
  }

  size_t numOfCols = taosArrayGetSize(pDest->pDataBlock);
  for (int32_t i = 0; i < numOfCols; ++i) {
    SColumnInfoData* pCol2 = taosArrayGet(pDest->pDataBlock, i);
    SColumnInfoData* pCol1 = taosArrayGet(pSrc->pDataBlock, i);
    if (pCol2 == NULL || pCol1 == NULL) {
      return terrno;
    }

    code = colDataAssignNRows(pCol2, pDest->info.rows, pCol1, srcIdx, numOfRows);
    if (code) {
      return code;
    }
  }

  pDest->info.rows += numOfRows;
  return code;
}

void blockDataShrinkNRows(SSDataBlock* pBlock, int32_t numOfRows) {
  if (numOfRows == 0) {
    return;
  }
  
  if (numOfRows >= pBlock->info.rows) {
    blockDataCleanup(pBlock);
    return;
  }

  size_t numOfCols = taosArrayGetSize(pBlock->pDataBlock);
  for (int32_t i = 0; i < numOfCols; ++i) {
    SColumnInfoData* pCol = taosArrayGet(pBlock->pDataBlock, i);
    if (pCol == NULL) {
      continue;
    }

    if (IS_VAR_DATA_TYPE(pCol->info.type)) {
      pCol->varmeta.length = pCol->varmeta.offset[pBlock->info.rows - numOfRows];
      memset(pCol->varmeta.offset + pBlock->info.rows - numOfRows, 0, sizeof(*pCol->varmeta.offset) * numOfRows);
    } else {
      int32_t i = pBlock->info.rows - numOfRows;
      for (; i < pBlock->info.rows; ++i) {
        if (BitPos(i)) {
          colDataClearNull_f(pCol->nullbitmap, i);
        } else {
          break;
        }
      }

      int32_t bytes = (pBlock->info.rows - i) / 8;
      memset(&BMCharPos(pCol->nullbitmap, i), 0, bytes);
      i += bytes * 8;

      for (; i < pBlock->info.rows; ++i) {
        colDataClearNull_f(pCol->nullbitmap, i);
      }
    }
  }

  pBlock->info.rows -= numOfRows;
}

size_t blockDataGetSize(const SSDataBlock* pBlock) {
  size_t total = 0;
  size_t numOfCols = taosArrayGetSize(pBlock->pDataBlock);
  for (int32_t i = 0; i < numOfCols; ++i) {
    SColumnInfoData* pColInfoData = taosArrayGet(pBlock->pDataBlock, i);
    if (pColInfoData == NULL) {
      continue;
    }

    total += colDataGetFullLength(pColInfoData, pBlock->info.rows);
  }

  return total;
}

// the number of tuples can be fit in one page.
// Actual data rows pluses the corresponding meta data must fit in one memory buffer of the given page size.
int32_t blockDataSplitRows(SSDataBlock* pBlock, bool hasVarCol, int32_t startIndex, int32_t* stopIndex,
                           int32_t pageSize) {
  size_t  numOfCols = taosArrayGetSize(pBlock->pDataBlock);
  int32_t numOfRows = pBlock->info.rows;

  int32_t bitmapChar = 1;

  size_t headerSize = sizeof(int32_t);
  size_t colHeaderSize = sizeof(int32_t) * numOfCols;

  // TODO speedup by checking if the whole page can fit in firstly.
  if (!hasVarCol) {
    size_t  rowSize = blockDataGetRowSize(pBlock);
    int32_t capacity = blockDataGetCapacityInRow(pBlock, pageSize, headerSize + colHeaderSize);
    if (capacity <= 0) {
      return terrno;
    }

    *stopIndex = startIndex + capacity - 1;
    if (*stopIndex >= numOfRows) {
      *stopIndex = numOfRows - 1;
    }

    return TSDB_CODE_SUCCESS;
  }
  // iterate the rows that can be fit in this buffer page
  int32_t size = (headerSize + colHeaderSize);
  for (int32_t j = startIndex; j < numOfRows; ++j) {
    for (int32_t i = 0; i < numOfCols; ++i) {
      SColumnInfoData* pColInfoData = TARRAY_GET_ELEM(pBlock->pDataBlock, i);
      if (IS_VAR_DATA_TYPE(pColInfoData->info.type)) {
        if (pColInfoData->varmeta.offset[j] != -1) {
          char* p = colDataGetData(pColInfoData, j);
          size += varDataTLen(p);
        }

        size += sizeof(pColInfoData->varmeta.offset[0]);
      } else {
        size += pColInfoData->info.bytes;

        if (((j - startIndex) & 0x07) == 0) {
          size += 1;  // the space for null bitmap
        }
      }
    }

    if (size > pageSize) {  // pageSize must be able to hold one row
      *stopIndex = j - 1;
      if (*stopIndex < startIndex) {
        return TSDB_CODE_QRY_EXECUTOR_INTERNAL_ERROR;
      }

      return TSDB_CODE_SUCCESS;
    }
  }

  // all fit in
  *stopIndex = numOfRows - 1;
  return TSDB_CODE_SUCCESS;
}

int32_t blockDataExtractBlock(SSDataBlock* pBlock, int32_t startIndex, int32_t rowCount, SSDataBlock** pResBlock) {
  int32_t code = 0;
  QRY_PARAM_CHECK(pResBlock);

  if (pBlock == NULL || startIndex < 0 || rowCount > pBlock->info.rows || rowCount + startIndex > pBlock->info.rows) {
    return TSDB_CODE_INVALID_PARA;
  }

  SSDataBlock* pDst = NULL;
  code = createOneDataBlock(pBlock, false, &pDst);
  if (code) {
    return code;
  }

  code = blockDataEnsureCapacity(pDst, rowCount);
  if (code) {
    blockDataDestroy(pDst);
    return code;
  }

  /* may have disorder varchar data, TODO
    for (int32_t i = 0; i < numOfCols; ++i) {
      SColumnInfoData* pColData = taosArrayGet(pBlock->pDataBlock, i);
      SColumnInfoData* pDstCol = taosArrayGet(pDst->pDataBlock, i);

      colDataAssignNRows(pDstCol, 0, pColData, startIndex, rowCount);
    }
  */

  size_t numOfCols = taosArrayGetSize(pBlock->pDataBlock);
  for (int32_t i = 0; i < numOfCols; ++i) {
    SColumnInfoData* pColData = taosArrayGet(pBlock->pDataBlock, i);
    SColumnInfoData* pDstCol = taosArrayGet(pDst->pDataBlock, i);
    if (pColData == NULL || pDstCol == NULL) {
      continue;
    }

    for (int32_t j = startIndex; j < (startIndex + rowCount); ++j) {
      bool isNull = false;
      if (pBlock->pBlockAgg == NULL) {
        isNull = colDataIsNull_s(pColData, j);
      } else {
        isNull = colDataIsNull(pColData, pBlock->info.rows, j, &pBlock->pBlockAgg[i]);
      }

      if (isNull) {
        colDataSetNULL(pDstCol, j - startIndex);
      } else {
        char* p = colDataGetData(pColData, j);
        code = colDataSetVal(pDstCol, j - startIndex, p, false);
        if (code) {
          break;
        }
      }
    }
  }

  pDst->info.rows = rowCount;
  *pResBlock = pDst;
  return code;
}

/**
 *
 * +------------------+---------------------------------------------+
 * |the number of rows|                    column #1                |
 * |    (4 bytes)     |------------+-----------------------+--------+
 * |                  | null bitmap| column length(4bytes) | values |
 * +------------------+------------+-----------------------+--------+
 * @param buf
 * @param pBlock
 * @return
 */
int32_t blockDataToBuf(char* buf, const SSDataBlock* pBlock) {
  // write the number of rows
  *(uint32_t*)buf = pBlock->info.rows;

  size_t  numOfCols = taosArrayGetSize(pBlock->pDataBlock);
  int32_t numOfRows = pBlock->info.rows;

  char* pStart = buf + sizeof(uint32_t);

  for (int32_t i = 0; i < numOfCols; ++i) {
    SColumnInfoData* pCol = taosArrayGet(pBlock->pDataBlock, i);
    if (pCol == NULL) {
      continue;
    }

    if (IS_VAR_DATA_TYPE(pCol->info.type)) {
      memcpy(pStart, pCol->varmeta.offset, numOfRows * sizeof(int32_t));
      pStart += numOfRows * sizeof(int32_t);
    } else {
      memcpy(pStart, pCol->nullbitmap, BitmapLen(numOfRows));
      pStart += BitmapLen(pBlock->info.rows);
    }

    uint32_t dataSize = colDataGetLength(pCol, numOfRows);

    *(int32_t*)pStart = dataSize;
    pStart += sizeof(int32_t);

    if (pCol->reassigned && IS_VAR_DATA_TYPE(pCol->info.type)) {
      for (int32_t row = 0; row < numOfRows; ++row) {
        char*   pColData = pCol->pData + pCol->varmeta.offset[row];
        int32_t colSize = 0;
        if (pCol->info.type == TSDB_DATA_TYPE_JSON) {
          colSize = getJsonValueLen(pColData);
        } else {
          colSize = varDataTLen(pColData);
        }
        memcpy(pStart, pColData, colSize);
        pStart += colSize;
      }
    } else {
      if (dataSize != 0) {
        // ubsan reports error if pCol->pData==NULL && dataSize==0
        memcpy(pStart, pCol->pData, dataSize);
      }
      pStart += dataSize;
    }
  }

  return 0;
}

int32_t blockDataFromBuf(SSDataBlock* pBlock, const char* buf) {
  int32_t numOfRows = *(int32_t*)buf;
  if (numOfRows == 0) {
    return TSDB_CODE_QRY_EXECUTOR_INTERNAL_ERROR;
  }
  int32_t code = blockDataEnsureCapacity(pBlock, numOfRows);
  if (code) {
    return code;
  }

  pBlock->info.rows = numOfRows;
  size_t      numOfCols = taosArrayGetSize(pBlock->pDataBlock);
  const char* pStart = buf + sizeof(uint32_t);

  for (int32_t i = 0; i < numOfCols; ++i) {
    SColumnInfoData* pCol = taosArrayGet(pBlock->pDataBlock, i);
    if (pCol == NULL) {
      continue;
    }

    if (IS_VAR_DATA_TYPE(pCol->info.type)) {
      size_t metaSize = pBlock->info.rows * sizeof(int32_t);
      char*  tmp = taosMemoryRealloc(pCol->varmeta.offset, metaSize);  // preview calloc is too small
      if (tmp == NULL) {
        return terrno;
      }

      pCol->varmeta.offset = (int32_t*)tmp;
      memcpy(pCol->varmeta.offset, pStart, metaSize);
      pStart += metaSize;
    } else {
      memcpy(pCol->nullbitmap, pStart, BitmapLen(pBlock->info.rows));
      pStart += BitmapLen(pBlock->info.rows);
    }

    int32_t colLength = *(int32_t*)pStart;
    pStart += sizeof(int32_t);

    if (IS_VAR_DATA_TYPE(pCol->info.type)) {
      if (pCol->varmeta.allocLen < colLength) {
        char* tmp = taosMemoryRealloc(pCol->pData, colLength);
        if (tmp == NULL) {
          return terrno;
        }

        pCol->pData = tmp;
        pCol->varmeta.allocLen = colLength;
      }

      pCol->varmeta.length = colLength;
      if (pCol->varmeta.length > pCol->varmeta.allocLen) {
        return TSDB_CODE_FAILED;
      }
    }
    if (colLength != 0) {
      // ubsan reports error if colLength==0 && pCol->pData == 0
      memcpy(pCol->pData, pStart, colLength);
    }
    pStart += colLength;
  }

  return TSDB_CODE_SUCCESS;
}

static bool colDataIsNNull(const SColumnInfoData* pColumnInfoData, int32_t startIndex, uint32_t nRows) {
  if (!pColumnInfoData->hasNull) {
    return false;
  }

  if (IS_VAR_DATA_TYPE(pColumnInfoData->info.type)) {
    for (int32_t i = startIndex; i < nRows; ++i) {
      if (!colDataIsNull_var(pColumnInfoData, i)) {
        return false;
      }
    }
  } else {
    if (pColumnInfoData->nullbitmap == NULL) {
      return false;
    }

    for (int32_t i = startIndex; i < nRows; ++i) {
      if (!colDataIsNull_f(pColumnInfoData->nullbitmap, i)) {
        return false;
      }
    }
  }

  return true;
}

// todo remove this
int32_t blockDataFromBuf1(SSDataBlock* pBlock, const char* buf, size_t capacity) {
  pBlock->info.rows = *(int32_t*)buf;
  pBlock->info.id.groupId = *(uint64_t*)(buf + sizeof(int32_t));

  size_t numOfCols = taosArrayGetSize(pBlock->pDataBlock);

  const char* pStart = buf + sizeof(uint32_t) + sizeof(uint64_t);

  for (int32_t i = 0; i < numOfCols; ++i) {
    SColumnInfoData* pCol = taosArrayGet(pBlock->pDataBlock, i);
    if (pCol == NULL) {
      continue;
    }

    pCol->hasNull = true;

    if (IS_VAR_DATA_TYPE(pCol->info.type)) {
      size_t metaSize = capacity * sizeof(int32_t);
      memcpy(pCol->varmeta.offset, pStart, metaSize);
      pStart += metaSize;
    } else {
      memcpy(pCol->nullbitmap, pStart, BitmapLen(capacity));
      pStart += BitmapLen(capacity);
    }

    int32_t colLength = *(int32_t*)pStart;
    pStart += sizeof(int32_t);

    if (IS_VAR_DATA_TYPE(pCol->info.type)) {
      if (pCol->varmeta.allocLen < colLength) {
        char* tmp = taosMemoryRealloc(pCol->pData, colLength);
        if (tmp == NULL) {
          return terrno;
        }

        pCol->pData = tmp;
        pCol->varmeta.allocLen = colLength;
      }

      pCol->varmeta.length = colLength;
      if (pCol->varmeta.length > pCol->varmeta.allocLen) {
        return TSDB_CODE_FAILED;
      }
    }

    if (!colDataIsNNull(pCol, 0, pBlock->info.rows)) {
      memcpy(pCol->pData, pStart, colLength);
    }

    pStart += pCol->info.bytes * capacity;
  }

  return TSDB_CODE_SUCCESS;
}

size_t blockDataGetRowSize(SSDataBlock* pBlock) {
  if (pBlock->info.rowSize == 0) {
    size_t rowSize = 0;

    size_t numOfCols = taosArrayGetSize(pBlock->pDataBlock);
    for (int32_t i = 0; i < numOfCols; ++i) {
      SColumnInfoData* pColInfo = taosArrayGet(pBlock->pDataBlock, i);
      if (pColInfo == NULL) {
        continue;
      }

      rowSize += pColInfo->info.bytes;
    }

    pBlock->info.rowSize = rowSize;
  }

  return pBlock->info.rowSize;
}

/**
 * @refitem blockDataToBuf for the meta size
 * @param pBlock
 * @return
 */
size_t blockDataGetSerialMetaSize(uint32_t numOfCols) {
  // | version | total length | total rows | blankFull | total columns | flag seg| block group id | column schema
  // | each column length |
  return sizeof(int32_t) + sizeof(int32_t) + sizeof(int32_t) + sizeof(bool) + sizeof(int32_t) + sizeof(int32_t) +
         sizeof(uint64_t) + numOfCols * (sizeof(int8_t) + sizeof(int32_t)) + numOfCols * sizeof(int32_t);
}

double blockDataGetSerialRowSize(const SSDataBlock* pBlock) {
  double rowSize = 0;

  size_t numOfCols = taosArrayGetSize(pBlock->pDataBlock);
  for (int32_t i = 0; i < numOfCols; ++i) {
    SColumnInfoData* pColInfo = taosArrayGet(pBlock->pDataBlock, i);
    if (pColInfo == NULL) {
      continue;
    }

    rowSize += pColInfo->info.bytes;
    if (IS_VAR_DATA_TYPE(pColInfo->info.type)) {
      rowSize += sizeof(int32_t);
    } else {
      rowSize += 1 / 8.0;  // one bit for each record
    }
  }

  return rowSize;
}

typedef struct SSDataBlockSortHelper {
  SArray*      orderInfo;  // SArray<SBlockOrderInfo>
  SSDataBlock* pDataBlock;
} SSDataBlockSortHelper;

int32_t dataBlockCompar(const void* p1, const void* p2, const void* param) {
  const SSDataBlockSortHelper* pHelper = (const SSDataBlockSortHelper*)param;

  SSDataBlock* pDataBlock = pHelper->pDataBlock;

  int32_t left = *(int32_t*)p1;
  int32_t right = *(int32_t*)p2;

  SArray* pInfo = pHelper->orderInfo;

  for (int32_t i = 0; i < pInfo->size; ++i) {
    SBlockOrderInfo* pOrder = TARRAY_GET_ELEM(pInfo, i);
    SColumnInfoData* pColInfoData = pOrder->pColData;  // TARRAY_GET_ELEM(pDataBlock->pDataBlock, pOrder->colIndex);

    if (pColInfoData->hasNull) {
      bool leftNull = colDataIsNull(pColInfoData, pDataBlock->info.rows, left, NULL);
      bool rightNull = colDataIsNull(pColInfoData, pDataBlock->info.rows, right, NULL);
      if (leftNull && rightNull) {
        continue;  // continue to next slot
      }

      if (rightNull) {
        return pOrder->nullFirst ? 1 : -1;
      }

      if (leftNull) {
        return pOrder->nullFirst ? -1 : 1;
      }
    }

    void* left1 = colDataGetData(pColInfoData, left);
    void* right1 = colDataGetData(pColInfoData, right);
    if (pColInfoData->info.type == TSDB_DATA_TYPE_JSON) {
      if (tTagIsJson(left1) || tTagIsJson(right1)) {
        terrno = TSDB_CODE_QRY_JSON_NOT_SUPPORT_ERROR;
        return 0;
      }
    }

    __compar_fn_t fn;
    if (pOrder->compFn) {
      fn = pOrder->compFn;
    } else {
      fn = getKeyComparFunc(pColInfoData->info.type, pOrder->order);
    }

    int ret = fn(left1, right1);
    if (ret == 0) {
      continue;
    } else {
      return ret;
    }
  }

  return 0;
}

static void blockDataAssign(SColumnInfoData* pCols, const SSDataBlock* pDataBlock, const int32_t* index) {
  size_t numOfCols = taosArrayGetSize(pDataBlock->pDataBlock);
  for (int32_t i = 0; i < numOfCols; ++i) {
    SColumnInfoData* pDst = &pCols[i];
    SColumnInfoData* pSrc = taosArrayGet(pDataBlock->pDataBlock, i);
    if (pSrc == NULL) {
      continue;
    }

    if (IS_VAR_DATA_TYPE(pSrc->info.type)) {
      if (pSrc->varmeta.length != 0) {
        memcpy(pDst->pData, pSrc->pData, pSrc->varmeta.length);
      }
      pDst->varmeta.length = pSrc->varmeta.length;

      for (int32_t j = 0; j < pDataBlock->info.rows; ++j) {
        pDst->varmeta.offset[j] = pSrc->varmeta.offset[index[j]];
      }
    } else {
      for (int32_t j = 0; j < pDataBlock->info.rows; ++j) {
        if (colDataIsNull_f(pSrc->nullbitmap, index[j])) {
          colDataSetNull_f_s(pDst, j);
          continue;
        }
        memcpy(pDst->pData + j * pDst->info.bytes, pSrc->pData + index[j] * pDst->info.bytes, pDst->info.bytes);
      }
    }
  }
}

static int32_t createHelpColInfoData(const SSDataBlock* pDataBlock, SColumnInfoData** ppCols) {
  int32_t code = 0;
  int32_t rows = pDataBlock->info.capacity;
  size_t  numOfCols = taosArrayGetSize(pDataBlock->pDataBlock);
  int32_t i = 0;

  *ppCols = NULL;

  SColumnInfoData* pCols = taosMemoryCalloc(numOfCols, sizeof(SColumnInfoData));
  if (pCols == NULL) {
    return terrno;
  }

  for (i = 0; i < numOfCols; ++i) {
    SColumnInfoData* pColInfoData = taosArrayGet(pDataBlock->pDataBlock, i);
    if (pColInfoData == NULL) {
      continue;
    }

    pCols[i].info = pColInfoData->info;
    if (IS_VAR_DATA_TYPE(pCols[i].info.type)) {
      pCols[i].varmeta.offset = taosMemoryCalloc(rows, sizeof(int32_t));
      pCols[i].pData = taosMemoryCalloc(1, pColInfoData->varmeta.length);
      if (pCols[i].varmeta.offset == NULL || pCols[i].pData == NULL) {
        code = terrno;
        taosMemoryFree(pCols[i].varmeta.offset);
        taosMemoryFree(pCols[i].pData);
        goto _error;
      }

      pCols[i].varmeta.length = pColInfoData->varmeta.length;
      pCols[i].varmeta.allocLen = pCols[i].varmeta.length;
    } else {
      pCols[i].nullbitmap = taosMemoryCalloc(1, BitmapLen(rows));
      pCols[i].pData = taosMemoryCalloc(rows, pCols[i].info.bytes);
      if (pCols[i].nullbitmap == NULL || pCols[i].pData == NULL) {
        code = terrno;
        taosMemoryFree(pCols[i].nullbitmap);
        taosMemoryFree(pCols[i].pData);
        goto _error;
      }
    }
  }

  *ppCols = pCols;
  return code;

  _error:
  for(int32_t j = 0; j < i; ++j) {
    colDataDestroy(&pCols[j]);
  }

  taosMemoryFree(pCols);
  return code;
}

static void copyBackToBlock(SSDataBlock* pDataBlock, SColumnInfoData* pCols) {
  size_t numOfCols = taosArrayGetSize(pDataBlock->pDataBlock);

  for (int32_t i = 0; i < numOfCols; ++i) {
    SColumnInfoData* pColInfoData = taosArrayGet(pDataBlock->pDataBlock, i);
    if (pColInfoData == NULL) {
      continue;
    }

    pColInfoData->info = pCols[i].info;
    if (IS_VAR_DATA_TYPE(pColInfoData->info.type)) {
      taosMemoryFreeClear(pColInfoData->varmeta.offset);
      pColInfoData->varmeta = pCols[i].varmeta;
    } else {
      taosMemoryFreeClear(pColInfoData->nullbitmap);
      pColInfoData->nullbitmap = pCols[i].nullbitmap;
    }

    taosMemoryFreeClear(pColInfoData->pData);
    pColInfoData->pData = pCols[i].pData;
  }

  taosMemoryFreeClear(pCols);
}

static int32_t* createTupleIndex(size_t rows) {
  int32_t* index = taosMemoryCalloc(rows, sizeof(int32_t));
  if (index == NULL) {
    return NULL;
  }

  for (int32_t i = 0; i < rows; ++i) {
    index[i] = i;
  }

  return index;
}

static void destroyTupleIndex(int32_t* index) { taosMemoryFreeClear(index); }

int32_t blockDataSort(SSDataBlock* pDataBlock, SArray* pOrderInfo) {
  if (pDataBlock->info.rows <= 1) {
    return TSDB_CODE_SUCCESS;
  }

  // Allocate the additional buffer.
  uint32_t rows = pDataBlock->info.rows;

  bool sortColumnHasNull = false;
  bool varTypeSort = false;

  for (int32_t i = 0; i < taosArrayGetSize(pOrderInfo); ++i) {
    SBlockOrderInfo* pInfo = taosArrayGet(pOrderInfo, i);
    if (pInfo == NULL) {
      continue;
    }

    SColumnInfoData* pColInfoData = taosArrayGet(pDataBlock->pDataBlock, pInfo->slotId);
    if (pColInfoData == NULL) {
      continue;
    }

    if (pColInfoData->hasNull) {
      sortColumnHasNull = true;
    }

    if (IS_VAR_DATA_TYPE(pColInfoData->info.type)) {
      varTypeSort = true;
    }
  }

  size_t numOfCols = taosArrayGetSize(pDataBlock->pDataBlock);

  if (taosArrayGetSize(pOrderInfo) == 1 && (!sortColumnHasNull)) {
    if (numOfCols == 1) {
      if (!varTypeSort) {
        SColumnInfoData* pColInfoData = taosArrayGet(pDataBlock->pDataBlock, 0);
        SBlockOrderInfo* pOrder = taosArrayGet(pOrderInfo, 0);
        if (pColInfoData == NULL || pOrder == NULL) {
          return errno;
        }

        int64_t p0 = taosGetTimestampUs();

        __compar_fn_t fn = getKeyComparFunc(pColInfoData->info.type, pOrder->order);
        taosSort(pColInfoData->pData, pDataBlock->info.rows, pColInfoData->info.bytes, fn);

        int64_t p1 = taosGetTimestampUs();
        uDebug("blockDataSort easy cost:%" PRId64 ", rows:%" PRId64 "\n", p1 - p0, pDataBlock->info.rows);

        return TSDB_CODE_SUCCESS;
      } else {  // var data type
      }
    } else if (numOfCols == 2) {
    }
  }

  int32_t* index = createTupleIndex(rows);
  if (index == NULL) {
    return terrno;
  }

  int64_t p0 = taosGetTimestampUs();

  SSDataBlockSortHelper helper = {.pDataBlock = pDataBlock, .orderInfo = pOrderInfo};
  for (int32_t i = 0; i < taosArrayGetSize(helper.orderInfo); ++i) {
    struct SBlockOrderInfo* pInfo = taosArrayGet(helper.orderInfo, i);
    if (pInfo == NULL) {
      continue;
    }

    pInfo->pColData = taosArrayGet(pDataBlock->pDataBlock, pInfo->slotId);
    if (pInfo->pColData == NULL) {
      continue;
    }
    pInfo->compFn = getKeyComparFunc(pInfo->pColData->info.type, pInfo->order);
  }

  terrno = 0;
  taosqsort_r(index, rows, sizeof(int32_t), &helper, dataBlockCompar);
  if (terrno) return terrno;

  int64_t p1 = taosGetTimestampUs();

  SColumnInfoData* pCols = NULL;
  int32_t code = createHelpColInfoData(pDataBlock, &pCols);
  if (code != 0) {
    destroyTupleIndex(index);
    return code;
  }

  int64_t p2 = taosGetTimestampUs();
  blockDataAssign(pCols, pDataBlock, index);

  int64_t p3 = taosGetTimestampUs();
  copyBackToBlock(pDataBlock, pCols);

  int64_t p4 = taosGetTimestampUs();
  uDebug("blockDataSort complex sort:%" PRId64 ", create:%" PRId64 ", assign:%" PRId64 ", copyback:%" PRId64
         ", rows:%d\n",
         p1 - p0, p2 - p1, p3 - p2, p4 - p3, rows);

  destroyTupleIndex(index);
  return TSDB_CODE_SUCCESS;
}

void blockDataCleanup(SSDataBlock* pDataBlock) {
  blockDataEmpty(pDataBlock);
  SDataBlockInfo* pInfo = &pDataBlock->info;
  pInfo->id.uid = 0;
  pInfo->id.groupId = 0;
}

void blockDataEmpty(SSDataBlock* pDataBlock) {
  SDataBlockInfo* pInfo = &pDataBlock->info;
  if (pInfo->capacity == 0) {
    return;
  }

  taosMemoryFreeClear(pDataBlock->pBlockAgg);

  size_t numOfCols = taosArrayGetSize(pDataBlock->pDataBlock);
  for (int32_t i = 0; i < numOfCols; ++i) {
    SColumnInfoData* p = taosArrayGet(pDataBlock->pDataBlock, i);
    if (p == NULL) {
      continue;
    }

    colInfoDataCleanup(p, pInfo->capacity);
  }

  pInfo->rows = 0;
  pInfo->dataLoad = 0;
  pInfo->window.ekey = 0;
  pInfo->window.skey = 0;
}

void blockDataReset(SSDataBlock* pDataBlock) {
  SDataBlockInfo* pInfo = &pDataBlock->info;
  if (pInfo->capacity == 0) {
    return;
  }

  size_t numOfCols = taosArrayGetSize(pDataBlock->pDataBlock);
  for (int32_t i = 0; i < numOfCols; ++i) {
    SColumnInfoData* p = taosArrayGet(pDataBlock->pDataBlock, i);
    if (p == NULL) {
      continue;
    }

    p->hasNull = false;
    p->reassigned = false;
    if (IS_VAR_DATA_TYPE(p->info.type)) {
      p->varmeta.length = 0;
    }
  }

  pInfo->rows = 0;
  pInfo->dataLoad = 0;
  pInfo->window.ekey = 0;
  pInfo->window.skey = 0;
  pInfo->id.uid = 0;
  pInfo->id.groupId = 0;
}

/*
 * NOTE: the type of the input column may be TSDB_DATA_TYPE_NULL, which is used to denote
 * the all NULL value in this column. It is an internal representation of all NULL value column, and no visible to
 * any users. The length of TSDB_DATA_TYPE_NULL is 0, and it is an special case.
 */
int32_t doEnsureCapacity(SColumnInfoData* pColumn, const SDataBlockInfo* pBlockInfo, uint32_t numOfRows,
                         bool clearPayload) {
  if ((numOfRows <= 0)|| (pBlockInfo && numOfRows <= pBlockInfo->capacity)) {
    return TSDB_CODE_SUCCESS;
  }

  int32_t existedRows = pBlockInfo ? pBlockInfo->rows : 0;

  if (IS_VAR_DATA_TYPE(pColumn->info.type)) {
    char* tmp = taosMemoryRealloc(pColumn->varmeta.offset, sizeof(int32_t) * numOfRows);
    if (tmp == NULL) {
      return terrno;
    }

    pColumn->varmeta.offset = (int32_t*)tmp;
    memset(&pColumn->varmeta.offset[existedRows], 0, sizeof(int32_t) * (numOfRows - existedRows));
  } else {
    // prepare for the null bitmap
    char* tmp = taosMemoryRealloc(pColumn->nullbitmap, BitmapLen(numOfRows));
    if (tmp == NULL) {
      return terrno;
    }

    int32_t oldLen = BitmapLen(existedRows);
    pColumn->nullbitmap = tmp;
    memset(&pColumn->nullbitmap[oldLen], 0, BitmapLen(numOfRows) - oldLen);
    if (pColumn->info.bytes == 0) {
      return TSDB_CODE_INVALID_PARA;
    }

    // here we employ the aligned malloc function, to make sure that the address of allocated memory is aligned
    // to MALLOC_ALIGN_BYTES
    tmp = taosMemoryMallocAlign(MALLOC_ALIGN_BYTES, numOfRows * pColumn->info.bytes);
    if (tmp == NULL) {
      return terrno;
    }
    // memset(tmp, 0, numOfRows * pColumn->info.bytes);

    // copy back the existed data
    if (pColumn->pData != NULL) {
      memcpy(tmp, pColumn->pData, existedRows * pColumn->info.bytes);
      taosMemoryFreeClear(pColumn->pData);
    }

    pColumn->pData = tmp;

    // check if the allocated memory is aligned to the requried bytes.
#if defined LINUX
    if ((((uint64_t)pColumn->pData) & (MALLOC_ALIGN_BYTES - 1)) != 0x0) {
      return TSDB_CODE_FAILED;
    }
#endif

    if (clearPayload) {
      memset(tmp + pColumn->info.bytes * existedRows, 0, pColumn->info.bytes * (numOfRows - existedRows));
    }
  }

  return TSDB_CODE_SUCCESS;
}

void colInfoDataCleanup(SColumnInfoData* pColumn, uint32_t numOfRows) {
  pColumn->hasNull = false;

  if (IS_VAR_DATA_TYPE(pColumn->info.type)) {
    pColumn->varmeta.length = 0;
    if (pColumn->varmeta.offset != NULL) {
      memset(pColumn->varmeta.offset, 0, sizeof(int32_t) * numOfRows);
    }
  } else {
    if (pColumn->nullbitmap != NULL) {
      memset(pColumn->nullbitmap, 0, BitmapLen(numOfRows));
    }
  }
}

int32_t colInfoDataEnsureCapacity(SColumnInfoData* pColumn, uint32_t numOfRows, bool clearPayload) {
  SDataBlockInfo info = {0};
  return doEnsureCapacity(pColumn, &info, numOfRows, clearPayload);
}

int32_t blockDataEnsureCapacity(SSDataBlock* pDataBlock, uint32_t numOfRows) {
  int32_t code = 0;
  if (numOfRows == 0 || numOfRows <= pDataBlock->info.capacity) {
    return TSDB_CODE_SUCCESS;
  }

  size_t numOfCols = taosArrayGetSize(pDataBlock->pDataBlock);
  for (int32_t i = 0; i < numOfCols; ++i) {
    SColumnInfoData* p = taosArrayGet(pDataBlock->pDataBlock, i);
    if (p == NULL) {
      return terrno;
    }

    code = doEnsureCapacity(p, &pDataBlock->info, numOfRows, false);
    if (code) {
      return code;
    }
  }

  pDataBlock->info.capacity = numOfRows;
  return TSDB_CODE_SUCCESS;
}

void blockDataFreeRes(SSDataBlock* pBlock) {
  if (pBlock == NULL){
    return;
  }

  int32_t numOfOutput = taosArrayGetSize(pBlock->pDataBlock);
  for (int32_t i = 0; i < numOfOutput; ++i) {
    SColumnInfoData* pColInfoData = (SColumnInfoData*)taosArrayGet(pBlock->pDataBlock, i);
    if (pColInfoData == NULL) {
      continue;
    }

    colDataDestroy(pColInfoData);
  }

  taosArrayDestroy(pBlock->pDataBlock);
  pBlock->pDataBlock = NULL;

  taosMemoryFreeClear(pBlock->pBlockAgg);
  memset(&pBlock->info, 0, sizeof(SDataBlockInfo));
}

void blockDataDestroy(SSDataBlock* pBlock) {
  if (pBlock == NULL) {
    return;
  }

  if (IS_VAR_DATA_TYPE(pBlock->info.pks[0].type)) {
    taosMemoryFreeClear(pBlock->info.pks[0].pData);
    taosMemoryFreeClear(pBlock->info.pks[1].pData);
  }

  blockDataFreeRes(pBlock);
  taosMemoryFreeClear(pBlock);
}

// todo remove it
int32_t assignOneDataBlock(SSDataBlock* dst, const SSDataBlock* src) {
  int32_t code = 0;

  dst->info = src->info;
  dst->info.pks[0].pData = NULL;
  dst->info.pks[1].pData = NULL;
  dst->info.rows = 0;
  dst->info.capacity = 0;

  size_t numOfCols = taosArrayGetSize(src->pDataBlock);
  for (int32_t i = 0; i < numOfCols; ++i) {
    SColumnInfoData* p = taosArrayGet(src->pDataBlock, i);
    if (p == NULL) {
      return terrno;
    }

    SColumnInfoData  colInfo = {.hasNull = true, .info = p->info};
    code = blockDataAppendColInfo(dst, &colInfo);
    if (code) {
      return code;
    }
  }

  code = blockDataEnsureCapacity(dst, src->info.rows);
  if (code != TSDB_CODE_SUCCESS) {
    return code;
  }

  for (int32_t i = 0; i < numOfCols; ++i) {
    SColumnInfoData* pDst = taosArrayGet(dst->pDataBlock, i);
    SColumnInfoData* pSrc = taosArrayGet(src->pDataBlock, i);
    if (pSrc == NULL || pDst == NULL || (pSrc->pData == NULL && (!IS_VAR_DATA_TYPE(pSrc->info.type)))) {
      continue;
    }

    int32_t ret = colDataAssign(pDst, pSrc, src->info.rows, &src->info);
    if (ret < 0) {
      return ret;
    }
  }

  uint32_t cap = dst->info.capacity;
  dst->info = src->info;
  dst->info.pks[0].pData = NULL;
  dst->info.pks[1].pData = NULL;
  dst->info.capacity = cap;
  return code;
}

int32_t copyDataBlock(SSDataBlock* pDst, const SSDataBlock* pSrc) {
  blockDataCleanup(pDst);

  int32_t code = blockDataEnsureCapacity(pDst, pSrc->info.rows);
  if (code != TSDB_CODE_SUCCESS) {
    return code;
  }

  size_t numOfCols = taosArrayGetSize(pSrc->pDataBlock);
  for (int32_t i = 0; i < numOfCols; ++i) {
    SColumnInfoData* pDstCol = taosArrayGet(pDst->pDataBlock, i);
    SColumnInfoData* pSrcCol = taosArrayGet(pSrc->pDataBlock, i);
    if (pDstCol == NULL || pSrcCol == NULL) {
      continue;
    }

    int32_t ret = colDataAssign(pDstCol, pSrcCol, pSrc->info.rows, &pSrc->info);
    if (ret < 0) {
      code = ret;
      return code;
    }
  }

  uint32_t cap = pDst->info.capacity;

  pDst->info = pSrc->info;
  pDst->info.pks[0].pData = NULL;
  pDst->info.pks[1].pData = NULL;
  code = copyPkVal(&pDst->info, &pSrc->info);
  if (code != TSDB_CODE_SUCCESS) {
    uError("%s failed at line %d since %s", __func__, __LINE__, tstrerror(code));
    return code;
  }

  pDst->info.capacity = cap;
  return code;
}

int32_t createSpecialDataBlock(EStreamType type, SSDataBlock** pBlock) {
  QRY_PARAM_CHECK(pBlock);

  int32_t      code = 0;
  SSDataBlock* p = taosMemoryCalloc(1, sizeof(SSDataBlock));
  if (p == NULL) {
    return terrno;
  }

  p->info.hasVarCol = false;
  p->info.id.groupId = 0;
  p->info.rows = 0;
  p->info.type = type;
  p->info.rowSize = sizeof(TSKEY) + sizeof(TSKEY) + sizeof(uint64_t) + sizeof(uint64_t) + sizeof(TSKEY) +
                    sizeof(TSKEY) + VARSTR_HEADER_SIZE + TSDB_TABLE_NAME_LEN;
  p->info.watermark = INT64_MIN;

  p->pDataBlock = taosArrayInit(6, sizeof(SColumnInfoData));
  if (p->pDataBlock == NULL) {
    taosMemoryFree(p);
    return terrno;
  }

  SColumnInfoData infoData = {0};
  infoData.info.type = TSDB_DATA_TYPE_TIMESTAMP;
  infoData.info.bytes = sizeof(TSKEY);

  // window start ts
  void* px = taosArrayPush(p->pDataBlock, &infoData);
  if (px == NULL) {
    code = errno;
    goto _err;
  }

  // window end ts
  px = taosArrayPush(p->pDataBlock, &infoData);
  if (px == NULL) {
    code = errno;
    goto _err;
  }

  infoData.info.type = TSDB_DATA_TYPE_UBIGINT;
  infoData.info.bytes = sizeof(uint64_t);

  // uid
  px = taosArrayPush(p->pDataBlock, &infoData);
  if (px == NULL) {
    code = errno;
    goto _err;
  }

  // group id
  px = taosArrayPush(p->pDataBlock, &infoData);
  if (px == NULL) {
    code = errno;
    goto _err;
  }

  infoData.info.type = TSDB_DATA_TYPE_TIMESTAMP;
  infoData.info.bytes = sizeof(TSKEY);

  // calculate start ts
  px = taosArrayPush(p->pDataBlock, &infoData);
  if (px == NULL) {
    code = errno;
    goto _err;
  }

  // calculate end ts
  px = taosArrayPush(p->pDataBlock, &infoData);
  if (px == NULL) {
    code = errno;
    goto _err;
  }

  // table name
  infoData.info.type = TSDB_DATA_TYPE_VARCHAR;
  infoData.info.bytes = VARSTR_HEADER_SIZE + TSDB_TABLE_NAME_LEN;
  px = taosArrayPush(p->pDataBlock, &infoData);
  if (px == NULL) {
    code = errno;
    goto _err;
  }

  *pBlock = p;
  return code;

_err:
  taosArrayDestroy(p->pDataBlock);
  taosMemoryFree(p);
  return code;
}

int32_t blockCopyOneRow(const SSDataBlock* pDataBlock, int32_t rowIdx, SSDataBlock** pResBlock) {
  QRY_PARAM_CHECK(pResBlock);

  if (pDataBlock == NULL) {
    return TSDB_CODE_INVALID_PARA;
  }

  SSDataBlock* pBlock = NULL;
  int32_t code = createDataBlock(&pBlock);
  if (code) {
    return code;
  }

  pBlock->info = pDataBlock->info;
  pBlock->info.pks[0].pData = NULL;
  pBlock->info.pks[1].pData = NULL;
  pBlock->info.rows = 0;
  pBlock->info.capacity = 0;

  size_t numOfCols = taosArrayGetSize(pDataBlock->pDataBlock);
  for (int32_t i = 0; i < numOfCols; ++i) {
    SColumnInfoData* p = taosArrayGet(pDataBlock->pDataBlock, i);
    if (p == NULL) {
      blockDataDestroy(pBlock);
      return terrno;
    }

    SColumnInfoData  colInfo = {.hasNull = true, .info = p->info};
    code = blockDataAppendColInfo(pBlock, &colInfo);
    if (code) {
      blockDataDestroy(pBlock);
      return code;
    }
  }

  code = blockDataEnsureCapacity(pBlock, 1);
  if (code != TSDB_CODE_SUCCESS) {
    blockDataDestroy(pBlock);
    return code;
  }

  for (int32_t i = 0; i < numOfCols; ++i) {
    SColumnInfoData* pDst = taosArrayGet(pBlock->pDataBlock, i);
    SColumnInfoData* pSrc = taosArrayGet(pDataBlock->pDataBlock, i);
    if (pDst == NULL || pSrc == NULL) {
      blockDataDestroy(pBlock);
      return terrno;
    }

    bool  isNull = colDataIsNull(pSrc, pDataBlock->info.rows, rowIdx, NULL);
    void* pData = NULL;
    if (!isNull) {
      pData = colDataGetData(pSrc, rowIdx);
    }

    code = colDataSetVal(pDst, 0, pData, isNull);
    if (code) {
      blockDataDestroy(pBlock);
      return code;
    }
  }

  pBlock->info.rows = 1;

  *pResBlock = pBlock;
  return code;
}

int32_t copyPkVal(SDataBlockInfo* pDst, const SDataBlockInfo* pSrc) {
  int32_t code = TSDB_CODE_SUCCESS;
  int32_t lino = 0;
  if (!IS_VAR_DATA_TYPE(pSrc->pks[0].type)) {
    return code;
  }

  // prepare the pk buffer if needed
  SValue* p = &pDst->pks[0];

  p->type = pSrc->pks[0].type;
  p->pData = taosMemoryCalloc(1, pSrc->pks[0].nData);
  QUERY_CHECK_NULL(p->pData, code, lino, _end, terrno);

  p->nData = pSrc->pks[0].nData;
  memcpy(p->pData, pSrc->pks[0].pData, p->nData);

  p = &pDst->pks[1];
  p->type = pSrc->pks[1].type;
  p->pData = taosMemoryCalloc(1, pSrc->pks[1].nData);
  QUERY_CHECK_NULL(p->pData, code, lino, _end, terrno);

  p->nData = pSrc->pks[1].nData;
  memcpy(p->pData, pSrc->pks[1].pData, p->nData);

_end:
  if (code != TSDB_CODE_SUCCESS) {
    uError("%s failed at line %d since %s", __func__, lino, tstrerror(code));
  }
  return code;
}

int32_t createOneDataBlock(const SSDataBlock* pDataBlock, bool copyData, SSDataBlock** pResBlock) {
  QRY_PARAM_CHECK(pResBlock);
  if (pDataBlock == NULL) {
    return TSDB_CODE_INVALID_PARA;
  }

  SSDataBlock* pDstBlock = NULL;
  int32_t code = createDataBlock(&pDstBlock);
  if (code) {
    return code;
  }

  pDstBlock->info = pDataBlock->info;
  pDstBlock->info.pks[0].pData = NULL;
  pDstBlock->info.pks[1].pData = NULL;

  pDstBlock->info.rows = 0;
  pDstBlock->info.capacity = 0;
  pDstBlock->info.rowSize = 0;
  pDstBlock->info.id = pDataBlock->info.id;
  pDstBlock->info.blankFill = pDataBlock->info.blankFill;

  size_t numOfCols = taosArrayGetSize(pDataBlock->pDataBlock);
  for (int32_t i = 0; i < numOfCols; ++i) {
    SColumnInfoData* p = taosArrayGet(pDataBlock->pDataBlock, i);
    if (p == NULL) {
      blockDataDestroy(pDstBlock);
      return terrno;
    }

    SColumnInfoData  colInfo = {.hasNull = true, .info = p->info};
    code = blockDataAppendColInfo(pDstBlock, &colInfo);
    if (code) {
      blockDataDestroy(pDstBlock);
      return code;
    }
  }

  code = copyPkVal(&pDstBlock->info, &pDataBlock->info);
  if (code != TSDB_CODE_SUCCESS) {
    blockDataDestroy(pDstBlock);
    uError("%s failed at line %d since %s", __func__, __LINE__, tstrerror(code));
    return code;
  }

  if (copyData) {
    code = blockDataEnsureCapacity(pDstBlock, pDataBlock->info.rows);
    if (code != TSDB_CODE_SUCCESS) {
      blockDataDestroy(pDstBlock);
      return code;
    }

    for (int32_t i = 0; i < numOfCols; ++i) {
      SColumnInfoData* pDst = taosArrayGet(pDstBlock->pDataBlock, i);
      SColumnInfoData* pSrc = taosArrayGet(pDataBlock->pDataBlock, i);
      if (pDst == NULL) {
        blockDataDestroy(pDstBlock);
        uError("%s failed at line %d since %s", __func__, __LINE__, tstrerror(code));
        return terrno;
      }

      if (pSrc == NULL) {
        blockDataDestroy(pDstBlock);
        uError("%s failed at line %d since %s", __func__, __LINE__, tstrerror(code));
        return terrno;
      }

      int32_t ret = colDataAssign(pDst, pSrc, pDataBlock->info.rows, &pDataBlock->info);
      if (ret < 0) {
        code = ret;
        blockDataDestroy(pDstBlock);
        return code;
      }
    }

    pDstBlock->info.rows = pDataBlock->info.rows;
    pDstBlock->info.capacity = pDataBlock->info.rows;
  }

  *pResBlock = pDstBlock;
  return code;
}

int32_t createDataBlock(SSDataBlock** pResBlock) {
  QRY_PARAM_CHECK(pResBlock);
  SSDataBlock* pBlock = taosMemoryCalloc(1, sizeof(SSDataBlock));
  if (pBlock == NULL) {
    return terrno;
  }

  pBlock->pDataBlock = taosArrayInit(4, sizeof(SColumnInfoData));
  if (pBlock->pDataBlock == NULL) {
    int32_t code = terrno;
    taosMemoryFree(pBlock);
    return code;
  }

  *pResBlock = pBlock;
  return 0;
}

int32_t blockDataAppendColInfo(SSDataBlock* pBlock, SColumnInfoData* pColInfoData) {
  if (pBlock->pDataBlock == NULL) {
    pBlock->pDataBlock = taosArrayInit(4, sizeof(SColumnInfoData));
    if (pBlock->pDataBlock == NULL) {
      return terrno;
    }
  }

  void* p = taosArrayPush(pBlock->pDataBlock, pColInfoData);
  if (p == NULL) {
    return terrno;
  }

  // todo disable it temporarily
  //  A S S E R T(pColInfoData->info.type != 0);
  if (IS_VAR_DATA_TYPE(pColInfoData->info.type)) {
    pBlock->info.hasVarCol = true;
  }

  pBlock->info.rowSize += pColInfoData->info.bytes;
  return TSDB_CODE_SUCCESS;
}

SColumnInfoData createColumnInfoData(int16_t type, int32_t bytes, int16_t colId) {
  SColumnInfoData col = {.hasNull = true};
  col.info.colId = colId;
  col.info.type = type;
  col.info.bytes = bytes;

  return col;
}

int32_t bdGetColumnInfoData(const SSDataBlock* pBlock, int32_t index, SColumnInfoData** pColInfoData) {
  int32_t code = 0;
  QRY_PARAM_CHECK(pColInfoData);

  if (index >= taosArrayGetSize(pBlock->pDataBlock)) {
    return TSDB_CODE_INVALID_PARA;
  }

  *pColInfoData = taosArrayGet(pBlock->pDataBlock, index);
  if (*pColInfoData == NULL) {
    code = terrno;
  }

  return code;
}

size_t blockDataGetCapacityInRow(const SSDataBlock* pBlock, size_t pageSize, int32_t extraSize) {
  size_t numOfCols = taosArrayGetSize(pBlock->pDataBlock);

  int32_t payloadSize = pageSize - extraSize;
  int32_t rowSize = pBlock->info.rowSize;
  int32_t nRows = payloadSize / rowSize;
  if (nRows < 1) {
    uError("rows %d in page is too small, payloadSize:%d, rowSize:%d", nRows, payloadSize, rowSize);
    terrno = TSDB_CODE_QRY_EXECUTOR_INTERNAL_ERROR;
    return -1;
  }

  int32_t numVarCols = 0;
  int32_t numFixCols = 0;
  for (int32_t i = 0; i < numOfCols; ++i) {
    SColumnInfoData* pCol = taosArrayGet(pBlock->pDataBlock, i);
    if (pCol == NULL) {
      return -1;
    }

    if (IS_VAR_DATA_TYPE(pCol->info.type)) {
      ++numVarCols;
    } else {
      ++numFixCols;
    }
  }

  // find the data payload whose size is greater than payloadSize
  int result = -1;
  int start = 1;
  int end = nRows;
  while (start <= end) {
    int mid = start + (end - start) / 2;
    // data size + var data type columns offset + fixed data type columns bitmap len
    int midSize = rowSize * mid + numVarCols * sizeof(int32_t) * mid + numFixCols * BitmapLen(mid);
    if (midSize > payloadSize) {
      result = mid;
      end = mid - 1;
    } else {
      start = mid + 1;
    }
  }

  int32_t newRows = (result != -1) ? result - 1 : nRows;
  // the true value must be less than the value of nRows
  if (newRows > nRows || newRows < 1) {
    uError("invalid newRows:%d, nRows:%d", newRows, nRows);
    terrno = TSDB_CODE_QRY_EXECUTOR_INTERNAL_ERROR;
    return -1;
  }

  return newRows;
}

void colDataDestroy(SColumnInfoData* pColData) {
  if (!pColData) {
    return;
  }

  if (IS_VAR_DATA_TYPE(pColData->info.type)) {
    taosMemoryFreeClear(pColData->varmeta.offset);
  } else {
    taosMemoryFreeClear(pColData->nullbitmap);
  }

  taosMemoryFreeClear(pColData->pData);
}

static void doShiftBitmap(char* nullBitmap, size_t n, size_t total) {
  int32_t len = BitmapLen(total);

  int32_t newLen = BitmapLen(total - n);
  if (n % 8 == 0) {
    (void) memmove(nullBitmap, nullBitmap + n / 8, newLen);
  } else {
    int32_t  tail = n % 8;
    int32_t  i = 0;
    uint8_t* p = (uint8_t*)nullBitmap;

    if (n < 8) {
      while (i < len) {
        uint8_t v = p[i];  // source bitmap value
        p[i] = (v << tail);

        if (i < len - 1) {
          uint8_t next = p[i + 1];
          p[i] |= (next >> (8 - tail));
        }

        i += 1;
      }
    } else if (n > 8) {
      int32_t remain = (total % 8 != 0 && total % 8 <= tail) ? 1 : 0;
      int32_t gap = len - newLen - remain;
      while (i < newLen) {
        uint8_t v = p[i + gap];
        p[i] = (v << tail);

        if (i < newLen - 1 + remain) {
          uint8_t next = p[i + gap + 1];
          p[i] |= (next >> (8 - tail));
        }

        i += 1;
      }
    }
  }
}

static int32_t colDataMoveVarData(SColumnInfoData* pColInfoData, size_t start, size_t end) {
  int32_t dataOffset = -1;
  int32_t dataLen = 0;
  int32_t beigin = start;
  while (beigin < end) {
    int32_t offset = pColInfoData->varmeta.offset[beigin];
    if (offset == -1) {
      beigin++;
      continue;
    }
    if (start != 0) {
      pColInfoData->varmeta.offset[beigin] = dataLen;
    }
    char* data = pColInfoData->pData + offset;
    if (dataOffset == -1) dataOffset = offset;  // mark the begin of data
    int32_t type = pColInfoData->info.type;
    if (type == TSDB_DATA_TYPE_JSON) {
      dataLen += getJsonValueLen(data);
    } else {
      dataLen += varDataTLen(data);
    }
    beigin++;
  }

  if (dataOffset > 0) {
    (void) memmove(pColInfoData->pData, pColInfoData->pData + dataOffset, dataLen);
  }

  (void) memmove(pColInfoData->varmeta.offset, &pColInfoData->varmeta.offset[start], (end - start) * sizeof(int32_t));
  return dataLen;
}

static void colDataTrimFirstNRows(SColumnInfoData* pColInfoData, size_t n, size_t total) {
  if (IS_VAR_DATA_TYPE(pColInfoData->info.type)) {
    // pColInfoData->varmeta.length = colDataMoveVarData(pColInfoData, n, total);
    (void) memmove(pColInfoData->varmeta.offset, &pColInfoData->varmeta.offset[n], (total - n) * sizeof(int32_t));

    // clear the offset value of the unused entries.
    memset(&pColInfoData->varmeta.offset[total - n], 0, n);
  } else {
    int32_t bytes = pColInfoData->info.bytes;
    (void) memmove(pColInfoData->pData, ((char*)pColInfoData->pData + n * bytes), (total - n) * bytes);
    doShiftBitmap(pColInfoData->nullbitmap, n, total);
  }
}

int32_t blockDataTrimFirstRows(SSDataBlock* pBlock, size_t n) {
  if (n == 0) {
    return TSDB_CODE_SUCCESS;
  }

  if (pBlock->info.rows <= n) {
    blockDataEmpty(pBlock);
  } else {
    size_t numOfCols = taosArrayGetSize(pBlock->pDataBlock);
    for (int32_t i = 0; i < numOfCols; ++i) {
      SColumnInfoData* pColInfoData = taosArrayGet(pBlock->pDataBlock, i);
      if (pColInfoData == NULL) {
        return terrno;
      }

      colDataTrimFirstNRows(pColInfoData, n, pBlock->info.rows);
    }

    pBlock->info.rows -= n;
  }
  return TSDB_CODE_SUCCESS;
}

static void colDataKeepFirstNRows(SColumnInfoData* pColInfoData, size_t n, size_t total) {
  if (n >= total || n == 0) return;
  if (IS_VAR_DATA_TYPE(pColInfoData->info.type)) {
    if (pColInfoData->varmeta.length != 0) {
      int32_t newLen = pColInfoData->varmeta.offset[n];
      if (-1 == newLen) {
        for (int i = n - 1; i >= 0; --i) {
          newLen = pColInfoData->varmeta.offset[i];
          if (newLen != -1) {
            if (pColInfoData->info.type == TSDB_DATA_TYPE_JSON) {
              newLen += getJsonValueLen(pColInfoData->pData + newLen);
            } else {
              newLen += varDataTLen(pColInfoData->pData + newLen);
            }
            break;
          }
        }
      }
      if (newLen <= -1) {
        uFatal("colDataKeepFirstNRows: newLen:%d  old:%d", newLen, pColInfoData->varmeta.length);
      } else {
        pColInfoData->varmeta.length = newLen;
      }
    }
    // pColInfoData->varmeta.length = colDataMoveVarData(pColInfoData, 0, n);
    memset(&pColInfoData->varmeta.offset[n], 0, total - n);
  }
}

void blockDataKeepFirstNRows(SSDataBlock* pBlock, size_t n) {
  if (n == 0) {
    blockDataEmpty(pBlock);
    return ;
  }

  if (pBlock->info.rows <= n) {
    return ;
  } else {
    size_t numOfCols = taosArrayGetSize(pBlock->pDataBlock);
    for (int32_t i = 0; i < numOfCols; ++i) {
      SColumnInfoData* pColInfoData = taosArrayGet(pBlock->pDataBlock, i);
      if (pColInfoData == NULL) {
        continue;
      }

      colDataKeepFirstNRows(pColInfoData, n, pBlock->info.rows);
    }

    pBlock->info.rows = n;
  }
}

int32_t tEncodeDataBlock(void** buf, const SSDataBlock* pBlock) {
  int64_t tbUid = pBlock->info.id.uid;
  int16_t numOfCols = taosArrayGetSize(pBlock->pDataBlock);
  int16_t hasVarCol = pBlock->info.hasVarCol;
  int64_t rows = pBlock->info.rows;
  int32_t sz = taosArrayGetSize(pBlock->pDataBlock);

  int32_t tlen = 0;
  tlen += taosEncodeFixedI64(buf, tbUid);
  tlen += taosEncodeFixedI16(buf, numOfCols);
  tlen += taosEncodeFixedI16(buf, hasVarCol);
  tlen += taosEncodeFixedI64(buf, rows);
  tlen += taosEncodeFixedI32(buf, sz);
  for (int32_t i = 0; i < sz; i++) {
    SColumnInfoData* pColData = (SColumnInfoData*)taosArrayGet(pBlock->pDataBlock, i);
    if (pColData == NULL) {
      return terrno;
    }

    tlen += taosEncodeFixedI16(buf, pColData->info.colId);
    tlen += taosEncodeFixedI8(buf, pColData->info.type);
    tlen += taosEncodeFixedI32(buf, pColData->info.bytes);
    tlen += taosEncodeFixedBool(buf, pColData->hasNull);

    if (IS_VAR_DATA_TYPE(pColData->info.type)) {
      tlen += taosEncodeBinary(buf, pColData->varmeta.offset, sizeof(int32_t) * rows);
    } else {
      tlen += taosEncodeBinary(buf, pColData->nullbitmap, BitmapLen(rows));
    }

    int32_t len = colDataGetLength(pColData, rows);
    tlen += taosEncodeFixedI32(buf, len);

    if (pColData->reassigned && IS_VAR_DATA_TYPE(pColData->info.type)) {
      for (int32_t row = 0; row < rows; ++row) {
        char*   pData = pColData->pData + pColData->varmeta.offset[row];
        int32_t colSize = 0;
        if (pColData->info.type == TSDB_DATA_TYPE_JSON) {
          colSize = getJsonValueLen(pData);
        } else {
          colSize = varDataTLen(pData);
        }
        tlen += taosEncodeBinary(buf, pData, colSize);
      }
    } else {
      tlen += taosEncodeBinary(buf, pColData->pData, len);
    }
  }
  return tlen;
}

void* tDecodeDataBlock(const void* buf, SSDataBlock* pBlock) {
  int32_t sz = 0;
  int16_t numOfCols = taosArrayGetSize(pBlock->pDataBlock);

  buf = taosDecodeFixedU64(buf, &pBlock->info.id.uid);
  buf = taosDecodeFixedI16(buf, &numOfCols);
  buf = taosDecodeFixedI16(buf, &pBlock->info.hasVarCol);
  buf = taosDecodeFixedI64(buf, &pBlock->info.rows);
  buf = taosDecodeFixedI32(buf, &sz);

  pBlock->pDataBlock = taosArrayInit(sz, sizeof(SColumnInfoData));
  if (pBlock->pDataBlock == NULL) {
    return NULL;
  }

  for (int32_t i = 0; i < sz; i++) {
    SColumnInfoData data = {0};
    buf = taosDecodeFixedI16(buf, &data.info.colId);
    buf = taosDecodeFixedI8(buf, &data.info.type);
    buf = taosDecodeFixedI32(buf, &data.info.bytes);
    buf = taosDecodeFixedBool(buf, &data.hasNull);

    if (IS_VAR_DATA_TYPE(data.info.type)) {
      buf = taosDecodeBinary(buf, (void**)&data.varmeta.offset, pBlock->info.rows * sizeof(int32_t));
    } else {
      buf = taosDecodeBinary(buf, (void**)&data.nullbitmap, BitmapLen(pBlock->info.rows));
    }
    if(buf == NULL) {
      uError("failed to decode null bitmap/offset, type:%d", data.info.type);
      goto _error;
    }

    int32_t len = 0;
    buf = taosDecodeFixedI32(buf, &len);
    buf = taosDecodeBinary(buf, (void**)&data.pData, len);
    if (buf == NULL) {
      uError("failed to decode data, type:%d", data.info.type);
      goto _error;
    }
    if (IS_VAR_DATA_TYPE(data.info.type)) {
      data.varmeta.length = len;
      data.varmeta.allocLen = len;
    }

    void* px = taosArrayPush(pBlock->pDataBlock, &data);
    if (px == NULL) {
      return NULL;
    }
  }

  return (void*)buf;
_error:
  for (int32_t i = 0; i < sz; ++i) {
    SColumnInfoData* pColInfoData = (SColumnInfoData*)taosArrayGet(pBlock->pDataBlock, i);
    if (pColInfoData == NULL) {
      break;
    }
    colDataDestroy(pColInfoData);
  }
  return NULL;
}

static char* formatTimestamp(char* buf, int32_t bufSize, int64_t val, int precision) {
  time_t  tt;
  int32_t ms = 0;
  if (precision == TSDB_TIME_PRECISION_NANO) {
    tt = (time_t)(val / 1000000000);
    ms = val % 1000000000;
  } else if (precision == TSDB_TIME_PRECISION_MICRO) {
    tt = (time_t)(val / 1000000);
    ms = val % 1000000;
  } else {
    tt = (time_t)(val / 1000);
    ms = val % 1000;
  }

  /* comment out as it make testcases like select_with_tags.sim fail.
    but in windows, this may cause the call to localtime crash if tt < 0,
    need to find a better solution.
    if (tt < 0) {
      tt = 0;
    }
    */

  if (tt <= 0 && ms < 0) {
    tt--;
    if (precision == TSDB_TIME_PRECISION_NANO) {
      ms += 1000000000;
    } else if (precision == TSDB_TIME_PRECISION_MICRO) {
      ms += 1000000;
    } else {
      ms += 1000;
    }
  }
  struct tm ptm = {0};
  if (taosLocalTime(&tt, &ptm, buf, bufSize) == NULL) {
    return buf;
  }

  size_t pos = strftime(buf, bufSize, "%Y-%m-%d %H:%M:%S", &ptm);
  if (precision == TSDB_TIME_PRECISION_NANO) {
    sprintf(buf + pos, ".%09d", ms);
  } else if (precision == TSDB_TIME_PRECISION_MICRO) {
    sprintf(buf + pos, ".%06d", ms);
  } else {
    sprintf(buf + pos, ".%03d", ms);
  }

  return buf;
}

// for debug
int32_t dumpBlockData(SSDataBlock* pDataBlock, const char* flag, char** pDataBuf, const char* taskIdStr) {
  int32_t lino = 0;
  int32_t size = 2048 * 1024;
  int32_t code = 0;
  char*   dumpBuf = NULL;
  char    pBuf[TD_TIME_STR_LEN] = {0};
  int32_t rows = pDataBlock->info.rows;
  int32_t len = 0;

  dumpBuf = taosMemoryCalloc(size, 1);
  if (dumpBuf == NULL) {
    return terrno;
  }

  int32_t colNum = taosArrayGetSize(pDataBlock->pDataBlock);
  len += tsnprintf(dumpBuf + len, size - len,
                  "%s===stream===%s|block type %d|child id %d|group id:%" PRIu64 "|uid:%" PRId64 "|rows:%" PRId64
                  "|version:%" PRIu64 "|cal start:%" PRIu64 "|cal end:%" PRIu64 "|tbl:%s\n",
                  taskIdStr, flag, (int32_t)pDataBlock->info.type, pDataBlock->info.childId,
                  pDataBlock->info.id.groupId, pDataBlock->info.id.uid, pDataBlock->info.rows, pDataBlock->info.version,
                  pDataBlock->info.calWin.skey, pDataBlock->info.calWin.ekey, pDataBlock->info.parTbName);
  if (len >= size - 1) {
    goto _exit;
  }

  for (int32_t j = 0; j < rows; j++) {
    len += tsnprintf(dumpBuf + len, size - len, "%s|", flag);
    if (len >= size - 1) {
      goto _exit;
    }

    for (int32_t k = 0; k < colNum; k++) {
      SColumnInfoData* pColInfoData = taosArrayGet(pDataBlock->pDataBlock, k);
      if (pColInfoData == NULL) {
        code = terrno;
        lino = __LINE__;
        goto _exit;
      }

      if (colDataIsNull(pColInfoData, rows, j, NULL) || !pColInfoData->pData) {
        len += tsnprintf(dumpBuf + len, size - len, " %15s |", "NULL");
        if (len >= size - 1) goto _exit;
        continue;
      }

      void* var = colDataGetData(pColInfoData, j);
      switch (pColInfoData->info.type) {
        case TSDB_DATA_TYPE_TIMESTAMP:
          memset(pBuf, 0, sizeof(pBuf));
<<<<<<< HEAD
          (void)formatTimestamp(pBuf, *(uint64_t*)var, pColInfoData->info.precision);
          len += tsnprintf(dumpBuf + len, size - len, " %25s |", pBuf);
=======
          (void)formatTimestamp(pBuf, sizeof(pBuf), *(uint64_t*)var, pColInfoData->info.precision);
          len += snprintf(dumpBuf + len, size - len, " %25s |", pBuf);
>>>>>>> cd773473
          if (len >= size - 1) goto _exit;
          break;
        case TSDB_DATA_TYPE_TINYINT:
          len += tsnprintf(dumpBuf + len, size - len, " %15d |", *(int8_t*)var);
          if (len >= size - 1) goto _exit;
          break;
        case TSDB_DATA_TYPE_UTINYINT:
          len += tsnprintf(dumpBuf + len, size - len, " %15d |", *(uint8_t*)var);
          if (len >= size - 1) goto _exit;
          break;
        case TSDB_DATA_TYPE_SMALLINT:
          len += tsnprintf(dumpBuf + len, size - len, " %15d |", *(int16_t*)var);
          if (len >= size - 1) goto _exit;
          break;
        case TSDB_DATA_TYPE_USMALLINT:
          len += tsnprintf(dumpBuf + len, size - len, " %15d |", *(uint16_t*)var);
          if (len >= size - 1) goto _exit;
          break;
        case TSDB_DATA_TYPE_INT:
          len += tsnprintf(dumpBuf + len, size - len, " %15d |", *(int32_t*)var);
          if (len >= size - 1) goto _exit;
          break;
        case TSDB_DATA_TYPE_UINT:
          len += tsnprintf(dumpBuf + len, size - len, " %15u |", *(uint32_t*)var);
          if (len >= size - 1) goto _exit;
          break;
        case TSDB_DATA_TYPE_BIGINT:
          len += tsnprintf(dumpBuf + len, size - len, " %15" PRId64 " |", *(int64_t*)var);
          if (len >= size - 1) goto _exit;
          break;
        case TSDB_DATA_TYPE_UBIGINT:
          len += tsnprintf(dumpBuf + len, size - len, " %15" PRIu64 " |", *(uint64_t*)var);
          if (len >= size - 1) goto _exit;
          break;
        case TSDB_DATA_TYPE_FLOAT:
          len += tsnprintf(dumpBuf + len, size - len, " %15f |", *(float*)var);
          if (len >= size - 1) goto _exit;
          break;
        case TSDB_DATA_TYPE_DOUBLE:
          len += tsnprintf(dumpBuf + len, size - len, " %15f |", *(double*)var);
          if (len >= size - 1) goto _exit;
          break;
        case TSDB_DATA_TYPE_BOOL:
          len += tsnprintf(dumpBuf + len, size - len, " %15d |", *(bool*)var);
          if (len >= size - 1) goto _exit;
          break;
        case TSDB_DATA_TYPE_VARCHAR:
        case TSDB_DATA_TYPE_VARBINARY:
        case TSDB_DATA_TYPE_GEOMETRY: {
          memset(pBuf, 0, sizeof(pBuf));
          char*   pData = colDataGetVarData(pColInfoData, j);
          int32_t dataSize = TMIN(sizeof(pBuf), varDataLen(pData));
          dataSize = TMIN(dataSize, 50);
          memcpy(pBuf, varDataVal(pData), dataSize);
          len += tsnprintf(dumpBuf + len, size - len, " %15s |", pBuf);
          if (len >= size - 1) goto _exit;
        } break;
        case TSDB_DATA_TYPE_NCHAR: {
          char*   pData = colDataGetVarData(pColInfoData, j);
          int32_t dataSize = TMIN(sizeof(pBuf), varDataLen(pData));
          memset(pBuf, 0, sizeof(pBuf));
          code = taosUcs4ToMbs((TdUcs4*)varDataVal(pData), dataSize, pBuf);
          if (code < 0) {
            uError("func %s failed to convert to ucs charset since %s", __func__, tstrerror(code));
            lino = __LINE__;
            goto _exit;
          }
          len += tsnprintf(dumpBuf + len, size - len, " %15s |", pBuf);
          if (len >= size - 1) goto _exit;
        } break;
      }
    }
    len += tsnprintf(dumpBuf + len, size - len, "%d\n", j);
    if (len >= size - 1) goto _exit;
  }
  len += tsnprintf(dumpBuf + len, size - len, "%s |end\n", flag);

_exit:
  if (code == TSDB_CODE_SUCCESS) {
    *pDataBuf = dumpBuf;
    dumpBuf = NULL;
  } else {
    uError("%s failed at line %d since %s", __func__, lino, tstrerror(code));
    if (dumpBuf) {
      taosMemoryFree(dumpBuf);
    }
  }
  return code;
}

int32_t buildSubmitReqFromDataBlock(SSubmitReq2** ppReq, const SSDataBlock* pDataBlock, const STSchema* pTSchema,
                                    int64_t uid, int32_t vgId, tb_uid_t suid) {
  SSubmitReq2* pReq = *ppReq;
  SArray*      pVals = NULL;
  int32_t      sz = 1;
  int32_t      code = 0;
  *ppReq = NULL;
  terrno = 0;

  if (NULL == pReq) {
    if (!(pReq = taosMemoryMalloc(sizeof(SSubmitReq2)))) {
      code = terrno;
      goto _end;
    }

    if (!(pReq->aSubmitTbData = taosArrayInit(1, sizeof(SSubmitTbData)))) {
      code = terrno;
      goto _end;
    }
  }

  for (int32_t i = 0; i < sz; ++i) {
    int32_t colNum = taosArrayGetSize(pDataBlock->pDataBlock);
    int32_t rows = pDataBlock->info.rows;

    if (colNum <= 1) {  // invalid if only with TS col
      continue;
    }

    // the rsma result should has the same column number with schema.
    if (colNum != pTSchema->numOfCols) {
      uError("colNum %d is not equal to numOfCols %d", colNum, pTSchema->numOfCols);
      code = TSDB_CODE_QRY_EXECUTOR_INTERNAL_ERROR;
      goto _end;
    }

    SSubmitTbData tbData = {0};

    if (!(tbData.aRowP = taosArrayInit(rows, sizeof(SRow*)))) {
      code = terrno;
      goto _end;
    }

    tbData.suid = suid;
    tbData.uid = uid;
    tbData.sver = pTSchema->version;

    if (!pVals && !(pVals = taosArrayInit(colNum, sizeof(SColVal)))) {
      code = terrno;
      taosArrayDestroy(tbData.aRowP);
      goto _end;
    }

    for (int32_t j = 0; j < rows; ++j) {  // iterate by row

      taosArrayClear(pVals);

      bool    isStartKey = false;
      int32_t offset = 0;
      for (int32_t k = 0; k < colNum; ++k) {  // iterate by column
        SColumnInfoData* pColInfoData = taosArrayGet(pDataBlock->pDataBlock, k);
        if (pColInfoData == NULL) {
          return terrno;
        }

        const STColumn*  pCol = &pTSchema->columns[k];
        void*            var = POINTER_SHIFT(pColInfoData->pData, j * pColInfoData->info.bytes);

        switch (pColInfoData->info.type) {
          case TSDB_DATA_TYPE_TIMESTAMP:
            if (pColInfoData->info.type != pCol->type) {
              uError("colType:%d mismatch with sechma colType:%d", pColInfoData->info.type, pCol->type);
              terrno = TSDB_CODE_QRY_EXECUTOR_INTERNAL_ERROR;
              return terrno;
            }
            if (!isStartKey) {
              isStartKey = true;
              if (PRIMARYKEY_TIMESTAMP_COL_ID != pCol->colId) {
                uError("the first timestamp colId %d is not primary colId", pCol->colId);
                terrno = TSDB_CODE_QRY_EXECUTOR_INTERNAL_ERROR;
                return terrno;
              }
              SColVal cv = COL_VAL_VALUE(pCol->colId, ((SValue){.type = pCol->type, .val = *(TSKEY*)var}));
              void*   px = taosArrayPush(pVals, &cv);
              if (px == NULL) {
                return terrno;
              }

            } else if (colDataIsNull_s(pColInfoData, j)) {
              SColVal cv = COL_VAL_NULL(pCol->colId, pCol->type);
              void*   px = taosArrayPush(pVals, &cv);
              if (px == NULL) {
                return terrno;
              }
            } else {
              SColVal cv = COL_VAL_VALUE(pCol->colId, ((SValue){.type = pCol->type, .val = *(int64_t*)var}));
              void*   px = taosArrayPush(pVals, &cv);
              if (px == NULL) {
                return terrno;
              }
            }
            break;
          case TSDB_DATA_TYPE_NCHAR:
          case TSDB_DATA_TYPE_VARBINARY:
          case TSDB_DATA_TYPE_VARCHAR: {  // TSDB_DATA_TYPE_BINARY
            if (pColInfoData->info.type != pCol->type) {
              uError("colType:%d mismatch with sechma colType:%d", pColInfoData->info.type, pCol->type);
              terrno = TSDB_CODE_QRY_EXECUTOR_INTERNAL_ERROR;
              return terrno;
            }
            if (colDataIsNull_s(pColInfoData, j)) {
              SColVal cv = COL_VAL_NULL(pCol->colId, pCol->type);
              void* px = taosArrayPush(pVals, &cv);
              if (px == NULL) {
                goto _end;
              }
            } else {
              void*  data = colDataGetVarData(pColInfoData, j);
              SValue sv = (SValue){
                  .type = pCol->type, .nData = varDataLen(data), .pData = (uint8_t*) varDataVal(data)};  // address copy, no value
              SColVal cv = COL_VAL_VALUE(pCol->colId, sv);
              void* px = taosArrayPush(pVals, &cv);
              if (px == NULL) {
                code = terrno;
                goto _end;
              }
            }
            break;
          }
          case TSDB_DATA_TYPE_DECIMAL:
          case TSDB_DATA_TYPE_BLOB:
          case TSDB_DATA_TYPE_JSON:
          case TSDB_DATA_TYPE_MEDIUMBLOB:
            uError("the column type %" PRIi16 " is defined but not implemented yet", pColInfoData->info.type);
            terrno = TSDB_CODE_QRY_EXECUTOR_INTERNAL_ERROR;
            return terrno;
            break;
          default:
            if (pColInfoData->info.type < TSDB_DATA_TYPE_MAX && pColInfoData->info.type > TSDB_DATA_TYPE_NULL) {
              if (colDataIsNull_s(pColInfoData, j)) {
                SColVal cv = COL_VAL_NULL(pCol->colId, pCol->type);  // should use pCol->type
                void* px = taosArrayPush(pVals, &cv);
                if (px == NULL) {
                  goto _end;
                }
              } else {
                SValue sv = {.type = pCol->type};
                if (pCol->type == pColInfoData->info.type) {
                  memcpy(&sv.val, var, tDataTypes[pCol->type].bytes);
                } else {
                  /**
                   *  1. sum/avg would convert to int64_t/uint64_t/double during aggregation
                   *  2. below conversion may lead to overflow or loss, the app should select the right data type.
                   */
                  char tv[8] = {0};
                  if (pColInfoData->info.type == TSDB_DATA_TYPE_FLOAT) {
                    float v = 0;
                    GET_TYPED_DATA(v, float, pColInfoData->info.type, var);
                    SET_TYPED_DATA(&tv, pCol->type, v);
                  } else if (pColInfoData->info.type == TSDB_DATA_TYPE_DOUBLE) {
                    double v = 0;
                    GET_TYPED_DATA(v, double, pColInfoData->info.type, var);
                    SET_TYPED_DATA(&tv, pCol->type, v);
                  } else if (IS_SIGNED_NUMERIC_TYPE(pColInfoData->info.type)) {
                    int64_t v = 0;
                    GET_TYPED_DATA(v, int64_t, pColInfoData->info.type, var);
                    SET_TYPED_DATA(&tv, pCol->type, v);
                  } else {
                    uint64_t v = 0;
                    GET_TYPED_DATA(v, uint64_t, pColInfoData->info.type, var);
                    SET_TYPED_DATA(&tv, pCol->type, v);
                  }
                  memcpy(&sv.val, tv, tDataTypes[pCol->type].bytes);
                }
                SColVal cv = COL_VAL_VALUE(pCol->colId, sv);
                void* px = taosArrayPush(pVals, &cv);
                if (px == NULL) {
                  code = terrno;
                  goto _end;
                }
              }
            } else {
              uError("the column type %" PRIi16 " is undefined\n", pColInfoData->info.type);
              terrno = TSDB_CODE_QRY_EXECUTOR_INTERNAL_ERROR;
              return terrno;
            }
            break;
        }
      }
      SRow* pRow = NULL;
      if ((code = tRowBuild(pVals, pTSchema, &pRow)) < 0) {
        tDestroySubmitTbData(&tbData, TSDB_MSG_FLG_ENCODE);
        goto _end;
      }

      void* px = taosArrayPush(tbData.aRowP, &pRow);
      if (px == NULL) {
        code = terrno;
        goto _end;
      }
    }

    void* px = taosArrayPush(pReq->aSubmitTbData, &tbData);
    if (px == NULL) {
      code = terrno;
      goto _end;
    }
  }

_end:
  taosArrayDestroy(pVals);
  if (code != 0) {
    if (pReq) {
      tDestroySubmitReq(pReq, TSDB_MSG_FLG_ENCODE);
      taosMemoryFreeClear(pReq);
    }
  } else {
    *ppReq = pReq;
  }

  return code;
}

void buildCtbNameAddGroupId(const char* stbName, char* ctbName, uint64_t groupId) {
  char tmp[TSDB_TABLE_NAME_LEN] = {0};
  if (stbName == NULL){
    snprintf(tmp, TSDB_TABLE_NAME_LEN, "_%"PRIu64, groupId);
  }else{
    int32_t i = strlen(stbName) - 1;
    for(; i >= 0; i--){
      if (stbName[i] == '.'){
        break;
      }
    }
    snprintf(tmp, TSDB_TABLE_NAME_LEN, "_%s_%"PRIu64, stbName + i + 1, groupId);
  }

  ctbName[TSDB_TABLE_NAME_LEN - strlen(tmp) - 1] = 0;  // put stbname + groupId to the end
  (void)strcat(ctbName, tmp);
  for(int i = 0; i < strlen(ctbName); i++){
    if(ctbName[i] == '.'){
      ctbName[i] = '_';
    }
  }
}

// auto stream subtable name starts with 't_', followed by the first segment of MD5 digest for group vals.
// the total length is fixed to be 34 bytes.
bool isAutoTableName(char* ctbName) { return (strlen(ctbName) == 34 && ctbName[0] == 't' && ctbName[1] == '_'); }

bool alreadyAddGroupId(char* ctbName, int64_t groupId) {
  char tmp[64] = {0};
  snprintf(tmp, sizeof(tmp), "%" PRIu64, groupId);
  size_t len1 = strlen(ctbName);
  size_t len2 = strlen(tmp);
  if (len1 < len2) return false;
  return memcmp(ctbName + len1 - len2, tmp, len2) == 0;
}

int32_t buildCtbNameByGroupId(const char* stbFullName, uint64_t groupId, char** pName) {
  QRY_PARAM_CHECK(pName);

  char* pBuf = taosMemoryCalloc(1, TSDB_TABLE_NAME_LEN + 1);
  if (!pBuf) {
    return terrno;
  }

  int32_t code = buildCtbNameByGroupIdImpl(stbFullName, groupId, pBuf);
  if (code != TSDB_CODE_SUCCESS) {
    taosMemoryFree(pBuf);
  } else {
    *pName = pBuf;
  }

  return code;
}

int32_t buildCtbNameByGroupIdImpl(const char* stbFullName, uint64_t groupId, char* cname) {
  if (stbFullName[0] == 0) {
    return TSDB_CODE_INVALID_PARA;
  }

  SArray* tags = taosArrayInit(0, sizeof(SSmlKv));
  if (tags == NULL) {
    return terrno;
  }

  if (cname == NULL) {
    taosArrayDestroy(tags);
    return TSDB_CODE_INVALID_PARA;
  }

  int8_t      type = TSDB_DATA_TYPE_UBIGINT;
  const char* name = "group_id";
  int32_t     len = strlen(name);

  SSmlKv pTag = {.key = name, .keyLen = len, .type = type, .u = groupId, .length = sizeof(uint64_t)};
  void*  px = taosArrayPush(tags, &pTag);
  if (px == NULL) {
    return terrno;
  }

  RandTableName rname = {
      .tags = tags, .stbFullName = stbFullName, .stbFullNameLen = strlen(stbFullName), .ctbShortName = cname};

  int32_t code = buildChildTableName(&rname);
  if (code != TSDB_CODE_SUCCESS) {
    return code;
  }

  taosArrayDestroy(tags);
  if ((rname.ctbShortName && rname.ctbShortName[0]) == 0) {
    return TSDB_CODE_INVALID_PARA;
  }

  return code;
}

// return length of encoded data, return -1 if failed
int32_t blockEncode(const SSDataBlock* pBlock, char* data, int32_t numOfCols) {
  blockDataCheck(pBlock, false);

  int32_t dataLen = 0;

  // todo extract method
  int32_t* version = (int32_t*)data;
  *version = BLOCK_VERSION_1;
  data += sizeof(int32_t);

  int32_t* actualLen = (int32_t*)data;
  data += sizeof(int32_t);

  int32_t* rows = (int32_t*)data;
  *rows = pBlock->info.rows;
  data += sizeof(int32_t);
  if (*rows <= 0) {
    uError("Invalid rows %d in block", *rows);
    terrno = TSDB_CODE_QRY_EXECUTOR_INTERNAL_ERROR;
    return -1;
  }

  int32_t* cols = (int32_t*)data;
  *cols = numOfCols;
  data += sizeof(int32_t);

  // flag segment.
  // the inital bit is for column info
  int32_t* flagSegment = (int32_t*)data;
  *flagSegment = (1 << 31);

  data += sizeof(int32_t);

  uint64_t* groupId = (uint64_t*)data;
  data += sizeof(uint64_t);

  for (int32_t i = 0; i < numOfCols; ++i) {
    SColumnInfoData* pColInfoData = taosArrayGet(pBlock->pDataBlock, i);
    if (pColInfoData == NULL) {
      return -1;
    }

    *((int8_t*)data) = pColInfoData->info.type;
    data += sizeof(int8_t);

    *((int32_t*)data) = pColInfoData->info.bytes;
    data += sizeof(int32_t);
  }

  int32_t* colSizes = (int32_t*)data;
  data += numOfCols * sizeof(int32_t);

  dataLen = blockDataGetSerialMetaSize(numOfCols);

  int32_t numOfRows = pBlock->info.rows;
  for (int32_t col = 0; col < numOfCols; ++col) {
    SColumnInfoData* pColRes = (SColumnInfoData*)taosArrayGet(pBlock->pDataBlock, col);
    if (pColRes == NULL) {
      return -1;
    }

    // copy the null bitmap
    size_t metaSize = 0;
    if (IS_VAR_DATA_TYPE(pColRes->info.type)) {
      metaSize = numOfRows * sizeof(int32_t);
      memcpy(data, pColRes->varmeta.offset, metaSize);
    } else {
      metaSize = BitmapLen(numOfRows);
      memcpy(data, pColRes->nullbitmap, metaSize);
    }

    data += metaSize;
    dataLen += metaSize;

    if (pColRes->reassigned && IS_VAR_DATA_TYPE(pColRes->info.type)) {
      colSizes[col] = 0;
      for (int32_t row = 0; row < numOfRows; ++row) {
        char*   pColData = pColRes->pData + pColRes->varmeta.offset[row];
        int32_t colSize = 0;
        if (pColRes->info.type == TSDB_DATA_TYPE_JSON) {
          colSize = getJsonValueLen(pColData);
        } else {
          colSize = varDataTLen(pColData);
        }
        colSizes[col] += colSize;
        dataLen += colSize;
        (void) memmove(data, pColData, colSize);
        data += colSize;
      }
    } else {
      colSizes[col] = colDataGetLength(pColRes, numOfRows);
      dataLen += colSizes[col];
      if (pColRes->pData != NULL) {
        (void) memmove(data, pColRes->pData, colSizes[col]);
      }
      data += colSizes[col];
    }

    if (colSizes[col] <= 0 && !colDataIsNull_s(pColRes, 0) && pColRes->info.type != TSDB_DATA_TYPE_NULL) {
      uError("Invalid colSize:%d colIdx:%d colType:%d while encoding block", colSizes[col], col, pColRes->info.type);
      terrno = TSDB_CODE_QRY_EXECUTOR_INTERNAL_ERROR;
      return -1;
    }
    
    colSizes[col] = htonl(colSizes[col]);
    //    uError("blockEncode col bytes:%d, type:%d, size:%d, htonl size:%d", pColRes->info.bytes, pColRes->info.type,
    //    htonl(colSizes[col]), colSizes[col]);
  }

  bool* blankFill = (bool*)data;
  *blankFill = pBlock->info.blankFill;
  data += sizeof(bool);

  *actualLen = dataLen;
  *groupId = pBlock->info.id.groupId;
  return dataLen;
}

int32_t blockDecode(SSDataBlock* pBlock, const char* pData, const char** pEndPos) {
  const char* pStart = pData;

  int32_t version = *(int32_t*)pStart;
  pStart += sizeof(int32_t);

  // total length sizeof(int32_t)
  int32_t dataLen = *(int32_t*)pStart;
  pStart += sizeof(int32_t);

  // total rows sizeof(int32_t)
  int32_t numOfRows = *(int32_t*)pStart;
  pStart += sizeof(int32_t);
  if (numOfRows <= 0) {
    uError("block decode numOfRows:%d error", numOfRows);
    terrno = TSDB_CODE_QRY_EXECUTOR_INTERNAL_ERROR;
    return terrno;
  }

  // total columns sizeof(int32_t)
  int32_t numOfCols = *(int32_t*)pStart;
  pStart += sizeof(int32_t);

  // has column info segment
  int32_t flagSeg = *(int32_t*)pStart;
  int32_t hasColumnInfo = (flagSeg >> 31);
  pStart += sizeof(int32_t);

  // group id sizeof(uint64_t)
  pBlock->info.id.groupId = *(uint64_t*)pStart;
  pStart += sizeof(uint64_t);

  if (pBlock->pDataBlock == NULL) {
    pBlock->pDataBlock = taosArrayInit_s(sizeof(SColumnInfoData), numOfCols);
    if (pBlock->pDataBlock == NULL) {
      return terrno;
    }
  }

  for (int32_t i = 0; i < numOfCols; ++i) {
    SColumnInfoData* pColInfoData = taosArrayGet(pBlock->pDataBlock, i);
    if (pColInfoData == NULL) {
      return terrno;
    }

    pColInfoData->info.type = *(int8_t*)pStart;
    pStart += sizeof(int8_t);

    pColInfoData->info.bytes = *(int32_t*)pStart;
    pStart += sizeof(int32_t);

    if (IS_VAR_DATA_TYPE(pColInfoData->info.type)) {
      pBlock->info.hasVarCol = true;
    }
  }

  int32_t code = blockDataEnsureCapacity(pBlock, numOfRows);
  if (code) {
    return code;
  }

  int32_t* colLen = (int32_t*)pStart;
  pStart += sizeof(int32_t) * numOfCols;

  for (int32_t i = 0; i < numOfCols; ++i) {
    colLen[i] = htonl(colLen[i]);
    if (colLen[i] < 0) {
      uError("block decode colLen:%d error, colIdx:%d", colLen[i], i);
      terrno = TSDB_CODE_QRY_EXECUTOR_INTERNAL_ERROR;
      return terrno;
    }

    SColumnInfoData* pColInfoData = taosArrayGet(pBlock->pDataBlock, i);
    if (pColInfoData == NULL) {
      return terrno;
    }

    if (IS_VAR_DATA_TYPE(pColInfoData->info.type)) {
      memcpy(pColInfoData->varmeta.offset, pStart, sizeof(int32_t) * numOfRows);
      pStart += sizeof(int32_t) * numOfRows;

      if (colLen[i] > 0 && pColInfoData->varmeta.allocLen < colLen[i]) {
        char* tmp = taosMemoryRealloc(pColInfoData->pData, colLen[i]);
        if (tmp == NULL) {
          return terrno;
        }

        pColInfoData->pData = tmp;
        pColInfoData->varmeta.allocLen = colLen[i];
      }

      pColInfoData->varmeta.length = colLen[i];
    } else {
      memcpy(pColInfoData->nullbitmap, pStart, BitmapLen(numOfRows));
      pStart += BitmapLen(numOfRows);
    }

    // TODO
    // setting this flag to true temporarily so aggregate function on stable will
    // examine NULL value for non-primary key column
    pColInfoData->hasNull = true;

    if (colLen[i] > 0) {
      memcpy(pColInfoData->pData, pStart, colLen[i]);
    } else if (!colDataIsNull_s(pColInfoData, 0) && pColInfoData->info.type != TSDB_DATA_TYPE_NULL) {
      uError("block decode colLen:%d error, colIdx:%d, type:%d", colLen[i], i, pColInfoData->info.type);
      terrno = TSDB_CODE_QRY_EXECUTOR_INTERNAL_ERROR;
      return terrno;
    }

    pStart += colLen[i];
  }

  bool blankFill = *(bool*)pStart;
  pStart += sizeof(bool);

  pBlock->info.dataLoad = 1;
  pBlock->info.rows = numOfRows;
  pBlock->info.blankFill = blankFill;
  if (pStart - pData != dataLen) {
    uError("block decode msg len error, pStart:%p, pData:%p, dataLen:%d", pStart, pData, dataLen);
    terrno = TSDB_CODE_QRY_EXECUTOR_INTERNAL_ERROR;
    return terrno;
  }

  *pEndPos = pStart;

  blockDataCheck(pBlock, false);

  return code;
}

int32_t trimDataBlock(SSDataBlock* pBlock, int32_t totalRows, const bool* pBoolList) {
  //  int32_t totalRows = pBlock->info.rows;
  int32_t code = 0;
  int32_t bmLen = BitmapLen(totalRows);
  char*   pBitmap = NULL;
  int32_t maxRows = 0;

  size_t numOfCols = taosArrayGetSize(pBlock->pDataBlock);
  if (!pBoolList) {
    for (int32_t i = 0; i < numOfCols; ++i) {
      SColumnInfoData* pDst = taosArrayGet(pBlock->pDataBlock, i);
      // it is a reserved column for scalar function, and no data in this column yet.
      if (pDst->pData == NULL) {
        continue;
      }

      int32_t numOfRows = 0;
      if (IS_VAR_DATA_TYPE(pDst->info.type)) {
        pDst->varmeta.length = 0;
      } else {
        memset(pDst->nullbitmap, 0, bmLen);
      }
    }
    return code;
  }

  for (int32_t i = 0; i < numOfCols; ++i) {
    SColumnInfoData* pDst = taosArrayGet(pBlock->pDataBlock, i);
    // it is a reserved column for scalar function, and no data in this column yet.
    if (pDst->pData == NULL || (IS_VAR_DATA_TYPE(pDst->info.type) && pDst->varmeta.length == 0)) {
      continue;
    }

    int32_t numOfRows = 0;
    if (IS_VAR_DATA_TYPE(pDst->info.type)) {
      int32_t j = 0;
      pDst->varmeta.length = 0;

      while (j < totalRows) {
        if (pBoolList[j] == 0) {
          j += 1;
          continue;
        }

        if (colDataIsNull_var(pDst, j)) {
          colDataSetNull_var(pDst, numOfRows);
        } else {
          // fix address sanitizer error. p1 may point to memory that will change during realloc of colDataSetVal, first
          // copy it to p2
          char*   p1 = colDataGetVarData(pDst, j);
          int32_t len = 0;
          if (pDst->info.type == TSDB_DATA_TYPE_JSON) {
            len = getJsonValueLen(p1);
          } else {
            len = varDataTLen(p1);
          }

          char* p2 = taosMemoryMalloc(len);
          if (p2 == NULL) {
            return terrno;
          }

          memcpy(p2, p1, len);
          code = colDataSetVal(pDst, numOfRows, p2, false);
          taosMemoryFree(p2);
          if (code) {
            return code;
          }
        }
        numOfRows += 1;
        j += 1;
      }

      if (maxRows < numOfRows) {
        maxRows = numOfRows;
      }
    } else {
      if (pBitmap == NULL) {
        pBitmap = taosMemoryCalloc(1, bmLen);
        if (pBitmap == NULL) {
          return terrno;
        }
      }

      memcpy(pBitmap, pDst->nullbitmap, bmLen);
      memset(pDst->nullbitmap, 0, bmLen);

      int32_t j = 0;

      switch (pDst->info.type) {
        case TSDB_DATA_TYPE_BIGINT:
        case TSDB_DATA_TYPE_UBIGINT:
        case TSDB_DATA_TYPE_DOUBLE:
        case TSDB_DATA_TYPE_TIMESTAMP:
          while (j < totalRows) {
            if (pBoolList[j] == 0) {
              j += 1;
              continue;
            }

            if (colDataIsNull_f(pBitmap, j)) {
              colDataSetNull_f(pDst->nullbitmap, numOfRows);
            } else {
              ((int64_t*)pDst->pData)[numOfRows] = ((int64_t*)pDst->pData)[j];
            }
            numOfRows += 1;
            j += 1;
          }
          break;
        case TSDB_DATA_TYPE_FLOAT:
        case TSDB_DATA_TYPE_INT:
        case TSDB_DATA_TYPE_UINT:
          while (j < totalRows) {
            if (pBoolList[j] == 0) {
              j += 1;
              continue;
            }
            if (colDataIsNull_f(pBitmap, j)) {
              colDataSetNull_f(pDst->nullbitmap, numOfRows);
            } else {
              ((int32_t*)pDst->pData)[numOfRows] = ((int32_t*)pDst->pData)[j];
            }
            numOfRows += 1;
            j += 1;
          }
          break;
        case TSDB_DATA_TYPE_SMALLINT:
        case TSDB_DATA_TYPE_USMALLINT:
          while (j < totalRows) {
            if (pBoolList[j] == 0) {
              j += 1;
              continue;
            }
            if (colDataIsNull_f(pBitmap, j)) {
              colDataSetNull_f(pDst->nullbitmap, numOfRows);
            } else {
              ((int16_t*)pDst->pData)[numOfRows] = ((int16_t*)pDst->pData)[j];
            }
            numOfRows += 1;
            j += 1;
          }
          break;
        case TSDB_DATA_TYPE_BOOL:
        case TSDB_DATA_TYPE_TINYINT:
        case TSDB_DATA_TYPE_UTINYINT:
          while (j < totalRows) {
            if (pBoolList[j] == 0) {
              j += 1;
              continue;
            }
            if (colDataIsNull_f(pBitmap, j)) {
              colDataSetNull_f(pDst->nullbitmap, numOfRows);
            } else {
              ((int8_t*)pDst->pData)[numOfRows] = ((int8_t*)pDst->pData)[j];
            }
            numOfRows += 1;
            j += 1;
          }
          break;
      }
    }

    if (maxRows < numOfRows) {
      maxRows = numOfRows;
    }
  }

  pBlock->info.rows = maxRows;
  if (pBitmap != NULL) {
    taosMemoryFree(pBitmap);
  }

  return code;
}

int32_t blockGetEncodeSize(const SSDataBlock* pBlock) {
  return blockDataGetSerialMetaSize(taosArrayGetSize(pBlock->pDataBlock)) + blockDataGetSize(pBlock);
}

int32_t blockDataGetSortedRows(SSDataBlock* pDataBlock, SArray* pOrderInfo) {
  if (!pDataBlock || !pOrderInfo) return 0;
  for (int32_t i = 0; i < taosArrayGetSize(pOrderInfo); ++i) {
    SBlockOrderInfo* pOrder = taosArrayGet(pOrderInfo, i);
    if (pOrder == NULL) {
      continue;
    }

    pOrder->pColData = taosArrayGet(pDataBlock->pDataBlock, pOrder->slotId);
    if (pOrder->pColData == NULL) {
      continue;
    }

    pOrder->compFn = getKeyComparFunc(pOrder->pColData->info.type, pOrder->order);
  }

  SSDataBlockSortHelper sortHelper = {.orderInfo = pOrderInfo, .pDataBlock = pDataBlock};

  int32_t rowIdx = 0, nextRowIdx = 1;
  for (; rowIdx < pDataBlock->info.rows && nextRowIdx < pDataBlock->info.rows; ++rowIdx, ++nextRowIdx) {
    if (dataBlockCompar(&nextRowIdx, &rowIdx, &sortHelper) < 0) {
      break;
    }
  }

  return nextRowIdx;
}

void blockDataCheck(const SSDataBlock* pDataBlock, bool forceChk) {
  return;
  
  if (NULL == pDataBlock || pDataBlock->info.rows == 0) {
    return;
  }

#define BLOCK_DATA_CHECK_TRESSA(o) ;
//#define BLOCK_DATA_CHECK_TRESSA(o) A S S E R T(o)

  BLOCK_DATA_CHECK_TRESSA(pDataBlock->info.rows > 0);

  if (!pDataBlock->info.dataLoad && !forceChk) {
    return;
  }

  bool isVarType = false;
  int32_t colLen = 0;
  int32_t nextPos = 0;
  int64_t checkRows = 0;
  int64_t typeValue = 0;
  int32_t colNum = taosArrayGetSize(pDataBlock->pDataBlock);
  for (int32_t i = 0; i < colNum; ++i) {
    SColumnInfoData* pCol = (SColumnInfoData*)taosArrayGet(pDataBlock->pDataBlock, i);
    isVarType = IS_VAR_DATA_TYPE(pCol->info.type);
    checkRows = pDataBlock->info.rows;

    if (isVarType) {
      BLOCK_DATA_CHECK_TRESSA(pCol->varmeta.offset);
    } else {
      BLOCK_DATA_CHECK_TRESSA(pCol->nullbitmap);
    }

    nextPos = 0;
    for (int64_t r = 0; r < checkRows; ++r) {
      if (!colDataIsNull_s(pCol, r)) {
        BLOCK_DATA_CHECK_TRESSA(pCol->pData);
        BLOCK_DATA_CHECK_TRESSA(pCol->varmeta.length <= pCol->varmeta.allocLen);
        
        if (isVarType) {
          BLOCK_DATA_CHECK_TRESSA(pCol->varmeta.allocLen > 0);
          BLOCK_DATA_CHECK_TRESSA(pCol->varmeta.offset[r] < pCol->varmeta.length);
          if (pCol->reassigned) {
            BLOCK_DATA_CHECK_TRESSA(pCol->varmeta.offset[r] >= 0);
          } else if (0 == r) {
            nextPos = pCol->varmeta.offset[r];
          } else {
            BLOCK_DATA_CHECK_TRESSA(pCol->varmeta.offset[r] == nextPos);
          }
          
          colLen = varDataTLen(pCol->pData + pCol->varmeta.offset[r]);
          BLOCK_DATA_CHECK_TRESSA(colLen >= VARSTR_HEADER_SIZE);
          BLOCK_DATA_CHECK_TRESSA(colLen <= pCol->info.bytes);
          
          if (pCol->reassigned) {
            BLOCK_DATA_CHECK_TRESSA((pCol->varmeta.offset[r] + colLen) <= pCol->varmeta.length);
          } else {
            nextPos += colLen;
            BLOCK_DATA_CHECK_TRESSA(nextPos <= pCol->varmeta.length);
          }

          typeValue = *(char*)(pCol->pData + pCol->varmeta.offset[r] + colLen - 1);
        } else {
          GET_TYPED_DATA(typeValue, int64_t, pCol->info.type, colDataGetNumData(pCol, r));
        }
      }
    }
  }

  return;
}

<|MERGE_RESOLUTION|>--- conflicted
+++ resolved
@@ -2545,13 +2545,8 @@
       switch (pColInfoData->info.type) {
         case TSDB_DATA_TYPE_TIMESTAMP:
           memset(pBuf, 0, sizeof(pBuf));
-<<<<<<< HEAD
-          (void)formatTimestamp(pBuf, *(uint64_t*)var, pColInfoData->info.precision);
+          (void)formatTimestamp(pBuf, sizeof(pBuf), *(uint64_t*)var, pColInfoData->info.precision);
           len += tsnprintf(dumpBuf + len, size - len, " %25s |", pBuf);
-=======
-          (void)formatTimestamp(pBuf, sizeof(pBuf), *(uint64_t*)var, pColInfoData->info.precision);
-          len += snprintf(dumpBuf + len, size - len, " %25s |", pBuf);
->>>>>>> cd773473
           if (len >= size - 1) goto _exit;
           break;
         case TSDB_DATA_TYPE_TINYINT:
