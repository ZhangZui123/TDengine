--- conflicted
+++ resolved
@@ -2628,12 +2628,7 @@
           } else { // reset the length value
             code = TSDB_CODE_SUCCESS;
           }
-<<<<<<< HEAD
-
-          len += snprintf(dumpBuf + len, size - len, " %15s |", pBuf);
-=======
           len += tsnprintf(dumpBuf + len, size - len, " %15s |", pBuf);
->>>>>>> b318f12a
           if (len >= size - 1) goto _exit;
         } break;
       }
