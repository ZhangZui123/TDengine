/*
 * Copyright (c) 2019 TAOS Data, Inc. <jhtao@taosdata.com>
 *
 * This program is free software: you can use, redistribute, and/or modify
 * it under the terms of the GNU Affero General Public License, version 3
 * or later ("AGPL"), as published by the Free Software Foundation.
 *
 * This program is distributed in the hope that it will be useful, but WITHOUT
 * ANY WARRANTY; without even the implied warranty of MERCHANTABILITY or
 * FITNESS FOR A PARTICULAR PURPOSE.
 *
 * You should have received a copy of the GNU Affero General Public License
 * along with this program. If not, see <http://www.gnu.org/licenses/>.
 */

#define _DEFAULT_SOURCE
#include "tdatablock.h"
#include "tcompare.h"
#include "tlog.h"
#include "tname.h"

#define MALLOC_ALIGN_BYTES 32

int32_t colDataGetLength(const SColumnInfoData* pColumnInfoData, int32_t numOfRows) {
  if (IS_VAR_DATA_TYPE(pColumnInfoData->info.type)) {
    return pColumnInfoData->varmeta.length;
  } else {
    if (pColumnInfoData->info.type == TSDB_DATA_TYPE_NULL) {
      return 0;
    } else {
      return pColumnInfoData->info.bytes * numOfRows;
    }
  }
}

int32_t colDataGetFullLength(const SColumnInfoData* pColumnInfoData, int32_t numOfRows) {
  if (IS_VAR_DATA_TYPE(pColumnInfoData->info.type)) {
    return pColumnInfoData->varmeta.length + sizeof(int32_t) * numOfRows;
  } else {
    return ((pColumnInfoData->info.type == TSDB_DATA_TYPE_NULL) ? 0 : pColumnInfoData->info.bytes * numOfRows) +
           BitmapLen(numOfRows);
  }
}

void colDataTrim(SColumnInfoData* pColumnInfoData) {
  // TODO
}

int32_t getJsonValueLen(const char* data) {
  int32_t dataLen = 0;
  if (*data == TSDB_DATA_TYPE_NULL) {
    dataLen = CHAR_BYTES;
  } else if (*data == TSDB_DATA_TYPE_NCHAR) {
    dataLen = varDataTLen(data + CHAR_BYTES) + CHAR_BYTES;
  } else if (*data == TSDB_DATA_TYPE_DOUBLE) {
    dataLen = DOUBLE_BYTES + CHAR_BYTES;
  } else if (*data == TSDB_DATA_TYPE_BOOL) {
    dataLen = CHAR_BYTES + CHAR_BYTES;
  } else if (tTagIsJson(data)) {  // json string
    dataLen = ((STag*)(data))->len;
  } else {
    ASSERT(0);
  }
  return dataLen;
}

int32_t colDataAppend(SColumnInfoData* pColumnInfoData, uint32_t currentRow, const char* pData, bool isNull) {
  if (isNull) {
    // There is a placehold for each NULL value of binary or nchar type.
    if (IS_VAR_DATA_TYPE(pColumnInfoData->info.type)) {
      pColumnInfoData->varmeta.offset[currentRow] = -1;  // it is a null value of VAR type.
    } else {
      colDataSetNull_f(pColumnInfoData->nullbitmap, currentRow);
    }

    pColumnInfoData->hasNull = true;
    return 0;
  }

  int32_t type = pColumnInfoData->info.type;
  if (IS_VAR_DATA_TYPE(type)) {
    int32_t dataLen = 0;
    if (type == TSDB_DATA_TYPE_JSON) {
      dataLen = getJsonValueLen(pData);
    } else {
      dataLen = varDataTLen(pData);
    }

    SVarColAttr* pAttr = &pColumnInfoData->varmeta;
    if (pAttr->allocLen < pAttr->length + dataLen) {
      uint32_t newSize = pAttr->allocLen;
      if (newSize <= 1) {
        newSize = 8;
      }

      while (newSize < pAttr->length + dataLen) {
        newSize = newSize * 1.5;
      }

      char* buf = taosMemoryRealloc(pColumnInfoData->pData, newSize);
      if (buf == NULL) {
        return TSDB_CODE_OUT_OF_MEMORY;
      }

      pColumnInfoData->pData = buf;
      pAttr->allocLen = newSize;
    }

    uint32_t len = pColumnInfoData->varmeta.length;
    pColumnInfoData->varmeta.offset[currentRow] = len;

    memmove(pColumnInfoData->pData + len, pData, dataLen);
    pColumnInfoData->varmeta.length += dataLen;
  } else {
    memcpy(pColumnInfoData->pData + pColumnInfoData->info.bytes * currentRow, pData, pColumnInfoData->info.bytes);
  }

  return 0;
}

int32_t colDataReserve(SColumnInfoData* pColumnInfoData, size_t newSize) {
  if (!IS_VAR_DATA_TYPE(pColumnInfoData->info.type)) {
    return TSDB_CODE_SUCCESS;
  }

  if (pColumnInfoData->varmeta.allocLen >= newSize) {
    return TSDB_CODE_SUCCESS;
  }

  if (pColumnInfoData->varmeta.allocLen < newSize) {
    char* buf = taosMemoryRealloc(pColumnInfoData->pData, newSize);
    if (buf == NULL) {
      return TSDB_CODE_OUT_OF_MEMORY;
    }

    pColumnInfoData->pData = buf;
    pColumnInfoData->varmeta.allocLen = newSize;
  }

  return TSDB_CODE_SUCCESS;
}

static void doCopyNItems(struct SColumnInfoData* pColumnInfoData, int32_t currentRow, const char* pData,
                         int32_t itemLen, int32_t numOfRows) {
  ASSERT(pColumnInfoData->info.bytes >= itemLen);
  size_t start = 1;

  // the first item
  memcpy(pColumnInfoData->pData, pData, itemLen);

  int32_t t = 0;
  int32_t count = log(numOfRows) / log(2);
  while (t < count) {
    int32_t xlen = 1 << t;
    memcpy(pColumnInfoData->pData + start * itemLen + pColumnInfoData->varmeta.length, pColumnInfoData->pData,
           xlen * itemLen);
    t += 1;
    start += xlen;
  }

  // the tail part
  if (numOfRows > start) {
    memcpy(pColumnInfoData->pData + start * itemLen + currentRow * itemLen, pColumnInfoData->pData,
           (numOfRows - start) * itemLen);
  }

  if (IS_VAR_DATA_TYPE(pColumnInfoData->info.type)) {
    for (int32_t i = 0; i < numOfRows; ++i) {
      pColumnInfoData->varmeta.offset[i + currentRow] = pColumnInfoData->varmeta.length + i * itemLen;
    }

    pColumnInfoData->varmeta.length += numOfRows * itemLen;
  }
}

int32_t colDataAppendNItems(SColumnInfoData* pColumnInfoData, uint32_t currentRow, const char* pData,
                            uint32_t numOfRows) {
  int32_t len = pColumnInfoData->info.bytes;
  if (IS_VAR_DATA_TYPE(pColumnInfoData->info.type)) {
    len = varDataTLen(pData);
    if (pColumnInfoData->varmeta.allocLen < (numOfRows + currentRow) * len) {
      int32_t code = colDataReserve(pColumnInfoData, (numOfRows + currentRow) * len);
      if (code != TSDB_CODE_SUCCESS) {
        return code;
      }
    }
  }

  doCopyNItems(pColumnInfoData, currentRow, pData, len, numOfRows);
  return TSDB_CODE_SUCCESS;
}

static void doBitmapMerge(SColumnInfoData* pColumnInfoData, int32_t numOfRow1, const SColumnInfoData* pSource,
                          int32_t numOfRow2) {
  if (numOfRow2 <= 0) return;

  uint32_t total = numOfRow1 + numOfRow2;

  uint32_t remindBits = BitPos(numOfRow1);
  uint32_t shiftBits = 8 - remindBits;

  if (remindBits == 0) {  // no need to shift bits of bitmap
    memcpy(pColumnInfoData->nullbitmap + BitmapLen(numOfRow1), pSource->nullbitmap, BitmapLen(numOfRow2));
    return;
  }

  uint8_t* p = (uint8_t*)pSource->nullbitmap;
  pColumnInfoData->nullbitmap[BitmapLen(numOfRow1) - 1] |= (p[0] >> remindBits);  // copy remind bits

  if (BitmapLen(numOfRow1) == BitmapLen(total)) {
    return;
  }

  int32_t len = BitmapLen(numOfRow2);
  int32_t i = 0;

  uint8_t* start = (uint8_t*)&pColumnInfoData->nullbitmap[BitmapLen(numOfRow1)];
  int32_t  overCount = BitmapLen(total) - BitmapLen(numOfRow1);
  while (i < len) {  // size limit of pSource->nullbitmap
    if (i >= 1) {
      start[i - 1] |= (p[i] >> remindBits);  // copy remind bits
    }

    if (i >= overCount) {  // size limit of pColumnInfoData->nullbitmap
      return;
    }

    start[i] |= (p[i] << shiftBits);  // copy shift bits
    i += 1;
  }
}

int32_t colDataMergeCol(SColumnInfoData* pColumnInfoData, int32_t numOfRow1, int32_t* capacity,
                        const SColumnInfoData* pSource, int32_t numOfRow2) {
  if (pColumnInfoData->info.type != pSource->info.type) {
    return TSDB_CODE_FAILED;
  }

  if (numOfRow2 == 0) {
    return numOfRow1;
  }

  if (pSource->hasNull) {
    pColumnInfoData->hasNull = pSource->hasNull;
  }

  uint32_t finalNumOfRows = numOfRow1 + numOfRow2;
  if (IS_VAR_DATA_TYPE(pColumnInfoData->info.type)) {
    // Handle the bitmap
    if (finalNumOfRows > (*capacity)) {
      char* p = taosMemoryRealloc(pColumnInfoData->varmeta.offset, sizeof(int32_t) * (numOfRow1 + numOfRow2));
      if (p == NULL) {
        return TSDB_CODE_OUT_OF_MEMORY;
      }

      *capacity = finalNumOfRows;
      pColumnInfoData->varmeta.offset = (int32_t*)p;
    }

    for (int32_t i = 0; i < numOfRow2; ++i) {
      if (pSource->varmeta.offset[i] == -1) {
        pColumnInfoData->varmeta.offset[i + numOfRow1] = -1;
      } else {
        pColumnInfoData->varmeta.offset[i + numOfRow1] = pSource->varmeta.offset[i] + pColumnInfoData->varmeta.length;
      }
    }

    // copy data
    uint32_t len = pSource->varmeta.length;
    uint32_t oldLen = pColumnInfoData->varmeta.length;
    if (pColumnInfoData->varmeta.allocLen < len + oldLen) {
      char* tmp = taosMemoryRealloc(pColumnInfoData->pData, len + oldLen);
      if (tmp == NULL) {
        return TSDB_CODE_OUT_OF_MEMORY;
      }

      pColumnInfoData->pData = tmp;
      pColumnInfoData->varmeta.allocLen = len + oldLen;
    }

    if (pColumnInfoData->pData && pSource->pData) {  // TD-20382
      memcpy(pColumnInfoData->pData + oldLen, pSource->pData, len);
    }
    pColumnInfoData->varmeta.length = len + oldLen;
  } else {
    if (finalNumOfRows > (*capacity)) {
      // all data may be null, when the pColumnInfoData->info.type == 0, bytes == 0;
      char* tmp = taosMemoryRealloc(pColumnInfoData->pData, finalNumOfRows * pColumnInfoData->info.bytes);
      if (tmp == NULL) {
        return TSDB_CODE_OUT_OF_MEMORY;
      }

      pColumnInfoData->pData = tmp;
      if (BitmapLen(numOfRow1) < BitmapLen(finalNumOfRows)) {
        char*    btmp = taosMemoryRealloc(pColumnInfoData->nullbitmap, BitmapLen(finalNumOfRows));
        uint32_t extend = BitmapLen(finalNumOfRows) - BitmapLen(numOfRow1);
        memset(btmp + BitmapLen(numOfRow1), 0, extend);

        pColumnInfoData->nullbitmap = btmp;
      }

      *capacity = finalNumOfRows;
    }

    doBitmapMerge(pColumnInfoData, numOfRow1, pSource, numOfRow2);

    if (pSource->pData) {
      int32_t offset = pColumnInfoData->info.bytes * numOfRow1;
      memcpy(pColumnInfoData->pData + offset, pSource->pData, pSource->info.bytes * numOfRow2);
    }
  }

  return numOfRow1 + numOfRow2;
}

int32_t colDataAssign(SColumnInfoData* pColumnInfoData, const SColumnInfoData* pSource, int32_t numOfRows,
                      const SDataBlockInfo* pBlockInfo) {
  if (pColumnInfoData->info.type != pSource->info.type ||
      (pBlockInfo != NULL && pBlockInfo->capacity < numOfRows)) {
    return TSDB_CODE_FAILED;
  }

  if (numOfRows <= 0) {
    return numOfRows;
  }

  if (IS_VAR_DATA_TYPE(pColumnInfoData->info.type)) {
    memcpy(pColumnInfoData->varmeta.offset, pSource->varmeta.offset, sizeof(int32_t) * numOfRows);
    if (pColumnInfoData->varmeta.allocLen < pSource->varmeta.length) {
      char* tmp = taosMemoryRealloc(pColumnInfoData->pData, pSource->varmeta.length);
      if (tmp == NULL) {
        return TSDB_CODE_OUT_OF_MEMORY;
      }

      pColumnInfoData->pData = tmp;
      pColumnInfoData->varmeta.allocLen = pSource->varmeta.length;
    }

    pColumnInfoData->varmeta.length = pSource->varmeta.length;
    if (pColumnInfoData->pData != NULL && pSource->pData != NULL) {
      memcpy(pColumnInfoData->pData, pSource->pData, pSource->varmeta.length);
    }
  } else {
    memcpy(pColumnInfoData->nullbitmap, pSource->nullbitmap, BitmapLen(numOfRows));
    if (pSource->pData != NULL) {
      memcpy(pColumnInfoData->pData, pSource->pData, pSource->info.bytes * numOfRows);
    }
  }

  pColumnInfoData->hasNull = pSource->hasNull;
  pColumnInfoData->info = pSource->info;
  return 0;
}

size_t blockDataGetNumOfCols(const SSDataBlock* pBlock) { return taosArrayGetSize(pBlock->pDataBlock); }

size_t blockDataGetNumOfRows(const SSDataBlock* pBlock) { return pBlock->info.rows; }

int32_t blockDataUpdateTsWindow(SSDataBlock* pDataBlock, int32_t tsColumnIndex) {
  if (pDataBlock->info.rows > 0) {
    //    ASSERT(pDataBlock->info.dataLoad == 1);
  }

  if (pDataBlock == NULL || pDataBlock->info.rows <= 0 || pDataBlock->info.dataLoad == 0) {
    return 0;
  }

  size_t numOfCols = taosArrayGetSize(pDataBlock->pDataBlock);
  if (numOfCols <= 0) {
    return -1;
  }

  int32_t index = (tsColumnIndex == -1) ? 0 : tsColumnIndex;

  SColumnInfoData* pColInfoData = taosArrayGet(pDataBlock->pDataBlock, index);
  if (pColInfoData->info.type != TSDB_DATA_TYPE_TIMESTAMP) {
    return 0;
  }

  TSKEY skey = *(TSKEY*)colDataGetData(pColInfoData, 0);
  TSKEY ekey = *(TSKEY*)colDataGetData(pColInfoData, (pDataBlock->info.rows - 1));

  pDataBlock->info.window.skey = TMIN(skey, ekey);
  pDataBlock->info.window.ekey = TMAX(skey, ekey);

  return 0;
}

int32_t blockDataMerge(SSDataBlock* pDest, const SSDataBlock* pSrc) {
  int32_t capacity = pDest->info.capacity;

  size_t numOfCols = taosArrayGetSize(pDest->pDataBlock);
  for (int32_t i = 0; i < numOfCols; ++i) {
    SColumnInfoData* pCol2 = taosArrayGet(pDest->pDataBlock, i);
    SColumnInfoData* pCol1 = taosArrayGet(pSrc->pDataBlock, i);

    capacity = pDest->info.capacity;
    colDataMergeCol(pCol2, pDest->info.rows, &capacity, pCol1, pSrc->info.rows);
  }

  pDest->info.capacity = capacity;
  pDest->info.rows += pSrc->info.rows;
  return TSDB_CODE_SUCCESS;
}

size_t blockDataGetSize(const SSDataBlock* pBlock) {
  size_t total = 0;
  size_t numOfCols = taosArrayGetSize(pBlock->pDataBlock);
  for (int32_t i = 0; i < numOfCols; ++i) {
    SColumnInfoData* pColInfoData = taosArrayGet(pBlock->pDataBlock, i);
    total += colDataGetFullLength(pColInfoData, pBlock->info.rows);
  }

  return total;
}

// the number of tuples can be fit in one page.
// Actual data rows pluses the corresponding meta data must fit in one memory buffer of the given page size.
int32_t blockDataSplitRows(SSDataBlock* pBlock, bool hasVarCol, int32_t startIndex, int32_t* stopIndex,
                           int32_t pageSize) {
  size_t  numOfCols = taosArrayGetSize(pBlock->pDataBlock);
  int32_t numOfRows = pBlock->info.rows;

  int32_t bitmapChar = 1;

  size_t headerSize = sizeof(int32_t);
  size_t colHeaderSize = sizeof(int32_t) * numOfCols;
  size_t payloadSize = pageSize - (headerSize + colHeaderSize);

  // TODO speedup by checking if the whole page can fit in firstly.
  if (!hasVarCol) {
    size_t  rowSize = blockDataGetRowSize(pBlock);
    int32_t capacity = payloadSize / (rowSize + numOfCols * bitmapChar / 8.0);
    if (capacity <= 0) {
      return TSDB_CODE_FAILED;
    }

    *stopIndex = startIndex + capacity - 1;
    if (*stopIndex >= numOfRows) {
      *stopIndex = numOfRows - 1;
    }

    return TSDB_CODE_SUCCESS;
  }
  // iterate the rows that can be fit in this buffer page
  int32_t size = (headerSize + colHeaderSize);
  for (int32_t j = startIndex; j < numOfRows; ++j) {
    for (int32_t i = 0; i < numOfCols; ++i) {
      SColumnInfoData* pColInfoData = TARRAY_GET_ELEM(pBlock->pDataBlock, i);
      if (IS_VAR_DATA_TYPE(pColInfoData->info.type)) {
        if (pColInfoData->varmeta.offset[j] != -1) {
          char* p = colDataGetData(pColInfoData, j);
          size += varDataTLen(p);
        }

        size += sizeof(pColInfoData->varmeta.offset[0]);
      } else {
        size += pColInfoData->info.bytes;

        if (((j - startIndex) & 0x07) == 0) {
          size += 1;  // the space for null bitmap
        }
      }
    }

    if (size > pageSize) {  // pageSize must be able to hold one row
      *stopIndex = j - 1;
      if (*stopIndex < startIndex) {
        return TSDB_CODE_FAILED;
      }

      return TSDB_CODE_SUCCESS;
    }
  }

  // all fit in
  *stopIndex = numOfRows - 1;
  return TSDB_CODE_SUCCESS;
}

SSDataBlock* blockDataExtractBlock(SSDataBlock* pBlock, int32_t startIndex, int32_t rowCount) {
  if (pBlock == NULL || startIndex < 0 || rowCount > pBlock->info.rows || rowCount + startIndex > pBlock->info.rows) {
    return NULL;
  }

  SSDataBlock* pDst = createDataBlock();
  if (pDst == NULL) {
    return NULL;
  }

  pDst->info = pBlock->info;
  pDst->info.rows = 0;
  pDst->info.capacity = 0;
  size_t numOfCols = taosArrayGetSize(pBlock->pDataBlock);
  for (int32_t i = 0; i < numOfCols; ++i) {
    SColumnInfoData  colInfo = {0};
    SColumnInfoData* pSrcCol = taosArrayGet(pBlock->pDataBlock, i);
    colInfo.info = pSrcCol->info;
    blockDataAppendColInfo(pDst, &colInfo);
  }

  blockDataEnsureCapacity(pDst, rowCount);

  for (int32_t i = 0; i < numOfCols; ++i) {
    SColumnInfoData* pColData = taosArrayGet(pBlock->pDataBlock, i);
    SColumnInfoData* pDstCol = taosArrayGet(pDst->pDataBlock, i);

    for (int32_t j = startIndex; j < (startIndex + rowCount); ++j) {
      bool isNull = false;
      if (pBlock->pBlockAgg == NULL) {
        isNull = colDataIsNull_s(pColData, j);
      } else {
        isNull = colDataIsNull(pColData, pBlock->info.rows, j, pBlock->pBlockAgg[i]);
      }

      if (isNull) {
        colDataAppendNULL(pDstCol, j - startIndex);
      } else {
        char* p = colDataGetData(pColData, j);
        colDataAppend(pDstCol, j - startIndex, p, false);
      }
    }
  }

  pDst->info.rows = rowCount;
  return pDst;
}

/**
 *
 * +------------------+---------------------------------------------+
 * |the number of rows|                    column #1                |
 * |    (4 bytes)     |------------+-----------------------+--------+
 * |                  | null bitmap| column length(4bytes) | values |
 * +------------------+------------+-----------------------+--------+
 * @param buf
 * @param pBlock
 * @return
 */
int32_t blockDataToBuf(char* buf, const SSDataBlock* pBlock) {
  // write the number of rows
  *(uint32_t*)buf = pBlock->info.rows;

  size_t  numOfCols = taosArrayGetSize(pBlock->pDataBlock);
  int32_t numOfRows = pBlock->info.rows;

  char* pStart = buf + sizeof(uint32_t);

  for (int32_t i = 0; i < numOfCols; ++i) {
    SColumnInfoData* pCol = taosArrayGet(pBlock->pDataBlock, i);
    if (IS_VAR_DATA_TYPE(pCol->info.type)) {
      memcpy(pStart, pCol->varmeta.offset, numOfRows * sizeof(int32_t));
      pStart += numOfRows * sizeof(int32_t);
    } else {
      memcpy(pStart, pCol->nullbitmap, BitmapLen(numOfRows));
      pStart += BitmapLen(pBlock->info.rows);
    }

    uint32_t dataSize = colDataGetLength(pCol, numOfRows);

    *(int32_t*)pStart = dataSize;
    pStart += sizeof(int32_t);

    memcpy(pStart, pCol->pData, dataSize);
    pStart += dataSize;
  }

  return 0;
}

int32_t blockDataFromBuf(SSDataBlock* pBlock, const char* buf) {
  int32_t numOfRows = *(int32_t*)buf;
  blockDataEnsureCapacity(pBlock, numOfRows);

  pBlock->info.rows = numOfRows;
  size_t      numOfCols = taosArrayGetSize(pBlock->pDataBlock);
  const char* pStart = buf + sizeof(uint32_t);

  for (int32_t i = 0; i < numOfCols; ++i) {
    SColumnInfoData* pCol = taosArrayGet(pBlock->pDataBlock, i);

    if (IS_VAR_DATA_TYPE(pCol->info.type)) {
      size_t metaSize = pBlock->info.rows * sizeof(int32_t);
      char*  tmp = taosMemoryRealloc(pCol->varmeta.offset, metaSize);  // preview calloc is too small
      if (tmp == NULL) {
        return TSDB_CODE_OUT_OF_MEMORY;
      }
      pCol->varmeta.offset = (int32_t*)tmp;
      memcpy(pCol->varmeta.offset, pStart, metaSize);
      pStart += metaSize;
    } else {
      memcpy(pCol->nullbitmap, pStart, BitmapLen(pBlock->info.rows));
      pStart += BitmapLen(pBlock->info.rows);
    }

    int32_t colLength = *(int32_t*)pStart;
    pStart += sizeof(int32_t);

    if (IS_VAR_DATA_TYPE(pCol->info.type)) {
      if (pCol->varmeta.allocLen < colLength) {
        char* tmp = taosMemoryRealloc(pCol->pData, colLength);
        if (tmp == NULL) {
          return TSDB_CODE_OUT_OF_MEMORY;
        }

        pCol->pData = tmp;
        pCol->varmeta.allocLen = colLength;
      }

      pCol->varmeta.length = colLength;
      if (pCol->varmeta.length > pCol->varmeta.allocLen) {
        return TSDB_CODE_FAILED;
      }
    }

    memcpy(pCol->pData, pStart, colLength);
    pStart += colLength;
  }

  return TSDB_CODE_SUCCESS;
}

// todo remove this
int32_t blockDataFromBuf1(SSDataBlock* pBlock, const char* buf, size_t capacity) {
  pBlock->info.rows = *(int32_t*)buf;
  pBlock->info.id.groupId = *(uint64_t*)(buf + sizeof(int32_t));

  size_t numOfCols = taosArrayGetSize(pBlock->pDataBlock);

  const char* pStart = buf + sizeof(uint32_t) + sizeof(uint64_t);

  for (int32_t i = 0; i < numOfCols; ++i) {
    SColumnInfoData* pCol = taosArrayGet(pBlock->pDataBlock, i);
    pCol->hasNull = true;

    if (IS_VAR_DATA_TYPE(pCol->info.type)) {
      size_t metaSize = capacity * sizeof(int32_t);
      memcpy(pCol->varmeta.offset, pStart, metaSize);
      pStart += metaSize;
    } else {
      memcpy(pCol->nullbitmap, pStart, BitmapLen(capacity));
      pStart += BitmapLen(capacity);
    }

    int32_t colLength = *(int32_t*)pStart;
    pStart += sizeof(int32_t);

    if (IS_VAR_DATA_TYPE(pCol->info.type)) {
      if (pCol->varmeta.allocLen < colLength) {
        char* tmp = taosMemoryRealloc(pCol->pData, colLength);
        if (tmp == NULL) {
          return TSDB_CODE_OUT_OF_MEMORY;
        }

        pCol->pData = tmp;
        pCol->varmeta.allocLen = colLength;
      }

      pCol->varmeta.length = colLength;
      if (pCol->varmeta.length > pCol->varmeta.allocLen) {
        return TSDB_CODE_FAILED;
      }
    }

    if (!colDataIsNNull_s(pCol, 0, pBlock->info.rows)) {
      memcpy(pCol->pData, pStart, colLength);
    }

    pStart += pCol->info.bytes * capacity;
  }

  return TSDB_CODE_SUCCESS;
}

size_t blockDataGetRowSize(SSDataBlock* pBlock) {
  if (pBlock->info.rowSize == 0) {
    size_t rowSize = 0;

    size_t numOfCols = taosArrayGetSize(pBlock->pDataBlock);
    for (int32_t i = 0; i < numOfCols; ++i) {
      SColumnInfoData* pColInfo = taosArrayGet(pBlock->pDataBlock, i);
      rowSize += pColInfo->info.bytes;
    }

    pBlock->info.rowSize = rowSize;
  }

  return pBlock->info.rowSize;
}

/**
 * @refitem blockDataToBuf for the meta size
 * @param pBlock
 * @return
 */
size_t blockDataGetSerialMetaSize(uint32_t numOfCols) {
  // | version | total length | total rows | total columns | flag seg| block group id | column schema | each column
  // length |
  return sizeof(int32_t) + sizeof(int32_t) + sizeof(int32_t) + sizeof(int32_t) + sizeof(int32_t) + sizeof(uint64_t) +
         numOfCols * (sizeof(int8_t) + sizeof(int32_t)) + numOfCols * sizeof(int32_t);
}

double blockDataGetSerialRowSize(const SSDataBlock* pBlock) {
  double rowSize = 0;

  size_t numOfCols = taosArrayGetSize(pBlock->pDataBlock);
  for (int32_t i = 0; i < numOfCols; ++i) {
    SColumnInfoData* pColInfo = taosArrayGet(pBlock->pDataBlock, i);
    rowSize += pColInfo->info.bytes;

    if (IS_VAR_DATA_TYPE(pColInfo->info.type)) {
      rowSize += sizeof(int32_t);
    } else {
      rowSize += 1 / 8.0;  // one bit for each record
    }
  }

  return rowSize;
}

typedef struct SSDataBlockSortHelper {
  SArray*      orderInfo;  // SArray<SBlockOrderInfo>
  SSDataBlock* pDataBlock;
} SSDataBlockSortHelper;

int32_t dataBlockCompar(const void* p1, const void* p2, const void* param) {
  const SSDataBlockSortHelper* pHelper = (const SSDataBlockSortHelper*)param;

  SSDataBlock* pDataBlock = pHelper->pDataBlock;

  int32_t left = *(int32_t*)p1;
  int32_t right = *(int32_t*)p2;

  SArray* pInfo = pHelper->orderInfo;

  for (int32_t i = 0; i < pInfo->size; ++i) {
    SBlockOrderInfo* pOrder = TARRAY_GET_ELEM(pInfo, i);
    SColumnInfoData* pColInfoData = pOrder->pColData;  // TARRAY_GET_ELEM(pDataBlock->pDataBlock, pOrder->colIndex);

    if (pColInfoData->hasNull) {
      bool leftNull = colDataIsNull(pColInfoData, pDataBlock->info.rows, left, NULL);
      bool rightNull = colDataIsNull(pColInfoData, pDataBlock->info.rows, right, NULL);
      if (leftNull && rightNull) {
        continue;  // continue to next slot
      }

      if (rightNull) {
        return pOrder->nullFirst ? 1 : -1;
      }

      if (leftNull) {
        return pOrder->nullFirst ? -1 : 1;
      }
    }

    void* left1 = colDataGetData(pColInfoData, left);
    void* right1 = colDataGetData(pColInfoData, right);
    if (pColInfoData->info.type == TSDB_DATA_TYPE_JSON) {
      if (tTagIsJson(left1) || tTagIsJson(right1)) {
        terrno = TSDB_CODE_QRY_JSON_NOT_SUPPORT_ERROR;
        return 0;
      }
    }
    __compar_fn_t fn = getKeyComparFunc(pColInfoData->info.type, pOrder->order);

    int ret = fn(left1, right1);
    if (ret == 0) {
      continue;
    } else {
      return ret;
    }
  }

  return 0;
}

static int32_t doAssignOneTuple(SColumnInfoData* pDstCols, int32_t numOfRows, const SSDataBlock* pSrcBlock,
                                int32_t tupleIndex) {
  int32_t code = 0;
  size_t  numOfCols = taosArrayGetSize(pSrcBlock->pDataBlock);

  for (int32_t i = 0; i < numOfCols; ++i) {
    SColumnInfoData* pDst = &pDstCols[i];
    SColumnInfoData* pSrc = taosArrayGet(pSrcBlock->pDataBlock, i);

    if (pSrc->hasNull && colDataIsNull(pSrc, pSrcBlock->info.rows, tupleIndex, pSrcBlock->pBlockAgg[i])) {
      code = colDataAppend(pDst, numOfRows, NULL, true);
      if (code != TSDB_CODE_SUCCESS) {
        return code;
      }
    } else {
      char* p = colDataGetData(pSrc, tupleIndex);
      code = colDataAppend(pDst, numOfRows, p, false);
      if (code != TSDB_CODE_SUCCESS) {
        return code;
      }
    }
  }

  return TSDB_CODE_SUCCESS;
}

static int32_t blockDataAssign(SColumnInfoData* pCols, const SSDataBlock* pDataBlock, const int32_t* index) {
#if 0
  for (int32_t i = 0; i < pDataBlock->info.rows; ++i) {
    int32_t code = doAssignOneTuple(pCols, i, pDataBlock, index[i]);
    if (code != TSDB_CODE_SUCCESS) {
      return code;
    }
  }
#else
  size_t numOfCols = taosArrayGetSize(pDataBlock->pDataBlock);
  for (int32_t i = 0; i < numOfCols; ++i) {
    SColumnInfoData* pDst = &pCols[i];
    SColumnInfoData* pSrc = taosArrayGet(pDataBlock->pDataBlock, i);

    if (IS_VAR_DATA_TYPE(pSrc->info.type)) {
      if (pSrc->varmeta.length != 0) {
        memcpy(pDst->pData, pSrc->pData, pSrc->varmeta.length);
      }
      pDst->varmeta.length = pSrc->varmeta.length;

      for (int32_t j = 0; j < pDataBlock->info.rows; ++j) {
        pDst->varmeta.offset[j] = pSrc->varmeta.offset[index[j]];
      }
    } else {
      for (int32_t j = 0; j < pDataBlock->info.rows; ++j) {
        if (colDataIsNull_f(pSrc->nullbitmap, index[j])) {
          colDataSetNull_f(pDst->nullbitmap, j);
          continue;
        }
        memcpy(pDst->pData + j * pDst->info.bytes, pSrc->pData + index[j] * pDst->info.bytes, pDst->info.bytes);
      }
    }
  }
#endif
  return TSDB_CODE_SUCCESS;
}

static SColumnInfoData* createHelpColInfoData(const SSDataBlock* pDataBlock) {
  int32_t rows = pDataBlock->info.capacity;
  size_t  numOfCols = taosArrayGetSize(pDataBlock->pDataBlock);

  SColumnInfoData* pCols = taosMemoryCalloc(numOfCols, sizeof(SColumnInfoData));
  if (pCols == NULL) {
    return NULL;
  }

  for (int32_t i = 0; i < numOfCols; ++i) {
    SColumnInfoData* pColInfoData = taosArrayGet(pDataBlock->pDataBlock, i);
    pCols[i].info = pColInfoData->info;

    if (IS_VAR_DATA_TYPE(pCols[i].info.type)) {
      pCols[i].varmeta.offset = taosMemoryCalloc(rows, sizeof(int32_t));
      pCols[i].pData = taosMemoryCalloc(1, pColInfoData->varmeta.length);

      pCols[i].varmeta.length = pColInfoData->varmeta.length;
      pCols[i].varmeta.allocLen = pCols[i].varmeta.length;
    } else {
      pCols[i].nullbitmap = taosMemoryCalloc(1, BitmapLen(rows));
      pCols[i].pData = taosMemoryCalloc(rows, pCols[i].info.bytes);
    }
  }

  return pCols;
}

static void copyBackToBlock(SSDataBlock* pDataBlock, SColumnInfoData* pCols) {
  size_t numOfCols = taosArrayGetSize(pDataBlock->pDataBlock);

  for (int32_t i = 0; i < numOfCols; ++i) {
    SColumnInfoData* pColInfoData = taosArrayGet(pDataBlock->pDataBlock, i);
    pColInfoData->info = pCols[i].info;

    if (IS_VAR_DATA_TYPE(pColInfoData->info.type)) {
      taosMemoryFreeClear(pColInfoData->varmeta.offset);
      pColInfoData->varmeta = pCols[i].varmeta;
    } else {
      taosMemoryFreeClear(pColInfoData->nullbitmap);
      pColInfoData->nullbitmap = pCols[i].nullbitmap;
    }

    taosMemoryFreeClear(pColInfoData->pData);
    pColInfoData->pData = pCols[i].pData;
  }

  taosMemoryFreeClear(pCols);
}

static int32_t* createTupleIndex(size_t rows) {
  int32_t* index = taosMemoryCalloc(rows, sizeof(int32_t));
  if (index == NULL) {
    return NULL;
  }

  for (int32_t i = 0; i < rows; ++i) {
    index[i] = i;
  }

  return index;
}

static void destroyTupleIndex(int32_t* index) { taosMemoryFreeClear(index); }

int32_t blockDataSort(SSDataBlock* pDataBlock, SArray* pOrderInfo) {
  if (pDataBlock->info.rows <= 1) {
    return TSDB_CODE_SUCCESS;
  }

  // Allocate the additional buffer.
  uint32_t rows = pDataBlock->info.rows;

  bool sortColumnHasNull = false;
  bool varTypeSort = false;

  for (int32_t i = 0; i < taosArrayGetSize(pOrderInfo); ++i) {
    SBlockOrderInfo* pInfo = taosArrayGet(pOrderInfo, i);

    SColumnInfoData* pColInfoData = taosArrayGet(pDataBlock->pDataBlock, pInfo->slotId);
    if (pColInfoData->hasNull) {
      sortColumnHasNull = true;
    }

    if (IS_VAR_DATA_TYPE(pColInfoData->info.type)) {
      varTypeSort = true;
    }
  }

  size_t numOfCols = taosArrayGetSize(pDataBlock->pDataBlock);

  if (taosArrayGetSize(pOrderInfo) == 1 && (!sortColumnHasNull)) {
    if (numOfCols == 1) {
      if (!varTypeSort) {
        SColumnInfoData* pColInfoData = taosArrayGet(pDataBlock->pDataBlock, 0);
        SBlockOrderInfo* pOrder = taosArrayGet(pOrderInfo, 0);

        int64_t p0 = taosGetTimestampUs();

        __compar_fn_t fn = getKeyComparFunc(pColInfoData->info.type, pOrder->order);
        taosSort(pColInfoData->pData, pDataBlock->info.rows, pColInfoData->info.bytes, fn);

        int64_t p1 = taosGetTimestampUs();
        uDebug("blockDataSort easy cost:%" PRId64 ", rows:%d\n", p1 - p0, pDataBlock->info.rows);

        return TSDB_CODE_SUCCESS;
      } else {  // var data type
      }
    } else if (numOfCols == 2) {
    }
  }

  int32_t* index = createTupleIndex(rows);
  if (index == NULL) {
    terrno = TSDB_CODE_OUT_OF_MEMORY;
    return terrno;
  }

  int64_t p0 = taosGetTimestampUs();

  SSDataBlockSortHelper helper = {.pDataBlock = pDataBlock, .orderInfo = pOrderInfo};
  for (int32_t i = 0; i < taosArrayGetSize(helper.orderInfo); ++i) {
    struct SBlockOrderInfo* pInfo = taosArrayGet(helper.orderInfo, i);
    pInfo->pColData = taosArrayGet(pDataBlock->pDataBlock, pInfo->slotId);
  }

  terrno = 0;
  taosqsort(index, rows, sizeof(int32_t), &helper, dataBlockCompar);
  if (terrno) return terrno;

  int64_t p1 = taosGetTimestampUs();

  SColumnInfoData* pCols = createHelpColInfoData(pDataBlock);
  if (pCols == NULL) {
    destroyTupleIndex(index);
    terrno = TSDB_CODE_OUT_OF_MEMORY;
    return terrno;
  }

  int64_t p2 = taosGetTimestampUs();

  blockDataAssign(pCols, pDataBlock, index);

  int64_t p3 = taosGetTimestampUs();

  copyBackToBlock(pDataBlock, pCols);
  int64_t p4 = taosGetTimestampUs();

  uDebug("blockDataSort complex sort:%" PRId64 ", create:%" PRId64 ", assign:%" PRId64 ", copyback:%" PRId64
         ", rows:%d\n",
         p1 - p0, p2 - p1, p3 - p2, p4 - p3, rows);
  destroyTupleIndex(index);

  return TSDB_CODE_SUCCESS;
}

typedef struct SHelper {
  int32_t index;
  union {
    char*   pData;
    int64_t i64;
    double  d64;
  };
} SHelper;

SHelper* createTupleIndex_rv(int32_t numOfRows, SArray* pOrderInfo, SSDataBlock* pBlock) {
  int32_t sortValLengthPerRow = 0;
  int32_t numOfCols = taosArrayGetSize(pOrderInfo);

  for (int32_t i = 0; i < numOfCols; ++i) {
    SBlockOrderInfo* pInfo = taosArrayGet(pOrderInfo, i);
    SColumnInfoData* pColInfo = taosArrayGet(pBlock->pDataBlock, pInfo->slotId);
    pInfo->pColData = pColInfo;
    sortValLengthPerRow += pColInfo->info.bytes;
  }

  size_t len = sortValLengthPerRow * pBlock->info.rows;

  char*    buf = taosMemoryCalloc(1, len);
  SHelper* phelper = taosMemoryCalloc(numOfRows, sizeof(SHelper));
  for (int32_t i = 0; i < numOfRows; ++i) {
    phelper[i].index = i;
    phelper[i].pData = buf + sortValLengthPerRow * i;
  }

  int32_t offset = 0;
  for (int32_t i = 0; i < numOfCols; ++i) {
    SBlockOrderInfo* pInfo = taosArrayGet(pOrderInfo, i);
    for (int32_t j = 0; j < numOfRows; ++j) {
      phelper[j].i64 = *(int32_t*)pInfo->pColData->pData + pInfo->pColData->info.bytes * j;
      //      memcpy(phelper[j].pData + offset, pInfo->pColData->pData + pInfo->pColData->info.bytes * j,
      //      pInfo->pColData->info.bytes);
    }

    offset += pInfo->pColData->info.bytes;
  }

  return phelper;
}

int32_t dataBlockCompar_rv(const void* p1, const void* p2, const void* param) {
  const SSDataBlockSortHelper* pHelper = (const SSDataBlockSortHelper*)param;

  //  SSDataBlock* pDataBlock = pHelper->pDataBlock;

  SHelper* left = (SHelper*)p1;
  SHelper* right = (SHelper*)p2;

  SArray* pInfo = pHelper->orderInfo;

  int32_t offset = 0;
  //  for(int32_t i = 0; i < pInfo->size; ++i) {
  //    SBlockOrderInfo* pOrder = TARRAY_GET_ELEM(pInfo, 0);
  //    SColumnInfoData* pColInfoData = pOrder->pColData;//TARRAY_GET_ELEM(pDataBlock->pDataBlock, pOrder->colIndex);

  //    if (pColInfoData->hasNull) {
  //      bool leftNull  = colDataIsNull(pColInfoData, pDataBlock->info.rows, left, pDataBlock->pBlockAgg);
  //      bool rightNull = colDataIsNull(pColInfoData, pDataBlock->info.rows, right, pDataBlock->pBlockAgg);
  //      if (leftNull && rightNull) {
  //        continue; // continue to next slot
  //      }
  //
  //      if (rightNull) {
  //        return pHelper->nullFirst? 1:-1;
  //      }
  //
  //      if (leftNull) {
  //        return pHelper->nullFirst? -1:1;
  //      }
  //    }

  //    void* left1  = colDataGetData(pColInfoData, left);
  //    void* right1 = colDataGetData(pColInfoData, right);

  //    switch(pColInfoData->info.type) {
  //      case TSDB_DATA_TYPE_INT: {
  int32_t leftx = *(int32_t*)left->pData;    //*(int32_t*)(left->pData + offset);
  int32_t rightx = *(int32_t*)right->pData;  //*(int32_t*)(right->pData + offset);

  //        offset += pColInfoData->info.bytes;
  if (leftx == rightx) {
    //          break;
    return 0;
  } else {
    //          if (pOrder->order == TSDB_ORDER_ASC) {
    return (leftx < rightx) ? -1 : 1;
    //          } else {
    //            return (leftx < rightx)? 1:-1;
    //          }
  }
  //      }
  //      default:
  //        assert(0);
  //    }
  //  }

  return 0;
}

int32_t blockDataSort_rv(SSDataBlock* pDataBlock, SArray* pOrderInfo, bool nullFirst) {
  // Allocate the additional buffer.
  int64_t p0 = taosGetTimestampUs();

  SSDataBlockSortHelper helper = {.pDataBlock = pDataBlock, .orderInfo = pOrderInfo};

  uint32_t rows = pDataBlock->info.rows;
  SHelper* index = createTupleIndex_rv(rows, helper.orderInfo, pDataBlock);
  if (index == NULL) {
    terrno = TSDB_CODE_OUT_OF_MEMORY;
    return terrno;
  }

  taosqsort(index, rows, sizeof(SHelper), &helper, dataBlockCompar_rv);

  int64_t          p1 = taosGetTimestampUs();
  SColumnInfoData* pCols = createHelpColInfoData(pDataBlock);
  if (pCols == NULL) {
    terrno = TSDB_CODE_OUT_OF_MEMORY;
    return terrno;
  }

  int64_t p2 = taosGetTimestampUs();

  //  int32_t code = blockDataAssign(pCols, pDataBlock, index);
  //  if (code != TSDB_CODE_SUCCESS) {
  //    terrno = code;
  //    return code;
  //  }

  int64_t p3 = taosGetTimestampUs();

  copyBackToBlock(pDataBlock, pCols);
  int64_t p4 = taosGetTimestampUs();

  printf("sort:%" PRId64 ", create:%" PRId64 ", assign:%" PRId64 ", copyback:%" PRId64 ", rows:%d\n", p1 - p0, p2 - p1,
         p3 - p2, p4 - p3, rows);
  //  destroyTupleIndex(index);
  return 0;
}

void blockDataCleanup(SSDataBlock* pDataBlock) {
  blockDataEmpty(pDataBlock);
  SDataBlockInfo* pInfo = &pDataBlock->info;
  pInfo->id.uid = 0;
  pInfo->id.groupId = 0;
}

void blockDataEmpty(SSDataBlock* pDataBlock) {
  SDataBlockInfo* pInfo = &pDataBlock->info;
  if (pInfo->capacity == 0 || pInfo->rows > pDataBlock->info.capacity) {
    return;
  }

  size_t numOfCols = taosArrayGetSize(pDataBlock->pDataBlock);
  for (int32_t i = 0; i < numOfCols; ++i) {
    SColumnInfoData* p = taosArrayGet(pDataBlock->pDataBlock, i);
    colInfoDataCleanup(p, pInfo->capacity);
  }

  pInfo->rows = 0;
  pInfo->dataLoad = 0;
  pInfo->window.ekey = 0;
  pInfo->window.skey = 0;
}

// todo temporarily disable it
<<<<<<< HEAD
static int32_t doEnsureCapacity(SColumnInfoData* pColumn, const SDataBlockInfo* pBlockInfo, uint32_t numOfRows, bool clearPayload) {
  if (numOfRows <= 0 || numOfRows <= pBlockInfo->capacity) {
=======

static int32_t doEnsureCapacity(SColumnInfoData* pColumn, const SDataBlockInfo* pBlockInfo, uint32_t numOfRows,
                                bool clearPayload) {
  ASSERT(numOfRows > 0);

  if (numOfRows <= pBlockInfo->capacity) {
>>>>>>> d46955a9
    return TSDB_CODE_SUCCESS;
  }

  // todo temp disable it
  //  ASSERT(pColumn->info.bytes != 0);

  int32_t existedRows = pBlockInfo->rows;

  if (IS_VAR_DATA_TYPE(pColumn->info.type)) {
    char* tmp = taosMemoryRealloc(pColumn->varmeta.offset, sizeof(int32_t) * numOfRows);
    if (tmp == NULL) {
      return TSDB_CODE_OUT_OF_MEMORY;
    }

    pColumn->varmeta.offset = (int32_t*)tmp;
    memset(&pColumn->varmeta.offset[existedRows], 0, sizeof(int32_t) * (numOfRows - existedRows));
  } else {
    // prepare for the null bitmap
    char* tmp = taosMemoryRealloc(pColumn->nullbitmap, BitmapLen(numOfRows));
    if (tmp == NULL) {
      return TSDB_CODE_OUT_OF_MEMORY;
    }

    int32_t oldLen = BitmapLen(existedRows);
    pColumn->nullbitmap = tmp;
    memset(&pColumn->nullbitmap[oldLen], 0, BitmapLen(numOfRows) - oldLen);
    if (pColumn->info.bytes == 0) {
      return TSDB_CODE_FAILED;
    }

    // make sure the allocated memory is MALLOC_ALIGN_BYTES aligned
    tmp = taosMemoryMallocAlign(MALLOC_ALIGN_BYTES, numOfRows * pColumn->info.bytes);
    if (tmp == NULL) {
      return TSDB_CODE_OUT_OF_MEMORY;
    }

    // copy back the existed data
    if (pColumn->pData != NULL) {
      memcpy(tmp, pColumn->pData, existedRows * pColumn->info.bytes);
      taosMemoryFreeClear(pColumn->pData);
    }

    pColumn->pData = tmp;

    // todo remove it soon
#if defined LINUX
    if ((((uint64_t)pColumn->pData) & (MALLOC_ALIGN_BYTES - 1)) != 0x0) {
      return TSDB_CODE_FAILED;
    }
#endif

    if (clearPayload) {
      memset(tmp + pColumn->info.bytes * existedRows, 0, pColumn->info.bytes * (numOfRows - existedRows));
    }
  }

  return TSDB_CODE_SUCCESS;
}

void colInfoDataCleanup(SColumnInfoData* pColumn, uint32_t numOfRows) {
  pColumn->hasNull = false;

  if (IS_VAR_DATA_TYPE(pColumn->info.type)) {
    pColumn->varmeta.length = 0;
    if (pColumn->varmeta.offset != NULL) {
      memset(pColumn->varmeta.offset, 0, sizeof(int32_t) * numOfRows);
    }
  } else {
    if (pColumn->nullbitmap != NULL) {
      memset(pColumn->nullbitmap, 0, BitmapLen(numOfRows));
    }
  }
}

int32_t colInfoDataEnsureCapacity(SColumnInfoData* pColumn, uint32_t numOfRows, bool clearPayload) {
  SDataBlockInfo info = {0};
  return doEnsureCapacity(pColumn, &info, numOfRows, clearPayload);
}

int32_t blockDataEnsureCapacity(SSDataBlock* pDataBlock, uint32_t numOfRows) {
  int32_t code = 0;
  if (numOfRows == 0 || numOfRows <= pDataBlock->info.capacity) {
    return TSDB_CODE_SUCCESS;
  }

  size_t numOfCols = taosArrayGetSize(pDataBlock->pDataBlock);
  for (int32_t i = 0; i < numOfCols; ++i) {
    SColumnInfoData* p = taosArrayGet(pDataBlock->pDataBlock, i);
    code = doEnsureCapacity(p, &pDataBlock->info, numOfRows, true);
    if (code) {
      return code;
    }
  }

  pDataBlock->info.capacity = numOfRows;
  return TSDB_CODE_SUCCESS;
}

int32_t blockDataEnsureCapacityNoClear(SSDataBlock* pDataBlock, uint32_t numOfRows) {
  int32_t code = 0;
  if (numOfRows == 0 || numOfRows <= pDataBlock->info.capacity) {
    return TSDB_CODE_SUCCESS;
  }

  size_t numOfCols = taosArrayGetSize(pDataBlock->pDataBlock);
  for (int32_t i = 0; i < numOfCols; ++i) {
    SColumnInfoData* p = taosArrayGet(pDataBlock->pDataBlock, i);
    code = doEnsureCapacity(p, &pDataBlock->info, numOfRows, false);
    if (code) {
      return code;
    }
  }

  pDataBlock->info.capacity = numOfRows;
  return TSDB_CODE_SUCCESS;
}

void blockDataFreeRes(SSDataBlock* pBlock) {
  int32_t numOfOutput = taosArrayGetSize(pBlock->pDataBlock);
  for (int32_t i = 0; i < numOfOutput; ++i) {
    SColumnInfoData* pColInfoData = (SColumnInfoData*)taosArrayGet(pBlock->pDataBlock, i);
    colDataDestroy(pColInfoData);
  }

  taosArrayDestroy(pBlock->pDataBlock);
  pBlock->pDataBlock = NULL;
  taosMemoryFreeClear(pBlock->pBlockAgg);
  taosMemoryFree(pBlock->info.pTag);
  memset(&pBlock->info, 0, sizeof(SDataBlockInfo));
}

void* blockDataDestroy(SSDataBlock* pBlock) {
  if (pBlock == NULL) {
    return NULL;
  }

  blockDataFreeRes(pBlock);
  taosMemoryFreeClear(pBlock);
  return NULL;
}

int32_t assignOneDataBlock(SSDataBlock* dst, const SSDataBlock* src) {
  dst->info = src->info;
  dst->info.rows = 0;
  dst->info.capacity = 0;

  size_t numOfCols = taosArrayGetSize(src->pDataBlock);
  for (int32_t i = 0; i < numOfCols; ++i) {
    SColumnInfoData* p = taosArrayGet(src->pDataBlock, i);
    SColumnInfoData  colInfo = {.hasNull = true, .info = p->info};
    blockDataAppendColInfo(dst, &colInfo);
  }

  int32_t code = blockDataEnsureCapacity(dst, src->info.rows);
  if (code != TSDB_CODE_SUCCESS) {
    terrno = code;
    return -1;
  }

  for (int32_t i = 0; i < numOfCols; ++i) {
    SColumnInfoData* pDst = taosArrayGet(dst->pDataBlock, i);
    SColumnInfoData* pSrc = taosArrayGet(src->pDataBlock, i);
    if (pSrc->pData == NULL && (!IS_VAR_DATA_TYPE(pSrc->info.type))) {
      continue;
    }

    colDataAssign(pDst, pSrc, src->info.rows, &src->info);
  }

  uint32_t cap = dst->info.capacity;
  dst->info = src->info;
  dst->info.capacity = cap;
  return 0;
}

int32_t copyDataBlock(SSDataBlock* dst, const SSDataBlock* src) {
  blockDataCleanup(dst);
  int32_t code = blockDataEnsureCapacity(dst, src->info.rows);
  if (code != TSDB_CODE_SUCCESS) {
    terrno = code;
    return code;
  }

  size_t numOfCols = taosArrayGetSize(src->pDataBlock);
  for (int32_t i = 0; i < numOfCols; ++i) {
    SColumnInfoData* pDst = taosArrayGet(dst->pDataBlock, i);
    SColumnInfoData* pSrc = taosArrayGet(src->pDataBlock, i);
    colDataAssign(pDst, pSrc, src->info.rows, &src->info);
  }

  uint32_t cap = dst->info.capacity;
  dst->info = src->info;
  dst->info.capacity = cap;
  return TSDB_CODE_SUCCESS;
}

SSDataBlock* createSpecialDataBlock(EStreamType type) {
  SSDataBlock* pBlock = taosMemoryCalloc(1, sizeof(SSDataBlock));
  pBlock->info.hasVarCol = false;
  pBlock->info.id.groupId = 0;
  pBlock->info.rows = 0;
  pBlock->info.type = type;
  pBlock->info.rowSize = sizeof(TSKEY) + sizeof(TSKEY) + sizeof(uint64_t) + sizeof(uint64_t) + sizeof(TSKEY) +
                         sizeof(TSKEY) + VARSTR_HEADER_SIZE + TSDB_TABLE_NAME_LEN;
  pBlock->info.watermark = INT64_MIN;

  pBlock->pDataBlock = taosArrayInit(6, sizeof(SColumnInfoData));
  SColumnInfoData infoData = {0};
  infoData.info.type = TSDB_DATA_TYPE_TIMESTAMP;
  infoData.info.bytes = sizeof(TSKEY);
  // window start ts
  taosArrayPush(pBlock->pDataBlock, &infoData);
  // window end ts
  taosArrayPush(pBlock->pDataBlock, &infoData);

  infoData.info.type = TSDB_DATA_TYPE_UBIGINT;
  infoData.info.bytes = sizeof(uint64_t);
  // uid
  taosArrayPush(pBlock->pDataBlock, &infoData);
  // group id
  taosArrayPush(pBlock->pDataBlock, &infoData);

  infoData.info.type = TSDB_DATA_TYPE_TIMESTAMP;
  infoData.info.bytes = sizeof(TSKEY);
  // calculate start ts
  taosArrayPush(pBlock->pDataBlock, &infoData);
  // calculate end ts
  taosArrayPush(pBlock->pDataBlock, &infoData);

  // table name
  infoData.info.type = TSDB_DATA_TYPE_VARCHAR;
  infoData.info.bytes = VARSTR_HEADER_SIZE + TSDB_TABLE_NAME_LEN;
  taosArrayPush(pBlock->pDataBlock, &infoData);

  return pBlock;
}

SSDataBlock* blockCopyOneRow(const SSDataBlock* pDataBlock, int32_t rowIdx) {
  if (pDataBlock == NULL) {
    return NULL;
  }

  SSDataBlock* pBlock = createDataBlock();
  pBlock->info = pDataBlock->info;
  pBlock->info.rows = 0;
  pBlock->info.capacity = 0;

  size_t numOfCols = taosArrayGetSize(pDataBlock->pDataBlock);
  for (int32_t i = 0; i < numOfCols; ++i) {
    SColumnInfoData* p = taosArrayGet(pDataBlock->pDataBlock, i);
    SColumnInfoData  colInfo = {.hasNull = true, .info = p->info};
    blockDataAppendColInfo(pBlock, &colInfo);
  }

  int32_t code = blockDataEnsureCapacity(pBlock, 1);
  if (code != TSDB_CODE_SUCCESS) {
    terrno = code;
    blockDataDestroy(pBlock);
    return NULL;
  }

  for (int32_t i = 0; i < numOfCols; ++i) {
    SColumnInfoData* pDst = taosArrayGet(pBlock->pDataBlock, i);
    SColumnInfoData* pSrc = taosArrayGet(pDataBlock->pDataBlock, i);
    void*            pData = colDataGetData(pSrc, rowIdx);
    bool             isNull = colDataIsNull(pSrc, pDataBlock->info.rows, rowIdx, NULL);
    colDataAppend(pDst, 0, pData, isNull);
  }

  pBlock->info.rows = 1;

  return pBlock;
}

SSDataBlock* createOneDataBlock(const SSDataBlock* pDataBlock, bool copyData) {
  if (pDataBlock == NULL) {
    return NULL;
  }

  SSDataBlock* pBlock = createDataBlock();
  pBlock->info = pDataBlock->info;
  pBlock->info.rows = 0;
  pBlock->info.capacity = 0;
  pBlock->info.rowSize = 0;

  size_t numOfCols = taosArrayGetSize(pDataBlock->pDataBlock);
  for (int32_t i = 0; i < numOfCols; ++i) {
    SColumnInfoData* p = taosArrayGet(pDataBlock->pDataBlock, i);
    SColumnInfoData  colInfo = {.hasNull = true, .info = p->info};
    blockDataAppendColInfo(pBlock, &colInfo);
  }

  if (copyData) {
    int32_t code = blockDataEnsureCapacity(pBlock, pDataBlock->info.rows);
    if (code != TSDB_CODE_SUCCESS) {
      terrno = code;
      blockDataDestroy(pBlock);
      return NULL;
    }

    for (int32_t i = 0; i < numOfCols; ++i) {
      SColumnInfoData* pDst = taosArrayGet(pBlock->pDataBlock, i);
      SColumnInfoData* pSrc = taosArrayGet(pDataBlock->pDataBlock, i);
      colDataAssign(pDst, pSrc, pDataBlock->info.rows, &pDataBlock->info);
    }

    pBlock->info.rows = pDataBlock->info.rows;
    pBlock->info.capacity = pDataBlock->info.rows;
  }

  return pBlock;
}

SSDataBlock* createDataBlock() {
  SSDataBlock* pBlock = taosMemoryCalloc(1, sizeof(SSDataBlock));
  if (pBlock == NULL) {
    terrno = TSDB_CODE_OUT_OF_MEMORY;
    return NULL;
  }

  pBlock->pDataBlock = taosArrayInit(4, sizeof(SColumnInfoData));
  if (pBlock->pDataBlock == NULL) {
    terrno = TSDB_CODE_OUT_OF_MEMORY;
    taosMemoryFree(pBlock);
    return NULL;
  }

  return pBlock;
}

int32_t blockDataAppendColInfo(SSDataBlock* pBlock, SColumnInfoData* pColInfoData) {
  if (pBlock->pDataBlock == NULL) {
    pBlock->pDataBlock = taosArrayInit(4, sizeof(SColumnInfoData));
    if (pBlock->pDataBlock == NULL) {
      terrno = TSDB_CODE_OUT_OF_MEMORY;
      return terrno;
    }
  }

  void* p = taosArrayPush(pBlock->pDataBlock, pColInfoData);
  if (p == NULL) {
    terrno = TSDB_CODE_OUT_OF_MEMORY;
    return terrno;
  }

  // todo disable it temporarily
  //  ASSERT(pColInfoData->info.type != 0);
  if (IS_VAR_DATA_TYPE(pColInfoData->info.type)) {
    pBlock->info.hasVarCol = true;
  }

  pBlock->info.rowSize += pColInfoData->info.bytes;
  return TSDB_CODE_SUCCESS;
}

SColumnInfoData createColumnInfoData(int16_t type, int32_t bytes, int16_t colId) {
  SColumnInfoData col = {.hasNull = true};
  col.info.colId = colId;
  col.info.type = type;
  col.info.bytes = bytes;

  return col;
}

SColumnInfoData* bdGetColumnInfoData(const SSDataBlock* pBlock, int32_t index) {
  if (index >= taosArrayGetSize(pBlock->pDataBlock)) {
    return NULL;
  }

  return taosArrayGet(pBlock->pDataBlock, index);
}

size_t blockDataGetCapacityInRow(const SSDataBlock* pBlock, size_t pageSize) {
  size_t numOfCols = taosArrayGetSize(pBlock->pDataBlock);

  int32_t payloadSize = pageSize - blockDataGetSerialMetaSize(numOfCols);
  int32_t rowSize = pBlock->info.rowSize;
  int32_t nRows = payloadSize / rowSize;
  ASSERT(nRows >= 1);

  // the true value must be less than the value of nRows
  int32_t additional = 0;
  for (int32_t i = 0; i < numOfCols; ++i) {
    SColumnInfoData* pCol = taosArrayGet(pBlock->pDataBlock, i);
    if (IS_VAR_DATA_TYPE(pCol->info.type)) {
      additional += nRows * sizeof(int32_t);
    } else {
      additional += BitmapLen(nRows);
    }
  }

  int32_t newRows = (payloadSize - additional) / rowSize;
  ASSERT(newRows <= nRows && newRows >= 1);

  return newRows;
}

void colDataDestroy(SColumnInfoData* pColData) {
  if (!pColData) return;
  if (IS_VAR_DATA_TYPE(pColData->info.type)) {
    taosMemoryFreeClear(pColData->varmeta.offset);
  } else {
    taosMemoryFreeClear(pColData->nullbitmap);
  }

  taosMemoryFreeClear(pColData->pData);
}

static void doShiftBitmap(char* nullBitmap, size_t n, size_t total) {
  int32_t len = BitmapLen(total);

  int32_t newLen = BitmapLen(total - n);
  if (n % 8 == 0) {
    memmove(nullBitmap, nullBitmap + n / 8, newLen);
  } else {
    int32_t  tail = n % 8;
    int32_t  i = 0;
    uint8_t* p = (uint8_t*)nullBitmap;

    if (n < 8) {
      while (i < len) {
        uint8_t v = p[i];  // source bitmap value
        p[i] = (v << tail);

        if (i < len - 1) {
          uint8_t next = p[i + 1];
          p[i] |= (next >> (8 - tail));
        }

        i += 1;
      }
    } else if (n > 8) {
      int32_t gap = len - newLen;
      while (i < newLen) {
        uint8_t v = p[i + gap];
        p[i] = (v << tail);

        if (i < newLen - 1) {
          uint8_t next = p[i + gap + 1];
          p[i] |= (next >> (8 - tail));
        }

        i += 1;
      }
    }
  }
}

static int32_t colDataMoveVarData(SColumnInfoData* pColInfoData, size_t start, size_t end) {
  int32_t dataOffset = -1;
  int32_t dataLen = 0;
  int32_t beigin = start;
  while (beigin < end) {
    int32_t offset = pColInfoData->varmeta.offset[beigin];
    if (offset == -1) {
      beigin++;
      continue;
    }
    if (start != 0) {
      pColInfoData->varmeta.offset[beigin] = dataLen;
    }
    char* data = pColInfoData->pData + offset;
    if (dataOffset == -1) dataOffset = offset;  // mark the begin of data
    int32_t type = pColInfoData->info.type;
    if (type == TSDB_DATA_TYPE_JSON) {
      dataLen += getJsonValueLen(data);
    } else {
      dataLen += varDataTLen(data);
    }
    beigin++;
  }

  if (dataOffset > 0) {
    memmove(pColInfoData->pData, pColInfoData->pData + dataOffset, dataLen);
  }

  memmove(pColInfoData->varmeta.offset, &pColInfoData->varmeta.offset[start], (end - start) * sizeof(int32_t));
  return dataLen;
}

static void colDataTrimFirstNRows(SColumnInfoData* pColInfoData, size_t n, size_t total) {
  if (IS_VAR_DATA_TYPE(pColInfoData->info.type)) {
    pColInfoData->varmeta.length = colDataMoveVarData(pColInfoData, n, total);

    // clear the offset value of the unused entries.
    memset(&pColInfoData->varmeta.offset[total - n], 0, n);
  } else {
    int32_t bytes = pColInfoData->info.bytes;
    memmove(pColInfoData->pData, ((char*)pColInfoData->pData + n * bytes), (total - n) * bytes);
    doShiftBitmap(pColInfoData->nullbitmap, n, total);
  }
}

int32_t blockDataTrimFirstNRows(SSDataBlock* pBlock, size_t n) {
  if (n == 0) {
    return TSDB_CODE_SUCCESS;
  }

  if (pBlock->info.rows <= n) {
    blockDataEmpty(pBlock);
  } else {
    size_t numOfCols = taosArrayGetSize(pBlock->pDataBlock);
    for (int32_t i = 0; i < numOfCols; ++i) {
      SColumnInfoData* pColInfoData = taosArrayGet(pBlock->pDataBlock, i);
      colDataTrimFirstNRows(pColInfoData, n, pBlock->info.rows);
    }

    pBlock->info.rows -= n;
  }
  return TSDB_CODE_SUCCESS;
}

static void colDataKeepFirstNRows(SColumnInfoData* pColInfoData, size_t n, size_t total) {
  if (IS_VAR_DATA_TYPE(pColInfoData->info.type)) {
    pColInfoData->varmeta.length = colDataMoveVarData(pColInfoData, 0, n);
    memset(&pColInfoData->varmeta.offset[n], 0, total - n);
  } else {  // reset the bitmap value
    /*int32_t stopIndex = BitmapLen(n) * 8;
    for(int32_t i = n; i < stopIndex; ++i) {
      colDataClearNull_f(pColInfoData->nullbitmap, i);
    }

    int32_t remain = BitmapLen(total) - BitmapLen(n);
    if (remain > 0) {
      memset(pColInfoData->nullbitmap+BitmapLen(n), 0, remain);
    }*/
  }
}

int32_t blockDataKeepFirstNRows(SSDataBlock* pBlock, size_t n) {
  if (n == 0) {
    blockDataEmpty(pBlock);
    return TSDB_CODE_SUCCESS;
  }

  if (pBlock->info.rows <= n) {
    return TSDB_CODE_SUCCESS;
  } else {
    size_t numOfCols = taosArrayGetSize(pBlock->pDataBlock);
    for (int32_t i = 0; i < numOfCols; ++i) {
      SColumnInfoData* pColInfoData = taosArrayGet(pBlock->pDataBlock, i);
      colDataKeepFirstNRows(pColInfoData, n, pBlock->info.rows);
    }

    pBlock->info.rows = n;
  }
  return TSDB_CODE_SUCCESS;
}

int32_t tEncodeDataBlock(void** buf, const SSDataBlock* pBlock) {
  int64_t tbUid = pBlock->info.id.uid;
  int16_t numOfCols = taosArrayGetSize(pBlock->pDataBlock);
  int16_t hasVarCol = pBlock->info.hasVarCol;
  int32_t rows = pBlock->info.rows;
  int32_t sz = taosArrayGetSize(pBlock->pDataBlock);

  int32_t tlen = 0;
  tlen += taosEncodeFixedI64(buf, tbUid);
  tlen += taosEncodeFixedI16(buf, numOfCols);
  tlen += taosEncodeFixedI16(buf, hasVarCol);
  tlen += taosEncodeFixedI32(buf, rows);
  tlen += taosEncodeFixedI32(buf, sz);
  for (int32_t i = 0; i < sz; i++) {
    SColumnInfoData* pColData = (SColumnInfoData*)taosArrayGet(pBlock->pDataBlock, i);
    tlen += taosEncodeFixedI16(buf, pColData->info.colId);
    tlen += taosEncodeFixedI8(buf, pColData->info.type);
    tlen += taosEncodeFixedI32(buf, pColData->info.bytes);
    tlen += taosEncodeFixedBool(buf, pColData->hasNull);

    if (IS_VAR_DATA_TYPE(pColData->info.type)) {
      tlen += taosEncodeBinary(buf, pColData->varmeta.offset, sizeof(int32_t) * rows);
    } else {
      tlen += taosEncodeBinary(buf, pColData->nullbitmap, BitmapLen(rows));
    }

    int32_t len = colDataGetLength(pColData, rows);
    tlen += taosEncodeFixedI32(buf, len);

    tlen += taosEncodeBinary(buf, pColData->pData, len);
  }
  return tlen;
}

void* tDecodeDataBlock(const void* buf, SSDataBlock* pBlock) {
  int32_t sz;

  int16_t numOfCols = taosArrayGetSize(pBlock->pDataBlock);

  buf = taosDecodeFixedU64(buf, &pBlock->info.id.uid);
  buf = taosDecodeFixedI16(buf, &numOfCols);
  buf = taosDecodeFixedI16(buf, &pBlock->info.hasVarCol);
  buf = taosDecodeFixedI32(buf, &pBlock->info.rows);
  buf = taosDecodeFixedI32(buf, &sz);
  pBlock->pDataBlock = taosArrayInit(sz, sizeof(SColumnInfoData));
  for (int32_t i = 0; i < sz; i++) {
    SColumnInfoData data = {0};
    buf = taosDecodeFixedI16(buf, &data.info.colId);
    buf = taosDecodeFixedI8(buf, &data.info.type);
    buf = taosDecodeFixedI32(buf, &data.info.bytes);
    buf = taosDecodeFixedBool(buf, &data.hasNull);

    if (IS_VAR_DATA_TYPE(data.info.type)) {
      buf = taosDecodeBinary(buf, (void**)&data.varmeta.offset, pBlock->info.rows * sizeof(int32_t));
    } else {
      buf = taosDecodeBinary(buf, (void**)&data.nullbitmap, BitmapLen(pBlock->info.rows));
    }

    int32_t len = 0;
    buf = taosDecodeFixedI32(buf, &len);
    buf = taosDecodeBinary(buf, (void**)&data.pData, len);
    if (IS_VAR_DATA_TYPE(data.info.type)) {
      data.varmeta.length = len;
      data.varmeta.allocLen = len;
    }
    taosArrayPush(pBlock->pDataBlock, &data);
  }
  return (void*)buf;
}

int32_t tEncodeDataBlocks(void** buf, const SArray* blocks) {
  int32_t tlen = 0;
  int32_t sz = taosArrayGetSize(blocks);
  tlen += taosEncodeFixedI32(buf, sz);

  for (int32_t i = 0; i < sz; i++) {
    SSDataBlock* pBlock = taosArrayGet(blocks, i);
    tlen += tEncodeDataBlock(buf, pBlock);
  }

  return tlen;
}

void* tDecodeDataBlocks(const void* buf, SArray** blocks) {
  int32_t sz;
  buf = taosDecodeFixedI32(buf, &sz);

  *blocks = taosArrayInit(sz, sizeof(SSDataBlock));
  for (int32_t i = 0; i < sz; i++) {
    SSDataBlock pBlock = {0};
    buf = tDecodeDataBlock(buf, &pBlock);
    taosArrayPush(*blocks, &pBlock);
  }
  return (void*)buf;
}

static char* formatTimestamp(char* buf, int64_t val, int precision) {
  time_t  tt;
  int32_t ms = 0;
  if (precision == TSDB_TIME_PRECISION_NANO) {
    tt = (time_t)(val / 1000000000);
    ms = val % 1000000000;
  } else if (precision == TSDB_TIME_PRECISION_MICRO) {
    tt = (time_t)(val / 1000000);
    ms = val % 1000000;
  } else {
    tt = (time_t)(val / 1000);
    ms = val % 1000;
  }

  /* comment out as it make testcases like select_with_tags.sim fail.
    but in windows, this may cause the call to localtime crash if tt < 0,
    need to find a better solution.
    if (tt < 0) {
      tt = 0;
    }
    */

  if (tt <= 0 && ms < 0) {
    tt--;
    if (precision == TSDB_TIME_PRECISION_NANO) {
      ms += 1000000000;
    } else if (precision == TSDB_TIME_PRECISION_MICRO) {
      ms += 1000000;
    } else {
      ms += 1000;
    }
  }
  struct tm ptm = {0};
  taosLocalTime(&tt, &ptm);
  size_t pos = strftime(buf, 35, "%Y-%m-%d %H:%M:%S", &ptm);

  if (precision == TSDB_TIME_PRECISION_NANO) {
    sprintf(buf + pos, ".%09d", ms);
  } else if (precision == TSDB_TIME_PRECISION_MICRO) {
    sprintf(buf + pos, ".%06d", ms);
  } else {
    sprintf(buf + pos, ".%03d", ms);
  }

  return buf;
}

void blockDebugShowDataBlock(SSDataBlock* pBlock, const char* flag) {
  SArray* dataBlocks = taosArrayInit(1, sizeof(SSDataBlock*));
  taosArrayPush(dataBlocks, &pBlock);
  blockDebugShowDataBlocks(dataBlocks, flag);
  taosArrayDestroy(dataBlocks);
}

void blockDebugShowDataBlocks(const SArray* dataBlocks, const char* flag) {
  char    pBuf[128] = {0};
  int32_t sz = taosArrayGetSize(dataBlocks);
  for (int32_t i = 0; i < sz; i++) {
    SSDataBlock* pDataBlock = taosArrayGet(dataBlocks, i);
    size_t       numOfCols = taosArrayGetSize(pDataBlock->pDataBlock);

    int32_t rows = pDataBlock->info.rows;
    printf("%s |block ver %" PRIi64 " |block type %d |child id %d|group id %" PRIu64 "\n", flag,
           pDataBlock->info.version, (int32_t)pDataBlock->info.type, pDataBlock->info.childId,
           pDataBlock->info.id.groupId);
    for (int32_t j = 0; j < rows; j++) {
      printf("%s |", flag);
      for (int32_t k = 0; k < numOfCols; k++) {
        SColumnInfoData* pColInfoData = taosArrayGet(pDataBlock->pDataBlock, k);
        void*            var = POINTER_SHIFT(pColInfoData->pData, j * pColInfoData->info.bytes);
        if (k == 0) {
          printf("cols:%d |", (int32_t)numOfCols);
        }
        if (colDataIsNull(pColInfoData, rows, j, NULL)) {
          printf(" %15s |", "NULL");
          continue;
        }

        switch (pColInfoData->info.type) {
          case TSDB_DATA_TYPE_TIMESTAMP:
            formatTimestamp(pBuf, *(uint64_t*)var, TSDB_TIME_PRECISION_MILLI);
            printf(" %25s |", pBuf);
            break;
          case TSDB_DATA_TYPE_BOOL:
            printf(" %15" PRIi8 " |", *(int8_t*)var);
            break;
          case TSDB_DATA_TYPE_TINYINT:
            printf(" %15" PRIi8 " |", *(int8_t*)var);
            break;
          case TSDB_DATA_TYPE_SMALLINT:
            printf(" %15" PRIi16 " |", *(int16_t*)var);
            break;
          case TSDB_DATA_TYPE_INT:
            printf(" %15d |", *(int32_t*)var);
            break;
          case TSDB_DATA_TYPE_UTINYINT:
            printf(" %15" PRIu8 " |", *(uint8_t*)var);
            break;
          case TSDB_DATA_TYPE_USMALLINT:
            printf(" %15" PRIu16 " |", *(uint16_t*)var);
            break;
          case TSDB_DATA_TYPE_UINT:
            printf(" %15u |", *(uint32_t*)var);
            break;
          case TSDB_DATA_TYPE_BIGINT:
            printf(" %15" PRId64 " |", *(int64_t*)var);
            break;
          case TSDB_DATA_TYPE_UBIGINT:
            printf(" %15" PRIu64 " |", *(uint64_t*)var);
            break;
          case TSDB_DATA_TYPE_FLOAT:
            printf(" %15f |", *(float*)var);
            break;
          case TSDB_DATA_TYPE_DOUBLE:
            printf(" %15lf |", *(double*)var);
            break;
          case TSDB_DATA_TYPE_VARCHAR: {
            char*   pData = colDataGetVarData(pColInfoData, j);
            int32_t dataSize = TMIN(sizeof(pBuf) - 1, varDataLen(pData));
            memset(pBuf, 0, dataSize + 1);
            strncpy(pBuf, varDataVal(pData), dataSize);
            printf(" %15s |", pBuf);
          } break;
          case TSDB_DATA_TYPE_NCHAR: {
            char*   pData = colDataGetVarData(pColInfoData, j);
            int32_t dataSize = TMIN(sizeof(pBuf), varDataLen(pData));
            memset(pBuf, 0, dataSize);
            (void)taosUcs4ToMbs((TdUcs4*)varDataVal(pData), dataSize, pBuf);
            printf(" %15s |", pBuf);
          } break;
          default:
            break;
        }
      }
      printf("\n");
    }
  }
}

// for debug
char* dumpBlockData(SSDataBlock* pDataBlock, const char* flag, char** pDataBuf) {
  int32_t size = 2048;
  *pDataBuf = taosMemoryCalloc(size, 1);
  char*   dumpBuf = *pDataBuf;
  char    pBuf[128] = {0};
  int32_t colNum = taosArrayGetSize(pDataBlock->pDataBlock);
  int32_t rows = pDataBlock->info.rows;
  int32_t len = 0;
  len += snprintf(dumpBuf + len, size - len,
                  "===stream===%s|block type %d|child id %d|group id:%" PRIu64 "|uid:%" PRId64
                  "|rows:%d|version:%" PRIu64 "|cal start:%" PRIu64 "|cal end:%" PRIu64 "\n",
                  flag, (int32_t)pDataBlock->info.type, pDataBlock->info.childId, pDataBlock->info.id.groupId,
                  pDataBlock->info.id.uid, pDataBlock->info.rows, pDataBlock->info.version,
                  pDataBlock->info.calWin.skey, pDataBlock->info.calWin.ekey);
  if (len >= size - 1) return dumpBuf;

  for (int32_t j = 0; j < rows; j++) {
    len += snprintf(dumpBuf + len, size - len, "%s |", flag);
    if (len >= size - 1) return dumpBuf;

    for (int32_t k = 0; k < colNum; k++) {
      SColumnInfoData* pColInfoData = taosArrayGet(pDataBlock->pDataBlock, k);
      if (colDataIsNull(pColInfoData, rows, j, NULL) || !pColInfoData->pData) {
        len += snprintf(dumpBuf + len, size - len, " %15s |", "NULL");
        if (len >= size - 1) return dumpBuf;
        continue;
      }

      void* var = colDataGetData(pColInfoData, j);
      switch (pColInfoData->info.type) {
        case TSDB_DATA_TYPE_TIMESTAMP:
          memset(pBuf, 0, sizeof(pBuf));
          formatTimestamp(pBuf, *(uint64_t*)var, TSDB_TIME_PRECISION_MILLI);
          len += snprintf(dumpBuf + len, size - len, " %25s |", pBuf);
          if (len >= size - 1) return dumpBuf;
          break;
        case TSDB_DATA_TYPE_TINYINT:
          len += snprintf(dumpBuf + len, size - len, " %15d |", *(int8_t*)var);
          if (len >= size - 1) return dumpBuf;
          break;
        case TSDB_DATA_TYPE_UTINYINT:
          len += snprintf(dumpBuf + len, size - len, " %15d |", *(uint8_t*)var);
          if (len >= size - 1) return dumpBuf;
          break;
        case TSDB_DATA_TYPE_SMALLINT:
          len += snprintf(dumpBuf + len, size - len, " %15d |", *(int16_t*)var);
          if (len >= size - 1) return dumpBuf;
          break;
        case TSDB_DATA_TYPE_USMALLINT:
          len += snprintf(dumpBuf + len, size - len, " %15d |", *(uint16_t*)var);
          if (len >= size - 1) return dumpBuf;
          break;
        case TSDB_DATA_TYPE_INT:
          len += snprintf(dumpBuf + len, size - len, " %15d |", *(int32_t*)var);
          if (len >= size - 1) return dumpBuf;
          break;
        case TSDB_DATA_TYPE_UINT:
          len += snprintf(dumpBuf + len, size - len, " %15u |", *(uint32_t*)var);
          if (len >= size - 1) return dumpBuf;
          break;
        case TSDB_DATA_TYPE_BIGINT:
          len += snprintf(dumpBuf + len, size - len, " %15" PRId64 " |", *(int64_t*)var);
          if (len >= size - 1) return dumpBuf;
          break;
        case TSDB_DATA_TYPE_UBIGINT:
          len += snprintf(dumpBuf + len, size - len, " %15" PRIu64 " |", *(uint64_t*)var);
          if (len >= size - 1) return dumpBuf;
          break;
        case TSDB_DATA_TYPE_FLOAT:
          len += snprintf(dumpBuf + len, size - len, " %15f |", *(float*)var);
          if (len >= size - 1) return dumpBuf;
          break;
        case TSDB_DATA_TYPE_DOUBLE:
          // len += snprintf(dumpBuf + len, size - len, " %15lf |", *(double*)var);
          // if (len >= size - 1) return dumpBuf;
          break;
        case TSDB_DATA_TYPE_BOOL:
          len += snprintf(dumpBuf + len, size - len, " %15d |", *(bool*)var);
          if (len >= size - 1) return dumpBuf;
          break;
        case TSDB_DATA_TYPE_VARCHAR: {
          memset(pBuf, 0, sizeof(pBuf));
          char*   pData = colDataGetVarData(pColInfoData, j);
          int32_t dataSize = TMIN(sizeof(pBuf), varDataLen(pData));
          dataSize = TMIN(dataSize, 50);
          memcpy(pBuf, varDataVal(pData), dataSize);
          len += snprintf(dumpBuf + len, size - len, " %15s |", pBuf);
          if (len >= size - 1) return dumpBuf;
        } break;
        case TSDB_DATA_TYPE_NCHAR: {
          char*   pData = colDataGetVarData(pColInfoData, j);
          int32_t dataSize = TMIN(sizeof(pBuf), varDataLen(pData));
          memset(pBuf, 0, sizeof(pBuf));
          (void)taosUcs4ToMbs((TdUcs4*)varDataVal(pData), dataSize, pBuf);
          len += snprintf(dumpBuf + len, size - len, " %15s |", pBuf);
          if (len >= size - 1) return dumpBuf;
        } break;
      }
    }
    len += snprintf(dumpBuf + len, size - len, "\n");
    if (len >= size - 1) return dumpBuf;
  }
  len += snprintf(dumpBuf + len, size - len, "%s |end\n", flag);
  return dumpBuf;
}

/**
 * @brief TODO: Assume that the final generated result it less than 3M
 *
 * @param pReq
 * @param pDataBlocks
 * @param vgId
 * @param suid
 *
 */
#if 0
int32_t buildSubmitReqFromDataBlock(SSubmitReq** pReq, const SSDataBlock* pDataBlock, STSchema* pTSchema, int32_t vgId,
                                    tb_uid_t suid) {
  int32_t bufSize = sizeof(SSubmitReq);
  int32_t sz = 1;
  for (int32_t i = 0; i < sz; ++i) {
    const SDataBlockInfo* pBlkInfo = &pDataBlock->info;

    int32_t colNum = taosArrayGetSize(pDataBlock->pDataBlock);
    bufSize += pBlkInfo->rows * (TD_ROW_HEAD_LEN + pBlkInfo->rowSize + BitmapLen(colNum));
    bufSize += sizeof(SSubmitBlk);
  }

  *pReq = taosMemoryCalloc(1, bufSize);
  if (!(*pReq)) {
    terrno = TSDB_CODE_OUT_OF_MEMORY;
    return TSDB_CODE_FAILED;
  }
  void* pDataBuf = *pReq;

  int32_t     msgLen = sizeof(SSubmitReq);
  int32_t     numOfBlks = 0;
  SRowBuilder rb = {0};
  tdSRowInit(&rb, pTSchema->version);

  for (int32_t i = 0; i < sz; ++i) {
    int32_t colNum = taosArrayGetSize(pDataBlock->pDataBlock);
    int32_t rows = pDataBlock->info.rows;

    if (colNum <= 1) {
      // invalid if only with TS col
      continue;
    }

    if (rb.nCols != colNum) {
      tdSRowSetTpInfo(&rb, colNum, pTSchema->flen);
    }

    SSubmitBlk* pSubmitBlk = POINTER_SHIFT(pDataBuf, msgLen);
    pSubmitBlk->suid = suid;
    pSubmitBlk->uid = pDataBlock->info.id.groupId;
    pSubmitBlk->numOfRows = rows;
    pSubmitBlk->sversion = pTSchema->version;

    msgLen += sizeof(SSubmitBlk);
    int32_t dataLen = 0;
    for (int32_t j = 0; j < rows; ++j) {                               // iterate by row
      tdSRowResetBuf(&rb, POINTER_SHIFT(pDataBuf, msgLen + dataLen));  // set row buf
      bool    isStartKey = false;
      int32_t offset = 0;
      for (int32_t k = 0; k < colNum; ++k) {  // iterate by column
        SColumnInfoData* pColInfoData = taosArrayGet(pDataBlock->pDataBlock, k);
        STColumn*        pCol = &pTSchema->columns[k];
        void*            var = POINTER_SHIFT(pColInfoData->pData, j * pColInfoData->info.bytes);
        switch (pColInfoData->info.type) {
          case TSDB_DATA_TYPE_TIMESTAMP:
            if (!isStartKey) {
              isStartKey = true;
              tdAppendColValToRow(&rb, PRIMARYKEY_TIMESTAMP_COL_ID, TSDB_DATA_TYPE_TIMESTAMP, TD_VTYPE_NORM, var, true,
                                  offset, k);
              continue; // offset should keep 0 for next column

            } else if (colDataIsNull_s(pColInfoData, j)) {
              tdAppendColValToRow(&rb, PRIMARYKEY_TIMESTAMP_COL_ID + k, TSDB_DATA_TYPE_TIMESTAMP, TD_VTYPE_NULL, NULL,
                                  false, offset, k);
            } else {
              tdAppendColValToRow(&rb, PRIMARYKEY_TIMESTAMP_COL_ID + k, TSDB_DATA_TYPE_TIMESTAMP, TD_VTYPE_NORM, var,
                                  true, offset, k);
            }
            break;
          case TSDB_DATA_TYPE_NCHAR:
          case TSDB_DATA_TYPE_VARCHAR: {  // TSDB_DATA_TYPE_BINARY
            if (colDataIsNull_s(pColInfoData, j)) {
              tdAppendColValToRow(&rb, PRIMARYKEY_TIMESTAMP_COL_ID + k, pColInfoData->info.type, TD_VTYPE_NULL, NULL,
                                  false, offset, k);
            } else {
              void* data = colDataGetData(pColInfoData, j);
              tdAppendColValToRow(&rb, PRIMARYKEY_TIMESTAMP_COL_ID + k, pColInfoData->info.type, TD_VTYPE_NORM, data,
                                  true, offset, k);
            }
            break;
          }
          case TSDB_DATA_TYPE_VARBINARY:
          case TSDB_DATA_TYPE_DECIMAL:
          case TSDB_DATA_TYPE_BLOB:
          case TSDB_DATA_TYPE_JSON:
          case TSDB_DATA_TYPE_MEDIUMBLOB:
            uError("the column type %" PRIi16 " is defined but not implemented yet", pColInfoData->info.type);
            break;
          default:
            if (pColInfoData->info.type < TSDB_DATA_TYPE_MAX && pColInfoData->info.type > TSDB_DATA_TYPE_NULL) {
              if (colDataIsNull_s(pColInfoData, j)) {
                tdAppendColValToRow(&rb, PRIMARYKEY_TIMESTAMP_COL_ID + k, pCol->type, TD_VTYPE_NULL, NULL, false,
                                    offset, k);
              } else if (pCol->type == pColInfoData->info.type) {
                tdAppendColValToRow(&rb, PRIMARYKEY_TIMESTAMP_COL_ID + k, pCol->type, TD_VTYPE_NORM, var, true, offset,
                                    k);
              } else {
                char tv[8] = {0};
                if (pColInfoData->info.type == TSDB_DATA_TYPE_FLOAT) {
                  float v = 0;
                  GET_TYPED_DATA(v, float, pColInfoData->info.type, var);
                  SET_TYPED_DATA(&tv, pCol->type, v);
                } else if (pColInfoData->info.type == TSDB_DATA_TYPE_DOUBLE) {
                  double v = 0;
                  GET_TYPED_DATA(v, double, pColInfoData->info.type, var);
                  SET_TYPED_DATA(&tv, pCol->type, v);
                } else if (IS_SIGNED_NUMERIC_TYPE(pColInfoData->info.type)) {
                  int64_t v = 0;
                  GET_TYPED_DATA(v, int64_t, pColInfoData->info.type, var);
                  SET_TYPED_DATA(&tv, pCol->type, v);
                } else {
                  uint64_t v = 0;
                  GET_TYPED_DATA(v, uint64_t, pColInfoData->info.type, var);
                  SET_TYPED_DATA(&tv, pCol->type, v);
                }
                tdAppendColValToRow(&rb, PRIMARYKEY_TIMESTAMP_COL_ID + k, pCol->type, TD_VTYPE_NORM, tv, true, offset,
                                    k);
              }
            } else {
              uError("the column type %" PRIi16 " is undefined\n", pColInfoData->info.type);
            }
            break;
        }
        offset += TYPE_BYTES[pCol->type];  // sum/avg would convert to int64_t/uint64_t/double during aggregation
      }
      tdSRowEnd(&rb);
      dataLen += TD_ROW_LEN(rb.pBuf);
#ifdef TD_DEBUG_PRINT_ROW
      tdSRowPrint(rb.pBuf, pTSchema, __func__);
#endif
    }

    ++numOfBlks;

    pSubmitBlk->dataLen = dataLen;
    msgLen += pSubmitBlk->dataLen;
  }

  if (numOfBlks > 0) {
    (*pReq)->length = msgLen;

    (*pReq)->header.vgId = htonl(vgId);
    (*pReq)->header.contLen = htonl(msgLen);
    (*pReq)->length = (*pReq)->header.contLen;
    (*pReq)->numOfBlocks = htonl(numOfBlks);
    SSubmitBlk* blk = (SSubmitBlk*)((*pReq) + 1);
    while (numOfBlks--) {
      int32_t dataLen = blk->dataLen;
      blk->uid = htobe64(blk->uid);
      blk->suid = htobe64(blk->suid);
      blk->sversion = htonl(blk->sversion);
      blk->dataLen = htonl(blk->dataLen);
      blk->schemaLen = htonl(blk->schemaLen);
      blk->numOfRows = htonl(blk->numOfRows);
      blk = (SSubmitBlk*)(blk->data + dataLen);
    }
  } else {
    // no valid rows
    taosMemoryFreeClear(*pReq);
  }

  return TSDB_CODE_SUCCESS;
}
#endif

int32_t buildSubmitReqFromDataBlock(SSubmitReq2** ppReq, const SSDataBlock* pDataBlock, const STSchema* pTSchema,
                                    int64_t uid, int32_t vgId, tb_uid_t suid) {
  SSubmitReq2* pReq = *ppReq;
  SArray*      pVals = NULL;
  int32_t      numOfBlks = 0;
  int32_t      sz = 1;

  terrno = TSDB_CODE_SUCCESS;

  if (NULL == pReq) {
    if (!(pReq = taosMemoryMalloc(sizeof(SSubmitReq2)))) {
      terrno = TSDB_CODE_OUT_OF_MEMORY;
      goto _end;
    }

    if (!(pReq->aSubmitTbData = taosArrayInit(1, sizeof(SSubmitTbData)))) {
      goto _end;
    }
  }

  for (int32_t i = 0; i < sz; ++i) {
    int32_t colNum = taosArrayGetSize(pDataBlock->pDataBlock);
    int32_t rows = pDataBlock->info.rows;

    if (colNum <= 1) {  // invalid if only with TS col
      continue;
    }

    // the rsma result should has the same column number with schema.
    ASSERT(colNum == pTSchema->numOfCols);

    SSubmitTbData tbData = {0};

    if (!(tbData.aRowP = taosArrayInit(rows, sizeof(SRow*)))) {
      goto _end;
    }
    tbData.suid = suid;
    tbData.uid = uid;
    tbData.sver = pTSchema->version;

    if (!pVals && !(pVals = taosArrayInit(colNum, sizeof(SColVal)))) {
      taosArrayDestroy(tbData.aRowP);
      goto _end;
    }

    for (int32_t j = 0; j < rows; ++j) {  // iterate by row

      taosArrayClear(pVals);

      bool    isStartKey = false;
      int32_t offset = 0;
      for (int32_t k = 0; k < colNum; ++k) {  // iterate by column
        SColumnInfoData* pColInfoData = taosArrayGet(pDataBlock->pDataBlock, k);
        const STColumn*  pCol = &pTSchema->columns[k];
        void*            var = POINTER_SHIFT(pColInfoData->pData, j * pColInfoData->info.bytes);

        switch (pColInfoData->info.type) {
          case TSDB_DATA_TYPE_TIMESTAMP:
            ASSERT(pColInfoData->info.type == pCol->type);
            if (!isStartKey) {
              isStartKey = true;
              ASSERT(PRIMARYKEY_TIMESTAMP_COL_ID == pCol->colId);
              SColVal cv = COL_VAL_VALUE(pCol->colId, pCol->type, (SValue){.val = *(TSKEY*)var});
              taosArrayPush(pVals, &cv);
            } else if (colDataIsNull_s(pColInfoData, j)) {
              SColVal cv = COL_VAL_NULL(pCol->colId, pCol->type);
              taosArrayPush(pVals, &cv);
            } else {
              SColVal cv = COL_VAL_VALUE(pCol->colId, pCol->type, (SValue){.val = *(int64_t*)var});
              taosArrayPush(pVals, &cv);
            }
            break;
          case TSDB_DATA_TYPE_NCHAR:
          case TSDB_DATA_TYPE_VARCHAR: {  // TSDB_DATA_TYPE_BINARY
            ASSERT(pColInfoData->info.type == pCol->type);
            if (colDataIsNull_s(pColInfoData, j)) {
              SColVal cv = COL_VAL_NULL(pCol->colId, pCol->type);
              taosArrayPush(pVals, &cv);
            } else {
              void*   data = colDataGetVarData(pColInfoData, j);
              SValue  sv = (SValue){.nData = varDataLen(data), .pData = varDataVal(data)};  // address copy, no value
              SColVal cv = COL_VAL_VALUE(pCol->colId, pCol->type, sv);
              taosArrayPush(pVals, &cv);
            }
            break;
          }
          case TSDB_DATA_TYPE_VARBINARY:
          case TSDB_DATA_TYPE_DECIMAL:
          case TSDB_DATA_TYPE_BLOB:
          case TSDB_DATA_TYPE_JSON:
          case TSDB_DATA_TYPE_MEDIUMBLOB:
            uError("the column type %" PRIi16 " is defined but not implemented yet", pColInfoData->info.type);
            ASSERT(0);
            break;
          default:
            if (pColInfoData->info.type < TSDB_DATA_TYPE_MAX && pColInfoData->info.type > TSDB_DATA_TYPE_NULL) {
              if (colDataIsNull_s(pColInfoData, j)) {
                SColVal cv = COL_VAL_NULL(pCol->colId, pCol->type);  // should use pCol->type
                taosArrayPush(pVals, &cv);
              } else {
                SValue sv;
                if (pCol->type == pColInfoData->info.type) {
                  memcpy(&sv.val, var, tDataTypes[pCol->type].bytes);
                } else {
                  /**
                   *  1. sum/avg would convert to int64_t/uint64_t/double during aggregation
                   *  2. below conversion may lead to overflow or loss, the app should select the right data type.
                   */
                  char tv[8] = {0};
                  if (pColInfoData->info.type == TSDB_DATA_TYPE_FLOAT) {
                    float v = 0;
                    GET_TYPED_DATA(v, float, pColInfoData->info.type, var);
                    SET_TYPED_DATA(&tv, pCol->type, v);
                  } else if (pColInfoData->info.type == TSDB_DATA_TYPE_DOUBLE) {
                    double v = 0;
                    GET_TYPED_DATA(v, double, pColInfoData->info.type, var);
                    SET_TYPED_DATA(&tv, pCol->type, v);
                  } else if (IS_SIGNED_NUMERIC_TYPE(pColInfoData->info.type)) {
                    int64_t v = 0;
                    GET_TYPED_DATA(v, int64_t, pColInfoData->info.type, var);
                    SET_TYPED_DATA(&tv, pCol->type, v);
                  } else {
                    uint64_t v = 0;
                    GET_TYPED_DATA(v, uint64_t, pColInfoData->info.type, var);
                    SET_TYPED_DATA(&tv, pCol->type, v);
                  }
                  memcpy(&sv.val, tv, tDataTypes[pCol->type].bytes);
                }
                SColVal cv = COL_VAL_VALUE(pCol->colId, pColInfoData->info.type, sv);
                taosArrayPush(pVals, &cv);
              }
            } else {
              uError("the column type %" PRIi16 " is undefined\n", pColInfoData->info.type);
              ASSERT(0);
            }
            break;
        }
      }
      SRow* pRow = NULL;
      if ((terrno = tRowBuild(pVals, pTSchema, &pRow)) < 0) {
        tDestroySSubmitTbData(&tbData, TSDB_MSG_FLG_ENCODE);
        goto _end;
      }
      ASSERT(pRow);
      taosArrayPush(tbData.aRowP, &pRow);
    }

    taosArrayPush(pReq->aSubmitTbData, &tbData);
  }
_end:
  taosArrayDestroy(pVals);
  if (terrno != 0) {
    *ppReq = NULL;
    if (pReq) tDestroySSubmitReq2(pReq, TSDB_MSG_FLG_ENCODE);
    return TSDB_CODE_FAILED;
  }
  *ppReq = pReq;
  return TSDB_CODE_SUCCESS;
}

char* buildCtbNameByGroupId(const char* stbFullName, uint64_t groupId) {
<<<<<<< HEAD
  if (stbFullName[0] == 0) {
    return NULL;
  }

  SArray* tags = taosArrayInit(0, sizeof(void*));
=======
  ASSERT(stbFullName[0] != 0);
  SArray* tags = taosArrayInit(0, sizeof(SSmlKv));
>>>>>>> d46955a9
  if (tags == NULL) {
    return NULL;
  }

  void* cname = taosMemoryCalloc(1, TSDB_TABLE_NAME_LEN + 1);
  if (cname == NULL) {
    taosArrayDestroy(tags);
    return NULL;
  }

  SSmlKv pTag = {.key = "group_id",
                 .keyLen = sizeof("group_id") - 1,
                 .type = TSDB_DATA_TYPE_UBIGINT,
                 .u = groupId,
                 .length = sizeof(uint64_t)};
  taosArrayPush(tags, &pTag);

  RandTableName rname = {
      .tags = tags,
      .stbFullName = stbFullName,
      .stbFullNameLen = strlen(stbFullName),
      .ctbShortName = cname,
  };

  buildChildTableName(&rname);

  taosArrayDestroy(tags);

  if ((rname.ctbShortName && rname.ctbShortName[0]) == 0) {
    return NULL;
  }
  return rname.ctbShortName;
}

int32_t blockEncode(const SSDataBlock* pBlock, char* data, int32_t numOfCols) {
  int32_t dataLen = 0;

  // todo extract method
  int32_t* version = (int32_t*)data;
  *version = 1;
  data += sizeof(int32_t);

  int32_t* actualLen = (int32_t*)data;
  data += sizeof(int32_t);

  int32_t* rows = (int32_t*)data;
  *rows = pBlock->info.rows;
  data += sizeof(int32_t);
  ASSERT(*rows > 0);

  int32_t* cols = (int32_t*)data;
  *cols = numOfCols;
  data += sizeof(int32_t);

  // flag segment.
  // the inital bit is for column info
  int32_t* flagSegment = (int32_t*)data;
  *flagSegment = (1 << 31);

  data += sizeof(int32_t);

  uint64_t* groupId = (uint64_t*)data;
  data += sizeof(uint64_t);

  for (int32_t i = 0; i < numOfCols; ++i) {
    SColumnInfoData* pColInfoData = taosArrayGet(pBlock->pDataBlock, i);

    *((int8_t*)data) = pColInfoData->info.type;
    data += sizeof(int8_t);

    *((int32_t*)data) = pColInfoData->info.bytes;
    data += sizeof(int32_t);
  }

  int32_t* colSizes = (int32_t*)data;
  data += numOfCols * sizeof(int32_t);

  dataLen = blockDataGetSerialMetaSize(numOfCols);

  int32_t numOfRows = pBlock->info.rows;
  for (int32_t col = 0; col < numOfCols; ++col) {
    SColumnInfoData* pColRes = (SColumnInfoData*)taosArrayGet(pBlock->pDataBlock, col);

    // copy the null bitmap
    size_t metaSize = 0;
    if (IS_VAR_DATA_TYPE(pColRes->info.type)) {
      metaSize = numOfRows * sizeof(int32_t);
      memcpy(data, pColRes->varmeta.offset, metaSize);
    } else {
      metaSize = BitmapLen(numOfRows);
      memcpy(data, pColRes->nullbitmap, metaSize);
    }

    data += metaSize;
    dataLen += metaSize;

    colSizes[col] = colDataGetLength(pColRes, numOfRows);
    dataLen += colSizes[col];
    if (pColRes->pData != NULL) {
      memmove(data, pColRes->pData, colSizes[col]);
    }
    data += colSizes[col];

    colSizes[col] = htonl(colSizes[col]);
  }

  *actualLen = dataLen;
  *groupId = pBlock->info.id.groupId;
  ASSERT(dataLen > 0);

  uDebug("build data block, actualLen:%d, rows:%d, cols:%d", dataLen, *rows, *cols);

  return dataLen;
}

const char* blockDecode(SSDataBlock* pBlock, const char* pData) {
  const char* pStart = pData;

  int32_t version = *(int32_t*)pStart;
  pStart += sizeof(int32_t);
  ASSERT(version == 1);

  // total length sizeof(int32_t)
  int32_t dataLen = *(int32_t*)pStart;
  pStart += sizeof(int32_t);

  // total rows sizeof(int32_t)
  int32_t numOfRows = *(int32_t*)pStart;
  pStart += sizeof(int32_t);

  // total columns sizeof(int32_t)
  int32_t numOfCols = *(int32_t*)pStart;
  pStart += sizeof(int32_t);

  // has column info segment
  int32_t flagSeg = *(int32_t*)pStart;
  int32_t hasColumnInfo = (flagSeg >> 31);
  pStart += sizeof(int32_t);

  // group id sizeof(uint64_t)
  pBlock->info.id.groupId = *(uint64_t*)pStart;
  pStart += sizeof(uint64_t);

  if (pBlock->pDataBlock == NULL) {
    pBlock->pDataBlock = taosArrayInit(numOfCols, sizeof(SColumnInfoData));
    taosArraySetSize(pBlock->pDataBlock, numOfCols);
  }

  for (int32_t i = 0; i < numOfCols; ++i) {
    SColumnInfoData* pColInfoData = taosArrayGet(pBlock->pDataBlock, i);
    pColInfoData->info.type = *(int8_t*)pStart;
    pStart += sizeof(int8_t);

    pColInfoData->info.bytes = *(int32_t*)pStart;
    pStart += sizeof(int32_t);

    if (IS_VAR_DATA_TYPE(pColInfoData->info.type)) {
      pBlock->info.hasVarCol = true;
    }
  }

  blockDataEnsureCapacity(pBlock, numOfRows);

  int32_t* colLen = (int32_t*)pStart;
  pStart += sizeof(int32_t) * numOfCols;

  for (int32_t i = 0; i < numOfCols; ++i) {
    colLen[i] = htonl(colLen[i]);
    ASSERT(colLen[i] >= 0);

    SColumnInfoData* pColInfoData = taosArrayGet(pBlock->pDataBlock, i);
    if (IS_VAR_DATA_TYPE(pColInfoData->info.type)) {
      memcpy(pColInfoData->varmeta.offset, pStart, sizeof(int32_t) * numOfRows);
      pStart += sizeof(int32_t) * numOfRows;

      if (colLen[i] > 0 && pColInfoData->varmeta.allocLen < colLen[i]) {
        char* tmp = taosMemoryRealloc(pColInfoData->pData, colLen[i]);
        if (tmp == NULL) {
          return NULL;
        }

        pColInfoData->pData = tmp;
        pColInfoData->varmeta.allocLen = colLen[i];
      }

      pColInfoData->varmeta.length = colLen[i];
    } else {
      memcpy(pColInfoData->nullbitmap, pStart, BitmapLen(numOfRows));
      pStart += BitmapLen(numOfRows);
    }

    if (colLen[i] > 0) {
      memcpy(pColInfoData->pData, pStart, colLen[i]);
    }

    // TODO
    // setting this flag to true temporarily so aggregate function on stable will
    // examine NULL value for non-primary key column
    pColInfoData->hasNull = true;
    pStart += colLen[i];
  }

  pBlock->info.dataLoad = 1;
  pBlock->info.rows = numOfRows;
  ASSERT(pStart - pData == dataLen);
  return pStart;
}<|MERGE_RESOLUTION|>--- conflicted
+++ resolved
@@ -1163,17 +1163,9 @@
 }
 
 // todo temporarily disable it
-<<<<<<< HEAD
-static int32_t doEnsureCapacity(SColumnInfoData* pColumn, const SDataBlockInfo* pBlockInfo, uint32_t numOfRows, bool clearPayload) {
-  if (numOfRows <= 0 || numOfRows <= pBlockInfo->capacity) {
-=======
-
 static int32_t doEnsureCapacity(SColumnInfoData* pColumn, const SDataBlockInfo* pBlockInfo, uint32_t numOfRows,
                                 bool clearPayload) {
-  ASSERT(numOfRows > 0);
-
-  if (numOfRows <= pBlockInfo->capacity) {
->>>>>>> d46955a9
+  if (numOfRows <= 0 || numOfRows <= pBlockInfo->capacity) {
     return TSDB_CODE_SUCCESS;
   }
 
@@ -2401,16 +2393,11 @@
 }
 
 char* buildCtbNameByGroupId(const char* stbFullName, uint64_t groupId) {
-<<<<<<< HEAD
   if (stbFullName[0] == 0) {
     return NULL;
   }
 
-  SArray* tags = taosArrayInit(0, sizeof(void*));
-=======
-  ASSERT(stbFullName[0] != 0);
   SArray* tags = taosArrayInit(0, sizeof(SSmlKv));
->>>>>>> d46955a9
   if (tags == NULL) {
     return NULL;
   }
