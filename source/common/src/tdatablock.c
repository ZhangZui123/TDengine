/*
 * Copyright (c) 2019 TAOS Data, Inc. <jhtao@taosdata.com>
 *
 * This program is free software: you can use, redistribute, and/or modify
 * it under the terms of the GNU Affero General Public License, version 3
 * or later ("AGPL"), as published by the Free Software Foundation.
 *
 * This program is distributed in the hope that it will be useful, but WITHOUT
 * ANY WARRANTY; without even the implied warranty of MERCHANTABILITY or
 * FITNESS FOR A PARTICULAR PURPOSE.
 *
 * You should have received a copy of the GNU Affero General Public License
 * along with this program. If not, see <http://www.gnu.org/licenses/>.
 */

#define _DEFAULT_SOURCE
#include "tdatablock.h"
#include "tcompare.h"
#include "tglobal.h"
#include "tlog.h"

int32_t taosGetFqdnPortFromEp(const char* ep, SEp* pEp) {
  pEp->port = 0;
  strcpy(pEp->fqdn, ep);

  char* temp = strchr(pEp->fqdn, ':');
  if (temp) {
    *temp = 0;
    pEp->port = atoi(temp + 1);
  }

  if (pEp->port == 0) {
    pEp->port = tsServerPort;
  }

  return 0;
}

void addEpIntoEpSet(SEpSet* pEpSet, const char* fqdn, uint16_t port) {
  if (pEpSet == NULL || fqdn == NULL || strlen(fqdn) == 0) {
    return;
  }

  int32_t index = pEpSet->numOfEps;
  tstrncpy(pEpSet->eps[index].fqdn, fqdn, tListLen(pEpSet->eps[index].fqdn));
  pEpSet->eps[index].port = port;
  pEpSet->numOfEps += 1;
}

bool isEpsetEqual(const SEpSet* s1, const SEpSet* s2) {
  if (s1->numOfEps != s2->numOfEps || s1->inUse != s2->inUse) {
    return false;
  }

  for (int32_t i = 0; i < s1->numOfEps; i++) {
    if (s1->eps[i].port != s2->eps[i].port || strncmp(s1->eps[i].fqdn, s2->eps[i].fqdn, TSDB_FQDN_LEN) != 0)
      return false;
  }
  return true;
}

void updateEpSet_s(SCorEpSet* pEpSet, SEpSet* pNewEpSet) {
  taosCorBeginWrite(&pEpSet->version);
  pEpSet->epSet = *pNewEpSet;
  taosCorEndWrite(&pEpSet->version);
}

SEpSet getEpSet_s(SCorEpSet* pEpSet) {
  SEpSet ep = {0};
  taosCorBeginRead(&pEpSet->version);
  ep = pEpSet->epSet;
  taosCorEndRead(&pEpSet->version);

  return ep;
}

int32_t colDataGetLength(const SColumnInfoData* pColumnInfoData, int32_t numOfRows) {
  ASSERT(pColumnInfoData != NULL);
  if (IS_VAR_DATA_TYPE(pColumnInfoData->info.type)) {
    return pColumnInfoData->varmeta.length;
  } else {
    if (pColumnInfoData->info.type == TSDB_DATA_TYPE_NULL) {
      return 0;
    } else {
      return pColumnInfoData->info.bytes * numOfRows;
    }
  }
}

int32_t colDataGetFullLength(const SColumnInfoData* pColumnInfoData, int32_t numOfRows) {
  if (IS_VAR_DATA_TYPE(pColumnInfoData->info.type)) {
    return pColumnInfoData->varmeta.length + sizeof(int32_t) * numOfRows;
  } else {
    return pColumnInfoData->info.bytes * numOfRows + BitmapLen(numOfRows);
  }
}

void colDataTrim(SColumnInfoData* pColumnInfoData) {
  // TODO
}

int32_t colDataAppend(SColumnInfoData* pColumnInfoData, uint32_t currentRow, const char* pData, bool isNull) {
  ASSERT(pColumnInfoData != NULL);

  if (isNull) {
    // There is a placehold for each NULL value of binary or nchar type.
    if (IS_VAR_DATA_TYPE(pColumnInfoData->info.type)) {
      pColumnInfoData->varmeta.offset[currentRow] = -1;  // it is a null value of VAR type.
    } else {
      colDataSetNull_f(pColumnInfoData->nullbitmap, currentRow);
    }

    pColumnInfoData->hasNull = true;
    return 0;
  }

  int32_t type = pColumnInfoData->info.type;
  if (IS_VAR_DATA_TYPE(type)) {
    int32_t dataLen = varDataTLen(pData);
    if (type == TSDB_DATA_TYPE_JSON) {
      if (*pData == TSDB_DATA_TYPE_NULL) {
        dataLen = 0;
      } else if (*pData == TSDB_DATA_TYPE_NCHAR) {
        dataLen = varDataTLen(pData + CHAR_BYTES);
      } else if (*pData == TSDB_DATA_TYPE_BIGINT || *pData == TSDB_DATA_TYPE_DOUBLE) {
        dataLen = LONG_BYTES;
      } else if (*pData == TSDB_DATA_TYPE_BOOL) {
        dataLen = CHAR_BYTES;
      }
      dataLen += CHAR_BYTES;
    }

    SVarColAttr* pAttr = &pColumnInfoData->varmeta;
    if (pAttr->allocLen < pAttr->length + dataLen) {
      uint32_t newSize = pAttr->allocLen;
      if (newSize <= 1) {
        newSize = 8;
      }

      while (newSize < pAttr->length + dataLen) {
        newSize = newSize * 1.5;
      }

      char* buf = taosMemoryRealloc(pColumnInfoData->pData, newSize);
      if (buf == NULL) {
        return TSDB_CODE_OUT_OF_MEMORY;
      }

      pColumnInfoData->pData = buf;
      pAttr->allocLen = newSize;
    }

    uint32_t len = pColumnInfoData->varmeta.length;
    pColumnInfoData->varmeta.offset[currentRow] = len;

    memcpy(pColumnInfoData->pData + len, pData, dataLen);
    pColumnInfoData->varmeta.length += dataLen;
  } else {
    memcpy(pColumnInfoData->pData + pColumnInfoData->info.bytes * currentRow, pData, pColumnInfoData->info.bytes);
  }

  return 0;
}

static void doBitmapMerge(SColumnInfoData* pColumnInfoData, int32_t numOfRow1, const SColumnInfoData* pSource,
                          int32_t numOfRow2) {
  if (numOfRow2 <= 0) return;

  uint32_t total = numOfRow1 + numOfRow2;

  uint32_t remindBits = BitPos(numOfRow1);
  uint32_t shiftBits = 8 - remindBits;

  if (remindBits == 0) {  // no need to shift bits of bitmap
    memcpy(pColumnInfoData->nullbitmap + BitmapLen(numOfRow1), pSource->nullbitmap, BitmapLen(numOfRow2));
    return;
  }

  uint8_t* p = (uint8_t*)pSource->nullbitmap;
  pColumnInfoData->nullbitmap[BitmapLen(numOfRow1) - 1] |= (p[0] >> remindBits);  // copy remind bits

  if (BitmapLen(numOfRow1) == BitmapLen(total)) {
    return;
  }

  int32_t len = BitmapLen(numOfRow2);
  int32_t i = 0;

  uint8_t* start = (uint8_t*)&pColumnInfoData->nullbitmap[BitmapLen(numOfRow1)];
  int32_t  overCount = BitmapLen(total) - BitmapLen(numOfRow1);
  while (i < len) {  // size limit of pSource->nullbitmap
    if (i >= 1) {
      start[i - 1] |= (p[i] >> remindBits);  // copy remind bits
    }

    if (i >= overCount) {  // size limit of pColumnInfoData->nullbitmap
      return;
    }

    start[i] |= (p[i] << shiftBits);  // copy shift bits
    i += 1;
  }
}

int32_t colDataMergeCol(SColumnInfoData* pColumnInfoData, uint32_t numOfRow1, int32_t* capacity,
                        const SColumnInfoData* pSource, uint32_t numOfRow2) {
  ASSERT(pColumnInfoData != NULL && pSource != NULL && pColumnInfoData->info.type == pSource->info.type);
  if (numOfRow2 == 0) {
    return numOfRow1;
  }

  if (pSource->hasNull) {
    pColumnInfoData->hasNull = pSource->hasNull;
  }

  uint32_t finalNumOfRows = numOfRow1 + numOfRow2;
  if (IS_VAR_DATA_TYPE(pColumnInfoData->info.type)) {
    // Handle the bitmap
    if (finalNumOfRows > *capacity) {
      char* p = taosMemoryRealloc(pColumnInfoData->varmeta.offset, sizeof(int32_t) * (numOfRow1 + numOfRow2));
      if (p == NULL) {
        return TSDB_CODE_OUT_OF_MEMORY;
      }

      *capacity = finalNumOfRows;
      pColumnInfoData->varmeta.offset = (int32_t*)p;
    }

    for (int32_t i = 0; i < numOfRow2; ++i) {
      if (pSource->varmeta.offset[i] == -1) {
        pColumnInfoData->varmeta.offset[i + numOfRow1] = -1;
      } else {
        pColumnInfoData->varmeta.offset[i + numOfRow1] = pSource->varmeta.offset[i] + pColumnInfoData->varmeta.length;
      }
    }

    // copy data
    uint32_t len = pSource->varmeta.length;
    uint32_t oldLen = pColumnInfoData->varmeta.length;
    if (pColumnInfoData->varmeta.allocLen < len + oldLen) {
      char* tmp = taosMemoryRealloc(pColumnInfoData->pData, len + oldLen);
      if (tmp == NULL) {
        return TSDB_CODE_OUT_OF_MEMORY;
      }

      pColumnInfoData->pData = tmp;
      pColumnInfoData->varmeta.allocLen = len + oldLen;
    }

    memcpy(pColumnInfoData->pData + oldLen, pSource->pData, len);
    pColumnInfoData->varmeta.length = len + oldLen;
  } else {
    if (finalNumOfRows > *capacity) {
      char* tmp = taosMemoryRealloc(pColumnInfoData->pData, finalNumOfRows * pColumnInfoData->info.bytes);
      if (tmp == NULL) {
        return TSDB_CODE_VND_OUT_OF_MEMORY;
      }

      pColumnInfoData->pData = tmp;

      if (BitmapLen(numOfRow1) < BitmapLen(finalNumOfRows)) {
        char*    btmp = taosMemoryRealloc(pColumnInfoData->nullbitmap, BitmapLen(finalNumOfRows));
        uint32_t extend = BitmapLen(finalNumOfRows) - BitmapLen(numOfRow1);
        memset(btmp + BitmapLen(numOfRow1), 0, extend);

        pColumnInfoData->nullbitmap = btmp;
      }

      *capacity = finalNumOfRows;
    }

    doBitmapMerge(pColumnInfoData, numOfRow1, pSource, numOfRow2);

    int32_t offset = pColumnInfoData->info.bytes * numOfRow1;
    memcpy(pColumnInfoData->pData + offset, pSource->pData, pSource->info.bytes * numOfRow2);
  }

  return numOfRow1 + numOfRow2;
}

int32_t colDataAssign(SColumnInfoData* pColumnInfoData, const SColumnInfoData* pSource, int32_t numOfRows) {
  ASSERT(pColumnInfoData != NULL && pSource != NULL && pColumnInfoData->info.type == pSource->info.type);
  if (numOfRows == 0) {
    return numOfRows;
  }

  if (IS_VAR_DATA_TYPE(pColumnInfoData->info.type)) {
    // Handle the bitmap
    char* p = taosMemoryRealloc(pColumnInfoData->varmeta.offset, sizeof(int32_t) * numOfRows);
    if (p == NULL) {
      return TSDB_CODE_OUT_OF_MEMORY;
    }

    pColumnInfoData->varmeta.offset = (int32_t*)p;
    memcpy(pColumnInfoData->varmeta.offset, pSource->varmeta.offset, sizeof(int32_t) * numOfRows);

    if (pColumnInfoData->varmeta.allocLen < pSource->varmeta.length) {
      char* tmp = taosMemoryRealloc(pColumnInfoData->pData, pSource->varmeta.length);
      if (tmp == NULL) {
        return TSDB_CODE_OUT_OF_MEMORY;
      }

      pColumnInfoData->pData = tmp;
      pColumnInfoData->varmeta.allocLen = pSource->varmeta.length;
    }

    memcpy(pColumnInfoData->pData, pSource->pData, pSource->varmeta.length);
    pColumnInfoData->varmeta.length = pSource->varmeta.length;
  } else {
    char* tmp = taosMemoryRealloc(pColumnInfoData->nullbitmap, BitmapLen(numOfRows));
    if (tmp == NULL) {
      return TSDB_CODE_OUT_OF_MEMORY;
    }

    pColumnInfoData->nullbitmap = tmp;
    memcpy(pColumnInfoData->nullbitmap, pSource->nullbitmap, BitmapLen(numOfRows));

    int32_t newSize = numOfRows * pColumnInfoData->info.bytes;
    tmp = taosMemoryRealloc(pColumnInfoData->pData, newSize);
    if (tmp == NULL) {
      return TSDB_CODE_OUT_OF_MEMORY;
    }

    pColumnInfoData->pData = tmp;
    memcpy(pColumnInfoData->pData, pSource->pData, pSource->info.bytes * numOfRows);
  }

  pColumnInfoData->hasNull = pSource->hasNull;
  pColumnInfoData->info = pSource->info;
  return 0;
}

size_t blockDataGetNumOfCols(const SSDataBlock* pBlock) {
  ASSERT(pBlock && pBlock->info.numOfCols == taosArrayGetSize(pBlock->pDataBlock));
  return pBlock->info.numOfCols;
}

size_t blockDataGetNumOfRows(const SSDataBlock* pBlock) { return pBlock->info.rows; }

int32_t blockDataUpdateTsWindow(SSDataBlock* pDataBlock) {
  if (pDataBlock == NULL || pDataBlock->info.rows <= 0) {
    return 0;
  }

  if (pDataBlock->info.numOfCols <= 0) {
    return -1;
  }

  SColumnInfoData* pColInfoData = taosArrayGet(pDataBlock->pDataBlock, 0);
  if (pColInfoData->info.type != TSDB_DATA_TYPE_TIMESTAMP) {
    return 0;
  }

  pDataBlock->info.window.skey = *(TSKEY*)colDataGetData(pColInfoData, 0);
  pDataBlock->info.window.ekey = *(TSKEY*)colDataGetData(pColInfoData, (pDataBlock->info.rows - 1));
  return 0;
}

// if pIndexMap = NULL, merger one column by on column
int32_t blockDataMerge(SSDataBlock* pDest, const SSDataBlock* pSrc, SArray* pIndexMap) {
  assert(pSrc != NULL && pDest != NULL);
  int32_t capacity = pDest->info.capacity;

  for (int32_t i = 0; i < pDest->info.numOfCols; ++i) {
    int32_t mapIndex = i;
    if (pIndexMap) {
      mapIndex = *(int32_t*)taosArrayGet(pIndexMap, i);
    }

    SColumnInfoData* pCol2 = taosArrayGet(pDest->pDataBlock, i);
    SColumnInfoData* pCol1 = taosArrayGet(pSrc->pDataBlock, mapIndex);

    capacity = pDest->info.capacity;
    colDataMergeCol(pCol2, pDest->info.rows, &capacity, pCol1, pSrc->info.rows);
  }

  pDest->info.capacity = capacity;
  pDest->info.rows += pSrc->info.rows;
  return TSDB_CODE_SUCCESS;
}

size_t blockDataGetSize(const SSDataBlock* pBlock) {
  assert(pBlock != NULL);

  size_t  total = 0;
  int32_t numOfCols = pBlock->info.numOfCols;

  for (int32_t i = 0; i < numOfCols; ++i) {
    SColumnInfoData* pColInfoData = taosArrayGet(pBlock->pDataBlock, i);
    total += colDataGetFullLength(pColInfoData, pBlock->info.rows);
  }

  return total;
}

// the number of tuples can be fit in one page.
// Actual data rows pluses the corresponding meta data must fit in one memory buffer of the given page size.
int32_t blockDataSplitRows(SSDataBlock* pBlock, bool hasVarCol, int32_t startIndex, int32_t* stopIndex,
                           int32_t pageSize) {
  ASSERT(pBlock != NULL && stopIndex != NULL);

  int32_t numOfCols = pBlock->info.numOfCols;
  int32_t numOfRows = pBlock->info.rows;

  int32_t bitmapChar = 1;

  size_t headerSize = sizeof(int32_t);
  size_t colHeaderSize = sizeof(int32_t) * numOfCols;
  size_t payloadSize = pageSize - (headerSize + colHeaderSize);

  // TODO speedup by checking if the whole page can fit in firstly.
  if (!hasVarCol) {
    size_t  rowSize = blockDataGetRowSize(pBlock);
    int32_t capacity = payloadSize / (rowSize + numOfCols * bitmapChar / 8.0);
    ASSERT(capacity > 0);

    *stopIndex = startIndex + capacity - 1;
    if (*stopIndex >= numOfRows) {
      *stopIndex = numOfRows - 1;
    }

    return TSDB_CODE_SUCCESS;
  }
  // iterate the rows that can be fit in this buffer page
  int32_t size = (headerSize + colHeaderSize);
  for (int32_t j = startIndex; j < numOfRows; ++j) {
    for (int32_t i = 0; i < numOfCols; ++i) {
      SColumnInfoData* pColInfoData = TARRAY_GET_ELEM(pBlock->pDataBlock, i);
      if (IS_VAR_DATA_TYPE(pColInfoData->info.type)) {
        if (pColInfoData->varmeta.offset[j] != -1) {
          char* p = colDataGetData(pColInfoData, j);
          size += varDataTLen(p);
        }

        size += sizeof(pColInfoData->varmeta.offset[0]);
      } else {
        size += pColInfoData->info.bytes;

        if (((j - startIndex) & 0x07) == 0) {
          size += 1;  // the space for null bitmap
        }
      }
    }

    if (size > pageSize) {  // pageSize must be able to hold one row
      *stopIndex = j - 1;
      ASSERT(*stopIndex >= startIndex);

      return TSDB_CODE_SUCCESS;
    }
  }

  // all fit in
  *stopIndex = numOfRows - 1;
  return TSDB_CODE_SUCCESS;
}

SSDataBlock* blockDataExtractBlock(SSDataBlock* pBlock, int32_t startIndex, int32_t rowCount) {
  if (pBlock == NULL || startIndex < 0 || rowCount > pBlock->info.rows || rowCount + startIndex > pBlock->info.rows) {
    return NULL;
  }

  SSDataBlock* pDst = taosMemoryCalloc(1, sizeof(SSDataBlock));
  if (pDst == NULL) {
    return NULL;
  }

  pDst->info = pBlock->info;

  pDst->info.rows = 0;
  pDst->pDataBlock = taosArrayInit(pBlock->info.numOfCols, sizeof(SColumnInfoData));

  for (int32_t i = 0; i < pBlock->info.numOfCols; ++i) {
    SColumnInfoData  colInfo = {0};
    SColumnInfoData* pSrcCol = taosArrayGet(pBlock->pDataBlock, i);
    colInfo.info = pSrcCol->info;

    if (IS_VAR_DATA_TYPE(pSrcCol->info.type)) {
      SVarColAttr* pAttr = &colInfo.varmeta;
      pAttr->offset = taosMemoryCalloc(rowCount, sizeof(int32_t));
    } else {
      colInfo.nullbitmap = taosMemoryCalloc(1, BitmapLen(rowCount));
      colInfo.pData = taosMemoryCalloc(rowCount, colInfo.info.bytes);
    }

    taosArrayPush(pDst->pDataBlock, &colInfo);
  }

  for (int32_t i = 0; i < pBlock->info.numOfCols; ++i) {
    SColumnInfoData* pColData = taosArrayGet(pBlock->pDataBlock, i);
    SColumnInfoData* pDstCol = taosArrayGet(pDst->pDataBlock, i);

    for (int32_t j = startIndex; j < (startIndex + rowCount); ++j) {
      bool  isNull = colDataIsNull(pColData, pBlock->info.rows, j, pBlock->pBlockAgg[i]);
      char* p = colDataGetData(pColData, j);

      colDataAppend(pDstCol, j - startIndex, p, isNull);
    }
  }

  pDst->info.rows = rowCount;
  return pDst;
}

/**
 *
 * +------------------+---------------------------------------------+
 * |the number of rows|                    column #1                |
 * |    (4 bytes)     |------------+-----------------------+--------+
 * |                  | null bitmap| column length(4bytes) | values |
 * +------------------+------------+-----------------------+--------+
 * @param buf
 * @param pBlock
 * @return
 */
int32_t blockDataToBuf(char* buf, const SSDataBlock* pBlock) {
  ASSERT(pBlock != NULL);

  // write the number of rows
  *(uint32_t*)buf = pBlock->info.rows;

  int32_t numOfCols = pBlock->info.numOfCols;
  int32_t numOfRows = pBlock->info.rows;

  char* pStart = buf + sizeof(uint32_t);

  for (int32_t i = 0; i < numOfCols; ++i) {
    SColumnInfoData* pCol = taosArrayGet(pBlock->pDataBlock, i);
    if (IS_VAR_DATA_TYPE(pCol->info.type)) {
      memcpy(pStart, pCol->varmeta.offset, numOfRows * sizeof(int32_t));
      pStart += numOfRows * sizeof(int32_t);
    } else {
      memcpy(pStart, pCol->nullbitmap, BitmapLen(numOfRows));
      pStart += BitmapLen(pBlock->info.rows);
    }

    uint32_t dataSize = colDataGetLength(pCol, numOfRows);

    *(int32_t*)pStart = dataSize;
    pStart += sizeof(int32_t);

    memcpy(pStart, pCol->pData, dataSize);
    pStart += dataSize;
  }

  return 0;
}

int32_t blockDataFromBuf(SSDataBlock* pBlock, const char* buf) {
  pBlock->info.rows = *(int32_t*)buf;

  int32_t     numOfCols = pBlock->info.numOfCols;
  const char* pStart = buf + sizeof(uint32_t);

  for (int32_t i = 0; i < numOfCols; ++i) {
    SColumnInfoData* pCol = taosArrayGet(pBlock->pDataBlock, i);

    if (IS_VAR_DATA_TYPE(pCol->info.type)) {
      size_t metaSize = pBlock->info.rows * sizeof(int32_t);
      char*  tmp = taosMemoryRealloc(pCol->varmeta.offset, metaSize);  // preview calloc is too small
      if (tmp == NULL) {
        return TSDB_CODE_OUT_OF_MEMORY;
      }
      pCol->varmeta.offset = (int32_t*)tmp;
      memcpy(pCol->varmeta.offset, pStart, metaSize);
      pStart += metaSize;
    } else {
      memcpy(pCol->nullbitmap, pStart, BitmapLen(pBlock->info.rows));
      pStart += BitmapLen(pBlock->info.rows);
    }

    int32_t colLength = *(int32_t*)pStart;
    pStart += sizeof(int32_t);

    if (IS_VAR_DATA_TYPE(pCol->info.type)) {
      if (pCol->varmeta.allocLen < colLength) {
        char* tmp = taosMemoryRealloc(pCol->pData, colLength);
        if (tmp == NULL) {
          return TSDB_CODE_OUT_OF_MEMORY;
        }

        pCol->pData = tmp;
        pCol->varmeta.allocLen = colLength;
      }

      pCol->varmeta.length = colLength;
      ASSERT(pCol->varmeta.length <= pCol->varmeta.allocLen);
    }

    memcpy(pCol->pData, pStart, colLength);
    pStart += colLength;
  }

  return TSDB_CODE_SUCCESS;
}

int32_t blockDataFromBuf1(SSDataBlock* pBlock, const char* buf, size_t capacity) {
  pBlock->info.rows = *(int32_t*)buf;

  int32_t     numOfCols = pBlock->info.numOfCols;
  const char* pStart = buf + sizeof(uint32_t);

  for (int32_t i = 0; i < numOfCols; ++i) {
    SColumnInfoData* pCol = taosArrayGet(pBlock->pDataBlock, i);

    if (IS_VAR_DATA_TYPE(pCol->info.type)) {
      size_t metaSize = capacity * sizeof(int32_t);
      memcpy(pCol->varmeta.offset, pStart, metaSize);
      pStart += metaSize;
    } else {
      memcpy(pCol->nullbitmap, pStart, BitmapLen(capacity));
      pStart += BitmapLen(capacity);
    }

    int32_t colLength = *(int32_t*)pStart;
    pStart += sizeof(int32_t);

    if (IS_VAR_DATA_TYPE(pCol->info.type)) {
      if (pCol->varmeta.allocLen < colLength) {
        char* tmp = taosMemoryRealloc(pCol->pData, colLength);
        if (tmp == NULL) {
          return TSDB_CODE_OUT_OF_MEMORY;
        }

        pCol->pData = tmp;
        pCol->varmeta.allocLen = colLength;
      }

      pCol->varmeta.length = colLength;
      ASSERT(pCol->varmeta.length <= pCol->varmeta.allocLen);
    }

    memcpy(pCol->pData, pStart, colLength);
    pStart += pCol->info.bytes * capacity;
  }

  return TSDB_CODE_SUCCESS;
}

size_t blockDataGetRowSize(SSDataBlock* pBlock) {
  ASSERT(pBlock != NULL);
  if (pBlock->info.rowSize == 0) {
    size_t rowSize = 0;

    size_t numOfCols = pBlock->info.numOfCols;
    for (int32_t i = 0; i < numOfCols; ++i) {
      SColumnInfoData* pColInfo = taosArrayGet(pBlock->pDataBlock, i);
      rowSize += pColInfo->info.bytes;
    }

    pBlock->info.rowSize = rowSize;
  }

  return pBlock->info.rowSize;
}

/**
 * @refitem blockDataToBuf for the meta size
 * @param pBlock
 * @return
 */
size_t blockDataGetSerialMetaSize(const SSDataBlock* pBlock) {
  // | total rows/total length | block group id | each column length |
  return sizeof(int32_t) + sizeof(uint64_t) + pBlock->info.numOfCols * sizeof(int32_t);
}

double blockDataGetSerialRowSize(const SSDataBlock* pBlock) {
  ASSERT(pBlock != NULL);
  double rowSize = 0;

  size_t numOfCols = pBlock->info.numOfCols;
  for (int32_t i = 0; i < numOfCols; ++i) {
    SColumnInfoData* pColInfo = taosArrayGet(pBlock->pDataBlock, i);
    rowSize += pColInfo->info.bytes;

    if (IS_VAR_DATA_TYPE(pColInfo->info.type)) {
      rowSize += sizeof(int32_t);
    } else {
      rowSize += 1 / 8.0;  // one bit for each record
    }
  }

  return rowSize;
}

typedef struct SSDataBlockSortHelper {
  SArray*      orderInfo;  // SArray<SBlockOrderInfo>
  SSDataBlock* pDataBlock;
} SSDataBlockSortHelper;

int32_t dataBlockCompar(const void* p1, const void* p2, const void* param) {
  const SSDataBlockSortHelper* pHelper = (const SSDataBlockSortHelper*)param;

  SSDataBlock* pDataBlock = pHelper->pDataBlock;

  int32_t left = *(int32_t*)p1;
  int32_t right = *(int32_t*)p2;

  SArray* pInfo = pHelper->orderInfo;

  for (int32_t i = 0; i < pInfo->size; ++i) {
    SBlockOrderInfo* pOrder = TARRAY_GET_ELEM(pInfo, i);
    SColumnInfoData* pColInfoData = pOrder->pColData;  // TARRAY_GET_ELEM(pDataBlock->pDataBlock, pOrder->colIndex);

    if (pColInfoData->hasNull) {
      bool leftNull = colDataIsNull(pColInfoData, pDataBlock->info.rows, left, NULL);
      bool rightNull = colDataIsNull(pColInfoData, pDataBlock->info.rows, right, NULL);
      if (leftNull && rightNull) {
        continue;  // continue to next slot
      }

      if (rightNull) {
        return pOrder->nullFirst ? 1 : -1;
      }

      if (leftNull) {
        return pOrder->nullFirst ? -1 : 1;
      }
    }

    void* left1 = colDataGetData(pColInfoData, left);
    void* right1 = colDataGetData(pColInfoData, right);

    __compar_fn_t fn = getKeyComparFunc(pColInfoData->info.type, pOrder->order);

    int ret = fn(left1, right1);
    if (ret == 0) {
      continue;
    } else {
      return ret;
    }
  }

  return 0;
}

static int32_t doAssignOneTuple(SColumnInfoData* pDstCols, int32_t numOfRows, const SSDataBlock* pSrcBlock,
                                int32_t tupleIndex) {
  int32_t code = 0;
  int32_t numOfCols = pSrcBlock->info.numOfCols;

  for (int32_t i = 0; i < numOfCols; ++i) {
    SColumnInfoData* pDst = &pDstCols[i];
    SColumnInfoData* pSrc = taosArrayGet(pSrcBlock->pDataBlock, i);

    if (pSrc->hasNull && colDataIsNull(pSrc, pSrcBlock->info.rows, tupleIndex, pSrcBlock->pBlockAgg[i])) {
      code = colDataAppend(pDst, numOfRows, NULL, true);
      if (code != TSDB_CODE_SUCCESS) {
        return code;
      }
    } else {
      char* p = colDataGetData(pSrc, tupleIndex);
      code = colDataAppend(pDst, numOfRows, p, false);
      if (code != TSDB_CODE_SUCCESS) {
        return code;
      }
    }
  }

  return TSDB_CODE_SUCCESS;
}

static int32_t blockDataAssign(SColumnInfoData* pCols, const SSDataBlock* pDataBlock, int32_t* index) {
#if 0
  for (int32_t i = 0; i < pDataBlock->info.rows; ++i) {
    int32_t code = doAssignOneTuple(pCols, i, pDataBlock, index[i]);
    if (code != TSDB_CODE_SUCCESS) {
      return code;
    }
  }
#else
  for (int32_t i = 0; i < pDataBlock->info.numOfCols; ++i) {
    SColumnInfoData* pDst = &pCols[i];
    SColumnInfoData* pSrc = taosArrayGet(pDataBlock->pDataBlock, i);

    if (IS_VAR_DATA_TYPE(pSrc->info.type)) {
      memcpy(pDst->pData, pSrc->pData, pSrc->varmeta.length);
      pDst->varmeta.length = pSrc->varmeta.length;

      for (int32_t j = 0; j < pDataBlock->info.rows; ++j) {
        pDst->varmeta.offset[j] = pSrc->varmeta.offset[index[j]];
      }
    } else {
      for (int32_t j = 0; j < pDataBlock->info.rows; ++j) {
        if (colDataIsNull_f(pSrc->nullbitmap, index[j])) {
          colDataSetNull_f(pDst->nullbitmap, j);
          continue;
        }
        memcpy(pDst->pData + j * pDst->info.bytes, pSrc->pData + index[j] * pDst->info.bytes, pDst->info.bytes);
      }
    }
  }
#endif
  return TSDB_CODE_SUCCESS;
}

static SColumnInfoData* createHelpColInfoData(const SSDataBlock* pDataBlock) {
  int32_t rows = pDataBlock->info.rows;
  int32_t numOfCols = pDataBlock->info.numOfCols;

  SColumnInfoData* pCols = taosMemoryCalloc(numOfCols, sizeof(SColumnInfoData));
  if (pCols == NULL) {
    return NULL;
  }

  for (int32_t i = 0; i < numOfCols; ++i) {
    SColumnInfoData* pColInfoData = taosArrayGet(pDataBlock->pDataBlock, i);
    pCols[i].info = pColInfoData->info;

    if (IS_VAR_DATA_TYPE(pCols[i].info.type)) {
      pCols[i].varmeta.offset = taosMemoryCalloc(rows, sizeof(int32_t));
      pCols[i].pData = taosMemoryCalloc(1, pColInfoData->varmeta.length);

      pCols[i].varmeta.length = pColInfoData->varmeta.length;
      pCols[i].varmeta.allocLen = pCols[i].varmeta.length;
    } else {
      pCols[i].nullbitmap = taosMemoryCalloc(1, BitmapLen(rows));
      pCols[i].pData = taosMemoryCalloc(rows, pCols[i].info.bytes);
    }
  }

  return pCols;
}

static void copyBackToBlock(SSDataBlock* pDataBlock, SColumnInfoData* pCols) {
  int32_t numOfCols = pDataBlock->info.numOfCols;

  for (int32_t i = 0; i < numOfCols; ++i) {
    SColumnInfoData* pColInfoData = taosArrayGet(pDataBlock->pDataBlock, i);
    pColInfoData->info = pCols[i].info;

    if (IS_VAR_DATA_TYPE(pColInfoData->info.type)) {
      taosMemoryFreeClear(pColInfoData->varmeta.offset);
      pColInfoData->varmeta = pCols[i].varmeta;
    } else {
      taosMemoryFreeClear(pColInfoData->nullbitmap);
      pColInfoData->nullbitmap = pCols[i].nullbitmap;
    }

    taosMemoryFreeClear(pColInfoData->pData);
    pColInfoData->pData = pCols[i].pData;
  }

  taosMemoryFreeClear(pCols);
}

static int32_t* createTupleIndex(size_t rows) {
  int32_t* index = taosMemoryCalloc(rows, sizeof(int32_t));
  if (index == NULL) {
    return NULL;
  }

  for (int32_t i = 0; i < rows; ++i) {
    index[i] = i;
  }

  return index;
}

static void destroyTupleIndex(int32_t* index) { taosMemoryFreeClear(index); }

int32_t blockDataSort(SSDataBlock* pDataBlock, SArray* pOrderInfo) {
  ASSERT(pDataBlock != NULL && pOrderInfo != NULL);
  if (pDataBlock->info.rows <= 1) {
    return TSDB_CODE_SUCCESS;
  }

  // Allocate the additional buffer.
  uint32_t rows = pDataBlock->info.rows;

  bool sortColumnHasNull = false;
  bool varTypeSort = false;

  for (int32_t i = 0; i < taosArrayGetSize(pOrderInfo); ++i) {
    SBlockOrderInfo* pInfo = taosArrayGet(pOrderInfo, i);

    SColumnInfoData* pColInfoData = taosArrayGet(pDataBlock->pDataBlock, pInfo->slotId);
    if (pColInfoData->hasNull) {
      sortColumnHasNull = true;
    }

    if (IS_VAR_DATA_TYPE(pColInfoData->info.type)) {
      varTypeSort = true;
    }
  }

  if (taosArrayGetSize(pOrderInfo) == 1 && (!sortColumnHasNull)) {
    if (pDataBlock->info.numOfCols == 1) {
      if (!varTypeSort) {
        SColumnInfoData* pColInfoData = taosArrayGet(pDataBlock->pDataBlock, 0);
        SBlockOrderInfo* pOrder = taosArrayGet(pOrderInfo, 0);

        int64_t p0 = taosGetTimestampUs();

        __compar_fn_t fn = getKeyComparFunc(pColInfoData->info.type, pOrder->order);
        qsort(pColInfoData->pData, pDataBlock->info.rows, pColInfoData->info.bytes, fn);

        int64_t p1 = taosGetTimestampUs();
        uDebug("blockDataSort easy cost:%" PRId64 ", rows:%d\n", p1 - p0, pDataBlock->info.rows);

        return TSDB_CODE_SUCCESS;
      } else {  // var data type
      }
    } else if (pDataBlock->info.numOfCols == 2) {
    }
  }

  int32_t* index = createTupleIndex(rows);
  if (index == NULL) {
    terrno = TSDB_CODE_OUT_OF_MEMORY;
    return terrno;
  }

  int64_t p0 = taosGetTimestampUs();

  SSDataBlockSortHelper helper = {.pDataBlock = pDataBlock, .orderInfo = pOrderInfo};
  for (int32_t i = 0; i < taosArrayGetSize(helper.orderInfo); ++i) {
    struct SBlockOrderInfo* pInfo = taosArrayGet(helper.orderInfo, i);
    pInfo->pColData = taosArrayGet(pDataBlock->pDataBlock, pInfo->slotId);
  }

  taosqsort(index, rows, sizeof(int32_t), &helper, dataBlockCompar);

  int64_t p1 = taosGetTimestampUs();

  SColumnInfoData* pCols = createHelpColInfoData(pDataBlock);
  if (pCols == NULL) {
    destroyTupleIndex(index);
    terrno = TSDB_CODE_OUT_OF_MEMORY;
    return terrno;
  }

  int64_t p2 = taosGetTimestampUs();

  blockDataAssign(pCols, pDataBlock, index);

  int64_t p3 = taosGetTimestampUs();

  copyBackToBlock(pDataBlock, pCols);
  int64_t p4 = taosGetTimestampUs();

  uDebug("blockDataSort complex sort:%" PRId64 ", create:%" PRId64 ", assign:%" PRId64 ", copyback:%" PRId64
         ", rows:%d\n",
         p1 - p0, p2 - p1, p3 - p2, p4 - p3, rows);
  destroyTupleIndex(index);

  return TSDB_CODE_SUCCESS;
}

typedef struct SHelper {
  int32_t index;
  union {
    char*   pData;
    int64_t i64;
    double  d64;
  };
} SHelper;

SHelper* createTupleIndex_rv(int32_t numOfRows, SArray* pOrderInfo, SSDataBlock* pBlock) {
  int32_t sortValLengthPerRow = 0;
  int32_t numOfCols = taosArrayGetSize(pOrderInfo);

  for (int32_t i = 0; i < numOfCols; ++i) {
    SBlockOrderInfo* pInfo = taosArrayGet(pOrderInfo, i);
    SColumnInfoData* pColInfo = taosArrayGet(pBlock->pDataBlock, pInfo->slotId);
    pInfo->pColData = pColInfo;
    sortValLengthPerRow += pColInfo->info.bytes;
  }

  size_t len = sortValLengthPerRow * pBlock->info.rows;

  char*    buf = taosMemoryCalloc(1, len);
  SHelper* phelper = taosMemoryCalloc(numOfRows, sizeof(SHelper));
  for (int32_t i = 0; i < numOfRows; ++i) {
    phelper[i].index = i;
    phelper[i].pData = buf + sortValLengthPerRow * i;
  }

  int32_t offset = 0;
  for (int32_t i = 0; i < numOfCols; ++i) {
    SBlockOrderInfo* pInfo = taosArrayGet(pOrderInfo, i);
    for (int32_t j = 0; j < numOfRows; ++j) {
      phelper[j].i64 = *(int32_t*)pInfo->pColData->pData + pInfo->pColData->info.bytes * j;
      //      memcpy(phelper[j].pData + offset, pInfo->pColData->pData + pInfo->pColData->info.bytes * j,
      //      pInfo->pColData->info.bytes);
    }

    offset += pInfo->pColData->info.bytes;
  }

  return phelper;
}

int32_t dataBlockCompar_rv(const void* p1, const void* p2, const void* param) {
  const SSDataBlockSortHelper* pHelper = (const SSDataBlockSortHelper*)param;

  //  SSDataBlock* pDataBlock = pHelper->pDataBlock;

  SHelper* left = (SHelper*)p1;
  SHelper* right = (SHelper*)p2;

  SArray* pInfo = pHelper->orderInfo;

  int32_t offset = 0;
  //  for(int32_t i = 0; i < pInfo->size; ++i) {
  //    SBlockOrderInfo* pOrder = TARRAY_GET_ELEM(pInfo, 0);
  //    SColumnInfoData* pColInfoData = pOrder->pColData;//TARRAY_GET_ELEM(pDataBlock->pDataBlock, pOrder->colIndex);

  //    if (pColInfoData->hasNull) {
  //      bool leftNull  = colDataIsNull(pColInfoData, pDataBlock->info.rows, left, pDataBlock->pBlockAgg);
  //      bool rightNull = colDataIsNull(pColInfoData, pDataBlock->info.rows, right, pDataBlock->pBlockAgg);
  //      if (leftNull && rightNull) {
  //        continue; // continue to next slot
  //      }
  //
  //      if (rightNull) {
  //        return pHelper->nullFirst? 1:-1;
  //      }
  //
  //      if (leftNull) {
  //        return pHelper->nullFirst? -1:1;
  //      }
  //    }

  //    void* left1  = colDataGetData(pColInfoData, left);
  //    void* right1 = colDataGetData(pColInfoData, right);

  //    switch(pColInfoData->info.type) {
  //      case TSDB_DATA_TYPE_INT: {
  int32_t leftx = *(int32_t*)left->pData;    //*(int32_t*)(left->pData + offset);
  int32_t rightx = *(int32_t*)right->pData;  //*(int32_t*)(right->pData + offset);

  //        offset += pColInfoData->info.bytes;
  if (leftx == rightx) {
    //          break;
    return 0;
  } else {
    //          if (pOrder->order == TSDB_ORDER_ASC) {
    return (leftx < rightx) ? -1 : 1;
    //          } else {
    //            return (leftx < rightx)? 1:-1;
    //          }
  }
  //      }
  //      default:
  //        assert(0);
  //    }
  //  }

  return 0;
}

int32_t varColSort(SColumnInfoData* pColumnInfoData, SBlockOrderInfo* pOrder) { return 0; }

int32_t blockDataSort_rv(SSDataBlock* pDataBlock, SArray* pOrderInfo, bool nullFirst) {
  // Allocate the additional buffer.
  int64_t p0 = taosGetTimestampUs();

  SSDataBlockSortHelper helper = {.pDataBlock = pDataBlock, .orderInfo = pOrderInfo};

  uint32_t rows = pDataBlock->info.rows;
  SHelper* index = createTupleIndex_rv(rows, helper.orderInfo, pDataBlock);
  if (index == NULL) {
    terrno = TSDB_CODE_OUT_OF_MEMORY;
    return terrno;
  }

  taosqsort(index, rows, sizeof(SHelper), &helper, dataBlockCompar_rv);

  int64_t          p1 = taosGetTimestampUs();
  SColumnInfoData* pCols = createHelpColInfoData(pDataBlock);
  if (pCols == NULL) {
    terrno = TSDB_CODE_OUT_OF_MEMORY;
    return terrno;
  }

  int64_t p2 = taosGetTimestampUs();

  //  int32_t code = blockDataAssign(pCols, pDataBlock, index);
  //  if (code != TSDB_CODE_SUCCESS) {
  //    terrno = code;
  //    return code;
  //  }

  int64_t p3 = taosGetTimestampUs();

  copyBackToBlock(pDataBlock, pCols);
  int64_t p4 = taosGetTimestampUs();

  printf("sort:%" PRId64 ", create:%" PRId64 ", assign:%" PRId64 ", copyback:%" PRId64 ", rows:%d\n", p1 - p0, p2 - p1,
         p3 - p2, p4 - p3, rows);
  //  destroyTupleIndex(index);
  return 0;
}

void blockDataCleanup(SSDataBlock* pDataBlock) {
  pDataBlock->info.rows = 0;
  for (int32_t i = 0; i < pDataBlock->info.numOfCols; ++i) {
    SColumnInfoData* p = taosArrayGet(pDataBlock->pDataBlock, i);
    colInfoDataCleanup(p, pDataBlock->info.capacity);
  }
}

int32_t colInfoDataEnsureCapacity(SColumnInfoData* pColumn, size_t existRows, uint32_t numOfRows) {
  if (0 == numOfRows || numOfRows <= existRows) {
    return TSDB_CODE_SUCCESS;
  }

  if (IS_VAR_DATA_TYPE(pColumn->info.type)) {
    char* tmp = taosMemoryRealloc(pColumn->varmeta.offset, sizeof(int32_t) * numOfRows);
    if (tmp == NULL) {
      return TSDB_CODE_OUT_OF_MEMORY;
    }

    pColumn->varmeta.offset = (int32_t*)tmp;
    memset(&pColumn->varmeta.offset[existRows], 0, sizeof(int32_t) * (numOfRows - existRows));
  } else {
    char* tmp = taosMemoryRealloc(pColumn->nullbitmap, BitmapLen(numOfRows));
    if (tmp == NULL) {
      return TSDB_CODE_OUT_OF_MEMORY;
    }

    int32_t oldLen = BitmapLen(existRows);
    pColumn->nullbitmap = tmp;
    memset(&pColumn->nullbitmap[oldLen], 0, BitmapLen(numOfRows) - oldLen);

    if (pColumn->info.type == TSDB_DATA_TYPE_NULL) {
      return TSDB_CODE_SUCCESS;
    }

    assert(pColumn->info.bytes);
    tmp = taosMemoryRealloc(pColumn->pData, numOfRows * pColumn->info.bytes);
    if (tmp == NULL) {
      return TSDB_CODE_OUT_OF_MEMORY;
    }

    pColumn->pData = tmp;
  }

  return TSDB_CODE_SUCCESS;
}

void colInfoDataCleanup(SColumnInfoData* pColumn, uint32_t numOfRows) {
  if (IS_VAR_DATA_TYPE(pColumn->info.type)) {
    pColumn->varmeta.length = 0;
  } else {
    memset(pColumn->nullbitmap, 0, BitmapLen(numOfRows));
  }
}

int32_t blockDataEnsureCapacity(SSDataBlock* pDataBlock, uint32_t numOfRows) {
  int32_t code = 0;
  if (numOfRows == 0) {
    return TSDB_CODE_SUCCESS;
  }

  pDataBlock->info.capacity = numOfRows;

  for (int32_t i = 0; i < pDataBlock->info.numOfCols; ++i) {
    SColumnInfoData* p = taosArrayGet(pDataBlock->pDataBlock, i);
    code = colInfoDataEnsureCapacity(p, pDataBlock->info.rows, numOfRows);
    if (code) {
      return code;
    }
  }

  return TSDB_CODE_SUCCESS;
}

void* blockDataDestroy(SSDataBlock* pBlock) {
  if (pBlock == NULL) {
    return NULL;
  }

  blockDestroyInner(pBlock);
  taosMemoryFreeClear(pBlock);
  return NULL;
}

SSDataBlock* createOneDataBlock(const SSDataBlock* pDataBlock, bool copyData) {
  if (pDataBlock == NULL) {
    return NULL;
  }

  int32_t numOfCols = pDataBlock->info.numOfCols;

  SSDataBlock* pBlock = taosMemoryCalloc(1, sizeof(SSDataBlock));
  pBlock->pDataBlock = taosArrayInit(numOfCols, sizeof(SColumnInfoData));

  pBlock->info.numOfCols = numOfCols;
  pBlock->info.hasVarCol = pDataBlock->info.hasVarCol;
  pBlock->info.rowSize = pDataBlock->info.rows;

  for (int32_t i = 0; i < numOfCols; ++i) {
    SColumnInfoData  colInfo = {0};
    SColumnInfoData* p = taosArrayGet(pDataBlock->pDataBlock, i);
    colInfo.info = p->info;
    taosArrayPush(pBlock->pDataBlock, &colInfo);
  }

  if (copyData) {
    for (int32_t i = 0; i < numOfCols; ++i) {
      SColumnInfoData* pDst = taosArrayGet(pBlock->pDataBlock, i);
      SColumnInfoData* pSrc = taosArrayGet(pDataBlock->pDataBlock, i);

      int32_t code = colInfoDataEnsureCapacity(pDst, 0, pDataBlock->info.rows);
      if (code != TSDB_CODE_SUCCESS) {
        return NULL;
      }

      colDataAssign(pDst, pSrc, pDataBlock->info.rows);
    }

    pBlock->info.rows = pDataBlock->info.rows;
    pBlock->info.capacity = pDataBlock->info.rows;
  }

  return pBlock;
}

size_t blockDataGetCapacityInRow(const SSDataBlock* pBlock, size_t pageSize) {
  return (int32_t)((pageSize - blockDataGetSerialMetaSize(pBlock)) / blockDataGetSerialRowSize(pBlock));
}

void colDataDestroy(SColumnInfoData* pColData) {
  if (IS_VAR_DATA_TYPE(pColData->info.type)) {
    taosMemoryFree(pColData->varmeta.offset);
  } else {
    taosMemoryFree(pColData->nullbitmap);
  }

  taosMemoryFree(pColData->pData);
}

static void doShiftBitmap(char* nullBitmap, size_t n, size_t total) {
  int32_t len = BitmapLen(total);

  int32_t newLen = BitmapLen(total - n);
  if (n % 8 == 0) {
    memmove(nullBitmap, nullBitmap + n / 8, newLen);
  } else {
    int32_t tail = n % 8;
    int32_t i = 0;

    uint8_t* p = (uint8_t*)nullBitmap;
    while (i < len) {
      uint8_t v = p[i];

      p[i] = 0;
      p[i] = (v << tail);

      if (i < len - 1) {
        uint8_t next = p[i + 1];
        p[i] |= (next >> (8 - tail));
      }

      i += 1;
    }
  }
}

static void colDataTrimFirstNRows(SColumnInfoData* pColInfoData, size_t n, size_t total) {
  if (IS_VAR_DATA_TYPE(pColInfoData->info.type)) {
    memmove(pColInfoData->varmeta.offset, &pColInfoData->varmeta.offset[n], (total - n));
    memset(&pColInfoData->varmeta.offset[total - n - 1], 0, n);
  } else {
    int32_t bytes = pColInfoData->info.bytes;
    memmove(pColInfoData->pData, ((char*)pColInfoData->pData + n * bytes), (total - n) * bytes);
    doShiftBitmap(pColInfoData->nullbitmap, n, total);
  }
}

int32_t blockDataTrimFirstNRows(SSDataBlock* pBlock, size_t n) {
  if (n == 0) {
    return TSDB_CODE_SUCCESS;
  }

  if (pBlock->info.rows <= n) {
    blockDataCleanup(pBlock);
  } else {
    for (int32_t i = 0; i < pBlock->info.numOfCols; ++i) {
      SColumnInfoData* pColInfoData = taosArrayGet(pBlock->pDataBlock, i);
      colDataTrimFirstNRows(pColInfoData, n, pBlock->info.rows);
    }

    pBlock->info.rows -= n;
  }
  return TSDB_CODE_SUCCESS;
}

int32_t tEncodeDataBlock(void** buf, const SSDataBlock* pBlock) {
  int64_t tbUid = pBlock->info.uid;
  int16_t numOfCols = pBlock->info.numOfCols;
  int16_t hasVarCol = pBlock->info.hasVarCol;
  int32_t rows = pBlock->info.rows;
  int32_t sz = taosArrayGetSize(pBlock->pDataBlock);

  int32_t tlen = 0;
  tlen += taosEncodeFixedI64(buf, tbUid);
  tlen += taosEncodeFixedI16(buf, numOfCols);
  tlen += taosEncodeFixedI16(buf, hasVarCol);
  tlen += taosEncodeFixedI32(buf, rows);
  tlen += taosEncodeFixedI32(buf, sz);
  for (int32_t i = 0; i < sz; i++) {
    SColumnInfoData* pColData = (SColumnInfoData*)taosArrayGet(pBlock->pDataBlock, i);
    tlen += taosEncodeFixedI16(buf, pColData->info.colId);
    tlen += taosEncodeFixedI16(buf, pColData->info.type);
    tlen += taosEncodeFixedI32(buf, pColData->info.bytes);

    if (IS_VAR_DATA_TYPE(pColData->info.type)) {
      tlen += taosEncodeBinary(buf, pColData->varmeta.offset, sizeof(int32_t) * rows);
    } else {
      tlen += taosEncodeBinary(buf, pColData->nullbitmap, BitmapLen(rows));
    }

    int32_t len = colDataGetLength(pColData, rows);
    tlen += taosEncodeFixedI32(buf, len);

    tlen += taosEncodeBinary(buf, pColData->pData, len);
  }
  return tlen;
}

void* tDecodeDataBlock(const void* buf, SSDataBlock* pBlock) {
  int32_t sz;

  buf = taosDecodeFixedI64(buf, &pBlock->info.uid);
  buf = taosDecodeFixedI16(buf, &pBlock->info.numOfCols);
  buf = taosDecodeFixedI16(buf, &pBlock->info.hasVarCol);
  buf = taosDecodeFixedI32(buf, &pBlock->info.rows);
  buf = taosDecodeFixedI32(buf, &sz);
  pBlock->pDataBlock = taosArrayInit(sz, sizeof(SColumnInfoData));
  for (int32_t i = 0; i < sz; i++) {
    SColumnInfoData data = {0};
    buf = taosDecodeFixedI16(buf, &data.info.colId);
    buf = taosDecodeFixedI16(buf, &data.info.type);
    buf = taosDecodeFixedI32(buf, &data.info.bytes);

    if (IS_VAR_DATA_TYPE(data.info.type)) {
      buf = taosDecodeBinary(buf, (void**)&data.varmeta.offset, pBlock->info.rows * sizeof(int32_t));
      data.varmeta.length = pBlock->info.rows * sizeof(int32_t);
      data.varmeta.allocLen = data.varmeta.length;
    } else {
      buf = taosDecodeBinary(buf, (void**)&data.nullbitmap, BitmapLen(pBlock->info.rows));
    }

    int32_t len = 0;
    buf = taosDecodeFixedI32(buf, &len);
    buf = taosDecodeBinary(buf, (void**)&data.pData, len);
    taosArrayPush(pBlock->pDataBlock, &data);
  }
  return (void*)buf;
}

int32_t tEncodeDataBlocks(void** buf, const SArray* blocks) {
  int32_t tlen = 0;
  int32_t sz = taosArrayGetSize(blocks);
  tlen += taosEncodeFixedI32(buf, sz);

  for (int32_t i = 0; i < sz; i++) {
    SSDataBlock* pBlock = taosArrayGet(blocks, i);
    tlen += tEncodeDataBlock(buf, pBlock);
  }

  return tlen;
}

void* tDecodeDataBlocks(const void* buf, SArray** blocks) {
  int32_t sz;
  buf = taosDecodeFixedI32(buf, &sz);

  *blocks = taosArrayInit(sz, sizeof(SSDataBlock));
  for (int32_t i = 0; i < sz; i++) {
    SSDataBlock pBlock = {0};
    buf = tDecodeDataBlock(buf, &pBlock);
    taosArrayPush(*blocks, &pBlock);
  }
  return (void*)buf;
}

static char* formatTimestamp(char* buf, int64_t val, int precision) {
  time_t  tt;
  int32_t ms = 0;
  if (precision == TSDB_TIME_PRECISION_NANO) {
    tt = (time_t)(val / 1000000000);
    ms = val % 1000000000;
  } else if (precision == TSDB_TIME_PRECISION_MICRO) {
    tt = (time_t)(val / 1000000);
    ms = val % 1000000;
  } else {
    tt = (time_t)(val / 1000);
    ms = val % 1000;
  }

  /* comment out as it make testcases like select_with_tags.sim fail.
    but in windows, this may cause the call to localtime crash if tt < 0,
    need to find a better solution.
    if (tt < 0) {
      tt = 0;
    }
    */

#ifdef WINDOWS
  if (tt < 0) tt = 0;
#endif
  if (tt <= 0 && ms < 0) {
    tt--;
    if (precision == TSDB_TIME_PRECISION_NANO) {
      ms += 1000000000;
    } else if (precision == TSDB_TIME_PRECISION_MICRO) {
      ms += 1000000;
    } else {
      ms += 1000;
    }
  }

  struct tm* ptm = taosLocalTime(&tt, NULL);
  size_t     pos = strftime(buf, 35, "%Y-%m-%d %H:%M:%S", ptm);

  if (precision == TSDB_TIME_PRECISION_NANO) {
    sprintf(buf + pos, ".%09d", ms);
  } else if (precision == TSDB_TIME_PRECISION_MICRO) {
    sprintf(buf + pos, ".%06d", ms);
  } else {
    sprintf(buf + pos, ".%03d", ms);
  }

  return buf;
}

void blockDebugShowData(const SArray* dataBlocks) {
  char    pBuf[128];
  int32_t sz = taosArrayGetSize(dataBlocks);
  for (int32_t i = 0; i < sz; i++) {
    SSDataBlock* pDataBlock = taosArrayGet(dataBlocks, i);
    int32_t      colNum = pDataBlock->info.numOfCols;
    int32_t      rows = pDataBlock->info.rows;
    for (int32_t j = 0; j < rows; j++) {
      printf("|");
      for (int32_t k = 0; k < colNum; k++) {
        SColumnInfoData* pColInfoData = taosArrayGet(pDataBlock->pDataBlock, k);
        void*            var = POINTER_SHIFT(pColInfoData->pData, j * pColInfoData->info.bytes);
        switch (pColInfoData->info.type) {
          case TSDB_DATA_TYPE_TIMESTAMP:
            formatTimestamp(pBuf, *(uint64_t*)var, TSDB_TIME_PRECISION_MILLI);
            printf(" %25s |", pBuf);
            break;
          case TSDB_DATA_TYPE_INT:
            printf(" %15d |", *(int32_t*)var);
            break;
          case TSDB_DATA_TYPE_UINT:
            printf(" %15u |", *(uint32_t*)var);
            break;
          case TSDB_DATA_TYPE_BIGINT:
            printf(" %15ld |", *(int64_t*)var);
            break;
          case TSDB_DATA_TYPE_UBIGINT:
            printf(" %15lu |", *(uint64_t*)var);
            break;
        }
      }
      printf("\n");
    }
  }
}

<<<<<<< HEAD
SSubmitReq* tdBlockToSubmit(const SArray* pBlocks, const STSchema* pTSchema) {
  SSubmitReq* ret = NULL;

  // cal size
  int32_t cap = sizeof(SSubmitReq);
  int32_t sz = taosArrayGetSize(pBlocks);
  for (int32_t i = 0; i < sz; i++) {
    SSDataBlock* pDataBlock = taosArrayGet(pBlocks, i);
    int32_t      rows = pDataBlock->info.rows;
    // TODO min
    int32_t rowSize = pDataBlock->info.rowSize;
    int32_t maxLen = TD_ROW_MAX_BYTES_FROM_SCHEMA(pTSchema);
    cap += sizeof(SSubmitBlk) + rows * maxLen;
  }

  // assign data
  ret = taosMemoryCalloc(1, cap);
  ret->version = htonl(1);
  ret->length = htonl(cap - sizeof(SSubmitReq));
  ret->numOfBlocks = htonl(sz);

  void* submitBlk = POINTER_SHIFT(ret, sizeof(SSubmitReq));
  for (int32_t i = 0; i < sz; i++) {
    SSDataBlock* pDataBlock = taosArrayGet(pBlocks, i);

    SSubmitBlk* blkHead = submitBlk;
    blkHead->numOfRows = htons(pDataBlock->info.rows);
    blkHead->schemaLen = 0;
    blkHead->sversion = htonl(pTSchema->version);
    // TODO
    blkHead->suid = 0;
    blkHead->uid = htobe64(pDataBlock->info.uid);

    int32_t rows = pDataBlock->info.rows;
    int32_t maxLen = TD_ROW_MAX_BYTES_FROM_SCHEMA(pTSchema);
    /*blkHead->dataLen = htonl(rows * maxLen);*/
    blkHead->dataLen = 0;

    void*   blockData = POINTER_SHIFT(submitBlk, sizeof(SSubmitBlk));
    STSRow* rowData = blockData;

    for (int32_t j = 0; j < pDataBlock->info.rows; j++) {
      SRowBuilder rb = {0};
      tdSRowInit(&rb, pTSchema->version);
      tdSRowSetTpInfo(&rb, pTSchema->numOfCols, pTSchema->flen);
      tdSRowResetBuf(&rb, rowData);

      for (int32_t k = 0; k < pTSchema->numOfCols; k++) {
        const STColumn*  pColumn = &pTSchema->columns[k];
        SColumnInfoData* pColData = taosArrayGet(pDataBlock->pDataBlock, k);
        void*            data = colDataGetData(pColData, j);
        tdAppendColValToRow(&rb, pColumn->colId, pColumn->type, TD_VTYPE_NORM, data, true, pColumn->offset, k);
      }
      int32_t rowLen = TD_ROW_LEN(rowData);
      rowData = POINTER_SHIFT(rowData, rowLen);
      blkHead->dataLen += rowLen;
    }
    int32_t len = blkHead->dataLen;
    blkHead->dataLen = htonl(len);
    blkHead = POINTER_SHIFT(blkHead, len);
  }

  return ret;
=======
/**
 * @brief TODO: Assume that the final generated result it less than 3M
 *
 * @param pReq
 * @param pDataBlocks
 * @param vgId
 * @param uid set as parameter temporarily // TODO: remove this parameter, and the executor should set uid in
 * SDataBlock->info.uid
 * @param suid  // TODO: check with Liao whether suid response is reasonable
 * 
 * TODO: colId should be set
 */
int32_t buildSubmitReqFromDataBlock(SSubmitReq** pReq, const SArray* pDataBlocks, STSchema *pTSchema, int32_t vgId, tb_uid_t uid,
                                        tb_uid_t suid) {
  int32_t sz = taosArrayGetSize(pDataBlocks);
  int32_t bufSize = sizeof(SSubmitReq);
  for (int32_t i = 0; i < sz; ++i) {
    SDataBlockInfo* pBlkInfo = &((SSDataBlock*)taosArrayGet(pDataBlocks, i))->info;
    bufSize += pBlkInfo->rows * (TD_ROW_HEAD_LEN + pBlkInfo->rowSize + BitmapLen(pBlkInfo->numOfCols));
    bufSize += sizeof(SSubmitBlk);
  }

  ASSERT(bufSize < 3 * 1024 * 1024);

  *pReq = taosMemoryCalloc(1, bufSize);
  if(!(*pReq)) {
    terrno = TSDB_CODE_OUT_OF_MEMORY;
    return TSDB_CODE_FAILED;
  }
  void* pDataBuf = *pReq;

  int32_t msgLen = sizeof(SSubmitReq);
  int32_t     numOfBlks = 0;
  SRowBuilder rb = {0};
  tdSRowInit(&rb, 0); // TODO: use the latest version

  for (int32_t i = 0; i < sz; ++i) {
    SSDataBlock* pDataBlock = taosArrayGet(pDataBlocks, i);
    int32_t      colNum = pDataBlock->info.numOfCols;
    int32_t      rows = pDataBlock->info.rows;
    int32_t      rowSize = pDataBlock->info.rowSize;
    int64_t      groupId = pDataBlock->info.groupId;
    
    if(rb.nCols != colNum) {
      tdSRowSetTpInfo(&rb, colNum, pTSchema->flen);
    }

    SSubmitBlk* pSubmitBlk = POINTER_SHIFT(pDataBuf, msgLen);
    pSubmitBlk->suid = suid;
    pSubmitBlk->uid = uid;
    pSubmitBlk->numOfRows = rows;

    ++numOfBlks;

    msgLen += sizeof(SSubmitBlk);
    int32_t dataLen = 0;
    for (int32_t j = 0; j < rows; ++j) {     // iterate by row
      tdSRowResetBuf(&rb, POINTER_SHIFT(pDataBuf, msgLen)); // set row buf
      printf("|");
      bool  isStartKey = false;
      for (int32_t k = 0; k < colNum; ++k) {  // iterate by column
        SColumnInfoData* pColInfoData = taosArrayGet(pDataBlock->pDataBlock, k);
        void*            var = POINTER_SHIFT(pColInfoData->pData, j * pColInfoData->info.bytes);
        switch (pColInfoData->info.type) {
          case TSDB_DATA_TYPE_TIMESTAMP:
            if (!isStartKey) {
              isStartKey = true;
              tdAppendColValToRow(&rb, PRIMARYKEY_TIMESTAMP_COL_ID, TSDB_DATA_TYPE_TIMESTAMP, TD_VTYPE_NORM, var, true, 0, 0);
            } else {
              tdAppendColValToRow(&rb, 2, TSDB_DATA_TYPE_TIMESTAMP, TD_VTYPE_NORM, var, true, 8, k);
              break;
            }
            break;
          case TSDB_DATA_TYPE_NCHAR: {
            tdAppendColValToRow(&rb, 2, TSDB_DATA_TYPE_NCHAR, TD_VTYPE_NORM, var, true, 8, k);
            break;
          }
          case TSDB_DATA_TYPE_VARCHAR: {  // TSDB_DATA_TYPE_BINARY
            tdAppendColValToRow(&rb, 2, TSDB_DATA_TYPE_VARCHAR, TD_VTYPE_NORM, var, true, 8, k);
            break;
          }
          case TSDB_DATA_TYPE_VARBINARY:
          case TSDB_DATA_TYPE_DECIMAL:
          case TSDB_DATA_TYPE_BLOB:
          case TSDB_DATA_TYPE_MEDIUMBLOB:
            printf("the column type %" PRIi16 " is defined but not implemented yet\n", pColInfoData->info.type);
            TASSERT(0);
            break;
          default:
            if (pColInfoData->info.type < TSDB_DATA_TYPE_MAX && pColInfoData->info.type > TSDB_DATA_TYPE_NULL) {
              tdAppendColValToRow(&rb, 2, pColInfoData->info.type, TD_VTYPE_NORM, var, true, 8, k);
            } else {
              printf("the column type %" PRIi16 " is undefined\n", pColInfoData->info.type);
              TASSERT(0);
            }
            break;
        }
      }
      dataLen += TD_ROW_LEN(rb.pBuf);
    }
    pSubmitBlk->dataLen = dataLen;
    msgLen += pSubmitBlk->dataLen;
  }

  (*pReq)->length = msgLen;

  (*pReq)->header.vgId = htonl(vgId);
  (*pReq)->header.contLen = htonl(msgLen);
  (*pReq)->length = (*pReq)->header.contLen;
  (*pReq)->numOfBlocks = htonl(numOfBlks);
  SSubmitBlk* blk = (SSubmitBlk*)((*pReq) + 1);
  while (numOfBlks--) {
    int32_t dataLen = blk->dataLen;
    blk->uid = htobe64(blk->uid);
    blk->suid = htobe64(blk->suid);
    blk->padding = htonl(blk->padding);
    blk->sversion = htonl(blk->sversion);
    blk->dataLen = htonl(blk->dataLen);
    blk->schemaLen = htonl(blk->schemaLen);
    blk->numOfRows = htons(blk->numOfRows);
    blk = (SSubmitBlk*)(blk->data + dataLen);
  }

  return TSDB_CODE_SUCCESS;
>>>>>>> f49524da
}<|MERGE_RESOLUTION|>--- conflicted
+++ resolved
@@ -1464,71 +1464,6 @@
   }
 }
 
-<<<<<<< HEAD
-SSubmitReq* tdBlockToSubmit(const SArray* pBlocks, const STSchema* pTSchema) {
-  SSubmitReq* ret = NULL;
-
-  // cal size
-  int32_t cap = sizeof(SSubmitReq);
-  int32_t sz = taosArrayGetSize(pBlocks);
-  for (int32_t i = 0; i < sz; i++) {
-    SSDataBlock* pDataBlock = taosArrayGet(pBlocks, i);
-    int32_t      rows = pDataBlock->info.rows;
-    // TODO min
-    int32_t rowSize = pDataBlock->info.rowSize;
-    int32_t maxLen = TD_ROW_MAX_BYTES_FROM_SCHEMA(pTSchema);
-    cap += sizeof(SSubmitBlk) + rows * maxLen;
-  }
-
-  // assign data
-  ret = taosMemoryCalloc(1, cap);
-  ret->version = htonl(1);
-  ret->length = htonl(cap - sizeof(SSubmitReq));
-  ret->numOfBlocks = htonl(sz);
-
-  void* submitBlk = POINTER_SHIFT(ret, sizeof(SSubmitReq));
-  for (int32_t i = 0; i < sz; i++) {
-    SSDataBlock* pDataBlock = taosArrayGet(pBlocks, i);
-
-    SSubmitBlk* blkHead = submitBlk;
-    blkHead->numOfRows = htons(pDataBlock->info.rows);
-    blkHead->schemaLen = 0;
-    blkHead->sversion = htonl(pTSchema->version);
-    // TODO
-    blkHead->suid = 0;
-    blkHead->uid = htobe64(pDataBlock->info.uid);
-
-    int32_t rows = pDataBlock->info.rows;
-    int32_t maxLen = TD_ROW_MAX_BYTES_FROM_SCHEMA(pTSchema);
-    /*blkHead->dataLen = htonl(rows * maxLen);*/
-    blkHead->dataLen = 0;
-
-    void*   blockData = POINTER_SHIFT(submitBlk, sizeof(SSubmitBlk));
-    STSRow* rowData = blockData;
-
-    for (int32_t j = 0; j < pDataBlock->info.rows; j++) {
-      SRowBuilder rb = {0};
-      tdSRowInit(&rb, pTSchema->version);
-      tdSRowSetTpInfo(&rb, pTSchema->numOfCols, pTSchema->flen);
-      tdSRowResetBuf(&rb, rowData);
-
-      for (int32_t k = 0; k < pTSchema->numOfCols; k++) {
-        const STColumn*  pColumn = &pTSchema->columns[k];
-        SColumnInfoData* pColData = taosArrayGet(pDataBlock->pDataBlock, k);
-        void*            data = colDataGetData(pColData, j);
-        tdAppendColValToRow(&rb, pColumn->colId, pColumn->type, TD_VTYPE_NORM, data, true, pColumn->offset, k);
-      }
-      int32_t rowLen = TD_ROW_LEN(rowData);
-      rowData = POINTER_SHIFT(rowData, rowLen);
-      blkHead->dataLen += rowLen;
-    }
-    int32_t len = blkHead->dataLen;
-    blkHead->dataLen = htonl(len);
-    blkHead = POINTER_SHIFT(blkHead, len);
-  }
-
-  return ret;
-=======
 /**
  * @brief TODO: Assume that the final generated result it less than 3M
  *
@@ -1653,5 +1588,69 @@
   }
 
   return TSDB_CODE_SUCCESS;
->>>>>>> f49524da
+}
+
+SSubmitReq* tdBlockToSubmit(const SArray* pBlocks, const STSchema* pTSchema) {
+  SSubmitReq* ret = NULL;
+
+  // cal size
+  int32_t cap = sizeof(SSubmitReq);
+  int32_t sz = taosArrayGetSize(pBlocks);
+  for (int32_t i = 0; i < sz; i++) {
+    SSDataBlock* pDataBlock = taosArrayGet(pBlocks, i);
+    int32_t      rows = pDataBlock->info.rows;
+    // TODO min
+    int32_t rowSize = pDataBlock->info.rowSize;
+    int32_t maxLen = TD_ROW_MAX_BYTES_FROM_SCHEMA(pTSchema);
+    cap += sizeof(SSubmitBlk) + rows * maxLen;
+  }
+
+  // assign data
+  ret = taosMemoryCalloc(1, cap);
+  ret->version = htonl(1);
+  ret->length = htonl(cap - sizeof(SSubmitReq));
+  ret->numOfBlocks = htonl(sz);
+
+  void* submitBlk = POINTER_SHIFT(ret, sizeof(SSubmitReq));
+  for (int32_t i = 0; i < sz; i++) {
+    SSDataBlock* pDataBlock = taosArrayGet(pBlocks, i);
+
+    SSubmitBlk* blkHead = submitBlk;
+    blkHead->numOfRows = htons(pDataBlock->info.rows);
+    blkHead->schemaLen = 0;
+    blkHead->sversion = htonl(pTSchema->version);
+    // TODO
+    blkHead->suid = 0;
+    blkHead->uid = htobe64(pDataBlock->info.uid);
+
+    int32_t rows = pDataBlock->info.rows;
+    int32_t maxLen = TD_ROW_MAX_BYTES_FROM_SCHEMA(pTSchema);
+    /*blkHead->dataLen = htonl(rows * maxLen);*/
+    blkHead->dataLen = 0;
+
+    void*   blockData = POINTER_SHIFT(submitBlk, sizeof(SSubmitBlk));
+    STSRow* rowData = blockData;
+
+    for (int32_t j = 0; j < pDataBlock->info.rows; j++) {
+      SRowBuilder rb = {0};
+      tdSRowInit(&rb, pTSchema->version);
+      tdSRowSetTpInfo(&rb, pTSchema->numOfCols, pTSchema->flen);
+      tdSRowResetBuf(&rb, rowData);
+
+      for (int32_t k = 0; k < pTSchema->numOfCols; k++) {
+        const STColumn*  pColumn = &pTSchema->columns[k];
+        SColumnInfoData* pColData = taosArrayGet(pDataBlock->pDataBlock, k);
+        void*            data = colDataGetData(pColData, j);
+        tdAppendColValToRow(&rb, pColumn->colId, pColumn->type, TD_VTYPE_NORM, data, true, pColumn->offset, k);
+      }
+      int32_t rowLen = TD_ROW_LEN(rowData);
+      rowData = POINTER_SHIFT(rowData, rowLen);
+      blkHead->dataLen += rowLen;
+    }
+    int32_t len = blkHead->dataLen;
+    blkHead->dataLen = htonl(len);
+    blkHead = POINTER_SHIFT(blkHead, len);
+  }
+
+  return ret;
 }