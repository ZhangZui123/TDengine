/*
 * Copyright (c) 2019 TAOS Data, Inc. <jhtao@taosdata.com>
 *
 * This program is free software: you can use, redistribute, and/or modify
 * it under the terms of the GNU Affero General Public License, version 3
 * or later ("AGPL"), as published by the Free Software Foundation.
 *
 * This program is distributed in the hope that it will be useful, but WITHOUT
 * ANY WARRANTY; without even the implied warranty of MERCHANTABILITY or
 * FITNESS FOR A PARTICULAR PURPOSE.
 *
 * You should have received a copy of the GNU Affero General Public License
 * along with this program. If not, see <http://www.gnu.org/licenses/>.
 */

#define _DEFAULT_SOURCE
#include "tdatablock.h"
#include "tcompare.h"
#include "tlog.h"
#include "tname.h"

#define MALLOC_ALIGN_BYTES 32

int32_t colDataGetLength(const SColumnInfoData* pColumnInfoData, int32_t numOfRows) {
  if (IS_VAR_DATA_TYPE(pColumnInfoData->info.type)) {
    if (pColumnInfoData->reassigned) {
      int32_t totalSize = 0;
      for (int32_t row = 0; row < numOfRows; ++row) {
        char* pColData = pColumnInfoData->pData + pColumnInfoData->varmeta.offset[row];
        int32_t colSize = 0;
        if (pColumnInfoData->info.type == TSDB_DATA_TYPE_JSON) {
          colSize = getJsonValueLen(pColData);
        } else {
          colSize = varDataTLen(pColData);
        }
        totalSize += colSize;
      }
      return totalSize;
    }
    return pColumnInfoData->varmeta.length;
  } else {
    if (pColumnInfoData->info.type == TSDB_DATA_TYPE_NULL) {
      return 0;
    } else {
      return pColumnInfoData->info.bytes * numOfRows;
    }
  }
}

static int32_t colDataGetFullLength(const SColumnInfoData* pColumnInfoData, int32_t numOfRows) {
  if (IS_VAR_DATA_TYPE(pColumnInfoData->info.type)) {
    return pColumnInfoData->varmeta.length + sizeof(int32_t) * numOfRows;
  } else {
    return ((pColumnInfoData->info.type == TSDB_DATA_TYPE_NULL) ? 0 : pColumnInfoData->info.bytes * numOfRows) +
           BitmapLen(numOfRows);
  }
}

int32_t getJsonValueLen(const char* data) {
  int32_t dataLen = 0;
  if (*data == TSDB_DATA_TYPE_NULL) {
    dataLen = CHAR_BYTES;
  } else if (*data == TSDB_DATA_TYPE_NCHAR) {
    dataLen = varDataTLen(data + CHAR_BYTES) + CHAR_BYTES;
  } else if (*data == TSDB_DATA_TYPE_DOUBLE) {
    dataLen = DOUBLE_BYTES + CHAR_BYTES;
  } else if (*data == TSDB_DATA_TYPE_BOOL) {
    dataLen = CHAR_BYTES + CHAR_BYTES;
  } else if (tTagIsJson(data)) {  // json string
    dataLen = ((STag*)(data))->len;
  } else {
    ASSERT(0);
  }
  return dataLen;
}

int32_t colDataAppend(SColumnInfoData* pColumnInfoData, uint32_t rowIndex, const char* pData, bool isNull) {
  return colDataSetVal(pColumnInfoData, rowIndex, pData, isNull);
}

int32_t colDataSetVal(SColumnInfoData* pColumnInfoData, uint32_t rowIndex, const char* pData, bool isNull) {
  if (isNull) {
    // There is a placehold for each NULL value of binary or nchar type.
    if (IS_VAR_DATA_TYPE(pColumnInfoData->info.type)) {
      pColumnInfoData->varmeta.offset[rowIndex] = -1;  // it is a null value of VAR type.
    } else {
      colDataSetNull_f_s(pColumnInfoData, rowIndex);
    }

    pColumnInfoData->hasNull = true;
    return 0;
  }

  int32_t type = pColumnInfoData->info.type;
  if (IS_VAR_DATA_TYPE(type)) {
    int32_t dataLen = 0;
    if (type == TSDB_DATA_TYPE_JSON) {
      dataLen = getJsonValueLen(pData);
    } else {
      dataLen = varDataTLen(pData);
    }

    SVarColAttr* pAttr = &pColumnInfoData->varmeta;
    if (pAttr->allocLen < pAttr->length + dataLen) {
      uint32_t newSize = pAttr->allocLen;
      if (newSize <= 1) {
        newSize = 8;
      }

      while (newSize < pAttr->length + dataLen) {
        newSize = newSize * 1.5;
        if (newSize > UINT32_MAX) {
          return TSDB_CODE_OUT_OF_MEMORY;
        }
      }

      char* buf = taosMemoryRealloc(pColumnInfoData->pData, newSize);
      if (buf == NULL) {
        return TSDB_CODE_OUT_OF_MEMORY;
      }

      pColumnInfoData->pData = buf;
      pAttr->allocLen = newSize;
    }

    uint32_t len = pColumnInfoData->varmeta.length;
    pColumnInfoData->varmeta.offset[rowIndex] = len;

    memmove(pColumnInfoData->pData + len, pData, dataLen);
    pColumnInfoData->varmeta.length += dataLen;
  } else {
    memcpy(pColumnInfoData->pData + pColumnInfoData->info.bytes * rowIndex, pData, pColumnInfoData->info.bytes);
    colDataClearNull_f(pColumnInfoData->nullbitmap, rowIndex);
  }

  return 0;
}

<<<<<<< HEAD
static int32_t colDataReserve(SColumnInfoData* pColumnInfoData, size_t newSize) {
=======
int32_t colDataReassignVal(SColumnInfoData* pColumnInfoData, uint32_t dstRowIdx, uint32_t srcRowIdx, const char* pData) {
  int32_t type = pColumnInfoData->info.type;
  if (IS_VAR_DATA_TYPE(type)) {
    int32_t dataLen = 0;
    if (type == TSDB_DATA_TYPE_JSON) {
      dataLen = getJsonValueLen(pData);
    } else {
      dataLen = varDataTLen(pData);
    }

    SVarColAttr* pAttr = &pColumnInfoData->varmeta;

    pColumnInfoData->varmeta.offset[dstRowIdx] = pColumnInfoData->varmeta.offset[srcRowIdx];
    pColumnInfoData->reassigned = true;
  } else {
    memcpy(pColumnInfoData->pData + pColumnInfoData->info.bytes * dstRowIdx, pData, pColumnInfoData->info.bytes);
    colDataClearNull_f(pColumnInfoData->nullbitmap, dstRowIdx);
  }

  return 0;
}


int32_t colDataReserve(SColumnInfoData* pColumnInfoData, size_t newSize) {
>>>>>>> a67ef8ce
  if (!IS_VAR_DATA_TYPE(pColumnInfoData->info.type)) {
    return TSDB_CODE_SUCCESS;
  }

  if (pColumnInfoData->varmeta.allocLen >= newSize) {
    return TSDB_CODE_SUCCESS;
  }

  if (pColumnInfoData->varmeta.allocLen < newSize) {
    char* buf = taosMemoryRealloc(pColumnInfoData->pData, newSize);
    if (buf == NULL) {
      return TSDB_CODE_OUT_OF_MEMORY;
    }

    pColumnInfoData->pData = buf;
    pColumnInfoData->varmeta.allocLen = newSize;
  }

  return TSDB_CODE_SUCCESS;
}

static int32_t doCopyNItems(struct SColumnInfoData* pColumnInfoData, int32_t currentRow, const char* pData,
                         int32_t itemLen, int32_t numOfRows, bool trimValue) {
  if (pColumnInfoData->info.bytes < itemLen) {
    uWarn("column/tag actual data len %d is bigger than schema len %d, trim it:%d", itemLen, pColumnInfoData->info.bytes, trimValue);
    if (trimValue) {
      itemLen = pColumnInfoData->info.bytes;
    } else {
      return TSDB_CODE_TDB_INVALID_TABLE_SCHEMA_VER;
    }
  }
  
  size_t start = 1;

  // the first item
  memcpy(pColumnInfoData->pData, pData, itemLen);

  int32_t t = 0;
  int32_t count = log(numOfRows) / log(2);
  while (t < count) {
    int32_t xlen = 1 << t;
    memcpy(pColumnInfoData->pData + start * itemLen + pColumnInfoData->varmeta.length, pColumnInfoData->pData,
           xlen * itemLen);
    t += 1;
    start += xlen;
  }

  // the tail part
  if (numOfRows > start) {
    memcpy(pColumnInfoData->pData + start * itemLen + currentRow * itemLen, pColumnInfoData->pData,
           (numOfRows - start) * itemLen);
  }

  if (IS_VAR_DATA_TYPE(pColumnInfoData->info.type)) {
    for (int32_t i = 0; i < numOfRows; ++i) {
      pColumnInfoData->varmeta.offset[i + currentRow] = pColumnInfoData->varmeta.length + i * itemLen;
    }

    pColumnInfoData->varmeta.length += numOfRows * itemLen;
  }

  return TSDB_CODE_SUCCESS;
}

int32_t colDataSetNItems(SColumnInfoData* pColumnInfoData, uint32_t currentRow, const char* pData,
                            uint32_t numOfRows, bool trimValue) {
  int32_t len = pColumnInfoData->info.bytes;
  if (IS_VAR_DATA_TYPE(pColumnInfoData->info.type)) {
    len = varDataTLen(pData);
    if (pColumnInfoData->varmeta.allocLen < (numOfRows + currentRow) * len) {
      int32_t code = colDataReserve(pColumnInfoData, (numOfRows + currentRow) * len);
      if (code != TSDB_CODE_SUCCESS) {
        return code;
      }
    }
  }

  return doCopyNItems(pColumnInfoData, currentRow, pData, len, numOfRows, trimValue);
}

static void doBitmapMerge(SColumnInfoData* pColumnInfoData, int32_t numOfRow1, const SColumnInfoData* pSource,
                          int32_t numOfRow2) {
  if (numOfRow2 <= 0) return;

  uint32_t total = numOfRow1 + numOfRow2;

  uint32_t remindBits = BitPos(numOfRow1);
  uint32_t shiftBits = 8 - remindBits;

  if (remindBits == 0) {  // no need to shift bits of bitmap
    memcpy(pColumnInfoData->nullbitmap + BitmapLen(numOfRow1), pSource->nullbitmap, BitmapLen(numOfRow2));
    return;
  }

  uint8_t* p = (uint8_t*)pSource->nullbitmap;
  pColumnInfoData->nullbitmap[BitmapLen(numOfRow1) - 1] &= (0B11111111 << shiftBits);  // clear remind bits
  pColumnInfoData->nullbitmap[BitmapLen(numOfRow1) - 1] |= (p[0] >> remindBits);  // copy remind bits

  if (BitmapLen(numOfRow1) == BitmapLen(total)) {
    return;
  }

  int32_t len = BitmapLen(numOfRow2);
  int32_t i = 0;

  uint8_t* start = (uint8_t*)&pColumnInfoData->nullbitmap[BitmapLen(numOfRow1)];
  int32_t  overCount = BitmapLen(total) - BitmapLen(numOfRow1);
  memset(start, 0, overCount);
  while (i < len) {  // size limit of pSource->nullbitmap
    if (i >= 1) {
      start[i - 1] |= (p[i] >> remindBits);  // copy remind bits
    }

    if (i >= overCount) {  // size limit of pColumnInfoData->nullbitmap
      return;
    }

    start[i] |= (p[i] << shiftBits);  // copy shift bits
    i += 1;
  }
}

int32_t colDataMergeCol(SColumnInfoData* pColumnInfoData, int32_t numOfRow1, int32_t* capacity,
                        const SColumnInfoData* pSource, int32_t numOfRow2) {
  if (pColumnInfoData->info.type != pSource->info.type) {
    return TSDB_CODE_FAILED;
  }

  if (numOfRow2 == 0) {
    return numOfRow1;
  }

  if (pSource->hasNull) {
    pColumnInfoData->hasNull = pSource->hasNull;
  }

  uint32_t finalNumOfRows = numOfRow1 + numOfRow2;
  if (IS_VAR_DATA_TYPE(pColumnInfoData->info.type)) {
    // Handle the bitmap
    if (finalNumOfRows > (*capacity)) {
      char* p = taosMemoryRealloc(pColumnInfoData->varmeta.offset, sizeof(int32_t) * (numOfRow1 + numOfRow2));
      if (p == NULL) {
        return TSDB_CODE_OUT_OF_MEMORY;
      }

      *capacity = finalNumOfRows;
      pColumnInfoData->varmeta.offset = (int32_t*)p;
    }

    for (int32_t i = 0; i < numOfRow2; ++i) {
      if (pSource->varmeta.offset[i] == -1) {
        pColumnInfoData->varmeta.offset[i + numOfRow1] = -1;
      } else {
        pColumnInfoData->varmeta.offset[i + numOfRow1] = pSource->varmeta.offset[i] + pColumnInfoData->varmeta.length;
      }
    }

    // copy data
    uint32_t len = pSource->varmeta.length;
    uint32_t oldLen = pColumnInfoData->varmeta.length;
    if (pColumnInfoData->varmeta.allocLen < len + oldLen) {
      char* tmp = taosMemoryRealloc(pColumnInfoData->pData, len + oldLen);
      if (tmp == NULL) {
        return TSDB_CODE_OUT_OF_MEMORY;
      }

      pColumnInfoData->pData = tmp;
      pColumnInfoData->varmeta.allocLen = len + oldLen;
    }

    if (pColumnInfoData->pData && pSource->pData) {  // TD-20382
      memcpy(pColumnInfoData->pData + oldLen, pSource->pData, len);
    }
    pColumnInfoData->varmeta.length = len + oldLen;
  } else {
    if (finalNumOfRows > (*capacity)) {
      // all data may be null, when the pColumnInfoData->info.type == 0, bytes == 0;
      char* tmp = taosMemoryRealloc(pColumnInfoData->pData, finalNumOfRows * pColumnInfoData->info.bytes);
      if (tmp == NULL) {
        return TSDB_CODE_OUT_OF_MEMORY;
      }

      pColumnInfoData->pData = tmp;
      if (BitmapLen(numOfRow1) < BitmapLen(finalNumOfRows)) {
        char*    btmp = taosMemoryRealloc(pColumnInfoData->nullbitmap, BitmapLen(finalNumOfRows));
        if (btmp == NULL) {
          return TSDB_CODE_OUT_OF_MEMORY;
        }
        uint32_t extend = BitmapLen(finalNumOfRows) - BitmapLen(numOfRow1);
        memset(btmp + BitmapLen(numOfRow1), 0, extend);
        pColumnInfoData->nullbitmap = btmp;
      }

      *capacity = finalNumOfRows;
    }

    doBitmapMerge(pColumnInfoData, numOfRow1, pSource, numOfRow2);

    if (pSource->pData) {
      int32_t offset = pColumnInfoData->info.bytes * numOfRow1;
      memcpy(pColumnInfoData->pData + offset, pSource->pData, pSource->info.bytes * numOfRow2);
    }
  }

  return numOfRow1 + numOfRow2;
}

int32_t colDataAssign(SColumnInfoData* pColumnInfoData, const SColumnInfoData* pSource, int32_t numOfRows,
                      const SDataBlockInfo* pBlockInfo) {
  if (pColumnInfoData->info.type != pSource->info.type || (pBlockInfo != NULL && pBlockInfo->capacity < numOfRows)) {
    return TSDB_CODE_FAILED;
  }

  if (numOfRows <= 0) {
    return numOfRows;
  }

  if (IS_VAR_DATA_TYPE(pColumnInfoData->info.type)) {
    memcpy(pColumnInfoData->varmeta.offset, pSource->varmeta.offset, sizeof(int32_t) * numOfRows);
    if (pColumnInfoData->varmeta.allocLen < pSource->varmeta.length) {
      char* tmp = taosMemoryRealloc(pColumnInfoData->pData, pSource->varmeta.length);
      if (tmp == NULL) {
        return TSDB_CODE_OUT_OF_MEMORY;
      }

      pColumnInfoData->pData = tmp;
      pColumnInfoData->varmeta.allocLen = pSource->varmeta.length;
    }

    pColumnInfoData->varmeta.length = pSource->varmeta.length;
    if (pColumnInfoData->pData != NULL && pSource->pData != NULL) {
      memcpy(pColumnInfoData->pData, pSource->pData, pSource->varmeta.length);
    }
  } else {
    memcpy(pColumnInfoData->nullbitmap, pSource->nullbitmap, BitmapLen(numOfRows));
    if (pSource->pData != NULL) {
      memcpy(pColumnInfoData->pData, pSource->pData, pSource->info.bytes * numOfRows);
    }
  }

  pColumnInfoData->hasNull = pSource->hasNull;
  pColumnInfoData->info = pSource->info;
  return 0;
}

size_t blockDataGetNumOfCols(const SSDataBlock* pBlock) { return taosArrayGetSize(pBlock->pDataBlock); }

size_t blockDataGetNumOfRows(const SSDataBlock* pBlock) { return pBlock->info.rows; }

int32_t blockDataUpdateTsWindow(SSDataBlock* pDataBlock, int32_t tsColumnIndex) {
  if (pDataBlock == NULL || pDataBlock->info.rows <= 0 || pDataBlock->info.dataLoad == 0) {
    return 0;
  }

  if (pDataBlock->info.rows > 0) {
    //    ASSERT(pDataBlock->info.dataLoad == 1);
  }

  size_t numOfCols = taosArrayGetSize(pDataBlock->pDataBlock);
  if (numOfCols <= 0) {
    return -1;
  }

  int32_t index = (tsColumnIndex == -1) ? 0 : tsColumnIndex;

  SColumnInfoData* pColInfoData = taosArrayGet(pDataBlock->pDataBlock, index);
  if (pColInfoData->info.type != TSDB_DATA_TYPE_TIMESTAMP) {
    return 0;
  }

  TSKEY skey = *(TSKEY*)colDataGetData(pColInfoData, 0);
  TSKEY ekey = *(TSKEY*)colDataGetData(pColInfoData, (pDataBlock->info.rows - 1));

  pDataBlock->info.window.skey = TMIN(skey, ekey);
  pDataBlock->info.window.ekey = TMAX(skey, ekey);

  return 0;
}

int32_t blockDataMerge(SSDataBlock* pDest, const SSDataBlock* pSrc) {
  int32_t capacity = pDest->info.capacity;

  size_t numOfCols = taosArrayGetSize(pDest->pDataBlock);
  for (int32_t i = 0; i < numOfCols; ++i) {
    SColumnInfoData* pCol2 = taosArrayGet(pDest->pDataBlock, i);
    SColumnInfoData* pCol1 = taosArrayGet(pSrc->pDataBlock, i);

    capacity = pDest->info.capacity;
    colDataMergeCol(pCol2, pDest->info.rows, &capacity, pCol1, pSrc->info.rows);
  }

  pDest->info.capacity = capacity;
  pDest->info.rows += pSrc->info.rows;
  return TSDB_CODE_SUCCESS;
}

size_t blockDataGetSize(const SSDataBlock* pBlock) {
  size_t total = 0;
  size_t numOfCols = taosArrayGetSize(pBlock->pDataBlock);
  for (int32_t i = 0; i < numOfCols; ++i) {
    SColumnInfoData* pColInfoData = taosArrayGet(pBlock->pDataBlock, i);
    total += colDataGetFullLength(pColInfoData, pBlock->info.rows);
  }

  return total;
}

// the number of tuples can be fit in one page.
// Actual data rows pluses the corresponding meta data must fit in one memory buffer of the given page size.
int32_t blockDataSplitRows(SSDataBlock* pBlock, bool hasVarCol, int32_t startIndex, int32_t* stopIndex,
                           int32_t pageSize) {
  size_t  numOfCols = taosArrayGetSize(pBlock->pDataBlock);
  int32_t numOfRows = pBlock->info.rows;

  int32_t bitmapChar = 1;

  size_t headerSize = sizeof(int32_t);
  size_t colHeaderSize = sizeof(int32_t) * numOfCols;

  // TODO speedup by checking if the whole page can fit in firstly.
  if (!hasVarCol) {
    size_t  rowSize = blockDataGetRowSize(pBlock);
    int32_t capacity = blockDataGetCapacityInRow(pBlock, pageSize, headerSize + colHeaderSize);
    if (capacity <= 0) {
      return TSDB_CODE_FAILED;
    }

    *stopIndex = startIndex + capacity - 1;
    if (*stopIndex >= numOfRows) {
      *stopIndex = numOfRows - 1;
    }

    return TSDB_CODE_SUCCESS;
  }
  // iterate the rows that can be fit in this buffer page
  int32_t size = (headerSize + colHeaderSize);
  for (int32_t j = startIndex; j < numOfRows; ++j) {
    for (int32_t i = 0; i < numOfCols; ++i) {
      SColumnInfoData* pColInfoData = TARRAY_GET_ELEM(pBlock->pDataBlock, i);
      if (IS_VAR_DATA_TYPE(pColInfoData->info.type)) {
        if (pColInfoData->varmeta.offset[j] != -1) {
          char* p = colDataGetData(pColInfoData, j);
          size += varDataTLen(p);
        }

        size += sizeof(pColInfoData->varmeta.offset[0]);
      } else {
        size += pColInfoData->info.bytes;

        if (((j - startIndex) & 0x07) == 0) {
          size += 1;  // the space for null bitmap
        }
      }
    }

    if (size > pageSize) {  // pageSize must be able to hold one row
      *stopIndex = j - 1;
      if (*stopIndex < startIndex) {
        return TSDB_CODE_FAILED;
      }

      return TSDB_CODE_SUCCESS;
    }
  }

  // all fit in
  *stopIndex = numOfRows - 1;
  return TSDB_CODE_SUCCESS;
}

SSDataBlock* blockDataExtractBlock(SSDataBlock* pBlock, int32_t startIndex, int32_t rowCount) {
  if (pBlock == NULL || startIndex < 0 || rowCount > pBlock->info.rows || rowCount + startIndex > pBlock->info.rows) {
    return NULL;
  }

  SSDataBlock* pDst = createDataBlock();
  if (pDst == NULL) {
    return NULL;
  }

  pDst->info = pBlock->info;
  pDst->info.rows = 0;
  pDst->info.capacity = 0;
  size_t numOfCols = taosArrayGetSize(pBlock->pDataBlock);
  for (int32_t i = 0; i < numOfCols; ++i) {
    SColumnInfoData  colInfo = {0};
    SColumnInfoData* pSrcCol = taosArrayGet(pBlock->pDataBlock, i);
    colInfo.info = pSrcCol->info;
    blockDataAppendColInfo(pDst, &colInfo);
  }

  blockDataEnsureCapacity(pDst, rowCount);

  for (int32_t i = 0; i < numOfCols; ++i) {
    SColumnInfoData* pColData = taosArrayGet(pBlock->pDataBlock, i);
    SColumnInfoData* pDstCol = taosArrayGet(pDst->pDataBlock, i);

    for (int32_t j = startIndex; j < (startIndex + rowCount); ++j) {
      bool isNull = false;
      if (pBlock->pBlockAgg == NULL) {
        isNull = colDataIsNull_s(pColData, j);
      } else {
        isNull = colDataIsNull(pColData, pBlock->info.rows, j, pBlock->pBlockAgg[i]);
      }

      if (isNull) {
        colDataSetNULL(pDstCol, j - startIndex);
      } else {
        char* p = colDataGetData(pColData, j);
        colDataSetVal(pDstCol, j - startIndex, p, false);
      }
    }
  }

  pDst->info.rows = rowCount;
  return pDst;
}

/**
 *
 * +------------------+---------------------------------------------+
 * |the number of rows|                    column #1                |
 * |    (4 bytes)     |------------+-----------------------+--------+
 * |                  | null bitmap| column length(4bytes) | values |
 * +------------------+------------+-----------------------+--------+
 * @param buf
 * @param pBlock
 * @return
 */
int32_t blockDataToBuf(char* buf, const SSDataBlock* pBlock) {
  // write the number of rows
  *(uint32_t*)buf = pBlock->info.rows;

  size_t  numOfCols = taosArrayGetSize(pBlock->pDataBlock);
  int32_t numOfRows = pBlock->info.rows;

  char* pStart = buf + sizeof(uint32_t);

  for (int32_t i = 0; i < numOfCols; ++i) {
    SColumnInfoData* pCol = taosArrayGet(pBlock->pDataBlock, i);
    if (IS_VAR_DATA_TYPE(pCol->info.type)) {
      memcpy(pStart, pCol->varmeta.offset, numOfRows * sizeof(int32_t));
      pStart += numOfRows * sizeof(int32_t);
    } else {
      memcpy(pStart, pCol->nullbitmap, BitmapLen(numOfRows));
      pStart += BitmapLen(pBlock->info.rows);
    }

    uint32_t dataSize = colDataGetLength(pCol, numOfRows);

    *(int32_t*)pStart = dataSize;
    pStart += sizeof(int32_t);

    if (pCol->reassigned && IS_VAR_DATA_TYPE(pCol->info.type)) {
      for (int32_t row = 0; row < numOfRows; ++row) {
        char* pColData = pCol->pData + pCol->varmeta.offset[row];
        int32_t colSize = 0;
        if (pCol->info.type == TSDB_DATA_TYPE_JSON) {
          colSize = getJsonValueLen(pColData);
        } else {
          colSize = varDataTLen(pColData);
        }
        memcpy(pStart, pColData, colSize);
        pStart += colSize;
      }
    } else {
      memcpy(pStart, pCol->pData, dataSize);
      pStart += dataSize;
    }    
  }

  return 0;
}

int32_t blockDataFromBuf(SSDataBlock* pBlock, const char* buf) {
  int32_t numOfRows = *(int32_t*)buf;
  blockDataEnsureCapacity(pBlock, numOfRows);

  pBlock->info.rows = numOfRows;
  size_t      numOfCols = taosArrayGetSize(pBlock->pDataBlock);
  const char* pStart = buf + sizeof(uint32_t);

  for (int32_t i = 0; i < numOfCols; ++i) {
    SColumnInfoData* pCol = taosArrayGet(pBlock->pDataBlock, i);

    if (IS_VAR_DATA_TYPE(pCol->info.type)) {
      size_t metaSize = pBlock->info.rows * sizeof(int32_t);
      char*  tmp = taosMemoryRealloc(pCol->varmeta.offset, metaSize);  // preview calloc is too small
      if (tmp == NULL) {
        return TSDB_CODE_OUT_OF_MEMORY;
      }
      pCol->varmeta.offset = (int32_t*)tmp;
      memcpy(pCol->varmeta.offset, pStart, metaSize);
      pStart += metaSize;
    } else {
      memcpy(pCol->nullbitmap, pStart, BitmapLen(pBlock->info.rows));
      pStart += BitmapLen(pBlock->info.rows);
    }

    int32_t colLength = *(int32_t*)pStart;
    pStart += sizeof(int32_t);

    if (IS_VAR_DATA_TYPE(pCol->info.type)) {
      if (pCol->varmeta.allocLen < colLength) {
        char* tmp = taosMemoryRealloc(pCol->pData, colLength);
        if (tmp == NULL) {
          return TSDB_CODE_OUT_OF_MEMORY;
        }

        pCol->pData = tmp;
        pCol->varmeta.allocLen = colLength;
      }

      pCol->varmeta.length = colLength;
      if (pCol->varmeta.length > pCol->varmeta.allocLen) {
        return TSDB_CODE_FAILED;
      }
    }

    memcpy(pCol->pData, pStart, colLength);
    pStart += colLength;
  }

  return TSDB_CODE_SUCCESS;
}

static bool colDataIsNNull(const SColumnInfoData* pColumnInfoData, int32_t startIndex,
                                          uint32_t nRows) {
  if (!pColumnInfoData->hasNull) {
    return false;
  }

  if (IS_VAR_DATA_TYPE(pColumnInfoData->info.type)) {
    for (int32_t i = startIndex; i < nRows; ++i) {
      if (!colDataIsNull_var(pColumnInfoData, i)) {
        return false;
      }
    }
  } else {
    if (pColumnInfoData->nullbitmap == NULL) {
      return false;
    }

    for (int32_t i = startIndex; i < nRows; ++i) {
      if (!colDataIsNull_f(pColumnInfoData->nullbitmap, i)) {
        return false;
      }
    }
  }

  return true;
}

// todo remove this
int32_t blockDataFromBuf1(SSDataBlock* pBlock, const char* buf, size_t capacity) {
  pBlock->info.rows = *(int32_t*)buf;
  pBlock->info.id.groupId = *(uint64_t*)(buf + sizeof(int32_t));

  size_t numOfCols = taosArrayGetSize(pBlock->pDataBlock);

  const char* pStart = buf + sizeof(uint32_t) + sizeof(uint64_t);

  for (int32_t i = 0; i < numOfCols; ++i) {
    SColumnInfoData* pCol = taosArrayGet(pBlock->pDataBlock, i);
    pCol->hasNull = true;

    if (IS_VAR_DATA_TYPE(pCol->info.type)) {
      size_t metaSize = capacity * sizeof(int32_t);
      memcpy(pCol->varmeta.offset, pStart, metaSize);
      pStart += metaSize;
    } else {
      memcpy(pCol->nullbitmap, pStart, BitmapLen(capacity));
      pStart += BitmapLen(capacity);
    }

    int32_t colLength = *(int32_t*)pStart;
    pStart += sizeof(int32_t);

    if (IS_VAR_DATA_TYPE(pCol->info.type)) {
      if (pCol->varmeta.allocLen < colLength) {
        char* tmp = taosMemoryRealloc(pCol->pData, colLength);
        if (tmp == NULL) {
          return TSDB_CODE_OUT_OF_MEMORY;
        }

        pCol->pData = tmp;
        pCol->varmeta.allocLen = colLength;
      }

      pCol->varmeta.length = colLength;
      if (pCol->varmeta.length > pCol->varmeta.allocLen) {
        return TSDB_CODE_FAILED;
      }
    }

    if (!colDataIsNNull(pCol, 0, pBlock->info.rows)) {
      memcpy(pCol->pData, pStart, colLength);
    }

    pStart += pCol->info.bytes * capacity;
  }

  return TSDB_CODE_SUCCESS;
}

size_t blockDataGetRowSize(SSDataBlock* pBlock) {
  if (pBlock->info.rowSize == 0) {
    size_t rowSize = 0;

    size_t numOfCols = taosArrayGetSize(pBlock->pDataBlock);
    for (int32_t i = 0; i < numOfCols; ++i) {
      SColumnInfoData* pColInfo = taosArrayGet(pBlock->pDataBlock, i);
      rowSize += pColInfo->info.bytes;
    }

    pBlock->info.rowSize = rowSize;
  }

  return pBlock->info.rowSize;
}

/**
 * @refitem blockDataToBuf for the meta size
 * @param pBlock
 * @return
 */
size_t blockDataGetSerialMetaSize(uint32_t numOfCols) {
  // | version | total length | total rows | total columns | flag seg| block group id | column schema | each column
  // length |
  return sizeof(int32_t) + sizeof(int32_t) + sizeof(int32_t) + sizeof(int32_t) + sizeof(int32_t) + sizeof(uint64_t) +
         numOfCols * (sizeof(int8_t) + sizeof(int32_t)) + numOfCols * sizeof(int32_t);
}

double blockDataGetSerialRowSize(const SSDataBlock* pBlock) {
  double rowSize = 0;

  size_t numOfCols = taosArrayGetSize(pBlock->pDataBlock);
  for (int32_t i = 0; i < numOfCols; ++i) {
    SColumnInfoData* pColInfo = taosArrayGet(pBlock->pDataBlock, i);
    rowSize += pColInfo->info.bytes;

    if (IS_VAR_DATA_TYPE(pColInfo->info.type)) {
      rowSize += sizeof(int32_t);
    } else {
      rowSize += 1 / 8.0;  // one bit for each record
    }
  }

  return rowSize;
}

typedef struct SSDataBlockSortHelper {
  SArray*      orderInfo;  // SArray<SBlockOrderInfo>
  SSDataBlock* pDataBlock;
} SSDataBlockSortHelper;

int32_t dataBlockCompar(const void* p1, const void* p2, const void* param) {
  const SSDataBlockSortHelper* pHelper = (const SSDataBlockSortHelper*)param;

  SSDataBlock* pDataBlock = pHelper->pDataBlock;

  int32_t left = *(int32_t*)p1;
  int32_t right = *(int32_t*)p2;

  SArray* pInfo = pHelper->orderInfo;

  for (int32_t i = 0; i < pInfo->size; ++i) {
    SBlockOrderInfo* pOrder = TARRAY_GET_ELEM(pInfo, i);
    SColumnInfoData* pColInfoData = pOrder->pColData;  // TARRAY_GET_ELEM(pDataBlock->pDataBlock, pOrder->colIndex);

    if (pColInfoData->hasNull) {
      bool leftNull = colDataIsNull(pColInfoData, pDataBlock->info.rows, left, NULL);
      bool rightNull = colDataIsNull(pColInfoData, pDataBlock->info.rows, right, NULL);
      if (leftNull && rightNull) {
        continue;  // continue to next slot
      }

      if (rightNull) {
        return pOrder->nullFirst ? 1 : -1;
      }

      if (leftNull) {
        return pOrder->nullFirst ? -1 : 1;
      }
    }

    void* left1 = colDataGetData(pColInfoData, left);
    void* right1 = colDataGetData(pColInfoData, right);
    if (pColInfoData->info.type == TSDB_DATA_TYPE_JSON) {
      if (tTagIsJson(left1) || tTagIsJson(right1)) {
        terrno = TSDB_CODE_QRY_JSON_NOT_SUPPORT_ERROR;
        return 0;
      }
    }
    __compar_fn_t fn = getKeyComparFunc(pColInfoData->info.type, pOrder->order);

    int ret = fn(left1, right1);
    if (ret == 0) {
      continue;
    } else {
      return ret;
    }
  }

  return 0;
}

static int32_t blockDataAssign(SColumnInfoData* pCols, const SSDataBlock* pDataBlock, const int32_t* index) {

  size_t numOfCols = taosArrayGetSize(pDataBlock->pDataBlock);
  for (int32_t i = 0; i < numOfCols; ++i) {
    SColumnInfoData* pDst = &pCols[i];
    SColumnInfoData* pSrc = taosArrayGet(pDataBlock->pDataBlock, i);

    if (IS_VAR_DATA_TYPE(pSrc->info.type)) {
      if (pSrc->varmeta.length != 0) {
        memcpy(pDst->pData, pSrc->pData, pSrc->varmeta.length);
      }
      pDst->varmeta.length = pSrc->varmeta.length;

      for (int32_t j = 0; j < pDataBlock->info.rows; ++j) {
        pDst->varmeta.offset[j] = pSrc->varmeta.offset[index[j]];
      }
    } else {
      for (int32_t j = 0; j < pDataBlock->info.rows; ++j) {
        if (colDataIsNull_f(pSrc->nullbitmap, index[j])) {
          colDataSetNull_f_s(pDst, j);
          continue;
        }
        memcpy(pDst->pData + j * pDst->info.bytes, pSrc->pData + index[j] * pDst->info.bytes, pDst->info.bytes);
      }
    }
  }

  return TSDB_CODE_SUCCESS;
}

static SColumnInfoData* createHelpColInfoData(const SSDataBlock* pDataBlock) {
  int32_t rows = pDataBlock->info.capacity;
  size_t  numOfCols = taosArrayGetSize(pDataBlock->pDataBlock);

  SColumnInfoData* pCols = taosMemoryCalloc(numOfCols, sizeof(SColumnInfoData));
  if (pCols == NULL) {
    return NULL;
  }

  for (int32_t i = 0; i < numOfCols; ++i) {
    SColumnInfoData* pColInfoData = taosArrayGet(pDataBlock->pDataBlock, i);
    pCols[i].info = pColInfoData->info;

    if (IS_VAR_DATA_TYPE(pCols[i].info.type)) {
      pCols[i].varmeta.offset = taosMemoryCalloc(rows, sizeof(int32_t));
      pCols[i].pData = taosMemoryCalloc(1, pColInfoData->varmeta.length);

      pCols[i].varmeta.length = pColInfoData->varmeta.length;
      pCols[i].varmeta.allocLen = pCols[i].varmeta.length;
    } else {
      pCols[i].nullbitmap = taosMemoryCalloc(1, BitmapLen(rows));
      pCols[i].pData = taosMemoryCalloc(rows, pCols[i].info.bytes);
    }
  }

  return pCols;
}

static void copyBackToBlock(SSDataBlock* pDataBlock, SColumnInfoData* pCols) {
  size_t numOfCols = taosArrayGetSize(pDataBlock->pDataBlock);

  for (int32_t i = 0; i < numOfCols; ++i) {
    SColumnInfoData* pColInfoData = taosArrayGet(pDataBlock->pDataBlock, i);
    pColInfoData->info = pCols[i].info;

    if (IS_VAR_DATA_TYPE(pColInfoData->info.type)) {
      taosMemoryFreeClear(pColInfoData->varmeta.offset);
      pColInfoData->varmeta = pCols[i].varmeta;
    } else {
      taosMemoryFreeClear(pColInfoData->nullbitmap);
      pColInfoData->nullbitmap = pCols[i].nullbitmap;
    }

    taosMemoryFreeClear(pColInfoData->pData);
    pColInfoData->pData = pCols[i].pData;
  }

  taosMemoryFreeClear(pCols);
}

static int32_t* createTupleIndex(size_t rows) {
  int32_t* index = taosMemoryCalloc(rows, sizeof(int32_t));
  if (index == NULL) {
    return NULL;
  }

  for (int32_t i = 0; i < rows; ++i) {
    index[i] = i;
  }

  return index;
}

static void destroyTupleIndex(int32_t* index) { taosMemoryFreeClear(index); }

int32_t blockDataSort(SSDataBlock* pDataBlock, SArray* pOrderInfo) {
  if (pDataBlock->info.rows <= 1) {
    return TSDB_CODE_SUCCESS;
  }

  // Allocate the additional buffer.
  uint32_t rows = pDataBlock->info.rows;

  bool sortColumnHasNull = false;
  bool varTypeSort = false;

  for (int32_t i = 0; i < taosArrayGetSize(pOrderInfo); ++i) {
    SBlockOrderInfo* pInfo = taosArrayGet(pOrderInfo, i);

    SColumnInfoData* pColInfoData = taosArrayGet(pDataBlock->pDataBlock, pInfo->slotId);
    if (pColInfoData->hasNull) {
      sortColumnHasNull = true;
    }

    if (IS_VAR_DATA_TYPE(pColInfoData->info.type)) {
      varTypeSort = true;
    }
  }

  size_t numOfCols = taosArrayGetSize(pDataBlock->pDataBlock);

  if (taosArrayGetSize(pOrderInfo) == 1 && (!sortColumnHasNull)) {
    if (numOfCols == 1) {
      if (!varTypeSort) {
        SColumnInfoData* pColInfoData = taosArrayGet(pDataBlock->pDataBlock, 0);
        SBlockOrderInfo* pOrder = taosArrayGet(pOrderInfo, 0);

        int64_t p0 = taosGetTimestampUs();

        __compar_fn_t fn = getKeyComparFunc(pColInfoData->info.type, pOrder->order);
        taosSort(pColInfoData->pData, pDataBlock->info.rows, pColInfoData->info.bytes, fn);

        int64_t p1 = taosGetTimestampUs();
        uDebug("blockDataSort easy cost:%" PRId64 ", rows:%" PRId64 "\n", p1 - p0, pDataBlock->info.rows);

        return TSDB_CODE_SUCCESS;
      } else {  // var data type
      }
    } else if (numOfCols == 2) {
    }
  }

  int32_t* index = createTupleIndex(rows);
  if (index == NULL) {
    terrno = TSDB_CODE_OUT_OF_MEMORY;
    return terrno;
  }

  int64_t p0 = taosGetTimestampUs();

  SSDataBlockSortHelper helper = {.pDataBlock = pDataBlock, .orderInfo = pOrderInfo};
  for (int32_t i = 0; i < taosArrayGetSize(helper.orderInfo); ++i) {
    struct SBlockOrderInfo* pInfo = taosArrayGet(helper.orderInfo, i);
    pInfo->pColData = taosArrayGet(pDataBlock->pDataBlock, pInfo->slotId);
  }

  terrno = 0;
  taosqsort(index, rows, sizeof(int32_t), &helper, dataBlockCompar);
  if (terrno) return terrno;

  int64_t p1 = taosGetTimestampUs();

  SColumnInfoData* pCols = createHelpColInfoData(pDataBlock);
  if (pCols == NULL) {
    destroyTupleIndex(index);
    terrno = TSDB_CODE_OUT_OF_MEMORY;
    return terrno;
  }

  int64_t p2 = taosGetTimestampUs();

  blockDataAssign(pCols, pDataBlock, index);

  int64_t p3 = taosGetTimestampUs();

  copyBackToBlock(pDataBlock, pCols);
  int64_t p4 = taosGetTimestampUs();

  uDebug("blockDataSort complex sort:%" PRId64 ", create:%" PRId64 ", assign:%" PRId64 ", copyback:%" PRId64
         ", rows:%d\n",
         p1 - p0, p2 - p1, p3 - p2, p4 - p3, rows);
  destroyTupleIndex(index);

  return TSDB_CODE_SUCCESS;
}

void blockDataCleanup(SSDataBlock* pDataBlock) {
  blockDataEmpty(pDataBlock);
  SDataBlockInfo* pInfo = &pDataBlock->info;
  pInfo->id.uid = 0;
  pInfo->id.groupId = 0;
}

void blockDataEmpty(SSDataBlock* pDataBlock) {
  SDataBlockInfo* pInfo = &pDataBlock->info;
  if (pInfo->capacity == 0) {
    return;
  }

  size_t numOfCols = taosArrayGetSize(pDataBlock->pDataBlock);
  for (int32_t i = 0; i < numOfCols; ++i) {
    SColumnInfoData* p = taosArrayGet(pDataBlock->pDataBlock, i);
    colInfoDataCleanup(p, pInfo->capacity);
  }

  pInfo->rows = 0;
  pInfo->dataLoad = 0;
  pInfo->window.ekey = 0;
  pInfo->window.skey = 0;
}

/*
 * NOTE: the type of the input column may be TSDB_DATA_TYPE_NULL, which is used to denote
 * the all NULL value in this column. It is an internal representation of all NULL value column, and no visible to
 * any users. The length of TSDB_DATA_TYPE_NULL is 0, and it is an special case.
 */
static int32_t doEnsureCapacity(SColumnInfoData* pColumn, const SDataBlockInfo* pBlockInfo, uint32_t numOfRows,
                                bool clearPayload) {
  if (numOfRows <= 0 || numOfRows <= pBlockInfo->capacity) {
    return TSDB_CODE_SUCCESS;
  }

  int32_t existedRows = pBlockInfo->rows;

  if (IS_VAR_DATA_TYPE(pColumn->info.type)) {
    char* tmp = taosMemoryRealloc(pColumn->varmeta.offset, sizeof(int32_t) * numOfRows);
    if (tmp == NULL) {
      return TSDB_CODE_OUT_OF_MEMORY;
    }

    pColumn->varmeta.offset = (int32_t*)tmp;
    memset(&pColumn->varmeta.offset[existedRows], 0, sizeof(int32_t) * (numOfRows - existedRows));
  } else {
    // prepare for the null bitmap
    char* tmp = taosMemoryRealloc(pColumn->nullbitmap, BitmapLen(numOfRows));
    if (tmp == NULL) {
      return TSDB_CODE_OUT_OF_MEMORY;
    }

    int32_t oldLen = BitmapLen(existedRows);
    pColumn->nullbitmap = tmp;
    memset(&pColumn->nullbitmap[oldLen], 0, BitmapLen(numOfRows) - oldLen);
    if (pColumn->info.bytes == 0) {
      return TSDB_CODE_FAILED;
    }

    // here we employ the aligned malloc function, to make sure that the address of allocated memory is aligned
    // to MALLOC_ALIGN_BYTES
    tmp = taosMemoryMallocAlign(MALLOC_ALIGN_BYTES, numOfRows * pColumn->info.bytes);
    if (tmp == NULL) {
      return TSDB_CODE_OUT_OF_MEMORY;
    }

    // copy back the existed data
    if (pColumn->pData != NULL) {
      memcpy(tmp, pColumn->pData, existedRows * pColumn->info.bytes);
      taosMemoryFreeClear(pColumn->pData);
    }

    pColumn->pData = tmp;

    // check if the allocated memory is aligned to the requried bytes.
#if defined LINUX
    if ((((uint64_t)pColumn->pData) & (MALLOC_ALIGN_BYTES - 1)) != 0x0) {
      return TSDB_CODE_FAILED;
    }
#endif

    if (clearPayload) {
      memset(tmp + pColumn->info.bytes * existedRows, 0, pColumn->info.bytes * (numOfRows - existedRows));
    }
  }

  return TSDB_CODE_SUCCESS;
}

void colInfoDataCleanup(SColumnInfoData* pColumn, uint32_t numOfRows) {
  pColumn->hasNull = false;

  if (IS_VAR_DATA_TYPE(pColumn->info.type)) {
    pColumn->varmeta.length = 0;
    if (pColumn->varmeta.offset != NULL) {
      memset(pColumn->varmeta.offset, 0, sizeof(int32_t) * numOfRows);
    }
  } else {
    if (pColumn->nullbitmap != NULL) {
      memset(pColumn->nullbitmap, 0, BitmapLen(numOfRows));
    }
  }
}

int32_t colInfoDataEnsureCapacity(SColumnInfoData* pColumn, uint32_t numOfRows, bool clearPayload) {
  SDataBlockInfo info = {0};
  return doEnsureCapacity(pColumn, &info, numOfRows, clearPayload);
}

int32_t blockDataEnsureCapacity(SSDataBlock* pDataBlock, uint32_t numOfRows) {
  int32_t code = 0;
  if (numOfRows == 0 || numOfRows <= pDataBlock->info.capacity) {
    return TSDB_CODE_SUCCESS;
  }

  size_t numOfCols = taosArrayGetSize(pDataBlock->pDataBlock);
  for (int32_t i = 0; i < numOfCols; ++i) {
    SColumnInfoData* p = taosArrayGet(pDataBlock->pDataBlock, i);
    code = doEnsureCapacity(p, &pDataBlock->info, numOfRows, false);
    if (code) {
      return code;
    }
  }

  pDataBlock->info.capacity = numOfRows;
  return TSDB_CODE_SUCCESS;
}

void blockDataFreeRes(SSDataBlock* pBlock) {
  int32_t numOfOutput = taosArrayGetSize(pBlock->pDataBlock);
  for (int32_t i = 0; i < numOfOutput; ++i) {
    SColumnInfoData* pColInfoData = (SColumnInfoData*)taosArrayGet(pBlock->pDataBlock, i);
    colDataDestroy(pColInfoData);
  }

  taosArrayDestroy(pBlock->pDataBlock);
  pBlock->pDataBlock = NULL;
  taosMemoryFreeClear(pBlock->pBlockAgg);
  memset(&pBlock->info, 0, sizeof(SDataBlockInfo));
}

void* blockDataDestroy(SSDataBlock* pBlock) {
  if (pBlock == NULL) {
    return NULL;
  }

  blockDataFreeRes(pBlock);
  taosMemoryFreeClear(pBlock);
  return NULL;
}

// todo remove it
int32_t assignOneDataBlock(SSDataBlock* dst, const SSDataBlock* src) {
  dst->info = src->info;
  dst->info.rows = 0;
  dst->info.capacity = 0;

  size_t numOfCols = taosArrayGetSize(src->pDataBlock);
  for (int32_t i = 0; i < numOfCols; ++i) {
    SColumnInfoData* p = taosArrayGet(src->pDataBlock, i);
    SColumnInfoData  colInfo = {.hasNull = true, .info = p->info};
    blockDataAppendColInfo(dst, &colInfo);
  }

  int32_t code = blockDataEnsureCapacity(dst, src->info.rows);
  if (code != TSDB_CODE_SUCCESS) {
    terrno = code;
    return -1;
  }

  for (int32_t i = 0; i < numOfCols; ++i) {
    SColumnInfoData* pDst = taosArrayGet(dst->pDataBlock, i);
    SColumnInfoData* pSrc = taosArrayGet(src->pDataBlock, i);
    if (pSrc->pData == NULL && (!IS_VAR_DATA_TYPE(pSrc->info.type))) {
      continue;
    }

    colDataAssign(pDst, pSrc, src->info.rows, &src->info);
  }

  uint32_t cap = dst->info.capacity;
  dst->info = src->info;
  dst->info.capacity = cap;
  return 0;
}

int32_t copyDataBlock(SSDataBlock* dst, const SSDataBlock* src) {
  blockDataCleanup(dst);
  int32_t code = blockDataEnsureCapacity(dst, src->info.rows);
  if (code != TSDB_CODE_SUCCESS) {
    terrno = code;
    return code;
  }

  size_t numOfCols = taosArrayGetSize(src->pDataBlock);
  for (int32_t i = 0; i < numOfCols; ++i) {
    SColumnInfoData* pDst = taosArrayGet(dst->pDataBlock, i);
    SColumnInfoData* pSrc = taosArrayGet(src->pDataBlock, i);
    colDataAssign(pDst, pSrc, src->info.rows, &src->info);
  }

  uint32_t cap = dst->info.capacity;
  dst->info = src->info;
  dst->info.capacity = cap;
  return TSDB_CODE_SUCCESS;
}

SSDataBlock* createSpecialDataBlock(EStreamType type) {
  SSDataBlock* pBlock = taosMemoryCalloc(1, sizeof(SSDataBlock));
  pBlock->info.hasVarCol = false;
  pBlock->info.id.groupId = 0;
  pBlock->info.rows = 0;
  pBlock->info.type = type;
  pBlock->info.rowSize = sizeof(TSKEY) + sizeof(TSKEY) + sizeof(uint64_t) + sizeof(uint64_t) + sizeof(TSKEY) +
                         sizeof(TSKEY) + VARSTR_HEADER_SIZE + TSDB_TABLE_NAME_LEN;
  pBlock->info.watermark = INT64_MIN;

  pBlock->pDataBlock = taosArrayInit(6, sizeof(SColumnInfoData));
  SColumnInfoData infoData = {0};
  infoData.info.type = TSDB_DATA_TYPE_TIMESTAMP;
  infoData.info.bytes = sizeof(TSKEY);
  // window start ts
  taosArrayPush(pBlock->pDataBlock, &infoData);
  // window end ts
  taosArrayPush(pBlock->pDataBlock, &infoData);

  infoData.info.type = TSDB_DATA_TYPE_UBIGINT;
  infoData.info.bytes = sizeof(uint64_t);
  // uid
  taosArrayPush(pBlock->pDataBlock, &infoData);
  // group id
  taosArrayPush(pBlock->pDataBlock, &infoData);

  infoData.info.type = TSDB_DATA_TYPE_TIMESTAMP;
  infoData.info.bytes = sizeof(TSKEY);
  // calculate start ts
  taosArrayPush(pBlock->pDataBlock, &infoData);
  // calculate end ts
  taosArrayPush(pBlock->pDataBlock, &infoData);

  // table name
  infoData.info.type = TSDB_DATA_TYPE_VARCHAR;
  infoData.info.bytes = VARSTR_HEADER_SIZE + TSDB_TABLE_NAME_LEN;
  taosArrayPush(pBlock->pDataBlock, &infoData);

  return pBlock;
}

SSDataBlock* blockCopyOneRow(const SSDataBlock* pDataBlock, int32_t rowIdx) {
  if (pDataBlock == NULL) {
    return NULL;
  }

  SSDataBlock* pBlock = createDataBlock();
  pBlock->info = pDataBlock->info;
  pBlock->info.rows = 0;
  pBlock->info.capacity = 0;

  size_t numOfCols = taosArrayGetSize(pDataBlock->pDataBlock);
  for (int32_t i = 0; i < numOfCols; ++i) {
    SColumnInfoData* p = taosArrayGet(pDataBlock->pDataBlock, i);
    SColumnInfoData  colInfo = {.hasNull = true, .info = p->info};
    blockDataAppendColInfo(pBlock, &colInfo);
  }

  int32_t code = blockDataEnsureCapacity(pBlock, 1);
  if (code != TSDB_CODE_SUCCESS) {
    terrno = code;
    blockDataDestroy(pBlock);
    return NULL;
  }

  for (int32_t i = 0; i < numOfCols; ++i) {
    SColumnInfoData* pDst = taosArrayGet(pBlock->pDataBlock, i);
    SColumnInfoData* pSrc = taosArrayGet(pDataBlock->pDataBlock, i);
    void*            pData = colDataGetData(pSrc, rowIdx);
    bool             isNull = colDataIsNull(pSrc, pDataBlock->info.rows, rowIdx, NULL);
    colDataSetVal(pDst, 0, pData, isNull);
  }

  pBlock->info.rows = 1;

  return pBlock;
}

SSDataBlock* createOneDataBlock(const SSDataBlock* pDataBlock, bool copyData) {
  if (pDataBlock == NULL) {
    return NULL;
  }

  SSDataBlock* pBlock = createDataBlock();
  pBlock->info = pDataBlock->info;
  pBlock->info.rows = 0;
  pBlock->info.capacity = 0;
  pBlock->info.rowSize = 0;
  pBlock->info.id = pDataBlock->info.id;

  size_t numOfCols = taosArrayGetSize(pDataBlock->pDataBlock);
  for (int32_t i = 0; i < numOfCols; ++i) {
    SColumnInfoData* p = taosArrayGet(pDataBlock->pDataBlock, i);
    SColumnInfoData  colInfo = {.hasNull = true, .info = p->info};
    blockDataAppendColInfo(pBlock, &colInfo);
  }

  if (copyData) {
    int32_t code = blockDataEnsureCapacity(pBlock, pDataBlock->info.rows);
    if (code != TSDB_CODE_SUCCESS) {
      terrno = code;
      blockDataDestroy(pBlock);
      return NULL;
    }

    for (int32_t i = 0; i < numOfCols; ++i) {
      SColumnInfoData* pDst = taosArrayGet(pBlock->pDataBlock, i);
      SColumnInfoData* pSrc = taosArrayGet(pDataBlock->pDataBlock, i);
      colDataAssign(pDst, pSrc, pDataBlock->info.rows, &pDataBlock->info);
    }

    pBlock->info.rows = pDataBlock->info.rows;
    pBlock->info.capacity = pDataBlock->info.rows;
  }

  return pBlock;
}

SSDataBlock* createDataBlock() {
  SSDataBlock* pBlock = taosMemoryCalloc(1, sizeof(SSDataBlock));
  if (pBlock == NULL) {
    terrno = TSDB_CODE_OUT_OF_MEMORY;
    return NULL;
  }

  pBlock->pDataBlock = taosArrayInit(4, sizeof(SColumnInfoData));
  if (pBlock->pDataBlock == NULL) {
    terrno = TSDB_CODE_OUT_OF_MEMORY;
    taosMemoryFree(pBlock);
    return NULL;
  }

  return pBlock;
}

int32_t blockDataAppendColInfo(SSDataBlock* pBlock, SColumnInfoData* pColInfoData) {
  if (pBlock->pDataBlock == NULL) {
    pBlock->pDataBlock = taosArrayInit(4, sizeof(SColumnInfoData));
    if (pBlock->pDataBlock == NULL) {
      terrno = TSDB_CODE_OUT_OF_MEMORY;
      return terrno;
    }
  }

  void* p = taosArrayPush(pBlock->pDataBlock, pColInfoData);
  if (p == NULL) {
    terrno = TSDB_CODE_OUT_OF_MEMORY;
    return terrno;
  }

  // todo disable it temporarily
  //  ASSERT(pColInfoData->info.type != 0);
  if (IS_VAR_DATA_TYPE(pColInfoData->info.type)) {
    pBlock->info.hasVarCol = true;
  }

  pBlock->info.rowSize += pColInfoData->info.bytes;
  return TSDB_CODE_SUCCESS;
}

SColumnInfoData createColumnInfoData(int16_t type, int32_t bytes, int16_t colId) {
  SColumnInfoData col = {.hasNull = true};
  col.info.colId = colId;
  col.info.type = type;
  col.info.bytes = bytes;

  return col;
}

SColumnInfoData* bdGetColumnInfoData(const SSDataBlock* pBlock, int32_t index) {
  if (index >= taosArrayGetSize(pBlock->pDataBlock)) {
    return NULL;
  }

  return taosArrayGet(pBlock->pDataBlock, index);
}

size_t blockDataGetCapacityInRow(const SSDataBlock* pBlock, size_t pageSize, int32_t extraSize) {
  size_t numOfCols = taosArrayGetSize(pBlock->pDataBlock);

  int32_t payloadSize = pageSize - extraSize;
  int32_t rowSize = pBlock->info.rowSize;
  int32_t nRows = payloadSize / rowSize;
  ASSERT(nRows >= 1);

  // the true value must be less than the value of nRows
  int32_t additional = 0;
  for (int32_t i = 0; i < numOfCols; ++i) {
    SColumnInfoData* pCol = taosArrayGet(pBlock->pDataBlock, i);
    if (IS_VAR_DATA_TYPE(pCol->info.type)) {
      additional += nRows * sizeof(int32_t);
    } else {
      additional += BitmapLen(nRows);
    }
  }

  int32_t newRows = (payloadSize - additional) / rowSize;
  ASSERT(newRows <= nRows && newRows >= 1);

  return newRows;
}

void colDataDestroy(SColumnInfoData* pColData) {
  if (!pColData) {
    return;
  }

  if (IS_VAR_DATA_TYPE(pColData->info.type)) {
    taosMemoryFreeClear(pColData->varmeta.offset);
  } else {
    taosMemoryFreeClear(pColData->nullbitmap);
  }

  taosMemoryFreeClear(pColData->pData);
}

static void doShiftBitmap(char* nullBitmap, size_t n, size_t total) {
  int32_t len = BitmapLen(total);

  int32_t newLen = BitmapLen(total - n);
  if (n % 8 == 0) {
    memmove(nullBitmap, nullBitmap + n / 8, newLen);
  } else {
    int32_t  tail = n % 8;
    int32_t  i = 0;
    uint8_t* p = (uint8_t*)nullBitmap;

    if (n < 8) {
      while (i < len) {
        uint8_t v = p[i];  // source bitmap value
        p[i] = (v << tail);

        if (i < len - 1) {
          uint8_t next = p[i + 1];
          p[i] |= (next >> (8 - tail));
        }

        i += 1;
      }
    } else if (n > 8) {
      int32_t remain = (total % 8 != 0 && total % 8 <= tail) ? 1 : 0;
      int32_t gap = len - newLen - remain;
      while (i < newLen) {
        uint8_t v = p[i + gap];
        p[i] = (v << tail);

        if (i < newLen - 1 + remain) {
          uint8_t next = p[i + gap + 1];
          p[i] |= (next >> (8 - tail));
        }

        i += 1;
      }
    }
  }
}

static int32_t colDataMoveVarData(SColumnInfoData* pColInfoData, size_t start, size_t end) {
  int32_t dataOffset = -1;
  int32_t dataLen = 0;
  int32_t beigin = start;
  while (beigin < end) {
    int32_t offset = pColInfoData->varmeta.offset[beigin];
    if (offset == -1) {
      beigin++;
      continue;
    }
    if (start != 0) {
      pColInfoData->varmeta.offset[beigin] = dataLen;
    }
    char* data = pColInfoData->pData + offset;
    if (dataOffset == -1) dataOffset = offset;  // mark the begin of data
    int32_t type = pColInfoData->info.type;
    if (type == TSDB_DATA_TYPE_JSON) {
      dataLen += getJsonValueLen(data);
    } else {
      dataLen += varDataTLen(data);
    }
    beigin++;
  }

  if (dataOffset > 0) {
    memmove(pColInfoData->pData, pColInfoData->pData + dataOffset, dataLen);
  }

  memmove(pColInfoData->varmeta.offset, &pColInfoData->varmeta.offset[start], (end - start) * sizeof(int32_t));
  return dataLen;
}

static void colDataTrimFirstNRows(SColumnInfoData* pColInfoData, size_t n, size_t total) {
  if (IS_VAR_DATA_TYPE(pColInfoData->info.type)) {
    pColInfoData->varmeta.length = colDataMoveVarData(pColInfoData, n, total);

    // clear the offset value of the unused entries.
    memset(&pColInfoData->varmeta.offset[total - n], 0, n);
  } else {
    int32_t bytes = pColInfoData->info.bytes;
    memmove(pColInfoData->pData, ((char*)pColInfoData->pData + n * bytes), (total - n) * bytes);
    doShiftBitmap(pColInfoData->nullbitmap, n, total);
  }
}

int32_t blockDataTrimFirstRows(SSDataBlock* pBlock, size_t n) {
  if (n == 0) {
    return TSDB_CODE_SUCCESS;
  }

  if (pBlock->info.rows <= n) {
    blockDataEmpty(pBlock);
  } else {
    size_t numOfCols = taosArrayGetSize(pBlock->pDataBlock);
    for (int32_t i = 0; i < numOfCols; ++i) {
      SColumnInfoData* pColInfoData = taosArrayGet(pBlock->pDataBlock, i);
      colDataTrimFirstNRows(pColInfoData, n, pBlock->info.rows);
    }

    pBlock->info.rows -= n;
  }
  return TSDB_CODE_SUCCESS;
}

static void colDataKeepFirstNRows(SColumnInfoData* pColInfoData, size_t n, size_t total) {
  if (IS_VAR_DATA_TYPE(pColInfoData->info.type)) {
    pColInfoData->varmeta.length = colDataMoveVarData(pColInfoData, 0, n);
    memset(&pColInfoData->varmeta.offset[n], 0, total - n);
  }
}

int32_t blockDataKeepFirstNRows(SSDataBlock* pBlock, size_t n) {
  if (n == 0) {
    blockDataEmpty(pBlock);
    return TSDB_CODE_SUCCESS;
  }

  if (pBlock->info.rows <= n) {
    return TSDB_CODE_SUCCESS;
  } else {
    size_t numOfCols = taosArrayGetSize(pBlock->pDataBlock);
    for (int32_t i = 0; i < numOfCols; ++i) {
      SColumnInfoData* pColInfoData = taosArrayGet(pBlock->pDataBlock, i);
      colDataKeepFirstNRows(pColInfoData, n, pBlock->info.rows);
    }

    pBlock->info.rows = n;
  }
  return TSDB_CODE_SUCCESS;
}

int32_t tEncodeDataBlock(void** buf, const SSDataBlock* pBlock) {
  int64_t tbUid = pBlock->info.id.uid;
  int16_t numOfCols = taosArrayGetSize(pBlock->pDataBlock);
  int16_t hasVarCol = pBlock->info.hasVarCol;
  int64_t rows = pBlock->info.rows;
  int32_t sz = taosArrayGetSize(pBlock->pDataBlock);

  int32_t tlen = 0;
  tlen += taosEncodeFixedI64(buf, tbUid);
  tlen += taosEncodeFixedI16(buf, numOfCols);
  tlen += taosEncodeFixedI16(buf, hasVarCol);
  tlen += taosEncodeFixedI64(buf, rows);
  tlen += taosEncodeFixedI32(buf, sz);
  for (int32_t i = 0; i < sz; i++) {
    SColumnInfoData* pColData = (SColumnInfoData*)taosArrayGet(pBlock->pDataBlock, i);
    tlen += taosEncodeFixedI16(buf, pColData->info.colId);
    tlen += taosEncodeFixedI8(buf, pColData->info.type);
    tlen += taosEncodeFixedI32(buf, pColData->info.bytes);
    tlen += taosEncodeFixedBool(buf, pColData->hasNull);

    if (IS_VAR_DATA_TYPE(pColData->info.type)) {
      tlen += taosEncodeBinary(buf, pColData->varmeta.offset, sizeof(int32_t) * rows);
    } else {
      tlen += taosEncodeBinary(buf, pColData->nullbitmap, BitmapLen(rows));
    }

    int32_t len = colDataGetLength(pColData, rows);
    tlen += taosEncodeFixedI32(buf, len);

    if (pColData->reassigned && IS_VAR_DATA_TYPE(pColData->info.type)) {
      for (int32_t row = 0; row < rows; ++row) {
        char* pData = pColData->pData + pColData->varmeta.offset[row];
        int32_t colSize = 0;
        if (pColData->info.type == TSDB_DATA_TYPE_JSON) {
          colSize = getJsonValueLen(pData);
        } else {
          colSize = varDataTLen(pData);
        }
        tlen += taosEncodeBinary(buf, pData, colSize);
      }
    } else {
      tlen += taosEncodeBinary(buf, pColData->pData, len);
    }
  }
  return tlen;
}

void* tDecodeDataBlock(const void* buf, SSDataBlock* pBlock) {
  int32_t sz;

  int16_t numOfCols = taosArrayGetSize(pBlock->pDataBlock);

  buf = taosDecodeFixedU64(buf, &pBlock->info.id.uid);
  buf = taosDecodeFixedI16(buf, &numOfCols);
  buf = taosDecodeFixedI16(buf, &pBlock->info.hasVarCol);
  buf = taosDecodeFixedI64(buf, &pBlock->info.rows);
  buf = taosDecodeFixedI32(buf, &sz);
  pBlock->pDataBlock = taosArrayInit(sz, sizeof(SColumnInfoData));
  for (int32_t i = 0; i < sz; i++) {
    SColumnInfoData data = {0};
    buf = taosDecodeFixedI16(buf, &data.info.colId);
    buf = taosDecodeFixedI8(buf, &data.info.type);
    buf = taosDecodeFixedI32(buf, &data.info.bytes);
    buf = taosDecodeFixedBool(buf, &data.hasNull);

    if (IS_VAR_DATA_TYPE(data.info.type)) {
      buf = taosDecodeBinary(buf, (void**)&data.varmeta.offset, pBlock->info.rows * sizeof(int32_t));
    } else {
      buf = taosDecodeBinary(buf, (void**)&data.nullbitmap, BitmapLen(pBlock->info.rows));
    }

    int32_t len = 0;
    buf = taosDecodeFixedI32(buf, &len);
    buf = taosDecodeBinary(buf, (void**)&data.pData, len);
    if (IS_VAR_DATA_TYPE(data.info.type)) {
      data.varmeta.length = len;
      data.varmeta.allocLen = len;
    }
    taosArrayPush(pBlock->pDataBlock, &data);
  }
  return (void*)buf;
}

static char* formatTimestamp(char* buf, int64_t val, int precision) {
  time_t  tt;
  int32_t ms = 0;
  if (precision == TSDB_TIME_PRECISION_NANO) {
    tt = (time_t)(val / 1000000000);
    ms = val % 1000000000;
  } else if (precision == TSDB_TIME_PRECISION_MICRO) {
    tt = (time_t)(val / 1000000);
    ms = val % 1000000;
  } else {
    tt = (time_t)(val / 1000);
    ms = val % 1000;
  }

  /* comment out as it make testcases like select_with_tags.sim fail.
    but in windows, this may cause the call to localtime crash if tt < 0,
    need to find a better solution.
    if (tt < 0) {
      tt = 0;
    }
    */

  if (tt <= 0 && ms < 0) {
    tt--;
    if (precision == TSDB_TIME_PRECISION_NANO) {
      ms += 1000000000;
    } else if (precision == TSDB_TIME_PRECISION_MICRO) {
      ms += 1000000;
    } else {
      ms += 1000;
    }
  }
  struct tm ptm = {0};
  if (taosLocalTime(&tt, &ptm, buf) == NULL) {
    return buf;
  }
  size_t pos = strftime(buf, 35, "%Y-%m-%d %H:%M:%S", &ptm);

  if (precision == TSDB_TIME_PRECISION_NANO) {
    sprintf(buf + pos, ".%09d", ms);
  } else if (precision == TSDB_TIME_PRECISION_MICRO) {
    sprintf(buf + pos, ".%06d", ms);
  } else {
    sprintf(buf + pos, ".%03d", ms);
  }

  return buf;
}

// for debug
char* dumpBlockData(SSDataBlock* pDataBlock, const char* flag, char** pDataBuf) {
  int32_t size = 2048*1024;
  *pDataBuf = taosMemoryCalloc(size, 1);
  char*   dumpBuf = *pDataBuf;
  char    pBuf[128] = {0};
  int32_t colNum = taosArrayGetSize(pDataBlock->pDataBlock);
  int32_t rows = pDataBlock->info.rows;
  int32_t len = 0;
  len += snprintf(dumpBuf + len, size - len,
                  "===stream===%s|block type %d|child id %d|group id:%" PRIu64 "|uid:%" PRId64
                  "|rows:%" PRId64 "|version:%" PRIu64 "|cal start:%" PRIu64 "|cal end:%" PRIu64 "|tbl:%s\n",
                  flag, (int32_t)pDataBlock->info.type, pDataBlock->info.childId, pDataBlock->info.id.groupId,
                  pDataBlock->info.id.uid, pDataBlock->info.rows, pDataBlock->info.version,
                  pDataBlock->info.calWin.skey, pDataBlock->info.calWin.ekey, pDataBlock->info.parTbName);
  if (len >= size - 1) return dumpBuf;

  for (int32_t j = 0; j < rows; j++) {
    len += snprintf(dumpBuf + len, size - len, "%s|", flag);
    if (len >= size - 1) return dumpBuf;

    for (int32_t k = 0; k < colNum; k++) {
      SColumnInfoData* pColInfoData = taosArrayGet(pDataBlock->pDataBlock, k);
      if (colDataIsNull(pColInfoData, rows, j, NULL) || !pColInfoData->pData) {
        len += snprintf(dumpBuf + len, size - len, " %15s |", "NULL");
        if (len >= size - 1) return dumpBuf;
        continue;
      }

      void* var = colDataGetData(pColInfoData, j);
      switch (pColInfoData->info.type) {
        case TSDB_DATA_TYPE_TIMESTAMP:
          memset(pBuf, 0, sizeof(pBuf));
          formatTimestamp(pBuf, *(uint64_t*)var, pColInfoData->info.precision);
          len += snprintf(dumpBuf + len, size - len, " %25s |", pBuf);
          if (len >= size - 1) return dumpBuf;
          break;
        case TSDB_DATA_TYPE_TINYINT:
          len += snprintf(dumpBuf + len, size - len, " %15d |", *(int8_t*)var);
          if (len >= size - 1) return dumpBuf;
          break;
        case TSDB_DATA_TYPE_UTINYINT:
          len += snprintf(dumpBuf + len, size - len, " %15d |", *(uint8_t*)var);
          if (len >= size - 1) return dumpBuf;
          break;
        case TSDB_DATA_TYPE_SMALLINT:
          len += snprintf(dumpBuf + len, size - len, " %15d |", *(int16_t*)var);
          if (len >= size - 1) return dumpBuf;
          break;
        case TSDB_DATA_TYPE_USMALLINT:
          len += snprintf(dumpBuf + len, size - len, " %15d |", *(uint16_t*)var);
          if (len >= size - 1) return dumpBuf;
          break;
        case TSDB_DATA_TYPE_INT:
          len += snprintf(dumpBuf + len, size - len, " %15d |", *(int32_t*)var);
          if (len >= size - 1) return dumpBuf;
          break;
        case TSDB_DATA_TYPE_UINT:
          len += snprintf(dumpBuf + len, size - len, " %15u |", *(uint32_t*)var);
          if (len >= size - 1) return dumpBuf;
          break;
        case TSDB_DATA_TYPE_BIGINT:
          len += snprintf(dumpBuf + len, size - len, " %15" PRId64 " |", *(int64_t*)var);
          if (len >= size - 1) return dumpBuf;
          break;
        case TSDB_DATA_TYPE_UBIGINT:
          len += snprintf(dumpBuf + len, size - len, " %15" PRIu64 " |", *(uint64_t*)var);
          if (len >= size - 1) return dumpBuf;
          break;
        case TSDB_DATA_TYPE_FLOAT:
          len += snprintf(dumpBuf + len, size - len, " %15f |", *(float*)var);
          if (len >= size - 1) return dumpBuf;
          break;
        case TSDB_DATA_TYPE_DOUBLE:
          len += snprintf(dumpBuf + len, size - len, " %15f |", *(double*)var);
          if (len >= size - 1) return dumpBuf;
          break;
        case TSDB_DATA_TYPE_BOOL:
          len += snprintf(dumpBuf + len, size - len, " %15d |", *(bool*)var);
          if (len >= size - 1) return dumpBuf;
          break;
        case TSDB_DATA_TYPE_VARCHAR:
        case TSDB_DATA_TYPE_GEOMETRY: {
          memset(pBuf, 0, sizeof(pBuf));
          char*   pData = colDataGetVarData(pColInfoData, j);
          int32_t dataSize = TMIN(sizeof(pBuf), varDataLen(pData));
          dataSize = TMIN(dataSize, 50);
          memcpy(pBuf, varDataVal(pData), dataSize);
          len += snprintf(dumpBuf + len, size - len, " %15s |", pBuf);
          if (len >= size - 1) return dumpBuf;
        } break;
        case TSDB_DATA_TYPE_NCHAR: {
          char*   pData = colDataGetVarData(pColInfoData, j);
          int32_t dataSize = TMIN(sizeof(pBuf), varDataLen(pData));
          memset(pBuf, 0, sizeof(pBuf));
          (void)taosUcs4ToMbs((TdUcs4*)varDataVal(pData), dataSize, pBuf);
          len += snprintf(dumpBuf + len, size - len, " %15s |", pBuf);
          if (len >= size - 1) return dumpBuf;
        } break;
      }
    }
    len += snprintf(dumpBuf + len, size - len, "%d\n", j);
    if (len >= size - 1) return dumpBuf;
  }
  len += snprintf(dumpBuf + len, size - len, "%s |end\n", flag);
  return dumpBuf;
}

int32_t buildSubmitReqFromDataBlock(SSubmitReq2** ppReq, const SSDataBlock* pDataBlock, const STSchema* pTSchema,
                                    int64_t uid, int32_t vgId, tb_uid_t suid) {
  SSubmitReq2* pReq = *ppReq;
  SArray*      pVals = NULL;
  int32_t      numOfBlks = 0;
  int32_t      sz = 1;

  terrno = TSDB_CODE_SUCCESS;

  if (NULL == pReq) {
    if (!(pReq = taosMemoryMalloc(sizeof(SSubmitReq2)))) {
      terrno = TSDB_CODE_OUT_OF_MEMORY;
      goto _end;
    }

    if (!(pReq->aSubmitTbData = taosArrayInit(1, sizeof(SSubmitTbData)))) {
      goto _end;
    }
  }

  for (int32_t i = 0; i < sz; ++i) {
    int32_t colNum = taosArrayGetSize(pDataBlock->pDataBlock);
    int32_t rows = pDataBlock->info.rows;

    if (colNum <= 1) {  // invalid if only with TS col
      continue;
    }

    // the rsma result should has the same column number with schema.
    ASSERT(colNum == pTSchema->numOfCols);

    SSubmitTbData tbData = {0};

    if (!(tbData.aRowP = taosArrayInit(rows, sizeof(SRow*)))) {
      goto _end;
    }
    tbData.suid = suid;
    tbData.uid = uid;
    tbData.sver = pTSchema->version;

    if (!pVals && !(pVals = taosArrayInit(colNum, sizeof(SColVal)))) {
      taosArrayDestroy(tbData.aRowP);
      goto _end;
    }

    for (int32_t j = 0; j < rows; ++j) {  // iterate by row

      taosArrayClear(pVals);

      bool    isStartKey = false;
      int32_t offset = 0;
      for (int32_t k = 0; k < colNum; ++k) {  // iterate by column
        SColumnInfoData* pColInfoData = taosArrayGet(pDataBlock->pDataBlock, k);
        const STColumn*  pCol = &pTSchema->columns[k];
        void*            var = POINTER_SHIFT(pColInfoData->pData, j * pColInfoData->info.bytes);

        switch (pColInfoData->info.type) {
          case TSDB_DATA_TYPE_TIMESTAMP:
            ASSERT(pColInfoData->info.type == pCol->type);
            if (!isStartKey) {
              isStartKey = true;
              ASSERT(PRIMARYKEY_TIMESTAMP_COL_ID == pCol->colId);
              SColVal cv = COL_VAL_VALUE(pCol->colId, pCol->type, (SValue){.val = *(TSKEY*)var});
              taosArrayPush(pVals, &cv);
            } else if (colDataIsNull_s(pColInfoData, j)) {
              SColVal cv = COL_VAL_NULL(pCol->colId, pCol->type);
              taosArrayPush(pVals, &cv);
            } else {
              SColVal cv = COL_VAL_VALUE(pCol->colId, pCol->type, (SValue){.val = *(int64_t*)var});
              taosArrayPush(pVals, &cv);
            }
            break;
          case TSDB_DATA_TYPE_NCHAR:
          case TSDB_DATA_TYPE_VARCHAR: {  // TSDB_DATA_TYPE_BINARY
            ASSERT(pColInfoData->info.type == pCol->type);
            if (colDataIsNull_s(pColInfoData, j)) {
              SColVal cv = COL_VAL_NULL(pCol->colId, pCol->type);
              taosArrayPush(pVals, &cv);
            } else {
              void*   data = colDataGetVarData(pColInfoData, j);
              SValue  sv = (SValue){.nData = varDataLen(data), .pData = varDataVal(data)};  // address copy, no value
              SColVal cv = COL_VAL_VALUE(pCol->colId, pCol->type, sv);
              taosArrayPush(pVals, &cv);
            }
            break;
          }
          case TSDB_DATA_TYPE_VARBINARY:
          case TSDB_DATA_TYPE_DECIMAL:
          case TSDB_DATA_TYPE_BLOB:
          case TSDB_DATA_TYPE_JSON:
          case TSDB_DATA_TYPE_MEDIUMBLOB:
            uError("the column type %" PRIi16 " is defined but not implemented yet", pColInfoData->info.type);
            ASSERT(0);
            break;
          default:
            if (pColInfoData->info.type < TSDB_DATA_TYPE_MAX && pColInfoData->info.type > TSDB_DATA_TYPE_NULL) {
              if (colDataIsNull_s(pColInfoData, j)) {
                SColVal cv = COL_VAL_NULL(pCol->colId, pCol->type);  // should use pCol->type
                taosArrayPush(pVals, &cv);
              } else {
                SValue sv;
                if (pCol->type == pColInfoData->info.type) {
                  memcpy(&sv.val, var, tDataTypes[pCol->type].bytes);
                } else {
                  /**
                   *  1. sum/avg would convert to int64_t/uint64_t/double during aggregation
                   *  2. below conversion may lead to overflow or loss, the app should select the right data type.
                   */
                  char tv[8] = {0};
                  if (pColInfoData->info.type == TSDB_DATA_TYPE_FLOAT) {
                    float v = 0;
                    GET_TYPED_DATA(v, float, pColInfoData->info.type, var);
                    SET_TYPED_DATA(&tv, pCol->type, v);
                  } else if (pColInfoData->info.type == TSDB_DATA_TYPE_DOUBLE) {
                    double v = 0;
                    GET_TYPED_DATA(v, double, pColInfoData->info.type, var);
                    SET_TYPED_DATA(&tv, pCol->type, v);
                  } else if (IS_SIGNED_NUMERIC_TYPE(pColInfoData->info.type)) {
                    int64_t v = 0;
                    GET_TYPED_DATA(v, int64_t, pColInfoData->info.type, var);
                    SET_TYPED_DATA(&tv, pCol->type, v);
                  } else {
                    uint64_t v = 0;
                    GET_TYPED_DATA(v, uint64_t, pColInfoData->info.type, var);
                    SET_TYPED_DATA(&tv, pCol->type, v);
                  }
                  memcpy(&sv.val, tv, tDataTypes[pCol->type].bytes);
                }
                SColVal cv = COL_VAL_VALUE(pCol->colId, pColInfoData->info.type, sv);
                taosArrayPush(pVals, &cv);
              }
            } else {
              uError("the column type %" PRIi16 " is undefined\n", pColInfoData->info.type);
              ASSERT(0);
            }
            break;
        }
      }
      SRow* pRow = NULL;
      if ((terrno = tRowBuild(pVals, pTSchema, &pRow)) < 0) {
        tDestroySubmitTbData(&tbData, TSDB_MSG_FLG_ENCODE);
        goto _end;
      }
      ASSERT(pRow);
      taosArrayPush(tbData.aRowP, &pRow);
    }

    taosArrayPush(pReq->aSubmitTbData, &tbData);
  }
_end:
  taosArrayDestroy(pVals);
  if (terrno != 0) {
    *ppReq = NULL;
    if (pReq) {
      tDestroySubmitReq(pReq, TSDB_MSG_FLG_ENCODE);
      taosMemoryFreeClear(pReq);
    }

    return TSDB_CODE_FAILED;
  }
  *ppReq = pReq;
  return TSDB_CODE_SUCCESS;
}

char* buildCtbNameByGroupId(const char* stbFullName, uint64_t groupId) {
  char* pBuf = taosMemoryCalloc(1, TSDB_TABLE_NAME_LEN + 1);
  if (!pBuf) {
    return NULL;
  }
  int32_t code = buildCtbNameByGroupIdImpl(stbFullName, groupId, pBuf);
  if (code != TSDB_CODE_SUCCESS) {
    taosMemoryFree(pBuf);
    return NULL;
  }
  return pBuf;
}

int32_t buildCtbNameByGroupIdImpl(const char* stbFullName, uint64_t groupId, char* cname) {
  if (stbFullName[0] == 0) {
    return TSDB_CODE_FAILED;
  }

  SArray* tags = taosArrayInit(0, sizeof(SSmlKv));
  if (tags == NULL) {
    return TSDB_CODE_FAILED;
  }

  if (cname == NULL) {
    taosArrayDestroy(tags);
    return TSDB_CODE_FAILED;
  }

  SSmlKv pTag = {.key = "group_id",
                 .keyLen = sizeof("group_id") - 1,
                 .type = TSDB_DATA_TYPE_UBIGINT,
                 .u = groupId,
                 .length = sizeof(uint64_t)};
  taosArrayPush(tags, &pTag);

  RandTableName rname = {
      .tags = tags,
      .stbFullName = stbFullName,
      .stbFullNameLen = strlen(stbFullName),
      .ctbShortName = cname,
  };

  buildChildTableName(&rname);

  taosArrayDestroy(tags);

  if ((rname.ctbShortName && rname.ctbShortName[0]) == 0) {
    return TSDB_CODE_FAILED;
  }
  return TSDB_CODE_SUCCESS;
}

int32_t blockEncode(const SSDataBlock* pBlock, char* data, int32_t numOfCols) {
  int32_t dataLen = 0;

  // todo extract method
  int32_t* version = (int32_t*)data;
  *version = 1;
  data += sizeof(int32_t);

  int32_t* actualLen = (int32_t*)data;
  data += sizeof(int32_t);

  int32_t* rows = (int32_t*)data;
  *rows = pBlock->info.rows;
  data += sizeof(int32_t);
  ASSERT(*rows > 0);

  int32_t* cols = (int32_t*)data;
  *cols = numOfCols;
  data += sizeof(int32_t);

  // flag segment.
  // the inital bit is for column info
  int32_t* flagSegment = (int32_t*)data;
  *flagSegment = (1 << 31);

  data += sizeof(int32_t);

  uint64_t* groupId = (uint64_t*)data;
  data += sizeof(uint64_t);

  for (int32_t i = 0; i < numOfCols; ++i) {
    SColumnInfoData* pColInfoData = taosArrayGet(pBlock->pDataBlock, i);

    *((int8_t*)data) = pColInfoData->info.type;
    data += sizeof(int8_t);

    *((int32_t*)data) = pColInfoData->info.bytes;
    data += sizeof(int32_t);
  }

  int32_t* colSizes = (int32_t*)data;
  data += numOfCols * sizeof(int32_t);

  dataLen = blockDataGetSerialMetaSize(numOfCols);

  int32_t numOfRows = pBlock->info.rows;
  for (int32_t col = 0; col < numOfCols; ++col) {
    SColumnInfoData* pColRes = (SColumnInfoData*)taosArrayGet(pBlock->pDataBlock, col);

    // copy the null bitmap
    size_t metaSize = 0;
    if (IS_VAR_DATA_TYPE(pColRes->info.type)) {
      metaSize = numOfRows * sizeof(int32_t);
      memcpy(data, pColRes->varmeta.offset, metaSize);
    } else {
      metaSize = BitmapLen(numOfRows);
      memcpy(data, pColRes->nullbitmap, metaSize);
    }

    data += metaSize;
    dataLen += metaSize;

     if (pColRes->reassigned && IS_VAR_DATA_TYPE(pColRes->info.type)) {
        colSizes[col] = 0;
        for (int32_t row = 0; row < numOfRows; ++row) {
          char* pColData = pColRes->pData + pColRes->varmeta.offset[row];
          int32_t colSize = 0;
          if (pColRes->info.type == TSDB_DATA_TYPE_JSON) {
            colSize = getJsonValueLen(pColData);
          } else {
            colSize = varDataTLen(pColData);
          }
          colSizes[col] += colSize;
          dataLen += colSize;
          memmove(data, pColData, colSize);
          data += colSize;
        }
    } else {
      colSizes[col] = colDataGetLength(pColRes, numOfRows);
      dataLen += colSizes[col];
      if (pColRes->pData != NULL) {
        memmove(data, pColRes->pData, colSizes[col]);
      }
      data += colSizes[col];
    }

    colSizes[col] = htonl(colSizes[col]);
//    uError("blockEncode col bytes:%d, type:%d, size:%d, htonl size:%d", pColRes->info.bytes, pColRes->info.type, htonl(colSizes[col]), colSizes[col]);
  }

  *actualLen = dataLen;
  *groupId = pBlock->info.id.groupId;
  ASSERT(dataLen > 0);
  return dataLen;
}

const char* blockDecode(SSDataBlock* pBlock, const char* pData) {
  const char* pStart = pData;

  int32_t version = *(int32_t*)pStart;
  pStart += sizeof(int32_t);
  ASSERT(version == 1);

  // total length sizeof(int32_t)
  int32_t dataLen = *(int32_t*)pStart;
  pStart += sizeof(int32_t);

  // total rows sizeof(int32_t)
  int32_t numOfRows = *(int32_t*)pStart;
  pStart += sizeof(int32_t);

  // total columns sizeof(int32_t)
  int32_t numOfCols = *(int32_t*)pStart;
  pStart += sizeof(int32_t);

  // has column info segment
  int32_t flagSeg = *(int32_t*)pStart;
  int32_t hasColumnInfo = (flagSeg >> 31);
  pStart += sizeof(int32_t);

  // group id sizeof(uint64_t)
  pBlock->info.id.groupId = *(uint64_t*)pStart;
  pStart += sizeof(uint64_t);

  if (pBlock->pDataBlock == NULL) {
    pBlock->pDataBlock = taosArrayInit_s(sizeof(SColumnInfoData), numOfCols);
  }

  for (int32_t i = 0; i < numOfCols; ++i) {
    SColumnInfoData* pColInfoData = taosArrayGet(pBlock->pDataBlock, i);
    pColInfoData->info.type = *(int8_t*)pStart;
    pStart += sizeof(int8_t);

    pColInfoData->info.bytes = *(int32_t*)pStart;
    pStart += sizeof(int32_t);

    if (IS_VAR_DATA_TYPE(pColInfoData->info.type)) {
      pBlock->info.hasVarCol = true;
    }
  }

  blockDataEnsureCapacity(pBlock, numOfRows);

  int32_t* colLen = (int32_t*)pStart;
  pStart += sizeof(int32_t) * numOfCols;

  for (int32_t i = 0; i < numOfCols; ++i) {
    colLen[i] = htonl(colLen[i]);
    ASSERT(colLen[i] >= 0);

    SColumnInfoData* pColInfoData = taosArrayGet(pBlock->pDataBlock, i);
    if (IS_VAR_DATA_TYPE(pColInfoData->info.type)) {
      memcpy(pColInfoData->varmeta.offset, pStart, sizeof(int32_t) * numOfRows);
      pStart += sizeof(int32_t) * numOfRows;

      if (colLen[i] > 0 && pColInfoData->varmeta.allocLen < colLen[i]) {
        char* tmp = taosMemoryRealloc(pColInfoData->pData, colLen[i]);
        if (tmp == NULL) {
          return NULL;
        }

        pColInfoData->pData = tmp;
        pColInfoData->varmeta.allocLen = colLen[i];
      }

      pColInfoData->varmeta.length = colLen[i];
    } else {
      memcpy(pColInfoData->nullbitmap, pStart, BitmapLen(numOfRows));
      pStart += BitmapLen(numOfRows);
    }

    if (colLen[i] > 0) {
      memcpy(pColInfoData->pData, pStart, colLen[i]);
    }

    // TODO
    // setting this flag to true temporarily so aggregate function on stable will
    // examine NULL value for non-primary key column
    pColInfoData->hasNull = true;
    pStart += colLen[i];
  }

  pBlock->info.dataLoad = 1;
  pBlock->info.rows = numOfRows;
  ASSERT(pStart - pData == dataLen);
  return pStart;
}

void trimDataBlock(SSDataBlock* pBlock, int32_t totalRows, const bool* pBoolList) {
//  int32_t totalRows = pBlock->info.rows;
  int32_t bmLen = BitmapLen(totalRows);
  char*   pBitmap = NULL;
  int32_t maxRows = 0;

  size_t numOfCols = taosArrayGetSize(pBlock->pDataBlock);
  for (int32_t i = 0; i < numOfCols; ++i) {
    SColumnInfoData* pDst = taosArrayGet(pBlock->pDataBlock, i);
    // it is a reserved column for scalar function, and no data in this column yet.
    if (pDst->pData == NULL) {
      continue;
    }

    int32_t numOfRows = 0;
    if (IS_VAR_DATA_TYPE(pDst->info.type)) {
      int32_t j = 0;
      pDst->varmeta.length = 0;

      while (j < totalRows) {
        if (pBoolList[j] == 0) {
          j += 1;
          continue;
        }

        if (colDataIsNull_var(pDst, j)) {
          colDataSetNull_var(pDst, numOfRows);
        } else {
          // fix address sanitizer error. p1 may point to memory that will change during realloc of colDataSetVal, first copy it to p2
          char* p1 = colDataGetVarData(pDst, j);
          int32_t len = 0;
          if (pDst->info.type == TSDB_DATA_TYPE_JSON) {
            len = getJsonValueLen(p1);
          } else {
            len = varDataTLen(p1);
          }
          char* p2 = taosMemoryMalloc(len);
          memcpy(p2, p1, len);
          colDataSetVal(pDst, numOfRows, p2, false);
          taosMemoryFree(p2);
        }
        numOfRows += 1;
        j += 1;
      }

      if (maxRows < numOfRows) {
        maxRows = numOfRows;
      }
    } else {
      if (pBitmap == NULL) {
        pBitmap = taosMemoryCalloc(1, bmLen);
      }

      memcpy(pBitmap, pDst->nullbitmap, bmLen);
      memset(pDst->nullbitmap, 0, bmLen);

      int32_t j = 0;

      switch (pDst->info.type) {
        case TSDB_DATA_TYPE_BIGINT:
        case TSDB_DATA_TYPE_UBIGINT:
        case TSDB_DATA_TYPE_DOUBLE:
        case TSDB_DATA_TYPE_TIMESTAMP:
          while (j < totalRows) {
            if (pBoolList[j] == 0) {
              j += 1;
              continue;
            }

            if (colDataIsNull_f(pBitmap, j)) {
              colDataSetNull_f(pDst->nullbitmap, numOfRows);
            } else {
              ((int64_t*)pDst->pData)[numOfRows] = ((int64_t*)pDst->pData)[j];
            }
            numOfRows += 1;
            j += 1;
          }
          break;
        case TSDB_DATA_TYPE_FLOAT:
        case TSDB_DATA_TYPE_INT:
        case TSDB_DATA_TYPE_UINT:
          while (j < totalRows) {
            if (pBoolList[j] == 0) {
              j += 1;
              continue;
            }
            if (colDataIsNull_f(pBitmap, j)) {
              colDataSetNull_f(pDst->nullbitmap, numOfRows);
            } else {
              ((int32_t*)pDst->pData)[numOfRows] = ((int32_t*)pDst->pData)[j];
            }
            numOfRows += 1;
            j += 1;
          }
          break;
        case TSDB_DATA_TYPE_SMALLINT:
        case TSDB_DATA_TYPE_USMALLINT:
          while (j < totalRows) {
            if (pBoolList[j] == 0) {
              j += 1;
              continue;
            }
            if (colDataIsNull_f(pBitmap, j)) {
              colDataSetNull_f(pDst->nullbitmap, numOfRows);
            } else {
              ((int16_t*)pDst->pData)[numOfRows] = ((int16_t*)pDst->pData)[j];
            }
            numOfRows += 1;
            j += 1;
          }
          break;
        case TSDB_DATA_TYPE_BOOL:
        case TSDB_DATA_TYPE_TINYINT:
        case TSDB_DATA_TYPE_UTINYINT:
          while (j < totalRows) {
            if (pBoolList[j] == 0) {
              j += 1;
              continue;
            }
            if (colDataIsNull_f(pBitmap, j)) {
              colDataSetNull_f(pDst->nullbitmap, numOfRows);
            } else {
              ((int8_t*)pDst->pData)[numOfRows] = ((int8_t*)pDst->pData)[j];
            }
            numOfRows += 1;
            j += 1;
          }
          break;
      }
    }

    if (maxRows < numOfRows) {
      maxRows = numOfRows;
    }
  }

  pBlock->info.rows = maxRows;
  if (pBitmap != NULL) {
    taosMemoryFree(pBitmap);
  }
}

int32_t blockGetEncodeSize(const SSDataBlock* pBlock) {
  return blockDataGetSerialMetaSize(taosArrayGetSize(pBlock->pDataBlock)) + blockDataGetSize(pBlock);
}<|MERGE_RESOLUTION|>--- conflicted
+++ resolved
@@ -136,9 +136,6 @@
   return 0;
 }
 
-<<<<<<< HEAD
-static int32_t colDataReserve(SColumnInfoData* pColumnInfoData, size_t newSize) {
-=======
 int32_t colDataReassignVal(SColumnInfoData* pColumnInfoData, uint32_t dstRowIdx, uint32_t srcRowIdx, const char* pData) {
   int32_t type = pColumnInfoData->info.type;
   if (IS_VAR_DATA_TYPE(type)) {
@@ -162,8 +159,7 @@
 }
 
 
-int32_t colDataReserve(SColumnInfoData* pColumnInfoData, size_t newSize) {
->>>>>>> a67ef8ce
+static int32_t colDataReserve(SColumnInfoData* pColumnInfoData, size_t newSize) {
   if (!IS_VAR_DATA_TYPE(pColumnInfoData->info.type)) {
     return TSDB_CODE_SUCCESS;
   }
@@ -632,7 +628,7 @@
     } else {
       memcpy(pStart, pCol->pData, dataSize);
       pStart += dataSize;
-    }    
+    }
   }
 
   return 0;
