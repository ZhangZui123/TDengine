--- conflicted
+++ resolved
@@ -9507,10 +9507,6 @@
   SMqDataRspCommon *pRsp = rsp;
   taosArrayDestroy(pRsp->blockDataLen);
   pRsp->blockDataLen = NULL;
-<<<<<<< HEAD
-
-=======
->>>>>>> b30900a5
   taosArrayDestroyP(pRsp->blockData, (FDelete)taosMemoryFree);
   pRsp->blockData = NULL;
   taosArrayDestroyP(pRsp->blockSchema, (FDelete)tDeleteSchemaWrapper);
@@ -9565,10 +9561,6 @@
   STaosxRsp *pRsp = (STaosxRsp *)rsp;
   taosArrayDestroy(pRsp->createTableLen);
   pRsp->createTableLen = NULL;
-<<<<<<< HEAD
-
-=======
->>>>>>> b30900a5
   taosArrayDestroyP(pRsp->createTableReq, (FDelete)taosMemoryFree);
   pRsp->createTableReq = NULL;
 }
