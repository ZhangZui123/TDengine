--- conflicted
+++ resolved
@@ -1082,15 +1082,9 @@
     if (tEncodeI64(&encoder, pload->compStorage) < 0) return -1;
     if (tEncodeI64(&encoder, pload->pointsWritten) < 0) return -1;
     if (tEncodeI32(&encoder, pload->numOfCachedTables) < 0) return -1;
-<<<<<<< HEAD
     if (tEncodeI32(&encoder, pload->learnerProgress) < 0) return -1;
-    if (tEncodeI64(&encoder, reserved) < 0) return -1;
-    if (tEncodeI64(&encoder, reserved) < 0) return -1;
-=======
-    if (tEncodeI32(&encoder, reserved) < 0) return -1;
     if (tEncodeI64(&encoder, pload->roleTimeMs) < 0) return -1;
     if (tEncodeI64(&encoder, pload->startTimeMs) < 0) return -1;
->>>>>>> a9d88b74
   }
 
   // mnode loads
@@ -1168,12 +1162,8 @@
 
   for (int32_t i = 0; i < vlen; ++i) {
     SVnodeLoad vload = {0};
-<<<<<<< HEAD
-    int64_t    reserved = 0;
-=======
     vload.syncTerm = -1;
-    int32_t    reserved32 = 0;
->>>>>>> a9d88b74
+
     if (tDecodeI32(&decoder, &vload.vgId) < 0) return -1;
     if (tDecodeI8(&decoder, &vload.syncState) < 0) return -1;
     if (tDecodeI8(&decoder, &vload.syncRestore) < 0) return -1;
@@ -1185,15 +1175,9 @@
     if (tDecodeI64(&decoder, &vload.compStorage) < 0) return -1;
     if (tDecodeI64(&decoder, &vload.pointsWritten) < 0) return -1;
     if (tDecodeI32(&decoder, &vload.numOfCachedTables) < 0) return -1;
-<<<<<<< HEAD
     if (tDecodeI32(&decoder, &vload.learnerProgress) < 0) return -1;
-    if (tDecodeI64(&decoder, &reserved) < 0) return -1;
-    if (tDecodeI64(&decoder, &reserved) < 0) return -1;
-=======
-    if (tDecodeI32(&decoder, (int32_t *)&reserved32) < 0) return -1;
     if (tDecodeI64(&decoder, &vload.roleTimeMs) < 0) return -1;
     if (tDecodeI64(&decoder, &vload.startTimeMs) < 0) return -1;
->>>>>>> a9d88b74
     if (taosArrayPush(pReq->pVloads, &vload) == NULL) {
       terrno = TSDB_CODE_OUT_OF_MEMORY;
       return -1;
