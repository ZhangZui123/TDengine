--- conflicted
+++ resolved
@@ -490,180 +490,6 @@
   return 0;
 }
 
-<<<<<<< HEAD
-int32_t tSerializeSVCreateTbReq(void **buf, SVCreateTbReq *pReq) {
-  int32_t tlen = 0;
-
-  tlen += taosEncodeString(buf, pReq->name);
-  tlen += taosEncodeFixedU32(buf, pReq->ttl);
-  tlen += taosEncodeFixedU32(buf, pReq->keep);
-  tlen += taosEncodeFixedU8(buf, pReq->info);
-
-  switch (pReq->type) {
-    case TD_SUPER_TABLE:
-      tlen += taosEncodeFixedI64(buf, pReq->stbCfg.suid);
-      tlen += taosEncodeFixedI16(buf, pReq->stbCfg.nCols);
-      for (col_id_t i = 0; i < pReq->stbCfg.nCols; ++i) {
-        tlen += taosEncodeFixedI8(buf, pReq->stbCfg.pSchema[i].type);
-        tlen += taosEncodeFixedI8(buf, pReq->stbCfg.pSchema[i].flags);
-        tlen += taosEncodeFixedI16(buf, pReq->stbCfg.pSchema[i].colId);
-        tlen += taosEncodeFixedI32(buf, pReq->stbCfg.pSchema[i].bytes);
-        tlen += taosEncodeString(buf, pReq->stbCfg.pSchema[i].name);
-      }
-      tlen += taosEncodeFixedI16(buf, pReq->stbCfg.nTagCols);
-      for (col_id_t i = 0; i < pReq->stbCfg.nTagCols; ++i) {
-        tlen += taosEncodeFixedI8(buf, pReq->stbCfg.pTagSchema[i].type);
-        tlen += taosEncodeFixedI8(buf, pReq->stbCfg.pTagSchema[i].flags);
-        tlen += taosEncodeFixedI16(buf, pReq->stbCfg.pTagSchema[i].colId);
-        tlen += taosEncodeFixedI32(buf, pReq->stbCfg.pTagSchema[i].bytes);
-        tlen += taosEncodeString(buf, pReq->stbCfg.pTagSchema[i].name);
-      }
-      if (pReq->rollup && pReq->stbCfg.pRSmaParam) {
-        SRSmaParam *param = pReq->stbCfg.pRSmaParam;
-        tlen += taosEncodeBinary(buf, (const void *)&param->xFilesFactor, sizeof(param->xFilesFactor));
-        tlen += taosEncodeFixedI32(buf, param->delay);
-        tlen += taosEncodeFixedI32(buf, param->qmsg1Len);
-        if (param->qmsg1Len > 0) {
-          tlen += taosEncodeString(buf, param->qmsg1);
-        }
-
-        tlen += taosEncodeFixedI32(buf, param->qmsg2Len);
-        if (param->qmsg2Len > 0) {
-          tlen += taosEncodeString(buf, param->qmsg2);
-        }
-      }
-      break;
-    case TD_CHILD_TABLE:
-      tlen += taosEncodeFixedI64(buf, pReq->ctbCfg.suid);
-      tlen += tdEncodeKVRow(buf, pReq->ctbCfg.pTag);
-      break;
-    case TD_NORMAL_TABLE:
-      tlen += taosEncodeFixedI16(buf, pReq->ntbCfg.nCols);
-      for (col_id_t i = 0; i < pReq->ntbCfg.nCols; ++i) {
-        tlen += taosEncodeFixedI8(buf, pReq->ntbCfg.pSchema[i].type);
-        tlen += taosEncodeFixedI8(buf, pReq->ntbCfg.pSchema[i].flags);
-        tlen += taosEncodeFixedI16(buf, pReq->ntbCfg.pSchema[i].colId);
-        tlen += taosEncodeFixedI32(buf, pReq->ntbCfg.pSchema[i].bytes);
-        tlen += taosEncodeString(buf, pReq->ntbCfg.pSchema[i].name);
-      }
-      if (pReq->rollup && pReq->ntbCfg.pRSmaParam) {
-        SRSmaParam *param = pReq->ntbCfg.pRSmaParam;
-        tlen += taosEncodeBinary(buf, (const void *)&param->xFilesFactor, sizeof(param->xFilesFactor));
-        tlen += taosEncodeFixedI32(buf, param->delay);
-      }
-      break;
-    default:
-      ASSERT(0);
-  }
-
-  return tlen;
-}
-
-void *tDeserializeSVCreateTbReq(void *buf, SVCreateTbReq *pReq) {
-  buf = taosDecodeString(buf, &(pReq->name));
-  buf = taosDecodeFixedU32(buf, &(pReq->ttl));
-  buf = taosDecodeFixedU32(buf, &(pReq->keep));
-  buf = taosDecodeFixedU8(buf, &(pReq->info));
-
-  switch (pReq->type) {
-    case TD_SUPER_TABLE:
-      buf = taosDecodeFixedI64(buf, &(pReq->stbCfg.suid));
-      buf = taosDecodeFixedI16(buf, &(pReq->stbCfg.nCols));
-      pReq->stbCfg.pSchema = (SSchema *)taosMemoryMalloc(pReq->stbCfg.nCols * sizeof(SSchema));
-      for (col_id_t i = 0; i < pReq->stbCfg.nCols; ++i) {
-        buf = taosDecodeFixedI8(buf, &(pReq->stbCfg.pSchema[i].type));
-        buf = taosDecodeFixedI8(buf, &(pReq->stbCfg.pSchema[i].flags));
-        buf = taosDecodeFixedI16(buf, &(pReq->stbCfg.pSchema[i].colId));
-        buf = taosDecodeFixedI32(buf, &(pReq->stbCfg.pSchema[i].bytes));
-        buf = taosDecodeStringTo(buf, pReq->stbCfg.pSchema[i].name);
-      }
-      buf = taosDecodeFixedI16(buf, &pReq->stbCfg.nTagCols);
-      pReq->stbCfg.pTagSchema = (SSchema *)taosMemoryMalloc(pReq->stbCfg.nTagCols * sizeof(SSchema));
-      for (col_id_t i = 0; i < pReq->stbCfg.nTagCols; ++i) {
-        buf = taosDecodeFixedI8(buf, &(pReq->stbCfg.pTagSchema[i].type));
-        buf = taosDecodeFixedI8(buf, &(pReq->stbCfg.pTagSchema[i].flags));
-        buf = taosDecodeFixedI16(buf, &pReq->stbCfg.pTagSchema[i].colId);
-        buf = taosDecodeFixedI32(buf, &pReq->stbCfg.pTagSchema[i].bytes);
-        buf = taosDecodeStringTo(buf, pReq->stbCfg.pTagSchema[i].name);
-      }
-      if (pReq->rollup) {
-        pReq->stbCfg.pRSmaParam = (SRSmaParam *)taosMemoryCalloc(1, sizeof(SRSmaParam));
-        SRSmaParam *param = pReq->stbCfg.pRSmaParam;
-        buf = taosDecodeBinaryTo(buf, (void *)&param->xFilesFactor, sizeof(param->xFilesFactor));
-        buf = taosDecodeFixedI32(buf, &param->delay);
-        buf = taosDecodeFixedI32(buf, &param->qmsg1Len);
-        if (param->qmsg1Len > 0) {
-          buf = taosDecodeString(buf, &param->qmsg1);
-        }
-
-        buf = taosDecodeFixedI32(buf, &param->qmsg2Len);
-        if (param->qmsg2Len > 0) {
-          buf = taosDecodeString(buf, &param->qmsg2);
-        }
-      } else {
-        pReq->stbCfg.pRSmaParam = NULL;
-      }
-      break;
-    case TD_CHILD_TABLE:
-      buf = taosDecodeFixedI64(buf, &pReq->ctbCfg.suid);
-      buf = tdDecodeKVRow(buf, &pReq->ctbCfg.pTag);
-      break;
-    case TD_NORMAL_TABLE:
-      buf = taosDecodeFixedI16(buf, &pReq->ntbCfg.nCols);
-      pReq->ntbCfg.pSchema = (SSchema *)taosMemoryMalloc(pReq->ntbCfg.nCols * sizeof(SSchema));
-      for (col_id_t i = 0; i < pReq->ntbCfg.nCols; ++i) {
-        buf = taosDecodeFixedI8(buf, &pReq->ntbCfg.pSchema[i].type);
-        buf = taosDecodeFixedI8(buf, &pReq->ntbCfg.pSchema[i].flags);
-        buf = taosDecodeFixedI16(buf, &pReq->ntbCfg.pSchema[i].colId);
-        buf = taosDecodeFixedI32(buf, &pReq->ntbCfg.pSchema[i].bytes);
-        buf = taosDecodeStringTo(buf, pReq->ntbCfg.pSchema[i].name);
-      }
-      if (pReq->rollup) {
-        pReq->ntbCfg.pRSmaParam = (SRSmaParam *)taosMemoryMalloc(sizeof(SRSmaParam));
-        SRSmaParam *param = pReq->ntbCfg.pRSmaParam;
-        buf = taosDecodeBinaryTo(buf, (void *)&param->xFilesFactor, sizeof(param->xFilesFactor));
-        buf = taosDecodeFixedI32(buf, &param->delay);
-      } else {
-        pReq->ntbCfg.pRSmaParam = NULL;
-      }
-      break;
-    default:
-      ASSERT(0);
-  }
-
-  return buf;
-}
-
-int32_t tSerializeSVCreateTbBatchReq(void **buf, SVCreateTbBatchReq *pReq) {
-  int32_t tlen = 0;
-
-  tlen += taosEncodeFixedI64(buf, pReq->ver);
-  tlen += taosEncodeFixedU32(buf, taosArrayGetSize(pReq->pArray));
-  for (size_t i = 0; i < taosArrayGetSize(pReq->pArray); i++) {
-    SVCreateTbReq *pCreateTbReq = taosArrayGet(pReq->pArray, i);
-    tlen += tSerializeSVCreateTbReq(buf, pCreateTbReq);
-  }
-
-  return tlen;
-}
-
-void *tDeserializeSVCreateTbBatchReq(void *buf, SVCreateTbBatchReq *pReq) {
-  uint32_t nsize = 0;
-
-  buf = taosDecodeFixedI64(buf, &pReq->ver);
-  buf = taosDecodeFixedU32(buf, &nsize);
-  pReq->pArray = taosArrayInit(nsize, sizeof(SVCreateTbReq));
-  for (size_t i = 0; i < nsize; i++) {
-    SVCreateTbReq req = {0};
-    buf = tDeserializeSVCreateTbReq(buf, &req);
-    taosArrayPush(pReq->pArray, &req);
-  }
-
-  return buf;
-}
-
-=======
->>>>>>> 0bd5a15d
 int32_t tSerializeSVDropTbReq(void **buf, SVDropTbReq *pReq) {
   int32_t tlen = 0;
   tlen += taosEncodeFixedI64(buf, pReq->ver);
