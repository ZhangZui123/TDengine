/*
 * Copyright (c) 2019 TAOS Data, Inc. <jhtao@taosdata.com>
 *
 * This program is free software: you can use, redistribute, and/or modify
 * it under the terms of the GNU Affero General Public License, version 3
 * or later ("AGPL"), as published by the Free Software Foundation.
 *
 * This program is distributed in the hope that it will be useful, but WITHOUT
 * ANY WARRANTY; without even the implied warranty of MERCHANTABILITY or
 * FITNESS FOR A PARTICULAR PURPOSE.
 *
 * You should have received a copy of the GNU Affero General Public License
 * along with this program. If not, see <http://www.gnu.org/licenses/>.
 */

#define _DEFAULT_SOURCE
#include "tmsg.h"

#undef TD_MSG_NUMBER_
#undef TD_MSG_DICT_
#define TD_MSG_INFO_
#undef TD_MSG_SEG_CODE_
#include "tmsgdef.h"

#undef TD_MSG_NUMBER_
#undef TD_MSG_INFO_
#define TD_MSG_DICT_
#undef TD_MSG_SEG_CODE_
#include "tmsgdef.h"

int32_t tInitSubmitMsgIter(const SSubmitReq *pMsg, SSubmitMsgIter *pIter) {
  if (pMsg == NULL) {
    terrno = TSDB_CODE_TDB_SUBMIT_MSG_MSSED_UP;
    return -1;
  }

  pIter->totalLen = htonl(pMsg->length);
  pIter->numOfBlocks = htonl(pMsg->numOfBlocks);
  ASSERT(pIter->totalLen > 0);
  pIter->len = 0;
  pIter->pMsg = pMsg;
  if (pIter->totalLen <= sizeof(SSubmitReq)) {
    terrno = TSDB_CODE_TDB_SUBMIT_MSG_MSSED_UP;
    return -1;
  }

  return 0;
}

int32_t tGetSubmitMsgNext(SSubmitMsgIter *pIter, SSubmitBlk **pPBlock) {
  ASSERT(pIter->len >= 0);

  if (pIter->len == 0) {
    pIter->len += sizeof(SSubmitReq);
  } else {
    if (pIter->len >= pIter->totalLen) {
      ASSERT(0);
    }

    pIter->len += (sizeof(SSubmitBlk) + pIter->dataLen + pIter->schemaLen);
    ASSERT(pIter->len > 0);
  }

  if (pIter->len > pIter->totalLen) {
    terrno = TSDB_CODE_TDB_SUBMIT_MSG_MSSED_UP;
    *pPBlock = NULL;
    return -1;
  }

  if (pIter->len == pIter->totalLen) {
    *pPBlock = NULL;
  } else {
    *pPBlock = (SSubmitBlk *)POINTER_SHIFT(pIter->pMsg, pIter->len);
    pIter->uid = htobe64((*pPBlock)->uid);
    pIter->suid = htobe64((*pPBlock)->suid);
    pIter->sversion = htonl((*pPBlock)->sversion);
    pIter->dataLen = htonl((*pPBlock)->dataLen);
    pIter->schemaLen = htonl((*pPBlock)->schemaLen);
    pIter->numOfRows = htons((*pPBlock)->numOfRows);
  }
  return 0;
}

int32_t tInitSubmitBlkIter(SSubmitMsgIter *pMsgIter, SSubmitBlk *pBlock, SSubmitBlkIter *pIter) {
  if (pMsgIter->dataLen <= 0) return -1;
  pIter->totalLen = pMsgIter->dataLen;
  pIter->len = 0;
  pIter->row = (STSRow *)(pBlock->data + pMsgIter->schemaLen);
  return 0;
}

STSRow *tGetSubmitBlkNext(SSubmitBlkIter *pIter) {
  STSRow *row = pIter->row;

  if (pIter->len >= pIter->totalLen) {
    return NULL;
  } else {
    pIter->len += TD_ROW_LEN(row);
    if (pIter->len < pIter->totalLen) {
      pIter->row = POINTER_SHIFT(row, TD_ROW_LEN(row));
    }
    return row;
  }
}

int32_t tPrintFixedSchemaSubmitReq(SSubmitReq *pReq, STSchema *pTschema) {
  SSubmitMsgIter msgIter = {0};
  if (tInitSubmitMsgIter(pReq, &msgIter) < 0) return -1;
  while (true) {
    SSubmitBlk *pBlock = NULL;
    if (tGetSubmitMsgNext(&msgIter, &pBlock) < 0) return -1;
    if (pBlock == NULL) break;
    SSubmitBlkIter blkIter = {0};
    tInitSubmitBlkIter(&msgIter, pBlock, &blkIter);
    STSRowIter rowIter = {0};
    tdSTSRowIterInit(&rowIter, pTschema);
    STSRow *row;
    while ((row = tGetSubmitBlkNext(&blkIter)) != NULL) {
      tdSRowPrint(row, pTschema, "stream");
    }
  }
  return 0;
}

int32_t tEncodeSEpSet(SEncoder *pEncoder, const SEpSet *pEp) {
  if (tEncodeI8(pEncoder, pEp->inUse) < 0) return -1;
  if (tEncodeI8(pEncoder, pEp->numOfEps) < 0) return -1;
  for (int32_t i = 0; i < TSDB_MAX_REPLICA; i++) {
    if (tEncodeU16(pEncoder, pEp->eps[i].port) < 0) return -1;
    if (tEncodeCStr(pEncoder, pEp->eps[i].fqdn) < 0) return -1;
  }
  return 0;
}

int32_t tDecodeSEpSet(SDecoder *pDecoder, SEpSet *pEp) {
  if (tDecodeI8(pDecoder, &pEp->inUse) < 0) return -1;
  if (tDecodeI8(pDecoder, &pEp->numOfEps) < 0) return -1;
  for (int32_t i = 0; i < TSDB_MAX_REPLICA; i++) {
    if (tDecodeU16(pDecoder, &pEp->eps[i].port) < 0) return -1;
    if (tDecodeCStrTo(pDecoder, pEp->eps[i].fqdn) < 0) return -1;
  }
  return 0;
}

int32_t tEncodeSQueryNodeAddr(SEncoder *pEncoder, SQueryNodeAddr *pAddr) {
  if (tEncodeI32(pEncoder, pAddr->nodeId) < 0) return -1;
  if (tEncodeSEpSet(pEncoder, &pAddr->epSet) < 0) return -1;
  return 0;
}

int32_t tEncodeSQueryNodeLoad(SEncoder *pEncoder, SQueryNodeLoad *pLoad) {
  if (tEncodeSQueryNodeAddr(pEncoder, &pLoad->addr) < 0) return -1;
  if (tEncodeU64(pEncoder, pLoad->load) < 0) return -1;
  return 0;
}

int32_t tDecodeSQueryNodeAddr(SDecoder *pDecoder, SQueryNodeAddr *pAddr) {
  if (tDecodeI32(pDecoder, &pAddr->nodeId) < 0) return -1;
  if (tDecodeSEpSet(pDecoder, &pAddr->epSet) < 0) return -1;
  return 0;
}

int32_t tDecodeSQueryNodeLoad(SDecoder *pDecoder, SQueryNodeLoad *pLoad) {
  if (tDecodeSQueryNodeAddr(pDecoder, &pLoad->addr) < 0) return -1;
  if (tDecodeU64(pDecoder, &pLoad->load) < 0) return -1;
  return 0;
}

int32_t taosEncodeSEpSet(void **buf, const SEpSet *pEp) {
  int32_t tlen = 0;
  tlen += taosEncodeFixedI8(buf, pEp->inUse);
  tlen += taosEncodeFixedI8(buf, pEp->numOfEps);
  for (int32_t i = 0; i < TSDB_MAX_REPLICA; i++) {
    tlen += taosEncodeFixedU16(buf, pEp->eps[i].port);
    tlen += taosEncodeString(buf, pEp->eps[i].fqdn);
  }
  return tlen;
}

void *taosDecodeSEpSet(const void *buf, SEpSet *pEp) {
  buf = taosDecodeFixedI8(buf, &pEp->inUse);
  buf = taosDecodeFixedI8(buf, &pEp->numOfEps);
  for (int32_t i = 0; i < TSDB_MAX_REPLICA; i++) {
    buf = taosDecodeFixedU16(buf, &pEp->eps[i].port);
    buf = taosDecodeStringTo(buf, pEp->eps[i].fqdn);
  }
  return (void *)buf;
}

static int32_t tSerializeSClientHbReq(SEncoder *pEncoder, const SClientHbReq *pReq) {
  if (tEncodeSClientHbKey(pEncoder, &pReq->connKey) < 0) return -1;

  if (pReq->connKey.connType == CONN_TYPE__QUERY) {
    int32_t queryNum = 0;
    if (pReq->query) {
      queryNum = 1;
      if (tEncodeI32(pEncoder, queryNum) < 0) return -1;
      if (tEncodeU32(pEncoder, pReq->query->connId) < 0) return -1;
      if (tEncodeI32(pEncoder, pReq->query->pid) < 0) return -1;
      if (tEncodeCStr(pEncoder, pReq->query->app) < 0) return -1;

      int32_t num = taosArrayGetSize(pReq->query->queryDesc);
      if (tEncodeI32(pEncoder, num) < 0) return -1;

      for (int32_t i = 0; i < num; ++i) {
        SQueryDesc *desc = taosArrayGet(pReq->query->queryDesc, i);
        if (tEncodeCStr(pEncoder, desc->sql) < 0) return -1;
        if (tEncodeU64(pEncoder, desc->queryId) < 0) return -1;
        if (tEncodeI64(pEncoder, desc->useconds) < 0) return -1;
        if (tEncodeI64(pEncoder, desc->stime) < 0) return -1;
        if (tEncodeI64(pEncoder, desc->reqRid) < 0) return -1;
        if (tEncodeI32(pEncoder, desc->pid) < 0) return -1;
        if (tEncodeCStr(pEncoder, desc->fqdn) < 0) return -1;
        if (tEncodeI32(pEncoder, desc->subPlanNum) < 0) return -1;

        int32_t snum = desc->subDesc ? taosArrayGetSize(desc->subDesc) : 0;
        if (tEncodeI32(pEncoder, snum) < 0) return -1;
        for (int32_t m = 0; m < snum; ++m) {
          SQuerySubDesc *sDesc = taosArrayGet(desc->subDesc, m);
          if (tEncodeI64(pEncoder, sDesc->tid) < 0) return -1;
          if (tEncodeI32(pEncoder, sDesc->status) < 0) return -1;
        }
      }
    } else {
      if (tEncodeI32(pEncoder, queryNum) < 0) return -1;
    }
  }

  int32_t kvNum = taosHashGetSize(pReq->info);
  if (tEncodeI32(pEncoder, kvNum) < 0) return -1;
  void *pIter = taosHashIterate(pReq->info, NULL);
  while (pIter != NULL) {
    SKv *kv = pIter;
    if (tEncodeSKv(pEncoder, kv) < 0) return -1;
    pIter = taosHashIterate(pReq->info, pIter);
  }

  return 0;
}

static int32_t tDeserializeSClientHbReq(SDecoder *pDecoder, SClientHbReq *pReq) {
  if (tDecodeSClientHbKey(pDecoder, &pReq->connKey) < 0) return -1;

  if (pReq->connKey.connType == CONN_TYPE__QUERY) {
    int32_t queryNum = 0;
    if (tDecodeI32(pDecoder, &queryNum) < 0) return -1;
    if (queryNum) {
      pReq->query = taosMemoryCalloc(1, sizeof(*pReq->query));
      if (NULL == pReq->query) return -1;
      if (tDecodeU32(pDecoder, &pReq->query->connId) < 0) return -1;
      if (tDecodeI32(pDecoder, &pReq->query->pid) < 0) return -1;
      if (tDecodeCStrTo(pDecoder, pReq->query->app) < 0) return -1;

      int32_t num = 0;
      if (tDecodeI32(pDecoder, &num) < 0) return -1;
      if (num > 0) {
        pReq->query->queryDesc = taosArrayInit(num, sizeof(SQueryDesc));
        if (NULL == pReq->query->queryDesc) return -1;

        for (int32_t i = 0; i < num; ++i) {
          SQueryDesc desc = {0};
          if (tDecodeCStrTo(pDecoder, desc.sql) < 0) return -1;
          if (tDecodeU64(pDecoder, &desc.queryId) < 0) return -1;
          if (tDecodeI64(pDecoder, &desc.useconds) < 0) return -1;
          if (tDecodeI64(pDecoder, &desc.stime) < 0) return -1;
          if (tDecodeI64(pDecoder, &desc.reqRid) < 0) return -1;
          if (tDecodeI32(pDecoder, &desc.pid) < 0) return -1;
          if (tDecodeCStrTo(pDecoder, desc.fqdn) < 0) return -1;
          if (tDecodeI32(pDecoder, &desc.subPlanNum) < 0) return -1;

          int32_t snum = 0;
          if (tDecodeI32(pDecoder, &snum) < 0) return -1;
          if (snum > 0) {
            desc.subDesc = taosArrayInit(snum, sizeof(SQuerySubDesc));
            if (NULL == desc.subDesc) return -1;

            for (int32_t m = 0; m < snum; ++m) {
              SQuerySubDesc sDesc = {0};
              if (tDecodeI64(pDecoder, &sDesc.tid) < 0) return -1;
              if (tDecodeI32(pDecoder, &sDesc.status) < 0) return -1;
              taosArrayPush(desc.subDesc, &sDesc);
            }
          }

          taosArrayPush(pReq->query->queryDesc, &desc);
        }
      }
    }
  }

  int32_t kvNum = 0;
  if (tDecodeI32(pDecoder, &kvNum) < 0) return -1;
  if (pReq->info == NULL) {
    pReq->info = taosHashInit(kvNum, taosGetDefaultHashFunction(TSDB_DATA_TYPE_BINARY), true, HASH_NO_LOCK);
  }
  if (pReq->info == NULL) return -1;
  for (int32_t i = 0; i < kvNum; i++) {
    SKv kv = {0};
    if (tDecodeSKv(pDecoder, &kv) < 0) return -1;
    taosHashPut(pReq->info, &kv.key, sizeof(kv.key), &kv, sizeof(kv));
  }

  return 0;
}

static int32_t tSerializeSClientHbRsp(SEncoder *pEncoder, const SClientHbRsp *pRsp) {
  if (tEncodeSClientHbKey(pEncoder, &pRsp->connKey) < 0) return -1;
  if (tEncodeI32(pEncoder, pRsp->status) < 0) return -1;

  int32_t queryNum = 0;
  if (pRsp->query) {
    queryNum = 1;
    if (tEncodeI32(pEncoder, queryNum) < 0) return -1;
    if (tEncodeU32(pEncoder, pRsp->query->connId) < 0) return -1;
    if (tEncodeU64(pEncoder, pRsp->query->killRid) < 0) return -1;
    if (tEncodeI32(pEncoder, pRsp->query->totalDnodes) < 0) return -1;
    if (tEncodeI32(pEncoder, pRsp->query->onlineDnodes) < 0) return -1;
    if (tEncodeI8(pEncoder, pRsp->query->killConnection) < 0) return -1;
    if (tEncodeSEpSet(pEncoder, &pRsp->query->epSet) < 0) return -1;
    int32_t num = taosArrayGetSize(pRsp->query->pQnodeList);
    if (tEncodeI32(pEncoder, num) < 0) return -1;
    for (int32_t i = 0; i < num; ++i) {
      SQueryNodeLoad *pLoad = taosArrayGet(pRsp->query->pQnodeList, i);
      if (tEncodeSQueryNodeLoad(pEncoder, pLoad) < 0) return -1;
    }
  } else {
    if (tEncodeI32(pEncoder, queryNum) < 0) return -1;
  }

  int32_t kvNum = taosArrayGetSize(pRsp->info);
  if (tEncodeI32(pEncoder, kvNum) < 0) return -1;
  for (int32_t i = 0; i < kvNum; i++) {
    SKv *kv = taosArrayGet(pRsp->info, i);
    if (tEncodeSKv(pEncoder, kv) < 0) return -1;
  }

  return 0;
}

static int32_t tDeserializeSClientHbRsp(SDecoder *pDecoder, SClientHbRsp *pRsp) {
  if (tDecodeSClientHbKey(pDecoder, &pRsp->connKey) < 0) return -1;
  if (tDecodeI32(pDecoder, &pRsp->status) < 0) return -1;

  int32_t queryNum = 0;
  if (tDecodeI32(pDecoder, &queryNum) < 0) return -1;
  if (queryNum) {
    pRsp->query = taosMemoryCalloc(1, sizeof(*pRsp->query));
    if (NULL == pRsp->query) return -1;
    if (tDecodeU32(pDecoder, &pRsp->query->connId) < 0) return -1;
    if (tDecodeU64(pDecoder, &pRsp->query->killRid) < 0) return -1;
    if (tDecodeI32(pDecoder, &pRsp->query->totalDnodes) < 0) return -1;
    if (tDecodeI32(pDecoder, &pRsp->query->onlineDnodes) < 0) return -1;
    if (tDecodeI8(pDecoder, &pRsp->query->killConnection) < 0) return -1;
    if (tDecodeSEpSet(pDecoder, &pRsp->query->epSet) < 0) return -1;
    int32_t pQnodeNum = 0;
    if (tDecodeI32(pDecoder, &pQnodeNum) < 0) return -1;
    if (pQnodeNum > 0) {
      pRsp->query->pQnodeList = taosArrayInit(pQnodeNum, sizeof(SQueryNodeLoad));
      if (NULL == pRsp->query->pQnodeList) return -1;
      SQueryNodeLoad load = {0};
      if (tDecodeSQueryNodeLoad(pDecoder, &load) < 0) return -1;
      taosArrayPush(pRsp->query->pQnodeList, &load);
    }
  }

  int32_t kvNum = 0;
  if (tDecodeI32(pDecoder, &kvNum) < 0) return -1;
  pRsp->info = taosArrayInit(kvNum, sizeof(SKv));
  if (pRsp->info == NULL) return -1;
  for (int32_t i = 0; i < kvNum; i++) {
    SKv kv = {0};
    tDecodeSKv(pDecoder, &kv);
    taosArrayPush(pRsp->info, &kv);
  }

  return 0;
}

int32_t tSerializeSClientHbBatchReq(void *buf, int32_t bufLen, const SClientHbBatchReq *pBatchReq) {
  SEncoder encoder = {0};
  tEncoderInit(&encoder, buf, bufLen);

  if (tStartEncode(&encoder) < 0) return -1;
  if (tEncodeI64(&encoder, pBatchReq->reqId) < 0) return -1;

  int32_t reqNum = taosArrayGetSize(pBatchReq->reqs);
  if (tEncodeI32(&encoder, reqNum) < 0) return -1;
  for (int32_t i = 0; i < reqNum; i++) {
    SClientHbReq *pReq = taosArrayGet(pBatchReq->reqs, i);
    if (tSerializeSClientHbReq(&encoder, pReq) < 0) return -1;
  }
  tEndEncode(&encoder);

  int32_t tlen = encoder.pos;
  tEncoderClear(&encoder);
  return tlen;
}

int32_t tDeserializeSClientHbBatchReq(void *buf, int32_t bufLen, SClientHbBatchReq *pBatchReq) {
  SDecoder decoder = {0};
  tDecoderInit(&decoder, buf, bufLen);

  if (tStartDecode(&decoder) < 0) return -1;
  if (tDecodeI64(&decoder, &pBatchReq->reqId) < 0) return -1;

  int32_t reqNum = 0;
  if (tDecodeI32(&decoder, &reqNum) < 0) return -1;
  if (reqNum > 0) {
    pBatchReq->reqs = taosArrayInit(reqNum, sizeof(SClientHbReq));
    if (NULL == pBatchReq->reqs) return -1;
  }
  for (int32_t i = 0; i < reqNum; i++) {
    SClientHbReq req = {0};
    tDeserializeSClientHbReq(&decoder, &req);
    taosArrayPush(pBatchReq->reqs, &req);
  }

  tEndDecode(&decoder);
  tDecoderClear(&decoder);
  return 0;
}

int32_t tSerializeSClientHbBatchRsp(void *buf, int32_t bufLen, const SClientHbBatchRsp *pBatchRsp) {
  SEncoder encoder = {0};
  tEncoderInit(&encoder, buf, bufLen);

  if (tStartEncode(&encoder) < 0) return -1;
  if (tEncodeI64(&encoder, pBatchRsp->reqId) < 0) return -1;
  if (tEncodeI64(&encoder, pBatchRsp->rspId) < 0) return -1;

  int32_t rspNum = taosArrayGetSize(pBatchRsp->rsps);
  if (tEncodeI32(&encoder, rspNum) < 0) return -1;
  for (int32_t i = 0; i < rspNum; i++) {
    SClientHbRsp *pRsp = taosArrayGet(pBatchRsp->rsps, i);
    if (tSerializeSClientHbRsp(&encoder, pRsp) < 0) return -1;
  }
  tEndEncode(&encoder);

  int32_t tlen = encoder.pos;
  tEncoderClear(&encoder);
  return tlen;
}

int32_t tDeserializeSClientHbBatchRsp(void *buf, int32_t bufLen, SClientHbBatchRsp *pBatchRsp) {
  SDecoder decoder = {0};
  tDecoderInit(&decoder, buf, bufLen);

  if (tStartDecode(&decoder) < 0) return -1;
  if (tDecodeI64(&decoder, &pBatchRsp->reqId) < 0) return -1;
  if (tDecodeI64(&decoder, &pBatchRsp->rspId) < 0) return -1;

  int32_t rspNum = 0;
  if (tDecodeI32(&decoder, &rspNum) < 0) return -1;
  if (pBatchRsp->rsps == NULL) {
    pBatchRsp->rsps = taosArrayInit(rspNum, sizeof(SClientHbRsp));
  }
  for (int32_t i = 0; i < rspNum; i++) {
    SClientHbRsp rsp = {0};
    tDeserializeSClientHbRsp(&decoder, &rsp);
    taosArrayPush(pBatchRsp->rsps, &rsp);
  }

  tEndDecode(&decoder);
  tDecoderClear(&decoder);
  return 0;
}

int32_t tSerializeSMCreateStbReq(void *buf, int32_t bufLen, SMCreateStbReq *pReq) {
  SEncoder encoder = {0};
  tEncoderInit(&encoder, buf, bufLen);

  if (tStartEncode(&encoder) < 0) return -1;
  if (tEncodeCStr(&encoder, pReq->name) < 0) return -1;
  if (tEncodeI8(&encoder, pReq->igExists) < 0) return -1;
  if (tEncodeFloat(&encoder, pReq->xFilesFactor) < 0) return -1;
  if (tEncodeI32(&encoder, pReq->delay) < 0) return -1;
  if (tEncodeI32(&encoder, pReq->ttl) < 0) return -1;
  if (tEncodeI32(&encoder, pReq->numOfColumns) < 0) return -1;
  if (tEncodeI32(&encoder, pReq->numOfTags) < 0) return -1;
  if (tEncodeI32(&encoder, pReq->commentLen) < 0) return -1;
  if (tEncodeI32(&encoder, pReq->ast1Len) < 0) return -1;
  if (tEncodeI32(&encoder, pReq->ast2Len) < 0) return -1;

  for (int32_t i = 0; i < pReq->numOfColumns; ++i) {
    SField *pField = taosArrayGet(pReq->pColumns, i);
    if (tEncodeI8(&encoder, pField->type) < 0) return -1;
    if (tEncodeI32(&encoder, pField->bytes) < 0) return -1;
    if (tEncodeCStr(&encoder, pField->name) < 0) return -1;
    if (tEncodeI8(&encoder, pField->flags) < 0) return -1;
  }

  for (int32_t i = 0; i < pReq->numOfTags; ++i) {
    SField *pField = taosArrayGet(pReq->pTags, i);
    if (tEncodeI8(&encoder, pField->type) < 0) return -1;
    if (tEncodeI32(&encoder, pField->bytes) < 0) return -1;
    if (tEncodeCStr(&encoder, pField->name) < 0) return -1;
    if (tEncodeI8(&encoder, pField->flags) < 0) return -1;
  }

  if (pReq->commentLen > 0) {
    if (tEncodeBinary(&encoder, pReq->comment, pReq->commentLen) < 0) return -1;
  }
  if (pReq->ast1Len > 0) {
    if (tEncodeBinary(&encoder, pReq->pAst1, pReq->ast1Len) < 0) return -1;
  }
  if (pReq->ast2Len > 0) {
    if (tEncodeBinary(&encoder, pReq->pAst2, pReq->ast2Len) < 0) return -1;
  }
  tEndEncode(&encoder);

  int32_t tlen = encoder.pos;
  tEncoderClear(&encoder);
  return tlen;
}

int32_t tDeserializeSMCreateStbReq(void *buf, int32_t bufLen, SMCreateStbReq *pReq) {
  SDecoder decoder = {0};
  tDecoderInit(&decoder, buf, bufLen);

  if (tStartDecode(&decoder) < 0) return -1;
  if (tDecodeCStrTo(&decoder, pReq->name) < 0) return -1;
  if (tDecodeI8(&decoder, &pReq->igExists) < 0) return -1;
  if (tDecodeFloat(&decoder, &pReq->xFilesFactor) < 0) return -1;
  if (tDecodeI32(&decoder, &pReq->delay) < 0) return -1;
  if (tDecodeI32(&decoder, &pReq->ttl) < 0) return -1;
  if (tDecodeI32(&decoder, &pReq->numOfColumns) < 0) return -1;
  if (tDecodeI32(&decoder, &pReq->numOfTags) < 0) return -1;
  if (tDecodeI32(&decoder, &pReq->commentLen) < 0) return -1;
  if (tDecodeI32(&decoder, &pReq->ast1Len) < 0) return -1;
  if (tDecodeI32(&decoder, &pReq->ast2Len) < 0) return -1;

  pReq->pColumns = taosArrayInit(pReq->numOfColumns, sizeof(SField));
  pReq->pTags = taosArrayInit(pReq->numOfTags, sizeof(SField));
  if (pReq->pColumns == NULL || pReq->pTags == NULL) {
    terrno = TSDB_CODE_OUT_OF_MEMORY;
    return -1;
  }

  for (int32_t i = 0; i < pReq->numOfColumns; ++i) {
    SField field = {0};
    if (tDecodeI8(&decoder, &field.type) < 0) return -1;
    if (tDecodeI32(&decoder, &field.bytes) < 0) return -1;
    if (tDecodeCStrTo(&decoder, field.name) < 0) return -1;
    if (tDecodeI8(&decoder, &field.flags) < 0) return -1;
    if (taosArrayPush(pReq->pColumns, &field) == NULL) {
      terrno = TSDB_CODE_OUT_OF_MEMORY;
      return -1;
    }
  }

  for (int32_t i = 0; i < pReq->numOfTags; ++i) {
    SField field = {0};
    if (tDecodeI8(&decoder, &field.type) < 0) return -1;
    if (tDecodeI32(&decoder, &field.bytes) < 0) return -1;
    if (tDecodeCStrTo(&decoder, field.name) < 0) return -1;
    if (tDecodeI8(&decoder, &field.flags) < 0) return -1;
    if (taosArrayPush(pReq->pTags, &field) == NULL) {
      terrno = TSDB_CODE_OUT_OF_MEMORY;
      return -1;
    }
  }

  if (pReq->commentLen > 0) {
    pReq->comment = taosMemoryMalloc(pReq->commentLen);
    if (pReq->comment == NULL) return -1;
    if (tDecodeCStrTo(&decoder, pReq->comment) < 0) return -1;
  }

  if (pReq->ast1Len > 0) {
    pReq->pAst1 = taosMemoryMalloc(pReq->ast1Len);
    if (pReq->pAst1 == NULL) return -1;
    if (tDecodeCStrTo(&decoder, pReq->pAst1) < 0) return -1;
  }

  if (pReq->ast2Len > 0) {
    pReq->pAst2 = taosMemoryMalloc(pReq->ast2Len);
    if (pReq->pAst2 == NULL) return -1;
    if (tDecodeCStrTo(&decoder, pReq->pAst2) < 0) return -1;
  }

  tEndDecode(&decoder);

  tDecoderClear(&decoder);
  return 0;
}

void tFreeSMCreateStbReq(SMCreateStbReq *pReq) {
  taosArrayDestroy(pReq->pColumns);
  taosArrayDestroy(pReq->pTags);
  taosMemoryFreeClear(pReq->comment);
  taosMemoryFreeClear(pReq->pAst1);
  taosMemoryFreeClear(pReq->pAst2);
  pReq->pColumns = NULL;
  pReq->pTags = NULL;
}

int32_t tSerializeSMDropStbReq(void *buf, int32_t bufLen, SMDropStbReq *pReq) {
  SEncoder encoder = {0};
  tEncoderInit(&encoder, buf, bufLen);

  if (tStartEncode(&encoder) < 0) return -1;
  if (tEncodeCStr(&encoder, pReq->name) < 0) return -1;
  if (tEncodeI8(&encoder, pReq->igNotExists) < 0) return -1;
  tEndEncode(&encoder);

  int32_t tlen = encoder.pos;
  tEncoderClear(&encoder);
  return tlen;
}

int32_t tDeserializeSMDropStbReq(void *buf, int32_t bufLen, SMDropStbReq *pReq) {
  SDecoder decoder = {0};
  tDecoderInit(&decoder, buf, bufLen);

  if (tStartDecode(&decoder) < 0) return -1;
  if (tDecodeCStrTo(&decoder, pReq->name) < 0) return -1;
  if (tDecodeI8(&decoder, &pReq->igNotExists) < 0) return -1;
  tEndDecode(&decoder);

  tDecoderClear(&decoder);
  return 0;
}

int32_t tSerializeSMAlterStbReq(void *buf, int32_t bufLen, SMAlterStbReq *pReq) {
  SEncoder encoder = {0};
  tEncoderInit(&encoder, buf, bufLen);

  if (tStartEncode(&encoder) < 0) return -1;
  if (tEncodeCStr(&encoder, pReq->name) < 0) return -1;
  if (tEncodeI8(&encoder, pReq->alterType) < 0) return -1;
  if (tEncodeI32(&encoder, pReq->tagVer) < 0) return -1;
  if (tEncodeI32(&encoder, pReq->colVer) < 0) return -1;
  if (tEncodeI32(&encoder, pReq->numOfFields) < 0) return -1;
  for (int32_t i = 0; i < pReq->numOfFields; ++i) {
    SField *pField = taosArrayGet(pReq->pFields, i);
    if (tEncodeI8(&encoder, pField->type) < 0) return -1;
    if (tEncodeI32(&encoder, pField->bytes) < 0) return -1;
    if (tEncodeCStr(&encoder, pField->name) < 0) return -1;
  }
  if (tEncodeI32(&encoder, pReq->ttl) < 0) return -1;
  if (tEncodeI32(&encoder, pReq->commentLen) < 0) return -1;
  if (pReq->commentLen > 0) {
    if (tEncodeCStr(&encoder, pReq->comment) < 0) return -1;
  }
  tEndEncode(&encoder);

  int32_t tlen = encoder.pos;
  tEncoderClear(&encoder);
  return tlen;
}

int32_t tDeserializeSMAlterStbReq(void *buf, int32_t bufLen, SMAlterStbReq *pReq) {
  SDecoder decoder = {0};
  tDecoderInit(&decoder, buf, bufLen);

  if (tStartDecode(&decoder) < 0) return -1;
  if (tDecodeCStrTo(&decoder, pReq->name) < 0) return -1;
  if (tDecodeI8(&decoder, &pReq->alterType) < 0) return -1;
  if (tDecodeI32(&decoder, &pReq->tagVer) < 0) return -1;
  if (tDecodeI32(&decoder, &pReq->colVer) < 0) return -1;
  if (tDecodeI32(&decoder, &pReq->numOfFields) < 0) return -1;
  pReq->pFields = taosArrayInit(pReq->numOfFields, sizeof(SField));
  if (pReq->pFields == NULL) {
    terrno = TSDB_CODE_OUT_OF_MEMORY;
    return -1;
  }

  for (int32_t i = 0; i < pReq->numOfFields; ++i) {
    SField field = {0};
    if (tDecodeI8(&decoder, &field.type) < 0) return -1;
    if (tDecodeI32(&decoder, &field.bytes) < 0) return -1;
    if (tDecodeCStrTo(&decoder, field.name) < 0) return -1;
    if (taosArrayPush(pReq->pFields, &field) == NULL) {
      terrno = TSDB_CODE_OUT_OF_MEMORY;
      return -1;
    }
  }

  if (tDecodeI32(&decoder, &pReq->ttl) < 0) return -1;
  if (tDecodeI32(&decoder, &pReq->commentLen) < 0) return -1;
  if (pReq->commentLen > 0) {
    pReq->comment = taosMemoryMalloc(pReq->commentLen);
    if (pReq->comment == NULL) return -1;
    if (tDecodeCStrTo(&decoder, pReq->comment) < 0) return -1;
  }

  tEndDecode(&decoder);
  tDecoderClear(&decoder);
  return 0;
}

void tFreeSMAltertbReq(SMAlterStbReq *pReq) {
  taosArrayDestroy(pReq->pFields);
  pReq->pFields = NULL;
}

int32_t tSerializeSEpSet(void *buf, int32_t bufLen, const SEpSet *pEpset) {
  SEncoder encoder = {0};
  tEncoderInit(&encoder, buf, bufLen);
  if (tStartEncode(&encoder) < 0) return -1;
  if (tEncodeSEpSet(&encoder, pEpset) < 0) return -1;

  tEndEncode(&encoder);
  int32_t tlen = encoder.pos;
  tEncoderClear(&encoder);
  return tlen;
}

int32_t tDeserializeSEpSet(void *buf, int32_t bufLen, SEpSet *pEpset) {
  SDecoder decoder = {0};
  tDecoderInit(&decoder, buf, bufLen);
  if (tStartDecode(&decoder) < 0) return -1;
  if (tDecodeSEpSet(&decoder, pEpset) < 0) return -1;

  tEndDecode(&decoder);
  tDecoderClear(&decoder);
  return 0;
}

int32_t tSerializeSMCreateSmaReq(void *buf, int32_t bufLen, SMCreateSmaReq *pReq) {
  SEncoder encoder = {0};
  tEncoderInit(&encoder, buf, bufLen);

  if (tStartEncode(&encoder) < 0) return -1;
  if (tEncodeCStr(&encoder, pReq->name) < 0) return -1;
  if (tEncodeCStr(&encoder, pReq->stb) < 0) return -1;
  if (tEncodeI8(&encoder, pReq->igExists) < 0) return -1;
  if (tEncodeI8(&encoder, pReq->intervalUnit) < 0) return -1;
  if (tEncodeI8(&encoder, pReq->slidingUnit) < 0) return -1;
  if (tEncodeI8(&encoder, pReq->timezone) < 0) return -1;
  if (tEncodeI32(&encoder, pReq->dstVgId) < 0) return -1;
  if (tEncodeI64(&encoder, pReq->interval) < 0) return -1;
  if (tEncodeI64(&encoder, pReq->offset) < 0) return -1;
  if (tEncodeI64(&encoder, pReq->sliding) < 0) return -1;
  if (tEncodeI32(&encoder, pReq->exprLen) < 0) return -1;
  if (tEncodeI32(&encoder, pReq->tagsFilterLen) < 0) return -1;
  if (tEncodeI32(&encoder, pReq->sqlLen) < 0) return -1;
  if (tEncodeI32(&encoder, pReq->astLen) < 0) return -1;
  if (pReq->exprLen > 0) {
    if (tEncodeBinary(&encoder, pReq->expr, pReq->exprLen) < 0) return -1;
  }
  if (pReq->tagsFilterLen > 0) {
    if (tEncodeBinary(&encoder, pReq->tagsFilter, pReq->tagsFilterLen) < 0) return -1;
  }
  if (pReq->sqlLen > 0) {
    if (tEncodeBinary(&encoder, pReq->sql, pReq->sqlLen) < 0) return -1;
  }
  if (pReq->astLen > 0) {
    if (tEncodeBinary(&encoder, pReq->ast, pReq->astLen) < 0) return -1;
  }
  tEndEncode(&encoder);

  int32_t tlen = encoder.pos;
  tEncoderClear(&encoder);
  return tlen;
}

int32_t tDeserializeSMCreateSmaReq(void *buf, int32_t bufLen, SMCreateSmaReq *pReq) {
  SDecoder decoder = {0};
  tDecoderInit(&decoder, buf, bufLen);

  if (tStartDecode(&decoder) < 0) return -1;
  if (tDecodeCStrTo(&decoder, pReq->name) < 0) return -1;
  if (tDecodeCStrTo(&decoder, pReq->stb) < 0) return -1;
  if (tDecodeI8(&decoder, &pReq->igExists) < 0) return -1;
  if (tDecodeI8(&decoder, &pReq->intervalUnit) < 0) return -1;
  if (tDecodeI8(&decoder, &pReq->slidingUnit) < 0) return -1;
  if (tDecodeI8(&decoder, &pReq->timezone) < 0) return -1;
  if (tDecodeI32(&decoder, &pReq->dstVgId) < 0) return -1;
  if (tDecodeI64(&decoder, &pReq->interval) < 0) return -1;
  if (tDecodeI64(&decoder, &pReq->offset) < 0) return -1;
  if (tDecodeI64(&decoder, &pReq->sliding) < 0) return -1;
  if (tDecodeI32(&decoder, &pReq->exprLen) < 0) return -1;
  if (tDecodeI32(&decoder, &pReq->tagsFilterLen) < 0) return -1;
  if (tDecodeI32(&decoder, &pReq->sqlLen) < 0) return -1;
  if (tDecodeI32(&decoder, &pReq->astLen) < 0) return -1;
  if (pReq->exprLen > 0) {
    pReq->expr = taosMemoryMalloc(pReq->exprLen);
    if (pReq->expr == NULL) return -1;
    if (tDecodeCStrTo(&decoder, pReq->expr) < 0) return -1;
  }
  if (pReq->tagsFilterLen > 0) {
    pReq->tagsFilter = taosMemoryMalloc(pReq->tagsFilterLen);
    if (pReq->tagsFilter == NULL) return -1;
    if (tDecodeCStrTo(&decoder, pReq->tagsFilter) < 0) return -1;
  }
  if (pReq->sqlLen > 0) {
    pReq->sql = taosMemoryMalloc(pReq->sqlLen);
    if (pReq->sql == NULL) return -1;
    if (tDecodeCStrTo(&decoder, pReq->sql) < 0) return -1;
  }
  if (pReq->astLen > 0) {
    pReq->ast = taosMemoryMalloc(pReq->astLen);
    if (pReq->ast == NULL) return -1;
    if (tDecodeCStrTo(&decoder, pReq->ast) < 0) return -1;
  }

  tEndDecode(&decoder);
  tDecoderClear(&decoder);
  return 0;
}

void tFreeSMCreateSmaReq(SMCreateSmaReq *pReq) {
  taosMemoryFreeClear(pReq->expr);
  taosMemoryFreeClear(pReq->tagsFilter);
  taosMemoryFreeClear(pReq->sql);
  taosMemoryFreeClear(pReq->ast);
}

int32_t tSerializeSMDropSmaReq(void *buf, int32_t bufLen, SMDropSmaReq *pReq) {
  SEncoder encoder = {0};
  tEncoderInit(&encoder, buf, bufLen);

  if (tStartEncode(&encoder) < 0) return -1;
  if (tEncodeCStr(&encoder, pReq->name) < 0) return -1;

  if (tEncodeI8(&encoder, pReq->igNotExists) < 0) return -1;
  tEndEncode(&encoder);

  int32_t tlen = encoder.pos;
  tEncoderClear(&encoder);
  return tlen;
}

int32_t tDeserializeSMDropSmaReq(void *buf, int32_t bufLen, SMDropSmaReq *pReq) {
  SDecoder decoder = {0};
  tDecoderInit(&decoder, buf, bufLen);

  if (tStartDecode(&decoder) < 0) return -1;
  if (tDecodeCStrTo(&decoder, pReq->name) < 0) return -1;
  if (tDecodeI8(&decoder, &pReq->igNotExists) < 0) return -1;
  tEndDecode(&decoder);

  tDecoderClear(&decoder);
  return 0;
}
int32_t tSerializeSMCreateFullTextReq(void *buf, int32_t bufLen, SMCreateFullTextReq *pReq) {
  SEncoder encoder = {0};
  tEncoderInit(&encoder, buf, bufLen);

  if (tStartEncode(&encoder) < 0) return -1;

  tEndEncode(&encoder);
  int32_t tlen = encoder.pos;
  tEncoderClear(&encoder);
  return tlen;
}
int32_t tDeserializeSMCreateFullTextReq(void *buf, int32_t bufLen, SMCreateFullTextReq *pReq) {
  SDecoder decoder = {0};
  tDecoderInit(&decoder, buf, bufLen);
  if (tStartDecode(&decoder) < 0) return -1;

  tEndDecode(&decoder);
  tDecoderClear(&decoder);
  return 0;
}
void tFreeSMCreateFullTextReq(SMCreateFullTextReq *pReq) {
  // impl later
  return;
}
int32_t tSerializeSMDropFullTextReq(void *buf, int32_t bufLen, SMDropFullTextReq *pReq) {
  SEncoder encoder = {0};
  tEncoderInit(&encoder, buf, bufLen);

  if (tStartEncode(&encoder) < 0) return -1;

  if (tEncodeCStr(&encoder, pReq->name) < 0) return -1;

  if (tEncodeI8(&encoder, pReq->igNotExists) < 0) return -1;

  tEndEncode(&encoder);
  int32_t tlen = encoder.pos;
  tEncoderClear(&encoder);
  return tlen;
}
int32_t tDeserializeSMDropFullTextReq(void *buf, int32_t bufLen, SMDropFullTextReq *pReq) {
  SDecoder decoder = {0};
  tDecoderInit(&decoder, buf, bufLen);
  if (tStartDecode(&decoder) < 0) return -1;
  if (tDecodeCStrTo(&decoder, pReq->name) < 0) return -1;
  if (tDecodeI8(&decoder, &pReq->igNotExists) < 0) return -1;

  tEndDecode(&decoder);
  tDecoderClear(&decoder);
  return 0;
}

int32_t tSerializeSStatusReq(void *buf, int32_t bufLen, SStatusReq *pReq) {
  SEncoder encoder = {0};
  tEncoderInit(&encoder, buf, bufLen);

  if (tStartEncode(&encoder) < 0) return -1;

  // status
  if (tEncodeI32(&encoder, pReq->sver) < 0) return -1;
  if (tEncodeI64(&encoder, pReq->dnodeVer) < 0) return -1;
  if (tEncodeI32(&encoder, pReq->dnodeId) < 0) return -1;
  if (tEncodeI64(&encoder, pReq->clusterId) < 0) return -1;
  if (tEncodeI64(&encoder, pReq->rebootTime) < 0) return -1;
  if (tEncodeI64(&encoder, pReq->updateTime) < 0) return -1;
  if (tEncodeI32(&encoder, pReq->numOfCores) < 0) return -1;
  if (tEncodeI32(&encoder, pReq->numOfSupportVnodes) < 0) return -1;
  if (tEncodeCStr(&encoder, pReq->dnodeEp) < 0) return -1;

  // cluster cfg
  if (tEncodeI32(&encoder, pReq->clusterCfg.statusInterval) < 0) return -1;
  if (tEncodeI64(&encoder, pReq->clusterCfg.checkTime) < 0) return -1;
  if (tEncodeCStr(&encoder, pReq->clusterCfg.timezone) < 0) return -1;
  if (tEncodeCStr(&encoder, pReq->clusterCfg.locale) < 0) return -1;
  if (tEncodeCStr(&encoder, pReq->clusterCfg.charset) < 0) return -1;

  // vnode loads
  int32_t vlen = (int32_t)taosArrayGetSize(pReq->pVloads);
  if (tEncodeI32(&encoder, vlen) < 0) return -1;
  for (int32_t i = 0; i < vlen; ++i) {
    SVnodeLoad *pload = taosArrayGet(pReq->pVloads, i);
    if (tEncodeI32(&encoder, pload->vgId) < 0) return -1;
    if (tEncodeI32(&encoder, pload->syncState) < 0) return -1;
    if (tEncodeI64(&encoder, pload->numOfTables) < 0) return -1;
    if (tEncodeI64(&encoder, pload->numOfTimeSeries) < 0) return -1;
    if (tEncodeI64(&encoder, pload->totalStorage) < 0) return -1;
    if (tEncodeI64(&encoder, pload->compStorage) < 0) return -1;
    if (tEncodeI64(&encoder, pload->pointsWritten) < 0) return -1;
  }

  // mnode loads
  if (tEncodeI32(&encoder, pReq->mload.syncState) < 0) return -1;

  if (tEncodeI32(&encoder, pReq->qload.dnodeId) < 0) return -1;
  if (tEncodeI64(&encoder, pReq->qload.numOfProcessedQuery) < 0) return -1;
  if (tEncodeI64(&encoder, pReq->qload.numOfProcessedCQuery) < 0) return -1;
  if (tEncodeI64(&encoder, pReq->qload.numOfProcessedFetch) < 0) return -1;
  if (tEncodeI64(&encoder, pReq->qload.numOfProcessedDrop) < 0) return -1;
  if (tEncodeI64(&encoder, pReq->qload.numOfProcessedHb) < 0) return -1;
  if (tEncodeI64(&encoder, pReq->qload.numOfProcessedDelete) < 0) return -1;
  if (tEncodeI64(&encoder, pReq->qload.cacheDataSize) < 0) return -1;
  if (tEncodeI64(&encoder, pReq->qload.numOfQueryInQueue) < 0) return -1;
  if (tEncodeI64(&encoder, pReq->qload.numOfFetchInQueue) < 0) return -1;
  if (tEncodeI64(&encoder, pReq->qload.timeInQueryQueue) < 0) return -1;
  if (tEncodeI64(&encoder, pReq->qload.timeInFetchQueue) < 0) return -1;

  tEndEncode(&encoder);

  int32_t tlen = encoder.pos;
  tEncoderClear(&encoder);
  return tlen;
}

int32_t tDeserializeSStatusReq(void *buf, int32_t bufLen, SStatusReq *pReq) {
  SDecoder decoder = {0};
  tDecoderInit(&decoder, buf, bufLen);

  if (tStartDecode(&decoder) < 0) return -1;

  // status
  if (tDecodeI32(&decoder, &pReq->sver) < 0) return -1;
  if (tDecodeI64(&decoder, &pReq->dnodeVer) < 0) return -1;
  if (tDecodeI32(&decoder, &pReq->dnodeId) < 0) return -1;
  if (tDecodeI64(&decoder, &pReq->clusterId) < 0) return -1;
  if (tDecodeI64(&decoder, &pReq->rebootTime) < 0) return -1;
  if (tDecodeI64(&decoder, &pReq->updateTime) < 0) return -1;
  if (tDecodeI32(&decoder, &pReq->numOfCores) < 0) return -1;
  if (tDecodeI32(&decoder, &pReq->numOfSupportVnodes) < 0) return -1;
  if (tDecodeCStrTo(&decoder, pReq->dnodeEp) < 0) return -1;

  // cluster cfg
  if (tDecodeI32(&decoder, &pReq->clusterCfg.statusInterval) < 0) return -1;
  if (tDecodeI64(&decoder, &pReq->clusterCfg.checkTime) < 0) return -1;
  if (tDecodeCStrTo(&decoder, pReq->clusterCfg.timezone) < 0) return -1;
  if (tDecodeCStrTo(&decoder, pReq->clusterCfg.locale) < 0) return -1;
  if (tDecodeCStrTo(&decoder, pReq->clusterCfg.charset) < 0) return -1;

  // vnode loads
  int32_t vlen = 0;
  if (tDecodeI32(&decoder, &vlen) < 0) return -1;
  pReq->pVloads = taosArrayInit(vlen, sizeof(SVnodeLoad));
  if (pReq->pVloads == NULL) {
    terrno = TSDB_CODE_OUT_OF_MEMORY;
    return -1;
  }

  for (int32_t i = 0; i < vlen; ++i) {
    SVnodeLoad vload = {0};
    if (tDecodeI32(&decoder, &vload.vgId) < 0) return -1;
    if (tDecodeI32(&decoder, &vload.syncState) < 0) return -1;
    if (tDecodeI64(&decoder, &vload.numOfTables) < 0) return -1;
    if (tDecodeI64(&decoder, &vload.numOfTimeSeries) < 0) return -1;
    if (tDecodeI64(&decoder, &vload.totalStorage) < 0) return -1;
    if (tDecodeI64(&decoder, &vload.compStorage) < 0) return -1;
    if (tDecodeI64(&decoder, &vload.pointsWritten) < 0) return -1;
    if (taosArrayPush(pReq->pVloads, &vload) == NULL) {
      terrno = TSDB_CODE_OUT_OF_MEMORY;
      return -1;
    }
  }

  if (tDecodeI32(&decoder, &pReq->mload.syncState) < 0) return -1;

  if (tDecodeI32(&decoder, &pReq->qload.dnodeId) < 0) return -1;
  if (tDecodeI64(&decoder, &pReq->qload.numOfProcessedQuery) < 0) return -1;
  if (tDecodeI64(&decoder, &pReq->qload.numOfProcessedCQuery) < 0) return -1;
  if (tDecodeI64(&decoder, &pReq->qload.numOfProcessedFetch) < 0) return -1;
  if (tDecodeI64(&decoder, &pReq->qload.numOfProcessedDrop) < 0) return -1;
  if (tDecodeI64(&decoder, &pReq->qload.numOfProcessedHb) < 0) return -1;
  if (tDecodeI64(&decoder, &pReq->qload.numOfProcessedDelete) < 0) return -1;
  if (tDecodeI64(&decoder, &pReq->qload.cacheDataSize) < 0) return -1;
  if (tDecodeI64(&decoder, &pReq->qload.numOfQueryInQueue) < 0) return -1;
  if (tDecodeI64(&decoder, &pReq->qload.numOfFetchInQueue) < 0) return -1;
  if (tDecodeI64(&decoder, &pReq->qload.timeInQueryQueue) < 0) return -1;
  if (tDecodeI64(&decoder, &pReq->qload.timeInFetchQueue) < 0) return -1;

  tEndDecode(&decoder);
  tDecoderClear(&decoder);
  return 0;
}

void tFreeSStatusReq(SStatusReq *pReq) { taosArrayDestroy(pReq->pVloads); }

int32_t tSerializeSStatusRsp(void *buf, int32_t bufLen, SStatusRsp *pRsp) {
  SEncoder encoder = {0};
  tEncoderInit(&encoder, buf, bufLen);

  if (tStartEncode(&encoder) < 0) return -1;

  // status
  if (tEncodeI64(&encoder, pRsp->dnodeVer) < 0) return -1;

  // dnode cfg
  if (tEncodeI32(&encoder, pRsp->dnodeCfg.dnodeId) < 0) return -1;
  if (tEncodeI64(&encoder, pRsp->dnodeCfg.clusterId) < 0) return -1;

  // dnode eps
  int32_t dlen = (int32_t)taosArrayGetSize(pRsp->pDnodeEps);
  if (tEncodeI32(&encoder, dlen) < 0) return -1;
  for (int32_t i = 0; i < dlen; ++i) {
    SDnodeEp *pDnodeEp = taosArrayGet(pRsp->pDnodeEps, i);
    if (tEncodeI32(&encoder, pDnodeEp->id) < 0) return -1;
    if (tEncodeI8(&encoder, pDnodeEp->isMnode) < 0) return -1;
    if (tEncodeCStr(&encoder, pDnodeEp->ep.fqdn) < 0) return -1;
    if (tEncodeU16(&encoder, pDnodeEp->ep.port) < 0) return -1;
  }

  tEndEncode(&encoder);

  int32_t tlen = encoder.pos;
  tEncoderClear(&encoder);
  return tlen;
}

int32_t tDeserializeSStatusRsp(void *buf, int32_t bufLen, SStatusRsp *pRsp) {
  SDecoder decoder = {0};
  tDecoderInit(&decoder, buf, bufLen);

  if (tStartDecode(&decoder) < 0) return -1;

  // status
  if (tDecodeI64(&decoder, &pRsp->dnodeVer) < 0) return -1;

  // cluster cfg
  if (tDecodeI32(&decoder, &pRsp->dnodeCfg.dnodeId) < 0) return -1;
  if (tDecodeI64(&decoder, &pRsp->dnodeCfg.clusterId) < 0) return -1;

  // dnode eps
  int32_t dlen = 0;
  if (tDecodeI32(&decoder, &dlen) < 0) return -1;
  pRsp->pDnodeEps = taosArrayInit(dlen, sizeof(SDnodeEp));
  if (pRsp->pDnodeEps == NULL) {
    terrno = TSDB_CODE_OUT_OF_MEMORY;
    return -1;
  }

  for (int32_t i = 0; i < dlen; ++i) {
    SDnodeEp dnodeEp = {0};
    if (tDecodeI32(&decoder, &dnodeEp.id) < 0) return -1;
    if (tDecodeI8(&decoder, &dnodeEp.isMnode) < 0) return -1;
    if (tDecodeCStrTo(&decoder, dnodeEp.ep.fqdn) < 0) return -1;
    if (tDecodeU16(&decoder, &dnodeEp.ep.port) < 0) return -1;
    if (taosArrayPush(pRsp->pDnodeEps, &dnodeEp) == NULL) {
      terrno = TSDB_CODE_OUT_OF_MEMORY;
      return -1;
    }
  }

  tEndDecode(&decoder);
  tDecoderClear(&decoder);
  return 0;
}

void tFreeSStatusRsp(SStatusRsp *pRsp) { taosArrayDestroy(pRsp->pDnodeEps); }

int32_t tSerializeSCreateAcctReq(void *buf, int32_t bufLen, SCreateAcctReq *pReq) {
  SEncoder encoder = {0};
  tEncoderInit(&encoder, buf, bufLen);

  if (tStartEncode(&encoder) < 0) return -1;
  if (tEncodeCStr(&encoder, pReq->user) < 0) return -1;
  if (tEncodeCStr(&encoder, pReq->pass) < 0) return -1;
  if (tEncodeI32(&encoder, pReq->maxUsers) < 0) return -1;
  if (tEncodeI32(&encoder, pReq->maxDbs) < 0) return -1;
  if (tEncodeI32(&encoder, pReq->maxTimeSeries) < 0) return -1;
  if (tEncodeI32(&encoder, pReq->maxStreams) < 0) return -1;
  if (tEncodeI32(&encoder, pReq->accessState) < 0) return -1;
  if (tEncodeI64(&encoder, pReq->maxStorage) < 0) return -1;
  tEndEncode(&encoder);

  int32_t tlen = encoder.pos;
  tEncoderClear(&encoder);
  return tlen;
}

int32_t tDeserializeSCreateAcctReq(void *buf, int32_t bufLen, SCreateAcctReq *pReq) {
  SDecoder decoder = {0};
  tDecoderInit(&decoder, buf, bufLen);

  if (tStartDecode(&decoder) < 0) return -1;
  if (tDecodeCStrTo(&decoder, pReq->user) < 0) return -1;
  if (tDecodeCStrTo(&decoder, pReq->pass) < 0) return -1;
  if (tDecodeI32(&decoder, &pReq->maxUsers) < 0) return -1;
  if (tDecodeI32(&decoder, &pReq->maxDbs) < 0) return -1;
  if (tDecodeI32(&decoder, &pReq->maxTimeSeries) < 0) return -1;
  if (tDecodeI32(&decoder, &pReq->maxStreams) < 0) return -1;
  if (tDecodeI32(&decoder, &pReq->accessState) < 0) return -1;
  if (tDecodeI64(&decoder, &pReq->maxStorage) < 0) return -1;
  tEndDecode(&decoder);

  tDecoderClear(&decoder);
  return 0;
}

int32_t tSerializeSDropUserReq(void *buf, int32_t bufLen, SDropUserReq *pReq) {
  SEncoder encoder = {0};
  tEncoderInit(&encoder, buf, bufLen);

  if (tStartEncode(&encoder) < 0) return -1;
  if (tEncodeCStr(&encoder, pReq->user) < 0) return -1;
  tEndEncode(&encoder);

  int32_t tlen = encoder.pos;
  tEncoderClear(&encoder);
  return tlen;
}

int32_t tDeserializeSDropUserReq(void *buf, int32_t bufLen, SDropUserReq *pReq) {
  SDecoder decoder = {0};
  tDecoderInit(&decoder, buf, bufLen);

  if (tStartDecode(&decoder) < 0) return -1;
  if (tDecodeCStrTo(&decoder, pReq->user) < 0) return -1;
  tEndDecode(&decoder);

  tDecoderClear(&decoder);
  return 0;
}

int32_t tSerializeSCreateUserReq(void *buf, int32_t bufLen, SCreateUserReq *pReq) {
  SEncoder encoder = {0};
  tEncoderInit(&encoder, buf, bufLen);

  if (tStartEncode(&encoder) < 0) return -1;
  if (tEncodeI8(&encoder, pReq->createType) < 0) return -1;
  if (tEncodeI8(&encoder, pReq->superUser) < 0) return -1;
  if (tEncodeCStr(&encoder, pReq->user) < 0) return -1;
  if (tEncodeCStr(&encoder, pReq->pass) < 0) return -1;
  tEndEncode(&encoder);

  int32_t tlen = encoder.pos;
  tEncoderClear(&encoder);
  return tlen;
}

int32_t tDeserializeSCreateUserReq(void *buf, int32_t bufLen, SCreateUserReq *pReq) {
  SDecoder decoder = {0};
  tDecoderInit(&decoder, buf, bufLen);

  if (tStartDecode(&decoder) < 0) return -1;
  if (tDecodeI8(&decoder, &pReq->createType) < 0) return -1;
  if (tDecodeI8(&decoder, &pReq->superUser) < 0) return -1;
  if (tDecodeCStrTo(&decoder, pReq->user) < 0) return -1;
  if (tDecodeCStrTo(&decoder, pReq->pass) < 0) return -1;
  tEndDecode(&decoder);

  tDecoderClear(&decoder);
  return 0;
}

int32_t tSerializeSAlterUserReq(void *buf, int32_t bufLen, SAlterUserReq *pReq) {
  SEncoder encoder = {0};
  tEncoderInit(&encoder, buf, bufLen);

  if (tStartEncode(&encoder) < 0) return -1;
  if (tEncodeI8(&encoder, pReq->alterType) < 0) return -1;
  if (tEncodeI8(&encoder, pReq->superUser) < 0) return -1;
  if (tEncodeCStr(&encoder, pReq->user) < 0) return -1;
  if (tEncodeCStr(&encoder, pReq->pass) < 0) return -1;
  if (tEncodeCStr(&encoder, pReq->dbname) < 0) return -1;
  tEndEncode(&encoder);

  int32_t tlen = encoder.pos;
  tEncoderClear(&encoder);
  return tlen;
}

int32_t tDeserializeSAlterUserReq(void *buf, int32_t bufLen, SAlterUserReq *pReq) {
  SDecoder decoder = {0};
  tDecoderInit(&decoder, buf, bufLen);

  if (tStartDecode(&decoder) < 0) return -1;
  if (tDecodeI8(&decoder, &pReq->alterType) < 0) return -1;
  if (tDecodeI8(&decoder, &pReq->superUser) < 0) return -1;
  if (tDecodeCStrTo(&decoder, pReq->user) < 0) return -1;
  if (tDecodeCStrTo(&decoder, pReq->pass) < 0) return -1;
  if (tDecodeCStrTo(&decoder, pReq->dbname) < 0) return -1;
  tEndDecode(&decoder);

  tDecoderClear(&decoder);
  return 0;
}

int32_t tSerializeSGetUserAuthReq(void *buf, int32_t bufLen, SGetUserAuthReq *pReq) {
  SEncoder encoder = {0};
  tEncoderInit(&encoder, buf, bufLen);

  if (tStartEncode(&encoder) < 0) return -1;
  if (tEncodeCStr(&encoder, pReq->user) < 0) return -1;
  tEndEncode(&encoder);

  int32_t tlen = encoder.pos;
  tEncoderClear(&encoder);
  return tlen;
}

int32_t tDeserializeSGetUserAuthReq(void *buf, int32_t bufLen, SGetUserAuthReq *pReq) {
  SDecoder decoder = {0};
  tDecoderInit(&decoder, buf, bufLen);

  if (tStartDecode(&decoder) < 0) return -1;
  if (tDecodeCStrTo(&decoder, pReq->user) < 0) return -1;
  tEndDecode(&decoder);

  tDecoderClear(&decoder);
  return 0;
}

int32_t tSerializeSGetUserAuthRspImpl(SEncoder *pEncoder, SGetUserAuthRsp *pRsp) {
  if (tEncodeCStr(pEncoder, pRsp->user) < 0) return -1;
  if (tEncodeI8(pEncoder, pRsp->superAuth) < 0) return -1;
  if (tEncodeI32(pEncoder, pRsp->version) < 0) return -1;

  int32_t numOfCreatedDbs = taosHashGetSize(pRsp->createdDbs);
  int32_t numOfReadDbs = taosHashGetSize(pRsp->readDbs);
  int32_t numOfWriteDbs = taosHashGetSize(pRsp->writeDbs);
  if (tEncodeI32(pEncoder, numOfCreatedDbs) < 0) return -1;
  if (tEncodeI32(pEncoder, numOfReadDbs) < 0) return -1;
  if (tEncodeI32(pEncoder, numOfWriteDbs) < 0) return -1;

  char *db = taosHashIterate(pRsp->createdDbs, NULL);
  while (db != NULL) {
    if (tEncodeCStr(pEncoder, db) < 0) return -1;
    db = taosHashIterate(pRsp->createdDbs, db);
  }

  db = taosHashIterate(pRsp->readDbs, NULL);
  while (db != NULL) {
    if (tEncodeCStr(pEncoder, db) < 0) return -1;
    db = taosHashIterate(pRsp->readDbs, db);
  }

  db = taosHashIterate(pRsp->writeDbs, NULL);
  while (db != NULL) {
    if (tEncodeCStr(pEncoder, db) < 0) return -1;
    db = taosHashIterate(pRsp->writeDbs, db);
  }

  return 0;
}

int32_t tSerializeSGetUserAuthRsp(void *buf, int32_t bufLen, SGetUserAuthRsp *pRsp) {
  SEncoder encoder = {0};
  tEncoderInit(&encoder, buf, bufLen);

  if (tStartEncode(&encoder) < 0) return -1;

  if (tSerializeSGetUserAuthRspImpl(&encoder, pRsp) < 0) return -1;

  tEndEncode(&encoder);

  int32_t tlen = encoder.pos;
  tEncoderClear(&encoder);
  return tlen;
}

int32_t tDeserializeSGetUserAuthRspImpl(SDecoder *pDecoder, SGetUserAuthRsp *pRsp) {
  pRsp->createdDbs = taosHashInit(4, taosGetDefaultHashFunction(TSDB_DATA_TYPE_BINARY), true, HASH_ENTRY_LOCK);
  pRsp->readDbs = taosHashInit(4, taosGetDefaultHashFunction(TSDB_DATA_TYPE_BINARY), true, HASH_ENTRY_LOCK);
  pRsp->writeDbs = taosHashInit(4, taosGetDefaultHashFunction(TSDB_DATA_TYPE_BINARY), true, HASH_ENTRY_LOCK);
  if (pRsp->readDbs == NULL || pRsp->writeDbs == NULL) {
    return -1;
  }

  if (tDecodeCStrTo(pDecoder, pRsp->user) < 0) return -1;
  if (tDecodeI8(pDecoder, &pRsp->superAuth) < 0) return -1;
  if (tDecodeI32(pDecoder, &pRsp->version) < 0) return -1;

  int32_t numOfCreatedDbs = 0;
  int32_t numOfReadDbs = 0;
  int32_t numOfWriteDbs = 0;
  if (tDecodeI32(pDecoder, &numOfCreatedDbs) < 0) return -1;
  if (tDecodeI32(pDecoder, &numOfReadDbs) < 0) return -1;
  if (tDecodeI32(pDecoder, &numOfWriteDbs) < 0) return -1;

  for (int32_t i = 0; i < numOfCreatedDbs; ++i) {
    char db[TSDB_DB_FNAME_LEN] = {0};
    if (tDecodeCStrTo(pDecoder, db) < 0) return -1;
    int32_t len = strlen(db);
    taosHashPut(pRsp->createdDbs, db, len, db, len);
  }

  for (int32_t i = 0; i < numOfReadDbs; ++i) {
    char db[TSDB_DB_FNAME_LEN] = {0};
    if (tDecodeCStrTo(pDecoder, db) < 0) return -1;
    int32_t len = strlen(db);
    taosHashPut(pRsp->readDbs, db, len, db, len);
  }

  for (int32_t i = 0; i < numOfWriteDbs; ++i) {
    char db[TSDB_DB_FNAME_LEN] = {0};
    if (tDecodeCStrTo(pDecoder, db) < 0) return -1;
    int32_t len = strlen(db);
    taosHashPut(pRsp->writeDbs, db, len, db, len);
  }

  return 0;
}

int32_t tDeserializeSGetUserAuthRsp(void *buf, int32_t bufLen, SGetUserAuthRsp *pRsp) {
  SDecoder decoder = {0};
  tDecoderInit(&decoder, buf, bufLen);

  if (tStartDecode(&decoder) < 0) return -1;

  if (tDeserializeSGetUserAuthRspImpl(&decoder, pRsp) < 0) return -1;

  tEndDecode(&decoder);

  tDecoderClear(&decoder);
  return 0;
}

void tFreeSGetUserAuthRsp(SGetUserAuthRsp *pRsp) {
  taosHashCleanup(pRsp->createdDbs);
  taosHashCleanup(pRsp->readDbs);
  taosHashCleanup(pRsp->writeDbs);
}

int32_t tSerializeSCreateDropMQSBNodeReq(void *buf, int32_t bufLen, SMCreateQnodeReq *pReq) {
  SEncoder encoder = {0};
  tEncoderInit(&encoder, buf, bufLen);

  if (tStartEncode(&encoder) < 0) return -1;
  if (tEncodeI32(&encoder, pReq->dnodeId) < 0) return -1;
  tEndEncode(&encoder);

  int32_t tlen = encoder.pos;
  tEncoderClear(&encoder);
  return tlen;
}

int32_t tDeserializeSCreateDropMQSBNodeReq(void *buf, int32_t bufLen, SMCreateQnodeReq *pReq) {
  SDecoder decoder = {0};
  tDecoderInit(&decoder, buf, bufLen);

  if (tStartDecode(&decoder) < 0) return -1;
  if (tDecodeI32(&decoder, &pReq->dnodeId) < 0) return -1;
  tEndDecode(&decoder);

  tDecoderClear(&decoder);
  return 0;
}

int32_t tSerializeSDropDnodeReq(void *buf, int32_t bufLen, SDropDnodeReq *pReq) {
  SEncoder encoder = {0};
  tEncoderInit(&encoder, buf, bufLen);

  if (tStartEncode(&encoder) < 0) return -1;
  if (tEncodeI32(&encoder, pReq->dnodeId) < 0) return -1;
  if (tEncodeCStr(&encoder, pReq->fqdn) < 0) return -1;
  if (tEncodeI32(&encoder, pReq->port) < 0) return -1;
  tEndEncode(&encoder);

  int32_t tlen = encoder.pos;
  tEncoderClear(&encoder);
  return tlen;
}

int32_t tDeserializeSDropDnodeReq(void *buf, int32_t bufLen, SDropDnodeReq *pReq) {
  SDecoder decoder = {0};
  tDecoderInit(&decoder, buf, bufLen);

  if (tStartDecode(&decoder) < 0) return -1;
  if (tDecodeI32(&decoder, &pReq->dnodeId) < 0) return -1;
  if (tDecodeCStrTo(&decoder, pReq->fqdn) < 0) return -1;
  if (tDecodeI32(&decoder, &pReq->port) < 0) return -1;
  tEndDecode(&decoder);

  tDecoderClear(&decoder);
  return 0;
}

int32_t tSerializeSMCfgDnodeReq(void *buf, int32_t bufLen, SMCfgDnodeReq *pReq) {
  SEncoder encoder = {0};
  tEncoderInit(&encoder, buf, bufLen);

  if (tStartEncode(&encoder) < 0) return -1;
  if (tEncodeI32(&encoder, pReq->dnodeId) < 0) return -1;
  if (tEncodeCStr(&encoder, pReq->config) < 0) return -1;
  if (tEncodeCStr(&encoder, pReq->value) < 0) return -1;
  tEndEncode(&encoder);

  int32_t tlen = encoder.pos;
  tEncoderClear(&encoder);
  return tlen;
}

int32_t tDeserializeSMCfgDnodeReq(void *buf, int32_t bufLen, SMCfgDnodeReq *pReq) {
  SDecoder decoder = {0};
  tDecoderInit(&decoder, buf, bufLen);

  if (tStartDecode(&decoder) < 0) return -1;
  if (tDecodeI32(&decoder, &pReq->dnodeId) < 0) return -1;
  if (tDecodeCStrTo(&decoder, pReq->config) < 0) return -1;
  if (tDecodeCStrTo(&decoder, pReq->value) < 0) return -1;
  tEndDecode(&decoder);

  tDecoderClear(&decoder);
  return 0;
}

int32_t tSerializeSCreateDnodeReq(void *buf, int32_t bufLen, SCreateDnodeReq *pReq) {
  SEncoder encoder = {0};
  tEncoderInit(&encoder, buf, bufLen);

  if (tStartEncode(&encoder) < 0) return -1;
  if (tEncodeCStr(&encoder, pReq->fqdn) < 0) return -1;
  if (tEncodeI32(&encoder, pReq->port) < 0) return -1;
  tEndEncode(&encoder);

  int32_t tlen = encoder.pos;
  tEncoderClear(&encoder);
  return tlen;
}

int32_t tDeserializeSCreateDnodeReq(void *buf, int32_t bufLen, SCreateDnodeReq *pReq) {
  SDecoder decoder = {0};
  tDecoderInit(&decoder, buf, bufLen);

  if (tStartDecode(&decoder) < 0) return -1;
  if (tDecodeCStrTo(&decoder, pReq->fqdn) < 0) return -1;
  if (tDecodeI32(&decoder, &pReq->port) < 0) return -1;
  tEndDecode(&decoder);

  tDecoderClear(&decoder);
  return 0;
}

int32_t tSerializeSCreateFuncReq(void *buf, int32_t bufLen, SCreateFuncReq *pReq) {
  SEncoder encoder = {0};
  tEncoderInit(&encoder, buf, bufLen);

  if (tStartEncode(&encoder) < 0) return -1;
  if (tEncodeCStr(&encoder, pReq->name) < 0) return -1;
  if (tEncodeI8(&encoder, pReq->igExists) < 0) return -1;
  if (tEncodeI8(&encoder, pReq->funcType) < 0) return -1;
  if (tEncodeI8(&encoder, pReq->scriptType) < 0) return -1;
  if (tEncodeI8(&encoder, pReq->outputType) < 0) return -1;
  if (tEncodeI32(&encoder, pReq->outputLen) < 0) return -1;
  if (tEncodeI32(&encoder, pReq->bufSize) < 0) return -1;
  if (tEncodeI32(&encoder, pReq->codeLen) < 0) return -1;
  if (tEncodeI64(&encoder, pReq->signature) < 0) return -1;

  if (pReq->pCode != NULL) {
    if (tEncodeBinary(&encoder, pReq->pCode, pReq->codeLen) < 0) return -1;
  }

  int32_t commentSize = 0;
  if (pReq->pComment != NULL) {
    commentSize = strlen(pReq->pComment) + 1;
  }
  if (tEncodeI32(&encoder, commentSize) < 0) return -1;
  if (pReq->pComment != NULL) {
    if (tEncodeCStr(&encoder, pReq->pComment) < 0) return -1;
  }

  tEndEncode(&encoder);

  int32_t tlen = encoder.pos;
  tEncoderClear(&encoder);
  return tlen;
}

int32_t tDeserializeSCreateFuncReq(void *buf, int32_t bufLen, SCreateFuncReq *pReq) {
  SDecoder decoder = {0};
  tDecoderInit(&decoder, buf, bufLen);

  if (tStartDecode(&decoder) < 0) return -1;
  if (tDecodeCStrTo(&decoder, pReq->name) < 0) return -1;
  if (tDecodeI8(&decoder, &pReq->igExists) < 0) return -1;
  if (tDecodeI8(&decoder, &pReq->funcType) < 0) return -1;
  if (tDecodeI8(&decoder, &pReq->scriptType) < 0) return -1;
  if (tDecodeI8(&decoder, &pReq->outputType) < 0) return -1;
  if (tDecodeI32(&decoder, &pReq->outputLen) < 0) return -1;
  if (tDecodeI32(&decoder, &pReq->bufSize) < 0) return -1;
  if (tDecodeI32(&decoder, &pReq->codeLen) < 0) return -1;
  if (tDecodeI64(&decoder, &pReq->signature) < 0) return -1;

  if (pReq->codeLen > 0) {
    pReq->pCode = taosMemoryCalloc(1, pReq->codeLen);
    if (pReq->pCode == NULL) {
      terrno = TSDB_CODE_OUT_OF_MEMORY;
      return -1;
    }
    if (tDecodeCStrTo(&decoder, pReq->pCode) < 0) return -1;
  }

  int32_t commentSize = 0;
  if (tDecodeI32(&decoder, &commentSize) < 0) return -1;
  if (commentSize > 0) {
    pReq->pComment = taosMemoryCalloc(1, commentSize);
    if (pReq->pComment == NULL) {
      terrno = TSDB_CODE_OUT_OF_MEMORY;
      return -1;
    }
    if (tDecodeCStrTo(&decoder, pReq->pComment) < 0) return -1;
  }

  tEndDecode(&decoder);

  tDecoderClear(&decoder);
  return 0;
}

void tFreeSCreateFuncReq(SCreateFuncReq *pReq) {
  taosMemoryFree(pReq->pCode);
  taosMemoryFree(pReq->pComment);
}

int32_t tSerializeSDropFuncReq(void *buf, int32_t bufLen, SDropFuncReq *pReq) {
  SEncoder encoder = {0};
  tEncoderInit(&encoder, buf, bufLen);

  if (tStartEncode(&encoder) < 0) return -1;
  if (tEncodeCStr(&encoder, pReq->name) < 0) return -1;
  if (tEncodeI8(&encoder, pReq->igNotExists) < 0) return -1;
  tEndEncode(&encoder);

  int32_t tlen = encoder.pos;
  tEncoderClear(&encoder);
  return tlen;
}

int32_t tDeserializeSDropFuncReq(void *buf, int32_t bufLen, SDropFuncReq *pReq) {
  SDecoder decoder = {0};
  tDecoderInit(&decoder, buf, bufLen);

  if (tStartDecode(&decoder) < 0) return -1;
  if (tDecodeCStrTo(&decoder, pReq->name) < 0) return -1;
  if (tDecodeI8(&decoder, &pReq->igNotExists) < 0) return -1;
  tEndDecode(&decoder);

  tDecoderClear(&decoder);
  return 0;
}

int32_t tSerializeSRetrieveFuncReq(void *buf, int32_t bufLen, SRetrieveFuncReq *pReq) {
  SEncoder encoder = {0};
  tEncoderInit(&encoder, buf, bufLen);

  if (tStartEncode(&encoder) < 0) return -1;
  if (tEncodeI32(&encoder, pReq->numOfFuncs) < 0) return -1;
  if (tEncodeI8(&encoder, pReq->ignoreCodeComment) < 0) return -1;

  if (pReq->numOfFuncs != (int32_t)taosArrayGetSize(pReq->pFuncNames)) return -1;
  for (int32_t i = 0; i < pReq->numOfFuncs; ++i) {
    char *fname = taosArrayGet(pReq->pFuncNames, i);
    if (tEncodeCStr(&encoder, fname) < 0) return -1;
  }

  tEndEncode(&encoder);

  int32_t tlen = encoder.pos;
  tEncoderClear(&encoder);
  return tlen;
}

int32_t tDeserializeSRetrieveFuncReq(void *buf, int32_t bufLen, SRetrieveFuncReq *pReq) {
  SDecoder decoder = {0};
  tDecoderInit(&decoder, buf, bufLen);

  if (tStartDecode(&decoder) < 0) return -1;
  if (tDecodeI32(&decoder, &pReq->numOfFuncs) < 0) return -1;
  if (tDecodeI8(&decoder, (int8_t *)&pReq->ignoreCodeComment) < 0) return -1;

  pReq->pFuncNames = taosArrayInit(pReq->numOfFuncs, TSDB_FUNC_NAME_LEN);
  if (pReq->pFuncNames == NULL) return -1;

  for (int32_t i = 0; i < pReq->numOfFuncs; ++i) {
    char fname[TSDB_FUNC_NAME_LEN] = {0};
    if (tDecodeCStrTo(&decoder, fname) < 0) return -1;
    taosArrayPush(pReq->pFuncNames, fname);
  }
  tEndDecode(&decoder);

  tDecoderClear(&decoder);
  return 0;
}

void tFreeSRetrieveFuncReq(SRetrieveFuncReq *pReq) { taosArrayDestroy(pReq->pFuncNames); }

int32_t tSerializeSRetrieveFuncRsp(void *buf, int32_t bufLen, SRetrieveFuncRsp *pRsp) {
  SEncoder encoder = {0};
  tEncoderInit(&encoder, buf, bufLen);

  if (tStartEncode(&encoder) < 0) return -1;
  if (tEncodeI32(&encoder, pRsp->numOfFuncs) < 0) return -1;

  if (pRsp->numOfFuncs != (int32_t)taosArrayGetSize(pRsp->pFuncInfos)) return -1;
  for (int32_t i = 0; i < pRsp->numOfFuncs; ++i) {
    SFuncInfo *pInfo = taosArrayGet(pRsp->pFuncInfos, i);

    if (tEncodeCStr(&encoder, pInfo->name) < 0) return -1;
    if (tEncodeI8(&encoder, pInfo->funcType) < 0) return -1;
    if (tEncodeI8(&encoder, pInfo->scriptType) < 0) return -1;
    if (tEncodeI8(&encoder, pInfo->outputType) < 0) return -1;
    if (tEncodeI32(&encoder, pInfo->outputLen) < 0) return -1;
    if (tEncodeI32(&encoder, pInfo->bufSize) < 0) return -1;
    if (tEncodeI64(&encoder, pInfo->signature) < 0) return -1;
    if (tEncodeI32(&encoder, pInfo->codeSize) < 0) return -1;
    if (tEncodeI32(&encoder, pInfo->commentSize) < 0) return -1;
    if (pInfo->codeSize) {
      if (tEncodeBinary(&encoder, pInfo->pCode, pInfo->codeSize) < 0) return -1;
    }
    if (pInfo->commentSize) {
      if (tEncodeCStr(&encoder, pInfo->pComment) < 0) return -1;
    }
  }

  tEndEncode(&encoder);

  int32_t tlen = encoder.pos;
  tEncoderClear(&encoder);
  return tlen;
}

int32_t tDeserializeSRetrieveFuncRsp(void *buf, int32_t bufLen, SRetrieveFuncRsp *pRsp) {
  SDecoder decoder = {0};
  tDecoderInit(&decoder, buf, bufLen);

  if (tStartDecode(&decoder) < 0) return -1;
  if (tDecodeI32(&decoder, &pRsp->numOfFuncs) < 0) return -1;

  pRsp->pFuncInfos = taosArrayInit(pRsp->numOfFuncs, sizeof(SFuncInfo));
  if (pRsp->pFuncInfos == NULL) return -1;

  for (int32_t i = 0; i < pRsp->numOfFuncs; ++i) {
    SFuncInfo fInfo = {0};
    if (tDecodeCStrTo(&decoder, fInfo.name) < 0) return -1;
    if (tDecodeI8(&decoder, &fInfo.funcType) < 0) return -1;
    if (tDecodeI8(&decoder, &fInfo.scriptType) < 0) return -1;
    if (tDecodeI8(&decoder, &fInfo.outputType) < 0) return -1;
    if (tDecodeI32(&decoder, &fInfo.outputLen) < 0) return -1;
    if (tDecodeI32(&decoder, &fInfo.bufSize) < 0) return -1;
    if (tDecodeI64(&decoder, &fInfo.signature) < 0) return -1;
    if (tDecodeI32(&decoder, &fInfo.codeSize) < 0) return -1;
    if (tDecodeI32(&decoder, &fInfo.commentSize) < 0) return -1;
    if (fInfo.codeSize) {
      fInfo.pCode = taosMemoryCalloc(1, fInfo.codeSize);
      if (fInfo.pCode == NULL) {
        terrno = TSDB_CODE_OUT_OF_MEMORY;
        return -1;
      }
      if (tDecodeCStrTo(&decoder, fInfo.pCode) < 0) return -1;
    }
    if (fInfo.commentSize) {
      fInfo.pComment = taosMemoryCalloc(1, fInfo.commentSize);
      if (fInfo.pComment == NULL) {
        terrno = TSDB_CODE_OUT_OF_MEMORY;
        return -1;
      }
      if (tDecodeCStrTo(&decoder, fInfo.pComment) < 0) return -1;
    }

    taosArrayPush(pRsp->pFuncInfos, &fInfo);
  }
  tEndDecode(&decoder);

  tDecoderClear(&decoder);
  return 0;
}

void tFreeSFuncInfo(SFuncInfo *pInfo) {
  if (NULL == pInfo) {
    return;
  }

  taosMemoryFree(pInfo->pCode);
  taosMemoryFree(pInfo->pComment);
}

void tFreeSRetrieveFuncRsp(SRetrieveFuncRsp *pRsp) {
  int32_t size = taosArrayGetSize(pRsp->pFuncInfos);
  for (int32_t i = 0; i < size; ++i) {
    SFuncInfo *pInfo = taosArrayGet(pRsp->pFuncInfos, i);
    tFreeSFuncInfo(pInfo);
  }
  taosArrayDestroy(pRsp->pFuncInfos);
}

int32_t tSerializeSCreateDbReq(void *buf, int32_t bufLen, SCreateDbReq *pReq) {
  SEncoder encoder = {0};
  tEncoderInit(&encoder, buf, bufLen);

  if (tStartEncode(&encoder) < 0) return -1;
  if (tEncodeCStr(&encoder, pReq->db) < 0) return -1;
  if (tEncodeI32(&encoder, pReq->numOfVgroups) < 0) return -1;
  if (tEncodeI32(&encoder, pReq->numOfStables) < 0) return -1;
  if (tEncodeI32(&encoder, pReq->buffer) < 0) return -1;
  if (tEncodeI32(&encoder, pReq->pageSize) < 0) return -1;
  if (tEncodeI32(&encoder, pReq->pages) < 0) return -1;
  if (tEncodeI32(&encoder, pReq->daysPerFile) < 0) return -1;
  if (tEncodeI32(&encoder, pReq->daysToKeep0) < 0) return -1;
  if (tEncodeI32(&encoder, pReq->daysToKeep1) < 0) return -1;
  if (tEncodeI32(&encoder, pReq->daysToKeep2) < 0) return -1;
  if (tEncodeI32(&encoder, pReq->minRows) < 0) return -1;
  if (tEncodeI32(&encoder, pReq->maxRows) < 0) return -1;
  if (tEncodeI32(&encoder, pReq->fsyncPeriod) < 0) return -1;
  if (tEncodeI8(&encoder, pReq->walLevel) < 0) return -1;
  if (tEncodeI8(&encoder, pReq->precision) < 0) return -1;
  if (tEncodeI8(&encoder, pReq->compression) < 0) return -1;
  if (tEncodeI8(&encoder, pReq->replications) < 0) return -1;
  if (tEncodeI8(&encoder, pReq->strict) < 0) return -1;
  if (tEncodeI8(&encoder, pReq->cacheLastRow) < 0) return -1;
  if (tEncodeI8(&encoder, pReq->schemaless) < 0) return -1;
  if (tEncodeI8(&encoder, pReq->ignoreExist) < 0) return -1;
  if (tEncodeI32(&encoder, pReq->numOfRetensions) < 0) return -1;
  for (int32_t i = 0; i < pReq->numOfRetensions; ++i) {
    SRetention *pRetension = taosArrayGet(pReq->pRetensions, i);
    if (tEncodeI64(&encoder, pRetension->freq) < 0) return -1;
    if (tEncodeI64(&encoder, pRetension->keep) < 0) return -1;
    if (tEncodeI8(&encoder, pRetension->freqUnit) < 0) return -1;
    if (tEncodeI8(&encoder, pRetension->keepUnit) < 0) return -1;
  }
  tEndEncode(&encoder);

  int32_t tlen = encoder.pos;
  tEncoderClear(&encoder);
  return tlen;
}

int32_t tDeserializeSCreateDbReq(void *buf, int32_t bufLen, SCreateDbReq *pReq) {
  SDecoder decoder = {0};
  tDecoderInit(&decoder, buf, bufLen);

  if (tStartDecode(&decoder) < 0) return -1;
  if (tDecodeCStrTo(&decoder, pReq->db) < 0) return -1;
  if (tDecodeI32(&decoder, &pReq->numOfVgroups) < 0) return -1;
  if (tDecodeI32(&decoder, &pReq->numOfStables) < 0) return -1;
  if (tDecodeI32(&decoder, &pReq->buffer) < 0) return -1;
  if (tDecodeI32(&decoder, &pReq->pageSize) < 0) return -1;
  if (tDecodeI32(&decoder, &pReq->pages) < 0) return -1;
  if (tDecodeI32(&decoder, &pReq->daysPerFile) < 0) return -1;
  if (tDecodeI32(&decoder, &pReq->daysToKeep0) < 0) return -1;
  if (tDecodeI32(&decoder, &pReq->daysToKeep1) < 0) return -1;
  if (tDecodeI32(&decoder, &pReq->daysToKeep2) < 0) return -1;
  if (tDecodeI32(&decoder, &pReq->minRows) < 0) return -1;
  if (tDecodeI32(&decoder, &pReq->maxRows) < 0) return -1;
  if (tDecodeI32(&decoder, &pReq->fsyncPeriod) < 0) return -1;
  if (tDecodeI8(&decoder, &pReq->walLevel) < 0) return -1;
  if (tDecodeI8(&decoder, &pReq->precision) < 0) return -1;
  if (tDecodeI8(&decoder, &pReq->compression) < 0) return -1;
  if (tDecodeI8(&decoder, &pReq->replications) < 0) return -1;
  if (tDecodeI8(&decoder, &pReq->strict) < 0) return -1;
  if (tDecodeI8(&decoder, &pReq->cacheLastRow) < 0) return -1;
  if (tDecodeI8(&decoder, &pReq->schemaless) < 0) return -1;
  if (tDecodeI8(&decoder, &pReq->ignoreExist) < 0) return -1;
  if (tDecodeI32(&decoder, &pReq->numOfRetensions) < 0) return -1;
  pReq->pRetensions = taosArrayInit(pReq->numOfRetensions, sizeof(SRetention));
  if (pReq->pRetensions == NULL) {
    terrno = TSDB_CODE_OUT_OF_MEMORY;
    return -1;
  }

  for (int32_t i = 0; i < pReq->numOfRetensions; ++i) {
    SRetention rentension = {0};
    if (tDecodeI64(&decoder, &rentension.freq) < 0) return -1;
    if (tDecodeI64(&decoder, &rentension.keep) < 0) return -1;
    if (tDecodeI8(&decoder, &rentension.freqUnit) < 0) return -1;
    if (tDecodeI8(&decoder, &rentension.keepUnit) < 0) return -1;
    if (taosArrayPush(pReq->pRetensions, &rentension) == NULL) {
      terrno = TSDB_CODE_OUT_OF_MEMORY;
      return -1;
    }
  }

  tEndDecode(&decoder);

  tDecoderClear(&decoder);
  return 0;
}

void tFreeSCreateDbReq(SCreateDbReq *pReq) {
  taosArrayDestroy(pReq->pRetensions);
  pReq->pRetensions = NULL;
}

int32_t tSerializeSAlterDbReq(void *buf, int32_t bufLen, SAlterDbReq *pReq) {
  SEncoder encoder = {0};
  tEncoderInit(&encoder, buf, bufLen);

  if (tStartEncode(&encoder) < 0) return -1;
  if (tEncodeCStr(&encoder, pReq->db) < 0) return -1;
  if (tEncodeI32(&encoder, pReq->buffer) < 0) return -1;
  if (tEncodeI32(&encoder, pReq->pageSize) < 0) return -1;
  if (tEncodeI32(&encoder, pReq->pages) < 0) return -1;
  if (tEncodeI32(&encoder, pReq->daysPerFile) < 0) return -1;
  if (tEncodeI32(&encoder, pReq->daysToKeep0) < 0) return -1;
  if (tEncodeI32(&encoder, pReq->daysToKeep1) < 0) return -1;
  if (tEncodeI32(&encoder, pReq->daysToKeep2) < 0) return -1;
  if (tEncodeI32(&encoder, pReq->fsyncPeriod) < 0) return -1;
  if (tEncodeI8(&encoder, pReq->walLevel) < 0) return -1;
  if (tEncodeI8(&encoder, pReq->strict) < 0) return -1;
  if (tEncodeI8(&encoder, pReq->cacheLastRow) < 0) return -1;
  if (tEncodeI8(&encoder, pReq->replications) < 0) return -1;
  tEndEncode(&encoder);

  int32_t tlen = encoder.pos;
  tEncoderClear(&encoder);
  return tlen;
}

int32_t tDeserializeSAlterDbReq(void *buf, int32_t bufLen, SAlterDbReq *pReq) {
  SDecoder decoder = {0};
  tDecoderInit(&decoder, buf, bufLen);

  if (tStartDecode(&decoder) < 0) return -1;
  if (tDecodeCStrTo(&decoder, pReq->db) < 0) return -1;
  if (tDecodeI32(&decoder, &pReq->buffer) < 0) return -1;
  if (tDecodeI32(&decoder, &pReq->pageSize) < 0) return -1;
  if (tDecodeI32(&decoder, &pReq->pages) < 0) return -1;
  if (tDecodeI32(&decoder, &pReq->daysPerFile) < 0) return -1;
  if (tDecodeI32(&decoder, &pReq->daysToKeep0) < 0) return -1;
  if (tDecodeI32(&decoder, &pReq->daysToKeep1) < 0) return -1;
  if (tDecodeI32(&decoder, &pReq->daysToKeep2) < 0) return -1;
  if (tDecodeI32(&decoder, &pReq->fsyncPeriod) < 0) return -1;
  if (tDecodeI8(&decoder, &pReq->walLevel) < 0) return -1;
  if (tDecodeI8(&decoder, &pReq->strict) < 0) return -1;
  if (tDecodeI8(&decoder, &pReq->cacheLastRow) < 0) return -1;
  if (tDecodeI8(&decoder, &pReq->replications) < 0) return -1;
  tEndDecode(&decoder);

  tDecoderClear(&decoder);
  return 0;
}

int32_t tSerializeSDropDbReq(void *buf, int32_t bufLen, SDropDbReq *pReq) {
  SEncoder encoder = {0};
  tEncoderInit(&encoder, buf, bufLen);

  if (tStartEncode(&encoder) < 0) return -1;
  if (tEncodeCStr(&encoder, pReq->db) < 0) return -1;
  if (tEncodeI8(&encoder, pReq->ignoreNotExists) < 0) return -1;
  tEndEncode(&encoder);

  int32_t tlen = encoder.pos;
  tEncoderClear(&encoder);
  return tlen;
}

int32_t tDeserializeSDropDbReq(void *buf, int32_t bufLen, SDropDbReq *pReq) {
  SDecoder decoder = {0};
  tDecoderInit(&decoder, buf, bufLen);

  if (tStartDecode(&decoder) < 0) return -1;
  if (tDecodeCStrTo(&decoder, pReq->db) < 0) return -1;
  if (tDecodeI8(&decoder, &pReq->ignoreNotExists) < 0) return -1;
  tEndDecode(&decoder);

  tDecoderClear(&decoder);
  return 0;
}

int32_t tSerializeSDropDbRsp(void *buf, int32_t bufLen, SDropDbRsp *pRsp) {
  SEncoder encoder = {0};
  tEncoderInit(&encoder, buf, bufLen);

  if (tStartEncode(&encoder) < 0) return -1;
  if (tEncodeCStr(&encoder, pRsp->db) < 0) return -1;
  if (tEncodeI64(&encoder, pRsp->uid) < 0) return -1;
  tEndEncode(&encoder);

  int32_t tlen = encoder.pos;
  tEncoderClear(&encoder);
  return tlen;
}

int32_t tDeserializeSDropDbRsp(void *buf, int32_t bufLen, SDropDbRsp *pRsp) {
  SDecoder decoder = {0};
  tDecoderInit(&decoder, buf, bufLen);

  if (tStartDecode(&decoder) < 0) return -1;
  if (tDecodeCStrTo(&decoder, pRsp->db) < 0) return -1;
  if (tDecodeI64(&decoder, &pRsp->uid) < 0) return -1;
  tEndDecode(&decoder);

  tDecoderClear(&decoder);
  return 0;
}

int32_t tSerializeSUseDbReq(void *buf, int32_t bufLen, SUseDbReq *pReq) {
  SEncoder encoder = {0};
  tEncoderInit(&encoder, buf, bufLen);

  if (tStartEncode(&encoder) < 0) return -1;
  if (tEncodeCStr(&encoder, pReq->db) < 0) return -1;
  if (tEncodeI64(&encoder, pReq->dbId) < 0) return -1;
  if (tEncodeI32(&encoder, pReq->vgVersion) < 0) return -1;
  if (tEncodeI32(&encoder, pReq->numOfTable) < 0) return -1;
  tEndEncode(&encoder);

  int32_t tlen = encoder.pos;
  tEncoderClear(&encoder);
  return tlen;
}

int32_t tDeserializeSUseDbReq(void *buf, int32_t bufLen, SUseDbReq *pReq) {
  SDecoder decoder = {0};
  tDecoderInit(&decoder, buf, bufLen);

  if (tStartDecode(&decoder) < 0) return -1;
  if (tDecodeCStrTo(&decoder, pReq->db) < 0) return -1;
  if (tDecodeI64(&decoder, &pReq->dbId) < 0) return -1;
  if (tDecodeI32(&decoder, &pReq->vgVersion) < 0) return -1;
  if (tDecodeI32(&decoder, &pReq->numOfTable) < 0) return -1;
  tEndDecode(&decoder);

  tDecoderClear(&decoder);
  return 0;
}

int32_t tSerializeSQnodeListReq(void *buf, int32_t bufLen, SQnodeListReq *pReq) {
  SEncoder encoder = {0};
  tEncoderInit(&encoder, buf, bufLen);

  if (tStartEncode(&encoder) < 0) return -1;
  if (tEncodeI32(&encoder, pReq->rowNum) < 0) return -1;
  tEndEncode(&encoder);

  int32_t tlen = encoder.pos;
  tEncoderClear(&encoder);
  return tlen;
}

int32_t tDeserializeSQnodeListReq(void *buf, int32_t bufLen, SQnodeListReq *pReq) {
  SDecoder decoder = {0};
  tDecoderInit(&decoder, buf, bufLen);

  if (tStartDecode(&decoder) < 0) return -1;
  if (tDecodeI32(&decoder, &pReq->rowNum) < 0) return -1;
  tEndDecode(&decoder);

  tDecoderClear(&decoder);
  return 0;
}

int32_t tSerializeSQnodeListRsp(void *buf, int32_t bufLen, SQnodeListRsp *pRsp) {
  SEncoder encoder = {0};
  tEncoderInit(&encoder, buf, bufLen);

  if (tStartEncode(&encoder) < 0) return -1;
  int32_t num = taosArrayGetSize(pRsp->qnodeList);
  if (tEncodeI32(&encoder, num) < 0) return -1;
  for (int32_t i = 0; i < num; ++i) {
    SQueryNodeLoad *pLoad = taosArrayGet(pRsp->qnodeList, i);
    if (tEncodeSQueryNodeLoad(&encoder, pLoad) < 0) return -1;
  }
  tEndEncode(&encoder);

  int32_t tlen = encoder.pos;
  tEncoderClear(&encoder);
  return tlen;
}

int32_t tDeserializeSQnodeListRsp(void *buf, int32_t bufLen, SQnodeListRsp *pRsp) {
  SDecoder decoder = {0};
  tDecoderInit(&decoder, buf, bufLen);

  if (tStartDecode(&decoder) < 0) return -1;
  int32_t num = 0;
  if (tDecodeI32(&decoder, &num) < 0) return -1;
  if (NULL == pRsp->qnodeList) {
    pRsp->qnodeList = taosArrayInit(num, sizeof(SQueryNodeLoad));
    if (NULL == pRsp->qnodeList) return -1;
  }

  for (int32_t i = 0; i < num; ++i) {
    SQueryNodeLoad load = {0};
    if (tDecodeSQueryNodeLoad(&decoder, &load) < 0) return -1;
    taosArrayPush(pRsp->qnodeList, &load);
  }
  tEndDecode(&decoder);

  tDecoderClear(&decoder);
  return 0;
}

void tFreeSQnodeListRsp(SQnodeListRsp *pRsp) { taosArrayDestroy(pRsp->qnodeList); }

int32_t tSerializeSCompactDbReq(void *buf, int32_t bufLen, SCompactDbReq *pReq) {
  SEncoder encoder = {0};
  tEncoderInit(&encoder, buf, bufLen);

  if (tStartEncode(&encoder) < 0) return -1;
  if (tEncodeCStr(&encoder, pReq->db) < 0) return -1;
  tEndEncode(&encoder);

  int32_t tlen = encoder.pos;
  tEncoderClear(&encoder);
  return tlen;
}

int32_t tDeserializeSCompactDbReq(void *buf, int32_t bufLen, SCompactDbReq *pReq) {
  SDecoder decoder = {0};
  tDecoderInit(&decoder, buf, bufLen);

  if (tStartDecode(&decoder) < 0) return -1;
  if (tDecodeCStrTo(&decoder, pReq->db) < 0) return -1;
  tEndDecode(&decoder);

  tDecoderClear(&decoder);
  return 0;
}

int32_t tSerializeSUseDbRspImp(SEncoder *pEncoder, const SUseDbRsp *pRsp) {
  if (tEncodeCStr(pEncoder, pRsp->db) < 0) return -1;
  if (tEncodeI64(pEncoder, pRsp->uid) < 0) return -1;
  if (tEncodeI32(pEncoder, pRsp->vgVersion) < 0) return -1;
  if (tEncodeI32(pEncoder, pRsp->vgNum) < 0) return -1;
  if (tEncodeI8(pEncoder, pRsp->hashMethod) < 0) return -1;

  for (int32_t i = 0; i < pRsp->vgNum; ++i) {
    SVgroupInfo *pVgInfo = taosArrayGet(pRsp->pVgroupInfos, i);
    if (tEncodeI32(pEncoder, pVgInfo->vgId) < 0) return -1;
    if (tEncodeU32(pEncoder, pVgInfo->hashBegin) < 0) return -1;
    if (tEncodeU32(pEncoder, pVgInfo->hashEnd) < 0) return -1;
    if (tEncodeSEpSet(pEncoder, &pVgInfo->epSet) < 0) return -1;
    if (tEncodeI32(pEncoder, pVgInfo->numOfTable) < 0) return -1;
  }

  return 0;
}

int32_t tSerializeSUseDbRsp(void *buf, int32_t bufLen, const SUseDbRsp *pRsp) {
  SEncoder encoder = {0};
  tEncoderInit(&encoder, buf, bufLen);

  if (tStartEncode(&encoder) < 0) return -1;
  if (tSerializeSUseDbRspImp(&encoder, pRsp) < 0) return -1;
  tEndEncode(&encoder);

  int32_t tlen = encoder.pos;
  tEncoderClear(&encoder);
  return tlen;
}

int32_t tSerializeSUseDbBatchRsp(void *buf, int32_t bufLen, SUseDbBatchRsp *pRsp) {
  SEncoder encoder = {0};
  tEncoderInit(&encoder, buf, bufLen);

  if (tStartEncode(&encoder) < 0) return -1;

  int32_t numOfBatch = taosArrayGetSize(pRsp->pArray);
  if (tEncodeI32(&encoder, numOfBatch) < 0) return -1;
  for (int32_t i = 0; i < numOfBatch; ++i) {
    SUseDbRsp *pUsedbRsp = taosArrayGet(pRsp->pArray, i);
    if (tSerializeSUseDbRspImp(&encoder, pUsedbRsp) < 0) return -1;
  }
  tEndEncode(&encoder);

  int32_t tlen = encoder.pos;
  tEncoderClear(&encoder);
  return tlen;
}

int32_t tDeserializeSUseDbRspImp(SDecoder *pDecoder, SUseDbRsp *pRsp) {
  if (tDecodeCStrTo(pDecoder, pRsp->db) < 0) return -1;
  if (tDecodeI64(pDecoder, &pRsp->uid) < 0) return -1;
  if (tDecodeI32(pDecoder, &pRsp->vgVersion) < 0) return -1;
  if (tDecodeI32(pDecoder, &pRsp->vgNum) < 0) return -1;
  if (tDecodeI8(pDecoder, &pRsp->hashMethod) < 0) return -1;

  if (pRsp->vgNum <= 0) {
    return 0;
  }

  pRsp->pVgroupInfos = taosArrayInit(pRsp->vgNum, sizeof(SVgroupInfo));
  if (pRsp->pVgroupInfos == NULL) {
    terrno = TSDB_CODE_OUT_OF_MEMORY;
    return -1;
  }

  for (int32_t i = 0; i < pRsp->vgNum; ++i) {
    SVgroupInfo vgInfo = {0};
    if (tDecodeI32(pDecoder, &vgInfo.vgId) < 0) return -1;
    if (tDecodeU32(pDecoder, &vgInfo.hashBegin) < 0) return -1;
    if (tDecodeU32(pDecoder, &vgInfo.hashEnd) < 0) return -1;
    if (tDecodeSEpSet(pDecoder, &vgInfo.epSet) < 0) return -1;
    if (tDecodeI32(pDecoder, &vgInfo.numOfTable) < 0) return -1;
    taosArrayPush(pRsp->pVgroupInfos, &vgInfo);
  }

  return 0;
}

int32_t tDeserializeSUseDbRsp(void *buf, int32_t bufLen, SUseDbRsp *pRsp) {
  SDecoder decoder = {0};
  tDecoderInit(&decoder, buf, bufLen);

  if (tStartDecode(&decoder) < 0) return -1;
  if (tDeserializeSUseDbRspImp(&decoder, pRsp) < 0) return -1;
  tEndDecode(&decoder);

  tDecoderClear(&decoder);
  return 0;
}

int32_t tDeserializeSUseDbBatchRsp(void *buf, int32_t bufLen, SUseDbBatchRsp *pRsp) {
  SDecoder decoder = {0};
  tDecoderInit(&decoder, buf, bufLen);

  if (tStartDecode(&decoder) < 0) return -1;

  int32_t numOfBatch = taosArrayGetSize(pRsp->pArray);
  if (tDecodeI32(&decoder, &numOfBatch) < 0) return -1;

  pRsp->pArray = taosArrayInit(numOfBatch, sizeof(SUseDbRsp));
  if (pRsp->pArray == NULL) {
    terrno = TSDB_CODE_OUT_OF_MEMORY;
    return -1;
  }

  for (int32_t i = 0; i < numOfBatch; ++i) {
    SUseDbRsp usedbRsp = {0};
    if (tDeserializeSUseDbRspImp(&decoder, &usedbRsp) < 0) return -1;
    taosArrayPush(pRsp->pArray, &usedbRsp);
  }
  tEndDecode(&decoder);

  tDecoderClear(&decoder);
  return 0;
}

void tFreeSUsedbRsp(SUseDbRsp *pRsp) { taosArrayDestroy(pRsp->pVgroupInfos); }

void tFreeSUseDbBatchRsp(SUseDbBatchRsp *pRsp) {
  int32_t numOfBatch = taosArrayGetSize(pRsp->pArray);
  for (int32_t i = 0; i < numOfBatch; ++i) {
    SUseDbRsp *pUsedbRsp = taosArrayGet(pRsp->pArray, i);
    tFreeSUsedbRsp(pUsedbRsp);
  }

  taosArrayDestroy(pRsp->pArray);
}

int32_t tSerializeSUserAuthBatchRsp(void *buf, int32_t bufLen, SUserAuthBatchRsp *pRsp) {
  SEncoder encoder = {0};
  tEncoderInit(&encoder, buf, bufLen);

  if (tStartEncode(&encoder) < 0) return -1;

  int32_t numOfBatch = taosArrayGetSize(pRsp->pArray);
  if (tEncodeI32(&encoder, numOfBatch) < 0) return -1;
  for (int32_t i = 0; i < numOfBatch; ++i) {
    SGetUserAuthRsp *pUserAuthRsp = taosArrayGet(pRsp->pArray, i);
    if (tSerializeSGetUserAuthRspImpl(&encoder, pUserAuthRsp) < 0) return -1;
  }
  tEndEncode(&encoder);

  int32_t tlen = encoder.pos;
  tEncoderClear(&encoder);
  return tlen;
}

int32_t tDeserializeSUserAuthBatchRsp(void *buf, int32_t bufLen, SUserAuthBatchRsp *pRsp) {
  SDecoder decoder = {0};
  tDecoderInit(&decoder, buf, bufLen);

  if (tStartDecode(&decoder) < 0) return -1;

  int32_t numOfBatch = taosArrayGetSize(pRsp->pArray);
  if (tDecodeI32(&decoder, &numOfBatch) < 0) return -1;

  pRsp->pArray = taosArrayInit(numOfBatch, sizeof(SGetUserAuthRsp));
  if (pRsp->pArray == NULL) {
    terrno = TSDB_CODE_OUT_OF_MEMORY;
    return -1;
  }

  for (int32_t i = 0; i < numOfBatch; ++i) {
    SGetUserAuthRsp rsp = {0};
    if (tDeserializeSGetUserAuthRspImpl(&decoder, &rsp) < 0) return -1;
    taosArrayPush(pRsp->pArray, &rsp);
  }
  tEndDecode(&decoder);

  tDecoderClear(&decoder);
  return 0;
}

void tFreeSUserAuthBatchRsp(SUserAuthBatchRsp *pRsp) {
  int32_t numOfBatch = taosArrayGetSize(pRsp->pArray);
  for (int32_t i = 0; i < numOfBatch; ++i) {
    SGetUserAuthRsp *pUserAuthRsp = taosArrayGet(pRsp->pArray, i);
    tFreeSGetUserAuthRsp(pUserAuthRsp);
  }

  taosArrayDestroy(pRsp->pArray);
}

int32_t tSerializeSDbCfgReq(void *buf, int32_t bufLen, SDbCfgReq *pReq) {
  SEncoder encoder = {0};
  tEncoderInit(&encoder, buf, bufLen);

  if (tStartEncode(&encoder) < 0) return -1;
  if (tEncodeCStr(&encoder, pReq->db) < 0) return -1;
  tEndEncode(&encoder);

  int32_t tlen = encoder.pos;
  tEncoderClear(&encoder);
  return tlen;
}

int32_t tDeserializeSDbCfgReq(void *buf, int32_t bufLen, SDbCfgReq *pReq) {
  SDecoder decoder = {0};
  tDecoderInit(&decoder, buf, bufLen);

  if (tStartDecode(&decoder) < 0) return -1;
  if (tDecodeCStrTo(&decoder, pReq->db) < 0) return -1;
  tEndDecode(&decoder);

  tDecoderClear(&decoder);
  return 0;
}

int32_t tSerializeSDbCfgRsp(void *buf, int32_t bufLen, const SDbCfgRsp *pRsp) {
  SEncoder encoder = {0};
  tEncoderInit(&encoder, buf, bufLen);

  if (tStartEncode(&encoder) < 0) return -1;
  if (tEncodeI32(&encoder, pRsp->numOfVgroups) < 0) return -1;
  if (tEncodeI32(&encoder, pRsp->numOfStables) < 0) return -1;
  if (tEncodeI32(&encoder, pRsp->buffer) < 0) return -1;
  if (tEncodeI32(&encoder, pRsp->pageSize) < 0) return -1;
  if (tEncodeI32(&encoder, pRsp->pages) < 0) return -1;
  if (tEncodeI32(&encoder, pRsp->daysPerFile) < 0) return -1;
  if (tEncodeI32(&encoder, pRsp->daysToKeep0) < 0) return -1;
  if (tEncodeI32(&encoder, pRsp->daysToKeep1) < 0) return -1;
  if (tEncodeI32(&encoder, pRsp->daysToKeep2) < 0) return -1;
  if (tEncodeI32(&encoder, pRsp->minRows) < 0) return -1;
  if (tEncodeI32(&encoder, pRsp->maxRows) < 0) return -1;
  if (tEncodeI32(&encoder, pRsp->fsyncPeriod) < 0) return -1;
  if (tEncodeI8(&encoder, pRsp->walLevel) < 0) return -1;
  if (tEncodeI8(&encoder, pRsp->precision) < 0) return -1;
  if (tEncodeI8(&encoder, pRsp->compression) < 0) return -1;
  if (tEncodeI8(&encoder, pRsp->replications) < 0) return -1;
  if (tEncodeI8(&encoder, pRsp->strict) < 0) return -1;
  if (tEncodeI8(&encoder, pRsp->cacheLastRow) < 0) return -1;
  if (tEncodeI32(&encoder, pRsp->numOfRetensions) < 0) return -1;
  for (int32_t i = 0; i < pRsp->numOfRetensions; ++i) {
    SRetention *pRetension = taosArrayGet(pRsp->pRetensions, i);
    if (tEncodeI64(&encoder, pRetension->freq) < 0) return -1;
    if (tEncodeI64(&encoder, pRetension->keep) < 0) return -1;
    if (tEncodeI8(&encoder, pRetension->freqUnit) < 0) return -1;
    if (tEncodeI8(&encoder, pRetension->keepUnit) < 0) return -1;
  }
  if (tEncodeI8(&encoder, pRsp->schemaless) < 0) return -1;
  tEndEncode(&encoder);

  int32_t tlen = encoder.pos;
  tEncoderClear(&encoder);
  return tlen;
}

int32_t tDeserializeSDbCfgRsp(void *buf, int32_t bufLen, SDbCfgRsp *pRsp) {
  SDecoder decoder = {0};
  tDecoderInit(&decoder, buf, bufLen);

  if (tStartDecode(&decoder) < 0) return -1;
  if (tDecodeI32(&decoder, &pRsp->numOfVgroups) < 0) return -1;
  if (tDecodeI32(&decoder, &pRsp->numOfStables) < 0) return -1;
  if (tDecodeI32(&decoder, &pRsp->buffer) < 0) return -1;
  if (tDecodeI32(&decoder, &pRsp->pageSize) < 0) return -1;
  if (tDecodeI32(&decoder, &pRsp->pages) < 0) return -1;
  if (tDecodeI32(&decoder, &pRsp->daysPerFile) < 0) return -1;
  if (tDecodeI32(&decoder, &pRsp->daysToKeep0) < 0) return -1;
  if (tDecodeI32(&decoder, &pRsp->daysToKeep1) < 0) return -1;
  if (tDecodeI32(&decoder, &pRsp->daysToKeep2) < 0) return -1;
  if (tDecodeI32(&decoder, &pRsp->minRows) < 0) return -1;
  if (tDecodeI32(&decoder, &pRsp->maxRows) < 0) return -1;
  if (tDecodeI32(&decoder, &pRsp->fsyncPeriod) < 0) return -1;
  if (tDecodeI8(&decoder, &pRsp->walLevel) < 0) return -1;
  if (tDecodeI8(&decoder, &pRsp->precision) < 0) return -1;
  if (tDecodeI8(&decoder, &pRsp->compression) < 0) return -1;
  if (tDecodeI8(&decoder, &pRsp->replications) < 0) return -1;
  if (tDecodeI8(&decoder, &pRsp->strict) < 0) return -1;
  if (tDecodeI8(&decoder, &pRsp->cacheLastRow) < 0) return -1;
  if (tDecodeI32(&decoder, &pRsp->numOfRetensions) < 0) return -1;
  pRsp->pRetensions = taosArrayInit(pRsp->numOfRetensions, sizeof(SRetention));
  if (pRsp->pRetensions == NULL) {
    terrno = TSDB_CODE_OUT_OF_MEMORY;
    return -1;
  }

  for (int32_t i = 0; i < pRsp->numOfRetensions; ++i) {
    SRetention rentension = {0};
    if (tDecodeI64(&decoder, &rentension.freq) < 0) return -1;
    if (tDecodeI64(&decoder, &rentension.keep) < 0) return -1;
    if (tDecodeI8(&decoder, &rentension.freqUnit) < 0) return -1;
    if (tDecodeI8(&decoder, &rentension.keepUnit) < 0) return -1;
    if (taosArrayPush(pRsp->pRetensions, &rentension) == NULL) {
      terrno = TSDB_CODE_OUT_OF_MEMORY;
      return -1;
    }
  }
  if (tDecodeI8(&decoder, &pRsp->schemaless) < 0) return -1;
  tEndDecode(&decoder);

  tDecoderClear(&decoder);
  return 0;
}

int32_t tSerializeSUserIndexReq(void *buf, int32_t bufLen, SUserIndexReq *pReq) {
  SEncoder encoder = {0};
  tEncoderInit(&encoder, buf, bufLen);

  if (tStartEncode(&encoder) < 0) return -1;
  if (tEncodeCStr(&encoder, pReq->indexFName) < 0) return -1;
  tEndEncode(&encoder);

  int32_t tlen = encoder.pos;
  tEncoderClear(&encoder);
  return tlen;
}

int32_t tDeserializeSUserIndexReq(void *buf, int32_t bufLen, SUserIndexReq *pReq) {
  SDecoder decoder = {0};
  tDecoderInit(&decoder, buf, bufLen);

  if (tStartDecode(&decoder) < 0) return -1;
  if (tDecodeCStrTo(&decoder, pReq->indexFName) < 0) return -1;
  tEndDecode(&decoder);

  tDecoderClear(&decoder);
  return 0;
}

int32_t tSerializeSUserIndexRsp(void *buf, int32_t bufLen, const SUserIndexRsp *pRsp) {
  SEncoder encoder = {0};
  tEncoderInit(&encoder, buf, bufLen);

  if (tStartEncode(&encoder) < 0) return -1;
  if (tEncodeCStr(&encoder, pRsp->dbFName) < 0) return -1;
  if (tEncodeCStr(&encoder, pRsp->tblFName) < 0) return -1;
  if (tEncodeCStr(&encoder, pRsp->colName) < 0) return -1;
  if (tEncodeCStr(&encoder, pRsp->indexType) < 0) return -1;
  if (tEncodeCStr(&encoder, pRsp->indexExts) < 0) return -1;
  tEndEncode(&encoder);

  int32_t tlen = encoder.pos;
  tEncoderClear(&encoder);
  return tlen;
}

int32_t tDeserializeSUserIndexRsp(void *buf, int32_t bufLen, SUserIndexRsp *pRsp) {
  SDecoder decoder = {0};
  tDecoderInit(&decoder, buf, bufLen);

  if (tStartDecode(&decoder) < 0) return -1;
  if (tDecodeCStrTo(&decoder, pRsp->dbFName) < 0) return -1;
  if (tDecodeCStrTo(&decoder, pRsp->tblFName) < 0) return -1;
  if (tDecodeCStrTo(&decoder, pRsp->colName) < 0) return -1;
  if (tDecodeCStrTo(&decoder, pRsp->indexType) < 0) return -1;
  if (tDecodeCStrTo(&decoder, pRsp->indexExts) < 0) return -1;
  tEndDecode(&decoder);

  tDecoderClear(&decoder);
  return 0;
}

int32_t tSerializeSShowReq(void *buf, int32_t bufLen, SShowReq *pReq) {
  SEncoder encoder = {0};
  tEncoderInit(&encoder, buf, bufLen);

  if (tStartEncode(&encoder) < 0) return -1;
  if (tEncodeI32(&encoder, pReq->type) < 0) return -1;
  if (tEncodeCStr(&encoder, pReq->db) < 0) return -1;
  if (tEncodeI32(&encoder, pReq->payloadLen) < 0) return -1;
  if (pReq->payloadLen > 0) {
    if (tEncodeBinary(&encoder, pReq->payload, pReq->payloadLen) < 0) return -1;
  }
  tEndEncode(&encoder);

  int32_t tlen = encoder.pos;
  tEncoderClear(&encoder);
  return tlen;
}

int32_t tDeserializeSShowReq(void *buf, int32_t bufLen, SShowReq *pReq) {
  SDecoder decoder = {0};
  tDecoderInit(&decoder, buf, bufLen);

  if (tStartDecode(&decoder) < 0) return -1;
  if (tDecodeI32(&decoder, &pReq->type) < 0) return -1;
  if (tDecodeCStrTo(&decoder, pReq->db) < 0) return -1;
  if (tDecodeI32(&decoder, &pReq->payloadLen) < 0) return -1;
  if (pReq->payloadLen > 0) {
    pReq->payload = taosMemoryMalloc(pReq->payloadLen);
    if (pReq->payload == NULL) return -1;
    if (tDecodeCStrTo(&decoder, pReq->payload) < 0) return -1;
  }

  tEndDecode(&decoder);
  tDecoderClear(&decoder);
  return 0;
}

void tFreeSShowReq(SShowReq *pReq) { taosMemoryFreeClear(pReq->payload); }

int32_t tSerializeSRetrieveTableReq(void *buf, int32_t bufLen, SRetrieveTableReq *pReq) {
  SEncoder encoder = {0};
  tEncoderInit(&encoder, buf, bufLen);

  if (tStartEncode(&encoder) < 0) return -1;
  if (tEncodeI64(&encoder, pReq->showId) < 0) return -1;
  if (tEncodeCStr(&encoder, pReq->db) < 0) return -1;
  if (tEncodeCStr(&encoder, pReq->tb) < 0) return -1;
  tEndEncode(&encoder);

  int32_t tlen = encoder.pos;
  tEncoderClear(&encoder);
  return tlen;
}

int32_t tDeserializeSRetrieveTableReq(void *buf, int32_t bufLen, SRetrieveTableReq *pReq) {
  SDecoder decoder = {0};
  tDecoderInit(&decoder, buf, bufLen);

  if (tStartDecode(&decoder) < 0) return -1;
  if (tDecodeI64(&decoder, &pReq->showId) < 0) return -1;
  if (tDecodeCStrTo(&decoder, pReq->db) < 0) return -1;
  if (tDecodeCStrTo(&decoder, pReq->tb) < 0) return -1;
  tEndDecode(&decoder);
  tDecoderClear(&decoder);
  return 0;
}

static int32_t tEncodeSTableMetaRsp(SEncoder *pEncoder, STableMetaRsp *pRsp) {
  if (tEncodeCStr(pEncoder, pRsp->tbName) < 0) return -1;
  if (tEncodeCStr(pEncoder, pRsp->stbName) < 0) return -1;
  if (tEncodeCStr(pEncoder, pRsp->dbFName) < 0) return -1;
  if (tEncodeI64(pEncoder, pRsp->dbId) < 0) return -1;
  if (tEncodeI32(pEncoder, pRsp->numOfTags) < 0) return -1;
  if (tEncodeI32(pEncoder, pRsp->numOfColumns) < 0) return -1;
  if (tEncodeI8(pEncoder, pRsp->precision) < 0) return -1;
  if (tEncodeI8(pEncoder, pRsp->tableType) < 0) return -1;
  if (tEncodeI32(pEncoder, pRsp->sversion) < 0) return -1;
  if (tEncodeI32(pEncoder, pRsp->tversion) < 0) return -1;
  if (tEncodeU64(pEncoder, pRsp->suid) < 0) return -1;
  if (tEncodeU64(pEncoder, pRsp->tuid) < 0) return -1;
  if (tEncodeI32(pEncoder, pRsp->vgId) < 0) return -1;
  for (int32_t i = 0; i < pRsp->numOfColumns + pRsp->numOfTags; ++i) {
    SSchema *pSchema = &pRsp->pSchemas[i];
    if (tEncodeSSchema(pEncoder, pSchema) < 0) return -1;
  }

  return 0;
}

static int32_t tDecodeSTableMetaRsp(SDecoder *pDecoder, STableMetaRsp *pRsp) {
  if (tDecodeCStrTo(pDecoder, pRsp->tbName) < 0) return -1;
  if (tDecodeCStrTo(pDecoder, pRsp->stbName) < 0) return -1;
  if (tDecodeCStrTo(pDecoder, pRsp->dbFName) < 0) return -1;
  if (tDecodeI64(pDecoder, &pRsp->dbId) < 0) return -1;
  if (tDecodeI32(pDecoder, &pRsp->numOfTags) < 0) return -1;
  if (tDecodeI32(pDecoder, &pRsp->numOfColumns) < 0) return -1;
  if (tDecodeI8(pDecoder, &pRsp->precision) < 0) return -1;
  if (tDecodeI8(pDecoder, &pRsp->tableType) < 0) return -1;
  if (tDecodeI32(pDecoder, &pRsp->sversion) < 0) return -1;
  if (tDecodeI32(pDecoder, &pRsp->tversion) < 0) return -1;
  if (tDecodeU64(pDecoder, &pRsp->suid) < 0) return -1;
  if (tDecodeU64(pDecoder, &pRsp->tuid) < 0) return -1;
  if (tDecodeI32(pDecoder, &pRsp->vgId) < 0) return -1;

  int32_t totalCols = pRsp->numOfTags + pRsp->numOfColumns;
  pRsp->pSchemas = taosMemoryMalloc(sizeof(SSchema) * totalCols);
  if (pRsp->pSchemas == NULL) return -1;

  for (int32_t i = 0; i < totalCols; ++i) {
    SSchema *pSchema = &pRsp->pSchemas[i];
    if (tDecodeSSchema(pDecoder, pSchema) < 0) return -1;
  }

  return 0;
}

int32_t tSerializeSTableMetaRsp(void *buf, int32_t bufLen, STableMetaRsp *pRsp) {
  SEncoder encoder = {0};
  tEncoderInit(&encoder, buf, bufLen);

  if (tStartEncode(&encoder) < 0) return -1;
  if (tEncodeSTableMetaRsp(&encoder, pRsp) < 0) return -1;
  tEndEncode(&encoder);

  int32_t tlen = encoder.pos;
  tEncoderClear(&encoder);
  return tlen;
}

int32_t tSerializeSTableMetaBatchRsp(void *buf, int32_t bufLen, STableMetaBatchRsp *pRsp) {
  SEncoder encoder = {0};
  tEncoderInit(&encoder, buf, bufLen);

  if (tStartEncode(&encoder) < 0) return -1;

  int32_t numOfBatch = taosArrayGetSize(pRsp->pArray);
  if (tEncodeI32(&encoder, numOfBatch) < 0) return -1;
  for (int32_t i = 0; i < numOfBatch; ++i) {
    STableMetaRsp *pMetaRsp = taosArrayGet(pRsp->pArray, i);
    if (tEncodeSTableMetaRsp(&encoder, pMetaRsp) < 0) return -1;
  }
  tEndEncode(&encoder);

  int32_t tlen = encoder.pos;
  tEncoderClear(&encoder);
  return tlen;
}

int32_t tDeserializeSTableMetaRsp(void *buf, int32_t bufLen, STableMetaRsp *pRsp) {
  SDecoder decoder = {0};
  tDecoderInit(&decoder, buf, bufLen);

  if (tStartDecode(&decoder) < 0) return -1;
  if (tDecodeSTableMetaRsp(&decoder, pRsp) < 0) return -1;

  tEndDecode(&decoder);
  tDecoderClear(&decoder);
  return 0;
}

int32_t tDeserializeSTableMetaBatchRsp(void *buf, int32_t bufLen, STableMetaBatchRsp *pRsp) {
  SDecoder decoder = {0};
  tDecoderInit(&decoder, buf, bufLen);

  if (tStartDecode(&decoder) < 0) return -1;

  int32_t numOfBatch = taosArrayGetSize(pRsp->pArray);
  if (tDecodeI32(&decoder, &numOfBatch) < 0) return -1;

  pRsp->pArray = taosArrayInit(numOfBatch, sizeof(STableMetaRsp));
  if (pRsp->pArray == NULL) {
    terrno = TSDB_CODE_OUT_OF_MEMORY;
    return -1;
  }

  for (int32_t i = 0; i < numOfBatch; ++i) {
    STableMetaRsp tableMetaRsp = {0};
    if (tDecodeSTableMetaRsp(&decoder, &tableMetaRsp) < 0) return -1;
    taosArrayPush(pRsp->pArray, &tableMetaRsp);
  }
  tEndDecode(&decoder);

  tDecoderClear(&decoder);
  return 0;
}

void tFreeSTableMetaRsp(STableMetaRsp *pRsp) { taosMemoryFreeClear(pRsp->pSchemas); }

void tFreeSTableMetaBatchRsp(STableMetaBatchRsp *pRsp) {
  int32_t numOfBatch = taosArrayGetSize(pRsp->pArray);
  for (int32_t i = 0; i < numOfBatch; ++i) {
    STableMetaRsp *pMetaRsp = taosArrayGet(pRsp->pArray, i);
    tFreeSTableMetaRsp(pMetaRsp);
  }

  taosArrayDestroy(pRsp->pArray);
}

int32_t tSerializeSShowRsp(void *buf, int32_t bufLen, SShowRsp *pRsp) {
  SEncoder encoder = {0};
  tEncoderInit(&encoder, buf, bufLen);

  if (tStartEncode(&encoder) < 0) return -1;
  if (tEncodeI64(&encoder, pRsp->showId) < 0) return -1;
  if (tEncodeSTableMetaRsp(&encoder, &pRsp->tableMeta) < 0) return -1;
  tEndEncode(&encoder);

  int32_t tlen = encoder.pos;
  tEncoderClear(&encoder);
  return tlen;
}

int32_t tDeserializeSShowRsp(void *buf, int32_t bufLen, SShowRsp *pRsp) {
  SDecoder decoder = {0};
  tDecoderInit(&decoder, buf, bufLen);

  if (tStartDecode(&decoder) < 0) return -1;
  if (tDecodeI64(&decoder, &pRsp->showId) < 0) return -1;
  if (tDecodeSTableMetaRsp(&decoder, &pRsp->tableMeta) < 0) return -1;

  tEndDecode(&decoder);
  tDecoderClear(&decoder);
  return 0;
}

void tFreeSShowRsp(SShowRsp *pRsp) { tFreeSTableMetaRsp(&pRsp->tableMeta); }

int32_t tSerializeSTableInfoReq(void *buf, int32_t bufLen, STableInfoReq *pReq) {
  int32_t headLen = sizeof(SMsgHead);
  if (buf != NULL) {
    buf = (char *)buf + headLen;
    bufLen -= headLen;
  }

  SEncoder encoder = {0};
  tEncoderInit(&encoder, buf, bufLen);

  if (tStartEncode(&encoder) < 0) return -1;
  if (tEncodeCStr(&encoder, pReq->dbFName) < 0) return -1;
  if (tEncodeCStr(&encoder, pReq->tbName) < 0) return -1;
  tEndEncode(&encoder);

  int32_t tlen = encoder.pos;
  tEncoderClear(&encoder);

  if (buf != NULL) {
    SMsgHead *pHead = (SMsgHead *)((char *)buf - headLen);
    pHead->vgId = htonl(pReq->header.vgId);
    pHead->contLen = htonl(tlen + headLen);
  }

  return tlen + headLen;
}

int32_t tDeserializeSTableInfoReq(void *buf, int32_t bufLen, STableInfoReq *pReq) {
  int32_t headLen = sizeof(SMsgHead);

  SMsgHead *pHead = buf;
  pHead->vgId = pReq->header.vgId;
  pHead->contLen = pReq->header.contLen;

  SDecoder decoder = {0};
  tDecoderInit(&decoder, (char *)buf + headLen, bufLen - headLen);

  if (tStartDecode(&decoder) < 0) return -1;
  if (tDecodeCStrTo(&decoder, pReq->dbFName) < 0) return -1;
  if (tDecodeCStrTo(&decoder, pReq->tbName) < 0) return -1;

  tEndDecode(&decoder);
  tDecoderClear(&decoder);
  return 0;
}

int32_t tSerializeSMDropTopicReq(void *buf, int32_t bufLen, SMDropTopicReq *pReq) {
  SEncoder encoder = {0};
  tEncoderInit(&encoder, buf, bufLen);

  if (tStartEncode(&encoder) < 0) return -1;
  if (tEncodeCStr(&encoder, pReq->name) < 0) return -1;
  if (tEncodeI8(&encoder, pReq->igNotExists) < 0) return -1;
  tEndEncode(&encoder);

  int32_t tlen = encoder.pos;
  tEncoderClear(&encoder);
  return tlen;
}

int32_t tDeserializeSMDropTopicReq(void *buf, int32_t bufLen, SMDropTopicReq *pReq) {
  SDecoder decoder = {0};
  tDecoderInit(&decoder, buf, bufLen);

  if (tStartDecode(&decoder) < 0) return -1;
  if (tDecodeCStrTo(&decoder, pReq->name) < 0) return -1;
  if (tDecodeI8(&decoder, &pReq->igNotExists) < 0) return -1;
  tEndDecode(&decoder);

  tDecoderClear(&decoder);
  return 0;
}

int32_t tSerializeSMDropCgroupReq(void *buf, int32_t bufLen, SMDropCgroupReq *pReq) {
  SEncoder encoder = {0};
  tEncoderInit(&encoder, buf, bufLen);

  if (tStartEncode(&encoder) < 0) return -1;
  if (tEncodeCStr(&encoder, pReq->topic) < 0) return -1;
  if (tEncodeCStr(&encoder, pReq->cgroup) < 0) return -1;
  if (tEncodeI8(&encoder, pReq->igNotExists) < 0) return -1;
  tEndEncode(&encoder);

  int32_t tlen = encoder.pos;
  tEncoderClear(&encoder);
  return tlen;
}

int32_t tDeserializeSMDropCgroupReq(void *buf, int32_t bufLen, SMDropCgroupReq *pReq) {
  SDecoder decoder = {0};
  tDecoderInit(&decoder, buf, bufLen);

  if (tStartDecode(&decoder) < 0) return -1;
  if (tDecodeCStrTo(&decoder, pReq->topic) < 0) return -1;
  if (tDecodeCStrTo(&decoder, pReq->cgroup) < 0) return -1;
  if (tDecodeI8(&decoder, &pReq->igNotExists) < 0) return -1;
  tEndDecode(&decoder);

  tDecoderClear(&decoder);
  return 0;
}

int32_t tSerializeSCMCreateTopicReq(void *buf, int32_t bufLen, const SCMCreateTopicReq *pReq) {
  SEncoder encoder = {0};
  tEncoderInit(&encoder, buf, bufLen);

  if (tStartEncode(&encoder) < 0) return -1;
  if (tEncodeCStr(&encoder, pReq->name) < 0) return -1;
  if (tEncodeI8(&encoder, pReq->igExists) < 0) return -1;
  if (tEncodeI8(&encoder, pReq->subType) < 0) return -1;
  if (tEncodeCStr(&encoder, pReq->subDbName) < 0) return -1;
  if (TOPIC_SUB_TYPE__DB == pReq->subType) {
  } else if (TOPIC_SUB_TYPE__TABLE == pReq->subType) {
    if (tEncodeCStr(&encoder, pReq->subStbName) < 0) return -1;
  } else {
    if (tEncodeI32(&encoder, strlen(pReq->ast)) < 0) return -1;
    if (tEncodeCStr(&encoder, pReq->ast) < 0) return -1;
  }
  if (tEncodeI32(&encoder, strlen(pReq->sql)) < 0) return -1;
  if (tEncodeCStr(&encoder, pReq->sql) < 0) return -1;

  tEndEncode(&encoder);

  int32_t tlen = encoder.pos;
  tEncoderClear(&encoder);
  return tlen;
}

int32_t tDeserializeSCMCreateTopicReq(void *buf, int32_t bufLen, SCMCreateTopicReq *pReq) {
  int32_t sqlLen = 0;
  int32_t astLen = 0;

  SDecoder decoder = {0};
  tDecoderInit(&decoder, buf, bufLen);

  if (tStartDecode(&decoder) < 0) return -1;
  if (tDecodeCStrTo(&decoder, pReq->name) < 0) return -1;
  if (tDecodeI8(&decoder, &pReq->igExists) < 0) return -1;
  if (tDecodeI8(&decoder, &pReq->subType) < 0) return -1;
  if (tDecodeCStrTo(&decoder, pReq->subDbName) < 0) return -1;
  if (TOPIC_SUB_TYPE__DB == pReq->subType) {
  } else if (TOPIC_SUB_TYPE__TABLE == pReq->subType) {
    if (tDecodeCStrTo(&decoder, pReq->subStbName) < 0) return -1;
  } else {
    if (tDecodeI32(&decoder, &astLen) < 0) return -1;
    if (astLen > 0) {
      pReq->ast = taosMemoryCalloc(1, astLen + 1);
      if (pReq->ast == NULL) return -1;
      if (tDecodeCStrTo(&decoder, pReq->ast) < 0) return -1;
    }
  }
  if (tDecodeI32(&decoder, &sqlLen) < 0) return -1;
  if (sqlLen > 0) {
    pReq->sql = taosMemoryCalloc(1, sqlLen + 1);
    if (pReq->sql == NULL) return -1;
    if (tDecodeCStrTo(&decoder, pReq->sql) < 0) return -1;
  }

  tEndDecode(&decoder);

  tDecoderClear(&decoder);
  return 0;
}

void tFreeSCMCreateTopicReq(SCMCreateTopicReq *pReq) {
  taosMemoryFreeClear(pReq->sql);
  if (TOPIC_SUB_TYPE__COLUMN == pReq->subType) {
    taosMemoryFreeClear(pReq->ast);
  }
}

int32_t tSerializeSCMCreateTopicRsp(void *buf, int32_t bufLen, const SCMCreateTopicRsp *pRsp) {
  SEncoder encoder = {0};
  tEncoderInit(&encoder, buf, bufLen);

  if (tStartEncode(&encoder) < 0) return -1;
  if (tEncodeI64(&encoder, pRsp->topicId) < 0) return -1;
  tEndEncode(&encoder);

  int32_t tlen = encoder.pos;
  tEncoderClear(&encoder);
  return tlen;
}

int32_t tDeserializeSCMCreateTopicRsp(void *buf, int32_t bufLen, SCMCreateTopicRsp *pRsp) {
  SDecoder decoder = {0};
  tDecoderInit(&decoder, buf, bufLen);

  if (tStartDecode(&decoder) < 0) return -1;
  if (tDecodeI64(&decoder, &pRsp->topicId) < 0) return -1;
  tEndDecode(&decoder);

  tDecoderClear(&decoder);
  return 0;
}

int32_t tSerializeSConnectReq(void *buf, int32_t bufLen, SConnectReq *pReq) {
  SEncoder encoder = {0};
  tEncoderInit(&encoder, buf, bufLen);

  if (tStartEncode(&encoder) < 0) return -1;
  if (tEncodeI8(&encoder, pReq->connType) < 0) return -1;
  if (tEncodeI32(&encoder, pReq->pid) < 0) return -1;
  if (tEncodeCStr(&encoder, pReq->app) < 0) return -1;
  if (tEncodeCStr(&encoder, pReq->db) < 0) return -1;
  if (tEncodeCStr(&encoder, pReq->user) < 0) return -1;
  if (tEncodeCStr(&encoder, pReq->passwd) < 0) return -1;
  if (tEncodeI64(&encoder, pReq->startTime) < 0) return -1;
  tEndEncode(&encoder);

  int32_t tlen = encoder.pos;
  tEncoderClear(&encoder);
  return tlen;
}

int32_t tDeserializeSConnectReq(void *buf, int32_t bufLen, SConnectReq *pReq) {
  SDecoder decoder = {0};
  tDecoderInit(&decoder, buf, bufLen);

  if (tStartDecode(&decoder) < 0) return -1;
  if (tDecodeI8(&decoder, &pReq->connType) < 0) return -1;
  if (tDecodeI32(&decoder, &pReq->pid) < 0) return -1;
  if (tDecodeCStrTo(&decoder, pReq->app) < 0) return -1;
  if (tDecodeCStrTo(&decoder, pReq->db) < 0) return -1;
  if (tDecodeCStrTo(&decoder, pReq->user) < 0) return -1;
  if (tDecodeCStrTo(&decoder, pReq->passwd) < 0) return -1;
  if (tDecodeI64(&decoder, &pReq->startTime) < 0) return -1;
  tEndDecode(&decoder);

  tDecoderClear(&decoder);
  return 0;
}

int32_t tSerializeSConnectRsp(void *buf, int32_t bufLen, SConnectRsp *pRsp) {
  SEncoder encoder = {0};
  tEncoderInit(&encoder, buf, bufLen);

  if (tStartEncode(&encoder) < 0) return -1;
  if (tEncodeI32(&encoder, pRsp->acctId) < 0) return -1;
  if (tEncodeI64(&encoder, pRsp->clusterId) < 0) return -1;
  if (tEncodeU32(&encoder, pRsp->connId) < 0) return -1;
  if (tEncodeI32(&encoder, pRsp->dnodeNum) < 0) return -1;
  if (tEncodeI8(&encoder, pRsp->superUser) < 0) return -1;
  if (tEncodeI8(&encoder, pRsp->connType) < 0) return -1;
  if (tEncodeSEpSet(&encoder, &pRsp->epSet) < 0) return -1;
  if (tEncodeCStr(&encoder, pRsp->sVersion) < 0) return -1;
  tEndEncode(&encoder);

  int32_t tlen = encoder.pos;
  tEncoderClear(&encoder);
  return tlen;
}

int32_t tDeserializeSConnectRsp(void *buf, int32_t bufLen, SConnectRsp *pRsp) {
  SDecoder decoder = {0};
  tDecoderInit(&decoder, buf, bufLen);

  if (tStartDecode(&decoder) < 0) return -1;
  if (tDecodeI32(&decoder, &pRsp->acctId) < 0) return -1;
  if (tDecodeI64(&decoder, &pRsp->clusterId) < 0) return -1;
  if (tDecodeU32(&decoder, &pRsp->connId) < 0) return -1;
  if (tDecodeI32(&decoder, &pRsp->dnodeNum) < 0) return -1;
  if (tDecodeI8(&decoder, &pRsp->superUser) < 0) return -1;
  if (tDecodeI8(&decoder, &pRsp->connType) < 0) return -1;
  if (tDecodeSEpSet(&decoder, &pRsp->epSet) < 0) return -1;
  if (tDecodeCStrTo(&decoder, pRsp->sVersion) < 0) return -1;
  tEndDecode(&decoder);

  tDecoderClear(&decoder);
  return 0;
}

int32_t tSerializeSMTimerMsg(void *buf, int32_t bufLen, SMTimerReq *pReq) {
  SEncoder encoder = {0};
  tEncoderInit(&encoder, buf, bufLen);

  if (tStartEncode(&encoder) < 0) return -1;
  if (tEncodeI32(&encoder, pReq->reserved) < 0) return -1;
  tEndEncode(&encoder);

  int32_t tlen = encoder.pos;
  tEncoderClear(&encoder);
  return tlen;
}

int32_t tDeserializeSMTimerMsg(void *buf, int32_t bufLen, SMTimerReq *pReq) {
  SDecoder decoder = {0};
  tDecoderInit(&decoder, buf, bufLen);

  if (tStartDecode(&decoder) < 0) return -1;
  if (tDecodeI32(&decoder, &pReq->reserved) < 0) return -1;
  tEndDecode(&decoder);

  tDecoderClear(&decoder);
  return 0;
}

int32_t tEncodeSReplica(SEncoder *pEncoder, SReplica *pReplica) {
  if (tEncodeI32(pEncoder, pReplica->id) < 0) return -1;
  if (tEncodeU16(pEncoder, pReplica->port) < 0) return -1;
  if (tEncodeCStr(pEncoder, pReplica->fqdn) < 0) return -1;
  return 0;
}

int32_t tDecodeSReplica(SDecoder *pDecoder, SReplica *pReplica) {
  if (tDecodeI32(pDecoder, &pReplica->id) < 0) return -1;
  if (tDecodeU16(pDecoder, &pReplica->port) < 0) return -1;
  if (tDecodeCStrTo(pDecoder, pReplica->fqdn) < 0) return -1;
  return 0;
}

int32_t tSerializeSCreateVnodeReq(void *buf, int32_t bufLen, SCreateVnodeReq *pReq) {
  SEncoder encoder = {0};
  tEncoderInit(&encoder, buf, bufLen);

  if (tStartEncode(&encoder) < 0) return -1;
  if (tEncodeI32(&encoder, pReq->vgId) < 0) return -1;
  if (tEncodeCStr(&encoder, pReq->db) < 0) return -1;
  if (tEncodeI64(&encoder, pReq->dbUid) < 0) return -1;
  if (tEncodeI32(&encoder, pReq->vgVersion) < 0) return -1;
  if (tEncodeI32(&encoder, pReq->numOfStables) < 0) return -1;
  if (tEncodeI32(&encoder, pReq->buffer) < 0) return -1;
  if (tEncodeI32(&encoder, pReq->pageSize) < 0) return -1;
  if (tEncodeI32(&encoder, pReq->pages) < 0) return -1;
  if (tEncodeI32(&encoder, pReq->daysPerFile) < 0) return -1;
  if (tEncodeI32(&encoder, pReq->daysToKeep0) < 0) return -1;
  if (tEncodeI32(&encoder, pReq->daysToKeep1) < 0) return -1;
  if (tEncodeI32(&encoder, pReq->daysToKeep2) < 0) return -1;
  if (tEncodeI32(&encoder, pReq->minRows) < 0) return -1;
  if (tEncodeI32(&encoder, pReq->maxRows) < 0) return -1;
  if (tEncodeI32(&encoder, pReq->fsyncPeriod) < 0) return -1;
  if (tEncodeU32(&encoder, pReq->hashBegin) < 0) return -1;
  if (tEncodeU32(&encoder, pReq->hashEnd) < 0) return -1;
  if (tEncodeI8(&encoder, pReq->hashMethod) < 0) return -1;
  if (tEncodeI8(&encoder, pReq->walLevel) < 0) return -1;
  if (tEncodeI8(&encoder, pReq->precision) < 0) return -1;
  if (tEncodeI8(&encoder, pReq->compression) < 0) return -1;
  if (tEncodeI8(&encoder, pReq->strict) < 0) return -1;
  if (tEncodeI8(&encoder, pReq->cacheLastRow) < 0) return -1;
  if (tEncodeI8(&encoder, pReq->standby) < 0) return -1;
  if (tEncodeI8(&encoder, pReq->replica) < 0) return -1;
  if (tEncodeI8(&encoder, pReq->selfIndex) < 0) return -1;
  for (int32_t i = 0; i < TSDB_MAX_REPLICA; ++i) {
    SReplica *pReplica = &pReq->replicas[i];
    if (tEncodeSReplica(&encoder, pReplica) < 0) return -1;
  }
  if (tEncodeI32(&encoder, pReq->numOfRetensions) < 0) return -1;
  for (int32_t i = 0; i < pReq->numOfRetensions; ++i) {
    SRetention *pRetension = taosArrayGet(pReq->pRetensions, i);
    if (tEncodeI64(&encoder, pRetension->freq) < 0) return -1;
    if (tEncodeI64(&encoder, pRetension->keep) < 0) return -1;
    if (tEncodeI8(&encoder, pRetension->freqUnit) < 0) return -1;
    if (tEncodeI8(&encoder, pRetension->keepUnit) < 0) return -1;
  }

  if (tEncodeI8(&encoder, pReq->isTsma) < 0) return -1;
  if (pReq->isTsma) {
    uint32_t tsmaLen = (uint32_t)(htonl(((SMsgHead *)pReq->pTsma)->contLen));
    if (tEncodeBinary(&encoder, (const uint8_t *)pReq->pTsma, tsmaLen) < 0) return -1;
  }

  tEndEncode(&encoder);

  int32_t tlen = encoder.pos;
  tEncoderClear(&encoder);
  return tlen;
}

int32_t tDeserializeSCreateVnodeReq(void *buf, int32_t bufLen, SCreateVnodeReq *pReq) {
  SDecoder decoder = {0};
  tDecoderInit(&decoder, buf, bufLen);

  if (tStartDecode(&decoder) < 0) return -1;
  if (tDecodeI32(&decoder, &pReq->vgId) < 0) return -1;
  if (tDecodeCStrTo(&decoder, pReq->db) < 0) return -1;
  if (tDecodeI64(&decoder, &pReq->dbUid) < 0) return -1;
  if (tDecodeI32(&decoder, &pReq->vgVersion) < 0) return -1;
  if (tDecodeI32(&decoder, &pReq->numOfStables) < 0) return -1;
  if (tDecodeI32(&decoder, &pReq->buffer) < 0) return -1;
  if (tDecodeI32(&decoder, &pReq->pageSize) < 0) return -1;
  if (tDecodeI32(&decoder, &pReq->pages) < 0) return -1;
  if (tDecodeI32(&decoder, &pReq->daysPerFile) < 0) return -1;
  if (tDecodeI32(&decoder, &pReq->daysToKeep0) < 0) return -1;
  if (tDecodeI32(&decoder, &pReq->daysToKeep1) < 0) return -1;
  if (tDecodeI32(&decoder, &pReq->daysToKeep2) < 0) return -1;
  if (tDecodeI32(&decoder, &pReq->minRows) < 0) return -1;
  if (tDecodeI32(&decoder, &pReq->maxRows) < 0) return -1;
  if (tDecodeI32(&decoder, &pReq->fsyncPeriod) < 0) return -1;
  if (tDecodeU32(&decoder, &pReq->hashBegin) < 0) return -1;
  if (tDecodeU32(&decoder, &pReq->hashEnd) < 0) return -1;
  if (tDecodeI8(&decoder, &pReq->hashMethod) < 0) return -1;
  if (tDecodeI8(&decoder, &pReq->walLevel) < 0) return -1;
  if (tDecodeI8(&decoder, &pReq->precision) < 0) return -1;
  if (tDecodeI8(&decoder, &pReq->compression) < 0) return -1;
  if (tDecodeI8(&decoder, &pReq->strict) < 0) return -1;
  if (tDecodeI8(&decoder, &pReq->cacheLastRow) < 0) return -1;
  if (tDecodeI8(&decoder, &pReq->standby) < 0) return -1;
  if (tDecodeI8(&decoder, &pReq->replica) < 0) return -1;
  if (tDecodeI8(&decoder, &pReq->selfIndex) < 0) return -1;
  for (int32_t i = 0; i < TSDB_MAX_REPLICA; ++i) {
    SReplica *pReplica = &pReq->replicas[i];
    if (tDecodeSReplica(&decoder, pReplica) < 0) return -1;
  }

  if (tDecodeI32(&decoder, &pReq->numOfRetensions) < 0) return -1;
  pReq->pRetensions = taosArrayInit(pReq->numOfRetensions, sizeof(SRetention));
  if (pReq->pRetensions == NULL) {
    terrno = TSDB_CODE_OUT_OF_MEMORY;
    return -1;
  }

  for (int32_t i = 0; i < pReq->numOfRetensions; ++i) {
    SRetention rentension = {0};
    if (tDecodeI64(&decoder, &rentension.freq) < 0) return -1;
    if (tDecodeI64(&decoder, &rentension.keep) < 0) return -1;
    if (tDecodeI8(&decoder, &rentension.freqUnit) < 0) return -1;
    if (tDecodeI8(&decoder, &rentension.keepUnit) < 0) return -1;
    if (taosArrayPush(pReq->pRetensions, &rentension) == NULL) {
      terrno = TSDB_CODE_OUT_OF_MEMORY;
      return -1;
    }
  }

  if (tDecodeI8(&decoder, &pReq->isTsma) < 0) return -1;
  if (pReq->isTsma) {
    if (tDecodeBinaryAlloc(&decoder, &pReq->pTsma, NULL) < 0) return -1;
  }

  tEndDecode(&decoder);
  tDecoderClear(&decoder);
  return 0;
}

int32_t tFreeSCreateVnodeReq(SCreateVnodeReq *pReq) {
  taosArrayDestroy(pReq->pRetensions);
  pReq->pRetensions = NULL;
  if (pReq->isTsma) {
    taosMemoryFreeClear(pReq->pTsma);
  }
  return 0;
}

int32_t tSerializeSDropVnodeReq(void *buf, int32_t bufLen, SDropVnodeReq *pReq) {
  SEncoder encoder = {0};
  tEncoderInit(&encoder, buf, bufLen);

  if (tStartEncode(&encoder) < 0) return -1;
  if (tEncodeI32(&encoder, pReq->vgId) < 0) return -1;
  if (tEncodeI32(&encoder, pReq->dnodeId) < 0) return -1;
  if (tEncodeI64(&encoder, pReq->dbUid) < 0) return -1;
  if (tEncodeCStr(&encoder, pReq->db) < 0) return -1;
  tEndEncode(&encoder);

  int32_t tlen = encoder.pos;
  tEncoderClear(&encoder);
  return tlen;
}

int32_t tDeserializeSDropVnodeReq(void *buf, int32_t bufLen, SDropVnodeReq *pReq) {
  SDecoder decoder = {0};
  tDecoderInit(&decoder, buf, bufLen);

  if (tStartDecode(&decoder) < 0) return -1;
  if (tDecodeI32(&decoder, &pReq->vgId) < 0) return -1;
  if (tDecodeI32(&decoder, &pReq->dnodeId) < 0) return -1;
  if (tDecodeI64(&decoder, &pReq->dbUid) < 0) return -1;
  if (tDecodeCStrTo(&decoder, pReq->db) < 0) return -1;
  tEndDecode(&decoder);

  tDecoderClear(&decoder);
  return 0;
}

int32_t tSerializeSCompactVnodeReq(void *buf, int32_t bufLen, SCompactVnodeReq *pReq) {
  SEncoder encoder = {0};
  tEncoderInit(&encoder, buf, bufLen);

  if (tStartEncode(&encoder) < 0) return -1;
  if (tEncodeI64(&encoder, pReq->dbUid) < 0) return -1;
  if (tEncodeCStr(&encoder, pReq->db) < 0) return -1;
  tEndEncode(&encoder);

  int32_t tlen = encoder.pos;
  tEncoderClear(&encoder);
  return tlen;
}

int32_t tDeserializeSCompactVnodeReq(void *buf, int32_t bufLen, SCompactVnodeReq *pReq) {
  SDecoder decoder = {0};
  tDecoderInit(&decoder, buf, bufLen);

  if (tStartDecode(&decoder) < 0) return -1;
  if (tDecodeI64(&decoder, &pReq->dbUid) < 0) return -1;
  if (tDecodeCStrTo(&decoder, pReq->db) < 0) return -1;
  tEndDecode(&decoder);

  tDecoderClear(&decoder);
  return 0;
}

int32_t tSerializeSAlterVnodeReq(void *buf, int32_t bufLen, SAlterVnodeReq *pReq) {
  SEncoder encoder = {0};
  tEncoderInit(&encoder, buf, bufLen);

  if (tStartEncode(&encoder) < 0) return -1;
  if (tEncodeI32(&encoder, pReq->vgVersion) < 0) return -1;
  if (tEncodeI32(&encoder, pReq->buffer) < 0) return -1;
  if (tEncodeI32(&encoder, pReq->pageSize) < 0) return -1;
  if (tEncodeI32(&encoder, pReq->pages) < 0) return -1;
  if (tEncodeI32(&encoder, pReq->daysPerFile) < 0) return -1;
  if (tEncodeI32(&encoder, pReq->daysToKeep0) < 0) return -1;
  if (tEncodeI32(&encoder, pReq->daysToKeep1) < 0) return -1;
  if (tEncodeI32(&encoder, pReq->daysToKeep2) < 0) return -1;
  if (tEncodeI32(&encoder, pReq->fsyncPeriod) < 0) return -1;
  if (tEncodeI8(&encoder, pReq->walLevel) < 0) return -1;
  if (tEncodeI8(&encoder, pReq->strict) < 0) return -1;
  if (tEncodeI8(&encoder, pReq->cacheLastRow) < 0) return -1;
  if (tEncodeI8(&encoder, pReq->selfIndex) < 0) return -1;
  if (tEncodeI8(&encoder, pReq->replica) < 0) return -1;
  for (int32_t i = 0; i < TSDB_MAX_REPLICA; ++i) {
    SReplica *pReplica = &pReq->replicas[i];
    if (tEncodeSReplica(&encoder, pReplica) < 0) return -1;
  }

  tEndEncode(&encoder);

  int32_t tlen = encoder.pos;
  tEncoderClear(&encoder);
  return tlen;
}

int32_t tDeserializeSAlterVnodeReq(void *buf, int32_t bufLen, SAlterVnodeReq *pReq) {
  SDecoder decoder = {0};
  tDecoderInit(&decoder, buf, bufLen);

  if (tStartDecode(&decoder) < 0) return -1;
  if (tDecodeI32(&decoder, &pReq->vgVersion) < 0) return -1;
  if (tDecodeI32(&decoder, &pReq->buffer) < 0) return -1;
  if (tDecodeI32(&decoder, &pReq->pageSize) < 0) return -1;
  if (tDecodeI32(&decoder, &pReq->pages) < 0) return -1;
  if (tDecodeI32(&decoder, &pReq->daysPerFile) < 0) return -1;
  if (tDecodeI32(&decoder, &pReq->daysToKeep0) < 0) return -1;
  if (tDecodeI32(&decoder, &pReq->daysToKeep1) < 0) return -1;
  if (tDecodeI32(&decoder, &pReq->daysToKeep2) < 0) return -1;
  if (tDecodeI32(&decoder, &pReq->fsyncPeriod) < 0) return -1;
  if (tDecodeI8(&decoder, &pReq->walLevel) < 0) return -1;
  if (tDecodeI8(&decoder, &pReq->strict) < 0) return -1;
  if (tDecodeI8(&decoder, &pReq->cacheLastRow) < 0) return -1;
  if (tDecodeI8(&decoder, &pReq->selfIndex) < 0) return -1;
  if (tDecodeI8(&decoder, &pReq->replica) < 0) return -1;
  for (int32_t i = 0; i < TSDB_MAX_REPLICA; ++i) {
    SReplica *pReplica = &pReq->replicas[i];
    if (tDecodeSReplica(&decoder, pReplica) < 0) return -1;
  }

  tEndDecode(&decoder);
  tDecoderClear(&decoder);
  return 0;
}

int32_t tSerializeSKillQueryReq(void *buf, int32_t bufLen, SKillQueryReq *pReq) {
  SEncoder encoder = {0};
  tEncoderInit(&encoder, buf, bufLen);

  if (tStartEncode(&encoder) < 0) return -1;
  if (tEncodeI32(&encoder, pReq->connId) < 0) return -1;
  if (tEncodeI32(&encoder, pReq->queryId) < 0) return -1;
  tEndEncode(&encoder);

  int32_t tlen = encoder.pos;
  tEncoderClear(&encoder);
  return tlen;
}

int32_t tDeserializeSKillQueryReq(void *buf, int32_t bufLen, SKillQueryReq *pReq) {
  SDecoder decoder = {0};
  tDecoderInit(&decoder, buf, bufLen);

  if (tStartDecode(&decoder) < 0) return -1;
  if (tDecodeI32(&decoder, &pReq->connId) < 0) return -1;
  if (tDecodeI32(&decoder, &pReq->queryId) < 0) return -1;
  tEndDecode(&decoder);

  tDecoderClear(&decoder);
  return 0;
}

int32_t tSerializeSKillConnReq(void *buf, int32_t bufLen, SKillConnReq *pReq) {
  SEncoder encoder = {0};
  tEncoderInit(&encoder, buf, bufLen);

  if (tStartEncode(&encoder) < 0) return -1;
  if (tEncodeI32(&encoder, pReq->connId) < 0) return -1;
  tEndEncode(&encoder);

  int32_t tlen = encoder.pos;
  tEncoderClear(&encoder);
  return tlen;
}

int32_t tDeserializeSKillConnReq(void *buf, int32_t bufLen, SKillConnReq *pReq) {
  SDecoder decoder = {0};
  tDecoderInit(&decoder, buf, bufLen);

  if (tStartDecode(&decoder) < 0) return -1;
  if (tDecodeI32(&decoder, &pReq->connId) < 0) return -1;
  tEndDecode(&decoder);

  tDecoderClear(&decoder);
  return 0;
}

int32_t tSerializeSKillTransReq(void *buf, int32_t bufLen, SKillTransReq *pReq) {
  SEncoder encoder = {0};
  tEncoderInit(&encoder, buf, bufLen);

  if (tStartEncode(&encoder) < 0) return -1;
  if (tEncodeI32(&encoder, pReq->transId) < 0) return -1;
  tEndEncode(&encoder);

  int32_t tlen = encoder.pos;
  tEncoderClear(&encoder);
  return tlen;
}

int32_t tDeserializeSKillTransReq(void *buf, int32_t bufLen, SKillTransReq *pReq) {
  SDecoder decoder = {0};
  tDecoderInit(&decoder, buf, bufLen);

  if (tStartDecode(&decoder) < 0) return -1;
  if (tDecodeI32(&decoder, &pReq->transId) < 0) return -1;
  tEndDecode(&decoder);

  tDecoderClear(&decoder);
  return 0;
}

int32_t tSerializeSDCreateMnodeReq(void *buf, int32_t bufLen, SDCreateMnodeReq *pReq) {
  SEncoder encoder = {0};
  tEncoderInit(&encoder, buf, bufLen);

  if (tStartEncode(&encoder) < 0) return -1;
  if (tEncodeI8(&encoder, pReq->replica) < 0) return -1;
  for (int32_t i = 0; i < TSDB_MAX_REPLICA; ++i) {
    SReplica *pReplica = &pReq->replicas[i];
    if (tEncodeSReplica(&encoder, pReplica) < 0) return -1;
  }
  tEndEncode(&encoder);

  int32_t tlen = encoder.pos;
  tEncoderClear(&encoder);
  return tlen;
}

int32_t tDeserializeSDCreateMnodeReq(void *buf, int32_t bufLen, SDCreateMnodeReq *pReq) {
  SDecoder decoder = {0};
  tDecoderInit(&decoder, buf, bufLen);

  if (tStartDecode(&decoder) < 0) return -1;
  if (tDecodeI8(&decoder, &pReq->replica) < 0) return -1;
  for (int32_t i = 0; i < TSDB_MAX_REPLICA; ++i) {
    SReplica *pReplica = &pReq->replicas[i];
    if (tDecodeSReplica(&decoder, pReplica) < 0) return -1;
  }
  tEndDecode(&decoder);

  tDecoderClear(&decoder);
  return 0;
}

int32_t tSerializeSAuthReq(void *buf, int32_t bufLen, SAuthReq *pReq) {
  SEncoder encoder = {0};
  tEncoderInit(&encoder, buf, bufLen);

  if (tStartEncode(&encoder) < 0) return -1;
  if (tEncodeCStr(&encoder, pReq->user) < 0) return -1;
  if (tEncodeI8(&encoder, pReq->spi) < 0) return -1;
  if (tEncodeI8(&encoder, pReq->encrypt) < 0) return -1;
  if (tEncodeBinary(&encoder, pReq->secret, TSDB_PASSWORD_LEN) < 0) return -1;
  if (tEncodeBinary(&encoder, pReq->ckey, TSDB_PASSWORD_LEN) < 0) return -1;
  tEndEncode(&encoder);

  int32_t tlen = encoder.pos;
  tEncoderClear(&encoder);
  return tlen;
}

int32_t tDeserializeSAuthReq(void *buf, int32_t bufLen, SAuthReq *pReq) {
  SDecoder decoder = {0};
  tDecoderInit(&decoder, buf, bufLen);

  if (tStartDecode(&decoder) < 0) return -1;
  if (tDecodeCStrTo(&decoder, pReq->user) < 0) return -1;
  if (tDecodeI8(&decoder, &pReq->spi) < 0) return -1;
  if (tDecodeI8(&decoder, &pReq->encrypt) < 0) return -1;
  if (tDecodeCStrTo(&decoder, pReq->secret) < 0) return -1;
  if (tDecodeCStrTo(&decoder, pReq->ckey) < 0) return -1;
  tEndDecode(&decoder);

  tDecoderClear(&decoder);
  return 0;
}

int32_t tSerializeSServerStatusRsp(void *buf, int32_t bufLen, SServerStatusRsp *pRsp) {
  SEncoder encoder = {0};
  tEncoderInit(&encoder, buf, bufLen);

  if (tStartEncode(&encoder) < 0) return -1;
  if (tEncodeI32(&encoder, pRsp->statusCode) < 0) return -1;
  if (tEncodeCStr(&encoder, pRsp->details) < 0) return -1;

  tEndEncode(&encoder);

  int32_t tlen = encoder.pos;
  tEncoderClear(&encoder);
  return tlen;
}

int32_t tDeserializeSServerStatusRsp(void *buf, int32_t bufLen, SServerStatusRsp *pRsp) {
  SDecoder decoder = {0};
  tDecoderInit(&decoder, buf, bufLen);

  if (tStartDecode(&decoder) < 0) return -1;
  if (tDecodeI32(&decoder, &pRsp->statusCode) < 0) return -1;
  if (tDecodeCStrTo(&decoder, pRsp->details) < 0) return -1;

  tEndDecode(&decoder);
  tDecoderClear(&decoder);
  return 0;
}

int32_t tEncodeSMqOffset(SEncoder *encoder, const SMqOffset *pOffset) {
  if (tEncodeI32(encoder, pOffset->vgId) < 0) return -1;
  if (tEncodeI64(encoder, pOffset->offset) < 0) return -1;
  if (tEncodeCStr(encoder, pOffset->topicName) < 0) return -1;
  if (tEncodeCStr(encoder, pOffset->cgroup) < 0) return -1;
  return encoder->pos;
}

int32_t tDecodeSMqOffset(SDecoder *decoder, SMqOffset *pOffset) {
  if (tDecodeI32(decoder, &pOffset->vgId) < 0) return -1;
  if (tDecodeI64(decoder, &pOffset->offset) < 0) return -1;
  if (tDecodeCStrTo(decoder, pOffset->topicName) < 0) return -1;
  if (tDecodeCStrTo(decoder, pOffset->cgroup) < 0) return -1;
  return 0;
}

int32_t tEncodeSMqCMCommitOffsetReq(SEncoder *encoder, const SMqCMCommitOffsetReq *pReq) {
  if (tStartEncode(encoder) < 0) return -1;
  if (tEncodeI32(encoder, pReq->num) < 0) return -1;
  for (int32_t i = 0; i < pReq->num; i++) {
    tEncodeSMqOffset(encoder, &pReq->offsets[i]);
  }
  tEndEncode(encoder);
  return encoder->pos;
}

int32_t tDecodeSMqCMCommitOffsetReq(SDecoder *decoder, SMqCMCommitOffsetReq *pReq) {
  if (tStartDecode(decoder) < 0) return -1;
  if (tDecodeI32(decoder, &pReq->num) < 0) return -1;
  pReq->offsets = (SMqOffset *)tDecoderMalloc(decoder, sizeof(SMqOffset) * pReq->num);
  if (pReq->offsets == NULL) return -1;
  for (int32_t i = 0; i < pReq->num; i++) {
    tDecodeSMqOffset(decoder, &pReq->offsets[i]);
  }
  tEndDecode(decoder);
  return 0;
}

int32_t tSerializeSExplainRsp(void *buf, int32_t bufLen, SExplainRsp *pRsp) {
  SEncoder encoder = {0};
  tEncoderInit(&encoder, buf, bufLen);

  if (tStartEncode(&encoder) < 0) return -1;
  if (tEncodeI32(&encoder, pRsp->numOfPlans) < 0) return -1;
  for (int32_t i = 0; i < pRsp->numOfPlans; ++i) {
    SExplainExecInfo *info = &pRsp->subplanInfo[i];
    if (tEncodeDouble(&encoder, info->startupCost) < 0) return -1;
    if (tEncodeDouble(&encoder, info->totalCost) < 0) return -1;
    if (tEncodeU64(&encoder, info->numOfRows) < 0) return -1;
    if (tEncodeU32(&encoder, info->verboseLen) < 0) return -1;
    if (tEncodeBinary(&encoder, info->verboseInfo, info->verboseLen) < 0) return -1;
  }

  tEndEncode(&encoder);

  int32_t tlen = encoder.pos;
  tEncoderClear(&encoder);
  return tlen;
}

int32_t tDeserializeSExplainRsp(void *buf, int32_t bufLen, SExplainRsp *pRsp) {
  SDecoder decoder = {0};
  tDecoderInit(&decoder, buf, bufLen);

  if (tStartDecode(&decoder) < 0) return -1;
  if (tDecodeI32(&decoder, &pRsp->numOfPlans) < 0) return -1;
  if (pRsp->numOfPlans > 0) {
    pRsp->subplanInfo = taosMemoryMalloc(pRsp->numOfPlans * sizeof(SExplainExecInfo));
    if (pRsp->subplanInfo == NULL) return -1;
  }
  for (int32_t i = 0; i < pRsp->numOfPlans; ++i) {
    if (tDecodeDouble(&decoder, &pRsp->subplanInfo[i].startupCost) < 0) return -1;
    if (tDecodeDouble(&decoder, &pRsp->subplanInfo[i].totalCost) < 0) return -1;
    if (tDecodeU64(&decoder, &pRsp->subplanInfo[i].numOfRows) < 0) return -1;
    if (tDecodeU32(&decoder, &pRsp->subplanInfo[i].verboseLen) < 0) return -1;
    if (tDecodeBinary(&decoder, (uint8_t **)&pRsp->subplanInfo[i].verboseInfo, &pRsp->subplanInfo[i].verboseLen) < 0)
      return -1;
  }

  tEndDecode(&decoder);

  tDecoderClear(&decoder);
  return 0;
}

int32_t tSerializeSSchedulerHbReq(void *buf, int32_t bufLen, SSchedulerHbReq *pReq) {
  int32_t headLen = sizeof(SMsgHead);
  if (buf != NULL) {
    buf = (char *)buf + headLen;
    bufLen -= headLen;
  }

  SEncoder encoder = {0};
  tEncoderInit(&encoder, buf, bufLen);

  if (tStartEncode(&encoder) < 0) return -1;
  if (tEncodeU64(&encoder, pReq->sId) < 0) return -1;
  if (tEncodeI32(&encoder, pReq->epId.nodeId) < 0) return -1;
  if (tEncodeU16(&encoder, pReq->epId.ep.port) < 0) return -1;
  if (tEncodeCStr(&encoder, pReq->epId.ep.fqdn) < 0) return -1;
  if (pReq->taskAction) {
    int32_t num = taosArrayGetSize(pReq->taskAction);
    if (tEncodeI32(&encoder, num) < 0) return -1;
    for (int32_t i = 0; i < num; ++i) {
      STaskAction *action = taosArrayGet(pReq->taskAction, i);
      if (tEncodeU64(&encoder, action->queryId) < 0) return -1;
      if (tEncodeU64(&encoder, action->taskId) < 0) return -1;
      if (tEncodeI8(&encoder, action->action) < 0) return -1;
    }
  } else {
    if (tEncodeI32(&encoder, 0) < 0) return -1;
  }
  tEndEncode(&encoder);

  int32_t tlen = encoder.pos;
  tEncoderClear(&encoder);

  if (buf != NULL) {
    SMsgHead *pHead = (SMsgHead *)((char *)buf - headLen);
    pHead->vgId = htonl(pReq->header.vgId);
    pHead->contLen = htonl(tlen + headLen);
  }

  return tlen + headLen;
}

int32_t tDeserializeSSchedulerHbReq(void *buf, int32_t bufLen, SSchedulerHbReq *pReq) {
  int32_t headLen = sizeof(SMsgHead);

  SMsgHead *pHead = buf;
  pHead->vgId = pReq->header.vgId;
  pHead->contLen = pReq->header.contLen;

  SDecoder decoder = {0};
  tDecoderInit(&decoder, (char *)buf + headLen, bufLen - headLen);

  if (tStartDecode(&decoder) < 0) return -1;
  if (tDecodeU64(&decoder, &pReq->sId) < 0) return -1;
  if (tDecodeI32(&decoder, &pReq->epId.nodeId) < 0) return -1;
  if (tDecodeU16(&decoder, &pReq->epId.ep.port) < 0) return -1;
  if (tDecodeCStrTo(&decoder, pReq->epId.ep.fqdn) < 0) return -1;
  int32_t num = 0;
  if (tDecodeI32(&decoder, &num) < 0) return -1;
  if (num > 0) {
    pReq->taskAction = taosArrayInit(num, sizeof(STaskStatus));
    if (NULL == pReq->taskAction) return -1;
    for (int32_t i = 0; i < num; ++i) {
      STaskAction action = {0};
      if (tDecodeU64(&decoder, &action.queryId) < 0) return -1;
      if (tDecodeU64(&decoder, &action.taskId) < 0) return -1;
      if (tDecodeI8(&decoder, &action.action) < 0) return -1;
      taosArrayPush(pReq->taskAction, &action);
    }
  } else {
    pReq->taskAction = NULL;
  }
  tEndDecode(&decoder);

  tDecoderClear(&decoder);
  return 0;
}

void tFreeSSchedulerHbReq(SSchedulerHbReq *pReq) { taosArrayDestroy(pReq->taskAction); }

int32_t tSerializeSSchedulerHbRsp(void *buf, int32_t bufLen, SSchedulerHbRsp *pRsp) {
  SEncoder encoder = {0};
  tEncoderInit(&encoder, buf, bufLen);

  if (tStartEncode(&encoder) < 0) return -1;
  if (tEncodeI32(&encoder, pRsp->epId.nodeId) < 0) return -1;
  if (tEncodeU16(&encoder, pRsp->epId.ep.port) < 0) return -1;
  if (tEncodeCStr(&encoder, pRsp->epId.ep.fqdn) < 0) return -1;
  if (pRsp->taskStatus) {
    int32_t num = taosArrayGetSize(pRsp->taskStatus);
    if (tEncodeI32(&encoder, num) < 0) return -1;
    for (int32_t i = 0; i < num; ++i) {
      STaskStatus *status = taosArrayGet(pRsp->taskStatus, i);
      if (tEncodeU64(&encoder, status->queryId) < 0) return -1;
      if (tEncodeU64(&encoder, status->taskId) < 0) return -1;
      if (tEncodeI64(&encoder, status->refId) < 0) return -1;
      if (tEncodeI8(&encoder, status->status) < 0) return -1;
    }
  } else {
    if (tEncodeI32(&encoder, 0) < 0) return -1;
  }
  tEndEncode(&encoder);

  int32_t tlen = encoder.pos;
  tEncoderClear(&encoder);
  return tlen;
}

int32_t tDeserializeSSchedulerHbRsp(void *buf, int32_t bufLen, SSchedulerHbRsp *pRsp) {
  SDecoder decoder = {0};
  tDecoderInit(&decoder, buf, bufLen);

  if (tStartDecode(&decoder) < 0) return -1;
  if (tDecodeI32(&decoder, &pRsp->epId.nodeId) < 0) return -1;
  if (tDecodeU16(&decoder, &pRsp->epId.ep.port) < 0) return -1;
  if (tDecodeCStrTo(&decoder, pRsp->epId.ep.fqdn) < 0) return -1;
  int32_t num = 0;
  if (tDecodeI32(&decoder, &num) < 0) return -1;
  if (num > 0) {
    pRsp->taskStatus = taosArrayInit(num, sizeof(STaskStatus));
    if (NULL == pRsp->taskStatus) return -1;
    for (int32_t i = 0; i < num; ++i) {
      STaskStatus status = {0};
      if (tDecodeU64(&decoder, &status.queryId) < 0) return -1;
      if (tDecodeU64(&decoder, &status.taskId) < 0) return -1;
      if (tDecodeI64(&decoder, &status.refId) < 0) return -1;
      if (tDecodeI8(&decoder, &status.status) < 0) return -1;
      taosArrayPush(pRsp->taskStatus, &status);
    }
  } else {
    pRsp->taskStatus = NULL;
  }
  tEndDecode(&decoder);

  tDecoderClear(&decoder);
  return 0;
}

void tFreeSSchedulerHbRsp(SSchedulerHbRsp *pRsp) { taosArrayDestroy(pRsp->taskStatus); }

int32_t tSerializeSVCreateTbBatchRsp(void *buf, int32_t bufLen, SVCreateTbBatchRsp *pRsp) {
  // SEncoder encoder = {0};
  // tEncoderInit(&encoder, buf, bufLen);

  // if (tStartEncode(&encoder) < 0) return -1;
  // if (pRsp->rspList) {
  //   int32_t num = taosArrayGetSize(pRsp->rspList);
  //   if (tEncodeI32(&encoder, num) < 0) return -1;
  //   for (int32_t i = 0; i < num; ++i) {
  //     SVCreateTbRsp *rsp = taosArrayGet(pRsp->rspList, i);
  //     if (tEncodeI32(&encoder, rsp->code) < 0) return -1;
  //   }
  // } else {
  //   if (tEncodeI32(&encoder, 0) < 0) return -1;
  // }
  // tEndEncode(&encoder);

  // int32_t tlen = encoder.pos;
  // tEncoderClear(&encoder);
  // reture tlen;
  return 0;
}

int32_t tDeserializeSVCreateTbBatchRsp(void *buf, int32_t bufLen, SVCreateTbBatchRsp *pRsp) {
  // SDecoder  decoder = {0};
  // int32_t num = 0;
  // tDecoderInit(&decoder, buf, bufLen);

  // if (tStartDecode(&decoder) < 0) return -1;
  // if (tDecodeI32(&decoder, &num) < 0) return -1;
  // if (num > 0) {
  //   pRsp->rspList = taosArrayInit(num, sizeof(SVCreateTbRsp));
  //   if (NULL == pRsp->rspList) return -1;
  //   for (int32_t i = 0; i < num; ++i) {
  //     SVCreateTbRsp rsp = {0};
  //     if (tDecodeI32(&decoder, &rsp.code) < 0) return -1;
  //     if (NULL == taosArrayPush(pRsp->rspList, &rsp)) return -1;
  //   }
  // } else {
  //   pRsp->rspList = NULL;
  // }
  // tEndDecode(&decoder);

  // tDecoderClear(&decoder);
  return 0;
}

int tEncodeSVCreateTbBatchRsp(SEncoder *pCoder, const SVCreateTbBatchRsp *pRsp) {
  int32_t        nRsps = taosArrayGetSize(pRsp->pArray);
  SVCreateTbRsp *pCreateRsp;

  if (tStartEncode(pCoder) < 0) return -1;

  if (tEncodeI32v(pCoder, nRsps) < 0) return -1;
  for (int32_t i = 0; i < nRsps; i++) {
    pCreateRsp = taosArrayGet(pRsp->pArray, i);
    if (tEncodeSVCreateTbRsp(pCoder, pCreateRsp) < 0) return -1;
  }

  tEndEncode(pCoder);

  return 0;
}

int tDecodeSVCreateTbBatchRsp(SDecoder *pCoder, SVCreateTbBatchRsp *pRsp) {
  if (tStartDecode(pCoder) < 0) return -1;

  if (tDecodeI32v(pCoder, &pRsp->nRsps) < 0) return -1;
  pRsp->pRsps = (SVCreateTbRsp *)tDecoderMalloc(pCoder, sizeof(*pRsp->pRsps) * pRsp->nRsps);
  for (int32_t i = 0; i < pRsp->nRsps; i++) {
    if (tDecodeSVCreateTbRsp(pCoder, pRsp->pRsps + i) < 0) return -1;
  }

  tEndDecode(pCoder);
  return 0;
}

int32_t tEncodeTSma(SEncoder *pCoder, const STSma *pSma) {
  if (tEncodeI8(pCoder, pSma->version) < 0) return -1;
  if (tEncodeI8(pCoder, pSma->intervalUnit) < 0) return -1;
  if (tEncodeI8(pCoder, pSma->slidingUnit) < 0) return -1;
  if (tEncodeI8(pCoder, pSma->timezoneInt) < 0) return -1;
  if (tEncodeI32(pCoder, pSma->dstVgId) < 0) return -1;
  if (tEncodeCStr(pCoder, pSma->indexName) < 0) return -1;
  if (tEncodeI32(pCoder, pSma->exprLen) < 0) return -1;
  if (tEncodeI32(pCoder, pSma->tagsFilterLen) < 0) return -1;
  if (tEncodeI32(pCoder, pSma->numOfVgroups) < 0) return -1;
  if (tEncodeI64(pCoder, pSma->indexUid) < 0) return -1;
  if (tEncodeI64(pCoder, pSma->tableUid) < 0) return -1;
  if (tEncodeI64(pCoder, pSma->interval) < 0) return -1;
  if (tEncodeI64(pCoder, pSma->offset) < 0) return -1;
  if (tEncodeI64(pCoder, pSma->sliding) < 0) return -1;
  if (pSma->exprLen > 0) {
    if (tEncodeCStr(pCoder, pSma->expr) < 0) return -1;
  }
  if (pSma->tagsFilterLen > 0) {
    if (tEncodeCStr(pCoder, pSma->tagsFilter) < 0) return -1;
  }
  for (int32_t v = 0; v < pSma->numOfVgroups; ++v) {
    if (tEncodeI32(pCoder, pSma->pVgEpSet[v].vgId) < 0) return -1;
    if (tEncodeI8(pCoder, pSma->pVgEpSet[v].epSet.inUse) < 0) return -1;
    int8_t numOfEps = pSma->pVgEpSet[v].epSet.numOfEps;
    if (tEncodeI8(pCoder, numOfEps) < 0) return -1;
    for (int32_t n = 0; n < numOfEps; ++n) {
      const SEp *pEp = &pSma->pVgEpSet[v].epSet.eps[n];
      if (tEncodeCStr(pCoder, pEp->fqdn) < 0) return -1;
      if (tEncodeU16(pCoder, pEp->port) < 0) return -1;
    }
  }
  return 0;
}

int32_t tDecodeTSma(SDecoder *pCoder, STSma *pSma) {
  if (tDecodeI8(pCoder, &pSma->version) < 0) return -1;
  if (tDecodeI8(pCoder, &pSma->intervalUnit) < 0) return -1;
  if (tDecodeI8(pCoder, &pSma->slidingUnit) < 0) return -1;
  if (tDecodeI32(pCoder, &pSma->dstVgId) < 0) return -1;
  if (tDecodeI8(pCoder, &pSma->timezoneInt) < 0) return -1;
  if (tDecodeCStrTo(pCoder, pSma->indexName) < 0) return -1;
  if (tDecodeI32(pCoder, &pSma->exprLen) < 0) return -1;
  if (tDecodeI32(pCoder, &pSma->tagsFilterLen) < 0) return -1;
  if (tDecodeI32(pCoder, &pSma->numOfVgroups) < 0) return -1;
  if (tDecodeI64(pCoder, &pSma->indexUid) < 0) return -1;
  if (tDecodeI64(pCoder, &pSma->tableUid) < 0) return -1;
  if (tDecodeI64(pCoder, &pSma->interval) < 0) return -1;
  if (tDecodeI64(pCoder, &pSma->offset) < 0) return -1;
  if (tDecodeI64(pCoder, &pSma->sliding) < 0) return -1;
  if (pSma->exprLen > 0) {
    if (tDecodeCStr(pCoder, &pSma->expr) < 0) return -1;
  } else {
    pSma->expr = NULL;
  }
  if (pSma->tagsFilterLen > 0) {
    if (tDecodeCStr(pCoder, &pSma->tagsFilter) < 0) return -1;
  } else {
    pSma->tagsFilter = NULL;
  }
  if (pSma->numOfVgroups > 0) {
    pSma->pVgEpSet = (SVgEpSet *)tDecoderMalloc(pCoder, pSma->numOfVgroups * sizeof(SVgEpSet));
    if (!pSma->pVgEpSet) {
      terrno = TSDB_CODE_OUT_OF_MEMORY;
      return -1;
    }

    memset(pSma->pVgEpSet, 0, pSma->numOfVgroups * sizeof(SVgEpSet));

    for (int32_t v = 0; v < pSma->numOfVgroups; ++v) {
      if (tDecodeI32(pCoder, &pSma->pVgEpSet[v].vgId) < 0) return -1;
      if (tDecodeI8(pCoder, &pSma->pVgEpSet[v].epSet.inUse) < 0) return -1;
      if (tDecodeI8(pCoder, &pSma->pVgEpSet[v].epSet.numOfEps) < 0) return -1;
      int8_t numOfEps = pSma->pVgEpSet[v].epSet.numOfEps;
      for (int32_t n = 0; n < numOfEps; ++n) {
        SEp *pEp = &pSma->pVgEpSet[v].epSet.eps[n];
        if (tDecodeCStrTo(pCoder, pEp->fqdn) < 0) return -1;
        if (tDecodeU16(pCoder, &pEp->port) < 0) return -1;
      }
    }
  }

  return 0;
}

int32_t tEncodeSVCreateTSmaReq(SEncoder *pCoder, const SVCreateTSmaReq *pReq) {
  if (tStartEncode(pCoder) < 0) return -1;

  tEncodeTSma(pCoder, pReq);

  tEndEncode(pCoder);
  return 0;
}

int32_t tDecodeSVCreateTSmaReq(SDecoder *pCoder, SVCreateTSmaReq *pReq) {
  if (tStartDecode(pCoder) < 0) return -1;

  tDecodeTSma(pCoder, pReq);

  tEndDecode(pCoder);
  return 0;
}

int32_t tEncodeSVDropTSmaReq(SEncoder *pCoder, const SVDropTSmaReq *pReq) {
  if (tStartEncode(pCoder) < 0) return -1;

  if (tEncodeI64(pCoder, pReq->indexUid) < 0) return -1;
  if (tEncodeCStr(pCoder, pReq->indexName) < 0) return -1;

  tEndEncode(pCoder);
  return 0;
}

int32_t tDecodeSVDropTSmaReq(SDecoder *pCoder, SVDropTSmaReq *pReq) {
  if (tStartDecode(pCoder) < 0) return -1;

  if (tDecodeI64(pCoder, &pReq->indexUid) < 0) return -1;
  if (tDecodeCStrTo(pCoder, pReq->indexName) < 0) return -1;

  tEndDecode(pCoder);
  return 0;
}

int32_t tEncodeSVGetTSmaExpWndsReq(SEncoder *pCoder, const SVGetTsmaExpWndsReq *pReq) {
  if (tStartEncode(pCoder) < 0) return -1;

  if (tEncodeI64(pCoder, pReq->indexUid) < 0) return -1;
  if (tEncodeI64(pCoder, pReq->queryWindow.skey) < 0) return -1;
  if (tEncodeI64(pCoder, pReq->queryWindow.ekey) < 0) return -1;

  tEndEncode(pCoder);
  return 0;
}

int32_t tDecodeSVGetTsmaExpWndsReq(SDecoder *pCoder, SVGetTsmaExpWndsReq *pReq) {
  if (tStartDecode(pCoder) < 0) return -1;

  if (tDecodeI64(pCoder, &pReq->indexUid) < 0) return -1;
  if (tDecodeI64(pCoder, &pReq->queryWindow.skey) < 0) return -1;
  if (tDecodeI64(pCoder, &pReq->queryWindow.ekey) < 0) return -1;

  tEndDecode(pCoder);
  return 0;
}

int32_t tEncodeSVGetTSmaExpWndsRsp(SEncoder *pCoder, const SVGetTsmaExpWndsRsp *pReq) {
  if (tStartEncode(pCoder) < 0) return -1;

  if (tEncodeI64(pCoder, pReq->indexUid) < 0) return -1;
  if (tEncodeI8(pCoder, pReq->flags) < 0) return -1;
  if (tEncodeI32(pCoder, pReq->numExpWnds) < 0) return -1;
  for (int32_t i = 0; i < pReq->numExpWnds; ++i) {
    if (tEncodeI64(pCoder, pReq->wndSKeys[i]) < 0) return -1;
  }
  tEndEncode(pCoder);
  return 0;
}

int32_t tDecodeSVGetTsmaExpWndsRsp(SDecoder *pCoder, SVGetTsmaExpWndsRsp *pReq) {
  if (tStartDecode(pCoder) < 0) return -1;

  if (tDecodeI64(pCoder, &pReq->indexUid) < 0) return -1;
  if (tDecodeI8(pCoder, &pReq->flags) < 0) return -1;
  if (tDecodeI32(pCoder, &pReq->numExpWnds) < 0) return -1;
  for (int32_t i = 0; i < pReq->numExpWnds; ++i) {
    if (tDecodeI64(pCoder, &pReq->wndSKeys[i]) < 0) return -1;
  }

  tEndDecode(pCoder);
  return 0;
}

<<<<<<< HEAD
int32_t tSerializeSVDeleteReq(void *buf, int32_t bufLen, SVDeleteReq *pReq) {
  int32_t headLen = sizeof(SMsgHead);
  if (buf != NULL) {
    buf = (char *)buf + headLen;
    bufLen -= headLen;
  }
=======
int32_t tEncodeSVDeleteReq(SEncoder *pCoder, const SVDeleteReq *pReq) {
  if (tStartEncode(pCoder) < 0) return -1;
>>>>>>> 37c822d3

  SEncoder encoder = {0};
  tEncoderInit(&encoder, buf, bufLen);

  if (tStartEncode(&encoder) < 0) return -1;
  if (tEncodeU64(&encoder, pReq->sId) < 0) return -1;
  if (tEncodeU64(&encoder, pReq->queryId) < 0) return -1;
  if (tEncodeU64(&encoder, pReq->taskId) < 0) return -1;
  if (tEncodeU32(&encoder, pReq->sqlLen) < 0) return -1;
  if (tEncodeU32(&encoder, pReq->phyLen) < 0) return -1;
  if (tEncodeCStr(&encoder, pReq->sql) < 0) return -1;
  if (tEncodeCStr(&encoder, pReq->msg) < 0) return -1;
  tEndEncode(&encoder);

  int32_t tlen = encoder.pos;
  tEncoderClear(&encoder);

  if (buf != NULL) {
    SMsgHead *pHead = (SMsgHead *)((char *)buf - headLen);
    pHead->vgId = htonl(pReq->header.vgId);
    pHead->contLen = htonl(tlen + headLen);
  }

  return tlen + headLen;
}

<<<<<<< HEAD
int32_t tDeserializeSVDeleteReq(void *buf, int32_t bufLen, SVDeleteReq *pReq) {
  int32_t headLen = sizeof(SMsgHead);
=======
int32_t tDecodeSVDeleteReq(SDecoder *pCoder, SVDeleteReq *pReq) {
  if (tStartDecode(pCoder) < 0) return -1;
>>>>>>> 37c822d3

  SMsgHead *pHead = buf;
  pHead->vgId = pReq->header.vgId;
  pHead->contLen = pReq->header.contLen;

  SDecoder decoder = {0};
  tDecoderInit(&decoder, (char *)buf + headLen, bufLen - headLen);

  if (tStartDecode(&decoder) < 0) return -1;
  if (tDecodeU64(&decoder, &pReq->sId) < 0) return -1;
  if (tDecodeU64(&decoder, &pReq->queryId) < 0) return -1;
  if (tDecodeU64(&decoder, &pReq->taskId) < 0) return -1;
  if (tDecodeU32(&decoder, &pReq->sqlLen) < 0) return -1;
  if (tDecodeU32(&decoder, &pReq->phyLen) < 0) return -1;
  pReq->sql = taosMemoryCalloc(1, pReq->sqlLen + 1);
  if (NULL == pReq->sql) return -1;
  pReq->msg = taosMemoryCalloc(1, pReq->phyLen + 1);
  if (NULL == pReq->msg) return -1;
  if (tDecodeCStrTo(&decoder, pReq->sql) < 0) return -1;
  if (tDecodeCStrTo(&decoder, pReq->msg) < 0) return -1;

  tEndDecode(&decoder);

  tDecoderClear(&decoder);
  return 0;
}

int32_t tEncodeSVDeleteRsp(SEncoder *pCoder, const SVDeleteRsp *pReq) {
  if (tStartEncode(pCoder) < 0) return -1;

  if (tEncodeI64(pCoder, pReq->affectedRows) < 0) return -1;

  tEndEncode(pCoder);
  return 0;
}

int32_t tDecodeSVDeleteRsp(SDecoder *pCoder, SVDeleteRsp *pReq) {
  if (tStartDecode(pCoder) < 0) return -1;

  if (tDecodeI64(pCoder, &pReq->affectedRows) < 0) return -1;

  tEndDecode(pCoder);
  return 0;
}

int32_t tSerializeSCMCreateStreamReq(void *buf, int32_t bufLen, const SCMCreateStreamReq *pReq) {
  int32_t sqlLen = 0;
  int32_t astLen = 0;
  if (pReq->sql != NULL) sqlLen = (int32_t)strlen(pReq->sql);
  if (pReq->ast != NULL) astLen = (int32_t)strlen(pReq->ast);

  SEncoder encoder = {0};
  tEncoderInit(&encoder, buf, bufLen);

  if (tStartEncode(&encoder) < 0) return -1;
  if (tEncodeCStr(&encoder, pReq->name) < 0) return -1;
  if (tEncodeCStr(&encoder, pReq->sourceDB) < 0) return -1;
  if (tEncodeCStr(&encoder, pReq->targetStbFullName) < 0) return -1;
  if (tEncodeI8(&encoder, pReq->igExists) < 0) return -1;
  if (tEncodeI32(&encoder, sqlLen) < 0) return -1;
  if (tEncodeI32(&encoder, astLen) < 0) return -1;
  if (tEncodeI8(&encoder, pReq->triggerType) < 0) return -1;
  if (tEncodeI64(&encoder, pReq->watermark) < 0) return -1;
  if (sqlLen > 0 && tEncodeCStr(&encoder, pReq->sql) < 0) return -1;
  if (astLen > 0 && tEncodeCStr(&encoder, pReq->ast) < 0) return -1;

  tEndEncode(&encoder);

  int32_t tlen = encoder.pos;
  tEncoderClear(&encoder);
  return tlen;
}

int32_t tDeserializeSCMCreateStreamReq(void *buf, int32_t bufLen, SCMCreateStreamReq *pReq) {
  int32_t sqlLen = 0;
  int32_t astLen = 0;

  SDecoder decoder = {0};
  tDecoderInit(&decoder, buf, bufLen);

  if (tStartDecode(&decoder) < 0) return -1;
  if (tDecodeCStrTo(&decoder, pReq->name) < 0) return -1;
  if (tDecodeCStrTo(&decoder, pReq->sourceDB) < 0) return -1;
  if (tDecodeCStrTo(&decoder, pReq->targetStbFullName) < 0) return -1;
  if (tDecodeI8(&decoder, &pReq->igExists) < 0) return -1;
  if (tDecodeI32(&decoder, &sqlLen) < 0) return -1;
  if (tDecodeI32(&decoder, &astLen) < 0) return -1;
  if (tDecodeI8(&decoder, &pReq->triggerType) < 0) return -1;
  if (tDecodeI64(&decoder, &pReq->watermark) < 0) return -1;

  if (sqlLen > 0) {
    pReq->sql = taosMemoryCalloc(1, sqlLen + 1);
    if (pReq->sql == NULL) return -1;
    if (tDecodeCStrTo(&decoder, pReq->sql) < 0) return -1;
  }

  if (astLen > 0) {
    pReq->ast = taosMemoryCalloc(1, astLen + 1);
    if (pReq->ast == NULL) return -1;
    if (tDecodeCStrTo(&decoder, pReq->ast) < 0) return -1;
  }
  tEndDecode(&decoder);

  tDecoderClear(&decoder);
  return 0;
}

void tFreeSCMCreateStreamReq(SCMCreateStreamReq *pReq) {
  taosMemoryFreeClear(pReq->sql);
  taosMemoryFreeClear(pReq->ast);
}

int32_t tEncodeSRSmaParam(SEncoder *pCoder, const SRSmaParam *pRSmaParam) {
  if (tEncodeFloat(pCoder, pRSmaParam->xFilesFactor) < 0) return -1;
  if (tEncodeI32v(pCoder, pRSmaParam->delay) < 0) return -1;
  if (tEncodeI32v(pCoder, pRSmaParam->qmsg1Len) < 0) return -1;
  if (tEncodeI32v(pCoder, pRSmaParam->qmsg2Len) < 0) return -1;
  if (pRSmaParam->qmsg1Len > 0) {
    if (tEncodeBinary(pCoder, pRSmaParam->qmsg1, (uint64_t)pRSmaParam->qmsg1Len) < 0)  // qmsg1Len contains len of '\0'
      return -1;
  }
  if (pRSmaParam->qmsg2Len > 0) {
    if (tEncodeBinary(pCoder, pRSmaParam->qmsg2, (uint64_t)pRSmaParam->qmsg2Len) < 0)  // qmsg2Len contains len of '\0'
      return -1;
  }

  return 0;
}

int32_t tDecodeSRSmaParam(SDecoder *pCoder, SRSmaParam *pRSmaParam) {
  if (tDecodeFloat(pCoder, &pRSmaParam->xFilesFactor) < 0) return -1;
  if (tDecodeI32v(pCoder, &pRSmaParam->delay) < 0) return -1;
  if (tDecodeI32v(pCoder, &pRSmaParam->qmsg1Len) < 0) return -1;
  if (tDecodeI32v(pCoder, &pRSmaParam->qmsg2Len) < 0) return -1;
  if (pRSmaParam->qmsg1Len > 0) {
    uint64_t len;
    if (tDecodeBinaryAlloc(pCoder, (void **)&pRSmaParam->qmsg1, &len) < 0) return -1;  // qmsg1Len contains len of '\0'
  } else {
    pRSmaParam->qmsg1 = NULL;
  }
  if (pRSmaParam->qmsg2Len > 0) {
    uint64_t len;
    if (tDecodeBinaryAlloc(pCoder, (void **)&pRSmaParam->qmsg2, &len) < 0) return -1;  // qmsg2Len contains len of '\0'
  } else {
    pRSmaParam->qmsg2 = NULL;
  }
  return 0;
}

int tEncodeSVCreateStbReq(SEncoder *pCoder, const SVCreateStbReq *pReq) {
  if (tStartEncode(pCoder) < 0) return -1;

  if (tEncodeCStr(pCoder, pReq->name) < 0) return -1;
  if (tEncodeI64(pCoder, pReq->suid) < 0) return -1;
  if (tEncodeI8(pCoder, pReq->rollup) < 0) return -1;
  if (tEncodeSSchemaWrapper(pCoder, &pReq->schemaRow) < 0) return -1;
  if (tEncodeSSchemaWrapper(pCoder, &pReq->schemaTag) < 0) return -1;
  if (pReq->rollup) {
    if (tEncodeSRSmaParam(pCoder, &pReq->pRSmaParam) < 0) return -1;
  }

  tEndEncode(pCoder);
  return 0;
}

int tDecodeSVCreateStbReq(SDecoder *pCoder, SVCreateStbReq *pReq) {
  if (tStartDecode(pCoder) < 0) return -1;

  if (tDecodeCStr(pCoder, &pReq->name) < 0) return -1;
  if (tDecodeI64(pCoder, &pReq->suid) < 0) return -1;
  if (tDecodeI8(pCoder, &pReq->rollup) < 0) return -1;
  if (tDecodeSSchemaWrapper(pCoder, &pReq->schemaRow) < 0) return -1;
  if (tDecodeSSchemaWrapper(pCoder, &pReq->schemaTag) < 0) return -1;
  if (pReq->rollup) {
    if (tDecodeSRSmaParam(pCoder, &pReq->pRSmaParam) < 0) return -1;
  }

  tEndDecode(pCoder);
  return 0;
}

STSchema *tdGetSTSChemaFromSSChema(SSchema **pSchema, int32_t nCols) {
  STSchemaBuilder schemaBuilder = {0};
  if (tdInitTSchemaBuilder(&schemaBuilder, 1) < 0) {
    return NULL;
  }

  for (int i = 0; i < nCols; i++) {
    SSchema *schema = *pSchema + i;
    if (tdAddColToSchema(&schemaBuilder, schema->type, schema->flags, schema->colId, schema->bytes) < 0) {
      tdDestroyTSchemaBuilder(&schemaBuilder);
      return NULL;
    }
  }

  STSchema *pNSchema = tdGetSchemaFromBuilder(&schemaBuilder);
  if (pNSchema == NULL) {
    tdDestroyTSchemaBuilder(&schemaBuilder);
    return NULL;
  }

  tdDestroyTSchemaBuilder(&schemaBuilder);
  return pNSchema;
}

int tEncodeSVCreateTbReq(SEncoder *pCoder, const SVCreateTbReq *pReq) {
  if (tStartEncode(pCoder) < 0) return -1;

  if (tEncodeI32v(pCoder, pReq->flags) < 0) return -1;
  if (tEncodeCStr(pCoder, pReq->name) < 0) return -1;
  if (tEncodeI64(pCoder, pReq->uid) < 0) return -1;
  if (tEncodeI64(pCoder, pReq->ctime) < 0) return -1;
  if (tEncodeI32(pCoder, pReq->ttl) < 0) return -1;
  if (tEncodeI8(pCoder, pReq->type) < 0) return -1;

  if (pReq->type == TSDB_CHILD_TABLE) {
    if (tEncodeI64(pCoder, pReq->ctb.suid) < 0) return -1;
    if (tEncodeTag(pCoder, (const STag *)pReq->ctb.pTag) < 0) return -1;
  } else if (pReq->type == TSDB_NORMAL_TABLE) {
    if (tEncodeSSchemaWrapper(pCoder, &pReq->ntb.schemaRow) < 0) return -1;
  } else {
    ASSERT(0);
  }

  tEndEncode(pCoder);
  return 0;
}

int tDecodeSVCreateTbReq(SDecoder *pCoder, SVCreateTbReq *pReq) {
  if (tStartDecode(pCoder) < 0) return -1;

  if (tDecodeI32v(pCoder, &pReq->flags) < 0) return -1;
  if (tDecodeCStr(pCoder, &pReq->name) < 0) return -1;
  if (tDecodeI64(pCoder, &pReq->uid) < 0) return -1;
  if (tDecodeI64(pCoder, &pReq->ctime) < 0) return -1;
  if (tDecodeI32(pCoder, &pReq->ttl) < 0) return -1;
  if (tDecodeI8(pCoder, &pReq->type) < 0) return -1;

  if (pReq->type == TSDB_CHILD_TABLE) {
    if (tDecodeI64(pCoder, &pReq->ctb.suid) < 0) return -1;
    if (tDecodeTag(pCoder, (STag **)&pReq->ctb.pTag) < 0) return -1;
  } else if (pReq->type == TSDB_NORMAL_TABLE) {
    if (tDecodeSSchemaWrapper(pCoder, &pReq->ntb.schemaRow) < 0) return -1;
  } else {
    ASSERT(0);
  }

  tEndDecode(pCoder);
  return 0;
}

int tEncodeSVCreateTbBatchReq(SEncoder *pCoder, const SVCreateTbBatchReq *pReq) {
  int32_t nReq = taosArrayGetSize(pReq->pArray);

  if (tStartEncode(pCoder) < 0) return -1;

  if (tEncodeI32v(pCoder, nReq) < 0) return -1;
  for (int iReq = 0; iReq < nReq; iReq++) {
    if (tEncodeSVCreateTbReq(pCoder, (SVCreateTbReq *)taosArrayGet(pReq->pArray, iReq)) < 0) return -1;
  }

  tEndEncode(pCoder);
  return 0;
}

int tDecodeSVCreateTbBatchReq(SDecoder *pCoder, SVCreateTbBatchReq *pReq) {
  if (tStartDecode(pCoder) < 0) return -1;

  if (tDecodeI32v(pCoder, &pReq->nReqs) < 0) return -1;
  pReq->pReqs = (SVCreateTbReq *)tDecoderMalloc(pCoder, sizeof(SVCreateTbReq) * pReq->nReqs);
  if (pReq->pReqs == NULL) return -1;
  for (int iReq = 0; iReq < pReq->nReqs; iReq++) {
    if (tDecodeSVCreateTbReq(pCoder, pReq->pReqs + iReq) < 0) return -1;
  }

  tEndDecode(pCoder);
  return 0;
}

int tEncodeSVCreateTbRsp(SEncoder *pCoder, const SVCreateTbRsp *pRsp) {
  if (tStartEncode(pCoder) < 0) return -1;

  if (tEncodeI32(pCoder, pRsp->code) < 0) return -1;

  tEndEncode(pCoder);
  return 0;
}

int tDecodeSVCreateTbRsp(SDecoder *pCoder, SVCreateTbRsp *pRsp) {
  if (tStartDecode(pCoder) < 0) return -1;

  if (tDecodeI32(pCoder, &pRsp->code) < 0) return -1;

  tEndDecode(pCoder);
  return 0;
}

// TDMT_VND_DROP_TABLE =================
static int32_t tEncodeSVDropTbReq(SEncoder *pCoder, const SVDropTbReq *pReq) {
  if (tStartEncode(pCoder) < 0) return -1;

  if (tEncodeCStr(pCoder, pReq->name) < 0) return -1;
  if (tEncodeI8(pCoder, pReq->igNotExists) < 0) return -1;

  tEndEncode(pCoder);
  return 0;
}

static int32_t tDecodeSVDropTbReq(SDecoder *pCoder, SVDropTbReq *pReq) {
  if (tStartDecode(pCoder) < 0) return -1;

  if (tDecodeCStr(pCoder, &pReq->name) < 0) return -1;
  if (tDecodeI8(pCoder, &pReq->igNotExists) < 0) return -1;

  tEndDecode(pCoder);
  return 0;
}

static int32_t tEncodeSVDropTbRsp(SEncoder *pCoder, const SVDropTbRsp *pReq) {
  if (tStartEncode(pCoder) < 0) return -1;

  if (tEncodeI32(pCoder, pReq->code) < 0) return -1;

  tEndEncode(pCoder);
  return 0;
}

static int32_t tDecodeSVDropTbRsp(SDecoder *pCoder, SVDropTbRsp *pReq) {
  if (tStartDecode(pCoder) < 0) return -1;

  if (tDecodeI32(pCoder, &pReq->code) < 0) return -1;

  tEndDecode(pCoder);
  return 0;
}

int32_t tEncodeSVDropTbBatchReq(SEncoder *pCoder, const SVDropTbBatchReq *pReq) {
  int32_t      nReqs = taosArrayGetSize(pReq->pArray);
  SVDropTbReq *pDropTbReq;

  if (tStartEncode(pCoder) < 0) return -1;

  if (tEncodeI32v(pCoder, nReqs) < 0) return -1;
  for (int iReq = 0; iReq < nReqs; iReq++) {
    pDropTbReq = (SVDropTbReq *)taosArrayGet(pReq->pArray, iReq);
    if (tEncodeSVDropTbReq(pCoder, pDropTbReq) < 0) return -1;
  }

  tEndEncode(pCoder);
  return 0;
}

int32_t tDecodeSVDropTbBatchReq(SDecoder *pCoder, SVDropTbBatchReq *pReq) {
  if (tStartDecode(pCoder) < 0) return -1;

  if (tDecodeI32v(pCoder, &pReq->nReqs) < 0) return -1;
  pReq->pReqs = (SVDropTbReq *)tDecoderMalloc(pCoder, sizeof(SVDropTbReq) * pReq->nReqs);
  if (pReq->pReqs == NULL) return -1;
  for (int iReq = 0; iReq < pReq->nReqs; iReq++) {
    if (tDecodeSVDropTbReq(pCoder, pReq->pReqs + iReq) < 0) return -1;
  }

  tEndDecode(pCoder);
  return 0;
}

int32_t tEncodeSVDropTbBatchRsp(SEncoder *pCoder, const SVDropTbBatchRsp *pRsp) {
  int32_t nRsps = taosArrayGetSize(pRsp->pArray);
  if (tStartEncode(pCoder) < 0) return -1;

  if (tEncodeI32v(pCoder, nRsps) < 0) return -1;
  for (int iRsp = 0; iRsp < nRsps; iRsp++) {
    if (tEncodeSVDropTbRsp(pCoder, (SVDropTbRsp *)taosArrayGet(pRsp->pArray, iRsp)) < 0) return -1;
  }

  tEndEncode(pCoder);
  return 0;
}

int32_t tDecodeSVDropTbBatchRsp(SDecoder *pCoder, SVDropTbBatchRsp *pRsp) {
  if (tStartDecode(pCoder) < 0) return -1;

  if (tDecodeI32v(pCoder, &pRsp->nRsps) < 0) return -1;
  pRsp->pRsps = (SVDropTbRsp *)tDecoderMalloc(pCoder, sizeof(SVDropTbRsp) * pRsp->nRsps);
  if (pRsp->pRsps == NULL) return -1;
  for (int iRsp = 0; iRsp < pRsp->nRsps; iRsp++) {
    if (tDecodeSVDropTbRsp(pCoder, pRsp->pRsps + iRsp) < 0) return -1;
  }

  tEndDecode(pCoder);
  return 0;
}

int32_t tEncodeSVDropStbReq(SEncoder *pCoder, const SVDropStbReq *pReq) {
  if (tStartEncode(pCoder) < 0) return -1;

  if (tEncodeCStr(pCoder, pReq->name) < 0) return -1;
  if (tEncodeI64(pCoder, pReq->suid) < 0) return -1;

  tEndEncode(pCoder);
  return 0;
}

int32_t tDecodeSVDropStbReq(SDecoder *pCoder, SVDropStbReq *pReq) {
  if (tStartDecode(pCoder) < 0) return -1;

  if (tDecodeCStr(pCoder, &pReq->name) < 0) return -1;
  if (tDecodeI64(pCoder, &pReq->suid) < 0) return -1;

  tEndDecode(pCoder);
  return 0;
}

static int32_t tEncodeSVSubmitBlk(SEncoder *pCoder, const SVSubmitBlk *pBlock, int32_t flags) {
  if (tStartEncode(pCoder) < 0) return -1;

  if (tEncodeI64(pCoder, pBlock->suid) < 0) return -1;
  if (tEncodeI64(pCoder, pBlock->uid) < 0) return -1;
  if (tEncodeI32v(pCoder, pBlock->sver) < 0) return -1;
  if (tEncodeBinary(pCoder, pBlock->pData, pBlock->nData) < 0) return -1;

  if (flags & TD_AUTO_CREATE_TABLE) {
    if (tEncodeSVCreateTbReq(pCoder, &pBlock->cTbReq) < 0) return -1;
  }

  tEndEncode(pCoder);
  return 0;
}

static int32_t tDecodeSVSubmitBlk(SDecoder *pCoder, SVSubmitBlk *pBlock, int32_t flags) {
  if (tStartDecode(pCoder) < 0) return -1;

  if (tDecodeI64(pCoder, &pBlock->suid) < 0) return -1;
  if (tDecodeI64(pCoder, &pBlock->uid) < 0) return -1;
  if (tDecodeI32v(pCoder, &pBlock->sver) < 0) return -1;
  if (tDecodeBinary(pCoder, &pBlock->pData, &pBlock->nData) < 0) return -1;

  if (flags & TD_AUTO_CREATE_TABLE) {
    if (tDecodeSVCreateTbReq(pCoder, &pBlock->cTbReq) < 0) return -1;
  }

  tEndDecode(pCoder);
  return 0;
}

int32_t tEncodeSVSubmitReq(SEncoder *pCoder, const SVSubmitReq *pReq) {
  int32_t nBlocks = taosArrayGetSize(pReq->pArray);

  if (tStartEncode(pCoder) < 0) return -1;

  if (tEncodeI32v(pCoder, pReq->flags) < 0) return -1;
  if (tEncodeI32v(pCoder, nBlocks) < 0) return -1;
  for (int32_t iBlock = 0; iBlock < nBlocks; iBlock++) {
    if (tEncodeSVSubmitBlk(pCoder, (SVSubmitBlk *)taosArrayGet(pReq->pArray, iBlock), pReq->flags) < 0) return -1;
  }

  tEndEncode(pCoder);
  return 0;
}

int32_t tDecodeSVSubmitReq(SDecoder *pCoder, SVSubmitReq *pReq) {
  if (tStartDecode(pCoder) < 0) return -1;

  if (tDecodeI32v(pCoder, &pReq->flags) < 0) return -1;
  if (tDecodeI32v(pCoder, &pReq->nBlocks) < 0) return -1;
  pReq->pBlocks = tDecoderMalloc(pCoder, sizeof(SVSubmitBlk) * pReq->nBlocks);
  if (pReq->pBlocks == NULL) return -1;
  for (int32_t iBlock = 0; iBlock < pReq->nBlocks; iBlock++) {
    if (tDecodeSVSubmitBlk(pCoder, pReq->pBlocks + iBlock, pReq->flags) < 0) return -1;
  }

  tEndDecode(pCoder);
  return 0;
}

static int32_t tEncodeSSubmitBlkRsp(SEncoder *pEncoder, const SSubmitBlkRsp *pBlock) {
  if (tStartEncode(pEncoder) < 0) return -1;

  if (tEncodeI32(pEncoder, pBlock->code) < 0) return -1;
  if (tEncodeI8(pEncoder, pBlock->hashMeta) < 0) return -1;
  if (tEncodeI64(pEncoder, pBlock->uid) < 0) return -1;
  if (tEncodeCStr(pEncoder, pBlock->tblFName) < 0) return -1;
  if (tEncodeI32v(pEncoder, pBlock->numOfRows) < 0) return -1;
  if (tEncodeI32v(pEncoder, pBlock->affectedRows) < 0) return -1;
  if (tEncodeI64v(pEncoder, pBlock->sver) < 0) return -1;

  tEndEncode(pEncoder);
  return 0;
}

static int32_t tDecodeSSubmitBlkRsp(SDecoder *pDecoder, SSubmitBlkRsp *pBlock) {
  if (tStartDecode(pDecoder) < 0) return -1;

  if (tDecodeI32(pDecoder, &pBlock->code) < 0) return -1;
  if (tDecodeI8(pDecoder, &pBlock->hashMeta) < 0) return -1;
  if (tDecodeI64(pDecoder, &pBlock->uid) < 0) return -1;
  pBlock->tblFName = taosMemoryCalloc(TSDB_TABLE_FNAME_LEN, 1);
  if (NULL == pBlock->tblFName) return -1;
  if (tDecodeCStrTo(pDecoder, pBlock->tblFName) < 0) return -1;
  if (tDecodeI32v(pDecoder, &pBlock->numOfRows) < 0) return -1;
  if (tDecodeI32v(pDecoder, &pBlock->affectedRows) < 0) return -1;
  if (tDecodeI64v(pDecoder, &pBlock->sver) < 0) return -1;

  tEndDecode(pDecoder);
  return 0;
}

int32_t tEncodeSSubmitRsp(SEncoder *pEncoder, const SSubmitRsp *pRsp) {
  int32_t nBlocks = taosArrayGetSize(pRsp->pArray);

  if (tStartEncode(pEncoder) < 0) return -1;

  if (tEncodeI32v(pEncoder, pRsp->numOfRows) < 0) return -1;
  if (tEncodeI32v(pEncoder, pRsp->affectedRows) < 0) return -1;
  if (tEncodeI32v(pEncoder, nBlocks) < 0) return -1;
  for (int32_t iBlock = 0; iBlock < nBlocks; iBlock++) {
    if (tEncodeSSubmitBlkRsp(pEncoder, (SSubmitBlkRsp *)taosArrayGet(pRsp->pArray, iBlock)) < 0) return -1;
  }

  tEndEncode(pEncoder);
  return 0;
}

int32_t tDecodeSSubmitRsp(SDecoder *pDecoder, SSubmitRsp *pRsp) {
  if (tStartDecode(pDecoder) < 0) return -1;

  if (tDecodeI32v(pDecoder, &pRsp->numOfRows) < 0) return -1;
  if (tDecodeI32v(pDecoder, &pRsp->affectedRows) < 0) return -1;
  if (tDecodeI32v(pDecoder, &pRsp->nBlocks) < 0) return -1;
  pRsp->pBlocks = taosMemoryCalloc(pRsp->nBlocks, sizeof(*pRsp->pBlocks));
  if (pRsp->pBlocks == NULL) return -1;
  for (int32_t iBlock = 0; iBlock < pRsp->nBlocks; iBlock++) {
    if (tDecodeSSubmitBlkRsp(pDecoder, pRsp->pBlocks + iBlock) < 0) return -1;
  }

  tEndDecode(pDecoder);
  tDecoderClear(pDecoder);
  return 0;
}

void tFreeSSubmitRsp(SSubmitRsp *pRsp) {
  if (NULL == pRsp) return;

  if (pRsp->pBlocks) {
    for (int32_t i = 0; i < pRsp->nBlocks; ++i) {
      SSubmitBlkRsp *sRsp = pRsp->pBlocks + i;
      taosMemoryFree(sRsp->tblFName);
    }

    taosMemoryFree(pRsp->pBlocks);
  }

  taosMemoryFree(pRsp);
}

int32_t tEncodeSVAlterTbReq(SEncoder *pEncoder, const SVAlterTbReq *pReq) {
  if (tStartEncode(pEncoder) < 0) return -1;

  if (tEncodeCStr(pEncoder, pReq->tbName) < 0) return -1;
  if (tEncodeI8(pEncoder, pReq->action) < 0) return -1;
  switch (pReq->action) {
    case TSDB_ALTER_TABLE_ADD_COLUMN:
      if (tEncodeCStr(pEncoder, pReq->colName) < 0) return -1;
      if (tEncodeI8(pEncoder, pReq->type) < 0) return -1;
      if (tEncodeI8(pEncoder, pReq->flags) < 0) return -1;
      if (tEncodeI32v(pEncoder, pReq->bytes) < 0) return -1;
      break;
    case TSDB_ALTER_TABLE_DROP_COLUMN:
      if (tEncodeCStr(pEncoder, pReq->colName) < 0) return -1;
      break;
    case TSDB_ALTER_TABLE_UPDATE_COLUMN_BYTES:
      if (tEncodeCStr(pEncoder, pReq->colName) < 0) return -1;
      if (tEncodeI32v(pEncoder, pReq->colModBytes) < 0) return -1;
      break;
    case TSDB_ALTER_TABLE_UPDATE_COLUMN_NAME:
      if (tEncodeCStr(pEncoder, pReq->colName) < 0) return -1;
      if (tEncodeCStr(pEncoder, pReq->colNewName) < 0) return -1;
      break;
    case TSDB_ALTER_TABLE_UPDATE_TAG_VAL:
      if (tEncodeCStr(pEncoder, pReq->tagName) < 0) return -1;
      if (tEncodeI8(pEncoder, pReq->isNull) < 0) return -1;
      if (!pReq->isNull) {
        if (tEncodeBinary(pEncoder, pReq->pTagVal, pReq->nTagVal) < 0) return -1;
      }
      break;
    case TSDB_ALTER_TABLE_UPDATE_OPTIONS:
      if (tEncodeI8(pEncoder, pReq->updateTTL) < 0) return -1;
      if (pReq->updateTTL) {
        if (tEncodeI32v(pEncoder, pReq->newTTL) < 0) return -1;
      }
      if (tEncodeI8(pEncoder, pReq->updateComment) < 0) return -1;
      if (pReq->updateComment) {
        if (tEncodeCStr(pEncoder, pReq->newComment) < 0) return -1;
      }
      break;
    default:
      break;
  }

  tEndEncode(pEncoder);
  return 0;
}

int32_t tDecodeSVAlterTbReq(SDecoder *pDecoder, SVAlterTbReq *pReq) {
  if (tStartDecode(pDecoder) < 0) return -1;

  if (tDecodeCStr(pDecoder, &pReq->tbName) < 0) return -1;
  if (tDecodeI8(pDecoder, &pReq->action) < 0) return -1;
  switch (pReq->action) {
    case TSDB_ALTER_TABLE_ADD_COLUMN:
      if (tDecodeCStr(pDecoder, &pReq->colName) < 0) return -1;
      if (tDecodeI8(pDecoder, &pReq->type) < 0) return -1;
      if (tDecodeI8(pDecoder, &pReq->flags) < 0) return -1;
      if (tDecodeI32v(pDecoder, &pReq->bytes) < 0) return -1;
      break;
    case TSDB_ALTER_TABLE_DROP_COLUMN:
      if (tDecodeCStr(pDecoder, &pReq->colName) < 0) return -1;
      break;
    case TSDB_ALTER_TABLE_UPDATE_COLUMN_BYTES:
      if (tDecodeCStr(pDecoder, &pReq->colName) < 0) return -1;
      if (tDecodeI32v(pDecoder, &pReq->colModBytes) < 0) return -1;
      break;
    case TSDB_ALTER_TABLE_UPDATE_COLUMN_NAME:
      if (tDecodeCStr(pDecoder, &pReq->colName) < 0) return -1;
      if (tDecodeCStr(pDecoder, &pReq->colNewName) < 0) return -1;
      break;
    case TSDB_ALTER_TABLE_UPDATE_TAG_VAL:
      if (tDecodeCStr(pDecoder, &pReq->tagName) < 0) return -1;
      if (tDecodeI8(pDecoder, &pReq->isNull) < 0) return -1;
      if (!pReq->isNull) {
        if (tDecodeBinary(pDecoder, &pReq->pTagVal, &pReq->nTagVal) < 0) return -1;
      }
      break;
    case TSDB_ALTER_TABLE_UPDATE_OPTIONS:
      if (tDecodeI8(pDecoder, &pReq->updateTTL) < 0) return -1;
      if (pReq->updateTTL) {
        if (tDecodeI32v(pDecoder, &pReq->newTTL) < 0) return -1;
      }
      if (tDecodeI8(pDecoder, &pReq->updateComment) < 0) return -1;
      if (pReq->updateComment) {
        if (tDecodeCStr(pDecoder, &pReq->newComment) < 0) return -1;
      }
      break;
    default:
      break;
  }

  tEndDecode(pDecoder);
  return 0;
}

int32_t tEncodeSVAlterTbRsp(SEncoder *pEncoder, const SVAlterTbRsp *pRsp) {
  if (tStartEncode(pEncoder) < 0) return -1;
  if (tEncodeI32(pEncoder, pRsp->code) < 0) return -1;
  if (tEncodeI32(pEncoder, pRsp->pMeta ? 1 : 0) < 0) return -1;
  if (pRsp->pMeta) {
    if (tEncodeSTableMetaRsp(pEncoder, pRsp->pMeta) < 0) return -1;
  }
  tEndEncode(pEncoder);
  return 0;
}

int32_t tDecodeSVAlterTbRsp(SDecoder *pDecoder, SVAlterTbRsp *pRsp) {
  int32_t meta = 0;
  if (tStartDecode(pDecoder) < 0) return -1;
  if (tDecodeI32(pDecoder, &pRsp->code) < 0) return -1;
  if (tDecodeI32(pDecoder, &meta) < 0) return -1;
  if (meta) {
    pRsp->pMeta = taosMemoryCalloc(1, sizeof(STableMetaRsp));
    if (NULL == pRsp->pMeta) return -1;
    if (tDecodeSTableMetaRsp(pDecoder, pRsp->pMeta) < 0) return -1;
  }
  tEndDecode(pDecoder);
  return 0;
}

int32_t tDeserializeSVAlterTbRsp(void *buf, int32_t bufLen, SVAlterTbRsp *pRsp) {
  int32_t  meta = 0;
  SDecoder decoder = {0};
  tDecoderInit(&decoder, buf, bufLen);

  if (tStartDecode(&decoder) < 0) return -1;
  if (tDecodeI32(&decoder, &pRsp->code) < 0) return -1;
  if (tDecodeI32(&decoder, &meta) < 0) return -1;
  if (meta) {
    pRsp->pMeta = taosMemoryCalloc(1, sizeof(STableMetaRsp));
    if (NULL == pRsp->pMeta) return -1;
    if (tDecodeSTableMetaRsp(&decoder, pRsp->pMeta) < 0) return -1;
  }
  tEndDecode(&decoder);
  tDecoderClear(&decoder);
  return 0;
}

int32_t tEncodeSMAlterStbRsp(SEncoder *pEncoder, const SMAlterStbRsp *pRsp) {
  if (tStartEncode(pEncoder) < 0) return -1;
  if (tEncodeI32(pEncoder, pRsp->pMeta->pSchemas ? 1 : 0) < 0) return -1;
  if (pRsp->pMeta->pSchemas) {
    if (tEncodeSTableMetaRsp(pEncoder, pRsp->pMeta) < 0) return -1;
  }
  tEndEncode(pEncoder);
  return 0;
}

int32_t tDecodeSMAlterStbRsp(SDecoder *pDecoder, SMAlterStbRsp *pRsp) {
  int32_t meta = 0;
  if (tStartDecode(pDecoder) < 0) return -1;
  if (tDecodeI32(pDecoder, &meta) < 0) return -1;
  if (meta) {
    pRsp->pMeta = taosMemoryCalloc(1, sizeof(STableMetaRsp));
    if (NULL == pRsp->pMeta) return -1;
    if (tDecodeSTableMetaRsp(pDecoder, pRsp->pMeta) < 0) return -1;
  }
  tEndDecode(pDecoder);
  return 0;
}

int32_t tDeserializeSMAlterStbRsp(void *buf, int32_t bufLen, SMAlterStbRsp *pRsp) {
  int32_t  meta = 0;
  SDecoder decoder = {0};
  tDecoderInit(&decoder, buf, bufLen);

  if (tStartDecode(&decoder) < 0) return -1;
  if (tDecodeI32(&decoder, &meta) < 0) return -1;
  if (meta) {
    pRsp->pMeta = taosMemoryCalloc(1, sizeof(STableMetaRsp));
    if (NULL == pRsp->pMeta) return -1;
    if (tDecodeSTableMetaRsp(&decoder, pRsp->pMeta) < 0) return -1;
  }
  tEndDecode(&decoder);
  tDecoderClear(&decoder);
  return 0;
}

void tFreeSMAlterStbRsp(SMAlterStbRsp *pRsp) {
  if (NULL == pRsp) {
    return;
  }

  if (pRsp->pMeta) {
    taosMemoryFree(pRsp->pMeta->pSchemas);
    taosMemoryFree(pRsp->pMeta);
  }
}<|MERGE_RESOLUTION|>--- conflicted
+++ resolved
@@ -3825,17 +3825,12 @@
   return 0;
 }
 
-<<<<<<< HEAD
 int32_t tSerializeSVDeleteReq(void *buf, int32_t bufLen, SVDeleteReq *pReq) {
   int32_t headLen = sizeof(SMsgHead);
   if (buf != NULL) {
     buf = (char *)buf + headLen;
     bufLen -= headLen;
   }
-=======
-int32_t tEncodeSVDeleteReq(SEncoder *pCoder, const SVDeleteReq *pReq) {
-  if (tStartEncode(pCoder) < 0) return -1;
->>>>>>> 37c822d3
 
   SEncoder encoder = {0};
   tEncoderInit(&encoder, buf, bufLen);
@@ -3862,13 +3857,8 @@
   return tlen + headLen;
 }
 
-<<<<<<< HEAD
 int32_t tDeserializeSVDeleteReq(void *buf, int32_t bufLen, SVDeleteReq *pReq) {
   int32_t headLen = sizeof(SMsgHead);
-=======
-int32_t tDecodeSVDeleteReq(SDecoder *pCoder, SVDeleteReq *pReq) {
-  if (tStartDecode(pCoder) < 0) return -1;
->>>>>>> 37c822d3
 
   SMsgHead *pHead = buf;
   pHead->vgId = pReq->header.vgId;
