--- conflicted
+++ resolved
@@ -4061,13 +4061,10 @@
   if (tEncodeI16(encoder, pRsp->sstTrigger) < 0) return -1;
   if (tEncodeI32(encoder, pRsp->keepTimeOffset) < 0) return -1;
   if (tEncodeI8(encoder, pRsp->withArbitrator) < 0) return -1;
-<<<<<<< HEAD
   if (tEncodeI8(encoder, pRsp->encryptAlgorithm) < 0) return -1;
-=======
   if (tEncodeI32(encoder, pRsp->s3ChunkSize) < 0) return -1;
   if (tEncodeI32(encoder, pRsp->s3KeepLocal) < 0) return -1;
   if (tEncodeI8(encoder, pRsp->s3Compact) < 0) return -1;
->>>>>>> fb7db6a5
 
   return 0;
 }
@@ -4142,15 +4139,12 @@
   }
   pRsp->withArbitrator = TSDB_DEFAULT_DB_WITH_ARBITRATOR;
   pRsp->encryptAlgorithm = TSDB_DEFAULT_ENCRYPT_ALGO;
-  if (!tDecodeIsEnd(decoder)) {
-    if (tDecodeI8(decoder, &pRsp->withArbitrator) < 0) return -1;
-    if (tDecodeI8(decoder, &pRsp->encryptAlgorithm) < 0) return -1;
-  }
-
   pRsp->s3ChunkSize = TSDB_DEFAULT_S3_CHUNK_SIZE;
   pRsp->s3KeepLocal = TSDB_DEFAULT_S3_KEEP_LOCAL;
   pRsp->s3Compact = TSDB_DEFAULT_S3_COMPACT;
   if (!tDecodeIsEnd(decoder)) {
+    if (tDecodeI8(decoder, &pRsp->withArbitrator) < 0) return -1;
+    if (tDecodeI8(decoder, &pRsp->encryptAlgorithm) < 0) return -1;
     if (tDecodeI32(decoder, &pRsp->s3ChunkSize) < 0) return -1;
     if (tDecodeI32(decoder, &pRsp->s3KeepLocal) < 0) return -1;
     if (tDecodeI8(decoder, &pRsp->s3Compact) < 0) return -1;
@@ -5190,13 +5184,10 @@
   }
   if (tEncodeI32(&encoder, pReq->changeVersion) < 0) return -1;
   if (tEncodeI32(&encoder, pReq->keepTimeOffset) < 0) return -1;
-<<<<<<< HEAD
   if (tEncodeI8(&encoder, pReq->encryptAlgorithm) < 0) return -1;
-=======
   if (tEncodeI32(&encoder, pReq->s3ChunkSize) < 0) return -1;
   if (tEncodeI32(&encoder, pReq->s3KeepLocal) < 0) return -1;
   if (tEncodeI8(&encoder, pReq->s3Compact) < 0) return -1;
->>>>>>> fb7db6a5
 
   tEndEncode(&encoder);
 
