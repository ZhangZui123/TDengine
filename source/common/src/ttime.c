--- conflicted
+++ resolved
@@ -858,15 +858,9 @@
     int64_t slidingStart = start;
     while (newe >= ts) {
       start = slidingStart;
-<<<<<<< HEAD
       slidingStart = taosTimeAdd(slidingStart, -pInterval->sliding, pInterval->slidingUnit, precision, NULL);
-      int64_t slidingEnd = taosTimeAdd(slidingStart, pInterval->interval, pInterval->intervalUnit, precision, NULL) - 1;
-      newe = taosTimeAdd(slidingEnd, pInterval->offset, pInterval->offsetUnit, precision, NULL);
-=======
-      slidingStart = taosTimeAdd(slidingStart, -pInterval->sliding, pInterval->slidingUnit, precision);
-      int64_t news = taosTimeAdd(slidingStart, pInterval->offset, pInterval->offsetUnit, precision);
-      newe = taosTimeAdd(news, pInterval->interval, pInterval->intervalUnit, precision) - 1;
->>>>>>> ea962886
+      int64_t news = taosTimeAdd(slidingStart, pInterval->offset, pInterval->offsetUnit, precision, NULL);
+      newe = taosTimeAdd(news, pInterval->interval, pInterval->intervalUnit, precision, NULL) - 1;
     }
     start = taosTimeAdd(start, pInterval->offset, pInterval->offsetUnit, precision, NULL);
   }
@@ -876,24 +870,12 @@
 
 // used together with taosTimeTruncate. when offset is great than zero, slide-start/slide-end is the anchor point
 int64_t taosTimeGetIntervalEnd(int64_t intervalStart, const SInterval* pInterval) {
-<<<<<<< HEAD
-  if (pInterval->offset > 0) {
-    int64_t slideStart =
-        taosTimeAdd(intervalStart, -1 * pInterval->offset, pInterval->offsetUnit, pInterval->precision, NULL);
-    int64_t slideEnd = taosTimeAdd(slideStart, pInterval->interval, pInterval->intervalUnit, pInterval->precision, NULL) - 1;
-    int64_t result = taosTimeAdd(slideEnd, pInterval->offset, pInterval->offsetUnit, pInterval->precision, NULL);
-    return result;
-  } else {
-    int64_t result = taosTimeAdd(intervalStart, pInterval->interval, pInterval->intervalUnit, pInterval->precision, NULL) - 1;
-    return result;
-=======
-  return taosTimeAdd(intervalStart, pInterval->interval, pInterval->intervalUnit, pInterval->precision) - 1;
+  return taosTimeAdd(intervalStart, pInterval->interval, pInterval->intervalUnit, pInterval->precision, NULL) - 1;
 }
 
 void calcIntervalAutoOffset(SInterval* interval) {
   if (!interval || interval->offset != AUTO_DURATION_VALUE) {
     return;
->>>>>>> ea962886
   }
 
   interval->offset = 0;
@@ -907,7 +889,7 @@
   TSKEY news = start;
   while (news <= skey) {
     start = news;
-    news = taosTimeAdd(start, interval->sliding, interval->slidingUnit, interval->precision);
+    news = taosTimeAdd(start, interval->sliding, interval->slidingUnit, interval->precision, NULL);
     if (news < start) {
       // overflow happens
       uError("%s failed and skip, skey [%" PRId64 "], inter[%" PRId64 "(%c)], slid[%" PRId64 "(%c)], precision[%d]",
@@ -918,8 +900,6 @@
   }
   interval->offset = skey - start;
 }
-<<<<<<< HEAD
-=======
 
 // internal function, when program is paused in debugger,
 // one can call this function from debugger to print a
@@ -935,15 +915,15 @@
 
   if (ts > -62135625943 && ts < 32503651200) {
     time_t t = (time_t)ts;
-    if (taosLocalTime(&t, &tm, buf, sizeof(buf)) == NULL) {
+    if (taosLocalTime(&t, &tm, buf, sizeof(buf), NULL) == NULL) {
       return buf;
     }
-    pos += strftime(buf + pos, sizeof(buf), "s=%Y-%m-%d %H:%M:%S", &tm);
+    pos += taosStrfTime(buf + pos, sizeof(buf), "s=%Y-%m-%d %H:%M:%S", &tm);
   }
 
   if (ts > -62135625943000 && ts < 32503651200000) {
     time_t t = (time_t)(ts / 1000);
-    if (taosLocalTime(&t, &tm, buf, sizeof(buf)) == NULL) {
+    if (taosLocalTime(&t, &tm, buf, sizeof(buf), NULL) == NULL) {
       return buf;
     }
     if (pos > 0) {
@@ -951,13 +931,13 @@
       buf[pos++] = '|';
       buf[pos++] = ' ';
     }
-    pos += strftime(buf + pos, sizeof(buf), "ms=%Y-%m-%d %H:%M:%S", &tm);
+    pos += taosStrfTime(buf + pos, sizeof(buf), "ms=%Y-%m-%d %H:%M:%S", &tm);
     pos += sprintf(buf + pos, ".%03d", (int32_t)(ts % 1000));
   }
 
   {
     time_t t = (time_t)(ts / 1000000);
-    if (taosLocalTime(&t, &tm, buf, sizeof(buf)) == NULL) {
+    if (taosLocalTime(&t, &tm, buf, sizeof(buf), NULL) == NULL) {
       return buf;
     }
     if (pos > 0) {
@@ -965,13 +945,12 @@
       buf[pos++] = '|';
       buf[pos++] = ' ';
     }
-    pos += strftime(buf + pos, sizeof(buf), "us=%Y-%m-%d %H:%M:%S", &tm);
+    pos += taosStrfTime(buf + pos, sizeof(buf), "us=%Y-%m-%d %H:%M:%S", &tm);
     pos += sprintf(buf + pos, ".%06d", (int32_t)(ts % 1000000));
   }
 
   return buf;
 }
->>>>>>> ea962886
 
 int32_t taosFormatUtcTime(char* buf, int32_t bufLen, int64_t t, int32_t precision) {
   char      ts[40] = {0};
