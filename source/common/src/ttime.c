--- conflicted
+++ resolved
@@ -693,11 +693,7 @@
 
   struct tm  tm;
   time_t     tt = (time_t)(t / TSDB_TICK_PER_SECOND(precision));
-<<<<<<< HEAD
-  struct tm* ptm = taosLocalTime(&tt, &tm, NULL);
-=======
   struct tm* ptm = taosLocalTime(&tt, &tm, NULL, 0);
->>>>>>> b05e591e
   int32_t    mon = tm.tm_year * 12 + tm.tm_mon + (int32_t)numOfMonth;
   tm.tm_year = mon / 12;
   tm.tm_mon = mon % 12;
@@ -758,19 +754,11 @@
 
     struct tm  tm;
     time_t     t = (time_t)skey;
-<<<<<<< HEAD
-    struct tm* ptm = taosLocalTime(&t, &tm, NULL);
-    int32_t    smon = tm.tm_year * 12 + tm.tm_mon;
-
-    t = (time_t)ekey;
-    ptm = taosLocalTime(&t, &tm, NULL);
-=======
     struct tm* ptm = taosLocalTime(&t, &tm, NULL, 0);
     int32_t    smon = tm.tm_year * 12 + tm.tm_mon;
 
     t = (time_t)ekey;
     ptm = taosLocalTime(&t, &tm, NULL, 0);
->>>>>>> b05e591e
     int32_t emon = tm.tm_year * 12 + tm.tm_mon;
 
     if (unit == 'y') {
@@ -794,11 +782,7 @@
     start /= (int64_t)(TSDB_TICK_PER_SECOND(precision));
     struct tm  tm;
     time_t     tt = (time_t)start;
-<<<<<<< HEAD
-    struct tm* ptm = taosLocalTime(&tt, &tm, NULL);
-=======
     struct tm* ptm = taosLocalTime(&tt, &tm, NULL, 0);
->>>>>>> b05e591e
     tm.tm_sec = 0;
     tm.tm_min = 0;
     tm.tm_hour = 0;
