--- conflicted
+++ resolved
@@ -5,15 +5,8 @@
     PUBLIC "${CMAKE_SOURCE_DIR}/include/common"
     PRIVATE "${CMAKE_CURRENT_SOURCE_DIR}/inc"
 )
-<<<<<<< HEAD
-
-target_link_libraries(
-    common
-    PRIVATE os util
-=======
 target_link_libraries(
     common
     PUBLIC os
     PUBLIC util
->>>>>>> e8e4af01
 )