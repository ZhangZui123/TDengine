--- conflicted
+++ resolved
@@ -294,72 +294,8 @@
   return TSDB_CODE_SUCCESS;
 }
 
-<<<<<<< HEAD
 iconv_t taosAcquireConv(int32_t *idx, ConvType type, void* charsetCxt) {
   if(idx == NULL) {
-=======
-typedef struct {
-  iconv_t conv;
-  int8_t  inUse;
-} SConv;
-
-// 0: Mbs --> Ucs4
-// 1: Ucs4--> Mbs
-SConv  *gConv[2] = {NULL, NULL};
-int32_t convUsed[2] = {0, 0};
-int32_t gConvMaxNum[2] = {0, 0};
-
-int32_t taosConvInit(void) {
-  int8_t M2C = 0;
-  gConvMaxNum[M2C] = 512;
-  gConvMaxNum[1 - M2C] = 512;
-
-  gConv[M2C] = taosMemoryCalloc(gConvMaxNum[M2C], sizeof(SConv));
-  if (gConv[M2C] == NULL) {
-    return terrno;
-  }
-
-  gConv[1 - M2C] = taosMemoryCalloc(gConvMaxNum[1 - M2C], sizeof(SConv));
-  if (gConv[1 - M2C] == NULL) {
-    taosMemoryFree(gConv[M2C]);
-    return terrno;
-  }
-
-  for (int32_t i = 0; i < gConvMaxNum[M2C]; ++i) {
-    gConv[M2C][i].conv = iconv_open(DEFAULT_UNICODE_ENCODEC, tsCharset);
-    if ((iconv_t)-1 == gConv[M2C][i].conv) {
-      terrno = TAOS_SYSTEM_ERROR(errno);
-      return terrno;
-    }
-  }
-  for (int32_t i = 0; i < gConvMaxNum[1 - M2C]; ++i) {
-    gConv[1 - M2C][i].conv = iconv_open(tsCharset, DEFAULT_UNICODE_ENCODEC);
-    if ((iconv_t)-1 == gConv[1 - M2C][i].conv) {
-      terrno = TAOS_SYSTEM_ERROR(errno);
-      return terrno;
-    }
-  }
-
-  return 0;
-}
-
-void taosConvDestroy() {
-  int8_t M2C = 0;
-  for (int32_t i = 0; i < gConvMaxNum[M2C]; ++i) {
-    (void)iconv_close(gConv[M2C][i].conv);
-  }
-  for (int32_t i = 0; i < gConvMaxNum[1 - M2C]; ++i) {
-    (void)iconv_close(gConv[1 - M2C][i].conv);
-  }
-  taosMemoryFreeClear(gConv[M2C]);
-  taosMemoryFreeClear(gConv[1 - M2C]);
-  gConvMaxNum[M2C] = -1;
-  gConvMaxNum[1 - M2C] = -1;
-}
-
-iconv_t taosAcquireConv(int32_t *idx, ConvType type) {
-  if (idx == NULL) {
->>>>>>> a1d19668
     terrno = TSDB_CODE_INVALID_PARA;
     return (iconv_t)-1;
   }
@@ -452,13 +388,8 @@
     return false;
   }
 
-<<<<<<< HEAD
-  size_t  ucs4_input_len = mbsLength;
-  size_t  outLeft = ucs4_max_len;
-=======
   size_t ucs4_input_len = mbsLength;
   size_t outLeft = ucs4_max_len;
->>>>>>> a1d19668
   if (iconv(conv, (char **)&mbs, &ucs4_input_len, (char **)&ucs4, &outLeft) == -1) {
     char buf[512] = {0};
     snprintf(buf, tListLen(buf), " taosMbsToUcs4 error:%s %d %d", strerror(terrno), errno, EILSEQ);
@@ -504,28 +435,16 @@
     return terrno;
   }
 
-<<<<<<< HEAD
-  size_t  ucs4_input_len = ucs4_max_len;
-  size_t  outLen = ucs4_max_len;
-  if (iconv(conv, (char **)&ucs4, &ucs4_input_len, &mbs, &outLen) == -1) {
-    code = TAOS_SYSTEM_ERROR(errno);
-    taosReleaseConv(idx, conv, C2M, charsetCxt);
-=======
   size_t ucs4_input_len = ucs4_max_len;
   size_t outLen = ucs4_max_len;
   if (iconv(conv, (char **)&ucs4, &ucs4_input_len, &mbs, &outLen) == -1) {
     code = TAOS_SYSTEM_ERROR(errno);
-    taosReleaseConv(idx, conv, C2M);
->>>>>>> a1d19668
+    taosReleaseConv(idx, conv, C2M, charsetCxt);
     terrno = code;
     return code;
   }
 
-<<<<<<< HEAD
   taosReleaseConv(idx, conv, C2M, charsetCxt);
-=======
-  taosReleaseConv(idx, conv, C2M);
->>>>>>> a1d19668
 
   return (int32_t)(ucs4_max_len - outLen);
 #endif
