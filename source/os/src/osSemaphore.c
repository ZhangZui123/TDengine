/*
 * Copyright (c) 2019 TAOS Data, Inc. <jhtao@taosdata.com>
 *
 * This program is free software: you can use, redistribute, and/or modify
 * it under the terms of the GNU Affero General Public License, version 3
 * or later ("AGPL"), as published by the Free Software Foundation.
 *
 * This program is distributed in the hope that it will be useful, but WITHOUT
 * ANY WARRANTY; without even the implied warranty of MERCHANTABILITY or
 * FITNESS FOR A PARTICULAR PURPOSE.
 *
 * You should have received a copy of the GNU Affero General Public License
 * along with this program. If not, see <http://www.gnu.org/licenses/>.
 */

#define ALLOW_FORBID_FUNC
#define _DEFAULT_SOURCE
#include "os.h"
#include "pthread.h"
#include "tdef.h"

#ifdef WINDOWS

/*
 * windows implementation
 */

#include <windows.h>

bool taosCheckPthreadValid(TdThread thread) { return thread.p != NULL; }

void taosResetPthread(TdThread* thread) { thread->p = 0; }

int64_t taosGetPthreadId(TdThread thread) {
#ifdef PTW32_VERSION
  return pthread_getw32threadid_np(thread);
#else
  return (int64_t)thread;
#endif
}

int64_t taosGetSelfPthreadId() { return GetCurrentThreadId(); }

bool taosComparePthread(TdThread first, TdThread second) { return first.p == second.p; }

int32_t taosGetPId() { return GetCurrentProcessId(); }

int32_t taosGetAppName(char* name, int32_t* len) {
  char filepath[1024] = {0};

  if (GetModuleFileName(NULL, filepath, MAX_PATH) == 0) {
    terrno = TAOS_SYSTEM_WINAPI_ERROR(GetLastError());
    return terrno;
  }
  char* sub = strrchr(filepath, '.');
  if (sub != NULL) {
    *sub = '\0';
  }
  char* end = strrchr(filepath, TD_DIRSEP[0]);
  if (end == NULL) {
    end = filepath;
  } else {
    end += 1;
  }

  tstrncpy(name, end, TSDB_APP_NAME_LEN);

  if (len != NULL) {
    *len = (int32_t)strlen(end);
  }

  return 0;
}

int32_t tsem_wait(tsem_t* sem) {
  DWORD ret = WaitForSingleObject(*sem, INFINITE);
  if (ret == WAIT_OBJECT_0) {
    return 0;
  } else {
    return TAOS_SYSTEM_WINAPI_ERROR(GetLastError());
  }
}

int32_t tsem_timewait(tsem_t* sem, int64_t timeout_ms) {
  DWORD result = WaitForSingleObject(*sem, timeout_ms);
  if (result == WAIT_OBJECT_0) {
    return 0;  // Semaphore acquired
  } else if (result == WAIT_TIMEOUT) {
    return TSDB_CODE_TIMEOUT_ERROR;  // Timeout reached
  } else {
    return TAOS_SYSTEM_WINAPI_ERROR(GetLastError());
  }
}

// Inter-process sharing is not currently supported. The pshared parameter is invalid.
int32_t tsem_init(tsem_t* sem, int pshared, unsigned int value) {
  *sem = CreateSemaphore(NULL, value, LONG_MAX, NULL);
  return (*sem != NULL) ? 0 : TAOS_SYSTEM_WINAPI_ERROR(GetLastError());
}

int32_t tsem_post(tsem_t* sem) {
  if (ReleaseSemaphore(*sem, 1, NULL)) return 0;
  return TAOS_SYSTEM_WINAPI_ERROR(GetLastError());
}

int32_t tsem_destroy(tsem_t* sem) {
  if (CloseHandle(*sem)) return 0;
  return TAOS_SYSTEM_WINAPI_ERROR(GetLastError());
}

#elif defined(_TD_DARWIN_64)

#include <libproc.h>

int32_t tsem_init(tsem_t *psem, int flags, unsigned int count) {
  *psem = dispatch_semaphore_create(count);
  if (*psem == NULL) return TAOS_SYSTEM_ERROR(errno);
  return 0;
}

int32_t tsem_destroy(tsem_t *psem) {
  // if (psem == NULL || *psem == NULL) return -1;
  // dispatch_release(*psem);
  // *psem = NULL;
  return 0;
}

int32_t tsem_post(tsem_t *psem) {
  if (psem == NULL || *psem == NULL) return -1;
  (void)dispatch_semaphore_signal(*psem);
  return 0;
}

int32_t tsem_wait(tsem_t *psem) {
  if (psem == NULL || *psem == NULL) return -1;
  dispatch_semaphore_wait(*psem, DISPATCH_TIME_FOREVER);
  return 0;
}

int32_t tsem_timewait(tsem_t *psem, int64_t milis) {
  if (psem == NULL || *psem == NULL) return -1;
  dispatch_time_t time = dispatch_time(DISPATCH_TIME_NOW, (int64_t)(milis * USEC_PER_SEC));
  if (dispatch_semaphore_wait(*psem, time) == 0) {
    return 0;
  } else {
    return TSDB_CODE_TIMEOUT_ERROR;
  }
}

bool taosCheckPthreadValid(TdThread thread) { return thread != 0; }

int64_t taosGetSelfPthreadId() {
  TdThread thread = taosThreadSelf();
  return (int64_t)thread;
}

int64_t taosGetPthreadId(TdThread thread) { return (int64_t)thread; }

void taosResetPthread(TdThread *thread) { *thread = NULL; }

bool taosComparePthread(TdThread first, TdThread second) { return taosThreadEqual(first, second) ? true : false; }

int32_t taosGetPId() { return (int32_t)getpid(); }

int32_t taosGetAppName(char *name, int32_t *len) {
  char buf[PATH_MAX + 1];
  buf[0] = '\0';
  proc_name(getpid(), buf, sizeof(buf) - 1);
  buf[PATH_MAX] = '\0';
  size_t n = strlen(buf);
  if (len) *len = n;
  if (name) tstrncpy(name, buf, TSDB_APP_NAME_LEN);
  return 0;
}

#else

/*
 * linux implementation
 */

#include <sys/syscall.h>
#include <unistd.h>

bool taosCheckPthreadValid(TdThread thread) { return thread != 0; }

int64_t taosGetSelfPthreadId() {
  static __thread int id = 0;
  if (id != 0) return id;
  id = syscall(SYS_gettid);
  return id;
}

int64_t taosGetPthreadId(TdThread thread) { return (int64_t)thread; }
void    taosResetPthread(TdThread* thread) { *thread = 0; }
bool    taosComparePthread(TdThread first, TdThread second) { return first == second; }

int32_t taosGetPId() {
  static int32_t pid;
  if (pid != 0) return pid;
  pid = getpid();
  return pid;
}

int32_t taosGetAppName(char* name, int32_t* len) {
  const char* self = "/proc/self/exe";
  char        path[PATH_MAX] = {0};

  if (-1 == readlink(self, path, PATH_MAX)) {
    terrno = TAOS_SYSTEM_ERROR(errno);
    return terrno;
  }

  path[PATH_MAX - 1] = 0;
  char* end = strrchr(path, '/');
  if (end == NULL) {
    end = path;
  } else {
    ++end;
  }

  tstrncpy(name, end, TSDB_APP_NAME_LEN);

  if (len != NULL) {
    *len = strlen(name);
  }

  return 0;
}

int32_t tsem_init(tsem_t* psem, int flags, unsigned int count) {
  if (sem_init(psem, flags, count) == 0) {
    return 0;
  } else {
    return terrno = TAOS_SYSTEM_ERROR(errno);
  }
}

int32_t tsem_timewait(tsem_t* sem, int64_t ms) {
  int ret = 0;

  struct timespec ts = {0};

  if (clock_gettime(CLOCK_REALTIME, &ts) == -1) {
    terrno = TAOS_SYSTEM_ERROR(errno);
    return terrno;
  }

  ts.tv_nsec += ms * 1000000;
  ts.tv_sec += ts.tv_nsec / 1000000000;
  ts.tv_nsec %= 1000000000;

  while ((ret = sem_timedwait(sem, &ts)) == -1) {
    if (errno == EINTR) {
      continue;
    } else if (errno == ETIMEDOUT) {
      return TSDB_CODE_TIMEOUT_ERROR;
    } else {
      terrno = TAOS_SYSTEM_ERROR(errno);
      return terrno;
    }
  }

  return 0;
}

int32_t tsem_wait(tsem_t* sem) {
  int ret = 0;
  do {
    ret = sem_wait(sem);
  } while (-1 == ret && errno == EINTR);

  if (-1 == ret) {
    terrno = TAOS_SYSTEM_ERROR(errno);
    return terrno;
  }

  return ret;
}

int tsem2_init(tsem2_t* sem, int pshared, unsigned int value) {
  int ret = taosThreadMutexInit(&sem->mutex, NULL);
  if (ret != 0) return ret;

  ret = taosThreadCondAttrInit(&sem->attr);
  if (ret != 0) {
    (void)taosThreadMutexDestroy(&sem->mutex);
    return ret;
  }

  ret = taosThreadCondAttrSetclock(&sem->attr, CLOCK_MONOTONIC);
  if (ret != 0) {
    (void)taosThreadMutexDestroy(&sem->mutex);
    (void)taosThreadCondAttrDestroy(&sem->attr);
    return ret;
  }

  ret = taosThreadCondInit(&sem->cond, &sem->attr);
  if (ret != 0) {
    (void)taosThreadMutexDestroy(&sem->mutex);
    (void)taosThreadCondAttrDestroy(&sem->attr);
    return ret;
  }

  sem->count = value;

  return 0;
}

int32_t tsem_post(tsem_t* psem) {
  if (sem_post(psem) == 0) {
    return 0;
  } else {
    return TAOS_SYSTEM_ERROR(errno);
  }
}

int32_t tsem_destroy(tsem_t* sem) {
  if (sem_destroy(sem) == 0) {
    return 0;
  } else {
    return TAOS_SYSTEM_ERROR(errno);
  }
}

int tsem2_post(tsem2_t* sem) {
  int32_t code = taosThreadMutexLock(&sem->mutex);
  if (code) {
    return code;
  }

  sem->count++;
  code = taosThreadCondSignal(&sem->cond);
  if (code) {
    return code;
  }

  code = taosThreadMutexUnlock(&sem->mutex);
  if (code) {
    return code;
  }

  return 0;
}

int tsem2_destroy(tsem2_t* sem) {
  (void)taosThreadMutexDestroy(&sem->mutex);
  (void)taosThreadCondDestroy(&sem->cond);
  (void)taosThreadCondAttrDestroy(&sem->attr);

  return 0;
}

int32_t tsem2_wait(tsem2_t* sem) {
  int32_t code = taosThreadMutexLock(&sem->mutex);
  if (code) {
    return code;
  }

  while (sem->count <= 0) {
    int ret = taosThreadCondWait(&sem->cond, &sem->mutex);
    if (0 == ret) {
      continue;
    } else {
      (void)taosThreadMutexUnlock(&sem->mutex);
      return ret;
    }
  }
  sem->count--;

  code = taosThreadMutexUnlock(&sem->mutex);
  if (code) {
    return code;
  }

  return 0;
}

int32_t tsem2_timewait(tsem2_t* sem, int64_t ms) {
  int32_t code = 0;

  code = taosThreadMutexLock(&sem->mutex);
  if (code) {
    return code;
  }

  if (sem->count <= 0) {
    struct timespec ts = {0};
    if (clock_gettime(CLOCK_MONOTONIC, &ts) == -1) {
      code = TAOS_SYSTEM_ERROR(errno);
      (void)taosThreadMutexUnlock(&sem->mutex);
      terrno = code;
      return code;
    }

    ts.tv_sec += ms / 1000;
    ts.tv_nsec += (ms % 1000) * 1000000;
    ts.tv_sec += ts.tv_nsec / 1000000000;
    ts.tv_nsec %= 1000000000;

    while (sem->count <= 0) {
      code = taosThreadCondTimedWait(&sem->cond, &sem->mutex, &ts);
      if (code != 0) {
        (void)taosThreadMutexUnlock(&sem->mutex);
<<<<<<< HEAD
        if (ret == ETIMEDOUT) {
          return TSDB_CODE_TIMEOUT_ERROR;
        } else {
          return TAOS_SYSTEM_ERROR(ret);
        }
=======
        return code;
>>>>>>> fc05f92f
      }
    }
  }

  sem->count--;
<<<<<<< HEAD

  ret = taosThreadMutexUnlock(&sem->mutex);
  return ret;
=======
  
  code = taosThreadMutexUnlock(&sem->mutex);
  return code;
>>>>>>> fc05f92f
}

#endif<|MERGE_RESOLUTION|>--- conflicted
+++ resolved
@@ -402,29 +402,15 @@
       code = taosThreadCondTimedWait(&sem->cond, &sem->mutex, &ts);
       if (code != 0) {
         (void)taosThreadMutexUnlock(&sem->mutex);
-<<<<<<< HEAD
-        if (ret == ETIMEDOUT) {
-          return TSDB_CODE_TIMEOUT_ERROR;
-        } else {
-          return TAOS_SYSTEM_ERROR(ret);
-        }
-=======
         return code;
->>>>>>> fc05f92f
       }
     }
   }
 
   sem->count--;
-<<<<<<< HEAD
-
-  ret = taosThreadMutexUnlock(&sem->mutex);
-  return ret;
-=======
   
   code = taosThreadMutexUnlock(&sem->mutex);
   return code;
->>>>>>> fc05f92f
 }
 
 #endif