/*
 * Copyright (c) 2019 TAOS Data, Inc. <jhtao@taosdata.com>
 *
 * This program is free software: you can use, redistribute, and/or modify
 * it under the terms of the GNU Affero General Public License, version 3
 * or later ("AGPL"), as published by the Free Software Foundation.
 *
 * This program is distributed in the hope that it will be useful, but WITHOUT
 * ANY WARRANTY; without even the implied warranty of MERCHANTABILITY or
 * FITNESS FOR A PARTICULAR PURPOSE.
 *
 * You should have received a copy of the GNU Affero General Public License
 * along with this program. If not, see <http://www.gnu.org/licenses/>.
 */
#define ALLOW_FORBID_FUNC
#include "os.h"
#include "osSemaphore.h"
#include "tdef.h"
#include "zlib.h"

#ifdef WINDOWS
#include <WinBase.h>
#include <io.h>
#include <ktmw32.h>
#include <windows.h>
#define F_OK 0
#define W_OK 2
#define R_OK 4

#define _SEND_FILE_STEP_ 1024

#else
#include <fcntl.h>
#include <sys/file.h>

#if !defined(_TD_DARWIN_64)
#include <sys/sendfile.h>
#endif
#include <sys/stat.h>
#include <unistd.h>
#define LINUX_FILE_NO_TEXT_OPTION 0
#define O_TEXT                    LINUX_FILE_NO_TEXT_OPTION

#define _SEND_FILE_STEP_ 1000
#endif

typedef int32_t FileFd;

#ifdef WINDOWS
typedef struct TdFile {
  TdThreadRwlock rwlock;
  int            refId;
  HANDLE         hFile;
  FILE          *fp;
  int32_t        tdFileOptions;
} TdFile;
#else
typedef struct TdFile {
  TdThreadRwlock rwlock;
  int            refId;
  FileFd         fd;
  FILE          *fp;
} TdFile;
#endif  // WINDOWS

#define FILE_WITH_LOCK 1

#ifdef BUILD_WITH_RAND_ERR
#define STUB_RAND_IO_ERR(ret)                                         \
  if (tsEnableRandErr && (tsRandErrScope & RAND_ERR_FILE)) {          \
    uint32_t r = taosRand() % tsRandErrDivisor;                       \
    if ((r + 1) <= tsRandErrChance) {                                 \
      errno = EIO;                                                    \
      terrno = TAOS_SYSTEM_ERROR(errno);                              \
      uError("random io error: %s, %s", tstrerror(terrno), __func__); \
      return (ret);                                                   \
    }                                                                 \
  }
#else
#define STUB_RAND_IO_ERR(ret)
#endif

void taosGetTmpfilePath(const char *inputTmpDir, const char *fileNamePrefix, char *dstPath) {
#ifdef WINDOWS

  char tmpPath[PATH_MAX];

  int32_t len = (int32_t)strlen(inputTmpDir);
  memcpy(tmpPath, inputTmpDir, len);

  if (tmpPath[len - 1] != '/' && tmpPath[len - 1] != '\\') {
    tmpPath[len++] = '\\';
  }

  strcpy(tmpPath + len, TD_TMP_FILE_PREFIX);
  if (strlen(tmpPath) + strlen(fileNamePrefix) + strlen("-%d-%s") < PATH_MAX) {
    strcat(tmpPath, fileNamePrefix);
    strcat(tmpPath, "-%d-%s");
  }

  char rand[8] = {0};
  taosRandStr(rand, tListLen(rand) - 1);
  snprintf(dstPath, PATH_MAX, tmpPath, getpid(), rand);

#else

  char    tmpPath[PATH_MAX];
  int32_t len = strlen(inputTmpDir);
  (void)memcpy(tmpPath, inputTmpDir, len);
  static uint64_t seqId = 0;

  if (tmpPath[len - 1] != '/') {
    tmpPath[len++] = '/';
  }

  (void)strcpy(tmpPath + len, TD_TMP_FILE_PREFIX);
  if (strlen(tmpPath) + strlen(fileNamePrefix) + strlen("-%d-%s") < PATH_MAX) {
    (void)strcat(tmpPath, fileNamePrefix);
    (void)strcat(tmpPath, "-%d-%s");
  }

  char rand[32] = {0};

  (void)sprintf(rand, "%" PRIu64, atomic_add_fetch_64(&seqId, 1));

  (void)snprintf(dstPath, PATH_MAX, tmpPath, getpid(), rand);

#endif
}

int64_t taosCopyFile(const char *from, const char *to) {
#ifdef WINDOWS
  if (CopyFile(from, to, 0)) {
    return 1;
  } else {
    terrno = TAOS_SYSTEM_WINAPI_ERROR(GetLastError());
    return -1;
  }
#else
  char    buffer[4096];
  int64_t size = 0;
  int64_t bytes;
  int32_t code = TSDB_CODE_SUCCESS;

  // fidfrom = open(from, O_RDONLY);
  TdFilePtr pFileFrom = taosOpenFile(from, TD_FILE_READ);
  if (pFileFrom == NULL) {
    code = terrno;
    goto _err;
  }

  // fidto = open(to, O_WRONLY | O_CREAT | O_EXCL, 0755);
  TdFilePtr pFileTo = taosOpenFile(to, TD_FILE_CREATE | TD_FILE_WRITE | TD_FILE_EXCL);
  if (pFileTo == NULL) {
    code = terrno;
    goto _err;
  }

  while (true) {
    bytes = taosReadFile(pFileFrom, buffer, sizeof(buffer));
    if (bytes < 0) {
      code = terrno;
      goto _err;
    }

    if (bytes == 0) break;

    size += bytes;

    if (taosWriteFile(pFileTo, (void *)buffer, bytes) < bytes) {
      code = terrno;
      goto _err;
    }
    if (bytes < sizeof(buffer)) break;
  }

  code = taosFsyncFile(pFileTo);
  if (code != 0) {
    goto _err;
  }

  TAOS_UNUSED(taosCloseFile(&pFileFrom));
  TAOS_UNUSED(taosCloseFile(&pFileTo));

  if (code != 0) {
    terrno = code;
    return -1;
  }

  return size;

_err:

  if (pFileFrom != NULL) TAOS_SKIP_ERROR(taosCloseFile(&pFileFrom));
  if (pFileTo != NULL) TAOS_SKIP_ERROR(taosCloseFile(&pFileTo));
  /* coverity[+retval] */
  TAOS_SKIP_ERROR(taosRemoveFile(to));

  terrno = code;
  return -1;
#endif
}

TdFilePtr taosCreateFile(const char *path, int32_t tdFileOptions) {
  TdFilePtr fp = taosOpenFile(path, tdFileOptions);
  if (!fp) {
    if (terrno == TAOS_SYSTEM_ERROR(ENOENT)) {
      // Try to create directory recursively
      char s[PATH_MAX];
      tstrncpy(s, path, sizeof(s));
      if (taosMulMkDir(taosDirName(s)) != 0) {
        return NULL;
      }
      fp = taosOpenFile(path, tdFileOptions);
      if (!fp) {
        return NULL;
      }
    }
  }

  return fp;
}

int32_t taosRemoveFile(const char *path) {
  int32_t code = remove(path);
  if (-1 == code) {
    terrno = TAOS_SYSTEM_ERROR(errno);
    return terrno;
  }
  return code;
}

int32_t taosRenameFile(const char *oldName, const char *newName) {
#ifdef WINDOWS
  bool finished = false;

  HANDLE transactionHandle = CreateTransaction(NULL, NULL, 0, 0, 0, INFINITE, NULL);
  if (transactionHandle == INVALID_HANDLE_VALUE) {
    DWORD error = GetLastError();
    terrno = TAOS_SYSTEM_WINAPI_ERROR(error);
    return terrno;
  }

  BOOL result = MoveFileTransacted(oldName, newName, NULL, NULL, MOVEFILE_REPLACE_EXISTING, transactionHandle);

  if (result) {
    finished = CommitTransaction(transactionHandle);
    if (!finished) {
      DWORD error = GetLastError();
      terrno = TAOS_SYSTEM_WINAPI_ERROR(error);
    }
  } else {
    RollbackTransaction(transactionHandle);
    DWORD error = GetLastError();
    terrno = TAOS_SYSTEM_WINAPI_ERROR(error);
    finished = false;
  }

  CloseHandle(transactionHandle);

  return finished ? 0 : terrno;
#else
  int32_t code = rename(oldName, newName);
  if (-1 == code) {
    terrno = TAOS_SYSTEM_ERROR(errno);
    return terrno;
  }

  return TSDB_CODE_SUCCESS;
#endif
}

int32_t taosStatFile(const char *path, int64_t *size, int32_t *mtime, int32_t *atime) {
#ifdef WINDOWS
  struct _stati64 fileStat;
  int32_t         code = _stati64(path, &fileStat);
#else
  struct stat fileStat;
  int32_t     code = stat(path, &fileStat);
#endif
  if (-1 == code) {
    terrno = TAOS_SYSTEM_ERROR(errno);
    return terrno;
  }

  if (size != NULL) {
    *size = fileStat.st_size;
  }

  if (mtime != NULL) {
    *mtime = fileStat.st_mtime;
  }

  if (atime != NULL) {
    *atime = fileStat.st_atime;
  }

  return 0;
}
int32_t taosDevInoFile(TdFilePtr pFile, int64_t *stDev, int64_t *stIno) {
#ifdef WINDOWS
  if (pFile == NULL || pFile->hFile == NULL) {
    terrno = TSDB_CODE_INVALID_PARA;
    return terrno;
  }
  BY_HANDLE_FILE_INFORMATION bhfi;
  if (GetFileInformationByHandle(pFile->hFile, &bhfi) == FALSE) {
    DWORD error = GetLastError();
    terrno = TAOS_SYSTEM_WINAPI_ERROR(error);
    return terrno;
  }

  if (stDev != NULL) {
    *stDev = (int64_t)(bhfi.dwVolumeSerialNumber);
  }

  if (stIno != NULL) {
    *stIno = (int64_t)((((uint64_t)bhfi.nFileIndexHigh) << 32) + bhfi.nFileIndexLow);
  }

#else
  if (pFile == NULL || pFile->fd < 0) {
    terrno = TSDB_CODE_INVALID_PARA;
    return terrno;
  }

  struct stat fileStat;
  int32_t     code = fstat(pFile->fd, &fileStat);
  if (-1 == code) {
    terrno = TAOS_SYSTEM_ERROR(errno);
    return terrno;
  }

  if (stDev != NULL) {
    *stDev = fileStat.st_dev;
  }

  if (stIno != NULL) {
    *stIno = fileStat.st_ino;
  }
#endif

  return 0;
}

FILE *taosOpenFileForStream(const char *path, int32_t tdFileOptions) {
  char *mode = NULL;
  if (tdFileOptions & TD_FILE_APPEND) {
    mode = (tdFileOptions & TD_FILE_TEXT) ? "at+" : "ab+";
  } else if (tdFileOptions & TD_FILE_TRUNC) {
    mode = (tdFileOptions & TD_FILE_TEXT) ? "wt+" : "wb+";
  } else if ((tdFileOptions & TD_FILE_READ) && !(tdFileOptions & TD_FILE_WRITE)) {
    mode = (tdFileOptions & TD_FILE_TEXT) ? "rt" : "rb";
  } else {
    mode = (tdFileOptions & TD_FILE_TEXT) ? "rt+" : "rb+";
  }
  if (tdFileOptions & TD_FILE_EXCL) {
    terrno = TSDB_CODE_INVALID_PARA;
    return NULL;
  }
  FILE *f = fopen(path, mode);
  if (NULL == f) {
    terrno = TAOS_SYSTEM_ERROR(errno);
  }
  return f;
}

#ifdef WINDOWS
HANDLE taosOpenFileNotStream(const char *path, int32_t tdFileOptions) {
  DWORD openMode = 0;
  DWORD access = 0;
  DWORD fileFlag = FILE_ATTRIBUTE_NORMAL;
  DWORD shareMode = FILE_SHARE_READ;

  openMode = OPEN_EXISTING;
  if (tdFileOptions & TD_FILE_CREATE) {
    openMode = OPEN_ALWAYS;
  } else if (tdFileOptions & TD_FILE_EXCL) {
    openMode = CREATE_NEW;
  } else if ((tdFileOptions & TD_FILE_TRUNC)) {
    openMode = TRUNCATE_EXISTING;
    access |= GENERIC_WRITE;
  }
  if (tdFileOptions & TD_FILE_APPEND) {
    access |= FILE_APPEND_DATA;
  }
  if (tdFileOptions & TD_FILE_WRITE) {
    access |= GENERIC_WRITE;
  }

  shareMode |= FILE_SHARE_WRITE;

  access |= GENERIC_READ;

  if (tdFileOptions & TD_FILE_AUTO_DEL) {
    fileFlag |= FILE_ATTRIBUTE_TEMPORARY;
  }
  if (tdFileOptions & TD_FILE_WRITE_THROUGH) {
    fileFlag |= FILE_FLAG_WRITE_THROUGH;
  }

  HANDLE h = CreateFile(path, access, shareMode, NULL, openMode, fileFlag, NULL);
  if (h != INVALID_HANDLE_VALUE && (tdFileOptions & TD_FILE_APPEND) && (tdFileOptions & TD_FILE_WRITE)) {
    SetFilePointer(h, 0, NULL, FILE_END);
  }
  if (h == INVALID_HANDLE_VALUE) {
    DWORD  dwError = GetLastError();
    terrno = TAOS_SYSTEM_WINAPI_ERROR(dwError);
    // LPVOID lpMsgBuf;
    // FormatMessage(FORMAT_MESSAGE_ALLOCATE_BUFFER | FORMAT_MESSAGE_FROM_SYSTEM, NULL, dwError, 0, (LPTSTR)&lpMsgBuf, 0,
    //               NULL);
    // printf("CreateFile failed with error %d: %s", dwError, (char *)lpMsgBuf);
    // LocalFree(lpMsgBuf);
  }
  return h;
}

int64_t taosReadFile(TdFilePtr pFile, void *buf, int64_t count) {
#if FILE_WITH_LOCK
  (void)taosThreadRwlockRdlock(&(pFile->rwlock));
#endif
  if (pFile->hFile == NULL) {
#if FILE_WITH_LOCK
    (void)taosThreadRwlockUnlock(&(pFile->rwlock));
#endif
    terrno = TSDB_CODE_INVALID_PARA;
    return terrno;
  }

  DWORD bytesRead;
  if (!ReadFile(pFile->hFile, buf, count, &bytesRead, NULL)) {
    DWORD errCode = GetLastError();
    terrno = TAOS_SYSTEM_WINAPI_ERROR(errCode);
    bytesRead = -1;
  }
#if FILE_WITH_LOCK
  (void)taosThreadRwlockUnlock(&(pFile->rwlock));
#endif
  return bytesRead;
}

int64_t taosWriteFile(TdFilePtr pFile, const void *buf, int64_t count) {
  if (pFile == NULL || pFile->hFile == NULL) {
    terrno = TSDB_CODE_INVALID_PARA;
    return 0;
  }
#if FILE_WITH_LOCK
  (void)taosThreadRwlockWrlock(&(pFile->rwlock));
#endif

  DWORD bytesWritten;
  if (!WriteFile(pFile->hFile, buf, count, &bytesWritten, NULL)) {
    errno = GetLastError();
    terrno = TAOS_SYSTEM_WINAPI_ERROR(errno);
    bytesWritten = -1;
  }

#if FILE_WITH_LOCK
  (void)taosThreadRwlockUnlock(&(pFile->rwlock));
#endif
  return bytesWritten;
}

int64_t taosPWriteFile(TdFilePtr pFile, const void *buf, int64_t count, int64_t offset) {
  if (pFile == NULL) {
    terrno = TSDB_CODE_INVALID_PARA;
    return 0;
  }
#if FILE_WITH_LOCK
  (void)taosThreadRwlockWrlock(&(pFile->rwlock));
#endif
  if (pFile->hFile == NULL) {
#if FILE_WITH_LOCK
    (void)taosThreadRwlockUnlock(&(pFile->rwlock));
#endif
    return 0;
  }

  DWORD      ret = 0;
  OVERLAPPED ol = {0};
  ol.OffsetHigh = (uint32_t)((offset & 0xFFFFFFFF00000000LL) >> 0x20);
  ol.Offset = (uint32_t)(offset & 0xFFFFFFFFLL);

  SetLastError(0);
  BOOL result = WriteFile(pFile->hFile, buf, count, &ret, &ol);
  if (!result) {
    errno = GetLastError();
    terrno = TAOS_SYSTEM_WINAPI_ERROR(errno);
    ret = -1;
  }

#if FILE_WITH_LOCK
  (void)taosThreadRwlockUnlock(&(pFile->rwlock));
#endif
  return ret;
}

int64_t taosLSeekFile(TdFilePtr pFile, int64_t offset, int32_t whence) {
  if (pFile == NULL || pFile->hFile == NULL) {
    terrno = TSDB_CODE_INVALID_PARA;
    return -1;
  }
#if FILE_WITH_LOCK
  (void)taosThreadRwlockRdlock(&(pFile->rwlock));
#endif

  LARGE_INTEGER liOffset;
  liOffset.QuadPart = offset;
  if (!SetFilePointerEx(pFile->hFile, liOffset, NULL, whence)) {
    errno = GetLastError();
    terrno = TAOS_SYSTEM_WINAPI_ERROR(errno);
    return -1;
  }

  liOffset.QuadPart = 0;
  if (!SetFilePointerEx(pFile->hFile, liOffset, &liOffset, FILE_CURRENT)) {
    errno = GetLastError();
    terrno = TAOS_SYSTEM_WINAPI_ERROR(errno);
    return -1;
  }
#if FILE_WITH_LOCK
  (void)taosThreadRwlockUnlock(&(pFile->rwlock));
#endif
  return liOffset.QuadPart;
}

int32_t taosFStatFile(TdFilePtr pFile, int64_t *size, int32_t *mtime) {
  if (pFile == NULL || pFile->hFile == NULL) {
    terrno = TSDB_CODE_INVALID_PARA;
    return terrno;
  }

  if (size != NULL) {
    LARGE_INTEGER fileSize;
    if (!GetFileSizeEx(pFile->hFile, &fileSize)) {
      errno = GetLastError();
      terrno = TAOS_SYSTEM_WINAPI_ERROR(errno);
      return terrno;  // Error getting file size
    }
    *size = fileSize.QuadPart;
  }

  if (mtime != NULL) {
    FILETIME creationTime, lastAccessTime, lastWriteTime;
    if (!GetFileTime(pFile->hFile, &creationTime, &lastAccessTime, &lastWriteTime)) {
      errno = GetLastError();
      terrno = TAOS_SYSTEM_WINAPI_ERROR(errno);
      return terrno;  // Error getting file time
    }
    // Convert the FILETIME structure to a time_t value
    ULARGE_INTEGER ull;
    ull.LowPart = lastWriteTime.dwLowDateTime;
    ull.HighPart = lastWriteTime.dwHighDateTime;
    *mtime = (int32_t)((ull.QuadPart - 116444736000000000ULL) / 10000000ULL);
  }
  return 0;
}

int32_t taosLockFile(TdFilePtr pFile) {
  if (pFile == NULL || pFile->hFile == NULL) {
    terrno = TSDB_CODE_INVALID_PARA;
    return terrno;
  }

  BOOL          fSuccess = FALSE;
  LARGE_INTEGER fileSize;
  OVERLAPPED    overlapped = {0};

  fSuccess = LockFileEx(pFile->hFile, LOCKFILE_EXCLUSIVE_LOCK | LOCKFILE_FAIL_IMMEDIATELY,
                        0,           // reserved
                        ~0,          // number of bytes to lock low
                        ~0,          // number of bytes to lock high
                        &overlapped  // overlapped structure
  );
  if (!fSuccess) {
    return TAOS_SYSTEM_WINAPI_ERROR(GetLastError());
  }
  return 0;
}

int32_t taosUnLockFile(TdFilePtr pFile) {
  if (pFile == NULL || pFile->hFile == NULL) {
    return 0;
  }
  BOOL       fSuccess = FALSE;
  OVERLAPPED overlapped = {0};

  fSuccess = UnlockFileEx(pFile->hFile, 0, ~0, ~0, &overlapped);
  if (!fSuccess) {
    return TAOS_SYSTEM_WINAPI_ERROR(GetLastError());
  }
  return 0;
}

int32_t taosFtruncateFile(TdFilePtr pFile, int64_t l_size) {
  if (pFile == NULL) {
    terrno = TSDB_CODE_INVALID_PARA;
    return terrno;
  }
  if (pFile->hFile == NULL) {
    printf("Ftruncate file error, hFile was null\n");
    terrno = TSDB_CODE_INVALID_PARA;
    return terrno;
  }

  LARGE_INTEGER li_0;
  li_0.QuadPart = (int64_t)0;
  BOOL cur = SetFilePointerEx(pFile->hFile, li_0, NULL, FILE_CURRENT);
  if (!cur) {
    printf("SetFilePointerEx Error getting current position in file.\n");
    terrno = TAOS_SYSTEM_WINAPI_ERROR(GetLastError());
    return terrno;
  }

  LARGE_INTEGER li_size;
  li_size.QuadPart = l_size;
  BOOL cur2 = SetFilePointerEx(pFile->hFile, li_size, NULL, FILE_BEGIN);
  if (cur2 == 0) {
    int error = GetLastError();
    switch (error) {
      case ERROR_INVALID_HANDLE:
        errno = EBADF;
        break;
      default:
        errno = EIO;
        break;
    }
    terrno = TAOS_SYSTEM_ERROR(errno);
    return terrno;
  }

  if (!SetEndOfFile(pFile->hFile)) {
    int error = GetLastError();
    printf("SetEndOfFile GetLastError is:%d", error);
    switch (error) {
      case ERROR_INVALID_HANDLE:
        errno = EBADF;
        break;
      default:
        errno = EIO;
        break;
    }
    terrno = TAOS_SYSTEM_ERROR(errno);
    return terrno;
  }
  return 0;
}

int64_t taosFSendFile(TdFilePtr pFileOut, TdFilePtr pFileIn, int64_t *offset, int64_t size) {
  if (pFileOut == NULL || pFileIn == NULL) {
    terrno = TSDB_CODE_INVALID_PARA;
    return -1;
  }
  if (pFileIn->hFile == NULL || pFileOut->hFile == NULL) {
    terrno = TSDB_CODE_INVALID_PARA;
    return -1;
  }

  LARGE_INTEGER fileOffset;
  fileOffset.QuadPart = *offset;

  if (!SetFilePointerEx(pFileIn->hFile, fileOffset, &fileOffset, FILE_BEGIN)) {
    terrno = TAOS_SYSTEM_WINAPI_ERROR(GetLastError());
    return -1;
  }

  int64_t writeLen = 0;
  uint8_t buffer[_SEND_FILE_STEP_] = {0};

  DWORD bytesRead;
  DWORD bytesWritten;
  for (int64_t len = 0; len < (size - _SEND_FILE_STEP_); len += _SEND_FILE_STEP_) {
    if (!ReadFile(pFileIn->hFile, buffer, _SEND_FILE_STEP_, &bytesRead, NULL)) {
      terrno = TAOS_SYSTEM_WINAPI_ERROR(GetLastError());
      return writeLen;
    }

    if (bytesRead <= 0) {
      return writeLen;
    } else if (bytesRead < _SEND_FILE_STEP_) {
      if (!WriteFile(pFileOut->hFile, buffer, bytesRead, &bytesWritten, NULL)) {
        terrno = TAOS_SYSTEM_WINAPI_ERROR(GetLastError());
        return -1;
      } else {
        return (int64_t)(writeLen + bytesRead);
      }
    } else {
      if (!WriteFile(pFileOut->hFile, buffer, _SEND_FILE_STEP_, &bytesWritten, NULL)) {
        terrno = TAOS_SYSTEM_WINAPI_ERROR(GetLastError());
        return -1;
      } else {
        writeLen += _SEND_FILE_STEP_;
      }
    }
  }

  int64_t remain = size - writeLen;
  if (remain > 0) {
    DWORD bytesRead;
    if (!ReadFile(pFileIn->hFile, buffer, (DWORD)remain, &bytesRead, NULL)) {
      terrno = TAOS_SYSTEM_WINAPI_ERROR(GetLastError());
      return -1;
    }

    if (bytesRead <= 0) {
      return writeLen;
    } else {
      DWORD bytesWritten;
      if (!WriteFile(pFileOut->hFile, buffer, bytesRead, &bytesWritten, NULL)) {
        terrno = TAOS_SYSTEM_WINAPI_ERROR(GetLastError());
        return -1;
      } else {
        writeLen += bytesWritten;
      }
    }
  }
  return writeLen;
}

bool lastErrorIsFileNotExist() {
  DWORD dwError = GetLastError();
  return dwError == ERROR_FILE_NOT_FOUND;
}

#else
int taosOpenFileNotStream(const char *path, int32_t tdFileOptions) {
  int access = O_BINARY;
  access |= (tdFileOptions & TD_FILE_CREATE) ? O_CREAT : 0;
  if ((tdFileOptions & TD_FILE_WRITE) && (tdFileOptions & TD_FILE_READ)) {
    access |= O_RDWR;
  } else if (tdFileOptions & TD_FILE_WRITE) {
    access |= O_WRONLY;
  } else if (tdFileOptions & TD_FILE_READ) {
    access |= O_RDONLY;
  }
  access |= (tdFileOptions & TD_FILE_TRUNC) ? O_TRUNC : 0;
  access |= (tdFileOptions & TD_FILE_APPEND) ? O_APPEND : 0;
  access |= (tdFileOptions & TD_FILE_TEXT) ? O_TEXT : 0;
  access |= (tdFileOptions & TD_FILE_EXCL) ? O_EXCL : 0;
  access |= (tdFileOptions & TD_FILE_CLOEXEC) ? O_CLOEXEC : 0;

  int fd = open(path, access, S_IRWXU | S_IRWXG | S_IRWXO);
  if (-1 == fd) {
    terrno = TAOS_SYSTEM_ERROR(errno);
  }
  return fd;
}

int64_t taosReadFile(TdFilePtr pFile, void *buf, int64_t count) {
  STUB_RAND_IO_ERR(terrno)
#if FILE_WITH_LOCK
  (void)taosThreadRwlockRdlock(&(pFile->rwlock));
#endif

  if (pFile->fd < 0) {
#if FILE_WITH_LOCK
    (void)taosThreadRwlockUnlock(&(pFile->rwlock));
#endif
    terrno = TSDB_CODE_INVALID_PARA;
    return -1;
  }

  int64_t leftbytes = count;
  int64_t readbytes;
  char   *tbuf = (char *)buf;
  int32_t code = 0;

  while (leftbytes > 0) {
#ifdef WINDOWS
    readbytes = _read(pFile->fd, (void *)tbuf, (uint32_t)leftbytes);
#else
    readbytes = read(pFile->fd, (void *)tbuf, (uint32_t)leftbytes);
#endif
    if (readbytes < 0) {
      if (errno == EINTR) {
        continue;
      } else {
        code = TAOS_SYSTEM_ERROR(errno);
#if FILE_WITH_LOCK
        (void)taosThreadRwlockUnlock(&(pFile->rwlock));
#endif
        terrno = code;
        return -1;
      }
    } else if (readbytes == 0) {
#if FILE_WITH_LOCK
      (void)taosThreadRwlockUnlock(&(pFile->rwlock));
#endif
      return (int64_t)(count - leftbytes);
    }

    leftbytes -= readbytes;
    tbuf += readbytes;
  }

#if FILE_WITH_LOCK
  (void)taosThreadRwlockUnlock(&(pFile->rwlock));
#endif

  return count;
}

int64_t taosWriteFile(TdFilePtr pFile, const void *buf, int64_t count) {
  STUB_RAND_IO_ERR(terrno)
  if (pFile == NULL) {
    terrno = TSDB_CODE_INVALID_PARA;
    return 0;
  }
#if FILE_WITH_LOCK
  (void)taosThreadRwlockWrlock(&(pFile->rwlock));
#endif
  if (pFile->fd < 0) {
#if FILE_WITH_LOCK
    (void)taosThreadRwlockUnlock(&(pFile->rwlock));
#endif
    terrno = TSDB_CODE_INVALID_PARA;
    return 0;
  }

  int64_t nleft = count;
  int64_t nwritten = 0;
  char   *tbuf = (char *)buf;
  int32_t code = 0;

  while (nleft > 0) {
    nwritten = write(pFile->fd, (void *)tbuf, (uint32_t)nleft);
    if (nwritten < 0) {
      if (errno == EINTR) {
        continue;
      }
      code = TAOS_SYSTEM_ERROR(errno);
#if FILE_WITH_LOCK
      (void)taosThreadRwlockUnlock(&(pFile->rwlock));
#endif
      terrno = code;
      return -1;
    }
    nleft -= nwritten;
    tbuf += nwritten;
  }

#if FILE_WITH_LOCK
  (void)taosThreadRwlockUnlock(&(pFile->rwlock));
#endif

  return count;
}

int64_t taosPWriteFile(TdFilePtr pFile, const void *buf, int64_t count, int64_t offset) {
  STUB_RAND_IO_ERR(terrno)
  if (pFile == NULL) {
    terrno = TSDB_CODE_INVALID_PARA;
    return 0;
  }

  int32_t code = 0;
#if FILE_WITH_LOCK
  (void)taosThreadRwlockWrlock(&(pFile->rwlock));
#endif

#if FILE_WITH_LOCK
  if (pFile->fd < 0) {
    (void)taosThreadRwlockUnlock(&(pFile->rwlock));
    return 0;
  }
#endif

  int64_t ret = pwrite(pFile->fd, buf, count, offset);
  if (-1 == ret) {
    code = TAOS_SYSTEM_ERROR(errno);
  }

#if FILE_WITH_LOCK
  (void)taosThreadRwlockUnlock(&(pFile->rwlock));
#endif

  if (code) {
    terrno = code;
  }

  return ret;
}

int64_t taosLSeekFile(TdFilePtr pFile, int64_t offset, int32_t whence) {
  if (pFile == NULL || pFile->fd < 0) {
    terrno = TSDB_CODE_INVALID_PARA;
    return -1;
  }
#if FILE_WITH_LOCK
  (void)taosThreadRwlockRdlock(&(pFile->rwlock));
#endif

  int32_t code = 0;

  int64_t ret = lseek(pFile->fd, offset, whence);
  if (-1 == ret) {
    code = TAOS_SYSTEM_ERROR(errno);
  }

#if FILE_WITH_LOCK
  (void)taosThreadRwlockUnlock(&(pFile->rwlock));
#endif

  if (code) {
    terrno = code;
    return -1;
  }

  return ret;
}

int32_t taosFStatFile(TdFilePtr pFile, int64_t *size, int32_t *mtime) {
  if (pFile == NULL) {
    terrno = TSDB_CODE_INVALID_PARA;
    return terrno;
  }

  if (pFile->fd < 0) {
    terrno = TSDB_CODE_INVALID_PARA;
    return terrno;
  }

  struct stat fileStat;
  int32_t code = fstat(pFile->fd, &fileStat);
<<<<<<< HEAD
#endif
=======
>>>>>>> e9a8975a
  if (-1 == code) {
    terrno = TAOS_SYSTEM_ERROR(errno);
    return terrno;
  }

  if (size != NULL) {
    *size = fileStat.st_size;
  }

  if (mtime != NULL) {
    *mtime = fileStat.st_mtime;
  }

  return 0;
}

int32_t taosLockFile(TdFilePtr pFile) {
  if (NULL == pFile || pFile->fd < 0) {
    terrno = TSDB_CODE_INVALID_PARA;
    return terrno;
  }
  int32_t code = (int32_t)flock(pFile->fd, LOCK_EX | LOCK_NB);
  if (-1 == code) {
    terrno = TAOS_SYSTEM_ERROR(errno);
    return terrno;
  }
  return 0;
}

int32_t taosUnLockFile(TdFilePtr pFile) {
  if (NULL == pFile || pFile->fd < 0) {
    terrno = TSDB_CODE_INVALID_PARA;
    return terrno;
  }
  int32_t code = (int32_t)flock(pFile->fd, LOCK_UN | LOCK_NB);
  if (-1 == code) {
    terrno = TAOS_SYSTEM_ERROR(errno);
    return terrno;
  }
  return 0;
}

int32_t taosFtruncateFile(TdFilePtr pFile, int64_t l_size) {
  if (NULL == pFile || pFile->fd < 0) {
    terrno = TSDB_CODE_INVALID_PARA;
    return terrno;
  }

  int32_t code = ftruncate(pFile->fd, l_size);
  if (-1 == code) {
    terrno = TAOS_SYSTEM_ERROR(errno);
    return terrno;
  }
  return 0;
}

int64_t taosFSendFile(TdFilePtr pFileOut, TdFilePtr pFileIn, int64_t *offset, int64_t size) {
  if (pFileOut == NULL || pFileIn == NULL) {
    terrno = TSDB_CODE_INVALID_PARA;
    return -1;
  }
  if (pFileIn->fd < 0 || pFileOut->fd < 0) {
    terrno = TSDB_CODE_INVALID_PARA;
    return -1;
  }

#ifdef _TD_DARWIN_64
  if(lseek(pFileIn->fd, (int32_t)(*offset), 0) < 0) {
    terrno = TAOS_SYSTEM_ERROR(errno);
    return -1;
  }
  int64_t writeLen = 0;
  uint8_t buffer[_SEND_FILE_STEP_] = {0};

  for (int64_t len = 0; len < (size - _SEND_FILE_STEP_); len += _SEND_FILE_STEP_) {
    size_t rlen = read(pFileIn->fd, (void *)buffer, _SEND_FILE_STEP_);
    if (rlen <= 0) {
      return writeLen;
    } else if (rlen < _SEND_FILE_STEP_) {
      write(pFileOut->fd, (void *)buffer, (uint32_t)rlen);
      return (int64_t)(writeLen + rlen);
    } else {
      write(pFileOut->fd, (void *)buffer, _SEND_FILE_STEP_);
      writeLen += _SEND_FILE_STEP_;
    }
  }

  int64_t remain = size - writeLen;
  if (remain > 0) {
    size_t rlen = read(pFileIn->fd, (void *)buffer, (size_t)remain);
    if (rlen <= 0) {
      return writeLen;
    } else {
      write(pFileOut->fd, (void *)buffer, (uint32_t)remain);
      writeLen += remain;
    }
  }
  return writeLen;

#else // for linux

  int64_t leftbytes = size;
  int64_t sentbytes;

  while (leftbytes > 0) {
#ifdef _TD_ARM_32
    sentbytes = sendfile(pFileOut->fd, pFileIn->fd, (long int *)offset, leftbytes);
#else
    sentbytes = sendfile(pFileOut->fd, pFileIn->fd, offset, leftbytes);
#endif
    if (sentbytes == -1) {
      if (errno == EINTR || errno == EAGAIN || errno == EWOULDBLOCK) {
        continue;
      } else {
        terrno = TAOS_SYSTEM_ERROR(errno);
        return -1;
      }
    } else if (sentbytes == 0) {
      return (int64_t)(size - leftbytes);
    }

    leftbytes -= sentbytes;
  }

  return size;
#endif
}

bool lastErrorIsFileNotExist() { return terrno == TAOS_SYSTEM_ERROR(ENOENT); }

#endif  // WINDOWS

TdFilePtr taosOpenFile(const char *path, int32_t tdFileOptions) {
  STUB_RAND_IO_ERR(NULL)
  FILE *fp = NULL;
#ifdef WINDOWS
  HANDLE hFile = NULL;
#else
  int fd = -1;
#endif
  if (tdFileOptions & TD_FILE_STREAM) {
    fp = taosOpenFileForStream(path, tdFileOptions);
    if (fp == NULL) return NULL;
  } else {
#ifdef WINDOWS
    hFile = taosOpenFileNotStream(path, tdFileOptions);
    if (hFile == INVALID_HANDLE_VALUE) return NULL;
#else
    fd = taosOpenFileNotStream(path, tdFileOptions);
    if (fd == -1) return NULL;
#endif
  }

  TdFilePtr pFile = (TdFilePtr)taosMemoryMalloc(sizeof(TdFile));
  if (pFile == NULL) {
#ifdef WINDOWS
    if (hFile != NULL) CloseHandle(hFile);
#else
    if (fd >= 0) (void)close(fd);
#endif
    if (fp != NULL) (void)fclose(fp);
    terrno = TSDB_CODE_OUT_OF_MEMORY;
    return NULL;
  }

#if FILE_WITH_LOCK
  (void)taosThreadRwlockInit(&(pFile->rwlock), NULL);
#endif
  pFile->fp = fp;
  pFile->refId = 0;

#ifdef WINDOWS
  pFile->hFile = hFile;
  pFile->tdFileOptions = tdFileOptions;
  // do nothing, since the property of pmode is set with _O_TEMPORARY; the OS will recycle
  // the file handle, as well as the space on disk.
#else
  pFile->fd = fd;
  // Remove it instantly, so when the program exits normally/abnormally, the file
  // will be automatically remove by OS.
  if (tdFileOptions & TD_FILE_AUTO_DEL) {
    if (-1 == unlink(path)) {
      terrno = TAOS_SYSTEM_ERROR(errno);
      (void)close(fd);
      taosMemoryFree(pFile);
      return NULL;
    }
  }
#endif

  return pFile;
}

int32_t taosCloseFile(TdFilePtr *ppFile) {
  int32_t code = 0;
  if (ppFile == NULL || *ppFile == NULL) {
    return 0;
  }
#if FILE_WITH_LOCK
  (void)taosThreadRwlockWrlock(&((*ppFile)->rwlock));
#endif
  if ((*ppFile)->fp != NULL) {
    TAOS_UNUSED(fflush((*ppFile)->fp));
    TAOS_UNUSED(fclose((*ppFile)->fp));
    (*ppFile)->fp = NULL;
  }
#ifdef WINDOWS
  if ((*ppFile)->hFile != NULL) {
    // FlushFileBuffers((*ppFile)->hFile);
    if (!CloseHandle((*ppFile)->hFile)) {
      terrno  = TAOS_SYSTEM_WINAPI_ERROR(GetLastError());
      code = -1;
    }
    (*ppFile)->hFile = NULL;
#else
  if ((*ppFile)->fd >= 0) {
    // warning: never fsync silently in base lib
    /*fsync((*ppFile)->fd);*/
    code = close((*ppFile)->fd);
    if (-1 == code) {
      terrno = TAOS_SYSTEM_ERROR(errno);
    }
    (*ppFile)->fd = -1;
#endif
  }
  (*ppFile)->refId = 0;
#if FILE_WITH_LOCK
  (void)taosThreadRwlockUnlock(&((*ppFile)->rwlock));
  (void)taosThreadRwlockDestroy(&((*ppFile)->rwlock));
#endif
  taosMemoryFree(*ppFile);
  *ppFile = NULL;
  return code;
}

int64_t taosPReadFile(TdFilePtr pFile, void *buf, int64_t count, int64_t offset) {
  STUB_RAND_IO_ERR(terrno)
  if (pFile == NULL) {
    terrno = TSDB_CODE_INVALID_PARA;
    return -1;
  }

  int32_t code = 0;

#ifdef WINDOWS
#if FILE_WITH_LOCK
  (void)taosThreadRwlockRdlock(&(pFile->rwlock));
#endif

  if (pFile->hFile == NULL) {
#if FILE_WITH_LOCK
    (void)taosThreadRwlockUnlock(&(pFile->rwlock));
#endif

    terrno = TSDB_CODE_INVALID_PARA;
    return -1;
  }

  DWORD      ret = 0;
  OVERLAPPED ol = {0};
  ol.OffsetHigh = (uint32_t)((offset & 0xFFFFFFFF00000000LL) >> 0x20);
  ol.Offset = (uint32_t)(offset & 0xFFFFFFFFLL);

  SetLastError(0);
  BOOL result = ReadFile(pFile->hFile, buf, count, &ret, &ol);
  if (!result && GetLastError() != ERROR_HANDLE_EOF) {
    code = TAOS_SYSTEM_WINAPI_ERROR(GetLastError());
    ret = -1;
  }
#else
#if FILE_WITH_LOCK
  (void)taosThreadRwlockRdlock(&(pFile->rwlock));
#endif

  if (pFile->fd < 0) {
#if FILE_WITH_LOCK
    (void)taosThreadRwlockUnlock(&(pFile->rwlock));
#endif
    terrno = TSDB_CODE_INVALID_PARA;
    return -1;
  }
  int64_t ret = pread(pFile->fd, buf, count, offset);
  if (-1 == ret) {
    code = TAOS_SYSTEM_ERROR(errno);
  }
#endif
#if FILE_WITH_LOCK
  (void)taosThreadRwlockUnlock(&(pFile->rwlock));
#endif

  if (code) {
    terrno = code;
    return -1;
  }

  return ret;
}

int32_t taosFsyncFile(TdFilePtr pFile) {
  if (pFile == NULL) {
    return 0;
  }

  int32_t code = 0;
  // this implementation is WRONG
  // fflush is not a replacement of fsync
  if (pFile->fp != NULL) {
    code = fflush(pFile->fp);
    if (0 != code) {
      terrno = TAOS_SYSTEM_ERROR(errno);
      return terrno;
    }

    return 0;
  }

#ifdef WINDOWS
  if (pFile->hFile != NULL) {
    if (pFile->tdFileOptions & TD_FILE_WRITE_THROUGH) {
      return 0;
    }
    bool ret = FlushFileBuffers(pFile->hFile);
    if (!ret) {
      terrno = TAOS_SYSTEM_WINAPI_ERROR(GetLastError());
      return terrno;
    }
    return 0;
  }
#else
  if (pFile->fd >= 0) {
    code = fsync(pFile->fd);
    if (-1 == code) {
      terrno = TAOS_SYSTEM_ERROR(errno);
      return terrno;
    }
  }
#endif

  return 0;
}

void taosFprintfFile(TdFilePtr pFile, const char *format, ...) {
  if (pFile == NULL || pFile->fp == NULL) {
    return;
  }
  va_list ap;
  va_start(ap, format);
  (void)vfprintf(pFile->fp, format, ap);
  va_end(ap);
}

bool taosValidFile(TdFilePtr pFile) {
#ifdef WINDOWS
  return pFile != NULL && pFile->hFile != NULL;
#else
  return pFile != NULL && pFile->fd > 0;
#endif
}

int32_t taosUmaskFile(int32_t maskVal) {
#ifdef WINDOWS
  return 0;
#else
  return umask(maskVal);
#endif
}

int64_t taosGetLineFile(TdFilePtr pFile, char **__restrict ptrBuf) {
  int64_t ret = -1;
  int32_t code = 0;

#if FILE_WITH_LOCK
  (void)taosThreadRwlockRdlock(&(pFile->rwlock));
#endif
  if (pFile == NULL || ptrBuf == NULL) {
    terrno = TSDB_CODE_INVALID_PARA;
    goto END;
  }
  if (*ptrBuf != NULL) {
    taosMemoryFreeClear(*ptrBuf);
  }

  if (pFile->fp == NULL) {
    terrno = TSDB_CODE_INVALID_PARA;
    goto END;
  }

#ifdef WINDOWS
  size_t bufferSize = 512;
  *ptrBuf = taosMemoryMalloc(bufferSize);
  if (*ptrBuf == NULL) {
    goto END;
  }

  size_t bytesRead = 0;
  size_t totalBytesRead = 0;

  while (1) {
    char *result = fgets(*ptrBuf + totalBytesRead, bufferSize - totalBytesRead, pFile->fp);
    if (result == NULL) {
      if (feof(pFile->fp)) {
        break;
      } else {
        ret = -1;
        terrno = TAOS_SYSTEM_ERROR(ferror(pFile->fp));
        taosMemoryFreeClear(*ptrBuf);
        goto END;
      }
    }
    bytesRead = strlen(*ptrBuf + totalBytesRead);
    totalBytesRead += bytesRead;

    if (totalBytesRead < bufferSize - 1 || (*ptrBuf)[totalBytesRead - 1] == '\n') {
      break;
    }

    bufferSize += 512;
    void *newBuf = taosMemoryRealloc(*ptrBuf, bufferSize);
    if (newBuf == NULL) {
      taosMemoryFreeClear(*ptrBuf);
      goto END;
    }

    *ptrBuf = newBuf;
  }

  (*ptrBuf)[totalBytesRead] = '\0';
  ret = totalBytesRead;
#else
  size_t len = 0;
  ret = getline(ptrBuf, &len, pFile->fp);
  if (-1 == ret) {
    terrno = TAOS_SYSTEM_ERROR(errno);
  }
#endif

END:

#if FILE_WITH_LOCK
  (void)taosThreadRwlockUnlock(&(pFile->rwlock));
#endif

  return ret;
}

int64_t taosGetsFile(TdFilePtr pFile, int32_t maxSize, char *__restrict buf) {
  if (pFile == NULL || buf == NULL) {
    terrno = TSDB_CODE_INVALID_PARA;
    return terrno;
  }

  if (pFile->fp == NULL) {
    terrno = TSDB_CODE_INVALID_PARA;
    return terrno;
  }

  if (fgets(buf, maxSize, pFile->fp) == NULL) {
    if (feof(pFile->fp)) {
      return 0;
    } else {
      terrno = TAOS_SYSTEM_ERROR(ferror(pFile->fp));
      return terrno;
    }
  }

  return strlen(buf);
}

int32_t taosEOFFile(TdFilePtr pFile) {
  if (pFile == NULL) {
    terrno = TSDB_CODE_INVALID_PARA;
    return -1;
  }
  if (pFile->fp == NULL) {
    terrno = TSDB_CODE_INVALID_PARA;
    return -1;
  }

  return feof(pFile->fp);
}

bool taosCheckAccessFile(const char *pathname, int32_t tdFileAccessOptions) {
  int flags = 0;

  if (tdFileAccessOptions & TD_FILE_ACCESS_EXIST_OK) {
    flags |= F_OK;
  }

  if (tdFileAccessOptions & TD_FILE_ACCESS_READ_OK) {
    flags |= R_OK;
  }

  if (tdFileAccessOptions & TD_FILE_ACCESS_WRITE_OK) {
    flags |= W_OK;
  }
#ifdef WINDOWS
  return _access(pathname, flags) == 0;
#else
  return access(pathname, flags) == 0;
#endif
}

bool taosCheckExistFile(const char *pathname) { return taosCheckAccessFile(pathname, TD_FILE_ACCESS_EXIST_OK); };

int32_t taosCompressFile(char *srcFileName, char *destFileName) {
  int32_t   compressSize = 163840;
  int32_t   ret = 0;
  int32_t   len = 0;
  gzFile    dstFp = NULL;
  TdFilePtr pSrcFile = NULL;

  char *data = taosMemoryMalloc(compressSize);
  if (NULL == data) {
    return terrno;
  }

  pSrcFile = taosOpenFile(srcFileName, TD_FILE_READ | TD_FILE_STREAM);
  if (pSrcFile == NULL) {
    ret = terrno;
    goto cmp_end;
  }

  int access = O_BINARY | O_WRONLY | O_TRUNC | O_CREAT;
#ifdef WINDOWS
  int32_t pmode = _S_IREAD | _S_IWRITE;
#else
  int32_t pmode = S_IRWXU | S_IRWXG | S_IRWXO;
#endif
  int fd = open(destFileName, access, pmode);
  if (-1 == fd) {
    terrno = TAOS_SYSTEM_ERROR(errno);
    ret = terrno;
    goto cmp_end;
  }

  // Both gzclose() and fclose() will close the associated fd, so they need to have different fds.
  FileFd gzFd = dup(fd);
  if (-1 == gzFd) {
    terrno = TAOS_SYSTEM_ERROR(errno);
    ret = terrno;
    goto cmp_end;
  }
  dstFp = gzdopen(gzFd, "wb6f");
  if (dstFp == NULL) {
    terrno = TAOS_SYSTEM_ERROR(errno);
    ret = terrno;
    (void)close(gzFd);
    goto cmp_end;
  }

  while (!feof(pSrcFile->fp)) {
    len = (int32_t)fread(data, 1, compressSize, pSrcFile->fp);
    if (len > 0) {
      if(gzwrite(dstFp, data, len) == 0) {
        terrno = TAOS_SYSTEM_ERROR(errno);
        ret = terrno;
        goto cmp_end;
      }
    }
  }

cmp_end:

  if (fd >= 0) {
    TAOS_SKIP_ERROR(close(fd));
  }
  if (pSrcFile) {
    TAOS_SKIP_ERROR(taosCloseFile(&pSrcFile));
  }

  if (dstFp) {
    TAOS_SKIP_ERROR(gzclose(dstFp));
  }

  taosMemoryFree(data);

  return ret;
}

int32_t taosSetFileHandlesLimit() {
#ifdef WINDOWS
  const int max_handles = 8192;
  int       res = _setmaxstdio(max_handles);
  return res == max_handles ? 0 : -1;
#endif
  return 0;
}

int32_t taosLinkFile(char *src, char *dst) {
#ifndef WINDOWS
  if (-1 == link(src, dst)) {
    terrno = TAOS_SYSTEM_ERROR(errno);
    return terrno;
  }
#endif
  return 0;
}

FILE *taosOpenCFile(const char *filename, const char *mode) {
  STUB_RAND_IO_ERR(NULL)
  FILE *f = fopen(filename, mode);
  if (NULL == f) {
    terrno = TAOS_SYSTEM_ERROR(errno);
  }
  return f;
}

int taosSeekCFile(FILE *file, int64_t offset, int whence) {
#ifdef WINDOWS
  return _fseeki64(file, offset, whence);
#else
  int     code = fseeko(file, offset, whence);
  if (-1 == code) {
    terrno = TAOS_SYSTEM_ERROR(errno);
    code = terrno;
  }
  return code;
#endif
}

size_t taosReadFromCFile(void *buffer, size_t size, size_t count, FILE *stream) {
  STUB_RAND_IO_ERR(terrno)
  return fread(buffer, size, count, stream);
}

size_t taosWriteToCFile(const void *ptr, size_t size, size_t nitems, FILE *stream) {
  STUB_RAND_IO_ERR(terrno)
  return fwrite(ptr, size, nitems, stream);
}

int taosCloseCFile(FILE *f) { return fclose(f); }

int taosSetAutoDelFile(char *path) {
#ifdef WINDOWS
  bool succ = SetFileAttributes(path, FILE_ATTRIBUTE_TEMPORARY);
  if (succ) {
    return 0;
  } else {
    terrno = TAOS_SYSTEM_WINAPI_ERROR(GetLastError());
    return terrno;
  }
#else
  if (-1 == unlink(path)) {
    terrno = TAOS_SYSTEM_ERROR(errno);
    return terrno;
  }
  return 0;
#endif
}<|MERGE_RESOLUTION|>--- conflicted
+++ resolved
@@ -66,15 +66,14 @@
 #define FILE_WITH_LOCK 1
 
 #ifdef BUILD_WITH_RAND_ERR
-#define STUB_RAND_IO_ERR(ret)                                         \
-  if (tsEnableRandErr && (tsRandErrScope & RAND_ERR_FILE)) {          \
-    uint32_t r = taosRand() % tsRandErrDivisor;                       \
-    if ((r + 1) <= tsRandErrChance) {                                 \
-      errno = EIO;                                                    \
-      terrno = TAOS_SYSTEM_ERROR(errno);                              \
-      uError("random io error: %s, %s", tstrerror(terrno), __func__); \
-      return (ret);                                                   \
-    }                                                                 \
+#define STUB_RAND_IO_ERR(ret)                                \
+  if (tsEnableRandErr && (tsRandErrScope & RAND_ERR_FILE)) { \
+    uint32_t r = taosRand() % tsRandErrDivisor;              \
+    if ((r + 1) <= tsRandErrChance) {                        \
+      errno = EIO;                                           \
+      terrno = TAOS_SYSTEM_ERROR(errno);                     \
+      return (ret);                                          \
+    }                                                        \
   }
 #else
 #define STUB_RAND_IO_ERR(ret)
@@ -404,10 +403,11 @@
     SetFilePointer(h, 0, NULL, FILE_END);
   }
   if (h == INVALID_HANDLE_VALUE) {
-    DWORD  dwError = GetLastError();
+    DWORD dwError = GetLastError();
     terrno = TAOS_SYSTEM_WINAPI_ERROR(dwError);
     // LPVOID lpMsgBuf;
-    // FormatMessage(FORMAT_MESSAGE_ALLOCATE_BUFFER | FORMAT_MESSAGE_FROM_SYSTEM, NULL, dwError, 0, (LPTSTR)&lpMsgBuf, 0,
+    // FormatMessage(FORMAT_MESSAGE_ALLOCATE_BUFFER | FORMAT_MESSAGE_FROM_SYSTEM, NULL, dwError, 0, (LPTSTR)&lpMsgBuf,
+    // 0,
     //               NULL);
     // printf("CreateFile failed with error %d: %s", dwError, (char *)lpMsgBuf);
     // LocalFree(lpMsgBuf);
@@ -921,11 +921,7 @@
   }
 
   struct stat fileStat;
-  int32_t code = fstat(pFile->fd, &fileStat);
-<<<<<<< HEAD
-#endif
-=======
->>>>>>> e9a8975a
+  int32_t     code = fstat(pFile->fd, &fileStat);
   if (-1 == code) {
     terrno = TAOS_SYSTEM_ERROR(errno);
     return terrno;
@@ -993,7 +989,7 @@
   }
 
 #ifdef _TD_DARWIN_64
-  if(lseek(pFileIn->fd, (int32_t)(*offset), 0) < 0) {
+  if (lseek(pFileIn->fd, (int32_t)(*offset), 0) < 0) {
     terrno = TAOS_SYSTEM_ERROR(errno);
     return -1;
   }
@@ -1025,7 +1021,7 @@
   }
   return writeLen;
 
-#else // for linux
+#else  // for linux
 
   int64_t leftbytes = size;
   int64_t sentbytes;
@@ -1136,7 +1132,7 @@
   if ((*ppFile)->hFile != NULL) {
     // FlushFileBuffers((*ppFile)->hFile);
     if (!CloseHandle((*ppFile)->hFile)) {
-      terrno  = TAOS_SYSTEM_WINAPI_ERROR(GetLastError());
+      terrno = TAOS_SYSTEM_WINAPI_ERROR(GetLastError());
       code = -1;
     }
     (*ppFile)->hFile = NULL;
@@ -1479,7 +1475,7 @@
   while (!feof(pSrcFile->fp)) {
     len = (int32_t)fread(data, 1, compressSize, pSrcFile->fp);
     if (len > 0) {
-      if(gzwrite(dstFp, data, len) == 0) {
+      if (gzwrite(dstFp, data, len) == 0) {
         terrno = TAOS_SYSTEM_ERROR(errno);
         ret = terrno;
         goto cmp_end;
