/*
 * Copyright (c) 2019 TAOS Data, Inc. <jhtao@taosdata.com>
 *
 * This program is free software: you can use, redistribute, and/or modify
 * it under the terms of the GNU Affero General Public License, version 3
 * or later ("AGPL"), as published by the Free Software Foundation.
 *
 * This program is distributed in the hope that it will be useful, but WITHOUT
 * ANY WARRANTY; without even the implied warranty of MERCHANTABILITY or
 * FITNESS FOR A PARTICULAR PURPOSE.
 *
 * You should have received a copy of the GNU Affero General Public License
 * along with this program. If not, see <http://www.gnu.org/licenses/>.
 */

#ifndef _TD_VNODE_H_
#define _TD_VNODE_H_

#include "os.h"
#include "tmsgcb.h"
#include "tqueue.h"
#include "trpc.h"

#include "sync.h"
#include "tarray.h"
#include "tfs.h"
#include "wal.h"

#include "tcommon.h"
#include "tfs.h"
#include "tgrant.h"
#include "tmsg.h"
#include "trow.h"

#include "tdb.h"

#ifdef __cplusplus
extern "C" {
#endif

// vnode
typedef struct SVnode       SVnode;
typedef struct STsdbCfg     STsdbCfg;  // todo: remove
typedef struct SVnodeCfg    SVnodeCfg;
typedef struct SVSnapReader SVSnapReader;
typedef struct SVSnapWriter SVSnapWriter;

extern const SVnodeCfg vnodeCfgDefault;

int32_t vnodeInit(int32_t nthreads);
void    vnodeCleanup();
int32_t vnodeCreate(const char *path, SVnodeCfg *pCfg, STfs *pTfs);
int32_t vnodeAlterReplica(const char *path, SAlterVnodeReplicaReq *pReq, STfs *pTfs);
int32_t vnodeAlterHashRange(const char *srcPath, const char *dstPath, SAlterVnodeHashRangeReq *pReq, STfs *pTfs);
void    vnodeDestroy(const char *path, STfs *pTfs);
SVnode *vnodeOpen(const char *path, STfs *pTfs, SMsgCb msgCb);
void    vnodePreClose(SVnode *pVnode);
void    vnodePostClose(SVnode *pVnode);
void    vnodeSyncCheckTimeout(SVnode *pVnode);
void    vnodeClose(SVnode *pVnode);
int32_t vnodeSyncCommit(SVnode *pVnode);
int32_t vnodeBegin(SVnode *pVnode);

int32_t   vnodeStart(SVnode *pVnode);
void      vnodeStop(SVnode *pVnode);
int64_t   vnodeGetSyncHandle(SVnode *pVnode);
void      vnodeGetSnapshot(SVnode *pVnode, SSnapshot *pSnapshot);
void      vnodeGetInfo(SVnode *pVnode, const char **dbname, int32_t *vgId);
int32_t   vnodeProcessCreateTSma(SVnode *pVnode, void *pCont, uint32_t contLen);
int32_t   vnodeGetAllTableList(SVnode *pVnode, uint64_t uid, SArray *list);
int32_t   vnodeIsCatchUp(SVnode *pVnode);
ESyncRole vnodeGetRole(SVnode *pVnode);

int32_t vnodeGetCtbIdList(SVnode *pVnode, int64_t suid, SArray *list);
int32_t vnodeGetCtbIdListByFilter(SVnode *pVnode, int64_t suid, SArray *list, bool (*filter)(void *arg), void *arg);
int32_t vnodeGetStbIdList(SVnode *pVnode, int64_t suid, SArray *list);
void   *vnodeGetIdx(SVnode *pVnode);
void   *vnodeGetIvtIdx(SVnode *pVnode);

int32_t vnodeGetCtbNum(SVnode *pVnode, int64_t suid, int64_t *num);
int32_t vnodeGetTimeSeriesNum(SVnode *pVnode, int64_t *num);
int32_t vnodeGetAllCtbNum(SVnode *pVnode, int64_t *num);

void    vnodeResetLoad(SVnode *pVnode, SVnodeLoad *pLoad);
int32_t vnodeGetLoad(SVnode *pVnode, SVnodeLoad *pLoad);
int32_t vnodeValidateTableHash(SVnode *pVnode, char *tableFName);

int32_t vnodePreProcessWriteMsg(SVnode *pVnode, SRpcMsg *pMsg);
int32_t vnodePreprocessQueryMsg(SVnode *pVnode, SRpcMsg *pMsg);

int32_t vnodeProcessWriteMsg(SVnode *pVnode, SRpcMsg *pMsg, int64_t version, SRpcMsg *pRsp);
int32_t vnodeProcessSyncMsg(SVnode *pVnode, SRpcMsg *pMsg, SRpcMsg **pRsp);
int32_t vnodeProcessQueryMsg(SVnode *pVnode, SRpcMsg *pMsg);
int32_t vnodeProcessFetchMsg(SVnode *pVnode, SRpcMsg *pMsg, SQueueInfo *pInfo);
void    vnodeProposeWriteMsg(SQueueInfo *pInfo, STaosQall *qall, int32_t numOfMsgs);
void    vnodeApplyWriteMsg(SQueueInfo *pInfo, STaosQall *qall, int32_t numOfMsgs);
void    vnodeProposeCommitOnNeed(SVnode *pVnode, bool atExit);

// meta
typedef struct SMeta       SMeta;  // todo: remove
typedef struct SMetaReader SMetaReader;
typedef struct SMetaEntry  SMetaEntry;

#define META_READER_NOLOCK 0x1

void        metaReaderInit(SMetaReader *pReader, SMeta *pMeta, int32_t flags);
void        metaReaderReleaseLock(SMetaReader *pReader);
void        metaReaderClear(SMetaReader *pReader);
int32_t     metaGetTableEntryByUid(SMetaReader *pReader, tb_uid_t uid);
int32_t     metaGetTableEntryByUidCache(SMetaReader *pReader, tb_uid_t uid);
int         metaGetTableEntryByName(SMetaReader *pReader, const char *name);
int32_t     metaGetTableTags(SMeta *pMeta, uint64_t suid, SArray *uidList);
int32_t     metaGetTableTagsByUids(SMeta *pMeta, int64_t suid, SArray *uidList);
int32_t     metaReadNext(SMetaReader *pReader);
const void *metaGetTableTagVal(void *tag, int16_t type, STagVal *tagVal);
int         metaGetTableNameByUid(void *meta, uint64_t uid, char *tbName);

int      metaGetTableSzNameByUid(void *meta, uint64_t uid, char *tbName);
int      metaGetTableUidByName(void *meta, char *tbName, uint64_t *uid);
int      metaGetTableTypeByName(void *meta, char *tbName, ETableType *tbType);
bool     metaIsTableExist(SMeta *pMeta, tb_uid_t uid);
int32_t  metaGetCachedTableUidList(SMeta *pMeta, tb_uid_t suid, const uint8_t *key, int32_t keyLen, SArray *pList,
                                   bool *acquired);
int32_t  metaUidFilterCachePut(SMeta *pMeta, uint64_t suid, const void *pKey, int32_t keyLen, void *pPayload,
                               int32_t payloadLen, double selectivityRatio);
int32_t  metaUidCacheClear(SMeta *pMeta, uint64_t suid);
tb_uid_t metaGetTableEntryUidByName(SMeta *pMeta, const char *name);
int32_t  metaTbGroupCacheClear(SMeta* pMeta, uint64_t suid);
int32_t  metaGetCachedTbGroup(SMeta* pMeta, tb_uid_t suid, const uint8_t* pKey, int32_t keyLen, SArray** pList);
int32_t  metaPutTbGroupToCache(SMeta* pMeta, uint64_t suid, const void* pKey, int32_t keyLen, void* pPayload,
                              int32_t payloadLen);

int64_t  metaGetTbNum(SMeta *pMeta);
int64_t  metaGetNtbNum(SMeta *pMeta);
typedef struct {
  int64_t uid;
  int64_t ctbNum;
} SMetaStbStats;
int32_t metaGetStbStats(SMeta *pMeta, int64_t uid, SMetaStbStats *pInfo);

typedef struct SMetaFltParam {
  tb_uid_t suid;
  int16_t  cid;
  int16_t  type;
  void    *val;
  bool     reverse;
  bool     equal;
  int (*filterFunc)(void *a, void *b, int16_t type);

} SMetaFltParam;

// TODO, refactor later
int32_t metaFilterTableIds(SMeta *pMeta, SMetaFltParam *param, SArray *results);
int32_t metaFilterCreateTime(SMeta *pMeta, SMetaFltParam *parm, SArray *pUids);
int32_t metaFilterTableName(SMeta *pMeta, SMetaFltParam *param, SArray *pUids);
int32_t metaFilterTtl(SMeta *pMeta, SMetaFltParam *param, SArray *pUids);

#if 1  // refact APIs below (TODO)
typedef SVCreateTbReq   STbCfg;
typedef SVCreateTSmaReq SSmaCfg;

typedef struct SMTbCursor SMTbCursor;

SMTbCursor *metaOpenTbCursor(SMeta *pMeta);
void        metaCloseTbCursor(SMTbCursor *pTbCur);
int32_t     metaTbCursorNext(SMTbCursor *pTbCur, ETableType jumpTableType);
int32_t     metaTbCursorPrev(SMTbCursor *pTbCur, ETableType jumpTableType);

#endif

// tsdb
typedef struct STsdbReader STsdbReader;

#define TSDB_DEFAULT_STT_FILE  8
#define TSDB_DEFAULT_PAGE_SIZE 4096

#define TIMEWINDOW_RANGE_CONTAINED 1
#define TIMEWINDOW_RANGE_EXTERNAL  2

#define CACHESCAN_RETRIEVE_TYPE_ALL    0x1
#define CACHESCAN_RETRIEVE_TYPE_SINGLE 0x2
#define CACHESCAN_RETRIEVE_LAST_ROW    0x4
#define CACHESCAN_RETRIEVE_LAST        0x8

<<<<<<< HEAD
int32_t tsdbSetTableList(STsdbReader *pReader, const void *pTableList, int32_t num);
int32_t tsdbReaderOpen(SVnode *pVnode, SQueryTableDataCond *pCond, void *pTableList, int32_t numOfTables,
                       SSDataBlock *pResBlock, STsdbReader **ppReader, const char *idstr, bool countOnly);

void         tsdbReaderSetId(STsdbReader *pReader, const char *idstr);
=======
int32_t      tsdbReaderOpen(SVnode *pVnode, SQueryTableDataCond *pCond, void *pTableList, int32_t numOfTables,
                            SSDataBlock *pResBlock, STsdbReader **ppReader, const char *idstr, bool countOnly, SHashObj** pIgnoreTables);
>>>>>>> 366cd187
void         tsdbReaderClose(STsdbReader *pReader);
int32_t      tsdbNextDataBlock(STsdbReader *pReader, bool *hasNext);
int32_t      tsdbRetrieveDatablockSMA(STsdbReader *pReader, SSDataBlock *pDataBlock, bool *allHave);
void         tsdbReleaseDataBlock(STsdbReader *pReader);
SSDataBlock *tsdbRetrieveDataBlock(STsdbReader *pTsdbReadHandle, SArray *pColumnIdList);
int32_t      tsdbReaderReset(STsdbReader *pReader, SQueryTableDataCond *pCond);
int32_t      tsdbGetFileBlocksDistInfo(STsdbReader *pReader, STableBlockDistInfo *pTableBlockInfo);
int64_t      tsdbGetNumOfRowsInMemTable(STsdbReader *pHandle);
void        *tsdbGetIdx(SMeta *pMeta);
void        *tsdbGetIvtIdx(SMeta *pMeta);
uint64_t     tsdbGetReaderMaxVersion(STsdbReader *pReader);
int32_t      tsdbSetTableList(STsdbReader *pReader, const void *pTableList, int32_t num);
void         tsdbReaderSetId(STsdbReader *pReader, const char *idstr);
void         tsdbReaderSetCloseFlag(STsdbReader *pReader);

int32_t tsdbReuseCacherowsReader(void* pReader, void* pTableIdList, int32_t numOfTables);
int32_t tsdbCacherowsReaderOpen(void *pVnode, int32_t type, void *pTableIdList, int32_t numOfTables, int32_t numOfCols,
                                SArray *pCidList, int32_t *pSlotIds, uint64_t suid, void **pReader, const char *idstr);
int32_t tsdbRetrieveCacheRows(void *pReader, SSDataBlock *pResBlock, const int32_t *slotIds, const int32_t *dstSlotIds,
                              SArray *pTableUids);
void   *tsdbCacherowsReaderClose(void *pReader);
int32_t tsdbGetTableSchema(SVnode *pVnode, int64_t uid, STSchema **pSchema, int64_t *suid);

void    tsdbCacheSetCapacity(SVnode *pVnode, size_t capacity);
size_t  tsdbCacheGetCapacity(SVnode *pVnode);
size_t  tsdbCacheGetUsage(SVnode *pVnode);
int32_t tsdbCacheGetElems(SVnode *pVnode);

// tq
typedef struct SMetaTableInfo {
  int64_t         suid;
  int64_t         uid;
  SSchemaWrapper *schema;
  char            tbName[TSDB_TABLE_NAME_LEN];
} SMetaTableInfo;

typedef struct SIdInfo {
  int64_t version;
  int32_t index;
} SIdInfo;

typedef struct SSnapContext {
  SMeta    *pMeta;
  int64_t   snapVersion;
  TBC      *pCur;
  int64_t   suid;
  int8_t    subType;
  SHashObj *idVersion;
  SHashObj *suidInfo;
  SArray   *idList;
  int32_t   index;
  bool      withMeta;
  bool      queryMeta;  // true-get meta, false-get data
} SSnapContext;

typedef struct STqReader {
  SPackedData     msg;
  SSubmitReq2     submit;
  int32_t         nextBlk;
  int64_t         lastBlkUid;
  SWalReader     *pWalReader;
  SMeta          *pVnodeMeta;
  SHashObj       *tbIdHash;
  SArray         *pColIdList;  // SArray<int16_t>
  int32_t         cachedSchemaVer;
  int64_t         cachedSchemaSuid;
  int64_t         cachedSchemaUid;
  SSchemaWrapper *pSchemaWrapper;
  SSDataBlock    *pResBlock;
} STqReader;

STqReader *tqReaderOpen(SVnode *pVnode);
void       tqCloseReader(STqReader *);

void    tqReaderSetColIdList(STqReader *pReader, SArray *pColIdList);
int32_t tqReaderSetTbUidList(STqReader *pReader, const SArray *tbUidList);
int32_t tqReaderAddTbUidList(STqReader *pReader, const SArray *pTableUidList);
int32_t tqReaderRemoveTbUidList(STqReader *pReader, const SArray *tbUidList);

int32_t tqSeekVer(STqReader *pReader, int64_t ver, const char *id);
int32_t tqNextBlockInWal(STqReader* pReader);
bool    tqNextBlockImpl(STqReader *pReader, const char* idstr);

int32_t extractMsgFromWal(SWalReader* pReader, void** pItem, const char* id);
int32_t tqReaderSetSubmitMsg(STqReader *pReader, void *msgStr, int32_t msgLen, int64_t ver);
bool    tqNextDataBlockFilterOut(STqReader *pReader, SHashObj *filterOutUids);
int32_t tqRetrieveDataBlock(STqReader *pReader, const char* idstr);
int32_t tqRetrieveTaosxBlock(STqReader *pReader, SArray *blocks, SArray *schemas, SSubmitTbData **pSubmitTbDataRet);

int32_t vnodeEnqueueStreamMsg(SVnode *pVnode, SRpcMsg *pMsg);

// sma
int32_t smaGetTSmaDays(SVnodeCfg *pCfg, void *pCont, uint32_t contLen, int32_t *days);

// SVSnapReader
int32_t vnodeSnapReaderOpen(SVnode *pVnode, int64_t sver, int64_t ever, SVSnapReader **ppReader);
void    vnodeSnapReaderClose(SVSnapReader *pReader);
int32_t vnodeSnapRead(SVSnapReader *pReader, uint8_t **ppData, uint32_t *nData);
// SVSnapWriter
int32_t vnodeSnapWriterOpen(SVnode *pVnode, int64_t sver, int64_t ever, SVSnapWriter **ppWriter);
int32_t vnodeSnapWriterClose(SVSnapWriter *pWriter, int8_t rollback, SSnapshot *pSnapshot);
int32_t vnodeSnapWrite(SVSnapWriter *pWriter, uint8_t *pData, uint32_t nData);

int32_t        buildSnapContext(SMeta *pMeta, int64_t snapVersion, int64_t suid, int8_t subType, bool withMeta,
                                SSnapContext **ctxRet);
int32_t        getMetafromSnapShot(SSnapContext *ctx, void **pBuf, int32_t *contLen, int16_t *type, int64_t *uid);
SMetaTableInfo getUidfromSnapShot(SSnapContext *ctx);
int32_t        setForSnapShot(SSnapContext *ctx, int64_t uid);
int32_t        destroySnapContext(SSnapContext *ctx);

// structs
struct STsdbCfg {
  int8_t  precision;
  int8_t  update;
  int8_t  compression;
  int8_t  slLevel;
  int32_t minRows;
  int32_t maxRows;
  int32_t days;   // just for save config, don't use in tsdbRead/tsdbCommit/..., and use STsdbKeepCfg in STsdb instead
  int32_t keep0;  // just for save config, don't use in tsdbRead/tsdbCommit/..., and use STsdbKeepCfg in STsdb instead
  int32_t keep1;  // just for save config, don't use in tsdbRead/tsdbCommit/..., and use STsdbKeepCfg in STsdb instead
  int32_t keep2;  // just for save config, don't use in tsdbRead/tsdbCommit/..., and use STsdbKeepCfg in STsdb instead
  SRetention retentions[TSDB_RETENTION_MAX];
};

typedef struct {
  int64_t numOfSTables;
  int64_t numOfCTables;
  int64_t numOfNTables;
  int64_t numOfNTimeSeries;
  int64_t numOfTimeSeries;
  int64_t itvTimeSeries;
  int64_t pointsWritten;
  int64_t totalStorage;
  int64_t compStorage;
} SVnodeStats;

struct SVnodeCfg {
  int32_t     vgId;
  char        dbname[TSDB_DB_FNAME_LEN];
  uint64_t    dbId;
  int32_t     cacheLastSize;
  int32_t     szPage;
  int32_t     szCache;
  uint64_t    szBuf;
  bool        isHeap;
  bool        isWeak;
  int8_t      cacheLast;
  int8_t      isTsma;
  int8_t      isRsma;
  int8_t      hashMethod;
  int8_t      standby;
  STsdbCfg    tsdbCfg;
  SWalCfg     walCfg;
  SSyncCfg    syncCfg;
  SVnodeStats vndStats;
  uint32_t    hashBegin;
  uint32_t    hashEnd;
  bool        hashChange;
  int16_t     sttTrigger;
  int16_t     hashPrefix;
  int16_t     hashSuffix;
  int32_t     tsdbPageSize;
};

typedef struct {
  uint64_t uid;
  uint64_t groupId;
} STableKeyInfo;

#define TABLE_ROLLUP_ON       ((int8_t)0x1)
#define TABLE_IS_ROLLUP(FLG)  (((FLG) & (TABLE_ROLLUP_ON)) != 0)
#define TABLE_SET_ROLLUP(FLG) ((FLG) |= TABLE_ROLLUP_ON)
struct SMetaEntry {
  int64_t  version;
  int8_t   type;
  int8_t   flags;  // TODO: need refactor?
  tb_uid_t uid;
  char    *name;
  union {
    struct {
      SSchemaWrapper schemaRow;
      SSchemaWrapper schemaTag;
      SRSmaParam     rsmaParam;
    } stbEntry;
    struct {
      int64_t  ctime;
      int32_t  ttlDays;
      int32_t  commentLen;
      char    *comment;
      tb_uid_t suid;
      uint8_t *pTags;
    } ctbEntry;
    struct {
      int64_t        ctime;
      int32_t        ttlDays;
      int32_t        commentLen;
      char          *comment;
      int32_t        ncid;  // next column id
      SSchemaWrapper schemaRow;
    } ntbEntry;
    struct {
      STSma *tsma;
    } smaEntry;
  };

  uint8_t *pBuf;
};

struct SMetaReader {
  int32_t    flags;
  SMeta     *pMeta;
  SDecoder   coder;
  SMetaEntry me;
  void      *pBuf;
  int32_t    szBuf;
};

struct SMTbCursor {
  TBC        *pDbc;
  void       *pKey;
  void       *pVal;
  int32_t     kLen;
  int32_t     vLen;
  SMetaReader mr;
};

#ifdef __cplusplus
}
#endif

#endif /*_TD_VNODE_H_*/<|MERGE_RESOLUTION|>--- conflicted
+++ resolved
@@ -182,16 +182,11 @@
 #define CACHESCAN_RETRIEVE_LAST_ROW    0x4
 #define CACHESCAN_RETRIEVE_LAST        0x8
 
-<<<<<<< HEAD
-int32_t tsdbSetTableList(STsdbReader *pReader, const void *pTableList, int32_t num);
-int32_t tsdbReaderOpen(SVnode *pVnode, SQueryTableDataCond *pCond, void *pTableList, int32_t numOfTables,
-                       SSDataBlock *pResBlock, STsdbReader **ppReader, const char *idstr, bool countOnly);
-
-void         tsdbReaderSetId(STsdbReader *pReader, const char *idstr);
-=======
 int32_t      tsdbReaderOpen(SVnode *pVnode, SQueryTableDataCond *pCond, void *pTableList, int32_t numOfTables,
                             SSDataBlock *pResBlock, STsdbReader **ppReader, const char *idstr, bool countOnly, SHashObj** pIgnoreTables);
->>>>>>> 366cd187
+int32_t      tsdbSetTableList(STsdbReader *pReader, const void *pTableList, int32_t num);
+
+void         tsdbReaderSetId(STsdbReader *pReader, const char *idstr);
 void         tsdbReaderClose(STsdbReader *pReader);
 int32_t      tsdbNextDataBlock(STsdbReader *pReader, bool *hasNext);
 int32_t      tsdbRetrieveDatablockSMA(STsdbReader *pReader, SSDataBlock *pDataBlock, bool *allHave);
