/*
 * Copyright (c) 2019 TAOS Data, Inc. <jhtao@taosdata.com>
 *
 * This program is free software: you can use, redistribute, and/or modify
 * it under the terms of the GNU Affero General Public License, version 3
 * or later ("AGPL"), as published by the Free Software Foundation.
 *
 * This program is distributed in the hope that it will be useful, but WITHOUT
 * ANY WARRANTY; without even the implied warranty of MERCHANTABILITY or
 * FITNESS FOR A PARTICULAR PURPOSE.
 *
 * You should have received a copy of the GNU Affero General Public License
 * along with this program. If not, see <http://www.gnu.org/licenses/>.
 */

#ifndef _TD_VNODE_H_
#define _TD_VNODE_H_

#include "os.h"
#include "tmsgcb.h"
#include "tqueue.h"
#include "trpc.h"

#include "sync.h"
#include "tarray.h"
#include "tfs.h"
#include "wal.h"

#include "tcommon.h"
#include "tfs.h"
#include "tgrant.h"
#include "tmsg.h"
#include "trow.h"

#include "tdb.h"

#ifdef __cplusplus
extern "C" {
#endif

// vnode
typedef struct SVnode       SVnode;
typedef struct STsdbCfg     STsdbCfg;  // todo: remove
typedef struct SVnodeCfg    SVnodeCfg;
typedef struct SVSnapReader SVSnapReader;
typedef struct SVSnapWriter SVSnapWriter;

extern const SVnodeCfg vnodeCfgDefault;

int32_t vnodeInit(int32_t nthreads);
void    vnodeCleanup();
int32_t vnodeCreate(const char *path, SVnodeCfg *pCfg, STfs *pTfs);
int32_t vnodeAlterReplica(const char *path, SAlterVnodeReplicaReq *pReq, STfs *pTfs);
int32_t vnodeAlterHashRange(const char *srcPath, const char *dstPath, SAlterVnodeHashRangeReq *pReq, STfs *pTfs);
void    vnodeDestroy(const char *path, STfs *pTfs);
SVnode *vnodeOpen(const char *path, STfs *pTfs, SMsgCb msgCb);
void    vnodePreClose(SVnode *pVnode);
void    vnodePostClose(SVnode *pVnode);
void    vnodeSyncCheckTimeout(SVnode *pVnode);
void    vnodeClose(SVnode *pVnode);
int32_t vnodeSyncCommit(SVnode *pVnode);
int32_t vnodeBegin(SVnode *pVnode);

int32_t vnodeStart(SVnode *pVnode);
void    vnodeStop(SVnode *pVnode);
int64_t vnodeGetSyncHandle(SVnode *pVnode);
void    vnodeGetSnapshot(SVnode *pVnode, SSnapshot *pSnapshot);
void    vnodeGetInfo(SVnode *pVnode, const char **dbname, int32_t *vgId);
int32_t vnodeProcessCreateTSma(SVnode *pVnode, void *pCont, uint32_t contLen);
int32_t vnodeGetAllTableList(SVnode *pVnode, uint64_t uid, SArray *list);

int32_t vnodeGetCtbIdList(SVnode *pVnode, int64_t suid, SArray *list);
int32_t vnodeGetCtbIdListByFilter(SVnode *pVnode, int64_t suid, SArray *list, bool (*filter)(void *arg), void *arg);
int32_t vnodeGetStbIdList(SVnode *pVnode, int64_t suid, SArray *list);
void   *vnodeGetIdx(SVnode *pVnode);
void   *vnodeGetIvtIdx(SVnode *pVnode);

int32_t vnodeGetCtbNum(SVnode *pVnode, int64_t suid, int64_t *num);
int32_t vnodeGetTimeSeriesNum(SVnode *pVnode, int64_t *num);
int32_t vnodeGetAllCtbNum(SVnode *pVnode, int64_t *num);

void    vnodeResetLoad(SVnode *pVnode, SVnodeLoad *pLoad);
int32_t vnodeGetLoad(SVnode *pVnode, SVnodeLoad *pLoad);
int32_t vnodeValidateTableHash(SVnode *pVnode, char *tableFName);

int32_t vnodePreProcessWriteMsg(SVnode *pVnode, SRpcMsg *pMsg);
int32_t vnodePreprocessQueryMsg(SVnode *pVnode, SRpcMsg *pMsg);

int32_t vnodeProcessWriteMsg(SVnode *pVnode, SRpcMsg *pMsg, int64_t version, SRpcMsg *pRsp);
int32_t vnodeProcessSyncMsg(SVnode *pVnode, SRpcMsg *pMsg, SRpcMsg **pRsp);
int32_t vnodeProcessQueryMsg(SVnode *pVnode, SRpcMsg *pMsg);
int32_t vnodeProcessFetchMsg(SVnode *pVnode, SRpcMsg *pMsg, SQueueInfo *pInfo);
void    vnodeProposeWriteMsg(SQueueInfo *pInfo, STaosQall *qall, int32_t numOfMsgs);
void    vnodeApplyWriteMsg(SQueueInfo *pInfo, STaosQall *qall, int32_t numOfMsgs);
void    vnodeProposeCommitOnNeed(SVnode *pVnode, bool atExit);

// meta
typedef struct SMeta       SMeta;  // todo: remove
typedef struct SMetaReader SMetaReader;
typedef struct SMetaEntry  SMetaEntry;

#define META_READER_NOLOCK 0x1

void        metaReaderInit(SMetaReader *pReader, SMeta *pMeta, int32_t flags);
void        metaReaderReleaseLock(SMetaReader *pReader);
void        metaReaderClear(SMetaReader *pReader);
int32_t     metaGetTableEntryByUid(SMetaReader *pReader, tb_uid_t uid);
int32_t     metaGetTableEntryByUidCache(SMetaReader *pReader, tb_uid_t uid);
int         metaGetTableEntryByName(SMetaReader *pReader, const char *name);
int32_t     metaGetTableTags(SMeta *pMeta, uint64_t suid, SArray *uidList);
int32_t     metaGetTableTagsByUids(SMeta *pMeta, int64_t suid, SArray *uidList);
int32_t     metaReadNext(SMetaReader *pReader);
const void *metaGetTableTagVal(void *tag, int16_t type, STagVal *tagVal);
int         metaGetTableNameByUid(void *meta, uint64_t uid, char *tbName);

int      metaGetTableSzNameByUid(void *meta, uint64_t uid, char *tbName);
int      metaGetTableUidByName(void *meta, char *tbName, uint64_t *uid);
int      metaGetTableTypeByName(void *meta, char *tbName, ETableType *tbType);
bool     metaIsTableExist(SMeta *pMeta, tb_uid_t uid);
int32_t  metaGetCachedTableUidList(SMeta *pMeta, tb_uid_t suid, const uint8_t *key, int32_t keyLen, SArray *pList,
                                   bool *acquired);
int32_t  metaUidFilterCachePut(SMeta *pMeta, uint64_t suid, const void *pKey, int32_t keyLen, void *pPayload,
                               int32_t payloadLen, double selectivityRatio);
int32_t  metaUidCacheClear(SMeta *pMeta, uint64_t suid);
tb_uid_t metaGetTableEntryUidByName(SMeta *pMeta, const char *name);
int64_t  metaGetTbNum(SMeta *pMeta);
int64_t  metaGetNtbNum(SMeta *pMeta);
typedef struct {
  int64_t uid;
  int64_t ctbNum;
} SMetaStbStats;
int32_t metaGetStbStats(SMeta *pMeta, int64_t uid, SMetaStbStats *pInfo);

typedef struct SMetaFltParam {
  tb_uid_t suid;
  int16_t  cid;
  int16_t  type;
  void    *val;
  bool     reverse;
  bool     equal;
  int (*filterFunc)(void *a, void *b, int16_t type);

} SMetaFltParam;

// TODO, refactor later
int32_t metaFilterTableIds(SMeta *pMeta, SMetaFltParam *param, SArray *results);
int32_t metaFilterCreateTime(SMeta *pMeta, SMetaFltParam *parm, SArray *pUids);
int32_t metaFilterTableName(SMeta *pMeta, SMetaFltParam *param, SArray *pUids);
int32_t metaFilterTtl(SMeta *pMeta, SMetaFltParam *param, SArray *pUids);

#if 1  // refact APIs below (TODO)
typedef SVCreateTbReq   STbCfg;
typedef SVCreateTSmaReq SSmaCfg;

typedef struct SMTbCursor SMTbCursor;

SMTbCursor *metaOpenTbCursor(SMeta *pMeta);
void        metaCloseTbCursor(SMTbCursor *pTbCur);
int32_t     metaTbCursorNext(SMTbCursor *pTbCur, ETableType jumpTableType);
int32_t     metaTbCursorPrev(SMTbCursor *pTbCur, ETableType jumpTableType);

#endif

// tsdb
// typedef struct STsdb STsdb;
typedef struct STsdbReader STsdbReader;

#define TSDB_DEFAULT_STT_FILE  8
#define TSDB_DEFAULT_PAGE_SIZE 4096

#define TIMEWINDOW_RANGE_CONTAINED 1
#define TIMEWINDOW_RANGE_EXTERNAL  2

#define CACHESCAN_RETRIEVE_TYPE_ALL    0x1
#define CACHESCAN_RETRIEVE_TYPE_SINGLE 0x2
#define CACHESCAN_RETRIEVE_LAST_ROW    0x4
#define CACHESCAN_RETRIEVE_LAST        0x8

int32_t tsdbSetTableList(STsdbReader *pReader, const void *pTableList, int32_t num);
int32_t tsdbReaderOpen(SVnode *pVnode, SQueryTableDataCond *pCond, void *pTableList, int32_t numOfTables,
                       SSDataBlock *pResBlock, STsdbReader **ppReader, const char *idstr, bool countOnly);

void         tsdbReaderSetId(STsdbReader *pReader, const char *idstr);
void         tsdbReaderClose(STsdbReader *pReader);
int32_t      tsdbNextDataBlock(STsdbReader *pReader, bool *hasNext);
int32_t      tsdbRetrieveDatablockSMA(STsdbReader *pReader, SSDataBlock *pDataBlock, bool *allHave);
void         tsdbReleaseDataBlock(STsdbReader *pReader);
SSDataBlock *tsdbRetrieveDataBlock(STsdbReader *pTsdbReadHandle, SArray *pColumnIdList);
int32_t      tsdbReaderReset(STsdbReader *pReader, SQueryTableDataCond *pCond);
int32_t      tsdbGetFileBlocksDistInfo(STsdbReader *pReader, STableBlockDistInfo *pTableBlockInfo);
int64_t      tsdbGetNumOfRowsInMemTable(STsdbReader *pHandle);
void        *tsdbGetIdx(SMeta *pMeta);
void        *tsdbGetIvtIdx(SMeta *pMeta);
uint64_t     getReaderMaxVersion(STsdbReader *pReader);

int32_t tsdbCacherowsReaderOpen(void *pVnode, int32_t type, void *pTableIdList, int32_t numOfTables, int32_t numOfCols,
                                SArray *pCidList, uint64_t suid, void **pReader, const char *idstr);
int32_t tsdbRetrieveCacheRows(void *pReader, SSDataBlock *pResBlock, const int32_t *slotIds, const int32_t *dstSlotIds,
                              SArray *pTableUids);
void   *tsdbCacherowsReaderClose(void *pReader);
int32_t tsdbGetTableSchema(SVnode *pVnode, int64_t uid, STSchema **pSchema, int64_t *suid);

void    tsdbCacheSetCapacity(SVnode *pVnode, size_t capacity);
size_t  tsdbCacheGetCapacity(SVnode *pVnode);
size_t  tsdbCacheGetUsage(SVnode *pVnode);
int32_t tsdbCacheGetElems(SVnode *pVnode);

// tq
typedef struct SMetaTableInfo {
  int64_t         suid;
  int64_t         uid;
  SSchemaWrapper *schema;
  char            tbName[TSDB_TABLE_NAME_LEN];
} SMetaTableInfo;

typedef struct SIdInfo {
  int64_t version;
  int32_t index;
} SIdInfo;

typedef struct SSnapContext {
  SMeta    *pMeta;
  int64_t   snapVersion;
  TBC      *pCur;
  int64_t   suid;
  int8_t    subType;
  SHashObj *idVersion;
  SHashObj *suidInfo;
  SArray   *idList;
  int32_t   index;
  bool      withMeta;
  bool      queryMeta;  // true-get meta, false-get data
} SSnapContext;

typedef struct STqReader {
  SPackedData msg2;

  SSubmitReq2 submit;
  int32_t     nextBlk;

  int64_t lastBlkUid;

  SWalReader *pWalReader;

  SMeta    *pVnodeMeta;
  SHashObj *tbIdHash;
  SArray   *pColIdList;  // SArray<int16_t>

  int32_t         cachedSchemaVer;
  int64_t         cachedSchemaSuid;
  SSchemaWrapper *pSchemaWrapper;
  STSchema       *pSchema;
} STqReader;

STqReader *tqOpenReader(SVnode *pVnode);
void       tqCloseReader(STqReader *);

void    tqReaderSetColIdList(STqReader *pReader, SArray *pColIdList);
int32_t tqReaderSetTbUidList(STqReader *pReader, const SArray *tbUidList);
int32_t tqReaderAddTbUidList(STqReader *pReader, const SArray *pTableUidList);
int32_t tqReaderRemoveTbUidList(STqReader *pReader, const SArray *tbUidList);

int32_t tqSeekVer(STqReader *pReader, int64_t ver, const char *id);
void    tqNextBlock(STqReader *pReader, SFetchRet *ret);
<<<<<<< HEAD
=======
int32_t extractSubmitMsgFromWal(SWalReader *pReader, SPackedData *pPackedData);
>>>>>>> aa107138

int32_t tqReaderSetSubmitMsg(STqReader *pReader, void *msgStr, int32_t msgLen, int64_t ver);
// int32_t tqReaderSetDataMsg(STqReader *pReader, const SSubmitReq *pMsg, int64_t ver);
bool    tqNextDataBlock(STqReader *pReader);
bool    tqNextDataBlockFilterOut2(STqReader *pReader, SHashObj *filterOutUids);
int32_t tqRetrieveDataBlock2(SSDataBlock *pBlock, STqReader *pReader, SSubmitTbData **pSubmitTbDataRet);
int32_t tqRetrieveTaosxBlock2(STqReader *pReader, SArray *blocks, SArray *schemas, SSubmitTbData **pSubmitTbDataRet);
// int32_t tqRetrieveDataBlock(SSDataBlock *pBlock, STqReader *pReader);
// int32_t tqRetrieveTaosxBlock(STqReader *pReader, SArray *blocks, SArray *schemas);

int32_t vnodeEnqueueStreamMsg(SVnode *pVnode, SRpcMsg *pMsg);

// sma
int32_t smaGetTSmaDays(SVnodeCfg *pCfg, void *pCont, uint32_t contLen, int32_t *days);

// SVSnapReader
int32_t vnodeSnapReaderOpen(SVnode *pVnode, int64_t sver, int64_t ever, SVSnapReader **ppReader);
void    vnodeSnapReaderClose(SVSnapReader *pReader);
int32_t vnodeSnapRead(SVSnapReader *pReader, uint8_t **ppData, uint32_t *nData);
// SVSnapWriter
int32_t vnodeSnapWriterOpen(SVnode *pVnode, int64_t sver, int64_t ever, SVSnapWriter **ppWriter);
int32_t vnodeSnapWriterClose(SVSnapWriter *pWriter, int8_t rollback, SSnapshot *pSnapshot);
int32_t vnodeSnapWrite(SVSnapWriter *pWriter, uint8_t *pData, uint32_t nData);

int32_t        buildSnapContext(SMeta *pMeta, int64_t snapVersion, int64_t suid, int8_t subType, bool withMeta,
                                SSnapContext **ctxRet);
int32_t        getMetafromSnapShot(SSnapContext *ctx, void **pBuf, int32_t *contLen, int16_t *type, int64_t *uid);
SMetaTableInfo getUidfromSnapShot(SSnapContext *ctx);
int32_t        setForSnapShot(SSnapContext *ctx, int64_t uid);
int32_t        destroySnapContext(SSnapContext *ctx);

// structs
struct STsdbCfg {
  int8_t  precision;
  int8_t  update;
  int8_t  compression;
  int8_t  slLevel;
  int32_t minRows;
  int32_t maxRows;
  int32_t days;   // just for save config, don't use in tsdbRead/tsdbCommit/..., and use STsdbKeepCfg in STsdb instead
  int32_t keep0;  // just for save config, don't use in tsdbRead/tsdbCommit/..., and use STsdbKeepCfg in STsdb instead
  int32_t keep1;  // just for save config, don't use in tsdbRead/tsdbCommit/..., and use STsdbKeepCfg in STsdb instead
  int32_t keep2;  // just for save config, don't use in tsdbRead/tsdbCommit/..., and use STsdbKeepCfg in STsdb instead
  SRetention retentions[TSDB_RETENTION_MAX];
};

typedef struct {
  int64_t numOfSTables;
  int64_t numOfCTables;
  int64_t numOfNTables;
  int64_t numOfNTimeSeries;
  int64_t numOfTimeSeries;
  int64_t itvTimeSeries;
  int64_t pointsWritten;
  int64_t totalStorage;
  int64_t compStorage;
} SVnodeStats;

struct SVnodeCfg {
  int32_t     vgId;
  char        dbname[TSDB_DB_FNAME_LEN];
  uint64_t    dbId;
  int32_t     cacheLastSize;
  int32_t     szPage;
  int32_t     szCache;
  uint64_t    szBuf;
  bool        isHeap;
  bool        isWeak;
  int8_t      cacheLast;
  int8_t      isTsma;
  int8_t      isRsma;
  int8_t      hashMethod;
  int8_t      standby;
  STsdbCfg    tsdbCfg;
  SWalCfg     walCfg;
  SSyncCfg    syncCfg;
  SVnodeStats vndStats;
  uint32_t    hashBegin;
  uint32_t    hashEnd;
  int16_t     sttTrigger;
  int16_t     hashPrefix;
  int16_t     hashSuffix;
  int32_t     tsdbPageSize;
};

typedef struct {
  uint64_t uid;
  uint64_t groupId;
} STableKeyInfo;

#define TABLE_ROLLUP_ON       ((int8_t)0x1)
#define TABLE_IS_ROLLUP(FLG)  (((FLG) & (TABLE_ROLLUP_ON)) != 0)
#define TABLE_SET_ROLLUP(FLG) ((FLG) |= TABLE_ROLLUP_ON)
struct SMetaEntry {
  int64_t  version;
  int8_t   type;
  int8_t   flags;  // TODO: need refactor?
  tb_uid_t uid;
  char    *name;
  union {
    struct {
      SSchemaWrapper schemaRow;
      SSchemaWrapper schemaTag;
      SRSmaParam     rsmaParam;
    } stbEntry;
    struct {
      int64_t  ctime;
      int32_t  ttlDays;
      int32_t  commentLen;
      char    *comment;
      tb_uid_t suid;
      uint8_t *pTags;
    } ctbEntry;
    struct {
      int64_t        ctime;
      int32_t        ttlDays;
      int32_t        commentLen;
      char          *comment;
      int32_t        ncid;  // next column id
      SSchemaWrapper schemaRow;
    } ntbEntry;
    struct {
      STSma *tsma;
    } smaEntry;
  };

  uint8_t *pBuf;
};

struct SMetaReader {
  int32_t    flags;
  SMeta     *pMeta;
  SDecoder   coder;
  SMetaEntry me;
  void      *pBuf;
  int32_t    szBuf;
};

struct SMTbCursor {
  TBC        *pDbc;
  void       *pKey;
  void       *pVal;
  int32_t     kLen;
  int32_t     vLen;
  SMetaReader mr;
};

#ifdef __cplusplus
}
#endif

#endif /*_TD_VNODE_H_*/<|MERGE_RESOLUTION|>--- conflicted
+++ resolved
@@ -262,10 +262,7 @@
 
 int32_t tqSeekVer(STqReader *pReader, int64_t ver, const char *id);
 void    tqNextBlock(STqReader *pReader, SFetchRet *ret);
-<<<<<<< HEAD
-=======
 int32_t extractSubmitMsgFromWal(SWalReader *pReader, SPackedData *pPackedData);
->>>>>>> aa107138
 
 int32_t tqReaderSetSubmitMsg(STqReader *pReader, void *msgStr, int32_t msgLen, int64_t ver);
 // int32_t tqReaderSetDataMsg(STqReader *pReader, const SSubmitReq *pMsg, int64_t ver);
