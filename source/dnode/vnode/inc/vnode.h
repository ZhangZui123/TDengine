--- conflicted
+++ resolved
@@ -118,14 +118,8 @@
 // typedef struct STsdb STsdb;
 typedef struct STsdbReader STsdbReader;
 
-<<<<<<< HEAD
 #define TIMEWINDOW_RANGE_CONTAINED 1
 #define TIMEWINDOW_RANGE_EXTERNAL  2
-=======
-#define BLOCK_LOAD_OFFSET_ORDER   1
-#define BLOCK_LOAD_TABLESEQ_ORDER 2
-#define BLOCK_LOAD_EXTERN_ORDER   3
->>>>>>> 65d90a66
 
 #define LASTROW_RETRIEVE_TYPE_ALL    0x1
 #define LASTROW_RETRIEVE_TYPE_SINGLE 0x2
