--- conflicted
+++ resolved
@@ -735,20 +735,12 @@
       code = vnodeProcessTrimReq(pVnode, ver, pReq, len, pRsp);
       TSDB_CHECK_CODE(code, lino, _err);
       break;
-<<<<<<< HEAD
-    case TDMT_VND_S3MIGRATE:
-      code = vnodeProcessS3MigrateReq(pVnode, ver, pReq, len, pRsp);
-      TSDB_CHECK_CODE(code, lino, _err);
-=======
     case TDMT_VND_SSMIGRATE:
       if (vnodeProcessSsMigrateReq(pVnode, ver, pReq, len, pRsp) < 0) goto _err;
       break;
     case TDMT_VND_FOLLOWER_SSMIGRATE:
       if (vnodeProcessFollowerSsMigrateReq(pVnode, ver, pReq, len, pRsp) < 0) goto _err;
       break;
-    case TDMT_VND_CREATE_SMA:
-      if (vnodeProcessCreateTSmaReq(pVnode, ver, pReq, len, pRsp) < 0) goto _err;
->>>>>>> 876979b5
       break;
     /* TSDB */
     case TDMT_VND_SUBMIT: {
