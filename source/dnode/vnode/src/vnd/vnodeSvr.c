/*
 * Copyright (c) 2019 TAOS Data, Inc. <jhtao@taosdata.com>
 *
 * This program is free software: you can use, redistribute, and/or modify
 * it under the terms of the GNU Affero General Public License, version 3
 * or later ("AGPL"), as published by the Free Software Foundation.
 *
 * This program is distributed in the hope that it will be useful, but WITHOUT
 * ANY WARRANTY; without even the implied warranty of MERCHANTABILITY or
 * FITNESS FOR A PARTICULAR PURPOSE.
 *
 * You should have received a copy of the GNU Affero General Public License
 * along with this program. If not, see <http://www.gnu.org/licenses/>.
 */

#include "tencode.h"
#include "tmsg.h"
#include "vnd.h"
#include "vnode.h"
#include "vnodeInt.h"

static int32_t vnodeProcessCreateStbReq(SVnode *pVnode, int64_t ver, void *pReq, int32_t len, SRpcMsg *pRsp);
static int32_t vnodeProcessAlterStbReq(SVnode *pVnode, int64_t ver, void *pReq, int32_t len, SRpcMsg *pRsp);
static int32_t vnodeProcessDropStbReq(SVnode *pVnode, int64_t ver, void *pReq, int32_t len, SRpcMsg *pRsp);
static int32_t vnodeProcessCreateTbReq(SVnode *pVnode, int64_t ver, void *pReq, int32_t len, SRpcMsg *pRsp);
static int32_t vnodeProcessAlterTbReq(SVnode *pVnode, int64_t ver, void *pReq, int32_t len, SRpcMsg *pRsp);
static int32_t vnodeProcessDropTbReq(SVnode *pVnode, int64_t ver, void *pReq, int32_t len, SRpcMsg *pRsp);
static int32_t vnodeProcessSubmitReq(SVnode *pVnode, int64_t ver, void *pReq, int32_t len, SRpcMsg *pRsp);
static int32_t vnodeProcessCreateTSmaReq(SVnode *pVnode, int64_t ver, void *pReq, int32_t len, SRpcMsg *pRsp);
static int32_t vnodeProcessAlterConfirmReq(SVnode *pVnode, int64_t ver, void *pReq, int32_t len, SRpcMsg *pRsp);
static int32_t vnodeProcessAlterConfigReq(SVnode *pVnode, int64_t ver, void *pReq, int32_t len, SRpcMsg *pRsp);
static int32_t vnodeProcessDropTtlTbReq(SVnode *pVnode, int64_t ver, void *pReq, int32_t len, SRpcMsg *pRsp);
static int32_t vnodeProcessTrimReq(SVnode *pVnode, int64_t ver, void *pReq, int32_t len, SRpcMsg *pRsp);
static int32_t vnodeProcessDeleteReq(SVnode *pVnode, int64_t ver, void *pReq, int32_t len, SRpcMsg *pRsp);
static int32_t vnodeProcessBatchDeleteReq(SVnode *pVnode, int64_t ver, void *pReq, int32_t len, SRpcMsg *pRsp);
static int32_t vnodeProcessCreateIndexReq(SVnode *pVnode, int64_t ver, void *pReq, int32_t len, SRpcMsg *pRsp);
static int32_t vnodeProcessDropIndexReq(SVnode *pVnode, int64_t ver, void *pReq, int32_t len, SRpcMsg *pRsp);
static int32_t vnodeProcessCompactVnodeReq(SVnode *pVnode, int64_t ver, void *pReq, int32_t len, SRpcMsg *pRsp);

static int32_t vnodePreprocessCreateTableReq(SVnode *pVnode, SDecoder *pCoder, int64_t btime, int64_t *pUid) {
  int32_t code = 0;
  int32_t lino = 0;

  if (tStartDecode(pCoder) < 0) {
    code = TSDB_CODE_INVALID_MSG;
    TSDB_CHECK_CODE(code, lino, _exit);
  }

  // flags
  if (tDecodeI32v(pCoder, NULL) < 0) {
    code = TSDB_CODE_INVALID_MSG;
    TSDB_CHECK_CODE(code, lino, _exit);
  }

  // name
  char *name = NULL;
  if (tDecodeCStr(pCoder, &name) < 0) {
    code = TSDB_CODE_INVALID_MSG;
    TSDB_CHECK_CODE(code, lino, _exit);
  }

  // uid
  int64_t uid = metaGetTableEntryUidByName(pVnode->pMeta, name);
  if (uid == 0) {
    uid = tGenIdPI64();
  }
  *(int64_t *)(pCoder->data + pCoder->pos) = uid;

  // btime
  *(int64_t *)(pCoder->data + pCoder->pos + 8) = btime;

  tEndDecode(pCoder);

_exit:
  if (code) {
    vError("vgId:%d %s failed at line %d since %s", TD_VID(pVnode), __func__, lino, tstrerror(code));
  } else {
    vTrace("vgId:%d %s done, table:%s uid generated:%" PRId64, TD_VID(pVnode), __func__, name, uid);
    if (pUid) *pUid = uid;
  }
  return code;
}
static int32_t vnodePreProcessCreateTableMsg(SVnode *pVnode, SRpcMsg *pMsg) {
  int32_t code = 0;
  int32_t lino = 0;

  int64_t  btime = taosGetTimestampMs();
  SDecoder dc = {0};
  int32_t  nReqs;

  tDecoderInit(&dc, (uint8_t *)pMsg->pCont + sizeof(SMsgHead), pMsg->contLen - sizeof(SMsgHead));
  if (tStartDecode(&dc) < 0) {
    code = TSDB_CODE_INVALID_MSG;
    return code;
  }

  if (tDecodeI32v(&dc, &nReqs) < 0) {
    code = TSDB_CODE_INVALID_MSG;
    TSDB_CHECK_CODE(code, lino, _exit);
  }
  for (int32_t iReq = 0; iReq < nReqs; iReq++) {
    code = vnodePreprocessCreateTableReq(pVnode, &dc, btime, NULL);
    TSDB_CHECK_CODE(code, lino, _exit);
  }

  tEndDecode(&dc);

_exit:
  tDecoderClear(&dc);
  if (code) {
    vError("vgId:%d, %s:%d failed to preprocess submit request since %s, msg type:%s", TD_VID(pVnode), __func__, lino,
           tstrerror(code), TMSG_INFO(pMsg->msgType));
  }
  return code;
}

static int32_t vnodePreProcessAlterTableMsg(SVnode *pVnode, SRpcMsg *pMsg) {
  int32_t code = TSDB_CODE_INVALID_MSG;
  int32_t lino = 0;

  SDecoder dc = {0};
  tDecoderInit(&dc, (uint8_t *)pMsg->pCont + sizeof(SMsgHead), pMsg->contLen - sizeof(SMsgHead));

  SVAlterTbReq vAlterTbReq = {0};
  int64_t      ctimeMs = taosGetTimestampMs();
  if (tDecodeSVAlterTbReqSetCtime(&dc, &vAlterTbReq, ctimeMs) < 0) {
    goto _exit;
  }

  code = 0;

_exit:
  tDecoderClear(&dc);
  if (code) {
    vError("vgId:%d %s failed at line %d since %s", TD_VID(pVnode), __func__, lino, tstrerror(code));
  } else {
    vTrace("vgId:%d %s done, table:%s ctimeMs generated:%" PRId64, TD_VID(pVnode), __func__, vAlterTbReq.tbName,
           ctimeMs);
  }
  return code;
}

extern int64_t tsMaxKeyByPrecision[];
static int32_t vnodePreProcessSubmitTbData(SVnode *pVnode, SDecoder *pCoder, int64_t btimeMs, int64_t ctimeMs) {
  int32_t code = 0;
  int32_t lino = 0;

  if (tStartDecode(pCoder) < 0) {
    code = TSDB_CODE_INVALID_MSG;
    TSDB_CHECK_CODE(code, lino, _exit);
  }

  SSubmitTbData submitTbData;
  if (tDecodeI32v(pCoder, &submitTbData.flags) < 0) {
    code = TSDB_CODE_INVALID_MSG;
    TSDB_CHECK_CODE(code, lino, _exit);
  }

  int64_t uid;
  if (submitTbData.flags & SUBMIT_REQ_AUTO_CREATE_TABLE) {
    code = vnodePreprocessCreateTableReq(pVnode, pCoder, btimeMs, &uid);
    TSDB_CHECK_CODE(code, lino, _exit);
  }

  // submit data
  if (tDecodeI64(pCoder, &submitTbData.suid) < 0) {
    code = TSDB_CODE_INVALID_MSG;
    TSDB_CHECK_CODE(code, lino, _exit);
  }

  if (submitTbData.flags & SUBMIT_REQ_AUTO_CREATE_TABLE) {
    *(int64_t *)(pCoder->data + pCoder->pos) = uid;
    pCoder->pos += sizeof(int64_t);
  } else {
    if (tDecodeI64(pCoder, &submitTbData.uid) < 0) {
      code = TSDB_CODE_INVALID_MSG;
      TSDB_CHECK_CODE(code, lino, _exit);
    }
  }

  if (tDecodeI32v(pCoder, &submitTbData.sver) < 0) {
    code = TSDB_CODE_INVALID_MSG;
    TSDB_CHECK_CODE(code, lino, _exit);
  }

  // scan and check
  TSKEY now = btimeMs;
  if (pVnode->config.tsdbCfg.precision == TSDB_TIME_PRECISION_MICRO) {
    now *= 1000;
  } else if (pVnode->config.tsdbCfg.precision == TSDB_TIME_PRECISION_NANO) {
    now *= 1000000;
  }
  TSKEY minKey = now - tsTickPerMin[pVnode->config.tsdbCfg.precision] * pVnode->config.tsdbCfg.keep2;
  TSKEY maxKey = tsMaxKeyByPrecision[pVnode->config.tsdbCfg.precision];
  if (submitTbData.flags & SUBMIT_REQ_COLUMN_DATA_FORMAT) {
    uint64_t nColData;
    if (tDecodeU64v(pCoder, &nColData) < 0) {
      code = TSDB_CODE_INVALID_MSG;
      goto _exit;
    }

    SColData colData = {0};
    pCoder->pos += tGetColData(pCoder->data + pCoder->pos, &colData);
    if (colData.flag != HAS_VALUE) {
      code = TSDB_CODE_INVALID_MSG;
      goto _exit;
    }

    for (int32_t iRow = 0; iRow < colData.nVal; iRow++) {
      if (((TSKEY *)colData.pData)[iRow] < minKey || ((TSKEY *)colData.pData)[iRow] > maxKey) {
        code = TSDB_CODE_TDB_TIMESTAMP_OUT_OF_RANGE;
        goto _exit;
      }
    }

    for (uint64_t i = 1; i < nColData; i++) {
      pCoder->pos += tGetColData(pCoder->data + pCoder->pos, &colData);
    }
  } else {
    uint64_t nRow;
    if (tDecodeU64v(pCoder, &nRow) < 0) {
      code = TSDB_CODE_INVALID_MSG;
      goto _exit;
    }

    for (int32_t iRow = 0; iRow < nRow; ++iRow) {
      SRow *pRow = (SRow *)(pCoder->data + pCoder->pos);
      pCoder->pos += pRow->len;

      if (pRow->ts < minKey || pRow->ts > maxKey) {
        code = TSDB_CODE_TDB_TIMESTAMP_OUT_OF_RANGE;
        goto _exit;
      }
    }
  }

  if (!tDecodeIsEnd(pCoder)) {
    *(int64_t *)(pCoder->data + pCoder->pos) = ctimeMs;
    pCoder->pos += sizeof(int64_t);
  }

  tEndDecode(pCoder);

_exit:
  return code;
}
static int32_t vnodePreProcessSubmitMsg(SVnode *pVnode, SRpcMsg *pMsg) {
  int32_t code = 0;
  int32_t lino = 0;

  SDecoder *pCoder = &(SDecoder){0};

  if (taosHton64(((SSubmitReq2Msg *)pMsg->pCont)->version) != 1) {
    code = TSDB_CODE_INVALID_MSG;
    TSDB_CHECK_CODE(code, lino, _exit);
  }

  tDecoderInit(pCoder, (uint8_t *)pMsg->pCont + sizeof(SSubmitReq2Msg), pMsg->contLen - sizeof(SSubmitReq2Msg));

  if (tStartDecode(pCoder) < 0) {
    code = TSDB_CODE_INVALID_MSG;
    TSDB_CHECK_CODE(code, lino, _exit);
  }

  uint64_t nSubmitTbData;
  if (tDecodeU64v(pCoder, &nSubmitTbData) < 0) {
    code = TSDB_CODE_INVALID_MSG;
    TSDB_CHECK_CODE(code, lino, _exit);
  }

  int64_t btimeMs = taosGetTimestampMs();
  int64_t ctimeMs = btimeMs;
  for (int32_t i = 0; i < nSubmitTbData; i++) {
    code = vnodePreProcessSubmitTbData(pVnode, pCoder, btimeMs, ctimeMs);
    TSDB_CHECK_CODE(code, lino, _exit);
  }

  tEndDecode(pCoder);

_exit:
  tDecoderClear(pCoder);
  if (code) {
    vError("vgId:%d, %s:%d failed to preprocess submit request since %s, msg type:%s", TD_VID(pVnode), __func__, lino,
           tstrerror(code), TMSG_INFO(pMsg->msgType));
  }
  return code;
}

static int32_t vnodePreProcessDeleteMsg(SVnode *pVnode, SRpcMsg *pMsg) {
  int32_t code = 0;

  int32_t    size;
  int32_t    ret;
  uint8_t   *pCont;
  SEncoder  *pCoder = &(SEncoder){0};
  SDeleteRes res = {0};

  SReadHandle handle = {.config = &pVnode->config, .vnode = pVnode, .pMsgCb = &pVnode->msgCb};
  initStorageAPI(&handle.api);

  code = qWorkerProcessDeleteMsg(&handle, pVnode->pQuery, pMsg, &res);
  if (code) goto _exit;

  res.ctimeMs = taosGetTimestampMs();
  // malloc and encode
  tEncodeSize(tEncodeDeleteRes, &res, size, ret);
  pCont = rpcMallocCont(size + sizeof(SMsgHead));

  ((SMsgHead *)pCont)->contLen = size + sizeof(SMsgHead);
  ((SMsgHead *)pCont)->vgId = TD_VID(pVnode);

  tEncoderInit(pCoder, pCont + sizeof(SMsgHead), size);
  tEncodeDeleteRes(pCoder, &res);
  tEncoderClear(pCoder);

  rpcFreeCont(pMsg->pCont);
  pMsg->pCont = pCont;
  pMsg->contLen = size + sizeof(SMsgHead);

  taosArrayDestroy(res.uidList);

_exit:
  return code;
}

static int32_t vnodePreProcessBatchDeleteMsg(SVnode *pVnode, SRpcMsg *pMsg) {
  int32_t code = 0;
  int32_t lino = 0;

  int64_t         ctimeMs = taosGetTimestampMs();
  SBatchDeleteReq pReq = {0};
  SDecoder       *pCoder = &(SDecoder){0};

  tDecoderInit(pCoder, (uint8_t *)pMsg->pCont + sizeof(SMsgHead), pMsg->contLen - sizeof(SMsgHead));

  if (tDecodeSBatchDeleteReqSetCtime(pCoder, &pReq, ctimeMs) < 0) {
    code = TSDB_CODE_INVALID_MSG;
  }

  tDecoderClear(pCoder);
  taosArrayDestroy(pReq.deleteReqs);

  if (code) {
    vError("vgId:%d %s failed at line %d since %s", TD_VID(pVnode), __func__, lino, tstrerror(code));
  } else {
    vTrace("vgId:%d %s done, ctimeMs generated:%" PRId64, TD_VID(pVnode), __func__, ctimeMs);
  }
  return code;
}

int32_t vnodePreProcessWriteMsg(SVnode *pVnode, SRpcMsg *pMsg) {
  int32_t code = 0;

  switch (pMsg->msgType) {
    case TDMT_VND_CREATE_TABLE: {
      code = vnodePreProcessCreateTableMsg(pVnode, pMsg);
    } break;
    case TDMT_VND_ALTER_TABLE: {
      code = vnodePreProcessAlterTableMsg(pVnode, pMsg);
    } break;
    case TDMT_VND_SUBMIT: {
      code = vnodePreProcessSubmitMsg(pVnode, pMsg);
    } break;
    case TDMT_VND_DELETE: {
      code = vnodePreProcessDeleteMsg(pVnode, pMsg);
    } break;
    case TDMT_VND_BATCH_DEL: {
      code = vnodePreProcessBatchDeleteMsg(pVnode, pMsg);
    } break;
    default:
      break;
  }

_exit:
  if (code) {
    vError("vgId:%d, failed to preprocess write request since %s, msg type:%s", TD_VID(pVnode), tstrerror(code),
           TMSG_INFO(pMsg->msgType));
  }
  return code;
}

int32_t vnodeProcessWriteMsg(SVnode *pVnode, SRpcMsg *pMsg, int64_t ver, SRpcMsg *pRsp) {
  void   *ptr = NULL;
  void   *pReq;
  int32_t len;
  int32_t ret;

  if (ver <= pVnode->state.applied) {
    vError("vgId:%d, duplicate write request. ver: %" PRId64 ", applied: %" PRId64 "", TD_VID(pVnode), ver,
           pVnode->state.applied);
    terrno = TSDB_CODE_VND_DUP_REQUEST;
    return -1;
  }

  vDebug("vgId:%d, start to process write request %s, index:%" PRId64, TD_VID(pVnode), TMSG_INFO(pMsg->msgType), ver);

  ASSERT(pVnode->state.applyTerm <= pMsg->info.conn.applyTerm);
  ASSERT(pVnode->state.applied + 1 == ver);

  atomic_store_64(&pVnode->state.applied, ver);
  atomic_store_64(&pVnode->state.applyTerm, pMsg->info.conn.applyTerm);

  if (!syncUtilUserCommit(pMsg->msgType)) goto _exit;

  // skip header
  pReq = POINTER_SHIFT(pMsg->pCont, sizeof(SMsgHead));
  len = pMsg->contLen - sizeof(SMsgHead);
  bool needCommit = false;

  switch (pMsg->msgType) {
    /* META */
    case TDMT_VND_CREATE_STB:
      if (vnodeProcessCreateStbReq(pVnode, ver, pReq, len, pRsp) < 0) goto _err;
      break;
    case TDMT_VND_ALTER_STB:
      if (vnodeProcessAlterStbReq(pVnode, ver, pReq, len, pRsp) < 0) goto _err;
      break;
    case TDMT_VND_DROP_STB:
      if (vnodeProcessDropStbReq(pVnode, ver, pReq, len, pRsp) < 0) goto _err;
      break;
    case TDMT_VND_CREATE_TABLE:
      if (vnodeProcessCreateTbReq(pVnode, ver, pReq, len, pRsp) < 0) goto _err;
      break;
    case TDMT_VND_ALTER_TABLE:
      if (vnodeProcessAlterTbReq(pVnode, ver, pReq, len, pRsp) < 0) goto _err;
      break;
    case TDMT_VND_DROP_TABLE:
      if (vnodeProcessDropTbReq(pVnode, ver, pReq, len, pRsp) < 0) goto _err;
      break;
    case TDMT_VND_DROP_TTL_TABLE:
      if (vnodeProcessDropTtlTbReq(pVnode, ver, pReq, len, pRsp) < 0) goto _err;
      break;
    case TDMT_VND_TRIM:
      if (vnodeProcessTrimReq(pVnode, ver, pReq, len, pRsp) < 0) goto _err;
      break;
    case TDMT_VND_CREATE_SMA:
      if (vnodeProcessCreateTSmaReq(pVnode, ver, pReq, len, pRsp) < 0) goto _err;
      break;
    /* TSDB */
    case TDMT_VND_SUBMIT:
      if (vnodeProcessSubmitReq(pVnode, ver, pMsg->pCont, pMsg->contLen, pRsp) < 0) goto _err;
      break;
    case TDMT_VND_DELETE:
      if (vnodeProcessDeleteReq(pVnode, ver, pReq, len, pRsp) < 0) goto _err;
      break;
    case TDMT_VND_BATCH_DEL:
      if (vnodeProcessBatchDeleteReq(pVnode, ver, pReq, len, pRsp) < 0) goto _err;
      break;
    /* TQ */
    case TDMT_VND_TMQ_SUBSCRIBE:
      if (tqProcessSubscribeReq(pVnode->pTq, ver, pReq, len) < 0) {
        goto _err;
      }
      break;
    case TDMT_VND_TMQ_DELETE_SUB:
      if (tqProcessDeleteSubReq(pVnode->pTq, ver, pMsg->pCont, pMsg->contLen) < 0) {
        goto _err;
      }
      break;
    case TDMT_VND_TMQ_COMMIT_OFFSET:
      if (tqProcessOffsetCommitReq(pVnode->pTq, ver, pReq, len) < 0) {
        goto _err;
      }
      break;
    case TDMT_VND_TMQ_ADD_CHECKINFO:
      if (tqProcessAddCheckInfoReq(pVnode->pTq, ver, pReq, len) < 0) {
        goto _err;
      }
      break;
    case TDMT_VND_TMQ_DEL_CHECKINFO:
      if (tqProcessDelCheckInfoReq(pVnode->pTq, ver, pReq, len) < 0) {
        goto _err;
      }
      break;
    case TDMT_STREAM_TASK_DEPLOY: {
      if (pVnode->restored && tqProcessTaskDeployReq(pVnode->pTq, ver, pReq, len) < 0) {
        goto _err;
      }
    } break;
    case TDMT_STREAM_TASK_DROP: {
      if (tqProcessTaskDropReq(pVnode->pTq, ver, pMsg->pCont, pMsg->contLen) < 0) {
        goto _err;
      }
    } break;
    case TDMT_STREAM_TASK_PAUSE: {
      if (pVnode->restored && tqProcessTaskPauseReq(pVnode->pTq, ver, pMsg->pCont, pMsg->contLen) < 0) {
        goto _err;
      }
    } break;
    case TDMT_STREAM_TASK_RESUME: {
      if (pVnode->restored && tqProcessTaskResumeReq(pVnode->pTq, ver, pMsg->pCont, pMsg->contLen) < 0) {
        goto _err;
      }
    } break;
    case TDMT_VND_ALTER_CONFIRM:
      needCommit = pVnode->config.hashChange;
      if (vnodeProcessAlterConfirmReq(pVnode, ver, pReq, len, pRsp) < 0) {
        goto _err;
      }
      break;
    case TDMT_VND_ALTER_CONFIG:
      vnodeProcessAlterConfigReq(pVnode, ver, pReq, len, pRsp);
      break;
    case TDMT_VND_COMMIT:
      needCommit = true;
      break;
    case TDMT_VND_CREATE_INDEX:
      vnodeProcessCreateIndexReq(pVnode, ver, pReq, len, pRsp);
      break;
    case TDMT_VND_DROP_INDEX:
      vnodeProcessDropIndexReq(pVnode, ver, pReq, len, pRsp);
      break;
    case TDMT_VND_COMPACT:
      vnodeProcessCompactVnodeReq(pVnode, ver, pReq, len, pRsp);
      goto _exit;
    default:
      vError("vgId:%d, unprocessed msg, %d", TD_VID(pVnode), pMsg->msgType);
      return -1;
  }

  vTrace("vgId:%d, process %s request, code:0x%x index:%" PRId64, TD_VID(pVnode), TMSG_INFO(pMsg->msgType), pRsp->code,
         ver);

  walApplyVer(pVnode->pWal, ver);

  if (tqPushMsg(pVnode->pTq, pMsg->pCont, pMsg->contLen, pMsg->msgType, ver) < 0) {
    vError("vgId:%d, failed to push msg to TQ since %s", TD_VID(pVnode), tstrerror(terrno));
    return -1;
  }

  // commit if need
  if (needCommit) {
    vInfo("vgId:%d, commit at version %" PRId64, TD_VID(pVnode), ver);
    if (vnodeAsyncCommit(pVnode) < 0) {
      vError("vgId:%d, failed to vnode async commit since %s.", TD_VID(pVnode), tstrerror(terrno));
      goto _err;
    }

    // start a new one
    if (vnodeBegin(pVnode) < 0) {
      vError("vgId:%d, failed to begin vnode since %s.", TD_VID(pVnode), tstrerror(terrno));
      goto _err;
    }
  }

_exit:
  return 0;

_err:
  vError("vgId:%d, process %s request failed since %s, ver:%" PRId64, TD_VID(pVnode), TMSG_INFO(pMsg->msgType),
         tstrerror(terrno), ver);
  return -1;
}

int32_t vnodePreprocessQueryMsg(SVnode *pVnode, SRpcMsg *pMsg) {
  if (TDMT_SCH_QUERY != pMsg->msgType && TDMT_SCH_MERGE_QUERY != pMsg->msgType) {
    return 0;
  }

  return qWorkerPreprocessQueryMsg(pVnode->pQuery, pMsg, TDMT_SCH_QUERY == pMsg->msgType);
}

int32_t vnodeProcessQueryMsg(SVnode *pVnode, SRpcMsg *pMsg) {
  vTrace("message in vnode query queue is processing");
  if ((pMsg->msgType == TDMT_SCH_QUERY || pMsg->msgType == TDMT_VND_TMQ_CONSUME ||
       pMsg->msgType == TDMT_VND_TMQ_CONSUME_PUSH) &&
      !syncIsReadyForRead(pVnode->sync)) {
    vnodeRedirectRpcMsg(pVnode, pMsg, terrno);
    return 0;
  }

  if (pMsg->msgType == TDMT_VND_TMQ_CONSUME && !pVnode->restored) {
    vnodeRedirectRpcMsg(pVnode, pMsg, TSDB_CODE_SYN_RESTORING);
    return 0;
  }

  SReadHandle handle = {.config = &pVnode->config, .vnode = pVnode, .pMsgCb = &pVnode->msgCb};
  initStorageAPI(&handle.api);

  switch (pMsg->msgType) {
    case TDMT_SCH_QUERY:
    case TDMT_SCH_MERGE_QUERY:
      return qWorkerProcessQueryMsg(&handle, pVnode->pQuery, pMsg, 0);
    case TDMT_SCH_QUERY_CONTINUE:
      return qWorkerProcessCQueryMsg(&handle, pVnode->pQuery, pMsg, 0);
    case TDMT_VND_TMQ_CONSUME:
      return tqProcessPollReq(pVnode->pTq, pMsg);
    case TDMT_VND_TMQ_CONSUME_PUSH:
      return tqProcessPollPush(pVnode->pTq, pMsg);
    default:
      vError("unknown msg type:%d in query queue", pMsg->msgType);
      return TSDB_CODE_APP_ERROR;
  }
}

int32_t vnodeProcessFetchMsg(SVnode *pVnode, SRpcMsg *pMsg, SQueueInfo *pInfo) {
  vTrace("vgId:%d, msg:%p in fetch queue is processing", pVnode->config.vgId, pMsg);
  if ((pMsg->msgType == TDMT_SCH_FETCH || pMsg->msgType == TDMT_VND_TABLE_META || pMsg->msgType == TDMT_VND_TABLE_CFG ||
       pMsg->msgType == TDMT_VND_BATCH_META) &&
      !syncIsReadyForRead(pVnode->sync)) {
    vnodeRedirectRpcMsg(pVnode, pMsg, terrno);
    return 0;
  }

  switch (pMsg->msgType) {
    case TDMT_SCH_FETCH:
    case TDMT_SCH_MERGE_FETCH:
      return qWorkerProcessFetchMsg(pVnode, pVnode->pQuery, pMsg, 0);
    case TDMT_SCH_FETCH_RSP:
      return qWorkerProcessRspMsg(pVnode, pVnode->pQuery, pMsg, 0);
    // case TDMT_SCH_CANCEL_TASK:
    //   return qWorkerProcessCancelMsg(pVnode, pVnode->pQuery, pMsg, 0);
    case TDMT_SCH_DROP_TASK:
      return qWorkerProcessDropMsg(pVnode, pVnode->pQuery, pMsg, 0);
    case TDMT_SCH_QUERY_HEARTBEAT:
      return qWorkerProcessHbMsg(pVnode, pVnode->pQuery, pMsg, 0);
    case TDMT_VND_TABLE_META:
      return vnodeGetTableMeta(pVnode, pMsg, true);
    case TDMT_VND_TABLE_CFG:
      return vnodeGetTableCfg(pVnode, pMsg, true);
    case TDMT_VND_BATCH_META:
      return vnodeGetBatchMeta(pVnode, pMsg);
      //    case TDMT_VND_TMQ_CONSUME:
      //      return tqProcessPollReq(pVnode->pTq, pMsg);
    case TDMT_VND_TMQ_VG_WALINFO:
      return tqProcessVgWalInfoReq(pVnode->pTq, pMsg);
<<<<<<< HEAD
=======
    case TDMT_VND_TMQ_VG_COMMITTEDINFO:
      return tqProcessVgCommittedInfoReq(pVnode->pTq, pMsg);
    case TDMT_VND_TMQ_SEEK:
      return tqProcessSeekReq(pVnode->pTq, pMsg);

>>>>>>> cddf27e8
    default:
      vError("unknown msg type:%d in fetch queue", pMsg->msgType);
      return TSDB_CODE_APP_ERROR;
  }
}

int32_t vnodeProcessStreamMsg(SVnode *pVnode, SRpcMsg *pMsg, SQueueInfo *pInfo) {
  vTrace("vgId:%d, msg:%p in fetch queue is processing", pVnode->config.vgId, pMsg);
  if ((pMsg->msgType == TDMT_SCH_FETCH || pMsg->msgType == TDMT_VND_TABLE_META || pMsg->msgType == TDMT_VND_TABLE_CFG ||
       pMsg->msgType == TDMT_VND_BATCH_META) &&
      !syncIsReadyForRead(pVnode->sync)) {
    vnodeRedirectRpcMsg(pVnode, pMsg, terrno);
    return 0;
  }

  switch (pMsg->msgType) {
    case TDMT_STREAM_TASK_RUN:
      return tqProcessTaskRunReq(pVnode->pTq, pMsg);
    case TDMT_STREAM_TASK_DISPATCH:
      return tqProcessTaskDispatchReq(pVnode->pTq, pMsg, true);
    case TDMT_STREAM_TASK_DISPATCH_RSP:
      return tqProcessTaskDispatchRsp(pVnode->pTq, pMsg);
    case TDMT_STREAM_TASK_CHECK:
      return tqProcessStreamTaskCheckReq(pVnode->pTq, pMsg);
    case TDMT_STREAM_TASK_CHECK_RSP:
      return tqProcessStreamTaskCheckRsp(pVnode->pTq, 0, pMsg);
    case TDMT_STREAM_RETRIEVE:
      return tqProcessTaskRetrieveReq(pVnode->pTq, pMsg);
    case TDMT_STREAM_RETRIEVE_RSP:
      return tqProcessTaskRetrieveRsp(pVnode->pTq, pMsg);
    case TDMT_VND_STREAM_SCAN_HISTORY:
      return tqProcessTaskScanHistory(pVnode->pTq, pMsg);
    case TDMT_STREAM_TRANSFER_STATE:
      return tqProcessTaskTransferStateReq(pVnode->pTq, pMsg);
    case TDMT_STREAM_SCAN_HISTORY_FINISH:
      return tqProcessTaskScanHistoryFinishReq(pVnode->pTq, pMsg);
    case TDMT_STREAM_SCAN_HISTORY_FINISH_RSP:
      return tqProcessTaskScanHistoryFinishRsp(pVnode->pTq, pMsg);
    default:
      vError("unknown msg type:%d in stream queue", pMsg->msgType);
      return TSDB_CODE_APP_ERROR;
  }
}

void smaHandleRes(void *pVnode, int64_t smaId, const SArray *data) {
  // blockDebugShowDataBlocks(data, __func__);
  tdProcessTSmaInsert(((SVnode *)pVnode)->pSma, smaId, (const char *)data);
}

void vnodeUpdateMetaRsp(SVnode *pVnode, STableMetaRsp *pMetaRsp) {
  if (NULL == pMetaRsp) {
    return;
  }

  strcpy(pMetaRsp->dbFName, pVnode->config.dbname);
  pMetaRsp->dbId = pVnode->config.dbId;
  pMetaRsp->vgId = TD_VID(pVnode);
  pMetaRsp->precision = pVnode->config.tsdbCfg.precision;
}

extern int32_t vnodeDoRetention(SVnode *pVnode, int64_t now);

static int32_t vnodeProcessTrimReq(SVnode *pVnode, int64_t ver, void *pReq, int32_t len, SRpcMsg *pRsp) {
  int32_t     code = 0;
  SVTrimDbReq trimReq = {0};

  // decode
  if (tDeserializeSVTrimDbReq(pReq, len, &trimReq) != 0) {
    code = TSDB_CODE_INVALID_MSG;
    goto _exit;
  }

  vInfo("vgId:%d, trim vnode request will be processed, time:%d", pVnode->config.vgId, trimReq.timestamp);

  code = vnodeDoRetention(pVnode, trimReq.timestamp);

_exit:
  return code;
}

static int32_t vnodeProcessDropTtlTbReq(SVnode *pVnode, int64_t ver, void *pReq, int32_t len, SRpcMsg *pRsp) {
  SArray *tbUids = taosArrayInit(8, sizeof(int64_t));
  if (tbUids == NULL) return TSDB_CODE_OUT_OF_MEMORY;

  SVDropTtlTableReq ttlReq = {0};
  if (tDeserializeSVDropTtlTableReq(pReq, len, &ttlReq) != 0) {
    terrno = TSDB_CODE_INVALID_MSG;
    goto end;
  }

  vDebug("vgId:%d, drop ttl table req will be processed, time:%" PRId32, pVnode->config.vgId, ttlReq.timestampSec);
  int32_t ret = metaTtlDropTable(pVnode->pMeta, (int64_t)ttlReq.timestampSec * 1000, tbUids);
  if (ret != 0) {
    goto end;
  }
  if (taosArrayGetSize(tbUids) > 0) {
    tqUpdateTbUidList(pVnode->pTq, tbUids, false);
  }

  vnodeDoRetention(pVnode, ttlReq.timestampSec);

end:
  taosArrayDestroy(tbUids);
  return ret;
}

static int32_t vnodeProcessCreateStbReq(SVnode *pVnode, int64_t ver, void *pReq, int32_t len, SRpcMsg *pRsp) {
  SVCreateStbReq req = {0};
  SDecoder       coder;

  pRsp->msgType = TDMT_VND_CREATE_STB_RSP;
  pRsp->code = TSDB_CODE_SUCCESS;
  pRsp->pCont = NULL;
  pRsp->contLen = 0;

  // decode and process req
  tDecoderInit(&coder, pReq, len);

  if (tDecodeSVCreateStbReq(&coder, &req) < 0) {
    pRsp->code = terrno;
    goto _err;
  }

  if (metaCreateSTable(pVnode->pMeta, ver, &req) < 0) {
    pRsp->code = terrno;
    goto _err;
  }

  if (tdProcessRSmaCreate(pVnode->pSma, &req) < 0) {
    pRsp->code = terrno;
    goto _err;
  }

  tDecoderClear(&coder);
  return 0;

_err:
  tDecoderClear(&coder);
  return -1;
}

static int32_t vnodeProcessCreateTbReq(SVnode *pVnode, int64_t ver, void *pReq, int32_t len, SRpcMsg *pRsp) {
  SDecoder           decoder = {0};
  SEncoder           encoder = {0};
  int32_t            rcode = 0;
  SVCreateTbBatchReq req = {0};
  SVCreateTbReq     *pCreateReq;
  SVCreateTbBatchRsp rsp = {0};
  SVCreateTbRsp      cRsp = {0};
  char               tbName[TSDB_TABLE_FNAME_LEN];
  STbUidStore       *pStore = NULL;
  SArray            *tbUids = NULL;

  pRsp->msgType = TDMT_VND_CREATE_TABLE_RSP;
  pRsp->code = TSDB_CODE_SUCCESS;
  pRsp->pCont = NULL;
  pRsp->contLen = 0;

  // decode
  tDecoderInit(&decoder, pReq, len);
  if (tDecodeSVCreateTbBatchReq(&decoder, &req) < 0) {
    rcode = -1;
    terrno = TSDB_CODE_INVALID_MSG;
    goto _exit;
  }

  rsp.pArray = taosArrayInit(req.nReqs, sizeof(cRsp));
  tbUids = taosArrayInit(req.nReqs, sizeof(int64_t));
  if (rsp.pArray == NULL || tbUids == NULL) {
    rcode = -1;
    terrno = TSDB_CODE_OUT_OF_MEMORY;
    goto _exit;
  }

  // loop to create table
  for (int32_t iReq = 0; iReq < req.nReqs; iReq++) {
    pCreateReq = req.pReqs + iReq;
    memset(&cRsp, 0, sizeof(cRsp));

    if ((terrno = grantCheck(TSDB_GRANT_TIMESERIES)) < 0) {
      rcode = -1;
      goto _exit;
    }

    if ((terrno = grantCheck(TSDB_GRANT_TABLE)) < 0) {
      rcode = -1;
      goto _exit;
    }

    // validate hash
    sprintf(tbName, "%s.%s", pVnode->config.dbname, pCreateReq->name);
    if (vnodeValidateTableHash(pVnode, tbName) < 0) {
      cRsp.code = TSDB_CODE_VND_HASH_MISMATCH;
      taosArrayPush(rsp.pArray, &cRsp);
      continue;
    }

    // do create table
    if (metaCreateTable(pVnode->pMeta, ver, pCreateReq, &cRsp.pMeta) < 0) {
      if (pCreateReq->flags & TD_CREATE_IF_NOT_EXISTS && terrno == TSDB_CODE_TDB_TABLE_ALREADY_EXIST) {
        cRsp.code = TSDB_CODE_SUCCESS;
      } else {
        cRsp.code = terrno;
      }
    } else {
      cRsp.code = TSDB_CODE_SUCCESS;
      tdFetchTbUidList(pVnode->pSma, &pStore, pCreateReq->ctb.suid, pCreateReq->uid);
      taosArrayPush(tbUids, &pCreateReq->uid);
      vnodeUpdateMetaRsp(pVnode, cRsp.pMeta);
    }

    taosArrayPush(rsp.pArray, &cRsp);
  }

  vDebug("vgId:%d, add %d new created tables into query table list", TD_VID(pVnode), (int32_t)taosArrayGetSize(tbUids));
  tqUpdateTbUidList(pVnode->pTq, tbUids, true);
  if (tdUpdateTbUidList(pVnode->pSma, pStore, true) < 0) {
    goto _exit;
  }
  tdUidStoreFree(pStore);

  // prepare rsp
  int32_t ret = 0;
  tEncodeSize(tEncodeSVCreateTbBatchRsp, &rsp, pRsp->contLen, ret);
  pRsp->pCont = rpcMallocCont(pRsp->contLen);
  if (pRsp->pCont == NULL) {
    terrno = TSDB_CODE_OUT_OF_MEMORY;
    rcode = -1;
    goto _exit;
  }
  tEncoderInit(&encoder, pRsp->pCont, pRsp->contLen);
  tEncodeSVCreateTbBatchRsp(&encoder, &rsp);

_exit:
  for (int32_t iReq = 0; iReq < req.nReqs; iReq++) {
    pCreateReq = req.pReqs + iReq;
    taosMemoryFree(pCreateReq->comment);
    taosArrayDestroy(pCreateReq->ctb.tagName);
  }
  taosArrayDestroyEx(rsp.pArray, tFreeSVCreateTbRsp);
  taosArrayDestroy(tbUids);
  tDecoderClear(&decoder);
  tEncoderClear(&encoder);
  return rcode;
}

static int32_t vnodeProcessAlterStbReq(SVnode *pVnode, int64_t ver, void *pReq, int32_t len, SRpcMsg *pRsp) {
  SVCreateStbReq req = {0};
  SDecoder       dc = {0};

  pRsp->msgType = TDMT_VND_ALTER_STB_RSP;
  pRsp->code = TSDB_CODE_SUCCESS;
  pRsp->pCont = NULL;
  pRsp->contLen = 0;

  tDecoderInit(&dc, pReq, len);

  // decode req
  if (tDecodeSVCreateStbReq(&dc, &req) < 0) {
    terrno = TSDB_CODE_INVALID_MSG;
    tDecoderClear(&dc);
    return -1;
  }

  if (metaAlterSTable(pVnode->pMeta, ver, &req) < 0) {
    pRsp->code = terrno;
    tDecoderClear(&dc);
    return -1;
  }

  tDecoderClear(&dc);

  return 0;
}

static int32_t vnodeProcessDropStbReq(SVnode *pVnode, int64_t ver, void *pReq, int32_t len, SRpcMsg *pRsp) {
  SVDropStbReq req = {0};
  int32_t      rcode = TSDB_CODE_SUCCESS;
  SDecoder     decoder = {0};
  SArray      *tbUidList = NULL;

  pRsp->msgType = TDMT_VND_CREATE_STB_RSP;
  pRsp->pCont = NULL;
  pRsp->contLen = 0;

  // decode request
  tDecoderInit(&decoder, pReq, len);
  if (tDecodeSVDropStbReq(&decoder, &req) < 0) {
    rcode = TSDB_CODE_INVALID_MSG;
    goto _exit;
  }

  // process request
  tbUidList = taosArrayInit(8, sizeof(int64_t));
  if (tbUidList == NULL) goto _exit;
  if (metaDropSTable(pVnode->pMeta, ver, &req, tbUidList) < 0) {
    rcode = terrno;
    goto _exit;
  }

  if (tqUpdateTbUidList(pVnode->pTq, tbUidList, false) < 0) {
    rcode = terrno;
    goto _exit;
  }

  if (tdProcessRSmaDrop(pVnode->pSma, &req) < 0) {
    rcode = terrno;
    goto _exit;
  }

  // return rsp
_exit:
  if (tbUidList) taosArrayDestroy(tbUidList);
  pRsp->code = rcode;
  tDecoderClear(&decoder);
  return 0;
}

static int32_t vnodeProcessAlterTbReq(SVnode *pVnode, int64_t ver, void *pReq, int32_t len, SRpcMsg *pRsp) {
  SVAlterTbReq  vAlterTbReq = {0};
  SVAlterTbRsp  vAlterTbRsp = {0};
  SDecoder      dc = {0};
  int32_t       rcode = 0;
  int32_t       ret;
  SEncoder      ec = {0};
  STableMetaRsp vMetaRsp = {0};

  pRsp->msgType = TDMT_VND_ALTER_TABLE_RSP;
  pRsp->pCont = NULL;
  pRsp->contLen = 0;
  pRsp->code = TSDB_CODE_SUCCESS;

  tDecoderInit(&dc, pReq, len);

  // decode
  if (tDecodeSVAlterTbReq(&dc, &vAlterTbReq) < 0) {
    vAlterTbRsp.code = TSDB_CODE_INVALID_MSG;
    tDecoderClear(&dc);
    rcode = -1;
    goto _exit;
  }

  // process
  if (metaAlterTable(pVnode->pMeta, ver, &vAlterTbReq, &vMetaRsp) < 0) {
    vAlterTbRsp.code = terrno;
    tDecoderClear(&dc);
    rcode = -1;
    goto _exit;
  }
  tDecoderClear(&dc);

  if (NULL != vMetaRsp.pSchemas) {
    vnodeUpdateMetaRsp(pVnode, &vMetaRsp);
    vAlterTbRsp.pMeta = &vMetaRsp;
  }

_exit:
  tEncodeSize(tEncodeSVAlterTbRsp, &vAlterTbRsp, pRsp->contLen, ret);
  pRsp->pCont = rpcMallocCont(pRsp->contLen);
  tEncoderInit(&ec, pRsp->pCont, pRsp->contLen);
  tEncodeSVAlterTbRsp(&ec, &vAlterTbRsp);
  tEncoderClear(&ec);
  if (vMetaRsp.pSchemas) {
    taosMemoryFree(vMetaRsp.pSchemas);
  }
  return 0;
}

static int32_t vnodeProcessDropTbReq(SVnode *pVnode, int64_t ver, void *pReq, int32_t len, SRpcMsg *pRsp) {
  SVDropTbBatchReq req = {0};
  SVDropTbBatchRsp rsp = {0};
  SDecoder         decoder = {0};
  SEncoder         encoder = {0};
  int32_t          ret;
  SArray          *tbUids = NULL;
  STbUidStore     *pStore = NULL;

  pRsp->msgType = TDMT_VND_DROP_TABLE_RSP;
  pRsp->pCont = NULL;
  pRsp->contLen = 0;
  pRsp->code = TSDB_CODE_SUCCESS;

  // decode req
  tDecoderInit(&decoder, pReq, len);
  ret = tDecodeSVDropTbBatchReq(&decoder, &req);
  if (ret < 0) {
    terrno = TSDB_CODE_INVALID_MSG;
    pRsp->code = terrno;
    goto _exit;
  }

  // process req
  tbUids = taosArrayInit(req.nReqs, sizeof(int64_t));
  rsp.pArray = taosArrayInit(req.nReqs, sizeof(SVDropTbRsp));
  if (tbUids == NULL || rsp.pArray == NULL) goto _exit;

  for (int32_t iReq = 0; iReq < req.nReqs; iReq++) {
    SVDropTbReq *pDropTbReq = req.pReqs + iReq;
    SVDropTbRsp  dropTbRsp = {0};
    tb_uid_t     tbUid = 0;

    /* code */
    ret = metaDropTable(pVnode->pMeta, ver, pDropTbReq, tbUids, &tbUid);
    if (ret < 0) {
      if (pDropTbReq->igNotExists && terrno == TSDB_CODE_TDB_TABLE_NOT_EXIST) {
        dropTbRsp.code = TSDB_CODE_SUCCESS;
      } else {
        dropTbRsp.code = terrno;
      }
    } else {
      dropTbRsp.code = TSDB_CODE_SUCCESS;
      if (tbUid > 0) tdFetchTbUidList(pVnode->pSma, &pStore, pDropTbReq->suid, tbUid);
    }

    taosArrayPush(rsp.pArray, &dropTbRsp);
  }

  tqUpdateTbUidList(pVnode->pTq, tbUids, false);
  tdUpdateTbUidList(pVnode->pSma, pStore, false);

_exit:
  taosArrayDestroy(tbUids);
  tdUidStoreFree(pStore);
  tDecoderClear(&decoder);
  tEncodeSize(tEncodeSVDropTbBatchRsp, &rsp, pRsp->contLen, ret);
  pRsp->pCont = rpcMallocCont(pRsp->contLen);
  tEncoderInit(&encoder, pRsp->pCont, pRsp->contLen);
  tEncodeSVDropTbBatchRsp(&encoder, &rsp);
  tEncoderClear(&encoder);
  taosArrayDestroy(rsp.pArray);
  return 0;
}

static int32_t vnodeDebugPrintSingleSubmitMsg(SMeta *pMeta, SSubmitBlk *pBlock, SSubmitMsgIter *msgIter,
                                              const char *tags) {
  SSubmitBlkIter blkIter = {0};
  STSchema      *pSchema = NULL;
  tb_uid_t       suid = 0;
  STSRow        *row = NULL;
  int32_t        rv = -1;

  tInitSubmitBlkIter(msgIter, pBlock, &blkIter);
  if (blkIter.row == NULL) return 0;

  pSchema = metaGetTbTSchema(pMeta, msgIter->suid, TD_ROW_SVER(blkIter.row), 1);  // TODO: use the real schema
  if (pSchema) {
    suid = msgIter->suid;
    rv = TD_ROW_SVER(blkIter.row);
  }
  if (!pSchema) {
    printf("%s:%d no valid schema\n", tags, __LINE__);
    return -1;
  }
  char __tags[128] = {0};
  snprintf(__tags, 128, "%s: uid %" PRIi64 " ", tags, msgIter->uid);
  while ((row = tGetSubmitBlkNext(&blkIter))) {
    tdSRowPrint(row, pSchema, __tags);
  }

  taosMemoryFreeClear(pSchema);

  return TSDB_CODE_SUCCESS;
}

typedef struct SSubmitReqConvertCxt {
  SSubmitMsgIter msgIter;
  SSubmitBlk    *pBlock;
  SSubmitBlkIter blkIter;
  STSRow        *pRow;
  STSRowIter     rowIter;
  SSubmitTbData *pTbData;
  STSchema      *pTbSchema;
  SArray        *pColValues;
} SSubmitReqConvertCxt;

static int32_t vnodeResetTableCxt(SMeta *pMeta, SSubmitReqConvertCxt *pCxt) {
  taosMemoryFreeClear(pCxt->pTbSchema);
  pCxt->pTbSchema = metaGetTbTSchema(pMeta, pCxt->msgIter.suid > 0 ? pCxt->msgIter.suid : pCxt->msgIter.uid,
                                     pCxt->msgIter.sversion, 1);
  if (NULL == pCxt->pTbSchema) {
    return TSDB_CODE_INVALID_MSG;
  }
  tdSTSRowIterInit(&pCxt->rowIter, pCxt->pTbSchema);

  tDestroySubmitTbData(pCxt->pTbData, TSDB_MSG_FLG_ENCODE);
  if (NULL == pCxt->pTbData) {
    pCxt->pTbData = taosMemoryCalloc(1, sizeof(SSubmitTbData));
    if (NULL == pCxt->pTbData) {
      return TSDB_CODE_OUT_OF_MEMORY;
    }
  }
  pCxt->pTbData->flags = 0;
  pCxt->pTbData->suid = pCxt->msgIter.suid;
  pCxt->pTbData->uid = pCxt->msgIter.uid;
  pCxt->pTbData->sver = pCxt->msgIter.sversion;
  pCxt->pTbData->pCreateTbReq = NULL;
  pCxt->pTbData->aRowP = taosArrayInit(128, POINTER_BYTES);
  if (NULL == pCxt->pTbData->aRowP) {
    return TSDB_CODE_OUT_OF_MEMORY;
  }

  taosArrayDestroy(pCxt->pColValues);
  pCxt->pColValues = taosArrayInit(pCxt->pTbSchema->numOfCols, sizeof(SColVal));
  if (NULL == pCxt->pColValues) {
    return TSDB_CODE_OUT_OF_MEMORY;
  }
  for (int32_t i = 0; i < pCxt->pTbSchema->numOfCols; ++i) {
    SColVal val = COL_VAL_NONE(pCxt->pTbSchema->columns[i].colId, pCxt->pTbSchema->columns[i].type);
    taosArrayPush(pCxt->pColValues, &val);
  }

  return TSDB_CODE_SUCCESS;
}

static void vnodeDestroySubmitReqConvertCxt(SSubmitReqConvertCxt *pCxt) {
  taosMemoryFreeClear(pCxt->pTbSchema);
  tDestroySubmitTbData(pCxt->pTbData, TSDB_MSG_FLG_ENCODE);
  taosMemoryFreeClear(pCxt->pTbData);
  taosArrayDestroy(pCxt->pColValues);
}

static int32_t vnodeCellValConvertToColVal(STColumn *pCol, SCellVal *pCellVal, SColVal *pColVal) {
  if (tdValTypeIsNone(pCellVal->valType)) {
    pColVal->flag = CV_FLAG_NONE;
    return TSDB_CODE_SUCCESS;
  }

  if (tdValTypeIsNull(pCellVal->valType)) {
    pColVal->flag = CV_FLAG_NULL;
    return TSDB_CODE_SUCCESS;
  }

  if (IS_VAR_DATA_TYPE(pCol->type)) {
    pColVal->value.nData = varDataLen(pCellVal->val);
    pColVal->value.pData = (uint8_t *)varDataVal(pCellVal->val);
  } else if (TSDB_DATA_TYPE_FLOAT == pCol->type) {
    float f = GET_FLOAT_VAL(pCellVal->val);
    memcpy(&pColVal->value.val, &f, sizeof(f));
  } else if (TSDB_DATA_TYPE_DOUBLE == pCol->type) {
    pColVal->value.val = *(int64_t *)pCellVal->val;
  } else {
    GET_TYPED_DATA(pColVal->value.val, int64_t, pCol->type, pCellVal->val);
  }

  pColVal->flag = CV_FLAG_VALUE;
  return TSDB_CODE_SUCCESS;
}

static int32_t vnodeTSRowConvertToColValArray(SSubmitReqConvertCxt *pCxt) {
  int32_t code = TSDB_CODE_SUCCESS;
  tdSTSRowIterReset(&pCxt->rowIter, pCxt->pRow);
  for (int32_t i = 0; TSDB_CODE_SUCCESS == code && i < pCxt->pTbSchema->numOfCols; ++i) {
    STColumn *pCol = pCxt->pTbSchema->columns + i;
    SCellVal  cellVal = {0};
    if (!tdSTSRowIterFetch(&pCxt->rowIter, pCol->colId, pCol->type, &cellVal)) {
      break;
    }
    code = vnodeCellValConvertToColVal(pCol, &cellVal, (SColVal *)taosArrayGet(pCxt->pColValues, i));
  }
  return code;
}

static int32_t vnodeDecodeCreateTbReq(SSubmitReqConvertCxt *pCxt) {
  if (pCxt->msgIter.schemaLen <= 0) {
    return TSDB_CODE_SUCCESS;
  }

  pCxt->pTbData->pCreateTbReq = taosMemoryCalloc(1, sizeof(SVCreateTbReq));
  if (NULL == pCxt->pTbData->pCreateTbReq) {
    return TSDB_CODE_OUT_OF_MEMORY;
  }

  SDecoder decoder = {0};
  tDecoderInit(&decoder, (uint8_t *)pCxt->pBlock->data, pCxt->msgIter.schemaLen);
  int32_t code = tDecodeSVCreateTbReq(&decoder, pCxt->pTbData->pCreateTbReq);
  tDecoderClear(&decoder);

  return code;
}

static int32_t vnodeSubmitReqConvertToSubmitReq2(SVnode *pVnode, SSubmitReq *pReq, SSubmitReq2 *pReq2) {
  pReq2->aSubmitTbData = taosArrayInit(128, sizeof(SSubmitTbData));
  if (NULL == pReq2->aSubmitTbData) {
    return TSDB_CODE_OUT_OF_MEMORY;
  }

  SSubmitReqConvertCxt cxt = {0};

  int32_t code = tInitSubmitMsgIter(pReq, &cxt.msgIter);
  while (TSDB_CODE_SUCCESS == code) {
    code = tGetSubmitMsgNext(&cxt.msgIter, &cxt.pBlock);
    if (TSDB_CODE_SUCCESS == code) {
      if (NULL == cxt.pBlock) {
        break;
      }
      code = vnodeResetTableCxt(pVnode->pMeta, &cxt);
    }
    if (TSDB_CODE_SUCCESS == code) {
      code = tInitSubmitBlkIter(&cxt.msgIter, cxt.pBlock, &cxt.blkIter);
    }
    if (TSDB_CODE_SUCCESS == code) {
      code = vnodeDecodeCreateTbReq(&cxt);
    }
    while (TSDB_CODE_SUCCESS == code && (cxt.pRow = tGetSubmitBlkNext(&cxt.blkIter)) != NULL) {
      code = vnodeTSRowConvertToColValArray(&cxt);
      if (TSDB_CODE_SUCCESS == code) {
        SRow **pNewRow = taosArrayReserve(cxt.pTbData->aRowP, 1);
        code = tRowBuild(cxt.pColValues, cxt.pTbSchema, pNewRow);
      }
    }
    if (TSDB_CODE_SUCCESS == code) {
      code = (NULL == taosArrayPush(pReq2->aSubmitTbData, cxt.pTbData) ? TSDB_CODE_OUT_OF_MEMORY : TSDB_CODE_SUCCESS);
    }
    if (TSDB_CODE_SUCCESS == code) {
      taosMemoryFreeClear(cxt.pTbData);
    }
  }

  vnodeDestroySubmitReqConvertCxt(&cxt);
  return code;
}

static int32_t vnodeRebuildSubmitReqMsg(SSubmitReq2 *pSubmitReq, void **ppMsg) {
  int32_t  code = TSDB_CODE_SUCCESS;
  char    *pMsg = NULL;
  uint32_t msglen = 0;
  tEncodeSize(tEncodeSubmitReq, pSubmitReq, msglen, code);
  if (TSDB_CODE_SUCCESS == code) {
    pMsg = taosMemoryMalloc(msglen);
    if (NULL == pMsg) {
      code = TSDB_CODE_OUT_OF_MEMORY;
    }
  }
  if (TSDB_CODE_SUCCESS == code) {
    SEncoder encoder;
    tEncoderInit(&encoder, (uint8_t *)pMsg, msglen);
    code = tEncodeSubmitReq(&encoder, pSubmitReq);
    tEncoderClear(&encoder);
  }
  if (TSDB_CODE_SUCCESS == code) {
    *ppMsg = pMsg;
  }
  return code;
}

static int32_t vnodeProcessSubmitReq(SVnode *pVnode, int64_t ver, void *pReq, int32_t len, SRpcMsg *pRsp) {
  int32_t code = 0;
  terrno = 0;

  SSubmitReq2 *pSubmitReq = &(SSubmitReq2){0};
  SSubmitRsp2 *pSubmitRsp = &(SSubmitRsp2){0};
  SArray      *newTbUids = NULL;
  int32_t      ret;
  SEncoder     ec = {0};

  pRsp->code = TSDB_CODE_SUCCESS;

  void           *pAllocMsg = NULL;
  SSubmitReq2Msg *pMsg = (SSubmitReq2Msg *)pReq;
  if (0 == pMsg->version) {
    code = vnodeSubmitReqConvertToSubmitReq2(pVnode, (SSubmitReq *)pMsg, pSubmitReq);
    if (TSDB_CODE_SUCCESS == code) {
      code = vnodeRebuildSubmitReqMsg(pSubmitReq, &pReq);
    }
    if (TSDB_CODE_SUCCESS == code) {
      pAllocMsg = pReq;
    }
    if (TSDB_CODE_SUCCESS != code) {
      goto _exit;
    }
  } else {
    // decode
    pReq = POINTER_SHIFT(pReq, sizeof(SSubmitReq2Msg));
    len -= sizeof(SSubmitReq2Msg);
    SDecoder dc = {0};
    tDecoderInit(&dc, pReq, len);
    if (tDecodeSubmitReq(&dc, pSubmitReq) < 0) {
      code = TSDB_CODE_INVALID_MSG;
      goto _exit;
    }
    tDecoderClear(&dc);
  }

  // scan
  TSKEY now = taosGetTimestamp(pVnode->config.tsdbCfg.precision);
  TSKEY minKey = now - tsTickPerMin[pVnode->config.tsdbCfg.precision] * pVnode->config.tsdbCfg.keep2;
  TSKEY maxKey = tsMaxKeyByPrecision[pVnode->config.tsdbCfg.precision];
  for (int32_t i = 0; i < TARRAY_SIZE(pSubmitReq->aSubmitTbData); ++i) {
    SSubmitTbData *pSubmitTbData = taosArrayGet(pSubmitReq->aSubmitTbData, i);

    if (pSubmitTbData->pCreateTbReq && pSubmitTbData->pCreateTbReq->uid == 0) {
      code = TSDB_CODE_INVALID_MSG;
      goto _exit;
    }

    if (pSubmitTbData->flags & SUBMIT_REQ_COLUMN_DATA_FORMAT) {
      if (TARRAY_SIZE(pSubmitTbData->aCol) <= 0) {
        code = TSDB_CODE_INVALID_MSG;
        goto _exit;
      }

      SColData *pColData = (SColData *)taosArrayGet(pSubmitTbData->aCol, 0);
      TSKEY    *aKey = (TSKEY *)(pColData->pData);

      for (int32_t iRow = 0; iRow < pColData->nVal; iRow++) {
        if (aKey[iRow] < minKey || aKey[iRow] > maxKey || (iRow > 0 && aKey[iRow] <= aKey[iRow - 1])) {
          code = TSDB_CODE_INVALID_MSG;
          vError("vgId:%d %s failed since %s, version:%" PRId64, TD_VID(pVnode), __func__, tstrerror(terrno), ver);
          goto _exit;
        }
      }

    } else {
      int32_t nRow = TARRAY_SIZE(pSubmitTbData->aRowP);
      SRow  **aRow = (SRow **)TARRAY_DATA(pSubmitTbData->aRowP);

      for (int32_t iRow = 0; iRow < nRow; ++iRow) {
        if (aRow[iRow]->ts < minKey || aRow[iRow]->ts > maxKey || (iRow > 0 && aRow[iRow]->ts <= aRow[iRow - 1]->ts)) {
          code = TSDB_CODE_INVALID_MSG;
          vError("vgId:%d %s failed since %s, version:%" PRId64, TD_VID(pVnode), __func__, tstrerror(terrno), ver);
          goto _exit;
        }
      }
    }
  }

  for (int32_t i = 0; i < TARRAY_SIZE(pSubmitReq->aSubmitTbData); ++i) {
    SSubmitTbData *pSubmitTbData = taosArrayGet(pSubmitReq->aSubmitTbData, i);

    if (pSubmitTbData->pCreateTbReq) {
      pSubmitTbData->uid = pSubmitTbData->pCreateTbReq->uid;
    } else {
      SMetaInfo info = {0};

      code = metaGetInfo(pVnode->pMeta, pSubmitTbData->uid, &info, NULL);
      if (code) {
        code = TSDB_CODE_TDB_TABLE_NOT_EXIST;
        vWarn("vgId:%d, table uid:%" PRId64 " not exists", TD_VID(pVnode), pSubmitTbData->uid);
        goto _exit;
      }

      if (info.suid != pSubmitTbData->suid) {
        code = TSDB_CODE_INVALID_MSG;
        goto _exit;
      }

      if (info.suid) {
        code = metaGetInfo(pVnode->pMeta, info.suid, &info, NULL);
        ASSERT(code == 0);
      }

      if (pSubmitTbData->sver != info.skmVer) {
        code = TSDB_CODE_TDB_INVALID_TABLE_SCHEMA_VER;
        goto _exit;
      }
    }

    if (pSubmitTbData->flags & SUBMIT_REQ_COLUMN_DATA_FORMAT) {
      int32_t   nColData = TARRAY_SIZE(pSubmitTbData->aCol);
      SColData *aColData = (SColData *)TARRAY_DATA(pSubmitTbData->aCol);

      if (nColData <= 0) {
        code = TSDB_CODE_INVALID_MSG;
        goto _exit;
      }

      if (aColData[0].cid != PRIMARYKEY_TIMESTAMP_COL_ID || aColData[0].type != TSDB_DATA_TYPE_TIMESTAMP ||
          aColData[0].nVal <= 0) {
        code = TSDB_CODE_INVALID_MSG;
        goto _exit;
      }

      for (int32_t j = 1; j < nColData; j++) {
        if (aColData[j].nVal != aColData[0].nVal) {
          code = TSDB_CODE_INVALID_MSG;
          goto _exit;
        }
      }
    }
  }

  vDebug("vgId:%d, submit block size %d", TD_VID(pVnode), (int32_t)taosArrayGetSize(pSubmitReq->aSubmitTbData));

  // loop to handle
  for (int32_t i = 0; i < TARRAY_SIZE(pSubmitReq->aSubmitTbData); ++i) {
    SSubmitTbData *pSubmitTbData = taosArrayGet(pSubmitReq->aSubmitTbData, i);

    // create table
    if (pSubmitTbData->pCreateTbReq) {
      // check (TODO: move check to create table)
      code = grantCheck(TSDB_GRANT_TIMESERIES);
      if (code) goto _exit;

      code = grantCheck(TSDB_GRANT_TABLE);
      if (code) goto _exit;

      // alloc if need
      if (pSubmitRsp->aCreateTbRsp == NULL &&
          (pSubmitRsp->aCreateTbRsp = taosArrayInit(TARRAY_SIZE(pSubmitReq->aSubmitTbData), sizeof(SVCreateTbRsp))) ==
              NULL) {
        code = TSDB_CODE_OUT_OF_MEMORY;
        goto _exit;
      }

      SVCreateTbRsp *pCreateTbRsp = taosArrayReserve(pSubmitRsp->aCreateTbRsp, 1);

      // create table
      if (metaCreateTable(pVnode->pMeta, ver, pSubmitTbData->pCreateTbReq, &pCreateTbRsp->pMeta) == 0) {
        // create table success

        if (newTbUids == NULL &&
            (newTbUids = taosArrayInit(TARRAY_SIZE(pSubmitReq->aSubmitTbData), sizeof(int64_t))) == NULL) {
          code = TSDB_CODE_OUT_OF_MEMORY;
          goto _exit;
        }

        taosArrayPush(newTbUids, &pSubmitTbData->uid);

        if (pCreateTbRsp->pMeta) {
          vnodeUpdateMetaRsp(pVnode, pCreateTbRsp->pMeta);
        }
      } else {  // create table failed
        if (terrno != TSDB_CODE_TDB_TABLE_ALREADY_EXIST) {
          code = terrno;
          goto _exit;
        }
        terrno = 0;
        pSubmitTbData->uid = pSubmitTbData->pCreateTbReq->uid;  // update uid if table exist for using below
      }
    }

    // insert data
    int32_t affectedRows;
    code = tsdbInsertTableData(pVnode->pTsdb, ver, pSubmitTbData, &affectedRows);
    if (code) goto _exit;

    code = metaUpdateChangeTime(pVnode->pMeta, pSubmitTbData->uid, pSubmitTbData->ctimeMs);
    if (code) goto _exit;

    pSubmitRsp->affectedRows += affectedRows;
  }

  // update the affected table uid list
  if (taosArrayGetSize(newTbUids) > 0) {
    vDebug("vgId:%d, add %d table into query table list in handling submit", TD_VID(pVnode),
           (int32_t)taosArrayGetSize(newTbUids));
    tqUpdateTbUidList(pVnode->pTq, newTbUids, true);
  }

_exit:
  // message
  pRsp->code = code;
  tEncodeSize(tEncodeSSubmitRsp2, pSubmitRsp, pRsp->contLen, ret);
  pRsp->pCont = rpcMallocCont(pRsp->contLen);
  tEncoderInit(&ec, pRsp->pCont, pRsp->contLen);
  tEncodeSSubmitRsp2(&ec, pSubmitRsp);
  tEncoderClear(&ec);

  // update statistics
  atomic_add_fetch_64(&pVnode->statis.nInsert, pSubmitRsp->affectedRows);
  atomic_add_fetch_64(&pVnode->statis.nInsertSuccess, pSubmitRsp->affectedRows);
  atomic_add_fetch_64(&pVnode->statis.nBatchInsert, 1);
  if (code == 0) {
    atomic_add_fetch_64(&pVnode->statis.nBatchInsertSuccess, 1);
    tdProcessRSmaSubmit(pVnode->pSma, ver, pSubmitReq, pReq, len, STREAM_INPUT__DATA_SUBMIT);
  }

  // clear
  taosArrayDestroy(newTbUids);
  tDestroySubmitReq(pSubmitReq, 0 == pMsg->version ? TSDB_MSG_FLG_CMPT : TSDB_MSG_FLG_DECODE);
  tDestroySSubmitRsp2(pSubmitRsp, TSDB_MSG_FLG_ENCODE);

  if (code) terrno = code;

  taosMemoryFree(pAllocMsg);

  return code;
}

static int32_t vnodeProcessCreateTSmaReq(SVnode *pVnode, int64_t ver, void *pReq, int32_t len, SRpcMsg *pRsp) {
  SVCreateTSmaReq req = {0};
  SDecoder        coder = {0};

  if (pRsp) {
    pRsp->msgType = TDMT_VND_CREATE_SMA_RSP;
    pRsp->code = TSDB_CODE_SUCCESS;
    pRsp->pCont = NULL;
    pRsp->contLen = 0;
  }

  // decode and process req
  tDecoderInit(&coder, pReq, len);

  if (tDecodeSVCreateTSmaReq(&coder, &req) < 0) {
    terrno = TSDB_CODE_MSG_DECODE_ERROR;
    if (pRsp) pRsp->code = terrno;
    goto _err;
  }

  if (tdProcessTSmaCreate(pVnode->pSma, ver, (const char *)&req) < 0) {
    if (pRsp) pRsp->code = terrno;
    goto _err;
  }

  tDecoderClear(&coder);
  vDebug("vgId:%d, success to create tsma %s:%" PRIi64 " version %" PRIi64 " for table %" PRIi64, TD_VID(pVnode),
         req.indexName, req.indexUid, ver, req.tableUid);
  return 0;

_err:
  tDecoderClear(&coder);
  vError("vgId:%d, failed to create tsma %s:%" PRIi64 " version %" PRIi64 "for table %" PRIi64 " since %s",
         TD_VID(pVnode), req.indexName, req.indexUid, ver, req.tableUid, terrstr());
  return -1;
}

/**
 * @brief specific for smaDstVnode
 *
 * @param pVnode
 * @param pCont
 * @param contLen
 * @return int32_t
 */
int32_t vnodeProcessCreateTSma(SVnode *pVnode, void *pCont, uint32_t contLen) {
  return vnodeProcessCreateTSmaReq(pVnode, 1, pCont, contLen, NULL);
}

static int32_t vnodeConsolidateAlterHashRange(SVnode *pVnode, int64_t ver) {
  int32_t code = TSDB_CODE_SUCCESS;

  vInfo("vgId:%d, trim meta of tables per hash range [%" PRIu32 ", %" PRIu32 "]. apply-index:%" PRId64, TD_VID(pVnode),
        pVnode->config.hashBegin, pVnode->config.hashEnd, ver);

  // TODO: trim meta of tables from TDB per hash range [pVnode->config.hashBegin, pVnode->config.hashEnd]
  code = metaTrimTables(pVnode->pMeta);

  return code;
}

static int32_t vnodeProcessAlterConfirmReq(SVnode *pVnode, int64_t ver, void *pReq, int32_t len, SRpcMsg *pRsp) {
  vInfo("vgId:%d, vnode handle msgType:alter-confirm, alter confim msg is processed", TD_VID(pVnode));
  int32_t code = TSDB_CODE_SUCCESS;
  if (!pVnode->config.hashChange) {
    goto _exit;
  }

  code = vnodeConsolidateAlterHashRange(pVnode, ver);
  if (code < 0) {
    vError("vgId:%d, failed to consolidate alter hashrange since %s. version:%" PRId64, TD_VID(pVnode), terrstr(), ver);
    goto _exit;
  }
  pVnode->config.hashChange = false;

_exit:
  pRsp->msgType = TDMT_VND_ALTER_CONFIRM_RSP;
  pRsp->code = code;
  pRsp->pCont = NULL;
  pRsp->contLen = 0;

  return code;
}

static int32_t vnodeProcessAlterConfigReq(SVnode *pVnode, int64_t ver, void *pReq, int32_t len, SRpcMsg *pRsp) {
  bool walChanged = false;
  bool tsdbChanged = false;

  SAlterVnodeConfigReq req = {0};
  if (tDeserializeSAlterVnodeConfigReq(pReq, len, &req) != 0) {
    terrno = TSDB_CODE_INVALID_MSG;
    return TSDB_CODE_INVALID_MSG;
  }

  vInfo("vgId:%d, start to alter vnode config, page:%d pageSize:%d buffer:%d szPage:%d szBuf:%" PRIu64
        " cacheLast:%d cacheLastSize:%d days:%d keep0:%d keep1:%d keep2:%d fsync:%d level:%d walRetentionPeriod:%d "
        "walRetentionSize:%d",
        TD_VID(pVnode), req.pages, req.pageSize, req.buffer, req.pageSize * 1024, (uint64_t)req.buffer * 1024 * 1024,
        req.cacheLast, req.cacheLastSize, req.daysPerFile, req.daysToKeep0, req.daysToKeep1, req.daysToKeep2,
        req.walFsyncPeriod, req.walLevel, req.walRetentionPeriod, req.walRetentionSize);

  if (pVnode->config.cacheLastSize != req.cacheLastSize) {
    pVnode->config.cacheLastSize = req.cacheLastSize;
    tsdbCacheSetCapacity(pVnode, (size_t)pVnode->config.cacheLastSize * 1024 * 1024);
  }

  if (pVnode->config.szBuf != req.buffer * 1024LL * 1024LL) {
    vInfo("vgId:%d, vnode buffer is changed from %" PRId64 " to %" PRId64, TD_VID(pVnode), pVnode->config.szBuf,
          (uint64_t)(req.buffer * 1024LL * 1024LL));
    pVnode->config.szBuf = req.buffer * 1024LL * 1024LL;
  }

  if (pVnode->config.szCache != req.pages) {
    if (metaAlterCache(pVnode->pMeta, req.pages) < 0) {
      vError("vgId:%d, failed to change vnode pages from %d to %d failed since %s", TD_VID(pVnode),
             pVnode->config.szCache, req.pages, tstrerror(errno));
      return errno;
    } else {
      vInfo("vgId:%d, vnode pages is changed from %d to %d", TD_VID(pVnode), pVnode->config.szCache, req.pages);
      pVnode->config.szCache = req.pages;
    }
  }

  if (pVnode->config.cacheLast != req.cacheLast) {
    pVnode->config.cacheLast = req.cacheLast;
  }

  if (pVnode->config.walCfg.fsyncPeriod != req.walFsyncPeriod) {
    pVnode->config.walCfg.fsyncPeriod = req.walFsyncPeriod;
    walChanged = true;
  }

  if (pVnode->config.walCfg.level != req.walLevel) {
    pVnode->config.walCfg.level = req.walLevel;
    walChanged = true;
  }

  if (pVnode->config.walCfg.retentionPeriod != req.walRetentionPeriod) {
    pVnode->config.walCfg.retentionPeriod = req.walRetentionPeriod;
    walChanged = true;
  }

  if (pVnode->config.walCfg.retentionSize != req.walRetentionSize) {
    pVnode->config.walCfg.retentionSize = req.walRetentionSize;
    walChanged = true;
  }

  if (pVnode->config.tsdbCfg.keep0 != req.daysToKeep0) {
    pVnode->config.tsdbCfg.keep0 = req.daysToKeep0;
    if (!VND_IS_RSMA(pVnode)) {
      tsdbChanged = true;
    }
  }

  if (pVnode->config.tsdbCfg.keep1 != req.daysToKeep1) {
    pVnode->config.tsdbCfg.keep1 = req.daysToKeep1;
    if (!VND_IS_RSMA(pVnode)) {
      tsdbChanged = true;
    }
  }

  if (pVnode->config.tsdbCfg.keep2 != req.daysToKeep2) {
    pVnode->config.tsdbCfg.keep2 = req.daysToKeep2;
    if (!VND_IS_RSMA(pVnode)) {
      tsdbChanged = true;
    }
  }

  if (req.sttTrigger != -1 && req.sttTrigger != pVnode->config.sttTrigger) {
    pVnode->config.sttTrigger = req.sttTrigger;
  }

  if (req.minRows != -1 && req.minRows != pVnode->config.tsdbCfg.minRows) {
    pVnode->config.tsdbCfg.minRows = req.minRows;
  }

  if (walChanged) {
    walAlter(pVnode->pWal, &pVnode->config.walCfg);
  }

  if (tsdbChanged) {
    tsdbSetKeepCfg(pVnode->pTsdb, &pVnode->config.tsdbCfg);
  }

  return 0;
}

static int32_t vnodeProcessBatchDeleteReq(SVnode *pVnode, int64_t ver, void *pReq, int32_t len, SRpcMsg *pRsp) {
  SBatchDeleteReq deleteReq;
  SDecoder        decoder;
  tDecoderInit(&decoder, pReq, len);
  tDecodeSBatchDeleteReq(&decoder, &deleteReq);

  SMetaReader mr = {0};
  metaReaderDoInit(&mr, pVnode->pMeta, META_READER_NOLOCK);

  int32_t sz = taosArrayGetSize(deleteReq.deleteReqs);
  for (int32_t i = 0; i < sz; i++) {
    SSingleDeleteReq *pOneReq = taosArrayGet(deleteReq.deleteReqs, i);
    char             *name = pOneReq->tbname;
    if (metaGetTableEntryByName(&mr, name) < 0) {
      vDebug("vgId:%d, stream delete msg, skip since no table: %s", pVnode->config.vgId, name);
      continue;
    }

    int64_t uid = mr.me.uid;

    int32_t code = tsdbDeleteTableData(pVnode->pTsdb, ver, deleteReq.suid, uid, pOneReq->startTs, pOneReq->endTs);
    if (code < 0) {
      terrno = code;
      vError("vgId:%d, delete error since %s, suid:%" PRId64 ", uid:%" PRId64 ", start ts:%" PRId64 ", end ts:%" PRId64,
             TD_VID(pVnode), terrstr(), deleteReq.suid, uid, pOneReq->startTs, pOneReq->endTs);
    }

    code = metaUpdateChangeTime(pVnode->pMeta, uid, deleteReq.ctimeMs);
    if (code < 0) {
      terrno = code;
      vError("vgId:%d, update change time error since %s, suid:%" PRId64 ", uid:%" PRId64 ", start ts:%" PRId64
             ", end ts:%" PRId64,
             TD_VID(pVnode), terrstr(), deleteReq.suid, uid, pOneReq->startTs, pOneReq->endTs);
    }

    tDecoderClear(&mr.coder);
  }
  metaReaderClear(&mr);
  taosArrayDestroy(deleteReq.deleteReqs);
  return 0;
}

static int32_t vnodeProcessDeleteReq(SVnode *pVnode, int64_t ver, void *pReq, int32_t len, SRpcMsg *pRsp) {
  int32_t     code = 0;
  SDecoder   *pCoder = &(SDecoder){0};
  SDeleteRes *pRes = &(SDeleteRes){0};

  pRsp->msgType = TDMT_VND_DELETE_RSP;
  pRsp->pCont = NULL;
  pRsp->contLen = 0;
  pRsp->code = TSDB_CODE_SUCCESS;

  pRes->uidList = taosArrayInit(0, sizeof(tb_uid_t));
  if (pRes->uidList == NULL) {
    code = TSDB_CODE_OUT_OF_MEMORY;
    goto _err;
  }

  tDecoderInit(pCoder, pReq, len);
  tDecodeDeleteRes(pCoder, pRes);
  ASSERT(taosArrayGetSize(pRes->uidList) == 0 || (pRes->skey != 0 && pRes->ekey != 0));

  for (int32_t iUid = 0; iUid < taosArrayGetSize(pRes->uidList); iUid++) {
    uint64_t uid = *(uint64_t *)taosArrayGet(pRes->uidList, iUid);
    code = tsdbDeleteTableData(pVnode->pTsdb, ver, pRes->suid, uid, pRes->skey, pRes->ekey);
    if (code) goto _err;
    code = metaUpdateChangeTime(pVnode->pMeta, uid, pRes->ctimeMs);
    if (code) goto _err;
  }

  tDecoderClear(pCoder);
  taosArrayDestroy(pRes->uidList);

  SVDeleteRsp rsp = {.affectedRows = pRes->affectedRows};
  int32_t     ret = 0;
  tEncodeSize(tEncodeSVDeleteRsp, &rsp, pRsp->contLen, ret);
  pRsp->pCont = rpcMallocCont(pRsp->contLen);
  SEncoder ec = {0};
  tEncoderInit(&ec, pRsp->pCont, pRsp->contLen);
  tEncodeSVDeleteRsp(&ec, &rsp);
  tEncoderClear(&ec);
  return code;

_err:
  return code;
}
static int32_t vnodeProcessCreateIndexReq(SVnode *pVnode, int64_t ver, void *pReq, int32_t len, SRpcMsg *pRsp) {
  SVCreateStbReq req = {0};
  SDecoder       dc = {0};

  pRsp->msgType = TDMT_VND_CREATE_INDEX_RSP;
  pRsp->code = TSDB_CODE_SUCCESS;
  pRsp->pCont = NULL;
  pRsp->contLen = 0;

  tDecoderInit(&dc, pReq, len);
  // decode req
  if (tDecodeSVCreateStbReq(&dc, &req) < 0) {
    terrno = TSDB_CODE_INVALID_MSG;
    tDecoderClear(&dc);
    return -1;
  }
  if (metaAddIndexToSTable(pVnode->pMeta, ver, &req) < 0) {
    pRsp->code = terrno;
    goto _err;
  }
  tDecoderClear(&dc);
  return 0;
_err:
  tDecoderClear(&dc);
  return -1;
}
static int32_t vnodeProcessDropIndexReq(SVnode *pVnode, int64_t ver, void *pReq, int32_t len, SRpcMsg *pRsp) {
  SDropIndexReq req = {0};
  pRsp->msgType = TDMT_VND_DROP_INDEX_RSP;
  pRsp->code = TSDB_CODE_SUCCESS;
  pRsp->pCont = NULL;
  pRsp->contLen = 0;

  if (tDeserializeSDropIdxReq(pReq, len, &req)) {
    terrno = TSDB_CODE_INVALID_MSG;
    return -1;
  }

  if (metaDropIndexFromSTable(pVnode->pMeta, ver, &req) < 0) {
    pRsp->code = terrno;
    return -1;
  }
  return TSDB_CODE_SUCCESS;
}

extern int32_t vnodeProcessCompactVnodeReqImpl(SVnode *pVnode, int64_t ver, void *pReq, int32_t len, SRpcMsg *pRsp);

static int32_t vnodeProcessCompactVnodeReq(SVnode *pVnode, int64_t ver, void *pReq, int32_t len, SRpcMsg *pRsp) {
  return vnodeProcessCompactVnodeReqImpl(pVnode, ver, pReq, len, pRsp);
}

#ifndef TD_ENTERPRISE
int32_t vnodeProcessCompactVnodeReqImpl(SVnode *pVnode, int64_t ver, void *pReq, int32_t len, SRpcMsg *pRsp) {
  return 0;
}
#endif<|MERGE_RESOLUTION|>--- conflicted
+++ resolved
@@ -624,14 +624,11 @@
       //      return tqProcessPollReq(pVnode->pTq, pMsg);
     case TDMT_VND_TMQ_VG_WALINFO:
       return tqProcessVgWalInfoReq(pVnode->pTq, pMsg);
-<<<<<<< HEAD
-=======
     case TDMT_VND_TMQ_VG_COMMITTEDINFO:
       return tqProcessVgCommittedInfoReq(pVnode->pTq, pMsg);
     case TDMT_VND_TMQ_SEEK:
       return tqProcessSeekReq(pVnode->pTq, pMsg);
 
->>>>>>> cddf27e8
     default:
       vError("unknown msg type:%d in fetch queue", pMsg->msgType);
       return TSDB_CODE_APP_ERROR;
