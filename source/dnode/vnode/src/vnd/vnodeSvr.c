/*
 * Copyright (c) 2019 TAOS Data, Inc. <jhtao@taosdata.com>
 *
 * This program is free software: you can use, redistribute, and/or modify
 * it under the terms of the GNU Affero General Public License, version 3
 * or later ("AGPL"), as published by the Free Software Foundation.
 *
 * This program is distributed in the hope that it will be useful, but WITHOUT
 * ANY WARRANTY; without even the implied warranty of MERCHANTABILITY or
 * FITNESS FOR A PARTICULAR PURPOSE.
 *
 * You should have received a copy of the GNU Affero General Public License
 * along with this program. If not, see <http://www.gnu.org/licenses/>.
 */

#include "tencode.h"
#include "tmsg.h"
#include "vnd.h"
#include "vnode.h"
#include "vnodeInt.h"

static int32_t vnodeProcessCreateStbReq(SVnode *pVnode, int64_t ver, void *pReq, int32_t len, SRpcMsg *pRsp);
static int32_t vnodeProcessAlterStbReq(SVnode *pVnode, int64_t ver, void *pReq, int32_t len, SRpcMsg *pRsp);
static int32_t vnodeProcessDropStbReq(SVnode *pVnode, int64_t ver, void *pReq, int32_t len, SRpcMsg *pRsp);
static int32_t vnodeProcessCreateTbReq(SVnode *pVnode, int64_t ver, void *pReq, int32_t len, SRpcMsg *pRsp);
static int32_t vnodeProcessAlterTbReq(SVnode *pVnode, int64_t ver, void *pReq, int32_t len, SRpcMsg *pRsp);
static int32_t vnodeProcessDropTbReq(SVnode *pVnode, int64_t ver, void *pReq, int32_t len, SRpcMsg *pRsp);
static int32_t vnodeProcessSubmitReq(SVnode *pVnode, int64_t ver, void *pReq, int32_t len, SRpcMsg *pRsp);
static int32_t vnodeProcessCreateTSmaReq(SVnode *pVnode, int64_t ver, void *pReq, int32_t len, SRpcMsg *pRsp);
static int32_t vnodeProcessAlterConfirmReq(SVnode *pVnode, int64_t ver, void *pReq, int32_t len, SRpcMsg *pRsp);
static int32_t vnodeProcessAlterConfigReq(SVnode *pVnode, int64_t ver, void *pReq, int32_t len, SRpcMsg *pRsp);
static int32_t vnodeProcessDropTtlTbReq(SVnode *pVnode, int64_t ver, void *pReq, int32_t len, SRpcMsg *pRsp);
static int32_t vnodeProcessTrimReq(SVnode *pVnode, int64_t ver, void *pReq, int32_t len, SRpcMsg *pRsp);
static int32_t vnodeProcessDeleteReq(SVnode *pVnode, int64_t ver, void *pReq, int32_t len, SRpcMsg *pRsp);
static int32_t vnodeProcessBatchDeleteReq(SVnode *pVnode, int64_t ver, void *pReq, int32_t len, SRpcMsg *pRsp);
static int32_t vnodeProcessCreateIndexReq(SVnode *pVnode, int64_t ver, void *pReq, int32_t len, SRpcMsg *pRsp);
static int32_t vnodeProcessDropIndexReq(SVnode *pVnode, int64_t ver, void *pReq, int32_t len, SRpcMsg *pRsp);
static int32_t vnodeProcessCompactVnodeReq(SVnode *pVnode, int64_t ver, void *pReq, int32_t len, SRpcMsg *pRsp);

static int32_t vnodePreprocessCreateTableReq(SVnode *pVnode, SDecoder *pCoder, int64_t btime, int64_t *pUid) {
  int32_t code = 0;
  int32_t lino = 0;

  if (tStartDecode(pCoder) < 0) {
    code = TSDB_CODE_INVALID_MSG;
    TSDB_CHECK_CODE(code, lino, _exit);
  }

  // flags
  if (tDecodeI32v(pCoder, NULL) < 0) {
    code = TSDB_CODE_INVALID_MSG;
    TSDB_CHECK_CODE(code, lino, _exit);
  }

  // name
  char *name = NULL;
  if (tDecodeCStr(pCoder, &name) < 0) {
    code = TSDB_CODE_INVALID_MSG;
    TSDB_CHECK_CODE(code, lino, _exit);
  }

  // uid
  int64_t uid = metaGetTableEntryUidByName(pVnode->pMeta, name);
  if (uid == 0) {
    uid = tGenIdPI64();
  }
  *(int64_t *)(pCoder->data + pCoder->pos) = uid;

  // btime
  *(int64_t *)(pCoder->data + pCoder->pos + 8) = btime;

  tEndDecode(pCoder);

_exit:
  if (code) {
    vError("vgId:%d %s failed at line %d since %s", TD_VID(pVnode), __func__, lino, tstrerror(code));
  } else {
    vTrace("vgId:%d %s done, table:%s uid generated:%" PRId64, TD_VID(pVnode), __func__, name, uid);
    if (pUid) *pUid = uid;
  }
  return code;
}
static int32_t vnodePreProcessCreateTableMsg(SVnode *pVnode, SRpcMsg *pMsg) {
  int32_t code = 0;
  int32_t lino = 0;

  int64_t  btime = taosGetTimestampMs();
  SDecoder dc = {0};
  int32_t  nReqs;

  tDecoderInit(&dc, (uint8_t *)pMsg->pCont + sizeof(SMsgHead), pMsg->contLen - sizeof(SMsgHead));
  if (tStartDecode(&dc) < 0) {
    code = TSDB_CODE_INVALID_MSG;
    return code;
  }

  if (tDecodeI32v(&dc, &nReqs) < 0) {
    code = TSDB_CODE_INVALID_MSG;
    TSDB_CHECK_CODE(code, lino, _exit);
  }
  for (int32_t iReq = 0; iReq < nReqs; iReq++) {
    code = vnodePreprocessCreateTableReq(pVnode, &dc, btime, NULL);
    TSDB_CHECK_CODE(code, lino, _exit);
  }

  tEndDecode(&dc);

_exit:
  tDecoderClear(&dc);
  if (code) {
    vError("vgId:%d, %s:%d failed to preprocess submit request since %s, msg type:%s", TD_VID(pVnode), __func__, lino,
           tstrerror(code), TMSG_INFO(pMsg->msgType));
  }
  return code;
}

static int32_t vnodePreProcessAlterTableMsg(SVnode *pVnode, SRpcMsg *pMsg) {
  int32_t code = TSDB_CODE_INVALID_MSG;
  int32_t lino = 0;

  SDecoder dc = {0};
  tDecoderInit(&dc, (uint8_t *)pMsg->pCont + sizeof(SMsgHead), pMsg->contLen - sizeof(SMsgHead));

  SVAlterTbReq vAlterTbReq = {0};
  int64_t      ctimeMs = taosGetTimestampMs();
  if (tDecodeSVAlterTbReqSetCtime(&dc, &vAlterTbReq, ctimeMs) < 0) {
    goto _exit;
  }

  code = 0;

_exit:
  tDecoderClear(&dc);
  if (code) {
    vError("vgId:%d %s failed at line %d since %s", TD_VID(pVnode), __func__, lino, tstrerror(code));
  } else {
    vTrace("vgId:%d %s done, table:%s ctimeMs generated:%" PRId64, TD_VID(pVnode), __func__, vAlterTbReq.tbName,
           ctimeMs);
  }
  return code;
}

extern int64_t tsMaxKeyByPrecision[];
static int32_t vnodePreProcessSubmitTbData(SVnode *pVnode, SDecoder *pCoder, int64_t btimeMs, int64_t ctimeMs) {
  int32_t code = 0;
  int32_t lino = 0;

  if (tStartDecode(pCoder) < 0) {
    code = TSDB_CODE_INVALID_MSG;
    TSDB_CHECK_CODE(code, lino, _exit);
  }

  SSubmitTbData submitTbData;
  if (tDecodeI32v(pCoder, &submitTbData.flags) < 0) {
    code = TSDB_CODE_INVALID_MSG;
    TSDB_CHECK_CODE(code, lino, _exit);
  }

  int64_t uid;
  if (submitTbData.flags & SUBMIT_REQ_AUTO_CREATE_TABLE) {
    code = vnodePreprocessCreateTableReq(pVnode, pCoder, btimeMs, &uid);
    TSDB_CHECK_CODE(code, lino, _exit);
  }

  // submit data
  if (tDecodeI64(pCoder, &submitTbData.suid) < 0) {
    code = TSDB_CODE_INVALID_MSG;
    TSDB_CHECK_CODE(code, lino, _exit);
  }

  if (submitTbData.flags & SUBMIT_REQ_AUTO_CREATE_TABLE) {
    *(int64_t *)(pCoder->data + pCoder->pos) = uid;
    pCoder->pos += sizeof(int64_t);
  } else {
    if (tDecodeI64(pCoder, &submitTbData.uid) < 0) {
      code = TSDB_CODE_INVALID_MSG;
      TSDB_CHECK_CODE(code, lino, _exit);
    }
  }

  if (tDecodeI32v(pCoder, &submitTbData.sver) < 0) {
    code = TSDB_CODE_INVALID_MSG;
    TSDB_CHECK_CODE(code, lino, _exit);
  }

  // scan and check
  TSKEY now = btimeMs;
  if (pVnode->config.tsdbCfg.precision == TSDB_TIME_PRECISION_MICRO) {
    now *= 1000;
  } else if (pVnode->config.tsdbCfg.precision == TSDB_TIME_PRECISION_NANO) {
    now *= 1000000;
  }
  TSKEY minKey = now - tsTickPerMin[pVnode->config.tsdbCfg.precision] * pVnode->config.tsdbCfg.keep2;
  TSKEY maxKey = tsMaxKeyByPrecision[pVnode->config.tsdbCfg.precision];
  if (submitTbData.flags & SUBMIT_REQ_COLUMN_DATA_FORMAT) {
    uint64_t nColData;
    if (tDecodeU64v(pCoder, &nColData) < 0) {
      code = TSDB_CODE_INVALID_MSG;
      goto _exit;
    }

    SColData colData = {0};
    pCoder->pos += tGetColData(pCoder->data + pCoder->pos, &colData);
    if (colData.flag != HAS_VALUE) {
      code = TSDB_CODE_INVALID_MSG;
      goto _exit;
    }

    for (int32_t iRow = 0; iRow < colData.nVal; iRow++) {
      if (((TSKEY *)colData.pData)[iRow] < minKey || ((TSKEY *)colData.pData)[iRow] > maxKey) {
        code = TSDB_CODE_TDB_TIMESTAMP_OUT_OF_RANGE;
        goto _exit;
      }
    }

    for (uint64_t i = 1; i < nColData; i++) {
      pCoder->pos += tGetColData(pCoder->data + pCoder->pos, &colData);
    }
  } else {
    uint64_t nRow;
    if (tDecodeU64v(pCoder, &nRow) < 0) {
      code = TSDB_CODE_INVALID_MSG;
      goto _exit;
    }

    for (int32_t iRow = 0; iRow < nRow; ++iRow) {
      SRow *pRow = (SRow *)(pCoder->data + pCoder->pos);
      pCoder->pos += pRow->len;

      if (pRow->ts < minKey || pRow->ts > maxKey) {
        code = TSDB_CODE_TDB_TIMESTAMP_OUT_OF_RANGE;
        goto _exit;
      }
    }
  }

  if (!tDecodeIsEnd(pCoder)) {
    *(int64_t *)(pCoder->data + pCoder->pos) = ctimeMs;
    pCoder->pos += sizeof(int64_t);
  }

  tEndDecode(pCoder);

_exit:
  return code;
}
static int32_t vnodePreProcessSubmitMsg(SVnode *pVnode, SRpcMsg *pMsg) {
  int32_t code = 0;
  int32_t lino = 0;

  SDecoder *pCoder = &(SDecoder){0};

  if (taosHton64(((SSubmitReq2Msg *)pMsg->pCont)->version) != 1) {
    code = TSDB_CODE_INVALID_MSG;
    TSDB_CHECK_CODE(code, lino, _exit);
  }

  tDecoderInit(pCoder, (uint8_t *)pMsg->pCont + sizeof(SSubmitReq2Msg), pMsg->contLen - sizeof(SSubmitReq2Msg));

  if (tStartDecode(pCoder) < 0) {
    code = TSDB_CODE_INVALID_MSG;
    TSDB_CHECK_CODE(code, lino, _exit);
  }

  uint64_t nSubmitTbData;
  if (tDecodeU64v(pCoder, &nSubmitTbData) < 0) {
    code = TSDB_CODE_INVALID_MSG;
    TSDB_CHECK_CODE(code, lino, _exit);
  }

  int64_t btimeMs = taosGetTimestampMs();
  int64_t ctimeMs = btimeMs;
  for (int32_t i = 0; i < nSubmitTbData; i++) {
    code = vnodePreProcessSubmitTbData(pVnode, pCoder, btimeMs, ctimeMs);
    TSDB_CHECK_CODE(code, lino, _exit);
  }

  tEndDecode(pCoder);

_exit:
  tDecoderClear(pCoder);
  if (code) {
    vError("vgId:%d, %s:%d failed to preprocess submit request since %s, msg type:%s", TD_VID(pVnode), __func__, lino,
           tstrerror(code), TMSG_INFO(pMsg->msgType));
  }
  return code;
}

static int32_t vnodePreProcessDeleteMsg(SVnode *pVnode, SRpcMsg *pMsg) {
  int32_t code = 0;

  int32_t    size;
  int32_t    ret;
  uint8_t   *pCont;
  SEncoder  *pCoder = &(SEncoder){0};
  SDeleteRes res = {0};

  SReadHandle handle = {.config = &pVnode->config, .vnode = pVnode, .pMsgCb = &pVnode->msgCb};
  initStorageAPI(&handle.api);

  code = qWorkerProcessDeleteMsg(&handle, pVnode->pQuery, pMsg, &res);
  if (code) goto _exit;

  res.ctimeMs = taosGetTimestampMs();
  // malloc and encode
  tEncodeSize(tEncodeDeleteRes, &res, size, ret);
  pCont = rpcMallocCont(size + sizeof(SMsgHead));

  ((SMsgHead *)pCont)->contLen = size + sizeof(SMsgHead);
  ((SMsgHead *)pCont)->vgId = TD_VID(pVnode);

  tEncoderInit(pCoder, pCont + sizeof(SMsgHead), size);
  tEncodeDeleteRes(pCoder, &res);
  tEncoderClear(pCoder);

  rpcFreeCont(pMsg->pCont);
  pMsg->pCont = pCont;
  pMsg->contLen = size + sizeof(SMsgHead);

  taosArrayDestroy(res.uidList);

_exit:
  return code;
}

static int32_t vnodePreProcessBatchDeleteMsg(SVnode *pVnode, SRpcMsg *pMsg) {
  int32_t code = 0;
  int32_t lino = 0;

  int64_t         ctimeMs = taosGetTimestampMs();
  SBatchDeleteReq pReq = {0};
  SDecoder       *pCoder = &(SDecoder){0};

  tDecoderInit(pCoder, (uint8_t *)pMsg->pCont + sizeof(SMsgHead), pMsg->contLen - sizeof(SMsgHead));

  if (tDecodeSBatchDeleteReqSetCtime(pCoder, &pReq, ctimeMs) < 0) {
    code = TSDB_CODE_INVALID_MSG;
  }

  tDecoderClear(pCoder);
  taosArrayDestroy(pReq.deleteReqs);

  if (code) {
    vError("vgId:%d %s failed at line %d since %s", TD_VID(pVnode), __func__, lino, tstrerror(code));
  } else {
    vTrace("vgId:%d %s done, ctimeMs generated:%" PRId64, TD_VID(pVnode), __func__, ctimeMs);
  }
  return code;
}

int32_t vnodePreProcessWriteMsg(SVnode *pVnode, SRpcMsg *pMsg) {
  int32_t code = 0;

  switch (pMsg->msgType) {
    case TDMT_VND_CREATE_TABLE: {
      code = vnodePreProcessCreateTableMsg(pVnode, pMsg);
    } break;
    case TDMT_VND_ALTER_TABLE: {
      code = vnodePreProcessAlterTableMsg(pVnode, pMsg);
    } break;
    case TDMT_VND_SUBMIT: {
      code = vnodePreProcessSubmitMsg(pVnode, pMsg);
    } break;
    case TDMT_VND_DELETE: {
      code = vnodePreProcessDeleteMsg(pVnode, pMsg);
    } break;
    case TDMT_VND_BATCH_DEL: {
      code = vnodePreProcessBatchDeleteMsg(pVnode, pMsg);
    } break;
    default:
      break;
  }

_exit:
  if (code) {
    vError("vgId:%d, failed to preprocess write request since %s, msg type:%s", TD_VID(pVnode), tstrerror(code),
           TMSG_INFO(pMsg->msgType));
  }
  return code;
}

int32_t vnodeProcessWriteMsg(SVnode *pVnode, SRpcMsg *pMsg, int64_t ver, SRpcMsg *pRsp) {
  void   *ptr = NULL;
  void   *pReq;
  int32_t len;
  int32_t ret;

  if (ver <= pVnode->state.applied) {
    vError("vgId:%d, duplicate write request. ver: %" PRId64 ", applied: %" PRId64 "", TD_VID(pVnode), ver,
           pVnode->state.applied);
    terrno = TSDB_CODE_VND_DUP_REQUEST;
    return -1;
  }

  vDebug("vgId:%d, start to process write request %s, index:%" PRId64, TD_VID(pVnode), TMSG_INFO(pMsg->msgType), ver);

  ASSERT(pVnode->state.applyTerm <= pMsg->info.conn.applyTerm);
  ASSERT(pVnode->state.applied + 1 == ver);

  atomic_store_64(&pVnode->state.applied, ver);
  atomic_store_64(&pVnode->state.applyTerm, pMsg->info.conn.applyTerm);

  if (!syncUtilUserCommit(pMsg->msgType)) goto _exit;

  // skip header
  pReq = POINTER_SHIFT(pMsg->pCont, sizeof(SMsgHead));
  len = pMsg->contLen - sizeof(SMsgHead);
  bool needCommit = false;

  switch (pMsg->msgType) {
    /* META */
    case TDMT_VND_CREATE_STB:
      if (vnodeProcessCreateStbReq(pVnode, ver, pReq, len, pRsp) < 0) goto _err;
      break;
    case TDMT_VND_ALTER_STB:
      if (vnodeProcessAlterStbReq(pVnode, ver, pReq, len, pRsp) < 0) goto _err;
      break;
    case TDMT_VND_DROP_STB:
      if (vnodeProcessDropStbReq(pVnode, ver, pReq, len, pRsp) < 0) goto _err;
      break;
    case TDMT_VND_CREATE_TABLE:
      if (vnodeProcessCreateTbReq(pVnode, ver, pReq, len, pRsp) < 0) goto _err;
      break;
    case TDMT_VND_ALTER_TABLE:
      if (vnodeProcessAlterTbReq(pVnode, ver, pReq, len, pRsp) < 0) goto _err;
      break;
    case TDMT_VND_DROP_TABLE:
      if (vnodeProcessDropTbReq(pVnode, ver, pReq, len, pRsp) < 0) goto _err;
      break;
    case TDMT_VND_DROP_TTL_TABLE:
      if (vnodeProcessDropTtlTbReq(pVnode, ver, pReq, len, pRsp) < 0) goto _err;
      break;
    case TDMT_VND_TRIM:
      if (vnodeProcessTrimReq(pVnode, ver, pReq, len, pRsp) < 0) goto _err;
      break;
    case TDMT_VND_CREATE_SMA:
      if (vnodeProcessCreateTSmaReq(pVnode, ver, pReq, len, pRsp) < 0) goto _err;
      break;
    /* TSDB */
    case TDMT_VND_SUBMIT:
      if (vnodeProcessSubmitReq(pVnode, ver, pMsg->pCont, pMsg->contLen, pRsp) < 0) goto _err;
      break;
    case TDMT_VND_DELETE:
      if (vnodeProcessDeleteReq(pVnode, ver, pReq, len, pRsp) < 0) goto _err;
      break;
    case TDMT_VND_BATCH_DEL:
      if (vnodeProcessBatchDeleteReq(pVnode, ver, pReq, len, pRsp) < 0) goto _err;
      break;
    /* TQ */
    case TDMT_VND_TMQ_SUBSCRIBE:
      if (tqProcessSubscribeReq(pVnode->pTq, ver, pReq, len) < 0) {
        goto _err;
      }
      break;
    case TDMT_VND_TMQ_DELETE_SUB:
      if (tqProcessDeleteSubReq(pVnode->pTq, ver, pMsg->pCont, pMsg->contLen) < 0) {
        goto _err;
      }
      break;
    case TDMT_VND_TMQ_COMMIT_OFFSET:
      if (tqProcessOffsetCommitReq(pVnode->pTq, ver, pReq, len) < 0) {
        goto _err;
      }
      break;
    case TDMT_VND_TMQ_ADD_CHECKINFO:
      if (tqProcessAddCheckInfoReq(pVnode->pTq, ver, pReq, len) < 0) {
        goto _err;
      }
      break;
    case TDMT_VND_TMQ_DEL_CHECKINFO:
      if (tqProcessDelCheckInfoReq(pVnode->pTq, ver, pReq, len) < 0) {
        goto _err;
      }
      break;
    case TDMT_STREAM_TASK_DEPLOY: {
      if (pVnode->restored && tqProcessTaskDeployReq(pVnode->pTq, ver, pReq, len) < 0) {
        goto _err;
      }
    } break;
    case TDMT_STREAM_TASK_DROP: {
      if (tqProcessTaskDropReq(pVnode->pTq, ver, pMsg->pCont, pMsg->contLen) < 0) {
        goto _err;
      }
    } break;
    case TDMT_STREAM_TASK_PAUSE: {
      if (pVnode->restored && tqProcessTaskPauseReq(pVnode->pTq, ver, pMsg->pCont, pMsg->contLen) < 0) {
        goto _err;
      }
    } break;
    case TDMT_STREAM_TASK_RESUME: {
      if (pVnode->restored && tqProcessTaskResumeReq(pVnode->pTq, ver, pMsg->pCont, pMsg->contLen) < 0) {
        goto _err;
      }
    } break;
    case TDMT_VND_ALTER_CONFIRM:
      needCommit = pVnode->config.hashChange;
      if (vnodeProcessAlterConfirmReq(pVnode, ver, pReq, len, pRsp) < 0) {
        goto _err;
      }
      break;
    case TDMT_VND_ALTER_CONFIG:
      vnodeProcessAlterConfigReq(pVnode, ver, pReq, len, pRsp);
      break;
    case TDMT_VND_COMMIT:
      needCommit = true;
      break;
    case TDMT_VND_CREATE_INDEX:
      vnodeProcessCreateIndexReq(pVnode, ver, pReq, len, pRsp);
      break;
    case TDMT_VND_DROP_INDEX:
      vnodeProcessDropIndexReq(pVnode, ver, pReq, len, pRsp);
      break;
    case TDMT_VND_COMPACT:
      vnodeProcessCompactVnodeReq(pVnode, ver, pReq, len, pRsp);
      goto _exit;
    default:
      vError("vgId:%d, unprocessed msg, %d", TD_VID(pVnode), pMsg->msgType);
      return -1;
  }

  vTrace("vgId:%d, process %s request, code:0x%x index:%" PRId64, TD_VID(pVnode), TMSG_INFO(pMsg->msgType), pRsp->code,
         ver);

  walApplyVer(pVnode->pWal, ver);

  if (tqPushMsg(pVnode->pTq, pMsg->pCont, pMsg->contLen, pMsg->msgType, ver) < 0) {
    vError("vgId:%d, failed to push msg to TQ since %s", TD_VID(pVnode), tstrerror(terrno));
    return -1;
  }

  // commit if need
  if (needCommit) {
    vInfo("vgId:%d, commit at version %" PRId64, TD_VID(pVnode), ver);
    if (vnodeAsyncCommit(pVnode) < 0) {
      vError("vgId:%d, failed to vnode async commit since %s.", TD_VID(pVnode), tstrerror(terrno));
      goto _err;
    }

    // start a new one
    if (vnodeBegin(pVnode) < 0) {
      vError("vgId:%d, failed to begin vnode since %s.", TD_VID(pVnode), tstrerror(terrno));
      goto _err;
    }
  }

_exit:
  return 0;

_err:
  vError("vgId:%d, process %s request failed since %s, ver:%" PRId64, TD_VID(pVnode), TMSG_INFO(pMsg->msgType),
         tstrerror(terrno), ver);
  return -1;
}

int32_t vnodePreprocessQueryMsg(SVnode *pVnode, SRpcMsg *pMsg) {
  if (TDMT_SCH_QUERY != pMsg->msgType && TDMT_SCH_MERGE_QUERY != pMsg->msgType) {
    return 0;
  }

  return qWorkerPreprocessQueryMsg(pVnode->pQuery, pMsg, TDMT_SCH_QUERY == pMsg->msgType);
}

int32_t vnodeProcessQueryMsg(SVnode *pVnode, SRpcMsg *pMsg) {
  vTrace("message in vnode query queue is processing");
  if ((pMsg->msgType == TDMT_SCH_QUERY || pMsg->msgType == TDMT_VND_TMQ_CONSUME ||
       pMsg->msgType == TDMT_VND_TMQ_CONSUME_PUSH) &&
      !syncIsReadyForRead(pVnode->sync)) {
    vnodeRedirectRpcMsg(pVnode, pMsg, terrno);
    return 0;
  }

  if (pMsg->msgType == TDMT_VND_TMQ_CONSUME && !pVnode->restored) {
    vnodeRedirectRpcMsg(pVnode, pMsg, TSDB_CODE_SYN_RESTORING);
    return 0;
  }

  SReadHandle handle = {.config = &pVnode->config, .vnode = pVnode, .pMsgCb = &pVnode->msgCb};
  initStorageAPI(&handle.api);

  switch (pMsg->msgType) {
    case TDMT_SCH_QUERY:
    case TDMT_SCH_MERGE_QUERY:
      return qWorkerProcessQueryMsg(&handle, pVnode->pQuery, pMsg, 0);
    case TDMT_SCH_QUERY_CONTINUE:
      return qWorkerProcessCQueryMsg(&handle, pVnode->pQuery, pMsg, 0);
    case TDMT_VND_TMQ_CONSUME:
      return tqProcessPollReq(pVnode->pTq, pMsg);
    case TDMT_VND_TMQ_CONSUME_PUSH:
      return tqProcessPollPush(pVnode->pTq, pMsg);
    default:
      vError("unknown msg type:%d in query queue", pMsg->msgType);
      return TSDB_CODE_APP_ERROR;
  }
}

int32_t vnodeProcessFetchMsg(SVnode *pVnode, SRpcMsg *pMsg, SQueueInfo *pInfo) {
  vTrace("vgId:%d, msg:%p in fetch queue is processing", pVnode->config.vgId, pMsg);
  if ((pMsg->msgType == TDMT_SCH_FETCH || pMsg->msgType == TDMT_VND_TABLE_META || pMsg->msgType == TDMT_VND_TABLE_CFG ||
       pMsg->msgType == TDMT_VND_BATCH_META) &&
      !syncIsReadyForRead(pVnode->sync)) {
    vnodeRedirectRpcMsg(pVnode, pMsg, terrno);
    return 0;
  }

  switch (pMsg->msgType) {
    case TDMT_SCH_FETCH:
    case TDMT_SCH_MERGE_FETCH:
      return qWorkerProcessFetchMsg(pVnode, pVnode->pQuery, pMsg, 0);
    case TDMT_SCH_FETCH_RSP:
      return qWorkerProcessRspMsg(pVnode, pVnode->pQuery, pMsg, 0);
    // case TDMT_SCH_CANCEL_TASK:
    //   return qWorkerProcessCancelMsg(pVnode, pVnode->pQuery, pMsg, 0);
    case TDMT_SCH_DROP_TASK:
      return qWorkerProcessDropMsg(pVnode, pVnode->pQuery, pMsg, 0);
    case TDMT_SCH_QUERY_HEARTBEAT:
      return qWorkerProcessHbMsg(pVnode, pVnode->pQuery, pMsg, 0);
    case TDMT_VND_TABLE_META:
      return vnodeGetTableMeta(pVnode, pMsg, true);
    case TDMT_VND_TABLE_CFG:
      return vnodeGetTableCfg(pVnode, pMsg, true);
    case TDMT_VND_BATCH_META:
      return vnodeGetBatchMeta(pVnode, pMsg);
      //    case TDMT_VND_TMQ_CONSUME:
      //      return tqProcessPollReq(pVnode->pTq, pMsg);
    case TDMT_VND_TMQ_VG_WALINFO:
      return tqProcessVgWalInfoReq(pVnode->pTq, pMsg);
<<<<<<< HEAD
    default:
      vError("unknown msg type:%d in fetch queue", pMsg->msgType);
      return TSDB_CODE_APP_ERROR;
  }
}

int32_t vnodeProcessStreamMsg(SVnode *pVnode, SRpcMsg *pMsg, SQueueInfo *pInfo) {
  vTrace("vgId:%d, msg:%p in fetch queue is processing", pVnode->config.vgId, pMsg);
  if ((pMsg->msgType == TDMT_SCH_FETCH || pMsg->msgType == TDMT_VND_TABLE_META || pMsg->msgType == TDMT_VND_TABLE_CFG ||
       pMsg->msgType == TDMT_VND_BATCH_META) &&
      !syncIsReadyForRead(pVnode->sync)) {
    vnodeRedirectRpcMsg(pVnode, pMsg, terrno);
    return 0;
  }

  switch (pMsg->msgType) {
=======
    case TDMT_VND_TMQ_VG_COMMITTEDINFO:
      return tqProcessVgCommittedInfoReq(pVnode->pTq, pMsg);
    case TDMT_VND_TMQ_SEEK:
      return tqProcessSeekReq(pVnode->pTq, pMsg);
>>>>>>> 0438229f
    case TDMT_STREAM_TASK_RUN:
      return tqProcessTaskRunReq(pVnode->pTq, pMsg);
    case TDMT_STREAM_TASK_DISPATCH:
      return tqProcessTaskDispatchReq(pVnode->pTq, pMsg, true);
    case TDMT_STREAM_TASK_DISPATCH_RSP:
      return tqProcessTaskDispatchRsp(pVnode->pTq, pMsg);
    case TDMT_STREAM_TASK_CHECK:
      return tqProcessStreamTaskCheckReq(pVnode->pTq, pMsg);
    case TDMT_STREAM_TASK_CHECK_RSP:
      return tqProcessStreamTaskCheckRsp(pVnode->pTq, 0, pMsg);
    case TDMT_STREAM_RETRIEVE:
      return tqProcessTaskRetrieveReq(pVnode->pTq, pMsg);
    case TDMT_STREAM_RETRIEVE_RSP:
      return tqProcessTaskRetrieveRsp(pVnode->pTq, pMsg);
    case TDMT_VND_STREAM_SCAN_HISTORY:
      return tqProcessTaskScanHistory(pVnode->pTq, pMsg);
    case TDMT_STREAM_TRANSFER_STATE: {
      char* pReq = POINTER_SHIFT(pMsg->pCont, sizeof(SMsgHead));
      int32_t len = pMsg->contLen - sizeof(SMsgHead);
      return tqProcessTaskTransferStateReq(pVnode->pTq, 0, pReq, len);
    }
    case TDMT_STREAM_SCAN_HISTORY_FINISH:
      return tqProcessStreamTaskScanHistoryFinishReq(pVnode->pTq, pMsg);
    case TDMT_STREAM_SCAN_HISTORY_FINISH_RSP:
      return tqProcessTaskRecoverFinishRsp(pVnode->pTq, pMsg);
    default:
      vError("unknown msg type:%d in stream queue", pMsg->msgType);
      return TSDB_CODE_APP_ERROR;
  }
}

void smaHandleRes(void *pVnode, int64_t smaId, const SArray *data) {
  // blockDebugShowDataBlocks(data, __func__);
  tdProcessTSmaInsert(((SVnode *)pVnode)->pSma, smaId, (const char *)data);
}

void vnodeUpdateMetaRsp(SVnode *pVnode, STableMetaRsp *pMetaRsp) {
  if (NULL == pMetaRsp) {
    return;
  }

  strcpy(pMetaRsp->dbFName, pVnode->config.dbname);
  pMetaRsp->dbId = pVnode->config.dbId;
  pMetaRsp->vgId = TD_VID(pVnode);
  pMetaRsp->precision = pVnode->config.tsdbCfg.precision;
}

extern int32_t vnodeAsyncRentention(SVnode *pVnode, int64_t now);
static int32_t vnodeProcessTrimReq(SVnode *pVnode, int64_t ver, void *pReq, int32_t len, SRpcMsg *pRsp) {
  int32_t     code = 0;
  SVTrimDbReq trimReq = {0};

  // decode
  if (tDeserializeSVTrimDbReq(pReq, len, &trimReq) != 0) {
    code = TSDB_CODE_INVALID_MSG;
    goto _exit;
  }

  vInfo("vgId:%d, trim vnode request will be processed, time:%d", pVnode->config.vgId, trimReq.timestamp);

  // process
  vnodeAsyncRentention(pVnode, trimReq.timestamp);
  tsem_wait(&pVnode->canCommit);
  tsem_post(&pVnode->canCommit);

_exit:
  return code;
}

static int32_t vnodeProcessDropTtlTbReq(SVnode *pVnode, int64_t ver, void *pReq, int32_t len, SRpcMsg *pRsp) {
  SArray *tbUids = taosArrayInit(8, sizeof(int64_t));
  if (tbUids == NULL) return TSDB_CODE_OUT_OF_MEMORY;

  SVDropTtlTableReq ttlReq = {0};
  if (tDeserializeSVDropTtlTableReq(pReq, len, &ttlReq) != 0) {
    terrno = TSDB_CODE_INVALID_MSG;
    goto end;
  }

  vDebug("vgId:%d, drop ttl table req will be processed, time:%" PRId32, pVnode->config.vgId, ttlReq.timestampSec);
  int32_t ret = metaTtlDropTable(pVnode->pMeta, (int64_t)ttlReq.timestampSec * 1000, tbUids);
  if (ret != 0) {
    goto end;
  }
  if (taosArrayGetSize(tbUids) > 0) {
    tqUpdateTbUidList(pVnode->pTq, tbUids, false);
  }

  vnodeAsyncRentention(pVnode, ttlReq.timestampSec);

end:
  taosArrayDestroy(tbUids);
  return ret;
}

static int32_t vnodeProcessCreateStbReq(SVnode *pVnode, int64_t ver, void *pReq, int32_t len, SRpcMsg *pRsp) {
  SVCreateStbReq req = {0};
  SDecoder       coder;

  pRsp->msgType = TDMT_VND_CREATE_STB_RSP;
  pRsp->code = TSDB_CODE_SUCCESS;
  pRsp->pCont = NULL;
  pRsp->contLen = 0;

  // decode and process req
  tDecoderInit(&coder, pReq, len);

  if (tDecodeSVCreateStbReq(&coder, &req) < 0) {
    pRsp->code = terrno;
    goto _err;
  }

  if (metaCreateSTable(pVnode->pMeta, ver, &req) < 0) {
    pRsp->code = terrno;
    goto _err;
  }

  if (tdProcessRSmaCreate(pVnode->pSma, &req) < 0) {
    pRsp->code = terrno;
    goto _err;
  }

  tDecoderClear(&coder);
  return 0;

_err:
  tDecoderClear(&coder);
  return -1;
}

static int32_t vnodeProcessCreateTbReq(SVnode *pVnode, int64_t ver, void *pReq, int32_t len, SRpcMsg *pRsp) {
  SDecoder           decoder = {0};
  SEncoder           encoder = {0};
  int32_t            rcode = 0;
  SVCreateTbBatchReq req = {0};
  SVCreateTbReq     *pCreateReq;
  SVCreateTbBatchRsp rsp = {0};
  SVCreateTbRsp      cRsp = {0};
  char               tbName[TSDB_TABLE_FNAME_LEN];
  STbUidStore       *pStore = NULL;
  SArray            *tbUids = NULL;

  pRsp->msgType = TDMT_VND_CREATE_TABLE_RSP;
  pRsp->code = TSDB_CODE_SUCCESS;
  pRsp->pCont = NULL;
  pRsp->contLen = 0;

  // decode
  tDecoderInit(&decoder, pReq, len);
  if (tDecodeSVCreateTbBatchReq(&decoder, &req) < 0) {
    rcode = -1;
    terrno = TSDB_CODE_INVALID_MSG;
    goto _exit;
  }

  rsp.pArray = taosArrayInit(req.nReqs, sizeof(cRsp));
  tbUids = taosArrayInit(req.nReqs, sizeof(int64_t));
  if (rsp.pArray == NULL || tbUids == NULL) {
    rcode = -1;
    terrno = TSDB_CODE_OUT_OF_MEMORY;
    goto _exit;
  }

  // loop to create table
  for (int32_t iReq = 0; iReq < req.nReqs; iReq++) {
    pCreateReq = req.pReqs + iReq;
    memset(&cRsp, 0, sizeof(cRsp));

    if ((terrno = grantCheck(TSDB_GRANT_TIMESERIES)) < 0) {
      rcode = -1;
      goto _exit;
    }

    if ((terrno = grantCheck(TSDB_GRANT_TABLE)) < 0) {
      rcode = -1;
      goto _exit;
    }

    // validate hash
    sprintf(tbName, "%s.%s", pVnode->config.dbname, pCreateReq->name);
    if (vnodeValidateTableHash(pVnode, tbName) < 0) {
      cRsp.code = TSDB_CODE_VND_HASH_MISMATCH;
      taosArrayPush(rsp.pArray, &cRsp);
      continue;
    }

    // do create table
    if (metaCreateTable(pVnode->pMeta, ver, pCreateReq, &cRsp.pMeta) < 0) {
      if (pCreateReq->flags & TD_CREATE_IF_NOT_EXISTS && terrno == TSDB_CODE_TDB_TABLE_ALREADY_EXIST) {
        cRsp.code = TSDB_CODE_SUCCESS;
      } else {
        cRsp.code = terrno;
      }
    } else {
      cRsp.code = TSDB_CODE_SUCCESS;
      tdFetchTbUidList(pVnode->pSma, &pStore, pCreateReq->ctb.suid, pCreateReq->uid);
      taosArrayPush(tbUids, &pCreateReq->uid);
      vnodeUpdateMetaRsp(pVnode, cRsp.pMeta);
    }

    taosArrayPush(rsp.pArray, &cRsp);
  }

  vDebug("vgId:%d, add %d new created tables into query table list", TD_VID(pVnode), (int32_t)taosArrayGetSize(tbUids));
  tqUpdateTbUidList(pVnode->pTq, tbUids, true);
  if (tdUpdateTbUidList(pVnode->pSma, pStore, true) < 0) {
    goto _exit;
  }
  tdUidStoreFree(pStore);

  // prepare rsp
  int32_t ret = 0;
  tEncodeSize(tEncodeSVCreateTbBatchRsp, &rsp, pRsp->contLen, ret);
  pRsp->pCont = rpcMallocCont(pRsp->contLen);
  if (pRsp->pCont == NULL) {
    terrno = TSDB_CODE_OUT_OF_MEMORY;
    rcode = -1;
    goto _exit;
  }
  tEncoderInit(&encoder, pRsp->pCont, pRsp->contLen);
  tEncodeSVCreateTbBatchRsp(&encoder, &rsp);

_exit:
  for (int32_t iReq = 0; iReq < req.nReqs; iReq++) {
    pCreateReq = req.pReqs + iReq;
    taosMemoryFree(pCreateReq->comment);
    taosArrayDestroy(pCreateReq->ctb.tagName);
  }
  taosArrayDestroyEx(rsp.pArray, tFreeSVCreateTbRsp);
  taosArrayDestroy(tbUids);
  tDecoderClear(&decoder);
  tEncoderClear(&encoder);
  return rcode;
}

static int32_t vnodeProcessAlterStbReq(SVnode *pVnode, int64_t ver, void *pReq, int32_t len, SRpcMsg *pRsp) {
  SVCreateStbReq req = {0};
  SDecoder       dc = {0};

  pRsp->msgType = TDMT_VND_ALTER_STB_RSP;
  pRsp->code = TSDB_CODE_SUCCESS;
  pRsp->pCont = NULL;
  pRsp->contLen = 0;

  tDecoderInit(&dc, pReq, len);

  // decode req
  if (tDecodeSVCreateStbReq(&dc, &req) < 0) {
    terrno = TSDB_CODE_INVALID_MSG;
    tDecoderClear(&dc);
    return -1;
  }

  if (metaAlterSTable(pVnode->pMeta, ver, &req) < 0) {
    pRsp->code = terrno;
    tDecoderClear(&dc);
    return -1;
  }

  tDecoderClear(&dc);

  return 0;
}

static int32_t vnodeProcessDropStbReq(SVnode *pVnode, int64_t ver, void *pReq, int32_t len, SRpcMsg *pRsp) {
  SVDropStbReq req = {0};
  int32_t      rcode = TSDB_CODE_SUCCESS;
  SDecoder     decoder = {0};
  SArray      *tbUidList = NULL;

  pRsp->msgType = TDMT_VND_CREATE_STB_RSP;
  pRsp->pCont = NULL;
  pRsp->contLen = 0;

  // decode request
  tDecoderInit(&decoder, pReq, len);
  if (tDecodeSVDropStbReq(&decoder, &req) < 0) {
    rcode = TSDB_CODE_INVALID_MSG;
    goto _exit;
  }

  // process request
  tbUidList = taosArrayInit(8, sizeof(int64_t));
  if (tbUidList == NULL) goto _exit;
  if (metaDropSTable(pVnode->pMeta, ver, &req, tbUidList) < 0) {
    rcode = terrno;
    goto _exit;
  }

  if (tqUpdateTbUidList(pVnode->pTq, tbUidList, false) < 0) {
    rcode = terrno;
    goto _exit;
  }

  if (tdProcessRSmaDrop(pVnode->pSma, &req) < 0) {
    rcode = terrno;
    goto _exit;
  }

  // return rsp
_exit:
  if (tbUidList) taosArrayDestroy(tbUidList);
  pRsp->code = rcode;
  tDecoderClear(&decoder);
  return 0;
}

static int32_t vnodeProcessAlterTbReq(SVnode *pVnode, int64_t ver, void *pReq, int32_t len, SRpcMsg *pRsp) {
  SVAlterTbReq  vAlterTbReq = {0};
  SVAlterTbRsp  vAlterTbRsp = {0};
  SDecoder      dc = {0};
  int32_t       rcode = 0;
  int32_t       ret;
  SEncoder      ec = {0};
  STableMetaRsp vMetaRsp = {0};

  pRsp->msgType = TDMT_VND_ALTER_TABLE_RSP;
  pRsp->pCont = NULL;
  pRsp->contLen = 0;
  pRsp->code = TSDB_CODE_SUCCESS;

  tDecoderInit(&dc, pReq, len);

  // decode
  if (tDecodeSVAlterTbReq(&dc, &vAlterTbReq) < 0) {
    vAlterTbRsp.code = TSDB_CODE_INVALID_MSG;
    tDecoderClear(&dc);
    rcode = -1;
    goto _exit;
  }

  // process
  if (metaAlterTable(pVnode->pMeta, ver, &vAlterTbReq, &vMetaRsp) < 0) {
    vAlterTbRsp.code = terrno;
    tDecoderClear(&dc);
    rcode = -1;
    goto _exit;
  }
  tDecoderClear(&dc);

  if (NULL != vMetaRsp.pSchemas) {
    vnodeUpdateMetaRsp(pVnode, &vMetaRsp);
    vAlterTbRsp.pMeta = &vMetaRsp;
  }

_exit:
  tEncodeSize(tEncodeSVAlterTbRsp, &vAlterTbRsp, pRsp->contLen, ret);
  pRsp->pCont = rpcMallocCont(pRsp->contLen);
  tEncoderInit(&ec, pRsp->pCont, pRsp->contLen);
  tEncodeSVAlterTbRsp(&ec, &vAlterTbRsp);
  tEncoderClear(&ec);
  if (vMetaRsp.pSchemas) {
    taosMemoryFree(vMetaRsp.pSchemas);
  }
  return 0;
}

static int32_t vnodeProcessDropTbReq(SVnode *pVnode, int64_t ver, void *pReq, int32_t len, SRpcMsg *pRsp) {
  SVDropTbBatchReq req = {0};
  SVDropTbBatchRsp rsp = {0};
  SDecoder         decoder = {0};
  SEncoder         encoder = {0};
  int32_t          ret;
  SArray          *tbUids = NULL;
  STbUidStore     *pStore = NULL;

  pRsp->msgType = TDMT_VND_DROP_TABLE_RSP;
  pRsp->pCont = NULL;
  pRsp->contLen = 0;
  pRsp->code = TSDB_CODE_SUCCESS;

  // decode req
  tDecoderInit(&decoder, pReq, len);
  ret = tDecodeSVDropTbBatchReq(&decoder, &req);
  if (ret < 0) {
    terrno = TSDB_CODE_INVALID_MSG;
    pRsp->code = terrno;
    goto _exit;
  }

  // process req
  tbUids = taosArrayInit(req.nReqs, sizeof(int64_t));
  rsp.pArray = taosArrayInit(req.nReqs, sizeof(SVDropTbRsp));
  if (tbUids == NULL || rsp.pArray == NULL) goto _exit;

  for (int32_t iReq = 0; iReq < req.nReqs; iReq++) {
    SVDropTbReq *pDropTbReq = req.pReqs + iReq;
    SVDropTbRsp  dropTbRsp = {0};
    tb_uid_t     tbUid = 0;

    /* code */
    ret = metaDropTable(pVnode->pMeta, ver, pDropTbReq, tbUids, &tbUid);
    if (ret < 0) {
      if (pDropTbReq->igNotExists && terrno == TSDB_CODE_TDB_TABLE_NOT_EXIST) {
        dropTbRsp.code = TSDB_CODE_SUCCESS;
      } else {
        dropTbRsp.code = terrno;
      }
    } else {
      dropTbRsp.code = TSDB_CODE_SUCCESS;
      if (tbUid > 0) tdFetchTbUidList(pVnode->pSma, &pStore, pDropTbReq->suid, tbUid);
    }

    taosArrayPush(rsp.pArray, &dropTbRsp);
  }

  tqUpdateTbUidList(pVnode->pTq, tbUids, false);
  tdUpdateTbUidList(pVnode->pSma, pStore, false);

_exit:
  taosArrayDestroy(tbUids);
  tdUidStoreFree(pStore);
  tDecoderClear(&decoder);
  tEncodeSize(tEncodeSVDropTbBatchRsp, &rsp, pRsp->contLen, ret);
  pRsp->pCont = rpcMallocCont(pRsp->contLen);
  tEncoderInit(&encoder, pRsp->pCont, pRsp->contLen);
  tEncodeSVDropTbBatchRsp(&encoder, &rsp);
  tEncoderClear(&encoder);
  taosArrayDestroy(rsp.pArray);
  return 0;
}

static int32_t vnodeDebugPrintSingleSubmitMsg(SMeta *pMeta, SSubmitBlk *pBlock, SSubmitMsgIter *msgIter,
                                              const char *tags) {
  SSubmitBlkIter blkIter = {0};
  STSchema      *pSchema = NULL;
  tb_uid_t       suid = 0;
  STSRow        *row = NULL;
  int32_t        rv = -1;

  tInitSubmitBlkIter(msgIter, pBlock, &blkIter);
  if (blkIter.row == NULL) return 0;

  pSchema = metaGetTbTSchema(pMeta, msgIter->suid, TD_ROW_SVER(blkIter.row), 1);  // TODO: use the real schema
  if (pSchema) {
    suid = msgIter->suid;
    rv = TD_ROW_SVER(blkIter.row);
  }
  if (!pSchema) {
    printf("%s:%d no valid schema\n", tags, __LINE__);
    return -1;
  }
  char __tags[128] = {0};
  snprintf(__tags, 128, "%s: uid %" PRIi64 " ", tags, msgIter->uid);
  while ((row = tGetSubmitBlkNext(&blkIter))) {
    tdSRowPrint(row, pSchema, __tags);
  }

  taosMemoryFreeClear(pSchema);

  return TSDB_CODE_SUCCESS;
}

typedef struct SSubmitReqConvertCxt {
  SSubmitMsgIter msgIter;
  SSubmitBlk    *pBlock;
  SSubmitBlkIter blkIter;
  STSRow        *pRow;
  STSRowIter     rowIter;
  SSubmitTbData *pTbData;
  STSchema      *pTbSchema;
  SArray        *pColValues;
} SSubmitReqConvertCxt;

static int32_t vnodeResetTableCxt(SMeta *pMeta, SSubmitReqConvertCxt *pCxt) {
  taosMemoryFreeClear(pCxt->pTbSchema);
  pCxt->pTbSchema = metaGetTbTSchema(pMeta, pCxt->msgIter.suid > 0 ? pCxt->msgIter.suid : pCxt->msgIter.uid,
                                     pCxt->msgIter.sversion, 1);
  if (NULL == pCxt->pTbSchema) {
    return TSDB_CODE_INVALID_MSG;
  }
  tdSTSRowIterInit(&pCxt->rowIter, pCxt->pTbSchema);

  tDestroySubmitTbData(pCxt->pTbData, TSDB_MSG_FLG_ENCODE);
  if (NULL == pCxt->pTbData) {
    pCxt->pTbData = taosMemoryCalloc(1, sizeof(SSubmitTbData));
    if (NULL == pCxt->pTbData) {
      return TSDB_CODE_OUT_OF_MEMORY;
    }
  }
  pCxt->pTbData->flags = 0;
  pCxt->pTbData->suid = pCxt->msgIter.suid;
  pCxt->pTbData->uid = pCxt->msgIter.uid;
  pCxt->pTbData->sver = pCxt->msgIter.sversion;
  pCxt->pTbData->pCreateTbReq = NULL;
  pCxt->pTbData->aRowP = taosArrayInit(128, POINTER_BYTES);
  if (NULL == pCxt->pTbData->aRowP) {
    return TSDB_CODE_OUT_OF_MEMORY;
  }

  taosArrayDestroy(pCxt->pColValues);
  pCxt->pColValues = taosArrayInit(pCxt->pTbSchema->numOfCols, sizeof(SColVal));
  if (NULL == pCxt->pColValues) {
    return TSDB_CODE_OUT_OF_MEMORY;
  }
  for (int32_t i = 0; i < pCxt->pTbSchema->numOfCols; ++i) {
    SColVal val = COL_VAL_NONE(pCxt->pTbSchema->columns[i].colId, pCxt->pTbSchema->columns[i].type);
    taosArrayPush(pCxt->pColValues, &val);
  }

  return TSDB_CODE_SUCCESS;
}

static void vnodeDestroySubmitReqConvertCxt(SSubmitReqConvertCxt *pCxt) {
  taosMemoryFreeClear(pCxt->pTbSchema);
  tDestroySubmitTbData(pCxt->pTbData, TSDB_MSG_FLG_ENCODE);
  taosMemoryFreeClear(pCxt->pTbData);
  taosArrayDestroy(pCxt->pColValues);
}

static int32_t vnodeCellValConvertToColVal(STColumn *pCol, SCellVal *pCellVal, SColVal *pColVal) {
  if (tdValTypeIsNone(pCellVal->valType)) {
    pColVal->flag = CV_FLAG_NONE;
    return TSDB_CODE_SUCCESS;
  }

  if (tdValTypeIsNull(pCellVal->valType)) {
    pColVal->flag = CV_FLAG_NULL;
    return TSDB_CODE_SUCCESS;
  }

  if (IS_VAR_DATA_TYPE(pCol->type)) {
    pColVal->value.nData = varDataLen(pCellVal->val);
    pColVal->value.pData = (uint8_t *)varDataVal(pCellVal->val);
  } else if (TSDB_DATA_TYPE_FLOAT == pCol->type) {
    float f = GET_FLOAT_VAL(pCellVal->val);
    memcpy(&pColVal->value.val, &f, sizeof(f));
  } else if (TSDB_DATA_TYPE_DOUBLE == pCol->type) {
    pColVal->value.val = *(int64_t *)pCellVal->val;
  } else {
    GET_TYPED_DATA(pColVal->value.val, int64_t, pCol->type, pCellVal->val);
  }

  pColVal->flag = CV_FLAG_VALUE;
  return TSDB_CODE_SUCCESS;
}

static int32_t vnodeTSRowConvertToColValArray(SSubmitReqConvertCxt *pCxt) {
  int32_t code = TSDB_CODE_SUCCESS;
  tdSTSRowIterReset(&pCxt->rowIter, pCxt->pRow);
  for (int32_t i = 0; TSDB_CODE_SUCCESS == code && i < pCxt->pTbSchema->numOfCols; ++i) {
    STColumn *pCol = pCxt->pTbSchema->columns + i;
    SCellVal  cellVal = {0};
    if (!tdSTSRowIterFetch(&pCxt->rowIter, pCol->colId, pCol->type, &cellVal)) {
      break;
    }
    code = vnodeCellValConvertToColVal(pCol, &cellVal, (SColVal *)taosArrayGet(pCxt->pColValues, i));
  }
  return code;
}

static int32_t vnodeDecodeCreateTbReq(SSubmitReqConvertCxt *pCxt) {
  if (pCxt->msgIter.schemaLen <= 0) {
    return TSDB_CODE_SUCCESS;
  }

  pCxt->pTbData->pCreateTbReq = taosMemoryCalloc(1, sizeof(SVCreateTbReq));
  if (NULL == pCxt->pTbData->pCreateTbReq) {
    return TSDB_CODE_OUT_OF_MEMORY;
  }

  SDecoder decoder = {0};
  tDecoderInit(&decoder, (uint8_t *)pCxt->pBlock->data, pCxt->msgIter.schemaLen);
  int32_t code = tDecodeSVCreateTbReq(&decoder, pCxt->pTbData->pCreateTbReq);
  tDecoderClear(&decoder);

  return code;
}

static int32_t vnodeSubmitReqConvertToSubmitReq2(SVnode *pVnode, SSubmitReq *pReq, SSubmitReq2 *pReq2) {
  pReq2->aSubmitTbData = taosArrayInit(128, sizeof(SSubmitTbData));
  if (NULL == pReq2->aSubmitTbData) {
    return TSDB_CODE_OUT_OF_MEMORY;
  }

  SSubmitReqConvertCxt cxt = {0};

  int32_t code = tInitSubmitMsgIter(pReq, &cxt.msgIter);
  while (TSDB_CODE_SUCCESS == code) {
    code = tGetSubmitMsgNext(&cxt.msgIter, &cxt.pBlock);
    if (TSDB_CODE_SUCCESS == code) {
      if (NULL == cxt.pBlock) {
        break;
      }
      code = vnodeResetTableCxt(pVnode->pMeta, &cxt);
    }
    if (TSDB_CODE_SUCCESS == code) {
      code = tInitSubmitBlkIter(&cxt.msgIter, cxt.pBlock, &cxt.blkIter);
    }
    if (TSDB_CODE_SUCCESS == code) {
      code = vnodeDecodeCreateTbReq(&cxt);
    }
    while (TSDB_CODE_SUCCESS == code && (cxt.pRow = tGetSubmitBlkNext(&cxt.blkIter)) != NULL) {
      code = vnodeTSRowConvertToColValArray(&cxt);
      if (TSDB_CODE_SUCCESS == code) {
        SRow **pNewRow = taosArrayReserve(cxt.pTbData->aRowP, 1);
        code = tRowBuild(cxt.pColValues, cxt.pTbSchema, pNewRow);
      }
    }
    if (TSDB_CODE_SUCCESS == code) {
      code = (NULL == taosArrayPush(pReq2->aSubmitTbData, cxt.pTbData) ? TSDB_CODE_OUT_OF_MEMORY : TSDB_CODE_SUCCESS);
    }
    if (TSDB_CODE_SUCCESS == code) {
      taosMemoryFreeClear(cxt.pTbData);
    }
  }

  vnodeDestroySubmitReqConvertCxt(&cxt);
  return code;
}

static int32_t vnodeRebuildSubmitReqMsg(SSubmitReq2 *pSubmitReq, void **ppMsg) {
  int32_t  code = TSDB_CODE_SUCCESS;
  char    *pMsg = NULL;
  uint32_t msglen = 0;
  tEncodeSize(tEncodeSubmitReq, pSubmitReq, msglen, code);
  if (TSDB_CODE_SUCCESS == code) {
    pMsg = taosMemoryMalloc(msglen);
    if (NULL == pMsg) {
      code = TSDB_CODE_OUT_OF_MEMORY;
    }
  }
  if (TSDB_CODE_SUCCESS == code) {
    SEncoder encoder;
    tEncoderInit(&encoder, (uint8_t *)pMsg, msglen);
    code = tEncodeSubmitReq(&encoder, pSubmitReq);
    tEncoderClear(&encoder);
  }
  if (TSDB_CODE_SUCCESS == code) {
    *ppMsg = pMsg;
  }
  return code;
}

static int32_t vnodeProcessSubmitReq(SVnode *pVnode, int64_t ver, void *pReq, int32_t len, SRpcMsg *pRsp) {
  int32_t code = 0;
  terrno = 0;

  SSubmitReq2 *pSubmitReq = &(SSubmitReq2){0};
  SSubmitRsp2 *pSubmitRsp = &(SSubmitRsp2){0};
  SArray      *newTbUids = NULL;
  int32_t      ret;
  SEncoder     ec = {0};

  pRsp->code = TSDB_CODE_SUCCESS;

  void           *pAllocMsg = NULL;
  SSubmitReq2Msg *pMsg = (SSubmitReq2Msg *)pReq;
  if (0 == pMsg->version) {
    code = vnodeSubmitReqConvertToSubmitReq2(pVnode, (SSubmitReq *)pMsg, pSubmitReq);
    if (TSDB_CODE_SUCCESS == code) {
      code = vnodeRebuildSubmitReqMsg(pSubmitReq, &pReq);
    }
    if (TSDB_CODE_SUCCESS == code) {
      pAllocMsg = pReq;
    }
    if (TSDB_CODE_SUCCESS != code) {
      goto _exit;
    }
  } else {
    // decode
    pReq = POINTER_SHIFT(pReq, sizeof(SSubmitReq2Msg));
    len -= sizeof(SSubmitReq2Msg);
    SDecoder dc = {0};
    tDecoderInit(&dc, pReq, len);
    if (tDecodeSubmitReq(&dc, pSubmitReq) < 0) {
      code = TSDB_CODE_INVALID_MSG;
      goto _exit;
    }
    tDecoderClear(&dc);
  }

  // scan
  TSKEY now = taosGetTimestamp(pVnode->config.tsdbCfg.precision);
  TSKEY minKey = now - tsTickPerMin[pVnode->config.tsdbCfg.precision] * pVnode->config.tsdbCfg.keep2;
  TSKEY maxKey = tsMaxKeyByPrecision[pVnode->config.tsdbCfg.precision];
  for (int32_t i = 0; i < TARRAY_SIZE(pSubmitReq->aSubmitTbData); ++i) {
    SSubmitTbData *pSubmitTbData = taosArrayGet(pSubmitReq->aSubmitTbData, i);

    if (pSubmitTbData->pCreateTbReq && pSubmitTbData->pCreateTbReq->uid == 0) {
      code = TSDB_CODE_INVALID_MSG;
      goto _exit;
    }

    if (pSubmitTbData->flags & SUBMIT_REQ_COLUMN_DATA_FORMAT) {
      if (TARRAY_SIZE(pSubmitTbData->aCol) <= 0) {
        code = TSDB_CODE_INVALID_MSG;
        goto _exit;
      }

      SColData *pColData = (SColData *)taosArrayGet(pSubmitTbData->aCol, 0);
      TSKEY    *aKey = (TSKEY *)(pColData->pData);

      for (int32_t iRow = 0; iRow < pColData->nVal; iRow++) {
        if (aKey[iRow] < minKey || aKey[iRow] > maxKey || (iRow > 0 && aKey[iRow] <= aKey[iRow - 1])) {
          code = TSDB_CODE_INVALID_MSG;
          vError("vgId:%d %s failed since %s, version:%" PRId64, TD_VID(pVnode), __func__, tstrerror(terrno), ver);
          goto _exit;
        }
      }

    } else {
      int32_t nRow = TARRAY_SIZE(pSubmitTbData->aRowP);
      SRow  **aRow = (SRow **)TARRAY_DATA(pSubmitTbData->aRowP);

      for (int32_t iRow = 0; iRow < nRow; ++iRow) {
        if (aRow[iRow]->ts < minKey || aRow[iRow]->ts > maxKey || (iRow > 0 && aRow[iRow]->ts <= aRow[iRow - 1]->ts)) {
          code = TSDB_CODE_INVALID_MSG;
          vError("vgId:%d %s failed since %s, version:%" PRId64, TD_VID(pVnode), __func__, tstrerror(terrno), ver);
          goto _exit;
        }
      }
    }
  }

  for (int32_t i = 0; i < TARRAY_SIZE(pSubmitReq->aSubmitTbData); ++i) {
    SSubmitTbData *pSubmitTbData = taosArrayGet(pSubmitReq->aSubmitTbData, i);

    if (pSubmitTbData->pCreateTbReq) {
      pSubmitTbData->uid = pSubmitTbData->pCreateTbReq->uid;
    } else {
      SMetaInfo info = {0};

      code = metaGetInfo(pVnode->pMeta, pSubmitTbData->uid, &info, NULL);
      if (code) {
        code = TSDB_CODE_TDB_TABLE_NOT_EXIST;
        vWarn("vgId:%d, table uid:%" PRId64 " not exists", TD_VID(pVnode), pSubmitTbData->uid);
        goto _exit;
      }

      if (info.suid != pSubmitTbData->suid) {
        code = TSDB_CODE_INVALID_MSG;
        goto _exit;
      }

      if (info.suid) {
        code = metaGetInfo(pVnode->pMeta, info.suid, &info, NULL);
        ASSERT(code == 0);
      }

      if (pSubmitTbData->sver != info.skmVer) {
        code = TSDB_CODE_TDB_INVALID_TABLE_SCHEMA_VER;
        goto _exit;
      }
    }

    if (pSubmitTbData->flags & SUBMIT_REQ_COLUMN_DATA_FORMAT) {
      int32_t   nColData = TARRAY_SIZE(pSubmitTbData->aCol);
      SColData *aColData = (SColData *)TARRAY_DATA(pSubmitTbData->aCol);

      if (nColData <= 0) {
        code = TSDB_CODE_INVALID_MSG;
        goto _exit;
      }

      if (aColData[0].cid != PRIMARYKEY_TIMESTAMP_COL_ID || aColData[0].type != TSDB_DATA_TYPE_TIMESTAMP ||
          aColData[0].nVal <= 0) {
        code = TSDB_CODE_INVALID_MSG;
        goto _exit;
      }

      for (int32_t j = 1; j < nColData; j++) {
        if (aColData[j].nVal != aColData[0].nVal) {
          code = TSDB_CODE_INVALID_MSG;
          goto _exit;
        }
      }
    }
  }

  vDebug("vgId:%d, submit block size %d", TD_VID(pVnode), (int32_t)taosArrayGetSize(pSubmitReq->aSubmitTbData));

  // loop to handle
  for (int32_t i = 0; i < TARRAY_SIZE(pSubmitReq->aSubmitTbData); ++i) {
    SSubmitTbData *pSubmitTbData = taosArrayGet(pSubmitReq->aSubmitTbData, i);

    // create table
    if (pSubmitTbData->pCreateTbReq) {
      // check (TODO: move check to create table)
      code = grantCheck(TSDB_GRANT_TIMESERIES);
      if (code) goto _exit;

      code = grantCheck(TSDB_GRANT_TABLE);
      if (code) goto _exit;

      // alloc if need
      if (pSubmitRsp->aCreateTbRsp == NULL &&
          (pSubmitRsp->aCreateTbRsp = taosArrayInit(TARRAY_SIZE(pSubmitReq->aSubmitTbData), sizeof(SVCreateTbRsp))) ==
              NULL) {
        code = TSDB_CODE_OUT_OF_MEMORY;
        goto _exit;
      }

      SVCreateTbRsp *pCreateTbRsp = taosArrayReserve(pSubmitRsp->aCreateTbRsp, 1);

      // create table
      if (metaCreateTable(pVnode->pMeta, ver, pSubmitTbData->pCreateTbReq, &pCreateTbRsp->pMeta) == 0) {
        // create table success

        if (newTbUids == NULL &&
            (newTbUids = taosArrayInit(TARRAY_SIZE(pSubmitReq->aSubmitTbData), sizeof(int64_t))) == NULL) {
          code = TSDB_CODE_OUT_OF_MEMORY;
          goto _exit;
        }

        taosArrayPush(newTbUids, &pSubmitTbData->uid);

        if (pCreateTbRsp->pMeta) {
          vnodeUpdateMetaRsp(pVnode, pCreateTbRsp->pMeta);
        }
      } else {  // create table failed
        if (terrno != TSDB_CODE_TDB_TABLE_ALREADY_EXIST) {
          code = terrno;
          goto _exit;
        }
        terrno = 0;
        pSubmitTbData->uid = pSubmitTbData->pCreateTbReq->uid;  // update uid if table exist for using below
      }
    }

    // insert data
    int32_t affectedRows;
    code = tsdbInsertTableData(pVnode->pTsdb, ver, pSubmitTbData, &affectedRows);
    if (code) goto _exit;

    code = metaUpdateChangeTime(pVnode->pMeta, pSubmitTbData->uid, pSubmitTbData->ctimeMs);
    if (code) goto _exit;

    pSubmitRsp->affectedRows += affectedRows;
  }

  // update the affected table uid list
  if (taosArrayGetSize(newTbUids) > 0) {
    vDebug("vgId:%d, add %d table into query table list in handling submit", TD_VID(pVnode),
           (int32_t)taosArrayGetSize(newTbUids));
    tqUpdateTbUidList(pVnode->pTq, newTbUids, true);
  }

_exit:
  // message
  pRsp->code = code;
  tEncodeSize(tEncodeSSubmitRsp2, pSubmitRsp, pRsp->contLen, ret);
  pRsp->pCont = rpcMallocCont(pRsp->contLen);
  tEncoderInit(&ec, pRsp->pCont, pRsp->contLen);
  tEncodeSSubmitRsp2(&ec, pSubmitRsp);
  tEncoderClear(&ec);

  // update statistics
  atomic_add_fetch_64(&pVnode->statis.nInsert, pSubmitRsp->affectedRows);
  atomic_add_fetch_64(&pVnode->statis.nInsertSuccess, pSubmitRsp->affectedRows);
  atomic_add_fetch_64(&pVnode->statis.nBatchInsert, 1);
  if (code == 0) {
    atomic_add_fetch_64(&pVnode->statis.nBatchInsertSuccess, 1);
    tdProcessRSmaSubmit(pVnode->pSma, ver, pSubmitReq, pReq, len, STREAM_INPUT__DATA_SUBMIT);
  }

  // clear
  taosArrayDestroy(newTbUids);
  tDestroySubmitReq(pSubmitReq, 0 == pMsg->version ? TSDB_MSG_FLG_CMPT : TSDB_MSG_FLG_DECODE);
  tDestroySSubmitRsp2(pSubmitRsp, TSDB_MSG_FLG_ENCODE);

  if (code) terrno = code;

  taosMemoryFree(pAllocMsg);

  return code;
}

static int32_t vnodeProcessCreateTSmaReq(SVnode *pVnode, int64_t ver, void *pReq, int32_t len, SRpcMsg *pRsp) {
  SVCreateTSmaReq req = {0};
  SDecoder        coder = {0};

  if (pRsp) {
    pRsp->msgType = TDMT_VND_CREATE_SMA_RSP;
    pRsp->code = TSDB_CODE_SUCCESS;
    pRsp->pCont = NULL;
    pRsp->contLen = 0;
  }

  // decode and process req
  tDecoderInit(&coder, pReq, len);

  if (tDecodeSVCreateTSmaReq(&coder, &req) < 0) {
    terrno = TSDB_CODE_MSG_DECODE_ERROR;
    if (pRsp) pRsp->code = terrno;
    goto _err;
  }

  if (tdProcessTSmaCreate(pVnode->pSma, ver, (const char *)&req) < 0) {
    if (pRsp) pRsp->code = terrno;
    goto _err;
  }

  tDecoderClear(&coder);
  vDebug("vgId:%d, success to create tsma %s:%" PRIi64 " version %" PRIi64 " for table %" PRIi64, TD_VID(pVnode),
         req.indexName, req.indexUid, ver, req.tableUid);
  return 0;

_err:
  tDecoderClear(&coder);
  vError("vgId:%d, failed to create tsma %s:%" PRIi64 " version %" PRIi64 "for table %" PRIi64 " since %s",
         TD_VID(pVnode), req.indexName, req.indexUid, ver, req.tableUid, terrstr());
  return -1;
}

/**
 * @brief specific for smaDstVnode
 *
 * @param pVnode
 * @param pCont
 * @param contLen
 * @return int32_t
 */
int32_t vnodeProcessCreateTSma(SVnode *pVnode, void *pCont, uint32_t contLen) {
  return vnodeProcessCreateTSmaReq(pVnode, 1, pCont, contLen, NULL);
}

static int32_t vnodeConsolidateAlterHashRange(SVnode *pVnode, int64_t ver) {
  int32_t code = TSDB_CODE_SUCCESS;

  vInfo("vgId:%d, trim meta of tables per hash range [%" PRIu32 ", %" PRIu32 "]. apply-index:%" PRId64, TD_VID(pVnode),
        pVnode->config.hashBegin, pVnode->config.hashEnd, ver);

  // TODO: trim meta of tables from TDB per hash range [pVnode->config.hashBegin, pVnode->config.hashEnd]
  code = metaTrimTables(pVnode->pMeta);

  return code;
}

static int32_t vnodeProcessAlterConfirmReq(SVnode *pVnode, int64_t ver, void *pReq, int32_t len, SRpcMsg *pRsp) {
  vInfo("vgId:%d, vnode handle msgType:alter-confirm, alter confim msg is processed", TD_VID(pVnode));
  int32_t code = TSDB_CODE_SUCCESS;
  if (!pVnode->config.hashChange) {
    goto _exit;
  }

  code = vnodeConsolidateAlterHashRange(pVnode, ver);
  if (code < 0) {
    vError("vgId:%d, failed to consolidate alter hashrange since %s. version:%" PRId64, TD_VID(pVnode), terrstr(), ver);
    goto _exit;
  }
  pVnode->config.hashChange = false;

_exit:
  pRsp->msgType = TDMT_VND_ALTER_CONFIRM_RSP;
  pRsp->code = code;
  pRsp->pCont = NULL;
  pRsp->contLen = 0;

  return code;
}

static int32_t vnodeProcessAlterConfigReq(SVnode *pVnode, int64_t ver, void *pReq, int32_t len, SRpcMsg *pRsp) {
  bool walChanged = false;
  bool tsdbChanged = false;

  SAlterVnodeConfigReq req = {0};
  if (tDeserializeSAlterVnodeConfigReq(pReq, len, &req) != 0) {
    terrno = TSDB_CODE_INVALID_MSG;
    return TSDB_CODE_INVALID_MSG;
  }

  vInfo("vgId:%d, start to alter vnode config, page:%d pageSize:%d buffer:%d szPage:%d szBuf:%" PRIu64
        " cacheLast:%d cacheLastSize:%d days:%d keep0:%d keep1:%d keep2:%d fsync:%d level:%d walRetentionPeriod:%d "
        "walRetentionSize:%d",
        TD_VID(pVnode), req.pages, req.pageSize, req.buffer, req.pageSize * 1024, (uint64_t)req.buffer * 1024 * 1024,
        req.cacheLast, req.cacheLastSize, req.daysPerFile, req.daysToKeep0, req.daysToKeep1, req.daysToKeep2,
        req.walFsyncPeriod, req.walLevel, req.walRetentionPeriod, req.walRetentionSize);

  if (pVnode->config.cacheLastSize != req.cacheLastSize) {
    pVnode->config.cacheLastSize = req.cacheLastSize;
    tsdbCacheSetCapacity(pVnode, (size_t)pVnode->config.cacheLastSize * 1024 * 1024);
  }

  if (pVnode->config.szBuf != req.buffer * 1024LL * 1024LL) {
    vInfo("vgId:%d, vnode buffer is changed from %" PRId64 " to %" PRId64, TD_VID(pVnode), pVnode->config.szBuf,
          (uint64_t)(req.buffer * 1024LL * 1024LL));
    pVnode->config.szBuf = req.buffer * 1024LL * 1024LL;
  }

  if (pVnode->config.szCache != req.pages) {
    if (metaAlterCache(pVnode->pMeta, req.pages) < 0) {
      vError("vgId:%d, failed to change vnode pages from %d to %d failed since %s", TD_VID(pVnode),
             pVnode->config.szCache, req.pages, tstrerror(errno));
      return errno;
    } else {
      vInfo("vgId:%d, vnode pages is changed from %d to %d", TD_VID(pVnode), pVnode->config.szCache, req.pages);
      pVnode->config.szCache = req.pages;
    }
  }

  if (pVnode->config.cacheLast != req.cacheLast) {
    pVnode->config.cacheLast = req.cacheLast;
  }

  if (pVnode->config.walCfg.fsyncPeriod != req.walFsyncPeriod) {
    pVnode->config.walCfg.fsyncPeriod = req.walFsyncPeriod;
    walChanged = true;
  }

  if (pVnode->config.walCfg.level != req.walLevel) {
    pVnode->config.walCfg.level = req.walLevel;
    walChanged = true;
  }

  if (pVnode->config.walCfg.retentionPeriod != req.walRetentionPeriod) {
    pVnode->config.walCfg.retentionPeriod = req.walRetentionPeriod;
    walChanged = true;
  }

  if (pVnode->config.walCfg.retentionSize != req.walRetentionSize) {
    pVnode->config.walCfg.retentionSize = req.walRetentionSize;
    walChanged = true;
  }

  if (pVnode->config.tsdbCfg.keep0 != req.daysToKeep0) {
    pVnode->config.tsdbCfg.keep0 = req.daysToKeep0;
    if (!VND_IS_RSMA(pVnode)) {
      tsdbChanged = true;
    }
  }

  if (pVnode->config.tsdbCfg.keep1 != req.daysToKeep1) {
    pVnode->config.tsdbCfg.keep1 = req.daysToKeep1;
    if (!VND_IS_RSMA(pVnode)) {
      tsdbChanged = true;
    }
  }

  if (pVnode->config.tsdbCfg.keep2 != req.daysToKeep2) {
    pVnode->config.tsdbCfg.keep2 = req.daysToKeep2;
    if (!VND_IS_RSMA(pVnode)) {
      tsdbChanged = true;
    }
  }

  if (req.sttTrigger != -1 && req.sttTrigger != pVnode->config.sttTrigger) {
    pVnode->config.sttTrigger = req.sttTrigger;
  }

  if (req.minRows != -1 && req.minRows != pVnode->config.tsdbCfg.minRows) {
    pVnode->config.tsdbCfg.minRows = req.minRows;
  }

  if (walChanged) {
    walAlter(pVnode->pWal, &pVnode->config.walCfg);
  }

  if (tsdbChanged) {
    tsdbSetKeepCfg(pVnode->pTsdb, &pVnode->config.tsdbCfg);
  }

  return 0;
}

static int32_t vnodeProcessBatchDeleteReq(SVnode *pVnode, int64_t ver, void *pReq, int32_t len, SRpcMsg *pRsp) {
  SBatchDeleteReq deleteReq;
  SDecoder        decoder;
  tDecoderInit(&decoder, pReq, len);
  tDecodeSBatchDeleteReq(&decoder, &deleteReq);

  SMetaReader mr = {0};
  metaReaderDoInit(&mr, pVnode->pMeta, META_READER_NOLOCK);

  int32_t sz = taosArrayGetSize(deleteReq.deleteReqs);
  for (int32_t i = 0; i < sz; i++) {
    SSingleDeleteReq *pOneReq = taosArrayGet(deleteReq.deleteReqs, i);
    char             *name = pOneReq->tbname;
    if (metaGetTableEntryByName(&mr, name) < 0) {
      vDebug("vgId:%d, stream delete msg, skip since no table: %s", pVnode->config.vgId, name);
      continue;
    }

    int64_t uid = mr.me.uid;

    int32_t code = tsdbDeleteTableData(pVnode->pTsdb, ver, deleteReq.suid, uid, pOneReq->startTs, pOneReq->endTs);
    if (code < 0) {
      terrno = code;
      vError("vgId:%d, delete error since %s, suid:%" PRId64 ", uid:%" PRId64 ", start ts:%" PRId64 ", end ts:%" PRId64,
             TD_VID(pVnode), terrstr(), deleteReq.suid, uid, pOneReq->startTs, pOneReq->endTs);
    }

    code = metaUpdateChangeTime(pVnode->pMeta, uid, deleteReq.ctimeMs);
    if (code < 0) {
      terrno = code;
      vError("vgId:%d, update change time error since %s, suid:%" PRId64 ", uid:%" PRId64 ", start ts:%" PRId64
             ", end ts:%" PRId64,
             TD_VID(pVnode), terrstr(), deleteReq.suid, uid, pOneReq->startTs, pOneReq->endTs);
    }

    tDecoderClear(&mr.coder);
  }
  metaReaderClear(&mr);
  taosArrayDestroy(deleteReq.deleteReqs);
  return 0;
}

static int32_t vnodeProcessDeleteReq(SVnode *pVnode, int64_t ver, void *pReq, int32_t len, SRpcMsg *pRsp) {
  int32_t     code = 0;
  SDecoder   *pCoder = &(SDecoder){0};
  SDeleteRes *pRes = &(SDeleteRes){0};

  pRsp->msgType = TDMT_VND_DELETE_RSP;
  pRsp->pCont = NULL;
  pRsp->contLen = 0;
  pRsp->code = TSDB_CODE_SUCCESS;

  pRes->uidList = taosArrayInit(0, sizeof(tb_uid_t));
  if (pRes->uidList == NULL) {
    code = TSDB_CODE_OUT_OF_MEMORY;
    goto _err;
  }

  tDecoderInit(pCoder, pReq, len);
  tDecodeDeleteRes(pCoder, pRes);
  ASSERT(taosArrayGetSize(pRes->uidList) == 0 || (pRes->skey != 0 && pRes->ekey != 0));

  for (int32_t iUid = 0; iUid < taosArrayGetSize(pRes->uidList); iUid++) {
    uint64_t uid = *(uint64_t *)taosArrayGet(pRes->uidList, iUid);
    code = tsdbDeleteTableData(pVnode->pTsdb, ver, pRes->suid, uid, pRes->skey, pRes->ekey);
    if (code) goto _err;
    code = metaUpdateChangeTime(pVnode->pMeta, uid, pRes->ctimeMs);
    if (code) goto _err;
  }

  tDecoderClear(pCoder);
  taosArrayDestroy(pRes->uidList);

  SVDeleteRsp rsp = {.affectedRows = pRes->affectedRows};
  int32_t     ret = 0;
  tEncodeSize(tEncodeSVDeleteRsp, &rsp, pRsp->contLen, ret);
  pRsp->pCont = rpcMallocCont(pRsp->contLen);
  SEncoder ec = {0};
  tEncoderInit(&ec, pRsp->pCont, pRsp->contLen);
  tEncodeSVDeleteRsp(&ec, &rsp);
  tEncoderClear(&ec);
  return code;

_err:
  return code;
}
static int32_t vnodeProcessCreateIndexReq(SVnode *pVnode, int64_t ver, void *pReq, int32_t len, SRpcMsg *pRsp) {
  SVCreateStbReq req = {0};
  SDecoder       dc = {0};

  pRsp->msgType = TDMT_VND_CREATE_INDEX_RSP;
  pRsp->code = TSDB_CODE_SUCCESS;
  pRsp->pCont = NULL;
  pRsp->contLen = 0;

  tDecoderInit(&dc, pReq, len);
  // decode req
  if (tDecodeSVCreateStbReq(&dc, &req) < 0) {
    terrno = TSDB_CODE_INVALID_MSG;
    tDecoderClear(&dc);
    return -1;
  }
  if (metaAddIndexToSTable(pVnode->pMeta, ver, &req) < 0) {
    pRsp->code = terrno;
    goto _err;
  }
  tDecoderClear(&dc);
  return 0;
_err:
  tDecoderClear(&dc);
  return -1;
}
static int32_t vnodeProcessDropIndexReq(SVnode *pVnode, int64_t ver, void *pReq, int32_t len, SRpcMsg *pRsp) {
  SDropIndexReq req = {0};
  pRsp->msgType = TDMT_VND_DROP_INDEX_RSP;
  pRsp->code = TSDB_CODE_SUCCESS;
  pRsp->pCont = NULL;
  pRsp->contLen = 0;

  if (tDeserializeSDropIdxReq(pReq, len, &req)) {
    terrno = TSDB_CODE_INVALID_MSG;
    return -1;
  }

  if (metaDropIndexFromSTable(pVnode->pMeta, ver, &req) < 0) {
    pRsp->code = terrno;
    return -1;
  }
  return TSDB_CODE_SUCCESS;
}

extern int32_t vnodeProcessCompactVnodeReqImpl(SVnode *pVnode, int64_t ver, void *pReq, int32_t len, SRpcMsg *pRsp);

static int32_t vnodeProcessCompactVnodeReq(SVnode *pVnode, int64_t ver, void *pReq, int32_t len, SRpcMsg *pRsp) {
  return vnodeProcessCompactVnodeReqImpl(pVnode, ver, pReq, len, pRsp);
}

#ifndef TD_ENTERPRISE
int32_t vnodeProcessCompactVnodeReqImpl(SVnode *pVnode, int64_t ver, void *pReq, int32_t len, SRpcMsg *pRsp) {
  return 0;
}
#endif<|MERGE_RESOLUTION|>--- conflicted
+++ resolved
@@ -624,7 +624,6 @@
       //      return tqProcessPollReq(pVnode->pTq, pMsg);
     case TDMT_VND_TMQ_VG_WALINFO:
       return tqProcessVgWalInfoReq(pVnode->pTq, pMsg);
-<<<<<<< HEAD
     default:
       vError("unknown msg type:%d in fetch queue", pMsg->msgType);
       return TSDB_CODE_APP_ERROR;
@@ -641,12 +640,6 @@
   }
 
   switch (pMsg->msgType) {
-=======
-    case TDMT_VND_TMQ_VG_COMMITTEDINFO:
-      return tqProcessVgCommittedInfoReq(pVnode->pTq, pMsg);
-    case TDMT_VND_TMQ_SEEK:
-      return tqProcessSeekReq(pVnode->pTq, pMsg);
->>>>>>> 0438229f
     case TDMT_STREAM_TASK_RUN:
       return tqProcessTaskRunReq(pVnode->pTq, pMsg);
     case TDMT_STREAM_TASK_DISPATCH:
