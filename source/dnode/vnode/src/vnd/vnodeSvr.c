/*
 * Copyright (c) 2019 TAOS Data, Inc. <jhtao@taosdata.com>
 *
 * This program is free software: you can use, redistribute, and/or modify
 * it under the terms of the GNU Affero General Public License, version 3
 * or later ("AGPL"), as published by the Free Software Foundation.
 *
 * This program is distributed in the hope that it will be useful, but WITHOUT
 * ANY WARRANTY; without even the implied warranty of MERCHANTABILITY or
 * FITNESS FOR A PARTICULAR PURPOSE.
 *
 * You should have received a copy of the GNU Affero General Public License
 * along with this program. If not, see <http://www.gnu.org/licenses/>.
 */

#include "sync.h"
#include "syncTools.h"
#include "vnodeInt.h"

static int vnodeProcessCreateStbReq(SVnode *pVnode, int64_t version, void *pReq, int len, SRpcMsg *pRsp);
static int vnodeProcessAlterStbReq(SVnode *pVnode, void *pReq, int32_t len, SRpcMsg *pRsp);
static int vnodeProcessDropStbReq(SVnode *pVnode, void *pReq, int32_t len, SRpcMsg *pRsp);
static int vnodeProcessCreateTbReq(SVnode *pVnode, int64_t version, void *pReq, int len, SRpcMsg *pRsp);
static int vnodeProcessAlterTbReq(SVnode *pVnode, void *pReq, int32_t len, SRpcMsg *pRsp);
static int vnodeProcessDropTbReq(SVnode *pVnode, void *pReq, int32_t len, SRpcMsg *pRsp);
static int vnodeProcessSubmitReq(SVnode *pVnode, int64_t version, void *pReq, int32_t len, SRpcMsg *pRsp);

int vnodePreprocessWriteReqs(SVnode *pVnode, SArray *pMsgs, int64_t *version) {
#if 0
  SNodeMsg *pMsg;
  SRpcMsg  *pRpc;

  *version = pVnode->state.processed;
  for (int i = 0; i < taosArrayGetSize(pMsgs); i++) {
    pMsg = *(SNodeMsg **)taosArrayGet(pMsgs, i);
    pRpc = &pMsg->rpcMsg;

    // set request version
    if (walWrite(pVnode->pWal, pVnode->state.processed++, pRpc->msgType, pRpc->pCont, pRpc->contLen) < 0) {
      vError("vnode:%d  write wal error since %s", TD_VID(pVnode), terrstr());
      return -1;
    }
  }

  walFsync(pVnode->pWal, false);

#endif
  return 0;
}

int vnodeProcessWriteReq(SVnode *pVnode, SRpcMsg *pMsg, int64_t version, SRpcMsg *pRsp) {
  void *ptr = NULL;
  void *pReq;
  int   len;
  int   ret;

  vTrace("vgId: %d start to process write request %s, version %" PRId64, TD_VID(pVnode), TMSG_INFO(pMsg->msgType),
         version);

  pVnode->state.applied = version;

  // skip header
  pReq = POINTER_SHIFT(pMsg->pCont, sizeof(SMsgHead));
  len = pMsg->contLen - sizeof(SMsgHead);

  // todo: change the interface here
  if (tqPushMsg(pVnode->pTq, pMsg->pCont, pMsg->contLen, pMsg->msgType, version) < 0) {
    vError("vgId: %d failed to push msg to TQ since %s", TD_VID(pVnode), tstrerror(terrno));
    return -1;
  }

  switch (pMsg->msgType) {
    /* META */
    case TDMT_VND_CREATE_STB:
      if (vnodeProcessCreateStbReq(pVnode, version, pReq, len, pRsp) < 0) goto _err;
      break;
    case TDMT_VND_ALTER_STB:
      if (vnodeProcessAlterStbReq(pVnode, pReq, len, pRsp) < 0) goto _err;
      break;
    case TDMT_VND_DROP_STB:
      if (vnodeProcessDropStbReq(pVnode, pReq, len, pRsp) < 0) goto _err;
      break;
    case TDMT_VND_CREATE_TABLE:
      if (vnodeProcessCreateTbReq(pVnode, version, pReq, len, pRsp) < 0) goto _err;
      break;
    case TDMT_VND_ALTER_TABLE:
      if (vnodeProcessAlterTbReq(pVnode, pReq, len, pRsp) < 0) goto _err;
      break;
    case TDMT_VND_DROP_TABLE:
      if (vnodeProcessDropTbReq(pVnode, pReq, len, pRsp) < 0) goto _err;
      break;
    case TDMT_VND_CREATE_SMA: {  // timeRangeSMA
      if (tsdbCreateTSma(pVnode->pTsdb, POINTER_SHIFT(pMsg->pCont, sizeof(SMsgHead))) < 0) {
        // TODO
      }
    } break;
    /* TSDB */
    case TDMT_VND_SUBMIT:
<<<<<<< HEAD
      if (vnodeProcessSubmitReq(pVnode, version, pMsg->pCont, pMsg->contLen, pRsp) < 0) goto _err;
=======
      pRsp->msgType = TDMT_VND_SUBMIT_RSP;
      vnodeProcessSubmitReq(pVnode, ptr, pRsp);
      tsdbTriggerRSma(pVnode->pTsdb, pVnode->pMeta, ptr, STREAM_DATA_TYPE_SUBMIT_BLOCK);
>>>>>>> 3352f952
      break;
    /* TQ */
    case TDMT_VND_MQ_VG_CHANGE:
      if (tqProcessVgChangeReq(pVnode->pTq, POINTER_SHIFT(pMsg->pCont, sizeof(SMsgHead)),
                               pMsg->contLen - sizeof(SMsgHead)) < 0) {
        // TODO: handle error
      }
      break;
    case TDMT_VND_TASK_DEPLOY: {
      if (tqProcessTaskDeploy(pVnode->pTq, POINTER_SHIFT(pMsg->pCont, sizeof(SMsgHead)),
                              pMsg->contLen - sizeof(SMsgHead)) < 0) {
      }
    } break;
    case TDMT_VND_TASK_WRITE_EXEC: {
      if (tqProcessTaskExec(pVnode->pTq, POINTER_SHIFT(pMsg->pCont, sizeof(SMsgHead)), pMsg->contLen - sizeof(SMsgHead),
                            0) < 0) {
      }
    } break;
<<<<<<< HEAD
=======
    case TDMT_VND_CREATE_SMA: {  // timeRangeSMA
      if (tsdbCreateTSma(pVnode->pTsdb, POINTER_SHIFT(pMsg->pCont, sizeof(SMsgHead))) < 0) {
        // TODO
      }
      // } break;
      // case TDMT_VND_CANCEL_SMA: {  // timeRangeSMA
      // } break;
      // case TDMT_VND_DROP_SMA: {  // timeRangeSMA
      //   if (tsdbDropTSma(pVnode->pTsdb, POINTER_SHIFT(pMsg->pCont, sizeof(SMsgHead))) < 0) {
      //     // TODO
      //   }

    } break;
>>>>>>> 3352f952
    case TDMT_VND_ALTER_VNODE:
      break;
    default:
      ASSERT(0);
      break;
  }

  vDebug("vgId: %d process %s request success, version: %" PRId64, TD_VID(pVnode), TMSG_INFO(pMsg->msgType), version);

  // commit if need
  if (vnodeShouldCommit(pVnode)) {
    vInfo("vgId:%d commit at version %" PRId64, TD_VID(pVnode), version);
    // commit current change
    vnodeCommit(pVnode);

    // start a new one
    vnodeBegin(pVnode);
  }

  return 0;

_err:
  vDebug("vgId: %d process %s request failed since %s, version: %" PRId64, TD_VID(pVnode), TMSG_INFO(pMsg->msgType),
         tstrerror(terrno), version);
  return -1;
}

int vnodeProcessQueryMsg(SVnode *pVnode, SRpcMsg *pMsg) {
  vTrace("message in vnode query queue is processing");
  SReadHandle handle = {.reader = pVnode->pTsdb, .meta = pVnode->pMeta, .config = &pVnode->config};

  switch (pMsg->msgType) {
    case TDMT_VND_QUERY:
      return qWorkerProcessQueryMsg(&handle, pVnode->pQuery, pMsg);
    case TDMT_VND_QUERY_CONTINUE:
      return qWorkerProcessCQueryMsg(&handle, pVnode->pQuery, pMsg);
    default:
      vError("unknown msg type:%d in query queue", pMsg->msgType);
      return TSDB_CODE_VND_APP_ERROR;
  }
}

int vnodeProcessFetchMsg(SVnode *pVnode, SRpcMsg *pMsg, SQueueInfo *pInfo) {
  vTrace("message in fetch queue is processing");
  char   *msgstr = POINTER_SHIFT(pMsg->pCont, sizeof(SMsgHead));
  int32_t msgLen = pMsg->contLen - sizeof(SMsgHead);
  switch (pMsg->msgType) {
    case TDMT_VND_FETCH:
      return qWorkerProcessFetchMsg(pVnode, pVnode->pQuery, pMsg);
    case TDMT_VND_FETCH_RSP:
      return qWorkerProcessFetchRsp(pVnode, pVnode->pQuery, pMsg);
    case TDMT_VND_RES_READY:
      return qWorkerProcessReadyMsg(pVnode, pVnode->pQuery, pMsg);
    case TDMT_VND_TASKS_STATUS:
      return qWorkerProcessStatusMsg(pVnode, pVnode->pQuery, pMsg);
    case TDMT_VND_CANCEL_TASK:
      return qWorkerProcessCancelMsg(pVnode, pVnode->pQuery, pMsg);
    case TDMT_VND_DROP_TASK:
      return qWorkerProcessDropMsg(pVnode, pVnode->pQuery, pMsg);
    case TDMT_VND_TABLE_META:
      return vnodeGetTableMeta(pVnode, pMsg);
    case TDMT_VND_CONSUME:
      return tqProcessPollReq(pVnode->pTq, pMsg, pInfo->workerId);
    case TDMT_VND_TASK_PIPE_EXEC:
    case TDMT_VND_TASK_MERGE_EXEC:
      return tqProcessTaskExec(pVnode->pTq, msgstr, msgLen, 0);
    case TDMT_VND_STREAM_TRIGGER:
      return tqProcessStreamTrigger(pVnode->pTq, pMsg->pCont, pMsg->contLen, 0);
    case TDMT_VND_QUERY_HEARTBEAT:
      return qWorkerProcessHbMsg(pVnode, pVnode->pQuery, pMsg);
    default:
      vError("unknown msg type:%d in fetch queue", pMsg->msgType);
      return TSDB_CODE_VND_APP_ERROR;
  }
}

// TODO: remove the function
void smaHandleRes(void *pVnode, int64_t smaId, const SArray *data) {
  // TODO

  // blockDebugShowData(data);
  tsdbInsertTSmaData(((SVnode *)pVnode)->pTsdb, smaId, (const char *)data);
}

// sync integration
int vnodeProcessSyncReq(SVnode *pVnode, SRpcMsg *pMsg, SRpcMsg **pRsp) {
  SSyncNode *pSyncNode = syncNodeAcquire(pVnode->sync);
  assert(pSyncNode != NULL);

  ESyncState state = syncGetMyRole(pVnode->sync);
  SyncTerm   currentTerm = syncGetMyTerm(pVnode->sync);

  SMsgHead *pHead = pMsg->pCont;

  char  logBuf[512];
  char *syncNodeStr = sync2SimpleStr(pVnode->sync);
  snprintf(logBuf, sizeof(logBuf), "==vnodeProcessSyncReq== msgType:%d, syncNode: %s", pMsg->msgType, syncNodeStr);
  syncRpcMsgLog2(logBuf, pMsg);
  taosMemoryFree(syncNodeStr);

  SRpcMsg *pRpcMsg = pMsg;

  if (pRpcMsg->msgType == TDMT_VND_SYNC_TIMEOUT) {
    SyncTimeout *pSyncMsg = syncTimeoutFromRpcMsg2(pRpcMsg);
    assert(pSyncMsg != NULL);

    syncNodeOnTimeoutCb(pSyncNode, pSyncMsg);
    syncTimeoutDestroy(pSyncMsg);

  } else if (pRpcMsg->msgType == TDMT_VND_SYNC_PING) {
    SyncPing *pSyncMsg = syncPingFromRpcMsg2(pRpcMsg);
    assert(pSyncMsg != NULL);

    syncNodeOnPingCb(pSyncNode, pSyncMsg);
    syncPingDestroy(pSyncMsg);

  } else if (pRpcMsg->msgType == TDMT_VND_SYNC_PING_REPLY) {
    SyncPingReply *pSyncMsg = syncPingReplyFromRpcMsg2(pRpcMsg);
    assert(pSyncMsg != NULL);

    syncNodeOnPingReplyCb(pSyncNode, pSyncMsg);
    syncPingReplyDestroy(pSyncMsg);

  } else if (pRpcMsg->msgType == TDMT_VND_SYNC_CLIENT_REQUEST) {
    SyncClientRequest *pSyncMsg = syncClientRequestFromRpcMsg2(pRpcMsg);
    assert(pSyncMsg != NULL);

    syncNodeOnClientRequestCb(pSyncNode, pSyncMsg);
    syncClientRequestDestroy(pSyncMsg);

  } else if (pRpcMsg->msgType == TDMT_VND_SYNC_REQUEST_VOTE) {
    SyncRequestVote *pSyncMsg = syncRequestVoteFromRpcMsg2(pRpcMsg);
    assert(pSyncMsg != NULL);

    syncNodeOnRequestVoteCb(pSyncNode, pSyncMsg);
    syncRequestVoteDestroy(pSyncMsg);

  } else if (pRpcMsg->msgType == TDMT_VND_SYNC_REQUEST_VOTE_REPLY) {
    SyncRequestVoteReply *pSyncMsg = syncRequestVoteReplyFromRpcMsg2(pRpcMsg);
    assert(pSyncMsg != NULL);

    syncNodeOnRequestVoteReplyCb(pSyncNode, pSyncMsg);
    syncRequestVoteReplyDestroy(pSyncMsg);

  } else if (pRpcMsg->msgType == TDMT_VND_SYNC_APPEND_ENTRIES) {
    SyncAppendEntries *pSyncMsg = syncAppendEntriesFromRpcMsg2(pRpcMsg);
    assert(pSyncMsg != NULL);

    syncNodeOnAppendEntriesCb(pSyncNode, pSyncMsg);
    syncAppendEntriesDestroy(pSyncMsg);

  } else if (pRpcMsg->msgType == TDMT_VND_SYNC_APPEND_ENTRIES_REPLY) {
    SyncAppendEntriesReply *pSyncMsg = syncAppendEntriesReplyFromRpcMsg2(pRpcMsg);
    assert(pSyncMsg != NULL);

    syncNodeOnAppendEntriesReplyCb(pSyncNode, pSyncMsg);
    syncAppendEntriesReplyDestroy(pSyncMsg);

  } else {
    vError("==vnodeProcessSyncReq== error msg type:%d", pRpcMsg->msgType);
  }

  syncNodeRelease(pSyncNode);

  return 0;
}

<<<<<<< HEAD
static int vnodeProcessCreateStbReq(SVnode *pVnode, int64_t version, void *pReq, int len, SRpcMsg *pRsp) {
  SVCreateStbReq req = {0};
  SCoder         coder;

  pRsp->msgType = TDMT_VND_CREATE_STB_RSP;
  pRsp->code = TSDB_CODE_SUCCESS;
  pRsp->pCont = NULL;
  pRsp->contLen = 0;

  // decode and process req
  tCoderInit(&coder, TD_LITTLE_ENDIAN, pReq, len, TD_DECODER);

  if (tDecodeSVCreateStbReq(&coder, &req) < 0) {
    pRsp->code = terrno;
    goto _err;
  }

  if (metaCreateSTable(pVnode->pMeta, version, &req) < 0) {
    pRsp->code = terrno;
    goto _err;
=======
static int vnodeProcessCreateStbReq(SVnode *pVnode, void *pReq) {
  SVCreateTbReq vCreateTbReq = {0};
  tDeserializeSVCreateTbReq(pReq, &vCreateTbReq);
  if (metaCreateTable(pVnode->pMeta, &(vCreateTbReq), NULL) < 0) {
    // TODO
    return -1;
  }

  tsdbRegisterRSma(pVnode->pTsdb, pVnode->pMeta, &vCreateTbReq);

  taosMemoryFree(vCreateTbReq.stbCfg.pSchema);
  taosMemoryFree(vCreateTbReq.stbCfg.pTagSchema);
  if (vCreateTbReq.stbCfg.pRSmaParam) {
    taosMemoryFree(vCreateTbReq.stbCfg.pRSmaParam->qmsg1);
    taosMemoryFree(vCreateTbReq.stbCfg.pRSmaParam->qmsg2);
    taosMemoryFree(vCreateTbReq.stbCfg.pRSmaParam);
>>>>>>> 3352f952
  }

  tCoderClear(&coder);
  return 0;

_err:
  tCoderClear(&coder);
  return -1;
}

<<<<<<< HEAD
static int vnodeProcessCreateTbReq(SVnode *pVnode, int64_t version, void *pReq, int len, SRpcMsg *pRsp) {
  SCoder             coder = {0};
  int                rcode = 0;
  SVCreateTbBatchReq req = {0};
  SVCreateTbReq     *pCreateReq;
  SVCreateTbBatchRsp rsp = {0};
  SVCreateTbRsp      cRsp = {0};
  char               tbName[TSDB_TABLE_FNAME_LEN];

  pRsp->msgType = TDMT_VND_CREATE_TABLE_RSP;
  pRsp->code = TSDB_CODE_SUCCESS;
  pRsp->pCont = NULL;
  pRsp->contLen = 0;

  // decode
  tCoderInit(&coder, TD_LITTLE_ENDIAN, pReq, len, TD_DECODER);
  if (tDecodeSVCreateTbBatchReq(&coder, &req) < 0) {
    rcode = -1;
    terrno = TSDB_CODE_INVALID_MSG;
    goto _exit;
  }
=======
static int vnodeProcessCreateTbReq(SVnode *pVnode, SRpcMsg *pMsg, void *pReq, SRpcMsg *pRsp) {
  SVCreateTbBatchReq vCreateTbBatchReq = {0};
  SVCreateTbBatchRsp vCreateTbBatchRsp = {0};
  tDeserializeSVCreateTbBatchReq(pReq, &vCreateTbBatchReq);
  int reqNum = taosArrayGetSize(vCreateTbBatchReq.pArray);

  STbDdlH ddlHandle = {
      .ahandle = pVnode->pTsdb,
      .result = NULL,
      .fp = tsdbFetchTbUidList,
  };

  for (int i = 0; i < reqNum; i++) {
    SVCreateTbReq *pCreateTbReq = taosArrayGet(vCreateTbBatchReq.pArray, i);
>>>>>>> 3352f952

  rsp.pArray = taosArrayInit(sizeof(cRsp), req.nReqs);
  if (rsp.pArray == NULL) {
    rcode = -1;
    terrno = TSDB_CODE_OUT_OF_MEMORY;
    goto _exit;
  }

  // loop to create table
  for (int iReq = 0; iReq < req.nReqs; iReq++) {
    pCreateReq = req.pReqs + iReq;

    // validate hash
    sprintf(tbName, "%s.%s", pVnode->config.dbname, pCreateReq->name);
    if (vnodeValidateTableHash(pVnode, tbName) < 0) {
      cRsp.code = TSDB_CODE_VND_HASH_MISMATCH;
      taosArrayPush(rsp.pArray, &cRsp);
      continue;
    }

<<<<<<< HEAD
    // do create table
    if (metaCreateTable(pVnode->pMeta, version, pCreateReq) < 0) {
      cRsp.code = terrno;
    } else {
      cRsp.code = TSDB_CODE_SUCCESS;
=======
    if (metaCreateTable(pVnode->pMeta, pCreateTbReq, &ddlHandle) < 0) {
      // TODO: handle error
      vError("vgId:%d, failed to create table: %s", TD_VID(pVnode), pCreateTbReq->name);
    }
    // TODO: to encapsule a free API
    taosMemoryFree(pCreateTbReq->name);
    if (pCreateTbReq->type == TD_SUPER_TABLE) {
      taosMemoryFree(pCreateTbReq->stbCfg.pSchema);
      taosMemoryFree(pCreateTbReq->stbCfg.pTagSchema);
      if (pCreateTbReq->stbCfg.pRSmaParam) {
        taosMemoryFree(pCreateTbReq->stbCfg.pRSmaParam);
      }
    } else if (pCreateTbReq->type == TD_CHILD_TABLE) {
      taosMemoryFree(pCreateTbReq->ctbCfg.pTag);
    } else {
      taosMemoryFree(pCreateTbReq->ntbCfg.pSchema);
      if (pCreateTbReq->ntbCfg.pRSmaParam) {
        taosMemoryFree(pCreateTbReq->ntbCfg.pRSmaParam);
      }
>>>>>>> 3352f952
    }

    taosArrayPush(rsp.pArray, &cRsp);
  }

<<<<<<< HEAD
  tCoderClear(&coder);
=======
  tsdbUpdateTbUidList(pVnode->pTsdb, ddlHandle.result);

  vTrace("vgId:%d process create %" PRIzu " tables", TD_VID(pVnode), taosArrayGetSize(vCreateTbBatchReq.pArray));
  taosArrayDestroy(vCreateTbBatchReq.pArray);
  if (vCreateTbBatchRsp.rspList) {
    int32_t contLen = tSerializeSVCreateTbBatchRsp(NULL, 0, &vCreateTbBatchRsp);
    void   *msg = rpcMallocCont(contLen);
    tSerializeSVCreateTbBatchRsp(msg, contLen, &vCreateTbBatchRsp);
    taosArrayDestroy(vCreateTbBatchRsp.rspList);
>>>>>>> 3352f952

  // prepare rsp
  tEncodeSize(tEncodeSVCreateTbBatchRsp, &rsp, pRsp->contLen);
  pRsp->pCont = rpcMallocCont(pRsp->contLen);
  if (pRsp->pCont == NULL) {
    terrno = TSDB_CODE_OUT_OF_MEMORY;
    rcode = -1;
    goto _exit;
  }
  tCoderInit(&coder, TD_LITTLE_ENDIAN, pRsp->pCont, pRsp->contLen, TD_ENCODER);
  tEncodeSVCreateTbBatchRsp(&coder, &rsp);

_exit:
  taosArrayClear(rsp.pArray);
  tCoderClear(&coder);
  return rcode;
}

static int vnodeProcessAlterStbReq(SVnode *pVnode, void *pReq, int32_t len, SRpcMsg *pRsp) {
  ASSERT(0);
#if 0
  SVCreateTbReq vAlterTbReq = {0};
  vTrace("vgId:%d, process alter stb req", TD_VID(pVnode));
  tDeserializeSVCreateTbReq(pReq, &vAlterTbReq);
  // TODO: to encapsule a free API
<<<<<<< HEAD
  // taosMemoryFree(vAlterTbReq.stbCfg.pSchema);
  // taosMemoryFree(vAlterTbReq.stbCfg.pTagSchema);
  // if (vAlterTbReq.stbCfg.pRSmaParam) {
  //   taosMemoryFree(vAlterTbReq.stbCfg.pRSmaParam->pFuncIds);
  //   taosMemoryFree(vAlterTbReq.stbCfg.pRSmaParam);
  // }
=======
  taosMemoryFree(vAlterTbReq.stbCfg.pSchema);
  taosMemoryFree(vAlterTbReq.stbCfg.pTagSchema);
  if (vAlterTbReq.stbCfg.pRSmaParam) {
    taosMemoryFree(vAlterTbReq.stbCfg.pRSmaParam);
  }
>>>>>>> 3352f952
  taosMemoryFree(vAlterTbReq.name);
#endif
  return 0;
}

static int vnodeProcessDropStbReq(SVnode *pVnode, void *pReq, int32_t len, SRpcMsg *pRsp) {
  // TODO
  // ASSERT(0);
  return 0;
}

static int vnodeProcessAlterTbReq(SVnode *pVnode, void *pReq, int32_t len, SRpcMsg *pRsp) {
  // TODO
  ASSERT(0);
  return 0;
}

static int vnodeProcessDropTbReq(SVnode *pVnode, void *pReq, int32_t len, SRpcMsg *pRsp) {
  // TODO
  ASSERT(0);
  return 0;
}

static int vnodeProcessSubmitReq(SVnode *pVnode, int64_t version, void *pReq, int32_t len, SRpcMsg *pRsp) {
  SSubmitReq *pSubmitReq = (SSubmitReq *)pReq;
  SSubmitRsp  rsp = {0};

  pRsp->code = 0;

  // handle the request
  if (tsdbInsertData(pVnode->pTsdb, version, pSubmitReq, &rsp) < 0) {
    pRsp->code = terrno;
    return -1;
  }

  // encode the response (TODO)
  pRsp->pCont = rpcMallocCont(sizeof(SSubmitRsp));
  memcpy(pRsp->pCont, &rsp, sizeof(rsp));
  pRsp->contLen = sizeof(SSubmitRsp);

  return 0;
}<|MERGE_RESOLUTION|>--- conflicted
+++ resolved
@@ -96,13 +96,7 @@
     } break;
     /* TSDB */
     case TDMT_VND_SUBMIT:
-<<<<<<< HEAD
       if (vnodeProcessSubmitReq(pVnode, version, pMsg->pCont, pMsg->contLen, pRsp) < 0) goto _err;
-=======
-      pRsp->msgType = TDMT_VND_SUBMIT_RSP;
-      vnodeProcessSubmitReq(pVnode, ptr, pRsp);
-      tsdbTriggerRSma(pVnode->pTsdb, pVnode->pMeta, ptr, STREAM_DATA_TYPE_SUBMIT_BLOCK);
->>>>>>> 3352f952
       break;
     /* TQ */
     case TDMT_VND_MQ_VG_CHANGE:
@@ -121,22 +115,6 @@
                             0) < 0) {
       }
     } break;
-<<<<<<< HEAD
-=======
-    case TDMT_VND_CREATE_SMA: {  // timeRangeSMA
-      if (tsdbCreateTSma(pVnode->pTsdb, POINTER_SHIFT(pMsg->pCont, sizeof(SMsgHead))) < 0) {
-        // TODO
-      }
-      // } break;
-      // case TDMT_VND_CANCEL_SMA: {  // timeRangeSMA
-      // } break;
-      // case TDMT_VND_DROP_SMA: {  // timeRangeSMA
-      //   if (tsdbDropTSma(pVnode->pTsdb, POINTER_SHIFT(pMsg->pCont, sizeof(SMsgHead))) < 0) {
-      //     // TODO
-      //   }
-
-    } break;
->>>>>>> 3352f952
     case TDMT_VND_ALTER_VNODE:
       break;
     default:
@@ -304,7 +282,6 @@
   return 0;
 }
 
-<<<<<<< HEAD
 static int vnodeProcessCreateStbReq(SVnode *pVnode, int64_t version, void *pReq, int len, SRpcMsg *pRsp) {
   SVCreateStbReq req = {0};
   SCoder         coder;
@@ -322,27 +299,11 @@
     goto _err;
   }
 
+  // tsdbRegisterRSma(pVnode->pTsdb, pVnode->pMeta, &vCreateTbReq);
+
   if (metaCreateSTable(pVnode->pMeta, version, &req) < 0) {
     pRsp->code = terrno;
     goto _err;
-=======
-static int vnodeProcessCreateStbReq(SVnode *pVnode, void *pReq) {
-  SVCreateTbReq vCreateTbReq = {0};
-  tDeserializeSVCreateTbReq(pReq, &vCreateTbReq);
-  if (metaCreateTable(pVnode->pMeta, &(vCreateTbReq), NULL) < 0) {
-    // TODO
-    return -1;
-  }
-
-  tsdbRegisterRSma(pVnode->pTsdb, pVnode->pMeta, &vCreateTbReq);
-
-  taosMemoryFree(vCreateTbReq.stbCfg.pSchema);
-  taosMemoryFree(vCreateTbReq.stbCfg.pTagSchema);
-  if (vCreateTbReq.stbCfg.pRSmaParam) {
-    taosMemoryFree(vCreateTbReq.stbCfg.pRSmaParam->qmsg1);
-    taosMemoryFree(vCreateTbReq.stbCfg.pRSmaParam->qmsg2);
-    taosMemoryFree(vCreateTbReq.stbCfg.pRSmaParam);
->>>>>>> 3352f952
   }
 
   tCoderClear(&coder);
@@ -353,7 +314,6 @@
   return -1;
 }
 
-<<<<<<< HEAD
 static int vnodeProcessCreateTbReq(SVnode *pVnode, int64_t version, void *pReq, int len, SRpcMsg *pRsp) {
   SCoder             coder = {0};
   int                rcode = 0;
@@ -375,22 +335,6 @@
     terrno = TSDB_CODE_INVALID_MSG;
     goto _exit;
   }
-=======
-static int vnodeProcessCreateTbReq(SVnode *pVnode, SRpcMsg *pMsg, void *pReq, SRpcMsg *pRsp) {
-  SVCreateTbBatchReq vCreateTbBatchReq = {0};
-  SVCreateTbBatchRsp vCreateTbBatchRsp = {0};
-  tDeserializeSVCreateTbBatchReq(pReq, &vCreateTbBatchReq);
-  int reqNum = taosArrayGetSize(vCreateTbBatchReq.pArray);
-
-  STbDdlH ddlHandle = {
-      .ahandle = pVnode->pTsdb,
-      .result = NULL,
-      .fp = tsdbFetchTbUidList,
-  };
-
-  for (int i = 0; i < reqNum; i++) {
-    SVCreateTbReq *pCreateTbReq = taosArrayGet(vCreateTbBatchReq.pArray, i);
->>>>>>> 3352f952
 
   rsp.pArray = taosArrayInit(sizeof(cRsp), req.nReqs);
   if (rsp.pArray == NULL) {
@@ -411,51 +355,17 @@
       continue;
     }
 
-<<<<<<< HEAD
     // do create table
     if (metaCreateTable(pVnode->pMeta, version, pCreateReq) < 0) {
       cRsp.code = terrno;
     } else {
       cRsp.code = TSDB_CODE_SUCCESS;
-=======
-    if (metaCreateTable(pVnode->pMeta, pCreateTbReq, &ddlHandle) < 0) {
-      // TODO: handle error
-      vError("vgId:%d, failed to create table: %s", TD_VID(pVnode), pCreateTbReq->name);
     }
-    // TODO: to encapsule a free API
-    taosMemoryFree(pCreateTbReq->name);
-    if (pCreateTbReq->type == TD_SUPER_TABLE) {
-      taosMemoryFree(pCreateTbReq->stbCfg.pSchema);
-      taosMemoryFree(pCreateTbReq->stbCfg.pTagSchema);
-      if (pCreateTbReq->stbCfg.pRSmaParam) {
-        taosMemoryFree(pCreateTbReq->stbCfg.pRSmaParam);
-      }
-    } else if (pCreateTbReq->type == TD_CHILD_TABLE) {
-      taosMemoryFree(pCreateTbReq->ctbCfg.pTag);
-    } else {
-      taosMemoryFree(pCreateTbReq->ntbCfg.pSchema);
-      if (pCreateTbReq->ntbCfg.pRSmaParam) {
-        taosMemoryFree(pCreateTbReq->ntbCfg.pRSmaParam);
-      }
->>>>>>> 3352f952
-    }
 
     taosArrayPush(rsp.pArray, &cRsp);
   }
 
-<<<<<<< HEAD
   tCoderClear(&coder);
-=======
-  tsdbUpdateTbUidList(pVnode->pTsdb, ddlHandle.result);
-
-  vTrace("vgId:%d process create %" PRIzu " tables", TD_VID(pVnode), taosArrayGetSize(vCreateTbBatchReq.pArray));
-  taosArrayDestroy(vCreateTbBatchReq.pArray);
-  if (vCreateTbBatchRsp.rspList) {
-    int32_t contLen = tSerializeSVCreateTbBatchRsp(NULL, 0, &vCreateTbBatchRsp);
-    void   *msg = rpcMallocCont(contLen);
-    tSerializeSVCreateTbBatchRsp(msg, contLen, &vCreateTbBatchRsp);
-    taosArrayDestroy(vCreateTbBatchRsp.rspList);
->>>>>>> 3352f952
 
   // prepare rsp
   tEncodeSize(tEncodeSVCreateTbBatchRsp, &rsp, pRsp->contLen);
@@ -481,20 +391,11 @@
   vTrace("vgId:%d, process alter stb req", TD_VID(pVnode));
   tDeserializeSVCreateTbReq(pReq, &vAlterTbReq);
   // TODO: to encapsule a free API
-<<<<<<< HEAD
-  // taosMemoryFree(vAlterTbReq.stbCfg.pSchema);
-  // taosMemoryFree(vAlterTbReq.stbCfg.pTagSchema);
-  // if (vAlterTbReq.stbCfg.pRSmaParam) {
-  //   taosMemoryFree(vAlterTbReq.stbCfg.pRSmaParam->pFuncIds);
-  //   taosMemoryFree(vAlterTbReq.stbCfg.pRSmaParam);
-  // }
-=======
   taosMemoryFree(vAlterTbReq.stbCfg.pSchema);
   taosMemoryFree(vAlterTbReq.stbCfg.pTagSchema);
   if (vAlterTbReq.stbCfg.pRSmaParam) {
     taosMemoryFree(vAlterTbReq.stbCfg.pRSmaParam);
   }
->>>>>>> 3352f952
   taosMemoryFree(vAlterTbReq.name);
 #endif
   return 0;
@@ -530,6 +431,10 @@
     return -1;
   }
 
+  // pRsp->msgType = TDMT_VND_SUBMIT_RSP;
+  // vnodeProcessSubmitReq(pVnode, ptr, pRsp);
+  // tsdbTriggerRSma(pVnode->pTsdb, pVnode->pMeta, ptr, STREAM_DATA_TYPE_SUBMIT_BLOCK);
+
   // encode the response (TODO)
   pRsp->pCont = rpcMallocCont(sizeof(SSubmitRsp));
   memcpy(pRsp->pCont, &rsp, sizeof(rsp));
