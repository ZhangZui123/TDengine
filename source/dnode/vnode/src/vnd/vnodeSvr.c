/*
 * Copyright (c) 2019 TAOS Data, Inc. <jhtao@taosdata.com>
 *
 * This program is free software: you can use, redistribute, and/or modify
 * it under the terms of the GNU Affero General Public License, version 3
 * or later ("AGPL"), as published by the Free Software Foundation.
 *
 * This program is distributed in the hope that it will be useful, but WITHOUT
 * ANY WARRANTY; without even the implied warranty of MERCHANTABILITY or
 * FITNESS FOR A PARTICULAR PURPOSE.
 *
 * You should have received a copy of the GNU Affero General Public License
 * along with this program. If not, see <http://www.gnu.org/licenses/>.
 */

#include "vnd.h"

static int32_t vnodeProcessCreateStbReq(SVnode *pVnode, int64_t version, void *pReq, int32_t len, SRpcMsg *pRsp);
static int32_t vnodeProcessAlterStbReq(SVnode *pVnode, int64_t version, void *pReq, int32_t len, SRpcMsg *pRsp);
static int32_t vnodeProcessDropStbReq(SVnode *pVnode, int64_t version, void *pReq, int32_t len, SRpcMsg *pRsp);
static int32_t vnodeProcessCreateTbReq(SVnode *pVnode, int64_t version, void *pReq, int32_t len, SRpcMsg *pRsp);
static int32_t vnodeProcessAlterTbReq(SVnode *pVnode, int64_t version, void *pReq, int32_t len, SRpcMsg *pRsp);
static int32_t vnodeProcessDropTbReq(SVnode *pVnode, int64_t version, void *pReq, int32_t len, SRpcMsg *pRsp);
static int32_t vnodeProcessSubmitReq(SVnode *pVnode, int64_t version, void *pReq, int32_t len, SRpcMsg *pRsp);
static int32_t vnodeProcessCreateTSmaReq(SVnode *pVnode, int64_t version, void *pReq, int32_t len, SRpcMsg *pRsp);
static int32_t vnodeProcessAlterConfirmReq(SVnode *pVnode, int64_t version, void *pReq, int32_t len, SRpcMsg *pRsp);
static int32_t vnodeProcessAlterHasnRangeReq(SVnode *pVnode, int64_t version, void *pReq, int32_t len, SRpcMsg *pRsp);
static int32_t vnodeProcessDropTtlTbReq(SVnode *pVnode, int64_t version, void *pReq, int32_t len, SRpcMsg *pRsp);
static int32_t vnodeProcessDeleteReq(SVnode *pVnode, int64_t version, void *pReq, int32_t len, SRpcMsg *pRsp);

int32_t vnodePreProcessReq(SVnode *pVnode, SRpcMsg *pMsg) {
  int32_t  code = 0;
  SDecoder dc = {0};

  switch (pMsg->msgType) {
    case TDMT_VND_CREATE_TABLE: {
      int64_t ctime = taosGetTimestampMs();
      int32_t nReqs;

      tDecoderInit(&dc, (uint8_t *)pMsg->pCont + sizeof(SMsgHead), pMsg->contLen - sizeof(SMsgHead));
      tStartDecode(&dc);

      tDecodeI32v(&dc, &nReqs);
      for (int32_t iReq = 0; iReq < nReqs; iReq++) {
        tb_uid_t uid = tGenIdPI64();
        char    *name = NULL;
        tStartDecode(&dc);

        tDecodeI32v(&dc, NULL);
        tDecodeCStr(&dc, &name);
        *(int64_t *)(dc.data + dc.pos) = uid;
        *(int64_t *)(dc.data + dc.pos + 8) = ctime;

        tEndDecode(&dc);
      }

      tEndDecode(&dc);
      tDecoderClear(&dc);
    } break;
    case TDMT_VND_SUBMIT: {
      SSubmitMsgIter msgIter = {0};
      SSubmitReq    *pSubmitReq = (SSubmitReq *)pMsg->pCont;
      SSubmitBlk    *pBlock = NULL;
      int64_t        ctime = taosGetTimestampMs();
      tb_uid_t       uid;

      tInitSubmitMsgIter(pSubmitReq, &msgIter);

      for (;;) {
        tGetSubmitMsgNext(&msgIter, &pBlock);
        if (pBlock == NULL) break;

        if (msgIter.schemaLen > 0) {
          char *name = NULL;

          tDecoderInit(&dc, pBlock->data, msgIter.schemaLen);
          tStartDecode(&dc);

          tDecodeI32v(&dc, NULL);
          tDecodeCStr(&dc, &name);

          uid = metaGetTableEntryUidByName(pVnode->pMeta, name);
          if (uid == 0) {
            uid = tGenIdPI64();
          }
          *(int64_t *)(dc.data + dc.pos) = uid;
          *(int64_t *)(dc.data + dc.pos + 8) = ctime;
          pBlock->uid = htobe64(uid);

          tEndDecode(&dc);
          tDecoderClear(&dc);
        }
      }

    } break;
    case TDMT_VND_DELETE: {
      int32_t     size;
      int32_t     ret;
      uint8_t    *pCont;
      SEncoder   *pCoder = &(SEncoder){0};
      SDeleteRes  res = {0};
      SReadHandle handle = {
          .meta = pVnode->pMeta, .config = &pVnode->config, .vnode = pVnode, .pMsgCb = &pVnode->msgCb};

      code = qWorkerProcessDeleteMsg(&handle, pVnode->pQuery, pMsg, &res);
      if (code) goto _err;

      // malloc and encode
      tEncodeSize(tEncodeDeleteRes, &res, size, ret);
      pCont = rpcMallocCont(size + sizeof(SMsgHead));

      ((SMsgHead *)pCont)->contLen = htonl(size + sizeof(SMsgHead));
      ((SMsgHead *)pCont)->vgId = htonl(TD_VID(pVnode));

      tEncoderInit(pCoder, pCont + sizeof(SMsgHead), size);
      tEncodeDeleteRes(pCoder, &res);
      tEncoderClear(pCoder);

      rpcFreeCont(pMsg->pCont);
      pMsg->pCont = pCont;
      pMsg->contLen = size + sizeof(SMsgHead);

      taosArrayDestroy(res.uidList);
    } break;
    default:
      break;
  }

  return code;

_err:
  vError("vgId%d, preprocess request failed since %s", TD_VID(pVnode), tstrerror(code));
  return code;
}

int32_t vnodeProcessWriteReq(SVnode *pVnode, SRpcMsg *pMsg, int64_t version, SRpcMsg *pRsp) {
  void   *ptr = NULL;
  void   *pReq;
  int32_t len;
  int32_t ret;

  vTrace("vgId:%d, start to process write request %s, index:%" PRId64, TD_VID(pVnode), TMSG_INFO(pMsg->msgType),
         version);

  pVnode->state.applied = version;
  pVnode->state.applyTerm = pMsg->info.conn.applyTerm;

  // skip header
  pReq = POINTER_SHIFT(pMsg->pCont, sizeof(SMsgHead));
  len = pMsg->contLen - sizeof(SMsgHead);

  switch (pMsg->msgType) {
    /* META */
    case TDMT_VND_CREATE_STB:
      if (vnodeProcessCreateStbReq(pVnode, version, pReq, len, pRsp) < 0) goto _err;
      break;
    case TDMT_VND_ALTER_STB:
      if (vnodeProcessAlterStbReq(pVnode, version, pReq, len, pRsp) < 0) goto _err;
      break;
    case TDMT_VND_DROP_STB:
      if (vnodeProcessDropStbReq(pVnode, version, pReq, len, pRsp) < 0) goto _err;
      break;
    case TDMT_VND_CREATE_TABLE:
      if (vnodeProcessCreateTbReq(pVnode, version, pReq, len, pRsp) < 0) goto _err;
      break;
    case TDMT_VND_ALTER_TABLE:
      if (vnodeProcessAlterTbReq(pVnode, version, pReq, len, pRsp) < 0) goto _err;
      break;
    case TDMT_VND_DROP_TABLE:
      if (vnodeProcessDropTbReq(pVnode, version, pReq, len, pRsp) < 0) goto _err;
      break;
    case TDMT_VND_DROP_TTL_TABLE:
<<<<<<< HEAD
      // if (vnodeProcessDropTtlTbReq(pVnode, version, pReq, len, pRsp) < 0) goto _err;
=======
      if (vnodeProcessDropTtlTbReq(pVnode, version, pReq, len, pRsp) < 0) goto _err;
>>>>>>> b2f7d70b
      break;
    case TDMT_VND_CREATE_SMA: {
      if (vnodeProcessCreateTSmaReq(pVnode, version, pReq, len, pRsp) < 0) goto _err;
    } break;
    /* TSDB */
    case TDMT_VND_SUBMIT:
      if (vnodeProcessSubmitReq(pVnode, version, pMsg->pCont, pMsg->contLen, pRsp) < 0) goto _err;
      break;
    case TDMT_VND_DELETE:
      if (vnodeProcessDeleteReq(pVnode, version, pReq, len, pRsp) < 0) goto _err;
      break;
    /* TQ */
    case TDMT_VND_MQ_VG_CHANGE:
      if (tqProcessVgChangeReq(pVnode->pTq, POINTER_SHIFT(pMsg->pCont, sizeof(SMsgHead)),
                               pMsg->contLen - sizeof(SMsgHead)) < 0) {
        goto _err;
      }
      break;
    case TDMT_VND_MQ_VG_DELETE:
      if (tqProcessVgDeleteReq(pVnode->pTq, pMsg->pCont, pMsg->contLen) < 0) {
        goto _err;
      }
      break;
    case TDMT_VND_MQ_COMMIT_OFFSET:
      if (tqProcessOffsetCommitReq(pVnode->pTq, POINTER_SHIFT(pMsg->pCont, sizeof(SMsgHead)),
                                   pMsg->contLen - sizeof(SMsgHead)) < 0) {
        goto _err;
      }
      break;
    case TDMT_STREAM_TASK_DEPLOY: {
      if (tqProcessTaskDeployReq(pVnode->pTq, POINTER_SHIFT(pMsg->pCont, sizeof(SMsgHead)),
                                 pMsg->contLen - sizeof(SMsgHead)) < 0) {
        goto _err;
      }
    } break;
    case TDMT_STREAM_TASK_DROP: {
      if (tqProcessTaskDropReq(pVnode->pTq, pMsg->pCont, pMsg->contLen) < 0) {
        goto _err;
      }
    } break;
    case TDMT_VND_ALTER_CONFIRM:
      vnodeProcessAlterConfirmReq(pVnode, version, pReq, len, pRsp);
      break;
    case TDMT_VND_ALTER_HASHRANGE:
      vnodeProcessAlterHasnRangeReq(pVnode, version, pReq, len, pRsp);
      break;
    case TDMT_VND_ALTER_CONFIG:
      break;
    case TDMT_VND_COMMIT:
      goto _do_commit;
    default:
      ASSERT(0);
      break;
  }

  vTrace("vgId:%d, process %s request success, index:%" PRId64, TD_VID(pVnode), TMSG_INFO(pMsg->msgType), version);

  if (tqPushMsg(pVnode->pTq, pMsg->pCont, pMsg->contLen, pMsg->msgType, version) < 0) {
    vError("vgId:%d, failed to push msg to TQ since %s", TD_VID(pVnode), tstrerror(terrno));
    return -1;
  }

  // commit if need
  if (vnodeShouldCommit(pVnode)) {
  _do_commit:
    vInfo("vgId:%d, commit at version %" PRId64, TD_VID(pVnode), version);
    // commit current change
    vnodeCommit(pVnode);

    // start a new one
    vnodeBegin(pVnode);
  }

  return 0;

_err:
  vError("vgId:%d, process %s request failed since %s, version: %" PRId64, TD_VID(pVnode), TMSG_INFO(pMsg->msgType),
         tstrerror(terrno), version);
  return -1;
}

int32_t vnodePreprocessQueryMsg(SVnode *pVnode, SRpcMsg *pMsg) {
  if (TDMT_SCH_QUERY != pMsg->msgType && TDMT_SCH_MERGE_QUERY != pMsg->msgType) {
    return 0;
  }

  return qWorkerPreprocessQueryMsg(pVnode->pQuery, pMsg);
}

int32_t vnodeProcessQueryMsg(SVnode *pVnode, SRpcMsg *pMsg) {
  vTrace("message in vnode query queue is processing");
  SReadHandle handle = {.meta = pVnode->pMeta, .config = &pVnode->config, .vnode = pVnode, .pMsgCb = &pVnode->msgCb};
  switch (pMsg->msgType) {
    case TDMT_SCH_QUERY:
    case TDMT_SCH_MERGE_QUERY:
      return qWorkerProcessQueryMsg(&handle, pVnode->pQuery, pMsg, 0);
    case TDMT_SCH_QUERY_CONTINUE:
      return qWorkerProcessCQueryMsg(&handle, pVnode->pQuery, pMsg, 0);
    default:
      vError("unknown msg type:%d in query queue", pMsg->msgType);
      return TSDB_CODE_VND_APP_ERROR;
  }
}

int32_t vnodeProcessFetchMsg(SVnode *pVnode, SRpcMsg *pMsg, SQueueInfo *pInfo) {
  vTrace("message in fetch queue is processing");
  char   *msgstr = POINTER_SHIFT(pMsg->pCont, sizeof(SMsgHead));
  int32_t msgLen = pMsg->contLen - sizeof(SMsgHead);

  switch (pMsg->msgType) {
    case TDMT_SCH_FETCH:
      return qWorkerProcessFetchMsg(pVnode, pVnode->pQuery, pMsg, 0);
    case TDMT_SCH_FETCH_RSP:
      return qWorkerProcessFetchRsp(pVnode, pVnode->pQuery, pMsg, 0);
    case TDMT_SCH_CANCEL_TASK:
      return qWorkerProcessCancelMsg(pVnode, pVnode->pQuery, pMsg, 0);
    case TDMT_SCH_DROP_TASK:
      return qWorkerProcessDropMsg(pVnode, pVnode->pQuery, pMsg, 0);
    case TDMT_SCH_QUERY_HEARTBEAT:
      return qWorkerProcessHbMsg(pVnode, pVnode->pQuery, pMsg, 0);
    case TDMT_VND_TABLE_META:
      return vnodeGetTableMeta(pVnode, pMsg);
    case TDMT_VND_TABLE_CFG:
      return vnodeGetTableCfg(pVnode, pMsg);
    case TDMT_VND_CONSUME:
      return tqProcessPollReq(pVnode->pTq, pMsg, pInfo->workerId);
    case TDMT_STREAM_TASK_RUN:
      return tqProcessTaskRunReq(pVnode->pTq, pMsg);
    case TDMT_STREAM_TASK_DISPATCH:
      return tqProcessTaskDispatchReq(pVnode->pTq, pMsg);
    case TDMT_STREAM_TASK_RECOVER:
      return tqProcessTaskRecoverReq(pVnode->pTq, pMsg);
    case TDMT_STREAM_RETRIEVE:
      return tqProcessTaskRetrieveReq(pVnode->pTq, pMsg);
    case TDMT_STREAM_TASK_DISPATCH_RSP:
      return tqProcessTaskDispatchRsp(pVnode->pTq, pMsg);
    case TDMT_STREAM_TASK_RECOVER_RSP:
      return tqProcessTaskRecoverRsp(pVnode->pTq, pMsg);
    case TDMT_STREAM_RETRIEVE_RSP:
      return tqProcessTaskRetrieveRsp(pVnode->pTq, pMsg);
    default:
      vError("unknown msg type:%d in fetch queue", pMsg->msgType);
      return TSDB_CODE_VND_APP_ERROR;
  }
}

// TODO: remove the function
void smaHandleRes(void *pVnode, int64_t smaId, const SArray *data) {
  // TODO

  blockDebugShowDataBlocks(data, __func__);
  tdProcessTSmaInsert(((SVnode *)pVnode)->pSma, smaId, (const char *)data);
}

void vnodeUpdateMetaRsp(SVnode *pVnode, STableMetaRsp *pMetaRsp) {
  strcpy(pMetaRsp->dbFName, pVnode->config.dbname);
  pMetaRsp->dbId = pVnode->config.dbId;
  pMetaRsp->vgId = TD_VID(pVnode);
  pMetaRsp->precision = pVnode->config.tsdbCfg.precision;
}

static int32_t vnodeProcessDropTtlTbReq(SVnode *pVnode, int64_t version, void *pReq, int32_t len, SRpcMsg *pRsp) {
  SArray *tbUids = taosArrayInit(8, sizeof(int64_t));
  if (tbUids == NULL) return TSDB_CODE_OUT_OF_MEMORY;

  int32_t t = ntohl(*(int32_t *)pReq);
  vError("rec ttl time:%d", t);
  int32_t ret = metaTtlDropTable(pVnode->pMeta, t, tbUids);
  if (ret != 0) {
    goto end;
  }
  if (taosArrayGetSize(tbUids) > 0) {
    tqUpdateTbUidList(pVnode->pTq, tbUids, false);
  }

end:
  taosArrayDestroy(tbUids);
  return ret;
}

static int32_t vnodeProcessCreateStbReq(SVnode *pVnode, int64_t version, void *pReq, int32_t len, SRpcMsg *pRsp) {
  SVCreateStbReq req = {0};
  SDecoder       coder;

  pRsp->msgType = TDMT_VND_CREATE_STB_RSP;
  pRsp->code = TSDB_CODE_SUCCESS;
  pRsp->pCont = NULL;
  pRsp->contLen = 0;

  // decode and process req
  tDecoderInit(&coder, pReq, len);

  if (tDecodeSVCreateStbReq(&coder, &req) < 0) {
    pRsp->code = terrno;
    goto _err;
  }

  if (metaCreateSTable(pVnode->pMeta, version, &req) < 0) {
    pRsp->code = terrno;
    goto _err;
  }

  if (tdProcessRSmaCreate(pVnode, &req) < 0) {
    pRsp->code = terrno;
    goto _err;
  }

  tDecoderClear(&coder);
  return 0;

_err:
  tDecoderClear(&coder);
  return -1;
}

static int32_t vnodeProcessCreateTbReq(SVnode *pVnode, int64_t version, void *pReq, int32_t len, SRpcMsg *pRsp) {
  SDecoder           decoder = {0};
  int32_t            rcode = 0;
  SVCreateTbBatchReq req = {0};
  SVCreateTbReq     *pCreateReq;
  SVCreateTbBatchRsp rsp = {0};
  SVCreateTbRsp      cRsp = {0};
  char               tbName[TSDB_TABLE_FNAME_LEN];
  STbUidStore       *pStore = NULL;
  SArray            *tbUids = NULL;

  pRsp->msgType = TDMT_VND_CREATE_TABLE_RSP;
  pRsp->code = TSDB_CODE_SUCCESS;
  pRsp->pCont = NULL;
  pRsp->contLen = 0;

  // decode
  tDecoderInit(&decoder, pReq, len);
  if (tDecodeSVCreateTbBatchReq(&decoder, &req) < 0) {
    rcode = -1;
    terrno = TSDB_CODE_INVALID_MSG;
    goto _exit;
  }

  rsp.pArray = taosArrayInit(req.nReqs, sizeof(cRsp));
  tbUids = taosArrayInit(req.nReqs, sizeof(int64_t));
  if (rsp.pArray == NULL || tbUids == NULL) {
    rcode = -1;
    terrno = TSDB_CODE_OUT_OF_MEMORY;
    goto _exit;
  }

  // loop to create table
  for (int32_t iReq = 0; iReq < req.nReqs; iReq++) {
    pCreateReq = req.pReqs + iReq;

    // validate hash
    sprintf(tbName, "%s.%s", pVnode->config.dbname, pCreateReq->name);
    if (vnodeValidateTableHash(pVnode, tbName) < 0) {
      cRsp.code = TSDB_CODE_VND_HASH_MISMATCH;
      taosArrayPush(rsp.pArray, &cRsp);
      continue;
    }

    // do create table
    if (metaCreateTable(pVnode->pMeta, version, pCreateReq) < 0) {
      if (pCreateReq->flags & TD_CREATE_IF_NOT_EXISTS && terrno == TSDB_CODE_TDB_TABLE_ALREADY_EXIST) {
        cRsp.code = TSDB_CODE_SUCCESS;
      } else {
        cRsp.code = terrno;
      }
    } else {
      cRsp.code = TSDB_CODE_SUCCESS;
      tdFetchTbUidList(pVnode->pSma, &pStore, pCreateReq->ctb.suid, pCreateReq->uid);
      taosArrayPush(tbUids, &pCreateReq->uid);
    }

    taosArrayPush(rsp.pArray, &cRsp);
  }

  tDecoderClear(&decoder);

  tqUpdateTbUidList(pVnode->pTq, tbUids, true);
  tdUpdateTbUidList(pVnode->pSma, pStore);
  tdUidStoreFree(pStore);

  // prepare rsp
  SEncoder encoder = {0};
  int32_t  ret = 0;
  tEncodeSize(tEncodeSVCreateTbBatchRsp, &rsp, pRsp->contLen, ret);
  pRsp->pCont = rpcMallocCont(pRsp->contLen);
  if (pRsp->pCont == NULL) {
    terrno = TSDB_CODE_OUT_OF_MEMORY;
    rcode = -1;
    goto _exit;
  }
  tEncoderInit(&encoder, pRsp->pCont, pRsp->contLen);
  tEncodeSVCreateTbBatchRsp(&encoder, &rsp);
  tEncoderClear(&encoder);

_exit:
  taosArrayDestroy(rsp.pArray);
  taosArrayDestroy(tbUids);
  tDecoderClear(&decoder);
  tEncoderClear(&encoder);
  return rcode;
}

static int32_t vnodeProcessAlterStbReq(SVnode *pVnode, int64_t version, void *pReq, int32_t len, SRpcMsg *pRsp) {
  SVCreateStbReq req = {0};
  SDecoder       dc = {0};

  pRsp->msgType = TDMT_VND_ALTER_STB_RSP;
  pRsp->code = TSDB_CODE_SUCCESS;
  pRsp->pCont = NULL;
  pRsp->contLen = 0;

  tDecoderInit(&dc, pReq, len);

  // decode req
  if (tDecodeSVCreateStbReq(&dc, &req) < 0) {
    terrno = TSDB_CODE_INVALID_MSG;
    tDecoderClear(&dc);
    return -1;
  }

  if (metaAlterSTable(pVnode->pMeta, version, &req) < 0) {
    pRsp->code = terrno;
    tDecoderClear(&dc);
    return -1;
  }

  tDecoderClear(&dc);

  return 0;
}

static int32_t vnodeProcessDropStbReq(SVnode *pVnode, int64_t version, void *pReq, int32_t len, SRpcMsg *pRsp) {
  SVDropStbReq req = {0};
  int32_t      rcode = TSDB_CODE_SUCCESS;
  SDecoder     decoder = {0};

  pRsp->msgType = TDMT_VND_CREATE_STB_RSP;
  pRsp->pCont = NULL;
  pRsp->contLen = 0;

  // decode request
  tDecoderInit(&decoder, pReq, len);
  if (tDecodeSVDropStbReq(&decoder, &req) < 0) {
    rcode = TSDB_CODE_INVALID_MSG;
    goto _exit;
  }

  // process request
  if (metaDropSTable(pVnode->pMeta, version, &req) < 0) {
    rcode = terrno;
    goto _exit;
  }

  // return rsp
_exit:
  pRsp->code = rcode;
  tDecoderClear(&decoder);
  return 0;
}

static int32_t vnodeProcessAlterTbReq(SVnode *pVnode, int64_t version, void *pReq, int32_t len, SRpcMsg *pRsp) {
  SVAlterTbReq  vAlterTbReq = {0};
  SVAlterTbRsp  vAlterTbRsp = {0};
  SDecoder      dc = {0};
  int32_t       rcode = 0;
  int32_t       ret;
  SEncoder      ec = {0};
  STableMetaRsp vMetaRsp = {0};

  pRsp->msgType = TDMT_VND_ALTER_TABLE_RSP;
  pRsp->pCont = NULL;
  pRsp->contLen = 0;
  pRsp->code = TSDB_CODE_SUCCESS;

  tDecoderInit(&dc, pReq, len);

  // decode
  if (tDecodeSVAlterTbReq(&dc, &vAlterTbReq) < 0) {
    vAlterTbRsp.code = TSDB_CODE_INVALID_MSG;
    tDecoderClear(&dc);
    rcode = -1;
    goto _exit;
  }

  // process
  if (metaAlterTable(pVnode->pMeta, version, &vAlterTbReq, &vMetaRsp) < 0) {
    vAlterTbRsp.code = TSDB_CODE_INVALID_MSG;
    tDecoderClear(&dc);
    rcode = -1;
    goto _exit;
  }
  tDecoderClear(&dc);

  if (NULL != vMetaRsp.pSchemas) {
    vnodeUpdateMetaRsp(pVnode, &vMetaRsp);
    vAlterTbRsp.pMeta = &vMetaRsp;
  }

_exit:
  tEncodeSize(tEncodeSVAlterTbRsp, &vAlterTbRsp, pRsp->contLen, ret);
  pRsp->pCont = rpcMallocCont(pRsp->contLen);
  tEncoderInit(&ec, pRsp->pCont, pRsp->contLen);
  tEncodeSVAlterTbRsp(&ec, &vAlterTbRsp);
  tEncoderClear(&ec);
  return 0;
}

static int32_t vnodeProcessDropTbReq(SVnode *pVnode, int64_t version, void *pReq, int32_t len, SRpcMsg *pRsp) {
  SVDropTbBatchReq req = {0};
  SVDropTbBatchRsp rsp = {0};
  SDecoder         decoder = {0};
  SEncoder         encoder = {0};
  int32_t          ret;
  SArray          *tbUids = NULL;

  pRsp->msgType = TDMT_VND_DROP_TABLE_RSP;
  pRsp->pCont = NULL;
  pRsp->contLen = 0;
  pRsp->code = TSDB_CODE_SUCCESS;

  // decode req
  tDecoderInit(&decoder, pReq, len);
  ret = tDecodeSVDropTbBatchReq(&decoder, &req);
  if (ret < 0) {
    terrno = TSDB_CODE_INVALID_MSG;
    pRsp->code = terrno;
    goto _exit;
  }

  // process req
  tbUids = taosArrayInit(req.nReqs, sizeof(int64_t));
  rsp.pArray = taosArrayInit(req.nReqs, sizeof(SVDropTbRsp));
  if (tbUids == NULL || rsp.pArray == NULL) goto _exit;

  for (int32_t iReq = 0; iReq < req.nReqs; iReq++) {
    SVDropTbReq *pDropTbReq = req.pReqs + iReq;
    SVDropTbRsp  dropTbRsp = {0};

    /* code */
    ret = metaDropTable(pVnode->pMeta, version, pDropTbReq, tbUids);
    if (ret < 0) {
      if (pDropTbReq->igNotExists && terrno == TSDB_CODE_VND_TABLE_NOT_EXIST) {
        dropTbRsp.code = TSDB_CODE_SUCCESS;
      } else {
        dropTbRsp.code = terrno;
      }
    } else {
      dropTbRsp.code = TSDB_CODE_SUCCESS;
    }

    taosArrayPush(rsp.pArray, &dropTbRsp);
  }

  tqUpdateTbUidList(pVnode->pTq, tbUids, false);

_exit:
  taosArrayDestroy(tbUids);
  tDecoderClear(&decoder);
  tEncodeSize(tEncodeSVDropTbBatchRsp, &rsp, pRsp->contLen, ret);
  pRsp->pCont = rpcMallocCont(pRsp->contLen);
  tEncoderInit(&encoder, pRsp->pCont, pRsp->contLen);
  tEncodeSVDropTbBatchRsp(&encoder, &rsp);
  tEncoderClear(&encoder);
  return 0;
}

static int32_t vnodeDebugPrintSingleSubmitMsg(SMeta *pMeta, SSubmitBlk *pBlock, SSubmitMsgIter *msgIter,
                                              const char *tags) {
  SSubmitBlkIter blkIter = {0};
  STSchema      *pSchema = NULL;
  tb_uid_t       suid = 0;
  STSRow        *row = NULL;
  int32_t        rv = -1;

  tInitSubmitBlkIter(msgIter, pBlock, &blkIter);
  if (blkIter.row == NULL) return 0;
  if (!pSchema || (suid != msgIter->suid) || rv != TD_ROW_SVER(blkIter.row)) {
    if (pSchema) {
      taosMemoryFreeClear(pSchema);
    }
    pSchema = metaGetTbTSchema(pMeta, msgIter->suid, TD_ROW_SVER(blkIter.row));  // TODO: use the real schema
    if (pSchema) {
      suid = msgIter->suid;
      rv = TD_ROW_SVER(blkIter.row);
    }
  }
  if (!pSchema) {
    printf("%s:%d no valid schema\n", tags, __LINE__);
    return -1;
  }
  char __tags[128] = {0};
  snprintf(__tags, 128, "%s: uid %" PRIi64 " ", tags, msgIter->uid);
  while ((row = tGetSubmitBlkNext(&blkIter))) {
    tdSRowPrint(row, pSchema, __tags);
  }

  taosMemoryFreeClear(pSchema);

  return TSDB_CODE_SUCCESS;
}

static int32_t vnodeDebugPrintSubmitMsg(SVnode *pVnode, SSubmitReq *pMsg, const char *tags) {
  ASSERT(pMsg != NULL);
  SSubmitMsgIter msgIter = {0};
  SMeta         *pMeta = pVnode->pMeta;
  SSubmitBlk    *pBlock = NULL;

  if (tInitSubmitMsgIter(pMsg, &msgIter) < 0) return -1;
  while (true) {
    if (tGetSubmitMsgNext(&msgIter, &pBlock) < 0) return -1;
    if (pBlock == NULL) break;

    vnodeDebugPrintSingleSubmitMsg(pMeta, pBlock, &msgIter, tags);
  }

  return 0;
}

static int32_t vnodeProcessSubmitReq(SVnode *pVnode, int64_t version, void *pReq, int32_t len, SRpcMsg *pRsp) {
  SSubmitReq    *pSubmitReq = (SSubmitReq *)pReq;
  SSubmitRsp     submitRsp = {0};
  SSubmitMsgIter msgIter = {0};
  SSubmitBlk    *pBlock;
  SSubmitRsp     rsp = {0};
  SVCreateTbReq  createTbReq = {0};
  SDecoder       decoder = {0};
  int32_t        nRows;
  int32_t        tsize, ret;
  SEncoder       encoder = {0};
  SArray        *newTbUids = NULL;
  terrno = TSDB_CODE_SUCCESS;

  pRsp->code = 0;

#ifdef TD_DEBUG_PRINT_ROW
  vnodeDebugPrintSubmitMsg(pVnode, pReq, __func__);
#endif

  if (tsdbScanAndConvertSubmitMsg(pVnode->pTsdb, pSubmitReq) < 0) {
    pRsp->code = terrno;
    goto _exit;
  }

  // handle the request
  if (tInitSubmitMsgIter(pSubmitReq, &msgIter) < 0) {
    pRsp->code = TSDB_CODE_INVALID_MSG;
    goto _exit;
  }

  submitRsp.pArray = taosArrayInit(msgIter.numOfBlocks, sizeof(SSubmitBlkRsp));
  newTbUids = taosArrayInit(msgIter.numOfBlocks, sizeof(int64_t));
  if (!submitRsp.pArray) {
    pRsp->code = TSDB_CODE_OUT_OF_MEMORY;
    goto _exit;
  }

  for (;;) {
    tGetSubmitMsgNext(&msgIter, &pBlock);
    if (pBlock == NULL) break;

    SSubmitBlkRsp submitBlkRsp = {0};

    // create table for auto create table mode
    if (msgIter.schemaLen > 0) {
      submitBlkRsp.hashMeta = 1;

      tDecoderInit(&decoder, pBlock->data, msgIter.schemaLen);
      if (tDecodeSVCreateTbReq(&decoder, &createTbReq) < 0) {
        pRsp->code = TSDB_CODE_INVALID_MSG;
        tDecoderClear(&decoder);
        goto _exit;
      }

      if (metaCreateTable(pVnode->pMeta, version, &createTbReq) < 0) {
        if (terrno != TSDB_CODE_TDB_TABLE_ALREADY_EXIST) {
          submitBlkRsp.code = terrno;
          tDecoderClear(&decoder);
          goto _exit;
        }
      }
      taosArrayPush(newTbUids, &createTbReq.uid);

      submitBlkRsp.uid = createTbReq.uid;
      submitBlkRsp.tblFName = taosMemoryMalloc(strlen(pVnode->config.dbname) + strlen(createTbReq.name) + 2);
      sprintf(submitBlkRsp.tblFName, "%s.", pVnode->config.dbname);

      msgIter.uid = createTbReq.uid;
      if (createTbReq.type == TSDB_CHILD_TABLE) {
        msgIter.suid = createTbReq.ctb.suid;
      } else {
        msgIter.suid = 0;
      }

#ifdef TD_DEBUG_PRINT_ROW
      vnodeDebugPrintSingleSubmitMsg(pVnode->pMeta, pBlock, &msgIter, "real uid");
#endif
      tDecoderClear(&decoder);
    } else {
      submitBlkRsp.tblFName = taosMemoryMalloc(TSDB_TABLE_FNAME_LEN);
      sprintf(submitBlkRsp.tblFName, "%s.", pVnode->config.dbname);
    }

    if (tsdbInsertTableData(pVnode->pTsdb, version, &msgIter, pBlock, &submitBlkRsp) < 0) {
      submitBlkRsp.code = terrno;
    }

    submitRsp.numOfRows += submitBlkRsp.numOfRows;
    submitRsp.affectedRows += submitBlkRsp.affectedRows;
    taosArrayPush(submitRsp.pArray, &submitBlkRsp);
  }
  tqUpdateTbUidList(pVnode->pTq, newTbUids, true);

_exit:
  taosArrayDestroy(newTbUids);
  tEncodeSize(tEncodeSSubmitRsp, &submitRsp, tsize, ret);
  pRsp->pCont = rpcMallocCont(tsize);
  pRsp->contLen = tsize;
  tEncoderInit(&encoder, pRsp->pCont, tsize);
  tEncodeSSubmitRsp(&encoder, &submitRsp);
  tEncoderClear(&encoder);

  for (int32_t i = 0; i < taosArrayGetSize(submitRsp.pArray); i++) {
    taosMemoryFree(((SSubmitBlkRsp *)taosArrayGet(submitRsp.pArray, i))[0].tblFName);
  }

  taosArrayDestroy(submitRsp.pArray);

  // TODO: the partial success scenario and the error case
  // => If partial success, extract the success submitted rows and reconstruct a new submit msg, and push to level
  // 1/level 2.
  // TODO: refactor
  if ((terrno == TSDB_CODE_SUCCESS) && (pRsp->code == TSDB_CODE_SUCCESS)) {
    tdProcessRSmaSubmit(pVnode->pSma, pReq, STREAM_INPUT__DATA_SUBMIT);
  }

  return 0;
}

static int32_t vnodeProcessCreateTSmaReq(SVnode *pVnode, int64_t version, void *pReq, int32_t len, SRpcMsg *pRsp) {
  SVCreateTSmaReq req = {0};
  SDecoder        coder;

  if (pRsp) {
    pRsp->msgType = TDMT_VND_CREATE_SMA_RSP;
    pRsp->code = TSDB_CODE_SUCCESS;
    pRsp->pCont = NULL;
    pRsp->contLen = 0;
  }

  // decode and process req
  tDecoderInit(&coder, pReq, len);

  if (tDecodeSVCreateTSmaReq(&coder, &req) < 0) {
    terrno = TSDB_CODE_MSG_DECODE_ERROR;
    if (pRsp) pRsp->code = terrno;
    goto _err;
  }

  if (tdProcessTSmaCreate(pVnode->pSma, version, (const char *)&req) < 0) {
    if (pRsp) pRsp->code = terrno;
    goto _err;
  }

  tDecoderClear(&coder);
  vDebug("vgId:%d, success to create tsma %s:%" PRIi64 " version %" PRIi64 " for table %" PRIi64, TD_VID(pVnode),
         req.indexName, req.indexUid, version, req.tableUid);
  return 0;

_err:
  tDecoderClear(&coder);
  vError("vgId:%d, failed to create tsma %s:%" PRIi64 " version %" PRIi64 "for table %" PRIi64 " since %s",
         TD_VID(pVnode), req.indexName, req.indexUid, version, req.tableUid, terrstr(terrno));
  return -1;
}

/**
 * @brief specific for smaDstVnode
 *
 * @param pVnode
 * @param pCont
 * @param contLen
 * @return int32_t
 */
int32_t vnodeProcessCreateTSma(SVnode *pVnode, void *pCont, uint32_t contLen) {
  return vnodeProcessCreateTSmaReq(pVnode, 1, pCont, contLen, NULL);
}

static int32_t vnodeProcessAlterConfirmReq(SVnode *pVnode, int64_t version, void *pReq, int32_t len, SRpcMsg *pRsp) {
  vInfo("vgId:%d, alter replica confim msg is processed", TD_VID(pVnode));
  pRsp->msgType = TDMT_VND_ALTER_CONFIRM_RSP;
  pRsp->code = TSDB_CODE_SUCCESS;
  pRsp->pCont = NULL;
  pRsp->contLen = 0;

  return 0;
}

static int32_t vnodeProcessAlterHasnRangeReq(SVnode *pVnode, int64_t version, void *pReq, int32_t len, SRpcMsg *pRsp) {
  vInfo("vgId:%d, alter hashrange msg will be processed", TD_VID(pVnode));

  // todo
  // 1. stop work
  // 2. adjust hash range / compact / remove wals / rename vgroups
  // 3. reload sync
  return 0;
}

static int32_t vnodeProcessDeleteReq(SVnode *pVnode, int64_t version, void *pReq, int32_t len, SRpcMsg *pRsp) {
  int32_t     code = 0;
  SDecoder   *pCoder = &(SDecoder){0};
  SDeleteRes *pRes = &(SDeleteRes){0};

  pRes->uidList = taosArrayInit(0, sizeof(tb_uid_t));
  if (pRes->uidList == NULL) {
    code = TSDB_CODE_OUT_OF_MEMORY;
    goto _err;
  }

  tDecoderInit(pCoder, pReq, len);
  tDecodeDeleteRes(pCoder, pRes);

  for (int32_t iUid = 0; iUid < taosArrayGetSize(pRes->uidList); iUid++) {
    code = tsdbDeleteTableData(pVnode->pTsdb, version, pRes->suid, *(uint64_t *)taosArrayGet(pRes->uidList, iUid),
                               pRes->skey, pRes->ekey);
    if (code) goto _err;
  }

  tDecoderClear(pCoder);
  taosArrayDestroy(pRes->uidList);
  return code;

_err:
  return code;
}<|MERGE_RESOLUTION|>--- conflicted
+++ resolved
@@ -170,11 +170,7 @@
       if (vnodeProcessDropTbReq(pVnode, version, pReq, len, pRsp) < 0) goto _err;
       break;
     case TDMT_VND_DROP_TTL_TABLE:
-<<<<<<< HEAD
-      // if (vnodeProcessDropTtlTbReq(pVnode, version, pReq, len, pRsp) < 0) goto _err;
-=======
       if (vnodeProcessDropTtlTbReq(pVnode, version, pReq, len, pRsp) < 0) goto _err;
->>>>>>> b2f7d70b
       break;
     case TDMT_VND_CREATE_SMA: {
       if (vnodeProcessCreateTSmaReq(pVnode, version, pReq, len, pRsp) < 0) goto _err;
