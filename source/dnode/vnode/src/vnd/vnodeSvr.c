--- conflicted
+++ resolved
@@ -998,13 +998,10 @@
     if (terrno < 0) goto _end;
     strncpy(buf, mr.me.name, TSDB_TABLE_NAME_LEN);
     void *p = taosArrayPush(pNames, buf);
-<<<<<<< HEAD
-=======
     if (p == NULL) {
       goto _end;
     }
 
->>>>>>> 24d51212
     expiredTb.name = p;
     if (mr.me.type == TSDB_CHILD_TABLE) {
       expiredTb.suid = mr.me.ctbEntry.suid;
