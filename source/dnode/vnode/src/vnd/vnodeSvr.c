--- conflicted
+++ resolved
@@ -633,13 +633,7 @@
       }
       break;
     case TDMT_STREAM_TASK_DEPLOY: {
-<<<<<<< HEAD
-      code = tqProcessTaskDeployReq(pVnode->pTq, ver, pReq, len);
-      if (code != TSDB_CODE_SUCCESS) {
-        terrno = code;
-=======
       if ((code = tqProcessTaskDeployReq(pVnode->pTq, ver, pReq, len)) != TSDB_CODE_SUCCESS) {
->>>>>>> cbb3572f
         goto _err;
       }
     } break;
