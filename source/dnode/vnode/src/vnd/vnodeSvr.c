/*
 * Copyright (c) 2019 TAOS Data, Inc. <jhtao@taosdata.com>
 *
 * This program is free software: you can use, redistribute, and/or modify
 * it under the terms of the GNU Affero General Public License, version 3
 * or later ("AGPL"), as published by the Free Software Foundation.
 *
 * This program is distributed in the hope that it will be useful, but WITHOUT
 * ANY WARRANTY; without even the implied warranty of MERCHANTABILITY or
 * FITNESS FOR A PARTICULAR PURPOSE.
 *
 * You should have received a copy of the GNU Affero General Public License
 * along with this program. If not, see <http://www.gnu.org/licenses/>.
 */

#include "audit.h"
#include "cos.h"
#include "monitor.h"
#include "tencode.h"
#include "tglobal.h"
#include "tmsg.h"
#include "tstrbuild.h"
#include "vnd.h"
#include "vnode.h"
#include "vnodeInt.h"

extern taos_counter_t *tsInsertCounter;

static int32_t vnodeProcessCreateStbReq(SVnode *pVnode, int64_t ver, void *pReq, int32_t len, SRpcMsg *pRsp);
static int32_t vnodeProcessAlterStbReq(SVnode *pVnode, int64_t ver, void *pReq, int32_t len, SRpcMsg *pRsp);
static int32_t vnodeProcessDropStbReq(SVnode *pVnode, int64_t ver, void *pReq, int32_t len, SRpcMsg *pRsp);
static int32_t vnodeProcessCreateTbReq(SVnode *pVnode, int64_t ver, void *pReq, int32_t len, SRpcMsg *pRsp,
                                       SRpcMsg *pOriginRpc);
static int32_t vnodeProcessAlterTbReq(SVnode *pVnode, int64_t ver, void *pReq, int32_t len, SRpcMsg *pRsp);
static int32_t vnodeProcessDropTbReq(SVnode *pVnode, int64_t ver, void *pReq, int32_t len, SRpcMsg *pRsp,
                                     SRpcMsg *pOriginRpc);
static int32_t vnodeProcessSubmitReq(SVnode *pVnode, int64_t ver, void *pReq, int32_t len, SRpcMsg *pRsp,
                                     SRpcMsg *pOriginalMsg);
static int32_t vnodeProcessCreateTSmaReq(SVnode *pVnode, int64_t ver, void *pReq, int32_t len, SRpcMsg *pRsp);
static int32_t vnodeProcessAlterConfirmReq(SVnode *pVnode, int64_t ver, void *pReq, int32_t len, SRpcMsg *pRsp);
static int32_t vnodeProcessAlterConfigReq(SVnode *pVnode, int64_t ver, void *pReq, int32_t len, SRpcMsg *pRsp);
static int32_t vnodeProcessDropTtlTbReq(SVnode *pVnode, int64_t ver, void *pReq, int32_t len, SRpcMsg *pRsp);
static int32_t vnodeProcessTrimReq(SVnode *pVnode, int64_t ver, void *pReq, int32_t len, SRpcMsg *pRsp);
static int32_t vnodeProcessS3MigrateReq(SVnode *pVnode, int64_t ver, void *pReq, int32_t len, SRpcMsg *pRsp);
static int32_t vnodeProcessDeleteReq(SVnode *pVnode, int64_t ver, void *pReq, int32_t len, SRpcMsg *pRsp,
                                     SRpcMsg *pOriginalMsg);
static int32_t vnodeProcessBatchDeleteReq(SVnode *pVnode, int64_t ver, void *pReq, int32_t len, SRpcMsg *pRsp);
static int32_t vnodeProcessCreateIndexReq(SVnode *pVnode, int64_t ver, void *pReq, int32_t len, SRpcMsg *pRsp);
static int32_t vnodeProcessDropIndexReq(SVnode *pVnode, int64_t ver, void *pReq, int32_t len, SRpcMsg *pRsp);
static int32_t vnodeProcessCompactVnodeReq(SVnode *pVnode, int64_t ver, void *pReq, int32_t len, SRpcMsg *pRsp);
static int32_t vnodeProcessConfigChangeReq(SVnode *pVnode, int64_t ver, void *pReq, int32_t len, SRpcMsg *pRsp);
static int32_t vnodeProcessArbCheckSyncReq(SVnode *pVnode, void *pReq, int32_t len, SRpcMsg *pRsp);
static int32_t vnodeProcessDropTSmaCtbReq(SVnode *pVnode, int64_t ver, void *pReq, int32_t len, SRpcMsg *pRsp,
                                          SRpcMsg *pOriginRpc);

static int32_t vnodeCheckToken(SVnode *pVnode, char *member0Token, char *member1Token);
static int32_t vnodeCheckSyncd(SVnode *pVnode, char *member0Token, char *member1Token);
static int32_t vnodeProcessFetchTtlExpiredTbs(SVnode *pVnode, int64_t ver, void *pReq, int32_t len, SRpcMsg *pRsp);

extern int32_t vnodeProcessKillCompactReq(SVnode *pVnode, int64_t ver, void *pReq, int32_t len, SRpcMsg *pRsp);
extern int32_t vnodeQueryCompactProgress(SVnode *pVnode, SRpcMsg *pMsg);

static int32_t vnodePreprocessCreateTableReq(SVnode *pVnode, SDecoder *pCoder, int64_t btime, int64_t *pUid) {
  int32_t code = 0;
  int32_t lino = 0;

  if (tStartDecode(pCoder) < 0) {
    code = TSDB_CODE_INVALID_MSG;
    TSDB_CHECK_CODE(code, lino, _exit);
  }

  // flags
  if (tDecodeI32v(pCoder, NULL) < 0) {
    code = TSDB_CODE_INVALID_MSG;
    TSDB_CHECK_CODE(code, lino, _exit);
  }

  // name
  char *name = NULL;
  if (tDecodeCStr(pCoder, &name) < 0) {
    code = TSDB_CODE_INVALID_MSG;
    TSDB_CHECK_CODE(code, lino, _exit);
  }

  // uid
  int64_t uid = metaGetTableEntryUidByName(pVnode->pMeta, name);
  if (uid == 0) {
    uid = tGenIdPI64();
  }
  taosSetInt64Aligned((int64_t *)(pCoder->data + pCoder->pos), uid);

  // btime
  taosSetInt64Aligned((int64_t *)(pCoder->data + pCoder->pos + 8), btime);

  tEndDecode(pCoder);

_exit:
  if (code) {
    vError("vgId:%d %s failed at line %d since %s", TD_VID(pVnode), __func__, lino, tstrerror(code));
  } else {
    vTrace("vgId:%d %s done, table:%s uid generated:%" PRId64, TD_VID(pVnode), __func__, name, uid);
    if (pUid) *pUid = uid;
  }
  return code;
}
static int32_t vnodePreProcessCreateTableMsg(SVnode *pVnode, SRpcMsg *pMsg) {
  int32_t code = 0;
  int32_t lino = 0;

  int64_t  btime = taosGetTimestampMs();
  SDecoder dc = {0};
  int32_t  nReqs;

  tDecoderInit(&dc, (uint8_t *)pMsg->pCont + sizeof(SMsgHead), pMsg->contLen - sizeof(SMsgHead));
  if (tStartDecode(&dc) < 0) {
    code = TSDB_CODE_INVALID_MSG;
    return code;
  }

  if (tDecodeI32v(&dc, &nReqs) < 0) {
    code = TSDB_CODE_INVALID_MSG;
    TSDB_CHECK_CODE(code, lino, _exit);
  }
  for (int32_t iReq = 0; iReq < nReqs; iReq++) {
    code = vnodePreprocessCreateTableReq(pVnode, &dc, btime, NULL);
    TSDB_CHECK_CODE(code, lino, _exit);
  }

  tEndDecode(&dc);

_exit:
  tDecoderClear(&dc);
  if (code) {
    vError("vgId:%d, %s:%d failed to preprocess submit request since %s, msg type:%s", TD_VID(pVnode), __func__, lino,
           tstrerror(code), TMSG_INFO(pMsg->msgType));
  }
  return code;
}

static int32_t vnodePreProcessAlterTableMsg(SVnode *pVnode, SRpcMsg *pMsg) {
  int32_t code = TSDB_CODE_INVALID_MSG;
  int32_t lino = 0;

  SDecoder dc = {0};
  tDecoderInit(&dc, (uint8_t *)pMsg->pCont + sizeof(SMsgHead), pMsg->contLen - sizeof(SMsgHead));

  SVAlterTbReq vAlterTbReq = {0};
  int64_t      ctimeMs = taosGetTimestampMs();
  if (tDecodeSVAlterTbReqSetCtime(&dc, &vAlterTbReq, ctimeMs) < 0) {
    taosArrayDestroy(vAlterTbReq.pMultiTag);
    vAlterTbReq.pMultiTag = NULL;
    goto _exit;
  }
  taosArrayDestroy(vAlterTbReq.pMultiTag);
  vAlterTbReq.pMultiTag = NULL;

  code = 0;

_exit:
  tDecoderClear(&dc);
  if (code) {
    vError("vgId:%d %s failed at line %d since %s", TD_VID(pVnode), __func__, lino, tstrerror(code));
  } else {
    vTrace("vgId:%d %s done, table:%s ctimeMs generated:%" PRId64, TD_VID(pVnode), __func__, vAlterTbReq.tbName,
           ctimeMs);
  }
  return code;
}

static int32_t vnodePreProcessDropTtlMsg(SVnode *pVnode, SRpcMsg *pMsg) {
  int32_t code = TSDB_CODE_INVALID_MSG;
  int32_t lino = 0;

  SMsgHead *pContOld = pMsg->pCont;
  int32_t   reqLenOld = pMsg->contLen - sizeof(SMsgHead);

  SArray *tbUids = NULL;
  int64_t timestampMs = 0;

  SVDropTtlTableReq ttlReq = {0};
  if (tDeserializeSVDropTtlTableReq((char *)pContOld + sizeof(SMsgHead), reqLenOld, &ttlReq) != 0) {
    code = TSDB_CODE_INVALID_MSG;
    TSDB_CHECK_CODE(code, lino, _exit);
  }

  {  // find expired uids
    tbUids = taosArrayInit(8, sizeof(tb_uid_t));
    if (tbUids == NULL) {
      code = terrno;
      TSDB_CHECK_CODE(code, lino, _exit);
    }

    timestampMs = (int64_t)ttlReq.timestampSec * 1000;
    code = metaTtlFindExpired(pVnode->pMeta, timestampMs, tbUids, ttlReq.ttlDropMaxCount);
    if (code != 0) {
      code = TSDB_CODE_INVALID_MSG;
      TSDB_CHECK_CODE(code, lino, _exit);
    }

    ttlReq.nUids = taosArrayGetSize(tbUids);
    ttlReq.pTbUids = tbUids;
  }

  if (ttlReq.nUids == 0) {
    code = TSDB_CODE_MSG_PREPROCESSED;
    TSDB_CHECK_CODE(code, lino, _exit);
  }

  {  // prepare new content
    int32_t reqLenNew = tSerializeSVDropTtlTableReq(NULL, 0, &ttlReq);
    int32_t contLenNew = reqLenNew + sizeof(SMsgHead);

    SMsgHead *pContNew = rpcMallocCont(contLenNew);
    if (pContNew == NULL) {
      code = terrno;
      TSDB_CHECK_CODE(code, lino, _exit);
    }

    if (tSerializeSVDropTtlTableReq((char *)pContNew + sizeof(SMsgHead), reqLenNew, &ttlReq) != 0) {
      vError("vgId:%d %s:%d failed to serialize drop ttl request", TD_VID(pVnode), __func__, lino);
    }
    pContNew->contLen = htonl(reqLenNew);
    pContNew->vgId = pContOld->vgId;

    rpcFreeCont(pContOld);
    pMsg->pCont = pContNew;
    pMsg->contLen = contLenNew;
  }

  code = 0;

_exit:
  taosArrayDestroy(tbUids);

  if (code && code != TSDB_CODE_MSG_PREPROCESSED) {
    vError("vgId:%d, %s:%d failed to preprocess drop ttl request since %s, msg type:%s", TD_VID(pVnode), __func__, lino,
           tstrerror(code), TMSG_INFO(pMsg->msgType));
  } else {
    vTrace("vgId:%d, %s done, timestampSec:%d, nUids:%d", TD_VID(pVnode), __func__, ttlReq.timestampSec, ttlReq.nUids);
  }

  return code;
}

extern int64_t tsMaxKeyByPrecision[];
static int32_t vnodePreProcessSubmitTbData(SVnode *pVnode, SDecoder *pCoder, int64_t btimeMs, int64_t ctimeMs) {
  int32_t code = 0;
  int32_t lino = 0;

  if (tStartDecode(pCoder) < 0) {
    code = TSDB_CODE_INVALID_MSG;
    TSDB_CHECK_CODE(code, lino, _exit);
  }

  SSubmitTbData submitTbData;
  uint8_t       version;
  if (tDecodeI32v(pCoder, &submitTbData.flags) < 0) {
    code = TSDB_CODE_INVALID_MSG;
    TSDB_CHECK_CODE(code, lino, _exit);
  }
  version = (submitTbData.flags >> 8) & 0xff;
  submitTbData.flags = submitTbData.flags & 0xff;

  int64_t uid;
  if (submitTbData.flags & SUBMIT_REQ_AUTO_CREATE_TABLE) {
    code = vnodePreprocessCreateTableReq(pVnode, pCoder, btimeMs, &uid);
    TSDB_CHECK_CODE(code, lino, _exit);
  }

  // submit data
  if (tDecodeI64(pCoder, &submitTbData.suid) < 0) {
    code = TSDB_CODE_INVALID_MSG;
    TSDB_CHECK_CODE(code, lino, _exit);
  }

  if (submitTbData.flags & SUBMIT_REQ_AUTO_CREATE_TABLE) {
    taosSetInt64Aligned((int64_t *)(pCoder->data + pCoder->pos), uid);
    pCoder->pos += sizeof(int64_t);
  } else {
    if (tDecodeI64(pCoder, &submitTbData.uid) < 0) {
      code = TSDB_CODE_INVALID_MSG;
      TSDB_CHECK_CODE(code, lino, _exit);
    }
  }

  if (tDecodeI32v(pCoder, &submitTbData.sver) < 0) {
    code = TSDB_CODE_INVALID_MSG;
    TSDB_CHECK_CODE(code, lino, _exit);
  }

  // scan and check
  TSKEY now = btimeMs;
  if (pVnode->config.tsdbCfg.precision == TSDB_TIME_PRECISION_MICRO) {
    now *= 1000;
  } else if (pVnode->config.tsdbCfg.precision == TSDB_TIME_PRECISION_NANO) {
    now *= 1000000;
  }

  int32_t keep = pVnode->config.tsdbCfg.keep2;
  /*
  int32_t nlevel = tfsGetLevel(pVnode->pTfs);
  if (nlevel > 1 && tsS3Enabled) {
    if (nlevel == 3) {
      keep = pVnode->config.tsdbCfg.keep1;
    } else if (nlevel == 2) {
      keep = pVnode->config.tsdbCfg.keep0;
    }
  }
  */

  TSKEY minKey = now - tsTickPerMin[pVnode->config.tsdbCfg.precision] * keep;
  TSKEY maxKey = tsMaxKeyByPrecision[pVnode->config.tsdbCfg.precision];
  if (submitTbData.flags & SUBMIT_REQ_COLUMN_DATA_FORMAT) {
    uint64_t nColData;
    if (tDecodeU64v(pCoder, &nColData) < 0) {
      code = TSDB_CODE_INVALID_MSG;
      TSDB_CHECK_CODE(code, lino, _exit);
    }

    SColData colData = {0};
    code = tDecodeColData(version, pCoder, &colData);
    if (code) {
      code = TSDB_CODE_INVALID_MSG;
      TSDB_CHECK_CODE(code, lino, _exit);
    }

    if (colData.flag != HAS_VALUE) {
      code = TSDB_CODE_INVALID_MSG;
      TSDB_CHECK_CODE(code, lino, _exit);
    }

    for (int32_t iRow = 0; iRow < colData.nVal; iRow++) {
      if (((TSKEY *)colData.pData)[iRow] < minKey || ((TSKEY *)colData.pData)[iRow] > maxKey) {
        code = TSDB_CODE_TDB_TIMESTAMP_OUT_OF_RANGE;
        TSDB_CHECK_CODE(code, lino, _exit);
      }
    }

    for (uint64_t i = 1; i < nColData; i++) {
      code = tDecodeColData(version, pCoder, &colData);
      if (code) {
        code = TSDB_CODE_INVALID_MSG;
        TSDB_CHECK_CODE(code, lino, _exit);
      }
    }
  } else {
    uint64_t nRow;
    if (tDecodeU64v(pCoder, &nRow) < 0) {
      code = TSDB_CODE_INVALID_MSG;
      TSDB_CHECK_CODE(code, lino, _exit);
    }

    for (int32_t iRow = 0; iRow < nRow; ++iRow) {
      SRow *pRow = (SRow *)(pCoder->data + pCoder->pos);
      pCoder->pos += pRow->len;
#ifndef NO_UNALIGNED_ACCESS
      if (pRow->ts < minKey || pRow->ts > maxKey) {
#else
      TSKEY ts = taosGetInt64Aligned(&pRow->ts);
      if (ts < minKey || ts > maxKey) {
#endif
        code = TSDB_CODE_TDB_TIMESTAMP_OUT_OF_RANGE;
        TSDB_CHECK_CODE(code, lino, _exit);
      }
    }
  }

  if (!tDecodeIsEnd(pCoder)) {
    taosSetInt64Aligned((int64_t *)(pCoder->data + pCoder->pos), ctimeMs);
    pCoder->pos += sizeof(int64_t);
  }

  tEndDecode(pCoder);

_exit:
  if (code) {
    vError("vgId:%d, %s:%d failed to vnodePreProcessSubmitTbData submit request since %s", TD_VID(pVnode), __func__, lino, tstrerror(code));
  }
  return code;
}
static int32_t vnodePreProcessSubmitMsg(SVnode *pVnode, SRpcMsg *pMsg) {
  int32_t code = 0;
  int32_t lino = 0;

  if (tsBypassFlag & TSDB_BYPASS_RA_RPC_RECV_SUBMIT) {
    return TSDB_CODE_MSG_PREPROCESSED;
  }

  SDecoder *pCoder = &(SDecoder){0};

  if (taosHton64(((SSubmitReq2Msg *)pMsg->pCont)->version) != 1) {
    code = TSDB_CODE_INVALID_MSG;
    TSDB_CHECK_CODE(code, lino, _exit);
  }

  tDecoderInit(pCoder, (uint8_t *)pMsg->pCont + sizeof(SSubmitReq2Msg), pMsg->contLen - sizeof(SSubmitReq2Msg));

  if (tStartDecode(pCoder) < 0) {
    code = TSDB_CODE_INVALID_MSG;
    TSDB_CHECK_CODE(code, lino, _exit);
  }

  uint64_t nSubmitTbData;
  if (tDecodeU64v(pCoder, &nSubmitTbData) < 0) {
    code = TSDB_CODE_INVALID_MSG;
    TSDB_CHECK_CODE(code, lino, _exit);
  }

  int64_t btimeMs = taosGetTimestampMs();
  int64_t ctimeMs = btimeMs;
  for (int32_t i = 0; i < nSubmitTbData; i++) {
    code = vnodePreProcessSubmitTbData(pVnode, pCoder, btimeMs, ctimeMs);
    TSDB_CHECK_CODE(code, lino, _exit);
  }

  tEndDecode(pCoder);

_exit:
  tDecoderClear(pCoder);
  if (code) {
    vError("vgId:%d, %s:%d failed to preprocess submit request since %s, msg type:%s", TD_VID(pVnode), __func__, lino,
           tstrerror(code), TMSG_INFO(pMsg->msgType));
  }
  return code;
}

static int32_t vnodePreProcessDeleteMsg(SVnode *pVnode, SRpcMsg *pMsg) {
  int32_t code = 0;

  int32_t    size;
  int32_t    ret;
  uint8_t   *pCont;
  SEncoder  *pCoder = &(SEncoder){0};
  SDeleteRes res = {0};

  SReadHandle handle = {.vnode = pVnode, .pMsgCb = &pVnode->msgCb, .skipRollup = 1};
  initStorageAPI(&handle.api);

  code = qWorkerProcessDeleteMsg(&handle, pVnode->pQuery, pMsg, &res);
  if (code) goto _exit;

  res.ctimeMs = taosGetTimestampMs();
  // malloc and encode
  tEncodeSize(tEncodeDeleteRes, &res, size, ret);
  pCont = rpcMallocCont(size + sizeof(SMsgHead));

  ((SMsgHead *)pCont)->contLen = size + sizeof(SMsgHead);
  ((SMsgHead *)pCont)->vgId = TD_VID(pVnode);

  tEncoderInit(pCoder, pCont + sizeof(SMsgHead), size);
  if (tEncodeDeleteRes(pCoder, &res) != 0) {
    vError("vgId:%d %s failed to encode delete response", TD_VID(pVnode), __func__);
  }
  tEncoderClear(pCoder);

  rpcFreeCont(pMsg->pCont);
  pMsg->pCont = pCont;
  pMsg->contLen = size + sizeof(SMsgHead);

  taosArrayDestroy(res.uidList);

_exit:
  return code;
}

static int32_t vnodePreProcessBatchDeleteMsg(SVnode *pVnode, SRpcMsg *pMsg) {
  int32_t code = 0;
  int32_t lino = 0;

  int64_t         ctimeMs = taosGetTimestampMs();
  SBatchDeleteReq pReq = {0};
  SDecoder       *pCoder = &(SDecoder){0};

  tDecoderInit(pCoder, (uint8_t *)pMsg->pCont + sizeof(SMsgHead), pMsg->contLen - sizeof(SMsgHead));

  if (tDecodeSBatchDeleteReqSetCtime(pCoder, &pReq, ctimeMs) < 0) {
    code = TSDB_CODE_INVALID_MSG;
  }

  tDecoderClear(pCoder);
  taosArrayDestroy(pReq.deleteReqs);

  if (code) {
    vError("vgId:%d %s failed at line %d since %s", TD_VID(pVnode), __func__, lino, tstrerror(code));
  } else {
    vTrace("vgId:%d %s done, ctimeMs generated:%" PRId64, TD_VID(pVnode), __func__, ctimeMs);
  }
  return code;
}

static int32_t vnodePreProcessArbCheckSyncMsg(SVnode *pVnode, SRpcMsg *pMsg) {
  SVArbCheckSyncReq syncReq = {0};

  if (tDeserializeSVArbCheckSyncReq((char *)pMsg->pCont + sizeof(SMsgHead), pMsg->contLen - sizeof(SMsgHead),
                                    &syncReq) != 0) {
    return TSDB_CODE_INVALID_MSG;
  }

  int32_t ret = vnodeCheckToken(pVnode, syncReq.member0Token, syncReq.member1Token);
  if (ret != 0) {
    vError("vgId:%d, failed to preprocess arb check sync request since %s", TD_VID(pVnode), tstrerror(ret));
  }

  int32_t code = terrno;
  tFreeSVArbCheckSyncReq(&syncReq);

  return code;
}

int32_t vnodePreProcessDropTbMsg(SVnode *pVnode, SRpcMsg *pMsg) {
  int32_t          code = TSDB_CODE_SUCCESS;
  int32_t          lino = 0;
  int32_t          size = 0;
  SDecoder         dc = {0};
  SEncoder         ec = {0};
  SVDropTbBatchReq receivedBatchReqs = {0};
  SVDropTbBatchReq sentBatchReqs = {0};

  tDecoderInit(&dc, POINTER_SHIFT(pMsg->pCont, sizeof(SMsgHead)), pMsg->contLen - sizeof(SMsgHead));

  code = tDecodeSVDropTbBatchReq(&dc, &receivedBatchReqs);
  if (code < 0) {
    terrno = code;
    TSDB_CHECK_CODE(code, lino, _exit);
  }
  sentBatchReqs.pArray = taosArrayInit(receivedBatchReqs.nReqs, sizeof(SVDropTbReq));
  if (!sentBatchReqs.pArray) {
    code = terrno;
    goto _exit;
  }

  for (int32_t i = 0; i < receivedBatchReqs.nReqs; ++i) {
    SVDropTbReq *pReq = receivedBatchReqs.pReqs + i;
    tb_uid_t     uid = metaGetTableEntryUidByName(pVnode->pMeta, pReq->name);
    if (uid == 0) {
      vWarn("vgId:%d, preprocess drop ctb: %s not found", TD_VID(pVnode), pReq->name);
      continue;
    }
    pReq->uid = uid;
    vDebug("vgId:%d %s for: %s, uid: %" PRId64, TD_VID(pVnode), __func__, pReq->name, pReq->uid);
    if (taosArrayPush(sentBatchReqs.pArray, pReq) == NULL) {
      code = terrno;
      goto _exit;
    }
  }
  sentBatchReqs.nReqs = sentBatchReqs.pArray->size;

  tEncodeSize(tEncodeSVDropTbBatchReq, &sentBatchReqs, size, code);
  tEncoderInit(&ec, POINTER_SHIFT(pMsg->pCont, sizeof(SMsgHead)), size);
  code = tEncodeSVDropTbBatchReq(&ec, &sentBatchReqs);
  tEncoderClear(&ec);
  if (code != TSDB_CODE_SUCCESS) {
    vError("vgId:%d %s failed to encode drop tb batch req: %s", TD_VID(pVnode), __func__, tstrerror(code));
    TSDB_CHECK_CODE(code, lino, _exit);
  }

_exit:
  tDecoderClear(&dc);
  if (sentBatchReqs.pArray) {
    taosArrayDestroy(sentBatchReqs.pArray);
  }
  return code;
}

int32_t vnodePreProcessWriteMsg(SVnode *pVnode, SRpcMsg *pMsg) {
  int32_t code = 0;

  switch (pMsg->msgType) {
    case TDMT_VND_CREATE_TABLE: {
      code = vnodePreProcessCreateTableMsg(pVnode, pMsg);
    } break;
    case TDMT_VND_ALTER_TABLE: {
      code = vnodePreProcessAlterTableMsg(pVnode, pMsg);
    } break;
    case TDMT_VND_FETCH_TTL_EXPIRED_TBS:
    case TDMT_VND_DROP_TTL_TABLE: {
      code = vnodePreProcessDropTtlMsg(pVnode, pMsg);
    } break;
    case TDMT_VND_SUBMIT: {
      code = vnodePreProcessSubmitMsg(pVnode, pMsg);
    } break;
    case TDMT_VND_DELETE: {
      code = vnodePreProcessDeleteMsg(pVnode, pMsg);
    } break;
    case TDMT_VND_BATCH_DEL: {
      code = vnodePreProcessBatchDeleteMsg(pVnode, pMsg);
    } break;
    case TDMT_VND_ARB_CHECK_SYNC: {
      code = vnodePreProcessArbCheckSyncMsg(pVnode, pMsg);
    } break;
    case TDMT_VND_DROP_TABLE: {
      code = vnodePreProcessDropTbMsg(pVnode, pMsg);
    } break;
    default:
      break;
  }

  if (code && code != TSDB_CODE_MSG_PREPROCESSED) {
    vError("vgId:%d, failed to preprocess write request since %s, msg type:%s", TD_VID(pVnode), tstrerror(code),
           TMSG_INFO(pMsg->msgType));
  }
  return code;
}

int32_t vnodeProcessWriteMsg(SVnode *pVnode, SRpcMsg *pMsg, int64_t ver, SRpcMsg *pRsp) {
  int32_t code = 0;
  void   *ptr = NULL;
  void   *pReq;
  int32_t len;

  (void)taosThreadMutexLock(&pVnode->mutex);
  if (pVnode->disableWrite) {
    (void)taosThreadMutexUnlock(&pVnode->mutex);
    vError("vgId:%d write is disabled for snapshot, version:%" PRId64, TD_VID(pVnode), ver);
    return TSDB_CODE_VND_WRITE_DISABLED;
  }
  (void)taosThreadMutexUnlock(&pVnode->mutex);

  if (ver <= pVnode->state.applied) {
    vError("vgId:%d, duplicate write request. ver: %" PRId64 ", applied: %" PRId64, TD_VID(pVnode), ver,
           pVnode->state.applied);
    return terrno = TSDB_CODE_VND_DUP_REQUEST;
  }

  vGDebug(&pMsg->info.traceId,
          "vgId:%d, index:%" PRId64 ", process write request:%s, applied:%" PRId64 ", state.applyTerm:%" PRId64
          ", conn.applyTerm:%" PRId64 ", contLen:%d",
          TD_VID(pVnode), ver, TMSG_INFO(pMsg->msgType), pVnode->state.applied, pVnode->state.applyTerm,
          pMsg->info.conn.applyTerm, pMsg->contLen);

  if (!(pVnode->state.applyTerm <= pMsg->info.conn.applyTerm)) {
    return terrno = TSDB_CODE_INTERNAL_ERROR;
  }

  if (!(pVnode->state.applied + 1 == ver)) {
    return terrno = TSDB_CODE_INTERNAL_ERROR;
  }

  atomic_store_64(&pVnode->state.applied, ver);
  atomic_store_64(&pVnode->state.applyTerm, pMsg->info.conn.applyTerm);

  if (!syncUtilUserCommit(pMsg->msgType)) goto _exit;

  // skip header
  pReq = POINTER_SHIFT(pMsg->pCont, sizeof(SMsgHead));
  len = pMsg->contLen - sizeof(SMsgHead);
  bool needCommit = false;

  switch (pMsg->msgType) {
    /* META */
    case TDMT_VND_CREATE_STB:
      if (vnodeProcessCreateStbReq(pVnode, ver, pReq, len, pRsp) < 0) goto _err;
      break;
    case TDMT_VND_ALTER_STB:
      if (vnodeProcessAlterStbReq(pVnode, ver, pReq, len, pRsp) < 0) goto _err;
      break;
    case TDMT_VND_DROP_STB:
      if (vnodeProcessDropStbReq(pVnode, ver, pReq, len, pRsp) < 0) goto _err;
      break;
    case TDMT_VND_CREATE_TABLE:
      if (vnodeProcessCreateTbReq(pVnode, ver, pReq, len, pRsp, pMsg) < 0) goto _err;
      break;
    case TDMT_VND_ALTER_TABLE:
      if (vnodeProcessAlterTbReq(pVnode, ver, pReq, len, pRsp) < 0) goto _err;
      break;
    case TDMT_VND_DROP_TABLE:
      if (vnodeProcessDropTbReq(pVnode, ver, pReq, len, pRsp, pMsg) < 0) goto _err;
      break;
    case TDMT_VND_DROP_TTL_TABLE:
      if (vnodeProcessDropTtlTbReq(pVnode, ver, pReq, len, pRsp) < 0) goto _err;
      break;
    case TDMT_VND_FETCH_TTL_EXPIRED_TBS:
      if (vnodeProcessFetchTtlExpiredTbs(pVnode, ver, pReq, len, pRsp) < 0) goto _err;
      break;
    case TDMT_VND_TRIM:
      if (vnodeProcessTrimReq(pVnode, ver, pReq, len, pRsp) < 0) goto _err;
      break;
    case TDMT_VND_S3MIGRATE:
      if (vnodeProcessS3MigrateReq(pVnode, ver, pReq, len, pRsp) < 0) goto _err;
      break;
    case TDMT_VND_CREATE_SMA:
      if (vnodeProcessCreateTSmaReq(pVnode, ver, pReq, len, pRsp) < 0) goto _err;
      break;
    /* TSDB */
    case TDMT_VND_SUBMIT:
      if (vnodeProcessSubmitReq(pVnode, ver, pMsg->pCont, pMsg->contLen, pRsp, pMsg) < 0) goto _err;
      break;
    case TDMT_VND_DELETE:
      if (vnodeProcessDeleteReq(pVnode, ver, pReq, len, pRsp, pMsg) < 0) goto _err;
      break;
    case TDMT_VND_BATCH_DEL:
      if (vnodeProcessBatchDeleteReq(pVnode, ver, pReq, len, pRsp) < 0) goto _err;
      break;
    /* TQ */
#if defined(USE_TQ) || defined(USE_STREAM)
    case TDMT_VND_TMQ_SUBSCRIBE:
      if (tqProcessSubscribeReq(pVnode->pTq, ver, pReq, len) < 0) {
        goto _err;
      }
      break;
    case TDMT_VND_TMQ_DELETE_SUB:
      if (tqProcessDeleteSubReq(pVnode->pTq, ver, pMsg->pCont, pMsg->contLen) < 0) {
        goto _err;
      }
      break;
    case TDMT_VND_TMQ_COMMIT_OFFSET:
      if (tqProcessOffsetCommitReq(pVnode->pTq, ver, pReq, len) < 0) {
        goto _err;
      }
      break;
    case TDMT_VND_TMQ_ADD_CHECKINFO:
      if (tqProcessAddCheckInfoReq(pVnode->pTq, ver, pReq, len) < 0) {
        goto _err;
      }
      break;
    case TDMT_VND_TMQ_DEL_CHECKINFO:
      if (tqProcessDelCheckInfoReq(pVnode->pTq, ver, pReq, len) < 0) {
        goto _err;
      }
      break;
    case TDMT_STREAM_TASK_DEPLOY: {
      if ((code = tqProcessTaskDeployReq(pVnode->pTq, ver, pReq, len)) != TSDB_CODE_SUCCESS) {
        goto _err;
      }
    } break;
    case TDMT_STREAM_TASK_DROP: {
      if ((code = tqProcessTaskDropReq(pVnode->pTq, pMsg->pCont, pMsg->contLen)) < 0) {
        goto _err;
      }
    } break;
    case TDMT_STREAM_TASK_UPDATE_CHKPT: {
      if ((code = tqProcessTaskUpdateCheckpointReq(pVnode->pTq, pMsg->pCont, pMsg->contLen)) < 0) {
        goto _err;
      }
    } break;
    case TDMT_STREAM_CONSEN_CHKPT: {
      if (pVnode->restored && (code = tqProcessTaskConsenChkptIdReq(pVnode->pTq, pMsg)) < 0) {
        goto _err;
      }

    } break;
    case TDMT_STREAM_TASK_PAUSE: {
      if (pVnode->restored && vnodeIsLeader(pVnode) &&
          (code = tqProcessTaskPauseReq(pVnode->pTq, ver, pMsg->pCont, pMsg->contLen)) < 0) {
        goto _err;
      }
    } break;
    case TDMT_STREAM_TASK_RESUME: {
      if (pVnode->restored && vnodeIsLeader(pVnode) &&
          (code = tqProcessTaskResumeReq(pVnode->pTq, ver, pMsg->pCont, pMsg->contLen)) < 0) {
        goto _err;
      }
    } break;
    case TDMT_VND_STREAM_TASK_RESET: {
      if (pVnode->restored && vnodeIsLeader(pVnode) && (code = tqProcessTaskResetReq(pVnode->pTq, pMsg)) < 0) {
        goto _err;
      }

    } break;
    case TDMT_VND_STREAM_ALL_STOP: {
      if (pVnode->restored && vnodeIsLeader(pVnode) && (code = tqProcessAllTaskStopReq(pVnode->pTq, pMsg)) < 0) {
        goto _err;
      }

    } break;
#endif
    case TDMT_VND_ALTER_CONFIRM:
      needCommit = pVnode->config.hashChange;
      if (vnodeProcessAlterConfirmReq(pVnode, ver, pReq, len, pRsp) < 0) {
        goto _err;
      }
      break;
    case TDMT_VND_ALTER_CONFIG:
      vnodeProcessAlterConfigReq(pVnode, ver, pReq, len, pRsp);
      break;
    case TDMT_VND_COMMIT:
      needCommit = true;
      break;
    case TDMT_VND_CREATE_INDEX:
      vnodeProcessCreateIndexReq(pVnode, ver, pReq, len, pRsp);
      break;
    case TDMT_VND_DROP_INDEX:
      vnodeProcessDropIndexReq(pVnode, ver, pReq, len, pRsp);
      break;
    case TDMT_VND_STREAM_CHECK_POINT_SOURCE:  // always return true
      tqProcessTaskCheckPointSourceReq(pVnode->pTq, pMsg, pRsp);
      break;
    case TDMT_VND_STREAM_TASK_UPDATE:  // always return true
      tqProcessTaskUpdateReq(pVnode->pTq, pMsg);
      break;
    case TDMT_VND_COMPACT:
      vnodeProcessCompactVnodeReq(pVnode, ver, pReq, len, pRsp);
      goto _exit;
    case TDMT_SYNC_CONFIG_CHANGE:
      vnodeProcessConfigChangeReq(pVnode, ver, pReq, len, pRsp);
      break;
#ifdef TD_ENTERPRISE
    case TDMT_VND_KILL_COMPACT:
      vnodeProcessKillCompactReq(pVnode, ver, pReq, len, pRsp);
      break;
#endif
    /* ARB */
    case TDMT_VND_ARB_CHECK_SYNC:
      vnodeProcessArbCheckSyncReq(pVnode, pReq, len, pRsp);
      break;
    default:
      vError("vgId:%d, unprocessed msg, %d", TD_VID(pVnode), pMsg->msgType);
      return TSDB_CODE_INVALID_MSG;
  }

  vGDebug(&pMsg->info.traceId, "vgId:%d, index:%" PRId64 ", msg processed, code:0x%x", TD_VID(pVnode), ver, pRsp->code);

  walApplyVer(pVnode->pWal, ver);

  code = tqPushMsg(pVnode->pTq, pMsg->msgType);
  if (code) {
    vError("vgId:%d, failed to push msg to TQ since %s", TD_VID(pVnode), tstrerror(terrno));
    return code;
  }

  // commit if need
  if (needCommit) {
    vInfo("vgId:%d, commit at version %" PRId64, TD_VID(pVnode), ver);
    code = vnodeAsyncCommit(pVnode);
    if (code) {
      vError("vgId:%d, failed to vnode async commit since %s.", TD_VID(pVnode), tstrerror(terrno));
      goto _err;
    }

    // start a new one
    code = vnodeBegin(pVnode);
    if (code) {
      vError("vgId:%d, failed to begin vnode since %s.", TD_VID(pVnode), tstrerror(terrno));
      goto _err;
    }
  }

_exit:
  return 0;

_err:
  vError("vgId:%d, process %s request failed since %s, ver:%" PRId64, TD_VID(pVnode), TMSG_INFO(pMsg->msgType),
         tstrerror(terrno), ver);
  return code;
}

int32_t vnodePreprocessQueryMsg(SVnode *pVnode, SRpcMsg *pMsg) {
  if (TDMT_SCH_QUERY != pMsg->msgType && TDMT_SCH_MERGE_QUERY != pMsg->msgType) {
    return 0;
  }

  return qWorkerPreprocessQueryMsg(pVnode->pQuery, pMsg, TDMT_SCH_QUERY == pMsg->msgType);
}

int32_t vnodeProcessQueryMsg(SVnode *pVnode, SRpcMsg *pMsg, SQueueInfo *pInfo) {
  vTrace("message in vnode query queue is processing");
  if (pMsg->msgType == TDMT_VND_TMQ_CONSUME && !syncIsReadyForRead(pVnode->sync)) {
    vnodeRedirectRpcMsg(pVnode, pMsg, terrno);
    return 0;
  }

  if (pMsg->msgType == TDMT_VND_TMQ_CONSUME && !pVnode->restored) {
    vnodeRedirectRpcMsg(pVnode, pMsg, TSDB_CODE_SYN_RESTORING);
    return 0;
  }

  SReadHandle handle = {.vnode = pVnode, .pMsgCb = &pVnode->msgCb, .pWorkerCb = pInfo->workerCb};
  initStorageAPI(&handle.api);
  int32_t code = TSDB_CODE_SUCCESS;
  bool    redirected = false;

  switch (pMsg->msgType) {
    case TDMT_SCH_QUERY:
      if (!syncIsReadyForRead(pVnode->sync)) {
        pMsg->code = (terrno) ? terrno : TSDB_CODE_SYN_NOT_LEADER;
        redirected = true;
      }
      code = qWorkerProcessQueryMsg(&handle, pVnode->pQuery, pMsg, 0);
      if (redirected) {
        vnodeRedirectRpcMsg(pVnode, pMsg, pMsg->code);
        return 0;
      }
      return code;
    case TDMT_SCH_MERGE_QUERY:
      return qWorkerProcessQueryMsg(&handle, pVnode->pQuery, pMsg, 0);
    case TDMT_SCH_QUERY_CONTINUE:
      return qWorkerProcessCQueryMsg(&handle, pVnode->pQuery, pMsg, 0);
    case TDMT_VND_TMQ_CONSUME:
      return tqProcessPollReq(pVnode->pTq, pMsg);
    case TDMT_VND_TMQ_CONSUME_PUSH:
      return tqProcessPollPush(pVnode->pTq);
    default:
      vError("unknown msg type:%d in query queue", pMsg->msgType);
      return TSDB_CODE_APP_ERROR;
  }
}

int32_t vnodeProcessFetchMsg(SVnode *pVnode, SRpcMsg *pMsg, SQueueInfo *pInfo) {
  vTrace("vgId:%d, msg:%p in fetch queue is processing", pVnode->config.vgId, pMsg);
  if ((pMsg->msgType == TDMT_SCH_FETCH || pMsg->msgType == TDMT_VND_TABLE_META || pMsg->msgType == TDMT_VND_TABLE_CFG ||
       pMsg->msgType == TDMT_VND_BATCH_META || pMsg->msgType == TDMT_VND_TABLE_NAME || pMsg->msgType == TDMT_VND_VSUBTABLES_META) &&
      !syncIsReadyForRead(pVnode->sync)) {
    vnodeRedirectRpcMsg(pVnode, pMsg, terrno);
    return 0;
  }

  switch (pMsg->msgType) {
    case TDMT_SCH_FETCH:
    case TDMT_SCH_MERGE_FETCH:
      return qWorkerProcessFetchMsg(pVnode, pVnode->pQuery, pMsg, 0);
    case TDMT_SCH_FETCH_RSP:
      return qWorkerProcessRspMsg(pVnode, pVnode->pQuery, pMsg, 0);
    // case TDMT_SCH_CANCEL_TASK:
    //   return qWorkerProcessCancelMsg(pVnode, pVnode->pQuery, pMsg, 0);
    case TDMT_SCH_DROP_TASK:
      return qWorkerProcessDropMsg(pVnode, pVnode->pQuery, pMsg, 0);
    case TDMT_SCH_TASK_NOTIFY:
      return qWorkerProcessNotifyMsg(pVnode, pVnode->pQuery, pMsg, 0);
    case TDMT_SCH_QUERY_HEARTBEAT:
      return qWorkerProcessHbMsg(pVnode, pVnode->pQuery, pMsg, 0);
    case TDMT_VND_TABLE_META:
    case TDMT_VND_TABLE_NAME:
      return vnodeGetTableMeta(pVnode, pMsg, true);
    case TDMT_VND_TABLE_CFG:
      return vnodeGetTableCfg(pVnode, pMsg, true);
    case TDMT_VND_BATCH_META:
      return vnodeGetBatchMeta(pVnode, pMsg);
    case TDMT_VND_VSUBTABLES_META:
      return vnodeGetVSubtablesMeta(pVnode, pMsg);
#ifdef TD_ENTERPRISE
    case TDMT_VND_QUERY_COMPACT_PROGRESS:
      return vnodeQueryCompactProgress(pVnode, pMsg);
#endif
      //    case TDMT_VND_TMQ_CONSUME:
      //      return tqProcessPollReq(pVnode->pTq, pMsg);
#ifdef USE_TQ
    case TDMT_VND_TMQ_VG_WALINFO:
      return tqProcessVgWalInfoReq(pVnode->pTq, pMsg);
    case TDMT_VND_TMQ_VG_COMMITTEDINFO:
      return tqProcessVgCommittedInfoReq(pVnode->pTq, pMsg);
    case TDMT_VND_TMQ_SEEK:
      return tqProcessSeekReq(pVnode->pTq, pMsg);
#endif
    default:
      vError("unknown msg type:%d in fetch queue", pMsg->msgType);
      return TSDB_CODE_APP_ERROR;
  }
}
#ifdef USE_STREAM
int32_t vnodeProcessStreamMsg(SVnode *pVnode, SRpcMsg *pMsg, SQueueInfo *pInfo) {
  vTrace("vgId:%d, msg:%p in stream queue is processing", pVnode->config.vgId, pMsg);

  // todo: NOTE: some command needs to run on follower, such as, stop_all_tasks
  if ((pMsg->msgType == TDMT_SCH_FETCH || pMsg->msgType == TDMT_VND_TABLE_META || pMsg->msgType == TDMT_VND_TABLE_CFG ||
       pMsg->msgType == TDMT_VND_BATCH_META) &&
      !syncIsReadyForRead(pVnode->sync)) {
    vnodeRedirectRpcMsg(pVnode, pMsg, terrno);
    return 0;
  }

  switch (pMsg->msgType) {
    case TDMT_STREAM_TASK_RUN:
      return tqProcessTaskRunReq(pVnode->pTq, pMsg);
    case TDMT_STREAM_RETRIEVE:
      return tqProcessTaskRetrieveReq(pVnode->pTq, pMsg);
    case TDMT_STREAM_RETRIEVE_RSP:
      return tqProcessTaskRetrieveRsp(pVnode->pTq, pMsg);
    case TDMT_VND_GET_STREAM_PROGRESS:
      return tqStreamProgressRetrieveReq(pVnode->pTq, pMsg);
    default:
      vError("unknown msg type:%d in stream queue", pMsg->msgType);
      return TSDB_CODE_APP_ERROR;
  }
}

int32_t vnodeProcessStreamCtrlMsg(SVnode *pVnode, SRpcMsg *pMsg, SQueueInfo *pInfo) {
  vTrace("vgId:%d, msg:%p in stream ctrl queue is processing", pVnode->config.vgId, pMsg);
  if ((pMsg->msgType == TDMT_SCH_FETCH || pMsg->msgType == TDMT_VND_TABLE_META || pMsg->msgType == TDMT_VND_TABLE_CFG ||
       pMsg->msgType == TDMT_VND_BATCH_META) &&
      !syncIsReadyForRead(pVnode->sync)) {
    vnodeRedirectRpcMsg(pVnode, pMsg, terrno);
    return 0;
  }

  switch (pMsg->msgType) {
    case TDMT_MND_STREAM_HEARTBEAT_RSP:
      return tqProcessStreamHbRsp(pVnode->pTq, pMsg);
    case TDMT_STREAM_TASK_DISPATCH:
      return tqProcessTaskDispatchReq(pVnode->pTq, pMsg);
    case TDMT_STREAM_TASK_DISPATCH_RSP:
      return tqProcessTaskDispatchRsp(pVnode->pTq, pMsg);
    case TDMT_VND_STREAM_TASK_CHECK:
      return tqProcessTaskCheckReq(pVnode->pTq, pMsg);
    case TDMT_VND_STREAM_TASK_CHECK_RSP:
      return tqProcessTaskCheckRsp(pVnode->pTq, pMsg);
    case TDMT_STREAM_TASK_CHECKPOINT_READY:
      return tqProcessTaskCheckpointReadyMsg(pVnode->pTq, pMsg);
    case TDMT_STREAM_TASK_CHECKPOINT_READY_RSP:
      return tqProcessTaskCheckpointReadyRsp(pVnode->pTq, pMsg);
    case TDMT_STREAM_RETRIEVE_TRIGGER:
      return tqProcessTaskRetrieveTriggerReq(pVnode->pTq, pMsg);
    case TDMT_STREAM_RETRIEVE_TRIGGER_RSP:
      return tqProcessTaskRetrieveTriggerRsp(pVnode->pTq, pMsg);
    case TDMT_MND_STREAM_REQ_CHKPT_RSP:
      return tqProcessStreamReqCheckpointRsp(pVnode->pTq, pMsg);
    case TDMT_MND_STREAM_CHKPT_REPORT_RSP:
      return tqProcessTaskChkptReportRsp(pVnode->pTq, pMsg);
    default:
      vError("unknown msg type:%d in stream ctrl queue", pMsg->msgType);
      return TSDB_CODE_APP_ERROR;
  }
}

int32_t vnodeProcessStreamLongExecMsg(SVnode *pVnode, SRpcMsg *pMsg, SQueueInfo *pInfo) {
  vTrace("vgId:%d, msg:%p in stream long exec queue is processing", pVnode->config.vgId, pMsg);
  if (!syncIsReadyForRead(pVnode->sync)) {
    vnodeRedirectRpcMsg(pVnode, pMsg, terrno);
    return 0;
  }

  switch (pMsg->msgType) {
    case TDMT_VND_STREAM_SCAN_HISTORY:
      return tqProcessTaskScanHistory(pVnode->pTq, pMsg);
    default:
      vError("unknown msg type:%d in stream long exec queue", pMsg->msgType);
      return TSDB_CODE_APP_ERROR;
  }
}

int32_t vnodeProcessStreamChkptMsg(SVnode *pVnode, SRpcMsg *pMsg, SQueueInfo *pInfo) {
  vTrace("vgId:%d, msg:%p in stream chkpt queue is processing", pVnode->config.vgId, pMsg);
  if ((pMsg->msgType == TDMT_SCH_FETCH || pMsg->msgType == TDMT_VND_TABLE_META || pMsg->msgType == TDMT_VND_TABLE_CFG ||
       pMsg->msgType == TDMT_VND_BATCH_META) &&
      !syncIsReadyForRead(pVnode->sync)) {
    vnodeRedirectRpcMsg(pVnode, pMsg, terrno);
    return 0;
  }

  switch (pMsg->msgType) {
    case TDMT_STREAM_CHKPT_EXEC:
      return tqProcessTaskRunReq(pVnode->pTq, pMsg);
    default:
      vError("unknown msg type:%d in stream chkpt queue", pMsg->msgType);
      return TSDB_CODE_APP_ERROR;
  }
}
#endif

void smaHandleRes(void *pVnode, int64_t smaId, const SArray *data) {
  int32_t code = tdProcessTSmaInsert(((SVnode *)pVnode)->pSma, smaId, (const char *)data);
  if (code) {
    vError("failed to process sma result since %s", tstrerror(code));
  }
}

void vnodeUpdateMetaRsp(SVnode *pVnode, STableMetaRsp *pMetaRsp) {
  if (NULL == pMetaRsp) {
    return;
  }

  tstrncpy(pMetaRsp->dbFName, pVnode->config.dbname, TSDB_DB_FNAME_LEN);
  pMetaRsp->dbId = pVnode->config.dbId;
  pMetaRsp->vgId = TD_VID(pVnode);
  pMetaRsp->precision = pVnode->config.tsdbCfg.precision;
}

extern int32_t vnodeAsyncRetention(SVnode *pVnode, int64_t now);

static int32_t vnodeProcessTrimReq(SVnode *pVnode, int64_t ver, void *pReq, int32_t len, SRpcMsg *pRsp) {
  if (!pVnode->restored) {
    vInfo("vgId:%d, ignore trim req during restoring. ver:%" PRId64, TD_VID(pVnode), ver);
    return 0;
  }

  int32_t     code = 0;
  SVTrimDbReq trimReq = {0};

  // decode
  if (tDeserializeSVTrimDbReq(pReq, len, &trimReq) != 0) {
    code = TSDB_CODE_INVALID_MSG;
    goto _exit;
  }

  vInfo("vgId:%d, process trim vnode request, time:%d", pVnode->config.vgId, trimReq.timestamp);

  code = vnodeAsyncRetention(pVnode, trimReq.timestamp);

_exit:
  return code;
}

extern int32_t vnodeAsyncS3Migrate(SVnode *pVnode, int64_t now);

static int32_t vnodeProcessS3MigrateReq(SVnode *pVnode, int64_t ver, void *pReq, int32_t len, SRpcMsg *pRsp) {
  int32_t          code = 0;
  SVS3MigrateDbReq s3migrateReq = {0};

  // decode
  if (tDeserializeSVS3MigrateDbReq(pReq, len, &s3migrateReq) != 0) {
    code = TSDB_CODE_INVALID_MSG;
    goto _exit;
  }

  vInfo("vgId:%d, process s3migrate vnode request, time:%d", pVnode->config.vgId, s3migrateReq.timestamp);

  code = vnodeAsyncS3Migrate(pVnode, s3migrateReq.timestamp);

_exit:
  return code;
}

static int32_t vnodeProcessDropTtlTbReq(SVnode *pVnode, int64_t ver, void *pReq, int32_t len, SRpcMsg *pRsp) {
  int               ret = 0;
  SVDropTtlTableReq ttlReq = {0};
  if (tDeserializeSVDropTtlTableReq(pReq, len, &ttlReq) != 0) {
    ret = TSDB_CODE_INVALID_MSG;
    goto end;
  }

  if (ttlReq.nUids != taosArrayGetSize(ttlReq.pTbUids)) {
    ret = TSDB_CODE_INVALID_MSG;
    goto end;
  }

  if (ttlReq.nUids != 0) {
    vInfo("vgId:%d, process drop ttl table request, time:%d, ntbUids:%d", pVnode->config.vgId,
          ttlReq.timestampSec, ttlReq.nUids);
  }

  if (ttlReq.nUids > 0) {
    int32_t code = metaDropMultipleTables(pVnode->pMeta, ver, ttlReq.pTbUids);
    if (code) return code;

    code = tqUpdateTbUidList(pVnode->pTq, ttlReq.pTbUids, false);
    if (code) {
      vError("vgId:%d, failed to update tbUid list since %s", TD_VID(pVnode), tstrerror(code));
    }
  }

end:
  taosArrayDestroy(ttlReq.pTbUids);
  return ret;
}

static int32_t vnodeProcessFetchTtlExpiredTbs(SVnode *pVnode, int64_t ver, void *pReq, int32_t len, SRpcMsg *pRsp) {
  int32_t                 code = -1;
  SMetaReader             mr = {0};
  SVDropTtlTableReq       ttlReq = {0};
  SVFetchTtlExpiredTbsRsp rsp = {0};
  SEncoder                encoder = {0};
  SArray                 *pNames = NULL;
  pRsp->msgType = TDMT_VND_FETCH_TTL_EXPIRED_TBS_RSP;
  pRsp->code = TSDB_CODE_SUCCESS;
  pRsp->pCont = NULL;
  pRsp->contLen = 0;

  if (tDeserializeSVDropTtlTableReq(pReq, len, &ttlReq) != 0) {
    terrno = TSDB_CODE_INVALID_MSG;
    goto _end;
  }

  if (!(ttlReq.nUids == taosArrayGetSize(ttlReq.pTbUids))) {
    terrno = TSDB_CODE_INVALID_MSG;
    goto _end;
  }

  tb_uid_t    suid;
  char        ctbName[TSDB_TABLE_NAME_LEN];
  SVDropTbReq expiredTb = {.igNotExists = true};
  metaReaderDoInit(&mr, pVnode->pMeta, 0);
  rsp.vgId = TD_VID(pVnode);
  rsp.pExpiredTbs = taosArrayInit(ttlReq.nUids, sizeof(SVDropTbReq));
  if (!rsp.pExpiredTbs) goto _end;

  pNames = taosArrayInit(ttlReq.nUids, TSDB_TABLE_NAME_LEN);
  if (!pNames) {
    terrno = TSDB_CODE_OUT_OF_MEMORY;
    goto _end;
  }
  char buf[TSDB_TABLE_NAME_LEN];
  for (int32_t i = 0; i < ttlReq.nUids; ++i) {
    tb_uid_t *uid = taosArrayGet(ttlReq.pTbUids, i);
    expiredTb.suid = *uid;
    terrno = metaReaderGetTableEntryByUid(&mr, *uid);
    if (terrno < 0) goto _end;
    tstrncpy(buf, mr.me.name, TSDB_TABLE_NAME_LEN);
    void *p = taosArrayPush(pNames, buf);
    if (p == NULL) {
      goto _end;
    }

    expiredTb.name = p;
    if (mr.me.type == TSDB_CHILD_TABLE) {
      expiredTb.suid = mr.me.ctbEntry.suid;
    }

    if (taosArrayPush(rsp.pExpiredTbs, &expiredTb) == NULL) {
      goto _end;
    }
  }

  int32_t ret = 0;
  tEncodeSize(tEncodeVFetchTtlExpiredTbsRsp, &rsp, pRsp->contLen, ret);
  pRsp->pCont = rpcMallocCont(pRsp->contLen);
  if (pRsp->pCont == NULL) {
    terrno = TSDB_CODE_OUT_OF_MEMORY;
    code = -1;
    goto _end;
  }
  tEncoderInit(&encoder, pRsp->pCont, pRsp->contLen);
  terrno = tEncodeVFetchTtlExpiredTbsRsp(&encoder, &rsp);
  tEncoderClear(&encoder);

  if (terrno == 0) code = 0;
_end:
  metaReaderClear(&mr);
  tFreeFetchTtlExpiredTbsRsp(&rsp);
  taosArrayDestroy(ttlReq.pTbUids);
  if (pNames) taosArrayDestroy(pNames);
  pRsp->code = terrno;
  return code;
}

static int32_t vnodeProcessCreateStbReq(SVnode *pVnode, int64_t ver, void *pReq, int32_t len, SRpcMsg *pRsp) {
  int32_t        code = 0;
  SVCreateStbReq req = {0};
  SDecoder       coder;

  pRsp->msgType = TDMT_VND_CREATE_STB_RSP;
  pRsp->code = TSDB_CODE_SUCCESS;
  pRsp->pCont = NULL;
  pRsp->contLen = 0;

  // decode and process req
  tDecoderInit(&coder, pReq, len);

  code = tDecodeSVCreateStbReq(&coder, &req);
  if (code) {
    pRsp->code = code;
    goto _err;
  }

  code = metaCreateSuperTable(pVnode->pMeta, ver, &req);
  if (code) {
    pRsp->code = code;
    goto _err;
  }

  if ((code = tdProcessRSmaCreate(pVnode->pSma, &req)) < 0) {
    pRsp->code = code;
    goto _err;
  }

  tDecoderClear(&coder);
  return 0;

_err:
  tDecoderClear(&coder);
  return code;
}

static int32_t vnodeProcessCreateTbReq(SVnode *pVnode, int64_t ver, void *pReq, int32_t len, SRpcMsg *pRsp,
                                       SRpcMsg *pOriginRpc) {
  SDecoder           decoder = {0};
  SEncoder           encoder = {0};
  int32_t            rcode = 0;
  SVCreateTbBatchReq req = {0};
  SVCreateTbReq     *pCreateReq;
  SVCreateTbBatchRsp rsp = {0};
  SVCreateTbRsp      cRsp = {0};
  char               tbName[TSDB_TABLE_FNAME_LEN];
  STbUidStore       *pStore = NULL;
  SArray            *tbUids = NULL;
  SArray            *tbNames = NULL;
  pRsp->msgType = TDMT_VND_CREATE_TABLE_RSP;
  pRsp->code = TSDB_CODE_SUCCESS;
  pRsp->pCont = NULL;
  pRsp->contLen = 0;

  // decode
  tDecoderInit(&decoder, pReq, len);
  if (tDecodeSVCreateTbBatchReq(&decoder, &req) < 0) {
    rcode = -1;
    terrno = TSDB_CODE_INVALID_MSG;
    goto _exit;
  }

  rsp.pArray = taosArrayInit(req.nReqs, sizeof(cRsp));
  tbUids = taosArrayInit(req.nReqs, sizeof(int64_t));
  tbNames = taosArrayInit(req.nReqs, sizeof(char *));
  if (rsp.pArray == NULL || tbUids == NULL || tbNames == NULL) {
    rcode = -1;
    terrno = TSDB_CODE_OUT_OF_MEMORY;
    goto _exit;
  }

  // loop to create table
  for (int32_t iReq = 0; iReq < req.nReqs; iReq++) {
    pCreateReq = req.pReqs + iReq;
    memset(&cRsp, 0, sizeof(cRsp));

    if (tsEnableAudit && tsEnableAuditCreateTable) {
      char *str = taosMemoryCalloc(1, TSDB_TABLE_FNAME_LEN);
      if (str == NULL) {
        terrno = TSDB_CODE_OUT_OF_MEMORY;
        rcode = -1;
        goto _exit;
      }
      tstrncpy(str, pCreateReq->name, TSDB_TABLE_FNAME_LEN);
      if (taosArrayPush(tbNames, &str) == NULL) {
        terrno = TSDB_CODE_OUT_OF_MEMORY;
        rcode = -1;
        goto _exit;
      }
    }

    // validate hash
    (void)tsnprintf(tbName, TSDB_TABLE_FNAME_LEN, "%s.%s", pVnode->config.dbname, pCreateReq->name);
    if (vnodeValidateTableHash(pVnode, tbName) < 0) {
      cRsp.code = TSDB_CODE_VND_HASH_MISMATCH;
      if (taosArrayPush(rsp.pArray, &cRsp) == NULL) {
        terrno = TSDB_CODE_OUT_OF_MEMORY;
        rcode = -1;
        goto _exit;
      }
      vError("vgId:%d create-table:%s failed due to hash value mismatch", TD_VID(pVnode), tbName);
      continue;
    }

    // do create table
    if (metaCreateTable2(pVnode->pMeta, ver, pCreateReq, &cRsp.pMeta) < 0) {
      if (pCreateReq->flags & TD_CREATE_IF_NOT_EXISTS && terrno == TSDB_CODE_TDB_TABLE_ALREADY_EXIST) {
        cRsp.code = TSDB_CODE_SUCCESS;
      } else {
        cRsp.code = terrno;
      }
    } else {
      cRsp.code = TSDB_CODE_SUCCESS;
      if (tdFetchTbUidList(pVnode->pSma, &pStore, pCreateReq->ctb.suid, pCreateReq->uid) < 0) {
        vError("vgId:%d, failed to fetch tbUid list", TD_VID(pVnode));
      }
      if (taosArrayPush(tbUids, &pCreateReq->uid) == NULL) {
        terrno = TSDB_CODE_OUT_OF_MEMORY;
        rcode = -1;
        goto _exit;
      }
      vnodeUpdateMetaRsp(pVnode, cRsp.pMeta);
    }

    if (taosArrayPush(rsp.pArray, &cRsp) == NULL) {
      terrno = TSDB_CODE_OUT_OF_MEMORY;
      rcode = -1;
      goto _exit;
    }
  }

  vTrace("vgId:%d, add %d new created tables into query table list", TD_VID(pVnode), (int32_t)taosArrayGetSize(tbUids));
  if (tqUpdateTbUidList(pVnode->pTq, tbUids, true) < 0) {
    vError("vgId:%d, failed to update tbUid list since %s", TD_VID(pVnode), tstrerror(terrno));
  }
  if (tdUpdateTbUidList(pVnode->pSma, pStore, true) < 0) {
    goto _exit;
  }
  pStore = tdUidStoreFree(pStore);

  // prepare rsp
  int32_t ret = 0;
  tEncodeSize(tEncodeSVCreateTbBatchRsp, &rsp, pRsp->contLen, ret);
  pRsp->pCont = rpcMallocCont(pRsp->contLen);
  if (pRsp->pCont == NULL) {
    terrno = TSDB_CODE_OUT_OF_MEMORY;
    rcode = -1;
    goto _exit;
  }
  tEncoderInit(&encoder, pRsp->pCont, pRsp->contLen);
  if (tEncodeSVCreateTbBatchRsp(&encoder, &rsp) != 0) {
    vError("vgId:%d, failed to encode create table batch response", TD_VID(pVnode));
  }

  if (tsEnableAudit && tsEnableAuditCreateTable) {
    int64_t clusterId = pVnode->config.syncCfg.nodeInfo[0].clusterId;

    SName name = {0};
    if (tNameFromString(&name, pVnode->config.dbname, T_NAME_ACCT | T_NAME_DB) < 0) {
      vError("vgId:%d, failed to get name from string", TD_VID(pVnode));
    }

    SStringBuilder sb = {0};
    for (int32_t i = 0; i < tbNames->size; i++) {
      char **key = (char **)taosArrayGet(tbNames, i);
      taosStringBuilderAppendStringLen(&sb, *key, strlen(*key));
      if (i < tbNames->size - 1) {
        taosStringBuilderAppendChar(&sb, ',');
      }
      // taosMemoryFreeClear(*key);
    }

    size_t len = 0;
    char  *keyJoined = taosStringBuilderGetResult(&sb, &len);

    if (pOriginRpc->info.conn.user != NULL && strlen(pOriginRpc->info.conn.user) > 0) {
      auditAddRecord(pOriginRpc, clusterId, "createTable", name.dbname, "", keyJoined, len);
    }

    taosStringBuilderDestroy(&sb);
  }

_exit:
  tDeleteSVCreateTbBatchReq(&req);
  taosArrayDestroyEx(rsp.pArray, tFreeSVCreateTbRsp);
  taosArrayDestroy(tbUids);
  tDecoderClear(&decoder);
  tEncoderClear(&encoder);
  taosArrayDestroyP(tbNames, NULL);
  return rcode;
}

static int32_t vnodeProcessAlterStbReq(SVnode *pVnode, int64_t ver, void *pReq, int32_t len, SRpcMsg *pRsp) {
  int32_t        code = 0;
  SVCreateStbReq req = {0};
  SDecoder       dc = {0};

  pRsp->msgType = TDMT_VND_ALTER_STB_RSP;
  pRsp->code = TSDB_CODE_SUCCESS;
  pRsp->pCont = NULL;
  pRsp->contLen = 0;

  tDecoderInit(&dc, pReq, len);

  // decode req
  code = tDecodeSVCreateStbReq(&dc, &req);
  if (code) {
    tDecoderClear(&dc);
    return code;
  }

  code = metaAlterSuperTable(pVnode->pMeta, ver, &req);
  if (code) {
    pRsp->code = code;
    tDecoderClear(&dc);
    return code;
  }

  tDecoderClear(&dc);

  return 0;
}

static int32_t vnodeProcessDropStbReq(SVnode *pVnode, int64_t ver, void *pReq, int32_t len, SRpcMsg *pRsp) {
  SVDropStbReq req = {0};
  int32_t      rcode = TSDB_CODE_SUCCESS;
  SDecoder     decoder = {0};
  SArray      *tbUidList = NULL;

  pRsp->msgType = TDMT_VND_CREATE_STB_RSP;
  pRsp->pCont = NULL;
  pRsp->contLen = 0;

  // decode request
  tDecoderInit(&decoder, pReq, len);
  if (tDecodeSVDropStbReq(&decoder, &req) < 0) {
    rcode = TSDB_CODE_INVALID_MSG;
    goto _exit;
  }

  // process request
  tbUidList = taosArrayInit(8, sizeof(int64_t));
  if (tbUidList == NULL) goto _exit;
  if (metaDropSuperTable(pVnode->pMeta, ver, &req) < 0) {
    rcode = terrno;
    goto _exit;
  }

  if (tqUpdateTbUidList(pVnode->pTq, tbUidList, false) < 0) {
    rcode = terrno;
    goto _exit;
  }

  if (tdProcessRSmaDrop(pVnode->pSma, &req) < 0) {
    rcode = terrno;
    goto _exit;
  }

  // return rsp
_exit:
  if (tbUidList) taosArrayDestroy(tbUidList);
  pRsp->code = rcode;
  tDecoderClear(&decoder);
  return 0;
}

static int32_t vnodeProcessAlterTbReq(SVnode *pVnode, int64_t ver, void *pReq, int32_t len, SRpcMsg *pRsp) {
  SVAlterTbReq  vAlterTbReq = {0};
  SVAlterTbRsp  vAlterTbRsp = {0};
  SDecoder      dc = {0};
  int32_t       code = 0;
  int32_t       lino = 0;
  int32_t       ret;
  SEncoder      ec = {0};
  STableMetaRsp vMetaRsp = {0};

  pRsp->msgType = TDMT_VND_ALTER_TABLE_RSP;
  pRsp->pCont = NULL;
  pRsp->contLen = 0;
  pRsp->code = TSDB_CODE_SUCCESS;

  tDecoderInit(&dc, pReq, len);

  // decode
  if (tDecodeSVAlterTbReq(&dc, &vAlterTbReq) < 0) {
    vAlterTbRsp.code = TSDB_CODE_INVALID_MSG;
    tDecoderClear(&dc);
    goto _exit;
  }

  // process
  if (metaAlterTable(pVnode->pMeta, ver, &vAlterTbReq, &vMetaRsp) < 0) {
    vAlterTbRsp.code = terrno;
    tDecoderClear(&dc);
    goto _exit;
  }
  tDecoderClear(&dc);

  if (NULL != vMetaRsp.pSchemas) {
    vnodeUpdateMetaRsp(pVnode, &vMetaRsp);
    vAlterTbRsp.pMeta = &vMetaRsp;
  }

  if (vAlterTbReq.action == TSDB_ALTER_TABLE_UPDATE_TAG_VAL || vAlterTbReq.action == TSDB_ALTER_TABLE_UPDATE_MULTI_TAG_VAL) {
    int64_t uid = metaGetTableEntryUidByName(pVnode->pMeta, vAlterTbReq.tbName);
    if (uid == 0) {
      vError("vgId:%d, %s failed at %s:%d since table %s not found", TD_VID(pVnode), __func__, __FILE__, __LINE__,
             vAlterTbReq.tbName);
      goto _exit;
    }

    SArray* tbUids = taosArrayInit(4, sizeof(int64_t));
    void* p = taosArrayPush(tbUids, &uid);
    TSDB_CHECK_NULL(p, code, lino, _exit, terrno);

    vDebug("vgId:%d, remove tags value altered table:%s from query table list", TD_VID(pVnode), vAlterTbReq.tbName);
    if ((code = tqUpdateTbUidList(pVnode->pTq, tbUids, false)) < 0) {
      vError("vgId:%d, failed to remove tbUid list since %s", TD_VID(pVnode), tstrerror(code));
    }

    vDebug("vgId:%d, try to add table:%s in query table list", TD_VID(pVnode), vAlterTbReq.tbName);
    if ((code = tqUpdateTbUidList(pVnode->pTq, tbUids, true)) < 0) {
      vError("vgId:%d, failed to add tbUid list since %s", TD_VID(pVnode), tstrerror(code));
    }

    taosArrayDestroy(tbUids);
  }

_exit:
  taosArrayDestroy(vAlterTbReq.pMultiTag);
  tEncodeSize(tEncodeSVAlterTbRsp, &vAlterTbRsp, pRsp->contLen, ret);
  pRsp->pCont = rpcMallocCont(pRsp->contLen);
  tEncoderInit(&ec, pRsp->pCont, pRsp->contLen);
  if (tEncodeSVAlterTbRsp(&ec, &vAlterTbRsp) != 0) {
    vError("vgId:%d, failed to encode alter table response", TD_VID(pVnode));
  }

  tEncoderClear(&ec);
  if (vMetaRsp.pSchemas) {
    taosMemoryFree(vMetaRsp.pSchemas);
    taosMemoryFree(vMetaRsp.pSchemaExt);
  }
  if (vMetaRsp.pColRefs) {
    taosMemoryFree(vMetaRsp.pColRefs);
  }
  return 0;
}

static int32_t vnodeProcessDropTbReq(SVnode *pVnode, int64_t ver, void *pReq, int32_t len, SRpcMsg *pRsp,
                                     SRpcMsg *pOriginRpc) {
  SVDropTbBatchReq req = {0};
  SVDropTbBatchRsp rsp = {0};
  SDecoder         decoder = {0};
  SEncoder         encoder = {0};
  int32_t          ret;
  SArray          *tbUids = NULL;
  STbUidStore     *pStore = NULL;
  SArray          *tbNames = NULL;

  pRsp->msgType = TDMT_VND_DROP_TABLE_RSP;
  pRsp->pCont = NULL;
  pRsp->contLen = 0;
  pRsp->code = TSDB_CODE_SUCCESS;

  // decode req
  tDecoderInit(&decoder, pReq, len);
  ret = tDecodeSVDropTbBatchReq(&decoder, &req);
  if (ret < 0) {
    terrno = TSDB_CODE_INVALID_MSG;
    pRsp->code = terrno;
    goto _exit;
  }

  // process req
  tbUids = taosArrayInit(req.nReqs, sizeof(int64_t));
  rsp.pArray = taosArrayInit(req.nReqs, sizeof(SVDropTbRsp));
  tbNames = taosArrayInit(req.nReqs, sizeof(char *));
  if (tbUids == NULL || rsp.pArray == NULL || tbNames == NULL) goto _exit;

  for (int32_t iReq = 0; iReq < req.nReqs; iReq++) {
    SVDropTbReq *pDropTbReq = req.pReqs + iReq;
    SVDropTbRsp  dropTbRsp = {0};
    tb_uid_t     tbUid = 0;

    /* code */
    ret = metaDropTable2(pVnode->pMeta, ver, pDropTbReq);
    if (ret < 0) {
      if (pDropTbReq->igNotExists && terrno == TSDB_CODE_TDB_TABLE_NOT_EXIST) {
        dropTbRsp.code = TSDB_CODE_SUCCESS;
      } else {
        dropTbRsp.code = terrno;
      }
    } else {
      dropTbRsp.code = TSDB_CODE_SUCCESS;
      if (tbUid > 0) {
        if (tdFetchTbUidList(pVnode->pSma, &pStore, pDropTbReq->suid, tbUid) < 0) {
          vError("vgId:%d, failed to fetch tbUid list", TD_VID(pVnode));
        }
      }
    }

    if (taosArrayPush(rsp.pArray, &dropTbRsp) == NULL) {
      terrno = TSDB_CODE_OUT_OF_MEMORY;
      pRsp->code = terrno;
      goto _exit;
    }

    if (tsEnableAuditCreateTable) {
      char *str = taosMemoryCalloc(1, TSDB_TABLE_FNAME_LEN);
      if (str == NULL) {
        pRsp->code = terrno;
        goto _exit;
      }
      tstrncpy(str, pDropTbReq->name, TSDB_TABLE_FNAME_LEN);
      if (taosArrayPush(tbNames, &str) == NULL) {
        terrno = TSDB_CODE_OUT_OF_MEMORY;
        pRsp->code = terrno;
        goto _exit;
      }
    }
  }

  if (tqUpdateTbUidList(pVnode->pTq, tbUids, false) < 0) {
    vError("vgId:%d, failed to update tbUid list since %s", TD_VID(pVnode), tstrerror(terrno));
  }

  if (tdUpdateTbUidList(pVnode->pSma, pStore, false) < 0) {
    goto _exit;
  }

  if (tsEnableAuditCreateTable) {
    int64_t clusterId = pVnode->config.syncCfg.nodeInfo[0].clusterId;

    SName name = {0};
    if (tNameFromString(&name, pVnode->config.dbname, T_NAME_ACCT | T_NAME_DB) != 0) {
      vError("vgId:%d, failed to get name from string", TD_VID(pVnode));
    }

    SStringBuilder sb = {0};
    for (int32_t iReq = 0; iReq < req.nReqs; iReq++) {
      char **key = (char **)taosArrayGet(tbNames, iReq);
      taosStringBuilderAppendStringLen(&sb, *key, strlen(*key));
      if (iReq < req.nReqs - 1) {
        taosStringBuilderAppendChar(&sb, ',');
      }
      taosMemoryFreeClear(*key);
    }

    size_t len = 0;
    char  *keyJoined = taosStringBuilderGetResult(&sb, &len);

    if (pOriginRpc->info.conn.user != NULL && strlen(pOriginRpc->info.conn.user) > 0) {
      auditAddRecord(pOriginRpc, clusterId, "dropTable", name.dbname, "", keyJoined, len);
    }

    taosStringBuilderDestroy(&sb);
  }

_exit:
  taosArrayDestroy(tbUids);
  pStore = tdUidStoreFree(pStore);
  tDecoderClear(&decoder);
  tEncodeSize(tEncodeSVDropTbBatchRsp, &rsp, pRsp->contLen, ret);
  pRsp->pCont = rpcMallocCont(pRsp->contLen);
  tEncoderInit(&encoder, pRsp->pCont, pRsp->contLen);
  if (tEncodeSVDropTbBatchRsp(&encoder, &rsp) != 0) {
    vError("vgId:%d, failed to encode drop table batch response", TD_VID(pVnode));
  }
  tEncoderClear(&encoder);
  taosArrayDestroy(rsp.pArray);
  taosArrayDestroy(tbNames);
  return 0;
}

#ifdef BUILD_NO_CALL
static int32_t vnodeDebugPrintSingleSubmitMsg(SMeta *pMeta, SSubmitBlk *pBlock, SSubmitMsgIter *msgIter,
                                              const char *tags) {
  SSubmitBlkIter blkIter = {0};
  STSchema      *pSchema = NULL;
  tb_uid_t       suid = 0;
  STSRow        *row = NULL;
  int32_t        rv = -1;

  tInitSubmitBlkIter(msgIter, pBlock, &blkIter);
  if (blkIter.row == NULL) return 0;

  int32_t code = metaGetTbTSchemaNotNull(pMeta, msgIter->suid, TD_ROW_SVER(blkIter.row), 1,
                                         &pSchema);  // TODO: use the real schema
  if (TSDB_CODE_SUCCESS != code) {
    printf("%s:%d no valid schema\n", tags, __LINE__);
    return code;
  }

  suid = msgIter->suid;
  rv = TD_ROW_SVER(blkIter.row);

  char __tags[128] = {0};
  snprintf(__tags, 128, "%s: uid %" PRIi64 " ", tags, msgIter->uid);
  while ((row = tGetSubmitBlkNext(&blkIter))) {
    tdSRowPrint(row, pSchema, __tags);
  }

  taosMemoryFreeClear(pSchema);

  return TSDB_CODE_SUCCESS;
}
#endif
typedef struct SSubmitReqConvertCxt {
  SSubmitMsgIter msgIter;
  SSubmitBlk    *pBlock;
  SSubmitBlkIter blkIter;
  STSRow        *pRow;
  STSRowIter     rowIter;
  SSubmitTbData *pTbData;
  STSchema      *pTbSchema;
  SArray        *pColValues;
} SSubmitReqConvertCxt;

static int32_t vnodeResetTableCxt(SMeta *pMeta, SSubmitReqConvertCxt *pCxt) {
  taosMemoryFreeClear(pCxt->pTbSchema);
  int32_t code = metaGetTbTSchemaNotNull(pMeta, pCxt->msgIter.suid > 0 ? pCxt->msgIter.suid : pCxt->msgIter.uid,
                                         pCxt->msgIter.sversion, 1, &pCxt->pTbSchema);
  if (TSDB_CODE_SUCCESS != code) {
    return code;
  }
  tdSTSRowIterInit(&pCxt->rowIter, pCxt->pTbSchema);

  tDestroySubmitTbData(pCxt->pTbData, TSDB_MSG_FLG_ENCODE);
  if (NULL == pCxt->pTbData) {
    pCxt->pTbData = taosMemoryCalloc(1, sizeof(SSubmitTbData));
    if (NULL == pCxt->pTbData) {
      return terrno;
    }
  }
  pCxt->pTbData->flags = 0;
  pCxt->pTbData->suid = pCxt->msgIter.suid;
  pCxt->pTbData->uid = pCxt->msgIter.uid;
  pCxt->pTbData->sver = pCxt->msgIter.sversion;
  pCxt->pTbData->pCreateTbReq = NULL;
  pCxt->pTbData->aRowP = taosArrayInit(128, POINTER_BYTES);
  if (NULL == pCxt->pTbData->aRowP) {
    return terrno;
  }

  taosArrayDestroy(pCxt->pColValues);
  pCxt->pColValues = taosArrayInit(pCxt->pTbSchema->numOfCols, sizeof(SColVal));
  if (NULL == pCxt->pColValues) {
    return terrno;
  }
  for (int32_t i = 0; i < pCxt->pTbSchema->numOfCols; ++i) {
    SColVal val = COL_VAL_NONE(pCxt->pTbSchema->columns[i].colId, pCxt->pTbSchema->columns[i].type);
    if (taosArrayPush(pCxt->pColValues, &val) == NULL) {
      return terrno;
    }
  }

  return TSDB_CODE_SUCCESS;
}

static void vnodeDestroySubmitReqConvertCxt(SSubmitReqConvertCxt *pCxt) {
  taosMemoryFreeClear(pCxt->pTbSchema);
  tDestroySubmitTbData(pCxt->pTbData, TSDB_MSG_FLG_ENCODE);
  taosMemoryFreeClear(pCxt->pTbData);
  taosArrayDestroy(pCxt->pColValues);
}

static int32_t vnodeCellValConvertToColVal(STColumn *pCol, SCellVal *pCellVal, SColVal *pColVal) {
  if (tdValTypeIsNone(pCellVal->valType)) {
    pColVal->flag = CV_FLAG_NONE;
    return TSDB_CODE_SUCCESS;
  }

  if (tdValTypeIsNull(pCellVal->valType)) {
    pColVal->flag = CV_FLAG_NULL;
    return TSDB_CODE_SUCCESS;
  }

  if (IS_VAR_DATA_TYPE(pCol->type)) {
    pColVal->value.nData = varDataLen(pCellVal->val);
    pColVal->value.pData = (uint8_t *)varDataVal(pCellVal->val);
  } else if (TSDB_DATA_TYPE_FLOAT == pCol->type) {
    float f = GET_FLOAT_VAL(pCellVal->val);
    valueSetDatum(&pColVal->value, pCol->type, &f, sizeof(f));
  } else if (TSDB_DATA_TYPE_DOUBLE == pCol->type) {
<<<<<<< HEAD
    VALUE_SET_TRIVIAL_DATUM(&pColVal->value, *(int64_t*)pCellVal->val);
=======
    taosSetPInt64Aligned(&pColVal->value.val, (int64_t *)pCellVal->val);
>>>>>>> 21317576
  } else {
    valueSetDatum(&pColVal->value, pCol->type, pCellVal->val, tDataTypes[pCol->type].bytes);
  }

  pColVal->flag = CV_FLAG_VALUE;
  return TSDB_CODE_SUCCESS;
}

static int32_t vnodeTSRowConvertToColValArray(SSubmitReqConvertCxt *pCxt) {
  int32_t code = TSDB_CODE_SUCCESS;
  tdSTSRowIterReset(&pCxt->rowIter, pCxt->pRow);
  for (int32_t i = 0; TSDB_CODE_SUCCESS == code && i < pCxt->pTbSchema->numOfCols; ++i) {
    STColumn *pCol = pCxt->pTbSchema->columns + i;
    SCellVal  cellVal = {0};
    if (!tdSTSRowIterFetch(&pCxt->rowIter, pCol->colId, pCol->type, &cellVal)) {
      break;
    }
    code = vnodeCellValConvertToColVal(pCol, &cellVal, (SColVal *)taosArrayGet(pCxt->pColValues, i));
  }
  return code;
}

static int32_t vnodeDecodeCreateTbReq(SSubmitReqConvertCxt *pCxt) {
  if (pCxt->msgIter.schemaLen <= 0) {
    return TSDB_CODE_SUCCESS;
  }

  pCxt->pTbData->pCreateTbReq = taosMemoryCalloc(1, sizeof(SVCreateTbReq));
  if (NULL == pCxt->pTbData->pCreateTbReq) {
    return terrno;
  }

  SDecoder decoder = {0};
  tDecoderInit(&decoder, (uint8_t *)pCxt->pBlock->data, pCxt->msgIter.schemaLen);
  int32_t code = tDecodeSVCreateTbReq(&decoder, pCxt->pTbData->pCreateTbReq);
  tDecoderClear(&decoder);

  return code;
}

static int32_t vnodeSubmitReqConvertToSubmitReq2(SVnode *pVnode, SSubmitReq *pReq, SSubmitReq2 *pReq2) {
  pReq2->aSubmitTbData = taosArrayInit(128, sizeof(SSubmitTbData));
  if (NULL == pReq2->aSubmitTbData) {
    return terrno;
  }

  SSubmitReqConvertCxt cxt = {0};

  int32_t code = tInitSubmitMsgIter(pReq, &cxt.msgIter);
  while (TSDB_CODE_SUCCESS == code) {
    code = tGetSubmitMsgNext(&cxt.msgIter, &cxt.pBlock);
    if (TSDB_CODE_SUCCESS == code) {
      if (NULL == cxt.pBlock) {
        break;
      }
      code = vnodeResetTableCxt(pVnode->pMeta, &cxt);
    }
    if (TSDB_CODE_SUCCESS == code) {
      code = tInitSubmitBlkIter(&cxt.msgIter, cxt.pBlock, &cxt.blkIter);
    }
    if (TSDB_CODE_SUCCESS == code) {
      code = vnodeDecodeCreateTbReq(&cxt);
    }
    while (TSDB_CODE_SUCCESS == code && (cxt.pRow = tGetSubmitBlkNext(&cxt.blkIter)) != NULL) {
      code = vnodeTSRowConvertToColValArray(&cxt);
      if (TSDB_CODE_SUCCESS == code) {
        SRow **pNewRow = taosArrayReserve(cxt.pTbData->aRowP, 1);
        code = tRowBuild(cxt.pColValues, cxt.pTbSchema, pNewRow);
      }
    }
    if (TSDB_CODE_SUCCESS == code) {
      code = (NULL == taosArrayPush(pReq2->aSubmitTbData, cxt.pTbData) ? terrno : TSDB_CODE_SUCCESS);
    }
    if (TSDB_CODE_SUCCESS == code) {
      taosMemoryFreeClear(cxt.pTbData);
    }
  }

  vnodeDestroySubmitReqConvertCxt(&cxt);
  return code;
}

static int32_t vnodeRebuildSubmitReqMsg(SSubmitReq2 *pSubmitReq, void **ppMsg) {
  int32_t  code = TSDB_CODE_SUCCESS;
  char    *pMsg = NULL;
  uint32_t msglen = 0;
  tEncodeSize(tEncodeSubmitReq, pSubmitReq, msglen, code);
  if (TSDB_CODE_SUCCESS == code) {
    pMsg = taosMemoryMalloc(msglen);
    if (NULL == pMsg) {
      code = terrno;
    }
  }
  if (TSDB_CODE_SUCCESS == code) {
    SEncoder encoder;
    tEncoderInit(&encoder, (uint8_t *)pMsg, msglen);
    code = tEncodeSubmitReq(&encoder, pSubmitReq);
    tEncoderClear(&encoder);
  }
  if (TSDB_CODE_SUCCESS == code) {
    *ppMsg = pMsg;
  }
  return code;
}

static int32_t vnodeProcessSubmitReq(SVnode *pVnode, int64_t ver, void *pReq, int32_t len, SRpcMsg *pRsp,
                                     SRpcMsg *pOriginalMsg) {
  int32_t code = 0;
  terrno = 0;

  SSubmitReq2 *pSubmitReq = &(SSubmitReq2){0};
  SSubmitRsp2 *pSubmitRsp = &(SSubmitRsp2){0};
  SArray      *newTbUids = NULL;
  int32_t      ret;
  SEncoder     ec = {0};

  pRsp->code = TSDB_CODE_SUCCESS;

  void           *pAllocMsg = NULL;
  SSubmitReq2Msg *pMsg = (SSubmitReq2Msg *)pReq;
  if (0 == pMsg->version) {
    code = vnodeSubmitReqConvertToSubmitReq2(pVnode, (SSubmitReq *)pMsg, pSubmitReq);
    if (TSDB_CODE_SUCCESS == code) {
      code = vnodeRebuildSubmitReqMsg(pSubmitReq, &pReq);
    }
    if (TSDB_CODE_SUCCESS == code) {
      pAllocMsg = pReq;
    }
    if (TSDB_CODE_SUCCESS != code) {
      goto _exit;
    }
  } else {
    // decode
    pReq = POINTER_SHIFT(pReq, sizeof(SSubmitReq2Msg));
    len -= sizeof(SSubmitReq2Msg);
    SDecoder dc = {0};
    tDecoderInit(&dc, pReq, len);
    if (tDecodeSubmitReq(&dc, pSubmitReq, NULL) < 0) {
      code = TSDB_CODE_INVALID_MSG;
      goto _exit;
    }
    tDecoderClear(&dc);
  }

  // scan
  TSKEY now = taosGetTimestamp(pVnode->config.tsdbCfg.precision);
  TSKEY minKey = now - tsTickPerMin[pVnode->config.tsdbCfg.precision] * pVnode->config.tsdbCfg.keep2;
  TSKEY maxKey = tsMaxKeyByPrecision[pVnode->config.tsdbCfg.precision];
  for (int32_t i = 0; i < TARRAY_SIZE(pSubmitReq->aSubmitTbData); ++i) {
    SSubmitTbData *pSubmitTbData = taosArrayGet(pSubmitReq->aSubmitTbData, i);

    if (pSubmitTbData->pCreateTbReq && pSubmitTbData->pCreateTbReq->uid == 0) {
      code = TSDB_CODE_INVALID_MSG;
      goto _exit;
    }

    if (pSubmitTbData->flags & SUBMIT_REQ_COLUMN_DATA_FORMAT) {
      if (TARRAY_SIZE(pSubmitTbData->aCol) <= 0) {
        code = TSDB_CODE_INVALID_MSG;
        goto _exit;
      }

      SColData *colDataArr = TARRAY_DATA(pSubmitTbData->aCol);
      SRowKey   lastKey;
      tColDataArrGetRowKey(colDataArr, TARRAY_SIZE(pSubmitTbData->aCol), 0, &lastKey);
      for (int32_t iRow = 1; iRow < colDataArr[0].nVal; iRow++) {
        SRowKey key;
        tColDataArrGetRowKey(TARRAY_DATA(pSubmitTbData->aCol), TARRAY_SIZE(pSubmitTbData->aCol), iRow, &key);
        if (tRowKeyCompare(&lastKey, &key) >= 0) {
          code = TSDB_CODE_INVALID_MSG;
          vError("vgId:%d %s failed 1 since %s, version:%" PRId64, TD_VID(pVnode), __func__, tstrerror(terrno), ver);
          goto _exit;
        }
      }
    } else {
      int32_t nRow = TARRAY_SIZE(pSubmitTbData->aRowP);
      SRow  **aRow = (SRow **)TARRAY_DATA(pSubmitTbData->aRowP);
      SRowKey lastRowKey;
      for (int32_t iRow = 0; iRow < nRow; ++iRow) {
#ifndef NO_UNALIGNED_ACCESS
        if (aRow[iRow]->ts < minKey || aRow[iRow]->ts > maxKey) {
#else
        TSKEY ts = taosGetInt64Aligned(&(aRow[iRow]->ts));
        if (ts < minKey || ts > maxKey) {
#endif
          code = TSDB_CODE_INVALID_MSG;
          vError("vgId:%d %s failed 2 since %s, version:%" PRId64, TD_VID(pVnode), __func__, tstrerror(code), ver);
          goto _exit;
        }
        if (iRow == 0) {
          tRowGetKey(aRow[iRow], &lastRowKey);
        } else {
          SRowKey rowKey;
          tRowGetKey(aRow[iRow], &rowKey);

          if (tRowKeyCompare(&lastRowKey, &rowKey) >= 0) {
            code = TSDB_CODE_INVALID_MSG;
            vError("vgId:%d %s failed 3 since %s, version:%" PRId64, TD_VID(pVnode), __func__, tstrerror(code), ver);
            goto _exit;
          }
          lastRowKey = rowKey;
        }
      }
    }
  }

  for (int32_t i = 0; i < TARRAY_SIZE(pSubmitReq->aSubmitTbData); ++i) {
    SSubmitTbData *pSubmitTbData = taosArrayGet(pSubmitReq->aSubmitTbData, i);

    if (pSubmitTbData->pCreateTbReq) {
      pSubmitTbData->uid = pSubmitTbData->pCreateTbReq->uid;
    } else {
      SMetaInfo info = {0};

      code = metaGetInfo(pVnode->pMeta, pSubmitTbData->uid, &info, NULL);
      if (code) {
        code = TSDB_CODE_TDB_TABLE_NOT_EXIST;
        vWarn("vgId:%d, table uid:%" PRId64 " not exists", TD_VID(pVnode), pSubmitTbData->uid);
        goto _exit;
      }

      if (info.suid != pSubmitTbData->suid) {
        code = TSDB_CODE_INVALID_MSG;
        goto _exit;
      }

      if (info.suid) {
        if (metaGetInfo(pVnode->pMeta, info.suid, &info, NULL) != 0) {
          vWarn("vgId:%d, table uid:%" PRId64 " not exists", TD_VID(pVnode), info.suid);
        }
      }

      if (pSubmitTbData->sver != info.skmVer) {
        code = TSDB_CODE_TDB_INVALID_TABLE_SCHEMA_VER;
        goto _exit;
      }
    }

    if (pSubmitTbData->flags & SUBMIT_REQ_COLUMN_DATA_FORMAT) {
      int32_t   nColData = TARRAY_SIZE(pSubmitTbData->aCol);
      SColData *aColData = (SColData *)TARRAY_DATA(pSubmitTbData->aCol);

      if (nColData <= 0) {
        code = TSDB_CODE_INVALID_MSG;
        goto _exit;
      }

      if (aColData[0].cid != PRIMARYKEY_TIMESTAMP_COL_ID || aColData[0].type != TSDB_DATA_TYPE_TIMESTAMP ||
          aColData[0].nVal <= 0) {
        code = TSDB_CODE_INVALID_MSG;
        goto _exit;
      }

      for (int32_t j = 1; j < nColData; j++) {
        if (aColData[j].nVal != aColData[0].nVal) {
          code = TSDB_CODE_INVALID_MSG;
          goto _exit;
        }
      }
    }
  }

  vGDebug(pOriginalMsg ? &pOriginalMsg->info.traceId : NULL, "vgId:%d, index:%" PRId64 ", submit block, rows:%d",
          TD_VID(pVnode), ver, (int32_t)taosArrayGetSize(pSubmitReq->aSubmitTbData));

  // loop to handle
  for (int32_t i = 0; i < TARRAY_SIZE(pSubmitReq->aSubmitTbData); ++i) {
    SSubmitTbData *pSubmitTbData = taosArrayGet(pSubmitReq->aSubmitTbData, i);

    // create table
    if (pSubmitTbData->pCreateTbReq) {
      // alloc if need
      if (pSubmitRsp->aCreateTbRsp == NULL &&
          (pSubmitRsp->aCreateTbRsp = taosArrayInit(TARRAY_SIZE(pSubmitReq->aSubmitTbData), sizeof(SVCreateTbRsp))) ==
              NULL) {
        code = terrno;
        goto _exit;
      }

      SVCreateTbRsp *pCreateTbRsp = taosArrayReserve(pSubmitRsp->aCreateTbRsp, 1);

      // create table
      if (metaCreateTable2(pVnode->pMeta, ver, pSubmitTbData->pCreateTbReq, &pCreateTbRsp->pMeta) == 0) {
        // create table success

        if (newTbUids == NULL &&
            (newTbUids = taosArrayInit(TARRAY_SIZE(pSubmitReq->aSubmitTbData), sizeof(int64_t))) == NULL) {
          code = terrno;
          goto _exit;
        }

        if (taosArrayPush(newTbUids, &pSubmitTbData->uid) == NULL) {
          code = terrno;
          goto _exit;
        }

        if (pCreateTbRsp->pMeta) {
          vnodeUpdateMetaRsp(pVnode, pCreateTbRsp->pMeta);
        }
      } else {  // create table failed
        if (terrno != TSDB_CODE_TDB_TABLE_ALREADY_EXIST) {
          code = terrno;
          vError("vgId:%d failed to create table:%s, code:%s", TD_VID(pVnode), pSubmitTbData->pCreateTbReq->name,
                 tstrerror(terrno));
          goto _exit;
        }
        terrno = 0;
        pSubmitTbData->uid = pSubmitTbData->pCreateTbReq->uid;  // update uid if table exist for using below
      }
    }

    // insert data
    int32_t affectedRows;
    code = tsdbInsertTableData(pVnode->pTsdb, ver, pSubmitTbData, &affectedRows);
    if (code) goto _exit;

    code = metaUpdateChangeTimeWithLock(pVnode->pMeta, pSubmitTbData->uid, pSubmitTbData->ctimeMs);
    if (code) goto _exit;

    pSubmitRsp->affectedRows += affectedRows;
  }

  // update the affected table uid list
  if (taosArrayGetSize(newTbUids) > 0) {
    vDebug("vgId:%d, add %d table into query table list in handling submit", TD_VID(pVnode),
           (int32_t)taosArrayGetSize(newTbUids));
    if (tqUpdateTbUidList(pVnode->pTq, newTbUids, true) != 0) {
      vError("vgId:%d, failed to update tbUid list", TD_VID(pVnode));
    }
  }

_exit:
  // message
  pRsp->code = code;
  tEncodeSize(tEncodeSSubmitRsp2, pSubmitRsp, pRsp->contLen, ret);
  pRsp->pCont = rpcMallocCont(pRsp->contLen);
  tEncoderInit(&ec, pRsp->pCont, pRsp->contLen);
  if (tEncodeSSubmitRsp2(&ec, pSubmitRsp) < 0) {
    vError("vgId:%d, failed to encode submit response", TD_VID(pVnode));
  }
  tEncoderClear(&ec);

  // update statistics
  (void)atomic_add_fetch_64(&pVnode->statis.nInsert, pSubmitRsp->affectedRows);
  (void)atomic_add_fetch_64(&pVnode->statis.nInsertSuccess, pSubmitRsp->affectedRows);
  (void)atomic_add_fetch_64(&pVnode->statis.nBatchInsert, 1);

  if (tsEnableMonitor && tsMonitorFqdn[0] != 0 && tsMonitorPort != 0 && pSubmitRsp->affectedRows > 0 &&
      strlen(pOriginalMsg->info.conn.user) > 0 && tsInsertCounter != NULL) {
    const char *sample_labels[] = {VNODE_METRIC_TAG_VALUE_INSERT_AFFECTED_ROWS,
                                   pVnode->monitor.strClusterId,
                                   pVnode->monitor.strDnodeId,
                                   tsLocalEp,
                                   pVnode->monitor.strVgId,
                                   pOriginalMsg->info.conn.user,
                                   "Success"};
    int         tv = taos_counter_add(tsInsertCounter, pSubmitRsp->affectedRows, sample_labels);
  }

  if (code == 0) {
    (void)atomic_add_fetch_64(&pVnode->statis.nBatchInsertSuccess, 1);
    code = tdProcessRSmaSubmit(pVnode->pSma, ver, pSubmitReq, pReq, len);
  }
  /*
  if (code == 0) {
    atomic_add_fetch_64(&pVnode->statis.nBatchInsertSuccess, 1);
    code = tdProcessRSmaSubmit(pVnode->pSma, ver, pSubmitReq, pReq, len);

    const char *batch_sample_labels[] = {VNODE_METRIC_TAG_VALUE_INSERT, pVnode->monitor.strClusterId,
                                        pVnode->monitor.strDnodeId, tsLocalEp, pVnode->monitor.strVgId,
                                          pOriginalMsg->info.conn.user, "Success"};
    taos_counter_inc(pVnode->monitor.insertCounter, batch_sample_labels);
  }
  else{
    const char *batch_sample_labels[] = {VNODE_METRIC_TAG_VALUE_INSERT, pVnode->monitor.strClusterId,
                                        pVnode->monitor.strDnodeId, tsLocalEp, pVnode->monitor.strVgId,
                                        pOriginalMsg->info.conn.user, "Failed"};
    taos_counter_inc(pVnode->monitor.insertCounter, batch_sample_labels);
  }
  */

  // clear
  taosArrayDestroy(newTbUids);
  tDestroySubmitReq(pSubmitReq, 0 == pMsg->version ? TSDB_MSG_FLG_CMPT : TSDB_MSG_FLG_DECODE);
  tDestroySSubmitRsp2(pSubmitRsp, TSDB_MSG_FLG_ENCODE);

  if (code) terrno = code;

  taosMemoryFree(pAllocMsg);

  return code;
}

static int32_t vnodeProcessCreateTSmaReq(SVnode *pVnode, int64_t ver, void *pReq, int32_t len, SRpcMsg *pRsp) {
#ifdef USE_TSMA
  SVCreateTSmaReq req = {0};
  SDecoder        coder = {0};

  if (pRsp) {
    pRsp->msgType = TDMT_VND_CREATE_SMA_RSP;
    pRsp->code = TSDB_CODE_SUCCESS;
    pRsp->pCont = NULL;
    pRsp->contLen = 0;
  }

  // decode and process req
  tDecoderInit(&coder, pReq, len);

  if (tDecodeSVCreateTSmaReq(&coder, &req) < 0) {
    terrno = TSDB_CODE_MSG_DECODE_ERROR;
    if (pRsp) pRsp->code = terrno;
    goto _err;
  }

  if (tdProcessTSmaCreate(pVnode->pSma, ver, (const char *)&req) < 0) {
    if (pRsp) pRsp->code = terrno;
    goto _err;
  }

  tDecoderClear(&coder);
  vDebug("vgId:%d, success to create tsma %s:%" PRIi64 " version %" PRIi64 " for table %" PRIi64, TD_VID(pVnode),
         req.indexName, req.indexUid, ver, req.tableUid);
  return 0;

_err:
  tDecoderClear(&coder);
  vError("vgId:%d, failed to create tsma %s:%" PRIi64 " version %" PRIi64 "for table %" PRIi64 " since %s",
         TD_VID(pVnode), req.indexName, req.indexUid, ver, req.tableUid, terrstr());
  return terrno;
#else
  return TSDB_CODE_INTERNAL_ERROR;
#endif
}

/**
 * @brief specific for smaDstVnode
 *
 * @param pVnode
 * @param pCont
 * @param contLen
 * @return int32_t
 */
int32_t vnodeProcessCreateTSma(SVnode *pVnode, void *pCont, uint32_t contLen) {
  return vnodeProcessCreateTSmaReq(pVnode, 1, pCont, contLen, NULL);
}

static int32_t vnodeConsolidateAlterHashRange(SVnode *pVnode, int64_t ver) {
  int32_t code = TSDB_CODE_SUCCESS;

  vInfo("vgId:%d, trim meta of tables per hash range [%" PRIu32 ", %" PRIu32 "]. apply-index:%" PRId64, TD_VID(pVnode),
        pVnode->config.hashBegin, pVnode->config.hashEnd, ver);

  // TODO: trim meta of tables from TDB per hash range [pVnode->config.hashBegin, pVnode->config.hashEnd]
  code = metaTrimTables(pVnode->pMeta, ver);

  return code;
}

static int32_t vnodeProcessAlterConfirmReq(SVnode *pVnode, int64_t ver, void *pReq, int32_t len, SRpcMsg *pRsp) {
  vInfo("vgId:%d, vnode handle msgType:alter-confirm, alter confirm msg is processed", TD_VID(pVnode));
  int32_t code = TSDB_CODE_SUCCESS;
  if (!pVnode->config.hashChange) {
    goto _exit;
  }

  code = vnodeConsolidateAlterHashRange(pVnode, ver);
  if (code < 0) {
    vError("vgId:%d, failed to consolidate alter hashrange since %s. version:%" PRId64, TD_VID(pVnode), terrstr(), ver);
    goto _exit;
  }
  pVnode->config.hashChange = false;

_exit:
  pRsp->msgType = TDMT_VND_ALTER_CONFIRM_RSP;
  pRsp->code = code;
  pRsp->pCont = NULL;
  pRsp->contLen = 0;

  return code;
}

extern int32_t tsdbDisableAndCancelAllBgTask(STsdb *pTsdb);
extern void    tsdbEnableBgTask(STsdb *pTsdb);

static int32_t vnodeProcessAlterConfigReq(SVnode *pVnode, int64_t ver, void *pReq, int32_t len, SRpcMsg *pRsp) {
  bool walChanged = false;
  bool tsdbChanged = false;

  SAlterVnodeConfigReq req = {0};
  if (tDeserializeSAlterVnodeConfigReq(pReq, len, &req) != 0) {
    terrno = TSDB_CODE_INVALID_MSG;
    return TSDB_CODE_INVALID_MSG;
  }

  vInfo("vgId:%d, start to alter vnode config, page:%d pageSize:%d buffer:%d szPage:%d szBuf:%" PRIu64
        " cacheLast:%d cacheLastSize:%d days:%d keep0:%d keep1:%d keep2:%d keepTimeOffset:%d s3KeepLocal:%d "
        "s3Compact:%d fsync:%d level:%d "
        "walRetentionPeriod:%d walRetentionSize:%d",
        TD_VID(pVnode), req.pages, req.pageSize, req.buffer, req.pageSize * 1024, (uint64_t)req.buffer * 1024 * 1024,
        req.cacheLast, req.cacheLastSize, req.daysPerFile, req.daysToKeep0, req.daysToKeep1, req.daysToKeep2,
        req.keepTimeOffset, req.s3KeepLocal, req.s3Compact, req.walFsyncPeriod, req.walLevel, req.walRetentionPeriod,
        req.walRetentionSize);

  if (pVnode->config.cacheLastSize != req.cacheLastSize) {
    pVnode->config.cacheLastSize = req.cacheLastSize;
    tsdbCacheSetCapacity(pVnode, (size_t)pVnode->config.cacheLastSize * 1024 * 1024);
  }

  if (pVnode->config.szBuf != req.buffer * 1024LL * 1024LL) {
    vInfo("vgId:%d, vnode buffer is changed from %" PRId64 " to %" PRId64, TD_VID(pVnode), pVnode->config.szBuf,
          (uint64_t)(req.buffer * 1024LL * 1024LL));
    pVnode->config.szBuf = req.buffer * 1024LL * 1024LL;
  }

  if (pVnode->config.szCache != req.pages) {
    if ((terrno = metaAlterCache(pVnode->pMeta, req.pages)) < 0) {
      vError("vgId:%d, failed to change vnode pages from %d to %d failed since %s", TD_VID(pVnode),
             pVnode->config.szCache, req.pages, tstrerror(terrno));
      return terrno;
    } else {
      vInfo("vgId:%d, vnode pages is changed from %d to %d", TD_VID(pVnode), pVnode->config.szCache, req.pages);
      pVnode->config.szCache = req.pages;
    }
  }

  if (pVnode->config.cacheLast != req.cacheLast) {
    pVnode->config.cacheLast = req.cacheLast;
  }

  if (pVnode->config.walCfg.fsyncPeriod != req.walFsyncPeriod) {
    pVnode->config.walCfg.fsyncPeriod = req.walFsyncPeriod;
    walChanged = true;
  }

  if (pVnode->config.walCfg.level != req.walLevel) {
    if (pVnode->config.walCfg.level == 0) {
      pVnode->config.walCfg.clearFiles = 1;
    }
    pVnode->config.walCfg.level = req.walLevel;
    walChanged = true;
  }

  if (pVnode->config.walCfg.retentionPeriod != req.walRetentionPeriod) {
    pVnode->config.walCfg.retentionPeriod = req.walRetentionPeriod;
    walChanged = true;
  }

  if (pVnode->config.walCfg.retentionSize != req.walRetentionSize) {
    pVnode->config.walCfg.retentionSize = req.walRetentionSize;
    walChanged = true;
  }

  if (pVnode->config.tsdbCfg.keep0 != req.daysToKeep0) {
    pVnode->config.tsdbCfg.keep0 = req.daysToKeep0;
    if (!VND_IS_RSMA(pVnode)) {
      tsdbChanged = true;
    }
  }

  if (pVnode->config.tsdbCfg.keep1 != req.daysToKeep1) {
    pVnode->config.tsdbCfg.keep1 = req.daysToKeep1;
    if (!VND_IS_RSMA(pVnode)) {
      tsdbChanged = true;
    }
  }

  if (pVnode->config.tsdbCfg.keep2 != req.daysToKeep2) {
    pVnode->config.tsdbCfg.keep2 = req.daysToKeep2;
    if (!VND_IS_RSMA(pVnode)) {
      tsdbChanged = true;
    }
  }

  if (pVnode->config.tsdbCfg.keepTimeOffset != req.keepTimeOffset) {
    pVnode->config.tsdbCfg.keepTimeOffset = req.keepTimeOffset;
    if (!VND_IS_RSMA(pVnode)) {
      tsdbChanged = true;
    }
  }

  if (req.sttTrigger != -1 && req.sttTrigger != pVnode->config.sttTrigger) {
    if (req.sttTrigger > 1 && pVnode->config.sttTrigger > 1) {
      pVnode->config.sttTrigger = req.sttTrigger;
    } else {
      vnodeAWait(&pVnode->commitTask);

      int32_t ret = tsdbDisableAndCancelAllBgTask(pVnode->pTsdb);
      if (ret != 0) {
        vError("vgId:%d, failed to disable bg task since %s", TD_VID(pVnode), tstrerror(ERRNO));
      }

      pVnode->config.sttTrigger = req.sttTrigger;
      tsdbEnableBgTask(pVnode->pTsdb);
    }
  }

  if (req.minRows != -1 && req.minRows != pVnode->config.tsdbCfg.minRows) {
    pVnode->config.tsdbCfg.minRows = req.minRows;
  }

  if (req.s3KeepLocal != -1 && req.s3KeepLocal != pVnode->config.s3KeepLocal) {
    pVnode->config.s3KeepLocal = req.s3KeepLocal;
  }
  if (req.s3Compact != -1 && req.s3Compact != pVnode->config.s3Compact) {
    pVnode->config.s3Compact = req.s3Compact;
  }

  if (walChanged) {
    if (walAlter(pVnode->pWal, &pVnode->config.walCfg) != 0) {
      vError("vgId:%d, failed to alter wal config since %s", TD_VID(pVnode), tstrerror(ERRNO));
    }
  }

  if (tsdbChanged) {
    tsdbSetKeepCfg(pVnode->pTsdb, &pVnode->config.tsdbCfg);
  }

  return 0;
}

static int32_t vnodeProcessBatchDeleteReq(SVnode *pVnode, int64_t ver, void *pReq, int32_t len, SRpcMsg *pRsp) {
  SBatchDeleteReq deleteReq;
  SDecoder        decoder;
  tDecoderInit(&decoder, pReq, len);
  if (tDecodeSBatchDeleteReq(&decoder, &deleteReq) < 0) {
    tDecoderClear(&decoder);
    return terrno = TSDB_CODE_INVALID_MSG;
  }

  SMetaReader mr = {0};
  metaReaderDoInit(&mr, pVnode->pMeta, META_READER_NOLOCK);
  STsdb *pTsdb = pVnode->pTsdb;

  if (deleteReq.level) {
    pTsdb = deleteReq.level == 1 ? VND_RSMA1(pVnode) : VND_RSMA2(pVnode);
  }

  int32_t sz = taosArrayGetSize(deleteReq.deleteReqs);
  for (int32_t i = 0; i < sz; i++) {
    SSingleDeleteReq *pOneReq = taosArrayGet(deleteReq.deleteReqs, i);
    char             *name = pOneReq->tbname;
    if (metaGetTableEntryByName(&mr, name) < 0) {
      vDebug("vgId:%d, stream delete msg, skip since no table: %s", pVnode->config.vgId, name);
      continue;
    }

    int64_t uid = mr.me.uid;

    int32_t code = tsdbDeleteTableData(pTsdb, ver, deleteReq.suid, uid, pOneReq->startTs, pOneReq->endTs);
    if (code < 0) {
      terrno = code;
      vError("vgId:%d, delete error since %s, suid:%" PRId64 ", uid:%" PRId64 ", start ts:%" PRId64 ", end ts:%" PRId64,
             TD_VID(pVnode), terrstr(), deleteReq.suid, uid, pOneReq->startTs, pOneReq->endTs);
    }

    if (deleteReq.level == 0) {
      code = metaUpdateChangeTimeWithLock(pVnode->pMeta, uid, deleteReq.ctimeMs);
      if (code < 0) {
        terrno = code;
        vError("vgId:%d, update change time error since %s, suid:%" PRId64 ", uid:%" PRId64 ", start ts:%" PRId64
               ", end ts:%" PRId64,
               TD_VID(pVnode), terrstr(), deleteReq.suid, uid, pOneReq->startTs, pOneReq->endTs);
      }
    }
    tDecoderClear(&mr.coder);
  }
  metaReaderClear(&mr);
  taosArrayDestroy(deleteReq.deleteReqs);
  return 0;
}

static int32_t vnodeProcessDeleteReq(SVnode *pVnode, int64_t ver, void *pReq, int32_t len, SRpcMsg *pRsp,
                                     SRpcMsg *pOriginalMsg) {
  int32_t     code = 0;
  SDecoder   *pCoder = &(SDecoder){0};
  SDeleteRes *pRes = &(SDeleteRes){0};

  pRsp->msgType = TDMT_VND_DELETE_RSP;
  pRsp->pCont = NULL;
  pRsp->contLen = 0;
  pRsp->code = TSDB_CODE_SUCCESS;

  pRes->uidList = taosArrayInit(0, sizeof(tb_uid_t));
  if (pRes->uidList == NULL) {
    code = terrno;
    goto _err;
  }

  tDecoderInit(pCoder, pReq, len);
  code = tDecodeDeleteRes(pCoder, pRes);
  if (code) goto _err;

  if (pRes->affectedRows > 0) {
    for (int32_t iUid = 0; iUid < taosArrayGetSize(pRes->uidList); iUid++) {
      uint64_t uid = *(uint64_t *)taosArrayGet(pRes->uidList, iUid);
      code = tsdbDeleteTableData(pVnode->pTsdb, ver, pRes->suid, uid, pRes->skey, pRes->ekey);
      if (code) goto _err;
      code = metaUpdateChangeTimeWithLock(pVnode->pMeta, uid, pRes->ctimeMs);
      if (code) goto _err;
    }
  }

  code = tdProcessRSmaDelete(pVnode->pSma, ver, pRes, pReq, len);

  tDecoderClear(pCoder);
  taosArrayDestroy(pRes->uidList);

  SVDeleteRsp rsp = {.affectedRows = pRes->affectedRows};
  int32_t     ret = 0;
  tEncodeSize(tEncodeSVDeleteRsp, &rsp, pRsp->contLen, ret);
  pRsp->pCont = rpcMallocCont(pRsp->contLen);
  SEncoder ec = {0};
  tEncoderInit(&ec, pRsp->pCont, pRsp->contLen);
  code = tEncodeSVDeleteRsp(&ec, &rsp);
  if (code) goto _err;
  tEncoderClear(&ec);
  return code;

_err:
  /*
  if(code == TSDB_CODE_SUCCESS){
    const char *batch_sample_labels[] = {VNODE_METRIC_TAG_VALUE_DELETE, pVnode->monitor.strClusterId,
                                        pVnode->monitor.strDnodeId, tsLocalEp, pVnode->monitor.strVgId,
                                        pOriginalMsg->info.conn.user, "Success"};
    taos_counter_inc(pVnode->monitor.insertCounter, batch_sample_labels);
  }
  else{
    const char *batch_sample_labels[] = {VNODE_METRIC_TAG_VALUE_DELETE, pVnode->monitor.strClusterId,
                                        pVnode->monitor.strDnodeId, tsLocalEp, pVnode->monitor.strVgId,
                                        pOriginalMsg->info.conn.user, "Failed"};
    taos_counter_inc(pVnode->monitor.insertCounter, batch_sample_labels);
  }
  */

  return code;
}
static int32_t vnodeProcessCreateIndexReq(SVnode *pVnode, int64_t ver, void *pReq, int32_t len, SRpcMsg *pRsp) {
  SVCreateStbReq req = {0};
  SDecoder       dc = {0};
  int32_t        code = 0;

  pRsp->msgType = TDMT_VND_CREATE_INDEX_RSP;
  pRsp->code = TSDB_CODE_SUCCESS;
  pRsp->pCont = NULL;
  pRsp->contLen = 0;

  tDecoderInit(&dc, pReq, len);
  // decode req
  if (tDecodeSVCreateStbReq(&dc, &req) < 0) {
    tDecoderClear(&dc);
    return terrno = TSDB_CODE_INVALID_MSG;
  }

  code = metaAddIndexToSuperTable(pVnode->pMeta, ver, &req);
  if (code) {
    pRsp->code = code;
    goto _err;
  }
  tDecoderClear(&dc);
  return 0;

_err:
  tDecoderClear(&dc);
  return code;
}
static int32_t vnodeProcessDropIndexReq(SVnode *pVnode, int64_t ver, void *pReq, int32_t len, SRpcMsg *pRsp) {
  SDropIndexReq req = {0};
  int32_t       code = 0;
  pRsp->msgType = TDMT_VND_DROP_INDEX_RSP;
  pRsp->code = TSDB_CODE_SUCCESS;
  pRsp->pCont = NULL;
  pRsp->contLen = 0;

  if ((code = tDeserializeSDropIdxReq(pReq, len, &req))) {
    pRsp->code = code;
    return code;
  }

  code = metaDropIndexFromSuperTable(pVnode->pMeta, ver, &req);
  if (code) {
    pRsp->code = code;
    return code;
  }
  return TSDB_CODE_SUCCESS;
}

extern int32_t vnodeAsyncCompact(SVnode *pVnode, int64_t ver, void *pReq, int32_t len, SRpcMsg *pRsp);

static int32_t vnodeProcessCompactVnodeReq(SVnode *pVnode, int64_t ver, void *pReq, int32_t len, SRpcMsg *pRsp) {
  if (!pVnode->restored) {
    vInfo("vgId:%d, ignore compact req during restoring. ver:%" PRId64, TD_VID(pVnode), ver);
    return 0;
  }
  return vnodeAsyncCompact(pVnode, ver, pReq, len, pRsp);
}

static int32_t vnodeProcessConfigChangeReq(SVnode *pVnode, int64_t ver, void *pReq, int32_t len, SRpcMsg *pRsp) {
  if (syncCheckMember(pVnode->sync) != 0) {
    vError("vgId:%d, failed to check member", TD_VID(pVnode));
  }

  pRsp->msgType = TDMT_SYNC_CONFIG_CHANGE_RSP;
  pRsp->code = TSDB_CODE_SUCCESS;
  pRsp->pCont = NULL;
  pRsp->contLen = 0;

  return 0;
}

static int32_t vnodeCheckToken(SVnode *pVnode, char *member0Token, char *member1Token) {
  SSyncState syncState = syncGetState(pVnode->sync);
  if (syncState.state != TAOS_SYNC_STATE_LEADER) {
    return terrno = TSDB_CODE_SYN_NOT_LEADER;
  }

  char token[TSDB_ARB_TOKEN_SIZE] = {0};
  if (vnodeGetArbToken(pVnode, token) != 0) {
    return terrno = TSDB_CODE_NOT_FOUND;
  }

  if (strncmp(token, member0Token, TSDB_ARB_TOKEN_SIZE) != 0 &&
      strncmp(token, member1Token, TSDB_ARB_TOKEN_SIZE) != 0) {
    return terrno = TSDB_CODE_MND_ARB_TOKEN_MISMATCH;
  }

  terrno = TSDB_CODE_SUCCESS;
  return 0;
}

static int32_t vnodeCheckSyncd(SVnode *pVnode, char *member0Token, char *member1Token) {
  int32_t code = vnodeCheckToken(pVnode, member0Token, member1Token);
  if (code != 0) {
    return code;
  }

  return syncCheckSynced(pVnode->sync);
}

static int32_t vnodeProcessArbCheckSyncReq(SVnode *pVnode, void *pReq, int32_t len, SRpcMsg *pRsp) {
  int32_t code = 0;

  SVArbCheckSyncReq syncReq = {0};

  code = tDeserializeSVArbCheckSyncReq(pReq, len, &syncReq);
  if (code) {
    return terrno = code;
  }

  pRsp->msgType = TDMT_VND_ARB_CHECK_SYNC_RSP;
  pRsp->code = TSDB_CODE_SUCCESS;
  pRsp->pCont = NULL;
  pRsp->contLen = 0;

  SVArbCheckSyncRsp syncRsp = {0};
  syncRsp.arbToken = syncReq.arbToken;
  syncRsp.member0Token = syncReq.member0Token;
  syncRsp.member1Token = syncReq.member1Token;
  syncRsp.vgId = TD_VID(pVnode);

  if (vnodeCheckSyncd(pVnode, syncReq.member0Token, syncReq.member1Token) != 0) {
    vError("vgId:%d, failed to check assigned log syncd", TD_VID(pVnode));
  }
  syncRsp.errCode = terrno;

  if (vnodeUpdateArbTerm(pVnode, syncReq.arbTerm) != 0) {
    vError("vgId:%d, failed to update arb term", TD_VID(pVnode));
    code = -1;
    goto _OVER;
  }

  int32_t contLen = tSerializeSVArbCheckSyncRsp(NULL, 0, &syncRsp);
  if (contLen <= 0) {
    terrno = TSDB_CODE_OUT_OF_MEMORY;
    code = -1;
    goto _OVER;
  }
  void *pHead = rpcMallocCont(contLen);
  if (!pHead) {
    terrno = TSDB_CODE_OUT_OF_MEMORY;
    code = -1;
    goto _OVER;
  }

  if (tSerializeSVArbCheckSyncRsp(pHead, contLen, &syncRsp) <= 0) {
    terrno = TSDB_CODE_OUT_OF_MEMORY;
    rpcFreeCont(pHead);
    code = -1;
    goto _OVER;
  }

  pRsp->pCont = pHead;
  pRsp->contLen = contLen;

  terrno = TSDB_CODE_SUCCESS;

_OVER:
  tFreeSVArbCheckSyncReq(&syncReq);
  return code;
}

#ifndef TD_ENTERPRISE
int32_t vnodeAsyncCompact(SVnode *pVnode, int64_t ver, void *pReq, int32_t len, SRpcMsg *pRsp) { return 0; }
int32_t tsdbAsyncCompact(STsdb *tsdb, const STimeWindow *tw, bool sync) { return 0; }
#endif<|MERGE_RESOLUTION|>--- conflicted
+++ resolved
@@ -1807,11 +1807,7 @@
     float f = GET_FLOAT_VAL(pCellVal->val);
     valueSetDatum(&pColVal->value, pCol->type, &f, sizeof(f));
   } else if (TSDB_DATA_TYPE_DOUBLE == pCol->type) {
-<<<<<<< HEAD
-    VALUE_SET_TRIVIAL_DATUM(&pColVal->value, *(int64_t*)pCellVal->val);
-=======
     taosSetPInt64Aligned(&pColVal->value.val, (int64_t *)pCellVal->val);
->>>>>>> 21317576
   } else {
     valueSetDatum(&pColVal->value, pCol->type, pCellVal->val, tDataTypes[pCol->type].bytes);
   }
