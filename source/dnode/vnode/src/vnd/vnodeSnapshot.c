--- conflicted
+++ resolved
@@ -239,32 +239,6 @@
       }
     }
   }
-<<<<<<< HEAD
-  if (!pReader->streamStateDone) {
-    if (pReader->pStreamStateReader == NULL) {
-      code =
-          streamStateSnapReaderOpen(pReader->pVnode->pTq, pReader->sver, pReader->sver, &pReader->pStreamStateReader);
-      if (code) {
-        pReader->streamStateDone = 1;
-        pReader->pStreamStateReader = NULL;
-        goto _err;
-      }
-    }
-    code = streamStateSnapRead(pReader->pStreamStateReader, ppData);
-    if (code) {
-      goto _err;
-    } else {
-      if (*ppData) {
-        goto _exit;
-      } else {
-        pReader->streamStateDone = 1;
-        code = streamStateSnapReaderClose(pReader->pStreamStateReader);
-        if (code) goto _err;
-        pReader->pStreamStateReader = NULL;
-      }
-    }
-  }
-=======
   // if (!pReader->streamStateDone) {
   //   if (pReader->pStreamStateReader == NULL) {
   //     code =
@@ -290,7 +264,6 @@
   //     }
   //   }
   // }
->>>>>>> 992f1cb3
 
   // RSMA ==============
   if (VND_IS_RSMA(pReader->pVnode) && !pReader->rsmaDone) {
