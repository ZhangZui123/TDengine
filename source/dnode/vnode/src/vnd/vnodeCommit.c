--- conflicted
+++ resolved
@@ -184,16 +184,11 @@
   return -1;
 }
 
-<<<<<<< HEAD
 static int32_t vnodePrepareCommit(SVnode *pVnode, SCommitInfo *pInfo) {
   int32_t code = 0;
   int32_t lino = 0;
   char    dir[TSDB_FILENAME_LEN] = {0};
 
-=======
-static int32_t vnodePrepareCommit(SVnode *pVnode) {
-  int32_t code = 0;
->>>>>>> 5ee31521
   tsem_wait(&pVnode->canCommit);
 
   pVnode->state.commitTerm = pVnode->state.applyTerm;
@@ -217,10 +212,11 @@
   }
 
   tsdbPrepareCommit(pVnode->pTsdb);
-<<<<<<< HEAD
-  smaPrepareAsyncCommit(pVnode->pSma);
 
   metaPrepareAsyncCommit(pVnode->pMeta);
+
+  code = smaPrepareAsyncCommit(pVnode->pSma);
+  if (code) goto _exit;
 
   vnodeBufPoolUnRef(pVnode->inUse);
   pVnode->inUse = NULL;
@@ -232,15 +228,7 @@
   } else {
     vDebug("vgId:%d, %s done", TD_VID(pVnode), __func__);
   }
-=======
-  metaPrepareAsyncCommit(pVnode->pMeta);
-  code = smaPrepareAsyncCommit(pVnode->pSma);
-  if (code) goto _exit;
-
-_exit:
-  vnodeBufPoolUnRef(pVnode->inUse);
-  pVnode->inUse = NULL;
->>>>>>> 5ee31521
+
   return code;
 }
 
@@ -262,22 +250,11 @@
 int vnodeAsyncCommit(SVnode *pVnode) {
   int32_t code = 0;
 
-<<<<<<< HEAD
-=======
-  // prepare to commit
-  code = vnodePrepareCommit(pVnode);
-  if (code) goto _exit;
-
-  // schedule the task
-  pVnode->state.commitTerm = pVnode->state.applyTerm;
-
->>>>>>> 5ee31521
   SCommitInfo *pInfo = (SCommitInfo *)taosMemoryCalloc(1, sizeof(*pInfo));
   if (NULL == pInfo) {
     code = TSDB_CODE_OUT_OF_MEMORY;
     goto _exit;
   }
-<<<<<<< HEAD
 
   // prepare to commit
   code = vnodePrepareCommit(pVnode, pInfo);
@@ -286,28 +263,15 @@
   }
 
   // schedule the task
-  vnodeScheduleTask(vnodeCommitTask, pInfo);
+  code = vnodeScheduleTask(vnodeCommitTask, pInfo);
 
 _exit:
   if (code) {
     if (NULL != pInfo) {
       taosMemoryFree(pInfo);
     }
-    vError("vgId:%d, vnode async commit failed since %s, commitId:%" PRId64, TD_VID(pVnode), tstrerror(code),
-=======
-  pInfo->info.config = pVnode->config;
-  pInfo->info.state.committed = pVnode->state.applied;
-  pInfo->info.state.commitTerm = pVnode->state.applyTerm;
-  pInfo->info.state.commitID = pVnode->state.commitID;
-  pInfo->pVnode = pVnode;
-  pInfo->txn = metaGetTxn(pVnode->pMeta);
-  code = vnodeScheduleTask(vnodeCommitTask, pInfo);
-
-_exit:
-  if (code) {
     tsem_post(&pVnode->canCommit);
     vError("vgId:%d, %s failed since %s, commit id:%" PRId64, TD_VID(pVnode), __func__, tstrerror(code),
->>>>>>> 5ee31521
            pVnode->state.commitID);
   } else {
     vInfo("vgId:%d, vnode async commit done, commitId:%" PRId64 " term:%" PRId64 " applied:%" PRId64, TD_VID(pVnode),
