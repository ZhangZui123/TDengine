/*
 * Copyright (c) 2019 TAOS Data, Inc. <jhtao@taosdata.com>
 *
 * This program is free software: you can use, redistribute, and/or modify
 * it under the terms of the GNU Affero General Public License, version 3
 * or later ("AGPL"), as published by the Free Software Foundation.
 *
 * This program is distributed in the hope that it will be useful, but WITHOUT
 * ANY WARRANTY; without even the implied warranty of MERCHANTABILITY or
 * FITNESS FOR A PARTICULAR PURPOSE.
 *
 * You should have received a copy of the GNU Affero General Public License
 * along with this program. If not, see <http://www.gnu.org/licenses/>.
 */

#include "tsdb.h"
#include "tutil.h"
#include "vnd.h"

#define VNODE_GET_LOAD_RESET_VALS(pVar, oVal, vType, tags)                                                    \
  do {                                                                                                        \
    int##vType##_t newVal = atomic_sub_fetch_##vType(&(pVar), (oVal));                                        \
    if (newVal < 0) {                                                                                         \
      vWarn("vgId:%d, %s, abnormal val:%" PRIi64 ", old val:%" PRIi64, TD_VID(pVnode), tags, newVal, (oVal)); \
    }                                                                                                         \
  } while (0)

int vnodeQueryOpen(SVnode *pVnode) {
  return qWorkerInit(NODE_TYPE_VNODE, TD_VID(pVnode), (void **)&pVnode->pQuery, &pVnode->msgCb);
}

void vnodeQueryPreClose(SVnode *pVnode) { qWorkerStopAllTasks((void *)pVnode->pQuery); }

void vnodeQueryClose(SVnode *pVnode) { qWorkerDestroy((void **)&pVnode->pQuery); }

int32_t fillTableColCmpr(SMetaReader *reader, SSchemaExt *pExt, int32_t numOfCol) {
  int8_t tblType = reader->me.type;
  if (withExtSchema(tblType)) {
    SColCmprWrapper *p = &(reader->me.colCmpr);
    if (numOfCol != p->nCols) {
      vError("fillTableColCmpr table type:%d, col num:%d, col cmpr num:%d mismatch", tblType, numOfCol, p->nCols);
      return TSDB_CODE_APP_ERROR;
    }
    for (int i = 0; i < p->nCols; i++) {
      SColCmpr *pCmpr = &p->pColCmpr[i];
      pExt[i].colId = pCmpr->id;
      pExt[i].compress = pCmpr->alg;
    }
  }
  return 0;
}

void vnodePrintTableMeta(STableMetaRsp *pMeta) {
  if (!(qDebugFlag & DEBUG_DEBUG)) {
    return;
  }

  qDebug("tbName:%s", pMeta->tbName);
  qDebug("stbName:%s", pMeta->stbName);
  qDebug("dbFName:%s", pMeta->dbFName);
  qDebug("dbId:%" PRId64, pMeta->dbId);
  qDebug("numOfTags:%d", pMeta->numOfTags);
  qDebug("numOfColumns:%d", pMeta->numOfColumns);
  qDebug("precision:%d", pMeta->precision);
  qDebug("tableType:%d", pMeta->tableType);
  qDebug("sversion:%d", pMeta->sversion);
  qDebug("tversion:%d", pMeta->tversion);
  qDebug("suid:%" PRIu64, pMeta->suid);
  qDebug("tuid:%" PRIu64, pMeta->tuid);
  qDebug("vgId:%d", pMeta->vgId);
  qDebug("sysInfo:%d", pMeta->sysInfo);
  if (pMeta->pSchemas) {
    for (int32_t i = 0; i < (pMeta->numOfColumns + pMeta->numOfTags); ++i) {
      SSchema *pSchema = pMeta->pSchemas + i;
      qDebug("%d col/tag: type:%d, flags:%d, colId:%d, bytes:%d, name:%s", i, pSchema->type, pSchema->flags,
             pSchema->colId, pSchema->bytes, pSchema->name);
    }
  }
}

<<<<<<< HEAD
int32_t fillTableColRef(SMetaReader *reader, SColRef *pRef, int32_t numOfCol) {
  int8_t tblType = reader->me.type;
  if (hasRefCol(tblType)) {
    SColRefWrapper *p = &(reader->me.colRef);
    if (numOfCol != p->nCols) {
      vError("fillTableColRef table type:%d, col num:%d, col cmpr num:%d mismatch", tblType, numOfCol, p->nCols);
      return TSDB_CODE_APP_ERROR;
    }
    for (int i = 0; i < p->nCols; i++) {
      SColRef *pColRef = &p->pColRef[i];
      pRef[i].hasRef = pColRef->hasRef;
      pRef[i].id = pColRef->id;
      if(pRef[i].hasRef) {
        tstrncpy(pRef[i].refDbName, pColRef->refDbName, TSDB_DB_NAME_LEN);
        tstrncpy(pRef[i].refTableName, pColRef->refTableName, TSDB_TABLE_NAME_LEN);
        tstrncpy(pRef[i].refColName, pColRef->refColName, TSDB_COL_NAME_LEN);
      }
    }
  }
  return 0;
}

=======
>>>>>>> 40d32e16
int32_t vnodeGetTableMeta(SVnode *pVnode, SRpcMsg *pMsg, bool direct) {
  STableInfoReq  infoReq = {0};
  STableMetaRsp  metaRsp = {0};
  SMetaReader    mer1 = {0};
  SMetaReader    mer2 = {0};
  char           tableFName[TSDB_TABLE_FNAME_LEN];
  bool           reqTbUid = false;
  SRpcMsg        rpcMsg = {0};
  int32_t        code = 0;
  int32_t        rspLen = 0;
  void          *pRsp = NULL;
  SSchemaWrapper schema = {0};
  SSchemaWrapper schemaTag = {0};
  uint8_t        autoCreateCtb = 0;

  // decode req
  if (tDeserializeSTableInfoReq(pMsg->pCont, pMsg->contLen, &infoReq) != 0) {
    code = terrno;
    goto _exit4;
  }
  autoCreateCtb = infoReq.autoCreateCtb;

  if (infoReq.option == REQ_OPT_TBUID) reqTbUid = true;
  metaRsp.dbId = pVnode->config.dbId;
  tstrncpy(metaRsp.tbName, infoReq.tbName, TSDB_TABLE_NAME_LEN);
  (void)memcpy(metaRsp.dbFName, infoReq.dbFName, sizeof(metaRsp.dbFName));

  if (!reqTbUid) {
    (void)tsnprintf(tableFName, TSDB_TABLE_FNAME_LEN, "%s.%s", infoReq.dbFName, infoReq.tbName);
    code = vnodeValidateTableHash(pVnode, tableFName);
    if (code) {
      goto _exit4;
    }
  }

  // query meta
  metaReaderDoInit(&mer1, pVnode->pMeta, META_READER_LOCK);
  if (reqTbUid) {
    SET_ERRNO(0);
    uint64_t tbUid = taosStr2UInt64(infoReq.tbName, NULL, 10);
    if (ERRNO == ERANGE || tbUid == 0) {
      code = TSDB_CODE_TDB_TABLE_NOT_EXIST;
      goto _exit3;
    }
    SMetaReader mr3 = {0};
    metaReaderDoInit(&mr3, ((SVnode *)pVnode)->pMeta, META_READER_NOLOCK);
    if ((code = metaReaderGetTableEntryByUid(&mr3, tbUid)) < 0) {
      metaReaderClear(&mr3);
      TAOS_CHECK_GOTO(code, NULL, _exit3);
    }
    tstrncpy(metaRsp.tbName, mr3.me.name, TSDB_TABLE_NAME_LEN);
    metaReaderClear(&mr3);
    TAOS_CHECK_GOTO(metaGetTableEntryByName(&mer1, metaRsp.tbName), NULL, _exit3);
  } else if (metaGetTableEntryByName(&mer1, infoReq.tbName) < 0) {
    code = terrno;
    goto _exit3;
  }

  metaRsp.tableType = mer1.me.type;
  metaRsp.vgId = TD_VID(pVnode);
  metaRsp.tuid = mer1.me.uid;

  switch (mer1.me.type) {
    case TSDB_SUPER_TABLE: {
      (void)strcpy(metaRsp.stbName, mer1.me.name);
      schema = mer1.me.stbEntry.schemaRow;
      schemaTag = mer1.me.stbEntry.schemaTag;
      metaRsp.suid = mer1.me.uid;
      break;
    }
    case TSDB_CHILD_TABLE:
    case TSDB_VIRTUAL_CHILD_TABLE:{
      metaReaderDoInit(&mer2, pVnode->pMeta, META_READER_NOLOCK);
      if (metaReaderGetTableEntryByUid(&mer2, mer1.me.ctbEntry.suid) < 0) goto _exit2;

      (void)strcpy(metaRsp.stbName, mer2.me.name);
      metaRsp.suid = mer2.me.uid;
      schema = mer2.me.stbEntry.schemaRow;
      schemaTag = mer2.me.stbEntry.schemaTag;
      break;
    }
    case TSDB_NORMAL_TABLE:
    case TSDB_VIRTUAL_NORMAL_TABLE: {
      schema = mer1.me.ntbEntry.schemaRow;
      break;
    }
    default: {
      vError("vnodeGetTableMeta get invalid table type:%d", mer1.me.type);
      goto _exit3;
    }
  }

  metaRsp.numOfTags = schemaTag.nCols;
  metaRsp.numOfColumns = schema.nCols;
  metaRsp.precision = pVnode->config.tsdbCfg.precision;
  metaRsp.sversion = schema.version;
  metaRsp.tversion = schemaTag.version;
  metaRsp.pSchemas = (SSchema *)taosMemoryMalloc(sizeof(SSchema) * (metaRsp.numOfColumns + metaRsp.numOfTags));
  metaRsp.pSchemaExt = (SSchemaExt *)taosMemoryCalloc(metaRsp.numOfColumns, sizeof(SSchemaExt));
  if (NULL == metaRsp.pSchemas || NULL == metaRsp.pSchemaExt) {
    code = terrno;
    goto _exit;
  }
  (void)memcpy(metaRsp.pSchemas, schema.pSchema, sizeof(SSchema) * schema.nCols);
  if (schemaTag.nCols) {
    (void)memcpy(metaRsp.pSchemas + schema.nCols, schemaTag.pSchema, sizeof(SSchema) * schemaTag.nCols);
  }
  if (metaRsp.pSchemaExt) {
    SMetaReader *pReader = mer1.me.type == TSDB_CHILD_TABLE ? &mer2 : &mer1;
    code = fillTableColCmpr(pReader, metaRsp.pSchemaExt, metaRsp.numOfColumns);
    if (code < 0) {
      goto _exit;
    }
    for (int32_t i = 0; i < metaRsp.numOfColumns && pReader->me.pExtSchemas; i++) {
      metaRsp.pSchemaExt[i].typeMod = pReader->me.pExtSchemas[i].typeMod;
    }
  } else {
    code = TSDB_CODE_OUT_OF_MEMORY;
    goto _exit;
  }
  if (hasRefCol(mer1.me.type)) {
    metaRsp.pColRefs = (SColRef*)taosMemoryMalloc(sizeof(SColRef) * metaRsp.numOfColumns);
    if (metaRsp.pColRefs) {
      code = fillTableColRef(&mer1, metaRsp.pColRefs, metaRsp.numOfColumns);
      if (code < 0) {
        goto _exit;
      }
    }
    metaRsp.numOfColRefs = metaRsp.numOfColumns;
  } else {
    metaRsp.pColRefs = NULL;
    metaRsp.numOfColRefs = 0;
  }

  vnodePrintTableMeta(&metaRsp);

  // encode and send response
  rspLen = tSerializeSTableMetaRsp(NULL, 0, &metaRsp);
  if (rspLen < 0) {
    code = terrno;
    goto _exit;
  }

  if (direct) {
    pRsp = rpcMallocCont(rspLen);
  } else {
    pRsp = taosMemoryCalloc(1, rspLen);
  }

  if (pRsp == NULL) {
    code = terrno;
    goto _exit;
  }

  rspLen = tSerializeSTableMetaRsp(pRsp, rspLen, &metaRsp);
  if (rspLen < 0) {
    code = terrno;
    goto _exit;
  }

_exit:
  taosMemoryFree(metaRsp.pColRefs);
  taosMemoryFree(metaRsp.pSchemas);
  taosMemoryFree(metaRsp.pSchemaExt);
_exit2:
  metaReaderClear(&mer2);
_exit3:
  metaReaderClear(&mer1);
_exit4:
  rpcMsg.info = pMsg->info;
  rpcMsg.pCont = pRsp;
  rpcMsg.contLen = rspLen;
  rpcMsg.code = code;
  rpcMsg.msgType = pMsg->msgType;

  if (code == TSDB_CODE_PAR_TABLE_NOT_EXIST && autoCreateCtb == 1) {
    code = TSDB_CODE_SUCCESS;
  }

  if (code) {
    qError("get table %s meta with %" PRIu8 " failed cause of %s", infoReq.tbName, infoReq.option, tstrerror(code));
  }

  if (direct) {
    tmsgSendRsp(&rpcMsg);
  } else {
    *pMsg = rpcMsg;
  }

  return code;
}

int32_t vnodeGetTableCfg(SVnode *pVnode, SRpcMsg *pMsg, bool direct) {
  STableCfgReq   cfgReq = {0};
  STableCfgRsp   cfgRsp = {0};
  SMetaReader    mer1 = {0};
  SMetaReader    mer2 = {0};
  char           tableFName[TSDB_TABLE_FNAME_LEN];
  SRpcMsg        rpcMsg = {0};
  int32_t        code = 0;
  int32_t        rspLen = 0;
  void          *pRsp = NULL;
  SSchemaWrapper schema = {0};
  SSchemaWrapper schemaTag = {0};

  // decode req
  if (tDeserializeSTableCfgReq(pMsg->pCont, pMsg->contLen, &cfgReq) != 0) {
    code = terrno;
    goto _exit;
  }

  tstrncpy(cfgRsp.tbName, cfgReq.tbName, TSDB_TABLE_NAME_LEN);
  (void)memcpy(cfgRsp.dbFName, cfgReq.dbFName, sizeof(cfgRsp.dbFName));

  (void)tsnprintf(tableFName, TSDB_TABLE_FNAME_LEN, "%s.%s", cfgReq.dbFName, cfgReq.tbName);
  code = vnodeValidateTableHash(pVnode, tableFName);
  if (code) {
    goto _exit;
  }

  // query meta
  metaReaderDoInit(&mer1, pVnode->pMeta, META_READER_LOCK);

  if (metaGetTableEntryByName(&mer1, cfgReq.tbName) < 0) {
    code = terrno;
    goto _exit;
  }

  cfgRsp.tableType = mer1.me.type;

  if (mer1.me.type == TSDB_SUPER_TABLE) {
    code = TSDB_CODE_VND_HASH_MISMATCH;
    goto _exit;
  } else if (mer1.me.type == TSDB_CHILD_TABLE || mer1.me.type == TSDB_VIRTUAL_CHILD_TABLE) {
    metaReaderDoInit(&mer2, pVnode->pMeta, META_READER_NOLOCK);
    if (metaReaderGetTableEntryByUid(&mer2, mer1.me.ctbEntry.suid) < 0) goto _exit;

    tstrncpy(cfgRsp.stbName, mer2.me.name, TSDB_TABLE_NAME_LEN);
    schema = mer2.me.stbEntry.schemaRow;
    schemaTag = mer2.me.stbEntry.schemaTag;
    cfgRsp.ttl = mer1.me.ctbEntry.ttlDays;
    cfgRsp.commentLen = mer1.me.ctbEntry.commentLen;
    if (mer1.me.ctbEntry.commentLen > 0) {
      cfgRsp.pComment = taosStrdup(mer1.me.ctbEntry.comment);
      if (NULL == cfgRsp.pComment) {
        code = terrno;
        goto _exit;
      }
    }
    STag *pTag = (STag *)mer1.me.ctbEntry.pTags;
    cfgRsp.tagsLen = pTag->len;
    cfgRsp.pTags = taosMemoryMalloc(cfgRsp.tagsLen);
    if (NULL == cfgRsp.pTags) {
      code = terrno;
      goto _exit;
    }
    (void)memcpy(cfgRsp.pTags, pTag, cfgRsp.tagsLen);
  } else if (mer1.me.type == TSDB_NORMAL_TABLE || mer1.me.type == TSDB_VIRTUAL_NORMAL_TABLE) {
    schema = mer1.me.ntbEntry.schemaRow;
    cfgRsp.ttl = mer1.me.ntbEntry.ttlDays;
    cfgRsp.commentLen = mer1.me.ntbEntry.commentLen;
    if (mer1.me.ntbEntry.commentLen > 0) {
      cfgRsp.pComment = taosStrdup(mer1.me.ntbEntry.comment);
      if (NULL == cfgRsp.pComment) {
        code = terrno;
        goto _exit;
      }
    }
  } else {
    vError("vnodeGetTableCfg get invalid table type:%d", mer1.me.type);
    code = TSDB_CODE_APP_ERROR;
    goto _exit;
  }

  cfgRsp.numOfTags = schemaTag.nCols;
  cfgRsp.numOfColumns = schema.nCols;
  cfgRsp.virtualStb = false; // vnode don't have super table, so it's always false
  cfgRsp.pSchemas = (SSchema *)taosMemoryMalloc(sizeof(SSchema) * (cfgRsp.numOfColumns + cfgRsp.numOfTags));
  cfgRsp.pSchemaExt = (SSchemaExt *)taosMemoryMalloc(cfgRsp.numOfColumns * sizeof(SSchemaExt));
  cfgRsp.pColRefs = (SColRef *)taosMemoryMalloc(sizeof(SColRef) * cfgRsp.numOfColumns);

  if (NULL == cfgRsp.pSchemas || NULL == cfgRsp.pSchemaExt || NULL == cfgRsp.pColRefs) {
    code = terrno;
    goto _exit;
  }
  (void)memcpy(cfgRsp.pSchemas, schema.pSchema, sizeof(SSchema) * schema.nCols);
  if (schemaTag.nCols) {
    (void)memcpy(cfgRsp.pSchemas + schema.nCols, schemaTag.pSchema, sizeof(SSchema) * schemaTag.nCols);
  }

  SMetaReader     *pReader = (mer1.me.type == TSDB_CHILD_TABLE || mer1.me.type == TSDB_VIRTUAL_CHILD_TABLE) ? &mer2 : &mer1;
  SColCmprWrapper *pColCmpr = &pReader->me.colCmpr;
  SColRefWrapper  *pColRef = &mer1.me.colRef;

  if (withExtSchema(cfgRsp.tableType)) {
    for (int32_t i = 0; i < cfgRsp.numOfColumns; i++) {
      SColCmpr   *pCmpr = &pColCmpr->pColCmpr[i];
      SSchemaExt *pSchExt = cfgRsp.pSchemaExt + i;
      pSchExt->colId = pCmpr->id;
      pSchExt->compress = pCmpr->alg;
      if (pReader->me.pExtSchemas)
        pSchExt->typeMod = pReader->me.pExtSchemas[i].typeMod;
      else
        pSchExt->typeMod = 0;
    }
  }

  cfgRsp.virtualStb = false;
  if (hasRefCol(cfgRsp.tableType)) {
    for (int32_t i = 0; i < cfgRsp.numOfColumns; i++) {
      SColRef *pRef = &pColRef->pColRef[i];
      cfgRsp.pColRefs[i].hasRef = pRef->hasRef;
      cfgRsp.pColRefs[i].id = pRef->id;
      if (cfgRsp.pColRefs[i].hasRef) {
        tstrncpy(cfgRsp.pColRefs[i].refDbName, pRef->refDbName, TSDB_DB_NAME_LEN);
        tstrncpy(cfgRsp.pColRefs[i].refTableName, pRef->refTableName, TSDB_TABLE_NAME_LEN);
        tstrncpy(cfgRsp.pColRefs[i].refColName, pRef->refColName, TSDB_COL_NAME_LEN);
      }
    }
  }

  // encode and send response
  rspLen = tSerializeSTableCfgRsp(NULL, 0, &cfgRsp);
  if (rspLen < 0) {
    code = terrno;
    goto _exit;
  }

  if (direct) {
    pRsp = rpcMallocCont(rspLen);
  } else {
    pRsp = taosMemoryCalloc(1, rspLen);
  }

  if (pRsp == NULL) {
    code = terrno;
    goto _exit;
  }

  rspLen = tSerializeSTableCfgRsp(pRsp, rspLen, &cfgRsp);
  if (rspLen < 0) {
    code = terrno;
    goto _exit;
  }

_exit:
  rpcMsg.info = pMsg->info;
  rpcMsg.pCont = pRsp;
  rpcMsg.contLen = rspLen;
  rpcMsg.code = code;
  rpcMsg.msgType = pMsg->msgType;

  if (code) {
    qError("get table %s cfg failed cause of %s", cfgReq.tbName, tstrerror(code));
  }

  if (direct) {
    tmsgSendRsp(&rpcMsg);
  } else {
    *pMsg = rpcMsg;
  }

  tFreeSTableCfgRsp(&cfgRsp);
  metaReaderClear(&mer2);
  metaReaderClear(&mer1);
  return code;
}

static FORCE_INLINE void vnodeFreeSBatchRspMsg(void *p) {
  if (NULL == p) {
    return;
  }

  SBatchRspMsg *pRsp = (SBatchRspMsg *)p;
  rpcFreeCont(pRsp->msg);
}

int32_t vnodeGetBatchMeta(SVnode *pVnode, SRpcMsg *pMsg) {
  int32_t      code = 0;
  int32_t      rspSize = 0;
  SBatchReq    batchReq = {0};
  SBatchMsg   *req = NULL;
  SBatchRspMsg rsp = {0};
  SBatchRsp    batchRsp = {0};
  SRpcMsg      reqMsg = *pMsg;
  SRpcMsg      rspMsg = {0};
  void        *pRsp = NULL;

  if (tDeserializeSBatchReq(pMsg->pCont, pMsg->contLen, &batchReq)) {
    code = terrno;
    qError("tDeserializeSBatchReq failed");
    goto _exit;
  }

  int32_t msgNum = taosArrayGetSize(batchReq.pMsgs);
  if (msgNum >= MAX_META_MSG_IN_BATCH) {
    code = TSDB_CODE_INVALID_MSG;
    qError("too many msgs %d in vnode batch meta req", msgNum);
    goto _exit;
  }

  batchRsp.pRsps = taosArrayInit(msgNum, sizeof(SBatchRspMsg));
  if (NULL == batchRsp.pRsps) {
    code = terrno;
    qError("taosArrayInit %d SBatchRspMsg failed", msgNum);
    goto _exit;
  }

  for (int32_t i = 0; i < msgNum; ++i) {
    req = taosArrayGet(batchReq.pMsgs, i);
    if (req == NULL) {
      code = terrno;
      goto _exit;
    }

    reqMsg.msgType = req->msgType;
    reqMsg.pCont = req->msg;
    reqMsg.contLen = req->msgLen;

    switch (req->msgType) {
      case TDMT_VND_TABLE_META:
        // error code has been set into reqMsg, no need to handle it here.
        if (TSDB_CODE_SUCCESS != vnodeGetTableMeta(pVnode, &reqMsg, false)) {
          qWarn("vnodeGetBatchMeta failed, msgType:%d", req->msgType);
        }
        break;
      case TDMT_VND_TABLE_NAME:
        // error code has been set into reqMsg, no need to handle it here.
        if (TSDB_CODE_SUCCESS != vnodeGetTableMeta(pVnode, &reqMsg, false)) {
          qWarn("vnodeGetBatchName failed, msgType:%d", req->msgType);
        }
        break;
      case TDMT_VND_TABLE_CFG:
        // error code has been set into reqMsg, no need to handle it here.
        if (TSDB_CODE_SUCCESS != vnodeGetTableCfg(pVnode, &reqMsg, false)) {
          qWarn("vnodeGetBatchMeta failed, msgType:%d", req->msgType);
        }
        break;
      case TDMT_VND_GET_STREAM_PROGRESS:
        // error code has been set into reqMsg, no need to handle it here.
        if (TSDB_CODE_SUCCESS != vnodeGetStreamProgress(pVnode, &reqMsg, false)) {
          qWarn("vnodeGetBatchMeta failed, msgType:%d", req->msgType);
        }
        break;
      default:
        qError("invalid req msgType %d", req->msgType);
        reqMsg.code = TSDB_CODE_INVALID_MSG;
        reqMsg.pCont = NULL;
        reqMsg.contLen = 0;
        break;
    }

    rsp.msgIdx = req->msgIdx;
    rsp.reqType = reqMsg.msgType;
    rsp.msgLen = reqMsg.contLen;
    rsp.rspCode = reqMsg.code;
    rsp.msg = reqMsg.pCont;

    if (NULL == taosArrayPush(batchRsp.pRsps, &rsp)) {
      qError("taosArrayPush failed");
      code = terrno;
      goto _exit;
    }
  }

  rspSize = tSerializeSBatchRsp(NULL, 0, &batchRsp);
  if (rspSize < 0) {
    qError("tSerializeSBatchRsp failed");
    code = terrno;
    goto _exit;
  }
  pRsp = rpcMallocCont(rspSize);
  if (pRsp == NULL) {
    qError("rpcMallocCont %d failed", rspSize);
    code = terrno;
    goto _exit;
  }
  if (tSerializeSBatchRsp(pRsp, rspSize, &batchRsp) < 0) {
    qError("tSerializeSBatchRsp %d failed", rspSize);
    code = terrno;
    goto _exit;
  }

_exit:

  rspMsg.info = pMsg->info;
  rspMsg.pCont = pRsp;
  rspMsg.contLen = rspSize;
  rspMsg.code = code;
  rspMsg.msgType = pMsg->msgType;

  if (code) {
    qError("vnd get batch meta failed cause of %s", tstrerror(code));
  }

  taosArrayDestroyEx(batchReq.pMsgs, tFreeSBatchReqMsg);
  taosArrayDestroyEx(batchRsp.pRsps, tFreeSBatchRspMsg);

  tmsgSendRsp(&rspMsg);

  return code;
}

#define VNODE_DO_META_QUERY(pVnode, cmd)                 \
  do {                                                   \
    (void)taosThreadRwlockRdlock(&(pVnode)->metaRWLock); \
    cmd;                                                 \
    (void)taosThreadRwlockUnlock(&(pVnode)->metaRWLock); \
  } while (0)

int32_t vnodeReadVSubtables(SReadHandle* pHandle, int64_t suid, SArray** ppRes) {
  int32_t                    code = TSDB_CODE_SUCCESS;
  int32_t                    line = 0;
  SMetaReader                mr = {0};
  bool                       readerInit = false;
  SVCTableRefCols*           pTb = NULL;
  int32_t                    refColsNum = 0;
  char                       tbFName[TSDB_TABLE_FNAME_LEN];
  
  SArray *pList = taosArrayInit(10, sizeof(uint64_t));
  QUERY_CHECK_NULL(pList, code, line, _return, terrno);
  
  QUERY_CHECK_CODE(pHandle->api.metaFn.getChildTableList(pHandle->vnode, suid, pList), line, _return);

  size_t num = taosArrayGetSize(pList);
  *ppRes = taosArrayInit(num, POINTER_BYTES);
  QUERY_CHECK_NULL(*ppRes, code, line, _return, terrno);
  SSHashObj* pSrcTbls = tSimpleHashInit(10, taosGetDefaultHashFunction(TSDB_DATA_TYPE_BINARY));
  QUERY_CHECK_NULL(pSrcTbls, code, line, _return, terrno);

  for (int32_t i = 0; i < num; ++i) {
    uint64_t* id = taosArrayGet(pList, i);
    QUERY_CHECK_NULL(id, code, line, _return, terrno);
    pHandle->api.metaReaderFn.initReader(&mr, pHandle->vnode, META_READER_LOCK, &pHandle->api.metaFn);
    QUERY_CHECK_CODE(pHandle->api.metaReaderFn.getTableEntryByUid(&mr, *id), line, _return);
    readerInit = true;

    refColsNum = 0;
    for (int32_t j = 0; j < mr.me.colRef.nCols; j++) {
      if (mr.me.colRef.pColRef[j].hasRef) {
        refColsNum++;
      }
    }

    if (refColsNum <= 0) {
      pHandle->api.metaReaderFn.clearReader(&mr);
      readerInit = false;
      continue;
    }

    pTb = taosMemoryCalloc(1, refColsNum * sizeof(SRefColInfo) + sizeof(*pTb));
    QUERY_CHECK_NULL(pTb, code, line, _return, terrno);

    pTb->uid = mr.me.uid;
    pTb->numOfColRefs = refColsNum;
    pTb->refCols = (SRefColInfo*)(pTb + 1);
    
    refColsNum = 0;
    tSimpleHashClear(pSrcTbls);
    for (int32_t j = 0; j < mr.me.colRef.nCols; j++) {
      if (!mr.me.colRef.pColRef[j].hasRef) {
        continue;
      }

      pTb->refCols[refColsNum].colId = mr.me.colRef.pColRef[j].id;
      tstrncpy(pTb->refCols[refColsNum].refColName, mr.me.colRef.pColRef[j].refColName, TSDB_COL_NAME_LEN);
      tstrncpy(pTb->refCols[refColsNum].refTableName, mr.me.colRef.pColRef[j].refTableName, TSDB_TABLE_NAME_LEN);
      tstrncpy(pTb->refCols[refColsNum].refDbName, mr.me.colRef.pColRef[j].refDbName, TSDB_DB_NAME_LEN);

      snprintf(tbFName, sizeof(tbFName), "%s.%s", pTb->refCols[refColsNum].refDbName, pTb->refCols[refColsNum].refTableName);

      if (NULL == tSimpleHashGet(pSrcTbls, tbFName, strlen(tbFName))) {
        QUERY_CHECK_CODE(tSimpleHashPut(pSrcTbls, tbFName, strlen(tbFName), &code, sizeof(code)), line, _return);
      }
      
      refColsNum++;
    }

    pTb->numOfSrcTbls = tSimpleHashGetSize(pSrcTbls);
    QUERY_CHECK_NULL(taosArrayPush(*ppRes, &pTb), code, line, _return, terrno);
    pTb = NULL;
    
    pHandle->api.metaReaderFn.clearReader(&mr);
    readerInit = false;
  }

_return:

  if (readerInit) {
    pHandle->api.metaReaderFn.clearReader(&mr);
  }

  taosArrayDestroy(pList);
  taosMemoryFree(pTb);
  tSimpleHashCleanup(pSrcTbls);
  
  if (code) {
    qError("%s failed since %s", __func__, tstrerror(code));
  }
  return code;
}


int32_t vnodeGetVSubtablesMeta(SVnode *pVnode, SRpcMsg *pMsg) {
  int32_t        code = 0;
  int32_t        rspSize = 0;
  SVSubTablesReq req = {0};
  SVSubTablesRsp rsp = {0};
  SRpcMsg      rspMsg = {0};
  void        *pRsp = NULL;
  int32_t      line = 0;

  if (tDeserializeSVSubTablesReq(pMsg->pCont, pMsg->contLen, &req)) {
    code = terrno;
    qError("tDeserializeSVSubTablesReq failed");
    goto _return;
  }

  SReadHandle handle = {.vnode = pVnode};
  initStorageAPI(&handle.api);

  QUERY_CHECK_CODE(vnodeReadVSubtables(&handle, req.suid, &rsp.pTables), line, _return);
  rsp.vgId = TD_VID(pVnode);

  rspSize = tSerializeSVSubTablesRsp(NULL, 0, &rsp);
  if (rspSize < 0) {
    code = rspSize;
    qError("tSerializeSVSubTablesRsp failed, error:%d", rspSize);
    goto _return;
  }
  pRsp = rpcMallocCont(rspSize);
  if (pRsp == NULL) {
    code = terrno;
    qError("rpcMallocCont %d failed, error:%d", rspSize, terrno);
    goto _return;
  }
  rspSize = tSerializeSVSubTablesRsp(pRsp, rspSize, &rsp);
  if (rspSize < 0) {
    code = rspSize;
    qError("tSerializeSVSubTablesRsp failed, error:%d", rspSize);
    goto _return;
  }

_return:

  rspMsg.info = pMsg->info;
  rspMsg.pCont = pRsp;
  rspMsg.contLen = rspSize;
  rspMsg.code = code;
  rspMsg.msgType = pMsg->msgType;

  if (code) {
    qError("vnd get virtual subtables failed cause of %s", tstrerror(code));
  }

  tDestroySVSubTablesRsp(&rsp);

  tmsgSendRsp(&rspMsg);

  return code;
}


int32_t vnodeGetLoad(SVnode *pVnode, SVnodeLoad *pLoad) {
  SSyncState state = syncGetState(pVnode->sync);
  pLoad->syncAppliedIndex = pVnode->state.applied;
  syncGetCommitIndex(pVnode->sync, &pLoad->syncCommitIndex);

  pLoad->vgId = TD_VID(pVnode);
  pLoad->syncState = state.state;
  pLoad->syncRestore = state.restored;
  pLoad->syncTerm = state.term;
  pLoad->roleTimeMs = state.roleTimeMs;
  pLoad->startTimeMs = state.startTimeMs;
  pLoad->syncCanRead = state.canRead;
  pLoad->learnerProgress = state.progress;
  pLoad->cacheUsage = tsdbCacheGetUsage(pVnode);
  pLoad->numOfCachedTables = tsdbCacheGetElems(pVnode);
  VNODE_DO_META_QUERY(pVnode, pLoad->numOfTables = metaGetTbNum(pVnode->pMeta));
  VNODE_DO_META_QUERY(pVnode, pLoad->numOfTimeSeries = metaGetTimeSeriesNum(pVnode->pMeta, 1));
  pLoad->totalStorage = (int64_t)3 * 1073741824;
  pLoad->compStorage = (int64_t)2 * 1073741824;
  pLoad->pointsWritten = 100;
  pLoad->numOfSelectReqs = 1;
  pLoad->numOfInsertReqs = atomic_load_64(&pVnode->statis.nInsert);
  pLoad->numOfInsertSuccessReqs = atomic_load_64(&pVnode->statis.nInsertSuccess);
  pLoad->numOfBatchInsertReqs = atomic_load_64(&pVnode->statis.nBatchInsert);
  pLoad->numOfBatchInsertSuccessReqs = atomic_load_64(&pVnode->statis.nBatchInsertSuccess);
  return 0;
}

int32_t vnodeGetLoadLite(SVnode *pVnode, SVnodeLoadLite *pLoad) {
  SSyncState syncState = syncGetState(pVnode->sync);
  if (syncState.state == TAOS_SYNC_STATE_LEADER || syncState.state == TAOS_SYNC_STATE_ASSIGNED_LEADER) {
    pLoad->vgId = TD_VID(pVnode);
    pLoad->nTimeSeries = metaGetTimeSeriesNum(pVnode->pMeta, 1);
    return 0;
  }
  return -1;
}
/**
 * @brief Reset the statistics value by monitor interval
 *
 * @param pVnode
 * @param pLoad
 */
void vnodeResetLoad(SVnode *pVnode, SVnodeLoad *pLoad) {
  VNODE_GET_LOAD_RESET_VALS(pVnode->statis.nInsert, pLoad->numOfInsertReqs, 64, "nInsert");
  VNODE_GET_LOAD_RESET_VALS(pVnode->statis.nInsertSuccess, pLoad->numOfInsertSuccessReqs, 64, "nInsertSuccess");
  VNODE_GET_LOAD_RESET_VALS(pVnode->statis.nBatchInsert, pLoad->numOfBatchInsertReqs, 64, "nBatchInsert");
  VNODE_GET_LOAD_RESET_VALS(pVnode->statis.nBatchInsertSuccess, pLoad->numOfBatchInsertSuccessReqs, 64,
                            "nBatchInsertSuccess");
}

void vnodeGetInfo(void *pVnode, const char **dbname, int32_t *vgId, int64_t *numOfTables, int64_t *numOfNormalTables) {
  SVnode    *pVnodeObj = pVnode;
  SVnodeCfg *pConf = &pVnodeObj->config;

  if (dbname) {
    *dbname = pConf->dbname;
  }

  if (vgId) {
    *vgId = TD_VID(pVnodeObj);
  }

  if (numOfTables) {
    *numOfTables = pConf->vndStats.numOfNTables + pConf->vndStats.numOfCTables;
  }

  if (numOfNormalTables) {
    *numOfNormalTables = pConf->vndStats.numOfNTables;
  }
}

int32_t vnodeGetTableList(void *pVnode, int8_t type, SArray *pList) {
  if (type == TSDB_SUPER_TABLE) {
    return vnodeGetStbIdList(pVnode, 0, pList);
  } else {
    return TSDB_CODE_INVALID_PARA;
  }
}

int32_t vnodeGetAllTableList(SVnode *pVnode, uint64_t uid, SArray *list) {
  int32_t      code = TSDB_CODE_SUCCESS;
  SMCtbCursor *pCur = metaOpenCtbCursor(pVnode, uid, 1);
  if (NULL == pCur) {
    qError("vnode get all table list failed");
    return terrno;
  }

  while (1) {
    tb_uid_t id = metaCtbCursorNext(pCur);
    if (id == 0) {
      break;
    }

    STableKeyInfo info = {uid = id};
    if (NULL == taosArrayPush(list, &info)) {
      qError("taosArrayPush failed");
      code = terrno;
      goto _exit;
    }
  }
_exit:
  metaCloseCtbCursor(pCur);
  return code;
}

int32_t vnodeGetCtbIdListByFilter(SVnode *pVnode, int64_t suid, SArray *list, bool (*filter)(void *arg), void *arg) {
  return 0;
}

int32_t vnodeGetCtbIdList(void *pVnode, int64_t suid, SArray *list) {
  int32_t      code = TSDB_CODE_SUCCESS;
  SVnode      *pVnodeObj = pVnode;
  SMCtbCursor *pCur = metaOpenCtbCursor(pVnodeObj, suid, 1);
  if (NULL == pCur) {
    qError("vnode get all table list failed");
    return terrno;
  }

  while (1) {
    tb_uid_t id = metaCtbCursorNext(pCur);
    if (id == 0) {
      break;
    }

    if (NULL == taosArrayPush(list, &id)) {
      qError("taosArrayPush failed");
      code = terrno;
      goto _exit;
    }
  }

_exit:
  metaCloseCtbCursor(pCur);
  return code;
}

int32_t vnodeGetStbIdList(SVnode *pVnode, int64_t suid, SArray *list) {
  int32_t      code = TSDB_CODE_SUCCESS;
  SMStbCursor *pCur = metaOpenStbCursor(pVnode->pMeta, suid);
  if (!pCur) {
    return TSDB_CODE_OUT_OF_MEMORY;
  }

  while (1) {
    tb_uid_t id = metaStbCursorNext(pCur);
    if (id == 0) {
      break;
    }

    if (NULL == taosArrayPush(list, &id)) {
      qError("taosArrayPush failed");
      code = terrno;
      goto _exit;
    }
  }

_exit:
  metaCloseStbCursor(pCur);
  return code;
}

int32_t vnodeGetStbIdListByFilter(SVnode *pVnode, int64_t suid, SArray *list, bool (*filter)(void *arg, void *arg1),
                                  void *arg) {
  int32_t      code = TSDB_CODE_SUCCESS;
  SMStbCursor *pCur = metaOpenStbCursor(pVnode->pMeta, suid);
  if (!pCur) {
    return terrno;
  }

  while (1) {
    tb_uid_t id = metaStbCursorNext(pCur);
    if (id == 0) {
      break;
    }

    if ((*filter) && (*filter)(arg, &id)) {
      continue;
    }

    if (NULL == taosArrayPush(list, &id)) {
      qError("taosArrayPush failed");
      code = terrno;
      goto _exit;
    }
  }

_exit:
  metaCloseStbCursor(pCur);
  return code;
}

int32_t vnodeGetCtbNum(SVnode *pVnode, int64_t suid, int64_t *num) {
  SMCtbCursor *pCur = metaOpenCtbCursor(pVnode, suid, 0);
  if (!pCur) {
    return terrno;
  }

  *num = 0;
  while (1) {
    tb_uid_t id = metaCtbCursorNext(pCur);
    if (id == 0) {
      break;
    }

    ++(*num);
  }

  metaCloseCtbCursor(pCur);
  return TSDB_CODE_SUCCESS;
}

int32_t vnodeGetStbColumnNum(SVnode *pVnode, tb_uid_t suid, int *num) {
  SSchemaWrapper *pSW = metaGetTableSchema(pVnode->pMeta, suid, -1, 0, NULL);
  if (pSW) {
    *num = pSW->nCols;
    tDeleteSchemaWrapper(pSW);
  } else {
    *num = 2;
  }

  return TSDB_CODE_SUCCESS;
}

int32_t vnodeGetStbKeep(SVnode *pVnode, tb_uid_t suid, int64_t *keep) {
  SMetaReader mr = {0};
  metaReaderDoInit(&mr, pVnode->pMeta, META_READER_NOLOCK);

  int32_t code = metaReaderGetTableEntryByUid(&mr, suid);
  if (code == TSDB_CODE_SUCCESS) {
    *keep = mr.me.stbEntry.keep;
  } else {
    *keep = 0;  // Default value if not found
  }

  metaReaderClear(&mr);
  return TSDB_CODE_SUCCESS;
}

#ifdef TD_ENTERPRISE
const char *tkLogStb[] = {"cluster_info",
                          "data_dir",
                          "dnodes_info",
                          "d_info",
                          "grants_info",
                          "keeper_monitor",
                          "logs",
                          "log_dir",
                          "log_summary",
                          "m_info",
                          "taosadapter_restful_http_request_fail",
                          "taosadapter_restful_http_request_in_flight",
                          "taosadapter_restful_http_request_summary_milliseconds",
                          "taosadapter_restful_http_request_total",
                          "taosadapter_system_cpu_percent",
                          "taosadapter_system_mem_percent",
                          "temp_dir",
                          "vgroups_info",
                          "vnodes_role"};
const char *tkAuditStb[] = {"operations"};
const int   tkLogStbNum = ARRAY_SIZE(tkLogStb);
const int   tkAuditStbNum = ARRAY_SIZE(tkAuditStb);

// exclude stbs of taoskeeper log
static int32_t vnodeGetTimeSeriesBlackList(SVnode *pVnode, int32_t *tbSize) {
  int32_t      code = TSDB_CODE_SUCCESS;
  int32_t      tbNum = 0;
  const char **pTbArr = NULL;
  const char  *dbName = NULL;
  *tbSize = 0;

  if (!(dbName = strchr(pVnode->config.dbname, '.'))) return 0;
  if (0 == strncmp(++dbName, "log", TSDB_DB_NAME_LEN)) {
    tbNum = tkLogStbNum;
    pTbArr = (const char **)&tkLogStb;
  } else if (0 == strncmp(dbName, "audit", TSDB_DB_NAME_LEN)) {
    tbNum = tkAuditStbNum;
    pTbArr = (const char **)&tkAuditStb;
  }
  if (tbNum && pTbArr) {
    *tbSize = metaSizeOfTbFilterCache(pVnode->pMeta, 0);
    if (*tbSize < tbNum) {
      for (int32_t i = 0; i < tbNum; ++i) {
        tb_uid_t suid = metaGetTableEntryUidByName(pVnode->pMeta, pTbArr[i]);
        if (suid != 0) {
          code = metaPutTbToFilterCache(pVnode->pMeta, &suid, 0);
          if (TSDB_CODE_SUCCESS != code) {
            return code;
          }
        }
      }
      *tbSize = metaSizeOfTbFilterCache(pVnode->pMeta, 0);
    }
  }

  return code;
}
#endif

static bool vnodeTimeSeriesFilter(void *arg1, void *arg2) {
  SVnode *pVnode = (SVnode *)arg1;

  if (metaTbInFilterCache(pVnode->pMeta, arg2, 0)) {
    return true;
  }
  return false;
}

int32_t vnodeGetTimeSeriesNum(SVnode *pVnode, int64_t *num) {
  SArray *suidList = NULL;

  if (!(suidList = taosArrayInit(1, sizeof(tb_uid_t)))) {
    return terrno;
  }

  int32_t tbFilterSize = 0;
  int32_t code = TSDB_CODE_SUCCESS;
#ifdef TD_ENTERPRISE
  code = vnodeGetTimeSeriesBlackList(pVnode, &tbFilterSize);
  if (TSDB_CODE_SUCCESS != code) {
    goto _exit;
  }
#endif

  if ((!tbFilterSize && vnodeGetStbIdList(pVnode, 0, suidList) < 0) ||
      (tbFilterSize && vnodeGetStbIdListByFilter(pVnode, 0, suidList, vnodeTimeSeriesFilter, pVnode) < 0)) {
    qError("vgId:%d, failed to get stb id list error: %s", TD_VID(pVnode), terrstr());
    taosArrayDestroy(suidList);
    return terrno;
  }

  *num = 0;
  int64_t arrSize = taosArrayGetSize(suidList);
  for (int64_t i = 0; i < arrSize; ++i) {
    tb_uid_t suid = *(tb_uid_t *)taosArrayGet(suidList, i);

    int64_t ctbNum = 0;
    int32_t numOfCols = 0;
    code = metaGetStbStats(pVnode, suid, &ctbNum, &numOfCols);
    if (TSDB_CODE_SUCCESS != code) {
      goto _exit;
    }
    *num += ctbNum * (numOfCols - 1);
  }

_exit:
  taosArrayDestroy(suidList);
  return TSDB_CODE_SUCCESS;
}

int32_t vnodeGetAllCtbNum(SVnode *pVnode, int64_t *num) {
  SMStbCursor *pCur = metaOpenStbCursor(pVnode->pMeta, 0);
  if (!pCur) {
    return terrno;
  }

  *num = 0;
  while (1) {
    tb_uid_t id = metaStbCursorNext(pCur);
    if (id == 0) {
      break;
    }

    int64_t ctbNum = 0;
    int32_t code = vnodeGetCtbNum(pVnode, id, &ctbNum);
    if (TSDB_CODE_SUCCESS != code) {
      metaCloseStbCursor(pCur);
      return code;
    }

    *num += ctbNum;
  }

  metaCloseStbCursor(pCur);
  return TSDB_CODE_SUCCESS;
}

void *vnodeGetIdx(void *pVnode) {
  if (pVnode == NULL) {
    return NULL;
  }

  return metaGetIdx(((SVnode *)pVnode)->pMeta);
}

void *vnodeGetIvtIdx(void *pVnode) {
  if (pVnode == NULL) {
    return NULL;
  }
  return metaGetIvtIdx(((SVnode *)pVnode)->pMeta);
}

int32_t vnodeGetTableSchema(void *pVnode, int64_t uid, STSchema **pSchema, int64_t *suid) {
  return tsdbGetTableSchema(((SVnode *)pVnode)->pMeta, uid, pSchema, suid);
}

static FORCE_INLINE int32_t vnodeGetDBPrimaryInfo(SVnode *pVnode, SDbSizeStatisInfo *pInfo) {
  int32_t code = 0;
  char    path[TSDB_FILENAME_LEN] = {0};

  char   *dirName[] = {VNODE_TSDB_DIR, VNODE_WAL_DIR, VNODE_META_DIR, VNODE_TSDB_CACHE_DIR};
  int64_t dirSize[4];

  vnodeGetPrimaryDir(pVnode->path, pVnode->diskPrimary, pVnode->pTfs, path, TSDB_FILENAME_LEN);
  int32_t offset = strlen(path);

  for (int i = 0; i < sizeof(dirName) / sizeof(dirName[0]); i++) {
    int64_t size = {0};
    (void)snprintf(path + offset, TSDB_FILENAME_LEN, "%s%s", TD_DIRSEP, dirName[i]);
    code = taosGetDirSize(path, &size);
    if (code != 0) {
      return code;
    }
    path[offset] = 0;
    dirSize[i] = size;
  }

  pInfo->l1Size = 0;
  pInfo->walSize = dirSize[1];
  pInfo->metaSize = dirSize[2];
  pInfo->cacheSize = dirSize[3];
  return code;
}
int32_t vnodeGetDBSize(void *pVnode, SDbSizeStatisInfo *pInfo) {
  int32_t code = 0;
  int32_t lino = 0;
  SVnode *pVnodeObj = pVnode;
  if (pVnodeObj == NULL) {
    return TSDB_CODE_VND_NOT_EXIST;
  }
  code = vnodeGetDBPrimaryInfo(pVnode, pInfo);
  if (code != 0) goto _exit;

  code = tsdbGetFsSize(pVnodeObj->pTsdb, pInfo);
_exit:
  return code;
}

int32_t vnodeGetStreamProgress(SVnode *pVnode, SRpcMsg *pMsg, bool direct) {
  int32_t            code = 0;
  SStreamProgressReq req;
  SStreamProgressRsp rsp = {0};
  SRpcMsg            rpcMsg = {.info = pMsg->info, .code = 0};
  char              *buf = NULL;
  int32_t            rspLen = 0;
  code = tDeserializeStreamProgressReq(pMsg->pCont, pMsg->contLen, &req);

  if (code == TSDB_CODE_SUCCESS) {
    rsp.fetchIdx = req.fetchIdx;
    rsp.subFetchIdx = req.subFetchIdx;
    rsp.vgId = req.vgId;
    rsp.streamId = req.streamId;
    rspLen = tSerializeStreamProgressRsp(0, 0, &rsp);
    if (rspLen < 0) {
      code = terrno;
      goto _OVER;
    }
    if (direct) {
      buf = rpcMallocCont(rspLen);
    } else {
      buf = taosMemoryCalloc(1, rspLen);
    }
    if (!buf) {
      code = terrno;
      goto _OVER;
    }
  }

  if (code == TSDB_CODE_SUCCESS) {
    code = tqGetStreamExecInfo(pVnode, req.streamId, &rsp.progressDelay, &rsp.fillHisFinished);
  }
  if (code == TSDB_CODE_SUCCESS) {
    rspLen = tSerializeStreamProgressRsp(buf, rspLen, &rsp);
    if (rspLen < 0) {
      code = terrno;
      goto _OVER;
    }
    rpcMsg.pCont = buf;
    buf = NULL;
    rpcMsg.contLen = rspLen;
    rpcMsg.code = code;
    rpcMsg.msgType = pMsg->msgType;
    if (direct) {
      tmsgSendRsp(&rpcMsg);
    } else {
      *pMsg = rpcMsg;
    }
  }

_OVER:
  if (buf) {
    taosMemoryFree(buf);
  }
  return code;
}<|MERGE_RESOLUTION|>--- conflicted
+++ resolved
@@ -78,7 +78,6 @@
   }
 }
 
-<<<<<<< HEAD
 int32_t fillTableColRef(SMetaReader *reader, SColRef *pRef, int32_t numOfCol) {
   int8_t tblType = reader->me.type;
   if (hasRefCol(tblType)) {
@@ -101,8 +100,6 @@
   return 0;
 }
 
-=======
->>>>>>> 40d32e16
 int32_t vnodeGetTableMeta(SVnode *pVnode, SRpcMsg *pMsg, bool direct) {
   STableInfoReq  infoReq = {0};
   STableMetaRsp  metaRsp = {0};
@@ -621,10 +618,10 @@
   SVCTableRefCols*           pTb = NULL;
   int32_t                    refColsNum = 0;
   char                       tbFName[TSDB_TABLE_FNAME_LEN];
-  
+
   SArray *pList = taosArrayInit(10, sizeof(uint64_t));
   QUERY_CHECK_NULL(pList, code, line, _return, terrno);
-  
+
   QUERY_CHECK_CODE(pHandle->api.metaFn.getChildTableList(pHandle->vnode, suid, pList), line, _return);
 
   size_t num = taosArrayGetSize(pList);
@@ -659,7 +656,7 @@
     pTb->uid = mr.me.uid;
     pTb->numOfColRefs = refColsNum;
     pTb->refCols = (SRefColInfo*)(pTb + 1);
-    
+
     refColsNum = 0;
     tSimpleHashClear(pSrcTbls);
     for (int32_t j = 0; j < mr.me.colRef.nCols; j++) {
@@ -677,14 +674,14 @@
       if (NULL == tSimpleHashGet(pSrcTbls, tbFName, strlen(tbFName))) {
         QUERY_CHECK_CODE(tSimpleHashPut(pSrcTbls, tbFName, strlen(tbFName), &code, sizeof(code)), line, _return);
       }
-      
+
       refColsNum++;
     }
 
     pTb->numOfSrcTbls = tSimpleHashGetSize(pSrcTbls);
     QUERY_CHECK_NULL(taosArrayPush(*ppRes, &pTb), code, line, _return, terrno);
     pTb = NULL;
-    
+
     pHandle->api.metaReaderFn.clearReader(&mr);
     readerInit = false;
   }
@@ -698,7 +695,7 @@
   taosArrayDestroy(pList);
   taosMemoryFree(pTb);
   tSimpleHashCleanup(pSrcTbls);
-  
+
   if (code) {
     qError("%s failed since %s", __func__, tstrerror(code));
   }
