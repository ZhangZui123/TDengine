--- conflicted
+++ resolved
@@ -1438,54 +1438,6 @@
   if (pVnode == NULL || pOldMetrics == NULL) {
     return TSDB_CODE_INVALID_PARA;
   }
-<<<<<<< HEAD
-  return code;
-}
-
-/*
- * Get raw write metrics for a vnode
- */
-int32_t vnodeGetRawWriteMetrics(void *pVnode, SRawWriteMetrics *pRawMetrics) {
-  if (pVnode == NULL || pRawMetrics == NULL) {
-    return TSDB_CODE_INVALID_PARA;
-  }
-
-  SVnode      *pVnode1 = (SVnode *)pVnode;
-  SSyncMetrics syncMetrics = syncGetMetrics(pVnode1->sync);
-
-  // Copy values following SRawWriteMetrics structure order
-  pRawMetrics->total_requests = atomic_load_64(&pVnode1->writeMetrics.total_requests);
-  pRawMetrics->total_rows = atomic_load_64(&pVnode1->writeMetrics.total_rows);
-  pRawMetrics->total_bytes = atomic_load_64(&pVnode1->writeMetrics.total_bytes);
-  pRawMetrics->fetch_batch_meta_time = atomic_load_64(&pVnode1->writeMetrics.fetch_batch_meta_time);
-  pRawMetrics->fetch_batch_meta_count = atomic_load_64(&pVnode1->writeMetrics.fetch_batch_meta_count);
-  pRawMetrics->preprocess_time = atomic_load_64(&pVnode1->writeMetrics.preprocess_time);
-  pRawMetrics->wal_write_bytes = atomic_load_64(&syncMetrics.wal_write_bytes);
-  pRawMetrics->wal_write_time = atomic_load_64(&syncMetrics.wal_write_time);
-  pRawMetrics->apply_bytes = atomic_load_64(&pVnode1->writeMetrics.apply_bytes);
-  pRawMetrics->apply_time = atomic_load_64(&pVnode1->writeMetrics.apply_time);
-  pRawMetrics->commit_count = atomic_load_64(&pVnode1->writeMetrics.commit_count);
-  pRawMetrics->commit_time = atomic_load_64(&pVnode1->writeMetrics.commit_time);
-  pRawMetrics->memtable_wait_time = atomic_load_64(&pVnode1->writeMetrics.memtable_wait_time);
-  pRawMetrics->blocked_commit_count = atomic_load_64(&pVnode1->writeMetrics.blocked_commit_count);
-  pRawMetrics->blocked_commit_time = atomic_load_64(&pVnode1->writeMetrics.block_commit_time);
-  pRawMetrics->merge_count = atomic_load_64(&pVnode1->writeMetrics.merge_count);
-  pRawMetrics->merge_time = atomic_load_64(&pVnode1->writeMetrics.merge_time);
-  pRawMetrics->last_cache_commit_time = atomic_load_64(&pVnode1->writeMetrics.last_cache_commit_time);
-  pRawMetrics->last_cache_commit_count = atomic_load_64(&pVnode1->writeMetrics.last_cache_commit_count);
-
-  return 0;
-}
-
-/*
- * Reset raw write metrics for a vnode by subtracting old values
- */
-int32_t vnodeResetRawWriteMetrics(void *pVnode, const SRawWriteMetrics *pOldMetrics) {
-  if (pVnode == NULL || pOldMetrics == NULL) {
-    return TSDB_CODE_INVALID_PARA;
-  }
-=======
->>>>>>> 01d9022f
 
   SVnode *pVnode1 = (SVnode *)pVnode;
 
