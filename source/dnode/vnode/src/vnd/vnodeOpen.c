/*
 * Copyright (c) 2019 TAOS Data, Inc. <jhtao@taosdata.com>
 *
 * This program is free software: you can use, redistribute, and/or modify
 * it under the terms of the GNU Affero General Public License, version 3
 * or later ("AGPL"), as published by the Free Software Foundation.
 *
 * This program is distributed in the hope that it will be useful, but WITHOUT
 * ANY WARRANTY; without even the implied warranty of MERCHANTABILITY or
 * FITNESS FOR A PARTICULAR PURPOSE.
 *
 * You should have received a copy of the GNU Affero General Public License
 * along with this program. If not, see <http://www.gnu.org/licenses/>.
 */

#include "vnodeInt.h"
#include "vnodeSync.h"

int vnodeCreate(const char *path, SVnodeCfg *pCfg, STfs *pTfs) {
  SVnodeInfo info = {0};
  char       dir[TSDB_FILENAME_LEN];

  // TODO: check if directory exists

  // check config
  if (vnodeCheckCfg(pCfg) < 0) {
    vError("vgId: %d failed to create vnode since: %s", pCfg->vgId, tstrerror(terrno));
    return -1;
  }

  // create vnode env
  if (tfsMkdir(pTfs, path) < 0) {
    vError("vgId: %d failed to create vnode since: %s", pCfg->vgId, tstrerror(terrno));
    return -1;
  }

  snprintf(dir, TSDB_FILENAME_LEN, "%s%s%s", tfsGetPrimaryPath(pTfs), TD_DIRSEP, path);
  info.config = *pCfg;
  info.state.committed = -1;
  info.state.applied = -1;

  if (vnodeSaveInfo(dir, &info) < 0 || vnodeCommitInfo(dir, &info) < 0) {
    vError("vgId: %d failed to save vnode config since %s", pCfg->vgId, tstrerror(terrno));
    return -1;
  }

  vInfo("vgId: %d vnode is created", pCfg->vgId);

  return 0;
}

void vnodeDestroy(const char *path, STfs *pTfs) { tfsRmdir(pTfs, path); }

SVnode *vnodeOpen(const char *path, STfs *pTfs, SMsgCb msgCb) {
  SVnode    *pVnode = NULL;
  SVnodeInfo info = {0};
  char       dir[TSDB_FILENAME_LEN];
  char       tdir[TSDB_FILENAME_LEN * 2];
  int        ret;

  snprintf(dir, TSDB_FILENAME_LEN, "%s%s%s", tfsGetPrimaryPath(pTfs), TD_DIRSEP, path);

  // load vnode info
  ret = vnodeLoadInfo(dir, &info);
  if (ret < 0) {
    vError("failed to open vnode from %s since %s", path, tstrerror(terrno));
    return NULL;
  }

  // create handle
  pVnode = (SVnode *)taosMemoryCalloc(1, sizeof(*pVnode) + strlen(path) + 1);
  if (pVnode == NULL) {
    terrno = TSDB_CODE_OUT_OF_MEMORY;
    vError("vgId: %d failed to open vnode since %s", info.config.vgId, tstrerror(terrno));
    return NULL;
  }

  pVnode->path = (char *)&pVnode[1];
  strcpy(pVnode->path, path);
  pVnode->config = info.config;
  pVnode->state = info.state;
  pVnode->pTfs = pTfs;
  pVnode->msgCb = msgCb;

  tsem_init(&(pVnode->canCommit), 0, 1);

  // open buffer pool
  if (vnodeOpenBufPool(pVnode, pVnode->config.isHeap ? 0 : pVnode->config.szBuf / 3) < 0) {
    vError("vgId: %d failed to open vnode buffer pool since %s", TD_VID(pVnode), tstrerror(terrno));
    goto _err;
  }

  // open meta
  if (metaOpen(pVnode, &pVnode->pMeta) < 0) {
    vError("vgId: %d failed to open vnode meta since %s", TD_VID(pVnode), tstrerror(terrno));
    goto _err;
  }

  // open tsdb
  if (tsdbOpen(pVnode, &pVnode->pTsdb) < 0) {
    vError("vgId: %d failed to open vnode tsdb since %s", TD_VID(pVnode), tstrerror(terrno));
    goto _err;
  }

  // open wal
  sprintf(tdir, "%s%s%s", dir, TD_DIRSEP, VNODE_WAL_DIR);
  pVnode->pWal = walOpen(tdir, &(pVnode->config.walCfg));
  if (pVnode->pWal == NULL) {
    vError("vgId: %d failed to open vnode wal since %s", TD_VID(pVnode), tstrerror(terrno));
    goto _err;
  }

  // open tq
  sprintf(tdir, "%s%s%s", dir, TD_DIRSEP, VNODE_TQ_DIR);
  pVnode->pTq = tqOpen(tdir, pVnode, pVnode->pWal);
  if (pVnode->pTq == NULL) {
    vError("vgId: %d failed to open vnode tq since %s", TD_VID(pVnode), tstrerror(terrno));
    goto _err;
  }

  // open query
  if (vnodeQueryOpen(pVnode)) {
    vError("vgId: %d failed to open vnode query since %s", TD_VID(pVnode), tstrerror(terrno));
    goto _err;
  }

<<<<<<< HEAD
  // vnode begin
  if (vnodeBegin(pVnode) < 0) {
    vError("vgId: %d failed to begin since %s", TD_VID(pVnode), tstrerror(terrno));
=======
  // sync integration
  // open sync
  if (vnodeSyncOpen(pVnode, dir)) {
    goto _err;
  }

#if 0
  if (vnodeBegin() < 0) {
>>>>>>> 3352f952
    goto _err;
  }

  return pVnode;

_err:
  if (pVnode->pQuery) vnodeQueryClose(pVnode);
  if (pVnode->pTq) tqClose(pVnode->pTq);
  if (pVnode->pWal) walClose(pVnode->pWal);
  if (pVnode->pTsdb) tsdbClose(pVnode->pTsdb);
  if (pVnode->pMeta) metaClose(pVnode->pMeta);
  tsem_destroy(&(pVnode->canCommit));
  taosMemoryFree(pVnode);
  return NULL;
}

void vnodeClose(SVnode *pVnode) {
  if (pVnode) {
    // commit (TODO: use option to control)
    vnodeCommit(pVnode);
    // close vnode
    vnodeQueryClose(pVnode);

    // sync integration
    vnodeSyncClose(pVnode);

    walClose(pVnode->pWal);
    tqClose(pVnode->pTq);
    tsdbClose(pVnode->pTsdb);
    metaClose(pVnode->pMeta);
    vnodeCloseBufPool(pVnode);
    // destroy handle
    tsem_destroy(&(pVnode->canCommit));
    taosMemoryFree(pVnode);
  }
}

// start the sync timer after the queue is ready
int32_t vnodeStart(SVnode *pVnode) {
  vnodeSyncSetQ(pVnode, NULL);
  vnodeSyncSetRpc(pVnode, NULL);
  vnodeSyncStart(pVnode);
  return 0;
}

void vnodeStop(SVnode *pVnode) {}

int64_t vnodeGetSyncHandle(SVnode *pVnode) { return pVnode->sync; }

void vnodeGetSnapshot(SVnode *pVnode, SSnapshot *pSnapshot) { pSnapshot->lastApplyIndex = pVnode->state.committed; }<|MERGE_RESOLUTION|>--- conflicted
+++ resolved
@@ -124,20 +124,15 @@
     goto _err;
   }
 
-<<<<<<< HEAD
   // vnode begin
   if (vnodeBegin(pVnode) < 0) {
     vError("vgId: %d failed to begin since %s", TD_VID(pVnode), tstrerror(terrno));
-=======
-  // sync integration
-  // open sync
-  if (vnodeSyncOpen(pVnode, dir)) {
     goto _err;
   }
 
-#if 0
-  if (vnodeBegin() < 0) {
->>>>>>> 3352f952
+  // open sync
+  if (vnodeSyncOpen(pVnode, dir)) {
+    vError("vgId: %d failed to open sync since %s", TD_VID(pVnode), tstrerror(terrno));
     goto _err;
   }
 
@@ -156,14 +151,9 @@
 
 void vnodeClose(SVnode *pVnode) {
   if (pVnode) {
-    // commit (TODO: use option to control)
     vnodeCommit(pVnode);
-    // close vnode
+    vnodeSyncClose(pVnode);
     vnodeQueryClose(pVnode);
-
-    // sync integration
-    vnodeSyncClose(pVnode);
-
     walClose(pVnode->pWal);
     tqClose(pVnode->pTq);
     tsdbClose(pVnode->pTsdb);
