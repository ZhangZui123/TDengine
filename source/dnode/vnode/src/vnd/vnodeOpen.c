/*
 * Copyright (c) 2019 TAOS Data, Inc. <jhtao@taosdata.com>
 *
 * This program is free software: you can use, redistribute, and/or modify
 * it under the terms of the GNU Affero General Public License, version 3
 * or later ("AGPL"), as published by the Free Software Foundation.
 *
 * This program is distributed in the hope that it will be useful, but WITHOUT
 * ANY WARRANTY; without even the implied warranty of MERCHANTABILITY or
 * FITNESS FOR A PARTICULAR PURPOSE.
 *
 * You should have received a copy of the GNU Affero General Public License
 * along with this program. If not, see <http://www.gnu.org/licenses/>.
 */

#include "vnd.h"

int32_t vnodeGetPrimaryDir(const char *relPath, int32_t diskPrimary, STfs *pTfs, char *buf, size_t bufLen) {
  if (pTfs) {
    SDiskID diskId = {0};
    diskId.id = diskPrimary;
    snprintf(buf, bufLen - 1, "%s%s%s", tfsGetDiskPath(pTfs, diskId), TD_DIRSEP, relPath);
  } else {
    snprintf(buf, bufLen - 1, "%s", relPath);
  }
  buf[bufLen - 1] = '\0';
  return 0;
}

static int32_t vnodeMkDir(STfs *pTfs, const char *path) {
  if (pTfs) {
    return tfsMkdirRecur(pTfs, path);
  } else {
    return taosMkDir(path);
  }
}

int32_t vnodeCreate(const char *path, SVnodeCfg *pCfg, int32_t diskPrimary, STfs *pTfs) {
  SVnodeInfo info = {0};
  char       dir[TSDB_FILENAME_LEN] = {0};

  // check config
  if (vnodeCheckCfg(pCfg) < 0) {
    vError("vgId:%d, failed to create vnode since:%s", pCfg->vgId, tstrerror(terrno));
    return -1;
  }

  // create vnode env
  if (vnodeMkDir(pTfs, path)) {
    vError("vgId:%d, failed to prepare vnode dir since %s, path: %s", pCfg->vgId, strerror(errno), path);
    return TAOS_SYSTEM_ERROR(errno);
  }
  vnodeGetPrimaryDir(path, diskPrimary, pTfs, dir, TSDB_FILENAME_LEN);

  if (pCfg) {
    info.config = *pCfg;
  } else {
    info.config = vnodeCfgDefault;
  }
  info.state.committed = -1;
  info.state.applied = -1;
  info.state.commitID = 0;

  vInfo("vgId:%d, save config while create", info.config.vgId);
  if (vnodeSaveInfo(dir, &info) < 0 || vnodeCommitInfo(dir) < 0) {
    vError("vgId:%d, failed to save vnode config since %s", pCfg ? pCfg->vgId : 0, tstrerror(terrno));
    return -1;
  }

  vInfo("vgId:%d, vnode is created", info.config.vgId);
  return 0;
}

int32_t vnodeAlterReplica(const char *path, SAlterVnodeReplicaReq *pReq, int32_t diskPrimary, STfs *pTfs) {
  SVnodeInfo info = {0};
  char       dir[TSDB_FILENAME_LEN] = {0};
  int32_t    ret = 0;

  vnodeGetPrimaryDir(path, diskPrimary, pTfs, dir, TSDB_FILENAME_LEN);

  ret = vnodeLoadInfo(dir, &info);
  if (ret < 0) {
    vError("vgId:%d, failed to read vnode config from %s since %s", pReq->vgId, path, tstrerror(terrno));
    return -1;
  }

  SSyncCfg *pCfg = &info.config.syncCfg;

  pCfg->replicaNum = 0;
  pCfg->totalReplicaNum = 0;
  memset(&pCfg->nodeInfo, 0, sizeof(pCfg->nodeInfo));

  for (int i = 0; i < pReq->replica; ++i) {
    SNodeInfo *pNode = &pCfg->nodeInfo[i];
    pNode->nodeId = pReq->replicas[i].id;
    pNode->nodePort = pReq->replicas[i].port;
    tstrncpy(pNode->nodeFqdn, pReq->replicas[i].fqdn, sizeof(pNode->nodeFqdn));
    pNode->nodeRole = TAOS_SYNC_ROLE_VOTER;
    (void)tmsgUpdateDnodeInfo(&pNode->nodeId, &pNode->clusterId, pNode->nodeFqdn, &pNode->nodePort);
    vInfo("vgId:%d, replica:%d ep:%s:%u dnode:%d", pReq->vgId, i, pNode->nodeFqdn, pNode->nodePort, pNode->nodeId);
    pCfg->replicaNum++;
  }
  if(pReq->selfIndex != -1){
    pCfg->myIndex = pReq->selfIndex;
  }
  for (int i = pCfg->replicaNum; i < pReq->replica + pReq->learnerReplica; ++i) {
    SNodeInfo *pNode = &pCfg->nodeInfo[i];
    pNode->nodeId = pReq->learnerReplicas[pCfg->totalReplicaNum].id;
    pNode->nodePort = pReq->learnerReplicas[pCfg->totalReplicaNum].port;
    pNode->nodeRole = TAOS_SYNC_ROLE_LEARNER;
    tstrncpy(pNode->nodeFqdn, pReq->learnerReplicas[pCfg->totalReplicaNum].fqdn, sizeof(pNode->nodeFqdn));
    (void)tmsgUpdateDnodeInfo(&pNode->nodeId, &pNode->clusterId, pNode->nodeFqdn, &pNode->nodePort);
    vInfo("vgId:%d, replica:%d ep:%s:%u dnode:%d", pReq->vgId, i, pNode->nodeFqdn, pNode->nodePort, pNode->nodeId);
    pCfg->totalReplicaNum++;
  }
  pCfg->totalReplicaNum += pReq->replica;
  if(pReq->learnerSelfIndex != -1){
    pCfg->myIndex = pReq->replica + pReq->learnerSelfIndex;
  }

  vInfo("vgId:%d, save config while alter, replicas:%d totalReplicas:%d selfIndex:%d",
            pReq->vgId, pCfg->replicaNum, pCfg->totalReplicaNum, pCfg->myIndex);

  info.config.syncCfg = *pCfg;
  ret = vnodeSaveInfo(dir, &info);
  if (ret < 0) {
    vError("vgId:%d, failed to save vnode config since %s", pReq->vgId, tstrerror(terrno));
    return -1;
  }

  ret = vnodeCommitInfo(dir);
  if (ret < 0) {
    vError("vgId:%d, failed to commit vnode config since %s", pReq->vgId, tstrerror(terrno));
    return -1;
  }

  vInfo("vgId:%d, vnode config is saved", info.config.vgId);
  return 0;
}

static int32_t vnodeVgroupIdLen(int32_t vgId) {
  char tmp[TSDB_FILENAME_LEN];
  sprintf(tmp, "%d", vgId);
  return strlen(tmp);
}

int32_t vnodeRenameVgroupId(const char *srcPath, const char *dstPath, int32_t srcVgId, int32_t dstVgId,
                            int32_t diskPrimary, STfs *pTfs) {
  int32_t ret = 0;

  char oldRname[TSDB_FILENAME_LEN] = {0};
  char newRname[TSDB_FILENAME_LEN] = {0};
  char tsdbPath[TSDB_FILENAME_LEN] = {0};
  char tsdbFilePrefix[TSDB_FILENAME_LEN] = {0};
  snprintf(tsdbPath, TSDB_FILENAME_LEN, "%s%stsdb", srcPath, TD_DIRSEP);
  snprintf(tsdbFilePrefix, TSDB_FILENAME_LEN, "tsdb%sv", TD_DIRSEP);
  int32_t prefixLen = strlen(tsdbFilePrefix);

  STfsDir *tsdbDir = tfsOpendir(pTfs, tsdbPath);
  if (tsdbDir == NULL) return 0;

  while (1) {
    const STfsFile *tsdbFile = tfsReaddir(tsdbDir);
    if (tsdbFile == NULL) break;
    if (tsdbFile->rname[0] == '\0') continue;
    tstrncpy(oldRname, tsdbFile->rname, TSDB_FILENAME_LEN);

    char *tsdbFilePrefixPos = strstr(oldRname, tsdbFilePrefix);
    if (tsdbFilePrefixPos == NULL) continue;

    int32_t tsdbFileVgId = atoi(tsdbFilePrefixPos + prefixLen);
    if (tsdbFileVgId == srcVgId) {
      char *tsdbFileSurfixPos = tsdbFilePrefixPos + prefixLen + vnodeVgroupIdLen(srcVgId);

      tsdbFilePrefixPos[prefixLen] = 0;
      snprintf(newRname, TSDB_FILENAME_LEN, "%s%d%s", oldRname, dstVgId, tsdbFileSurfixPos);
      vInfo("vgId:%d, rename file from %s to %s", dstVgId, tsdbFile->rname, newRname);

      ret = tfsRename(pTfs, diskPrimary, tsdbFile->rname, newRname);
      if (ret != 0) {
        vError("vgId:%d, failed to rename file from %s to %s since %s", dstVgId, tsdbFile->rname, newRname, terrstr());
        tfsClosedir(tsdbDir);
        return ret;
      }
    }
  }

  tfsClosedir(tsdbDir);

  vInfo("vgId:%d, rename dir from %s to %s", dstVgId, srcPath, dstPath);
  ret = tfsRename(pTfs, diskPrimary, srcPath, dstPath);
  if (ret != 0) {
    vError("vgId:%d, failed to rename dir from %s to %s since %s", dstVgId, srcPath, dstPath, terrstr());
  }
  return ret;
}

int32_t vnodeAlterHashRange(const char *srcPath, const char *dstPath, SAlterVnodeHashRangeReq *pReq,
                            int32_t diskPrimary, STfs *pTfs) {
  SVnodeInfo info = {0};
  char       dir[TSDB_FILENAME_LEN] = {0};
  int32_t    ret = 0;

  vnodeGetPrimaryDir(srcPath, diskPrimary, pTfs, dir, TSDB_FILENAME_LEN);

  ret = vnodeLoadInfo(dir, &info);
  if (ret < 0) {
    vError("vgId:%d, failed to read vnode config from %s since %s", pReq->srcVgId, srcPath, tstrerror(terrno));
    return -1;
  }

  vInfo("vgId:%d, alter hashrange from [%u, %u] to [%u, %u]", pReq->srcVgId, info.config.hashBegin, info.config.hashEnd,
        pReq->hashBegin, pReq->hashEnd);
  info.config.vgId = pReq->dstVgId;
  info.config.hashBegin = pReq->hashBegin;
  info.config.hashEnd = pReq->hashEnd;
  info.config.hashChange = true;
  info.config.walCfg.vgId = pReq->dstVgId;

  SSyncCfg *pCfg = &info.config.syncCfg;
  pCfg->myIndex = 0;
  pCfg->replicaNum = 1;
  pCfg->totalReplicaNum = 1;
  memset(&pCfg->nodeInfo, 0, sizeof(pCfg->nodeInfo));

  vInfo("vgId:%d, alter vnode replicas to 1", pReq->srcVgId);
  SNodeInfo *pNode = &pCfg->nodeInfo[0];
  pNode->nodePort = tsServerPort;
  tstrncpy(pNode->nodeFqdn, tsLocalFqdn, TSDB_FQDN_LEN);
  (void)tmsgUpdateDnodeInfo(&pNode->nodeId, &pNode->clusterId, pNode->nodeFqdn, &pNode->nodePort);
  vInfo("vgId:%d, ep:%s:%u dnode:%d", pReq->srcVgId, pNode->nodeFqdn, pNode->nodePort, pNode->nodeId);

  info.config.syncCfg = *pCfg;

  ret = vnodeSaveInfo(dir, &info);
  if (ret < 0) {
    vError("vgId:%d, failed to save vnode config since %s", pReq->dstVgId, tstrerror(terrno));
    return -1;
  }

  ret = vnodeCommitInfo(dir);
  if (ret < 0) {
    vError("vgId:%d, failed to commit vnode config since %s", pReq->dstVgId, tstrerror(terrno));
    return -1;
  }

  vInfo("vgId:%d, rename %s to %s", pReq->dstVgId, srcPath, dstPath);
  ret = vnodeRenameVgroupId(srcPath, dstPath, pReq->srcVgId, pReq->dstVgId, diskPrimary, pTfs);
  if (ret < 0) {
    vError("vgId:%d, failed to rename vnode from %s to %s since %s", pReq->dstVgId, srcPath, dstPath,
           tstrerror(terrno));
    return -1;
  }

  vInfo("vgId:%d, vnode hashrange is altered", info.config.vgId);
  return 0;
}

int32_t vnodeRestoreVgroupId(const char *srcPath, const char *dstPath, int32_t srcVgId, int32_t dstVgId,
                             int32_t diskPrimary, STfs *pTfs) {
  SVnodeInfo info = {0};
  char       dir[TSDB_FILENAME_LEN] = {0};

  vnodeGetPrimaryDir(dstPath, diskPrimary, pTfs, dir, TSDB_FILENAME_LEN);
  if (vnodeLoadInfo(dir, &info) == 0) {
    if (info.config.vgId != dstVgId) {
      vError("vgId:%d, unexpected vnode config.vgId:%d", dstVgId, info.config.vgId);
      return -1;
    }
    return dstVgId;
  }

  vnodeGetPrimaryDir(srcPath, diskPrimary, pTfs, dir, TSDB_FILENAME_LEN);
  if (vnodeLoadInfo(dir, &info) < 0) {
    vError("vgId:%d, failed to read vnode config from %s since %s", srcVgId, srcPath, tstrerror(terrno));
    return -1;
  }

  if (info.config.vgId == srcVgId) {
    vInfo("vgId:%d, rollback alter hashrange", srcVgId);
    return srcVgId;
  } else if (info.config.vgId != dstVgId) {
    vError("vgId:%d, unexpected vnode config.vgId:%d", dstVgId, info.config.vgId);
    return -1;
  }

  vInfo("vgId:%d, rename %s to %s", dstVgId, srcPath, dstPath);
  if (vnodeRenameVgroupId(srcPath, dstPath, srcVgId, dstVgId, diskPrimary, pTfs) < 0) {
    vError("vgId:%d, failed to rename vnode from %s to %s since %s", dstVgId, srcPath, dstPath, tstrerror(terrno));
    return -1;
  }

  return dstVgId;
}

void vnodeDestroy(const char *path, STfs *pTfs) {
  vInfo("path:%s is removed while destroy vnode", path);
  tfsRmdir(pTfs, path);
}

<<<<<<< HEAD
SVnode *vnodeOpen(const char *path, STfs *pTfs, SMsgCb msgCb, bool isFirst) {
=======
static int32_t vnodeCheckDisk(int32_t diskPrimary, STfs *pTfs) {
  int32_t ndisk = 1;
  if (pTfs) {
    ndisk = tfsGetDisksAtLevel(pTfs, 0);
  }
  if (diskPrimary < 0 || diskPrimary >= ndisk) {
    vError("disk:%d is unavailable from the %d disks mounted at level 0", diskPrimary, ndisk);
    terrno = TSDB_CODE_FS_INVLD_CFG;
    return -1;
  }
  return 0;
}

SVnode *vnodeOpen(const char *path, int32_t diskPrimary, STfs *pTfs, SMsgCb msgCb) {
>>>>>>> c3e5375f
  SVnode    *pVnode = NULL;
  SVnodeInfo info = {0};
  char       dir[TSDB_FILENAME_LEN] = {0};
  char       tdir[TSDB_FILENAME_LEN * 2] = {0};
  int32_t    ret = 0;

  if (vnodeCheckDisk(diskPrimary, pTfs)) {
    vError("failed to open vnode from %s since %s. diskPrimary:%d", path, terrstr(), diskPrimary);
    return NULL;
  }
  vnodeGetPrimaryDir(path, diskPrimary, pTfs, dir, TSDB_FILENAME_LEN);

  info.config = vnodeCfgDefault;

  // load vnode info
  ret = vnodeLoadInfo(dir, &info);
  if (ret < 0) {
    vError("failed to open vnode from %s since %s", path, tstrerror(terrno));
    return NULL;
  }

  // save vnode info on dnode ep changed
  bool      updated = false;
  SSyncCfg *pCfg = &info.config.syncCfg;
  for (int32_t i = 0; i < pCfg->totalReplicaNum; ++i) {
    SNodeInfo *pNode = &pCfg->nodeInfo[i];
    if (tmsgUpdateDnodeInfo(&pNode->nodeId, &pNode->clusterId, pNode->nodeFqdn, &pNode->nodePort)) {
      updated = true;
    }
  }
  if (updated) {
    vInfo("vgId:%d, save vnode info since dnode info changed", info.config.vgId);
    (void)vnodeSaveInfo(dir, &info);
    (void)vnodeCommitInfo(dir);
  }

  // create handle
  pVnode = taosMemoryCalloc(1, sizeof(*pVnode) + strlen(path) + 1);
  if (pVnode == NULL) {
    terrno = TSDB_CODE_OUT_OF_MEMORY;
    vError("vgId:%d, failed to open vnode since %s", info.config.vgId, tstrerror(terrno));
    return NULL;
  }

  pVnode->path = (char *)&pVnode[1];
  strcpy(pVnode->path, path);
  pVnode->config = info.config;
  pVnode->state.committed = info.state.committed;
  pVnode->state.commitTerm = info.state.commitTerm;
  pVnode->state.commitID = info.state.commitID;
  pVnode->state.applied = info.state.committed;
  pVnode->state.applyTerm = info.state.commitTerm;
  pVnode->pTfs = pTfs;
  pVnode->diskPrimary = diskPrimary;
  pVnode->msgCb = msgCb;
  taosThreadMutexInit(&pVnode->lock, NULL);
  pVnode->blocked = false;

  tsem_init(&pVnode->syncSem, 0, 0);
  tsem_init(&(pVnode->canCommit), 0, 1);
  taosThreadMutexInit(&pVnode->mutex, NULL);
  taosThreadCondInit(&pVnode->poolNotEmpty, NULL);

  int8_t rollback = vnodeShouldRollback(pVnode);

  // open buffer pool
  if (vnodeOpenBufPool(pVnode) < 0) {
    vError("vgId:%d, failed to open vnode buffer pool since %s", TD_VID(pVnode), tstrerror(terrno));
    goto _err;
  }

  // open meta
  if (metaOpen(pVnode, &pVnode->pMeta, rollback) < 0) {
    vError("vgId:%d, failed to open vnode meta since %s", TD_VID(pVnode), tstrerror(terrno));
    goto _err;
  }

  if (metaUpgrade(pVnode, &pVnode->pMeta) < 0) {
    vError("vgId:%d, failed to upgrade meta since %s", TD_VID(pVnode), tstrerror(terrno));
  }

  // open tsdb
  if (!VND_IS_RSMA(pVnode) && tsdbOpen(pVnode, &VND_TSDB(pVnode), VNODE_TSDB_DIR, NULL, rollback) < 0) {
    vError("vgId:%d, failed to open vnode tsdb since %s", TD_VID(pVnode), tstrerror(terrno));
    goto _err;
  }

  // open wal
  sprintf(tdir, "%s%s%s", dir, TD_DIRSEP, VNODE_WAL_DIR);
  taosRealPath(tdir, NULL, sizeof(tdir));

  pVnode->pWal = walOpen(tdir, &(pVnode->config.walCfg));
  if (pVnode->pWal == NULL) {
    vError("vgId:%d, failed to open vnode wal since %s. wal:%s", TD_VID(pVnode), tstrerror(terrno), tdir);
    goto _err;
  }

  // open tq
  sprintf(tdir, "%s%s%s", dir, TD_DIRSEP, VNODE_TQ_DIR);
  taosRealPath(tdir, NULL, sizeof(tdir));
  pVnode->pTq = tqOpen(tdir, pVnode);
  if (pVnode->pTq == NULL) {
    vError("vgId:%d, failed to open vnode tq since %s", TD_VID(pVnode), tstrerror(terrno));
    goto _err;
  }

  // open sma
  if (smaOpen(pVnode, rollback)) {
    vError("vgId:%d, failed to open vnode sma since %s", TD_VID(pVnode), tstrerror(terrno));
    goto _err;
  }

  // open query
  if (vnodeQueryOpen(pVnode)) {
    vError("vgId:%d, failed to open vnode query since %s", TD_VID(pVnode), tstrerror(terrno));
    terrno = TSDB_CODE_OUT_OF_MEMORY;
    goto _err;
  }

  // vnode begin
  if (vnodeBegin(pVnode) < 0) {
    vError("vgId:%d, failed to begin since %s", TD_VID(pVnode), tstrerror(terrno));
    terrno = TSDB_CODE_OUT_OF_MEMORY;
    goto _err;
  }

  // open sync
  if (vnodeSyncOpen(pVnode, dir, isFirst)) {
    vError("vgId:%d, failed to open sync since %s", TD_VID(pVnode), tstrerror(terrno));
    goto _err;
  }

  if (rollback) {
    vnodeRollback(pVnode);
  }

  return pVnode;

_err:
  if (pVnode->pQuery) vnodeQueryClose(pVnode);
  if (pVnode->pTq) tqClose(pVnode->pTq);
  if (pVnode->pWal) walClose(pVnode->pWal);
  if (pVnode->pTsdb) tsdbClose(&pVnode->pTsdb);
  if (pVnode->pSma) smaClose(pVnode->pSma);
  if (pVnode->pMeta) metaClose(&pVnode->pMeta);
  if (pVnode->freeList) vnodeCloseBufPool(pVnode);

  tsem_destroy(&(pVnode->canCommit));
  taosMemoryFree(pVnode);
  return NULL;
}

void vnodePreClose(SVnode *pVnode) {
  vnodeQueryPreClose(pVnode);
  vnodeSyncPreClose(pVnode);
}

void vnodePostClose(SVnode *pVnode) { vnodeSyncPostClose(pVnode); }

void vnodeClose(SVnode *pVnode) {
  if (pVnode) {
    tsem_wait(&pVnode->canCommit);
    vnodeSyncClose(pVnode);
    vnodeQueryClose(pVnode);
    walClose(pVnode->pWal);
    tqClose(pVnode->pTq);
    if (pVnode->pTsdb) tsdbClose(&pVnode->pTsdb);
    smaClose(pVnode->pSma);
    if (pVnode->pMeta) metaClose(&pVnode->pMeta);
    vnodeCloseBufPool(pVnode);
    tsem_post(&pVnode->canCommit);

    // destroy handle
    tsem_destroy(&(pVnode->canCommit));
    tsem_destroy(&pVnode->syncSem);
    taosThreadCondDestroy(&pVnode->poolNotEmpty);
    taosThreadMutexDestroy(&pVnode->mutex);
    taosThreadMutexDestroy(&pVnode->lock);
    taosMemoryFree(pVnode);
  }
}

// start the sync timer after the queue is ready
int32_t vnodeStart(SVnode *pVnode) { return vnodeSyncStart(pVnode); }

int32_t vnodeIsCatchUp(SVnode *pVnode){
  return syncIsCatchUp(pVnode->sync);
}

ESyncRole vnodeGetRole(SVnode *pVnode){
  return syncGetRole(pVnode->sync);
}

void vnodeStop(SVnode *pVnode) {}

int64_t vnodeGetSyncHandle(SVnode *pVnode) { return pVnode->sync; }

void vnodeGetSnapshot(SVnode *pVnode, SSnapshot *pSnapshot) {
  pSnapshot->data = NULL;
  pSnapshot->lastApplyIndex = pVnode->state.committed;
  pSnapshot->lastApplyTerm = pVnode->state.commitTerm;
  pSnapshot->lastConfigIndex = -1;
}<|MERGE_RESOLUTION|>--- conflicted
+++ resolved
@@ -298,9 +298,6 @@
   tfsRmdir(pTfs, path);
 }
 
-<<<<<<< HEAD
-SVnode *vnodeOpen(const char *path, STfs *pTfs, SMsgCb msgCb, bool isFirst) {
-=======
 static int32_t vnodeCheckDisk(int32_t diskPrimary, STfs *pTfs) {
   int32_t ndisk = 1;
   if (pTfs) {
@@ -314,8 +311,7 @@
   return 0;
 }
 
-SVnode *vnodeOpen(const char *path, int32_t diskPrimary, STfs *pTfs, SMsgCb msgCb) {
->>>>>>> c3e5375f
+SVnode *vnodeOpen(const char *path, int32_t diskPrimary, STfs *pTfs, SMsgCb msgCb, bool isFirst) {
   SVnode    *pVnode = NULL;
   SVnodeInfo info = {0};
   char       dir[TSDB_FILENAME_LEN] = {0};
