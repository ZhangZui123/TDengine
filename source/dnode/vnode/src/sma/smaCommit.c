/*
 * Copyright (c) 2019 TAOS Data, Inc. <jhtao@taosdata.com>
 *
 * This program is free software: you can use, redistribute, and/or modify
 * it under the terms of the GNU Affero General Public License, version 3
 * or later ("AGPL"), as published by the Free Software Foundation.
 *
 * This program is distributed in the hope that it will be useful, but WITHOUT
 * ANY WARRANTY; without even the implied warranty of MERCHANTABILITY or
 * FITNESS FOR A PARTICULAR PURPOSE.
 *
 * You should have received a copy of the GNU Affero General Public License
 * along with this program. If not, see <http://www.gnu.org/licenses/>.
 */

#include "sma.h"

extern SSmaMgmt smaMgmt;

static int32_t tdProcessRSmaAsyncPreCommitImpl(SSma *pSma);
static int32_t tdProcessRSmaAsyncCommitImpl(SSma *pSma, SCommitInfo *pInfo);
static int32_t tdProcessRSmaAsyncPostCommitImpl(SSma *pSma);
static int32_t tdUpdateQTaskInfoFiles(SSma *pSma, SRSmaStat *pRSmaStat);

/**
 * @brief async commit, only applicable to Rollup SMA
 *
 * @param pSma
 * @return int32_t
 */
int32_t smaPrepareAsyncCommit(SSma *pSma) { return tdProcessRSmaAsyncPreCommitImpl(pSma); }

/**
 * @brief async commit, only applicable to Rollup SMA
 *
 * @param pSma
 * @return int32_t
 */
int32_t smaCommit(SSma *pSma, SCommitInfo *pInfo) { return tdProcessRSmaAsyncCommitImpl(pSma, pInfo); }

/**
 * @brief async commit, only applicable to Rollup SMA
 *
 * @param pSma
 * @return int32_t
 */
int32_t smaPostCommit(SSma *pSma) { return tdProcessRSmaAsyncPostCommitImpl(pSma); }

/**
 * @brief prepare rsma1/2, and set rsma trigger stat active
 *
 * @param pSma
 * @return int32_t
 */
int32_t smaBegin(SSma *pSma) {
  int32_t code = 0;
  SVnode *pVnode = pSma->pVnode;

  if ((code = tsdbBegin(VND_RSMA1(pVnode))) < 0) {
    smaError("vgId:%d, failed to begin rsma1 since %s", TD_VID(pVnode), tstrerror(code));
    goto _exit;
  }

  if ((code = tsdbBegin(VND_RSMA2(pVnode))) < 0) {
    smaError("vgId:%d, failed to begin rsma2 since %s", TD_VID(pVnode), tstrerror(code));
    goto _exit;
  }

  // set trigger stat
  SSmaEnv *pSmaEnv = SMA_RSMA_ENV(pSma);
  if (!pSmaEnv) {
    goto _exit;
  }
  SRSmaStat *pRSmaStat = (SRSmaStat *)SMA_ENV_STAT(pSmaEnv);
  int8_t     rsmaTriggerStat =
      atomic_val_compare_exchange_8(RSMA_TRIGGER_STAT(pRSmaStat), TASK_TRIGGER_STAT_PAUSED, TASK_TRIGGER_STAT_ACTIVE);
  switch (rsmaTriggerStat) {
    case TASK_TRIGGER_STAT_PAUSED: {
      smaDebug("vgId:%d, rsma trigger stat from paused to active", TD_VID(pVnode));
      break;
    }
    case TASK_TRIGGER_STAT_INIT: {
      atomic_store_8(RSMA_TRIGGER_STAT(pRSmaStat), TASK_TRIGGER_STAT_ACTIVE);
      smaDebug("vgId:%d, rsma trigger stat from init to active", TD_VID(pVnode));
      break;
    }
    default: {
      atomic_store_8(RSMA_TRIGGER_STAT(pRSmaStat), TASK_TRIGGER_STAT_ACTIVE);
      smaWarn("vgId:%d, rsma trigger stat %" PRIi8 " is unexpected", TD_VID(pVnode), rsmaTriggerStat);
      break;
    }
  }
_exit:
  terrno = code;
  return code;
}

int32_t smaFinishCommit(SSma *pSma) {
  int32_t code = 0;
  int32_t lino = 0;
  SVnode *pVnode = pSma->pVnode;

  code = tdRSmaFSFinishCommit(pSma);
  TSDB_CHECK_CODE(code, lino, _exit);

  if (VND_RSMA1(pVnode) && (code = tsdbFinishCommit(VND_RSMA1(pVnode))) < 0) {
    TSDB_CHECK_CODE(code, lino, _exit);
  }
  if (VND_RSMA2(pVnode) && (code = tsdbFinishCommit(VND_RSMA2(pVnode))) < 0) {
    TSDB_CHECK_CODE(code, lino, _exit);
  }
_exit:
  if (code) {
    smaError("vgId:%d, %s failed at line %d since %s", TD_VID(pVnode), __func__, lino, tstrerror(code));
  }
  return code;
}

/**
 * @brief Rsma async commit implementation(only do some necessary light weighted task)
 *  1) set rsma stat TASK_TRIGGER_STAT_PAUSED
 *  2) Wait all running fetch task finish to fetch and put submitMsg into level 2/3 wQueue(blocking level 1 write)
 *
 * @param pSma
 * @return int32_t
 */
static int32_t tdProcessRSmaAsyncPreCommitImpl(SSma *pSma) {
  int32_t code = 0;
  int32_t lino = 0;

  SSmaEnv *pEnv = SMA_RSMA_ENV(pSma);
  if (!pEnv) {
    return code;
  }

  SSmaStat  *pStat = SMA_ENV_STAT(pEnv);
  SRSmaStat *pRSmaStat = SMA_STAT_RSMA(pStat);
  int32_t    nLoops = 0;

  // step 1: set rsma stat
  atomic_store_8(RSMA_TRIGGER_STAT(pRSmaStat), TASK_TRIGGER_STAT_PAUSED);
  while (atomic_val_compare_exchange_8(RSMA_COMMIT_STAT(pRSmaStat), 0, 1) != 0) {
    ++nLoops;
    if (nLoops > 1000) {
      sched_yield();
      nLoops = 0;
    }
  }
  pRSmaStat->commitAppliedVer = pSma->pVnode->state.applied;
  if (ASSERTS(pRSmaStat->commitAppliedVer >= 0, "commit applied version %" PRIi64 " < 0",
              pRSmaStat->commitAppliedVer)) {
    code = TSDB_CODE_APP_ERROR;
    TSDB_CHECK_CODE(code, lino, _exit);
  }

  // step 2: wait for all triggered fetch tasks to finish
  nLoops = 0;
  while (1) {
    if (T_REF_VAL_GET(pStat) == 0) {
      smaDebug("vgId:%d, rsma commit, fetch tasks are all finished", SMA_VID(pSma));
      break;
    } else {
      smaDebug("vgId:%d, rsma commit, fetch tasks are not all finished yet", SMA_VID(pSma));
    }
    ++nLoops;
    if (nLoops > 1000) {
      sched_yield();
      nLoops = 0;
    }
  }

  /**
   * @brief step 3: commit should wait for all SubmitReq in buffer be consumed
   *  1) This is high cost task and should not put in asyncPreCommit originally.
   *  2) But, if put in asyncCommit, would trigger taskInfo cloning frequently.
   */
  smaInfo("vgId:%d, rsma commit, wait for all items to be consumed, TID:%p", SMA_VID(pSma),
          (void *)taosGetSelfPthreadId());
  nLoops = 0;
  while (atomic_load_64(&pRSmaStat->nBufItems) > 0) {
    ++nLoops;
    if (nLoops > 1000) {
      sched_yield();
      nLoops = 0;
    }
  }
  smaInfo("vgId:%d, rsma commit, all items are consumed, TID:%p", SMA_VID(pSma), (void *)taosGetSelfPthreadId());
  code = tdRSmaPersistExecImpl(pRSmaStat, RSMA_INFO_HASH(pRSmaStat));
  TSDB_CHECK_CODE(code, lino, _exit);
  
  smaInfo("vgId:%d, rsma commit, operator state committed, TID:%p", SMA_VID(pSma), (void *)taosGetSelfPthreadId());

#if 0  // consuming task of qTaskInfo clone 
  // step 4:  swap queue/qall and iQueue/iQall
  // lock
  taosWLockLatch(SMA_ENV_LOCK(pEnv));

  void *pIter = taosHashIterate(RSMA_INFO_HASH(pRSmaStat), NULL);

  while (pIter) {
    SRSmaInfo *pInfo = *(SRSmaInfo **)pIter;
    TSWAP(pInfo->iQall, pInfo->qall);
    TSWAP(pInfo->iQueue, pInfo->queue);
    TSWAP(pInfo->iTaskInfo[0], pInfo->taskInfo[0]);
    TSWAP(pInfo->iTaskInfo[1], pInfo->taskInfo[1]);
    pIter = taosHashIterate(RSMA_INFO_HASH(pRSmaStat), pIter);
  }

  // unlock
  taosWUnLockLatch(SMA_ENV_LOCK(pEnv));
#endif

  // all rsma results are written completely
  STsdb *pTsdb = NULL;
  if ((pTsdb = VND_RSMA1(pSma->pVnode))) {
    code = tsdbPrepareCommit(pTsdb);
    TSDB_CHECK_CODE(code, lino, _exit);
  }
  if ((pTsdb = VND_RSMA2(pSma->pVnode))) {
    code = tsdbPrepareCommit(pTsdb);
    TSDB_CHECK_CODE(code, lino, _exit);
  }

_exit:
  if (code) {
    smaError("vgId:%d, %s failed at line %d since %s", SMA_VID(pSma), __func__, lino, tstrerror(code));
  }
  return code;
}

/**
 * @brief commit for rollup sma
 *
 * @param pSma
 * @return int32_t
 */
static int32_t tdProcessRSmaAsyncCommitImpl(SSma *pSma, SCommitInfo *pInfo) {
  int32_t code = 0;
  int32_t lino = 0;
  SVnode *pVnode = pSma->pVnode;
<<<<<<< HEAD
  SSmaEnv *pSmaEnv = SMA_RSMA_ENV(pSma);
  if (!pSmaEnv) {
    goto _exit;
  }
#if 0
  SRSmaStat *pRSmaStat = (SRSmaStat *)SMA_ENV_STAT(pSmaEnv);
=======
>>>>>>> a3b5fca0

  code = tdRSmaFSCommit(pSma);
  TSDB_CHECK_CODE(code, lino, _exit);

  code = tsdbCommit(VND_RSMA1(pVnode), pInfo);
  TSDB_CHECK_CODE(code, lino, _exit);

  code = tsdbCommit(VND_RSMA2(pVnode), pInfo);
  TSDB_CHECK_CODE(code, lino, _exit);

_exit:
  if (code) {
    smaError("vgId:%d, %s failed at line %d since %s", TD_VID(pVnode), __func__, lino, tstrerror(code));
  }
  return code;
}

/**
 * @brief Migrate rsmaInfo from iRsmaInfo to rsmaInfo if rsma infoHash not empty.
 *
 * @param pSma
 * @return int32_t
 */
static int32_t tdProcessRSmaAsyncPostCommitImpl(SSma *pSma) {
  SSmaEnv *pEnv = SMA_RSMA_ENV(pSma);
  if (!pEnv) {
    return TSDB_CODE_SUCCESS;
  }

  SRSmaStat *pRSmaStat = (SRSmaStat *)SMA_ENV_STAT(pEnv);

  // step 1: merge qTaskInfo and iQTaskInfo
  // lock
  if (1 == atomic_val_compare_exchange_8(&pRSmaStat->delFlag, 1, 0)) {
    taosWLockLatch(SMA_ENV_LOCK(pEnv));

    void *pIter = NULL;
    while ((pIter = taosHashIterate(RSMA_INFO_HASH(pRSmaStat), pIter))) {
      tb_uid_t  *pSuid = (tb_uid_t *)taosHashGetKey(pIter, NULL);
      SRSmaInfo *pRSmaInfo = *(SRSmaInfo **)pIter;
      if (RSMA_INFO_IS_DEL(pRSmaInfo)) {
        int32_t refVal = T_REF_VAL_GET(pRSmaInfo);
        if (refVal == 0) {
          taosHashRemove(RSMA_INFO_HASH(pRSmaStat), pSuid, sizeof(*pSuid));
        } else {
          smaDebug(
              "vgId:%d, rsma async post commit, not free rsma info since ref is %d although already deleted for "
              "table:%" PRIi64,
              SMA_VID(pSma), refVal, *pSuid);
        }

        continue;
      }
#if 0
    if (pRSmaInfo->taskInfo[0]) {
      if (pRSmaInfo->iTaskInfo[0]) {
        SRSmaInfo *pRSmaInfo = *(SRSmaInfo **)pRSmaInfo->iTaskInfo[0];
        tdFreeRSmaInfo(pSma, pRSmaInfo, false);
        pRSmaInfo->iTaskInfo[0] = NULL;
      }
    } else {
      TSWAP(pRSmaInfo->taskInfo[0], pRSmaInfo->iTaskInfo[0]);
    }

    taosHashPut(RSMA_INFO_HASH(pRSmaStat), pSuid, sizeof(tb_uid_t), pIter, sizeof(pIter));
    smaDebug("vgId:%d, rsma async post commit, migrated from iRsmaInfoHash for table:%" PRIi64, SMA_VID(pSma), *pSuid);
#endif
    }

    // unlock
    taosWUnLockLatch(SMA_ENV_LOCK(pEnv));
  }

  atomic_store_8(RSMA_COMMIT_STAT(pRSmaStat), 0);

  return TSDB_CODE_SUCCESS;
}<|MERGE_RESOLUTION|>--- conflicted
+++ resolved
@@ -238,16 +238,12 @@
   int32_t code = 0;
   int32_t lino = 0;
   SVnode *pVnode = pSma->pVnode;
-<<<<<<< HEAD
+
   SSmaEnv *pSmaEnv = SMA_RSMA_ENV(pSma);
   if (!pSmaEnv) {
     goto _exit;
   }
-#if 0
-  SRSmaStat *pRSmaStat = (SRSmaStat *)SMA_ENV_STAT(pSmaEnv);
-=======
->>>>>>> a3b5fca0
-
+  
   code = tdRSmaFSCommit(pSma);
   TSDB_CHECK_CODE(code, lino, _exit);
 
