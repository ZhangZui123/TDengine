/*
 * Copyright (c) 2019 TAOS Data, Inc. <jhtao@taosdata.com>
 *
 * This program is free software: you can use, redistribute, and/or modify
 * it under the terms of the GNU Affero General Public License, version 3
 * or later ("AGPL"), as published by the Free Software Foundation.
 *
 * This program is distributed in the hope that it will be useful, but WITHOUT
 * ANY WARRANTY; without even the implied warranty of MERCHANTABILITY or
 * FITNESS FOR A PARTICULAR PURPOSE.
 *
 * You should have received a copy of the GNU Affero General Public License
 * along with this program. If not, see <http://www.gnu.org/licenses/>.
 */

#include "sma.h"

#define RSMA_QTASKINFO_BUFSIZE  32768
#define RSMA_QTASKINFO_HEAD_LEN (sizeof(int32_t) + sizeof(int8_t) + sizeof(int64_t))  // len + type + suid

SSmaMgmt smaMgmt = {
    .smaRef = -1,
};

#define TD_QTASKINFO_FNAME_PREFIX "qtaskinfo.ver"
typedef struct SRSmaQTaskInfoItem SRSmaQTaskInfoItem;
typedef struct SRSmaQTaskInfoIter SRSmaQTaskInfoIter;

static int32_t tdUidStorePut(STbUidStore *pStore, tb_uid_t suid, tb_uid_t *uid);
static int32_t tdUpdateTbUidListImpl(SSma *pSma, tb_uid_t *suid, SArray *tbUids);
static int32_t tdSetRSmaInfoItemParams(SSma *pSma, SRSmaParam *param, SRSmaInfo *pRSmaInfo, SReadHandle *handle,
                                       int8_t idx);
static int32_t tdExecuteRSmaImpl(SSma *pSma, const void *pMsg, int32_t inputType, SRSmaInfoItem *rsmaItem,
                                 tb_uid_t suid, int8_t level);
static void    tdRSmaFetchTrigger(void *param, void *tmrId);
static void    tdRSmaPersistTrigger(void *param, void *tmrId);
static void   *tdRSmaPersistExec(void *param);
static void    tdRSmaQTaskInfoGetFName(int32_t vid, int64_t version, char *outputName);

static int32_t tdRSmaQTaskInfoIterInit(SRSmaQTaskInfoIter *pIter, STFile *pTFile);
static int32_t tdRSmaQTaskInfoIterNextBlock(SRSmaQTaskInfoIter *pIter, bool *isFinish);
static int32_t tdRSmaQTaskInfoRestore(SSma *pSma, SRSmaQTaskInfoIter *pIter);
static int32_t tdRSmaQTaskInfoItemRestore(SSma *pSma, const SRSmaQTaskInfoItem *infoItem);

static int32_t tdRSmaRestoreQTaskInfoInit(SSma *pSma, int64_t *nTables);
static int32_t tdRSmaRestoreQTaskInfoReload(SSma *pSma, int64_t *committed);
static int32_t tdRSmaRestoreTSDataReload(SSma *pSma, int64_t committed);

struct SRSmaInfoItem {
  SRSmaInfo *pRsmaInfo;
  int64_t    refId;
  void      *taskInfo;  // qTaskInfo_t
  tmr_h      tmrId;
  int8_t     level;
  int8_t     tmrInitFlag;
  int8_t     triggerStat;
  int32_t    maxDelay;
};

struct SRSmaInfo {
  STSchema     *pTSchema;
  SRSmaStat    *pStat;
  int64_t       suid;
  SRSmaInfoItem items[TSDB_RETENTION_L2];
};

#define RSMA_INFO_SMA(r)  ((r)->pStat->pSma)
#define RSMA_INFO_STAT(r) ((r)->pStat)

struct SRSmaQTaskInfoItem {
  int32_t len;
  int8_t  type;
  int64_t suid;
  void   *qTaskInfo;
};

struct SRSmaQTaskInfoIter {
  STFile *pTFile;
  int64_t offset;
  int64_t fsize;
  int32_t nBytes;
  int32_t nAlloc;
  char   *pBuf;
  // ------------
  char   *qBuf;  // for iterator
  int32_t nBufPos;
};

static void tdRSmaQTaskInfoGetFName(int32_t vgId, int64_t version, char *outputName) {
  tdGetVndFileName(vgId, NULL, VNODE_RSMA_DIR, TD_QTASKINFO_FNAME_PREFIX, version, outputName);
}

static FORCE_INLINE int32_t tdRSmaQTaskInfoContLen(int32_t lenWithHead) {
  return lenWithHead - RSMA_QTASKINFO_HEAD_LEN;
}

static FORCE_INLINE void tdRSmaQTaskInfoIterDestroy(SRSmaQTaskInfoIter *pIter) { taosMemoryFreeClear(pIter->pBuf); }

static FORCE_INLINE void tdFreeTaskHandle(qTaskInfo_t *taskHandle, int32_t vgId, int32_t level) {
  // Note: free/kill may in RC
  qTaskInfo_t otaskHandle = atomic_load_ptr(taskHandle);
  if (otaskHandle && atomic_val_compare_exchange_ptr(taskHandle, otaskHandle, NULL)) {
    smaDebug("vgId:%d, free qTaskInfo_t %p of level %d", vgId, otaskHandle, level);
    qDestroyTask(otaskHandle);
  } else {
    smaDebug("vgId:%d, not free qTaskInfo_t %p of level %d", vgId, otaskHandle, level);
  }
}

void *tdFreeRSmaInfo(SRSmaInfo *pInfo) {
  if (pInfo) {
    SSma *pSma = RSMA_INFO_SMA(pInfo);
    for (int32_t i = 0; i < TSDB_RETENTION_L2; ++i) {
      SRSmaInfoItem *pItem = &pInfo->items[i];
      if (pItem->taskInfo) {
        if (pItem->tmrId) {
          smaDebug("vgId:%d, table %" PRIi64 " stop fetch timer %p level %d", SMA_VID(pSma), pInfo->suid, pItem->tmrId,
                   i + 1);
          taosTmrStopA(&pItem->tmrId);
        }
        tdFreeTaskHandle(&pItem->taskInfo, SMA_VID(pSma), i + 1);
      } else {
        smaDebug("vgId:%d, table %" PRIi64 " no need to destroy rsma info level %d since empty taskInfo", SMA_VID(pSma),
                 pInfo->suid, i + 1);
      }
    }
    taosMemoryFree(pInfo->pTSchema);
    taosMemoryFree(pInfo);
  }

  return NULL;
}

static FORCE_INLINE int32_t tdUidStoreInit(STbUidStore **pStore) {
  ASSERT(*pStore == NULL);
  *pStore = taosMemoryCalloc(1, sizeof(STbUidStore));
  if (*pStore == NULL) {
    terrno = TSDB_CODE_OUT_OF_MEMORY;
    return TSDB_CODE_FAILED;
  }
  return TSDB_CODE_SUCCESS;
}

static int32_t tdUpdateTbUidListImpl(SSma *pSma, tb_uid_t *suid, SArray *tbUids) {
  SSmaEnv   *pEnv = SMA_RSMA_ENV(pSma);
  SRSmaStat *pStat = (SRSmaStat *)SMA_ENV_STAT(pEnv);
  SRSmaInfo *pRSmaInfo = NULL;

  if (!suid || !tbUids) {
    terrno = TSDB_CODE_INVALID_PTR;
    smaError("vgId:%d, failed to get rsma info for uid:%" PRIi64 " since %s", SMA_VID(pSma), *suid, terrstr(terrno));
    return TSDB_CODE_FAILED;
  }

  pRSmaInfo = taosHashGet(RSMA_INFO_HASH(pStat), suid, sizeof(tb_uid_t));
  if (!pRSmaInfo || !(pRSmaInfo = *(SRSmaInfo **)pRSmaInfo)) {
    smaError("vgId:%d, failed to get rsma info for uid:%" PRIi64, SMA_VID(pSma), *suid);
    terrno = TSDB_CODE_RSMA_INVALID_STAT;
    return TSDB_CODE_FAILED;
  }

  if (pRSmaInfo->items[0].taskInfo) {
    if ((qUpdateQualifiedTableId(pRSmaInfo->items[0].taskInfo, tbUids, true) < 0)) {
      smaError("vgId:%d, update tbUidList failed for uid:%" PRIi64 " since %s", SMA_VID(pSma), *suid, terrstr(terrno));
      return TSDB_CODE_FAILED;
    } else {
      smaDebug("vgId:%d, update tbUidList succeed for qTaskInfo:%p with suid:%" PRIi64 ", uid:%" PRIi64, SMA_VID(pSma),
               pRSmaInfo->items[0].taskInfo, *suid, *(int64_t *)taosArrayGet(tbUids, 0));
    }
  }

  if (pRSmaInfo->items[1].taskInfo) {
    if ((qUpdateQualifiedTableId(pRSmaInfo->items[1].taskInfo, tbUids, true) < 0)) {
      smaError("vgId:%d, update tbUidList failed for uid:%" PRIi64 " since %s", SMA_VID(pSma), *suid, terrstr(terrno));
      return TSDB_CODE_FAILED;
    } else {
      smaDebug("vgId:%d, update tbUidList succeed for qTaskInfo:%p with suid:%" PRIi64 ", uid:%" PRIi64, SMA_VID(pSma),
               pRSmaInfo->items[1].taskInfo, *suid, *(int64_t *)taosArrayGet(tbUids, 0));
    }
  }

  return TSDB_CODE_SUCCESS;
}

int32_t tdUpdateTbUidList(SSma *pSma, STbUidStore *pStore) {
  if (!pStore || (taosArrayGetSize(pStore->tbUids) == 0)) {
    return TSDB_CODE_SUCCESS;
  }

  if (tdUpdateTbUidListImpl(pSma, &pStore->suid, pStore->tbUids) != TSDB_CODE_SUCCESS) {
    return TSDB_CODE_FAILED;
  }

  void *pIter = taosHashIterate(pStore->uidHash, NULL);
  while (pIter) {
    tb_uid_t *pTbSuid = (tb_uid_t *)taosHashGetKey(pIter, NULL);
    SArray   *pTbUids = *(SArray **)pIter;

    if (tdUpdateTbUidListImpl(pSma, pTbSuid, pTbUids) != TSDB_CODE_SUCCESS) {
      taosHashCancelIterate(pStore->uidHash, pIter);
      return TSDB_CODE_FAILED;
    }

    pIter = taosHashIterate(pStore->uidHash, pIter);
  }
  return TSDB_CODE_SUCCESS;
}

/**
 * @brief fetch suid/uids when create child tables of rollup SMA
 *
 * @param pTsdb
 * @param ppStore
 * @param suid
 * @param uid
 * @return int32_t
 */
int32_t tdFetchTbUidList(SSma *pSma, STbUidStore **ppStore, tb_uid_t suid, tb_uid_t uid) {
  SSmaEnv *pEnv = SMA_RSMA_ENV(pSma);

  // only applicable to rollup SMA ctables
  if (!pEnv) {
    return TSDB_CODE_SUCCESS;
  }

  SRSmaStat *pStat = (SRSmaStat *)SMA_ENV_STAT(pEnv);
  SHashObj  *infoHash = NULL;
  if (!pStat || !(infoHash = RSMA_INFO_HASH(pStat))) {
    terrno = TSDB_CODE_RSMA_INVALID_STAT;
    return TSDB_CODE_FAILED;
  }

  // info cached when create rsma stable and return directly for non-rsma ctables
  if (!taosHashGet(infoHash, &suid, sizeof(tb_uid_t))) {
    return TSDB_CODE_SUCCESS;
  }

  ASSERT(ppStore != NULL);

  if (!(*ppStore)) {
    if (tdUidStoreInit(ppStore) < 0) {
      return TSDB_CODE_FAILED;
    }
  }

  if (tdUidStorePut(*ppStore, suid, &uid) < 0) {
    *ppStore = tdUidStoreFree(*ppStore);
    return TSDB_CODE_FAILED;
  }

  return TSDB_CODE_SUCCESS;
}

static int32_t tdSetRSmaInfoItemParams(SSma *pSma, SRSmaParam *param, SRSmaInfo *pRSmaInfo, SReadHandle *pReadHandle,
                                       int8_t idx) {
  SRetention *pRetention = SMA_RETENTION(pSma);
  STsdbCfg   *pTsdbCfg = SMA_TSDB_CFG(pSma);

  if (param->qmsg[idx]) {
    SRSmaInfoItem *pItem = &(pRSmaInfo->items[idx]);
    pItem->refId = RSMA_REF_ID(pRSmaInfo->pStat);
    pItem->pRsmaInfo = pRSmaInfo;
    pItem->taskInfo = qCreateStreamExecTaskInfo(param->qmsg[idx], pReadHandle);
    if (!pItem->taskInfo) {
      terrno = TSDB_CODE_RSMA_QTASKINFO_CREATE;
      goto _err;
    }
    pItem->triggerStat = TASK_TRIGGER_STAT_INACTIVE;
    if (param->maxdelay[idx] < TSDB_MIN_ROLLUP_MAX_DELAY) {
      int64_t msInterval =
          convertTimeFromPrecisionToUnit(pRetention[idx + 1].freq, pTsdbCfg->precision, TIME_UNIT_MILLISECOND);
      pItem->maxDelay = (int32_t)msInterval;
    } else {
      pItem->maxDelay = (int32_t)param->maxdelay[idx];
    }
    if (pItem->maxDelay > TSDB_MAX_ROLLUP_MAX_DELAY) {
      pItem->maxDelay = TSDB_MAX_ROLLUP_MAX_DELAY;
    }
    pItem->level = (idx == 0 ? TSDB_RETENTION_L1 : TSDB_RETENTION_L2);
<<<<<<< HEAD
    smaInfo("vgId:%d table:%" PRIi64 " level:%" PRIi8 " maxdelay:%" PRIi64 " watermark:%" PRIi64 ", finally maxdelay:%"PRIi32, SMA_VID(pSma),
            pRSmaInfo->suid, idx + 1, param->maxdelay[idx], param->watermark[idx], pItem->maxDelay);
=======
    smaInfo("vgId:%d table:%" PRIi64 " level:%" PRIi8 " maxdelay:%" PRIi64 " watermark:%" PRIi64
            ", finally maxdelay:%" PRIi32,
            SMA_VID(pSma), pRSmaInfo->suid, idx + 1, param->maxdelay[idx], param->watermark[idx], pItem->maxDelay);
>>>>>>> ebc9e438
  }
  return TSDB_CODE_SUCCESS;
_err:
  return TSDB_CODE_FAILED;
}

/**
 * @brief for rsam create or restore
 *
 * @param pSma
 * @param param
 * @param suid
 * @param tbName
 * @return int32_t
 */
int32_t tdProcessRSmaCreateImpl(SSma *pSma, SRSmaParam *param, int64_t suid, const char *tbName) {
  SVnode *pVnode = pSma->pVnode;
  SMeta  *pMeta = pVnode->pMeta;
  SMsgCb *pMsgCb = &pVnode->msgCb;

  if ((param->qmsgLen[0] == 0) && (param->qmsgLen[1] == 0)) {
    smaDebug("vgId:%d, no qmsg1/qmsg2 for rollup table %s %" PRIi64, SMA_VID(pSma), tbName, suid);
    return TSDB_CODE_SUCCESS;
  }

  if (tdCheckAndInitSmaEnv(pSma, TSDB_SMA_TYPE_ROLLUP) != TSDB_CODE_SUCCESS) {
    terrno = TSDB_CODE_TDB_INIT_FAILED;
    return TSDB_CODE_FAILED;
  }

  SSmaEnv   *pEnv = SMA_RSMA_ENV(pSma);
  SRSmaStat *pStat = (SRSmaStat *)SMA_ENV_STAT(pEnv);
  SRSmaInfo *pRSmaInfo = NULL;

  pRSmaInfo = taosHashGet(RSMA_INFO_HASH(pStat), &suid, sizeof(tb_uid_t));
  if (pRSmaInfo) {
    ASSERT(0);  // TODO: free original pRSmaInfo if exists abnormally
    smaDebug("vgId:%d, rsma info already exists for table %s, %" PRIi64, SMA_VID(pSma), tbName, suid);
    return TSDB_CODE_SUCCESS;
  }

  // from write queue: single thead
  pRSmaInfo = (SRSmaInfo *)taosMemoryCalloc(1, sizeof(SRSmaInfo));
  if (!pRSmaInfo) {
    terrno = TSDB_CODE_OUT_OF_MEMORY;
    return TSDB_CODE_FAILED;
  }

  STqReader *pReader = tqOpenReader(pVnode);
  if (!pReader) {
    terrno = TSDB_CODE_OUT_OF_MEMORY;
    goto _err;
  }

  SReadHandle handle = {
      .tqReader = pReader,
      .meta = pMeta,
      .pMsgCb = pMsgCb,
      .vnode = pVnode,
  };

  STSchema *pTSchema = metaGetTbTSchema(SMA_META(pSma), suid, -1);
  if (!pTSchema) {
    terrno = TSDB_CODE_TDB_IVD_TB_SCHEMA_VERSION;
    goto _err;
  }
  pRSmaInfo->pTSchema = pTSchema;
  pRSmaInfo->pStat = pStat;
  pRSmaInfo->suid = suid;

  if (tdSetRSmaInfoItemParams(pSma, param, pRSmaInfo, &handle, 0) < 0) {
    goto _err;
  }

  if (tdSetRSmaInfoItemParams(pSma, param, pRSmaInfo, &handle, 1) < 0) {
    goto _err;
  }

  if (taosHashPut(RSMA_INFO_HASH(pStat), &suid, sizeof(tb_uid_t), &pRSmaInfo, sizeof(pRSmaInfo)) < 0) {
    goto _err;
  }

  smaDebug("vgId:%d, register rsma info succeed for table %" PRIi64, SMA_VID(pSma), suid);

  return TSDB_CODE_SUCCESS;
_err:
  tdFreeRSmaInfo(pRSmaInfo);
  taosMemoryFree(pReader);
  return TSDB_CODE_FAILED;
}

/**
 * @brief Check and init qTaskInfo_t, only applicable to stable with SRSmaParam currently
 *
 * @param pVnode
 * @param pReq
 * @return int32_t
 */
int32_t tdProcessRSmaCreate(SVnode *pVnode, SVCreateStbReq *pReq) {
  SSma *pSma = pVnode->pSma;
  if (!pReq->rollup) {
    smaTrace("vgId:%d, return directly since no rollup for stable %s %" PRIi64, SMA_VID(pSma), pReq->name, pReq->suid);
    return TSDB_CODE_SUCCESS;
  }

  return tdProcessRSmaCreateImpl(pSma, &pReq->rsmaParam, pReq->suid, pReq->name);
}

/**
 * @brief store suid/[uids], prefer to use array and then hash
 *
 * @param pStore
 * @param suid
 * @param uid
 * @return int32_t
 */
static int32_t tdUidStorePut(STbUidStore *pStore, tb_uid_t suid, tb_uid_t *uid) {
  // prefer to store suid/uids in array
  if ((suid == pStore->suid) || (pStore->suid == 0)) {
    if (pStore->suid == 0) {
      pStore->suid = suid;
    }
    if (uid) {
      if (!pStore->tbUids) {
        if (!(pStore->tbUids = taosArrayInit(1, sizeof(tb_uid_t)))) {
          terrno = TSDB_CODE_OUT_OF_MEMORY;
          return TSDB_CODE_FAILED;
        }
      }
      if (!taosArrayPush(pStore->tbUids, uid)) {
        return TSDB_CODE_FAILED;
      }
    }
  } else {
    // store other suid/uids in hash when multiple stable/table included in 1 batch of request
    if (!pStore->uidHash) {
      pStore->uidHash = taosHashInit(4, taosGetDefaultHashFunction(TSDB_DATA_TYPE_BIGINT), false, HASH_ENTRY_LOCK);
      if (!pStore->uidHash) {
        return TSDB_CODE_FAILED;
      }
    }
    if (uid) {
      SArray *uidArray = taosHashGet(pStore->uidHash, &suid, sizeof(tb_uid_t));
      if (uidArray && ((uidArray = *(SArray **)uidArray))) {
        taosArrayPush(uidArray, uid);
      } else {
        SArray *pUidArray = taosArrayInit(1, sizeof(tb_uid_t));
        if (!pUidArray) {
          terrno = TSDB_CODE_OUT_OF_MEMORY;
          return TSDB_CODE_FAILED;
        }
        if (!taosArrayPush(pUidArray, uid)) {
          terrno = TSDB_CODE_OUT_OF_MEMORY;
          return TSDB_CODE_FAILED;
        }
        if (taosHashPut(pStore->uidHash, &suid, sizeof(suid), &pUidArray, sizeof(pUidArray)) < 0) {
          return TSDB_CODE_FAILED;
        }
      }
    } else {
      if (taosHashPut(pStore->uidHash, &suid, sizeof(suid), NULL, 0) < 0) {
        return TSDB_CODE_FAILED;
      }
    }
  }
  return TSDB_CODE_SUCCESS;
}

void tdUidStoreDestory(STbUidStore *pStore) {
  if (pStore) {
    if (pStore->uidHash) {
      if (pStore->tbUids) {
        // When pStore->tbUids not NULL, the pStore->uidHash has k/v; otherwise pStore->uidHash only has keys.
        void *pIter = taosHashIterate(pStore->uidHash, NULL);
        while (pIter) {
          SArray *arr = *(SArray **)pIter;
          taosArrayDestroy(arr);
          pIter = taosHashIterate(pStore->uidHash, pIter);
        }
      }
      taosHashCleanup(pStore->uidHash);
    }
    taosArrayDestroy(pStore->tbUids);
  }
}

void *tdUidStoreFree(STbUidStore *pStore) {
  if (pStore) {
    tdUidStoreDestory(pStore);
    taosMemoryFree(pStore);
  }
  return NULL;
}

static int32_t tdProcessSubmitReq(STsdb *pTsdb, int64_t version, void *pReq) {
  if (!pReq) {
    terrno = TSDB_CODE_INVALID_PTR;
    return TSDB_CODE_FAILED;
  }

  SSubmitReq *pSubmitReq = (SSubmitReq *)pReq;

  if (tsdbInsertData(pTsdb, version, pSubmitReq, NULL) < 0) {
    return TSDB_CODE_FAILED;
  }

  return TSDB_CODE_SUCCESS;
}

static int32_t tdFetchSubmitReqSuids(SSubmitReq *pMsg, STbUidStore *pStore) {
  SSubmitMsgIter msgIter = {0};
  SSubmitBlk    *pBlock = NULL;
  SSubmitBlkIter blkIter = {0};
  STSRow        *row = NULL;

  terrno = TSDB_CODE_SUCCESS;

  if (tInitSubmitMsgIter(pMsg, &msgIter) < 0) {
    return -1;
  }
  while (true) {
    if (tGetSubmitMsgNext(&msgIter, &pBlock) < 0) {
      return -1;
    }

    if (!pBlock) break;
    tdUidStorePut(pStore, msgIter.suid, NULL);
  }

  if (terrno != TSDB_CODE_SUCCESS) {
    return -1;
  }
  return 0;
}

static void tdDestroySDataBlockArray(SArray *pArray) {
  // TODO
#if 0
  for (int32_t i = 0; i < taosArrayGetSize(pArray); ++i) {
    SSDataBlock *pDataBlock = taosArrayGet(pArray, i);
    blockDestroyInner(pDataBlock);
  }
#endif
  taosArrayDestroy(pArray);
}

int64_t tdRSmaGetMaxSubmitVer(SSma *pSma, int8_t level) {
  if (level == TSDB_RETENTION_L0) {
    return pSma->pVnode->state.applied;
  }

  SSmaEnv   *pRSmaEnv = SMA_RSMA_ENV(pSma);
  SRSmaStat *pRSmaStat = (SRSmaStat *)(SMA_ENV_STAT(pRSmaEnv));

  return atomic_load_64(&pRSmaStat->submitVer);
}

static int32_t tdFetchAndSubmitRSmaResult(SRSmaInfoItem *pItem, int8_t blkType) {
  SArray    *pResult = NULL;
  SRSmaInfo *pRSmaInfo = pItem->pRsmaInfo;
  SSma      *pSma = RSMA_INFO_SMA(pRSmaInfo);

  while (1) {
    SSDataBlock *output = NULL;
    uint64_t     ts;
    if (qExecTask(pItem->taskInfo, &output, &ts) < 0) {
      ASSERT(false);
    }
    if (!output) {
      break;
    }

    if (!pResult) {
      pResult = taosArrayInit(1, sizeof(SSDataBlock));
      if (!pResult) {
        terrno = TSDB_CODE_OUT_OF_MEMORY;
        return TSDB_CODE_FAILED;
      }
    }

    taosArrayPush(pResult, output);
  }

  if (taosArrayGetSize(pResult) > 0) {
#if 1
    char flag[10] = {0};
    snprintf(flag, 10, "level %" PRIi8, pItem->level);
    blockDebugShowDataBlocks(pResult, flag);
#endif
    STsdb      *sinkTsdb = (pItem->level == TSDB_RETENTION_L1 ? pSma->pRSmaTsdb1 : pSma->pRSmaTsdb2);
    SSubmitReq *pReq = NULL;
    // TODO: the schema update should be handled
    if (buildSubmitReqFromDataBlock(&pReq, pResult, pRSmaInfo->pTSchema, SMA_VID(pSma), pRSmaInfo->suid) < 0) {
      smaError("vgId:%d, build submit req for rsma table %" PRIi64 "l evel %" PRIi8 " failed since %s", SMA_VID(pSma),
               pRSmaInfo->suid, pItem->level, terrstr());
      goto _err;
    }

    if (pReq && tdProcessSubmitReq(sinkTsdb, atomic_add_fetch_64(&pRSmaInfo->pStat->submitVer, 1), pReq) < 0) {
      taosMemoryFreeClear(pReq);
      smaError("vgId:%d, process submit req for rsma table %" PRIi64 " level %" PRIi8 " failed since %s", SMA_VID(pSma),
               pRSmaInfo->suid, pItem->level, terrstr());
      goto _err;
    }

    taosMemoryFreeClear(pReq);
  } else if (terrno == 0) {
    smaDebug("vgId:%d, no rsma %" PRIi8 " data fetched yet", SMA_VID(pSma), pItem->level);
  } else {
    smaDebug("vgId:%d, no rsma %" PRIi8 " data fetched since %s", SMA_VID(pSma), pItem->level, tstrerror(terrno));
  }

  tdDestroySDataBlockArray(pResult);
  return TSDB_CODE_SUCCESS;
_err:
  tdDestroySDataBlockArray(pResult);
  return TSDB_CODE_FAILED;
}

/**
 * @brief trigger to get rsma result
 *
 * @param param
 * @param tmrId
 */
static void tdRSmaFetchTrigger(void *param, void *tmrId) {
  SRSmaInfoItem *pItem = param;
  SSma          *pSma = NULL;
  SRSmaStat     *pStat = (SRSmaStat *)taosAcquireRef(smaMgmt.smaRef, pItem->refId);
  if (!pStat) {
    smaDebug("rsma fetch task not start since already destroyed");
    return;
  }

  pSma = RSMA_INFO_SMA(pItem->pRsmaInfo);

  // if rsma trigger stat in paused, cancelled or finished, not start fetch task
  int8_t rsmaTriggerStat = atomic_load_8(RSMA_TRIGGER_STAT(pStat));
  switch (rsmaTriggerStat) {
    case TASK_TRIGGER_STAT_PAUSED:
    case TASK_TRIGGER_STAT_CANCELLED:
    case TASK_TRIGGER_STAT_FINISHED: {
      taosReleaseRef(smaMgmt.smaRef, pItem->refId);
      smaDebug("vgId:%d, not fetch rsma level %" PRIi8 " data for table:%" PRIi64 " since stat is cancelled",
               SMA_VID(pSma), pItem->level, pItem->pRsmaInfo->suid);
      return;
    }
    default:
      break;
  }

  int8_t fetchTriggerStat =
      atomic_val_compare_exchange_8(&pItem->triggerStat, TASK_TRIGGER_STAT_ACTIVE, TASK_TRIGGER_STAT_INACTIVE);
  switch (fetchTriggerStat) {
    case TASK_TRIGGER_STAT_ACTIVE: {
      smaDebug("vgId:%d, fetch rsma level %" PRIi8 " data for table:%" PRIi64 " since stat is active", SMA_VID(pSma),
               pItem->level, pItem->pRsmaInfo->suid);

      tdRefSmaStat(pSma, (SSmaStat *)pStat);

      SSDataBlock dataBlock = {.info.type = STREAM_GET_ALL};
      qSetStreamInput(pItem->taskInfo, &dataBlock, STREAM_INPUT__DATA_BLOCK, false);
      tdFetchAndSubmitRSmaResult(pItem, STREAM_INPUT__DATA_BLOCK);

      tdUnRefSmaStat(pSma, (SSmaStat *)pStat);
    } break;
    case TASK_TRIGGER_STAT_PAUSED: {
      smaDebug("vgId:%d, not fetch rsma level %" PRIi8 " data for table:%" PRIi64 " since stat is paused",
               SMA_VID(pSma), pItem->level, pItem->pRsmaInfo->suid);
    } break;
    case TASK_TRIGGER_STAT_INACTIVE: {
      smaDebug("vgId:%d, not fetch rsma level %" PRIi8 " data for table:%" PRIi64 " since stat is inactive",
               SMA_VID(pSma), pItem->level, pItem->pRsmaInfo->suid);
    } break;
    case TASK_TRIGGER_STAT_INIT: {
      smaDebug("vgId:%d, not fetch rsma level %" PRIi8 " data for table:%" PRIi64 " since stat is init", SMA_VID(pSma),
               pItem->level, pItem->pRsmaInfo->suid);
    } break;
    default: {
      smaWarn("vgId:%d, not fetch rsma level %" PRIi8 " data for table:%" PRIi64 " since stat is unknown",
              SMA_VID(pSma), pItem->level, pItem->pRsmaInfo->suid);
    } break;
  }

_end:
  taosReleaseRef(smaMgmt.smaRef, pItem->refId);
}

static int32_t tdExecuteRSmaImpl(SSma *pSma, const void *pMsg, int32_t inputType, SRSmaInfoItem *pItem, tb_uid_t suid,
                                 int8_t level) {
  if (!pItem || !pItem->taskInfo) {
    smaDebug("vgId:%d, no qTaskInfo to execute rsma %" PRIi8 " task for suid:%" PRIu64, SMA_VID(pSma), level, suid);
    return TSDB_CODE_SUCCESS;
  }

  smaDebug("vgId:%d, execute rsma %" PRIi8 " task for qTaskInfo:%p suid:%" PRIu64, SMA_VID(pSma), level,
           pItem->taskInfo, suid);

  if (qSetStreamInput(pItem->taskInfo, pMsg, inputType, true) < 0) {  // INPUT__DATA_SUBMIT
    smaError("vgId:%d, rsma % " PRIi8 " qSetStreamInput failed since %s", SMA_VID(pSma), level, tstrerror(terrno));
    return TSDB_CODE_FAILED;
  }

  tdFetchAndSubmitRSmaResult(pItem, STREAM_INPUT__DATA_SUBMIT);
  atomic_store_8(&pItem->triggerStat, TASK_TRIGGER_STAT_ACTIVE);

  SSmaEnv   *pEnv = SMA_RSMA_ENV(pSma);
  SRSmaStat *pStat = SMA_RSMA_STAT(pEnv->pStat);

  if (pStat->tmrHandle) {
    taosTmrReset(tdRSmaFetchTrigger, pItem->maxDelay, pItem, pStat->tmrHandle, &pItem->tmrId);
  } else {
    ASSERT(0);
  }

  return TSDB_CODE_SUCCESS;
}

static int32_t tdExecuteRSma(SSma *pSma, const void *pMsg, int32_t inputType, tb_uid_t suid) {
  SSmaEnv *pEnv = SMA_RSMA_ENV(pSma);
  if (!pEnv) {
    // only applicable when rsma env exists
    return TSDB_CODE_SUCCESS;
  }

  SRSmaStat *pStat = (SRSmaStat *)SMA_ENV_STAT(pEnv);
  SRSmaInfo *pRSmaInfo = NULL;

  pRSmaInfo = taosHashGet(RSMA_INFO_HASH(pStat), &suid, sizeof(tb_uid_t));

  if (!pRSmaInfo || !(pRSmaInfo = *(SRSmaInfo **)pRSmaInfo)) {
    smaDebug("vgId:%d, return as no rsma info for suid:%" PRIu64, SMA_VID(pSma), suid);
    return TSDB_CODE_SUCCESS;
  }

  if (!pRSmaInfo->items[0].taskInfo) {
    smaDebug("vgId:%d, return as no rsma qTaskInfo for suid:%" PRIu64, SMA_VID(pSma), suid);
    return TSDB_CODE_SUCCESS;
  }

  if (inputType == STREAM_INPUT__DATA_SUBMIT) {
    tdExecuteRSmaImpl(pSma, pMsg, inputType, &pRSmaInfo->items[0], suid, TSDB_RETENTION_L1);
    tdExecuteRSmaImpl(pSma, pMsg, inputType, &pRSmaInfo->items[1], suid, TSDB_RETENTION_L2);
  }

  return TSDB_CODE_SUCCESS;
}

int32_t tdProcessRSmaSubmit(SSma *pSma, void *pMsg, int32_t inputType) {
  SSmaEnv *pEnv = SMA_RSMA_ENV(pSma);
  if (!pEnv) {
    // only applicable when rsma env exists
    return TSDB_CODE_SUCCESS;
  }

  SRetention *pRetention = SMA_RETENTION(pSma);
  if (!RETENTION_VALID(pRetention + 1)) {
    // return directly if retention level 1 is invalid
    return TSDB_CODE_SUCCESS;
  }

  if (inputType == STREAM_INPUT__DATA_SUBMIT) {
    STbUidStore uidStore = {0};
    tdFetchSubmitReqSuids(pMsg, &uidStore);

    if (uidStore.suid != 0) {
      tdExecuteRSma(pSma, pMsg, inputType, uidStore.suid);

      void *pIter = taosHashIterate(uidStore.uidHash, NULL);
      while (pIter) {
        tb_uid_t *pTbSuid = (tb_uid_t *)taosHashGetKey(pIter, NULL);
        tdExecuteRSma(pSma, pMsg, inputType, *pTbSuid);
        pIter = taosHashIterate(uidStore.uidHash, pIter);
      }

      tdUidStoreDestory(&uidStore);
    }
  }
  return TSDB_CODE_SUCCESS;
}

static int32_t tdRSmaRestoreQTaskInfoInit(SSma *pSma, int64_t *nTables) {
  SVnode *pVnode = pSma->pVnode;

  SArray *suidList = taosArrayInit(1, sizeof(tb_uid_t));
  if (tsdbGetStbIdList(SMA_META(pSma), 0, suidList) < 0) {
    taosArrayDestroy(suidList);
    smaError("vgId:%d, failed to restore rsma env since get stb id list error: %s", TD_VID(pVnode), terrstr());
    return TSDB_CODE_FAILED;
  }

  int64_t arrSize = taosArrayGetSize(suidList);

  if (nTables) {
    *nTables = arrSize;
  }

  if (arrSize == 0) {
    taosArrayDestroy(suidList);
    smaDebug("vgId:%d, no need to restore rsma env since empty stb id list", TD_VID(pVnode));
    return TSDB_CODE_SUCCESS;
  }

  SMetaReader mr = {0};
  metaReaderInit(&mr, SMA_META(pSma), 0);
  for (int64_t i = 0; i < arrSize; ++i) {
    tb_uid_t suid = *(tb_uid_t *)taosArrayGet(suidList, i);
    smaDebug("vgId:%d, rsma restore, suid is %" PRIi64, TD_VID(pVnode), suid);
    if (metaGetTableEntryByUid(&mr, suid) < 0) {
      smaError("vgId:%d, rsma restore, failed to get table meta for %" PRIi64 " since %s", TD_VID(pVnode), suid,
               terrstr());
      goto _err;
    }
    ASSERT(mr.me.type == TSDB_SUPER_TABLE);
    ASSERT(mr.me.uid == suid);
    if (TABLE_IS_ROLLUP(mr.me.flags)) {
      SRSmaParam *param = &mr.me.stbEntry.rsmaParam;
      for (int i = 0; i < TSDB_RETENTION_L2; ++i) {
        smaDebug("vgId:%d, rsma restore, table:%" PRIi64 " level:%d, maxdelay:%" PRIi64 " watermark:%" PRIi64
                 " qmsgLen:%" PRIi32,
                 TD_VID(pVnode), suid, i, param->maxdelay[i], param->watermark[i], param->qmsgLen[i]);
      }
      if (tdProcessRSmaCreateImpl(pSma, &mr.me.stbEntry.rsmaParam, suid, mr.me.name) < 0) {
        smaError("vgId:%d, rsma restore env failed for %" PRIi64 " since %s", TD_VID(pVnode), suid, terrstr());
        goto _err;
      }
      smaDebug("vgId:%d, rsma restore env success for %" PRIi64, TD_VID(pVnode), suid);
    }
  }

  metaReaderClear(&mr);
  taosArrayDestroy(suidList);

  return TSDB_CODE_SUCCESS;
_err:
  metaReaderClear(&mr);
  taosArrayDestroy(suidList);

  return TSDB_CODE_FAILED;
}

static int32_t tdRSmaRestoreQTaskInfoReload(SSma *pSma, int64_t *committed) {
  SVnode *pVnode = pSma->pVnode;
  STFile  tFile = {0};
  char    qTaskInfoFName[TSDB_FILENAME_LEN] = {0};

  tdRSmaQTaskInfoGetFName(TD_VID(pVnode), pVnode->state.committed, qTaskInfoFName);
  if (tdInitTFile(&tFile, tfsGetPrimaryPath(pVnode->pTfs), qTaskInfoFName) < 0) {
    goto _err;
  }

  if (!taosCheckExistFile(TD_TFILE_FULL_NAME(&tFile))) {
    *committed = 0;
    if (pVnode->state.committed > 0) {
      smaWarn("vgId:%d, rsma restore for version %" PRIi64 ", not start as %s not exist", TD_VID(pVnode),
              pVnode->state.committed, TD_TFILE_FULL_NAME(&tFile));
    } else {
      smaDebug("vgId:%d, rsma restore for version %" PRIi64 ", no need as %s not exist", TD_VID(pVnode),
               pVnode->state.committed, TD_TFILE_FULL_NAME(&tFile));
    }
    return TSDB_CODE_SUCCESS;
  }

  if (tdOpenTFile(&tFile, TD_FILE_READ) < 0) {
    goto _err;
  }

  STFInfo tFileInfo = {0};
  if (tdLoadTFileHeader(&tFile, &tFileInfo) < 0) {
    goto _err;
  }

  ASSERT(tFileInfo.qTaskInfo.submitVer > 0);

  SSmaEnv   *pRSmaEnv = pSma->pRSmaEnv;
  SRSmaStat *pRSmaStat = (SRSmaStat *)SMA_ENV_STAT(pRSmaEnv);
  atomic_store_64(&pRSmaStat->submitVer, tFileInfo.qTaskInfo.submitVer);
  smaDebug("%s:%d tFileInfo.qTaskInfo.submitVer = %" PRIi64, __func__, __LINE__, tFileInfo.qTaskInfo.submitVer);

  SRSmaQTaskInfoIter fIter = {0};
  if (tdRSmaQTaskInfoIterInit(&fIter, &tFile) < 0) {
    tdRSmaQTaskInfoIterDestroy(&fIter);
    tdCloseTFile(&tFile);
    tdDestroyTFile(&tFile);
    goto _err;
  }

  if (tdRSmaQTaskInfoRestore(pSma, &fIter) < 0) {
    tdRSmaQTaskInfoIterDestroy(&fIter);
    tdCloseTFile(&tFile);
    tdDestroyTFile(&tFile);
    goto _err;
  }

  tdRSmaQTaskInfoIterDestroy(&fIter);
  tdCloseTFile(&tFile);
  tdDestroyTFile(&tFile);

  // restored successfully from committed
  *committed = pVnode->state.committed;

  return TSDB_CODE_SUCCESS;
_err:
  smaError("vgId:%d, rsma restore for version %" PRIi64 ", qtaskinfo reload failed since %s", TD_VID(pVnode),
           pVnode->state.committed, terrstr());
  return TSDB_CODE_FAILED;
}

/**
 * @brief reload ts data from checkpoint
 *
 * @param pSma
 * @param committed restore from committed version
 * @return int32_t
 */
static int32_t tdRSmaRestoreTSDataReload(SSma *pSma, int64_t committed) {
  // TODO
  smaDebug("vgId:%d, rsma restore from %" PRIi64 ", ts data reload success", SMA_VID(pSma), committed);
  return TSDB_CODE_SUCCESS;
_err:
  smaError("vgId:%d, rsma restore from %" PRIi64 ", ts data reload failed since %s", SMA_VID(pSma), committed,
           terrstr());
  return TSDB_CODE_FAILED;
}

int32_t tdProcessRSmaRestoreImpl(SSma *pSma) {
  // step 1: iterate all stables to restore the rsma env
  int64_t nTables = 0;
  if (tdRSmaRestoreQTaskInfoInit(pSma, &nTables) < 0) {
    goto _err;
  }

  if (nTables <= 0) {
    smaDebug("vgId:%d, no need to restore rsma task since no tables", SMA_VID(pSma));
    return TSDB_CODE_SUCCESS;
  }

  // step 2: retrieve qtaskinfo items from the persistence file(rsma/qtaskinfo) and restore
  int64_t committed = -1;
  if (tdRSmaRestoreQTaskInfoReload(pSma, &committed) < 0) {
    goto _err;
  }

  // step 3: reload ts data from checkpoint
  if (tdRSmaRestoreTSDataReload(pSma, committed) < 0) {
    goto _err;
  }

  return TSDB_CODE_SUCCESS;
_err:
  smaError("vgId:%d failed to restore rsma task since %s", SMA_VID(pSma), terrstr());
  return TSDB_CODE_FAILED;
}

static int32_t tdRSmaQTaskInfoItemRestore(SSma *pSma, const SRSmaQTaskInfoItem *pItem) {
  SRSmaStat *pStat = (SRSmaStat *)SMA_ENV_STAT((SSmaEnv *)pSma->pRSmaEnv);
  SRSmaInfo *pRSmaInfo = NULL;
  void      *qTaskInfo = NULL;

  pRSmaInfo = taosHashGet(RSMA_INFO_HASH(pStat), &pItem->suid, sizeof(pItem->suid));

  if (!pRSmaInfo || !(pRSmaInfo = *(SRSmaInfo **)pRSmaInfo)) {
    smaDebug("vgId:%d, no restore as no rsma info for table:%" PRIu64, SMA_VID(pSma), pItem->suid);
    return TSDB_CODE_SUCCESS;
  }

  if (pItem->type == TSDB_RETENTION_L1) {
    qTaskInfo = pRSmaInfo->items[0].taskInfo;
  } else if (pItem->type == TSDB_RETENTION_L2) {
    qTaskInfo = pRSmaInfo->items[1].taskInfo;
  } else {
    ASSERT(0);
  }

  if (!qTaskInfo) {
    smaDebug("vgId:%d, no restore as NULL rsma qTaskInfo for table:%" PRIu64, SMA_VID(pSma), pItem->suid);
    return TSDB_CODE_SUCCESS;
  }

  if (qDeserializeTaskStatus(qTaskInfo, pItem->qTaskInfo, pItem->len) < 0) {
    smaError("vgId:%d, restore rsma task failed for table:%" PRIi64 " level %d since %s", SMA_VID(pSma), pItem->suid,
             pItem->type, terrstr(terrno));
    return TSDB_CODE_FAILED;
  }
  smaDebug("vgId:%d, restore rsma task success for table:%" PRIi64 " level %d", SMA_VID(pSma), pItem->suid,
           pItem->type);

  return TSDB_CODE_SUCCESS;
}

static int32_t tdRSmaQTaskInfoIterInit(SRSmaQTaskInfoIter *pIter, STFile *pTFile) {
  memset(pIter, 0, sizeof(*pIter));
  pIter->pTFile = pTFile;
  pIter->offset = TD_FILE_HEAD_SIZE;

  if (tdGetTFileSize(pTFile, &pIter->fsize) < 0) {
    return TSDB_CODE_FAILED;
  }

  if ((pIter->fsize - TD_FILE_HEAD_SIZE) < RSMA_QTASKINFO_BUFSIZE) {
    pIter->nAlloc = pIter->fsize - TD_FILE_HEAD_SIZE;
  } else {
    pIter->nAlloc = RSMA_QTASKINFO_BUFSIZE;
  }

  if (pIter->nAlloc < TD_FILE_HEAD_SIZE) {
    pIter->nAlloc = TD_FILE_HEAD_SIZE;
  }

  pIter->pBuf = taosMemoryMalloc(pIter->nAlloc);
  if (!pIter->pBuf) {
    terrno = TSDB_CODE_OUT_OF_MEMORY;
    return TSDB_CODE_FAILED;
  }
  pIter->qBuf = pIter->pBuf;

  return TSDB_CODE_SUCCESS;
}

static int32_t tdRSmaQTaskInfoIterNextBlock(SRSmaQTaskInfoIter *pIter, bool *isFinish) {
  STFile *pTFile = pIter->pTFile;
  int64_t nBytes = RSMA_QTASKINFO_BUFSIZE;

  if (pIter->offset >= pIter->fsize) {
    *isFinish = true;
    return TSDB_CODE_SUCCESS;
  }

  if ((pIter->fsize - pIter->offset) < RSMA_QTASKINFO_BUFSIZE) {
    nBytes = pIter->fsize - pIter->offset;
  }

  if (tdSeekTFile(pTFile, pIter->offset, SEEK_SET) < 0) {
    return TSDB_CODE_FAILED;
  }

  if (tdReadTFile(pTFile, pIter->qBuf, nBytes) != nBytes) {
    return TSDB_CODE_FAILED;
  }

  int32_t infoLen = 0;
  taosDecodeFixedI32(pIter->qBuf, &infoLen);
  if (infoLen > nBytes) {
    if (infoLen <= RSMA_QTASKINFO_BUFSIZE) {
      terrno = TSDB_CODE_RSMA_FILE_CORRUPTED;
      smaError("iterate rsma qtaskinfo file %s failed since %s", TD_TFILE_FULL_NAME(pIter->pTFile), terrstr());
      return TSDB_CODE_FAILED;
    }
    pIter->nAlloc = infoLen;
    void *pBuf = taosMemoryRealloc(pIter->pBuf, infoLen);
    if (!pBuf) {
      terrno = TSDB_CODE_OUT_OF_MEMORY;
      return TSDB_CODE_FAILED;
    }
    pIter->pBuf = pBuf;
    pIter->qBuf = pIter->pBuf;
    nBytes = infoLen;

    if (tdSeekTFile(pTFile, pIter->offset, SEEK_SET)) {
      return TSDB_CODE_FAILED;
    }

    if (tdReadTFile(pTFile, pIter->pBuf, nBytes) != nBytes) {
      return TSDB_CODE_FAILED;
    }
  }

  pIter->offset += nBytes;
  pIter->nBytes = nBytes;
  pIter->nBufPos = 0;

  return TSDB_CODE_SUCCESS;
}

static int32_t tdRSmaQTaskInfoRestore(SSma *pSma, SRSmaQTaskInfoIter *pIter) {
  while (1) {
    // block iter
    bool isFinish = false;
    if (tdRSmaQTaskInfoIterNextBlock(pIter, &isFinish) < 0) {
      return TSDB_CODE_FAILED;
    }
    if (isFinish) {
      return TSDB_CODE_SUCCESS;
    }

    // consume the block
    int32_t qTaskInfoLenWithHead = 0;
    pIter->qBuf = taosDecodeFixedI32(pIter->qBuf, &qTaskInfoLenWithHead);
    if (qTaskInfoLenWithHead < RSMA_QTASKINFO_HEAD_LEN) {
      terrno = TSDB_CODE_TDB_FILE_CORRUPTED;
      smaError("vgId:%d, restore rsma qtaskinfo file %s failed since %s", SMA_VID(pSma),
               TD_TFILE_FULL_NAME(pIter->pTFile), terrstr());
      return TSDB_CODE_FAILED;
    }

    while (1) {
      if ((pIter->nBufPos + qTaskInfoLenWithHead) <= pIter->nBytes) {
        SRSmaQTaskInfoItem infoItem = {0};
        pIter->qBuf = taosDecodeFixedI8(pIter->qBuf, &infoItem.type);
        pIter->qBuf = taosDecodeFixedI64(pIter->qBuf, &infoItem.suid);
        infoItem.qTaskInfo = pIter->qBuf;
        infoItem.len = tdRSmaQTaskInfoContLen(qTaskInfoLenWithHead);
        // do the restore job
        smaDebug("vgId:%d, restore the qtask info %s offset:%" PRIi64 "\n", SMA_VID(pSma),
                 TD_TFILE_FULL_NAME(pIter->pTFile), pIter->offset - pIter->nBytes + pIter->nBufPos);
        tdRSmaQTaskInfoItemRestore(pSma, &infoItem);

        pIter->qBuf = POINTER_SHIFT(pIter->qBuf, infoItem.len);
        pIter->nBufPos += qTaskInfoLenWithHead;

        if ((pIter->nBufPos + RSMA_QTASKINFO_HEAD_LEN) >= pIter->nBytes) {
          // prepare and load next block in the file
          pIter->offset -= (pIter->nBytes - pIter->nBufPos);
          break;
        }

        pIter->qBuf = taosDecodeFixedI32(pIter->qBuf, &qTaskInfoLenWithHead);
        continue;
      }
      // prepare and load next block in the file
      pIter->offset -= (pIter->nBytes - pIter->nBufPos);
      break;
    }
  }

  return TSDB_CODE_SUCCESS;
}

int32_t tdRSmaPersistExecImpl(SRSmaStat *pRSmaStat) {
  SSma   *pSma = pRSmaStat->pSma;
  SVnode *pVnode = pSma->pVnode;
  int32_t vid = SMA_VID(pSma);
  int64_t toffset = 0;
  bool    isFileCreated = false;

  if (taosHashGetSize(RSMA_INFO_HASH(pRSmaStat)) <= 0) {
    return TSDB_CODE_SUCCESS;
  }

  void *infoHash = taosHashIterate(RSMA_INFO_HASH(pRSmaStat), NULL);
  if (!infoHash) {
    return TSDB_CODE_SUCCESS;
  }

  STFile tFile = {0};
  if (RSMA_SUBMIT_VER(pRSmaStat) > 0) {
    char qTaskInfoFName[TSDB_FILENAME_LEN];
    tdRSmaQTaskInfoGetFName(vid, pSma->pVnode->state.applied, qTaskInfoFName);
    if (tdInitTFile(&tFile, tfsGetPrimaryPath(pVnode->pTfs), qTaskInfoFName) < 0) {
      smaError("vgId:%d, rsma persit, init %s failed since %s", vid, qTaskInfoFName, terrstr());
      goto _err;
    }
    if (tdCreateTFile(&tFile, true, TD_FTYPE_RSMA_QTASKINFO) < 0) {
      smaError("vgId:%d, rsma persit, create %s failed since %s", vid, TD_TFILE_FULL_NAME(&tFile), terrstr());
      goto _err;
    }
    smaDebug("vgId:%d, rsma, serialize qTaskInfo, file %s created", vid, TD_TFILE_FULL_NAME(&tFile));

    isFileCreated = true;
  }

  while (infoHash) {
    SRSmaInfo *pRSmaInfo = *(SRSmaInfo **)infoHash;
    for (int32_t i = 0; i < TSDB_RETENTION_L2; ++i) {
      qTaskInfo_t taskInfo = pRSmaInfo->items[i].taskInfo;
      if (!taskInfo) {
        smaDebug("vgId:%d, rsma, table %" PRIi64 " level %d qTaskInfo is NULL", vid, pRSmaInfo->suid, i + 1);
        continue;
      }

      char   *pOutput = NULL;
      int32_t len = 0;
      int8_t  type = (int8_t)(i + 1);
      if (qSerializeTaskStatus(taskInfo, &pOutput, &len) < 0) {
        smaError("vgId:%d, rsma, table %" PRIi64 " level %d serialize qTaskInfo failed since %s", vid, pRSmaInfo->suid,
                 i + 1, terrstr(terrno));
        goto _err;
      }
      if (!pOutput || len <= 0) {
        smaDebug("vgId:%d, rsma, table %" PRIi64
                 " level %d serialize qTaskInfo success but no output(len %d), not persist",
                 vid, pRSmaInfo->suid, i + 1, len);
        taosMemoryFreeClear(pOutput);
        continue;
      }

      smaDebug("vgId:%d, rsma, table %" PRIi64 " level %d serialize qTaskInfo success with len %d, need persist", vid,
               pRSmaInfo->suid, i + 1, len);

      if (!isFileCreated) {
        char qTaskInfoFName[TSDB_FILENAME_LEN];
        tdRSmaQTaskInfoGetFName(vid, pSma->pVnode->state.applied, qTaskInfoFName);
        if (tdInitTFile(&tFile, tfsGetPrimaryPath(pVnode->pTfs), qTaskInfoFName) < 0) {
          smaError("vgId:%d, rsma persit, init %s failed since %s", vid, qTaskInfoFName, terrstr());
          goto _err;
        }
        if (tdCreateTFile(&tFile, true, TD_FTYPE_RSMA_QTASKINFO) < 0) {
          smaError("vgId:%d, rsma persit, create %s failed since %s", vid, TD_TFILE_FULL_NAME(&tFile), terrstr());
          goto _err;
        }
        smaDebug("vgId:%d, rsma, table %" PRIi64 " serialize qTaskInfo, file %s created", vid, pRSmaInfo->suid,
                 TD_TFILE_FULL_NAME(&tFile));

        isFileCreated = true;
      }

      char    tmpBuf[RSMA_QTASKINFO_HEAD_LEN] = {0};
      void   *pTmpBuf = &tmpBuf;
      int32_t headLen = 0;
      headLen += taosEncodeFixedI32(&pTmpBuf, len + RSMA_QTASKINFO_HEAD_LEN);
      headLen += taosEncodeFixedI8(&pTmpBuf, type);
      headLen += taosEncodeFixedI64(&pTmpBuf, pRSmaInfo->suid);

      ASSERT(headLen <= RSMA_QTASKINFO_HEAD_LEN);
      tdAppendTFile(&tFile, (void *)&tmpBuf, headLen, &toffset);
      smaDebug("vgId:%d, rsma, table %" PRIi64 " level %d head part(len:%d) appended to offset:%" PRIi64, vid,
               pRSmaInfo->suid, i + 1, headLen, toffset);
      tdAppendTFile(&tFile, pOutput, len, &toffset);
      smaDebug("vgId:%d, rsma, table %" PRIi64 " level %d body part len:%d appended to offset:%" PRIi64, vid,
               pRSmaInfo->suid, i + 1, len, toffset);

      taosMemoryFree(pOutput);
    }

    infoHash = taosHashIterate(RSMA_INFO_HASH(pRSmaStat), infoHash);
  }

  if (isFileCreated) {
    tFile.info.qTaskInfo.submitVer = atomic_load_64(&pRSmaStat->submitVer);
    if (tdUpdateTFileHeader(&tFile) < 0) {
      smaError("vgId:%d, rsma, failed to update tfile %s header since %s", vid, TD_TFILE_FULL_NAME(&tFile),
               tstrerror(terrno));
      goto _err;
    } else {
      smaDebug("vgId:%d, rsma, succeed to update tfile %s header", vid, TD_TFILE_FULL_NAME(&tFile));
    }

    tdCloseTFile(&tFile);
    tdDestroyTFile(&tFile);
  }
  return TSDB_CODE_SUCCESS;
_err:
  smaError("vgId:%d, rsma persit failed since %s", vid, terrstr());
  if (isFileCreated) {
    tdRemoveTFile(&tFile);
    tdDestroyTFile(&tFile);
  }
  return TSDB_CODE_FAILED;
}

static void *tdRSmaPersistExec(void *param) {
  setThreadName("rsma-task-persist");
  SRSmaStat *pRSmaStat = param;
  SSma      *pSma = pRSmaStat->pSma;

  int8_t triggerStat = atomic_load_8(RSMA_TRIGGER_STAT(pRSmaStat));

  if (TASK_TRIGGER_STAT_CANCELLED == triggerStat || TASK_TRIGGER_STAT_PAUSED == triggerStat) {
    goto _end;
  }

  // execution
  tdRSmaPersistExecImpl(pRSmaStat);

_end:
  if (TASK_TRIGGER_STAT_INACTIVE == atomic_val_compare_exchange_8(RSMA_TRIGGER_STAT(pRSmaStat),
                                                                  TASK_TRIGGER_STAT_INACTIVE,
                                                                  TASK_TRIGGER_STAT_ACTIVE)) {
    smaDebug("vgId:%d, rsma persist task is active again", SMA_VID(pSma));
  } else if (TASK_TRIGGER_STAT_CANCELLED == atomic_val_compare_exchange_8(RSMA_TRIGGER_STAT(pRSmaStat),
                                                                          TASK_TRIGGER_STAT_CANCELLED,
                                                                          TASK_TRIGGER_STAT_FINISHED)) {
    smaDebug("vgId:%d, rsma persist task is cancelled", SMA_VID(pSma));
  } else {
    smaWarn("vgId:%d, rsma persist task in stat %" PRIi8, SMA_VID(pSma), atomic_load_8(RSMA_TRIGGER_STAT(pRSmaStat)));
  }

  atomic_store_8(RSMA_RUNNING_STAT(pRSmaStat), 0);
  taosReleaseRef(smaMgmt.smaRef, pRSmaStat->refId);
  taosThreadExit(NULL);
  return NULL;
}

static void tdRSmaPersistTask(SRSmaStat *pRSmaStat) {
  TdThreadAttr thAttr;
  taosThreadAttrInit(&thAttr);
  taosThreadAttrSetDetachState(&thAttr, PTHREAD_CREATE_DETACHED);
  TdThread tid;

  if (taosThreadCreate(&tid, &thAttr, tdRSmaPersistExec, pRSmaStat) != 0) {
    if (TASK_TRIGGER_STAT_INACTIVE == atomic_val_compare_exchange_8(RSMA_TRIGGER_STAT(pRSmaStat),
                                                                    TASK_TRIGGER_STAT_INACTIVE,
                                                                    TASK_TRIGGER_STAT_ACTIVE)) {
      smaDebug("vgId:%d, persist task is active again", SMA_VID(pRSmaStat->pSma));
    } else if (TASK_TRIGGER_STAT_CANCELLED == atomic_val_compare_exchange_8(RSMA_TRIGGER_STAT(pRSmaStat),
                                                                            TASK_TRIGGER_STAT_CANCELLED,
                                                                            TASK_TRIGGER_STAT_FINISHED)) {
      smaDebug("vgId:%d, persist task is cancelled and set finished", SMA_VID(pRSmaStat->pSma));
    } else {
      smaWarn("vgId:%d, persist task in abnormal stat %" PRIi8, SMA_VID(pRSmaStat->pSma),
              atomic_load_8(RSMA_TRIGGER_STAT(pRSmaStat)));
    }
    atomic_store_8(RSMA_RUNNING_STAT(pRSmaStat), 0);
    taosReleaseRef(smaMgmt.smaRef, pRSmaStat->refId);
  }

  taosThreadAttrDestroy(&thAttr);
}

/**
 * @brief trigger to persist rsma qTaskInfo
 *
 * @param param
 * @param tmrId
 */
static void tdRSmaPersistTrigger(void *param, void *tmrId) {
  SRSmaStat *rsmaStat = param;
  SRSmaStat *pRSmaStat = (SRSmaStat *)taosAcquireRef(smaMgmt.smaRef, rsmaStat->refId);

  if (!pRSmaStat) {
    smaDebug("rsma persistence task not start since already destroyed");
    return;
  }

  int8_t tmrStat =
      atomic_val_compare_exchange_8(RSMA_TRIGGER_STAT(pRSmaStat), TASK_TRIGGER_STAT_ACTIVE, TASK_TRIGGER_STAT_INACTIVE);
  switch (tmrStat) {
    case TASK_TRIGGER_STAT_ACTIVE: {
      atomic_store_8(RSMA_RUNNING_STAT(pRSmaStat), 1);
      if (TASK_TRIGGER_STAT_CANCELLED != atomic_val_compare_exchange_8(RSMA_TRIGGER_STAT(pRSmaStat),
                                                                       TASK_TRIGGER_STAT_CANCELLED,
                                                                       TASK_TRIGGER_STAT_FINISHED)) {
        smaDebug("vgId:%d, rsma persistence start since active", SMA_VID(pRSmaStat->pSma));

        // start persist task
        tdRSmaPersistTask(pRSmaStat);

        // taosTmrReset(tdRSmaPersistTrigger, 5000, pRSmaStat, pRSmaStat->tmrHandle,
        //              RSMA_TMR_ID(pRSmaStat));
      } else {
        atomic_store_8(RSMA_RUNNING_STAT(pRSmaStat), 0);
      }
      return;
    } break;
    case TASK_TRIGGER_STAT_CANCELLED: {
      atomic_store_8(RSMA_TRIGGER_STAT(pRSmaStat), TASK_TRIGGER_STAT_FINISHED);
      smaDebug("rsma persistence not start since cancelled and finished");
    } break;
    case TASK_TRIGGER_STAT_PAUSED: {
      smaDebug("rsma persistence not start since paused");
    } break;
    case TASK_TRIGGER_STAT_INACTIVE: {
      smaDebug("rsma persistence not start since inactive");
    } break;
    case TASK_TRIGGER_STAT_INIT: {
      smaDebug("rsma persistence not start since init");
    } break;
    default: {
      smaWarn("rsma persistence not start since unknown stat %" PRIi8, tmrStat);
    } break;
  }
  taosReleaseRef(smaMgmt.smaRef, rsmaStat->refId);
}<|MERGE_RESOLUTION|>--- conflicted
+++ resolved
@@ -277,14 +277,9 @@
       pItem->maxDelay = TSDB_MAX_ROLLUP_MAX_DELAY;
     }
     pItem->level = (idx == 0 ? TSDB_RETENTION_L1 : TSDB_RETENTION_L2);
-<<<<<<< HEAD
-    smaInfo("vgId:%d table:%" PRIi64 " level:%" PRIi8 " maxdelay:%" PRIi64 " watermark:%" PRIi64 ", finally maxdelay:%"PRIi32, SMA_VID(pSma),
-            pRSmaInfo->suid, idx + 1, param->maxdelay[idx], param->watermark[idx], pItem->maxDelay);
-=======
     smaInfo("vgId:%d table:%" PRIi64 " level:%" PRIi8 " maxdelay:%" PRIi64 " watermark:%" PRIi64
             ", finally maxdelay:%" PRIi32,
             SMA_VID(pSma), pRSmaInfo->suid, idx + 1, param->maxdelay[idx], param->watermark[idx], pItem->maxDelay);
->>>>>>> ebc9e438
   }
   return TSDB_CODE_SUCCESS;
 _err:
