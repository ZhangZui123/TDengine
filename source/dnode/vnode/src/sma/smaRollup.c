/*
 * Copyright (c) 2019 TAOS Data, Inc. <jhtao@taosdata.com>
 *
 * This program is free software: you can use, redistribute, and/or modify
 * it under the terms of the GNU Affero General Public License, version 3
 * or later ("AGPL"), as published by the Free Software Foundation.
 *
 * This program is distributed in the hope that it will be useful, but WITHOUT
 * ANY WARRANTY; without even the implied warranty of MERCHANTABILITY or
 * FITNESS FOR A PARTICULAR PURPOSE.
 *
 * You should have received a copy of the GNU Affero General Public License
 * along with this program. If not, see <http://www.gnu.org/licenses/>.
 */

#include "sma.h"

#define RSMA_QTASKEXEC_SMOOTH_SIZE (100)     // cnt
#define RSMA_SUBMIT_BATCH_SIZE     (1024)    // cnt
#define RSMA_FETCH_DELAY_MAX       (120000)  // ms
#define RSMA_FETCH_ACTIVE_MAX      (1000)    // ms
#define RSMA_FETCH_INTERVAL        (5000)    // ms

#define RSMA_NEED_FETCH(r) (RSMA_INFO_ITEM((r), 0)->fetchLevel || RSMA_INFO_ITEM((r), 1)->fetchLevel)

SSmaMgmt smaMgmt = {
    .inited = 0,
    .rsetId = -1,
};

typedef struct SRSmaQTaskInfoItem SRSmaQTaskInfoItem;

static int32_t    tdUidStorePut(STbUidStore *pStore, tb_uid_t suid, tb_uid_t *uid);
static void       tdUidStoreDestory(STbUidStore *pStore);
static int32_t    tdUpdateTbUidListImpl(SSma *pSma, tb_uid_t *suid, SArray *tbUids, bool isAdd);
static int32_t    tdSetRSmaInfoItemParams(SSma *pSma, SRSmaParam *param, SRSmaStat *pStat, SRSmaInfo *pRSmaInfo,
                                          int8_t idx);
static int32_t    tdExecuteRSmaImpl(SSma *pSma, const void *pMsg, int32_t msgSize, int32_t inputType, SRSmaInfo *pInfo,
                                    ERsmaExecType type, int8_t level);
static SRSmaInfo *tdAcquireRSmaInfoBySuid(SSma *pSma, int64_t suid);
static void       tdReleaseRSmaInfo(SSma *pSma, SRSmaInfo *pInfo);
static void       tdFreeRSmaSubmitItems(SArray *pItems);
static int32_t    tdRSmaFetchAllResult(SSma *pSma, SRSmaInfo *pInfo);
static int32_t    tdRSmaExecAndSubmitResult(SSma *pSma, qTaskInfo_t taskInfo, SRSmaInfoItem *pItem, STSchema *pTSchema,
                                            int64_t suid);
static void       tdRSmaFetchTrigger(void *param, void *tmrId);
static int32_t    tdRSmaInfoClone(SSma *pSma, SRSmaInfo *pInfo);
static void       tdRSmaQTaskInfoFree(qTaskInfo_t *taskHandle, int32_t vgId, int32_t level);
static int32_t    tdRSmaRestoreQTaskInfoInit(SSma *pSma, int64_t *nTables);
static int32_t    tdRSmaRestoreQTaskInfoReload(SSma *pSma, int8_t type, int64_t qTaskFileVer);
static int32_t    tdRSmaRestoreTSDataReload(SSma *pSma);

struct SRSmaQTaskInfoItem {
  int32_t len;
  int8_t  type;
  int64_t suid;
  void   *qTaskInfo;
};

static void tdRSmaQTaskInfoFree(qTaskInfo_t *taskHandle, int32_t vgId, int32_t level) {
  // Note: free/kill may in RC
  if (!taskHandle || !(*taskHandle)) return;
  qTaskInfo_t otaskHandle = atomic_load_ptr(taskHandle);
  if (otaskHandle && atomic_val_compare_exchange_ptr(taskHandle, otaskHandle, NULL)) {
    smaDebug("vgId:%d, free qTaskInfo_t %p of level %d", vgId, otaskHandle, level);
    qDestroyTask(otaskHandle);
  } else {
    smaDebug("vgId:%d, not free qTaskInfo_t %p of level %d", vgId, otaskHandle, level);
  }
  // TODO: clear files related to qTaskInfo?
}

/**
 * @brief general function to free rsmaInfo
 *
 * @param pSma
 * @param pInfo
 * @param isDeepFree Only stop tmrId and free pTSchema for deep free
 * @return void*
 */
void *tdFreeRSmaInfo(SSma *pSma, SRSmaInfo *pInfo, bool isDeepFree) {
  if (pInfo) {
    for (int32_t i = 0; i < TSDB_RETENTION_L2; ++i) {
      SRSmaInfoItem *pItem = &pInfo->items[i];

      if (isDeepFree && pItem->tmrId) {
        smaDebug("vgId:%d, stop fetch timer %p for table %" PRIi64 " level %d", SMA_VID(pSma), pItem->tmrId,
                 pInfo->suid, i + 1);
        taosTmrStopA(&pItem->tmrId);
      }

      if (isDeepFree && pItem->pStreamState) {
        streamStateClose(pItem->pStreamState);
      }

      if (isDeepFree && pInfo->taskInfo[i]) {
        tdRSmaQTaskInfoFree(&pInfo->taskInfo[i], SMA_VID(pSma), i + 1);
      } else {
        smaDebug("vgId:%d, table %" PRIi64 " no need to destroy rsma info level %d since empty taskInfo", SMA_VID(pSma),
                 pInfo->suid, i + 1);
      }

      if (pInfo->iTaskInfo[i]) {
        tdRSmaQTaskInfoFree(&pInfo->iTaskInfo[i], SMA_VID(pSma), i + 1);
      } else {
        smaDebug("vgId:%d, table %" PRIi64 " no need to destroy rsma info level %d since empty iTaskInfo",
                 SMA_VID(pSma), pInfo->suid, i + 1);
      }
    }
    if (isDeepFree) {
      taosMemoryFreeClear(pInfo->pTSchema);
    }

    if (isDeepFree) {
      if (pInfo->queue) taosCloseQueue(pInfo->queue);
      if (pInfo->qall) taosFreeQall(pInfo->qall);
      if (pInfo->iQueue) taosCloseQueue(pInfo->iQueue);
      if (pInfo->iQall) taosFreeQall(pInfo->iQall);
      pInfo->queue = NULL;
      pInfo->qall = NULL;
      pInfo->iQueue = NULL;
      pInfo->iQall = NULL;
    }

    taosMemoryFree(pInfo);
  }

  return NULL;
}

static FORCE_INLINE int32_t tdUidStoreInit(STbUidStore **pStore) {
  ASSERT(*pStore == NULL);
  *pStore = taosMemoryCalloc(1, sizeof(STbUidStore));
  if (*pStore == NULL) {
    terrno = TSDB_CODE_OUT_OF_MEMORY;
    return TSDB_CODE_FAILED;
  }
  return TSDB_CODE_SUCCESS;
}

static int32_t tdUpdateTbUidListImpl(SSma *pSma, tb_uid_t *suid, SArray *tbUids, bool isAdd) {
  SRSmaInfo *pRSmaInfo = NULL;

  if (!suid || !tbUids) {
    terrno = TSDB_CODE_INVALID_PTR;
    smaError("vgId:%d, failed to get rsma info for uid:%" PRIi64 " since %s", SMA_VID(pSma), suid ? *suid : -1,
             terrstr());
    return TSDB_CODE_FAILED;
  }

  if (!taosArrayGetSize(tbUids)) {
    smaDebug("vgId:%d, no need to update tbUidList for suid:%" PRIi64 " since Empty tbUids", SMA_VID(pSma), *suid);
    return TSDB_CODE_SUCCESS;
  }

  pRSmaInfo = tdAcquireRSmaInfoBySuid(pSma, *suid);

  if (!pRSmaInfo) {
    smaError("vgId:%d, failed to get rsma info for uid:%" PRIi64, SMA_VID(pSma), *suid);
    terrno = TSDB_CODE_RSMA_INVALID_STAT;
    return TSDB_CODE_FAILED;
  }

  for (int32_t i = 0; i < TSDB_RETENTION_L2; ++i) {
    if (pRSmaInfo->taskInfo[i]) {
      if (((terrno = qUpdateQualifiedTableId(pRSmaInfo->taskInfo[i], tbUids, isAdd)) < 0)) {
        tdReleaseRSmaInfo(pSma, pRSmaInfo);
        smaError("vgId:%d, update tbUidList failed for uid:%" PRIi64 " level %d since %s", SMA_VID(pSma), *suid, i,
                 terrstr());
        return TSDB_CODE_FAILED;
      } else {
        smaDebug("vgId:%d, update tbUidList succeed for qTaskInfo:%p with suid:%" PRIi64 " uid:%" PRIi64 " level %d",
                 SMA_VID(pSma), pRSmaInfo->taskInfo[0], *suid, *(int64_t *)taosArrayGet(tbUids, 0), i);
      }
    }
  }

  tdReleaseRSmaInfo(pSma, pRSmaInfo);
  return TSDB_CODE_SUCCESS;
}

int32_t tdUpdateTbUidList(SSma *pSma, STbUidStore *pStore, bool isAdd) {
  if (!pStore || (taosArrayGetSize(pStore->tbUids) == 0)) {
    return TSDB_CODE_SUCCESS;
  }

  if (tdUpdateTbUidListImpl(pSma, &pStore->suid, pStore->tbUids, isAdd) != TSDB_CODE_SUCCESS) {
    return TSDB_CODE_FAILED;
  }

  void *pIter = taosHashIterate(pStore->uidHash, NULL);
  while (pIter) {
    tb_uid_t *pTbSuid = (tb_uid_t *)taosHashGetKey(pIter, NULL);
    SArray   *pTbUids = *(SArray **)pIter;

    if (tdUpdateTbUidListImpl(pSma, pTbSuid, pTbUids, isAdd) != TSDB_CODE_SUCCESS) {
      taosHashCancelIterate(pStore->uidHash, pIter);
      return TSDB_CODE_FAILED;
    }

    pIter = taosHashIterate(pStore->uidHash, pIter);
  }
  return TSDB_CODE_SUCCESS;
}

/**
 * @brief fetch suid/uids when create child tables of rollup SMA
 *
 * @param pTsdb
 * @param ppStore
 * @param suid
 * @param uid
 * @return int32_t
 */
int32_t tdFetchTbUidList(SSma *pSma, STbUidStore **ppStore, tb_uid_t suid, tb_uid_t uid) {
  SSmaEnv *pEnv = SMA_RSMA_ENV(pSma);

  // only applicable to rollup SMA ctables
  if (!pEnv) {
    return TSDB_CODE_SUCCESS;
  }

  SRSmaStat *pStat = (SRSmaStat *)SMA_ENV_STAT(pEnv);
  SHashObj  *infoHash = NULL;
  if (!pStat || !(infoHash = RSMA_INFO_HASH(pStat))) {
    terrno = TSDB_CODE_RSMA_INVALID_STAT;
    return TSDB_CODE_FAILED;
  }

  // info cached when create rsma stable and return directly for non-rsma ctables
  if (!taosHashGet(infoHash, &suid, sizeof(tb_uid_t))) {
    return TSDB_CODE_SUCCESS;
  }

  ASSERT(ppStore != NULL);

  if (!(*ppStore)) {
    if (tdUidStoreInit(ppStore) < 0) {
      return TSDB_CODE_FAILED;
    }
  }

  if (tdUidStorePut(*ppStore, suid, &uid) < 0) {
    *ppStore = tdUidStoreFree(*ppStore);
    return TSDB_CODE_FAILED;
  }

  return TSDB_CODE_SUCCESS;
}

static int32_t tdSetRSmaInfoItemParams(SSma *pSma, SRSmaParam *param, SRSmaStat *pStat, SRSmaInfo *pRSmaInfo,
                                       int8_t idx) {
  if ((param->qmsgLen > 0) && param->qmsg[idx]) {
    SRetention *pRetention = SMA_RETENTION(pSma);
    STsdbCfg   *pTsdbCfg = SMA_TSDB_CFG(pSma);
    SVnode     *pVnode = pSma->pVnode;
    char        taskInfDir[TSDB_FILENAME_LEN] = {0};
    void       *pStreamState = NULL;

    // set the backend of stream state
    tdRSmaQTaskInfoGetFullPathEx(TD_VID(pVnode), pRSmaInfo->suid, idx + 1, tfsGetPrimaryPath(pVnode->pTfs), taskInfDir);
    if (!taosCheckExistFile(taskInfDir)) {
      char *s = strdup(taskInfDir);
      if (taosMulMkDir(taosDirName(s)) != 0) {
        terrno = TAOS_SYSTEM_ERROR(errno);
        taosMemoryFree(s);
        return TSDB_CODE_FAILED;
      }
      taosMemoryFree(s);
    }
    pStreamState = streamStateOpen(taskInfDir, NULL, true, -1, -1);
    if (!pStreamState) {
      terrno = TSDB_CODE_RSMA_STREAM_STATE_OPEN;
      return TSDB_CODE_FAILED;
    }

    SReadHandle handle = {
        .meta = pVnode->pMeta,
        .vnode = pVnode,
        .initTqReader = 1,
        .pStateBackend = pStreamState,
    };
    pRSmaInfo->taskInfo[idx] = qCreateStreamExecTaskInfo(param->qmsg[idx], &handle);
    if (!pRSmaInfo->taskInfo[idx]) {
      terrno = TSDB_CODE_RSMA_QTASKINFO_CREATE;
      return TSDB_CODE_FAILED;
    }
    SRSmaInfoItem *pItem = &(pRSmaInfo->items[idx]);
    pItem->triggerStat = TASK_TRIGGER_STAT_ACTIVE;  // fetch the data when reboot
    pItem->pStreamState = pStreamState;
    if (param->maxdelay[idx] < TSDB_MIN_ROLLUP_MAX_DELAY) {
      int64_t msInterval =
          convertTimeFromPrecisionToUnit(pRetention[idx + 1].freq, pTsdbCfg->precision, TIME_UNIT_MILLISECOND);
      pItem->maxDelay = (int32_t)msInterval;
    } else {
      pItem->maxDelay = (int32_t)param->maxdelay[idx];
    }
    if (pItem->maxDelay > TSDB_MAX_ROLLUP_MAX_DELAY) {
      pItem->maxDelay = TSDB_MAX_ROLLUP_MAX_DELAY;
    }

    pItem->level = idx == 0 ? TSDB_RETENTION_L1 : TSDB_RETENTION_L2;
    ASSERT(pItem->level > 0);

    SRSmaRef rsmaRef = {.refId = pStat->refId, .suid = pRSmaInfo->suid};
    taosHashPut(smaMgmt.refHash, &pItem, POINTER_BYTES, &rsmaRef, sizeof(rsmaRef));

    pItem->fetchLevel = pItem->level;
    taosTmrReset(tdRSmaFetchTrigger, RSMA_FETCH_INTERVAL, pItem, smaMgmt.tmrHandle, &pItem->tmrId);

    smaInfo("vgId:%d, item:%p table:%" PRIi64 " level:%" PRIi8 " maxdelay:%" PRIi64 " watermark:%" PRIi64
            ", finally maxdelay:%" PRIi32,
            TD_VID(pVnode), pItem, pRSmaInfo->suid, (int8_t)(idx + 1), param->maxdelay[idx], param->watermark[idx],
            pItem->maxDelay);
  }
  return TSDB_CODE_SUCCESS;
}

/**
 * @brief for rsam create or restore
 *
 * @param pSma
 * @param param
 * @param suid
 * @param tbName
 * @return int32_t
 */
int32_t tdRSmaProcessCreateImpl(SSma *pSma, SRSmaParam *param, int64_t suid, const char *tbName) {
  if ((param->qmsgLen[0] == 0) && (param->qmsgLen[1] == 0)) {
    smaDebug("vgId:%d, no qmsg1/qmsg2 for rollup table %s %" PRIi64, SMA_VID(pSma), tbName, suid);
    return TSDB_CODE_SUCCESS;
  }

#if 0
  if (tdCheckAndInitSmaEnv(pSma, TSDB_SMA_TYPE_ROLLUP) != TSDB_CODE_SUCCESS) {
    terrno = TSDB_CODE_TDB_INIT_FAILED;
    return TSDB_CODE_FAILED;
  }
#endif

  SSmaEnv   *pEnv = SMA_RSMA_ENV(pSma);
  SRSmaStat *pStat = (SRSmaStat *)SMA_ENV_STAT(pEnv);
  SRSmaInfo *pRSmaInfo = NULL;

  pRSmaInfo = taosHashGet(RSMA_INFO_HASH(pStat), &suid, sizeof(tb_uid_t));
  if (pRSmaInfo) {
    smaInfo("vgId:%d, rsma info already exists for table %s, %" PRIi64, SMA_VID(pSma), tbName, suid);
    return TSDB_CODE_SUCCESS;
  }

  // from write queue: single thead
  pRSmaInfo = (SRSmaInfo *)taosMemoryCalloc(1, sizeof(SRSmaInfo));
  if (!pRSmaInfo) {
    terrno = TSDB_CODE_OUT_OF_MEMORY;
    return TSDB_CODE_FAILED;
  }

  STSchema *pTSchema = metaGetTbTSchema(SMA_META(pSma), suid, -1, 1);
  if (!pTSchema) {
    terrno = TSDB_CODE_TDB_IVD_TB_SCHEMA_VERSION;
    goto _err;
  }
  pRSmaInfo->pSma = pSma;
  pRSmaInfo->pTSchema = pTSchema;
  pRSmaInfo->suid = suid;
  T_REF_INIT_VAL(pRSmaInfo, 1);
  if (!(pRSmaInfo->queue = taosOpenQueue())) {
    goto _err;
  }

  if (!(pRSmaInfo->qall = taosAllocateQall())) {
    goto _err;
  }
  if (!(pRSmaInfo->iQueue = taosOpenQueue())) {
    goto _err;
  }
  if (!(pRSmaInfo->iQall = taosAllocateQall())) {
    goto _err;
  }

  if (tdSetRSmaInfoItemParams(pSma, param, pStat, pRSmaInfo, 0) < 0) {
    goto _err;
  }

  if (tdSetRSmaInfoItemParams(pSma, param, pStat, pRSmaInfo, 1) < 0) {
    goto _err;
  }

  if (taosHashPut(RSMA_INFO_HASH(pStat), &suid, sizeof(tb_uid_t), &pRSmaInfo, sizeof(pRSmaInfo)) < 0) {
    goto _err;
  }

  smaDebug("vgId:%d, register rsma info succeed for table %" PRIi64, SMA_VID(pSma), suid);

  return TSDB_CODE_SUCCESS;
_err:
  tdFreeRSmaInfo(pSma, pRSmaInfo, true);
  return TSDB_CODE_FAILED;
}

/**
 * @brief Check and init qTaskInfo_t, only applicable to stable with SRSmaParam currently
 *
 * @param pSma
 * @param pReq
 * @return int32_t
 */
int32_t tdProcessRSmaCreate(SSma *pSma, SVCreateStbReq *pReq) {
  SVnode *pVnode = pSma->pVnode;
  if (!pReq->rollup) {
    smaTrace("vgId:%d, not create rsma for stable %s %" PRIi64 " since no rollup in req", TD_VID(pVnode), pReq->name,
             pReq->suid);
    return TSDB_CODE_SUCCESS;
  }

  if (!VND_IS_RSMA(pVnode)) {
    smaWarn("vgId:%d, not create rsma for stable %s %" PRIi64 " since vnd is not rsma", TD_VID(pVnode), pReq->name,
            pReq->suid);
    return TSDB_CODE_SUCCESS;
  }

  return tdRSmaProcessCreateImpl(pSma, &pReq->rsmaParam, pReq->suid, pReq->name);
}

/**
 * @brief drop cache for stb
 *
 * @param pSma
 * @param pReq
 * @return int32_t
 */
int32_t tdProcessRSmaDrop(SSma *pSma, SVDropStbReq *pReq) {
  SVnode *pVnode = pSma->pVnode;
  if (!VND_IS_RSMA(pVnode)) {
    smaTrace("vgId:%d, not drop rsma for stable %s %" PRIi64 " since vnd is not rsma", TD_VID(pVnode), pReq->name,
             pReq->suid);
    return TSDB_CODE_SUCCESS;
  }

  SSmaEnv *pSmaEnv = SMA_RSMA_ENV(pSma);
  if (!pSmaEnv) {
    return TSDB_CODE_SUCCESS;
  }

  SRSmaStat *pRSmaStat = (SRSmaStat *)SMA_ENV_STAT(pSmaEnv);

  SRSmaInfo *pRSmaInfo = tdAcquireRSmaInfoBySuid(pSma, pReq->suid);

  if (!pRSmaInfo) {
    smaWarn("vgId:%d, drop rsma for stable %s %" PRIi64 " failed no rsma in hash", TD_VID(pVnode), pReq->name,
            pReq->suid);
    return TSDB_CODE_SUCCESS;
  }

  // set del flag for data in mem
  atomic_store_8(&pRSmaStat->delFlag, 1);
  RSMA_INFO_SET_DEL(pRSmaInfo);
  tdUnRefRSmaInfo(pSma, pRSmaInfo);

  tdReleaseRSmaInfo(pSma, pRSmaInfo);

  // no need to save to file as triggered by dropping stable
  smaDebug("vgId:%d, drop rsma for stable %" PRIi64 " succeed", TD_VID(pVnode), pReq->suid);
  return TSDB_CODE_SUCCESS;
}

/**
 * @brief store suid/[uids], prefer to use array and then hash
 *
 * @param pStore
 * @param suid
 * @param uid
 * @return int32_t
 */
static int32_t tdUidStorePut(STbUidStore *pStore, tb_uid_t suid, tb_uid_t *uid) {
  // prefer to store suid/uids in array
  if ((suid == pStore->suid) || (pStore->suid == 0)) {
    if (pStore->suid == 0) {
      pStore->suid = suid;
    }
    if (uid) {
      if (!pStore->tbUids) {
        if (!(pStore->tbUids = taosArrayInit(1, sizeof(tb_uid_t)))) {
          terrno = TSDB_CODE_OUT_OF_MEMORY;
          return TSDB_CODE_FAILED;
        }
      }
      if (!taosArrayPush(pStore->tbUids, uid)) {
        return TSDB_CODE_FAILED;
      }
    }
  } else {
    // store other suid/uids in hash when multiple stable/table included in 1 batch of request
    if (!pStore->uidHash) {
      pStore->uidHash = taosHashInit(4, taosGetDefaultHashFunction(TSDB_DATA_TYPE_BIGINT), false, HASH_ENTRY_LOCK);
      if (!pStore->uidHash) {
        return TSDB_CODE_FAILED;
      }
    }
    if (uid) {
      SArray *uidArray = taosHashGet(pStore->uidHash, &suid, sizeof(tb_uid_t));
      if (uidArray && ((uidArray = *(SArray **)uidArray))) {
        taosArrayPush(uidArray, uid);
      } else {
        SArray *pUidArray = taosArrayInit(1, sizeof(tb_uid_t));
        if (!pUidArray) {
          terrno = TSDB_CODE_OUT_OF_MEMORY;
          return TSDB_CODE_FAILED;
        }
        if (!taosArrayPush(pUidArray, uid)) {
          terrno = TSDB_CODE_OUT_OF_MEMORY;
          taosArrayDestroy(pUidArray);
          return TSDB_CODE_FAILED;
        }
        if (taosHashPut(pStore->uidHash, &suid, sizeof(suid), &pUidArray, sizeof(pUidArray)) < 0) {
          return TSDB_CODE_FAILED;
        }
      }
    } else {
      if (taosHashPut(pStore->uidHash, &suid, sizeof(suid), NULL, 0) < 0) {
        return TSDB_CODE_FAILED;
      }
    }
  }
  return TSDB_CODE_SUCCESS;
}

static void tdUidStoreDestory(STbUidStore *pStore) {
  if (pStore) {
    if (pStore->uidHash) {
      if (pStore->tbUids) {
        // When pStore->tbUids not NULL, the pStore->uidHash has k/v; otherwise pStore->uidHash only has keys.
        void *pIter = taosHashIterate(pStore->uidHash, NULL);
        while (pIter) {
          SArray *arr = *(SArray **)pIter;
          taosArrayDestroy(arr);
          pIter = taosHashIterate(pStore->uidHash, pIter);
        }
      }
      taosHashCleanup(pStore->uidHash);
    }
    taosArrayDestroy(pStore->tbUids);
  }
}

void *tdUidStoreFree(STbUidStore *pStore) {
  if (pStore) {
    tdUidStoreDestory(pStore);
    taosMemoryFree(pStore);
  }
  return NULL;
}

/**
 * @brief The SubmitReq for rsma L2/L3 is inserted by tsdbInsertData method directly while not by WriteQ, as the queue
 * would be freed when close Vnode, thus lock should be used if with race condition.
 * @param pTsdb
 * @param version
 * @param pReq
 * @return int32_t
 */
static int32_t tdProcessSubmitReq(STsdb *pTsdb, int64_t version, void *pReq) {
  if (!pReq) {
    terrno = TSDB_CODE_INVALID_PTR;
    return TSDB_CODE_FAILED;
  }

<<<<<<< HEAD
  SSubmitReq2 *pSubmitReq = (SSubmitReq2 *)pReq;
  // spin lock for race condition during insert data
=======
  SSubmitReq *pSubmitReq = (SSubmitReq *)pReq;
  // TODO: spin lock for race condition
>>>>>>> e86b62e7
  if (tsdbInsertData(pTsdb, version, pSubmitReq, NULL) < 0) {
    return TSDB_CODE_FAILED;
  }

  return TSDB_CODE_SUCCESS;
}

static int32_t tdFetchSubmitReqSuids(SSubmitReq2 *pMsg, STbUidStore *pStore) {
  SArray *pSubmitTbData = pMsg ? pMsg->aSubmitTbData : NULL;
  int32_t size = taosArrayGetSize(pSubmitTbData);

  terrno = TSDB_CODE_SUCCESS;

  for (int32_t i = 0; i < size; ++i) {
    SSubmitTbData *pData = TARRAY_GET_ELEM(pSubmitTbData, i);
    if ((terrno = tdUidStorePut(pStore, pData->suid, NULL)) < 0) {
      return -1;
    }
  }

  return 0;
}

/**
 * @brief retention of rsma1/rsma2
 *
 * @param pSma
 * @param now
 * @return int32_t
 */
int32_t smaDoRetention(SSma *pSma, int64_t now) {
  int32_t code = TSDB_CODE_SUCCESS;
  if (!VND_IS_RSMA(pSma->pVnode)) {
    return code;
  }

  for (int32_t i = 0; i < TSDB_RETENTION_L2; ++i) {
    if (pSma->pRSmaTsdb[i]) {
      code = tsdbDoRetention(pSma->pRSmaTsdb[i], now);
      if (code) goto _end;
    }
  }

_end:
  return code;
}

static void tdBlockDataDestroy(SArray *pBlockArr) {
  for (int32_t i = 0; i < taosArrayGetSize(pBlockArr); ++i) {
    blockDataDestroy(taosArrayGetP(pBlockArr, i));
  }
  taosArrayDestroy(pBlockArr);
}

static int32_t tdRSmaExecAndSubmitResult(SSma *pSma, qTaskInfo_t taskInfo, SRSmaInfoItem *pItem, STSchema *pTSchema,
                                         int64_t suid) {
  SArray *pResList = taosArrayInit(1, POINTER_BYTES);
  if (pResList == NULL) {
    terrno = TSDB_CODE_OUT_OF_MEMORY;
    goto _err;
  }

  while (1) {
    uint64_t ts;
    bool     hasMore = false;
    int32_t  code = qExecTaskOpt(taskInfo, pResList, &ts, &hasMore, NULL);
    if (code < 0) {
      if (code == TSDB_CODE_QRY_IN_EXEC) {
        break;
      } else {
        smaError("vgId:%d, qExecTask for rsma table %" PRIi64 " level %" PRIi8 " failed since %s", SMA_VID(pSma), suid,
                 pItem->level, terrstr(code));
        goto _err;
      }
    }

    if (taosArrayGetSize(pResList) == 0) {
      if (terrno == 0) {
        // smaDebug("vgId:%d, no rsma level %" PRIi8 " data fetched yet", SMA_VID(pSma), pItem->level);
      } else {
        smaDebug("vgId:%d, no rsma level %" PRIi8 " data fetched since %s", SMA_VID(pSma), pItem->level, terrstr());
        goto _err;
      }

      break;
    } else {
      smaDebug("vgId:%d, rsma level %" PRIi8 " data fetched", SMA_VID(pSma), pItem->level);
    }
#if 0
    char flag[10] = {0};
    snprintf(flag, 10, "level %" PRIi8, pItem->level);
    blockDebugShowDataBlocks(pResList, flag);
#endif
    for (int32_t i = 0; i < taosArrayGetSize(pResList); ++i) {
      SSDataBlock *output = taosArrayGetP(pResList, i);
      smaDebug("result block, uid:%" PRIu64 ", groupid:%" PRIu64 ", rows:%d", output->info.id.uid,
               output->info.id.groupId, output->info.rows);

      STsdb       *sinkTsdb = (pItem->level == TSDB_RETENTION_L1 ? pSma->pRSmaTsdb[0] : pSma->pRSmaTsdb[1]);
      SSubmitReq2 *pReq = NULL;

      // TODO: the schema update should be handled later(TD-17965)
      if (buildSubmitReqFromDataBlock(&pReq, output, pTSchema, output->info.id.groupId, SMA_VID(pSma), suid) < 0) {
        smaError("vgId:%d, build submit req for rsma table suid:%" PRIu64 ", uid:%" PRIu64 ", level %" PRIi8
                 " failed since %s",
                 SMA_VID(pSma), suid, output->info.id.groupId, pItem->level, terrstr());
        goto _err;
      }

      if (pReq && tdProcessSubmitReq(sinkTsdb, output->info.version, pReq) < 0) {
        tDestroySSubmitReq2(pReq, TSDB_MSG_FLG_ENCODE);
        taosMemoryFree(pReq);
        smaError("vgId:%d, process submit req for rsma suid:%" PRIu64 ", uid:%" PRIu64 " level %" PRIi8
                 " failed since %s",
                 SMA_VID(pSma), suid, output->info.id.groupId, pItem->level, terrstr());
        goto _err;
      }

      smaDebug("vgId:%d, process submit req for rsma suid:%" PRIu64 ",uid:%" PRIu64 ", level %" PRIi8 " ver %" PRIi64,
               SMA_VID(pSma), suid, output->info.id.groupId, pItem->level, output->info.version);

      if (pReq) {
        tDestroySSubmitReq2(pReq, TSDB_MSG_FLG_ENCODE);
        taosMemoryFree(pReq);
      }
    }
  }

  taosArrayDestroy(pResList);
  qCleanExecTaskBlockBuf(taskInfo);
  return TSDB_CODE_SUCCESS;

_err:
  taosArrayDestroy(pResList);
  qCleanExecTaskBlockBuf(taskInfo);
  return TSDB_CODE_FAILED;
}

/**
 * @brief Copy msg to rsmaQueueBuffer for batch process
 *
 * @param pSma
 * @param version
 * @param pMsg
 * @param len
 * @param inputType
 * @param pInfo
 * @param suid
 * @return int32_t
 */
static int32_t tdExecuteRSmaImplAsync(SSma *pSma, int64_t version, const void *pMsg, int32_t len, int32_t inputType,
                                      SRSmaInfo *pInfo, tb_uid_t suid) {
  int32_t size = sizeof(int32_t) + sizeof(int64_t) + len;
  void   *qItem = taosAllocateQitem(size, DEF_QITEM, 0);

  if (!qItem) {
    return TSDB_CODE_FAILED;
  }

  void *pItem = qItem;

  *(int32_t *)pItem = len;
  pItem = POINTER_SHIFT(pItem, sizeof(int32_t));
  *(int64_t *)pItem = version;
  memcpy(POINTER_SHIFT(pItem, sizeof(int64_t)), pMsg, len);

  taosWriteQitem(pInfo->queue, qItem);

  pInfo->lastRecv = taosGetTimestampMs();

  SRSmaStat *pRSmaStat = SMA_RSMA_STAT(pSma);

  int64_t nItems = atomic_fetch_add_64(&pRSmaStat->nBufItems, 1);

  if (atomic_load_8(&pInfo->assigned) == 0) {
    tsem_post(&(pRSmaStat->notEmpty));
  }

  // smoothing consume
  int32_t n = nItems / RSMA_QTASKEXEC_SMOOTH_SIZE;
  if (n > 1) {
    if (n > 10) {
      n = 10;
    }
    taosMsleep(n << 3);
    if (n > 5) {
      smaWarn("vgId:%d, pInfo->queue itemSize:%d, memSize:%" PRIi64 ", sleep %d ms", SMA_VID(pSma),
              taosQueueItemSize(pInfo->queue), taosQueueMemorySize(pInfo->queue), n << 3);
    }
  }

  return TSDB_CODE_SUCCESS;
}

#if 0
static int32_t tdRsmaPrintSubmitReq(SSma *pSma, SSubmitReq *pReq) {
  SSubmitMsgIter msgIter = {0};
  SSubmitBlkIter blkIter = {0};
  STSRow        *row = NULL;
  if (tInitSubmitMsgIter(pReq, &msgIter) < 0) return -1;
  while (true) {
    SSubmitBlk *pBlock = NULL;
    if (tGetSubmitMsgNext(&msgIter, &pBlock) < 0) return -1;
    if (pBlock == NULL) break;
    tInitSubmitBlkIter(&msgIter, pBlock, &blkIter);
    while ((row = tGetSubmitBlkNext(&blkIter)) != NULL) {
      smaDebug("vgId:%d, numOfRows:%d, suid:%" PRIi64 ", uid:%" PRIi64 ", version:%" PRIi64 ", ts:%" PRIi64,
               SMA_VID(pSma), msgIter.numOfRows, msgIter.suid, msgIter.uid, pReq->version, row->ts);
    }
  }
  return 0;
}
#endif

/**
 * @brief sync mode
 *
 * @param pSma
 * @param pMsg
 * @param msgSize
 * @param inputType
 * @param pInfo
 * @param type
 * @param level
 * @return int32_t
 */
static int32_t tdExecuteRSmaImpl(SSma *pSma, const void *pMsg, int32_t msgSize, int32_t inputType, SRSmaInfo *pInfo,
                                 ERsmaExecType type, int8_t level) {
  int32_t idx = level - 1;
  void   *qTaskInfo = (type == RSMA_EXEC_COMMIT) ? RSMA_INFO_IQTASK(pInfo, idx) : RSMA_INFO_QTASK(pInfo, idx);
  if (!qTaskInfo) {
    smaDebug("vgId:%d, no qTaskInfo to execute rsma %" PRIi8 " task for suid:%" PRIu64, SMA_VID(pSma), level,
             pInfo->suid);
    return TSDB_CODE_SUCCESS;
  }
  if (!pInfo->pTSchema) {
    terrno = TSDB_CODE_INVALID_PTR;
    smaWarn("vgId:%d, no schema to execute rsma %" PRIi8 " task for suid:%" PRIu64, SMA_VID(pSma), level, pInfo->suid);
    return TSDB_CODE_FAILED;
  }

  smaDebug("vgId:%d, execute rsma %" PRIi8 " task for qTaskInfo:%p suid:%" PRIu64 " nMsg:%d", SMA_VID(pSma), level,
           RSMA_INFO_QTASK(pInfo, idx), pInfo->suid, msgSize);

#if 0
  for (int32_t i = 0; i < msgSize; ++i) {
    SSubmitReq *pReq = *(SSubmitReq **)((char *)pMsg + i * sizeof(void *));
    smaDebug("vgId:%d, [%d][%d] version %" PRIi64, SMA_VID(pSma), msgSize, i, pReq->version);
    tdRsmaPrintSubmitReq(pSma, pReq);
  }
#endif
  if ((terrno = qSetSMAInput(qTaskInfo, pMsg, msgSize, inputType)) < 0) {
    smaError("vgId:%d, rsma %" PRIi8 " qSetStreamInput failed since %s", SMA_VID(pSma), level, tstrerror(terrno));
    return TSDB_CODE_FAILED;
  }

  SRSmaInfoItem *pItem = RSMA_INFO_ITEM(pInfo, idx);
  tdRSmaExecAndSubmitResult(pSma, qTaskInfo, pItem, pInfo->pTSchema, pInfo->suid);

  return TSDB_CODE_SUCCESS;
}

static int32_t tdCloneQTaskInfo(SSma *pSma, qTaskInfo_t dstTaskInfo, qTaskInfo_t srcTaskInfo, SRSmaParam *param,
                                tb_uid_t suid, int8_t idx) {
  SVnode *pVnode = pSma->pVnode;
  char   *pOutput = NULL;
  int32_t len = 0;

  if (!srcTaskInfo) {
    terrno = TSDB_CODE_INVALID_PTR;
    smaWarn("vgId:%d, rsma clone, table %" PRIi64 ", no need since srcTaskInfo is NULL", TD_VID(pVnode), suid);
    return TSDB_CODE_FAILED;
  }

  if ((terrno = qSerializeTaskStatus(srcTaskInfo, &pOutput, &len)) < 0) {
    smaError("vgId:%d, rsma clone, table %" PRIi64 " serialize qTaskInfo failed since %s", TD_VID(pVnode), suid,
             terrstr());
    goto _err;
  }

  SReadHandle handle = {
      .meta = pVnode->pMeta,
      .vnode = pVnode,
      .initTqReader = 1,
  };
  ASSERT(!dstTaskInfo);
  dstTaskInfo = qCreateStreamExecTaskInfo(param->qmsg[idx], &handle);
  if (!dstTaskInfo) {
    terrno = TSDB_CODE_RSMA_QTASKINFO_CREATE;
    goto _err;
  }

  if (qDeserializeTaskStatus(dstTaskInfo, pOutput, len) < 0) {
    smaError("vgId:%d, rsma clone, restore rsma task for table:%" PRIi64 " failed since %s", TD_VID(pVnode), suid,
             terrstr());
    goto _err;
  }

  smaDebug("vgId:%d, rsma clone, restore rsma task for table:%" PRIi64 " succeed", TD_VID(pVnode), suid);

  taosMemoryFreeClear(pOutput);
  return TSDB_CODE_SUCCESS;
_err:
  taosMemoryFreeClear(pOutput);
  tdRSmaQTaskInfoFree(dstTaskInfo, TD_VID(pVnode), idx + 1);
  smaError("vgId:%d, rsma clone, restore rsma task for table:%" PRIi64 " failed since %s", TD_VID(pVnode), suid,
           terrstr());
  return TSDB_CODE_FAILED;
}

/**
 * @brief Clone qTaskInfo of SRSmaInfo
 *
 * @param pSma
 * @param pInfo
 * @return int32_t
 */
static int32_t tdRSmaInfoClone(SSma *pSma, SRSmaInfo *pInfo) {
  SRSmaParam *param = NULL;
  if (!pInfo) {
    return TSDB_CODE_SUCCESS;
  }

  SMetaReader mr = {0};
  metaReaderInit(&mr, SMA_META(pSma), 0);
  smaDebug("vgId:%d, rsma clone qTaskInfo for suid:%" PRIi64, SMA_VID(pSma), pInfo->suid);
  if (metaGetTableEntryByUidCache(&mr, pInfo->suid) < 0) {
    smaError("vgId:%d, rsma clone, failed to get table meta for %" PRIi64 " since %s", SMA_VID(pSma), pInfo->suid,
             terrstr());
    goto _err;
  }
  ASSERT(mr.me.type == TSDB_SUPER_TABLE);
  ASSERT(mr.me.uid == pInfo->suid);
  if (TABLE_IS_ROLLUP(mr.me.flags)) {
    param = &mr.me.stbEntry.rsmaParam;
    for (int32_t i = 0; i < TSDB_RETENTION_L2; ++i) {
      if (!pInfo->iTaskInfo[i]) {
        continue;
      }
      if (tdCloneQTaskInfo(pSma, pInfo->taskInfo[i], pInfo->iTaskInfo[i], param, pInfo->suid, i) < 0) {
        goto _err;
      }
    }
    smaDebug("vgId:%d, rsma clone env success for %" PRIi64, SMA_VID(pSma), pInfo->suid);
  } else {
    terrno = TSDB_CODE_RSMA_INVALID_SCHEMA;
    goto _err;
  }

  metaReaderClear(&mr);
  return TSDB_CODE_SUCCESS;
_err:
  metaReaderClear(&mr);
  smaError("vgId:%d, rsma clone env failed for %" PRIi64 " since %s", SMA_VID(pSma), pInfo->suid, terrstr());
  return TSDB_CODE_FAILED;
}

/**
 * @brief During async commit, the SRSmaInfo object would be COW from iRSmaInfoHash and write lock should be applied.
 *
 * @param pSma
 * @param suid
 * @return SRSmaInfo*
 */
static SRSmaInfo *tdAcquireRSmaInfoBySuid(SSma *pSma, int64_t suid) {
  SSmaEnv   *pEnv = SMA_RSMA_ENV(pSma);
  SRSmaStat *pStat = NULL;
  SRSmaInfo *pRSmaInfo = NULL;

  if (!pEnv) {
    terrno = TSDB_CODE_RSMA_INVALID_ENV;
    return NULL;
  }

  pStat = (SRSmaStat *)SMA_ENV_STAT(pEnv);
  if (!pStat || !RSMA_INFO_HASH(pStat)) {
    terrno = TSDB_CODE_RSMA_INVALID_STAT;
    return NULL;
  }

  taosRLockLatch(SMA_ENV_LOCK(pEnv));
  pRSmaInfo = taosHashGet(RSMA_INFO_HASH(pStat), &suid, sizeof(tb_uid_t));
  if (pRSmaInfo && (pRSmaInfo = *(SRSmaInfo **)pRSmaInfo)) {
    if (RSMA_INFO_IS_DEL(pRSmaInfo)) {
      taosRUnLockLatch(SMA_ENV_LOCK(pEnv));
      return NULL;
    }
    if (!pRSmaInfo->taskInfo[0]) {
      if (tdRSmaInfoClone(pSma, pRSmaInfo) < 0) {
        taosRUnLockLatch(SMA_ENV_LOCK(pEnv));
        return NULL;
      }
    }
    tdRefRSmaInfo(pSma, pRSmaInfo);
    taosRUnLockLatch(SMA_ENV_LOCK(pEnv));
    ASSERT(pRSmaInfo->suid == suid);
    return pRSmaInfo;
  }
  taosRUnLockLatch(SMA_ENV_LOCK(pEnv));

  return NULL;
}

static FORCE_INLINE void tdReleaseRSmaInfo(SSma *pSma, SRSmaInfo *pInfo) {
  if (pInfo) {
    tdUnRefRSmaInfo(pSma, pInfo);
  }
}

/**
 * @brief async mode
 *
 * @param pSma
 * @param version
 * @param pMsg
 * @param inputType
 * @param suid
 * @return int32_t
 */
static int32_t tdExecuteRSmaAsync(SSma *pSma, int64_t version, const void *pMsg, int32_t len, int32_t inputType,
                                  tb_uid_t suid) {
  SRSmaInfo *pRSmaInfo = tdAcquireRSmaInfoBySuid(pSma, suid);
  if (!pRSmaInfo) {
    smaDebug("vgId:%d, execute rsma, no rsma info for suid:%" PRIu64, SMA_VID(pSma), suid);
    return TSDB_CODE_SUCCESS;
  }

  if (inputType == STREAM_INPUT__DATA_SUBMIT) {
    if (tdExecuteRSmaImplAsync(pSma, version, pMsg, len, inputType, pRSmaInfo, suid) < 0) {
      tdReleaseRSmaInfo(pSma, pRSmaInfo);
      return TSDB_CODE_FAILED;
    }
    if (smaMgmt.tmrHandle) {
      SRSmaInfoItem *pItem = RSMA_INFO_ITEM(pRSmaInfo, 0);
      if (pItem->level > 0) {
        atomic_store_8(&pItem->triggerStat, TASK_TRIGGER_STAT_ACTIVE);
      }
      pItem = RSMA_INFO_ITEM(pRSmaInfo, 1);
      if (pItem->level > 0) {
        atomic_store_8(&pItem->triggerStat, TASK_TRIGGER_STAT_ACTIVE);
      }
    }
  } else {
    ASSERT(0);
  }

  tdReleaseRSmaInfo(pSma, pRSmaInfo);
  return TSDB_CODE_SUCCESS;
}

int32_t tdProcessRSmaSubmit(SSma *pSma, int64_t version, void *pReq, void *pMsg, int32_t len, int32_t inputType) {
  SSmaEnv *pEnv = SMA_RSMA_ENV(pSma);
  if (!pEnv) {
    // only applicable when rsma env exists
    return TSDB_CODE_SUCCESS;
  }

  STbUidStore uidStore = {0};

  if (inputType == STREAM_INPUT__DATA_SUBMIT) {
    if (tdFetchSubmitReqSuids(pReq, &uidStore) < 0) {
      smaError("vgId:%d, failed to process rsma submit fetch suid since: %s", SMA_VID(pSma), terrstr());
      goto _err;
    }

    if (uidStore.suid != 0) {
      if (tdExecuteRSmaAsync(pSma, version, pMsg, len, inputType, uidStore.suid) < 0) {
        smaError("vgId:%d, failed to process rsma submit exec 1 since: %s", SMA_VID(pSma), terrstr());
        goto _err;
      }

      void *pIter = NULL;
      while ((pIter = taosHashIterate(uidStore.uidHash, pIter))) {
        tb_uid_t *pTbSuid = (tb_uid_t *)taosHashGetKey(pIter, NULL);
        if (tdExecuteRSmaAsync(pSma, version, pMsg, len, inputType, *pTbSuid) < 0) {
          smaError("vgId:%d, failed to process rsma submit exec 2 since: %s", SMA_VID(pSma), terrstr());
          goto _err;
        }
      }
    }
  }
  tdUidStoreDestory(&uidStore);
  return TSDB_CODE_SUCCESS;
_err:
  tdUidStoreDestory(&uidStore);
  return TSDB_CODE_FAILED;
}

/**
 * @brief retrieve rsma meta and init
 *
 * @param pSma
 * @param nTables number of tables of rsma
 * @return int32_t
 */
static int32_t tdRSmaRestoreQTaskInfoInit(SSma *pSma, int64_t *nTables) {
  SVnode     *pVnode = pSma->pVnode;
  SArray     *suidList = NULL;
  STbUidStore uidStore = {0};
  SMetaReader mr = {0};

  if (!(suidList = taosArrayInit(1, sizeof(tb_uid_t)))) {
    terrno = TSDB_CODE_OUT_OF_MEMORY;
    goto _err;
  }

  if (vnodeGetStbIdList(pSma->pVnode, 0, suidList) < 0) {
    smaError("vgId:%d, failed to restore rsma env since get stb id list error: %s", TD_VID(pVnode), terrstr());
    goto _err;
  }

  int64_t arrSize = taosArrayGetSize(suidList);

  if (arrSize == 0) {
    if (nTables) {
      *nTables = 0;
    }
    taosArrayDestroy(suidList);
    smaDebug("vgId:%d, no need to restore rsma env since empty stb id list", TD_VID(pVnode));
    return TSDB_CODE_SUCCESS;
  }

  int64_t nRsmaTables = 0;
  metaReaderInit(&mr, SMA_META(pSma), 0);
  if (!(uidStore.tbUids = taosArrayInit(1024, sizeof(tb_uid_t)))) {
    goto _err;
  }
  for (int64_t i = 0; i < arrSize; ++i) {
    tb_uid_t suid = *(tb_uid_t *)taosArrayGet(suidList, i);
    smaDebug("vgId:%d, rsma restore, suid is %" PRIi64, TD_VID(pVnode), suid);
    if (metaGetTableEntryByUidCache(&mr, suid) < 0) {
      smaError("vgId:%d, rsma restore, failed to get table meta for %" PRIi64 " since %s", TD_VID(pVnode), suid,
               terrstr());
      goto _err;
    }
    tDecoderClear(&mr.coder);
    ASSERT(mr.me.type == TSDB_SUPER_TABLE);
    ASSERT(mr.me.uid == suid);
    if (TABLE_IS_ROLLUP(mr.me.flags)) {
      ++nRsmaTables;
      SRSmaParam *param = &mr.me.stbEntry.rsmaParam;
      for (int i = 0; i < TSDB_RETENTION_L2; ++i) {
        smaDebug("vgId:%d, rsma restore, table:%" PRIi64 " level:%d, maxdelay:%" PRIi64 " watermark:%" PRIi64
                 " qmsgLen:%" PRIi32,
                 TD_VID(pVnode), suid, i, param->maxdelay[i], param->watermark[i], param->qmsgLen[i]);
      }
      if (tdRSmaProcessCreateImpl(pSma, &mr.me.stbEntry.rsmaParam, suid, mr.me.name) < 0) {
        smaError("vgId:%d, rsma restore env failed for %" PRIi64 " since %s", TD_VID(pVnode), suid, terrstr());
        goto _err;
      }

      // reload all ctbUids for suid
      uidStore.suid = suid;
      if (vnodeGetCtbIdList(pVnode, suid, uidStore.tbUids) < 0) {
        smaError("vgId:%d, rsma restore, get ctb idlist failed for %" PRIi64 " since %s", TD_VID(pVnode), suid,
                 terrstr());
        goto _err;
      }

      if (tdUpdateTbUidList(pVnode->pSma, &uidStore, true) < 0) {
        smaError("vgId:%d, rsma restore, update tb uid list failed for %" PRIi64 " since %s", TD_VID(pVnode), suid,
                 terrstr());
        goto _err;
      }

      taosArrayClear(uidStore.tbUids);

      smaDebug("vgId:%d, rsma restore env success for %" PRIi64, TD_VID(pVnode), suid);
    }
  }

  metaReaderClear(&mr);
  taosArrayDestroy(suidList);
  tdUidStoreDestory(&uidStore);

  if (nTables) {
    *nTables = nRsmaTables;
  }

  return TSDB_CODE_SUCCESS;
_err:
  metaReaderClear(&mr);
  taosArrayDestroy(suidList);
  tdUidStoreDestory(&uidStore);

  return TSDB_CODE_FAILED;
}

/**
 * N.B. the data would be restored from the unified WAL replay procedure
 */
int32_t tdRSmaProcessRestoreImpl(SSma *pSma, int8_t type, int64_t qtaskFileVer, int8_t rollback) {
  // step 1: init env
  if (tdCheckAndInitSmaEnv(pSma, TSDB_SMA_TYPE_ROLLUP) != TSDB_CODE_SUCCESS) {
    terrno = TSDB_CODE_TDB_INIT_FAILED;
    return TSDB_CODE_FAILED;
  }

  // step 2: open SRSmaFS for qTaskFiles
  if (tdRSmaFSOpen(pSma, qtaskFileVer, rollback) < 0) {
    goto _err;
  }

  // step 3: iterate all stables to restore the rsma env
  int64_t nTables = 0;
  if (tdRSmaRestoreQTaskInfoInit(pSma, &nTables) < 0) {
    goto _err;
  }
  if (nTables <= 0) {
    smaDebug("vgId:%d, no need to restore rsma task %" PRIi8 " since no tables", SMA_VID(pSma), type);
    return TSDB_CODE_SUCCESS;
  }

  smaInfo("vgId:%d, restore rsma task %" PRIi8 " from qtaskf %" PRIi64 " succeed", SMA_VID(pSma), type, qtaskFileVer);
  return TSDB_CODE_SUCCESS;
_err:
  smaError("vgId:%d, restore rsma task %" PRIi8 "from qtaskf %" PRIi64 " failed since %s", SMA_VID(pSma), type,
           qtaskFileVer, terrstr());
  return TSDB_CODE_FAILED;
}

int32_t tdRSmaPersistExecImpl(SRSmaStat *pRSmaStat, SHashObj *pInfoHash) {
  int32_t   code = 0;
  int32_t   lino = 0;
  SSma     *pSma = pRSmaStat->pSma;
  SVnode   *pVnode = pSma->pVnode;
  SArray   *qTaskFArray = NULL;
  int64_t   version = pRSmaStat->commitAppliedVer;
  TdFilePtr pOutFD = NULL;
  TdFilePtr pInFD = NULL;
  char      fname[TSDB_FILENAME_LEN];
  char      fnameVer[TSDB_FILENAME_LEN];
  SRSmaFS   fs = {0};

  if (taosHashGetSize(pInfoHash) <= 0) {
    return TSDB_CODE_SUCCESS;
  }

  qTaskFArray = taosArrayInit(taosHashGetSize(pInfoHash) << 1, sizeof(SQTaskFile));
  if (!qTaskFArray) {
    code = TSDB_CODE_OUT_OF_MEMORY;
    TSDB_CHECK_CODE(code, lino, _exit);
  }

  void *infoHash = NULL;
  while ((infoHash = taosHashIterate(pInfoHash, infoHash))) {
    SRSmaInfo *pRSmaInfo = *(SRSmaInfo **)infoHash;

    if (RSMA_INFO_IS_DEL(pRSmaInfo)) {
      continue;
    }

    for (int32_t i = 0; i < TSDB_RETENTION_L2; ++i) {
      SRSmaInfoItem *pItem = RSMA_INFO_ITEM(pRSmaInfo, i);
      if (pItem && pItem->pStreamState) {
        if (streamStateCommit(pItem->pStreamState) < 0) {
          code = TSDB_CODE_RSMA_STREAM_STATE_COMMIT;
          TSDB_CHECK_CODE(code, lino, _exit);
        }
        smaDebug("vgId:%d, rsma persist, stream state commit success, table %" PRIi64 ", level %d", TD_VID(pVnode),
                 pRSmaInfo->suid, i + 1);

        // qTaskInfo file
        tdRSmaQTaskInfoGetFullName(TD_VID(pVnode), pRSmaInfo->suid, i + 1, -1, tfsGetPrimaryPath(pVnode->pTfs), fname);
        tdRSmaQTaskInfoGetFullName(TD_VID(pVnode), pRSmaInfo->suid, i + 1, version, tfsGetPrimaryPath(pVnode->pTfs),
                                   fnameVer);
        if (taosCheckExistFile(fnameVer)) {
          smaWarn("vgId:%d, rsma persist, duplicate file %s exist", TD_VID(pVnode), fnameVer);
        }

        pOutFD = taosCreateFile(fnameVer, TD_FILE_WRITE | TD_FILE_CREATE | TD_FILE_TRUNC);
        if (pOutFD == NULL) {
          code = TAOS_SYSTEM_ERROR(errno);
          TSDB_CHECK_CODE(code, lino, _exit);
        }
        pInFD = taosOpenFile(fname, TD_FILE_READ);
        if (pInFD == NULL) {
          code = TAOS_SYSTEM_ERROR(errno);
          TSDB_CHECK_CODE(code, lino, _exit);
        }

        int64_t  size = 0;
        uint32_t mtime = 0;
        if (taosFStatFile(pInFD, &size, &mtime) < 0) {
          code = TAOS_SYSTEM_ERROR(errno);
          TSDB_CHECK_CODE(code, lino, _exit);
        }
        ASSERT(size > 0);

        int64_t offset = 0;
        if (taosFSendFile(pOutFD, pInFD, &offset, size) < 0) {
          code = TAOS_SYSTEM_ERROR(errno);
          smaError("vgId:%d, rsma persist, send qtaskinfo file %s to %s failed since %s", TD_VID(pVnode), fname,
                   fnameVer, tstrerror(code));
          TSDB_CHECK_CODE(code, lino, _exit);
        }
        taosCloseFile(&pOutFD);
        taosCloseFile(&pInFD);

        SQTaskFile qTaskF = {
            .nRef = 1, .level = i + 1, .suid = pRSmaInfo->suid, .version = version, .size = size, .mtime = mtime};

        taosArrayPush(qTaskFArray, &qTaskF);
      }
    }
  }

  // prepare
  code = tdRSmaFSCopy(pSma, &fs);
  TSDB_CHECK_CODE(code, lino, _exit);

  code = tdRSmaFSUpsertQTaskFile(pSma, &fs, qTaskFArray->pData, taosArrayGetSize(qTaskFArray));
  TSDB_CHECK_CODE(code, lino, _exit);

  code = tdRSmaFSPrepareCommit(pSma, &fs);
  TSDB_CHECK_CODE(code, lino, _exit);

_exit:

  taosArrayDestroy(fs.aQTaskInf);
  taosArrayDestroy(qTaskFArray);

  if (code) {
    if (pOutFD) taosCloseFile(&pOutFD);
    if (pInFD) taosCloseFile(&pInFD);
    smaError("vgId:%d, %s failed at line %d since %s", TD_VID(pVnode), __func__, lino, tstrerror(code));
  }

  terrno = code;
  return code;
}

/**
 * @brief trigger to get rsma result in async mode
 *
 * @param param
 * @param tmrId
 */
static void tdRSmaFetchTrigger(void *param, void *tmrId) {
  SRSmaRef      *pRSmaRef = NULL;
  SSma          *pSma = NULL;
  SRSmaStat     *pStat = NULL;
  SRSmaInfo     *pRSmaInfo = NULL;
  SRSmaInfoItem *pItem = NULL;

  if (!(pRSmaRef = taosHashGet(smaMgmt.refHash, &param, POINTER_BYTES))) {
    smaDebug("rsma fetch task not start since rsma info item:%p not exist in refHash:%p, rsetId:%d", param,
             smaMgmt.refHash, smaMgmt.rsetId);
    return;
  }

  if (!(pStat = (SRSmaStat *)tdAcquireSmaRef(smaMgmt.rsetId, pRSmaRef->refId))) {
    smaDebug("rsma fetch task not start since rsma stat already destroyed, rsetId:%d refId:%" PRIi64 ")",
             smaMgmt.rsetId, pRSmaRef->refId);  // pRSmaRef freed in taosHashRemove
    taosHashRemove(smaMgmt.refHash, &param, POINTER_BYTES);
    return;
  }

  pSma = pStat->pSma;

  if (!(pRSmaInfo = tdAcquireRSmaInfoBySuid(pSma, pRSmaRef->suid))) {
    smaDebug("rsma fetch task not start since rsma info not exist, rsetId:%d refId:%" PRIi64 ")", smaMgmt.rsetId,
             pRSmaRef->refId);  // pRSmaRef freed in taosHashRemove
    tdReleaseSmaRef(smaMgmt.rsetId, pRSmaRef->refId);
    taosHashRemove(smaMgmt.refHash, &param, POINTER_BYTES);
    return;
  }

  if (RSMA_INFO_IS_DEL(pRSmaInfo)) {
    smaDebug("rsma fetch task not start since rsma info already deleted, rsetId:%d refId:%" PRIi64 ")", smaMgmt.rsetId,
             pRSmaRef->refId);  // pRSmaRef freed in taosHashRemove
    tdReleaseRSmaInfo(pSma, pRSmaInfo);
    tdReleaseSmaRef(smaMgmt.rsetId, pRSmaRef->refId);
    taosHashRemove(smaMgmt.refHash, &param, POINTER_BYTES);
    return;
  }

  pItem = *(SRSmaInfoItem **)&param;

  // if rsma trigger stat in paused, cancelled or finished, not start fetch task
  int8_t rsmaTriggerStat = atomic_load_8(RSMA_TRIGGER_STAT(pStat));
  switch (rsmaTriggerStat) {
    case TASK_TRIGGER_STAT_PAUSED:
    case TASK_TRIGGER_STAT_CANCELLED: {
      smaDebug("vgId:%d, rsma fetch task not start for level %" PRIi8 " since stat is %" PRIi8
               ", rsetId:%d refId:%" PRIi64,
               SMA_VID(pSma), pItem->level, rsmaTriggerStat, smaMgmt.rsetId, pRSmaRef->refId);
      if (rsmaTriggerStat == TASK_TRIGGER_STAT_PAUSED) {
        taosTmrReset(tdRSmaFetchTrigger, RSMA_FETCH_INTERVAL, pItem, smaMgmt.tmrHandle, &pItem->tmrId);
      }
      tdReleaseRSmaInfo(pSma, pRSmaInfo);
      tdReleaseSmaRef(smaMgmt.rsetId, pRSmaRef->refId);
      return;
    }
    default:
      break;
  }

  int8_t fetchTriggerStat =
      atomic_val_compare_exchange_8(&pItem->triggerStat, TASK_TRIGGER_STAT_ACTIVE, TASK_TRIGGER_STAT_INACTIVE);
  switch (fetchTriggerStat) {
    case TASK_TRIGGER_STAT_ACTIVE: {
      smaDebug("vgId:%d, rsma fetch task planned for level:%" PRIi8 " suid:%" PRIi64 " since stat is active",
               SMA_VID(pSma), pItem->level, pRSmaInfo->suid);
      // async process
      pItem->fetchLevel = pItem->level;
#if 0
      SRSmaInfo     *qInfo = tdAcquireRSmaInfoBySuid(pSma, pRSmaInfo->suid);
      SRSmaInfoItem *qItem = RSMA_INFO_ITEM(qInfo, pItem->level - 1);
      ASSERT(qItem->level == pItem->level);
      ASSERT(qItem->fetchLevel == pItem->fetchLevel);
#endif
      if (atomic_load_8(&pRSmaInfo->assigned) == 0) {
        tsem_post(&(pStat->notEmpty));
      }
    } break;
    case TASK_TRIGGER_STAT_INACTIVE: {
      smaDebug("vgId:%d, rsma fetch task not start for level:%" PRIi8 " suid:%" PRIi64 " since stat is inactive ",
               SMA_VID(pSma), pItem->level, pRSmaInfo->suid);
    } break;
    case TASK_TRIGGER_STAT_INIT: {
      smaDebug("vgId:%d, rsma fetch task not start for level:%" PRIi8 " suid::%" PRIi64 " since stat is init",
               SMA_VID(pSma), pItem->level, pRSmaInfo->suid);
    } break;
    default: {
      smaDebug("vgId:%d, rsma fetch task not start for level:%" PRIi8 " suid:%" PRIi64 " since stat:%" PRIi8
               " is unknown",
               SMA_VID(pSma), pItem->level, pRSmaInfo->suid, fetchTriggerStat);
    } break;
  }

_end:
  taosTmrReset(tdRSmaFetchTrigger, pItem->maxDelay, pItem, smaMgmt.tmrHandle, &pItem->tmrId);
  tdReleaseRSmaInfo(pSma, pRSmaInfo);
  tdReleaseSmaRef(smaMgmt.rsetId, pRSmaRef->refId);
}

static void tdFreeRSmaSubmitItems(SArray *pItems) {
  for (int32_t i = 0; i < taosArrayGetSize(pItems); ++i) {
    SPackedData *packData = taosArrayGet(pItems, i);
    taosFreeQitem(POINTER_SHIFT(packData->msgStr, -sizeof(int32_t) - sizeof(int64_t)));
  }
  taosArrayClear(pItems);
}

/**
 * @brief fetch rsma result(consider the efficiency and functionality)
 *
 * @param pSma
 * @param pInfo
 * @return int32_t
 */
static int32_t tdRSmaFetchAllResult(SSma *pSma, SRSmaInfo *pInfo) {
  SSDataBlock dataBlock = {.info.type = STREAM_GET_ALL};
  for (int8_t i = 1; i <= TSDB_RETENTION_L2; ++i) {
    SRSmaInfoItem *pItem = RSMA_INFO_ITEM(pInfo, i - 1);
    if (pItem->fetchLevel) {
      pItem->fetchLevel = 0;
      qTaskInfo_t taskInfo = RSMA_INFO_QTASK(pInfo, i - 1);
      if (!taskInfo) {
        continue;
      }

      if ((++pItem->nScanned * pItem->maxDelay) > RSMA_FETCH_DELAY_MAX) {
        smaDebug("vgId:%d, suid:%" PRIi64 " level:%" PRIi8 " nScanned:%" PRIi16 " maxDelay:%d, fetch executed",
                 SMA_VID(pSma), pInfo->suid, i, pItem->nScanned, pItem->maxDelay);
      } else {
        int64_t curMs = taosGetTimestampMs();
        if ((curMs - pInfo->lastRecv) < RSMA_FETCH_ACTIVE_MAX) {
          smaTrace("vgId:%d, suid:%" PRIi64 " level:%" PRIi8 " curMs:%" PRIi64 " lastRecv:%" PRIi64 ", fetch skipped ",
                   SMA_VID(pSma), pInfo->suid, i, curMs, pInfo->lastRecv);
          atomic_store_8(&pItem->triggerStat, TASK_TRIGGER_STAT_ACTIVE);  // restore the active stat
          continue;
        } else {
          smaDebug("vgId:%d, suid:%" PRIi64 " level:%" PRIi8 " curMs:%" PRIi64 " lastRecv:%" PRIi64 ", fetch executed ",
                   SMA_VID(pSma), pInfo->suid, i, curMs, pInfo->lastRecv);
        }
      }

      pItem->nScanned = 0;

      if ((terrno = qSetSMAInput(taskInfo, &dataBlock, 1, STREAM_INPUT__DATA_BLOCK)) < 0) {
        goto _err;
      }
      if (tdRSmaExecAndSubmitResult(pSma, taskInfo, pItem, pInfo->pTSchema, pInfo->suid) < 0) {
        goto _err;
      }

      smaDebug("vgId:%d, suid:%" PRIi64 " level:%" PRIi8 " nScanned:%" PRIi16 " maxDelay:%d, fetch finished",
               SMA_VID(pSma), pInfo->suid, i, pItem->nScanned, pItem->maxDelay);
    } else {
      smaDebug("vgId:%d, suid:%" PRIi64 " level:%" PRIi8 " nScanned:%" PRIi16
               " maxDelay:%d, fetch not executed as fetch level is %" PRIi8,
               SMA_VID(pSma), pInfo->suid, i, pItem->nScanned, pItem->maxDelay, pItem->fetchLevel);
    }
  }

_end:
  return TSDB_CODE_SUCCESS;
_err:
  return TSDB_CODE_FAILED;
}

static int32_t tdRSmaBatchExec(SSma *pSma, SRSmaInfo *pInfo, STaosQall *qall, SArray *pSubmitArr, ERsmaExecType type) {
  taosArrayClear(pSubmitArr);
  while (1) {
    void *msg = NULL;
    taosGetQitem(qall, (void **)&msg);
    if (msg) {
<<<<<<< HEAD
      SPackedData packData = {.msgLen = *(int32_t *)msg,
                              .ver = *(int64_t *)POINTER_SHIFT(msg, sizeof(int32_t)),
                              .msgStr = POINTER_SHIFT(msg, sizeof(int32_t) + sizeof(int64_t))};

      if (!taosArrayPush(pSubmitArr, &packData)) {
        tdFreeRSmaSubmitItems(pSubmitArr);
=======
      if (!taosArrayPush(pSubmitArr, &msg)) {
        terrno = TSDB_CODE_OUT_OF_MEMORY;
>>>>>>> e86b62e7
        goto _err;
      }
    } else {
      break;
    }
  }

  int32_t size = taosArrayGetSize(pSubmitArr);
  if (size > 0) {
    for (int32_t i = 1; i <= TSDB_RETENTION_L2; ++i) {
      if (tdExecuteRSmaImpl(pSma, pSubmitArr->pData, size, STREAM_INPUT__MERGED_SUBMIT, pInfo, type, i) < 0) {
        goto _err;
      }
    }
    tdFreeRSmaSubmitItems(pSubmitArr);
  }
  return TSDB_CODE_SUCCESS;
_err:
  smaError("vgId:%d, batch exec for suid:%" PRIi64 " execType:%d size:%d failed since %s", SMA_VID(pSma), pInfo->suid,
           type, (int32_t)taosArrayGetSize(pSubmitArr), terrstr());
  tdFreeRSmaSubmitItems(pSubmitArr);
  while (1) {
    void *msg = NULL;
    taosGetQitem(qall, (void **)&msg);
    if (msg) {
      taosFreeQitem(msg);
    } else {
      break;
    }
  }
  return TSDB_CODE_FAILED;
}

/**
 * @brief
 *
 * @param pSma
 * @param type
 * @return int32_t
 */

int32_t tdRSmaProcessExecImpl(SSma *pSma, ERsmaExecType type) {
  SVnode    *pVnode = pSma->pVnode;
  SSmaEnv   *pEnv = SMA_RSMA_ENV(pSma);
  SRSmaStat *pRSmaStat = (SRSmaStat *)SMA_ENV_STAT(pEnv);
  SHashObj  *infoHash = NULL;
  SArray    *pSubmitArr = NULL;
  bool       isFetchAll = false;

  if (!pRSmaStat || !(infoHash = RSMA_INFO_HASH(pRSmaStat))) {
    terrno = TSDB_CODE_RSMA_INVALID_STAT;
    goto _err;
  }

  if (!(pSubmitArr =
            taosArrayInit(TMIN(RSMA_SUBMIT_BATCH_SIZE, atomic_load_64(&pRSmaStat->nBufItems)), sizeof(SPackedData)))) {
    terrno = TSDB_CODE_OUT_OF_MEMORY;
    goto _err;
  }

  while (true) {
    // step 1: rsma exec - consume data in buffer queue for all suids
    if (type == RSMA_EXEC_OVERFLOW) {
      void *pIter = NULL;
      while ((pIter = taosHashIterate(infoHash, pIter))) {
        SRSmaInfo *pInfo = *(SRSmaInfo **)pIter;
        if (atomic_val_compare_exchange_8(&pInfo->assigned, 0, 1) == 0) {
          if ((taosQueueItemSize(pInfo->queue) > 0) || RSMA_NEED_FETCH(pInfo)) {
            int32_t batchCnt = -1;
            int32_t batchMax = taosHashGetSize(infoHash) / tsNumOfVnodeRsmaThreads;
            bool    occupied = (batchMax <= 1);
            if (batchMax > 1) {
              batchMax = 100 / batchMax;
              batchMax = TMAX(batchMax, 4);
            }
            while (occupied || (++batchCnt < batchMax)) {    // greedy mode
              taosReadAllQitems(pInfo->queue, pInfo->qall);  // queue has mutex lock
              int32_t qallItemSize = taosQallItemSize(pInfo->qall);
              if (qallItemSize > 0) {
                tdRSmaBatchExec(pSma, pInfo, pInfo->qall, pSubmitArr, type);
                smaDebug("vgId:%d, batchSize:%d, execType:%" PRIi32, SMA_VID(pSma), qallItemSize, type);
              }

              if (RSMA_NEED_FETCH(pInfo)) {
                int8_t oldStat = atomic_val_compare_exchange_8(RSMA_COMMIT_STAT(pRSmaStat), 0, 2);
                if (oldStat == 0 ||
                    ((oldStat == 2) && atomic_load_8(RSMA_TRIGGER_STAT(pRSmaStat)) < TASK_TRIGGER_STAT_PAUSED)) {
                  int32_t oldVal = atomic_fetch_add_32(&pRSmaStat->nFetchAll, 1);
                  ASSERT(oldVal >= 0);

                  int8_t curStat = atomic_load_8(RSMA_COMMIT_STAT(pRSmaStat));
                  if (curStat == 1) {
                    smaDebug("vgId:%d, fetch all not exec as commit stat is %" PRIi8, SMA_VID(pSma), curStat);
                  } else {
                    tdRSmaFetchAllResult(pSma, pInfo);
                  }

                  if (0 == atomic_sub_fetch_32(&pRSmaStat->nFetchAll, 1)) {
                    atomic_store_8(RSMA_COMMIT_STAT(pRSmaStat), 0);
                  }
                }
              }

              if (qallItemSize > 0) {
                atomic_fetch_sub_64(&pRSmaStat->nBufItems, qallItemSize);
                continue;
              }
              if (RSMA_NEED_FETCH(pInfo)) {
                continue;
              }

              break;
            }
          }
          atomic_val_compare_exchange_8(&pInfo->assigned, 1, 0);
        }
      }
    } else {
      ASSERT(0);
    }

    if (atomic_load_64(&pRSmaStat->nBufItems) <= 0) {
      if (pEnv->flag & SMA_ENV_FLG_CLOSE) {
        break;
      }

      tsem_wait(&pRSmaStat->notEmpty);

      if ((pEnv->flag & SMA_ENV_FLG_CLOSE) && (atomic_load_64(&pRSmaStat->nBufItems) <= 0)) {
        smaDebug("vgId:%d, exec task end, flag:%" PRIi8 ", nBufItems:%" PRIi64, SMA_VID(pSma), pEnv->flag,
                 atomic_load_64(&pRSmaStat->nBufItems));
        break;
      }
    }

  }  // end of while(true)

_end:
  taosArrayDestroy(pSubmitArr);
  return TSDB_CODE_SUCCESS;
_err:
  taosArrayDestroy(pSubmitArr);
  return TSDB_CODE_FAILED;
}<|MERGE_RESOLUTION|>--- conflicted
+++ resolved
@@ -565,13 +565,8 @@
     return TSDB_CODE_FAILED;
   }
 
-<<<<<<< HEAD
   SSubmitReq2 *pSubmitReq = (SSubmitReq2 *)pReq;
   // spin lock for race condition during insert data
-=======
-  SSubmitReq *pSubmitReq = (SSubmitReq *)pReq;
-  // TODO: spin lock for race condition
->>>>>>> e86b62e7
   if (tsdbInsertData(pTsdb, version, pSubmitReq, NULL) < 0) {
     return TSDB_CODE_FAILED;
   }
@@ -1481,17 +1476,12 @@
     void *msg = NULL;
     taosGetQitem(qall, (void **)&msg);
     if (msg) {
-<<<<<<< HEAD
       SPackedData packData = {.msgLen = *(int32_t *)msg,
                               .ver = *(int64_t *)POINTER_SHIFT(msg, sizeof(int32_t)),
                               .msgStr = POINTER_SHIFT(msg, sizeof(int32_t) + sizeof(int64_t))};
 
       if (!taosArrayPush(pSubmitArr, &packData)) {
         tdFreeRSmaSubmitItems(pSubmitArr);
-=======
-      if (!taosArrayPush(pSubmitArr, &msg)) {
-        terrno = TSDB_CODE_OUT_OF_MEMORY;
->>>>>>> e86b62e7
         goto _err;
       }
     } else {
