--- conflicted
+++ resolved
@@ -56,7 +56,7 @@
   int32_t len;
   int8_t  type;
   int64_t suid;
-  void   *qTaskInfo;
+  void *  qTaskInfo;
 };
 
 static void tdRSmaQTaskInfoFree(qTaskInfo_t *taskHandle, int32_t vgId, int32_t level) {
@@ -87,16 +87,8 @@
         taosTmrStopA(&pItem->tmrId);
       }
 
-<<<<<<< HEAD
-      if (isDeepFree && pItem->pStreamState) {
-        //SStreamTask *pTask = pItem->pStreamState->pTdb
-        streamStateDelTaskDb(pItem->pStreamState);
-=======
       if (pItem->pStreamState) {
->>>>>>> b1fbdfcd
         streamStateClose(pItem->pStreamState, false);
-        
-        
       }
 
       if (pItem->pStreamTask) {
@@ -188,7 +180,7 @@
   void *pIter = NULL;
   while ((pIter = taosHashIterate(pStore->uidHash, pIter))) {
     tb_uid_t *pTbSuid = (tb_uid_t *)taosHashGetKey(pIter, NULL);
-    SArray   *pTbUids = *(SArray **)pIter;
+    SArray *  pTbUids = *(SArray **)pIter;
 
     if (tdUpdateTbUidListImpl(pSma, pTbSuid, pTbUids, isAdd) != TSDB_CODE_SUCCESS) {
       taosHashCancelIterate(pStore->uidHash, pIter);
@@ -216,7 +208,7 @@
   }
 
   SRSmaStat *pStat = (SRSmaStat *)SMA_ENV_STAT(pEnv);
-  SHashObj  *infoHash = NULL;
+  SHashObj * infoHash = NULL;
   if (!pStat || !(infoHash = RSMA_INFO_HASH(pStat))) {
     terrno = TSDB_CODE_RSMA_INVALID_STAT;
     return TSDB_CODE_FAILED;
@@ -267,11 +259,11 @@
                                        int8_t idx) {
   if ((param->qmsgLen > 0) && param->qmsg[idx]) {
     SRSmaInfoItem *pItem = &(pRSmaInfo->items[idx]);
-    SRetention    *pRetention = SMA_RETENTION(pSma);
-    STsdbCfg      *pTsdbCfg = SMA_TSDB_CFG(pSma);
-    SVnode        *pVnode = pSma->pVnode;
+    SRetention *   pRetention = SMA_RETENTION(pSma);
+    STsdbCfg *     pTsdbCfg = SMA_TSDB_CFG(pSma);
+    SVnode *       pVnode = pSma->pVnode;
     char           taskInfDir[TSDB_FILENAME_LEN] = {0};
-    void          *pStreamState = NULL;
+    void *         pStreamState = NULL;
 
     // set the backend of stream state
     tdRSmaQTaskInfoGetFullPath(pVnode, pRSmaInfo->suid, idx + 1, pVnode->pTfs, taskInfDir);
@@ -286,13 +278,6 @@
       taosMemoryFree(s);
     }
 
-<<<<<<< HEAD
-    //SStreamTask task = {.id.taskId = 0, .id.streamId = 0};  // TODO: assign value
-    SStreamTask *pTask = taosMemoryCalloc(1, sizeof(SStreamTask)); 
-    pTask->pMeta = pVnode->pTq->pStreamMeta;
-
-    pStreamState = streamStateOpen(taskInfDir, pTask, true, -1, -1);
-=======
     SStreamTask *pStreamTask = taosMemoryCalloc(1, sizeof(*pStreamTask));
     if (!pStreamTask) {
       terrno = TSDB_CODE_OUT_OF_MEMORY;
@@ -308,7 +293,6 @@
     pStreamTask->chkInfo.checkpointId = streamMetaGetLatestCheckpointId(pStreamTask->pMeta);
     tdRSmaTaskInit(pStreamTask->pMeta, pItem, &pStreamTask->id);
     pStreamState = streamStateOpen(taskInfDir, pStreamTask, true, -1, -1);
->>>>>>> b1fbdfcd
     if (!pStreamState) {
       terrno = TSDB_CODE_RSMA_STREAM_STATE_OPEN;
       return TSDB_CODE_FAILED;
@@ -383,7 +367,7 @@
   }
 #endif
 
-  SSmaEnv   *pEnv = SMA_RSMA_ENV(pSma);
+  SSmaEnv *  pEnv = SMA_RSMA_ENV(pSma);
   SRSmaStat *pStat = (SRSmaStat *)SMA_ENV_STAT(pEnv);
   SRSmaInfo *pRSmaInfo = NULL;
 
@@ -645,8 +629,8 @@
   int32_t      code = 0;
   int32_t      lino = 0;
   SSDataBlock *output = NULL;
-  SArray      *pResList = pItem->pResList;
-  STSchema    *pTSchema = pInfo->pTSchema;
+  SArray *     pResList = pItem->pResList;
+  STSchema *   pTSchema = pInfo->pTSchema;
   int64_t      suid = pInfo->suid;
 
   while (1) {
@@ -672,7 +656,7 @@
       smaDebug("vgId:%d, result block, uid:%" PRIu64 ", groupid:%" PRIu64 ", rows:%" PRIi64, SMA_VID(pSma),
                output->info.id.uid, output->info.id.groupId, output->info.rows);
 
-      STsdb       *sinkTsdb = (pItem->level == TSDB_RETENTION_L1 ? pSma->pRSmaTsdb[0] : pSma->pRSmaTsdb[1]);
+      STsdb *      sinkTsdb = (pItem->level == TSDB_RETENTION_L1 ? pSma->pRSmaTsdb[0] : pSma->pRSmaTsdb[1]);
       SSubmitReq2 *pReq = NULL;
 
       if (buildSubmitReqFromDataBlock(&pReq, output, pTSchema, output->info.id.groupId, SMA_VID(pSma), suid) < 0) {
@@ -739,7 +723,7 @@
 static int32_t tdExecuteRSmaImplAsync(SSma *pSma, int64_t version, const void *pMsg, int32_t len, int32_t inputType,
                                       SRSmaInfo *pInfo, tb_uid_t suid) {
   int32_t size = sizeof(int32_t) + sizeof(int64_t) + len;
-  void   *qItem = taosAllocateQitem(size, DEF_QITEM, 0);
+  void *  qItem = taosAllocateQitem(size, DEF_QITEM, 0);
 
   if (!qItem) {
     return TSDB_CODE_FAILED;
@@ -815,7 +799,7 @@
 static int32_t tdExecuteRSmaImpl(SSma *pSma, const void *pMsg, int32_t msgSize, int32_t inputType, SRSmaInfo *pInfo,
                                  ERsmaExecType type, int8_t level) {
   int32_t        idx = level - 1;
-  void          *qTaskInfo = RSMA_INFO_QTASK(pInfo, idx);
+  void *         qTaskInfo = RSMA_INFO_QTASK(pInfo, idx);
   SRSmaInfoItem *pItem = RSMA_INFO_ITEM(pInfo, idx);
 
   if (!qTaskInfo) {
@@ -864,7 +848,7 @@
 static SRSmaInfo *tdAcquireRSmaInfoBySuid(SSma *pSma, int64_t suid) {
   int32_t    code = 0;
   int32_t    lino = 0;
-  SSmaEnv   *pEnv = SMA_RSMA_ENV(pSma);
+  SSmaEnv *  pEnv = SMA_RSMA_ENV(pSma);
   SRSmaStat *pStat = NULL;
   SRSmaInfo *pRSmaInfo = NULL;
 
@@ -1007,8 +991,8 @@
 static int32_t tdRSmaRestoreQTaskInfoInit(SSma *pSma, int64_t *nTables) {
   int32_t     code = 0;
   int32_t     lino = 0;
-  SVnode     *pVnode = pSma->pVnode;
-  SArray     *suidList = NULL;
+  SVnode *    pVnode = pSma->pVnode;
+  SArray *    suidList = NULL;
   STbUidStore uidStore = {0};
   SMetaReader mr = {0};
   tb_uid_t    suid = 0;
@@ -1136,7 +1120,7 @@
   int32_t code = 0;
   int32_t lino = 0;
   int32_t nTaskInfo = 0;
-  SSma   *pSma = pRSmaStat->pSma;
+  SSma *  pSma = pRSmaStat->pSma;
   SVnode *pVnode = pSma->pVnode;
 
   if (taosHashGetSize(pInfoHash) <= 0) {
@@ -1169,7 +1153,7 @@
   do {
     int32_t nStreamFlushed = 0;
     int32_t nSleep = 0;
-    void   *infoHash = NULL;
+    void *  infoHash = NULL;
     while (true) {
       while ((infoHash = taosHashIterate(pInfoHash, infoHash))) {
         SRSmaInfo *pRSmaInfo = *(SRSmaInfo **)infoHash;
@@ -1211,7 +1195,7 @@
     SStreamMeta *pMeta = NULL;
     int64_t      checkpointId = taosGetTimestampNs();
     bool         checkpointBuilt = false;
-    void        *infoHash = NULL;
+    void *       infoHash = NULL;
     while ((infoHash = taosHashIterate(pInfoHash, infoHash))) {
       SRSmaInfo *pRSmaInfo = *(SRSmaInfo **)infoHash;
       if (RSMA_INFO_IS_DEL(pRSmaInfo)) {
@@ -1222,9 +1206,9 @@
         SRSmaInfoItem *pItem = RSMA_INFO_ITEM(pRSmaInfo, i);
         if (pItem && pItem->pStreamTask) {
           SStreamTask *pTask = pItem->pStreamTask;
-          atomic_store_32(&pTask->pMeta->chkptNotReadyTasks, 1);
-          pTask->checkpointingId = checkpointId;
-          pTask->chkInfo.checkpointId = pTask->checkpointingId;
+          // atomic_store_32(&pTask->pMeta->chkptNotReadyTasks, 1);
+          // pTask->checkpointingId = checkpointId;
+          pTask->chkInfo.checkpointId = checkpointId;  // 1pTask->checkpointingId;
           pTask->chkInfo.checkpointVer = pItem->submitReqVer;
           pTask->info.triggerParam = pItem->fetchResultVer;
 
@@ -1282,10 +1266,10 @@
  * @param tmrId
  */
 static void tdRSmaFetchTrigger(void *param, void *tmrId) {
-  SRSmaRef      *pRSmaRef = NULL;
-  SSma          *pSma = NULL;
-  SRSmaStat     *pStat = NULL;
-  SRSmaInfo     *pRSmaInfo = NULL;
+  SRSmaRef *     pRSmaRef = NULL;
+  SSma *         pSma = NULL;
+  SRSmaStat *    pStat = NULL;
+  SRSmaInfo *    pRSmaInfo = NULL;
   SRSmaInfoItem *pItem = NULL;
 
   if (!(pRSmaRef = taosHashGet(smaMgmt.refHash, &param, POINTER_BYTES))) {
@@ -1500,11 +1484,11 @@
 int32_t tdRSmaProcessExecImpl(SSma *pSma, ERsmaExecType type) {
   int32_t    code = 0;
   int32_t    lino = 0;
-  SVnode    *pVnode = pSma->pVnode;
-  SSmaEnv   *pEnv = SMA_RSMA_ENV(pSma);
+  SVnode *   pVnode = pSma->pVnode;
+  SSmaEnv *  pEnv = SMA_RSMA_ENV(pSma);
   SRSmaStat *pRSmaStat = (SRSmaStat *)SMA_ENV_STAT(pEnv);
-  SHashObj  *infoHash = NULL;
-  SArray    *pSubmitArr = NULL;
+  SHashObj * infoHash = NULL;
+  SArray *   pSubmitArr = NULL;
   bool       isFetchAll = false;
 
   if (!pRSmaStat || !(infoHash = RSMA_INFO_HASH(pRSmaStat))) {
