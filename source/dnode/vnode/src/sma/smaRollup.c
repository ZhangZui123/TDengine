/*
 * Copyright (c) 2019 TAOS Data, Inc. <jhtao@taosdata.com>
 *
 * This program is free software: you can use, redistribute, and/or modify
 * it under the terms of the GNU Affero General Public License, version 3
 * or later ("AGPL"), as published by the Free Software Foundation.
 *
 * This program is distributed in the hope that it will be useful, but WITHOUT
 * ANY WARRANTY; without even the implied warranty of MERCHANTABILITY or
 * FITNESS FOR A PARTICULAR PURPOSE.
 *
 * You should have received a copy of the GNU Affero General Public License
 * along with this program. If not, see <http://www.gnu.org/licenses/>.
 */

#include "sma.h"

#define RSMA_QTASKEXEC_SMOOTH_SIZE (100)     // cnt
#define RSMA_SUBMIT_BATCH_SIZE     (1024)    // cnt
#define RSMA_FETCH_DELAY_MAX       (120000)  // ms
#define RSMA_FETCH_ACTIVE_MAX      (1000)    // ms
#define RSMA_FETCH_INTERVAL        (5000)    // ms

SSmaMgmt smaMgmt = {
    .inited = 0,
    .rsetId = -1,
};

#define TD_QTASKINFO_FNAME_PREFIX "qinf.v"

typedef struct SRSmaQTaskInfoItem SRSmaQTaskInfoItem;
typedef struct SRSmaQTaskInfoIter SRSmaQTaskInfoIter;

static int32_t    tdUidStorePut(STbUidStore *pStore, tb_uid_t suid, tb_uid_t *uid);
static int32_t    tdUpdateTbUidListImpl(SSma *pSma, tb_uid_t *suid, SArray *tbUids, bool isAdd);
static int32_t    tdSetRSmaInfoItemParams(SSma *pSma, SRSmaParam *param, SRSmaStat *pStat, SRSmaInfo *pRSmaInfo,
                                          int8_t idx);
static int32_t    tdExecuteRSmaImpl(SSma *pSma, const void *pMsg, int32_t msgSize, int32_t inputType, SRSmaInfo *pInfo,
                                    ERsmaExecType type, int8_t level);
static SRSmaInfo *tdAcquireRSmaInfoBySuid(SSma *pSma, int64_t suid);
static void       tdReleaseRSmaInfo(SSma *pSma, SRSmaInfo *pInfo);
static void       tdFreeRSmaSubmitItems(SArray *pItems);
static int32_t    tdRSmaFetchAllResult(SSma *pSma, SRSmaInfo *pInfo);
static int32_t    tdRSmaExecAndSubmitResult(SSma *pSma, qTaskInfo_t taskInfo, SRSmaInfoItem *pItem, STSchema *pTSchema,
                                            int64_t suid);
static void       tdRSmaFetchTrigger(void *param, void *tmrId);
static int32_t    tdRSmaInfoClone(SSma *pSma, SRSmaInfo *pInfo);
static void       tdRSmaQTaskInfoFree(qTaskInfo_t *taskHandle, int32_t vgId, int32_t level);
static int32_t    tdRSmaRestoreQTaskInfoInit(SSma *pSma, int64_t *nTables);
static int32_t    tdRSmaRestoreQTaskInfoReload(SSma *pSma, int8_t type, int64_t qTaskFileVer);
static int32_t    tdRSmaRestoreTSDataReload(SSma *pSma);

struct SRSmaQTaskInfoItem {
  int32_t len;
  int8_t  type;
  int64_t suid;
  void   *qTaskInfo;
};

struct SRSmaQTaskInfoIter {
  STFile *pTFile;
  int64_t offset;
  int64_t fsize;
  int32_t nBytes;
  int32_t nAlloc;
  char   *pBuf;
  // ------------
  char   *qBuf;  // for iterator
  int32_t nBufPos;
};

void tdRSmaQTaskInfoGetFileName(int32_t vgId, int64_t version, char *outputName) {
  tdGetVndFileName(vgId, NULL, VNODE_RSMA_DIR, TD_QTASKINFO_FNAME_PREFIX, version, outputName);
}

void tdRSmaQTaskInfoGetFullName(int32_t vgId, int64_t version, const char *path, char *outputName) {
  tdGetVndFileName(vgId, path, VNODE_RSMA_DIR, TD_QTASKINFO_FNAME_PREFIX, version, outputName);
}

void tdRSmaQTaskInfoGetFullPath(int32_t vgId, int8_t level, const char *path, char *outputName) {
  tdGetVndDirName(vgId, path, VNODE_RSMA_DIR, true, outputName);
  int32_t rsmaLen = strlen(outputName);
  snprintf(outputName + rsmaLen, TSDB_FILENAME_LEN - rsmaLen, "%" PRIi8, level);
}

void tdRSmaQTaskInfoGetFullPathEx(int32_t vgId, tb_uid_t suid, int8_t level, const char *path, char *outputName) {
  tdGetVndDirName(vgId, path, VNODE_RSMA_DIR, true, outputName);
  int32_t rsmaLen = strlen(outputName);
  snprintf(outputName + rsmaLen, TSDB_FILENAME_LEN - rsmaLen, "%" PRIi64 "%s%" PRIi8, suid, TD_DIRSEP, level);
}

static void tdRSmaQTaskInfoFree(qTaskInfo_t *taskHandle, int32_t vgId, int32_t level) {
  // Note: free/kill may in RC
  if (!taskHandle || !(*taskHandle)) return;
  qTaskInfo_t otaskHandle = atomic_load_ptr(taskHandle);
  if (otaskHandle && atomic_val_compare_exchange_ptr(taskHandle, otaskHandle, NULL)) {
    smaDebug("vgId:%d, free qTaskInfo_t %p of level %d", vgId, otaskHandle, level);
    qDestroyTask(otaskHandle);
  } else {
    smaDebug("vgId:%d, not free qTaskInfo_t %p of level %d", vgId, otaskHandle, level);
  }
  // TODO: clear files related to qTaskInfo?
}

/**
 * @brief general function to free rsmaInfo
 *
 * @param pSma
 * @param pInfo
 * @param isDeepFree Only stop tmrId and free pTSchema for deep free
 * @return void*
 */
void *tdFreeRSmaInfo(SSma *pSma, SRSmaInfo *pInfo, bool isDeepFree) {
  if (pInfo) {
    for (int32_t i = 0; i < TSDB_RETENTION_L2; ++i) {
      SRSmaInfoItem *pItem = &pInfo->items[i];

      if (isDeepFree && pItem->tmrId) {
        smaDebug("vgId:%d, stop fetch timer %p for table %" PRIi64 " level %d", SMA_VID(pSma), pItem->tmrId,
                 pInfo->suid, i + 1);
        taosTmrStopA(&pItem->tmrId);
      }

      if (isDeepFree && pItem->pStreamState) {
        streamStateClose(pItem->pStreamState);
      }

      if (isDeepFree && pInfo->taskInfo[i]) {
        tdRSmaQTaskInfoFree(&pInfo->taskInfo[i], SMA_VID(pSma), i + 1);
      } else {
        smaDebug("vgId:%d, table %" PRIi64 " no need to destroy rsma info level %d since empty taskInfo", SMA_VID(pSma),
                 pInfo->suid, i + 1);
      }

      if (pInfo->iTaskInfo[i]) {
        tdRSmaQTaskInfoFree(&pInfo->iTaskInfo[i], SMA_VID(pSma), i + 1);
      } else {
        smaDebug("vgId:%d, table %" PRIi64 " no need to destroy rsma info level %d since empty iTaskInfo",
                 SMA_VID(pSma), pInfo->suid, i + 1);
      }
    }
    if (isDeepFree) {
      taosMemoryFreeClear(pInfo->pTSchema);
    }

    if (isDeepFree) {
      if (pInfo->queue) taosCloseQueue(pInfo->queue);
      if (pInfo->qall) taosFreeQall(pInfo->qall);
      if (pInfo->iQueue) taosCloseQueue(pInfo->iQueue);
      if (pInfo->iQall) taosFreeQall(pInfo->iQall);
      pInfo->queue = NULL;
      pInfo->qall = NULL;
      pInfo->iQueue = NULL;
      pInfo->iQall = NULL;
    }

    taosMemoryFree(pInfo);
  }

  return NULL;
}

static FORCE_INLINE int32_t tdUidStoreInit(STbUidStore **pStore) {
  ASSERT(*pStore == NULL);
  *pStore = taosMemoryCalloc(1, sizeof(STbUidStore));
  if (*pStore == NULL) {
    terrno = TSDB_CODE_OUT_OF_MEMORY;
    return TSDB_CODE_FAILED;
  }
  return TSDB_CODE_SUCCESS;
}

static int32_t tdUpdateTbUidListImpl(SSma *pSma, tb_uid_t *suid, SArray *tbUids, bool isAdd) {
  SRSmaInfo *pRSmaInfo = NULL;

  if (!suid || !tbUids) {
    terrno = TSDB_CODE_INVALID_PTR;
    smaError("vgId:%d, failed to get rsma info for uid:%" PRIi64 " since %s", SMA_VID(pSma), suid ? *suid : -1,
             terrstr());
    return TSDB_CODE_FAILED;
  }

  if (!taosArrayGetSize(tbUids)) {
    smaDebug("vgId:%d, no need to update tbUidList for suid:%" PRIi64 " since Empty tbUids", SMA_VID(pSma), *suid);
    return TSDB_CODE_SUCCESS;
  }

  pRSmaInfo = tdAcquireRSmaInfoBySuid(pSma, *suid);

  if (!pRSmaInfo) {
    smaError("vgId:%d, failed to get rsma info for uid:%" PRIi64, SMA_VID(pSma), *suid);
    terrno = TSDB_CODE_RSMA_INVALID_STAT;
    return TSDB_CODE_FAILED;
  }

  for (int32_t i = 0; i < TSDB_RETENTION_L2; ++i) {
    if (pRSmaInfo->taskInfo[i]) {
      if (((terrno = qUpdateQualifiedTableId(pRSmaInfo->taskInfo[i], tbUids, isAdd)) < 0)) {
        tdReleaseRSmaInfo(pSma, pRSmaInfo);
        smaError("vgId:%d, update tbUidList failed for uid:%" PRIi64 " level %d since %s", SMA_VID(pSma), *suid, i,
                 terrstr());
        return TSDB_CODE_FAILED;
      } else {
        smaDebug("vgId:%d, update tbUidList succeed for qTaskInfo:%p with suid:%" PRIi64 " uid:%" PRIi64 " level %d",
                 SMA_VID(pSma), pRSmaInfo->taskInfo[0], *suid, *(int64_t *)taosArrayGet(tbUids, 0), i);
      }
    }
  }

  tdReleaseRSmaInfo(pSma, pRSmaInfo);
  return TSDB_CODE_SUCCESS;
}

int32_t tdUpdateTbUidList(SSma *pSma, STbUidStore *pStore, bool isAdd) {
  if (!pStore || (taosArrayGetSize(pStore->tbUids) == 0)) {
    return TSDB_CODE_SUCCESS;
  }

  if (tdUpdateTbUidListImpl(pSma, &pStore->suid, pStore->tbUids, isAdd) != TSDB_CODE_SUCCESS) {
    return TSDB_CODE_FAILED;
  }

  void *pIter = taosHashIterate(pStore->uidHash, NULL);
  while (pIter) {
    tb_uid_t *pTbSuid = (tb_uid_t *)taosHashGetKey(pIter, NULL);
    SArray   *pTbUids = *(SArray **)pIter;

    if (tdUpdateTbUidListImpl(pSma, pTbSuid, pTbUids, isAdd) != TSDB_CODE_SUCCESS) {
      taosHashCancelIterate(pStore->uidHash, pIter);
      return TSDB_CODE_FAILED;
    }

    pIter = taosHashIterate(pStore->uidHash, pIter);
  }
  return TSDB_CODE_SUCCESS;
}

/**
 * @brief fetch suid/uids when create child tables of rollup SMA
 *
 * @param pTsdb
 * @param ppStore
 * @param suid
 * @param uid
 * @return int32_t
 */
int32_t tdFetchTbUidList(SSma *pSma, STbUidStore **ppStore, tb_uid_t suid, tb_uid_t uid) {
  SSmaEnv *pEnv = SMA_RSMA_ENV(pSma);

  // only applicable to rollup SMA ctables
  if (!pEnv) {
    return TSDB_CODE_SUCCESS;
  }

  SRSmaStat *pStat = (SRSmaStat *)SMA_ENV_STAT(pEnv);
  SHashObj  *infoHash = NULL;
  if (!pStat || !(infoHash = RSMA_INFO_HASH(pStat))) {
    terrno = TSDB_CODE_RSMA_INVALID_STAT;
    return TSDB_CODE_FAILED;
  }

  // info cached when create rsma stable and return directly for non-rsma ctables
  if (!taosHashGet(infoHash, &suid, sizeof(tb_uid_t))) {
    return TSDB_CODE_SUCCESS;
  }

  ASSERT(ppStore != NULL);

  if (!(*ppStore)) {
    if (tdUidStoreInit(ppStore) < 0) {
      return TSDB_CODE_FAILED;
    }
  }

  if (tdUidStorePut(*ppStore, suid, &uid) < 0) {
    *ppStore = tdUidStoreFree(*ppStore);
    return TSDB_CODE_FAILED;
  }

  return TSDB_CODE_SUCCESS;
}

static int32_t tdSetRSmaInfoItemParams(SSma *pSma, SRSmaParam *param, SRSmaStat *pStat, SRSmaInfo *pRSmaInfo,
                                       int8_t idx) {
  if ((param->qmsgLen > 0) && param->qmsg[idx]) {
    SRetention *pRetention = SMA_RETENTION(pSma);
    STsdbCfg   *pTsdbCfg = SMA_TSDB_CFG(pSma);
    SVnode     *pVnode = pSma->pVnode;
    char        taskInfDir[TSDB_FILENAME_LEN] = {0};
    void       *pStreamState = NULL;

    // set the backend of stream state
    tdRSmaQTaskInfoGetFullPathEx(TD_VID(pVnode), pRSmaInfo->suid, idx + 1, tfsGetPrimaryPath(pVnode->pTfs), taskInfDir);
    if (!taosCheckExistFile(taskInfDir)) {
      char *s = strdup(taskInfDir);
      if (taosMulMkDir(taosDirName(s)) != 0) {
        terrno = TAOS_SYSTEM_ERROR(errno);
        taosMemoryFree(s);
        return TSDB_CODE_FAILED;
      }
      taosMemoryFree(s);
    }
    pStreamState = streamStateOpen(taskInfDir, NULL, true, -1, -1);
    if (!pStreamState) {
      terrno = TSDB_CODE_RSMA_STREAM_STATE_OPEN;
      return TSDB_CODE_FAILED;
    }

    SReadHandle handle = {
        .meta = pVnode->pMeta,
        .vnode = pVnode,
        .initTqReader = 1,
        .pStateBackend = pStreamState,
    };
    pRSmaInfo->taskInfo[idx] = qCreateStreamExecTaskInfo(param->qmsg[idx], &handle);
    if (!pRSmaInfo->taskInfo[idx]) {
      terrno = TSDB_CODE_RSMA_QTASKINFO_CREATE;
      return TSDB_CODE_FAILED;
    }
    SRSmaInfoItem *pItem = &(pRSmaInfo->items[idx]);
    pItem->triggerStat = TASK_TRIGGER_STAT_ACTIVE;  // fetch the data when reboot
    pItem->pStreamState = pStreamState;
    if (param->maxdelay[idx] < TSDB_MIN_ROLLUP_MAX_DELAY) {
      int64_t msInterval =
          convertTimeFromPrecisionToUnit(pRetention[idx + 1].freq, pTsdbCfg->precision, TIME_UNIT_MILLISECOND);
      pItem->maxDelay = (int32_t)msInterval;
    } else {
      pItem->maxDelay = (int32_t)param->maxdelay[idx];
    }
    if (pItem->maxDelay > TSDB_MAX_ROLLUP_MAX_DELAY) {
      pItem->maxDelay = TSDB_MAX_ROLLUP_MAX_DELAY;
    }

    pItem->level = idx == 0 ? TSDB_RETENTION_L1 : TSDB_RETENTION_L2;
    ASSERT(pItem->level > 0);

    SRSmaRef rsmaRef = {.refId = pStat->refId, .suid = pRSmaInfo->suid};
    taosHashPut(smaMgmt.refHash, &pItem, POINTER_BYTES, &rsmaRef, sizeof(rsmaRef));

    pItem->fetchLevel = pItem->level;
    taosTmrReset(tdRSmaFetchTrigger, RSMA_FETCH_INTERVAL, pItem, smaMgmt.tmrHandle, &pItem->tmrId);

    smaInfo("vgId:%d, item:%p table:%" PRIi64 " level:%" PRIi8 " maxdelay:%" PRIi64 " watermark:%" PRIi64
            ", finally maxdelay:%" PRIi32,
            TD_VID(pVnode), pItem, pRSmaInfo->suid, (int8_t)(idx + 1), param->maxdelay[idx], param->watermark[idx],
            pItem->maxDelay);
  }
  return TSDB_CODE_SUCCESS;
}

/**
 * @brief for rsam create or restore
 *
 * @param pSma
 * @param param
 * @param suid
 * @param tbName
 * @return int32_t
 */
int32_t tdRSmaProcessCreateImpl(SSma *pSma, SRSmaParam *param, int64_t suid, const char *tbName) {
  if ((param->qmsgLen[0] == 0) && (param->qmsgLen[1] == 0)) {
    smaDebug("vgId:%d, no qmsg1/qmsg2 for rollup table %s %" PRIi64, SMA_VID(pSma), tbName, suid);
    return TSDB_CODE_SUCCESS;
  }

  if (tdCheckAndInitSmaEnv(pSma, TSDB_SMA_TYPE_ROLLUP) != TSDB_CODE_SUCCESS) {
    terrno = TSDB_CODE_TDB_INIT_FAILED;
    return TSDB_CODE_FAILED;
  }

  SSmaEnv   *pEnv = SMA_RSMA_ENV(pSma);
  SRSmaStat *pStat = (SRSmaStat *)SMA_ENV_STAT(pEnv);
  SRSmaInfo *pRSmaInfo = NULL;

  pRSmaInfo = taosHashGet(RSMA_INFO_HASH(pStat), &suid, sizeof(tb_uid_t));
  if (pRSmaInfo) {
    // TODO: free original pRSmaInfo if exists abnormally
    tdFreeRSmaInfo(pSma, *(SRSmaInfo **)pRSmaInfo, true);
    if (taosHashRemove(RSMA_INFO_HASH(pStat), &suid, sizeof(tb_uid_t)) < 0) {
      terrno = TSDB_CODE_RSMA_REMOVE_EXISTS;
      goto _err;
    }
    smaWarn("vgId:%d, remove the rsma info already exists for table %s, %" PRIi64, SMA_VID(pSma), tbName, suid);
  }

  // from write queue: single thead
  pRSmaInfo = (SRSmaInfo *)taosMemoryCalloc(1, sizeof(SRSmaInfo));
  if (!pRSmaInfo) {
    terrno = TSDB_CODE_OUT_OF_MEMORY;
    return TSDB_CODE_FAILED;
  }

  STSchema *pTSchema = metaGetTbTSchema(SMA_META(pSma), suid, -1, 1);
  if (!pTSchema) {
    terrno = TSDB_CODE_TDB_IVD_TB_SCHEMA_VERSION;
    goto _err;
  }
  pRSmaInfo->pSma = pSma;
  pRSmaInfo->pTSchema = pTSchema;
  pRSmaInfo->suid = suid;
  T_REF_INIT_VAL(pRSmaInfo, 1);
  if (!(pRSmaInfo->queue = taosOpenQueue())) {
    goto _err;
  }

  if (!(pRSmaInfo->qall = taosAllocateQall())) {
    goto _err;
  }
  if (!(pRSmaInfo->iQueue = taosOpenQueue())) {
    goto _err;
  }
  if (!(pRSmaInfo->iQall = taosAllocateQall())) {
    goto _err;
  }

  if (tdSetRSmaInfoItemParams(pSma, param, pStat, pRSmaInfo, 0) < 0) {
    goto _err;
  }

  if (tdSetRSmaInfoItemParams(pSma, param, pStat, pRSmaInfo, 1) < 0) {
    goto _err;
  }

  if (taosHashPut(RSMA_INFO_HASH(pStat), &suid, sizeof(tb_uid_t), &pRSmaInfo, sizeof(pRSmaInfo)) < 0) {
    goto _err;
  }

  smaDebug("vgId:%d, register rsma info succeed for table %" PRIi64, SMA_VID(pSma), suid);

  return TSDB_CODE_SUCCESS;
_err:
  tdFreeRSmaInfo(pSma, pRSmaInfo, true);
  return TSDB_CODE_FAILED;
}

/**
 * @brief Check and init qTaskInfo_t, only applicable to stable with SRSmaParam currently
 *
 * @param pSma
 * @param pReq
 * @return int32_t
 */
int32_t tdProcessRSmaCreate(SSma *pSma, SVCreateStbReq *pReq) {
  SVnode *pVnode = pSma->pVnode;
  if (!pReq->rollup) {
    smaTrace("vgId:%d, not create rsma for stable %s %" PRIi64 " since no rollup in req", TD_VID(pVnode), pReq->name,
             pReq->suid);
    return TSDB_CODE_SUCCESS;
  }

  if (!VND_IS_RSMA(pVnode)) {
    smaTrace("vgId:%d, not create rsma for stable %s %" PRIi64 " since vnd is not rsma", TD_VID(pVnode), pReq->name,
             pReq->suid);
    return TSDB_CODE_SUCCESS;
  }

  return tdRSmaProcessCreateImpl(pSma, &pReq->rsmaParam, pReq->suid, pReq->name);
}

/**
 * @brief drop cache for stb
 *
 * @param pSma
 * @param pReq
 * @return int32_t
 */
int32_t tdProcessRSmaDrop(SSma *pSma, SVDropStbReq *pReq) {
  SVnode *pVnode = pSma->pVnode;
  if (!VND_IS_RSMA(pVnode)) {
    smaTrace("vgId:%d, not drop rsma for stable %s %" PRIi64 " since vnd is not rsma", TD_VID(pVnode), pReq->name,
             pReq->suid);
    return TSDB_CODE_SUCCESS;
  }

  SSmaEnv *pSmaEnv = SMA_RSMA_ENV(pSma);
  if (!pSmaEnv) {
    return TSDB_CODE_SUCCESS;
  }

  SRSmaStat *pRSmaStat = (SRSmaStat *)SMA_ENV_STAT(pSmaEnv);

  SRSmaInfo *pRSmaInfo = tdAcquireRSmaInfoBySuid(pSma, pReq->suid);

  if (!pRSmaInfo) {
    smaWarn("vgId:%d, drop rsma for stable %s %" PRIi64 " failed no rsma in hash", TD_VID(pVnode), pReq->name,
            pReq->suid);
    return TSDB_CODE_SUCCESS;
  }

  // set del flag for data in mem
  atomic_store_8(&pRSmaStat->delFlag, 1);
  RSMA_INFO_SET_DEL(pRSmaInfo);
  tdUnRefRSmaInfo(pSma, pRSmaInfo);

  tdReleaseRSmaInfo(pSma, pRSmaInfo);

  // save to file
  // TODO
  smaDebug("vgId:%d, drop rsma for table %" PRIi64 " succeed", TD_VID(pVnode), pReq->suid);
  return TSDB_CODE_SUCCESS;
}

/**
 * @brief store suid/[uids], prefer to use array and then hash
 *
 * @param pStore
 * @param suid
 * @param uid
 * @return int32_t
 */
static int32_t tdUidStorePut(STbUidStore *pStore, tb_uid_t suid, tb_uid_t *uid) {
  // prefer to store suid/uids in array
  if ((suid == pStore->suid) || (pStore->suid == 0)) {
    if (pStore->suid == 0) {
      pStore->suid = suid;
    }
    if (uid) {
      if (!pStore->tbUids) {
        if (!(pStore->tbUids = taosArrayInit(1, sizeof(tb_uid_t)))) {
          terrno = TSDB_CODE_OUT_OF_MEMORY;
          return TSDB_CODE_FAILED;
        }
      }
      if (!taosArrayPush(pStore->tbUids, uid)) {
        return TSDB_CODE_FAILED;
      }
    }
  } else {
    // store other suid/uids in hash when multiple stable/table included in 1 batch of request
    if (!pStore->uidHash) {
      pStore->uidHash = taosHashInit(4, taosGetDefaultHashFunction(TSDB_DATA_TYPE_BIGINT), false, HASH_ENTRY_LOCK);
      if (!pStore->uidHash) {
        return TSDB_CODE_FAILED;
      }
    }
    if (uid) {
      SArray *uidArray = taosHashGet(pStore->uidHash, &suid, sizeof(tb_uid_t));
      if (uidArray && ((uidArray = *(SArray **)uidArray))) {
        taosArrayPush(uidArray, uid);
      } else {
        SArray *pUidArray = taosArrayInit(1, sizeof(tb_uid_t));
        if (!pUidArray) {
          terrno = TSDB_CODE_OUT_OF_MEMORY;
          return TSDB_CODE_FAILED;
        }
        if (!taosArrayPush(pUidArray, uid)) {
          terrno = TSDB_CODE_OUT_OF_MEMORY;
          taosArrayDestroy(pUidArray);
          return TSDB_CODE_FAILED;
        }
        if (taosHashPut(pStore->uidHash, &suid, sizeof(suid), &pUidArray, sizeof(pUidArray)) < 0) {
          return TSDB_CODE_FAILED;
        }
      }
    } else {
      if (taosHashPut(pStore->uidHash, &suid, sizeof(suid), NULL, 0) < 0) {
        return TSDB_CODE_FAILED;
      }
    }
  }
  return TSDB_CODE_SUCCESS;
}

void tdUidStoreDestory(STbUidStore *pStore) {
  if (pStore) {
    if (pStore->uidHash) {
      if (pStore->tbUids) {
        // When pStore->tbUids not NULL, the pStore->uidHash has k/v; otherwise pStore->uidHash only has keys.
        void *pIter = taosHashIterate(pStore->uidHash, NULL);
        while (pIter) {
          SArray *arr = *(SArray **)pIter;
          taosArrayDestroy(arr);
          pIter = taosHashIterate(pStore->uidHash, pIter);
        }
      }
      taosHashCleanup(pStore->uidHash);
    }
    taosArrayDestroy(pStore->tbUids);
  }
}

void *tdUidStoreFree(STbUidStore *pStore) {
  if (pStore) {
    tdUidStoreDestory(pStore);
    taosMemoryFree(pStore);
  }
  return NULL;
}

/**
 * @brief The SubmitReq for rsma L2/L3 is inserted by tsdbInsertData method directly while not by WriteQ, as the queue
 * would be freed when close Vnode, thus lock should be used if with race condition.
 * @param pTsdb
 * @param version
 * @param pReq
 * @return int32_t
 */
static int32_t tdProcessSubmitReq(STsdb *pTsdb, int64_t version, void *pReq) {
  if (!pReq) {
    terrno = TSDB_CODE_INVALID_PTR;
    return TSDB_CODE_FAILED;
  }

  SSubmitReq *pSubmitReq = (SSubmitReq *)pReq;
  // TODO: spin lock for race conditiond
  if (tsdbInsertData(pTsdb, version, pSubmitReq, NULL) < 0) {
    return TSDB_CODE_FAILED;
  }

  return TSDB_CODE_SUCCESS;
}

static int32_t tdFetchSubmitReqSuids(SSubmitReq *pMsg, STbUidStore *pStore) {
  SSubmitMsgIter msgIter = {0};
  SSubmitBlk    *pBlock = NULL;
  SSubmitBlkIter blkIter = {0};
  STSRow        *row = NULL;

  terrno = TSDB_CODE_SUCCESS;

  if (tInitSubmitMsgIter(pMsg, &msgIter) < 0) {
    return -1;
  }
  while (true) {
    if (tGetSubmitMsgNext(&msgIter, &pBlock) < 0) {
      return -1;
    }

    if (!pBlock) break;
    tdUidStorePut(pStore, msgIter.suid, NULL);
  }

  if (terrno != TSDB_CODE_SUCCESS) {
    return -1;
  }
  return 0;
}

/**
 * @brief retention of rsma1/rsma2
 *
 * @param pSma
 * @param now
 * @return int32_t
 */
int32_t smaDoRetention(SSma *pSma, int64_t now) {
  int32_t code = TSDB_CODE_SUCCESS;
  if (!VND_IS_RSMA(pSma->pVnode)) {
    return code;
  }

  for (int32_t i = 0; i < TSDB_RETENTION_L2; ++i) {
    if (pSma->pRSmaTsdb[i]) {
      code = tsdbDoRetention(pSma->pRSmaTsdb[i], now);
      if (code) goto _end;
    }
  }

_end:
  return code;
}

static int32_t tdRSmaExecAndSubmitResult(SSma *pSma, qTaskInfo_t taskInfo, SRSmaInfoItem *pItem, STSchema *pTSchema,
                                         int64_t suid) {
  SArray *pResList = taosArrayInit(1, POINTER_BYTES);
  if (pResList == NULL) {
    terrno = TSDB_CODE_OUT_OF_MEMORY;
    goto _err;
  }

  while (1) {
    uint64_t ts;
    bool     hasMore = false;
    int32_t  code = qExecTaskOpt(taskInfo, pResList, &ts, &hasMore, NULL);
    if (code < 0) {
      if (code == TSDB_CODE_QRY_IN_EXEC) {
        break;
      } else {
        smaError("vgId:%d, qExecTask for rsma table %" PRIi64 " level %" PRIi8 " failed since %s", SMA_VID(pSma), suid,
                 pItem->level, terrstr(code));
        goto _err;
      }
    }

    if (taosArrayGetSize(pResList) == 0) {
      if (terrno == 0) {
        // smaDebug("vgId:%d, no rsma level %" PRIi8 " data fetched yet", SMA_VID(pSma), pItem->level);
      } else {
        smaDebug("vgId:%d, no rsma level %" PRIi8 " data fetched since %s", SMA_VID(pSma), pItem->level, terrstr());
        goto _err;
      }

      break;
    } else {
      smaDebug("vgId:%d, rsma level %" PRIi8 " data fetched", SMA_VID(pSma), pItem->level);
    }
#if 0
    char flag[10] = {0};
    snprintf(flag, 10, "level %" PRIi8, pItem->level);
    blockDebugShowDataBlocks(pResList, flag);
#endif
    for (int32_t i = 0; i < taosArrayGetSize(pResList); ++i) {
      SSDataBlock *output = taosArrayGetP(pResList, i);
      smaDebug("uid:%ld, groupid:%ld", output->info.uid, output->info.groupId);

      STsdb       *sinkTsdb = (pItem->level == TSDB_RETENTION_L1 ? pSma->pRSmaTsdb[0] : pSma->pRSmaTsdb[1]);
      SSubmitReq  *pReq = NULL;

      // TODO: the schema update should be handled later(TD-17965)
      if (buildSubmitReqFromDataBlock(&pReq, output, pTSchema, SMA_VID(pSma), suid) < 0) {
        smaError("vgId:%d, build submit req for rsma table suid:%" PRIu64 ", uid:%"PRIu64", level %" PRIi8 " failed since %s", SMA_VID(pSma),
                 suid, output->info.groupId, pItem->level, terrstr());
        goto _err;
      }

      if (pReq && tdProcessSubmitReq(sinkTsdb, output->info.version, pReq) < 0) {
        taosMemoryFreeClear(pReq);
<<<<<<< HEAD
        smaError("vgId:%d, process submit req for rsma table suid:%" PRIu64 ", uid:%"PRIu64", level %" PRIi8 " failed since %s",
=======
        smaError("vgId:%d, process submit req for rsma suid:%"PRIu64", uid:%" PRIu64 " level %" PRIi8 " failed since %s",
>>>>>>> 9b99c697
                 SMA_VID(pSma), suid, output->info.groupId, pItem->level, terrstr());
        goto _err;
      }

<<<<<<< HEAD
      smaDebug("vgId:%d, process submit req for rsma table suid:%" PRIu64 ", uid:%"PRIu64", level %" PRIi8 " ver %" PRIi64 " len %" PRIu32,
=======
      smaDebug("vgId:%d, process submit req for rsma suid:%" PRIu64 ",uid:%"PRIu64", level %" PRIi8 " ver %" PRIi64 " len %" PRIu32,
>>>>>>> 9b99c697
               SMA_VID(pSma), suid, output->info.groupId, pItem->level, output->info.version, htonl(pReq->header.contLen));

      taosMemoryFreeClear(pReq);
    }
  }

  taosArrayDestroy(pResList);
  return TSDB_CODE_SUCCESS;

_err:
  taosArrayDestroy(pResList);
  return TSDB_CODE_FAILED;
}

/**
 * @brief Copy msg to rsmaQueueBuffer for batch process
 *
 * @param pSma
 * @param pMsg
 * @param inputType
 * @param pInfo
 * @param suid
 * @return int32_t
 */
static int32_t tdExecuteRSmaImplAsync(SSma *pSma, const void *pMsg, int32_t inputType, SRSmaInfo *pInfo,
                                      tb_uid_t suid) {
  const SSubmitReq *pReq = (const SSubmitReq *)pMsg;

  void *qItem = taosAllocateQitem(pReq->header.contLen, DEF_QITEM);
  if (!qItem) {
    return TSDB_CODE_FAILED;
  }

  memcpy(qItem, pMsg, pReq->header.contLen);

  taosWriteQitem(pInfo->queue, qItem);

  pInfo->lastRecv = taosGetTimestampMs();

  SRSmaStat *pRSmaStat = SMA_RSMA_STAT(pSma);

  int64_t nItems = atomic_fetch_add_64(&pRSmaStat->nBufItems, 1);

  if (atomic_load_8(&pInfo->assigned) == 0) {
    tsem_post(&(pRSmaStat->notEmpty));
  }

  // smoothing consume
  int32_t n = nItems / RSMA_QTASKEXEC_SMOOTH_SIZE;
  if (n > 1) {
    if (n > 10) {
      n = 10;
    }
    taosMsleep(n << 3);
    if (n > 5) {
      smaWarn("vgId:%d, pInfo->queue itemSize:%d, memSize:%" PRIi64 ", sleep %d ms", SMA_VID(pSma),
              taosQueueItemSize(pInfo->queue), taosQueueMemorySize(pInfo->queue), n << 3);
    }
  }

  return TSDB_CODE_SUCCESS;
}

#if 0
static int32_t tdRsmaPrintSubmitReq(SSma *pSma, SSubmitReq *pReq) {
  SSubmitMsgIter msgIter = {0};
  SSubmitBlkIter blkIter = {0};
  STSRow        *row = NULL;
  if (tInitSubmitMsgIter(pReq, &msgIter) < 0) return -1;
  while (true) {
    SSubmitBlk *pBlock = NULL;
    if (tGetSubmitMsgNext(&msgIter, &pBlock) < 0) return -1;
    if (pBlock == NULL) break;
    tInitSubmitBlkIter(&msgIter, pBlock, &blkIter);
    while ((row = tGetSubmitBlkNext(&blkIter)) != NULL) {
      smaDebug("vgId:%d, numOfRows:%d, suid:%" PRIi64 ", uid:%" PRIi64 ", version:%" PRIi64 ", ts:%" PRIi64,
               SMA_VID(pSma), msgIter.numOfRows, msgIter.suid, msgIter.uid, pReq->version, row->ts);
    }
  }
  return 0;
}
#endif

/**
 * @brief sync mode
 *
 * @param pSma
 * @param pMsg
 * @param msgSize
 * @param inputType
 * @param pInfo
 * @param type
 * @param level
 * @return int32_t
 */
static int32_t tdExecuteRSmaImpl(SSma *pSma, const void *pMsg, int32_t msgSize, int32_t inputType, SRSmaInfo *pInfo,
                                 ERsmaExecType type, int8_t level) {
  int32_t idx = level - 1;

  void *qTaskInfo = (type == RSMA_EXEC_COMMIT) ? RSMA_INFO_IQTASK(pInfo, idx) : RSMA_INFO_QTASK(pInfo, idx);
  if (!qTaskInfo) {
    smaDebug("vgId:%d, no qTaskInfo to execute rsma %" PRIi8 " task for suid:%" PRIu64, SMA_VID(pSma), level,
             pInfo->suid);
    return TSDB_CODE_SUCCESS;
  }
  if (!pInfo->pTSchema) {
    smaWarn("vgId:%d, no schema to execute rsma %" PRIi8 " task for suid:%" PRIu64, SMA_VID(pSma), level, pInfo->suid);
    return TSDB_CODE_FAILED;
  }

  smaDebug("vgId:%d, execute rsma %" PRIi8 " task for qTaskInfo:%p suid:%" PRIu64, SMA_VID(pSma), level,
           RSMA_INFO_QTASK(pInfo, idx), pInfo->suid);

#if 0
  for (int32_t i = 0; i < msgSize; ++i) {
    SSubmitReq *pReq = *(SSubmitReq **)((char *)pMsg + i * sizeof(void *));
    smaDebug("vgId:%d, [%d][%d] version %" PRIi64, SMA_VID(pSma), msgSize, i, pReq->version);
    tdRsmaPrintSubmitReq(pSma, pReq);
  }
#endif
  if (qSetSMAInput(qTaskInfo, pMsg, msgSize, inputType) < 0) {
    smaError("vgId:%d, rsma %" PRIi8 " qSetStreamInput failed since %s", SMA_VID(pSma), level, tstrerror(terrno));
    return TSDB_CODE_FAILED;
  }

  SRSmaInfoItem *pItem = RSMA_INFO_ITEM(pInfo, idx);
  tdRSmaExecAndSubmitResult(pSma, qTaskInfo, pItem, pInfo->pTSchema, pInfo->suid);

  return TSDB_CODE_SUCCESS;
}

static int32_t tdCloneQTaskInfo(SSma *pSma, qTaskInfo_t dstTaskInfo, qTaskInfo_t srcTaskInfo, SRSmaParam *param,
                                tb_uid_t suid, int8_t idx) {
  SVnode *pVnode = pSma->pVnode;
  char   *pOutput = NULL;
  int32_t len = 0;

  if ((terrno = qSerializeTaskStatus(srcTaskInfo, &pOutput, &len)) < 0) {
    smaError("vgId:%d, rsma clone, table %" PRIi64 " serialize qTaskInfo failed since %s", TD_VID(pVnode), suid,
             terrstr());
    goto _err;
  }

  SReadHandle handle = {
      .meta = pVnode->pMeta,
      .vnode = pVnode,
      .initTqReader = 1,
  };
  ASSERT(!dstTaskInfo);
  dstTaskInfo = qCreateStreamExecTaskInfo(param->qmsg[idx], &handle);
  if (!dstTaskInfo) {
    terrno = TSDB_CODE_RSMA_QTASKINFO_CREATE;
    goto _err;
  }

  if (qDeserializeTaskStatus(dstTaskInfo, pOutput, len) < 0) {
    smaError("vgId:%d, rsma clone, restore rsma task for table:%" PRIi64 " failed since %s", TD_VID(pVnode), suid,
             terrstr());
    goto _err;
  }

  smaDebug("vgId:%d, rsma clone, restore rsma task for table:%" PRIi64 " succeed", TD_VID(pVnode), suid);

  taosMemoryFreeClear(pOutput);
  return TSDB_CODE_SUCCESS;
_err:
  taosMemoryFreeClear(pOutput);
  tdRSmaQTaskInfoFree(dstTaskInfo, TD_VID(pVnode), idx + 1);
  smaError("vgId:%d, rsma clone, restore rsma task for table:%" PRIi64 " failed since %s", TD_VID(pVnode), suid,
           terrstr());
  return TSDB_CODE_FAILED;
}

/**
 * @brief Clone qTaskInfo of SRSmaInfo
 *
 * @param pSma
 * @param pInfo
 * @return int32_t
 */
static int32_t tdRSmaInfoClone(SSma *pSma, SRSmaInfo *pInfo) {
  SRSmaParam *param = NULL;
  if (!pInfo) {
    return TSDB_CODE_SUCCESS;
  }

  SMetaReader mr = {0};
  metaReaderInit(&mr, SMA_META(pSma), 0);
  smaDebug("vgId:%d, rsma clone qTaskInfo for suid:%" PRIi64, SMA_VID(pSma), pInfo->suid);
  if (metaGetTableEntryByUid(&mr, pInfo->suid) < 0) {
    smaError("vgId:%d, rsma clone, failed to get table meta for %" PRIi64 " since %s", SMA_VID(pSma), pInfo->suid,
             terrstr());
    goto _err;
  }
  ASSERT(mr.me.type == TSDB_SUPER_TABLE);
  ASSERT(mr.me.uid == pInfo->suid);
  if (TABLE_IS_ROLLUP(mr.me.flags)) {
    param = &mr.me.stbEntry.rsmaParam;
    for (int32_t i = 0; i < TSDB_RETENTION_L2; ++i) {
      if (!pInfo->iTaskInfo[i]) {
        continue;
      }
      if (tdCloneQTaskInfo(pSma, pInfo->taskInfo[i], pInfo->iTaskInfo[i], param, pInfo->suid, i) < 0) {
        goto _err;
      }
    }
    smaDebug("vgId:%d, rsma clone env success for %" PRIi64, SMA_VID(pSma), pInfo->suid);
  } else {
    terrno = TSDB_CODE_RSMA_INVALID_SCHEMA;
    goto _err;
  }

  metaReaderClear(&mr);
  return TSDB_CODE_SUCCESS;
_err:
  metaReaderClear(&mr);
  smaError("vgId:%d, rsma clone env failed for %" PRIi64 " since %s", SMA_VID(pSma), pInfo->suid, terrstr());
  return TSDB_CODE_FAILED;
}

/**
 * @brief During async commit, the SRSmaInfo object would be COW from iRSmaInfoHash and write lock should be applied.
 *
 * @param pSma
 * @param suid
 * @return SRSmaInfo*
 */
static SRSmaInfo *tdAcquireRSmaInfoBySuid(SSma *pSma, int64_t suid) {
  SSmaEnv   *pEnv = SMA_RSMA_ENV(pSma);
  SRSmaStat *pStat = NULL;
  SRSmaInfo *pRSmaInfo = NULL;

  if (!pEnv) {
    terrno = TSDB_CODE_RSMA_INVALID_ENV;
    return NULL;
  }

  pStat = (SRSmaStat *)SMA_ENV_STAT(pEnv);
  if (!pStat || !RSMA_INFO_HASH(pStat)) {
    terrno = TSDB_CODE_RSMA_INVALID_STAT;
    return NULL;
  }

  taosRLockLatch(SMA_ENV_LOCK(pEnv));
  pRSmaInfo = taosHashGet(RSMA_INFO_HASH(pStat), &suid, sizeof(tb_uid_t));
  if (pRSmaInfo && (pRSmaInfo = *(SRSmaInfo **)pRSmaInfo)) {
    if (RSMA_INFO_IS_DEL(pRSmaInfo)) {
      taosRUnLockLatch(SMA_ENV_LOCK(pEnv));
      return NULL;
    }
    if (!pRSmaInfo->taskInfo[0]) {
      if (tdRSmaInfoClone(pSma, pRSmaInfo) < 0) {
        taosRUnLockLatch(SMA_ENV_LOCK(pEnv));
        return NULL;
      }
    }
    tdRefRSmaInfo(pSma, pRSmaInfo);
    taosRUnLockLatch(SMA_ENV_LOCK(pEnv));
    ASSERT(pRSmaInfo->suid == suid);
    return pRSmaInfo;
  }
  taosRUnLockLatch(SMA_ENV_LOCK(pEnv));

  return NULL;
}

static FORCE_INLINE void tdReleaseRSmaInfo(SSma *pSma, SRSmaInfo *pInfo) {
  if (pInfo) {
    tdUnRefRSmaInfo(pSma, pInfo);
  }
}

/**
 * @brief async mode
 *
 * @param pSma
 * @param pMsg
 * @param inputType
 * @param suid
 * @return int32_t
 */
static int32_t tdExecuteRSmaAsync(SSma *pSma, const void *pMsg, int32_t inputType, tb_uid_t suid) {
  SRSmaInfo *pRSmaInfo = tdAcquireRSmaInfoBySuid(pSma, suid);
  if (!pRSmaInfo) {
    smaDebug("vgId:%d, execute rsma, no rsma info for suid:%" PRIu64, SMA_VID(pSma), suid);
    return TSDB_CODE_SUCCESS;
  }

  if (inputType == STREAM_INPUT__DATA_SUBMIT) {
    if (tdExecuteRSmaImplAsync(pSma, pMsg, inputType, pRSmaInfo, suid) < 0) {
      tdReleaseRSmaInfo(pSma, pRSmaInfo);
      return TSDB_CODE_FAILED;
    }
    if (smaMgmt.tmrHandle) {
      SRSmaInfoItem *pItem = RSMA_INFO_ITEM(pRSmaInfo, 0);
      if (pItem->level > 0) {
        atomic_store_8(&pItem->triggerStat, TASK_TRIGGER_STAT_ACTIVE);
      }
      pItem = RSMA_INFO_ITEM(pRSmaInfo, 1);
      if (pItem->level > 0) {
        atomic_store_8(&pItem->triggerStat, TASK_TRIGGER_STAT_ACTIVE);
      }
    }
  } else {
    ASSERT(0);
  }

  tdReleaseRSmaInfo(pSma, pRSmaInfo);
  return TSDB_CODE_SUCCESS;
}

int32_t tdProcessRSmaSubmit(SSma *pSma, void *pMsg, int32_t inputType) {
  SSmaEnv *pEnv = SMA_RSMA_ENV(pSma);
  if (!pEnv) {
    // only applicable when rsma env exists
    return TSDB_CODE_SUCCESS;
  }
  STbUidStore uidStore = {0};
  SRetention *pRetention = SMA_RETENTION(pSma);
  if (!RETENTION_VALID(pRetention + 1)) {
    // return directly if retention level 1 is invalid
    return TSDB_CODE_SUCCESS;
  }

  if (inputType == STREAM_INPUT__DATA_SUBMIT) {
    if (tdFetchSubmitReqSuids(pMsg, &uidStore) < 0) {
      goto _err;
    }

    if (uidStore.suid != 0) {
      if (tdExecuteRSmaAsync(pSma, pMsg, inputType, uidStore.suid) < 0) {
        goto _err;
      }

      void *pIter = NULL;
      while ((pIter = taosHashIterate(uidStore.uidHash, pIter))) {
        tb_uid_t *pTbSuid = (tb_uid_t *)taosHashGetKey(pIter, NULL);
        if (tdExecuteRSmaAsync(pSma, pMsg, inputType, *pTbSuid) < 0) {
          goto _err;
        }
      }
    }
  }
  tdUidStoreDestory(&uidStore);
  return TSDB_CODE_SUCCESS;
_err:
  tdUidStoreDestory(&uidStore);
  smaError("vgId:%d, failed to process rsma submit since: %s", SMA_VID(pSma), terrstr());
  return TSDB_CODE_FAILED;
}

/**
 * @brief retrieve rsma meta and init
 *
 * @param pSma
 * @param nTables number of tables of rsma
 * @return int32_t
 */
static int32_t tdRSmaRestoreQTaskInfoInit(SSma *pSma, int64_t *nTables) {
  SVnode     *pVnode = pSma->pVnode;
  SArray     *suidList = NULL;
  STbUidStore uidStore = {0};
  SMetaReader mr = {0};

  if (!(suidList = taosArrayInit(1, sizeof(tb_uid_t)))) {
    terrno = TSDB_CODE_OUT_OF_MEMORY;
    goto _err;
  }

  if (vnodeGetStbIdList(pSma->pVnode, 0, suidList) < 0) {
    smaError("vgId:%d, failed to restore rsma env since get stb id list error: %s", TD_VID(pVnode), terrstr());
    goto _err;
  }

  int64_t arrSize = taosArrayGetSize(suidList);

  if (arrSize == 0) {
    if (nTables) {
      *nTables = 0;
    }
    taosArrayDestroy(suidList);
    smaDebug("vgId:%d, no need to restore rsma env since empty stb id list", TD_VID(pVnode));
    return TSDB_CODE_SUCCESS;
  }

  int64_t nRsmaTables = 0;
  metaReaderInit(&mr, SMA_META(pSma), 0);
  if (!(uidStore.tbUids = taosArrayInit(1024, sizeof(tb_uid_t)))) {
    goto _err;
  }
  for (int64_t i = 0; i < arrSize; ++i) {
    tb_uid_t suid = *(tb_uid_t *)taosArrayGet(suidList, i);
    smaDebug("vgId:%d, rsma restore, suid is %" PRIi64, TD_VID(pVnode), suid);
    if (metaGetTableEntryByUid(&mr, suid) < 0) {
      smaError("vgId:%d, rsma restore, failed to get table meta for %" PRIi64 " since %s", TD_VID(pVnode), suid,
               terrstr());
      goto _err;
    }
    tDecoderClear(&mr.coder);
    ASSERT(mr.me.type == TSDB_SUPER_TABLE);
    ASSERT(mr.me.uid == suid);
    if (TABLE_IS_ROLLUP(mr.me.flags)) {
      ++nRsmaTables;
      SRSmaParam *param = &mr.me.stbEntry.rsmaParam;
      for (int i = 0; i < TSDB_RETENTION_L2; ++i) {
        smaDebug("vgId:%d, rsma restore, table:%" PRIi64 " level:%d, maxdelay:%" PRIi64 " watermark:%" PRIi64
                 " qmsgLen:%" PRIi32,
                 TD_VID(pVnode), suid, i, param->maxdelay[i], param->watermark[i], param->qmsgLen[i]);
      }
      if (tdRSmaProcessCreateImpl(pSma, &mr.me.stbEntry.rsmaParam, suid, mr.me.name) < 0) {
        smaError("vgId:%d, rsma restore env failed for %" PRIi64 " since %s", TD_VID(pVnode), suid, terrstr());
        goto _err;
      }

      // reload all ctbUids for suid
      uidStore.suid = suid;
      if (vnodeGetCtbIdList(pVnode, suid, uidStore.tbUids) < 0) {
        smaError("vgId:%d, rsma restore, get ctb idlist failed for %" PRIi64 " since %s", TD_VID(pVnode), suid,
                 terrstr());
        goto _err;
      }

      if (tdUpdateTbUidList(pVnode->pSma, &uidStore, true) < 0) {
        smaError("vgId:%d, rsma restore, update tb uid list failed for %" PRIi64 " since %s", TD_VID(pVnode), suid,
                 terrstr());
        goto _err;
      }

      taosArrayClear(uidStore.tbUids);

      smaDebug("vgId:%d, rsma restore env success for %" PRIi64, TD_VID(pVnode), suid);
    }
  }

  metaReaderClear(&mr);
  taosArrayDestroy(suidList);
  tdUidStoreDestory(&uidStore);

  if (nTables) {
    *nTables = nRsmaTables;
  }

  return TSDB_CODE_SUCCESS;
_err:
  metaReaderClear(&mr);
  taosArrayDestroy(suidList);
  tdUidStoreDestory(&uidStore);

  return TSDB_CODE_FAILED;
}

/**
 * @brief reload ts data from checkpoint
 *
 * @param pSma
 * @return int32_t
 */
static int32_t tdRSmaRestoreTSDataReload(SSma *pSma) {
  // NOTHING TODO: the data would be restored from the unified WAL replay procedure
  return TSDB_CODE_SUCCESS;
}

int32_t tdRSmaProcessRestoreImpl(SSma *pSma, int8_t type, int64_t qtaskFileVer) {
  // step 1: iterate all stables to restore the rsma env
  int64_t nTables = 0;
  if (tdRSmaRestoreQTaskInfoInit(pSma, &nTables) < 0) {
    goto _err;
  }
  if (nTables <= 0) {
    smaDebug("vgId:%d, no need to restore rsma task %" PRIi8 " since no tables", SMA_VID(pSma), type);
    return TSDB_CODE_SUCCESS;
  }

  // step 2: reload ts data from checkpoint
  if (tdRSmaRestoreTSDataReload(pSma) < 0) {
    goto _err;
  }

  // step 3: open SRSmaFS for qTaskFiles
  if (tdRSmaFSOpen(pSma, qtaskFileVer) < 0) {
    goto _err;
  }

  smaInfo("vgId:%d, restore rsma task %" PRIi8 " from qtaskf %" PRIi64 " succeed", SMA_VID(pSma), type, qtaskFileVer);
  return TSDB_CODE_SUCCESS;
_err:
  smaError("vgId:%d, restore rsma task %" PRIi8 "from qtaskf %" PRIi64 " failed since %s", SMA_VID(pSma), type,
           qtaskFileVer, terrstr());
  return TSDB_CODE_FAILED;
}

int32_t tdRSmaPersistExecImpl(SRSmaStat *pRSmaStat, SHashObj *pInfoHash) {
  SSma   *pSma = pRSmaStat->pSma;
  SVnode *pVnode = pSma->pVnode;
  int32_t vid = SMA_VID(pSma);

  if (taosHashGetSize(pInfoHash) <= 0) {
    return TSDB_CODE_SUCCESS;
  }

  int64_t fsMaxVer = tdRSmaFSMaxVer(pSma, pRSmaStat);
  if (pRSmaStat->commitAppliedVer <= fsMaxVer) {
    smaDebug("vgId:%d, rsma persist, no need as applied %" PRIi64 " not larger than fsMaxVer %" PRIi64, vid,
             pRSmaStat->commitAppliedVer, fsMaxVer);
    return TSDB_CODE_SUCCESS;
  }

  void *infoHash = NULL;
  while ((infoHash = taosHashIterate(pInfoHash, infoHash))) {
    SRSmaInfo *pRSmaInfo = *(SRSmaInfo **)infoHash;

    if (RSMA_INFO_IS_DEL(pRSmaInfo)) {
      continue;
    }

    for (int32_t i = 0; i < TSDB_RETENTION_L2; ++i) {
      SRSmaInfoItem *pItem = RSMA_INFO_ITEM(pRSmaInfo, i);
      if (pItem && pItem->pStreamState) {
        if (streamStateCommit(pItem->pStreamState) < 0) {
          terrno = TSDB_CODE_RSMA_STREAM_STATE_COMMIT;
          goto _err;
        }
        smaDebug("vgId:%d, rsma persist, stream state commit success, table %" PRIi64 " level %d", vid, pRSmaInfo->suid,
                 i + 1);
      }
    }
  }

  return TSDB_CODE_SUCCESS;
_err:
  smaError("vgId:%d, rsma persist failed since %s", vid, terrstr());
  return TSDB_CODE_FAILED;
}

/**
 * @brief trigger to get rsma result in async mode
 *
 * @param param
 * @param tmrId
 */
static void tdRSmaFetchTrigger(void *param, void *tmrId) {
  SRSmaRef      *pRSmaRef = NULL;
  SSma          *pSma = NULL;
  SRSmaStat     *pStat = NULL;
  SRSmaInfo     *pRSmaInfo = NULL;
  SRSmaInfoItem *pItem = NULL;

  if (!(pRSmaRef = taosHashGet(smaMgmt.refHash, &param, POINTER_BYTES))) {
    smaDebug("rsma fetch task not start since rsma info item:%p not exist in refHash:%p, rsetId:%d", param,
             smaMgmt.refHash, smaMgmt.rsetId);
    return;
  }

  if (!(pStat = (SRSmaStat *)tdAcquireSmaRef(smaMgmt.rsetId, pRSmaRef->refId))) {
    smaDebug("rsma fetch task not start since rsma stat already destroyed, rsetId:%d refId:%" PRIi64 ")",
             smaMgmt.rsetId, pRSmaRef->refId);  // pRSmaRef freed in taosHashRemove
    taosHashRemove(smaMgmt.refHash, &param, POINTER_BYTES);
    return;
  }

  pSma = pStat->pSma;

  if (!(pRSmaInfo = tdAcquireRSmaInfoBySuid(pSma, pRSmaRef->suid))) {
    smaDebug("rsma fetch task not start since rsma info not exist, rsetId:%d refId:%" PRIi64 ")", smaMgmt.rsetId,
             pRSmaRef->refId);  // pRSmaRef freed in taosHashRemove
    tdReleaseSmaRef(smaMgmt.rsetId, pRSmaRef->refId);
    taosHashRemove(smaMgmt.refHash, &param, POINTER_BYTES);
    return;
  }

  if (RSMA_INFO_IS_DEL(pRSmaInfo)) {
    smaDebug("rsma fetch task not start since rsma info already deleted, rsetId:%d refId:%" PRIi64 ")", smaMgmt.rsetId,
             pRSmaRef->refId);  // pRSmaRef freed in taosHashRemove
    tdReleaseRSmaInfo(pSma, pRSmaInfo);
    tdReleaseSmaRef(smaMgmt.rsetId, pRSmaRef->refId);
    taosHashRemove(smaMgmt.refHash, &param, POINTER_BYTES);
    return;
  }

  pItem = *(SRSmaInfoItem **)&param;

  // if rsma trigger stat in paused, cancelled or finished, not start fetch task
  int8_t rsmaTriggerStat = atomic_load_8(RSMA_TRIGGER_STAT(pStat));
  switch (rsmaTriggerStat) {
    case TASK_TRIGGER_STAT_PAUSED:
    case TASK_TRIGGER_STAT_CANCELLED: {
      smaDebug("vgId:%d, rsma fetch task not start for level %" PRIi8 " since stat is %" PRIi8
               ", rsetId:%d refId:%" PRIi64,
               SMA_VID(pSma), pItem->level, rsmaTriggerStat, smaMgmt.rsetId, pRSmaRef->refId);
      if (rsmaTriggerStat == TASK_TRIGGER_STAT_PAUSED) {
        taosTmrReset(tdRSmaFetchTrigger, RSMA_FETCH_INTERVAL, pItem, smaMgmt.tmrHandle, &pItem->tmrId);
      }
      tdReleaseRSmaInfo(pSma, pRSmaInfo);
      tdReleaseSmaRef(smaMgmt.rsetId, pRSmaRef->refId);
      return;
    }
    default:
      break;
  }

  int8_t fetchTriggerStat =
      atomic_val_compare_exchange_8(&pItem->triggerStat, TASK_TRIGGER_STAT_ACTIVE, TASK_TRIGGER_STAT_INACTIVE);
  switch (fetchTriggerStat) {
    case TASK_TRIGGER_STAT_ACTIVE: {
      smaDebug("vgId:%d, rsma fetch task planned for level:%" PRIi8 " suid:%" PRIi64 " since stat is active",
               SMA_VID(pSma), pItem->level, pRSmaInfo->suid);
      // async process
      pItem->fetchLevel = pItem->level;
#if 0
      SRSmaInfo     *qInfo = tdAcquireRSmaInfoBySuid(pSma, pRSmaInfo->suid);
      SRSmaInfoItem *qItem = RSMA_INFO_ITEM(qInfo, pItem->level - 1);
      ASSERT(qItem->level == pItem->level);
      ASSERT(qItem->fetchLevel == pItem->fetchLevel);
#endif
      if (atomic_load_8(&pRSmaInfo->assigned) == 0) {
        tsem_post(&(pStat->notEmpty));
      }
    } break;
    case TASK_TRIGGER_STAT_PAUSED: {
      smaDebug("vgId:%d, rsma fetch task not start for level:%" PRIi8 " suid:%" PRIi64 " since stat is paused",
               SMA_VID(pSma), pItem->level, pRSmaInfo->suid);
    } break;
    case TASK_TRIGGER_STAT_INACTIVE: {
      smaDebug("vgId:%d, rsma fetch task not start for level:%" PRIi8 " suid:%" PRIi64 " since stat is inactive",
               SMA_VID(pSma), pItem->level, pRSmaInfo->suid);
    } break;
    case TASK_TRIGGER_STAT_INIT: {
      smaDebug("vgId:%d, rsma fetch task not start for level:%" PRIi8 " suid::%" PRIi64 " since stat is init",
               SMA_VID(pSma), pItem->level, pRSmaInfo->suid);
    } break;
    default: {
      smaDebug("vgId:%d, rsma fetch task not start for level:%" PRIi8 " suid:%" PRIi64 " since stat is unknown",
               SMA_VID(pSma), pItem->level, pRSmaInfo->suid);
    } break;
  }

_end:
  taosTmrReset(tdRSmaFetchTrigger, pItem->maxDelay, pItem, smaMgmt.tmrHandle, &pItem->tmrId);
  tdReleaseRSmaInfo(pSma, pRSmaInfo);
  tdReleaseSmaRef(smaMgmt.rsetId, pRSmaRef->refId);
}

static void tdFreeRSmaSubmitItems(SArray *pItems) {
  for (int32_t i = 0; i < taosArrayGetSize(pItems); ++i) {
    taosFreeQitem(*(void **)taosArrayGet(pItems, i));
  }
  taosArrayClear(pItems);
}

/**
 * @brief fetch rsma result(consider the efficiency and functionality)
 *
 * @param pSma
 * @param pInfo
 * @return int32_t
 */
static int32_t tdRSmaFetchAllResult(SSma *pSma, SRSmaInfo *pInfo) {
  SSDataBlock dataBlock = {.info.type = STREAM_GET_ALL};
  for (int8_t i = 1; i <= TSDB_RETENTION_L2; ++i) {
    SRSmaInfoItem *pItem = RSMA_INFO_ITEM(pInfo, i - 1);
    if (pItem->fetchLevel) {
      pItem->fetchLevel = 0;
      qTaskInfo_t taskInfo = RSMA_INFO_QTASK(pInfo, i - 1);
      if (!taskInfo) {
        continue;
      }

      if ((++pItem->nScanned * pItem->maxDelay) > RSMA_FETCH_DELAY_MAX) {
        smaDebug("vgId:%d, suid:%" PRIi64 " level:%" PRIi8 " nScanned:%" PRIi16 " maxDelay:%d, fetch executed",
                 SMA_VID(pSma), pInfo->suid, i, pItem->nScanned, pItem->maxDelay);
      } else {
        int64_t curMs = taosGetTimestampMs();
        if ((curMs - pInfo->lastRecv) < RSMA_FETCH_ACTIVE_MAX) {
          smaTrace("vgId:%d, suid:%" PRIi64 " level:%" PRIi8 " curMs:%" PRIi64 " lastRecv:%" PRIi64 ", fetch skipped ",
                   SMA_VID(pSma), pInfo->suid, i, curMs, pInfo->lastRecv);
          atomic_store_8(&pItem->triggerStat, TASK_TRIGGER_STAT_ACTIVE);  // restore the active stat
          continue;
        } else {
          smaDebug("vgId:%d, suid:%" PRIi64 " level:%" PRIi8 " curMs:%" PRIi64 " lastRecv:%" PRIi64 ", fetch executed ",
                   SMA_VID(pSma), pInfo->suid, i, curMs, pInfo->lastRecv);
        }
      }

      pItem->nScanned = 0;

      if ((terrno = qSetSMAInput(taskInfo, &dataBlock, 1, STREAM_INPUT__DATA_BLOCK)) < 0) {
        goto _err;
      }
      if (tdRSmaExecAndSubmitResult(pSma, taskInfo, pItem, pInfo->pTSchema, pInfo->suid) < 0) {
        goto _err;
      }

      smaDebug("vgId:%d, suid:%" PRIi64 " level:%" PRIi8 " nScanned:%" PRIi16 " maxDelay:%d, fetch finished",
               SMA_VID(pSma), pInfo->suid, i, pItem->nScanned, pItem->maxDelay);
    } else {
      smaDebug("vgId:%d, suid:%" PRIi64 " level:%" PRIi8 " nScanned:%" PRIi16
               " maxDelay:%d, fetch not executed as fetch level is %" PRIi8,
               SMA_VID(pSma), pInfo->suid, i, pItem->nScanned, pItem->maxDelay, pItem->fetchLevel);
    }
  }

_end:
  return TSDB_CODE_SUCCESS;
_err:
  return TSDB_CODE_FAILED;
}

static int32_t tdRSmaBatchExec(SSma *pSma, SRSmaInfo *pInfo, STaosQall *qall, SArray *pSubmitArr, ERsmaExecType type) {
  taosArrayClear(pSubmitArr);
  while (1) {
    void *msg = NULL;
    taosGetQitem(qall, (void **)&msg);
    if (msg) {
      if (!taosArrayPush(pSubmitArr, &msg)) {
        tdFreeRSmaSubmitItems(pSubmitArr);
        goto _err;
      }
    } else {
      break;
    }
  }

  int32_t size = taosArrayGetSize(pSubmitArr);
  if (size > 0) {
    for (int32_t i = 1; i <= TSDB_RETENTION_L2; ++i) {
      if (tdExecuteRSmaImpl(pSma, pSubmitArr->pData, size, STREAM_INPUT__MERGED_SUBMIT, pInfo, type, i) < 0) {
        tdFreeRSmaSubmitItems(pSubmitArr);
        goto _err;
      }
    }
    tdFreeRSmaSubmitItems(pSubmitArr);
  }
  return TSDB_CODE_SUCCESS;
_err:
  while (1) {
    void *msg = NULL;
    taosGetQitem(qall, (void **)&msg);
    if (msg) {
      taosFreeQitem(msg);
    } else {
      break;
    }
  }
  return TSDB_CODE_FAILED;
}

/**
 * @brief
 *
 * @param pSma
 * @param type
 * @return int32_t
 */

int32_t tdRSmaProcessExecImpl(SSma *pSma, ERsmaExecType type) {
  SVnode    *pVnode = pSma->pVnode;
  SSmaEnv   *pEnv = SMA_RSMA_ENV(pSma);
  SRSmaStat *pRSmaStat = (SRSmaStat *)SMA_ENV_STAT(pEnv);
  SHashObj  *infoHash = NULL;
  SArray    *pSubmitArr = NULL;
  bool       isFetchAll = false;

  if (!pRSmaStat || !(infoHash = RSMA_INFO_HASH(pRSmaStat))) {
    terrno = TSDB_CODE_RSMA_INVALID_STAT;
    goto _err;
  }

  if (!(pSubmitArr =
            taosArrayInit(TMIN(RSMA_SUBMIT_BATCH_SIZE, atomic_load_64(&pRSmaStat->nBufItems)), POINTER_BYTES))) {
    terrno = TSDB_CODE_OUT_OF_MEMORY;
    goto _err;
  }

  while (true) {
    // step 1: rsma exec - consume data in buffer queue for all suids
    if (type == RSMA_EXEC_OVERFLOW) {
      void *pIter = NULL;
      while ((pIter = taosHashIterate(infoHash, pIter))) {
        SRSmaInfo *pInfo = *(SRSmaInfo **)pIter;
        if (atomic_val_compare_exchange_8(&pInfo->assigned, 0, 1) == 0) {
          if ((taosQueueItemSize(pInfo->queue) > 0) || RSMA_INFO_ITEM(pInfo, 0)->fetchLevel ||
              RSMA_INFO_ITEM(pInfo, 1)->fetchLevel) {
            int32_t batchCnt = -1;
            int32_t batchMax = taosHashGetSize(infoHash) / tsNumOfVnodeRsmaThreads;
            bool    occupied = (batchMax <= 1);
            if (batchMax > 1) {
              batchMax = 100 / batchMax;
              batchMax = TMAX(batchMax, 4);
            }
            while (occupied || (++batchCnt < batchMax)) {    // greedy mode
              taosReadAllQitems(pInfo->queue, pInfo->qall);  // queue has mutex lock
              int32_t qallItemSize = taosQallItemSize(pInfo->qall);
              if (qallItemSize > 0) {
                tdRSmaBatchExec(pSma, pInfo, pInfo->qall, pSubmitArr, type);
                smaDebug("vgId:%d, batchSize:%d, execType:%" PRIi32, SMA_VID(pSma), qallItemSize, type);
              }

              if (RSMA_INFO_ITEM(pInfo, 0)->fetchLevel || RSMA_INFO_ITEM(pInfo, 1)->fetchLevel) {
                int8_t oldStat = atomic_val_compare_exchange_8(RSMA_COMMIT_STAT(pRSmaStat), 0, 2);
                if (oldStat == 0 ||
                    ((oldStat == 2) && atomic_load_8(RSMA_TRIGGER_STAT(pRSmaStat)) < TASK_TRIGGER_STAT_PAUSED)) {
                  int32_t oldVal = atomic_fetch_add_32(&pRSmaStat->nFetchAll, 1);
                  ASSERT(oldVal >= 0);
                  tdRSmaFetchAllResult(pSma, pInfo);
                  if (0 == atomic_sub_fetch_32(&pRSmaStat->nFetchAll, 1)) {
                    atomic_store_8(RSMA_COMMIT_STAT(pRSmaStat), 0);
                  }
                }
              }

              if (qallItemSize > 0) {
                atomic_fetch_sub_64(&pRSmaStat->nBufItems, qallItemSize);
                continue;
              } else if (RSMA_INFO_ITEM(pInfo, 0)->fetchLevel || RSMA_INFO_ITEM(pInfo, 1)->fetchLevel) {
                if (atomic_load_8(RSMA_COMMIT_STAT(pRSmaStat)) == 0) {
                  continue;
                }
                for (int32_t j = 0; j < TSDB_RETENTION_L2; ++j) {
                  SRSmaInfoItem *pItem = RSMA_INFO_ITEM(pInfo, j);
                  if (pItem->fetchLevel) {
                    pItem->fetchLevel = 0;
                    taosTmrReset(tdRSmaFetchTrigger, RSMA_FETCH_INTERVAL, pItem, smaMgmt.tmrHandle, &pItem->tmrId);
                  }
                }
              }

              break;
            }
          }
          atomic_val_compare_exchange_8(&pInfo->assigned, 1, 0);
        }
      }
    } else {
      ASSERT(0);
    }

    if (atomic_load_64(&pRSmaStat->nBufItems) <= 0) {
      if (pEnv->flag & SMA_ENV_FLG_CLOSE) {
        break;
      }

      tsem_wait(&pRSmaStat->notEmpty);

      if ((pEnv->flag & SMA_ENV_FLG_CLOSE) && (atomic_load_64(&pRSmaStat->nBufItems) <= 0)) {
        smaDebug("vgId:%d, exec task end, flag:%" PRIi8 ", nBufItems:%" PRIi64, SMA_VID(pSma), pEnv->flag,
                 atomic_load_64(&pRSmaStat->nBufItems));
        break;
      }
    }

  }  // end of while(true)

_end:
  taosArrayDestroy(pSubmitArr);
  return TSDB_CODE_SUCCESS;
_err:
  taosArrayDestroy(pSubmitArr);
  return TSDB_CODE_FAILED;
}<|MERGE_RESOLUTION|>--- conflicted
+++ resolved
@@ -715,20 +715,12 @@
 
       if (pReq && tdProcessSubmitReq(sinkTsdb, output->info.version, pReq) < 0) {
         taosMemoryFreeClear(pReq);
-<<<<<<< HEAD
-        smaError("vgId:%d, process submit req for rsma table suid:%" PRIu64 ", uid:%"PRIu64", level %" PRIi8 " failed since %s",
-=======
         smaError("vgId:%d, process submit req for rsma suid:%"PRIu64", uid:%" PRIu64 " level %" PRIi8 " failed since %s",
->>>>>>> 9b99c697
                  SMA_VID(pSma), suid, output->info.groupId, pItem->level, terrstr());
         goto _err;
       }
 
-<<<<<<< HEAD
-      smaDebug("vgId:%d, process submit req for rsma table suid:%" PRIu64 ", uid:%"PRIu64", level %" PRIi8 " ver %" PRIi64 " len %" PRIu32,
-=======
       smaDebug("vgId:%d, process submit req for rsma suid:%" PRIu64 ",uid:%"PRIu64", level %" PRIi8 " ver %" PRIi64 " len %" PRIu32,
->>>>>>> 9b99c697
                SMA_VID(pSma), suid, output->info.groupId, pItem->level, output->info.version, htonl(pReq->header.contLen));
 
       taosMemoryFreeClear(pReq);
