/*
 * Copyright (c) 2019 TAOS Data, Inc. <jhtao@taosdata.com>
 *
 * This program is free software: you can use, redistribute, and/or modify
 * it under the terms of the GNU Affero General Public License, version 3
 * or later ("AGPL"), as published by the Free Software Foundation.
 *
 * This program is distributed in the hope that it will be useful, but WITHOUT
 * ANY WARRANTY; without even the implied warranty of MERCHANTABILITY or
 * FITNESS FOR A PARTICULAR PURPOSE.
 *
 * You should have received a copy of the GNU Affero General Public License
 * along with this program. If not, see <http://www.gnu.org/licenses/>.
 */

#include "sma.h"
#include "vnd.h"

<<<<<<< HEAD
void tdRSmaQTaskInfoGetFullPath(int32_t vgId, tb_uid_t suid, int8_t level, const char *path, char *outputName) {
  tdRSmaGetDirName(vgId, path, VNODE_RSMA_DIR, true, outputName);
=======
#define TD_QTASKINFO_FNAME_PREFIX "main.tdb"

void tdRSmaQTaskInfoGetFileName(SVnode *pVnode, int64_t suid, int8_t level, int64_t version, char *outputName) {
  tdRSmaGetFileName(pVnode, NULL, TD_QTASKINFO_FNAME_PREFIX, suid, level, version, outputName);
}

void tdRSmaQTaskInfoGetFullName(SVnode *pVnode, int64_t suid, int8_t level, int64_t version, STfs *pTfs,
                                char *outputName) {
  tdRSmaGetFileName(pVnode, pTfs, TD_QTASKINFO_FNAME_PREFIX, suid, level, version, outputName);
}

void tdRSmaQTaskInfoGetFullPath(SVnode *pVnode, int8_t level, STfs *pTfs, char *outputName) {
  tdRSmaGetDirName(pVnode, pTfs, true, outputName);
  int32_t rsmaLen = strlen(outputName);
  snprintf(outputName + rsmaLen, TSDB_FILENAME_LEN - rsmaLen, "%" PRIi8, level);
}

void tdRSmaQTaskInfoGetFullPathEx(SVnode *pVnode, tb_uid_t suid, int8_t level, STfs *pTfs, char *outputName) {
  tdRSmaGetDirName(pVnode, pTfs, true, outputName);
>>>>>>> 18aad045
  int32_t rsmaLen = strlen(outputName);
  snprintf(outputName + rsmaLen, TSDB_FILENAME_LEN - rsmaLen, "%" PRIi8 "%s%" PRIi64, level, TD_DIRSEP, suid);
}

<<<<<<< HEAD
void tdRSmaGetDirName(int32_t vgId, const char *pdname, const char *dname, bool endWithSep, char *outputName) {
  if (pdname) {
    if (endWithSep) {
      snprintf(outputName, TSDB_FILENAME_LEN, "%s%svnode%svnode%d%s%s%s", pdname, TD_DIRSEP, TD_DIRSEP, vgId, TD_DIRSEP,
               dname, TD_DIRSEP);
    } else {
      snprintf(outputName, TSDB_FILENAME_LEN, "%s%svnode%svnode%d%s%s", pdname, TD_DIRSEP, TD_DIRSEP, vgId, TD_DIRSEP,
               dname);
    }
  } else {
#if 0
    if (endWithSep) {
      snprintf(outputName, TSDB_FILENAME_LEN, "vnode%svnode%d%s%s%s", TD_DIRSEP, vgId, TD_DIRSEP, dname, TD_DIRSEP);
    } else {
      snprintf(outputName, TSDB_FILENAME_LEN, "vnode%svnode%d%s%s", TD_DIRSEP, vgId, TD_DIRSEP, dname);
    }
#endif
=======
void tdRSmaGetFileName(SVnode *pVnode, STfs *pTfs, const char *fname, int64_t suid, int8_t level, int64_t version,
                       char *outputName) {
  int32_t offset = 0;

  // vnode
  vnodeGetPrimaryDir(pVnode->path, pTfs, outputName, TSDB_FILENAME_LEN);
  offset = strlen(outputName);

  // rsma
  snprintf(outputName + offset, TSDB_FILENAME_LEN - offset - 1, "%s%s", TD_DIRSEP, VNODE_RSMA_DIR);
  offset = strlen(outputName);

  // level & suid || vgid
  if (level >= 0 && suid > 0) {
    snprintf(outputName + offset, TSDB_FILENAME_LEN - offset - 1, "%s%" PRIi8 "%s%" PRIi64 "%s", TD_DIRSEP, level,
             TD_DIRSEP, suid, TD_DIRSEP);
  } else {
    snprintf(outputName + offset, TSDB_FILENAME_LEN - offset - 1, "%sv%d", TD_DIRSEP, TD_VID(pVnode));
  }
  offset = strlen(outputName);

  // fname
  snprintf(outputName + offset, TSDB_FILENAME_LEN - offset - 1, "%s", fname);
  offset = strlen(outputName);

  // version
  if (version >= 0) {
    snprintf(outputName + offset, TSDB_FILENAME_LEN - offset - 1, ".%" PRIi64, version);
>>>>>>> 18aad045
  }
}

void tdRSmaGetDirName(SVnode *pVnode, STfs *pTfs, bool endWithSep, char *outputName) {
  int32_t offset = 0;

  // vnode
  vnodeGetPrimaryDir(pVnode->path, pTfs, outputName, TSDB_FILENAME_LEN);
  offset = strlen(outputName);

  // rsma
  snprintf(outputName + offset, TSDB_FILENAME_LEN - offset - 1, "%s%s%s", TD_DIRSEP, VNODE_RSMA_DIR,
           (endWithSep ? TD_DIRSEP : ""));
}

// smaXXXUtil ================
void *tdAcquireSmaRef(int32_t rsetId, int64_t refId) { return taosAcquireRef(rsetId, refId); }

int32_t tdReleaseSmaRef(int32_t rsetId, int64_t refId) {
  if (taosReleaseRef(rsetId, refId) < 0) {
    smaWarn("rsma release ref for rsetId:%d refId:%" PRIi64 " failed since %s", rsetId, refId, terrstr());
    return TSDB_CODE_FAILED;
  }

  return TSDB_CODE_SUCCESS;
}<|MERGE_RESOLUTION|>--- conflicted
+++ resolved
@@ -16,83 +16,10 @@
 #include "sma.h"
 #include "vnd.h"
 
-<<<<<<< HEAD
-void tdRSmaQTaskInfoGetFullPath(int32_t vgId, tb_uid_t suid, int8_t level, const char *path, char *outputName) {
-  tdRSmaGetDirName(vgId, path, VNODE_RSMA_DIR, true, outputName);
-=======
-#define TD_QTASKINFO_FNAME_PREFIX "main.tdb"
-
-void tdRSmaQTaskInfoGetFileName(SVnode *pVnode, int64_t suid, int8_t level, int64_t version, char *outputName) {
-  tdRSmaGetFileName(pVnode, NULL, TD_QTASKINFO_FNAME_PREFIX, suid, level, version, outputName);
-}
-
-void tdRSmaQTaskInfoGetFullName(SVnode *pVnode, int64_t suid, int8_t level, int64_t version, STfs *pTfs,
-                                char *outputName) {
-  tdRSmaGetFileName(pVnode, pTfs, TD_QTASKINFO_FNAME_PREFIX, suid, level, version, outputName);
-}
-
-void tdRSmaQTaskInfoGetFullPath(SVnode *pVnode, int8_t level, STfs *pTfs, char *outputName) {
+void tdRSmaQTaskInfoGetFullPath(SVnode *pVnode, tb_uid_t suid, int8_t level, STfs *pTfs, char *outputName) {
   tdRSmaGetDirName(pVnode, pTfs, true, outputName);
   int32_t rsmaLen = strlen(outputName);
-  snprintf(outputName + rsmaLen, TSDB_FILENAME_LEN - rsmaLen, "%" PRIi8, level);
-}
-
-void tdRSmaQTaskInfoGetFullPathEx(SVnode *pVnode, tb_uid_t suid, int8_t level, STfs *pTfs, char *outputName) {
-  tdRSmaGetDirName(pVnode, pTfs, true, outputName);
->>>>>>> 18aad045
-  int32_t rsmaLen = strlen(outputName);
   snprintf(outputName + rsmaLen, TSDB_FILENAME_LEN - rsmaLen, "%" PRIi8 "%s%" PRIi64, level, TD_DIRSEP, suid);
-}
-
-<<<<<<< HEAD
-void tdRSmaGetDirName(int32_t vgId, const char *pdname, const char *dname, bool endWithSep, char *outputName) {
-  if (pdname) {
-    if (endWithSep) {
-      snprintf(outputName, TSDB_FILENAME_LEN, "%s%svnode%svnode%d%s%s%s", pdname, TD_DIRSEP, TD_DIRSEP, vgId, TD_DIRSEP,
-               dname, TD_DIRSEP);
-    } else {
-      snprintf(outputName, TSDB_FILENAME_LEN, "%s%svnode%svnode%d%s%s", pdname, TD_DIRSEP, TD_DIRSEP, vgId, TD_DIRSEP,
-               dname);
-    }
-  } else {
-#if 0
-    if (endWithSep) {
-      snprintf(outputName, TSDB_FILENAME_LEN, "vnode%svnode%d%s%s%s", TD_DIRSEP, vgId, TD_DIRSEP, dname, TD_DIRSEP);
-    } else {
-      snprintf(outputName, TSDB_FILENAME_LEN, "vnode%svnode%d%s%s", TD_DIRSEP, vgId, TD_DIRSEP, dname);
-    }
-#endif
-=======
-void tdRSmaGetFileName(SVnode *pVnode, STfs *pTfs, const char *fname, int64_t suid, int8_t level, int64_t version,
-                       char *outputName) {
-  int32_t offset = 0;
-
-  // vnode
-  vnodeGetPrimaryDir(pVnode->path, pTfs, outputName, TSDB_FILENAME_LEN);
-  offset = strlen(outputName);
-
-  // rsma
-  snprintf(outputName + offset, TSDB_FILENAME_LEN - offset - 1, "%s%s", TD_DIRSEP, VNODE_RSMA_DIR);
-  offset = strlen(outputName);
-
-  // level & suid || vgid
-  if (level >= 0 && suid > 0) {
-    snprintf(outputName + offset, TSDB_FILENAME_LEN - offset - 1, "%s%" PRIi8 "%s%" PRIi64 "%s", TD_DIRSEP, level,
-             TD_DIRSEP, suid, TD_DIRSEP);
-  } else {
-    snprintf(outputName + offset, TSDB_FILENAME_LEN - offset - 1, "%sv%d", TD_DIRSEP, TD_VID(pVnode));
-  }
-  offset = strlen(outputName);
-
-  // fname
-  snprintf(outputName + offset, TSDB_FILENAME_LEN - offset - 1, "%s", fname);
-  offset = strlen(outputName);
-
-  // version
-  if (version >= 0) {
-    snprintf(outputName + offset, TSDB_FILENAME_LEN - offset - 1, ".%" PRIi64, version);
->>>>>>> 18aad045
-  }
 }
 
 void tdRSmaGetDirName(SVnode *pVnode, STfs *pTfs, bool endWithSep, char *outputName) {
