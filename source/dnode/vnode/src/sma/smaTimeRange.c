/*
 * Copyright (c) 2019 TAOS Data, Inc. <jhtao@taosdata.com>
 *
 * This program is free software: you can use, redistribute, and/or modify
 * it under the terms of the GNU Affero General Public License, version 3
 * or later ("AGPL"), as published by the Free Software Foundation.
 *
 * This program is distributed in the hope that it will be useful, but WITHOUT
 * ANY WARRANTY; without even the implied warranty of MERCHANTABILITY or
 * FITNESS FOR A PARTICULAR PURPOSE.
 *
 * You should have received a copy of the GNU Affero General Public License
 * along with this program. If not, see <http://www.gnu.org/licenses/>.
 */

#include "sma.h"
#include "tsdb.h"

#define SMA_STORAGE_MINUTES_MAX  86400
#define SMA_STORAGE_MINUTES_DAY  1440
#define SMA_STORAGE_SPLIT_FACTOR 14400  // least records in tsma file

// TODO: Who is responsible for resource allocate and release?
int32_t tdProcessTSmaInsert(SSma *pSma, int64_t indexUid, const char *msg) {
  int32_t code = TSDB_CODE_SUCCESS;

  if ((code = tdProcessTSmaInsertImpl(pSma, indexUid, msg)) < 0) {
    smaWarn("vgId:%d, insert tsma data failed since %s", SMA_VID(pSma), tstrerror(terrno));
  }
  // TODO: destroy SSDataBlocks(msg)
  return code;
}

int32_t tdProcessTSmaCreate(SSma *pSma, int64_t version, const char *msg) {
  int32_t code = TSDB_CODE_SUCCESS;

  if ((code = tdProcessTSmaCreateImpl(pSma, version, msg)) < 0) {
    smaWarn("vgId:%d, create tsma failed since %s", SMA_VID(pSma), tstrerror(terrno));
  }
  // TODO: destroy SSDataBlocks(msg)
  return code;
}

int32_t smaGetTSmaDays(SVnodeCfg *pCfg, void *pCont, uint32_t contLen, int32_t *days) {
  int32_t code = TSDB_CODE_SUCCESS;
  if ((code = tdProcessTSmaGetDaysImpl(pCfg, pCont, contLen, days)) < 0) {
    smaWarn("vgId:%d, get tsma days failed since %s", pCfg->vgId, tstrerror(terrno));
  }
  smaDebug("vgId:%d, get tsma days %d", pCfg->vgId, *days);
  return code;
}

/**
 * @brief Judge the tsma file split days
 *
 * @param pCfg
 * @param pCont
 * @param contLen
 * @param days unit is minute
 * @return int32_t
 */
int32_t tdProcessTSmaGetDaysImpl(SVnodeCfg *pCfg, void *pCont, uint32_t contLen, int32_t *days) {
  SDecoder coder = {0};
  tDecoderInit(&coder, pCont, contLen);

  STSma tsma = {0};
  if (tDecodeSVCreateTSmaReq(&coder, &tsma) < 0) {
    terrno = TSDB_CODE_MSG_DECODE_ERROR;
    goto _err;
  }
  STsdbCfg *pTsdbCfg = &pCfg->tsdbCfg;
  int64_t   sInterval = convertTimeFromPrecisionToUnit(tsma.interval, pTsdbCfg->precision, TIME_UNIT_SECOND);
  if (sInterval <= 0) {
    *days = pTsdbCfg->days;
    return 0;
  }
  int64_t records = pTsdbCfg->days * 60 / sInterval;
  if (records >= SMA_STORAGE_SPLIT_FACTOR) {
    *days = pTsdbCfg->days;
  } else {
    int64_t mInterval = convertTimeFromPrecisionToUnit(tsma.interval, pTsdbCfg->precision, TIME_UNIT_MINUTE);
    int64_t daysPerFile = mInterval * SMA_STORAGE_MINUTES_DAY * 2;

    if (daysPerFile > SMA_STORAGE_MINUTES_MAX) {
      *days = SMA_STORAGE_MINUTES_MAX;
    } else {
      *days = (int32_t)daysPerFile;
    }

    if (*days < pTsdbCfg->days) {
      *days = pTsdbCfg->days;
    }
  }
  tDecoderClear(&coder);
  return 0;
_err:
  tDecoderClear(&coder);
  return -1;
}

/**
 * @brief create tsma meta and result stable
 *
 * @param pSma
 * @param version
 * @param pMsg
 * @return int32_t
 */
int32_t tdProcessTSmaCreateImpl(SSma *pSma, int64_t version, const char *pMsg) {
  SSmaCfg *pCfg = (SSmaCfg *)pMsg;

  if (TD_VID(pSma->pVnode) == pCfg->dstVgId) {
    // create tsma meta in dstVgId
    if (metaCreateTSma(SMA_META(pSma), version, pCfg) < 0) {
      return -1;
    }

    // create stable to save tsma result in dstVgId
    SVCreateStbReq pReq = {0};
    pReq.name = pCfg->dstTbName;
    pReq.suid = pCfg->dstTbUid;
    pReq.schemaRow = pCfg->schemaRow;
    pReq.schemaTag = pCfg->schemaTag;

    if (metaCreateSTable(SMA_META(pSma), version, &pReq) < 0) {
      return -1;
    }
  }

  return 0;
}

/**
 * @brief Insert/Update Time-range-wise SMA data.
 *
 * @param pSma
 * @param msg
 * @return int32_t
 */
int32_t tdProcessTSmaInsertImpl(SSma *pSma, int64_t indexUid, const char *msg) {
  const SArray *pDataBlocks = (const SArray *)msg;
  // TODO: destroy SSDataBlocks(msg)
  if (!pDataBlocks) {
    terrno = TSDB_CODE_TSMA_INVALID_PTR;
    smaWarn("vgId:%d, insert tsma data failed since pDataBlocks is NULL", SMA_VID(pSma));
    return TSDB_CODE_FAILED;
  }

  if (taosArrayGetSize(pDataBlocks) <= 0) {
    terrno = TSDB_CODE_TSMA_INVALID_PARA;
    smaWarn("vgId:%d, insert tsma data failed since pDataBlocks is empty", SMA_VID(pSma));
    return TSDB_CODE_FAILED;
  }

  if (tdCheckAndInitSmaEnv(pSma, TSDB_SMA_TYPE_TIME_RANGE) != 0) {
    terrno = TSDB_CODE_TSMA_INIT_FAILED;
    return TSDB_CODE_FAILED;
  }

  SSmaEnv   *pEnv = SMA_TSMA_ENV(pSma);
  SSmaStat  *pStat = NULL;
  STSmaStat *pTsmaStat = NULL;

  if (!pEnv || !(pStat = SMA_ENV_STAT(pEnv))) {
    terrno = TSDB_CODE_TSMA_INVALID_STAT;
    return TSDB_CODE_FAILED;
  }

  tdRefSmaStat(pSma, pStat);
  pTsmaStat = SMA_TSMA_STAT(pStat);

  if (!pTsmaStat->pTSma) {
    STSma *pTSma = metaGetSmaInfoByIndex(SMA_META(pSma), indexUid);
    if (!pTSma) {
      smaError("vgId:%d, failed to get STSma while tsma insert for smaIndex %" PRIi64 " since %s", SMA_VID(pSma),
               indexUid, tstrerror(terrno));
      goto _err;
    }
    pTsmaStat->pTSma = pTSma;
    pTsmaStat->pTSchema = metaGetTbTSchema(SMA_META(pSma), pTSma->dstTbUid, -1);
    if (!pTsmaStat->pTSchema) {
      smaError("vgId:%d, failed to get STSchema while tsma insert for smaIndex %" PRIi64 " since %s", SMA_VID(pSma),
               indexUid, tstrerror(terrno));
      goto _err;
    }
  }

  if (pTsmaStat->pTSma->indexUid != indexUid) {
    terrno = TSDB_CODE_VND_APP_ERROR;
    smaError("vgId:%d, tsma insert for smaIndex %" PRIi64 "(!=%" PRIi64 ") failed since %s", SMA_VID(pSma), indexUid,
             pTsmaStat->pTSma->indexUid, tstrerror(terrno));
    goto _err;
  }

  SSubmitReq *pSubmitReq = tdBlockToSubmit((const SArray *)msg, pTsmaStat->pTSchema, true, pTsmaStat->pTSma->dstTbUid,
                                           pTsmaStat->pTSma->dstTbName, pTsmaStat->pTSma->dstVgId);

  if (!pSubmitReq) {
    smaError("vgId:%d, failed to gen submit blk while tsma insert for smaIndex %" PRIi64 " since %s", SMA_VID(pSma),
             indexUid, tstrerror(terrno));
    goto _err;
  }

#if 0
   ASSERT(!strncasecmp("td.tsma.rst.tb", pTsmaStat->pTSma->dstTbName, 14));
#endif

  SRpcMsg submitReqMsg = {
      .msgType = TDMT_VND_SUBMIT,
      .pCont = pSubmitReq,
      .contLen = ntohl(pSubmitReq->length),
  };

  if (tmsgPutToQueue(&pSma->pVnode->msgCb, WRITE_QUEUE, &submitReqMsg) < 0) {
    smaError("vgId:%d, failed to put SubmitReq msg while tsma insert for smaIndex %" PRIi64 " since %s", SMA_VID(pSma),
             indexUid, tstrerror(terrno));
    goto _err;
  }

  tdUnRefSmaStat(pSma, pStat);
<<<<<<< HEAD

  tdInitTSmaFile(&tReadH, indexUid, querySKey);
  smaDebug("### vgId:%d read from DBF %s  days:%d, interval:%" PRIi64 ", storageLevel:%" PRIi8 " queryKey:%" PRIi64,
           SMA_VID(pSma), tReadH.dFile.path, tReadH.days, tReadH.interval, tReadH.storageLevel, querySKey);
  if (smaOpenDBF(pEnv->dbEnv, &tReadH.dFile) != 0) {
    smaWarn("vgId:%d open DBF %s failed since %s", SMA_VID(pSma), tReadH.dFile.path, tstrerror(terrno));
    return TSDB_CODE_FAILED;
  }

  char    smaKey[SMA_KEY_LEN] = {0};
  void   *pSmaKey = &smaKey;
  int64_t queryGroupId = 0;
  tdEncodeTSmaKey(queryGroupId, querySKey, (void **)&pSmaKey);

  smaDebug("vgId:%d get sma data from %s: smaKey %" PRIx64 "-%" PRIx64 ", keyLen %d", SMA_VID(pSma), tReadH.dFile.path,
           *(int64_t *)smaKey, *(int64_t *)POINTER_SHIFT(smaKey, 8), SMA_KEY_LEN);

  void   *result = NULL;
  int32_t valueSize = 0;
  if (!(result = smaGetSmaDataByKey(&tReadH.dFile, smaKey, SMA_KEY_LEN, &valueSize))) {
    smaWarn("vgId:%d get sma data failed from smaIndex %" PRIi64 ", smaKey %" PRIx64 "-%" PRIx64 " since %s",
            SMA_VID(pSma), indexUid, *(int64_t *)smaKey, *(int64_t *)POINTER_SHIFT(smaKey, 8), tstrerror(terrno));
    smaCloseDBF(&tReadH.dFile);
    return TSDB_CODE_FAILED;
  }
#endif

#ifdef _TEST_SMA_PRINT_DEBUG_LOG_
  for (uint32_t v = 0; v < valueSize; v += 8) {
    smaWarn("vgId:%d get sma data v[%d]=%" PRIi64, SMA_VID(pSma), v, *(int64_t *)POINTER_SHIFT(result, v));
  }
#endif
  taosMemoryFreeClear(result);  // TODO: fill the result to output

#if 0
  int32_t nResult = 0;
  int64_t lastKey = 0;

  while (true) {
    if (nResult >= nMaxResult) {
      break;
    }

    // set and open the file according to the STSma param
    if (tdSetAndOpenTSmaFile(&tReadH, queryWin)) {
      char bTree[100] = "\0";
      while (strncmp(bTree, "has more nodes", 100) == 0) {
        if (nResult >= nMaxResult) {
          break;
        }
        // tdGetDataFromBTree(bTree, queryWin, lastKey)
        // fill the pData
        ++nResult;
      }
    }
  }
#endif
  // read data from file and fill the result
  smaCloseDBF(&tReadH.dFile);
  return TSDB_CODE_SUCCESS;
}

int32_t tdProcessTSmaCreateImpl(SSma *pSma, int64_t version, const char *pMsg) {
  SSmaCfg *pCfg = (SSmaCfg *)pMsg;

  if (metaCreateTSma(SMA_META(pSma), version, pCfg) < 0) {
    return -1;
  }

  tdTSmaAdd(pSma, 1);
  return 0;
}

int32_t tdDropTSma(SSma *pSma, char *pMsg) {
#if 0
  SVDropTSmaReq vDropSmaReq = {0};
  if (!tDeserializeSVDropTSmaReq(pMsg, &vDropSmaReq)) {
    terrno = TSDB_CODE_OUT_OF_MEMORY;
    return -1;
  }

  // TODO: send msg to stream computing to drop tSma
  // if ((send msg to stream computing) < 0) {
  //   tDestroyTSma(&vCreateSmaReq);
  //   return -1;
  // }
  //

  if (metaDropTSma(SMA_META(pSma), vDropSmaReq.indexUid) < 0) {
    // TODO: handle error
    return -1;
  }

  if (tdDropTSmaData(pSma, vDropSmaReq.indexUid) < 0) {
    // TODO: handle error
    return -1;
  }

  tdTSmaSub(pSma, 1);
#endif

  // TODO: return directly or go on follow steps?
  return TSDB_CODE_SUCCESS;
}

static SSmaStatItem *tdNewSmaStatItem(int8_t state) {
  SSmaStatItem *pItem = NULL;

  pItem = (SSmaStatItem *)taosMemoryCalloc(1, sizeof(SSmaStatItem));
  if (!pItem) {
    terrno = TSDB_CODE_OUT_OF_MEMORY;
    return NULL;
  }

  pItem->state = state;
  pItem->expiredWindows = taosHashInit(SMA_STATE_ITEM_HASH_SLOT, taosGetDefaultHashFunction(TSDB_DATA_TYPE_TIMESTAMP),
                                       true, HASH_ENTRY_LOCK);
  if (!pItem->expiredWindows) {
    taosMemoryFreeClear(pItem);
    return NULL;
  }

  return pItem;
}

static int32_t tdSetExpiredWindow(SSma *pSma, SHashObj *pItemsHash, int64_t indexUid, int64_t winSKey,
                                  int64_t version) {
  SSmaStatItem *pItem = taosHashGet(pItemsHash, &indexUid, sizeof(indexUid));
  if (!pItem) {
    // TODO: use TSDB_SMA_STAT_EXPIRED and update by stream computing later
    pItem = tdNewSmaStatItem(TSDB_SMA_STAT_OK);  // TODO use the real state
    if (!pItem) {
      // Response to stream computing: OOM
      // For query, if the indexUid not found, the TSDB should tell query module to query raw TS data.
      return TSDB_CODE_FAILED;
    }

    // cache smaMeta
    STSma *pTSma = metaGetSmaInfoByIndex(SMA_META(pSma), indexUid);
    if (!pTSma) {
      terrno = TSDB_CODE_TDB_NO_SMA_INDEX_IN_META;
      taosHashCleanup(pItem->expiredWindows);
      taosMemoryFree(pItem);
      smaWarn("vgId:%d set expire window, get tsma meta failed for smaIndex %" PRIi64 " since %s", SMA_VID(pSma),
              indexUid, tstrerror(terrno));
      return TSDB_CODE_FAILED;
    }
    pItem->pTSma = pTSma;

    if (taosHashPut(pItemsHash, &indexUid, sizeof(indexUid), &pItem, sizeof(pItem)) != 0) {
      // If error occurs during put smaStatItem, free the resources of pItem
      taosHashCleanup(pItem->expiredWindows);
      taosMemoryFree(pItem);
      return TSDB_CODE_FAILED;
    }
  } else if (!(pItem = *(SSmaStatItem **)pItem)) {
    terrno = TSDB_CODE_INVALID_PTR;
    return TSDB_CODE_FAILED;
  }

  if (taosHashPut(pItem->expiredWindows, &winSKey, sizeof(TSKEY), &version, sizeof(version)) != 0) {
    // If error occurs during taosHashPut expired windows, remove the smaIndex from pSma->pSmaStat, thus TSDB would
    // tell query module to query raw TS data.
    // N.B.
    //  1) It is assumed to be extemely little probability event of fail to taosHashPut.
    //  2) This would solve the inconsistency to some extent, but not completely, unless we record all expired
    // windows failed to put into hash table.
    taosHashCleanup(pItem->expiredWindows);
    taosMemoryFreeClear(pItem->pTSma);
    taosHashRemove(pItemsHash, &indexUid, sizeof(indexUid));
    smaWarn("vgId:%d smaIndex %" PRIi64 ", put skey %" PRIi64 " to expire window fail", SMA_VID(pSma), indexUid,
            winSKey);
    return TSDB_CODE_FAILED;
  }

  smaDebug("vgId:%d smaIndex %" PRIi64 ", put skey %" PRIi64 " to expire window succeed", SMA_VID(pSma), indexUid,
           winSKey);
  return TSDB_CODE_SUCCESS;
}

/**
 * @brief Update expired window according to msg from stream computing module.
 *
 * @param pSma
 * @param msg SSubmitReq
 * @return int32_t
 */
int32_t tdUpdateExpiredWindowImpl(SSma *pSma, const SSubmitReq *pMsg, int64_t version) {
  // no time-range-sma, just return success
  if (atomic_load_16(&SMA_TSMA_NUM(pSma)) <= 0) {
    smaTrace("vgId:%d not update expire window since no tSma", SMA_VID(pSma));
    return TSDB_CODE_SUCCESS;
  }

  if (!SMA_META(pSma)) {
    terrno = TSDB_CODE_INVALID_PTR;
    smaError("vgId:%d update expire window failed since no meta ptr", SMA_VID(pSma));
    return TSDB_CODE_FAILED;
  }

  if (tdCheckAndInitSmaEnv(pSma, TSDB_SMA_TYPE_TIME_RANGE) < 0) {
    smaError("vgId:%d init sma env failed since %s", SMA_VID(pSma), terrstr(terrno));
    terrno = TSDB_CODE_TDB_INIT_FAILED;
    return TSDB_CODE_FAILED;
  }

  // Firstly, assume that tSma can only be created on super table/normal table.
  // getActiveTimeWindow

  SSmaEnv  *pEnv = SMA_TSMA_ENV(pSma);
  SSmaStat *pStat = SMA_ENV_STAT(pEnv);
  SHashObj *pItemsHash = SMA_ENV_STAT_ITEMS(pEnv);

  TASSERT(pEnv && pStat && pItemsHash);

  // basic procedure
  // TODO: optimization
  tdRefSmaStat(pSma, pStat);

  SSubmitMsgIter msgIter = {0};
  SSubmitBlk    *pBlock = NULL;
  SInterval      interval = {0};
  TSKEY          lastWinSKey = INT64_MIN;

  if (tInitSubmitMsgIter(pMsg, &msgIter) < 0) {
    return TSDB_CODE_FAILED;
  }

  while (true) {
    tGetSubmitMsgNext(&msgIter, &pBlock);
    if (!pBlock) break;

    STSmaWrapper *pSW = NULL;
    STSma        *pTSma = NULL;

    SSubmitBlkIter blkIter = {0};
    if (tInitSubmitBlkIter(&msgIter, pBlock, &blkIter) < 0) {
      pSW = tFreeTSmaWrapper(pSW, false);
      break;
    }

    while (true) {
      STSRow *row = tGetSubmitBlkNext(&blkIter);
      if (!row) {
        pSW = tFreeTSmaWrapper(pSW, false);
        break;
      }
      if (!pSW || (pTSma && (pTSma->tableUid != msgIter.suid))) {
        if (pSW) {
          pSW = tFreeTSmaWrapper(pSW, false);
        }
        if (!(pSW = metaGetSmaInfoByTable(SMA_META(pSma), msgIter.suid, false))) {
          break;
        }
        if ((pSW->number) <= 0 || !pSW->tSma) {
          pSW = tFreeTSmaWrapper(pSW, false);
          break;
        }

        pTSma = pSW->tSma;

        interval.interval = pTSma->interval;
        interval.intervalUnit = pTSma->intervalUnit;
        interval.offset = pTSma->offset;
        interval.precision = SMA_TSDB_CFG(pSma)->precision;
        interval.sliding = pTSma->sliding;
        interval.slidingUnit = pTSma->slidingUnit;
      }

      // TODO: process multiple tsma for one table uid
      TSKEY winSKey = taosTimeTruncate(TD_ROW_KEY(row), &interval, interval.precision);

      if (lastWinSKey != winSKey) {
        lastWinSKey = winSKey;
        if (tdSetExpiredWindow(pSma, pItemsHash, pTSma->indexUid, winSKey, version) < 0) {
          pSW = tFreeTSmaWrapper(pSW, false);
          tdUnRefSmaStat(pSma, pStat);
          return TSDB_CODE_FAILED;
        }
      } else {
        smaDebug("vgId:%d smaIndex %" PRIi64 ", put skey %" PRIi64 " to expire window ignore as duplicated",
                 SMA_VID(pSma), pTSma->indexUid, winSKey);
      }
    }
  }

=======
  return TSDB_CODE_SUCCESS;
_err:
>>>>>>> 2fddb8a6
  tdUnRefSmaStat(pSma, pStat);
  return TSDB_CODE_FAILED;
}<|MERGE_RESOLUTION|>--- conflicted
+++ resolved
@@ -218,297 +218,8 @@
   }
 
   tdUnRefSmaStat(pSma, pStat);
-<<<<<<< HEAD
-
-  tdInitTSmaFile(&tReadH, indexUid, querySKey);
-  smaDebug("### vgId:%d read from DBF %s  days:%d, interval:%" PRIi64 ", storageLevel:%" PRIi8 " queryKey:%" PRIi64,
-           SMA_VID(pSma), tReadH.dFile.path, tReadH.days, tReadH.interval, tReadH.storageLevel, querySKey);
-  if (smaOpenDBF(pEnv->dbEnv, &tReadH.dFile) != 0) {
-    smaWarn("vgId:%d open DBF %s failed since %s", SMA_VID(pSma), tReadH.dFile.path, tstrerror(terrno));
-    return TSDB_CODE_FAILED;
-  }
-
-  char    smaKey[SMA_KEY_LEN] = {0};
-  void   *pSmaKey = &smaKey;
-  int64_t queryGroupId = 0;
-  tdEncodeTSmaKey(queryGroupId, querySKey, (void **)&pSmaKey);
-
-  smaDebug("vgId:%d get sma data from %s: smaKey %" PRIx64 "-%" PRIx64 ", keyLen %d", SMA_VID(pSma), tReadH.dFile.path,
-           *(int64_t *)smaKey, *(int64_t *)POINTER_SHIFT(smaKey, 8), SMA_KEY_LEN);
-
-  void   *result = NULL;
-  int32_t valueSize = 0;
-  if (!(result = smaGetSmaDataByKey(&tReadH.dFile, smaKey, SMA_KEY_LEN, &valueSize))) {
-    smaWarn("vgId:%d get sma data failed from smaIndex %" PRIi64 ", smaKey %" PRIx64 "-%" PRIx64 " since %s",
-            SMA_VID(pSma), indexUid, *(int64_t *)smaKey, *(int64_t *)POINTER_SHIFT(smaKey, 8), tstrerror(terrno));
-    smaCloseDBF(&tReadH.dFile);
-    return TSDB_CODE_FAILED;
-  }
-#endif
-
-#ifdef _TEST_SMA_PRINT_DEBUG_LOG_
-  for (uint32_t v = 0; v < valueSize; v += 8) {
-    smaWarn("vgId:%d get sma data v[%d]=%" PRIi64, SMA_VID(pSma), v, *(int64_t *)POINTER_SHIFT(result, v));
-  }
-#endif
-  taosMemoryFreeClear(result);  // TODO: fill the result to output
-
-#if 0
-  int32_t nResult = 0;
-  int64_t lastKey = 0;
-
-  while (true) {
-    if (nResult >= nMaxResult) {
-      break;
-    }
-
-    // set and open the file according to the STSma param
-    if (tdSetAndOpenTSmaFile(&tReadH, queryWin)) {
-      char bTree[100] = "\0";
-      while (strncmp(bTree, "has more nodes", 100) == 0) {
-        if (nResult >= nMaxResult) {
-          break;
-        }
-        // tdGetDataFromBTree(bTree, queryWin, lastKey)
-        // fill the pData
-        ++nResult;
-      }
-    }
-  }
-#endif
-  // read data from file and fill the result
-  smaCloseDBF(&tReadH.dFile);
-  return TSDB_CODE_SUCCESS;
-}
-
-int32_t tdProcessTSmaCreateImpl(SSma *pSma, int64_t version, const char *pMsg) {
-  SSmaCfg *pCfg = (SSmaCfg *)pMsg;
-
-  if (metaCreateTSma(SMA_META(pSma), version, pCfg) < 0) {
-    return -1;
-  }
-
-  tdTSmaAdd(pSma, 1);
-  return 0;
-}
-
-int32_t tdDropTSma(SSma *pSma, char *pMsg) {
-#if 0
-  SVDropTSmaReq vDropSmaReq = {0};
-  if (!tDeserializeSVDropTSmaReq(pMsg, &vDropSmaReq)) {
-    terrno = TSDB_CODE_OUT_OF_MEMORY;
-    return -1;
-  }
-
-  // TODO: send msg to stream computing to drop tSma
-  // if ((send msg to stream computing) < 0) {
-  //   tDestroyTSma(&vCreateSmaReq);
-  //   return -1;
-  // }
-  //
-
-  if (metaDropTSma(SMA_META(pSma), vDropSmaReq.indexUid) < 0) {
-    // TODO: handle error
-    return -1;
-  }
-
-  if (tdDropTSmaData(pSma, vDropSmaReq.indexUid) < 0) {
-    // TODO: handle error
-    return -1;
-  }
-
-  tdTSmaSub(pSma, 1);
-#endif
-
-  // TODO: return directly or go on follow steps?
-  return TSDB_CODE_SUCCESS;
-}
-
-static SSmaStatItem *tdNewSmaStatItem(int8_t state) {
-  SSmaStatItem *pItem = NULL;
-
-  pItem = (SSmaStatItem *)taosMemoryCalloc(1, sizeof(SSmaStatItem));
-  if (!pItem) {
-    terrno = TSDB_CODE_OUT_OF_MEMORY;
-    return NULL;
-  }
-
-  pItem->state = state;
-  pItem->expiredWindows = taosHashInit(SMA_STATE_ITEM_HASH_SLOT, taosGetDefaultHashFunction(TSDB_DATA_TYPE_TIMESTAMP),
-                                       true, HASH_ENTRY_LOCK);
-  if (!pItem->expiredWindows) {
-    taosMemoryFreeClear(pItem);
-    return NULL;
-  }
-
-  return pItem;
-}
-
-static int32_t tdSetExpiredWindow(SSma *pSma, SHashObj *pItemsHash, int64_t indexUid, int64_t winSKey,
-                                  int64_t version) {
-  SSmaStatItem *pItem = taosHashGet(pItemsHash, &indexUid, sizeof(indexUid));
-  if (!pItem) {
-    // TODO: use TSDB_SMA_STAT_EXPIRED and update by stream computing later
-    pItem = tdNewSmaStatItem(TSDB_SMA_STAT_OK);  // TODO use the real state
-    if (!pItem) {
-      // Response to stream computing: OOM
-      // For query, if the indexUid not found, the TSDB should tell query module to query raw TS data.
-      return TSDB_CODE_FAILED;
-    }
-
-    // cache smaMeta
-    STSma *pTSma = metaGetSmaInfoByIndex(SMA_META(pSma), indexUid);
-    if (!pTSma) {
-      terrno = TSDB_CODE_TDB_NO_SMA_INDEX_IN_META;
-      taosHashCleanup(pItem->expiredWindows);
-      taosMemoryFree(pItem);
-      smaWarn("vgId:%d set expire window, get tsma meta failed for smaIndex %" PRIi64 " since %s", SMA_VID(pSma),
-              indexUid, tstrerror(terrno));
-      return TSDB_CODE_FAILED;
-    }
-    pItem->pTSma = pTSma;
-
-    if (taosHashPut(pItemsHash, &indexUid, sizeof(indexUid), &pItem, sizeof(pItem)) != 0) {
-      // If error occurs during put smaStatItem, free the resources of pItem
-      taosHashCleanup(pItem->expiredWindows);
-      taosMemoryFree(pItem);
-      return TSDB_CODE_FAILED;
-    }
-  } else if (!(pItem = *(SSmaStatItem **)pItem)) {
-    terrno = TSDB_CODE_INVALID_PTR;
-    return TSDB_CODE_FAILED;
-  }
-
-  if (taosHashPut(pItem->expiredWindows, &winSKey, sizeof(TSKEY), &version, sizeof(version)) != 0) {
-    // If error occurs during taosHashPut expired windows, remove the smaIndex from pSma->pSmaStat, thus TSDB would
-    // tell query module to query raw TS data.
-    // N.B.
-    //  1) It is assumed to be extemely little probability event of fail to taosHashPut.
-    //  2) This would solve the inconsistency to some extent, but not completely, unless we record all expired
-    // windows failed to put into hash table.
-    taosHashCleanup(pItem->expiredWindows);
-    taosMemoryFreeClear(pItem->pTSma);
-    taosHashRemove(pItemsHash, &indexUid, sizeof(indexUid));
-    smaWarn("vgId:%d smaIndex %" PRIi64 ", put skey %" PRIi64 " to expire window fail", SMA_VID(pSma), indexUid,
-            winSKey);
-    return TSDB_CODE_FAILED;
-  }
-
-  smaDebug("vgId:%d smaIndex %" PRIi64 ", put skey %" PRIi64 " to expire window succeed", SMA_VID(pSma), indexUid,
-           winSKey);
-  return TSDB_CODE_SUCCESS;
-}
-
-/**
- * @brief Update expired window according to msg from stream computing module.
- *
- * @param pSma
- * @param msg SSubmitReq
- * @return int32_t
- */
-int32_t tdUpdateExpiredWindowImpl(SSma *pSma, const SSubmitReq *pMsg, int64_t version) {
-  // no time-range-sma, just return success
-  if (atomic_load_16(&SMA_TSMA_NUM(pSma)) <= 0) {
-    smaTrace("vgId:%d not update expire window since no tSma", SMA_VID(pSma));
-    return TSDB_CODE_SUCCESS;
-  }
-
-  if (!SMA_META(pSma)) {
-    terrno = TSDB_CODE_INVALID_PTR;
-    smaError("vgId:%d update expire window failed since no meta ptr", SMA_VID(pSma));
-    return TSDB_CODE_FAILED;
-  }
-
-  if (tdCheckAndInitSmaEnv(pSma, TSDB_SMA_TYPE_TIME_RANGE) < 0) {
-    smaError("vgId:%d init sma env failed since %s", SMA_VID(pSma), terrstr(terrno));
-    terrno = TSDB_CODE_TDB_INIT_FAILED;
-    return TSDB_CODE_FAILED;
-  }
-
-  // Firstly, assume that tSma can only be created on super table/normal table.
-  // getActiveTimeWindow
-
-  SSmaEnv  *pEnv = SMA_TSMA_ENV(pSma);
-  SSmaStat *pStat = SMA_ENV_STAT(pEnv);
-  SHashObj *pItemsHash = SMA_ENV_STAT_ITEMS(pEnv);
-
-  TASSERT(pEnv && pStat && pItemsHash);
-
-  // basic procedure
-  // TODO: optimization
-  tdRefSmaStat(pSma, pStat);
-
-  SSubmitMsgIter msgIter = {0};
-  SSubmitBlk    *pBlock = NULL;
-  SInterval      interval = {0};
-  TSKEY          lastWinSKey = INT64_MIN;
-
-  if (tInitSubmitMsgIter(pMsg, &msgIter) < 0) {
-    return TSDB_CODE_FAILED;
-  }
-
-  while (true) {
-    tGetSubmitMsgNext(&msgIter, &pBlock);
-    if (!pBlock) break;
-
-    STSmaWrapper *pSW = NULL;
-    STSma        *pTSma = NULL;
-
-    SSubmitBlkIter blkIter = {0};
-    if (tInitSubmitBlkIter(&msgIter, pBlock, &blkIter) < 0) {
-      pSW = tFreeTSmaWrapper(pSW, false);
-      break;
-    }
-
-    while (true) {
-      STSRow *row = tGetSubmitBlkNext(&blkIter);
-      if (!row) {
-        pSW = tFreeTSmaWrapper(pSW, false);
-        break;
-      }
-      if (!pSW || (pTSma && (pTSma->tableUid != msgIter.suid))) {
-        if (pSW) {
-          pSW = tFreeTSmaWrapper(pSW, false);
-        }
-        if (!(pSW = metaGetSmaInfoByTable(SMA_META(pSma), msgIter.suid, false))) {
-          break;
-        }
-        if ((pSW->number) <= 0 || !pSW->tSma) {
-          pSW = tFreeTSmaWrapper(pSW, false);
-          break;
-        }
-
-        pTSma = pSW->tSma;
-
-        interval.interval = pTSma->interval;
-        interval.intervalUnit = pTSma->intervalUnit;
-        interval.offset = pTSma->offset;
-        interval.precision = SMA_TSDB_CFG(pSma)->precision;
-        interval.sliding = pTSma->sliding;
-        interval.slidingUnit = pTSma->slidingUnit;
-      }
-
-      // TODO: process multiple tsma for one table uid
-      TSKEY winSKey = taosTimeTruncate(TD_ROW_KEY(row), &interval, interval.precision);
-
-      if (lastWinSKey != winSKey) {
-        lastWinSKey = winSKey;
-        if (tdSetExpiredWindow(pSma, pItemsHash, pTSma->indexUid, winSKey, version) < 0) {
-          pSW = tFreeTSmaWrapper(pSW, false);
-          tdUnRefSmaStat(pSma, pStat);
-          return TSDB_CODE_FAILED;
-        }
-      } else {
-        smaDebug("vgId:%d smaIndex %" PRIi64 ", put skey %" PRIi64 " to expire window ignore as duplicated",
-                 SMA_VID(pSma), pTSma->indexUid, winSKey);
-      }
-    }
-  }
-
-=======
   return TSDB_CODE_SUCCESS;
 _err:
->>>>>>> 2fddb8a6
   tdUnRefSmaStat(pSma, pStat);
   return TSDB_CODE_FAILED;
 }