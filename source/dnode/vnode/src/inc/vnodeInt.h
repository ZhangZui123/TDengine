/*
 * Copyright (c) 2019 TAOS Data, Inc. <jhtao@taosdata.com>
 *
 * This program is free software: you can use, redistribute, and/or modify
 * it under the terms of the GNU Affero General Public License, version 3
 * or later ("AGPL"), as published by the Free Software Foundation.
 *
 * This program is distributed in the hope that it will be useful, but WITHOUT
 * ANY WARRANTY; without even the implied warranty of MERCHANTABILITY or
 * FITNESS FOR A PARTICULAR PURPOSE.
 *
 * You should have received a copy of the GNU Affero General Public License
 * along with this program. If not, see <http://www.gnu.org/licenses/>.
 */

#ifndef _TD_VNODE_DEF_H_
#define _TD_VNODE_DEF_H_

#include "executor.h"
#include "filter.h"
#include "qworker.h"
#include "rocksdb/c.h"
#include "sync.h"
#include "tRealloc.h"
#include "tchecksum.h"
#include "tcoding.h"
#include "tcompare.h"
#include "tcompression.h"
#include "tdatablock.h"
#include "tdb.h"
#include "tencode.h"
#include "tfs.h"
#include "tglobal.h"
#include "tjson.h"
#include "tlist.h"
#include "tlockfree.h"
#include "tlosertree.h"
#include "tlrucache.h"
#include "tmsgcb.h"
#include "trbtree.h"
#include "tref.h"
#include "tskiplist.h"
#include "tstream.h"
#include "ttime.h"
#include "ttimer.h"
#include "wal.h"

#include "vnode.h"

#ifdef __cplusplus
extern "C" {
#endif

typedef struct SVnodeInfo         SVnodeInfo;
typedef struct SMeta              SMeta;
typedef struct SSma               SSma;
typedef struct STsdb              STsdb;
typedef struct STQ                STQ;
typedef struct SVState            SVState;
typedef struct SVStatis           SVStatis;
typedef struct SVBufPool          SVBufPool;
typedef struct SQueueWorker       SQHandle;
typedef struct STsdbKeepCfg       STsdbKeepCfg;
typedef struct SMetaSnapReader    SMetaSnapReader;
typedef struct SMetaSnapWriter    SMetaSnapWriter;
typedef struct STsdbSnapReader    STsdbSnapReader;
typedef struct STsdbSnapWriter    STsdbSnapWriter;
typedef struct STqSnapReader      STqSnapReader;
typedef struct STqSnapWriter      STqSnapWriter;
typedef struct STqOffsetReader    STqOffsetReader;
typedef struct STqOffsetWriter    STqOffsetWriter;
typedef struct SStreamTaskReader  SStreamTaskReader;
typedef struct SStreamTaskWriter  SStreamTaskWriter;
typedef struct SStreamStateReader SStreamStateReader;
typedef struct SStreamStateWriter SStreamStateWriter;
typedef struct SRSmaSnapReader    SRSmaSnapReader;
typedef struct SRSmaSnapWriter    SRSmaSnapWriter;
typedef struct SSnapDataHdr       SSnapDataHdr;
typedef struct SCommitInfo        SCommitInfo;
typedef struct SCompactInfo       SCompactInfo;
typedef struct SQueryNode         SQueryNode;

#define VNODE_META_DIR  "meta"
#define VNODE_TSDB_DIR  "tsdb"
#define VNODE_TQ_DIR    "tq"
#define VNODE_WAL_DIR   "wal"
#define VNODE_TSMA_DIR  "tsma"
#define VNODE_RSMA_DIR  "rsma"
#define VNODE_RSMA0_DIR "tsdb"
#define VNODE_RSMA1_DIR "rsma1"
#define VNODE_RSMA2_DIR "rsma2"

#define VNODE_BUFPOOL_SEGMENTS 3

#define VND_INFO_FNAME "vnode.json"
#define VND_INFO_FNAME_TMP "vnode_tmp.json"

// vnd.h
typedef int32_t (*_query_reseek_func_t)(void* pQHandle);
struct SQueryNode {
  SQueryNode*          pNext;
  SQueryNode**         ppNext;
  void*                pQHandle;
  _query_reseek_func_t reseek;
};

#if 1  // refact APIs below (TODO)
typedef SVCreateTbReq   STbCfg;
typedef SVCreateTSmaReq SSmaCfg;

SMTbCursor* metaOpenTbCursor(void* pVnode);
void        metaCloseTbCursor(SMTbCursor* pTbCur);
void        metaPauseTbCursor(SMTbCursor* pTbCur);
void        metaResumeTbCursor(SMTbCursor* pTbCur, int8_t first);
int32_t     metaTbCursorNext(SMTbCursor* pTbCur, ETableType jumpTableType);
int32_t     metaTbCursorPrev(SMTbCursor* pTbCur, ETableType jumpTableType);

#endif

void* vnodeBufPoolMalloc(SVBufPool* pPool, int size);
void* vnodeBufPoolMallocAligned(SVBufPool* pPool, int size);
void  vnodeBufPoolFree(SVBufPool* pPool, void* p);
void  vnodeBufPoolRef(SVBufPool* pPool);
void  vnodeBufPoolUnRef(SVBufPool* pPool, bool proactive);
int   vnodeDecodeInfo(uint8_t* pData, SVnodeInfo* pInfo);

int32_t vnodeBufPoolRegisterQuery(SVBufPool* pPool, SQueryNode* pQNode);
void    vnodeBufPoolDeregisterQuery(SVBufPool* pPool, SQueryNode* pQNode, bool proactive);

// meta
typedef struct SMCtbCursor SMCtbCursor;
typedef struct SMStbCursor SMStbCursor;
typedef struct STbUidStore STbUidStore;

#define META_BEGIN_HEAP_BUFFERPOOL 0
#define META_BEGIN_HEAP_OS         1
#define META_BEGIN_HEAP_NIL        2

int             metaOpen(SVnode* pVnode, SMeta** ppMeta, int8_t rollback);
int             metaUpgrade(SVnode* pVnode, SMeta** ppMeta);
int             metaClose(SMeta** pMeta);
int             metaBegin(SMeta* pMeta, int8_t fromSys);
TXN*            metaGetTxn(SMeta* pMeta);
int             metaCommit(SMeta* pMeta, TXN* txn);
int             metaFinishCommit(SMeta* pMeta, TXN* txn);
int             metaPrepareAsyncCommit(SMeta* pMeta);
int             metaAbort(SMeta* pMeta);
int             metaCreateSTable(SMeta* pMeta, int64_t version, SVCreateStbReq* pReq);
int             metaAlterSTable(SMeta* pMeta, int64_t version, SVCreateStbReq* pReq);
int             metaDropSTable(SMeta* pMeta, int64_t verison, SVDropStbReq* pReq, SArray* tbUidList);
int             metaCreateTable(SMeta* pMeta, int64_t version, SVCreateTbReq* pReq, STableMetaRsp** pMetaRsp);
int             metaDropTable(SMeta* pMeta, int64_t version, SVDropTbReq* pReq, SArray* tbUids, int64_t* tbUid);
int32_t         metaTrimTables(SMeta* pMeta);
int             metaTtlDropTable(SMeta* pMeta, int64_t timePointMs, SArray* tbUids);
int             metaAlterTable(SMeta* pMeta, int64_t version, SVAlterTbReq* pReq, STableMetaRsp* pMetaRsp);
int             metaUpdateChangeTime(SMeta* pMeta, tb_uid_t uid, int64_t changeTimeMs);
SSchemaWrapper* metaGetTableSchema(SMeta* pMeta, tb_uid_t uid, int32_t sver, int lock);
STSchema*       metaGetTbTSchema(SMeta* pMeta, tb_uid_t uid, int32_t sver, int lock);
int32_t         metaGetTbTSchemaEx(SMeta* pMeta, tb_uid_t suid, tb_uid_t uid, int32_t sver, STSchema** ppTSchema);
int             metaGetTableEntryByName(SMetaReader* pReader, const char* name);
int             metaAlterCache(SMeta* pMeta, int32_t nPage);

int32_t metaUidCacheClear(SMeta* pMeta, uint64_t suid);
int32_t metaTbGroupCacheClear(SMeta* pMeta, uint64_t suid);

int metaAddIndexToSTable(SMeta* pMeta, int64_t version, SVCreateStbReq* pReq);
int metaDropIndexFromSTable(SMeta* pMeta, int64_t version, SDropIndexReq* pReq);

int64_t       metaGetTimeSeriesNum(SMeta* pMeta);
SMCtbCursor*  metaOpenCtbCursor(SMeta* pMeta, tb_uid_t uid, int lock);
void          metaCloseCtbCursor(SMCtbCursor* pCtbCur, int lock);
tb_uid_t      metaCtbCursorNext(SMCtbCursor* pCtbCur);
SMStbCursor*  metaOpenStbCursor(SMeta* pMeta, tb_uid_t uid);
void          metaCloseStbCursor(SMStbCursor* pStbCur);
tb_uid_t      metaStbCursorNext(SMStbCursor* pStbCur);
STSma*        metaGetSmaInfoByIndex(SMeta* pMeta, int64_t indexUid);
STSmaWrapper* metaGetSmaInfoByTable(SMeta* pMeta, tb_uid_t uid, bool deepCopy);
SArray*       metaGetSmaIdsByTable(SMeta* pMeta, tb_uid_t uid);
SArray*       metaGetSmaTbUids(SMeta* pMeta);
void*         metaGetIdx(SMeta* pMeta);
void*         metaGetIvtIdx(SMeta* pMeta);

int64_t metaGetTbNum(SMeta* pMeta);
void    metaReaderDoInit(SMetaReader* pReader, SMeta* pMeta, int32_t flags);

int32_t metaCreateTSma(SMeta* pMeta, int64_t version, SSmaCfg* pCfg);
int32_t metaDropTSma(SMeta* pMeta, int64_t indexUid);

typedef struct SMetaInfo {
  int64_t uid;
  int64_t suid;
  int64_t version;
  int32_t skmVer;
} SMetaInfo;
int32_t metaGetInfo(SMeta* pMeta, int64_t uid, SMetaInfo* pInfo, SMetaReader* pReader);

// tsdb
int     tsdbOpen(SVnode* pVnode, STsdb** ppTsdb, const char* dir, STsdbKeepCfg* pKeepCfg, int8_t rollback);
int     tsdbClose(STsdb** pTsdb);
int32_t tsdbBegin(STsdb* pTsdb);
<<<<<<< HEAD
int32_t tsdbPrepareCommit(STsdb* pTsdb);
int32_t tsdbCommit(STsdb* pTsdb, SCommitInfo* pInfo);
=======
// int32_t tsdbPrepareCommit(STsdb* pTsdb);
// int32_t tsdbCommit(STsdb* pTsdb, SCommitInfo* pInfo);
>>>>>>> 3c2bf197
int32_t tsdbCacheCommit(STsdb* pTsdb);
int32_t tsdbCompact(STsdb* pTsdb, SCompactInfo* pInfo);
// int32_t tsdbFinishCommit(STsdb* pTsdb);
// int32_t tsdbRollbackCommit(STsdb* pTsdb);
int     tsdbScanAndConvertSubmitMsg(STsdb* pTsdb, SSubmitReq2* pMsg);
int     tsdbInsertData(STsdb* pTsdb, int64_t version, SSubmitReq2* pMsg, SSubmitRsp2* pRsp);
int32_t tsdbInsertTableData(STsdb* pTsdb, int64_t version, SSubmitTbData* pSubmitTbData, int32_t* affectedRows);
int32_t tsdbDeleteTableData(STsdb* pTsdb, int64_t version, tb_uid_t suid, tb_uid_t uid, TSKEY sKey, TSKEY eKey);
int32_t tsdbSetKeepCfg(STsdb* pTsdb, STsdbCfg* pCfg);

// tq
int  tqInit();
void tqCleanUp();
STQ* tqOpen(const char* path, SVnode* pVnode);
void tqNotifyClose(STQ*);
void tqClose(STQ*);
int  tqPushMsg(STQ*, void* msg, int32_t msgLen, tmsg_t msgType, int64_t ver);
int  tqRegisterPushHandle(STQ* pTq, void* handle, SRpcMsg* pMsg);
int  tqUnregisterPushHandle(STQ* pTq, void* pHandle);
int  tqStartStreamTasks(STQ* pTq);  // restore all stream tasks after vnode launching completed.
int  tqCheckStreamStatus(STQ* pTq);

int     tqCommit(STQ*);
int32_t tqUpdateTbUidList(STQ* pTq, const SArray* tbUidList, bool isAdd);
int32_t tqCheckColModifiable(STQ* pTq, int64_t tbUid, int32_t colId);
// tq-mq
int32_t tqProcessAddCheckInfoReq(STQ* pTq, int64_t version, char* msg, int32_t msgLen);
int32_t tqProcessDelCheckInfoReq(STQ* pTq, int64_t version, char* msg, int32_t msgLen);
int32_t tqProcessSubscribeReq(STQ* pTq, int64_t version, char* msg, int32_t msgLen);
int32_t tqProcessDeleteSubReq(STQ* pTq, int64_t version, char* msg, int32_t msgLen);
int32_t tqProcessOffsetCommitReq(STQ* pTq, int64_t version, char* msg, int32_t msgLen);
<<<<<<< HEAD
int32_t tqProcessSeekReq(STQ* pTq, int64_t sversion, char* msg, int32_t msgLen);
int32_t tqProcessPollReq(STQ* pTq, SRpcMsg* pMsg);
int32_t tqProcessVgWalInfoReq(STQ* pTq, SRpcMsg* pMsg);
=======
int32_t tqProcessSeekReq(STQ* pTq, SRpcMsg* pMsg);
int32_t tqProcessPollReq(STQ* pTq, SRpcMsg* pMsg);
int32_t tqProcessPollPush(STQ* pTq, SRpcMsg* pMsg);
int32_t tqProcessVgWalInfoReq(STQ* pTq, SRpcMsg* pMsg);
int32_t tqProcessVgCommittedInfoReq(STQ* pTq, SRpcMsg* pMsg);
>>>>>>> 3c2bf197

// tq-stream
int32_t tqProcessTaskDeployReq(STQ* pTq, int64_t version, char* msg, int32_t msgLen);
int32_t tqProcessTaskDropReq(STQ* pTq, int64_t version, char* msg, int32_t msgLen);
int32_t tqProcessTaskPauseReq(STQ* pTq, int64_t version, char* msg, int32_t msgLen);
int32_t tqProcessTaskResumeReq(STQ* pTq, int64_t version, char* msg, int32_t msgLen);
int32_t tqProcessStreamTaskCheckReq(STQ* pTq, SRpcMsg* pMsg);
int32_t tqProcessStreamTaskCheckRsp(STQ* pTq, int64_t version, SRpcMsg* pMsg);
int32_t tqProcessTaskRunReq(STQ* pTq, SRpcMsg* pMsg);
int32_t tqProcessTaskDispatchReq(STQ* pTq, SRpcMsg* pMsg, bool exec);
int32_t tqProcessTaskDispatchRsp(STQ* pTq, SRpcMsg* pMsg);
int32_t tqProcessTaskRetrieveReq(STQ* pTq, SRpcMsg* pMsg);
int32_t tqProcessTaskRetrieveRsp(STQ* pTq, SRpcMsg* pMsg);
int32_t tqProcessTaskScanHistory(STQ* pTq, SRpcMsg* pMsg);
int32_t tqProcessTaskTransferStateReq(STQ* pTq, SRpcMsg* pMsg);
int32_t tqProcessTaskScanHistoryFinishReq(STQ* pTq, SRpcMsg* pMsg);
int32_t tqProcessTaskScanHistoryFinishRsp(STQ* pTq, SRpcMsg* pMsg);
int32_t tqCheckLogInWal(STQ* pTq, int64_t version);

// sma
int32_t smaInit();
void    smaCleanUp();
int32_t smaOpen(SVnode* pVnode, int8_t rollback);
int32_t smaClose(SSma* pSma);
int32_t smaBegin(SSma* pSma);
int32_t smaPrepareAsyncCommit(SSma* pSma);
int32_t smaCommit(SSma* pSma, SCommitInfo* pInfo);
int32_t smaFinishCommit(SSma* pSma);
int32_t smaPostCommit(SSma* pSma);
int32_t smaDoRetention(SSma* pSma, int64_t now);

int32_t tdProcessTSmaCreate(SSma* pSma, int64_t version, const char* msg);
int32_t tdProcessTSmaInsert(SSma* pSma, int64_t indexUid, const char* msg);

int32_t tdProcessRSmaCreate(SSma* pSma, SVCreateStbReq* pReq);
int32_t tdProcessRSmaSubmit(SSma* pSma, int64_t version, void* pReq, void* pMsg, int32_t len, int32_t inputType);
int32_t tdProcessRSmaDrop(SSma* pSma, SVDropStbReq* pReq);
int32_t tdFetchTbUidList(SSma* pSma, STbUidStore** ppStore, tb_uid_t suid, tb_uid_t uid);
int32_t tdUpdateTbUidList(SSma* pSma, STbUidStore* pUidStore, bool isAdd);
void*   tdUidStoreFree(STbUidStore* pStore);

// SMetaSnapReader ========================================
int32_t metaSnapReaderOpen(SMeta* pMeta, int64_t sver, int64_t ever, SMetaSnapReader** ppReader);
int32_t metaSnapReaderClose(SMetaSnapReader** ppReader);
int32_t metaSnapRead(SMetaSnapReader* pReader, uint8_t** ppData);
// SMetaSnapWriter ========================================
int32_t metaSnapWriterOpen(SMeta* pMeta, int64_t sver, int64_t ever, SMetaSnapWriter** ppWriter);
int32_t metaSnapWrite(SMetaSnapWriter* pWriter, uint8_t* pData, uint32_t nData);
int32_t metaSnapWriterClose(SMetaSnapWriter** ppWriter, int8_t rollback);
// STsdbSnapReader ========================================
int32_t tsdbSnapReaderOpen(STsdb* pTsdb, int64_t sver, int64_t ever, int8_t type, STsdbSnapReader** ppReader);
int32_t tsdbSnapReaderClose(STsdbSnapReader** ppReader);
int32_t tsdbSnapRead(STsdbSnapReader* pReader, uint8_t** ppData);
// STsdbSnapWriter ========================================
int32_t tsdbSnapWriterOpen(STsdb* pTsdb, int64_t sver, int64_t ever, STsdbSnapWriter** ppWriter);
int32_t tsdbSnapWrite(STsdbSnapWriter* pWriter, SSnapDataHdr* pHdr);
int32_t tsdbSnapWriterPrepareClose(STsdbSnapWriter* pWriter);
int32_t tsdbSnapWriterClose(STsdbSnapWriter** ppWriter, int8_t rollback);
// STqSnapshotReader ==
int32_t tqSnapReaderOpen(STQ* pTq, int64_t sver, int64_t ever, STqSnapReader** ppReader);
int32_t tqSnapReaderClose(STqSnapReader** ppReader);
int32_t tqSnapRead(STqSnapReader* pReader, uint8_t** ppData);
// STqSnapshotWriter ======================================
int32_t tqSnapWriterOpen(STQ* pTq, int64_t sver, int64_t ever, STqSnapWriter** ppWriter);
int32_t tqSnapWriterClose(STqSnapWriter** ppWriter, int8_t rollback);
int32_t tqSnapWrite(STqSnapWriter* pWriter, uint8_t* pData, uint32_t nData);
// STqOffsetReader ========================================
int32_t tqOffsetReaderOpen(STQ* pTq, int64_t sver, int64_t ever, STqOffsetReader** ppReader);
int32_t tqOffsetReaderClose(STqOffsetReader** ppReader);
int32_t tqOffsetSnapRead(STqOffsetReader* pReader, uint8_t** ppData);
// STqOffsetWriter ========================================
int32_t tqOffsetWriterOpen(STQ* pTq, int64_t sver, int64_t ever, STqOffsetWriter** ppWriter);
int32_t tqOffsetWriterClose(STqOffsetWriter** ppWriter, int8_t rollback);
int32_t tqOffsetSnapWrite(STqOffsetWriter* pWriter, uint8_t* pData, uint32_t nData);
// SStreamTaskWriter ======================================
// SStreamTaskReader ======================================
// SStreamStateWriter =====================================
// SStreamStateReader =====================================
// SRSmaSnapReader ========================================
int32_t rsmaSnapReaderOpen(SSma* pSma, int64_t sver, int64_t ever, SRSmaSnapReader** ppReader);
int32_t rsmaSnapReaderClose(SRSmaSnapReader** ppReader);
int32_t rsmaSnapRead(SRSmaSnapReader* pReader, uint8_t** ppData);
// SRSmaSnapWriter ========================================
int32_t rsmaSnapWriterOpen(SSma* pSma, int64_t sver, int64_t ever, SRSmaSnapWriter** ppWriter);
int32_t rsmaSnapWrite(SRSmaSnapWriter* pWriter, uint8_t* pData, uint32_t nData);
int32_t rsmaSnapWriterClose(SRSmaSnapWriter** ppWriter, int8_t rollback);

typedef struct {
  int8_t  streamType;  // sma or other
  int8_t  dstType;
  int16_t padding;
  int32_t smaId;
  int64_t tbUid;
  int64_t lastReceivedVer;
  int64_t lastCommittedVer;
} SStreamSinkInfo;

typedef struct {
  SVnode*   pVnode;
  SHashObj* pHash;  // streamId -> SStreamSinkInfo
} SSink;

// SVState
struct SVState {
  int64_t committed;
  int64_t applied;
  int64_t applyTerm;
  int64_t commitID;
  int64_t commitTerm;
};

struct SVStatis {
  int64_t nInsert;              // delta
  int64_t nInsertSuccess;       // delta
  int64_t nBatchInsert;         // delta
  int64_t nBatchInsertSuccess;  // delta
};

struct SVnodeInfo {
  SVnodeCfg config;
  SVState   state;
  SVStatis  statis;
};

typedef enum {
  TSDB_TYPE_TSDB = 0,     // TSDB
  TSDB_TYPE_TSMA = 1,     // TSMA
  TSDB_TYPE_RSMA_L0 = 2,  // RSMA Level 0
  TSDB_TYPE_RSMA_L1 = 3,  // RSMA Level 1
  TSDB_TYPE_RSMA_L2 = 4,  // RSMA Level 2
} ETsdbType;

struct STsdbKeepCfg {
  int8_t  precision;  // precision always be used with below keep cfgs
  int32_t days;
  int32_t keep0;
  int32_t keep1;
  int32_t keep2;
};

typedef struct SVCommitSched {
  int64_t commitMs;
  int64_t maxWaitMs;
} SVCommitSched;

struct SVnode {
  char*     path;
  SVnodeCfg config;
  SVState   state;
  SVStatis  statis;
  STfs*     pTfs;
  int32_t   diskPrimary;
  SMsgCb    msgCb;

  // Buffer Pool
  TdThreadMutex mutex;
  TdThreadCond  poolNotEmpty;
  SVBufPool*    aBufPool[VNODE_BUFPOOL_SEGMENTS];
  SVBufPool*    freeList;
  SVBufPool*    inUse;
  SVBufPool*    onCommit;
  SVBufPool*    recycleHead;
  SVBufPool*    recycleTail;
  SVBufPool*    onRecycle;

  SMeta*        pMeta;
  SSma*         pSma;
  STsdb*        pTsdb;
  SWal*         pWal;
  STQ*          pTq;
  SSink*        pSink;
  tsem_t        canCommit;
  int64_t       sync;
  TdThreadMutex lock;
  bool          blocked;
  bool          restored;
  tsem_t        syncSem;
  int32_t       blockSec;
  int64_t       blockSeq;
  SQHandle*     pQuery;
};

#define TD_VID(PVNODE) ((PVNODE)->config.vgId)

#define VND_TSDB(vnd)       ((vnd)->pTsdb)
#define VND_RSMA0(vnd)      ((vnd)->pTsdb)
#define VND_RSMA1(vnd)      ((vnd)->pSma->pRSmaTsdb[TSDB_RETENTION_L0])
#define VND_RSMA2(vnd)      ((vnd)->pSma->pRSmaTsdb[TSDB_RETENTION_L1])
#define VND_RETENTIONS(vnd) (&(vnd)->config.tsdbCfg.retentions)
#define VND_IS_RSMA(v)      ((v)->config.isRsma == 1)
#define VND_IS_TSMA(v)      ((v)->config.isTsma == 1)

#define TSDB_CACHE_NO(c)       ((c).cacheLast == 0)
#define TSDB_CACHE_LAST_ROW(c) (((c).cacheLast & 1) > 0)
#define TSDB_CACHE_LAST(c)     (((c).cacheLast & 2) > 0)

struct STbUidStore {
  tb_uid_t  suid;
  SArray*   tbUids;
  SHashObj* uidHash;
};

struct SSma {
  bool          locked;
  TdThreadMutex mutex;
  SVnode*       pVnode;
  STsdb*        pRSmaTsdb[TSDB_RETENTION_L2];
  void*         pTSmaEnv;
  void*         pRSmaEnv;
};

#define SMA_CFG(s)        (&(s)->pVnode->config)
#define SMA_TSDB_CFG(s)   (&(s)->pVnode->config.tsdbCfg)
#define SMA_RETENTION(s)  ((SRetention*)&(s)->pVnode->config.tsdbCfg.retentions)
#define SMA_LOCKED(s)     ((s)->locked)
#define SMA_META(s)       ((s)->pVnode->pMeta)
#define SMA_VID(s)        TD_VID((s)->pVnode)
#define SMA_TFS(s)        ((s)->pVnode->pTfs)
#define SMA_TSMA_ENV(s)   ((s)->pTSmaEnv)
#define SMA_RSMA_ENV(s)   ((s)->pRSmaEnv)
#define SMA_RSMA_TSDB0(s) ((s)->pVnode->pTsdb)
#define SMA_RSMA_TSDB1(s) ((s)->pRSmaTsdb[TSDB_RETENTION_L0])
#define SMA_RSMA_TSDB2(s) ((s)->pRSmaTsdb[TSDB_RETENTION_L1])

// sma
void smaHandleRes(void* pVnode, int64_t smaId, const SArray* data);

enum {
  SNAP_DATA_CFG = 0,
  SNAP_DATA_META = 1,
  SNAP_DATA_TSDB = 2,
  SNAP_DATA_DEL = 3,
  SNAP_DATA_RSMA1 = 4,
  SNAP_DATA_RSMA2 = 5,
  SNAP_DATA_QTASK = 6,
  SNAP_DATA_TQ_HANDLE = 7,
  SNAP_DATA_TQ_OFFSET = 8,
  SNAP_DATA_STREAM_TASK = 9,
  SNAP_DATA_STREAM_STATE = 10,
};

struct SSnapDataHdr {
  int8_t  type;
  int8_t  flag;
  int64_t index;
  int64_t size;
  uint8_t data[];
};

struct SCommitInfo {
  SVnodeInfo info;
  SVnode*    pVnode;
  TXN*       txn;
};

struct SCompactInfo {
  SVnode*     pVnode;
  int32_t     flag;
  int64_t     commitID;
  STimeWindow tw;
};

void initStorageAPI(SStorageAPI* pAPI);

#ifdef __cplusplus
}
#endif

#endif /*_TD_VNODE_DEF_H_*/<|MERGE_RESOLUTION|>--- conflicted
+++ resolved
@@ -198,13 +198,8 @@
 int     tsdbOpen(SVnode* pVnode, STsdb** ppTsdb, const char* dir, STsdbKeepCfg* pKeepCfg, int8_t rollback);
 int     tsdbClose(STsdb** pTsdb);
 int32_t tsdbBegin(STsdb* pTsdb);
-<<<<<<< HEAD
-int32_t tsdbPrepareCommit(STsdb* pTsdb);
-int32_t tsdbCommit(STsdb* pTsdb, SCommitInfo* pInfo);
-=======
 // int32_t tsdbPrepareCommit(STsdb* pTsdb);
 // int32_t tsdbCommit(STsdb* pTsdb, SCommitInfo* pInfo);
->>>>>>> 3c2bf197
 int32_t tsdbCacheCommit(STsdb* pTsdb);
 int32_t tsdbCompact(STsdb* pTsdb, SCompactInfo* pInfo);
 // int32_t tsdbFinishCommit(STsdb* pTsdb);
@@ -236,17 +231,11 @@
 int32_t tqProcessSubscribeReq(STQ* pTq, int64_t version, char* msg, int32_t msgLen);
 int32_t tqProcessDeleteSubReq(STQ* pTq, int64_t version, char* msg, int32_t msgLen);
 int32_t tqProcessOffsetCommitReq(STQ* pTq, int64_t version, char* msg, int32_t msgLen);
-<<<<<<< HEAD
-int32_t tqProcessSeekReq(STQ* pTq, int64_t sversion, char* msg, int32_t msgLen);
-int32_t tqProcessPollReq(STQ* pTq, SRpcMsg* pMsg);
-int32_t tqProcessVgWalInfoReq(STQ* pTq, SRpcMsg* pMsg);
-=======
 int32_t tqProcessSeekReq(STQ* pTq, SRpcMsg* pMsg);
 int32_t tqProcessPollReq(STQ* pTq, SRpcMsg* pMsg);
 int32_t tqProcessPollPush(STQ* pTq, SRpcMsg* pMsg);
 int32_t tqProcessVgWalInfoReq(STQ* pTq, SRpcMsg* pMsg);
 int32_t tqProcessVgCommittedInfoReq(STQ* pTq, SRpcMsg* pMsg);
->>>>>>> 3c2bf197
 
 // tq-stream
 int32_t tqProcessTaskDeployReq(STQ* pTq, int64_t version, char* msg, int32_t msgLen);
