--- conflicted
+++ resolved
@@ -109,11 +109,8 @@
 
 SMTbCursor* metaOpenTbCursor(void* pVnode);
 void        metaCloseTbCursor(SMTbCursor* pTbCur);
-<<<<<<< HEAD
 void        metaPauseTbCursor(SMTbCursor* pTbCur);
 void        metaResumeTbCursor(SMTbCursor* pTbCur, int8_t first);
-=======
->>>>>>> 11321aa2
 int32_t     metaTbCursorNext(SMTbCursor* pTbCur, ETableType jumpTableType);
 int32_t     metaTbCursorPrev(SMTbCursor* pTbCur, ETableType jumpTableType);
 
