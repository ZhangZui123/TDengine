--- conflicted
+++ resolved
@@ -38,7 +38,6 @@
     goto LABEL;                            \
   }
 
-<<<<<<< HEAD
 typedef struct TSDBROW          TSDBROW;
 typedef struct TABLEID          TABLEID;
 typedef struct TSDBKEY          TSDBKEY;
@@ -75,41 +74,6 @@
 typedef struct SDiskCol         SDiskCol;
 typedef struct SDiskData        SDiskData;
 typedef struct SDiskDataBuilder SDiskDataBuilder;
-=======
-typedef struct TSDBROW       TSDBROW;
-typedef struct TABLEID       TABLEID;
-typedef struct TSDBKEY       TSDBKEY;
-typedef struct SDelData      SDelData;
-typedef struct SDelIdx       SDelIdx;
-typedef struct STbData       STbData;
-typedef struct SMemTable     SMemTable;
-typedef struct STbDataIter   STbDataIter;
-typedef struct SMapData      SMapData;
-typedef struct SBlockIdx     SBlockIdx;
-typedef struct SDataBlk      SDataBlk;
-typedef struct SSttBlk       SSttBlk;
-typedef struct SDiskDataHdr  SDiskDataHdr;
-typedef struct SBlockData    SBlockData;
-typedef struct SDelFile      SDelFile;
-typedef struct SHeadFile     SHeadFile;
-typedef struct SDataFile     SDataFile;
-typedef struct SSttFile      SSttFile;
-typedef struct SSmaFile      SSmaFile;
-typedef struct SDFileSet     SDFileSet;
-typedef struct SDataFWriter  SDataFWriter;
-typedef struct SDataFReader  SDataFReader;
-typedef struct SDelFWriter   SDelFWriter;
-typedef struct SDelFReader   SDelFReader;
-typedef struct SRowIter      SRowIter;
-typedef struct STsdbFS       STsdbFS;
-typedef struct SRowMerger    SRowMerger;
-typedef struct STsdbReadSnap STsdbReadSnap;
-typedef struct SBlockInfo    SBlockInfo;
-typedef struct SSmaInfo      SSmaInfo;
-typedef struct SBlockCol     SBlockCol;
-typedef struct SVersionRange SVersionRange;
-typedef struct SLDataIter    SLDataIter;
->>>>>>> 144a0c57
 
 #define TSDB_FILE_DLMT     ((uint32_t)0xF00AFA0F)
 #define TSDB_MAX_SUBBLOCKS 8
