--- conflicted
+++ resolved
@@ -763,11 +763,8 @@
 void   tsdbCacheSetCapacity(SVnode *pVnode, size_t capacity);
 size_t tsdbCacheGetCapacity(SVnode *pVnode);
 
-<<<<<<< HEAD
 // int32_t tsdbCacheLastArray2Row(SArray *pLastArray, STSRow **ppRow, STSchema *pSchema);
 
-=======
->>>>>>> 6bec82a4
 // ========== inline functions ==========
 static FORCE_INLINE int32_t tsdbKeyCmprFn(const void *p1, const void *p2) {
   TSDBKEY *pKey1 = (TSDBKEY *)p1;
