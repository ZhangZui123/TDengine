--- conflicted
+++ resolved
@@ -84,17 +84,6 @@
 int32_t   vnodeSyncOpen(SVnode* pVnode, char* path);
 void      vnodeSyncStart(SVnode* pVnode);
 void      vnodeSyncClose(SVnode* pVnode);
-<<<<<<< HEAD
-void      vnodeSyncSetMsgCb(SVnode* pVnode);
-int32_t   vnodeSyncEqMsg(const SMsgCb* msgcb, SRpcMsg* pMsg);
-int32_t   vnodeSyncSendMsg(const SEpSet* pEpSet, SRpcMsg* pMsg);
-void      vnodeSyncCommitCb(struct SSyncFSM* pFsm, const SRpcMsg* pMsg, SFsmCbMeta cbMeta);
-void      vnodeSyncPreCommitCb(struct SSyncFSM* pFsm, const SRpcMsg* pMsg, SFsmCbMeta cbMeta);
-void      vnodeSyncRollBackCb(struct SSyncFSM* pFsm, const SRpcMsg* pMsg, SFsmCbMeta cbMeta);
-int32_t   vnodeSyncGetSnapshotCb(struct SSyncFSM* pFsm, SSnapshot* pSnapshot);
-SSyncFSM* syncVnodeMakeFsm();
-=======
->>>>>>> 292735a1
 
 #ifdef __cplusplus
 }
