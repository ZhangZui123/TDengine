--- conflicted
+++ resolved
@@ -138,10 +138,6 @@
     ASSERT(taosArrayGetSize(pRsp->blockSchema) == 0);
   }
 
-<<<<<<< HEAD
-  int32_t len = 0;
-  int32_t code = 0;
-=======
   if (pRsp->reqOffset.type == TMQ_OFFSET__LOG) {
     if (pRsp->blockNum > 0) {
       ASSERT(pRsp->rspOffset.version > pRsp->reqOffset.version);
@@ -150,9 +146,8 @@
     }
   }
 
-  int32_t len;
-  int32_t code;
->>>>>>> 3c460faa
+  int32_t len = 0;
+  int32_t code = 0;
   tEncodeSize(tEncodeSMqDataRsp, pRsp, len, code);
   if (code < 0) {
     return -1;
