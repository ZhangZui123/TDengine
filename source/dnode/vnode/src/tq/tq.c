--- conflicted
+++ resolved
@@ -922,23 +922,10 @@
       ASSERT(pTask->exec.runners[i].executor);
     }
   }
-<<<<<<< HEAD
-  for (int32_t i = 0; i < parallel; i++) {
-    STqReadHandle* pStreamReader = tqInitSubmitMsgScanner(pTq->pVnode->pMeta);
-    SReadHandle    handle = {
-           .reader = pStreamReader,
-           .meta = pTq->pVnode->pMeta,
-           .pMsgCb = &pTq->pVnode->msgCb,
-    };
-    pTask->exec.runners[i].inputHandle = pStreamReader;
-    pTask->exec.runners[i].executor = qCreateStreamExecTaskInfo(pTask->exec.qmsg, &handle);
-    ASSERT(pTask->exec.runners[i].executor);
-=======
 
   if (pTask->sinkType == TASK_SINK__TABLE) {
     pTask->tbSink.vnode = pTq->pVnode;
     pTask->tbSink.tbSinkFunc = tqTableSink;
->>>>>>> 75857b04
   }
 
   return 0;
