/*
 * Copyright (c) 2019 TAOS Data, Inc. <jhtao@taosdata.com>
 *
 * This program is free software: you can use, redistribute, and/or modify
 * it under the terms of the GNU Affero General Public License, version 3
 * or later ("AGPL"), as published by the Free Software Foundation.
 *
 * This program is distributed in the hope that it will be useful, but WITHOUT
 * ANY WARRANTY; without even the implied warranty of MERCHANTABILITY or
 * FITNESS FOR A PARTICULAR PURPOSE.
 *
 * You should have received a copy of the GNU Affero General Public License
 * along with this program. If not, see <http://www.gnu.org/licenses/>.
 */

#include "tq.h"

// 0: not init
// 1: already inited
// 2: wait to be inited or cleaup
#define WAL_READ_TASKS_ID (-1)

static int32_t tqInitialize(STQ* pTq);

static FORCE_INLINE bool tqIsHandleExec(STqHandle* pHandle) { return TMQ_HANDLE_STATUS_EXEC == pHandle->status; }
static FORCE_INLINE void tqSetHandleExec(STqHandle* pHandle) {pHandle->status = TMQ_HANDLE_STATUS_EXEC;}
static FORCE_INLINE void tqSetHandleIdle(STqHandle* pHandle) {pHandle->status = TMQ_HANDLE_STATUS_IDLE;}

int32_t tqInit() {
  int8_t old;
  while (1) {
    old = atomic_val_compare_exchange_8(&tqMgmt.inited, 0, 2);
    if (old != 2) break;
  }

  if (old == 0) {
    tqMgmt.timer = taosTmrInit(10000, 100, 10000, "TQ");
    if (tqMgmt.timer == NULL) {
      atomic_store_8(&tqMgmt.inited, 0);
      return -1;
    }
    if (streamInit() < 0) {
      return -1;
    }
    atomic_store_8(&tqMgmt.inited, 1);
  }

  return 0;
}

void tqCleanUp() {
  int8_t old;
  while (1) {
    old = atomic_val_compare_exchange_8(&tqMgmt.inited, 1, 2);
    if (old != 2) break;
  }

  if (old == 1) {
    taosTmrCleanUp(tqMgmt.timer);
    streamCleanUp();
    atomic_store_8(&tqMgmt.inited, 0);
  }
}

static void destroyTqHandle(void* data) {
  STqHandle* pData = (STqHandle*)data;
  qDestroyTask(pData->execHandle.task);

  if (pData->execHandle.subType == TOPIC_SUB_TYPE__COLUMN) {
    taosMemoryFreeClear(pData->execHandle.execCol.qmsg);
  } else if (pData->execHandle.subType == TOPIC_SUB_TYPE__DB) {
    tqReaderClose(pData->execHandle.pTqReader);
    walCloseReader(pData->pWalReader);
    taosHashCleanup(pData->execHandle.execDb.pFilterOutTbUid);
  } else if (pData->execHandle.subType == TOPIC_SUB_TYPE__TABLE) {
    walCloseReader(pData->pWalReader);
    tqReaderClose(pData->execHandle.pTqReader);
  }
  if(pData->msg != NULL) {
    rpcFreeCont(pData->msg->pCont);
    taosMemoryFree(pData->msg);
    pData->msg = NULL;
  }
}

static bool tqOffsetLessOrEqual(const STqOffset* pLeft, const STqOffset* pRight) {
  return pLeft->val.type == TMQ_OFFSET__LOG && pRight->val.type == TMQ_OFFSET__LOG &&
         pLeft->val.version <= pRight->val.version;
}

STQ* tqOpen(const char* path, SVnode* pVnode) {
  STQ* pTq = taosMemoryCalloc(1, sizeof(STQ));
  if (pTq == NULL) {
    terrno = TSDB_CODE_OUT_OF_MEMORY;
    return NULL;
  }

  pTq->path = taosStrdup(path);
  pTq->pVnode = pVnode;
  pTq->walLogLastVer = pVnode->pWal->vers.lastVer;

  pTq->pHandle = taosHashInit(64, MurmurHash3_32, true, HASH_ENTRY_LOCK);
  taosHashSetFreeFp(pTq->pHandle, destroyTqHandle);

  taosInitRWLatch(&pTq->lock);
  pTq->pPushMgr = taosHashInit(64, MurmurHash3_32, false, HASH_NO_LOCK);

  pTq->pCheckInfo = taosHashInit(64, MurmurHash3_32, true, HASH_ENTRY_LOCK);
  taosHashSetFreeFp(pTq->pCheckInfo, (FDelete)tDeleteSTqCheckInfo);

  int32_t code = tqInitialize(pTq);
  if (code != TSDB_CODE_SUCCESS) {
    tqClose(pTq);
    return NULL;
  } else {
    return pTq;
  }
}

int32_t tqInitialize(STQ* pTq) {
  if (tqMetaOpen(pTq) < 0) {
    return -1;
  }

  pTq->pOffsetStore = tqOffsetOpen(pTq);
  if (pTq->pOffsetStore == NULL) {
    return -1;
  }

  pTq->pStreamMeta = streamMetaOpen(pTq->path, pTq, (FTaskExpand*)tqExpandTask, pTq->pVnode->config.vgId);
  if (pTq->pStreamMeta == NULL) {
    return -1;
  }

  // the version is kept in task's meta data
  // todo check if this version is required or not
  if (streamLoadTasks(pTq->pStreamMeta, walGetCommittedVer(pTq->pVnode->pWal)) < 0) {
    return -1;
  }

  return 0;
}

void tqClose(STQ* pTq) {
  if (pTq == NULL) {
    return;
  }

  tqOffsetClose(pTq->pOffsetStore);
  taosHashCleanup(pTq->pHandle);
  taosHashCleanup(pTq->pPushMgr);
  taosHashCleanup(pTq->pCheckInfo);
  taosMemoryFree(pTq->path);
  tqMetaClose(pTq);
  streamMetaClose(pTq->pStreamMeta);
  taosMemoryFree(pTq);
}

void tqNotifyClose(STQ* pTq) {
  if (pTq != NULL) {
    taosWLockLatch(&pTq->pStreamMeta->lock);

    void* pIter = NULL;
    while (1) {
      pIter = taosHashIterate(pTq->pStreamMeta->pTasks, pIter);
      if (pIter == NULL) {
        break;
      }

      SStreamTask* pTask = *(SStreamTask**)pIter;
      tqDebug("vgId:%d s-task:%s set dropping flag", pTq->pStreamMeta->vgId, pTask->id.idStr);
      pTask->status.taskStatus = TASK_STATUS__STOP;

      int64_t st = taosGetTimestampMs();
      qKillTask(pTask->exec.pExecutor, TSDB_CODE_SUCCESS);
      int64_t el = taosGetTimestampMs() - st;
      tqDebug("vgId:%d s-task:%s is closed in %" PRId64 " ms", pTq->pStreamMeta->vgId, pTask->id.idStr, el);
    }

    taosWUnLockLatch(&pTq->pStreamMeta->lock);
  }
}

static int32_t doSendDataRsp(const SRpcHandleInfo* pRpcHandleInfo, const SMqDataRsp* pRsp, int32_t epoch,
                             int64_t consumerId, int32_t type) {
  int32_t len = 0;
  int32_t code = 0;

  if (type == TMQ_MSG_TYPE__POLL_RSP) {
    tEncodeSize(tEncodeMqDataRsp, pRsp, len, code);
  } else if (type == TMQ_MSG_TYPE__TAOSX_RSP) {
    tEncodeSize(tEncodeSTaosxRsp, (STaosxRsp*)pRsp, len, code);
  }

  if (code < 0) {
    return -1;
  }

  int32_t tlen = sizeof(SMqRspHead) + len;
  void*   buf = rpcMallocCont(tlen);
  if (buf == NULL) {
    return -1;
  }

  ((SMqRspHead*)buf)->mqMsgType = type;
  ((SMqRspHead*)buf)->epoch = epoch;
  ((SMqRspHead*)buf)->consumerId = consumerId;

  void* abuf = POINTER_SHIFT(buf, sizeof(SMqRspHead));

  SEncoder encoder = {0};
  tEncoderInit(&encoder, abuf, len);

  if (type == TMQ_MSG_TYPE__POLL_RSP) {
    tEncodeMqDataRsp(&encoder, pRsp);
  } else if (type == TMQ_MSG_TYPE__TAOSX_RSP) {
    tEncodeSTaosxRsp(&encoder, (STaosxRsp*)pRsp);
  }

  tEncoderClear(&encoder);

  SRpcMsg rsp = {
      .info = *pRpcHandleInfo,
      .pCont = buf,
      .contLen = tlen,
      .code = 0,
  };

  tmsgSendRsp(&rsp);
  return 0;
}

int32_t tqPushDataRsp(STqHandle* pHandle, int32_t vgId) {
  SMqDataRsp dataRsp = {0};
  dataRsp.head.consumerId = pHandle->consumerId;
  dataRsp.head.epoch = pHandle->epoch;
  dataRsp.head.mqMsgType = TMQ_MSG_TYPE__POLL_RSP;

  int64_t sver = 0, ever = 0;
  walReaderValidVersionRange(pHandle->execHandle.pTqReader->pWalReader, &sver, &ever);
  tqDoSendDataRsp(&pHandle->msg->info, &dataRsp, pHandle->epoch, pHandle->consumerId, TMQ_MSG_TYPE__POLL_RSP, sver, ever);

  char buf1[80] = {0};
  char buf2[80] = {0};
  tFormatOffset(buf1, tListLen(buf1), &dataRsp.reqOffset);
  tFormatOffset(buf2, tListLen(buf2), &dataRsp.rspOffset);
  tqDebug("vgId:%d, from consumer:0x%" PRIx64 " (epoch %d) push rsp, block num: %d, req:%s, rsp:%s",
          vgId, dataRsp.head.consumerId, dataRsp.head.epoch, dataRsp.blockNum, buf1, buf2);
  return 0;
}

int32_t tqSendDataRsp(STqHandle* pHandle, const SRpcMsg* pMsg, const SMqPollReq* pReq, const SMqDataRsp* pRsp,
                      int32_t type, int32_t vgId) {
  int64_t sver = 0, ever = 0;
  walReaderValidVersionRange(pHandle->execHandle.pTqReader->pWalReader, &sver, &ever);

  tqDoSendDataRsp(&pMsg->info, pRsp, pReq->epoch, pReq->consumerId, type, sver, ever);

  char buf1[80] = {0};
  char buf2[80] = {0};
  tFormatOffset(buf1, 80, &pRsp->reqOffset);
  tFormatOffset(buf2, 80, &pRsp->rspOffset);

  tqDebug("vgId:%d consumer:0x%" PRIx64 " (epoch %d) send rsp, block num:%d, req:%s, rsp:%s, reqId:0x%" PRIx64,
          vgId, pReq->consumerId, pReq->epoch, pRsp->blockNum, buf1, buf2, pReq->reqId);

  return 0;
}

int32_t tqProcessOffsetCommitReq(STQ* pTq, int64_t sversion, char* msg, int32_t msgLen) {
  SMqVgOffset vgOffset = {0};
  int32_t     vgId = TD_VID(pTq->pVnode);

  SDecoder decoder;
  tDecoderInit(&decoder, (uint8_t*)msg, msgLen);
  if (tDecodeMqVgOffset(&decoder, &vgOffset) < 0) {
    return -1;
  }

  tDecoderClear(&decoder);

  STqOffset* pOffset = &vgOffset.offset;

  if (pOffset->val.type == TMQ_OFFSET__SNAPSHOT_DATA || pOffset->val.type == TMQ_OFFSET__SNAPSHOT_META) {
    tqDebug("receive offset commit msg to %s on vgId:%d, offset(type:snapshot) uid:%" PRId64 ", ts:%" PRId64,
            pOffset->subKey, vgId, pOffset->val.uid, pOffset->val.ts);
  } else if (pOffset->val.type == TMQ_OFFSET__LOG) {
    tqDebug("receive offset commit msg to %s on vgId:%d, offset(type:log) version:%" PRId64, pOffset->subKey, vgId,
            pOffset->val.version);
    if (pOffset->val.version + 1 == sversion) {
      pOffset->val.version += 1;
    }
  } else {
    tqError("invalid commit offset type:%d", pOffset->val.type);
    return -1;
  }

  STqOffset* pSavedOffset = tqOffsetRead(pTq->pOffsetStore, pOffset->subKey);
  if (pSavedOffset != NULL && tqOffsetLessOrEqual(pOffset, pSavedOffset)) {
    tqDebug("not update the offset, vgId:%d sub:%s since committed:%" PRId64 " less than/equal to existed:%" PRId64,
            vgId, pOffset->subKey, pOffset->val.version, pSavedOffset->val.version);
    return 0;  // no need to update the offset value
  }

  // save the new offset value
  if (tqOffsetWrite(pTq->pOffsetStore, pOffset) < 0) {
    return -1;
  }

<<<<<<< HEAD
  if (offset.val.type == TMQ_OFFSET__LOG) {
    STqHandle* pHandle = taosHashGet(pTq->pHandle, offset.subKey, strlen(offset.subKey));
    if (pHandle && (walSetRefVer(pHandle->pRef, offset.val.version) < 0)) {
      return -1;
    }
=======
  return 0;
}

int32_t tqProcessSeekReq(STQ* pTq, int64_t sversion, char* msg, int32_t msgLen) {
  SMqVgOffset vgOffset = {0};
  int32_t     vgId = TD_VID(pTq->pVnode);

  SDecoder decoder;
  tDecoderInit(&decoder, (uint8_t*)msg, msgLen);
  if (tDecodeMqVgOffset(&decoder, &vgOffset) < 0) {
    tqError("vgId:%d failed to decode seek msg", vgId);
    return -1;
  }

  tDecoderClear(&decoder);

  tqDebug("topic:%s, vgId:%d process offset seek by consumer:0x%" PRIx64 ", req offset:%" PRId64,
          vgOffset.offset.subKey, vgId, vgOffset.consumerId, vgOffset.offset.val.version);

  STqOffset* pOffset = &vgOffset.offset;
  if (pOffset->val.type != TMQ_OFFSET__LOG) {
    tqError("vgId:%d, subKey:%s invalid seek offset type:%d", vgId, pOffset->subKey, pOffset->val.type);
    return -1;
  }

  STqHandle* pHandle = taosHashGet(pTq->pHandle, pOffset->subKey, strlen(pOffset->subKey));
  if (pHandle == NULL) {
    tqError("tmq seek: consumer:0x%" PRIx64 " vgId:%d subkey %s not found", vgOffset.consumerId, vgId,
        pOffset->subKey);
    terrno = TSDB_CODE_INVALID_MSG;
    return -1;
  }

  // 2. check consumer-vg assignment status
  taosRLockLatch(&pTq->lock);
  if (pHandle->consumerId != vgOffset.consumerId) {
    tqDebug("ERROR tmq seek: consumer:0x%" PRIx64 " vgId:%d, subkey %s, mismatch for saved handle consumer:0x%" PRIx64,
            vgOffset.consumerId, vgId, pOffset->subKey, pHandle->consumerId);
    terrno = TSDB_CODE_TMQ_CONSUMER_MISMATCH;
    taosRUnLockLatch(&pTq->lock);
    return -1;
  }
  taosRUnLockLatch(&pTq->lock);

  //3. check the offset info
  STqOffset* pSavedOffset = tqOffsetRead(pTq->pOffsetStore, pOffset->subKey);
  if (pSavedOffset != NULL) {
    if (pSavedOffset->val.type != TMQ_OFFSET__LOG) {
      tqError("invalid saved offset type, vgId:%d sub:%s", vgId, pOffset->subKey);
      return 0;  // no need to update the offset value
    }

    if (pSavedOffset->val.version == pOffset->val.version) {
      tqDebug("vgId:%d subKey:%s no need to seek to %" PRId64 " prev offset:%" PRId64, vgId, pOffset->subKey,
              pOffset->val.version, pSavedOffset->val.version);
      return 0;
    }
  }

  int64_t sver = 0, ever = 0;
  walReaderValidVersionRange(pHandle->execHandle.pTqReader->pWalReader, &sver, &ever);
  if (pOffset->val.version < sver) {
    pOffset->val.version = sver;
  } else if (pOffset->val.version > ever) {
    pOffset->val.version = ever;
  }

  // save the new offset value
  if (pSavedOffset != NULL) {
    tqDebug("vgId:%d sub:%s seek to:%" PRId64 " prev offset:%" PRId64, vgId, pOffset->subKey, pOffset->val.version,
            pSavedOffset->val.version);
  } else {
    tqDebug("vgId:%d sub:%s seek to:%"PRId64" not saved yet", vgId, pOffset->subKey, pOffset->val.version);
>>>>>>> 46f731e4
  }

  if (tqOffsetWrite(pTq->pOffsetStore, pOffset) < 0) {
    tqError("failed to save offset, vgId:%d sub:%s seek to %" PRId64, vgId, pOffset->subKey, pOffset->val.version);
    return -1;
  }

  tqDebug("topic:%s, vgId:%d consumer:0x%" PRIx64 " offset is update to:%" PRId64, vgOffset.offset.subKey, vgId,
          vgOffset.consumerId, vgOffset.offset.val.version);

  return 0;
}

int32_t tqCheckColModifiable(STQ* pTq, int64_t tbUid, int32_t colId) {
  void* pIter = NULL;

  while (1) {
    pIter = taosHashIterate(pTq->pCheckInfo, pIter);
    if (pIter == NULL) {
      break;
    }

    STqCheckInfo* pCheck = (STqCheckInfo*)pIter;

    if (pCheck->ntbUid == tbUid) {
      int32_t sz = taosArrayGetSize(pCheck->colIdList);
      for (int32_t i = 0; i < sz; i++) {
        int16_t forbidColId = *(int16_t*)taosArrayGet(pCheck->colIdList, i);
        if (forbidColId == colId) {
          taosHashCancelIterate(pTq->pCheckInfo, pIter);
          return -1;
        }
      }
    }
  }

  return 0;
}

int32_t tqProcessPollReq(STQ* pTq, SRpcMsg* pMsg) {
  SMqPollReq req = {0};
  int code = 0;
  if (tDeserializeSMqPollReq(pMsg->pCont, pMsg->contLen, &req) < 0) {
    tqError("tDeserializeSMqPollReq %d failed", pMsg->contLen);
    terrno = TSDB_CODE_INVALID_MSG;
    return -1;
  }

  int64_t      consumerId = req.consumerId;
  int32_t      reqEpoch = req.epoch;
  STqOffsetVal reqOffset = req.reqOffset;
  int32_t      vgId = TD_VID(pTq->pVnode);
  STqHandle*   pHandle = NULL;

  while (1) {
    taosWLockLatch(&pTq->lock);
    // 1. find handle
    pHandle = taosHashGet(pTq->pHandle, req.subKey, strlen(req.subKey));
    if (pHandle == NULL) {
      tqError("tmq poll: consumer:0x%" PRIx64 " vgId:%d subkey %s not found", consumerId, vgId, req.subKey);
      terrno = TSDB_CODE_INVALID_MSG;
      taosWUnLockLatch(&pTq->lock);
      return -1;
    }

    // 2. check re-balance status
    if (pHandle->consumerId != consumerId) {
      tqError("ERROR tmq poll: consumer:0x%" PRIx64 " vgId:%d, subkey %s, mismatch for saved handle consumer:0x%" PRIx64,
              consumerId, TD_VID(pTq->pVnode), req.subKey, pHandle->consumerId);
      terrno = TSDB_CODE_TMQ_CONSUMER_MISMATCH;
      taosWUnLockLatch(&pTq->lock);
      return -1;
    }

<<<<<<< HEAD
    bool exec = tqIsHandleExec(pHandle);
    if(!exec) {
      tqSetHandleExec(pHandle);
//      qSetTaskCode(pHandle->execHandle.task, TDB_CODE_SUCCESS);
      tqDebug("tmq poll: consumer:0x%" PRIx64 "vgId:%d, topic:%s, set handle exec, pHandle:%p", consumerId, vgId, req.subKey, pHandle);
      taosWUnLockLatch(&pTq->lock);
      break;
    }
=======
  // 2. check re-balance status
  if (pHandle->consumerId != consumerId) {
    tqDebug("ERROR tmq poll: consumer:0x%" PRIx64 " vgId:%d, subkey %s, mismatch for saved handle consumer:0x%" PRIx64,
            consumerId, vgId, req.subKey, pHandle->consumerId);
    terrno = TSDB_CODE_TMQ_CONSUMER_MISMATCH;
>>>>>>> 46f731e4
    taosWUnLockLatch(&pTq->lock);

    tqDebug("tmq poll: consumer:0x%" PRIx64 "vgId:%d, topic:%s, subscription is executing, wait for 10ms and retry, pHandle:%p", consumerId, vgId, req.subKey, pHandle);
    taosMsleep(10);
  }

  // 3. update the epoch value
  if (pHandle->epoch < reqEpoch) {
    tqDebug("tmq poll: consumer:0x%" PRIx64 " epoch update from %d to %d by poll req", consumerId, pHandle->epoch, reqEpoch);
    pHandle->epoch = reqEpoch;
  }

  char buf[80];
  tFormatOffset(buf, 80, &reqOffset);
  tqDebug("tmq poll: consumer:0x%" PRIx64 " (epoch %d), subkey %s, recv poll req vgId:%d, req:%s, reqId:0x%" PRIx64,
          consumerId, req.epoch, pHandle->subKey, vgId, buf, req.reqId);

  code = tqExtractDataForMq(pTq, pHandle, &req, pMsg);
  tqSetHandleIdle(pHandle);

  tqDebug("tmq poll: consumer:0x%" PRIx64 "vgId:%d, topic:%s, , set handle idle, pHandle:%p", consumerId, vgId, req.subKey, pHandle);
  return code;
}

int32_t tqProcessVgWalInfoReq(STQ* pTq, SRpcMsg* pMsg) {
  SMqPollReq req = {0};
  if (tDeserializeSMqPollReq(pMsg->pCont, pMsg->contLen, &req) < 0) {
    tqError("tDeserializeSMqPollReq %d failed", pMsg->contLen);
    terrno = TSDB_CODE_INVALID_MSG;
    return -1;
  }

  int64_t      consumerId = req.consumerId;
  STqOffsetVal reqOffset = req.reqOffset;
  int32_t      vgId = TD_VID(pTq->pVnode);

  // 1. find handle
  STqHandle* pHandle = taosHashGet(pTq->pHandle, req.subKey, strlen(req.subKey));
  if (pHandle == NULL) {
    tqError("consumer:0x%" PRIx64 " vgId:%d subkey:%s not found", consumerId, vgId, req.subKey);
    terrno = TSDB_CODE_INVALID_MSG;
    return -1;
  }

  // 2. check re-balance status
  taosRLockLatch(&pTq->lock);
  if (pHandle->consumerId != consumerId) {
    tqDebug("ERROR consumer:0x%" PRIx64 " vgId:%d, subkey %s, mismatch for saved handle consumer:0x%" PRIx64,
            consumerId, vgId, req.subKey, pHandle->consumerId);
    terrno = TSDB_CODE_TMQ_CONSUMER_MISMATCH;
    taosRUnLockLatch(&pTq->lock);
    return -1;
  }
  taosRUnLockLatch(&pTq->lock);

  int64_t sver = 0, ever = 0;
  walReaderValidVersionRange(pHandle->execHandle.pTqReader->pWalReader, &sver, &ever);

  SMqDataRsp dataRsp = {0};
  tqInitDataRsp(&dataRsp, &req);

  STqOffset* pOffset = tqOffsetRead(pTq->pOffsetStore, req.subKey);
  if (pOffset != NULL) {
    if (pOffset->val.type != TMQ_OFFSET__LOG) {
      tqError("consumer:0x%" PRIx64 " vgId:%d subkey:%s use snapshot, no valid wal info", consumerId, vgId, req.subKey);
      terrno = TSDB_CODE_INVALID_PARA;
      tDeleteMqDataRsp(&dataRsp);
      return -1;
    }

    dataRsp.rspOffset.type = TMQ_OFFSET__LOG;
    dataRsp.rspOffset.version = pOffset->val.version;
  } else {
    if (req.useSnapshot == true) {
      tqError("consumer:0x%" PRIx64 " vgId:%d subkey:%s snapshot not support wal info", consumerId, vgId, req.subKey);
      terrno = TSDB_CODE_INVALID_PARA;
      tDeleteMqDataRsp(&dataRsp);
      return -1;
    }

    dataRsp.rspOffset.type = TMQ_OFFSET__LOG;

    if (reqOffset.type == TMQ_OFFSET__LOG) {
      int64_t currentVer = walReaderGetCurrentVer(pHandle->execHandle.pTqReader->pWalReader);
      if (currentVer == -1) { // not start to read data from wal yet, return req offset directly
        dataRsp.rspOffset.version = reqOffset.version;
      } else {
        dataRsp.rspOffset.version = currentVer;  // return current consume offset value
      }
    } else if (reqOffset.type == TMQ_OFFSET__RESET_EARLIEAST) {
      dataRsp.rspOffset.version = sver;  // not consume yet, set the earliest position
    } else if (reqOffset.type == TMQ_OFFSET__RESET_LATEST) {
      dataRsp.rspOffset.version = ever;
    } else {
      tqError("consumer:0x%" PRIx64 " vgId:%d subkey:%s invalid offset type:%d", consumerId, vgId, req.subKey,
              reqOffset.type);
      terrno = TSDB_CODE_INVALID_PARA;
      tDeleteMqDataRsp(&dataRsp);
      return -1;
    }
  }

  tqDoSendDataRsp(&pMsg->info, &dataRsp, req.epoch, req.consumerId, TMQ_MSG_TYPE__WALINFO_RSP, sver, ever);
  return 0;
}

int32_t tqProcessDeleteSubReq(STQ* pTq, int64_t sversion, char* msg, int32_t msgLen) {
  SMqVDeleteReq* pReq = (SMqVDeleteReq*)msg;
  int32_t vgId = TD_VID(pTq->pVnode);

  tqDebug("vgId:%d, tq process delete sub req %s", vgId, pReq->subKey);
  int32_t code = 0;

  taosWLockLatch(&pTq->lock);
  STqHandle* pHandle = taosHashGet(pTq->pHandle, pReq->subKey, strlen(pReq->subKey));
  if (pHandle) {
    while (tqIsHandleExec(pHandle)) {
      tqDebug("vgId:%d, topic:%s, subscription is executing, wait for 10ms and retry, pHandle:%p", vgId, pHandle->subKey, pHandle);
      taosMsleep(10);
    }

    if (pHandle->pRef) {
      walCloseRef(pTq->pVnode->pWal, pHandle->pRef->refId);
    }

    code = taosHashRemove(pTq->pHandle, pReq->subKey, strlen(pReq->subKey));
    if (code != 0) {
      tqError("cannot process tq delete req %s, since no such handle", pReq->subKey);
    }
  }

  code = tqOffsetDelete(pTq->pOffsetStore, pReq->subKey);
  if (code != 0) {
    tqError("cannot process tq delete req %s, since no such offset in cache", pReq->subKey);
  }

  if (tqMetaDeleteHandle(pTq, pReq->subKey) < 0) {
    tqError("cannot process tq delete req %s, since no such offset in tdb", pReq->subKey);
  }
  taosWUnLockLatch(&pTq->lock);

  return 0;
}

int32_t tqProcessAddCheckInfoReq(STQ* pTq, int64_t sversion, char* msg, int32_t msgLen) {
  STqCheckInfo info = {0};
  SDecoder     decoder;
  tDecoderInit(&decoder, (uint8_t*)msg, msgLen);
  if (tDecodeSTqCheckInfo(&decoder, &info) < 0) {
    terrno = TSDB_CODE_OUT_OF_MEMORY;
    return -1;
  }
  tDecoderClear(&decoder);
  if (taosHashPut(pTq->pCheckInfo, info.topic, strlen(info.topic), &info, sizeof(STqCheckInfo)) < 0) {
    terrno = TSDB_CODE_OUT_OF_MEMORY;
    return -1;
  }
  if (tqMetaSaveCheckInfo(pTq, info.topic, msg, msgLen) < 0) {
    terrno = TSDB_CODE_OUT_OF_MEMORY;
    return -1;
  }
  return 0;
}

int32_t tqProcessDelCheckInfoReq(STQ* pTq, int64_t sversion, char* msg, int32_t msgLen) {
  if (taosHashRemove(pTq->pCheckInfo, msg, strlen(msg)) < 0) {
    terrno = TSDB_CODE_OUT_OF_MEMORY;
    return -1;
  }
  if (tqMetaDeleteCheckInfo(pTq, msg) < 0) {
    terrno = TSDB_CODE_OUT_OF_MEMORY;
    return -1;
  }
  return 0;
}

int32_t tqProcessSubscribeReq(STQ* pTq, int64_t sversion, char* msg, int32_t msgLen) {
  int ret = 0;
  SMqRebVgReq req = {0};
  tDecodeSMqRebVgReq(msg, &req);

  SVnode* pVnode = pTq->pVnode;
  int32_t vgId = TD_VID(pVnode);

  tqDebug("vgId:%d, tq process sub req:%s, Id:0x%" PRIx64 " -> Id:0x%" PRIx64, pVnode->config.vgId, req.subKey,
          req.oldConsumerId, req.newConsumerId);

  STqHandle* pHandle = taosHashGet(pTq->pHandle, req.subKey, strlen(req.subKey));
  if (pHandle == NULL) {
    if (req.oldConsumerId != -1) {
      tqError("vgId:%d, build new consumer handle %s for consumer:0x%" PRIx64 ", but old consumerId:0x%" PRIx64,
              req.vgId, req.subKey, req.newConsumerId, req.oldConsumerId);
    }

    if (req.newConsumerId == -1) {
      tqError("vgId:%d, tq invalid re-balance request, new consumerId %" PRId64 "", req.vgId, req.newConsumerId);
      goto end;
    }

    STqHandle tqHandle = {0};
    pHandle = &tqHandle;

    uint64_t oldConsumerId = pHandle->consumerId;
    memcpy(pHandle->subKey, req.subKey, TSDB_SUBSCRIBE_KEY_LEN);
    pHandle->consumerId = req.newConsumerId;
    pHandle->epoch = -1;

    pHandle->execHandle.subType = req.subType;
    pHandle->fetchMeta = req.withMeta;

    // TODO version should be assigned and refed during preprocess
    SWalRef* pRef = walRefCommittedVer(pVnode->pWal);
    if (pRef == NULL) {
      ret = -1;
      goto end;
    }

    int64_t ver = pRef->refVer;
    pHandle->pRef = pRef;

    SReadHandle handle = {.vnode = pVnode, .initTableReader = true, .initTqReader = true, .version = ver};
    initStorageAPI(&handle.api);

    pHandle->snapshotVer = ver;

    if (pHandle->execHandle.subType == TOPIC_SUB_TYPE__COLUMN) {
      pHandle->execHandle.execCol.qmsg = req.qmsg;
      req.qmsg = NULL;

      pHandle->execHandle.task = qCreateQueueExecTaskInfo(pHandle->execHandle.execCol.qmsg, &handle, vgId,
                                                          &pHandle->execHandle.numOfCols, req.newConsumerId);
      void* scanner = NULL;
      qExtractStreamScanner(pHandle->execHandle.task, &scanner);
      pHandle->execHandle.pTqReader = qExtractReaderFromStreamScanner(scanner);
    } else if (pHandle->execHandle.subType == TOPIC_SUB_TYPE__DB) {
      pHandle->pWalReader = walOpenReader(pVnode->pWal, NULL);
      pHandle->execHandle.pTqReader = tqReaderOpen(pVnode);

      pHandle->execHandle.execDb.pFilterOutTbUid =
          taosHashInit(64, taosGetDefaultHashFunction(TSDB_DATA_TYPE_BIGINT), false, HASH_ENTRY_LOCK);
      buildSnapContext(handle.vnode, handle.version, 0, pHandle->execHandle.subType, pHandle->fetchMeta,
                       (SSnapContext**)(&handle.sContext));

      pHandle->execHandle.task = qCreateQueueExecTaskInfo(NULL, &handle, vgId, NULL, req.newConsumerId);
    } else if (pHandle->execHandle.subType == TOPIC_SUB_TYPE__TABLE) {
      pHandle->pWalReader = walOpenReader(pVnode->pWal, NULL);
      pHandle->execHandle.execTb.suid = req.suid;

      SArray* tbUidList = taosArrayInit(0, sizeof(int64_t));
      vnodeGetCtbIdList(pVnode, req.suid, tbUidList);
      tqDebug("vgId:%d, tq try to get all ctb, suid:%" PRId64, pVnode->config.vgId, req.suid);
      for (int32_t i = 0; i < taosArrayGetSize(tbUidList); i++) {
        int64_t tbUid = *(int64_t*)taosArrayGet(tbUidList, i);
        tqDebug("vgId:%d, idx %d, uid:%" PRId64, vgId, i, tbUid);
      }
      pHandle->execHandle.pTqReader = tqReaderOpen(pVnode);
      tqReaderSetTbUidList(pHandle->execHandle.pTqReader, tbUidList);
      taosArrayDestroy(tbUidList);

      buildSnapContext(handle.vnode, handle.version, req.suid, pHandle->execHandle.subType, pHandle->fetchMeta,
                       (SSnapContext**)(&handle.sContext));
      pHandle->execHandle.task = qCreateQueueExecTaskInfo(NULL, &handle, vgId, NULL, req.newConsumerId);
    }

    taosHashPut(pTq->pHandle, req.subKey, strlen(req.subKey), pHandle, sizeof(STqHandle));
    tqDebug("try to persist handle %s consumer:0x%" PRIx64 " , old consumer:0x%" PRIx64, req.subKey,
            pHandle->consumerId, oldConsumerId);
    ret = tqMetaSaveHandle(pTq, req.subKey, pHandle);
    goto end;
  } else {
    taosWLockLatch(&pTq->lock);

    if (pHandle->consumerId == req.newConsumerId) {  // do nothing
      tqInfo("vgId:%d consumer:0x%" PRIx64 " remains, no switch occurs, should not reach here", req.vgId, req.newConsumerId);
    } else {
      tqInfo("vgId:%d switch consumer from Id:0x%" PRIx64 " to Id:0x%" PRIx64, req.vgId, pHandle->consumerId,
             req.newConsumerId);
      atomic_store_64(&pHandle->consumerId, req.newConsumerId);
    }
//    atomic_add_fetch_32(&pHandle->epoch, 1);

    // kill executing task
//    if(tqIsHandleExec(pHandle)) {
//      qTaskInfo_t pTaskInfo = pHandle->execHandle.task;
//      if (pTaskInfo != NULL) {
//        qKillTask(pTaskInfo, TSDB_CODE_SUCCESS);
//      }

//      if (pHandle->execHandle.subType == TOPIC_SUB_TYPE__COLUMN) {
//        qStreamCloseTsdbReader(pTaskInfo);
//      }
//    }
    // remove if it has been register in the push manager, and return one empty block to consumer
    tqUnregisterPushHandle(pTq, pHandle);
    taosWUnLockLatch(&pTq->lock);
    ret = tqMetaSaveHandle(pTq, req.subKey, pHandle);
  }

end:
  taosMemoryFree(req.qmsg);
  return ret;
}

void freePtr(void *ptr) {
  taosMemoryFree(*(void**)ptr);
}

int32_t tqExpandTask(STQ* pTq, SStreamTask* pTask, int64_t ver) {
  int32_t vgId = TD_VID(pTq->pVnode);

  pTask->id.idStr = createStreamTaskIdStr(pTask->id.streamId, pTask->id.taskId);
  pTask->refCnt = 1;
  pTask->status.schedStatus = TASK_SCHED_STATUS__INACTIVE;
  pTask->inputQueue = streamQueueOpen(512 << 10);
  pTask->outputQueue = streamQueueOpen(512 << 10);

  if (pTask->inputQueue == NULL || pTask->outputQueue == NULL) {
    return -1;
  }

  pTask->inputStatus = TASK_INPUT_STATUS__NORMAL;
  pTask->outputStatus = TASK_OUTPUT_STATUS__NORMAL;
  pTask->pMsgCb = &pTq->pVnode->msgCb;
  pTask->pMeta = pTq->pStreamMeta;
  pTask->chkInfo.version = ver;
  pTask->chkInfo.currentVer = ver;

  // expand executor
  pTask->status.taskStatus = (pTask->fillHistory)? TASK_STATUS__WAIT_DOWNSTREAM:TASK_STATUS__NORMAL;

  if (pTask->taskLevel == TASK_LEVEL__SOURCE) {
    pTask->pState = streamStateOpen(pTq->pStreamMeta->path, pTask, false, -1, -1);
    if (pTask->pState == NULL) {
      return -1;
    }

    SReadHandle handle = {.vnode = pTq->pVnode, .initTqReader = 1, .pStateBackend = pTask->pState};
    initStorageAPI(&handle.api);

    pTask->exec.pExecutor = qCreateStreamExecTaskInfo(pTask->exec.qmsg, &handle, vgId);
    if (pTask->exec.pExecutor == NULL) {
      return -1;
    }

    qSetTaskId(pTask->exec.pExecutor, pTask->id.taskId, pTask->id.streamId);
  } else if (pTask->taskLevel == TASK_LEVEL__AGG) {
    pTask->pState = streamStateOpen(pTq->pStreamMeta->path, pTask, false, -1, -1);
    if (pTask->pState == NULL) {
      return -1;
    }

    int32_t     numOfVgroups = (int32_t)taosArrayGetSize(pTask->childEpInfo);
    SReadHandle handle = {.vnode = NULL, .numOfVgroups = numOfVgroups, .pStateBackend = pTask->pState};
    initStorageAPI(&handle.api);

    pTask->exec.pExecutor = qCreateStreamExecTaskInfo(pTask->exec.qmsg, &handle, vgId);
    if (pTask->exec.pExecutor == NULL) {
      return -1;
    }

    qSetTaskId(pTask->exec.pExecutor, pTask->id.taskId, pTask->id.streamId);
  }

  // sink
  if (pTask->outputType == TASK_OUTPUT__SMA) {
    pTask->smaSink.vnode = pTq->pVnode;
    pTask->smaSink.smaSink = smaHandleRes;
  } else if (pTask->outputType == TASK_OUTPUT__TABLE) {
    pTask->tbSink.vnode = pTq->pVnode;
    pTask->tbSink.tbSinkFunc = tqSinkToTablePipeline;

    int32_t   ver1 = 1;
    SMetaInfo info = {0};
    int32_t   code = metaGetInfo(pTq->pVnode->pMeta, pTask->tbSink.stbUid, &info, NULL);
    if (code == TSDB_CODE_SUCCESS) {
      ver1 = info.skmVer;
    }

    SSchemaWrapper* pschemaWrapper = pTask->tbSink.pSchemaWrapper;
    pTask->tbSink.pTSchema = tBuildTSchema(pschemaWrapper->pSchema, pschemaWrapper->nCols, ver1);
    if (pTask->tbSink.pTSchema == NULL) {
      return -1;
    }
    pTask->tbSink.pTblInfo = tSimpleHashInit(10240, taosGetDefaultHashFunction(TSDB_DATA_TYPE_BIGINT));
    tSimpleHashSetFreeFp(pTask->tbSink.pTblInfo, freePtr);
  }

  if (pTask->taskLevel == TASK_LEVEL__SOURCE) {
    SWalFilterCond cond = {.deleteMsg = 1};  // delete msg also extract from wal files
    pTask->exec.pWalReader = walOpenReader(pTq->pVnode->pWal, &cond);
  }

  streamSetupTrigger(pTask);

  tqInfo("vgId:%d expand stream task, s-task:%s, checkpoint ver:%" PRId64 " child id:%d, level:%d", vgId, pTask->id.idStr,
         pTask->chkInfo.version, pTask->selfChildId, pTask->taskLevel);

  // next valid version will add one
  pTask->chkInfo.version += 1;
  return 0;
}

int32_t tqProcessStreamTaskCheckReq(STQ* pTq, SRpcMsg* pMsg) {
  char*   msgStr = pMsg->pCont;
  char*   msgBody = POINTER_SHIFT(msgStr, sizeof(SMsgHead));
  int32_t msgLen = pMsg->contLen - sizeof(SMsgHead);

  SStreamTaskCheckReq req;
  SDecoder            decoder;

  tDecoderInit(&decoder, (uint8_t*)msgBody, msgLen);
  tDecodeSStreamTaskCheckReq(&decoder, &req);
  tDecoderClear(&decoder);

  int32_t             taskId = req.downstreamTaskId;
  SStreamTaskCheckRsp rsp = {
      .reqId = req.reqId,
      .streamId = req.streamId,
      .childId = req.childId,
      .downstreamNodeId = req.downstreamNodeId,
      .downstreamTaskId = req.downstreamTaskId,
      .upstreamNodeId = req.upstreamNodeId,
      .upstreamTaskId = req.upstreamTaskId,
  };

  SStreamTask* pTask = streamMetaAcquireTask(pTq->pStreamMeta, taskId);

  if (pTask != NULL) {
    rsp.status = streamTaskCheckStatus(pTask);
    streamMetaReleaseTask(pTq->pStreamMeta, pTask);

    tqDebug("s-task:%s recv task check req(reqId:0x%" PRIx64
            ") %d at node %d task status:%d, check req from task %d at node %d, rsp status %d",
            pTask->id.idStr, rsp.reqId, rsp.downstreamTaskId, rsp.downstreamNodeId, pTask->status.taskStatus,
            rsp.upstreamTaskId, rsp.upstreamNodeId, rsp.status);
  } else {
    rsp.status = 0;
    tqDebug("tq recv task check(taskId:0x%x not built yet) req(reqId:0x%" PRIx64
            ") %d at node %d, check req from task:0x%x at node %d, rsp status %d",
            taskId, rsp.reqId, rsp.downstreamTaskId, rsp.downstreamNodeId, rsp.upstreamTaskId, rsp.upstreamNodeId,
            rsp.status);
  }

  SEncoder encoder;
  int32_t  code;
  int32_t  len;

  tEncodeSize(tEncodeSStreamTaskCheckRsp, &rsp, len, code);
  if (code < 0) {
    tqError("vgId:%d failed to encode task check rsp, task:0x%x", pTq->pStreamMeta->vgId, taskId);
    return -1;
  }

  void* buf = rpcMallocCont(sizeof(SMsgHead) + len);
  ((SMsgHead*)buf)->vgId = htonl(req.upstreamNodeId);

  void* abuf = POINTER_SHIFT(buf, sizeof(SMsgHead));
  tEncoderInit(&encoder, (uint8_t*)abuf, len);
  tEncodeSStreamTaskCheckRsp(&encoder, &rsp);
  tEncoderClear(&encoder);

  SRpcMsg rspMsg = {.code = 0, .pCont = buf, .contLen = sizeof(SMsgHead) + len, .info = pMsg->info};

  tmsgSendRsp(&rspMsg);
  return 0;
}

int32_t tqProcessStreamTaskCheckRsp(STQ* pTq, int64_t sversion, char* msg, int32_t msgLen) {
  int32_t             code;
  SStreamTaskCheckRsp rsp;

  SDecoder decoder;
  tDecoderInit(&decoder, (uint8_t*)msg, msgLen);
  code = tDecodeSStreamTaskCheckRsp(&decoder, &rsp);

  if (code < 0) {
    tDecoderClear(&decoder);
    return -1;
  }

  tDecoderClear(&decoder);
  tqDebug("tq recv task check rsp(reqId:0x%" PRIx64 ") %d at node %d check req from task:0x%x at node %d, status %d",
          rsp.reqId, rsp.downstreamTaskId, rsp.downstreamNodeId, rsp.upstreamTaskId, rsp.upstreamNodeId, rsp.status);

  SStreamTask* pTask = streamMetaAcquireTask(pTq->pStreamMeta, rsp.upstreamTaskId);
  if (pTask == NULL) {
    tqError("tq failed to locate the stream task:0x%x vgId:%d, it may have been destroyed", rsp.upstreamTaskId,
            pTq->pStreamMeta->vgId);
    return -1;
  }

  code = streamProcessTaskCheckRsp(pTask, &rsp, sversion);
  streamMetaReleaseTask(pTq->pStreamMeta, pTask);
  return code;
}

int32_t tqProcessTaskDeployReq(STQ* pTq, int64_t sversion, char* msg, int32_t msgLen) {
  int32_t code = 0;
  int32_t vgId = TD_VID(pTq->pVnode);

  if (tsDisableStream) {
    return 0;
  }

  // 1.deserialize msg and build task
  SStreamTask* pTask = taosMemoryCalloc(1, sizeof(SStreamTask));
  if (pTask == NULL) {
    terrno = TSDB_CODE_OUT_OF_MEMORY;
    tqError("vgId:%d failed to create stream task due to out of memory, alloc size:%d", vgId, (int32_t) sizeof(SStreamTask));
    return -1;
  }

  SDecoder decoder;
  tDecoderInit(&decoder, (uint8_t*)msg, msgLen);
  code = tDecodeStreamTask(&decoder, pTask);
  if (code < 0) {
    tDecoderClear(&decoder);
    taosMemoryFree(pTask);
    return -1;
  }

  tDecoderClear(&decoder);

  // 2.save task, use the newest commit version as the initial start version of stream task.
  taosWLockLatch(&pTq->pStreamMeta->lock);
  code = streamMetaAddDeployedTask(pTq->pStreamMeta, sversion, pTask);
  int32_t numOfTasks = streamMetaGetNumOfTasks(pTq->pStreamMeta);
  if (code < 0) {
    tqError("vgId:%d failed to add s-task:%s, total:%d", vgId, pTask->id.idStr, numOfTasks);
    taosWUnLockLatch(&pTq->pStreamMeta->lock);
    return -1;
  }

  taosWUnLockLatch(&pTq->pStreamMeta->lock);

  // 3.go through recover steps to fill history
  if (pTask->fillHistory) {
    streamTaskCheckDownstream(pTask, sversion);
  }

  tqDebug("vgId:%d s-task:%s is deployed and add meta from mnd, status:%d, total:%d", vgId, pTask->id.idStr,
          pTask->status.taskStatus, numOfTasks);
  return 0;
}

int32_t tqProcessTaskRecover1Req(STQ* pTq, SRpcMsg* pMsg) {
  int32_t code;
  char*   msg = pMsg->pCont;
  int32_t msgLen = pMsg->contLen;

  SStreamRecoverStep1Req* pReq = (SStreamRecoverStep1Req*)msg;
  SStreamTask*            pTask = streamMetaAcquireTask(pTq->pStreamMeta, pReq->taskId);
  if (pTask == NULL) {
    return -1;
  }

  // check param
  int64_t fillVer1 = pTask->chkInfo.version;
  if (fillVer1 <= 0) {
    streamMetaReleaseTask(pTq->pStreamMeta, pTask);
    return -1;
  }

  // do recovery step 1
  tqDebug("s-task:%s start non-blocking recover stage(step 1) scan", pTask->id.idStr);
  int64_t st = taosGetTimestampMs();

  streamSourceRecoverScanStep1(pTask);
  if (atomic_load_8(&pTask->status.taskStatus) == TASK_STATUS__DROPPING) {
    tqDebug("s-task:%s is dropped, abort recover in step1", pTask->id.idStr);

    streamMetaReleaseTask(pTq->pStreamMeta, pTask);
    return 0;
  }

  double el = (taosGetTimestampMs() - st) / 1000.0;
  tqDebug("s-task:%s non-blocking recover stage(step 1) ended, elapsed time:%.2fs", pTask->id.idStr, el);

  // build msg to launch next step
  SStreamRecoverStep2Req req;
  code = streamBuildSourceRecover2Req(pTask, &req);
  if (code < 0) {
    streamMetaReleaseTask(pTq->pStreamMeta, pTask);
    return -1;
  }

  streamMetaReleaseTask(pTq->pStreamMeta, pTask);
  if (atomic_load_8(&pTask->status.taskStatus) == TASK_STATUS__DROPPING) {
    return 0;
  }

  // serialize msg
  int32_t len = sizeof(SStreamRecoverStep1Req);

  void* serializedReq = rpcMallocCont(len);
  if (serializedReq == NULL) {
    tqError("s-task:%s failed to prepare the step2 stage, out of memory", pTask->id.idStr);
    return -1;
  }

  memcpy(serializedReq, &req, len);

  // dispatch msg
  tqDebug("s-task:%s start recover block stage", pTask->id.idStr);

  SRpcMsg rpcMsg = {
      .code = 0, .contLen = len, .msgType = TDMT_VND_STREAM_RECOVER_BLOCKING_STAGE, .pCont = serializedReq};
  tmsgPutToQueue(&pTq->pVnode->msgCb, WRITE_QUEUE, &rpcMsg);
  return 0;
}

int32_t tqProcessTaskRecover2Req(STQ* pTq, int64_t sversion, char* msg, int32_t msgLen) {
  int32_t code = 0;

  SStreamRecoverStep2Req* pReq = (SStreamRecoverStep2Req*)msg;

  SStreamTask* pTask = streamMetaAcquireTask(pTq->pStreamMeta, pReq->taskId);
  if (pTask == NULL) {
    return -1;
  }

  // do recovery step 2
  int64_t st = taosGetTimestampMs();
  tqDebug("s-task:%s start step2 recover, ts:%"PRId64, pTask->id.idStr, st);

  code = streamSourceRecoverScanStep2(pTask, sversion);
  if (code < 0) {
    streamMetaReleaseTask(pTq->pStreamMeta, pTask);
    return -1;
  }

  qDebug("s-task:%s set the start wal offset to be:%"PRId64, pTask->id.idStr, sversion);
  walReaderSeekVer(pTask->exec.pWalReader, sversion);
  pTask->chkInfo.currentVer = sversion;

  if (atomic_load_8(&pTask->status.taskStatus) == TASK_STATUS__DROPPING) {
    streamMetaReleaseTask(pTq->pStreamMeta, pTask);
    return 0;
  }

  // restore param
  code = streamRestoreParam(pTask);
  if (code < 0) {
    streamMetaReleaseTask(pTq->pStreamMeta, pTask);
    return -1;
  }

  // set status normal
  tqDebug("s-task:%s blocking stage completed, set the status to be normal", pTask->id.idStr);
  code = streamSetStatusNormal(pTask);
  if (code < 0) {
    streamMetaReleaseTask(pTq->pStreamMeta, pTask);
    return -1;
  }

  double el = (taosGetTimestampMs() - st)/ 1000.0;
  tqDebug("s-task:%s step2 recover finished, el:%.2fs", pTask->id.idStr, el);

  // dispatch recover finish req to all related downstream task
  code = streamDispatchRecoverFinishReq(pTask);
  if (code < 0) {
    streamMetaReleaseTask(pTq->pStreamMeta, pTask);
    return -1;
  }

  atomic_store_8(&pTask->fillHistory, 0);
  streamMetaSaveTask(pTq->pStreamMeta, pTask);

  streamMetaReleaseTask(pTq->pStreamMeta, pTask);
  return 0;
}

int32_t tqProcessTaskRecoverFinishReq(STQ* pTq, SRpcMsg* pMsg) {
  char*   msg = POINTER_SHIFT(pMsg->pCont, sizeof(SMsgHead));
  int32_t msgLen = pMsg->contLen - sizeof(SMsgHead);

  // deserialize
  SStreamRecoverFinishReq req;

  SDecoder decoder;
  tDecoderInit(&decoder, (uint8_t*)msg, msgLen);
  tDecodeSStreamRecoverFinishReq(&decoder, &req);
  tDecoderClear(&decoder);

  // find task
  SStreamTask* pTask = streamMetaAcquireTask(pTq->pStreamMeta, req.taskId);
  if (pTask == NULL) {
    return -1;
  }
  // do process request
  if (streamProcessRecoverFinishReq(pTask, req.childId) < 0) {
    streamMetaReleaseTask(pTq->pStreamMeta, pTask);
    return -1;
  }

  streamMetaReleaseTask(pTq->pStreamMeta, pTask);
  return 0;
}

int32_t tqProcessTaskRecoverFinishRsp(STQ* pTq, SRpcMsg* pMsg) {
  //
  return 0;
}

int32_t extractDelDataBlock(const void* pData, int32_t len, int64_t ver, SStreamRefDataBlock** pRefBlock) {
  SDecoder*   pCoder = &(SDecoder){0};
  SDeleteRes* pRes = &(SDeleteRes){0};

  *pRefBlock = NULL;

  pRes->uidList = taosArrayInit(0, sizeof(tb_uid_t));
  if (pRes->uidList == NULL) {
    return TSDB_CODE_OUT_OF_MEMORY;
  }

  tDecoderInit(pCoder, (uint8_t*)pData, len);
  tDecodeDeleteRes(pCoder, pRes);
  tDecoderClear(pCoder);

  int32_t numOfTables = taosArrayGetSize(pRes->uidList);
  if (numOfTables == 0 || pRes->affectedRows == 0) {
    taosArrayDestroy(pRes->uidList);
    return TSDB_CODE_SUCCESS;
  }

  SSDataBlock* pDelBlock = createSpecialDataBlock(STREAM_DELETE_DATA);
  blockDataEnsureCapacity(pDelBlock, numOfTables);
  pDelBlock->info.rows = numOfTables;
  pDelBlock->info.version = ver;

  for (int32_t i = 0; i < numOfTables; i++) {
    // start key column
    SColumnInfoData* pStartCol = taosArrayGet(pDelBlock->pDataBlock, START_TS_COLUMN_INDEX);
    colDataSetVal(pStartCol, i, (const char*)&pRes->skey, false);  // end key column
    SColumnInfoData* pEndCol = taosArrayGet(pDelBlock->pDataBlock, END_TS_COLUMN_INDEX);
    colDataSetVal(pEndCol, i, (const char*)&pRes->ekey, false);
    // uid column
    SColumnInfoData* pUidCol = taosArrayGet(pDelBlock->pDataBlock, UID_COLUMN_INDEX);
    int64_t*         pUid = taosArrayGet(pRes->uidList, i);
    colDataSetVal(pUidCol, i, (const char*)pUid, false);

    colDataSetNULL(taosArrayGet(pDelBlock->pDataBlock, GROUPID_COLUMN_INDEX), i);
    colDataSetNULL(taosArrayGet(pDelBlock->pDataBlock, CALCULATE_START_TS_COLUMN_INDEX), i);
    colDataSetNULL(taosArrayGet(pDelBlock->pDataBlock, CALCULATE_END_TS_COLUMN_INDEX), i);
  }

  taosArrayDestroy(pRes->uidList);
  *pRefBlock = taosAllocateQitem(sizeof(SStreamRefDataBlock), DEF_QITEM, 0);
  if (pRefBlock == NULL) {
    return TSDB_CODE_OUT_OF_MEMORY;
  }

  (*pRefBlock)->type = STREAM_INPUT__REF_DATA_BLOCK;
  (*pRefBlock)->pBlock = pDelBlock;
  return TSDB_CODE_SUCCESS;
}

int32_t tqProcessTaskRunReq(STQ* pTq, SRpcMsg* pMsg) {
  SStreamTaskRunReq* pReq = pMsg->pCont;

  int32_t taskId = pReq->taskId;
  int32_t vgId = TD_VID(pTq->pVnode);

  if (taskId == WAL_READ_TASKS_ID) {  // all tasks are extracted submit data from the wal
    tqStreamTasksScanWal(pTq);
    return 0;
  }

  SStreamTask* pTask = streamMetaAcquireTask(pTq->pStreamMeta, taskId);
  if (pTask != NULL) {
    if (pTask->status.taskStatus == TASK_STATUS__NORMAL) {
      tqDebug("vgId:%d s-task:%s start to process block from wal, last chk point:%" PRId64, vgId,
              pTask->id.idStr, pTask->chkInfo.version);
      streamProcessRunReq(pTask);
    } else {
      if (streamTaskShouldPause(&pTask->status)) {
        atomic_store_8(&pTask->status.schedStatus, TASK_SCHED_STATUS__INACTIVE);
      }
      tqDebug("vgId:%d s-task:%s ignore run req since not in ready state", vgId, pTask->id.idStr);
    }

    streamMetaReleaseTask(pTq->pStreamMeta, pTask);
    tqStartStreamTasks(pTq);
    return 0;
  } else {
    tqError("vgId:%d failed to found s-task, taskId:%d", vgId, taskId);
    return -1;
  }
}

int32_t tqProcessTaskDispatchReq(STQ* pTq, SRpcMsg* pMsg, bool exec) {
  char*              msgStr = pMsg->pCont;
  char*              msgBody = POINTER_SHIFT(msgStr, sizeof(SMsgHead));
  int32_t            msgLen = pMsg->contLen - sizeof(SMsgHead);

  SStreamDispatchReq req = {0};

  SDecoder decoder;
  tDecoderInit(&decoder, (uint8_t*)msgBody, msgLen);
  tDecodeStreamDispatchReq(&decoder, &req);

  SStreamTask* pTask = streamMetaAcquireTask(pTq->pStreamMeta, req.taskId);
  if (pTask) {
    SRpcMsg rsp = {.info = pMsg->info, .code = 0};
    streamProcessDispatchMsg(pTask, &req, &rsp, exec);
    streamMetaReleaseTask(pTq->pStreamMeta, pTask);
    return 0;
  } else {
    tDeleteStreamDispatchReq(&req);
    return -1;
  }
}

int32_t tqProcessTaskDispatchRsp(STQ* pTq, SRpcMsg* pMsg) {
  SStreamDispatchRsp* pRsp = POINTER_SHIFT(pMsg->pCont, sizeof(SMsgHead));
  int32_t             taskId = ntohl(pRsp->upstreamTaskId);
  SStreamTask*        pTask = streamMetaAcquireTask(pTq->pStreamMeta, taskId);

  int32_t vgId = pTq->pStreamMeta->vgId;
  if (pTask) {
    streamProcessDispatchRsp(pTask, pRsp, pMsg->code);
    streamMetaReleaseTask(pTq->pStreamMeta, pTask);
    return 0;
  } else {
    tqDebug("vgId:%d failed to handle the dispatch rsp, since find task:0x%x failed", vgId, taskId);
    return TSDB_CODE_INVALID_MSG;
  }
}

int32_t tqProcessTaskDropReq(STQ* pTq, int64_t sversion, char* msg, int32_t msgLen) {
  SVDropStreamTaskReq* pReq = (SVDropStreamTaskReq*)msg;
  tqDebug("vgId:%d receive msg to drop stream task:0x%x", TD_VID(pTq->pVnode), pReq->taskId);

  streamMetaRemoveTask(pTq->pStreamMeta, pReq->taskId);
  return 0;
}

int32_t tqProcessTaskPauseReq(STQ* pTq, int64_t sversion, char* msg, int32_t msgLen) {
  SVPauseStreamTaskReq* pReq = (SVPauseStreamTaskReq*)msg;
  SStreamTask* pTask = streamMetaAcquireTask(pTq->pStreamMeta, pReq->taskId);
  if (pTask) {
    tqDebug("vgId:%d s-task:%s set pause flag", pTq->pStreamMeta->vgId, pTask->id.idStr);
    atomic_store_8(&pTask->status.keepTaskStatus, pTask->status.taskStatus);
    atomic_store_8(&pTask->status.taskStatus, TASK_STATUS__PAUSE);
    streamMetaReleaseTask(pTq->pStreamMeta, pTask);
  }
  return 0;
}

int32_t tqProcessTaskResumeReq(STQ* pTq, int64_t sversion, char* msg, int32_t msgLen) {
  SVResumeStreamTaskReq* pReq = (SVResumeStreamTaskReq*)msg;

  int32_t      vgId = pTq->pStreamMeta->vgId;
  SStreamTask* pTask = streamMetaAcquireTask(pTq->pStreamMeta, pReq->taskId);
  if (pTask) {
    atomic_store_8(&pTask->status.taskStatus, pTask->status.keepTaskStatus);

    // no lock needs to secure the access of the version
    if (pReq->igUntreated && pTask->taskLevel == TASK_LEVEL__SOURCE) {
      // discard all the data  when the stream task is suspended.
      walReaderSetSkipToVersion(pTask->exec.pWalReader, sversion);
      tqDebug("vgId:%d s-task:%s resume to exec, prev paused version:%" PRId64 ", start from vnode ver:%" PRId64
              ", schedStatus:%d",
              vgId, pTask->id.idStr, pTask->chkInfo.currentVer, sversion, pTask->status.schedStatus);
    } else {  // from the previous paused version and go on
      tqDebug("vgId:%d s-task:%s resume to exec, from paused ver:%" PRId64 ", vnode ver:%" PRId64 ", schedStatus:%d",
              vgId, pTask->id.idStr, pTask->chkInfo.currentVer, sversion, pTask->status.schedStatus);
    }

    if (pTask->taskLevel == TASK_LEVEL__SOURCE && taosQueueItemSize(pTask->inputQueue->queue) == 0) {
      tqStartStreamTasks(pTq);
    } else {
      streamSchedExec(pTask);
    }
    streamMetaReleaseTask(pTq->pStreamMeta, pTask);
  } else {
    tqError("vgId:%d failed to find the s-task:0x%x for resume stream task", vgId, pReq->taskId);
  }

  return 0;
}

int32_t tqProcessTaskRetrieveReq(STQ* pTq, SRpcMsg* pMsg) {
  char*              msgStr = pMsg->pCont;
  char*              msgBody = POINTER_SHIFT(msgStr, sizeof(SMsgHead));
  int32_t            msgLen = pMsg->contLen - sizeof(SMsgHead);
  SStreamRetrieveReq req;
  SDecoder           decoder;
  tDecoderInit(&decoder, (uint8_t*)msgBody, msgLen);
  tDecodeStreamRetrieveReq(&decoder, &req);
  tDecoderClear(&decoder);
  int32_t      taskId = req.dstTaskId;
  SStreamTask* pTask = streamMetaAcquireTask(pTq->pStreamMeta, taskId);
  if (pTask) {
    SRpcMsg rsp = {.info = pMsg->info, .code = 0};
    streamProcessRetrieveReq(pTask, &req, &rsp);
    streamMetaReleaseTask(pTq->pStreamMeta, pTask);
    tDeleteStreamRetrieveReq(&req);
    return 0;
  } else {
    tDeleteStreamRetrieveReq(&req);
    return -1;
  }
}

int32_t tqProcessTaskRetrieveRsp(STQ* pTq, SRpcMsg* pMsg) {
  //
  return 0;
}

int32_t vnodeEnqueueStreamMsg(SVnode* pVnode, SRpcMsg* pMsg) {
  STQ*      pTq = pVnode->pTq;
  SMsgHead* msgStr = pMsg->pCont;
  char*     msgBody = POINTER_SHIFT(msgStr, sizeof(SMsgHead));
  int32_t   msgLen = pMsg->contLen - sizeof(SMsgHead);
  int32_t   code = 0;

  SStreamDispatchReq req;
  SDecoder           decoder;
  tDecoderInit(&decoder, (uint8_t*)msgBody, msgLen);
  if (tDecodeStreamDispatchReq(&decoder, &req) < 0) {
    code = TSDB_CODE_MSG_DECODE_ERROR;
    tDecoderClear(&decoder);
    goto FAIL;
  }
  tDecoderClear(&decoder);

  int32_t taskId = req.taskId;

  SStreamTask* pTask = streamMetaAcquireTask(pTq->pStreamMeta, taskId);
  if (pTask) {
    SRpcMsg rsp = {.info = pMsg->info, .code = 0};
    streamProcessDispatchMsg(pTask, &req, &rsp, false);
    streamMetaReleaseTask(pTq->pStreamMeta, pTask);
    rpcFreeCont(pMsg->pCont);
    taosFreeQitem(pMsg);
    return 0;
  } else {
    tDeleteStreamDispatchReq(&req);
  }

  code = TSDB_CODE_STREAM_TASK_NOT_EXIST;

FAIL:
  if (pMsg->info.handle == NULL) return -1;

  SMsgHead* pRspHead = rpcMallocCont(sizeof(SMsgHead) + sizeof(SStreamDispatchRsp));
  if (pRspHead == NULL) {
    SRpcMsg rsp = {.code = TSDB_CODE_OUT_OF_MEMORY, .info = pMsg->info};
    tqDebug("send dispatch error rsp, code: %x", code);
    tmsgSendRsp(&rsp);
    rpcFreeCont(pMsg->pCont);
    taosFreeQitem(pMsg);
    return -1;
  }

  pRspHead->vgId = htonl(req.upstreamNodeId);
  SStreamDispatchRsp* pRsp = POINTER_SHIFT(pRspHead, sizeof(SMsgHead));
  pRsp->streamId = htobe64(req.streamId);
  pRsp->upstreamTaskId = htonl(req.upstreamTaskId);
  pRsp->upstreamNodeId = htonl(req.upstreamNodeId);
  pRsp->downstreamNodeId = htonl(pVnode->config.vgId);
  pRsp->downstreamTaskId = htonl(req.taskId);
  pRsp->inputStatus = TASK_OUTPUT_STATUS__NORMAL;

  SRpcMsg rsp = {
      .code = code, .info = pMsg->info, .contLen = sizeof(SMsgHead) + sizeof(SStreamDispatchRsp), .pCont = pRspHead};
  tqDebug("send dispatch error rsp, code: %x", code);
  tmsgSendRsp(&rsp);
  rpcFreeCont(pMsg->pCont);
  taosFreeQitem(pMsg);
  return -1;
}

int32_t tqCheckLogInWal(STQ* pTq, int64_t sversion) { return sversion <= pTq->walLogLastVer; }

int32_t tqStartStreamTasks(STQ* pTq) {
  int32_t      vgId = TD_VID(pTq->pVnode);
  SStreamMeta* pMeta = pTq->pStreamMeta;

  taosWLockLatch(&pMeta->lock);

  int32_t numOfTasks = taosArrayGetSize(pMeta->pTaskList);
  if (numOfTasks == 0) {
    tqInfo("vgId:%d no stream tasks exist", vgId);
    taosWUnLockLatch(&pMeta->lock);
    return 0;
  }

  pMeta->walScanCounter += 1;

  if (pMeta->walScanCounter > 1) {
    tqDebug("vgId:%d wal read task has been launched, remain scan times:%d", vgId, pMeta->walScanCounter);
    taosWUnLockLatch(&pMeta->lock);
    return 0;
  }

  SStreamTaskRunReq* pRunReq = rpcMallocCont(sizeof(SStreamTaskRunReq));
  if (pRunReq == NULL) {
    terrno = TSDB_CODE_OUT_OF_MEMORY;
    tqError("vgId:%d failed to create msg to start wal scanning to launch stream tasks, code:%s", vgId, terrstr());
    taosWUnLockLatch(&pMeta->lock);
    return -1;
  }

  tqDebug("vgId:%d create msg to start wal scan to launch stream tasks, numOfTasks:%d", vgId, numOfTasks);
  pRunReq->head.vgId = vgId;
  pRunReq->streamId = 0;
  pRunReq->taskId = WAL_READ_TASKS_ID;

  SRpcMsg msg = {.msgType = TDMT_STREAM_TASK_RUN, .pCont = pRunReq, .contLen = sizeof(SStreamTaskRunReq)};
  tmsgPutToQueue(&pTq->pVnode->msgCb, STREAM_QUEUE, &msg);
  taosWUnLockLatch(&pMeta->lock);

  return 0;
}<|MERGE_RESOLUTION|>--- conflicted
+++ resolved
@@ -307,13 +307,6 @@
     return -1;
   }
 
-<<<<<<< HEAD
-  if (offset.val.type == TMQ_OFFSET__LOG) {
-    STqHandle* pHandle = taosHashGet(pTq->pHandle, offset.subKey, strlen(offset.subKey));
-    if (pHandle && (walSetRefVer(pHandle->pRef, offset.val.version) < 0)) {
-      return -1;
-    }
-=======
   return 0;
 }
 
@@ -387,7 +380,6 @@
             pSavedOffset->val.version);
   } else {
     tqDebug("vgId:%d sub:%s seek to:%"PRId64" not saved yet", vgId, pOffset->subKey, pOffset->val.version);
->>>>>>> 46f731e4
   }
 
   if (tqOffsetWrite(pTq->pOffsetStore, pOffset) < 0) {
@@ -462,7 +454,6 @@
       return -1;
     }
 
-<<<<<<< HEAD
     bool exec = tqIsHandleExec(pHandle);
     if(!exec) {
       tqSetHandleExec(pHandle);
@@ -471,13 +462,6 @@
       taosWUnLockLatch(&pTq->lock);
       break;
     }
-=======
-  // 2. check re-balance status
-  if (pHandle->consumerId != consumerId) {
-    tqDebug("ERROR tmq poll: consumer:0x%" PRIx64 " vgId:%d, subkey %s, mismatch for saved handle consumer:0x%" PRIx64,
-            consumerId, vgId, req.subKey, pHandle->consumerId);
-    terrno = TSDB_CODE_TMQ_CONSUMER_MISMATCH;
->>>>>>> 46f731e4
     taosWUnLockLatch(&pTq->lock);
 
     tqDebug("tmq poll: consumer:0x%" PRIx64 "vgId:%d, topic:%s, subscription is executing, wait for 10ms and retry, pHandle:%p", consumerId, vgId, req.subKey, pHandle);
