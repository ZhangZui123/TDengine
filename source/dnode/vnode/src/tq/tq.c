/*
 * Copyright (c) 2019 TAOS Data, Inc. <jhtao@taosdata.com>
 *
 * This program is free software: you can use, redistribute, and/or modify
 * it under the terms of the GNU Affero General Public License, version 3
 * or later ("AGPL"), as published by the Free Software Foundation.
 *
 * This program is distributed in the hope that it will be useful, but WITHOUT
 * ANY WARRANTY; without even the implied warranty of MERCHANTABILITY or
 * FITNESS FOR A PARTICULAR PURPOSE.
 *
 * You should have received a copy of the GNU Affero General Public License
 * along with this program. If not, see <http://www.gnu.org/licenses/>.
 */

#include "tq.h"
#include "tqueue.h"

int32_t tqInit() {
  //
  return 0;
}

void tqCleanUp() {}

STQ* tqOpen(const char* path, SVnode* pVnode, SWal* pWal) {
  STQ* pTq = taosMemoryMalloc(sizeof(STQ));
  if (pTq == NULL) {
    terrno = TSDB_CODE_TQ_OUT_OF_MEMORY;
    return NULL;
  }
  pTq->path = strdup(path);
  pTq->pVnode = pVnode;
  pTq->pWal = pWal;
  /*if (tdbOpen(path, 4096, 1, &pTq->pTdb) < 0) {*/
  /*ASSERT(0);*/
  /*}*/

#if 0
  pTq->tqMeta = tqStoreOpen(pTq, path, (FTqSerialize)tqSerializeConsumer, (FTqDeserialize)tqDeserializeConsumer,
                            (FTqDelete)taosMemoryFree, 0);
  if (pTq->tqMeta == NULL) {
    taosMemoryFree(pTq);
    return NULL;
  }
#endif

  pTq->execs = taosHashInit(64, MurmurHash3_32, true, HASH_ENTRY_LOCK);

  pTq->pStreamTasks = taosHashInit(64, taosGetDefaultHashFunction(TSDB_DATA_TYPE_INT), true, HASH_NO_LOCK);

  pTq->pushMgr = taosHashInit(64, taosGetDefaultHashFunction(TSDB_DATA_TYPE_BIGINT), true, HASH_ENTRY_LOCK);

  return pTq;
}

void tqClose(STQ* pTq) {
  if (pTq) {
    taosMemoryFreeClear(pTq->path);
    taosMemoryFree(pTq);
  }
  // TODO
}

static void tdSRowDemo() {
#define DEMO_N_COLS 3

  int16_t     schemaVersion = 0;
  int32_t     numOfCols = DEMO_N_COLS;  // ts + int
  SRowBuilder rb = {0};

  SSchema schema[DEMO_N_COLS] = {
      {.type = TSDB_DATA_TYPE_TIMESTAMP, .colId = 1, .name = "ts", .bytes = 8, .flags = COL_SMA_ON},
      {.type = TSDB_DATA_TYPE_INT, .colId = 2, .name = "c1", .bytes = 4, .flags = COL_SMA_ON},
      {.type = TSDB_DATA_TYPE_INT, .colId = 3, .name = "c2", .bytes = 4, .flags = COL_SMA_ON}};

  SSchema*  pSchema = schema;
  STSchema* pTSChema = tdGetSTSChemaFromSSChema(&pSchema, numOfCols);

  tdSRowInit(&rb, schemaVersion);
  tdSRowSetTpInfo(&rb, numOfCols, pTSChema->flen);
  int32_t maxLen = TD_ROW_MAX_BYTES_FROM_SCHEMA(pTSChema);
  void*   row = taosMemoryCalloc(1, maxLen);  // make sure the buffer is enough

  // set row buf
  tdSRowResetBuf(&rb, row);

  for (int32_t idx = 0; idx < pTSChema->numOfCols; ++idx) {
    STColumn* pColumn = pTSChema->columns + idx;
    if (idx == 0) {
      int64_t tsKey = 1651234567;
      tdAppendColValToRow(&rb, pColumn->colId, pColumn->type, TD_VTYPE_NORM, &tsKey, true, pColumn->offset, idx);
    } else if (idx == 1) {
      int32_t val1 = 10;
      tdAppendColValToRow(&rb, pColumn->colId, pColumn->type, TD_VTYPE_NORM, &val1, true, pColumn->offset, idx);
    } else {
      tdAppendColValToRow(&rb, pColumn->colId, pColumn->type, TD_VTYPE_NONE, NULL, true, pColumn->offset, idx);
    }
  }

  // print
  tdSRowPrint(row, pTSChema, __func__);

  taosMemoryFree(pTSChema);
}

int32_t tqUpdateTbUidList(STQ* pTq, const SArray* tbUidList, bool isAdd) {
  void*    pIter = NULL;
  STqExec* pExec = NULL;
  while (1) {
    pIter = taosHashIterate(pTq->execs, pIter);
    if (pIter == NULL) break;
    pExec = (STqExec*)pIter;
    if (pExec->subType == TOPIC_SUB_TYPE__DB) {
<<<<<<< HEAD
      if (isAdd) {
        continue;
      } else {
=======
      if (!isAdd) {
>>>>>>> dbaa7446
        int32_t sz = taosArrayGetSize(tbUidList);
        for (int32_t i = 0; i < sz; i++) {
          int64_t tbUid = *(int64_t*)taosArrayGet(tbUidList, i);
          taosHashPut(pExec->pDropTbUid, &tbUid, sizeof(int64_t), NULL, 0);
        }
      }
<<<<<<< HEAD
    }
    for (int32_t i = 0; i < 5; i++) {
      int32_t code = qUpdateQualifiedTableId(pExec->task[i], tbUidList, isAdd);
      ASSERT(code == 0);
=======
    } else {
      for (int32_t i = 0; i < 5; i++) {
        int32_t code = qUpdateQualifiedTableId(pExec->task[i], tbUidList, isAdd);
        ASSERT(code == 0);
      }
>>>>>>> dbaa7446
    }
  }
  return 0;
}

int32_t tqPushMsgNew(STQ* pTq, void* msg, int32_t msgLen, tmsg_t msgType, int64_t ver) {
  if (msgType != TDMT_VND_SUBMIT) return 0;
  void*       pIter = NULL;
  STqExec*    pExec = NULL;
  SSubmitReq* pReq = (SSubmitReq*)msg;
  int32_t     workerId = 4;
  int64_t     fetchOffset = ver;

  while (1) {
    pIter = taosHashIterate(pTq->pushMgr, pIter);
    if (pIter == NULL) break;
    pExec = *(STqExec**)pIter;

    taosWLockLatch(&pExec->pushHandle.lock);

    SRpcMsg* pMsg = atomic_load_ptr(&pExec->pushHandle.handle);
    ASSERT(pMsg);

    SMqDataBlkRsp rsp = {0};
    rsp.reqOffset = pExec->pushHandle.reqOffset;
    rsp.blockData = taosArrayInit(0, sizeof(void*));
    rsp.blockDataLen = taosArrayInit(0, sizeof(int32_t));

    if (pExec->subType == TOPIC_SUB_TYPE__TABLE) {
      qTaskInfo_t task = pExec->task[workerId];
      ASSERT(task);
      qSetStreamInput(task, pReq, STREAM_DATA_TYPE_SUBMIT_BLOCK);
      while (1) {
        SSDataBlock* pDataBlock = NULL;
        uint64_t     ts = 0;
        if (qExecTask(task, &pDataBlock, &ts) < 0) {
          ASSERT(0);
        }
        if (pDataBlock == NULL) break;

        ASSERT(pDataBlock->info.rows != 0);
        ASSERT(pDataBlock->info.numOfCols != 0);

        int32_t            dataStrLen = sizeof(SRetrieveTableRsp) + blockGetEncodeSize(pDataBlock);
        void*              buf = taosMemoryCalloc(1, dataStrLen);
        SRetrieveTableRsp* pRetrieve = (SRetrieveTableRsp*)buf;
        pRetrieve->useconds = ts;
        pRetrieve->precision = TSDB_DEFAULT_PRECISION;
        pRetrieve->compressed = 0;
        pRetrieve->completed = 1;
        pRetrieve->numOfRows = htonl(pDataBlock->info.rows);

        // TODO enable compress
        int32_t actualLen = 0;
        blockCompressEncode(pDataBlock, pRetrieve->data, &actualLen, pDataBlock->info.numOfCols, false);
        actualLen += sizeof(SRetrieveTableRsp);
        ASSERT(actualLen <= dataStrLen);
        taosArrayPush(rsp.blockDataLen, &actualLen);
        taosArrayPush(rsp.blockData, &buf);
        rsp.blockNum++;
      }
    } else if (pExec->subType == TOPIC_SUB_TYPE__DB) {
      STqReadHandle* pReader = pExec->pExecReader[workerId];
      tqReadHandleSetMsg(pReader, pReq, 0);
      while (tqNextDataBlock(pReader)) {
        SSDataBlock block = {0};
        if (tqRetrieveDataBlock(&block.pDataBlock, pReader, &block.info.groupId, &block.info.uid, &block.info.rows,
                                &block.info.numOfCols) < 0) {
          ASSERT(0);
        }
        int32_t            dataStrLen = sizeof(SRetrieveTableRsp) + blockGetEncodeSize(&block);
        void*              buf = taosMemoryCalloc(1, dataStrLen);
        SRetrieveTableRsp* pRetrieve = (SRetrieveTableRsp*)buf;
        /*pRetrieve->useconds = 0;*/
        pRetrieve->precision = TSDB_DEFAULT_PRECISION;
        pRetrieve->compressed = 0;
        pRetrieve->completed = 1;
        pRetrieve->numOfRows = htonl(block.info.rows);

        // TODO enable compress
        int32_t actualLen = 0;
        blockCompressEncode(&block, pRetrieve->data, &actualLen, block.info.numOfCols, false);
        actualLen += sizeof(SRetrieveTableRsp);
        ASSERT(actualLen <= dataStrLen);
        taosArrayPush(rsp.blockDataLen, &actualLen);
        taosArrayPush(rsp.blockData, &buf);
        rsp.blockNum++;
      }
    } else {
      ASSERT(0);
    }

    if (rsp.blockNum == 0) {
      taosWUnLockLatch(&pExec->pushHandle.lock);
      continue;
    }

    ASSERT(taosArrayGetSize(rsp.blockData) == rsp.blockNum);
    ASSERT(taosArrayGetSize(rsp.blockDataLen) == rsp.blockNum);

    rsp.rspOffset = fetchOffset;

    int32_t tlen = sizeof(SMqRspHead) + tEncodeSMqDataBlkRsp(NULL, &rsp);
    void*   buf = rpcMallocCont(tlen);
    if (buf == NULL) {
      pMsg->code = -1;
      return -1;
    }

    ((SMqRspHead*)buf)->mqMsgType = TMQ_MSG_TYPE__POLL_RSP;
    ((SMqRspHead*)buf)->epoch = pExec->pushHandle.epoch;
    ((SMqRspHead*)buf)->consumerId = pExec->pushHandle.consumerId;

    void* abuf = POINTER_SHIFT(buf, sizeof(SMqRspHead));
    tEncodeSMqDataBlkRsp(&abuf, &rsp);
    pMsg->pCont = buf;
    pMsg->contLen = tlen;
    pMsg->code = 0;
    tmsgSendRsp(pMsg);

    atomic_store_ptr(&pExec->pushHandle.handle, NULL);
    taosWUnLockLatch(&pExec->pushHandle.lock);

    tqDebug("vg %d offset %ld from consumer %ld (epoch %d) send rsp, block num: %d, reqOffset: %ld, rspOffset: %ld",
            TD_VID(pTq->pVnode), fetchOffset, pExec->pushHandle.consumerId, pExec->pushHandle.epoch, rsp.blockNum,
            rsp.reqOffset, rsp.rspOffset);

    // TODO destroy
    taosArrayDestroy(rsp.blockData);
    taosArrayDestroy(rsp.blockDataLen);
  }

  return 0;
}

int tqPushMsg(STQ* pTq, void* msg, int32_t msgLen, tmsg_t msgType, int64_t ver) {
  if (msgType != TDMT_VND_SUBMIT) return 0;

  // make sure msgType == TDMT_VND_SUBMIT
  if (tdUpdateExpireWindow(pTq->pVnode->pSma, msg, ver) != 0) {
    return -1;
  }

  if (taosHashGetSize(pTq->pStreamTasks) == 0) return 0;

  void* data = taosMemoryMalloc(msgLen);
  if (data == NULL) {
    return -1;
  }
  memcpy(data, msg, msgLen);

  SRpcMsg req = {
      .msgType = TDMT_VND_STREAM_TRIGGER,
      .pCont = data,
      .contLen = msgLen,
  };

  tmsgPutToQueue(&pTq->pVnode->msgCb, FETCH_QUEUE, &req);

  return 0;
}

int tqCommit(STQ* pTq) {
  // do nothing
  /*return tqStorePersist(pTq->tqMeta);*/
  return 0;
}

int32_t tqGetTopicHandleSize(const STqTopic* pTopic) {
  return strlen(pTopic->topicName) + strlen(pTopic->sql) + strlen(pTopic->physicalPlan) + strlen(pTopic->qmsg) +
         sizeof(int64_t) * 3;
}

int32_t tqGetConsumerHandleSize(const STqConsumer* pConsumer) {
  int     num = taosArrayGetSize(pConsumer->topics);
  int32_t sz = 0;
  for (int i = 0; i < num; i++) {
    STqTopic* pTopic = taosArrayGet(pConsumer->topics, i);
    sz += tqGetTopicHandleSize(pTopic);
  }
  return sz;
}

static FORCE_INLINE int32_t tEncodeSTqTopic(void** buf, const STqTopic* pTopic) {
  int32_t tlen = 0;
  tlen += taosEncodeString(buf, pTopic->topicName);
  /*tlen += taosEncodeString(buf, pTopic->sql);*/
  /*tlen += taosEncodeString(buf, pTopic->physicalPlan);*/
  tlen += taosEncodeString(buf, pTopic->qmsg);
  /*tlen += taosEncodeFixedI64(buf, pTopic->persistedOffset);*/
  /*tlen += taosEncodeFixedI64(buf, pTopic->committedOffset);*/
  /*tlen += taosEncodeFixedI64(buf, pTopic->currentOffset);*/
  return tlen;
}

static FORCE_INLINE const void* tDecodeSTqTopic(const void* buf, STqTopic* pTopic) {
  buf = taosDecodeStringTo(buf, pTopic->topicName);
  /*buf = taosDecodeString(buf, &pTopic->sql);*/
  /*buf = taosDecodeString(buf, &pTopic->physicalPlan);*/
  buf = taosDecodeString(buf, &pTopic->qmsg);
  /*buf = taosDecodeFixedI64(buf, &pTopic->persistedOffset);*/
  /*buf = taosDecodeFixedI64(buf, &pTopic->committedOffset);*/
  /*buf = taosDecodeFixedI64(buf, &pTopic->currentOffset);*/
  return buf;
}

static FORCE_INLINE int32_t tEncodeSTqConsumer(void** buf, const STqConsumer* pConsumer) {
  int32_t sz;

  int32_t tlen = 0;
  tlen += taosEncodeFixedI64(buf, pConsumer->consumerId);
  tlen += taosEncodeFixedI32(buf, pConsumer->epoch);
  tlen += taosEncodeString(buf, pConsumer->cgroup);
  sz = taosArrayGetSize(pConsumer->topics);
  tlen += taosEncodeFixedI32(buf, sz);
  for (int32_t i = 0; i < sz; i++) {
    STqTopic* pTopic = taosArrayGet(pConsumer->topics, i);
    tlen += tEncodeSTqTopic(buf, pTopic);
  }
  return tlen;
}

static FORCE_INLINE const void* tDecodeSTqConsumer(const void* buf, STqConsumer* pConsumer) {
  int32_t sz;

  buf = taosDecodeFixedI64(buf, &pConsumer->consumerId);
  buf = taosDecodeFixedI32(buf, &pConsumer->epoch);
  buf = taosDecodeStringTo(buf, pConsumer->cgroup);
  buf = taosDecodeFixedI32(buf, &sz);
  pConsumer->topics = taosArrayInit(sz, sizeof(STqTopic));
  if (pConsumer->topics == NULL) return NULL;
  for (int32_t i = 0; i < sz; i++) {
    STqTopic pTopic;
    buf = tDecodeSTqTopic(buf, &pTopic);
    taosArrayPush(pConsumer->topics, &pTopic);
  }
  return buf;
}

int tqSerializeConsumer(const STqConsumer* pConsumer, STqSerializedHead** ppHead) {
  int32_t sz = tEncodeSTqConsumer(NULL, pConsumer);

  if (sz > (*ppHead)->ssize) {
    void* tmpPtr = taosMemoryRealloc(*ppHead, sizeof(STqSerializedHead) + sz);
    if (tmpPtr == NULL) {
      taosMemoryFree(*ppHead);
      terrno = TSDB_CODE_TQ_OUT_OF_MEMORY;
      return -1;
    }
    *ppHead = tmpPtr;
    (*ppHead)->ssize = sz;
  }

  void* ptr = (*ppHead)->content;
  void* abuf = ptr;
  tEncodeSTqConsumer(&abuf, pConsumer);

  return 0;
}

int32_t tqDeserializeConsumer(STQ* pTq, const STqSerializedHead* pHead, STqConsumer** ppConsumer) {
  const void* str = pHead->content;
  *ppConsumer = taosMemoryCalloc(1, sizeof(STqConsumer));
  if (*ppConsumer == NULL) {
    terrno = TSDB_CODE_TQ_OUT_OF_MEMORY;
    return -1;
  }
  if (tDecodeSTqConsumer(str, *ppConsumer) == NULL) {
    terrno = TSDB_CODE_TQ_OUT_OF_MEMORY;
    return -1;
  }
  STqConsumer* pConsumer = *ppConsumer;
  int32_t      sz = taosArrayGetSize(pConsumer->topics);
  for (int32_t i = 0; i < sz; i++) {
    STqTopic* pTopic = taosArrayGet(pConsumer->topics, i);
    pTopic->pReadhandle = walOpenReadHandle(pTq->pWal);
    if (pTopic->pReadhandle == NULL) {
      ASSERT(false);
    }
    for (int j = 0; j < TQ_BUFFER_SIZE; j++) {
      pTopic->buffer.output[j].status = 0;
      STqReadHandle* pReadHandle = tqInitSubmitMsgScanner(pTq->pVnode->pMeta);
      SReadHandle    handle = {
             .reader = pReadHandle,
             .meta = pTq->pVnode->pMeta,
             .pMsgCb = &pTq->pVnode->msgCb,
      };
      pTopic->buffer.output[j].pReadHandle = pReadHandle;
      pTopic->buffer.output[j].task = qCreateStreamExecTaskInfo(pTopic->qmsg, &handle);
    }
  }

  return 0;
}

int32_t tqProcessPollReq(STQ* pTq, SRpcMsg* pMsg, int32_t workerId) {
  SMqPollReq* pReq = pMsg->pCont;
  int64_t     consumerId = pReq->consumerId;
  int64_t     waitTime = pReq->waitTime;
  int32_t     reqEpoch = pReq->epoch;
  int64_t     fetchOffset;

  // get offset to fetch message
  if (pReq->currentOffset == TMQ_CONF__RESET_OFFSET__EARLIEAST) {
    fetchOffset = walGetFirstVer(pTq->pWal);
  } else if (pReq->currentOffset == TMQ_CONF__RESET_OFFSET__LATEST) {
    fetchOffset = walGetCommittedVer(pTq->pWal);
  } else {
    fetchOffset = pReq->currentOffset + 1;
  }

  tqDebug("tmq poll: consumer %ld (epoch %d) recv poll req in vg %d, req %ld %ld", consumerId, pReq->epoch,
          TD_VID(pTq->pVnode), pReq->currentOffset, fetchOffset);

  STqExec* pExec = taosHashGet(pTq->execs, pReq->subKey, strlen(pReq->subKey));
  ASSERT(pExec);

  int32_t consumerEpoch = atomic_load_32(&pExec->epoch);
  while (consumerEpoch < reqEpoch) {
    consumerEpoch = atomic_val_compare_exchange_32(&pExec->epoch, consumerEpoch, reqEpoch);
  }

  SWalHead* pHeadWithCkSum = taosMemoryMalloc(sizeof(SWalHead) + 2048);
  if (pHeadWithCkSum == NULL) {
    return -1;
  }

  walSetReaderCapacity(pExec->pWalReader, 2048);

  SMqDataBlkRsp rsp = {0};
  rsp.reqOffset = pReq->currentOffset;
  rsp.withSchema = pExec->withSchema;

  rsp.blockData = taosArrayInit(0, sizeof(void*));
  rsp.blockDataLen = taosArrayInit(0, sizeof(int32_t));
  rsp.blockSchema = taosArrayInit(0, sizeof(void*));
  rsp.blockTbName = taosArrayInit(0, sizeof(void*));

  int8_t withTbName = pExec->withTbName;
  if (pReq->withTbName != -1) {
    withTbName = pReq->withTbName;
  }
  rsp.withTbName = withTbName;

  while (1) {
    consumerEpoch = atomic_load_32(&pExec->epoch);
    if (consumerEpoch > reqEpoch) {
      tqDebug("tmq poll: consumer %ld (epoch %d) vg %d offset %ld, found new consumer epoch %d discard req epoch %d",
              consumerId, pReq->epoch, TD_VID(pTq->pVnode), fetchOffset, consumerEpoch, reqEpoch);
      break;
    }

    taosThreadMutexLock(&pExec->pWalReader->mutex);

    if (walFetchHead(pExec->pWalReader, fetchOffset, pHeadWithCkSum) < 0) {
      tqDebug("tmq poll: consumer %ld (epoch %d) vg %d offset %ld, no more log to return", consumerId, pReq->epoch,
              TD_VID(pTq->pVnode), fetchOffset);
      taosThreadMutexUnlock(&pExec->pWalReader->mutex);
      break;
    }

    if (pHeadWithCkSum->head.msgType != TDMT_VND_SUBMIT) {
      ASSERT(walSkipFetchBody(pExec->pWalReader, pHeadWithCkSum) == 0);
    } else {
      ASSERT(walFetchBody(pExec->pWalReader, &pHeadWithCkSum) == 0);
    }

    SWalReadHead* pHead = &pHeadWithCkSum->head;

    taosThreadMutexUnlock(&pExec->pWalReader->mutex);

#if 0
    SWalReadHead* pHead;
    if (walReadWithHandle_s(pExec->pWalReader, fetchOffset, &pHead) < 0) {
      // TODO: no more log, set timer to wait blocking time
      // if data inserted during waiting, launch query and
      // response to user
      tqDebug("tmq poll: consumer %ld (epoch %d) vg %d offset %ld, no more log to return", consumerId, pReq->epoch,
             TD_VID(pTq->pVnode), fetchOffset);

#if 0
      // add to pushMgr
      taosWLockLatch(&pExec->pushHandle.lock);

      pExec->pushHandle.consumerId = consumerId;
      pExec->pushHandle.epoch = reqEpoch;
      pExec->pushHandle.reqOffset = rsp.reqOffset;
      pExec->pushHandle.skipLogNum = rsp.skipLogNum;
      pExec->pushHandle.handle = pMsg;

      taosWUnLockLatch(&pExec->pushHandle.lock);

      // TODO add timer

      // TODO: the pointer will always be valid?
      taosHashPut(pTq->pushMgr, &consumerId, sizeof(int64_t), &pExec, sizeof(void*));
      taosArrayDestroy(rsp.blockData);
      taosArrayDestroy(rsp.blockDataLen);
      return 0;
#endif

    break;
  }
#endif

    tqDebug("tmq poll: consumer %ld (epoch %d) iter log, vg %d offset %ld msgType %d", consumerId, pReq->epoch,
            TD_VID(pTq->pVnode), fetchOffset, pHead->msgType);

    if (pHead->msgType == TDMT_VND_SUBMIT) {
      SSubmitReq* pCont = (SSubmitReq*)&pHead->body;
      // table subscribe
      if (pExec->subType == TOPIC_SUB_TYPE__TABLE) {
        qTaskInfo_t task = pExec->task[workerId];
        ASSERT(task);
        qSetStreamInput(task, pCont, STREAM_DATA_TYPE_SUBMIT_BLOCK);
        while (1) {
          SSDataBlock* pDataBlock = NULL;
          uint64_t     ts = 0;
          if (qExecTask(task, &pDataBlock, &ts) < 0) {
            ASSERT(0);
          }
          if (pDataBlock == NULL) break;

          ASSERT(pDataBlock->info.rows != 0);
          ASSERT(pDataBlock->info.numOfCols != 0);

          int32_t            dataStrLen = sizeof(SRetrieveTableRsp) + blockGetEncodeSize(pDataBlock);
          void*              buf = taosMemoryCalloc(1, dataStrLen);
          SRetrieveTableRsp* pRetrieve = (SRetrieveTableRsp*)buf;
          pRetrieve->useconds = ts;
          pRetrieve->precision = TSDB_DEFAULT_PRECISION;
          pRetrieve->compressed = 0;
          pRetrieve->completed = 1;
          pRetrieve->numOfRows = htonl(pDataBlock->info.rows);

          // TODO enable compress
          int32_t actualLen = 0;
          blockCompressEncode(pDataBlock, pRetrieve->data, &actualLen, pDataBlock->info.numOfCols, false);
          actualLen += sizeof(SRetrieveTableRsp);
          ASSERT(actualLen <= dataStrLen);
          taosArrayPush(rsp.blockDataLen, &actualLen);
          taosArrayPush(rsp.blockData, &buf);

          if (pExec->withSchema) {
            SSchemaWrapper* pSW = tCloneSSchemaWrapper(pExec->pExecReader[workerId]->pSchemaWrapper);
            taosArrayPush(rsp.blockSchema, &pSW);
          }

          if (withTbName) {
            SMetaReader mr = {0};
            metaReaderInit(&mr, pTq->pVnode->pMeta, 0);
            int64_t uid = pExec->pExecReader[workerId]->msgIter.uid;
            if (metaGetTableEntryByUid(&mr, uid) < 0) {
              ASSERT(0);
            }
            char* tbName = strdup(mr.me.name);
            taosArrayPush(rsp.blockTbName, &tbName);
            metaReaderClear(&mr);
          }

          rsp.blockNum++;
        }
        // db subscribe
      } else if (pExec->subType == TOPIC_SUB_TYPE__DB) {
        rsp.withSchema = 1;
        STqReadHandle* pReader = pExec->pExecReader[workerId];
        tqReadHandleSetMsg(pReader, pCont, 0);
        while (tqNextDataBlockFilterOut(pReader, pExec->pDropTbUid)) {
          SSDataBlock block = {0};
          if (tqRetrieveDataBlock(&block.pDataBlock, pReader, &block.info.groupId, &block.info.uid, &block.info.rows,
                                  &block.info.numOfCols) < 0) {
            ASSERT(0);
          }
          int32_t            dataStrLen = sizeof(SRetrieveTableRsp) + blockGetEncodeSize(&block);
          void*              buf = taosMemoryCalloc(1, dataStrLen);
          SRetrieveTableRsp* pRetrieve = (SRetrieveTableRsp*)buf;
          /*pRetrieve->useconds = 0;*/
          pRetrieve->precision = TSDB_DEFAULT_PRECISION;
          pRetrieve->compressed = 0;
          pRetrieve->completed = 1;
          pRetrieve->numOfRows = htonl(block.info.rows);

          // TODO enable compress
          int32_t actualLen = 0;
          blockCompressEncode(&block, pRetrieve->data, &actualLen, block.info.numOfCols, false);
          actualLen += sizeof(SRetrieveTableRsp);
          ASSERT(actualLen <= dataStrLen);
          taosArrayPush(rsp.blockDataLen, &actualLen);
          taosArrayPush(rsp.blockData, &buf);
          if (withTbName) {
            SMetaReader mr = {0};
            metaReaderInit(&mr, pTq->pVnode->pMeta, 0);
            if (metaGetTableEntryByUid(&mr, block.info.uid) < 0) {
              ASSERT(0);
            }
            char* tbName = strdup(mr.me.name);
            taosArrayPush(rsp.blockTbName, &tbName);
            metaReaderClear(&mr);
          }

          SSchemaWrapper* pSW = tCloneSSchemaWrapper(pExec->pExecReader[workerId]->pSchemaWrapper);
          taosArrayPush(rsp.blockSchema, &pSW);

          rsp.blockNum++;
        }
      } else {
        ASSERT(0);
      }
    }

    // TODO batch optimization:
    // TODO continue scan until meeting batch requirement
    if (rsp.blockNum != 0) break;
    rsp.skipLogNum++;
    fetchOffset++;
  }

  taosMemoryFree(pHeadWithCkSum);
  ASSERT(taosArrayGetSize(rsp.blockData) == rsp.blockNum);
  ASSERT(taosArrayGetSize(rsp.blockDataLen) == rsp.blockNum);

  if (rsp.blockNum != 0)
    rsp.rspOffset = fetchOffset;
  else
    rsp.rspOffset = fetchOffset - 1;

  int32_t tlen = sizeof(SMqRspHead) + tEncodeSMqDataBlkRsp(NULL, &rsp);
  void*   buf = rpcMallocCont(tlen);
  if (buf == NULL) {
    pMsg->code = -1;
    return -1;
  }

  ((SMqRspHead*)buf)->mqMsgType = TMQ_MSG_TYPE__POLL_RSP;
  ((SMqRspHead*)buf)->epoch = pReq->epoch;
  ((SMqRspHead*)buf)->consumerId = consumerId;

  void* abuf = POINTER_SHIFT(buf, sizeof(SMqRspHead));
  tEncodeSMqDataBlkRsp(&abuf, &rsp);
  pMsg->pCont = buf;
  pMsg->contLen = tlen;
  pMsg->code = 0;
  tmsgSendRsp(pMsg);

  tqDebug("vg %d offset %ld from consumer %ld (epoch %d) send rsp, block num: %d, reqOffset: %ld, rspOffset: %ld",
          TD_VID(pTq->pVnode), fetchOffset, consumerId, pReq->epoch, rsp.blockNum, rsp.reqOffset, rsp.rspOffset);

  // TODO destroy
  taosArrayDestroy(rsp.blockData);
  taosArrayDestroy(rsp.blockDataLen);
  taosArrayDestroyP(rsp.blockSchema, (FDelete)tDeleteSSchemaWrapper);
  taosArrayDestroyP(rsp.blockTbName, (FDelete)taosMemoryFree);

  return 0;
}

#if 0
int32_t tqProcessPollReq(STQ* pTq, SRpcMsg* pMsg, int32_t workerId) {
  SMqPollReq* pReq = pMsg->pCont;
  int64_t     consumerId = pReq->consumerId;
  int64_t     fetchOffset;
  int64_t     blockingTime = pReq->blockingTime;
  int32_t     reqEpoch = pReq->epoch;

  if (pReq->currentOffset == TMQ_CONF__RESET_OFFSET__EARLIEAST) {
    fetchOffset = walGetFirstVer(pTq->pWal);
  } else if (pReq->currentOffset == TMQ_CONF__RESET_OFFSET__LATEST) {
    fetchOffset = walGetLastVer(pTq->pWal);
  } else {
    fetchOffset = pReq->currentOffset + 1;
  }

  tqDebug("tmq poll: consumer %ld (epoch %d) recv poll req in vg %d, req %ld %ld", consumerId, pReq->epoch,
         TD_VID(pTq->pVnode), pReq->currentOffset, fetchOffset);

  SMqPollRspV2 rspV2 = {0};
  rspV2.dataLen = 0;

  STqConsumer* pConsumer = tqHandleGet(pTq->tqMeta, consumerId);
  if (pConsumer == NULL) {
    vWarn("tmq poll: consumer %ld (epoch %d) not found in vg %d", consumerId, pReq->epoch, TD_VID(pTq->pVnode));
    pMsg->pCont = NULL;
    pMsg->contLen = 0;
    pMsg->code = -1;
    tmsgSendRsp(pMsg);
    return 0;
  }

  int32_t consumerEpoch = atomic_load_32(&pConsumer->epoch);
  while (consumerEpoch < reqEpoch) {
    consumerEpoch = atomic_val_compare_exchange_32(&pConsumer->epoch, consumerEpoch, reqEpoch);
  }

  STqTopic* pTopic = NULL;
  int32_t   topicSz = taosArrayGetSize(pConsumer->topics);
  for (int32_t i = 0; i < topicSz; i++) {
    STqTopic* topic = taosArrayGet(pConsumer->topics, i);
    // TODO race condition
    ASSERT(pConsumer->consumerId == consumerId);
    if (strcmp(topic->topicName, pReq->topic) == 0) {
      pTopic = topic;
      break;
    }
  }
  if (pTopic == NULL) {
    vWarn("tmq poll: consumer %ld (epoch %d) topic %s not found in vg %d", consumerId, pReq->epoch, pReq->topic,
          TD_VID(pTq->pVnode));
    pMsg->pCont = NULL;
    pMsg->contLen = 0;
    pMsg->code = -1;
    tmsgSendRsp(pMsg);
    return 0;
  }

  tqDebug("poll topic %s from consumer %ld (epoch %d) vg %d", pTopic->topicName, consumerId, pReq->epoch,
         TD_VID(pTq->pVnode));

  rspV2.reqOffset = pReq->currentOffset;
  rspV2.skipLogNum = 0;

  while (1) {
    /*if (fetchOffset > walGetLastVer(pTq->pWal) || walReadWithHandle(pTopic->pReadhandle, fetchOffset) < 0) {*/
    // TODO
    consumerEpoch = atomic_load_32(&pConsumer->epoch);
    if (consumerEpoch > reqEpoch) {
      tqDebug("tmq poll: consumer %ld (epoch %d) vg %d offset %ld, found new consumer epoch %d discard req epoch %d",
             consumerId, pReq->epoch, TD_VID(pTq->pVnode), fetchOffset, consumerEpoch, reqEpoch);
      break;
    }
    SWalReadHead* pHead;
    if (walReadWithHandle_s(pTopic->pReadhandle, fetchOffset, &pHead) < 0) {
      // TODO: no more log, set timer to wait blocking time
      // if data inserted during waiting, launch query and
      // response to user
      tqDebug("tmq poll: consumer %ld (epoch %d) vg %d offset %ld, no more log to return", consumerId, pReq->epoch,
             TD_VID(pTq->pVnode), fetchOffset);
      break;
    }
    tqDebug("tmq poll: consumer %ld (epoch %d) iter log, vg %d offset %ld msgType %d", consumerId, pReq->epoch,
           TD_VID(pTq->pVnode), fetchOffset, pHead->msgType);
    /*int8_t pos = fetchOffset % TQ_BUFFER_SIZE;*/
    /*pHead = pTopic->pReadhandle->pHead;*/
    if (pHead->msgType == TDMT_VND_SUBMIT) {
      SSubmitReq* pCont = (SSubmitReq*)&pHead->body;
      qTaskInfo_t task = pTopic->buffer.output[workerId].task;
      ASSERT(task);
      qSetStreamInput(task, pCont, STREAM_DATA_TYPE_SUBMIT_BLOCK);
      SArray* pRes = taosArrayInit(0, sizeof(SSDataBlock));
      while (1) {
        SSDataBlock* pDataBlock = NULL;
        uint64_t     ts;
        if (qExecTask(task, &pDataBlock, &ts) < 0) {
          ASSERT(false);
        }
        if (pDataBlock == NULL) {
          /*pos = fetchOffset % TQ_BUFFER_SIZE;*/
          break;
        }

        taosArrayPush(pRes, pDataBlock);
      }

      if (taosArrayGetSize(pRes) == 0) {
        tqDebug("tmq poll: consumer %ld (epoch %d) iter log, vg %d skip log %ld since not wanted", consumerId,
               pReq->epoch, TD_VID(pTq->pVnode), fetchOffset);
        fetchOffset++;
        rspV2.skipLogNum++;
        taosArrayDestroy(pRes);
        continue;
      }
      rspV2.rspOffset = fetchOffset;

      int32_t blockSz = taosArrayGetSize(pRes);
      int32_t dataBlockStrLen = 0;
      for (int32_t i = 0; i < blockSz; i++) {
        SSDataBlock* pBlock = taosArrayGet(pRes, i);
        dataBlockStrLen += sizeof(SRetrieveTableRsp) + blockGetEncodeSize(pBlock);
      }

      void* dataBlockBuf = taosMemoryMalloc(dataBlockStrLen);
      if (dataBlockBuf == NULL) {
        pMsg->code = -1;
        taosMemoryFree(pHead);
      }

      rspV2.blockData = dataBlockBuf;

      int32_t pos;
      rspV2.blockPos = taosArrayInit(blockSz, sizeof(int32_t));
      for (int32_t i = 0; i < blockSz; i++) {
        pos = 0;
        SSDataBlock*       pBlock = taosArrayGet(pRes, i);
        SRetrieveTableRsp* pRetrieve = (SRetrieveTableRsp*)dataBlockBuf;
        pRetrieve->useconds = 0;
        pRetrieve->precision = 0;
        pRetrieve->compressed = 0;
        pRetrieve->completed = 1;
        pRetrieve->numOfRows = htonl(pBlock->info.rows);
        blockCompressEncode(pBlock, pRetrieve->data, &pos, pBlock->info.numOfCols, false);
        taosArrayPush(rspV2.blockPos, &rspV2.dataLen);

        int32_t totLen = sizeof(SRetrieveTableRsp) + pos;
        pRetrieve->compLen = htonl(totLen);
        rspV2.dataLen += totLen;
        dataBlockBuf = POINTER_SHIFT(dataBlockBuf, totLen);
      }
      ASSERT(POINTER_DISTANCE(dataBlockBuf, rspV2.blockData) <= dataBlockStrLen);

      int32_t msgLen = sizeof(SMqRspHead) + tEncodeSMqPollRspV2(NULL, &rspV2);
      void*   buf = rpcMallocCont(msgLen);

      ((SMqRspHead*)buf)->mqMsgType = TMQ_MSG_TYPE__POLL_RSP;
      ((SMqRspHead*)buf)->epoch = pReq->epoch;
      ((SMqRspHead*)buf)->consumerId = consumerId;

      void* msgBodyBuf = POINTER_SHIFT(buf, sizeof(SMqRspHead));
      tEncodeSMqPollRspV2(&msgBodyBuf, &rspV2);

      /*rsp.pBlockData = pRes;*/

      /*taosArrayDestroyEx(rsp.pBlockData, (void (*)(void*))tDeleteSSDataBlock);*/
      pMsg->pCont = buf;
      pMsg->contLen = msgLen;
      pMsg->code = 0;
      tqDebug("vg %d offset %ld msgType %d from consumer %ld (epoch %d) actual rsp", TD_VID(pTq->pVnode), fetchOffset,
             pHead->msgType, consumerId, pReq->epoch);
      tmsgSendRsp(pMsg);
      taosMemoryFree(pHead);
      return 0;
    } else {
      taosMemoryFree(pHead);
      fetchOffset++;
      rspV2.skipLogNum++;
    }
  }

  /*if (blockingTime != 0) {*/
  /*tqAddClientPusher(pTq->tqPushMgr, pMsg, consumerId, blockingTime);*/
  /*} else {*/

  rspV2.rspOffset = fetchOffset - 1;

  int32_t tlen = sizeof(SMqRspHead) + tEncodeSMqPollRspV2(NULL, &rspV2);
  void*   buf = rpcMallocCont(tlen);
  if (buf == NULL) {
    pMsg->code = -1;
    return -1;
  }
  ((SMqRspHead*)buf)->mqMsgType = TMQ_MSG_TYPE__POLL_RSP;
  ((SMqRspHead*)buf)->epoch = pReq->epoch;
  ((SMqRspHead*)buf)->consumerId = consumerId;

  void* abuf = POINTER_SHIFT(buf, sizeof(SMqRspHead));
  tEncodeSMqPollRspV2(&abuf, &rspV2);
  pMsg->pCont = buf;
  pMsg->contLen = tlen;
  pMsg->code = 0;
  tmsgSendRsp(pMsg);
  tqDebug("vg %d offset %ld from consumer %ld (epoch %d) not rsp", TD_VID(pTq->pVnode), fetchOffset, consumerId,
         pReq->epoch);
  /*}*/

  return 0;
}
#endif

int32_t tqProcessVgDeleteReq(STQ* pTq, char* msg, int32_t msgLen) {
  SMqVDeleteReq* pReq = (SMqVDeleteReq*)msg;

  int32_t code = taosHashRemove(pTq->execs, pReq->subKey, strlen(pReq->subKey));
  ASSERT(code == 0);
  return 0;
}

// TODO: persist meta into tdb
int32_t tqProcessVgChangeReq(STQ* pTq, char* msg, int32_t msgLen) {
  SMqRebVgReq req = {0};
  tDecodeSMqRebVgReq(msg, &req);
  // todo lock
  STqExec* pExec = taosHashGet(pTq->execs, req.subKey, strlen(req.subKey));
  if (pExec == NULL) {
    ASSERT(req.oldConsumerId == -1);
    ASSERT(req.newConsumerId != -1);
    STqExec exec = {0};
    pExec = &exec;
    /*taosInitRWLatch(&pExec->lock);*/

    memcpy(pExec->subKey, req.subKey, TSDB_SUBSCRIBE_KEY_LEN);
    pExec->consumerId = req.newConsumerId;
    pExec->epoch = -1;

    pExec->subType = req.subType;
    pExec->withTbName = req.withTbName;
    pExec->withSchema = req.withSchema;
    pExec->withTag = req.withTag;

    pExec->qmsg = req.qmsg;
    req.qmsg = NULL;

    pExec->pWalReader = walOpenReadHandle(pTq->pVnode->pWal);
    if (pExec->subType == TOPIC_SUB_TYPE__TABLE) {
      for (int32_t i = 0; i < 5; i++) {
        pExec->pExecReader[i] = tqInitSubmitMsgScanner(pTq->pVnode->pMeta);

        SReadHandle handle = {
            .reader = pExec->pExecReader[i],
            .meta = pTq->pVnode->pMeta,
            .pMsgCb = &pTq->pVnode->msgCb,
        };
        pExec->task[i] = qCreateStreamExecTaskInfo(pExec->qmsg, &handle);
        ASSERT(pExec->task[i]);
      }
    } else {
      for (int32_t i = 0; i < 5; i++) {
        pExec->pExecReader[i] = tqInitSubmitMsgScanner(pTq->pVnode->pMeta);
      }
      pExec->pDropTbUid = taosHashInit(64, taosGetDefaultHashFunction(TSDB_DATA_TYPE_BIGINT), false, HASH_NO_LOCK);
    }
    taosHashPut(pTq->execs, req.subKey, strlen(req.subKey), pExec, sizeof(STqExec));
    return 0;
  } else {
    /*if (req.newConsumerId != -1) {*/
    /*taosWLockLatch(&pExec->lock);*/
    ASSERT(pExec->consumerId == req.oldConsumerId);
    // TODO handle qmsg and exec modification
    atomic_store_32(&pExec->epoch, -1);
    atomic_store_64(&pExec->consumerId, req.newConsumerId);
    atomic_add_fetch_32(&pExec->epoch, 1);
    /*taosWUnLockLatch(&pExec->lock);*/
    return 0;
    /*} else {*/
    // TODO
    /*taosHashRemove(pTq->tqMetaNew, req.subKey, strlen(req.subKey));*/
    /*return 0;*/
    /*}*/
  }
}

void tqTableSink(SStreamTask* pTask, void* vnode, int64_t ver, void* data) {
  const SArray* pRes = (const SArray*)data;
  SVnode*       pVnode = (SVnode*)vnode;

  ASSERT(pTask->tbSink.pTSchema);
  SSubmitReq* pReq = tdBlockToSubmit(pRes, pTask->tbSink.pTSchema, true, pTask->tbSink.stbUid, pVnode->config.vgId);
  /*tPrintFixedSchemaSubmitReq(pReq, pTask->tbSink.pTSchema);*/
  // build write msg
  SRpcMsg msg = {
      .msgType = TDMT_VND_SUBMIT,
      .pCont = pReq,
      .contLen = ntohl(pReq->length),
  };

  ASSERT(tmsgPutToQueue(&pVnode->msgCb, WRITE_QUEUE, &msg) == 0);
}

int32_t tqExpandTask(STQ* pTq, SStreamTask* pTask, int32_t parallel) {
  if (pTask->execType != TASK_EXEC__NONE) {
    // expand runners
    pTask->exec.numOfRunners = parallel;
    pTask->exec.runners = taosMemoryCalloc(parallel, sizeof(SStreamRunner));
    if (pTask->exec.runners == NULL) {
      return -1;
    }
    for (int32_t i = 0; i < parallel; i++) {
      STqReadHandle* pStreamReader = tqInitSubmitMsgScanner(pTq->pVnode->pMeta);
      SReadHandle    handle = {
             .reader = pStreamReader,
             .meta = pTq->pVnode->pMeta,
             .pMsgCb = &pTq->pVnode->msgCb,
             .vnode = pTq->pVnode,
      };
      pTask->exec.runners[i].inputHandle = pStreamReader;
      pTask->exec.runners[i].executor = qCreateStreamExecTaskInfo(pTask->exec.qmsg, &handle);
      ASSERT(pTask->exec.runners[i].executor);
    }
  }

  if (pTask->sinkType == TASK_SINK__TABLE) {
    pTask->tbSink.vnode = pTq->pVnode;
    pTask->tbSink.tbSinkFunc = tqTableSink;
  }

  return 0;
}

int32_t tqProcessTaskDeploy(STQ* pTq, char* msg, int32_t msgLen) {
  SStreamTask* pTask = taosMemoryCalloc(1, sizeof(SStreamTask));
  if (pTask == NULL) {
    return -1;
  }
  SDecoder decoder;
  tDecoderInit(&decoder, (uint8_t*)msg, msgLen);
  if (tDecodeSStreamTask(&decoder, pTask) < 0) {
    ASSERT(0);
  }
  tDecoderClear(&decoder);

  // exec
  if (tqExpandTask(pTq, pTask, 4) < 0) {
    ASSERT(0);
  }

  // sink
  pTask->ahandle = pTq->pVnode;
  if (pTask->sinkType == TASK_SINK__SMA) {
    pTask->smaSink.smaSink = smaHandleRes;
  } else if (pTask->sinkType == TASK_SINK__TABLE) {
    ASSERT(pTask->tbSink.pSchemaWrapper);
    ASSERT(pTask->tbSink.pSchemaWrapper->pSchema);
    pTask->tbSink.pTSchema =
        tdGetSTSChemaFromSSChema(&pTask->tbSink.pSchemaWrapper->pSchema, pTask->tbSink.pSchemaWrapper->nCols);
    ASSERT(pTask->tbSink.pTSchema);
  }

  taosHashPut(pTq->pStreamTasks, &pTask->taskId, sizeof(int32_t), pTask, sizeof(SStreamTask));

  return 0;
}

int32_t tqProcessStreamTrigger(STQ* pTq, void* data, int32_t dataLen, int32_t workerId) {
  void* pIter = NULL;

  while (1) {
    pIter = taosHashIterate(pTq->pStreamTasks, pIter);
    if (pIter == NULL) break;
    SStreamTask* pTask = (SStreamTask*)pIter;

    if (streamExecTask(pTask, &pTq->pVnode->msgCb, data, STREAM_DATA_TYPE_SUBMIT_BLOCK, workerId) < 0) {
      // TODO
    }
  }
  return 0;
}

int32_t tqProcessStreamTriggerNew(STQ* pTq, SSubmitReq* data) {
  SStreamDataSubmit* pSubmit = NULL;

  // build data
  pSubmit = taosAllocateQitem(sizeof(SStreamDataSubmit), DEF_QITEM);
  if (pSubmit == NULL) return -1;
  pSubmit->dataRef = taosMemoryMalloc(sizeof(int32_t));
  if (pSubmit->dataRef == NULL) goto FAIL;
  *pSubmit->dataRef = 1;
  pSubmit->data = data;
  pSubmit->type = STREAM_INPUT__DATA_BLOCK;

  void* pIter = NULL;
  while (1) {
    pIter = taosHashIterate(pTq->pStreamTasks, pIter);
    if (pIter == NULL) break;
    SStreamTask* pTask = (SStreamTask*)pIter;
    if (pTask->inputType == TASK_INPUT_TYPE__SUMBIT_BLOCK) {
      streamEnqueueDataSubmit(pTask, pSubmit);
      // TODO cal back pressure
    }
    // check run
    int8_t execStatus = atomic_load_8(&pTask->status);
    if (execStatus == TASK_STATUS__IDLE || execStatus == TASK_STATUS__CLOSING) {
      SStreamTaskRunReq* pReq = taosMemoryMalloc(sizeof(SStreamTaskRunReq));
      if (pReq == NULL) continue;
      // TODO: do we need htonl?
      pReq->head.vgId = pTq->pVnode->config.vgId;
      pReq->streamId = pTask->streamId;
      pReq->taskId = pTask->taskId;
      SRpcMsg msg = {
          .msgType = 0,
          .pCont = pReq,
          .contLen = sizeof(SStreamTaskRunReq),
      };
      tmsgPutToQueue(&pTq->pVnode->msgCb, FETCH_QUEUE, &msg);
    }
  }
  streamDataSubmitRefDec(pSubmit);

  return 0;
FAIL:
  if (pSubmit) {
    if (pSubmit->dataRef) {
      taosMemoryFree(pSubmit->dataRef);
    }
    taosFreeQitem(pSubmit);
  }
  return -1;
}

int32_t tqProcessTaskExec(STQ* pTq, char* msg, int32_t msgLen, int32_t workerId) {
  SStreamTaskExecReq req;
  tDecodeSStreamTaskExecReq(msg, &req);

  int32_t taskId = req.taskId;
  ASSERT(taskId);

  SStreamTask* pTask = taosHashGet(pTq->pStreamTasks, &taskId, sizeof(int32_t));
  ASSERT(pTask);

  if (streamExecTask(pTask, &pTq->pVnode->msgCb, req.data, STREAM_DATA_TYPE_SSDATA_BLOCK, workerId) < 0) {
    // TODO
  }
  return 0;
}

int32_t tqProcessStreamTrigger2(STQ* pTq, SSubmitReq* pReq, int64_t ver) {
  void* pIter = NULL;
  bool  failed = false;

  SStreamDataSubmit* pSubmit = taosAllocateQitem(sizeof(SStreamDataSubmit), DEF_QITEM);
  if (pSubmit == NULL) {
    failed = true;
  }
  pSubmit->dataRef = taosMemoryMalloc(sizeof(int32_t));
  if (pSubmit->dataRef == NULL) {
    failed = true;
  }

  pSubmit->type = STREAM_DATA_TYPE_SUBMIT_BLOCK;
  pSubmit->sourceVer = ver;
  pSubmit->sourceVg = pTq->pVnode->config.vgId;
  pSubmit->data = pReq;
  *pSubmit->dataRef = 1;

  while (1) {
    pIter = taosHashIterate(pTq->pStreamTasks, pIter);
    if (pIter == NULL) break;
    SStreamTask* pTask = (SStreamTask*)pIter;
    if (pTask->inputType != STREAM_INPUT__DATA_SUBMIT) continue;

    int8_t inputStatus = atomic_load_8(&pTask->inputStatus);
    if (inputStatus == TASK_INPUT_STATUS__NORMAL) {
      if (failed) {
        atomic_store_8(&pTask->inputStatus, TASK_INPUT_STATUS__FAILED);
        continue;
      }

      streamDataSubmitRefInc(pSubmit);
      taosWriteQitem(pTask->inputQ, pSubmit);

      int8_t execStatus = atomic_load_8(&pTask->status);
      if (execStatus == TASK_STATUS__IDLE || execStatus == TASK_STATUS__CLOSING) {
        // TODO dispatch task launch msg to fetch queue
      }

    } else {
      // blocked or stopped, do nothing
    }
  }

  if (!failed) {
    streamDataSubmitRefDec(pSubmit);
    return 0;
  } else {
    return -1;
  }
}

int32_t tqProcessTaskExec2(STQ* pTq, char* msg, int32_t msgLen) {
  //
  return 0;
}<|MERGE_RESOLUTION|>--- conflicted
+++ resolved
@@ -112,31 +112,18 @@
     if (pIter == NULL) break;
     pExec = (STqExec*)pIter;
     if (pExec->subType == TOPIC_SUB_TYPE__DB) {
-<<<<<<< HEAD
-      if (isAdd) {
-        continue;
-      } else {
-=======
       if (!isAdd) {
->>>>>>> dbaa7446
         int32_t sz = taosArrayGetSize(tbUidList);
         for (int32_t i = 0; i < sz; i++) {
           int64_t tbUid = *(int64_t*)taosArrayGet(tbUidList, i);
           taosHashPut(pExec->pDropTbUid, &tbUid, sizeof(int64_t), NULL, 0);
         }
       }
-<<<<<<< HEAD
-    }
-    for (int32_t i = 0; i < 5; i++) {
-      int32_t code = qUpdateQualifiedTableId(pExec->task[i], tbUidList, isAdd);
-      ASSERT(code == 0);
-=======
     } else {
       for (int32_t i = 0; i < 5; i++) {
         int32_t code = qUpdateQualifiedTableId(pExec->task[i], tbUidList, isAdd);
         ASSERT(code == 0);
       }
->>>>>>> dbaa7446
     }
   }
   return 0;
