/*
 * Copyright (c) 2019 TAOS Data, Inc. <jhtao@taosdata.com>
 *
 * This program is free software: you can use, redistribute, and/or modify
 * it under the terms of the GNU Affero General Public License, version 3
 * or later ("AGPL"), as published by the Free Software Foundation.
 *
 * This program is distributed in the hope that it will be useful, but WITHOUT
 * ANY WARRANTY; without even the implied warranty of MERCHANTABILITY or
 * FITNESS FOR A PARTICULAR PURPOSE.
 *
 * You should have received a copy of the GNU Affero General Public License
 * along with this program. If not, see <http://www.gnu.org/licenses/>.
 */

#include "tq.h"

// 0: not init
// 1: already inited
// 2: wait to be inited or cleaup
static int32_t tqInitialize(STQ* pTq);

static FORCE_INLINE bool tqIsHandleExec(STqHandle* pHandle) { return TMQ_HANDLE_STATUS_EXEC == pHandle->status; }
static FORCE_INLINE void tqSetHandleExec(STqHandle* pHandle) { pHandle->status = TMQ_HANDLE_STATUS_EXEC; }
static FORCE_INLINE void tqSetHandleIdle(STqHandle* pHandle) { pHandle->status = TMQ_HANDLE_STATUS_IDLE; }

int32_t tqInit() {
  int8_t old;
  while (1) {
    old = atomic_val_compare_exchange_8(&tqMgmt.inited, 0, 2);
    if (old != 2) break;
  }

  if (old == 0) {
    tqMgmt.timer = taosTmrInit(10000, 100, 10000, "TQ");
    if (tqMgmt.timer == NULL) {
      atomic_store_8(&tqMgmt.inited, 0);
      return -1;
    }
    if (streamInit() < 0) {
      return -1;
    }
    atomic_store_8(&tqMgmt.inited, 1);
  }

  return 0;
}

void tqCleanUp() {
  int8_t old;
  while (1) {
    old = atomic_val_compare_exchange_8(&tqMgmt.inited, 1, 2);
    if (old != 2) break;
  }

  if (old == 1) {
    taosTmrCleanUp(tqMgmt.timer);
    streamCleanUp();
    atomic_store_8(&tqMgmt.inited, 0);
  }
}

void tqDestroyTqHandle(void* data) {
  STqHandle* pData = (STqHandle*)data;
  qDestroyTask(pData->execHandle.task);

  if (pData->execHandle.subType == TOPIC_SUB_TYPE__COLUMN) {
    taosMemoryFreeClear(pData->execHandle.execCol.qmsg);
  } else if (pData->execHandle.subType == TOPIC_SUB_TYPE__DB) {
    tqReaderClose(pData->execHandle.pTqReader);
    walCloseReader(pData->pWalReader);
    taosHashCleanup(pData->execHandle.execDb.pFilterOutTbUid);
  } else if (pData->execHandle.subType == TOPIC_SUB_TYPE__TABLE) {
    walCloseReader(pData->pWalReader);
    tqReaderClose(pData->execHandle.pTqReader);
    taosMemoryFreeClear(pData->execHandle.execTb.qmsg);
    nodesDestroyNode(pData->execHandle.execTb.node);
  }
  if (pData->msg != NULL) {
    rpcFreeCont(pData->msg->pCont);
    taosMemoryFree(pData->msg);
    pData->msg = NULL;
  }
}

static bool tqOffsetEqual(const STqOffset* pLeft, const STqOffset* pRight) {
  return pLeft->val.type == TMQ_OFFSET__LOG && pRight->val.type == TMQ_OFFSET__LOG &&
         pLeft->val.version == pRight->val.version;
}

STQ* tqOpen(const char* path, SVnode* pVnode) {
  STQ* pTq = taosMemoryCalloc(1, sizeof(STQ));
  if (pTq == NULL) {
    terrno = TSDB_CODE_OUT_OF_MEMORY;
    return NULL;
  }

  pTq->path = taosStrdup(path);
  pTq->pVnode = pVnode;
  pTq->walLogLastVer = pVnode->pWal->vers.lastVer;

  pTq->pHandle = taosHashInit(64, MurmurHash3_32, true, HASH_ENTRY_LOCK);
  taosHashSetFreeFp(pTq->pHandle, tqDestroyTqHandle);

  taosInitRWLatch(&pTq->lock);
  pTq->pPushMgr = taosHashInit(64, MurmurHash3_32, false, HASH_NO_LOCK);

  pTq->pCheckInfo = taosHashInit(64, MurmurHash3_32, true, HASH_ENTRY_LOCK);
  taosHashSetFreeFp(pTq->pCheckInfo, (FDelete)tDeleteSTqCheckInfo);

  int32_t code = tqInitialize(pTq);
  if (code != TSDB_CODE_SUCCESS) {
    tqClose(pTq);
    return NULL;
  } else {
    return pTq;
  }
}

int32_t tqInitialize(STQ* pTq) {
  if (tqMetaOpen(pTq) < 0) {
    return -1;
  }

  pTq->pOffsetStore = tqOffsetOpen(pTq);
  if (pTq->pOffsetStore == NULL) {
    return -1;
  }

  pTq->pStreamMeta = streamMetaOpen(pTq->path, pTq, (FTaskExpand*)tqExpandTask, pTq->pVnode->config.vgId);
  if (pTq->pStreamMeta == NULL) {
    return -1;
  }

  // the version is kept in task's meta data
  // todo check if this version is required or not
  if (streamLoadTasks(pTq->pStreamMeta, walGetCommittedVer(pTq->pVnode->pWal)) < 0) {
    return -1;
  }

  return 0;
}

void tqClose(STQ* pTq) {
  if (pTq == NULL) {
    return;
  }

  void* pIter = taosHashIterate(pTq->pPushMgr, NULL);
  while (pIter) {
    STqHandle* pHandle = *(STqHandle**)pIter;
    int32_t    vgId = TD_VID(pTq->pVnode);

    if(pHandle->msg != NULL) {
      tqPushEmptyDataRsp(pHandle, vgId);
      rpcFreeCont(pHandle->msg->pCont);
      taosMemoryFree(pHandle->msg);
      pHandle->msg = NULL;
    }
    pIter = taosHashIterate(pTq->pPushMgr, pIter);
  }

  tqOffsetClose(pTq->pOffsetStore);
  taosHashCleanup(pTq->pHandle);
  taosHashCleanup(pTq->pPushMgr);
  taosHashCleanup(pTq->pCheckInfo);
  taosMemoryFree(pTq->path);
  tqMetaClose(pTq);
  streamMetaClose(pTq->pStreamMeta);
  taosMemoryFree(pTq);
}

static bool hasStreamTaskInTimer(SStreamMeta* pMeta) {
  bool inTimer = false;

  taosWLockLatch(&pMeta->lock);

  void* pIter = NULL;
  while(1) {
    pIter = taosHashIterate(pMeta->pTasks, pIter);
    if (pIter == NULL) {
      break;
    }

    SStreamTask* pTask = *(SStreamTask**)pIter;
    if (pTask->status.timerActive == 1) {
      inTimer = true;
    }
  }

  taosWUnLockLatch(&pMeta->lock);

  return inTimer;
}

void tqNotifyClose(STQ* pTq) {
  if (pTq != NULL) {
    taosWLockLatch(&pTq->pStreamMeta->lock);

    void* pIter = NULL;
    while (1) {
      pIter = taosHashIterate(pTq->pStreamMeta->pTasks, pIter);
      if (pIter == NULL) {
        break;
      }

      SStreamTask* pTask = *(SStreamTask**)pIter;
      tqDebug("vgId:%d s-task:%s set closing flag", pTq->pStreamMeta->vgId, pTask->id.idStr);
      pTask->status.taskStatus = TASK_STATUS__STOP;

      int64_t st = taosGetTimestampMs();
      qKillTask(pTask->exec.pExecutor, TSDB_CODE_SUCCESS);

      int64_t el = taosGetTimestampMs() - st;
      tqDebug("vgId:%d s-task:%s is closed in %" PRId64 " ms", pTq->pStreamMeta->vgId, pTask->id.idStr, el);
    }

    taosWUnLockLatch(&pTq->pStreamMeta->lock);

    tqDebug("vgId:%d start to check all tasks", pTq->pStreamMeta->vgId);

    int64_t st = taosGetTimestampMs();

    while(hasStreamTaskInTimer(pTq->pStreamMeta)) {
      tqDebug("vgId:%d some tasks in timer, wait for 100ms and recheck", pTq->pStreamMeta->vgId);
      taosMsleep(100);
    }

    int64_t el = taosGetTimestampMs() - st;
    tqDebug("vgId:%d all stream tasks are not in timer, continue close, elapsed time:%"PRId64" ms", pTq->pStreamMeta->vgId, el);
  }
}

//static int32_t doSendDataRsp(const SRpcHandleInfo* pRpcHandleInfo, const SMqDataRsp* pRsp, int32_t epoch,
//                             int64_t consumerId, int32_t type) {
//  int32_t len = 0;
//  int32_t code = 0;
//
//  if (type == TMQ_MSG_TYPE__POLL_DATA_RSP) {
//    tEncodeSize(tEncodeMqDataRsp, pRsp, len, code);
//  } else if (type == TMQ_MSG_TYPE__POLL_DATA_META_RSP) {
//    tEncodeSize(tEncodeSTaosxRsp, (STaosxRsp*)pRsp, len, code);
//  }
//
//  if (code < 0) {
//    return -1;
//  }
//
//  int32_t tlen = sizeof(SMqRspHead) + len;
//  void*   buf = rpcMallocCont(tlen);
//  if (buf == NULL) {
//    return -1;
//  }
//
//  ((SMqRspHead*)buf)->mqMsgType = type;
//  ((SMqRspHead*)buf)->epoch = epoch;
//  ((SMqRspHead*)buf)->consumerId = consumerId;
//
//  void* abuf = POINTER_SHIFT(buf, sizeof(SMqRspHead));
//
//  SEncoder encoder = {0};
//  tEncoderInit(&encoder, abuf, len);
//
//  if (type == TMQ_MSG_TYPE__POLL_DATA_RSP) {
//    tEncodeMqDataRsp(&encoder, pRsp);
//  } else if (type == TMQ_MSG_TYPE__POLL_DATA_META_RSP) {
//    tEncodeSTaosxRsp(&encoder, (STaosxRsp*)pRsp);
//  }
//
//  tEncoderClear(&encoder);
//
//  SRpcMsg rsp = {
//      .info = *pRpcHandleInfo,
//      .pCont = buf,
//      .contLen = tlen,
//      .code = 0,
//  };
//
//  tmsgSendRsp(&rsp);
//  return 0;
//}

int32_t tqPushEmptyDataRsp(STqHandle* pHandle, int32_t vgId) {
  SMqPollReq req = {0};
  if (tDeserializeSMqPollReq(pHandle->msg->pCont, pHandle->msg->contLen, &req) < 0) {
    tqError("tDeserializeSMqPollReq %d failed", pHandle->msg->contLen);
    terrno = TSDB_CODE_INVALID_MSG;
    return -1;
  }

  SMqDataRsp dataRsp = {0};
  tqInitDataRsp(&dataRsp, &req);
  dataRsp.blockNum = 0;
  dataRsp.rspOffset = dataRsp.reqOffset;
<<<<<<< HEAD
  char buf[TSDB_OFFSET_LEN] = {0};
  tFormatOffset(buf, TSDB_OFFSET_LEN, &dataRsp.reqOffset);
  tqInfo("tqPushEmptyDataRsp to consumer:0x%"PRIx64 " vgId:%d, offset:%s, reqId:0x%" PRIx64, req.consumerId, vgId, buf, req.reqId);

  tqSendDataRsp(pHandle, pHandle->msg, &req, &dataRsp, TMQ_MSG_TYPE__POLL_RSP, vgId);
=======
  tqSendDataRsp(pHandle, pHandle->msg, &req, &dataRsp, TMQ_MSG_TYPE__POLL_DATA_RSP, vgId);
>>>>>>> 4e900eb0
  tDeleteMqDataRsp(&dataRsp);
  return 0;
}

//int32_t tqPushDataRsp(STqHandle* pHandle, int32_t vgId) {
//  SMqDataRsp dataRsp = {0};
//  dataRsp.head.consumerId = pHandle->consumerId;
//  dataRsp.head.epoch = pHandle->epoch;
//  dataRsp.head.mqMsgType = TMQ_MSG_TYPE__POLL_RSP;
//
//  int64_t sver = 0, ever = 0;
//  walReaderValidVersionRange(pHandle->execHandle.pTqReader->pWalReader, &sver, &ever);
//  tqDoSendDataRsp(&pHandle->msg->info, &dataRsp, pHandle->epoch, pHandle->consumerId, TMQ_MSG_TYPE__POLL_RSP, sver,
//                  ever);
//
//  char buf1[TSDB_OFFSET_LEN] = {0};
//  char buf2[TSDB_OFFSET_LEN] = {0};
//  tFormatOffset(buf1, tListLen(buf1), &dataRsp.reqOffset);
//  tFormatOffset(buf2, tListLen(buf2), &dataRsp.rspOffset);
//  tqDebug("vgId:%d, from consumer:0x%" PRIx64 " (epoch %d) push rsp, block num: %d, req:%s, rsp:%s", vgId,
//          dataRsp.head.consumerId, dataRsp.head.epoch, dataRsp.blockNum, buf1, buf2);
//  return 0;
//}

int32_t tqSendDataRsp(STqHandle* pHandle, const SRpcMsg* pMsg, const SMqPollReq* pReq, const SMqDataRsp* pRsp,
                      int32_t type, int32_t vgId) {
  int64_t sver = 0, ever = 0;
  walReaderValidVersionRange(pHandle->execHandle.pTqReader->pWalReader, &sver, &ever);

  tqDoSendDataRsp(&pMsg->info, pRsp, pReq->epoch, pReq->consumerId, type, sver, ever);

  char buf1[TSDB_OFFSET_LEN] = {0};
  char buf2[TSDB_OFFSET_LEN] = {0};
  tFormatOffset(buf1, TSDB_OFFSET_LEN, &pRsp->reqOffset);
  tFormatOffset(buf2, TSDB_OFFSET_LEN, &pRsp->rspOffset);

  tqDebug("tmq poll vgId:%d consumer:0x%" PRIx64 " (epoch %d) send rsp, block num:%d, req:%s, rsp:%s, reqId:0x%" PRIx64, vgId,
          pReq->consumerId, pReq->epoch, pRsp->blockNum, buf1, buf2, pReq->reqId);

  return 0;
}

int32_t tqProcessOffsetCommitReq(STQ* pTq, int64_t sversion, char* msg, int32_t msgLen) {
  SMqVgOffset vgOffset = {0};
  int32_t     vgId = TD_VID(pTq->pVnode);

  SDecoder decoder;
  tDecoderInit(&decoder, (uint8_t*)msg, msgLen);
  if (tDecodeMqVgOffset(&decoder, &vgOffset) < 0) {
    return -1;
  }

  tDecoderClear(&decoder);

  STqOffset* pOffset = &vgOffset.offset;

  if (pOffset->val.type == TMQ_OFFSET__SNAPSHOT_DATA || pOffset->val.type == TMQ_OFFSET__SNAPSHOT_META) {
    tqInfo("receive offset commit msg to %s on vgId:%d, offset(type:snapshot) uid:%" PRId64 ", ts:%" PRId64,
            pOffset->subKey, vgId, pOffset->val.uid, pOffset->val.ts);
  } else if (pOffset->val.type == TMQ_OFFSET__LOG) {
    tqInfo("receive offset commit msg to %s on vgId:%d, offset(type:log) version:%" PRId64, pOffset->subKey, vgId,
            pOffset->val.version);
  } else {
    tqError("invalid commit offset type:%d", pOffset->val.type);
    return -1;
  }

  STqOffset* pSavedOffset = tqOffsetRead(pTq->pOffsetStore, pOffset->subKey);
  if (pSavedOffset != NULL && tqOffsetEqual(pOffset, pSavedOffset)) {
    tqInfo("not update the offset, vgId:%d sub:%s since committed:%" PRId64 " less than/equal to existed:%" PRId64,
            vgId, pOffset->subKey, pOffset->val.version, pSavedOffset->val.version);
    return 0;  // no need to update the offset value
  }

  // save the new offset value
  if (tqOffsetWrite(pTq->pOffsetStore, pOffset) < 0) {
    return -1;
  }

  return 0;
}

int32_t tqProcessSeekReq(STQ* pTq, SRpcMsg* pMsg) {
  SMqSeekReq  req = {0};
  int32_t     vgId = TD_VID(pTq->pVnode);
  SRpcMsg     rsp = {.info = pMsg->info};
  int         code = 0;

  tqDebug("tmq seek: consumer:0x%" PRIx64 " vgId:%d, subkey %s", req.consumerId, vgId, req.subKey);
  if (tDeserializeSMqSeekReq(pMsg->pCont, pMsg->contLen, &req) < 0) {
    code = TSDB_CODE_OUT_OF_MEMORY;
    goto end;
  }

  STqHandle* pHandle = taosHashGet(pTq->pHandle, req.subKey, strlen(req.subKey));
  if (pHandle == NULL) {
    tqWarn("tmq seek: consumer:0x%" PRIx64 " vgId:%d subkey %s not found", req.consumerId, vgId, req.subKey);
    code = 0;
    goto end;
  }

  // 2. check consumer-vg assignment status
  taosRLockLatch(&pTq->lock);
  if (pHandle->consumerId != req.consumerId) {
    tqError("ERROR tmq seek: consumer:0x%" PRIx64 " vgId:%d, subkey %s, mismatch for saved handle consumer:0x%" PRIx64,
            req.consumerId, vgId, req.subKey, pHandle->consumerId);
    taosRUnLockLatch(&pTq->lock);
    code = TSDB_CODE_TMQ_CONSUMER_MISMATCH;
    goto end;
  }

  //if consumer register to push manager, push empty to consumer to change vg status from TMQ_VG_STATUS__WAIT to TMQ_VG_STATUS__IDLE,
  //otherwise poll data failed after seek.
  tqUnregisterPushHandle(pTq, pHandle);
  taosRUnLockLatch(&pTq->lock);

end:
  rsp.code = code;
  tmsgSendRsp(&rsp);
  return 0;

//  SMqVgOffset vgOffset = {0};
//  int32_t     vgId = TD_VID(pTq->pVnode);
//
//  SDecoder decoder;
//  tDecoderInit(&decoder, (uint8_t*)msg, msgLen);
//  if (tDecodeMqVgOffset(&decoder, &vgOffset) < 0) {
//    tqError("vgId:%d failed to decode seek msg", vgId);
//    return -1;
//  }
//
//  tDecoderClear(&decoder);
//
//  tqDebug("topic:%s, vgId:%d process offset seek by consumer:0x%" PRIx64 ", req offset:%" PRId64,
//          vgOffset.offset.subKey, vgId, vgOffset.consumerId, vgOffset.offset.val.version);
//
//  STqOffset* pOffset = &vgOffset.offset;
//  if (pOffset->val.type != TMQ_OFFSET__LOG) {
//    tqError("vgId:%d, subKey:%s invalid seek offset type:%d", vgId, pOffset->subKey, pOffset->val.type);
//    return -1;
//  }
//
//  STqHandle* pHandle = taosHashGet(pTq->pHandle, pOffset->subKey, strlen(pOffset->subKey));
//  if (pHandle == NULL) {
//    tqError("tmq seek: consumer:0x%" PRIx64 " vgId:%d subkey %s not found", vgOffset.consumerId, vgId, pOffset->subKey);
//    terrno = TSDB_CODE_INVALID_MSG;
//    return -1;
//  }
//
//  // 2. check consumer-vg assignment status
//  taosRLockLatch(&pTq->lock);
//  if (pHandle->consumerId != vgOffset.consumerId) {
//    tqDebug("ERROR tmq seek: consumer:0x%" PRIx64 " vgId:%d, subkey %s, mismatch for saved handle consumer:0x%" PRIx64,
//            vgOffset.consumerId, vgId, pOffset->subKey, pHandle->consumerId);
//    terrno = TSDB_CODE_TMQ_CONSUMER_MISMATCH;
//    taosRUnLockLatch(&pTq->lock);
//    return -1;
//  }
//  taosRUnLockLatch(&pTq->lock);
//
//  // 3. check the offset info
//  STqOffset* pSavedOffset = tqOffsetRead(pTq->pOffsetStore, pOffset->subKey);
//  if (pSavedOffset != NULL) {
//    if (pSavedOffset->val.type != TMQ_OFFSET__LOG) {
//      tqError("invalid saved offset type, vgId:%d sub:%s", vgId, pOffset->subKey);
//      return 0;  // no need to update the offset value
//    }
//
//    if (pSavedOffset->val.version == pOffset->val.version) {
//      tqDebug("vgId:%d subKey:%s no need to seek to %" PRId64 " prev offset:%" PRId64, vgId, pOffset->subKey,
//              pOffset->val.version, pSavedOffset->val.version);
//      return 0;
//    }
//  }
//
//  int64_t sver = 0, ever = 0;
//  walReaderValidVersionRange(pHandle->execHandle.pTqReader->pWalReader, &sver, &ever);
//  if (pOffset->val.version < sver) {
//    pOffset->val.version = sver;
//  } else if (pOffset->val.version > ever) {
//    pOffset->val.version = ever;
//  }
//
//  // save the new offset value
//  if (pSavedOffset != NULL) {
//    tqDebug("vgId:%d sub:%s seek to:%" PRId64 " prev offset:%" PRId64, vgId, pOffset->subKey, pOffset->val.version,
//            pSavedOffset->val.version);
//  } else {
//    tqDebug("vgId:%d sub:%s seek to:%" PRId64 " not saved yet", vgId, pOffset->subKey, pOffset->val.version);
//  }
//
//  if (tqOffsetWrite(pTq->pOffsetStore, pOffset) < 0) {
//    tqError("failed to save offset, vgId:%d sub:%s seek to %" PRId64, vgId, pOffset->subKey, pOffset->val.version);
//    return -1;
//  }
//
//  tqDebug("topic:%s, vgId:%d consumer:0x%" PRIx64 " offset is update to:%" PRId64, vgOffset.offset.subKey, vgId,
//          vgOffset.consumerId, vgOffset.offset.val.version);
//
//  return 0;
}

int32_t tqCheckColModifiable(STQ* pTq, int64_t tbUid, int32_t colId) {
  void* pIter = NULL;

  while (1) {
    pIter = taosHashIterate(pTq->pCheckInfo, pIter);
    if (pIter == NULL) {
      break;
    }

    STqCheckInfo* pCheck = (STqCheckInfo*)pIter;

    if (pCheck->ntbUid == tbUid) {
      int32_t sz = taosArrayGetSize(pCheck->colIdList);
      for (int32_t i = 0; i < sz; i++) {
        int16_t forbidColId = *(int16_t*)taosArrayGet(pCheck->colIdList, i);
        if (forbidColId == colId) {
          taosHashCancelIterate(pTq->pCheckInfo, pIter);
          return -1;
        }
      }
    }
  }

  return 0;
}

int32_t tqProcessPollPush(STQ* pTq, SRpcMsg* pMsg) {
  int32_t vgId = TD_VID(pTq->pVnode);
  taosWLockLatch(&pTq->lock);
  if (taosHashGetSize(pTq->pPushMgr) > 0) {
    void* pIter = taosHashIterate(pTq->pPushMgr, NULL);

    while (pIter) {
      STqHandle* pHandle = *(STqHandle**)pIter;
      tqInfo("vgId:%d start set submit for pHandle:%p, consumer:0x%" PRIx64, vgId, pHandle, pHandle->consumerId);

      if (ASSERT(pHandle->msg != NULL)) {
        tqError("pHandle->msg should not be null");
        taosHashCancelIterate(pTq->pPushMgr, pIter);
        break;
      }else{
        SRpcMsg msg = {.msgType = TDMT_VND_TMQ_CONSUME, .pCont = pHandle->msg->pCont, .contLen = pHandle->msg->contLen, .info = pHandle->msg->info};
        tmsgPutToQueue(&pTq->pVnode->msgCb, QUERY_QUEUE, &msg);
        taosMemoryFree(pHandle->msg);
        pHandle->msg = NULL;
      }

      pIter = taosHashIterate(pTq->pPushMgr, pIter);
    }

    taosHashClear(pTq->pPushMgr);
  }
  taosWUnLockLatch(&pTq->lock);
  return 0;
}

int32_t tqProcessPollReq(STQ* pTq, SRpcMsg* pMsg) {
  SMqPollReq req = {0};
  int        code = 0;
  if (tDeserializeSMqPollReq(pMsg->pCont, pMsg->contLen, &req) < 0) {
    tqError("tDeserializeSMqPollReq %d failed", pMsg->contLen);
    terrno = TSDB_CODE_INVALID_MSG;
    return -1;
  }

  int64_t      consumerId = req.consumerId;
  int32_t      reqEpoch = req.epoch;
  STqOffsetVal reqOffset = req.reqOffset;
  int32_t      vgId = TD_VID(pTq->pVnode);
  STqHandle*   pHandle = NULL;

  while (1) {
    taosWLockLatch(&pTq->lock);
    // 1. find handle
    pHandle = taosHashGet(pTq->pHandle, req.subKey, strlen(req.subKey));
    if (pHandle == NULL) {
      tqError("tmq poll: consumer:0x%" PRIx64 " vgId:%d subkey %s not found", consumerId, vgId, req.subKey);
      terrno = TSDB_CODE_INVALID_MSG;
      taosWUnLockLatch(&pTq->lock);
      return -1;
    }

    // 2. check re-balance status
    if (pHandle->consumerId != consumerId) {
      tqError("ERROR tmq poll: consumer:0x%" PRIx64
              " vgId:%d, subkey %s, mismatch for saved handle consumer:0x%" PRIx64,
              consumerId, TD_VID(pTq->pVnode), req.subKey, pHandle->consumerId);
      terrno = TSDB_CODE_TMQ_CONSUMER_MISMATCH;
      taosWUnLockLatch(&pTq->lock);
      return -1;
    }

    bool exec = tqIsHandleExec(pHandle);
    if (!exec) {
      tqSetHandleExec(pHandle);
      //      qSetTaskCode(pHandle->execHandle.task, TDB_CODE_SUCCESS);
      tqDebug("tmq poll: consumer:0x%" PRIx64 " vgId:%d, topic:%s, set handle exec, pHandle:%p", consumerId, vgId,
              req.subKey, pHandle);
      taosWUnLockLatch(&pTq->lock);
      break;
    }
    taosWUnLockLatch(&pTq->lock);

    tqDebug("tmq poll: consumer:0x%" PRIx64
            "vgId:%d, topic:%s, subscription is executing, wait for 10ms and retry, pHandle:%p",
            consumerId, vgId, req.subKey, pHandle);
    taosMsleep(10);
  }

  // 3. update the epoch value
  if (pHandle->epoch < reqEpoch) {
    tqDebug("tmq poll: consumer:0x%" PRIx64 " epoch update from %d to %d by poll req", consumerId, pHandle->epoch,
            reqEpoch);
    pHandle->epoch = reqEpoch;
  }

  char buf[TSDB_OFFSET_LEN] = {0};
  tFormatOffset(buf, TSDB_OFFSET_LEN, &reqOffset);
  tqDebug("tmq poll: consumer:0x%" PRIx64 " (epoch %d), subkey %s, recv poll req vgId:%d, req:%s, reqId:0x%" PRIx64,
          consumerId, req.epoch, pHandle->subKey, vgId, buf, req.reqId);

  code = tqExtractDataForMq(pTq, pHandle, &req, pMsg);
  tqSetHandleIdle(pHandle);

  tqDebug("tmq poll: consumer:0x%" PRIx64 " vgId:%d, topic:%s, set handle idle, pHandle:%p", consumerId, vgId,
          req.subKey, pHandle);
  return code;
}

int32_t tqProcessVgCommittedInfoReq(STQ* pTq, SRpcMsg* pMsg) {
  void* data = POINTER_SHIFT(pMsg->pCont, sizeof(SMsgHead));
  int32_t len = pMsg->contLen - sizeof(SMsgHead);

  SMqVgOffset vgOffset = {0};

  SDecoder decoder;
  tDecoderInit(&decoder, (uint8_t*)data, len);
  if (tDecodeMqVgOffset(&decoder, &vgOffset) < 0) {
    return TSDB_CODE_OUT_OF_MEMORY;
  }

  tDecoderClear(&decoder);

  STqOffset* pOffset = &vgOffset.offset;
  STqOffset* pSavedOffset = tqOffsetRead(pTq->pOffsetStore, pOffset->subKey);
  if (pSavedOffset == NULL) {
    return TSDB_CODE_TMQ_NO_COMMITTED;
  }
  vgOffset.offset = *pSavedOffset;

  int32_t code = 0;
  tEncodeSize(tEncodeMqVgOffset, &vgOffset, len, code);
  if (code < 0) {
    return TSDB_CODE_INVALID_PARA;
  }

  void* buf = rpcMallocCont(len);
  if (buf == NULL) {
    return TSDB_CODE_OUT_OF_MEMORY;
  }
  SEncoder encoder;
  tEncoderInit(&encoder, buf, len);
  tEncodeMqVgOffset(&encoder, &vgOffset);
  tEncoderClear(&encoder);

  SRpcMsg rsp = {.info = pMsg->info, .pCont = buf, .contLen = len, .code = 0};

  tmsgSendRsp(&rsp);

  return 0;
}

int32_t tqProcessVgWalInfoReq(STQ* pTq, SRpcMsg* pMsg) {
  SMqPollReq req = {0};
  if (tDeserializeSMqPollReq(pMsg->pCont, pMsg->contLen, &req) < 0) {
    tqError("tDeserializeSMqPollReq %d failed", pMsg->contLen);
    terrno = TSDB_CODE_INVALID_MSG;
    return -1;
  }

  int64_t      consumerId = req.consumerId;
  STqOffsetVal reqOffset = req.reqOffset;
  int32_t      vgId = TD_VID(pTq->pVnode);

  // 1. find handle
  STqHandle* pHandle = taosHashGet(pTq->pHandle, req.subKey, strlen(req.subKey));
  if (pHandle == NULL) {
    tqError("consumer:0x%" PRIx64 " vgId:%d subkey:%s not found", consumerId, vgId, req.subKey);
    terrno = TSDB_CODE_INVALID_MSG;
    return -1;
  }

  // 2. check re-balance status
  taosRLockLatch(&pTq->lock);
  if (pHandle->consumerId != consumerId) {
    tqDebug("ERROR consumer:0x%" PRIx64 " vgId:%d, subkey %s, mismatch for saved handle consumer:0x%" PRIx64,
            consumerId, vgId, req.subKey, pHandle->consumerId);
    terrno = TSDB_CODE_TMQ_CONSUMER_MISMATCH;
    taosRUnLockLatch(&pTq->lock);
    return -1;
  }
  taosRUnLockLatch(&pTq->lock);

  int64_t sver = 0, ever = 0;
  walReaderValidVersionRange(pHandle->execHandle.pTqReader->pWalReader, &sver, &ever);

  SMqDataRsp dataRsp = {0};
  tqInitDataRsp(&dataRsp, &req);

  if (req.useSnapshot == true) {
    tqError("consumer:0x%" PRIx64 " vgId:%d subkey:%s snapshot not support wal info", consumerId, vgId, req.subKey);
    terrno = TSDB_CODE_INVALID_PARA;
    tDeleteMqDataRsp(&dataRsp);
    return -1;
  }

  dataRsp.rspOffset.type = TMQ_OFFSET__LOG;

  if (reqOffset.type == TMQ_OFFSET__LOG) {
    dataRsp.rspOffset.version = reqOffset.version;
  } else if(reqOffset.type < 0){
    STqOffset* pOffset = tqOffsetRead(pTq->pOffsetStore, req.subKey);
    if (pOffset != NULL) {
      if (pOffset->val.type != TMQ_OFFSET__LOG) {
        tqError("consumer:0x%" PRIx64 " vgId:%d subkey:%s, no valid wal info", consumerId, vgId, req.subKey);
        terrno = TSDB_CODE_INVALID_PARA;
        tDeleteMqDataRsp(&dataRsp);
        return -1;
      }

      dataRsp.rspOffset.version = pOffset->val.version;
      tqInfo("consumer:0x%" PRIx64 " vgId:%d subkey:%s get assignment from store:%"PRId64, consumerId, vgId, req.subKey, dataRsp.rspOffset.version);
    }else{
      if (reqOffset.type == TMQ_OFFSET__RESET_EARLIEST) {
        dataRsp.rspOffset.version = sver;  // not consume yet, set the earliest position
      } else if (reqOffset.type == TMQ_OFFSET__RESET_LATEST) {
        dataRsp.rspOffset.version = ever;
      }
      tqInfo("consumer:0x%" PRIx64 " vgId:%d subkey:%s get assignment from init:%"PRId64, consumerId, vgId, req.subKey, dataRsp.rspOffset.version);
    }
  } else {
    tqError("consumer:0x%" PRIx64 " vgId:%d subkey:%s invalid offset type:%d", consumerId, vgId, req.subKey,
            reqOffset.type);
    terrno = TSDB_CODE_INVALID_PARA;
    tDeleteMqDataRsp(&dataRsp);
    return -1;
  }

  tqDoSendDataRsp(&pMsg->info, &dataRsp, req.epoch, req.consumerId, TMQ_MSG_TYPE__WALINFO_RSP, sver, ever);
  tDeleteMqDataRsp(&dataRsp);
  return 0;
}

int32_t tqProcessDeleteSubReq(STQ* pTq, int64_t sversion, char* msg, int32_t msgLen) {
  SMqVDeleteReq* pReq = (SMqVDeleteReq*)msg;
  int32_t        vgId = TD_VID(pTq->pVnode);

  tqInfo("vgId:%d, tq process delete sub req %s", vgId, pReq->subKey);
  int32_t code = 0;

  taosWLockLatch(&pTq->lock);
  STqHandle* pHandle = taosHashGet(pTq->pHandle, pReq->subKey, strlen(pReq->subKey));
  if (pHandle) {
    while (tqIsHandleExec(pHandle)) {
      tqDebug("vgId:%d, topic:%s, subscription is executing, wait for 10ms and retry, pHandle:%p", vgId,
              pHandle->subKey, pHandle);
      taosMsleep(10);
    }

    if (pHandle->pRef) {
      walCloseRef(pTq->pVnode->pWal, pHandle->pRef->refId);
    }

    code = taosHashRemove(pTq->pHandle, pReq->subKey, strlen(pReq->subKey));
    if (code != 0) {
      tqError("cannot process tq delete req %s, since no such handle", pReq->subKey);
    }
  }

  code = tqOffsetDelete(pTq->pOffsetStore, pReq->subKey);
  if (code != 0) {
    tqError("cannot process tq delete req %s, since no such offset in cache", pReq->subKey);
  }

  if (tqMetaDeleteHandle(pTq, pReq->subKey) < 0) {
    tqError("cannot process tq delete req %s, since no such offset in tdb", pReq->subKey);
  }
  taosWUnLockLatch(&pTq->lock);

  return 0;
}

int32_t tqProcessAddCheckInfoReq(STQ* pTq, int64_t sversion, char* msg, int32_t msgLen) {
  STqCheckInfo info = {0};
  SDecoder     decoder;
  tDecoderInit(&decoder, (uint8_t*)msg, msgLen);
  if (tDecodeSTqCheckInfo(&decoder, &info) < 0) {
    terrno = TSDB_CODE_OUT_OF_MEMORY;
    return -1;
  }
  tDecoderClear(&decoder);
  if (taosHashPut(pTq->pCheckInfo, info.topic, strlen(info.topic), &info, sizeof(STqCheckInfo)) < 0) {
    terrno = TSDB_CODE_OUT_OF_MEMORY;
    return -1;
  }
  if (tqMetaSaveCheckInfo(pTq, info.topic, msg, msgLen) < 0) {
    terrno = TSDB_CODE_OUT_OF_MEMORY;
    return -1;
  }
  return 0;
}

int32_t tqProcessDelCheckInfoReq(STQ* pTq, int64_t sversion, char* msg, int32_t msgLen) {
  if (taosHashRemove(pTq->pCheckInfo, msg, strlen(msg)) < 0) {
    terrno = TSDB_CODE_OUT_OF_MEMORY;
    return -1;
  }
  if (tqMetaDeleteCheckInfo(pTq, msg) < 0) {
    terrno = TSDB_CODE_OUT_OF_MEMORY;
    return -1;
  }
  return 0;
}

int32_t tqProcessSubscribeReq(STQ* pTq, int64_t sversion, char* msg, int32_t msgLen) {
  int         ret = 0;
  SMqRebVgReq req = {0};
  SDecoder    dc = {0};

  tDecoderInit(&dc, msg, msgLen);

  // decode req
  if (tDecodeSMqRebVgReq(&dc, &req) < 0) {
    terrno = TSDB_CODE_INVALID_MSG;
    tDecoderClear(&dc);
    return -1;
  }

  tqInfo("vgId:%d, tq process sub req:%s, Id:0x%" PRIx64 " -> Id:0x%" PRIx64, pTq->pVnode->config.vgId, req.subKey,
          req.oldConsumerId, req.newConsumerId);

  STqHandle* pHandle = NULL;
  while(1){
    pHandle = taosHashGet(pTq->pHandle, req.subKey, strlen(req.subKey));
    if (pHandle || tqMetaGetHandle(pTq, req.subKey) < 0){
      break;
    }
  }

  if (pHandle == NULL) {
    if (req.oldConsumerId != -1) {
      tqError("vgId:%d, build new consumer handle %s for consumer:0x%" PRIx64 ", but old consumerId:0x%" PRIx64,
              req.vgId, req.subKey, req.newConsumerId, req.oldConsumerId);
    }
    if (req.newConsumerId == -1) {
      tqError("vgId:%d, tq invalid re-balance request, new consumerId %" PRId64 "", req.vgId, req.newConsumerId);
      goto end;
    }
    STqHandle handle = {0};
    ret = tqCreateHandle(pTq, &req, &handle);
    if(ret < 0){
      tqDestroyTqHandle(&handle);
      goto end;
    }
    ret = tqMetaSaveHandle(pTq, req.subKey, &handle);
  } else {
    taosWLockLatch(&pTq->lock);

    if (pHandle->consumerId == req.newConsumerId) {  // do nothing
      tqInfo("vgId:%d no switch consumer:0x%" PRIx64 " remains, because redo wal log", req.vgId, req.newConsumerId);
    } else {
      tqInfo("vgId:%d switch consumer from Id:0x%" PRIx64 " to Id:0x%" PRIx64, req.vgId, pHandle->consumerId, req.newConsumerId);
      atomic_store_64(&pHandle->consumerId, req.newConsumerId);
      //    atomic_add_fetch_32(&pHandle->epoch, 1);

      // kill executing task
      //    if(tqIsHandleExec(pHandle)) {
      //      qTaskInfo_t pTaskInfo = pHandle->execHandle.task;
      //      if (pTaskInfo != NULL) {
      //        qKillTask(pTaskInfo, TSDB_CODE_SUCCESS);
      //      }

      //      if (pHandle->execHandle.subType == TOPIC_SUB_TYPE__COLUMN) {
      //        qStreamCloseTsdbReader(pTaskInfo);
      //      }
      //    }
      // remove if it has been register in the push manager, and return one empty block to consumer
      tqUnregisterPushHandle(pTq, pHandle);
      ret = tqMetaSaveHandle(pTq, req.subKey, pHandle);
    }
    taosWUnLockLatch(&pTq->lock);
  }

end:
  tDecoderClear(&dc);
  return ret;
}

void freePtr(void* ptr) { taosMemoryFree(*(void**)ptr); }

int32_t tqExpandTask(STQ* pTq, SStreamTask* pTask, int64_t ver) {
  int32_t vgId = TD_VID(pTq->pVnode);

  pTask->id.idStr = createStreamTaskIdStr(pTask->id.streamId, pTask->id.taskId);
  pTask->refCnt = 1;
  pTask->status.schedStatus = TASK_SCHED_STATUS__INACTIVE;
  pTask->inputQueue = streamQueueOpen(512 << 10);
  pTask->outputInfo.queue = streamQueueOpen(512 << 10);

  if (pTask->inputQueue == NULL || pTask->outputInfo.queue == NULL) {
    tqError("s-task:%s failed to prepare the input/output queue, initialize task failed", pTask->id.idStr);
    return -1;
  }

  pTask->tsInfo.init = taosGetTimestampMs();
  pTask->inputStatus = TASK_INPUT_STATUS__NORMAL;
  pTask->outputInfo.status = TASK_OUTPUT_STATUS__NORMAL;
  pTask->pMsgCb = &pTq->pVnode->msgCb;
  pTask->pMeta = pTq->pStreamMeta;

  // backup the initial status, and set it to be TASK_STATUS__INIT
  pTask->chkInfo.version = ver;
  pTask->chkInfo.currentVer = ver;

  pTask->dataRange.range.maxVer = ver;
  pTask->dataRange.range.minVer = ver;

  if (pTask->info.taskLevel == TASK_LEVEL__SOURCE) {
    SStreamTask* pSateTask = pTask;
    SStreamTask task = {0};
    if (pTask->info.fillHistory) {
      task.id = pTask->streamTaskId;
      task.pMeta = pTask->pMeta;
      pSateTask = &task;
    }

    pTask->pState = streamStateOpen(pTq->pStreamMeta->path, pSateTask, false, -1, -1);
    if (pTask->pState == NULL) {
      return -1;
    }

    SReadHandle handle = {.vnode = pTq->pVnode,
                          .initTqReader = 1,
                          .pStateBackend = pTask->pState,
                          .fillHistory = pTask->info.fillHistory,
                          .winRange = pTask->dataRange.window};
    initStorageAPI(&handle.api);

    pTask->exec.pExecutor = qCreateStreamExecTaskInfo(pTask->exec.qmsg, &handle, vgId);
    if (pTask->exec.pExecutor == NULL) {
      return -1;
    }

    qSetTaskId(pTask->exec.pExecutor, pTask->id.taskId, pTask->id.streamId);
  } else if (pTask->info.taskLevel == TASK_LEVEL__AGG) {
    SStreamTask* pSateTask = pTask;
    SStreamTask task = {0};
    if (pTask->info.fillHistory) {
      task.id = pTask->streamTaskId;
      task.pMeta = pTask->pMeta;
      pSateTask = &task;
    }
    pTask->pState = streamStateOpen(pTq->pStreamMeta->path, pSateTask, false, -1, -1);
    if (pTask->pState == NULL) {
      return -1;
    }

    int32_t     numOfVgroups = (int32_t)taosArrayGetSize(pTask->pUpstreamEpInfoList);
    SReadHandle handle = {.vnode = NULL,
                          .numOfVgroups = numOfVgroups,
                          .pStateBackend = pTask->pState,
                          .fillHistory = pTask->info.fillHistory,
                          .winRange = pTask->dataRange.window};
    initStorageAPI(&handle.api);

    pTask->exec.pExecutor = qCreateStreamExecTaskInfo(pTask->exec.qmsg, &handle, vgId);
    if (pTask->exec.pExecutor == NULL) {
      return -1;
    }
    qSetTaskId(pTask->exec.pExecutor, pTask->id.taskId, pTask->id.streamId);
  }

  // sink
  if (pTask->outputInfo.type == TASK_OUTPUT__SMA) {
    pTask->smaSink.vnode = pTq->pVnode;
    pTask->smaSink.smaSink = smaHandleRes;
  } else if (pTask->outputInfo.type == TASK_OUTPUT__TABLE) {
    pTask->tbSink.vnode = pTq->pVnode;
    pTask->tbSink.tbSinkFunc = tqSinkToTablePipeline;

    int32_t   ver1 = 1;
    SMetaInfo info = {0};
    int32_t   code = metaGetInfo(pTq->pVnode->pMeta, pTask->tbSink.stbUid, &info, NULL);
    if (code == TSDB_CODE_SUCCESS) {
      ver1 = info.skmVer;
    }

    SSchemaWrapper* pschemaWrapper = pTask->tbSink.pSchemaWrapper;
    pTask->tbSink.pTSchema = tBuildTSchema(pschemaWrapper->pSchema, pschemaWrapper->nCols, ver1);
    if (pTask->tbSink.pTSchema == NULL) {
      return -1;
    }
    pTask->tbSink.pTblInfo = tSimpleHashInit(10240, taosGetDefaultHashFunction(TSDB_DATA_TYPE_BIGINT));
    tSimpleHashSetFreeFp(pTask->tbSink.pTblInfo, freePtr);
  }

  if (pTask->info.taskLevel == TASK_LEVEL__SOURCE) {
    SWalFilterCond cond = {.deleteMsg = 1};  // delete msg also extract from wal files
    pTask->exec.pWalReader = walOpenReader(pTq->pVnode->pWal, &cond);
  }

  // reset the task status from unfinished transaction
  if (pTask->status.taskStatus == TASK_STATUS__PAUSE) {
    tqWarn("s-task:%s reset task status to be normal, kept in meta status: Paused", pTask->id.idStr);
    pTask->status.taskStatus = TASK_STATUS__NORMAL;
  }

  taosThreadMutexInit(&pTask->lock, NULL);
  streamSetupScheduleTrigger(pTask);

  tqInfo("vgId:%d expand stream task, s-task:%s, checkpoint ver:%" PRId64
         " child id:%d, level:%d, fill-history:%d, trigger:%" PRId64 " ms, disable pause",
         vgId, pTask->id.idStr, pTask->chkInfo.version, pTask->info.selfChildId, pTask->info.taskLevel,
         pTask->info.fillHistory, pTask->triggerParam);

  // next valid version will add one
  pTask->chkInfo.version += 1;
  return 0;
}

int32_t tqProcessStreamTaskCheckReq(STQ* pTq, SRpcMsg* pMsg) {
  char*   msgStr = pMsg->pCont;
  char*   msgBody = POINTER_SHIFT(msgStr, sizeof(SMsgHead));
  int32_t msgLen = pMsg->contLen - sizeof(SMsgHead);

  SStreamTaskCheckReq req;
  SDecoder            decoder;

  tDecoderInit(&decoder, (uint8_t*)msgBody, msgLen);
  tDecodeStreamTaskCheckReq(&decoder, &req);
  tDecoderClear(&decoder);

  int32_t taskId = req.downstreamTaskId;

  SStreamTaskCheckRsp rsp = {
      .reqId = req.reqId,
      .streamId = req.streamId,
      .childId = req.childId,
      .downstreamNodeId = req.downstreamNodeId,
      .downstreamTaskId = req.downstreamTaskId,
      .upstreamNodeId = req.upstreamNodeId,
      .upstreamTaskId = req.upstreamTaskId,
  };

  SStreamTask* pTask = streamMetaAcquireTask(pTq->pStreamMeta, taskId);
  if (pTask != NULL) {
    rsp.status = streamTaskCheckStatus(pTask);
    streamMetaReleaseTask(pTq->pStreamMeta, pTask);

    tqDebug("s-task:%s recv task check req(reqId:0x%" PRIx64 ") task:0x%x (vgId:%d), status:%s, rsp status %d",
            pTask->id.idStr, rsp.reqId, rsp.upstreamTaskId, rsp.upstreamNodeId,
            streamGetTaskStatusStr(pTask->status.taskStatus), rsp.status);
  } else {
    rsp.status = 0;
    tqDebug("tq recv task check(taskId:0x%x not built yet) req(reqId:0x%" PRIx64 ") from task:0x%x (vgId:%d), rsp status %d",
            taskId, rsp.reqId, rsp.upstreamTaskId, rsp.upstreamNodeId, rsp.status);
  }

  return streamSendCheckRsp(pTq->pStreamMeta, &req, &rsp, &pMsg->info, taskId);
}

int32_t tqProcessStreamTaskCheckRsp(STQ* pTq, int64_t sversion, SRpcMsg* pMsg) {
  char* pReq = POINTER_SHIFT(pMsg->pCont, sizeof(SMsgHead));
  int32_t len = pMsg->contLen - sizeof(SMsgHead);

  int32_t             code;
  SStreamTaskCheckRsp rsp;

  SDecoder decoder;
  tDecoderInit(&decoder, (uint8_t*)pReq, len);
  code = tDecodeStreamTaskCheckRsp(&decoder, &rsp);

  if (code < 0) {
    tDecoderClear(&decoder);
    return -1;
  }

  tDecoderClear(&decoder);
  tqDebug("tq task:0x%x (vgId:%d) recv check rsp(reqId:0x%" PRIx64 ") from 0x%x (vgId:%d) status %d",
          rsp.upstreamTaskId, rsp.upstreamNodeId, rsp.reqId, rsp.downstreamTaskId, rsp.downstreamNodeId, rsp.status);

  SStreamTask* pTask = streamMetaAcquireTask(pTq->pStreamMeta, rsp.upstreamTaskId);
  if (pTask == NULL) {
    tqError("tq failed to locate the stream task:0x%x (vgId:%d), it may have been destroyed", rsp.upstreamTaskId,
            pTq->pStreamMeta->vgId);
    terrno = TSDB_CODE_STREAM_TASK_NOT_EXIST;
    return -1;
  }

  code = streamProcessCheckRsp(pTask, &rsp);
  streamMetaReleaseTask(pTq->pStreamMeta, pTask);
  return code;
}

int32_t tqProcessTaskDeployReq(STQ* pTq, int64_t sversion, char* msg, int32_t msgLen) {
  int32_t code = 0;
  int32_t vgId = TD_VID(pTq->pVnode);

  if (tsDisableStream) {
    return 0;
  }

  // 1.deserialize msg and build task
  SStreamTask* pTask = taosMemoryCalloc(1, sizeof(SStreamTask));
  if (pTask == NULL) {
    terrno = TSDB_CODE_OUT_OF_MEMORY;
    tqError("vgId:%d failed to create stream task due to out of memory, alloc size:%d", vgId,
            (int32_t)sizeof(SStreamTask));
    return -1;
  }

  SDecoder decoder;
  tDecoderInit(&decoder, (uint8_t*)msg, msgLen);
  code = tDecodeStreamTask(&decoder, pTask);
  if (code < 0) {
    tDecoderClear(&decoder);
    taosMemoryFree(pTask);
    return -1;
  }

  tDecoderClear(&decoder);

  SStreamMeta* pStreamMeta = pTq->pStreamMeta;

  // 2.save task, use the newest commit version as the initial start version of stream task.
  int32_t taskId = pTask->id.taskId;
  bool    added = false;

  taosWLockLatch(&pStreamMeta->lock);
  code = streamMetaRegisterTask(pStreamMeta, sversion, pTask, &added);
  int32_t numOfTasks = streamMetaGetNumOfTasks(pStreamMeta);

  if (code < 0) {
    tqError("vgId:%d failed to add s-task:0x%x, total:%d", vgId, pTask->id.taskId, numOfTasks);
    tFreeStreamTask(pTask);
    taosWUnLockLatch(&pStreamMeta->lock);
    return -1;
  }

  // not added into meta store
  if (!added) {
    tqWarn("vgId:%d failed to add s-task:0x%x, already exists in meta store", vgId, taskId);
    tFreeStreamTask(pTask);
    pTask = NULL;
  }

  taosWUnLockLatch(&pStreamMeta->lock);

  tqDebug("vgId:%d s-task:0x%x is deployed and add into meta, numOfTasks:%d", vgId, taskId, numOfTasks);

  // 3. It's an fill history task, do nothing. wait for the main task to start it
  SStreamTask* p = streamMetaAcquireTask(pStreamMeta, taskId);
  if (p != NULL) { // reset the downstreamReady flag.
    p->status.downstreamReady = 0;
    streamTaskCheckDownstreamTasks(p);
  }

  streamMetaReleaseTask(pStreamMeta, p);
  return 0;
}

int32_t tqProcessTaskScanHistory(STQ* pTq, SRpcMsg* pMsg) {
  int32_t code = TSDB_CODE_SUCCESS;
  char*   msg = pMsg->pCont;

  SStreamMeta*           pMeta = pTq->pStreamMeta;
  SStreamScanHistoryReq* pReq = (SStreamScanHistoryReq*)msg;

  SStreamTask* pTask = streamMetaAcquireTask(pMeta, pReq->taskId);
  if (pTask == NULL) {
    tqError("vgId:%d failed to acquire stream task:0x%x during stream recover, task may have been destroyed",
            pMeta->vgId, pReq->taskId);
    return -1;
  }

  // do recovery step 1
  const char* id = pTask->id.idStr;
  const char* pStatus = streamGetTaskStatusStr(pTask->status.taskStatus);
  tqDebug("s-task:%s start history data scan stage(step 1), status:%s", id, pStatus);

  int64_t st = taosGetTimestampMs();

  // we have to continue retrying to successfully execute the scan history task.
  int8_t schedStatus = atomic_val_compare_exchange_8(&pTask->status.schedStatus, TASK_SCHED_STATUS__INACTIVE,
                                                     TASK_SCHED_STATUS__WAITING);
  if (schedStatus != TASK_SCHED_STATUS__INACTIVE) {
    tqError(
        "s-task:%s failed to start scan-history in first stream time window since already started, unexpected "
        "sched-status:%d",
        id, schedStatus);
    return 0;
  }

  ASSERT(pTask->status.pauseAllowed == false);

  if (pTask->info.fillHistory == 1) {
    streamTaskEnablePause(pTask);
  }

  if (!streamTaskRecoverScanStep1Finished(pTask)) {
    streamSourceScanHistoryData(pTask);
  }

  // disable the pause when handling the step2 scan of tsdb data.
  // the whole next procedure cann't be stopped.
  // todo fix it: the following procedure should be executed completed and then shutdown when trying to close vnode.
  if (pTask->info.fillHistory == 1) {
    streamTaskDisablePause(pTask);
  }

  if (streamTaskShouldStop(&pTask->status) || streamTaskShouldPause(&pTask->status)) {
    tqDebug("s-task:%s is dropped or paused, abort recover in step1", id);
    atomic_store_8(&pTask->status.schedStatus, TASK_SCHED_STATUS__INACTIVE);
    streamMetaReleaseTask(pMeta, pTask);
    return 0;
  }

  double el = (taosGetTimestampMs() - st) / 1000.0;
  tqDebug("s-task:%s scan-history stage(step 1) ended, elapsed time:%.2fs", id, el);

  if (pTask->info.fillHistory) {
    SVersionRange* pRange = NULL;
    SStreamTask*   pStreamTask = NULL;
    bool           done = false;

    if (!pReq->igUntreated && !streamTaskRecoverScanStep1Finished(pTask)) {
      // 1. stop the related stream task, get the current scan wal version of stream task, ver.
      pStreamTask = streamMetaAcquireTask(pMeta, pTask->streamTaskId.taskId);
      if (pStreamTask == NULL) {
        qError("failed to find s-task:0x%x, it may have been destroyed, drop fill-history task:%s",
               pTask->streamTaskId.taskId, pTask->id.idStr);

        pTask->status.taskStatus = TASK_STATUS__DROPPING;
        tqDebug("s-task:%s fill-history task set status to be dropping", id);

        streamMetaSaveTask(pMeta, pTask);
        streamMetaReleaseTask(pMeta, pTask);
        return -1;
      }

      ASSERT(pStreamTask->info.taskLevel == TASK_LEVEL__SOURCE);

      // stream task in TASK_STATUS__SCAN_HISTORY can not be paused.
      // wait for the stream task get ready for scan history data
      while (pStreamTask->status.taskStatus == TASK_STATUS__SCAN_HISTORY) {
        tqDebug(
            "s-task:%s level:%d related stream task:%s(status:%s) not ready for halt, wait for it and recheck in 100ms",
            id, pTask->info.taskLevel, pStreamTask->id.idStr, streamGetTaskStatusStr(pStreamTask->status.taskStatus));
        taosMsleep(100);
      }

      // now we can stop the stream task execution
      streamTaskHalt(pStreamTask);
      tqDebug("s-task:%s level:%d sched-status:%d is halt by fill-history task:%s", pStreamTask->id.idStr,
              pStreamTask->info.taskLevel, pStreamTask->status.schedStatus, id);

      // if it's an source task, extract the last version in wal.
      pRange = &pTask->dataRange.range;
      int64_t latestVer = walReaderGetCurrentVer(pStreamTask->exec.pWalReader);
      done = streamHistoryTaskSetVerRangeStep2(pTask, latestVer);
    }

    if (done) {
      pTask->tsInfo.step2Start = taosGetTimestampMs();
      streamTaskEndScanWAL(pTask);
      streamMetaReleaseTask(pMeta, pTask);
    } else {
      if (!streamTaskRecoverScanStep1Finished(pTask)) {
        STimeWindow* pWindow = &pTask->dataRange.window;
        tqDebug("s-task:%s level:%d verRange:%" PRId64 " - %" PRId64 " window:%" PRId64 "-%" PRId64
                ", do secondary scan-history from WAL after halt the related stream task:%s",
                id, pTask->info.taskLevel, pRange->minVer, pRange->maxVer, pWindow->skey, pWindow->ekey, id);
        ASSERT(pTask->status.schedStatus == TASK_SCHED_STATUS__WAITING);

        pTask->tsInfo.step2Start = taosGetTimestampMs();
        streamSetParamForStreamScannerStep2(pTask, pRange, pWindow);
      }

      if (!streamTaskRecoverScanStep2Finished(pTask)) {
        pTask->status.taskStatus = TASK_STATUS__SCAN_HISTORY_WAL;
        if (streamTaskShouldStop(&pTask->status) || streamTaskShouldPause(&pTask->status)) {
          tqDebug("s-task:%s is dropped or paused, abort recover in step1", id);
          streamMetaReleaseTask(pMeta, pTask);
          return 0;
        }

        int64_t dstVer = pTask->dataRange.range.minVer - 1;

        pTask->chkInfo.currentVer = dstVer;
        walReaderSetSkipToVersion(pTask->exec.pWalReader, dstVer);
        tqDebug("s-task:%s wal reader start scan from WAL ver:%" PRId64 ", set sched-status:%d", id, dstVer,
                TASK_SCHED_STATUS__INACTIVE);
      }

      atomic_store_8(&pTask->status.schedStatus, TASK_SCHED_STATUS__INACTIVE);

      // 4. 1) transfer the ownership of executor state, 2) update the scan data range for source task.
      // 5. resume the related stream task.
      streamMetaReleaseTask(pMeta, pTask);
      streamMetaReleaseTask(pMeta, pStreamTask);

      tqStartStreamTasks(pTq);
    }
  } else {
    // todo update the chkInfo version for current task.
    // this task has an associated history stream task, so we need to scan wal from the end version of
    // history scan. The current version of chkInfo.current is not updated during the history scan
    STimeWindow* pWindow = &pTask->dataRange.window;

    if (pTask->historyTaskId.taskId == 0) {
      *pWindow = (STimeWindow){INT64_MIN, INT64_MAX};
      tqDebug(
          "s-task:%s scanhistory in stream time window completed, no related fill-history task, reset the time "
          "window:%" PRId64 " - %" PRId64,
          id, pWindow->skey, pWindow->ekey);
      qResetStreamInfoTimeWindow(pTask->exec.pExecutor);
    } else {
      // when related fill-history task exists, update the fill-history time window only when the
      // state transfer is completed.
      tqDebug(
          "s-task:%s scan-history in stream time window completed, now start to handle data from WAL, start "
          "ver:%" PRId64 ", window:%" PRId64 " - %" PRId64,
          id, pTask->chkInfo.currentVer, pWindow->skey, pWindow->ekey);
    }

    // notify the downstream agg tasks that upstream tasks are ready to processing the WAL data, update the
    code = streamTaskScanHistoryDataComplete(pTask);
    streamMetaReleaseTask(pMeta, pTask);

    // when all source task complete to scan history data in stream time window, they are allowed to handle stream data
    // at the same time.
    return code;
  }

  return 0;
}

// notify the downstream tasks to transfer executor state after handle all history blocks.
int32_t tqProcessTaskTransferStateReq(STQ* pTq, SRpcMsg* pMsg) {
  char*   pReq = POINTER_SHIFT(pMsg->pCont, sizeof(SMsgHead));
  int32_t len = pMsg->contLen - sizeof(SMsgHead);

  SStreamTransferReq req = {0};

  SDecoder decoder;
  tDecoderInit(&decoder, (uint8_t*)pReq, len);
  int32_t code = tDecodeStreamScanHistoryFinishReq(&decoder, &req);
  tDecoderClear(&decoder);

  tqDebug("vgId:%d start to process transfer state msg, from s-task:0x%x", pTq->pStreamMeta->vgId, req.downstreamTaskId);

  SStreamTask* pTask = streamMetaAcquireTask(pTq->pStreamMeta, req.downstreamTaskId);
  if (pTask == NULL) {
    tqError("failed to find task:0x%x, it may have been dropped already. process transfer state failed", req.downstreamTaskId);
    return -1;
  }

  int32_t remain = streamAlignTransferState(pTask);
  if (remain > 0) {
    tqDebug("s-task:%s receive upstream transfer state msg, remain:%d", pTask->id.idStr, remain);
    streamMetaReleaseTask(pTq->pStreamMeta, pTask);
    return 0;
  }

  // transfer the ownership of executor state
  tqDebug("s-task:%s all upstream tasks send transfer msg, open transfer state flag", pTask->id.idStr);
  ASSERT(pTask->streamTaskId.taskId != 0 && pTask->info.fillHistory == 1);

  pTask->status.transferState = true;

  streamSchedExec(pTask);
  streamMetaReleaseTask(pTq->pStreamMeta, pTask);
  return 0;
}

int32_t tqProcessTaskScanHistoryFinishReq(STQ* pTq, SRpcMsg* pMsg) {
  char*   msg = POINTER_SHIFT(pMsg->pCont, sizeof(SMsgHead));
  int32_t msgLen = pMsg->contLen - sizeof(SMsgHead);

  // deserialize
  SStreamScanHistoryFinishReq req = {0};

  SDecoder decoder;
  tDecoderInit(&decoder, (uint8_t*)msg, msgLen);
  tDecodeStreamScanHistoryFinishReq(&decoder, &req);
  tDecoderClear(&decoder);

  SStreamTask* pTask = streamMetaAcquireTask(pTq->pStreamMeta, req.downstreamTaskId);
  if (pTask == NULL) {
    tqError("vgId:%d process scan history finish msg, failed to find task:0x%x, it may be destroyed",
            pTq->pStreamMeta->vgId, req.downstreamTaskId);
    return -1;
  }

  tqDebug("s-task:%s receive scan-history finish msg from task:0x%x", pTask->id.idStr, req.upstreamTaskId);

  int32_t code = streamProcessScanHistoryFinishReq(pTask, &req, &pMsg->info);
  streamMetaReleaseTask(pTq->pStreamMeta, pTask);
  return code;
}

int32_t tqProcessTaskScanHistoryFinishRsp(STQ* pTq, SRpcMsg* pMsg) {
  char*   msg = POINTER_SHIFT(pMsg->pCont, sizeof(SMsgHead));
  int32_t msgLen = pMsg->contLen - sizeof(SMsgHead);

  // deserialize
  SStreamCompleteHistoryMsg req = {0};

  SDecoder decoder;
  tDecoderInit(&decoder, (uint8_t*)msg, msgLen);
  tDecodeCompleteHistoryDataMsg(&decoder, &req);
  tDecoderClear(&decoder);

  SStreamTask* pTask = streamMetaAcquireTask(pTq->pStreamMeta, req.upstreamTaskId);
  if (pTask == NULL) {
    tqError("vgId:%d process scan history finish rsp, failed to find task:0x%x, it may be destroyed",
            pTq->pStreamMeta->vgId, req.upstreamTaskId);
    return -1;
  }

  int32_t remain = atomic_sub_fetch_32(&pTask->notReadyTasks, 1);
  if (remain > 0) {
    tqDebug("s-task:%s scan-history finish rsp received from downstream task:0x%x, remain:%d not send finish rsp",
            pTask->id.idStr, req.downstreamId, remain);
  } else {
    tqDebug(
        "s-task:%s scan-history finish rsp received from downstream task:0x%x, all downstream tasks rsp scan-history "
        "completed msg", pTask->id.idStr, req.downstreamId);
    streamProcessScanHistoryFinishRsp(pTask);
  }

  streamMetaReleaseTask(pTq->pStreamMeta, pTask);
  return 0;
}

int32_t extractDelDataBlock(const void* pData, int32_t len, int64_t ver, SStreamRefDataBlock** pRefBlock) {
  SDecoder*   pCoder = &(SDecoder){0};
  SDeleteRes* pRes = &(SDeleteRes){0};

  (*pRefBlock) = NULL;

  pRes->uidList = taosArrayInit(0, sizeof(tb_uid_t));
  if (pRes->uidList == NULL) {
    return TSDB_CODE_OUT_OF_MEMORY;
  }

  tDecoderInit(pCoder, (uint8_t*)pData, len);
  tDecodeDeleteRes(pCoder, pRes);
  tDecoderClear(pCoder);

  int32_t numOfTables = taosArrayGetSize(pRes->uidList);
  if (numOfTables == 0 || pRes->affectedRows == 0) {
    taosArrayDestroy(pRes->uidList);
    return TSDB_CODE_SUCCESS;
  }

  SSDataBlock* pDelBlock = createSpecialDataBlock(STREAM_DELETE_DATA);
  blockDataEnsureCapacity(pDelBlock, numOfTables);
  pDelBlock->info.rows = numOfTables;
  pDelBlock->info.version = ver;

  for (int32_t i = 0; i < numOfTables; i++) {
    // start key column
    SColumnInfoData* pStartCol = taosArrayGet(pDelBlock->pDataBlock, START_TS_COLUMN_INDEX);
    colDataSetVal(pStartCol, i, (const char*)&pRes->skey, false);  // end key column
    SColumnInfoData* pEndCol = taosArrayGet(pDelBlock->pDataBlock, END_TS_COLUMN_INDEX);
    colDataSetVal(pEndCol, i, (const char*)&pRes->ekey, false);
    // uid column
    SColumnInfoData* pUidCol = taosArrayGet(pDelBlock->pDataBlock, UID_COLUMN_INDEX);
    int64_t*         pUid = taosArrayGet(pRes->uidList, i);
    colDataSetVal(pUidCol, i, (const char*)pUid, false);

    colDataSetNULL(taosArrayGet(pDelBlock->pDataBlock, GROUPID_COLUMN_INDEX), i);
    colDataSetNULL(taosArrayGet(pDelBlock->pDataBlock, CALCULATE_START_TS_COLUMN_INDEX), i);
    colDataSetNULL(taosArrayGet(pDelBlock->pDataBlock, CALCULATE_END_TS_COLUMN_INDEX), i);
  }

  taosArrayDestroy(pRes->uidList);
  *pRefBlock = taosAllocateQitem(sizeof(SStreamRefDataBlock), DEF_QITEM, 0);
  if ((*pRefBlock) == NULL) {
    return TSDB_CODE_OUT_OF_MEMORY;
  }

  (*pRefBlock)->type = STREAM_INPUT__REF_DATA_BLOCK;
  (*pRefBlock)->pBlock = pDelBlock;
  return TSDB_CODE_SUCCESS;
}

int32_t tqProcessTaskRunReq(STQ* pTq, SRpcMsg* pMsg) {
  SStreamTaskRunReq* pReq = pMsg->pCont;

  int32_t taskId = pReq->taskId;
  int32_t vgId = TD_VID(pTq->pVnode);

  if (taskId == STREAM_TASK_STATUS_CHECK_ID) {
    tqStreamTasksStatusCheck(pTq);
    return 0;
  }

  if (taskId == EXTRACT_DATA_FROM_WAL_ID) {  // all tasks are extracted submit data from the wal
    tqStreamTasksScanWal(pTq);
    return 0;
  }

  SStreamTask* pTask = streamMetaAcquireTask(pTq->pStreamMeta, taskId);
  if (pTask != NULL) {
    // even in halt status, the data in inputQ must be processed
    int8_t st = pTask->status.taskStatus;
    if (st == TASK_STATUS__NORMAL || st == TASK_STATUS__SCAN_HISTORY || st == TASK_STATUS__SCAN_HISTORY_WAL) {
      tqDebug("vgId:%d s-task:%s start to process block from inputQ, last chk point:%" PRId64, vgId, pTask->id.idStr,
              pTask->chkInfo.version);
      streamProcessRunReq(pTask);
    } else {
      atomic_store_8(&pTask->status.schedStatus, TASK_SCHED_STATUS__INACTIVE);
      tqDebug("vgId:%d s-task:%s ignore run req since not in ready state, status:%s, sched-status:%d", vgId,
              pTask->id.idStr, streamGetTaskStatusStr(pTask->status.taskStatus), pTask->status.schedStatus);
    }

    streamMetaReleaseTask(pTq->pStreamMeta, pTask);
    tqStartStreamTasks(pTq);
    return 0;
  } else {
    tqError("vgId:%d failed to found s-task, taskId:%d", vgId, taskId);
    return -1;
  }
}

int32_t tqProcessTaskDispatchReq(STQ* pTq, SRpcMsg* pMsg, bool exec) {
  char*   msgStr = pMsg->pCont;
  char*   msgBody = POINTER_SHIFT(msgStr, sizeof(SMsgHead));
  int32_t msgLen = pMsg->contLen - sizeof(SMsgHead);

  SStreamDispatchReq req = {0};

  SDecoder decoder;
  tDecoderInit(&decoder, (uint8_t*)msgBody, msgLen);
  tDecodeStreamDispatchReq(&decoder, &req);

  SStreamTask* pTask = streamMetaAcquireTask(pTq->pStreamMeta, req.taskId);
  if (pTask) {
    SRpcMsg rsp = {.info = pMsg->info, .code = 0};
    streamProcessDispatchMsg(pTask, &req, &rsp, exec);
    streamMetaReleaseTask(pTq->pStreamMeta, pTask);
    return 0;
  } else {
    tDeleteStreamDispatchReq(&req);
    return -1;
  }
}

int32_t tqProcessTaskDispatchRsp(STQ* pTq, SRpcMsg* pMsg) {
  SStreamDispatchRsp* pRsp = POINTER_SHIFT(pMsg->pCont, sizeof(SMsgHead));
  int32_t             taskId = ntohl(pRsp->upstreamTaskId);
  SStreamTask*        pTask = streamMetaAcquireTask(pTq->pStreamMeta, taskId);

  int32_t vgId = pTq->pStreamMeta->vgId;
  if (pTask) {
    streamProcessDispatchRsp(pTask, pRsp, pMsg->code);
    streamMetaReleaseTask(pTq->pStreamMeta, pTask);
    return 0;
  } else {
    tqDebug("vgId:%d failed to handle the dispatch rsp, since find task:0x%x failed", vgId, taskId);
    return TSDB_CODE_INVALID_MSG;
  }
}

int32_t tqProcessTaskDropReq(STQ* pTq, int64_t sversion, char* msg, int32_t msgLen) {
  SVDropStreamTaskReq* pReq = (SVDropStreamTaskReq*)msg;
  tqDebug("vgId:%d receive msg to drop stream task:0x%x", TD_VID(pTq->pVnode), pReq->taskId);
  SStreamTask* pTask = streamMetaAcquireTask(pTq->pStreamMeta, pReq->taskId);
  if (pTask == NULL) {
    tqError("vgId:%d failed to acquire s-task:0x%x when dropping it", pTq->pStreamMeta->vgId, pReq->taskId);
    return 0;
  }

  streamMetaUnregisterTask(pTq->pStreamMeta, pReq->taskId);
  streamMetaReleaseTask(pTq->pStreamMeta, pTask);
  return 0;
}

int32_t tqProcessTaskPauseReq(STQ* pTq, int64_t sversion, char* msg, int32_t msgLen) {
  SVPauseStreamTaskReq* pReq = (SVPauseStreamTaskReq*)msg;

  SStreamMeta* pMeta = pTq->pStreamMeta;
  SStreamTask* pTask = streamMetaAcquireTask(pMeta, pReq->taskId);
  if (pTask == NULL) {
    tqError("vgId:%d failed to acquire task:0x%x, it may have been dropped already", pMeta->vgId,
            pReq->taskId);

    // since task is in [STOP|DROPPING] state, it is safe to assume the pause is active
    return TSDB_CODE_SUCCESS;
  }

  tqDebug("s-task:%s receive pause msg from mnode", pTask->id.idStr);
  streamTaskPause(pTask);

  SStreamTask* pHistoryTask = NULL;
  if (pTask->historyTaskId.taskId != 0) {
    pHistoryTask = streamMetaAcquireTask(pMeta, pTask->historyTaskId.taskId);
    if (pHistoryTask == NULL) {
      tqError("vgId:%d failed to acquire fill-history task:0x%x, it may have been dropped already. Pause success",
              pMeta->vgId, pTask->historyTaskId.taskId);

      streamMetaReleaseTask(pMeta, pTask);

      // since task is in [STOP|DROPPING] state, it is safe to assume the pause is active
      return TSDB_CODE_SUCCESS;
    }

    tqDebug("s-task:%s fill-history task handle paused along with related stream task", pHistoryTask->id.idStr);
    streamTaskPause(pHistoryTask);
  }

  streamMetaReleaseTask(pMeta, pTask);
  if (pHistoryTask != NULL) {
    streamMetaReleaseTask(pMeta, pHistoryTask);
  }

  return TSDB_CODE_SUCCESS;
}

int32_t tqProcessTaskResumeImpl(STQ* pTq, SStreamTask* pTask, int64_t sversion, int8_t igUntreated) {
  int32_t vgId = pTq->pStreamMeta->vgId;
  if (pTask == NULL) {
    return -1;
  }

  // todo: handle the case: resume from halt to pause/ from halt to normal/ from pause to normal
  streamTaskResume(pTask);

  int32_t level = pTask->info.taskLevel;
  int8_t  status = pTask->status.taskStatus;
  if (status == TASK_STATUS__NORMAL || status == TASK_STATUS__SCAN_HISTORY) {
    // no lock needs to secure the access of the version
    if (igUntreated && level == TASK_LEVEL__SOURCE && !pTask->info.fillHistory) {
      // discard all the data  when the stream task is suspended.
      walReaderSetSkipToVersion(pTask->exec.pWalReader, sversion);
      tqDebug("vgId:%d s-task:%s resume to exec, prev paused version:%" PRId64 ", start from vnode ver:%" PRId64
              ", schedStatus:%d",
              vgId, pTask->id.idStr, pTask->chkInfo.currentVer, sversion, pTask->status.schedStatus);
    } else {  // from the previous paused version and go on
      tqDebug("vgId:%d s-task:%s resume to exec, from paused ver:%" PRId64 ", vnode ver:%" PRId64 ", schedStatus:%d",
              vgId, pTask->id.idStr, pTask->chkInfo.currentVer, sversion, pTask->status.schedStatus);
    }

    if (level == TASK_LEVEL__SOURCE && pTask->info.fillHistory) {
      streamStartRecoverTask(pTask, igUntreated);
    } else if (level == TASK_LEVEL__SOURCE && (taosQueueItemSize(pTask->inputQueue->queue) == 0)) {
      tqStartStreamTasks(pTq);
    } else {
      streamSchedExec(pTask);
    }
  }

  streamMetaReleaseTask(pTq->pStreamMeta, pTask);
  return 0;
}

int32_t tqProcessTaskResumeReq(STQ* pTq, int64_t sversion, char* msg, int32_t msgLen) {
  SVResumeStreamTaskReq* pReq = (SVResumeStreamTaskReq*)msg;
  SStreamTask* pTask = streamMetaAcquireTask(pTq->pStreamMeta, pReq->taskId);
  int32_t code = tqProcessTaskResumeImpl(pTq, pTask, sversion, pReq->igUntreated);
  if (code != 0) {
    return code;
  }

  SStreamTask* pHistoryTask = streamMetaAcquireTask(pTq->pStreamMeta, pTask->historyTaskId.taskId);
  if (pHistoryTask) {
    code = tqProcessTaskResumeImpl(pTq, pHistoryTask, sversion, pReq->igUntreated);
  }

  return code;
}

int32_t tqProcessTaskRetrieveReq(STQ* pTq, SRpcMsg* pMsg) {
  char*    msgStr = pMsg->pCont;
  char*    msgBody = POINTER_SHIFT(msgStr, sizeof(SMsgHead));
  int32_t  msgLen = pMsg->contLen - sizeof(SMsgHead);
  SDecoder decoder;

  SStreamRetrieveReq req;
  tDecoderInit(&decoder, (uint8_t*)msgBody, msgLen);
  tDecodeStreamRetrieveReq(&decoder, &req);
  tDecoderClear(&decoder);

  int32_t      taskId = req.dstTaskId;
  SStreamTask* pTask = streamMetaAcquireTask(pTq->pStreamMeta, taskId);

  if (pTask) {
    SRpcMsg rsp = {.info = pMsg->info, .code = 0};
    streamProcessRetrieveReq(pTask, &req, &rsp);

    streamMetaReleaseTask(pTq->pStreamMeta, pTask);
    tDeleteStreamRetrieveReq(&req);
    return 0;
  } else {
    tDeleteStreamRetrieveReq(&req);
    return -1;
  }
}

int32_t tqProcessTaskRetrieveRsp(STQ* pTq, SRpcMsg* pMsg) {
  //
  return 0;
}

int32_t vnodeEnqueueStreamMsg(SVnode* pVnode, SRpcMsg* pMsg) {
  STQ*      pTq = pVnode->pTq;
  SMsgHead* msgStr = pMsg->pCont;
  char*     msgBody = POINTER_SHIFT(msgStr, sizeof(SMsgHead));
  int32_t   msgLen = pMsg->contLen - sizeof(SMsgHead);
  int32_t   code = 0;

  SStreamDispatchReq req;
  SDecoder           decoder;
  tDecoderInit(&decoder, (uint8_t*)msgBody, msgLen);
  if (tDecodeStreamDispatchReq(&decoder, &req) < 0) {
    code = TSDB_CODE_MSG_DECODE_ERROR;
    tDecoderClear(&decoder);
    goto FAIL;
  }
  tDecoderClear(&decoder);

  int32_t taskId = req.taskId;
  SStreamTask* pTask = streamMetaAcquireTask(pTq->pStreamMeta, taskId);
  if (pTask != NULL) {
    SRpcMsg rsp = {.info = pMsg->info, .code = 0};
    streamProcessDispatchMsg(pTask, &req, &rsp, false);
    streamMetaReleaseTask(pTq->pStreamMeta, pTask);
    rpcFreeCont(pMsg->pCont);
    taosFreeQitem(pMsg);
    return 0;
  } else {

    tDeleteStreamDispatchReq(&req);
  }

  code = TSDB_CODE_STREAM_TASK_NOT_EXIST;

FAIL:
  if (pMsg->info.handle == NULL) {
    tqError("s-task:0x%x vgId:%d msg handle is null, abort enqueue dispatch msg", pTq->pStreamMeta->vgId, taskId);
    return -1;
  }

  SMsgHead* pRspHead = rpcMallocCont(sizeof(SMsgHead) + sizeof(SStreamDispatchRsp));
  if (pRspHead == NULL) {
    SRpcMsg rsp = {.code = TSDB_CODE_OUT_OF_MEMORY, .info = pMsg->info};
    tqError("s-task:0x%x send dispatch error rsp, code:%s", taskId, tstrerror(code));
    tmsgSendRsp(&rsp);
    rpcFreeCont(pMsg->pCont);
    taosFreeQitem(pMsg);
    return -1;
  }

  pRspHead->vgId = htonl(req.upstreamNodeId);
  SStreamDispatchRsp* pRsp = POINTER_SHIFT(pRspHead, sizeof(SMsgHead));
  pRsp->streamId = htobe64(req.streamId);
  pRsp->upstreamTaskId = htonl(req.upstreamTaskId);
  pRsp->upstreamNodeId = htonl(req.upstreamNodeId);
  pRsp->downstreamNodeId = htonl(pVnode->config.vgId);
  pRsp->downstreamTaskId = htonl(req.taskId);
  pRsp->inputStatus = TASK_OUTPUT_STATUS__NORMAL;

  int32_t len = sizeof(SMsgHead) + sizeof(SStreamDispatchRsp);
  SRpcMsg rsp = { .code = code, .info = pMsg->info, .contLen = len, .pCont = pRspHead};
  tqError("s-task:0x%x send dispatch error rsp, code:%s", taskId, tstrerror(code));

  tmsgSendRsp(&rsp);
  rpcFreeCont(pMsg->pCont);
  taosFreeQitem(pMsg);
  return -1;
}

int32_t tqCheckLogInWal(STQ* pTq, int64_t sversion) { return sversion <= pTq->walLogLastVer; }
<|MERGE_RESOLUTION|>--- conflicted
+++ resolved
@@ -292,15 +292,11 @@
   tqInitDataRsp(&dataRsp, &req);
   dataRsp.blockNum = 0;
   dataRsp.rspOffset = dataRsp.reqOffset;
-<<<<<<< HEAD
   char buf[TSDB_OFFSET_LEN] = {0};
   tFormatOffset(buf, TSDB_OFFSET_LEN, &dataRsp.reqOffset);
   tqInfo("tqPushEmptyDataRsp to consumer:0x%"PRIx64 " vgId:%d, offset:%s, reqId:0x%" PRIx64, req.consumerId, vgId, buf, req.reqId);
 
-  tqSendDataRsp(pHandle, pHandle->msg, &req, &dataRsp, TMQ_MSG_TYPE__POLL_RSP, vgId);
-=======
   tqSendDataRsp(pHandle, pHandle->msg, &req, &dataRsp, TMQ_MSG_TYPE__POLL_DATA_RSP, vgId);
->>>>>>> 4e900eb0
   tDeleteMqDataRsp(&dataRsp);
   return 0;
 }
