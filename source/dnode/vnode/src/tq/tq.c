/*
 * Copyright (c) 2019 TAOS Data, Inc. <jhtao@taosdata.com>
 *
 * This program is free software: you can use, redistribute, and/or modify
 * it under the terms of the GNU Affero General Public License, version 3
 * or later ("AGPL"), as published by the Free Software Foundation.
 *
 * This program is distributed in the hope that it will be useful, but WITHOUT
 * ANY WARRANTY; without even the implied warranty of MERCHANTABILITY or
 * FITNESS FOR A PARTICULAR PURPOSE.
 *
 * You should have received a copy of the GNU Affero General Public License
 * along with this program. If not, see <http://www.gnu.org/licenses/>.
 */

#include "tq.h"

int32_t tqInit() {
  int8_t old;
  while (1) {
    old = atomic_val_compare_exchange_8(&tqMgmt.inited, 0, 2);
    if (old != 2) break;
  }

  if (old == 0) {
    tqMgmt.timer = taosTmrInit(10000, 100, 10000, "TQ");
    if (tqMgmt.timer == NULL) {
      atomic_store_8(&tqMgmt.inited, 0);
      return -1;
    }
    if (streamInit() < 0) {
      return -1;
    }
    atomic_store_8(&tqMgmt.inited, 1);
  }

  return 0;
}

void tqCleanUp() {
  int8_t old;
  while (1) {
    old = atomic_val_compare_exchange_8(&tqMgmt.inited, 1, 2);
    if (old != 2) break;
  }

  if (old == 1) {
    taosTmrCleanUp(tqMgmt.timer);
    streamCleanUp();
    atomic_store_8(&tqMgmt.inited, 0);
  }
}

STQ* tqOpen(const char* path, SVnode* pVnode, SWal* pWal) {
  STQ* pTq = taosMemoryCalloc(1, sizeof(STQ));
  if (pTq == NULL) {
    terrno = TSDB_CODE_TQ_OUT_OF_MEMORY;
    return NULL;
  }
  pTq->path = strdup(path);
  pTq->pVnode = pVnode;
  pTq->pWal = pWal;

  pTq->handles = taosHashInit(64, MurmurHash3_32, true, HASH_ENTRY_LOCK);

  pTq->pStreamTasks = taosHashInit(64, taosGetDefaultHashFunction(TSDB_DATA_TYPE_INT), true, HASH_NO_LOCK);

  pTq->pushMgr = taosHashInit(64, taosGetDefaultHashFunction(TSDB_DATA_TYPE_BIGINT), true, HASH_ENTRY_LOCK);

  if (tqMetaOpen(pTq) < 0) {
    ASSERT(0);
  }

  if (tqOffsetOpen(pTq) < 0) {
    ASSERT(0);
  }

  return pTq;
}

void tqClose(STQ* pTq) {
  if (pTq) {
    tqOffsetClose(pTq->pOffsetStore);
    taosHashCleanup(pTq->handles);
    taosHashCleanup(pTq->pStreamTasks);
    taosHashCleanup(pTq->pushMgr);
    taosMemoryFree(pTq->path);
    tqMetaClose(pTq);
    taosMemoryFree(pTq);
  }
}

int32_t tqSendMetaPollRsp(STQ* pTq, const SRpcMsg* pMsg, const SMqPollReq* pReq, const SMqMetaRsp* pRsp) {
  int32_t tlen = sizeof(SMqRspHead) + tEncodeSMqMetaRsp(NULL, pRsp);
  void*   buf = rpcMallocCont(tlen);
  if (buf == NULL) {
    return -1;
  }

  ((SMqRspHead*)buf)->mqMsgType = TMQ_MSG_TYPE__POLL_META_RSP;
  ((SMqRspHead*)buf)->epoch = pReq->epoch;
  ((SMqRspHead*)buf)->consumerId = pReq->consumerId;

  void* abuf = POINTER_SHIFT(buf, sizeof(SMqRspHead));
  tEncodeSMqMetaRsp(&abuf, pRsp);

  SRpcMsg resp = {
      .info = pMsg->info,
      .pCont = buf,
      .contLen = tlen,
      .code = 0,
  };
  tmsgSendRsp(&resp);

  tqDebug("vgId:%d from consumer:%" PRId64 ", (epoch %d) send rsp, res msg type %d, reqOffset:%" PRId64 ", rspOffset:%" PRId64,
          TD_VID(pTq->pVnode), pReq->consumerId, pReq->epoch, pRsp->resMsgType, pRsp->reqOffset, pRsp->rspOffset);

  return 0;
}

int32_t tqSendDataRsp(STQ* pTq, const SRpcMsg* pMsg, const SMqPollReq* pReq, const SMqDataRsp* pRsp) {
  ASSERT(taosArrayGetSize(pRsp->blockData) == pRsp->blockNum);
  ASSERT(taosArrayGetSize(pRsp->blockDataLen) == pRsp->blockNum);

  if (pRsp->withSchema) {
    ASSERT(taosArrayGetSize(pRsp->blockSchema) == pRsp->blockNum);
  } else {
    ASSERT(taosArrayGetSize(pRsp->blockSchema) == 0);
  }

  int32_t len;
  int32_t code;
  tEncodeSize(tEncodeSMqDataRsp, pRsp, len, code);
  if (code < 0) {
    return -1;
  }
  int32_t tlen = sizeof(SMqRspHead) + len;
  void*   buf = rpcMallocCont(tlen);
  if (buf == NULL) {
    return -1;
  }

  ((SMqRspHead*)buf)->mqMsgType = TMQ_MSG_TYPE__POLL_RSP;
  ((SMqRspHead*)buf)->epoch = pReq->epoch;
  ((SMqRspHead*)buf)->consumerId = pReq->consumerId;

  void* abuf = POINTER_SHIFT(buf, sizeof(SMqRspHead));

  SEncoder encoder;
  tEncoderInit(&encoder, abuf, len);
  tEncodeSMqDataRsp(&encoder, pRsp);

  SRpcMsg rsp = {
      .info = pMsg->info,
      .pCont = buf,
      .contLen = tlen,
      .code = 0,
  };
  tmsgSendRsp(&rsp);

  char buf1[80];
  char buf2[80];
  tFormatOffset(buf1, 80, &pRsp->reqOffset);
  tFormatOffset(buf2, 80, &pRsp->rspOffset);
  tqDebug("vgId:%d from consumer:%" PRId64 ", (epoch %d) send rsp, block num: %d, reqOffset:%s, rspOffset:%s",
          TD_VID(pTq->pVnode), pReq->consumerId, pReq->epoch, pRsp->blockNum, buf1, buf2);

  return 0;
}

int32_t tqProcessOffsetCommitReq(STQ* pTq, char* msg, int32_t msgLen) {
  STqOffset offset = {0};
  SDecoder  decoder;
  tDecoderInit(&decoder, msg, msgLen);
  if (tDecodeSTqOffset(&decoder, &offset) < 0) {
    ASSERT(0);
    return -1;
  }
  tDecoderClear(&decoder);

  if (offset.val.type == TMQ_OFFSET__SNAPSHOT_DATA) {
    tqDebug("receive offset commit msg to %s on vgId:%d, offset(type:snapshot) uid:%" PRId64 ", ts:%" PRId64, offset.subKey,
            TD_VID(pTq->pVnode), offset.val.uid, offset.val.ts);
  } else if (offset.val.type == TMQ_OFFSET__LOG) {
    tqDebug("receive offset commit msg to %s on vgId:%d, offset(type:log) version:%" PRId64, offset.subKey,
            TD_VID(pTq->pVnode), offset.val.version);
  } else {
    ASSERT(0);
  }
  /*STqOffset* pOffset = tqOffsetRead(pTq->pOffsetStore, offset.subKey);*/
  /*if (pOffset != NULL) {*/
  /*if (pOffset->val.type == TMQ_OFFSET__LOG && pOffset->val.version < offset.val.version) {*/
  if (tqOffsetWrite(pTq->pOffsetStore, &offset) < 0) {
    ASSERT(0);
    return -1;
  }
  /*}*/
  /*}*/

  return 0;
}

static int32_t tqInitDataRsp(SMqDataRsp* pRsp, const SMqPollReq* pReq, int8_t subType) {
  pRsp->reqOffset = pReq->reqOffset;

  pRsp->blockData = taosArrayInit(0, sizeof(void*));
  pRsp->blockDataLen = taosArrayInit(0, sizeof(int32_t));

  if (pRsp->blockData == NULL || pRsp->blockDataLen == NULL) {
    return -1;
  }

  pRsp->withTbName = pReq->withTbName;
  if (pRsp->withTbName) {
    pRsp->blockTbName = taosArrayInit(0, sizeof(void*));
    if (pRsp->blockTbName == NULL) {
      // TODO free
      return -1;
    }
  }

  if (subType == TOPIC_SUB_TYPE__COLUMN) {
    pRsp->withSchema = false;
  } else {
    pRsp->withSchema = true;
    pRsp->blockSchema = taosArrayInit(0, sizeof(void*));
    if (pRsp->blockSchema == NULL) {
      // TODO free
      return -1;
    }
  }
  return 0;
}

static int32_t tqInitMetaRsp(SMqMetaRsp* pRsp, const SMqPollReq* pReq) { return 0; }

int32_t tqProcessPollReq(STQ* pTq, SRpcMsg* pMsg, int32_t workerId) {
  SMqPollReq*  pReq = pMsg->pCont;
  int64_t      consumerId = pReq->consumerId;
  int64_t      timeout = pReq->timeout;
  int32_t      reqEpoch = pReq->epoch;
  int32_t      code = 0;
  STqOffsetVal reqOffset = pReq->reqOffset;
  STqOffsetVal fetchOffsetNew;

  // 1.find handle
<<<<<<< HEAD
  char buf[80];
  tFormatOffset(buf, 80, &reqOffset);
  tqDebug("tmq poll: consumer:%" PRId64 ", (epoch %d) recv poll req in vgId:%d, req offset %s", consumerId, pReq->epoch,
          TD_VID(pTq->pVnode), buf);

=======
>>>>>>> ef36848b
  STqHandle* pHandle = taosHashGet(pTq->handles, pReq->subKey, strlen(pReq->subKey));
  /*ASSERT(pHandle);*/
  if (pHandle == NULL) {
    tqError("tmq poll: no consumer handle for consumer:%" PRId64 ", in vgId:%d, subkey %s", consumerId,
            TD_VID(pTq->pVnode), pReq->subKey);
    return -1;
  }

  // check rebalance
  if (pHandle->consumerId != consumerId) {
    tqError("tmq poll: consumer handle mismatch for consumer:%" PRId64
            ", in vgId:%d, subkey %s, handle consumer id %" PRId64,
            consumerId, TD_VID(pTq->pVnode), pReq->subKey, pHandle->consumerId);
    return -1;
  }

  // update epoch if need
  int32_t consumerEpoch = atomic_load_32(&pHandle->epoch);
  while (consumerEpoch < reqEpoch) {
    consumerEpoch = atomic_val_compare_exchange_32(&pHandle->epoch, consumerEpoch, reqEpoch);
  }

  char buf[80];
  tFormatOffset(buf, 80, &reqOffset);
  tqDebug("tmq poll: consumer %ld (epoch %d), subkey %s, recv poll req in vg %d, req offset %s", consumerId,
          pReq->epoch, pHandle->subKey, TD_VID(pTq->pVnode), buf);

  // 2.reset offset if needed
  if (reqOffset.type > 0) {
    fetchOffsetNew = reqOffset;
  } else {
    STqOffset* pOffset = tqOffsetRead(pTq->pOffsetStore, pReq->subKey);
    if (pOffset != NULL) {
      fetchOffsetNew = pOffset->val;
      char formatBuf[80];
      tFormatOffset(formatBuf, 80, &fetchOffsetNew);
<<<<<<< HEAD
      tqDebug("tmq poll: consumer:%" PRId64 ", offset reset to %s", consumerId, formatBuf);
=======
      tqDebug("tmq poll: consumer %ld, subkey %s, offset reset to %s", consumerId, pHandle->subKey, formatBuf);
>>>>>>> ef36848b
    } else {
      if (reqOffset.type == TMQ_OFFSET__RESET_EARLIEAST) {
        if (pReq->useSnapshot && pHandle->execHandle.subType == TOPIC_SUB_TYPE__COLUMN) {
          if (!pHandle->fetchMeta) {
            tqOffsetResetToData(&fetchOffsetNew, 0, 0);
          } else {
            // reset to meta
            ASSERT(0);
          }
        } else {
          tqOffsetResetToLog(&fetchOffsetNew, walGetFirstVer(pTq->pVnode->pWal));
        }
      } else if (reqOffset.type == TMQ_OFFSET__RESET_LATEST) {
        tqOffsetResetToLog(&fetchOffsetNew, walGetLastVer(pTq->pVnode->pWal));
        tqDebug("tmq poll: consumer %ld, subkey %s, offset reset to %ld", consumerId, pHandle->subKey,
                fetchOffsetNew.version);
        SMqDataRsp dataRsp = {0};
        tqInitDataRsp(&dataRsp, pReq, pHandle->execHandle.subType);
        dataRsp.rspOffset = fetchOffsetNew;
        code = 0;
        if (tqSendDataRsp(pTq, pMsg, pReq, &dataRsp) < 0) {
          code = -1;
        }
        taosArrayDestroy(dataRsp.blockDataLen);
        taosArrayDestroyP(dataRsp.blockData, (FDelete)taosMemoryFree);

        if (dataRsp.withSchema) {
          taosArrayDestroyP(dataRsp.blockSchema, (FDelete)tDeleteSSchemaWrapper);
        }

        if (dataRsp.withTbName) {
          taosArrayDestroyP(dataRsp.blockTbName, (FDelete)taosMemoryFree);
        }
        return code;
      } else if (reqOffset.type == TMQ_OFFSET__RESET_NONE) {
<<<<<<< HEAD
        tqError("tmq poll: no offset committed for consumer:%" PRId64 ", in vgId:%d, subkey %s, reset none failed",
                consumerId, TD_VID(pTq->pVnode), pReq->subKey);
=======
        tqError("tmq poll: subkey %s, no offset committed for consumer %ld in vg %d, subkey %s, reset none failed",
                pHandle->subKey, consumerId, TD_VID(pTq->pVnode), pReq->subKey);
>>>>>>> ef36848b
        terrno = TSDB_CODE_TQ_NO_COMMITTED_OFFSET;
        return -1;
      }
    }
  }

  // 3.query
  SMqDataRsp dataRsp = {0};
  tqInitDataRsp(&dataRsp, pReq, pHandle->execHandle.subType);

  if (pHandle->execHandle.subType == TOPIC_SUB_TYPE__COLUMN && fetchOffsetNew.type == TMQ_OFFSET__LOG) {
    fetchOffsetNew.version++;
    if (tqScanLog(pTq, &pHandle->execHandle, &dataRsp, &fetchOffsetNew) < 0) {
      ASSERT(0);
      code = -1;
      goto OVER;
    }
    if (dataRsp.blockNum == 0) {
      // TODO add to async task
      /*dataRsp.rspOffset.version--;*/
    }
    if (tqSendDataRsp(pTq, pMsg, pReq, &dataRsp) < 0) {
      code = -1;
    }
    goto OVER;
  }

  if (pHandle->execHandle.subType != TOPIC_SUB_TYPE__COLUMN && fetchOffsetNew.type == TMQ_OFFSET__LOG) {
    int64_t     fetchVer = fetchOffsetNew.version + 1;
    SWalCkHead* pCkHead = taosMemoryMalloc(sizeof(SWalCkHead) + 2048);
    if (pCkHead == NULL) {
      return -1;
    }

    walSetReaderCapacity(pHandle->pWalReader, 2048);

    while (1) {
      consumerEpoch = atomic_load_32(&pHandle->epoch);
      if (consumerEpoch > reqEpoch) {
<<<<<<< HEAD
        tqWarn("tmq poll: consumer:%" PRId64 ", (epoch %d) vgId:%d offset %" PRId64
               ", found new consumer epoch %d, discard req epoch %d",
               consumerId, pReq->epoch, TD_VID(pTq->pVnode), fetchVer, consumerEpoch, reqEpoch);
=======
        tqWarn(
            "tmq poll: consumer %ld (epoch %d), subkey %s, vg %d offset %ld, found new consumer epoch %d, discard req "
            "epoch %d",
            consumerId, pReq->epoch, pHandle->subKey, TD_VID(pTq->pVnode), fetchVer, consumerEpoch, reqEpoch);
>>>>>>> ef36848b
        break;
      }

      if (tqFetchLog(pTq, pHandle, &fetchVer, &pCkHead) < 0) {
        // TODO add push mgr

        tqOffsetResetToLog(&dataRsp.rspOffset, fetchVer);
        ASSERT(dataRsp.rspOffset.version >= dataRsp.reqOffset.version);
        if (tqSendDataRsp(pTq, pMsg, pReq, &dataRsp) < 0) {
          code = -1;
        }
        goto OVER;
      }

      SWalCont* pHead = &pCkHead->head;

      tqDebug("tmq poll: consumer:%" PRId64 ", (epoch %d) iter log, vgId:%d offset %" PRId64 " msgType %d", consumerId,
              pReq->epoch, TD_VID(pTq->pVnode), fetchVer, pHead->msgType);

      if (pHead->msgType == TDMT_VND_SUBMIT) {
        SSubmitReq* pCont = (SSubmitReq*)&pHead->body;

        if (tqLogScanExec(pTq, &pHandle->execHandle, pCont, &dataRsp, workerId) < 0) {
          /*ASSERT(0);*/
        }
        // TODO batch optimization:
        // TODO continue scan until meeting batch requirement
        if (dataRsp.blockNum > 0 /* threshold */) {
          tqOffsetResetToLog(&dataRsp.rspOffset, fetchVer);
          ASSERT(dataRsp.rspOffset.version >= dataRsp.reqOffset.version);

          if (tqSendDataRsp(pTq, pMsg, pReq, &dataRsp) < 0) {
            code = -1;
          }
          goto OVER;
        } else {
          fetchVer++;
        }

      } else {
        ASSERT(pHandle->fetchMeta);
        ASSERT(IS_META_MSG(pHead->msgType));
        tqInfo("fetch meta msg, ver:%" PRId64 ", type:%d", pHead->version, pHead->msgType);
        SMqMetaRsp metaRsp = {0};
        /*metaRsp.reqOffset = pReq->reqOffset.version;*/
        /*metaRsp.rspOffset = fetchVer;*/
        /*metaRsp.rspOffsetNew.version = fetchVer;*/
        tqOffsetResetToLog(&metaRsp.reqOffsetNew, pReq->reqOffset.version);
        tqOffsetResetToLog(&metaRsp.rspOffsetNew, fetchVer);
        metaRsp.resMsgType = pHead->msgType;
        metaRsp.metaRspLen = pHead->bodyLen;
        metaRsp.metaRsp = pHead->body;
        if (tqSendMetaPollRsp(pTq, pMsg, pReq, &metaRsp) < 0) {
          code = -1;
          goto OVER;
        }
        code = 0;
        goto OVER;
      }
    }

    taosMemoryFree(pCkHead);
  } else if (fetchOffsetNew.type == TMQ_OFFSET__SNAPSHOT_DATA) {
    tqInfo("retrieve using snapshot actual offset: uid %" PRId64 " ts %" PRId64, fetchOffsetNew.uid, fetchOffsetNew.ts);
    if (tqScanSnapshot(pTq, &pHandle->execHandle, &dataRsp, fetchOffsetNew, workerId) < 0) {
      ASSERT(0);
    }

    // 4. send rsp
    if (tqSendDataRsp(pTq, pMsg, pReq, &dataRsp) < 0) {
      code = -1;
    }
  } else if (fetchOffsetNew.type == TMQ_OFFSET__SNAPSHOT_META) {
    ASSERT(0);
  }

OVER:
  // TODO wrap in destroy func
  taosArrayDestroy(dataRsp.blockDataLen);
  taosArrayDestroyP(dataRsp.blockData, (FDelete)taosMemoryFree);

  if (dataRsp.withSchema) {
    taosArrayDestroyP(dataRsp.blockSchema, (FDelete)tDeleteSSchemaWrapper);
  }

  if (dataRsp.withTbName) {
    taosArrayDestroyP(dataRsp.blockTbName, (FDelete)taosMemoryFree);
  }

  return code;
}

int32_t tqProcessVgDeleteReq(STQ* pTq, char* msg, int32_t msgLen) {
  SMqVDeleteReq* pReq = (SMqVDeleteReq*)msg;

  int32_t code = taosHashRemove(pTq->handles, pReq->subKey, strlen(pReq->subKey));
  ASSERT(code == 0);

  tqOffsetDelete(pTq->pOffsetStore, pReq->subKey);

  if (tqMetaDeleteHandle(pTq, pReq->subKey) < 0) {
    ASSERT(0);
  }
  return 0;
}

int32_t tqProcessVgChangeReq(STQ* pTq, char* msg, int32_t msgLen) {
  SMqRebVgReq req = {0};
  tDecodeSMqRebVgReq(msg, &req);
  // todo lock
  STqHandle* pHandle = taosHashGet(pTq->handles, req.subKey, strlen(req.subKey));
  if (pHandle == NULL) {
    ASSERT(req.oldConsumerId == -1);
    ASSERT(req.newConsumerId != -1);
    STqHandle tqHandle = {0};
    pHandle = &tqHandle;
    /*taosInitRWLatch(&pExec->lock);*/

    memcpy(pHandle->subKey, req.subKey, TSDB_SUBSCRIBE_KEY_LEN);
    pHandle->consumerId = req.newConsumerId;
    pHandle->epoch = -1;

    pHandle->execHandle.subType = req.subType;
    pHandle->fetchMeta = req.withMeta;

    pHandle->pWalReader = walOpenReader(pTq->pVnode->pWal, NULL);
    /*for (int32_t i = 0; i < 5; i++) {*/
    /*pHandle->execHandle.pExecReader[i] = tqOpenReader(pTq->pVnode);*/
    /*}*/
    if (pHandle->execHandle.subType == TOPIC_SUB_TYPE__COLUMN) {
      pHandle->execHandle.execCol.qmsg = req.qmsg;
      req.qmsg = NULL;
      for (int32_t i = 0; i < 5; i++) {
        SReadHandle handle = {
            .tqReader = pHandle->execHandle.pExecReader[i],
            .meta = pTq->pVnode->pMeta,
            .vnode = pTq->pVnode,
            .initTableReader = true,
            .initTqReader = true,
        };
        pHandle->execHandle.execCol.task[i] = qCreateStreamExecTaskInfo(pHandle->execHandle.execCol.qmsg, &handle);
        ASSERT(pHandle->execHandle.execCol.task[i]);
        void* scanner = NULL;
        qExtractStreamScanner(pHandle->execHandle.execCol.task[i], &scanner);
        ASSERT(scanner);
        pHandle->execHandle.pExecReader[i] = qExtractReaderFromStreamScanner(scanner);
        ASSERT(pHandle->execHandle.pExecReader[i]);
      }
    } else if (pHandle->execHandle.subType == TOPIC_SUB_TYPE__DB) {
      for (int32_t i = 0; i < 5; i++) {
        pHandle->execHandle.pExecReader[i] = tqOpenReader(pTq->pVnode);
      }
      pHandle->execHandle.execDb.pFilterOutTbUid =
          taosHashInit(64, taosGetDefaultHashFunction(TSDB_DATA_TYPE_BIGINT), false, HASH_NO_LOCK);
    } else if (pHandle->execHandle.subType == TOPIC_SUB_TYPE__TABLE) {
      for (int32_t i = 0; i < 5; i++) {
        pHandle->execHandle.pExecReader[i] = tqOpenReader(pTq->pVnode);
      }
      pHandle->execHandle.execTb.suid = req.suid;
      SArray* tbUidList = taosArrayInit(0, sizeof(int64_t));
      vnodeGetCtbIdList(pTq->pVnode, req.suid, tbUidList);
      tqDebug("vgId:%d, tq try get suid:%" PRId64, pTq->pVnode->config.vgId, req.suid);
      for (int32_t i = 0; i < taosArrayGetSize(tbUidList); i++) {
        int64_t tbUid = *(int64_t*)taosArrayGet(tbUidList, i);
        tqDebug("vgId:%d, idx %d, uid:%" PRId64, TD_VID(pTq->pVnode), i, tbUid);
      }
      for (int32_t i = 0; i < 5; i++) {
        tqReaderSetTbUidList(pHandle->execHandle.pExecReader[i], tbUidList);
      }
      taosArrayDestroy(tbUidList);
    }
    taosHashPut(pTq->handles, req.subKey, strlen(req.subKey), pHandle, sizeof(STqHandle));
    if (tqMetaSaveHandle(pTq, req.subKey, pHandle) < 0) {
      // TODO
    }
  } else {
    /*ASSERT(pExec->consumerId == req.oldConsumerId);*/
    // TODO handle qmsg and exec modification
    atomic_store_32(&pHandle->epoch, -1);
    atomic_store_64(&pHandle->consumerId, req.newConsumerId);
    atomic_add_fetch_32(&pHandle->epoch, 1);
    if (tqMetaSaveHandle(pTq, req.subKey, pHandle) < 0) {
      // TODO
    }
  }

  return 0;
}

int32_t tqProcessTaskDeployReq(STQ* pTq, char* msg, int32_t msgLen) {
  SStreamTask* pTask = taosMemoryCalloc(1, sizeof(SStreamTask));
  if (pTask == NULL) {
    return -1;
  }
  SDecoder decoder;
  tDecoderInit(&decoder, (uint8_t*)msg, msgLen);
  if (tDecodeSStreamTask(&decoder, pTask) < 0) {
    ASSERT(0);
  }
  tDecoderClear(&decoder);
  ASSERT(pTask->isDataScan == 0 || pTask->isDataScan == 1);
  if (pTask->isDataScan == 0 && pTask->sinkType == TASK_SINK__NONE) {
    ASSERT(taosArrayGetSize(pTask->childEpInfo) != 0);
  }

  pTask->execStatus = TASK_EXEC_STATUS__IDLE;

  pTask->inputQueue = streamQueueOpen();
  pTask->outputQueue = streamQueueOpen();
  pTask->inputStatus = TASK_INPUT_STATUS__NORMAL;
  pTask->outputStatus = TASK_OUTPUT_STATUS__NORMAL;

  if (pTask->inputQueue == NULL || pTask->outputQueue == NULL) goto FAIL;

  pTask->pMsgCb = &pTq->pVnode->msgCb;

  // exec
  if (pTask->execType != TASK_EXEC__NONE) {
    // expand runners
    if (pTask->isDataScan) {
      SReadHandle handle = {
          .meta = pTq->pVnode->pMeta,
          .vnode = pTq->pVnode,
          .initTqReader = 1,
      };
      pTask->exec.executor = qCreateStreamExecTaskInfo(pTask->exec.qmsg, &handle);
    } else {
      pTask->exec.executor = qCreateStreamExecTaskInfo(pTask->exec.qmsg, NULL);
    }
    ASSERT(pTask->exec.executor);
  }

  // sink
  /*pTask->ahandle = pTq->pVnode;*/
  if (pTask->sinkType == TASK_SINK__SMA) {
    pTask->smaSink.vnode = pTq->pVnode;
    pTask->smaSink.smaSink = smaHandleRes;
  } else if (pTask->sinkType == TASK_SINK__TABLE) {
    pTask->tbSink.vnode = pTq->pVnode;
    pTask->tbSink.tbSinkFunc = tqTableSink;

    ASSERT(pTask->tbSink.pSchemaWrapper);
    ASSERT(pTask->tbSink.pSchemaWrapper->pSchema);

    pTask->tbSink.pTSchema =
        tdGetSTSChemaFromSSChema(&pTask->tbSink.pSchemaWrapper->pSchema, pTask->tbSink.pSchemaWrapper->nCols);
    ASSERT(pTask->tbSink.pTSchema);
  }

  streamSetupTrigger(pTask);

  tqInfo("deploy stream task id %d child id %d on vgId:%d", pTask->taskId, pTask->selfChildId, TD_VID(pTq->pVnode));

  taosHashPut(pTq->pStreamTasks, &pTask->taskId, sizeof(int32_t), &pTask, sizeof(void*));

  return 0;
FAIL:
  if (pTask->inputQueue) streamQueueClose(pTask->inputQueue);
  if (pTask->outputQueue) streamQueueClose(pTask->outputQueue);
  if (pTask) taosMemoryFree(pTask);
  return -1;
}

int32_t tqProcessStreamTrigger(STQ* pTq, SSubmitReq* pReq) {
  void*              pIter = NULL;
  bool               failed = false;
  SStreamDataSubmit* pSubmit = NULL;

  pSubmit = streamDataSubmitNew(pReq);
  if (pSubmit == NULL) {
    failed = true;
  }

  while (1) {
    pIter = taosHashIterate(pTq->pStreamTasks, pIter);
    if (pIter == NULL) break;
    SStreamTask* pTask = *(SStreamTask**)pIter;
    if (atomic_load_8(&pTask->taskStatus) == TASK_STATUS__DROPPING) {
      continue;
    }
    if (!pTask->isDataScan) continue;

    if (!failed) {
      if (streamTaskInput(pTask, (SStreamQueueItem*)pSubmit) < 0) {
        continue;
      }

      if (streamLaunchByWrite(pTask, TD_VID(pTq->pVnode)) < 0) {
        continue;
      }
    } else {
      streamTaskInputFail(pTask);
    }
  }

  if (pSubmit) {
    streamDataSubmitRefDec(pSubmit);
    taosFreeQitem(pSubmit);
  }

  return failed ? -1 : 0;
}

int32_t tqProcessTaskRunReq(STQ* pTq, SRpcMsg* pMsg) {
  //
  SStreamTaskRunReq* pReq = pMsg->pCont;
  int32_t            taskId = pReq->taskId;
  SStreamTask*       pTask = *(SStreamTask**)taosHashGet(pTq->pStreamTasks, &taskId, sizeof(int32_t));
  if (atomic_load_8(&pTask->taskStatus) != TASK_STATUS__NORMAL) {
    return 0;
  }
  streamProcessRunReq(pTask);
  return 0;
}

int32_t tqProcessTaskDispatchReq(STQ* pTq, SRpcMsg* pMsg) {
  char*              msgStr = pMsg->pCont;
  char*              msgBody = POINTER_SHIFT(msgStr, sizeof(SMsgHead));
  int32_t            msgLen = pMsg->contLen - sizeof(SMsgHead);
  SStreamDispatchReq req;
  SDecoder           decoder;
  tDecoderInit(&decoder, msgBody, msgLen);
  tDecodeStreamDispatchReq(&decoder, &req);
  int32_t      taskId = req.taskId;
  SStreamTask* pTask = *(SStreamTask**)taosHashGet(pTq->pStreamTasks, &taskId, sizeof(int32_t));
  if (atomic_load_8(&pTask->taskStatus) != TASK_STATUS__NORMAL) {
    return 0;
  }
  SRpcMsg rsp = {
      .info = pMsg->info,
      .code = 0,
  };
  streamProcessDispatchReq(pTask, &req, &rsp);
  return 0;
}

int32_t tqProcessTaskRecoverReq(STQ* pTq, SRpcMsg* pMsg) {
  SStreamTaskRecoverReq* pReq = pMsg->pCont;
  int32_t                taskId = pReq->taskId;
  SStreamTask*           pTask = *(SStreamTask**)taosHashGet(pTq->pStreamTasks, &taskId, sizeof(int32_t));
  if (atomic_load_8(&pTask->taskStatus) != TASK_STATUS__NORMAL) {
    return 0;
  }
  streamProcessRecoverReq(pTask, pReq, pMsg);
  return 0;
}

int32_t tqProcessTaskDispatchRsp(STQ* pTq, SRpcMsg* pMsg) {
  SStreamDispatchRsp* pRsp = POINTER_SHIFT(pMsg->pCont, sizeof(SMsgHead));
  int32_t             taskId = pRsp->taskId;
  SStreamTask*        pTask = *(SStreamTask**)taosHashGet(pTq->pStreamTasks, &taskId, sizeof(int32_t));
  if (atomic_load_8(&pTask->taskStatus) != TASK_STATUS__NORMAL) {
    return 0;
  }
  streamProcessDispatchRsp(pTask, pRsp);
  return 0;
}

int32_t tqProcessTaskRecoverRsp(STQ* pTq, SRpcMsg* pMsg) {
  SStreamTaskRecoverRsp* pRsp = pMsg->pCont;
  int32_t                taskId = pRsp->taskId;
  SStreamTask*           pTask = *(SStreamTask**)taosHashGet(pTq->pStreamTasks, &taskId, sizeof(int32_t));
  if (atomic_load_8(&pTask->taskStatus) != TASK_STATUS__NORMAL) {
    return 0;
  }
  streamProcessRecoverRsp(pTask, pRsp);
  return 0;
}

int32_t tqProcessTaskDropReq(STQ* pTq, char* msg, int32_t msgLen) {
  SVDropStreamTaskReq* pReq = (SVDropStreamTaskReq*)msg;

  SStreamTask* pTask = *(SStreamTask**)taosHashGet(pTq->pStreamTasks, &pReq->taskId, sizeof(int32_t));
  atomic_store_8(&pTask->taskStatus, TASK_STATUS__DROPPING);
  // todo
  // clear queue
  // push drop req into queue
  // launch exec to free memory
  // remove from hash
  return 0;

#if 0
  int32_t              code = taosHashRemove(pTq->pStreamTasks, &pReq->taskId, sizeof(int32_t));
  // set status dropping
  ASSERT(code == 0);
  if (code == 0) {
    // sendrsp
  }
  return code;
#endif
}

int32_t tqProcessTaskRetrieveReq(STQ* pTq, SRpcMsg* pMsg) {
  char*              msgStr = pMsg->pCont;
  char*              msgBody = POINTER_SHIFT(msgStr, sizeof(SMsgHead));
  int32_t            msgLen = pMsg->contLen - sizeof(SMsgHead);
  SStreamRetrieveReq req;
  SDecoder           decoder;
  tDecoderInit(&decoder, msgBody, msgLen);
  tDecodeStreamRetrieveReq(&decoder, &req);
  int32_t      taskId = req.dstTaskId;
  SStreamTask* pTask = *(SStreamTask**)taosHashGet(pTq->pStreamTasks, &taskId, sizeof(int32_t));
  if (atomic_load_8(&pTask->taskStatus) != TASK_STATUS__NORMAL) {
    return 0;
  }
  SRpcMsg rsp = {
      .info = pMsg->info,
      .code = 0,
  };
  streamProcessRetrieveReq(pTask, &req, &rsp);
  return 0;
}

int32_t tqProcessTaskRetrieveRsp(STQ* pTq, SRpcMsg* pMsg) {
  //
  return 0;
}<|MERGE_RESOLUTION|>--- conflicted
+++ resolved
@@ -244,14 +244,6 @@
   STqOffsetVal fetchOffsetNew;
 
   // 1.find handle
-<<<<<<< HEAD
-  char buf[80];
-  tFormatOffset(buf, 80, &reqOffset);
-  tqDebug("tmq poll: consumer:%" PRId64 ", (epoch %d) recv poll req in vgId:%d, req offset %s", consumerId, pReq->epoch,
-          TD_VID(pTq->pVnode), buf);
-
-=======
->>>>>>> ef36848b
   STqHandle* pHandle = taosHashGet(pTq->handles, pReq->subKey, strlen(pReq->subKey));
   /*ASSERT(pHandle);*/
   if (pHandle == NULL) {
@@ -288,11 +280,7 @@
       fetchOffsetNew = pOffset->val;
       char formatBuf[80];
       tFormatOffset(formatBuf, 80, &fetchOffsetNew);
-<<<<<<< HEAD
-      tqDebug("tmq poll: consumer:%" PRId64 ", offset reset to %s", consumerId, formatBuf);
-=======
-      tqDebug("tmq poll: consumer %ld, subkey %s, offset reset to %s", consumerId, pHandle->subKey, formatBuf);
->>>>>>> ef36848b
+      tqDebug("tmq poll: consumer %" PRId64 ", subkey %s, offset reset to %s", consumerId, pHandle->subKey, formatBuf);
     } else {
       if (reqOffset.type == TMQ_OFFSET__RESET_EARLIEAST) {
         if (pReq->useSnapshot && pHandle->execHandle.subType == TOPIC_SUB_TYPE__COLUMN) {
@@ -328,13 +316,9 @@
         }
         return code;
       } else if (reqOffset.type == TMQ_OFFSET__RESET_NONE) {
-<<<<<<< HEAD
-        tqError("tmq poll: no offset committed for consumer:%" PRId64 ", in vgId:%d, subkey %s, reset none failed",
-                consumerId, TD_VID(pTq->pVnode), pReq->subKey);
-=======
-        tqError("tmq poll: subkey %s, no offset committed for consumer %ld in vg %d, subkey %s, reset none failed",
+        tqError("tmq poll: subkey %s, no offset committed for consumer %" PRId64
+                " in vg %d, subkey %s, reset none failed",
                 pHandle->subKey, consumerId, TD_VID(pTq->pVnode), pReq->subKey);
->>>>>>> ef36848b
         terrno = TSDB_CODE_TQ_NO_COMMITTED_OFFSET;
         return -1;
       }
@@ -374,16 +358,9 @@
     while (1) {
       consumerEpoch = atomic_load_32(&pHandle->epoch);
       if (consumerEpoch > reqEpoch) {
-<<<<<<< HEAD
-        tqWarn("tmq poll: consumer:%" PRId64 ", (epoch %d) vgId:%d offset %" PRId64
+        tqWarn("tmq poll: consumer %ld (epoch %d), subkey %s, vg %d offset %" PRId64
                ", found new consumer epoch %d, discard req epoch %d",
-               consumerId, pReq->epoch, TD_VID(pTq->pVnode), fetchVer, consumerEpoch, reqEpoch);
-=======
-        tqWarn(
-            "tmq poll: consumer %ld (epoch %d), subkey %s, vg %d offset %ld, found new consumer epoch %d, discard req "
-            "epoch %d",
-            consumerId, pReq->epoch, pHandle->subKey, TD_VID(pTq->pVnode), fetchVer, consumerEpoch, reqEpoch);
->>>>>>> ef36848b
+               consumerId, pReq->epoch, pHandle->subKey, TD_VID(pTq->pVnode), fetchVer, consumerEpoch, reqEpoch);
         break;
       }
 
