/*
 * Copyright (c) 2019 TAOS Data, Inc. <jhtao@taosdata.com>
 *
 * This program is free software: you can use, redistribute, and/or modify
 * it under the terms of the GNU Affero General Public License, version 3
 * or later ("AGPL"), as published by the Free Software Foundation.
 *
 * This program is distributed in the hope that it will be useful, but WITHOUT
 * ANY WARRANTY; without even the implied warranty of MERCHANTABILITY or
 * FITNESS FOR A PARTICULAR PURPOSE.
 *
 * You should have received a copy of the GNU Affero General Public License
 * along with this program. If not, see <http://www.gnu.org/licenses/>.
 */

#include "tq.h"

// 0: not init
// 1: already inited
// 2: wait to be inited or cleaup
#define WAL_READ_TASKS_ID       (-1)

static int32_t tqInitialize(STQ* pTq);

static FORCE_INLINE bool tqIsHandleExec(STqHandle* pHandle) { return TMQ_HANDLE_STATUS_EXEC == pHandle->status; }
static FORCE_INLINE void tqSetHandleExec(STqHandle* pHandle) {pHandle->status = TMQ_HANDLE_STATUS_EXEC;}
static FORCE_INLINE void tqSetHandleIdle(STqHandle* pHandle) {pHandle->status = TMQ_HANDLE_STATUS_IDLE;}

int32_t tqInit() {
  int8_t old;
  while (1) {
    old = atomic_val_compare_exchange_8(&tqMgmt.inited, 0, 2);
    if (old != 2) break;
  }

  if (old == 0) {
    tqMgmt.timer = taosTmrInit(10000, 100, 10000, "TQ");
    if (tqMgmt.timer == NULL) {
      atomic_store_8(&tqMgmt.inited, 0);
      return -1;
    }
    if (streamInit() < 0) {
      return -1;
    }
    atomic_store_8(&tqMgmt.inited, 1);
  }

  return 0;
}

void tqCleanUp() {
  int8_t old;
  while (1) {
    old = atomic_val_compare_exchange_8(&tqMgmt.inited, 1, 2);
    if (old != 2) break;
  }

  if (old == 1) {
    taosTmrCleanUp(tqMgmt.timer);
    streamCleanUp();
    atomic_store_8(&tqMgmt.inited, 0);
  }
}

static void destroyTqHandle(void* data) {
  STqHandle* pData = (STqHandle*)data;
  qDestroyTask(pData->execHandle.task);

  if (pData->execHandle.subType == TOPIC_SUB_TYPE__COLUMN) {
    taosMemoryFreeClear(pData->execHandle.execCol.qmsg);
  } else if (pData->execHandle.subType == TOPIC_SUB_TYPE__DB) {
    tqCloseReader(pData->execHandle.pTqReader);
    walCloseReader(pData->pWalReader);
    taosHashCleanup(pData->execHandle.execDb.pFilterOutTbUid);
  } else if (pData->execHandle.subType == TOPIC_SUB_TYPE__TABLE) {
    walCloseReader(pData->pWalReader);
    tqCloseReader(pData->execHandle.pTqReader);
  }
  if(pData->msg != NULL) {
    rpcFreeCont(pData->msg->pCont);
    taosMemoryFree(pData->msg);
    pData->msg = NULL;
  }
}

static bool tqOffsetLessOrEqual(const STqOffset* pLeft, const STqOffset* pRight) {
  return pLeft->val.type == TMQ_OFFSET__LOG && pRight->val.type == TMQ_OFFSET__LOG &&
         pLeft->val.version <= pRight->val.version;
}

STQ* tqOpen(const char* path, SVnode* pVnode) {
  STQ* pTq = taosMemoryCalloc(1, sizeof(STQ));
  if (pTq == NULL) {
    terrno = TSDB_CODE_OUT_OF_MEMORY;
    return NULL;
  }

  pTq->path = taosStrdup(path);
  pTq->pVnode = pVnode;
  pTq->walLogLastVer = pVnode->pWal->vers.lastVer;

  pTq->pHandle = taosHashInit(64, MurmurHash3_32, true, HASH_ENTRY_LOCK);
  taosHashSetFreeFp(pTq->pHandle, destroyTqHandle);

  taosInitRWLatch(&pTq->lock);
  pTq->pPushMgr = taosHashInit(64, MurmurHash3_32, false, HASH_NO_LOCK);

  pTq->pCheckInfo = taosHashInit(64, MurmurHash3_32, true, HASH_ENTRY_LOCK);
  taosHashSetFreeFp(pTq->pCheckInfo, (FDelete)tDeleteSTqCheckInfo);

  int32_t code = tqInitialize(pTq);
  if (code != TSDB_CODE_SUCCESS) {
    tqClose(pTq);
    return NULL;
  } else {
    return pTq;
  }
}

int32_t tqInitialize(STQ* pTq) {
  if (tqMetaOpen(pTq) < 0) {
    return -1;
  }

  pTq->pOffsetStore = tqOffsetOpen(pTq);
  if (pTq->pOffsetStore == NULL) {
    return -1;
  }

  pTq->pStreamMeta = streamMetaOpen(pTq->path, pTq, (FTaskExpand*)tqExpandTask, pTq->pVnode->config.vgId);
  if (pTq->pStreamMeta == NULL) {
    return -1;
  }

  // the version is kept in task's meta data
  // todo check if this version is required or not
  if (streamLoadTasks(pTq->pStreamMeta, walGetCommittedVer(pTq->pVnode->pWal)) < 0) {
    return -1;
  }

  return 0;
}

void tqClose(STQ* pTq) {
  if (pTq == NULL) {
    return;
  }

  tqOffsetClose(pTq->pOffsetStore);
  taosHashCleanup(pTq->pHandle);
  taosHashCleanup(pTq->pPushMgr);
  taosHashCleanup(pTq->pCheckInfo);
  taosMemoryFree(pTq->path);
  tqMetaClose(pTq);
  streamMetaClose(pTq->pStreamMeta);
  taosMemoryFree(pTq);
}

void tqNotifyClose(STQ* pTq) {
  if (pTq != NULL) {
    taosWLockLatch(&pTq->pStreamMeta->lock);

    void* pIter = NULL;
    while (1) {
      pIter = taosHashIterate(pTq->pStreamMeta->pTasks, pIter);
      if (pIter == NULL) {
        break;
      }

      SStreamTask* pTask = *(SStreamTask**)pIter;
      tqDebug("vgId:%d s-task:%s set dropping flag", pTq->pStreamMeta->vgId, pTask->id.idStr);
      pTask->status.taskStatus = TASK_STATUS__STOP;

      int64_t st = taosGetTimestampMs();
      qKillTask(pTask->exec.pExecutor, TSDB_CODE_SUCCESS);
      int64_t el = taosGetTimestampMs() - st;
      tqDebug("vgId:%d s-task:%s is closed in %" PRId64 "ms", pTq->pStreamMeta->vgId, pTask->id.idStr, el);
    }

    taosWUnLockLatch(&pTq->pStreamMeta->lock);
  }
}

static int32_t doSendDataRsp(const SRpcHandleInfo* pRpcHandleInfo, const SMqDataRsp* pRsp, int32_t epoch,
                             int64_t consumerId, int32_t type) {
  int32_t len = 0;
  int32_t code = 0;

  if (type == TMQ_MSG_TYPE__POLL_RSP) {
    tEncodeSize(tEncodeSMqDataRsp, pRsp, len, code);
  } else if (type == TMQ_MSG_TYPE__TAOSX_RSP) {
    tEncodeSize(tEncodeSTaosxRsp, (STaosxRsp*)pRsp, len, code);
  }

  if (code < 0) {
    return -1;
  }

  int32_t tlen = sizeof(SMqRspHead) + len;
  void*   buf = rpcMallocCont(tlen);
  if (buf == NULL) {
    return -1;
  }

  ((SMqRspHead*)buf)->mqMsgType = type;
  ((SMqRspHead*)buf)->epoch = epoch;
  ((SMqRspHead*)buf)->consumerId = consumerId;

  void* abuf = POINTER_SHIFT(buf, sizeof(SMqRspHead));

  SEncoder encoder = {0};
  tEncoderInit(&encoder, abuf, len);

  if (type == TMQ_MSG_TYPE__POLL_RSP) {
    tEncodeSMqDataRsp(&encoder, pRsp);
  } else if (type == TMQ_MSG_TYPE__TAOSX_RSP) {
    tEncodeSTaosxRsp(&encoder, (STaosxRsp*)pRsp);
  }

  tEncoderClear(&encoder);

  SRpcMsg rsp = {
      .info = *pRpcHandleInfo,
      .pCont = buf,
      .contLen = tlen,
      .code = 0,
  };

  tmsgSendRsp(&rsp);
  return 0;
}

int32_t tqPushDataRsp(STQ* pTq, STqHandle* pHandle) {
  SMqDataRsp dataRsp = {0};
  dataRsp.head.consumerId = pHandle->consumerId;
  dataRsp.head.epoch = pHandle->epoch;
  dataRsp.head.mqMsgType = TMQ_MSG_TYPE__POLL_RSP;
  doSendDataRsp(&pHandle->msg->info, &dataRsp, pHandle->epoch, pHandle->consumerId, TMQ_MSG_TYPE__POLL_RSP);

  char buf1[80] = {0};
  char buf2[80] = {0};
  tFormatOffset(buf1, tListLen(buf1), &dataRsp.reqOffset);
  tFormatOffset(buf2, tListLen(buf2), &dataRsp.rspOffset);
  tqDebug("vgId:%d, from consumer:0x%" PRIx64 " (epoch %d) push rsp, block num: %d, req:%s, rsp:%s",
          TD_VID(pTq->pVnode), dataRsp.head.consumerId, dataRsp.head.epoch, dataRsp.blockNum, buf1, buf2);
  return 0;
}

int32_t tqSendDataRsp(STQ* pTq, const SRpcMsg* pMsg, const SMqPollReq* pReq, const SMqDataRsp* pRsp, int32_t type) {
  doSendDataRsp(&pMsg->info, pRsp, pReq->epoch, pReq->consumerId, type);

  char buf1[80] = {0};
  char buf2[80] = {0};
  tFormatOffset(buf1, 80, &pRsp->reqOffset);
  tFormatOffset(buf2, 80, &pRsp->rspOffset);

  tqDebug("vgId:%d consumer:0x%" PRIx64 " (epoch %d) send rsp, block num:%d, req:%s, rsp:%s, reqId:0x%" PRIx64,
          TD_VID(pTq->pVnode), pReq->consumerId, pReq->epoch, pRsp->blockNum, buf1, buf2, pReq->reqId);

  return 0;
}

int32_t tqProcessOffsetCommitReq(STQ* pTq, int64_t sversion, char* msg, int32_t msgLen) {
  STqOffset offset = {0};
  int32_t   vgId = TD_VID(pTq->pVnode);

  SDecoder decoder;
  tDecoderInit(&decoder, (uint8_t*)msg, msgLen);
  if (tDecodeSTqOffset(&decoder, &offset) < 0) {
    return -1;
  }

  tDecoderClear(&decoder);

  if (offset.val.type == TMQ_OFFSET__SNAPSHOT_DATA || offset.val.type == TMQ_OFFSET__SNAPSHOT_META) {
    tqDebug("receive offset commit msg to %s on vgId:%d, offset(type:snapshot) uid:%" PRId64 ", ts:%" PRId64,
            offset.subKey, vgId, offset.val.uid, offset.val.ts);
  } else if (offset.val.type == TMQ_OFFSET__LOG) {
    tqDebug("receive offset commit msg to %s on vgId:%d, offset(type:log) version:%" PRId64, offset.subKey, vgId,
            offset.val.version);
    if (offset.val.version + 1 == sversion) {
      offset.val.version += 1;
    }
  } else {
    tqError("invalid commit offset type:%d", offset.val.type);
    return -1;
  }

  STqOffset* pSavedOffset = tqOffsetRead(pTq->pOffsetStore, offset.subKey);
  if (pSavedOffset != NULL && tqOffsetLessOrEqual(&offset, pSavedOffset)) {
    return 0;  // no need to update the offset value
  }

  // save the new offset value
  if (tqOffsetWrite(pTq->pOffsetStore, &offset) < 0) {
    return -1;
  }

<<<<<<< HEAD
=======
  if (offset.val.type == TMQ_OFFSET__LOG) {
    taosWLockLatch(&pTq->lock);
    STqHandle* pHandle = taosHashGet(pTq->pHandle, offset.subKey, strlen(offset.subKey));
    if (pHandle && (walSetRefVer(pHandle->pRef, offset.val.version) < 0)) {
      taosWUnLockLatch(&pTq->lock);
      return -1;
    }
    taosWUnLockLatch(&pTq->lock);
  }

>>>>>>> 366cd187
  return 0;
}

int32_t tqCheckColModifiable(STQ* pTq, int64_t tbUid, int32_t colId) {
  void* pIter = NULL;

  while (1) {
    pIter = taosHashIterate(pTq->pCheckInfo, pIter);
    if (pIter == NULL) {
      break;
    }

    STqCheckInfo* pCheck = (STqCheckInfo*)pIter;

    if (pCheck->ntbUid == tbUid) {
      int32_t sz = taosArrayGetSize(pCheck->colIdList);
      for (int32_t i = 0; i < sz; i++) {
        int16_t forbidColId = *(int16_t*)taosArrayGet(pCheck->colIdList, i);
        if (forbidColId == colId) {
          taosHashCancelIterate(pTq->pCheckInfo, pIter);
          return -1;
        }
      }
    }
  }

  return 0;
}

int32_t tqProcessPollReq(STQ* pTq, SRpcMsg* pMsg) {
  SMqPollReq req = {0};
  if (tDeserializeSMqPollReq(pMsg->pCont, pMsg->contLen, &req) < 0) {
    tqError("tDeserializeSMqPollReq %d failed", pMsg->contLen);
    terrno = TSDB_CODE_INVALID_MSG;
    return -1;
  }

  int64_t      consumerId = req.consumerId;
  int32_t      reqEpoch = req.epoch;
  STqOffsetVal reqOffset = req.reqOffset;
  int32_t      vgId = TD_VID(pTq->pVnode);

  taosWLockLatch(&pTq->lock);
  // 1. find handle
  STqHandle* pHandle = taosHashGet(pTq->pHandle, req.subKey, strlen(req.subKey));
  if (pHandle == NULL) {
    tqError("tmq poll: consumer:0x%" PRIx64 " vgId:%d subkey %s not found", consumerId, vgId, req.subKey);
    terrno = TSDB_CODE_INVALID_MSG;
    taosWUnLockLatch(&pTq->lock);
    return -1;
  }

  while (tqIsHandleExec(pHandle)) {
    tqDebug("tmq poll: consumer:0x%" PRIx64 "vgId:%d, topic:%s, subscription is executing, wait for 5ms and retry", consumerId, vgId, req.subKey);
    taosMsleep(5);
  }

  // 2. check re-balance status
  if (pHandle->consumerId != consumerId) {
    tqDebug("ERROR tmq poll: consumer:0x%" PRIx64 " vgId:%d, subkey %s, mismatch for saved handle consumer:0x%" PRIx64,
            consumerId, TD_VID(pTq->pVnode), req.subKey, pHandle->consumerId);
    terrno = TSDB_CODE_TMQ_CONSUMER_MISMATCH;
    taosWUnLockLatch(&pTq->lock);
    return -1;
  }
  tqSetHandleExec(pHandle);
  taosWUnLockLatch(&pTq->lock);

  // 3. update the epoch value
  int32_t savedEpoch = pHandle->epoch;
  if (savedEpoch < reqEpoch) {
    tqDebug("tmq poll: consumer:0x%" PRIx64 " epoch update from %d to %d by poll req", consumerId, savedEpoch,
            reqEpoch);
    pHandle->epoch = reqEpoch;
  }

  char buf[80];
  tFormatOffset(buf, 80, &reqOffset);
  tqDebug("tmq poll: consumer:0x%" PRIx64 " (epoch %d), subkey %s, recv poll req vgId:%d, req:%s, reqId:0x%" PRIx64,
          consumerId, req.epoch, pHandle->subKey, vgId, buf, req.reqId);

  int code = tqExtractDataForMq(pTq, pHandle, &req, pMsg);
  tqSetHandleIdle(pHandle);
  return code;
}

int32_t tqProcessDeleteSubReq(STQ* pTq, int64_t sversion, char* msg, int32_t msgLen) {
  SMqVDeleteReq* pReq = (SMqVDeleteReq*)msg;
  int32_t        vgId = TD_VID(pTq->pVnode);

  tqDebug("vgId:%d, tq process delete sub req %s", pTq->pVnode->config.vgId, pReq->subKey);
  int32_t code = 0;

  taosWLockLatch(&pTq->lock);
  STqHandle* pHandle = taosHashGet(pTq->pHandle, pReq->subKey, strlen(pReq->subKey));
  if (pHandle) {
    while (tqIsHandleExec(pHandle)) {
      tqDebug("vgId:%d, topic:%s, subscription is executing, wait for 5ms and retry", vgId, pHandle->subKey);
      taosMsleep(5);
    }
    if (pHandle->pRef) {
      walCloseRef(pTq->pVnode->pWal, pHandle->pRef->refId);
    }
    code = taosHashRemove(pTq->pHandle, pReq->subKey, strlen(pReq->subKey));
    if (code != 0) {
      tqError("cannot process tq delete req %s, since no such handle", pReq->subKey);
    }
  }

  code = tqOffsetDelete(pTq->pOffsetStore, pReq->subKey);
  if (code != 0) {
    tqError("cannot process tq delete req %s, since no such offset in cache", pReq->subKey);
  }

  if (tqMetaDeleteHandle(pTq, pReq->subKey) < 0) {
    tqError("cannot process tq delete req %s, since no such offset in tdb", pReq->subKey);
  }
  taosWUnLockLatch(&pTq->lock);

  return 0;
}

int32_t tqProcessAddCheckInfoReq(STQ* pTq, int64_t sversion, char* msg, int32_t msgLen) {
  STqCheckInfo info = {0};
  SDecoder     decoder;
  tDecoderInit(&decoder, (uint8_t*)msg, msgLen);
  if (tDecodeSTqCheckInfo(&decoder, &info) < 0) {
    terrno = TSDB_CODE_OUT_OF_MEMORY;
    return -1;
  }
  tDecoderClear(&decoder);
  if (taosHashPut(pTq->pCheckInfo, info.topic, strlen(info.topic), &info, sizeof(STqCheckInfo)) < 0) {
    terrno = TSDB_CODE_OUT_OF_MEMORY;
    return -1;
  }
  if (tqMetaSaveCheckInfo(pTq, info.topic, msg, msgLen) < 0) {
    terrno = TSDB_CODE_OUT_OF_MEMORY;
    return -1;
  }
  return 0;
}

int32_t tqProcessDelCheckInfoReq(STQ* pTq, int64_t sversion, char* msg, int32_t msgLen) {
  if (taosHashRemove(pTq->pCheckInfo, msg, strlen(msg)) < 0) {
    terrno = TSDB_CODE_OUT_OF_MEMORY;
    return -1;
  }
  if (tqMetaDeleteCheckInfo(pTq, msg) < 0) {
    terrno = TSDB_CODE_OUT_OF_MEMORY;
    return -1;
  }
  return 0;
}

int32_t tqProcessSubscribeReq(STQ* pTq, int64_t sversion, char* msg, int32_t msgLen) {
  int ret = 0;
  SMqRebVgReq req = {0};
  tDecodeSMqRebVgReq(msg, &req);

  SVnode* pVnode = pTq->pVnode;
  int32_t vgId = TD_VID(pVnode);

  tqDebug("vgId:%d, tq process sub req:%s, Id:0x%" PRIx64 " -> Id:0x%" PRIx64, pVnode->config.vgId, req.subKey,
          req.oldConsumerId, req.newConsumerId);

  taosWLockLatch(&pTq->lock);
  STqHandle* pHandle = taosHashGet(pTq->pHandle, req.subKey, strlen(req.subKey));
  if (pHandle == NULL) {
    if (req.oldConsumerId != -1) {
      tqError("vgId:%d, build new consumer handle %s for consumer:0x%" PRIx64 ", but old consumerId:0x%" PRIx64,
              req.vgId, req.subKey, req.newConsumerId, req.oldConsumerId);
    }

    if (req.newConsumerId == -1) {
      tqError("vgId:%d, tq invalid re-balance request, new consumerId %" PRId64 "", req.vgId, req.newConsumerId);
      goto end;
    }

    STqHandle tqHandle = {0};
    pHandle = &tqHandle;

    uint64_t oldConsumerId = pHandle->consumerId;
    memcpy(pHandle->subKey, req.subKey, TSDB_SUBSCRIBE_KEY_LEN);
    pHandle->consumerId = req.newConsumerId;
    pHandle->epoch = -1;

    pHandle->execHandle.subType = req.subType;
    pHandle->fetchMeta = req.withMeta;

    // TODO version should be assigned and refed during preprocess
    SWalRef* pRef = walRefCommittedVer(pVnode->pWal);
    if (pRef == NULL) {
      ret = -1;
      goto end;
    }

    int64_t ver = pRef->refVer;
    pHandle->pRef = pRef;

    SReadHandle handle = {
        .meta = pVnode->pMeta, .vnode = pVnode, .initTableReader = true, .initTqReader = true, .version = ver};
    pHandle->snapshotVer = ver;

    if (pHandle->execHandle.subType == TOPIC_SUB_TYPE__COLUMN) {
      pHandle->execHandle.execCol.qmsg = req.qmsg;
      req.qmsg = NULL;

      pHandle->execHandle.task = qCreateQueueExecTaskInfo(pHandle->execHandle.execCol.qmsg, &handle, vgId,
                                                          &pHandle->execHandle.numOfCols, req.newConsumerId);
      void* scanner = NULL;
      qExtractStreamScanner(pHandle->execHandle.task, &scanner);
      pHandle->execHandle.pTqReader = qExtractReaderFromStreamScanner(scanner);
    } else if (pHandle->execHandle.subType == TOPIC_SUB_TYPE__DB) {
      pHandle->pWalReader = walOpenReader(pVnode->pWal, NULL);
      pHandle->execHandle.pTqReader = tqReaderOpen(pVnode);

      pHandle->execHandle.execDb.pFilterOutTbUid =
          taosHashInit(64, taosGetDefaultHashFunction(TSDB_DATA_TYPE_BIGINT), false, HASH_ENTRY_LOCK);
      buildSnapContext(handle.meta, handle.version, 0, pHandle->execHandle.subType, pHandle->fetchMeta,
                       (SSnapContext**)(&handle.sContext));

      pHandle->execHandle.task = qCreateQueueExecTaskInfo(NULL, &handle, vgId, NULL, req.newConsumerId);
    } else if (pHandle->execHandle.subType == TOPIC_SUB_TYPE__TABLE) {
      pHandle->pWalReader = walOpenReader(pVnode->pWal, NULL);
      pHandle->execHandle.execTb.suid = req.suid;

      SArray* tbUidList = taosArrayInit(0, sizeof(int64_t));
      vnodeGetCtbIdList(pVnode, req.suid, tbUidList);
      tqDebug("vgId:%d, tq try to get all ctb, suid:%" PRId64, pVnode->config.vgId, req.suid);
      for (int32_t i = 0; i < taosArrayGetSize(tbUidList); i++) {
        int64_t tbUid = *(int64_t*)taosArrayGet(tbUidList, i);
        tqDebug("vgId:%d, idx %d, uid:%" PRId64, vgId, i, tbUid);
      }
      pHandle->execHandle.pTqReader = tqReaderOpen(pVnode);
      tqReaderSetTbUidList(pHandle->execHandle.pTqReader, tbUidList);
      taosArrayDestroy(tbUidList);

      buildSnapContext(handle.meta, handle.version, req.suid, pHandle->execHandle.subType, pHandle->fetchMeta,
                       (SSnapContext**)(&handle.sContext));
      pHandle->execHandle.task = qCreateQueueExecTaskInfo(NULL, &handle, vgId, NULL, req.newConsumerId);
    }

    taosHashPut(pTq->pHandle, req.subKey, strlen(req.subKey), pHandle, sizeof(STqHandle));
    tqDebug("try to persist handle %s consumer:0x%" PRIx64 " , old consumer:0x%" PRIx64, req.subKey,
            pHandle->consumerId, oldConsumerId);
    ret = tqMetaSaveHandle(pTq, req.subKey, pHandle);
    goto end;
  } else {
    while (tqIsHandleExec(pHandle)) {
      tqDebug("sub req vgId:%d, topic:%s, subscription is executing, wait for 5ms and retry", vgId, pHandle->subKey);
      taosMsleep(5);
    }

    if (pHandle->consumerId == req.newConsumerId) {  // do nothing
      tqInfo("vgId:%d consumer:0x%" PRIx64 " remains, no switch occurs", req.vgId, req.newConsumerId);
      atomic_add_fetch_32(&pHandle->epoch, 1);

    } else {
      tqInfo("vgId:%d switch consumer from Id:0x%" PRIx64 " to Id:0x%" PRIx64, req.vgId, pHandle->consumerId,
             req.newConsumerId);
      atomic_store_64(&pHandle->consumerId, req.newConsumerId);
      atomic_store_32(&pHandle->epoch, 0);
    }
    // kill executing task
    qTaskInfo_t pTaskInfo = pHandle->execHandle.task;
    if (pTaskInfo != NULL) {
      qKillTask(pTaskInfo, TSDB_CODE_SUCCESS);
    }
    if (pHandle->execHandle.subType == TOPIC_SUB_TYPE__COLUMN) {
      qStreamCloseTsdbReader(pTaskInfo);
    }
    // remove if it has been register in the push manager, and return one empty block to consumer
    tqUnregisterPushHandle(pTq, pHandle);
    ret = tqMetaSaveHandle(pTq, req.subKey, pHandle);
    goto end;
  }

end:
  taosWUnLockLatch(&pTq->lock);
  taosMemoryFree(req.qmsg);
  return ret;
}

int32_t tqExpandTask(STQ* pTq, SStreamTask* pTask, int64_t ver) {
  int32_t vgId = TD_VID(pTq->pVnode);
  pTask->id.idStr = createStreamTaskIdStr(pTask->id.streamId, pTask->id.taskId);
  pTask->refCnt = 1;
  pTask->status.schedStatus = TASK_SCHED_STATUS__INACTIVE;
  pTask->inputQueue = streamQueueOpen();
  pTask->outputQueue = streamQueueOpen();

  if (pTask->inputQueue == NULL || pTask->outputQueue == NULL) {
    return -1;
  }

  pTask->inputStatus = TASK_INPUT_STATUS__NORMAL;
  pTask->outputStatus = TASK_OUTPUT_STATUS__NORMAL;
  pTask->pMsgCb = &pTq->pVnode->msgCb;
  pTask->pMeta = pTq->pStreamMeta;
  pTask->chkInfo.version = ver;
  pTask->chkInfo.currentVer = ver;

  // expand executor
  pTask->status.taskStatus = (pTask->fillHistory)? TASK_STATUS__WAIT_DOWNSTREAM:TASK_STATUS__NORMAL;

  if (pTask->taskLevel == TASK_LEVEL__SOURCE) {
    pTask->pState = streamStateOpen(pTq->pStreamMeta->path, pTask, false, -1, -1);
    if (pTask->pState == NULL) {
      return -1;
    }

    SReadHandle handle = {
        .meta = pTq->pVnode->pMeta, .vnode = pTq->pVnode, .initTqReader = 1, .pStateBackend = pTask->pState};

    pTask->exec.pExecutor = qCreateStreamExecTaskInfo(pTask->exec.qmsg, &handle, vgId);
    if (pTask->exec.pExecutor == NULL) {
      return -1;
    }

  } else if (pTask->taskLevel == TASK_LEVEL__AGG) {
    pTask->pState = streamStateOpen(pTq->pStreamMeta->path, pTask, false, -1, -1);
    if (pTask->pState == NULL) {
      return -1;
    }

    int32_t numOfVgroups = (int32_t)taosArrayGetSize(pTask->childEpInfo);
    SReadHandle mgHandle = { .vnode = NULL, .numOfVgroups = numOfVgroups, .pStateBackend = pTask->pState};

    pTask->exec.pExecutor = qCreateStreamExecTaskInfo(pTask->exec.qmsg, &mgHandle, vgId);
    if (pTask->exec.pExecutor == NULL) {
      return -1;
    }
  }

  // sink
  /*pTask->ahandle = pTq->pVnode;*/
  if (pTask->outputType == TASK_OUTPUT__SMA) {
    pTask->smaSink.vnode = pTq->pVnode;
    pTask->smaSink.smaSink = smaHandleRes;
  } else if (pTask->outputType == TASK_OUTPUT__TABLE) {
    pTask->tbSink.vnode = pTq->pVnode;
    pTask->tbSink.tbSinkFunc = tqSinkToTablePipeline2;

    int32_t   ver1 = 1;
    SMetaInfo info = {0};
    int32_t   code = metaGetInfo(pTq->pVnode->pMeta, pTask->tbSink.stbUid, &info, NULL);
    if (code == TSDB_CODE_SUCCESS) {
      ver1 = info.skmVer;
    }

    SSchemaWrapper* pschemaWrapper = pTask->tbSink.pSchemaWrapper;
    pTask->tbSink.pTSchema = tBuildTSchema(pschemaWrapper->pSchema, pschemaWrapper->nCols, ver1);
    if(pTask->tbSink.pTSchema == NULL) {
      return -1;
    }
  }

  if (pTask->taskLevel == TASK_LEVEL__SOURCE) {
    SWalFilterCond cond = {.deleteMsg = 1};
    pTask->exec.pWalReader = walOpenReader(pTq->pVnode->pWal, &cond);
  }

  streamSetupTrigger(pTask);

  tqInfo("vgId:%d expand stream task, s-task:%s, checkpoint ver:%" PRId64 " child id:%d, level:%d", vgId, pTask->id.idStr,
         pTask->chkInfo.version, pTask->selfChildId, pTask->taskLevel);

  // next valid version will add one
  pTask->chkInfo.version += 1;
  return 0;
}

int32_t tqProcessStreamTaskCheckReq(STQ* pTq, SRpcMsg* pMsg) {
  char*               msgStr = pMsg->pCont;
  char*               msgBody = POINTER_SHIFT(msgStr, sizeof(SMsgHead));
  int32_t             msgLen = pMsg->contLen - sizeof(SMsgHead);
  SStreamTaskCheckReq req;
  SDecoder            decoder;
  tDecoderInit(&decoder, (uint8_t*)msgBody, msgLen);
  tDecodeSStreamTaskCheckReq(&decoder, &req);
  tDecoderClear(&decoder);
  int32_t             taskId = req.downstreamTaskId;
  SStreamTaskCheckRsp rsp = {
      .reqId = req.reqId,
      .streamId = req.streamId,
      .childId = req.childId,
      .downstreamNodeId = req.downstreamNodeId,
      .downstreamTaskId = req.downstreamTaskId,
      .upstreamNodeId = req.upstreamNodeId,
      .upstreamTaskId = req.upstreamTaskId,
  };

  SStreamTask* pTask = streamMetaAcquireTask(pTq->pStreamMeta, taskId);

  if (pTask) {
    rsp.status = streamTaskCheckStatus(pTask);
    streamMetaReleaseTask(pTq->pStreamMeta, pTask);

    tqDebug("tq recv task check req(reqId:0x%" PRIx64
            ") %d at node %d task status:%d, check req from task %d at node %d, rsp status %d",
            rsp.reqId, rsp.downstreamTaskId, rsp.downstreamNodeId, pTask->status.taskStatus, rsp.upstreamTaskId,
            rsp.upstreamNodeId, rsp.status);
  } else {
    rsp.status = 0;
    tqDebug("tq recv task check(taskId:%d not built yet) req(reqId:0x%" PRIx64
            ") %d at node %d, check req from task %d at node %d, rsp status %d",
            taskId, rsp.reqId, rsp.downstreamTaskId, rsp.downstreamNodeId, rsp.upstreamTaskId, rsp.upstreamNodeId,
            rsp.status);
  }

  SEncoder encoder;
  int32_t  code;
  int32_t  len;
  tEncodeSize(tEncodeSStreamTaskCheckRsp, &rsp, len, code);
  if (code < 0) {
    tqError("unable to encode rsp %d", __LINE__);
    return -1;
  }

  void* buf = rpcMallocCont(sizeof(SMsgHead) + len);
  ((SMsgHead*)buf)->vgId = htonl(req.upstreamNodeId);

  void* abuf = POINTER_SHIFT(buf, sizeof(SMsgHead));
  tEncoderInit(&encoder, (uint8_t*)abuf, len);
  tEncodeSStreamTaskCheckRsp(&encoder, &rsp);
  tEncoderClear(&encoder);

  SRpcMsg rspMsg = { .code = 0, .pCont = buf, .contLen = sizeof(SMsgHead) + len, .info = pMsg->info };
  tmsgSendRsp(&rspMsg);
  return 0;
}

int32_t tqProcessStreamTaskCheckRsp(STQ* pTq, int64_t sversion, char* msg, int32_t msgLen) {
  int32_t             code;
  SStreamTaskCheckRsp rsp;

  SDecoder decoder;
  tDecoderInit(&decoder, (uint8_t*)msg, msgLen);
  code = tDecodeSStreamTaskCheckRsp(&decoder, &rsp);
  if (code < 0) {
    tDecoderClear(&decoder);
    return -1;
  }

  tDecoderClear(&decoder);
  tqDebug("tq recv task check rsp(reqId:0x%" PRIx64 ") %d at node %d check req from task %d at node %d, status %d",
          rsp.reqId, rsp.downstreamTaskId, rsp.downstreamNodeId, rsp.upstreamTaskId, rsp.upstreamNodeId, rsp.status);

  SStreamTask* pTask = streamMetaAcquireTask(pTq->pStreamMeta, rsp.upstreamTaskId);
  if (pTask == NULL) {
    return -1;
  }

  code = streamProcessTaskCheckRsp(pTask, &rsp, sversion);
  streamMetaReleaseTask(pTq->pStreamMeta, pTask);
  return code;
}

int32_t tqProcessTaskDeployReq(STQ* pTq, int64_t sversion, char* msg, int32_t msgLen) {
  int32_t code;
#if 0
  code = streamMetaAddSerializedTask(pTq->pStreamMeta, version, msg, msgLen);
  if (code < 0) return code;
#endif
  if (tsDisableStream) {
    return 0;
  }

  // 1.deserialize msg and build task
  SStreamTask* pTask = taosMemoryCalloc(1, sizeof(SStreamTask));
  if (pTask == NULL) {
    return -1;
  }

  SDecoder decoder;
  tDecoderInit(&decoder, (uint8_t*)msg, msgLen);
  code = tDecodeStreamTask(&decoder, pTask);
  if (code < 0) {
    tDecoderClear(&decoder);
    taosMemoryFree(pTask);
    return -1;
  }

  tDecoderClear(&decoder);

  // 2.save task, use the newest commit version as the initial start version of stream task.
  taosWLockLatch(&pTq->pStreamMeta->lock);
  code = streamMetaAddDeployedTask(pTq->pStreamMeta, sversion, pTask);
  if (code < 0) {
    tqError("vgId:%d failed to add s-task:%s, total:%d", TD_VID(pTq->pVnode), pTask->id.idStr,
            streamMetaGetNumOfTasks(pTq->pStreamMeta));
    taosWUnLockLatch(&pTq->pStreamMeta->lock);
    return -1;
  }

  taosWUnLockLatch(&pTq->pStreamMeta->lock);

  // 3.go through recover steps to fill history
  if (pTask->fillHistory) {
    streamTaskCheckDownstream(pTask, sversion);
  }

  tqDebug("vgId:%d s-task:%s is deployed and add meta from mnd, status:%d, total:%d", TD_VID(pTq->pVnode),
          pTask->id.idStr, pTask->status.taskStatus, streamMetaGetNumOfTasks(pTq->pStreamMeta));
  return 0;
}

int32_t tqProcessTaskRecover1Req(STQ* pTq, SRpcMsg* pMsg) {
  int32_t code;
  char*   msg = pMsg->pCont;
  int32_t msgLen = pMsg->contLen;

  SStreamRecoverStep1Req* pReq = (SStreamRecoverStep1Req*)msg;
  SStreamTask*            pTask = streamMetaAcquireTask(pTq->pStreamMeta, pReq->taskId);
  if (pTask == NULL) {
    return -1;
  }

  // check param
  int64_t fillVer1 = pTask->chkInfo.version;
  if (fillVer1 <= 0) {
    streamMetaReleaseTask(pTq->pStreamMeta, pTask);
    return -1;
  }

  // do recovery step 1
  tqDebug("s-task:%s start recover step 1 scan", pTask->id.idStr);
  int64_t st = taosGetTimestampMs();

  streamSourceRecoverScanStep1(pTask);
  if (atomic_load_8(&pTask->status.taskStatus) == TASK_STATUS__DROPPING) {
    streamMetaReleaseTask(pTq->pStreamMeta, pTask);
    return 0;
  }

  double el = (taosGetTimestampMs() - st) / 1000.0;
  tqDebug("s-task:%s recover step 1 ended, elapsed time:%.2fs", pTask->id.idStr, el);

  // build msg to launch next step
  SStreamRecoverStep2Req req;
  code = streamBuildSourceRecover2Req(pTask, &req);
  if (code < 0) {
    streamMetaReleaseTask(pTq->pStreamMeta, pTask);
    return -1;
  }

  streamMetaReleaseTask(pTq->pStreamMeta, pTask);

  if (atomic_load_8(&pTask->status.taskStatus) == TASK_STATUS__DROPPING) {
    return 0;
  }

  // serialize msg
  int32_t len = sizeof(SStreamRecoverStep1Req);

  void* serializedReq = rpcMallocCont(len);
  if (serializedReq == NULL) {
    return -1;
  }

  memcpy(serializedReq, &req, len);

  // dispatch msg
  tqDebug("s-task:%s start to recover blocking stage", pTask->id.idStr);

  SRpcMsg rpcMsg = {
      .code = 0, .contLen = len, .msgType = TDMT_VND_STREAM_RECOVER_BLOCKING_STAGE, .pCont = serializedReq};
  tmsgPutToQueue(&pTq->pVnode->msgCb, WRITE_QUEUE, &rpcMsg);
  return 0;
}

int32_t tqProcessTaskRecover2Req(STQ* pTq, int64_t sversion, char* msg, int32_t msgLen) {
  int32_t code = 0;

  SStreamRecoverStep2Req* pReq = (SStreamRecoverStep2Req*)msg;
  SStreamTask*            pTask = streamMetaAcquireTask(pTq->pStreamMeta, pReq->taskId);
  if (pTask == NULL) {
    return -1;
  }

  // do recovery step 2
  code = streamSourceRecoverScanStep2(pTask, sversion);
  if (code < 0) {
    streamMetaReleaseTask(pTq->pStreamMeta, pTask);
    return -1;
  }

  qDebug("s-task:%s set the start wal offset to be:%"PRId64, pTask->id.idStr, sversion);
  walReaderSeekVer(pTask->exec.pWalReader, sversion);

  if (atomic_load_8(&pTask->status.taskStatus) == TASK_STATUS__DROPPING) {
    streamMetaReleaseTask(pTq->pStreamMeta, pTask);
    return 0;
  }

  // restore param
  code = streamRestoreParam(pTask);
  if (code < 0) {
    streamMetaReleaseTask(pTq->pStreamMeta, pTask);
    return -1;
  }

  // set status normal
  code = streamSetStatusNormal(pTask);
  if (code < 0) {
    streamMetaReleaseTask(pTq->pStreamMeta, pTask);
    return -1;
  }

  // dispatch recover finish req to all related downstream task
  code = streamDispatchRecoverFinishReq(pTask);
  if (code < 0) {
    streamMetaReleaseTask(pTq->pStreamMeta, pTask);
    return -1;
  }

  atomic_store_8(&pTask->fillHistory, 0);
  streamMetaSaveTask(pTq->pStreamMeta, pTask);

  streamMetaReleaseTask(pTq->pStreamMeta, pTask);

  return 0;
}

int32_t tqProcessTaskRecoverFinishReq(STQ* pTq, SRpcMsg* pMsg) {
  char*   msg = POINTER_SHIFT(pMsg->pCont, sizeof(SMsgHead));
  int32_t msgLen = pMsg->contLen - sizeof(SMsgHead);

  // deserialize
  SStreamRecoverFinishReq req;

  SDecoder decoder;
  tDecoderInit(&decoder, (uint8_t*)msg, msgLen);
  tDecodeSStreamRecoverFinishReq(&decoder, &req);
  tDecoderClear(&decoder);

  // find task
  SStreamTask* pTask = streamMetaAcquireTask(pTq->pStreamMeta, req.taskId);
  if (pTask == NULL) {
    return -1;
  }
  // do process request
  if (streamProcessRecoverFinishReq(pTask, req.childId) < 0) {
    streamMetaReleaseTask(pTq->pStreamMeta, pTask);
    return -1;
  }

  streamMetaReleaseTask(pTq->pStreamMeta, pTask);
  return 0;
}

int32_t tqProcessTaskRecoverFinishRsp(STQ* pTq, SRpcMsg* pMsg) {
  //
  return 0;
}

int32_t extractDelDataBlock(const void* pData, int32_t len, int64_t ver, SStreamRefDataBlock** pRefBlock) {
  SDecoder*   pCoder = &(SDecoder){0};
  SDeleteRes* pRes = &(SDeleteRes){0};

  *pRefBlock = NULL;

  pRes->uidList = taosArrayInit(0, sizeof(tb_uid_t));
  if (pRes->uidList == NULL) {
    return TSDB_CODE_OUT_OF_MEMORY;
  }

  tDecoderInit(pCoder, (uint8_t*)pData, len);
  tDecodeDeleteRes(pCoder, pRes);
  tDecoderClear(pCoder);

  int32_t numOfTables = taosArrayGetSize(pRes->uidList);
  if (numOfTables == 0 || pRes->affectedRows == 0) {
    taosArrayDestroy(pRes->uidList);
    return TSDB_CODE_SUCCESS;
  }

  SSDataBlock* pDelBlock = createSpecialDataBlock(STREAM_DELETE_DATA);
  blockDataEnsureCapacity(pDelBlock, numOfTables);
  pDelBlock->info.rows = numOfTables;
  pDelBlock->info.version = ver;

  for (int32_t i = 0; i < numOfTables; i++) {
    // start key column
    SColumnInfoData* pStartCol = taosArrayGet(pDelBlock->pDataBlock, START_TS_COLUMN_INDEX);
    colDataSetVal(pStartCol, i, (const char*)&pRes->skey, false);  // end key column
    SColumnInfoData* pEndCol = taosArrayGet(pDelBlock->pDataBlock, END_TS_COLUMN_INDEX);
    colDataSetVal(pEndCol, i, (const char*)&pRes->ekey, false);
    // uid column
    SColumnInfoData* pUidCol = taosArrayGet(pDelBlock->pDataBlock, UID_COLUMN_INDEX);
    int64_t*         pUid = taosArrayGet(pRes->uidList, i);
    colDataSetVal(pUidCol, i, (const char*)pUid, false);

    colDataSetNULL(taosArrayGet(pDelBlock->pDataBlock, GROUPID_COLUMN_INDEX), i);
    colDataSetNULL(taosArrayGet(pDelBlock->pDataBlock, CALCULATE_START_TS_COLUMN_INDEX), i);
    colDataSetNULL(taosArrayGet(pDelBlock->pDataBlock, CALCULATE_END_TS_COLUMN_INDEX), i);
  }

  taosArrayDestroy(pRes->uidList);
  *pRefBlock = taosAllocateQitem(sizeof(SStreamRefDataBlock), DEF_QITEM, 0);
  if (pRefBlock == NULL) {
    return TSDB_CODE_OUT_OF_MEMORY;
  }

  (*pRefBlock)->type = STREAM_INPUT__REF_DATA_BLOCK;
  (*pRefBlock)->pBlock = pDelBlock;
  return TSDB_CODE_SUCCESS;
}

int32_t tqProcessDeleteDataReq(STQ* pTq, void* pReq, int32_t len, int64_t ver) {
  bool        failed = false;
  SDecoder*   pCoder = &(SDecoder){0};
  SDeleteRes* pRes = &(SDeleteRes){0};

  pRes->uidList = taosArrayInit(0, sizeof(tb_uid_t));
  if (pRes->uidList == NULL) {
    terrno = TSDB_CODE_OUT_OF_MEMORY;
    failed = true;
  }

  tDecoderInit(pCoder, pReq, len);
  tDecodeDeleteRes(pCoder, pRes);
  tDecoderClear(pCoder);

  int32_t sz = taosArrayGetSize(pRes->uidList);
  if (sz == 0 || pRes->affectedRows == 0) {
    taosArrayDestroy(pRes->uidList);
    return 0;
  }

  SSDataBlock* pDelBlock = createSpecialDataBlock(STREAM_DELETE_DATA);
  blockDataEnsureCapacity(pDelBlock, sz);
  pDelBlock->info.rows = sz;
  pDelBlock->info.version = ver;

  for (int32_t i = 0; i < sz; i++) {
    // start key column
    SColumnInfoData* pStartCol = taosArrayGet(pDelBlock->pDataBlock, START_TS_COLUMN_INDEX);
    colDataSetVal(pStartCol, i, (const char*)&pRes->skey, false);  // end key column
    SColumnInfoData* pEndCol = taosArrayGet(pDelBlock->pDataBlock, END_TS_COLUMN_INDEX);
    colDataSetVal(pEndCol, i, (const char*)&pRes->ekey, false);
    // uid column
    SColumnInfoData* pUidCol = taosArrayGet(pDelBlock->pDataBlock, UID_COLUMN_INDEX);
    int64_t*         pUid = taosArrayGet(pRes->uidList, i);
    colDataSetVal(pUidCol, i, (const char*)pUid, false);

    colDataSetNULL(taosArrayGet(pDelBlock->pDataBlock, GROUPID_COLUMN_INDEX), i);
    colDataSetNULL(taosArrayGet(pDelBlock->pDataBlock, CALCULATE_START_TS_COLUMN_INDEX), i);
    colDataSetNULL(taosArrayGet(pDelBlock->pDataBlock, CALCULATE_END_TS_COLUMN_INDEX), i);
  }

  taosArrayDestroy(pRes->uidList);

  int32_t* pRef = taosMemoryMalloc(sizeof(int32_t));
  *pRef = 1;

  taosWLockLatch(&pTq->pStreamMeta->lock);

  void* pIter = NULL;
  while (1) {
    pIter = taosHashIterate(pTq->pStreamMeta->pTasks, pIter);
    if (pIter == NULL) {
      break;
    }

    SStreamTask* pTask = *(SStreamTask**)pIter;
    if (pTask->taskLevel != TASK_LEVEL__SOURCE) {
      continue;
    }

    qDebug("s-task:%s delete req enqueue, ver: %" PRId64, pTask->id.idStr, ver);

    if (!failed) {
      SStreamRefDataBlock* pRefBlock = taosAllocateQitem(sizeof(SStreamRefDataBlock), DEF_QITEM, 0);
      pRefBlock->type = STREAM_INPUT__REF_DATA_BLOCK;
      pRefBlock->pBlock = pDelBlock;

      if (tAppendDataToInputQueue(pTask, (SStreamQueueItem*)pRefBlock) < 0) {
        atomic_sub_fetch_32(pRef, 1);
        taosFreeQitem(pRefBlock);
        continue;
      }

      if (streamSchedExec(pTask) < 0) {
        qError("s-task:%s stream task launch failed", pTask->id.idStr);
        continue;
      }

    } else {
      streamTaskInputFail(pTask);
    }
  }

  taosWUnLockLatch(&pTq->pStreamMeta->lock);

  int32_t ref = atomic_sub_fetch_32(pRef, 1);
  if (ref == 0) {
    blockDataDestroy(pDelBlock);
    taosMemoryFree(pRef);
  }

#if 0
    SStreamDataBlock* pStreamBlock = taosAllocateQitem(sizeof(SStreamDataBlock), DEF_QITEM, 0);
    pStreamBlock->type = STREAM_INPUT__DATA_BLOCK;
    pStreamBlock->blocks = taosArrayInit(0, sizeof(SSDataBlock));
    SSDataBlock block = {0};
    assignOneDataBlock(&block, pDelBlock);
    block.info.type = STREAM_DELETE_DATA;
    taosArrayPush(pStreamBlock->blocks, &block);

    if (!failed) {
      if (tAppendDataToInputQueue(pTask, (SStreamQueueItem*)pStreamBlock) < 0) {
        qError("stream task input del failed, task id %d", pTask->id.taskId);
        continue;
      }

      if (streamSchedExec(pTask) < 0) {
        qError("stream task launch failed, task id %d", pTask->id.taskId);
        continue;
      }
    } else {
      streamTaskInputFail(pTask);
    }
  }
  blockDataDestroy(pDelBlock);
#endif
  return 0;
}

int32_t tqProcessSubmitReqForSubscribe(STQ* pTq) {
  int32_t vgId = TD_VID(pTq->pVnode);

  taosWLockLatch(&pTq->lock);

  if (taosHashGetSize(pTq->pPushMgr) > 0) {
    void* pIter = taosHashIterate(pTq->pPushMgr, NULL);

    while (pIter) {
      STqHandle* pHandle = *(STqHandle**)pIter;
      tqDebug("vgId:%d start set submit for pHandle:%p, consumer:0x%" PRIx64, vgId, pHandle, pHandle->consumerId);

      if (ASSERT(pHandle->msg != NULL)) {
        tqError("pHandle->msg should not be null");
        break;
      }else{
        SRpcMsg msg = {.msgType = TDMT_VND_TMQ_CONSUME, .pCont = pHandle->msg->pCont, .contLen = pHandle->msg->contLen, .info = pHandle->msg->info};
        tmsgPutToQueue(&pTq->pVnode->msgCb, QUERY_QUEUE, &msg);
        taosMemoryFree(pHandle->msg);
        pHandle->msg = NULL;
      }

      pIter = taosHashIterate(pTq->pPushMgr, pIter);
    }

    taosHashClear(pTq->pPushMgr);
  }

  // unlock
  taosWUnLockLatch(&pTq->lock);
  return 0;
}

int32_t tqProcessTaskRunReq(STQ* pTq, SRpcMsg* pMsg) {
  SStreamTaskRunReq* pReq = pMsg->pCont;

  int32_t taskId = pReq->taskId;
  int32_t vgId = TD_VID(pTq->pVnode);

  if (taskId == WAL_READ_TASKS_ID) {  // all tasks are extracted submit data from the wal
    tqStreamTasksScanWal(pTq);
    return 0;
  }

  SStreamTask* pTask = streamMetaAcquireTask(pTq->pStreamMeta, taskId);
  if (pTask != NULL) {
    if (pTask->status.taskStatus == TASK_STATUS__NORMAL) {
      tqDebug("vgId:%d s-task:%s start to process block from wal, last chk point:%" PRId64, vgId,
              pTask->id.idStr, pTask->chkInfo.version);
      streamProcessRunReq(pTask);
    } else {
      tqDebug("vgId:%d s-task:%s ignore run req since not in ready state", vgId, pTask->id.idStr);
    }

    streamMetaReleaseTask(pTq->pStreamMeta, pTask);
    tqStartStreamTasks(pTq);
    return 0;
  } else {
    tqError("vgId:%d failed to found s-task, taskId:%d", vgId, taskId);
    return -1;
  }
}

int32_t tqProcessTaskDispatchReq(STQ* pTq, SRpcMsg* pMsg, bool exec) {
  char*              msgStr = pMsg->pCont;
  char*              msgBody = POINTER_SHIFT(msgStr, sizeof(SMsgHead));
  int32_t            msgLen = pMsg->contLen - sizeof(SMsgHead);
  SStreamDispatchReq req;
  SDecoder           decoder;
  tDecoderInit(&decoder, (uint8_t*)msgBody, msgLen);
  tDecodeStreamDispatchReq(&decoder, &req);

  SStreamTask* pTask = streamMetaAcquireTask(pTq->pStreamMeta, req.taskId);
  if (pTask) {
    SRpcMsg rsp = { .info = pMsg->info, .code = 0 };
    streamProcessDispatchReq(pTask, &req, &rsp, exec);
    streamMetaReleaseTask(pTq->pStreamMeta, pTask);
    return 0;
  } else {
    tDeleteStreamDispatchReq(&req);
    return -1;
  }
}

int32_t tqProcessTaskDispatchRsp(STQ* pTq, SRpcMsg* pMsg) {
  SStreamDispatchRsp* pRsp = POINTER_SHIFT(pMsg->pCont, sizeof(SMsgHead));
  int32_t             taskId = ntohl(pRsp->upstreamTaskId);
  SStreamTask*        pTask = streamMetaAcquireTask(pTq->pStreamMeta, taskId);
  tqDebug("recv dispatch rsp, code:%x", pMsg->code);
  if (pTask) {
    streamProcessDispatchRsp(pTask, pRsp, pMsg->code);
    streamMetaReleaseTask(pTq->pStreamMeta, pTask);
    return 0;
  } else {
    return -1;
  }
}

int32_t tqProcessTaskDropReq(STQ* pTq, int64_t sversion, char* msg, int32_t msgLen) {
  SVDropStreamTaskReq* pReq = (SVDropStreamTaskReq*)msg;
  streamMetaRemoveTask(pTq->pStreamMeta, pReq->taskId);
  return 0;
}

int32_t tqProcessTaskRetrieveReq(STQ* pTq, SRpcMsg* pMsg) {
  char*              msgStr = pMsg->pCont;
  char*              msgBody = POINTER_SHIFT(msgStr, sizeof(SMsgHead));
  int32_t            msgLen = pMsg->contLen - sizeof(SMsgHead);
  SStreamRetrieveReq req;
  SDecoder           decoder;
  tDecoderInit(&decoder, (uint8_t*)msgBody, msgLen);
  tDecodeStreamRetrieveReq(&decoder, &req);
  tDecoderClear(&decoder);
  int32_t      taskId = req.dstTaskId;
  SStreamTask* pTask = streamMetaAcquireTask(pTq->pStreamMeta, taskId);
  if (pTask) {
    SRpcMsg rsp = { .info = pMsg->info, .code = 0 };
    streamProcessRetrieveReq(pTask, &req, &rsp);
    streamMetaReleaseTask(pTq->pStreamMeta, pTask);
    tDeleteStreamRetrieveReq(&req);
    return 0;
  } else {
    tDeleteStreamRetrieveReq(&req);
    return -1;
  }
}

int32_t tqProcessTaskRetrieveRsp(STQ* pTq, SRpcMsg* pMsg) {
  //
  return 0;
}

int32_t vnodeEnqueueStreamMsg(SVnode* pVnode, SRpcMsg* pMsg) {
  STQ*      pTq = pVnode->pTq;
  SMsgHead* msgStr = pMsg->pCont;
  char*     msgBody = POINTER_SHIFT(msgStr, sizeof(SMsgHead));
  int32_t   msgLen = pMsg->contLen - sizeof(SMsgHead);
  int32_t   code = 0;

  SStreamDispatchReq req;
  SDecoder           decoder;
  tDecoderInit(&decoder, (uint8_t*)msgBody, msgLen);
  if (tDecodeStreamDispatchReq(&decoder, &req) < 0) {
    code = TSDB_CODE_MSG_DECODE_ERROR;
    tDecoderClear(&decoder);
    goto FAIL;
  }
  tDecoderClear(&decoder);

  int32_t taskId = req.taskId;

  SStreamTask* pTask = streamMetaAcquireTask(pTq->pStreamMeta, taskId);
  if (pTask) {
    SRpcMsg rsp = { .info = pMsg->info, .code = 0 };
    streamProcessDispatchReq(pTask, &req, &rsp, false);
    streamMetaReleaseTask(pTq->pStreamMeta, pTask);
    rpcFreeCont(pMsg->pCont);
    taosFreeQitem(pMsg);
    return 0;
  } else {
    tDeleteStreamDispatchReq(&req);
  }

  code = TSDB_CODE_STREAM_TASK_NOT_EXIST;

FAIL:
  if (pMsg->info.handle == NULL) return -1;

  SMsgHead* pRspHead = rpcMallocCont(sizeof(SMsgHead) + sizeof(SStreamDispatchRsp));
  if (pRspHead == NULL) {
    SRpcMsg rsp = { .code = TSDB_CODE_OUT_OF_MEMORY, .info = pMsg->info };
    tqDebug("send dispatch error rsp, code: %x", code);
    tmsgSendRsp(&rsp);
    rpcFreeCont(pMsg->pCont);
    taosFreeQitem(pMsg);
    return -1;
  }

  pRspHead->vgId = htonl(req.upstreamNodeId);
  SStreamDispatchRsp* pRsp = POINTER_SHIFT(pRspHead, sizeof(SMsgHead));
  pRsp->streamId = htobe64(req.streamId);
  pRsp->upstreamTaskId = htonl(req.upstreamTaskId);
  pRsp->upstreamNodeId = htonl(req.upstreamNodeId);
  pRsp->downstreamNodeId = htonl(pVnode->config.vgId);
  pRsp->downstreamTaskId = htonl(req.taskId);
  pRsp->inputStatus = TASK_OUTPUT_STATUS__NORMAL;

  SRpcMsg rsp = {
      .code = code, .info = pMsg->info, .contLen = sizeof(SMsgHead) + sizeof(SStreamDispatchRsp), .pCont = pRspHead};
  tqDebug("send dispatch error rsp, code: %x", code);
  tmsgSendRsp(&rsp);
  rpcFreeCont(pMsg->pCont);
  taosFreeQitem(pMsg);
  return -1;
}

int32_t tqCheckLogInWal(STQ* pTq, int64_t sversion) { return sversion <= pTq->walLogLastVer; }

int32_t tqStartStreamTasks(STQ* pTq) {
  int32_t      vgId = TD_VID(pTq->pVnode);
  SStreamMeta* pMeta = pTq->pStreamMeta;

  taosWLockLatch(&pMeta->lock);

  int32_t numOfTasks = taosArrayGetSize(pMeta->pTaskList);
  if (numOfTasks == 0) {
    tqInfo("vgId:%d no stream tasks exists", vgId);
    taosWUnLockLatch(&pTq->pStreamMeta->lock);
    return 0;
  }

  pMeta->walScanCounter += 1;

  if (pMeta->walScanCounter > 1) {
    tqDebug("vgId:%d wal read task has been launched, remain scan times:%d", vgId, pMeta->walScanCounter);
    taosWUnLockLatch(&pTq->pStreamMeta->lock);
    return 0;
  }

  SStreamTaskRunReq* pRunReq = rpcMallocCont(sizeof(SStreamTaskRunReq));
  if (pRunReq == NULL) {
    terrno = TSDB_CODE_OUT_OF_MEMORY;
    tqError("vgId:%d failed restore stream tasks, code:%s", vgId, terrstr(terrno));
    taosWUnLockLatch(&pTq->pStreamMeta->lock);
    return -1;
  }

  tqDebug("vgId:%d start wal scan stream tasks, tasks:%d", vgId, numOfTasks);
  pRunReq->head.vgId = vgId;
  pRunReq->streamId = 0;
  pRunReq->taskId = WAL_READ_TASKS_ID;

  SRpcMsg msg = {.msgType = TDMT_STREAM_TASK_RUN, .pCont = pRunReq, .contLen = sizeof(SStreamTaskRunReq)};
  tmsgPutToQueue(&pTq->pVnode->msgCb, STREAM_QUEUE, &msg);
  taosWUnLockLatch(&pTq->pStreamMeta->lock);

  return 0;
}<|MERGE_RESOLUTION|>--- conflicted
+++ resolved
@@ -296,8 +296,6 @@
     return -1;
   }
 
-<<<<<<< HEAD
-=======
   if (offset.val.type == TMQ_OFFSET__LOG) {
     taosWLockLatch(&pTq->lock);
     STqHandle* pHandle = taosHashGet(pTq->pHandle, offset.subKey, strlen(offset.subKey));
@@ -308,7 +306,6 @@
     taosWUnLockLatch(&pTq->lock);
   }
 
->>>>>>> 366cd187
   return 0;
 }
 
