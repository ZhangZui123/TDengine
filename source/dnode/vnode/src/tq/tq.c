/*
 * Copyright (c) 2019 TAOS Data, Inc. <jhtao@taosdata.com>
 *
 * This program is free software: you can use, redistribute, and/or modify
 * it under the terms of the GNU Affero General Public License, version 3
 * or later ("AGPL"), as published by the Free Software Foundation.
 *
 * This program is distributed in the hope that it will be useful, but WITHOUT
 * ANY WARRANTY; without even the implied warranty of MERCHANTABILITY or
 * FITNESS FOR A PARTICULAR PURPOSE.
 *
 * You should have received a copy of the GNU Affero General Public License
 * along with this program. If not, see <http://www.gnu.org/licenses/>.
 */

#include "tq.h"

int32_t tqInit() {
  int8_t old;
  while (1) {
    old = atomic_val_compare_exchange_8(&tqMgmt.inited, 0, 2);
    if (old != 2) break;
  }

  if (old == 0) {
    tqMgmt.timer = taosTmrInit(10000, 100, 10000, "TQ");
    if (tqMgmt.timer == NULL) {
      atomic_store_8(&tqMgmt.inited, 0);
      return -1;
    }
    if (streamInit() < 0) {
      return -1;
    }
    atomic_store_8(&tqMgmt.inited, 1);
  }

  return 0;
}

void tqCleanUp() {
  int8_t old;
  while (1) {
    old = atomic_val_compare_exchange_8(&tqMgmt.inited, 1, 2);
    if (old != 2) break;
  }

  if (old == 1) {
    taosTmrCleanUp(tqMgmt.timer);
    streamCleanUp();
    atomic_store_8(&tqMgmt.inited, 0);
  }
}

static void destroySTqHandle(void* data) {
  STqHandle* pData = (STqHandle*)data;
  qDestroyTask(pData->execHandle.task);
  if (pData->execHandle.subType == TOPIC_SUB_TYPE__COLUMN) {
    taosMemoryFreeClear(pData->execHandle.execCol.qmsg);
  } else if (pData->execHandle.subType == TOPIC_SUB_TYPE__DB) {
    tqCloseReader(pData->execHandle.pExecReader);
    walCloseReader(pData->pWalReader);
    taosHashCleanup(pData->execHandle.execDb.pFilterOutTbUid);
  } else if (pData->execHandle.subType == TOPIC_SUB_TYPE__TABLE) {
    walCloseReader(pData->pWalReader);
    tqCloseReader(pData->execHandle.pExecReader);
  }
}

static void tqPushEntryFree(void* data) {
  STqPushEntry* p = *(void**)data;
  if (p->pDataRsp->head.mqMsgType == TMQ_MSG_TYPE__POLL_RSP) {
    tDeleteSMqDataRsp(p->pDataRsp);
  } else if (p->pDataRsp->head.mqMsgType == TMQ_MSG_TYPE__TAOSX_RSP) {
    tDeleteSTaosxRsp((STaosxRsp*)p->pDataRsp);
  }

  taosMemoryFree(p->pDataRsp);
  taosMemoryFree(p);
}

STQ* tqOpen(const char* path, SVnode* pVnode) {
  STQ* pTq = taosMemoryCalloc(1, sizeof(STQ));
  if (pTq == NULL) {
    terrno = TSDB_CODE_OUT_OF_MEMORY;
    return NULL;
  }
  pTq->path = taosStrdup(path);
  pTq->pVnode = pVnode;
  pTq->walLogLastVer = pVnode->pWal->vers.lastVer;

  pTq->pHandle = taosHashInit(64, MurmurHash3_32, true, HASH_ENTRY_LOCK);
  taosHashSetFreeFp(pTq->pHandle, destroySTqHandle);

  taosInitRWLatch(&pTq->pushLock);
  pTq->pPushMgr = taosHashInit(64, taosGetDefaultHashFunction(TSDB_DATA_TYPE_BIGINT), true, HASH_NO_LOCK);
  taosHashSetFreeFp(pTq->pPushMgr, tqPushEntryFree);

  pTq->pCheckInfo = taosHashInit(64, MurmurHash3_32, true, HASH_ENTRY_LOCK);
  taosHashSetFreeFp(pTq->pCheckInfo, (FDelete)tDeleteSTqCheckInfo);

  if (tqMetaOpen(pTq) < 0) {
    return NULL;
  }

  pTq->pOffsetStore = tqOffsetOpen(pTq);
  if (pTq->pOffsetStore == NULL) {
    return NULL;
  }

  pTq->pStreamMeta = streamMetaOpen(path, pTq, (FTaskExpand*)tqExpandTask, pTq->pVnode->config.vgId);
  if (pTq->pStreamMeta == NULL) {
    return NULL;
  }

  if (streamLoadTasks(pTq->pStreamMeta, walGetCommittedVer(pVnode->pWal)) < 0) {
    return NULL;
  }

  return pTq;
}

void tqClose(STQ* pTq) {
  if (pTq == NULL) {
    return;
  }

  tqOffsetClose(pTq->pOffsetStore);
  taosHashCleanup(pTq->pHandle);
  taosHashCleanup(pTq->pPushMgr);
  taosHashCleanup(pTq->pCheckInfo);
  taosMemoryFree(pTq->path);
  tqMetaClose(pTq);
  streamMetaClose(pTq->pStreamMeta);
  taosMemoryFree(pTq);
}

int32_t tqSendMetaPollRsp(STQ* pTq, const SRpcMsg* pMsg, const SMqPollReq* pReq, const SMqMetaRsp* pRsp) {
  int32_t len = 0;
  int32_t code = 0;
  tEncodeSize(tEncodeSMqMetaRsp, pRsp, len, code);
  if (code < 0) {
    return -1;
  }
  int32_t tlen = sizeof(SMqRspHead) + len;
  void*   buf = rpcMallocCont(tlen);
  if (buf == NULL) {
    return -1;
  }

  ((SMqRspHead*)buf)->mqMsgType = TMQ_MSG_TYPE__POLL_META_RSP;
  ((SMqRspHead*)buf)->epoch = pReq->epoch;
  ((SMqRspHead*)buf)->consumerId = pReq->consumerId;

  void* abuf = POINTER_SHIFT(buf, sizeof(SMqRspHead));

  SEncoder encoder = {0};
  tEncoderInit(&encoder, abuf, len);
  tEncodeSMqMetaRsp(&encoder, pRsp);
  tEncoderClear(&encoder);

  SRpcMsg resp = {
      .info = pMsg->info,
      .pCont = buf,
      .contLen = tlen,
      .code = 0,
  };
  tmsgSendRsp(&resp);

  tqDebug("vgId:%d, from consumer:0x%" PRIx64 " (epoch %d) send rsp, res msg type %d, offset type:%d",
          TD_VID(pTq->pVnode), pReq->consumerId, pReq->epoch, pRsp->resMsgType, pRsp->rspOffset.type);

  return 0;
}

static int32_t doSendDataRsp(const SRpcHandleInfo* pRpcHandleInfo, const SMqDataRsp* pRsp, int32_t epoch,
                             int64_t consumerId, int32_t type) {
  int32_t len = 0;
  int32_t code = 0;

  if (type == TMQ_MSG_TYPE__POLL_RSP) {
    tEncodeSize(tEncodeSMqDataRsp, pRsp, len, code);
  } else if (type == TMQ_MSG_TYPE__TAOSX_RSP) {
    tEncodeSize(tEncodeSTaosxRsp, (STaosxRsp*)pRsp, len, code);
  }

  if (code < 0) {
    return -1;
  }

  int32_t tlen = sizeof(SMqRspHead) + len;
  void*   buf = rpcMallocCont(tlen);
  if (buf == NULL) {
    return -1;
  }

  ((SMqRspHead*)buf)->mqMsgType = type;
  ((SMqRspHead*)buf)->epoch = epoch;
  ((SMqRspHead*)buf)->consumerId = consumerId;

  void* abuf = POINTER_SHIFT(buf, sizeof(SMqRspHead));

  SEncoder encoder = {0};
  tEncoderInit(&encoder, abuf, len);

  if (type == TMQ_MSG_TYPE__POLL_RSP) {
    tEncodeSMqDataRsp(&encoder, pRsp);
  } else if (type == TMQ_MSG_TYPE__TAOSX_RSP) {
    tEncodeSTaosxRsp(&encoder, (STaosxRsp*) pRsp);
  }

  tEncoderClear(&encoder);

  SRpcMsg rsp = {
      .info = *pRpcHandleInfo,
      .pCont = buf,
      .contLen = tlen,
      .code = 0,
  };

  tmsgSendRsp(&rsp);
  return 0;
}

int32_t tqPushDataRsp(STQ* pTq, STqPushEntry* pPushEntry) {
  SMqDataRsp* pRsp = pPushEntry->pDataRsp;
  SMqRspHead* pHeader = &pPushEntry->pDataRsp->head;
  doSendDataRsp(&pPushEntry->info, pRsp, pHeader->epoch, pHeader->consumerId, pHeader->mqMsgType);

  char buf1[80] = {0};
  char buf2[80] = {0};
  tFormatOffset(buf1, tListLen(buf1), &pRsp->reqOffset);
  tFormatOffset(buf2, tListLen(buf2), &pRsp->rspOffset);
  tqDebug("vgId:%d, from consumer:0x%" PRIx64 " (epoch %d) push rsp, block num: %d, req:%s, rsp:%s",
          TD_VID(pTq->pVnode), pRsp->head.consumerId, pRsp->head.epoch, pRsp->blockNum, buf1, buf2);
  return 0;
}

int32_t tqSendDataRsp(STQ* pTq, const SRpcMsg* pMsg, const SMqPollReq* pReq, const SMqDataRsp* pRsp, int32_t type) {
  doSendDataRsp(&pMsg->info, pRsp, pReq->epoch, pReq->consumerId, type);

  char buf1[80] = {0};
  char buf2[80] = {0};
  tFormatOffset(buf1, 80, &pRsp->reqOffset);
  tFormatOffset(buf2, 80, &pRsp->rspOffset);

  tqDebug("vgId:%d consumer:0x%" PRIx64 " (epoch %d) send rsp, block num:%d, req:%s, rsp:%s, reqId:0x%"PRIx64,
          TD_VID(pTq->pVnode), pReq->consumerId, pReq->epoch, pRsp->blockNum, buf1, buf2, pReq->reqId);

  return 0;
}

static FORCE_INLINE bool tqOffsetLessOrEqual(const STqOffset* pLeft, const STqOffset* pRight) {
  return pLeft->val.type == TMQ_OFFSET__LOG && pRight->val.type == TMQ_OFFSET__LOG &&
         pLeft->val.version <= pRight->val.version;
}

int32_t tqProcessOffsetCommitReq(STQ* pTq, int64_t sversion, char* msg, int32_t msgLen) {
  STqOffset offset = {0};
  int32_t vgId = TD_VID(pTq->pVnode);

  SDecoder decoder;
  tDecoderInit(&decoder, (uint8_t*)msg, msgLen);
  if (tDecodeSTqOffset(&decoder, &offset) < 0) {
    return -1;
  }

  tDecoderClear(&decoder);

  if (offset.val.type == TMQ_OFFSET__SNAPSHOT_DATA || offset.val.type == TMQ_OFFSET__SNAPSHOT_META) {
    tqDebug("receive offset commit msg to %s on vgId:%d, offset(type:snapshot) uid:%" PRId64 ", ts:%" PRId64,
            offset.subKey, vgId, offset.val.uid, offset.val.ts);
  } else if (offset.val.type == TMQ_OFFSET__LOG) {
    tqDebug("receive offset commit msg to %s on vgId:%d, offset(type:log) version:%" PRId64, offset.subKey,
            vgId, offset.val.version);
    if (offset.val.version + 1 == sversion) {
      offset.val.version += 1;
    }
  } else {
    tqError("invalid commit offset type:%d", offset.val.type);
    return -1;
  }

  STqOffset* pSavedOffset = tqOffsetRead(pTq->pOffsetStore, offset.subKey);
  if (pSavedOffset != NULL && tqOffsetLessOrEqual(&offset, pSavedOffset)) {
    return 0;  // no need to update the offset value
  }

  // save the new offset value
  if (tqOffsetWrite(pTq->pOffsetStore, &offset) < 0) {
    return -1;
  }

  if (offset.val.type == TMQ_OFFSET__LOG) {
    STqHandle* pHandle = taosHashGet(pTq->pHandle, offset.subKey, strlen(offset.subKey));
    if (pHandle && (walRefVer(pHandle->pRef, offset.val.version) < 0)) {
      return -1;
    }
  }

  return 0;
}

int32_t tqCheckColModifiable(STQ* pTq, int64_t tbUid, int32_t colId) {
  void* pIter = NULL;

  while (1) {
    pIter = taosHashIterate(pTq->pCheckInfo, pIter);
    if (pIter == NULL) {
      break;
    }

    STqCheckInfo* pCheck = (STqCheckInfo*)pIter;

    if (pCheck->ntbUid == tbUid) {
      int32_t sz = taosArrayGetSize(pCheck->colIdList);
      for (int32_t i = 0; i < sz; i++) {
        int16_t forbidColId = *(int16_t*)taosArrayGet(pCheck->colIdList, i);
        if (forbidColId == colId) {
          taosHashCancelIterate(pTq->pCheckInfo, pIter);
          return -1;
        }
      }
    }
  }

  return 0;
}

static int32_t tqInitDataRsp(SMqDataRsp* pRsp, const SMqPollReq* pReq, int8_t subType) {
  pRsp->reqOffset = pReq->reqOffset;

  pRsp->blockData = taosArrayInit(0, sizeof(void*));
  pRsp->blockDataLen = taosArrayInit(0, sizeof(int32_t));

  if (pRsp->blockData == NULL || pRsp->blockDataLen == NULL) {
    return -1;
  }

  pRsp->withTbName = 0;
  pRsp->withSchema = false;
  return 0;
}

static int32_t tqInitTaosxRsp(STaosxRsp* pRsp, const SMqPollReq* pReq) {
  pRsp->reqOffset = pReq->reqOffset;

  pRsp->withTbName = 1;
  pRsp->withSchema = 1;
  pRsp->blockData = taosArrayInit(0, sizeof(void*));
  pRsp->blockDataLen = taosArrayInit(0, sizeof(int32_t));
  pRsp->blockTbName = taosArrayInit(0, sizeof(void*));
  pRsp->blockSchema = taosArrayInit(0, sizeof(void*));

  if (pRsp->blockData == NULL || pRsp->blockDataLen == NULL || pRsp->blockTbName == NULL || pRsp->blockSchema == NULL) {
    return -1;
  }

  return 0;
}

static int32_t extractResetOffsetVal(STqOffsetVal* pOffsetVal, STQ* pTq, STqHandle* pHandle, const SMqPollReq* pRequest,
                                     SRpcMsg* pMsg, bool* pBlockReturned) {
  uint64_t     consumerId = pRequest->consumerId;
  STqOffsetVal reqOffset = pRequest->reqOffset;
  STqOffset*   pOffset = tqOffsetRead(pTq->pOffsetStore, pRequest->subKey);
  int32_t      vgId = TD_VID(pTq->pVnode);

  *pBlockReturned = false;

  // In this vnode, data has been polled by consumer for this topic, so let's continue from the last offset value.
  if (pOffset != NULL) {
    *pOffsetVal = pOffset->val;

    char formatBuf[80];
    tFormatOffset(formatBuf, 80, pOffsetVal);
    tqDebug("tmq poll: consumer:0x%" PRIx64 ", subkey %s, vgId:%d, prev offset found, offset reset to %s and continue.",
            consumerId, pHandle->subKey, vgId, formatBuf);
    return 0;
  } else {
    // no poll occurs in this vnode for this topic, let's seek to the right offset value.
    if (reqOffset.type == TMQ_OFFSET__RESET_EARLIEAST) {
      if (pRequest->useSnapshot) {
        tqDebug("tmq poll: consumer:0x%" PRIx64 ", subkey:%s, vgId:%d, (earliest) set offset to be snapshot",
                consumerId, pHandle->subKey, vgId);

        if (pHandle->fetchMeta) {
          tqOffsetResetToMeta(pOffsetVal, 0);
        } else {
          tqOffsetResetToData(pOffsetVal, 0, 0);
        }
      } else {
        pHandle->pRef = walRefFirstVer(pTq->pVnode->pWal, pHandle->pRef);
        if (pHandle->pRef == NULL) {
          terrno = TSDB_CODE_OUT_OF_MEMORY;
          return -1;
        }

        tqOffsetResetToLog(pOffsetVal, pHandle->pRef->refVer - 1);
      }
    } else if (reqOffset.type == TMQ_OFFSET__RESET_LATEST) {
      if (pHandle->execHandle.subType == TOPIC_SUB_TYPE__COLUMN) {
        SMqDataRsp dataRsp = {0};
        tqInitDataRsp(&dataRsp, pRequest, pHandle->execHandle.subType);

        tqOffsetResetToLog(&dataRsp.rspOffset, walGetLastVer(pTq->pVnode->pWal));
        tqDebug("tmq poll: consumer:0x%" PRIx64 ", subkey %s, vgId:%d, (latest) offset reset to %" PRId64, consumerId,
                pHandle->subKey, vgId, dataRsp.rspOffset.version);
        int32_t code = tqSendDataRsp(pTq, pMsg, pRequest, &dataRsp, TMQ_MSG_TYPE__POLL_RSP);
        tDeleteSMqDataRsp(&dataRsp);

        *pBlockReturned = true;
        return code;
      } else {
        STaosxRsp taosxRsp = {0};
        tqInitTaosxRsp(&taosxRsp, pRequest);
        tqOffsetResetToLog(&taosxRsp.rspOffset, walGetLastVer(pTq->pVnode->pWal));
        int32_t code = tqSendDataRsp(pTq, pMsg, pRequest, (SMqDataRsp*)&taosxRsp, TMQ_MSG_TYPE__TAOSX_RSP);
        tDeleteSTaosxRsp(&taosxRsp);

        *pBlockReturned = true;
        return code;
      }
    } else if (reqOffset.type == TMQ_OFFSET__RESET_NONE) {
      tqError("tmq poll: subkey:%s, no offset committed for consumer:0x%" PRIx64 " in vg %d, subkey %s, reset none failed",
              pHandle->subKey, consumerId, vgId, pRequest->subKey);
      terrno = TSDB_CODE_TQ_NO_COMMITTED_OFFSET;
      return -1;
    }
  }

  return 0;
}

static int32_t processSubColumn(STQ* pTq, STqHandle* pHandle, const SMqPollReq* pRequest, SRpcMsg* pMsg, STqOffsetVal *offset) {
  int32_t      vgId = TD_VID(pTq->pVnode);

  SMqDataRsp dataRsp = {0};
  tqInitDataRsp(&dataRsp, pRequest, pHandle->execHandle.subType);

  // lock
  taosWLockLatch(&pTq->pushLock);
  qSetTaskId(pHandle->execHandle.task, pRequest->consumerId, pRequest->reqId);

  int code = tqScanData(pTq, pHandle, &dataRsp, offset);
  if(code != 0) {
    tDeleteSMqDataRsp(&dataRsp);
    taosWUnLockLatch(&pTq->pushLock);
    return TSDB_CODE_TMQ_CONSUMER_ERROR;
  }

  // till now, all data has been transferred to consumer, new data needs to push client once arrived.
  if (dataRsp.blockNum == 0 && dataRsp.reqOffset.type == TMQ_OFFSET__LOG &&
      dataRsp.reqOffset.version == dataRsp.rspOffset.version && pHandle->consumerId == pRequest->consumerId) {
    code = tqRegisterPushEntry(pTq, pHandle, pRequest, pMsg, &dataRsp, TMQ_MSG_TYPE__POLL_RSP);
    taosWUnLockLatch(&pTq->pushLock);
<<<<<<< HEAD
=======
    code = tqSendDataRsp(pTq, pMsg, pRequest, (SMqDataRsp*)&dataRsp, TMQ_MSG_TYPE__POLL_RSP);

    // NOTE: this pHandle->consumerId may have been changed already.
    tqDebug("tmq poll: consumer:0x%" PRIx64 ", subkey %s, vgId:%d, rsp block:%d, offset type:%d, uid/version:%" PRId64
            ", ts:%" PRId64", reqId:0x%"PRIx64,
            consumerId, pHandle->subKey, vgId, dataRsp.blockNum, dataRsp.rspOffset.type, dataRsp.rspOffset.uid,
            dataRsp.rspOffset.ts, pRequest->reqId);

    tDeleteSMqDataRsp(&dataRsp);
>>>>>>> 7258ea92
    return code;
  }

  taosWUnLockLatch(&pTq->pushLock);
  code = tqSendDataRsp(pTq, pMsg, pRequest, (SMqDataRsp*)&dataRsp, TMQ_MSG_TYPE__POLL_RSP);

  // NOTE: this pHandle->consumerId may have been changed already.
  tqDebug("tmq poll: consumer:0x%" PRIx64 ", subkey %s, vgId:%d, rsp block:%d, offset type:%d, uid/version:%" PRId64
              ", ts:%" PRId64,
          pRequest->consumerId, pHandle->subKey, vgId, dataRsp.blockNum, dataRsp.rspOffset.type, dataRsp.rspOffset.uid,
          dataRsp.rspOffset.ts);

  tDeleteSMqDataRsp(&dataRsp);
  return code;
}

static int32_t processSubDbOrTable(STQ* pTq, STqHandle* pHandle, const SMqPollReq* pRequest, SRpcMsg* pMsg, STqOffsetVal *offset) {
  int code = 0;
  int32_t      vgId = TD_VID(pTq->pVnode);
  SWalCkHead*  pCkHead = NULL;
  SMqMetaRsp metaRsp = {0};
  STaosxRsp taosxRsp = {0};
  tqInitTaosxRsp(&taosxRsp, pRequest);

  if (offset->type != TMQ_OFFSET__LOG) {
    if (tqScanTaosx(pTq, pHandle, &taosxRsp, &metaRsp, offset) < 0) {
      return -1;
    }

    if (metaRsp.metaRspLen > 0) {
      code = tqSendMetaPollRsp(pTq, pMsg, pRequest, &metaRsp);
      tqDebug("tmq poll: consumer:0x%" PRIx64 " subkey:%s vgId:%d, send meta offset type:%d,uid:%" PRId64
<<<<<<< HEAD
                  ",ts:%" PRId64,
              pRequest->consumerId, pHandle->subKey, vgId, metaRsp.rspOffset.type, metaRsp.rspOffset.uid,
=======
              ",ts:%" PRId64,
              consumerId, pHandle->subKey, vgId, metaRsp.rspOffset.type, metaRsp.rspOffset.uid,
>>>>>>> 7258ea92
              metaRsp.rspOffset.ts);
      taosMemoryFree(metaRsp.metaRsp);
      tDeleteSTaosxRsp(&taosxRsp);
      return code;
    }

    tqDebug("taosx poll: consumer:0x%" PRIx64 " subkey:%s vgId:%d, send data blockNum:%d, offset type:%d,uid:%" PRId64
                ",ts:%" PRId64,
            pRequest->consumerId, pHandle->subKey, vgId, taosxRsp.blockNum, taosxRsp.rspOffset.type, taosxRsp.rspOffset.uid,
            taosxRsp.rspOffset.ts);
    if (taosxRsp.blockNum > 0) {
      code = tqSendDataRsp(pTq, pMsg, pRequest, (SMqDataRsp*)&taosxRsp, TMQ_MSG_TYPE__TAOSX_RSP);
      tDeleteSTaosxRsp(&taosxRsp);
      return code;
    }
  } else {
    int64_t fetchVer = offset->version + 1;
    pCkHead = taosMemoryMalloc(sizeof(SWalCkHead) + 2048);
    if (pCkHead == NULL) {
      tDeleteSTaosxRsp(&taosxRsp);
      terrno = TSDB_CODE_OUT_OF_MEMORY;
      return -1;
    }

    walSetReaderCapacity(pHandle->pWalReader, 2048);

    while (1) {
      int32_t savedEpoch = atomic_load_32(&pHandle->epoch);
      if (savedEpoch > pRequest->epoch) {
        tqWarn("tmq poll: consumer:0x%" PRIx64 " (epoch %d), subkey:%s vgId:%d offset %" PRId64
                   ", found new consumer epoch %d, discard req epoch %d",
               pRequest->consumerId, pRequest->epoch, pHandle->subKey, vgId, fetchVer, savedEpoch, pRequest->epoch);
        break;
      }

      if (tqFetchLog(pTq, pHandle, &fetchVer, &pCkHead, pRequest->reqId) < 0) {
        tqOffsetResetToLog(&taosxRsp.rspOffset, fetchVer);
        code = tqSendDataRsp(pTq, pMsg, pRequest, (SMqDataRsp*)&taosxRsp, TMQ_MSG_TYPE__TAOSX_RSP);
        tDeleteSTaosxRsp(&taosxRsp);
        taosMemoryFreeClear(pCkHead);
        return code;
      }

      SWalCont* pHead = &pCkHead->head;
      tqDebug("tmq poll: consumer:0x%" PRIx64 " (epoch %d) iter log, vgId:%d offset %" PRId64 " msgType %d", pRequest->consumerId,
              pRequest->epoch, vgId, fetchVer, pHead->msgType);

      if (pHead->msgType == TDMT_VND_SUBMIT) {
        SPackedData submit = {
            .msgStr = POINTER_SHIFT(pHead->body, sizeof(SSubmitReq2Msg)),
            .msgLen = pHead->bodyLen - sizeof(SSubmitReq2Msg),
            .ver = pHead->version,
        };

        if (tqTaosxScanLog(pTq, pHandle, submit, &taosxRsp) < 0) {
          tqError("tmq poll: tqTaosxScanLog error %" PRId64 ", in vgId:%d, subkey %s", pRequest->consumerId, vgId,
                  pRequest->subKey);
          return -1;
        }

        if (taosxRsp.blockNum > 0) {
          tqOffsetResetToLog(&taosxRsp.rspOffset, fetchVer);
          code = tqSendDataRsp(pTq, pMsg, pRequest, (SMqDataRsp*)&taosxRsp, TMQ_MSG_TYPE__TAOSX_RSP);
          tDeleteSTaosxRsp(&taosxRsp);
          taosMemoryFreeClear(pCkHead);
          return code;
        } else {
          fetchVer++;
        }

      } else {
        tqDebug("fetch meta msg, ver:%" PRId64 ", type:%s", pHead->version, TMSG_INFO(pHead->msgType));
        tqOffsetResetToLog(&metaRsp.rspOffset, fetchVer);
        metaRsp.resMsgType = pHead->msgType;
        metaRsp.metaRspLen = pHead->bodyLen;
        metaRsp.metaRsp = pHead->body;
        if (tqSendMetaPollRsp(pTq, pMsg, pRequest, &metaRsp) < 0) {
          code = -1;
          taosMemoryFreeClear(pCkHead);
          tDeleteSTaosxRsp(&taosxRsp);
          return code;
        }
        code = 0;
        taosMemoryFreeClear(pCkHead);
        tDeleteSTaosxRsp(&taosxRsp);
        return code;
      }
    }
  }

  tDeleteSTaosxRsp(&taosxRsp);
  taosMemoryFreeClear(pCkHead);
  return 0;
}

static int32_t extractDataForMq(STQ* pTq, STqHandle* pHandle, const SMqPollReq* pRequest, SRpcMsg* pMsg) {
  int32_t      code = -1;
  STqOffsetVal offset = {0};
  STqOffsetVal reqOffset = pRequest->reqOffset;

  // 1. reset the offset if needed
  if (reqOffset.type > 0) {
    offset = reqOffset;
  } else { // handle the reset offset cases, according to the consumer's choice.
    bool blockReturned = false;
    code = extractResetOffsetVal(&offset, pTq, pHandle, pRequest, pMsg, &blockReturned);
    if (code != 0) {
      return code;
    }

    // empty block returned, quit
    if (blockReturned) {
      return 0;
    }
  }

  // this is a normal subscription requirement
  if (pHandle->execHandle.subType == TOPIC_SUB_TYPE__COLUMN) {
    return processSubColumn(pTq, pHandle, pRequest, pMsg, &offset);
  }

  // todo handle the case where re-balance occurs.
  // for taosx
  return processSubDbOrTable(pTq, pHandle, pRequest, pMsg, &offset);
}

int32_t tqProcessPollReq(STQ* pTq, SRpcMsg* pMsg) {
  SMqPollReq   req = {0};
  if (tDeserializeSMqPollReq(pMsg->pCont, pMsg->contLen, &req) < 0) {
    tqError("tDeserializeSMqPollReq %d failed", pMsg->contLen);
    terrno = TSDB_CODE_INVALID_MSG;
    return -1;
  }

  int64_t      consumerId = req.consumerId;
  int32_t      reqEpoch = req.epoch;
  STqOffsetVal reqOffset = req.reqOffset;
  int32_t      vgId = TD_VID(pTq->pVnode);

  // 1. find handle
  STqHandle* pHandle = taosHashGet(pTq->pHandle, req.subKey, strlen(req.subKey));
  if (pHandle == NULL) {
    tqError("tmq poll: consumer:0x%" PRIx64 " vgId:%d subkey %s not found", consumerId, vgId, req.subKey);
    terrno = TSDB_CODE_INVALID_MSG;
    return -1;
  }

  // 2. check re-balance status
  taosRLockLatch(&pTq->pushLock);
  if (pHandle->consumerId != consumerId) {
    tqDebug("ERROR tmq poll: consumer:0x%" PRIx64 " vgId:%d, subkey %s, mismatch for saved handle consumer:0x%" PRIx64,
            consumerId, TD_VID(pTq->pVnode), req.subKey, pHandle->consumerId);
    terrno = TSDB_CODE_TMQ_CONSUMER_MISMATCH;
    taosRUnLockLatch(&pTq->pushLock);
    return -1;
  }
  taosRUnLockLatch(&pTq->pushLock);

  taosWLockLatch(&pTq->pushLock);
  // 3. update the epoch value
  int32_t savedEpoch = pHandle->epoch;
  if (savedEpoch < reqEpoch) {
    tqDebug("tmq poll: consumer:0x%" PRIx64 " epoch update from %d to %d by poll req", consumerId, savedEpoch, reqEpoch);
    pHandle->epoch = reqEpoch;
  }
  taosWUnLockLatch(&pTq->pushLock);

  char buf[80];
  tFormatOffset(buf, 80, &reqOffset);
  tqDebug("tmq poll: consumer:0x%" PRIx64 " (epoch %d), subkey %s, recv poll req vgId:%d, req:%s, reqId:0x%" PRIx64,
          consumerId, req.epoch, pHandle->subKey, vgId, buf, req.reqId);

  return extractDataForMq(pTq, pHandle, &req, pMsg);
}

int32_t tqProcessDeleteSubReq(STQ* pTq, int64_t sversion, char* msg, int32_t msgLen) {
  SMqVDeleteReq* pReq = (SMqVDeleteReq*)msg;

  tqDebug("vgId:%d, tq process delete sub req %s", pTq->pVnode->config.vgId, pReq->subKey);

  taosWLockLatch(&pTq->pushLock);
  int32_t code = taosHashRemove(pTq->pPushMgr, pReq->subKey, strlen(pReq->subKey));
  if (code != 0) {
    tqDebug("vgId:%d, tq remove push handle %s", pTq->pVnode->config.vgId, pReq->subKey);
  }
  taosWUnLockLatch(&pTq->pushLock);

  STqHandle* pHandle = taosHashGet(pTq->pHandle, pReq->subKey, strlen(pReq->subKey));
  if (pHandle) {
    // walCloseRef(pHandle->pWalReader->pWal, pHandle->pRef->refId);
    if (pHandle->pRef) {
      walCloseRef(pTq->pVnode->pWal, pHandle->pRef->refId);
    }
    code = taosHashRemove(pTq->pHandle, pReq->subKey, strlen(pReq->subKey));
    if (code != 0) {
      tqError("cannot process tq delete req %s, since no such handle", pReq->subKey);
    }
  }

  code = tqOffsetDelete(pTq->pOffsetStore, pReq->subKey);
  if (code != 0) {
    tqError("cannot process tq delete req %s, since no such offset in cache", pReq->subKey);
  }

  if (tqMetaDeleteHandle(pTq, pReq->subKey) < 0) {
    tqError("cannot process tq delete req %s, since no such offset in tdb", pReq->subKey);
  }
  return 0;
}

int32_t tqProcessAddCheckInfoReq(STQ* pTq, int64_t sversion, char* msg, int32_t msgLen) {
  STqCheckInfo info = {0};
  SDecoder     decoder;
  tDecoderInit(&decoder, (uint8_t*)msg, msgLen);
  if (tDecodeSTqCheckInfo(&decoder, &info) < 0) {
    terrno = TSDB_CODE_OUT_OF_MEMORY;
    return -1;
  }
  tDecoderClear(&decoder);
  if (taosHashPut(pTq->pCheckInfo, info.topic, strlen(info.topic), &info, sizeof(STqCheckInfo)) < 0) {
    terrno = TSDB_CODE_OUT_OF_MEMORY;
    return -1;
  }
  if (tqMetaSaveCheckInfo(pTq, info.topic, msg, msgLen) < 0) {
    terrno = TSDB_CODE_OUT_OF_MEMORY;
    return -1;
  }
  return 0;
}

int32_t tqProcessDelCheckInfoReq(STQ* pTq, int64_t sversion, char* msg, int32_t msgLen) {
  if (taosHashRemove(pTq->pCheckInfo, msg, strlen(msg)) < 0) {
    terrno = TSDB_CODE_OUT_OF_MEMORY;
    return -1;
  }
  if (tqMetaDeleteCheckInfo(pTq, msg) < 0) {
    terrno = TSDB_CODE_OUT_OF_MEMORY;
    return -1;
  }
  return 0;
}

int32_t tqProcessSubscribeReq(STQ* pTq, int64_t sversion, char* msg, int32_t msgLen) {
  SMqRebVgReq req = {0};
  tDecodeSMqRebVgReq(msg, &req);

  SVnode* pVnode = pTq->pVnode;
  int32_t vgId = TD_VID(pVnode);

  tqDebug("vgId:%d, tq process sub req %s, Id:0x%" PRIx64 " -> Id:0x%" PRIx64, pVnode->config.vgId, req.subKey,
          req.oldConsumerId, req.newConsumerId);

  STqHandle* pHandle = taosHashGet(pTq->pHandle, req.subKey, strlen(req.subKey));
  if (pHandle == NULL) {
    if (req.oldConsumerId != -1) {
      tqError("vgId:%d, build new consumer handle %s for consumer:0x%" PRIx64 ", but old consumerId is %" PRId64 "",
              req.vgId, req.subKey, req.newConsumerId, req.oldConsumerId);
    }

    if (req.newConsumerId == -1) {
      tqError("vgId:%d, tq invalid rebalance request, new consumerId %" PRId64 "", req.vgId, req.newConsumerId);
      taosMemoryFree(req.qmsg);
      return 0;
    }

    STqHandle tqHandle = {0};
    pHandle = &tqHandle;
    /*taosInitRWLatch(&pExec->lock);*/

    uint64_t oldConsumerId = pHandle->consumerId;
    memcpy(pHandle->subKey, req.subKey, TSDB_SUBSCRIBE_KEY_LEN);
    pHandle->consumerId = req.newConsumerId;
    pHandle->epoch = -1;

    pHandle->execHandle.subType = req.subType;
    pHandle->fetchMeta = req.withMeta;

    // TODO version should be assigned and refed during preprocess
    SWalRef* pRef = walRefCommittedVer(pVnode->pWal);
    if (pRef == NULL) {
      taosMemoryFree(req.qmsg);
      return -1;
    }

    int64_t ver = pRef->refVer;
    pHandle->pRef = pRef;

    SReadHandle handle = {
        .meta = pVnode->pMeta,
        .vnode = pVnode,
        .initTableReader = true,
        .initTqReader = true,
        .version = ver,
    };

    pHandle->snapshotVer = ver;

    if (pHandle->execHandle.subType == TOPIC_SUB_TYPE__COLUMN) {
      pHandle->execHandle.execCol.qmsg = req.qmsg;
      req.qmsg = NULL;

      pHandle->execHandle.task =
          qCreateQueueExecTaskInfo(pHandle->execHandle.execCol.qmsg, &handle, vgId, &pHandle->execHandle.numOfCols, NULL);
      void* scanner = NULL;
      qExtractStreamScanner(pHandle->execHandle.task, &scanner);
      pHandle->execHandle.pExecReader = qExtractReaderFromStreamScanner(scanner);
    } else if (pHandle->execHandle.subType == TOPIC_SUB_TYPE__DB) {
      pHandle->pWalReader = walOpenReader(pVnode->pWal, NULL);
      pHandle->execHandle.pExecReader = tqOpenReader(pVnode);

      pHandle->execHandle.execDb.pFilterOutTbUid =
          taosHashInit(64, taosGetDefaultHashFunction(TSDB_DATA_TYPE_BIGINT), false, HASH_NO_LOCK);
      buildSnapContext(handle.meta, handle.version, 0, pHandle->execHandle.subType, pHandle->fetchMeta,
                       (SSnapContext**)(&handle.sContext));

      pHandle->execHandle.task = qCreateQueueExecTaskInfo(NULL, &handle, vgId, NULL, NULL);
    } else if (pHandle->execHandle.subType == TOPIC_SUB_TYPE__TABLE) {
      pHandle->pWalReader = walOpenReader(pVnode->pWal, NULL);
      pHandle->execHandle.execTb.suid = req.suid;

      SArray* tbUidList = taosArrayInit(0, sizeof(int64_t));
      vnodeGetCtbIdList(pVnode, req.suid, tbUidList);
      tqDebug("vgId:%d, tq try to get all ctb, suid:%" PRId64, pVnode->config.vgId, req.suid);
      for (int32_t i = 0; i < taosArrayGetSize(tbUidList); i++) {
        int64_t tbUid = *(int64_t*)taosArrayGet(tbUidList, i);
        tqDebug("vgId:%d, idx %d, uid:%" PRId64, vgId, i, tbUid);
      }
      pHandle->execHandle.pExecReader = tqOpenReader(pVnode);
      tqReaderSetTbUidList(pHandle->execHandle.pExecReader, tbUidList);
      taosArrayDestroy(tbUidList);

      buildSnapContext(handle.meta, handle.version, req.suid, pHandle->execHandle.subType, pHandle->fetchMeta,
                       (SSnapContext**)(&handle.sContext));
      pHandle->execHandle.task = qCreateQueueExecTaskInfo(NULL, &handle, vgId, NULL, NULL);
    }

    taosHashPut(pTq->pHandle, req.subKey, strlen(req.subKey), pHandle, sizeof(STqHandle));
    tqDebug("try to persist handle %s consumer:0x%" PRIx64 " , old consumer:0x%" PRIx64, req.subKey,
            pHandle->consumerId, oldConsumerId);
    if (tqMetaSaveHandle(pTq, req.subKey, pHandle) < 0) {
      taosMemoryFree(req.qmsg);
      return -1;
    }
  } else {
    if (pHandle->consumerId == req.newConsumerId) {  // do nothing
      tqInfo("vgId:%d consumer:0x%" PRIx64 " remains, no switch occurs", req.vgId, req.newConsumerId);
      atomic_store_32(&pHandle->epoch, -1);
      atomic_add_fetch_32(&pHandle->epoch, 1);
      taosMemoryFree(req.qmsg);
      return tqMetaSaveHandle(pTq, req.subKey, pHandle);
    }

    tqInfo("vgId:%d switch consumer from Id:0x%" PRIx64 " to Id:0x%" PRIx64, req.vgId, pHandle->consumerId,
           req.newConsumerId);

    taosWLockLatch(&pTq->pushLock);
    atomic_store_32(&pHandle->epoch, -1);

    // remove if it has been register in the push manager, and return one empty block to consumer
    tqRemovePushEntry(pTq, req.subKey, (int32_t) strlen(req.subKey), pHandle->consumerId, true);

    atomic_store_64(&pHandle->consumerId, req.newConsumerId);
    atomic_add_fetch_32(&pHandle->epoch, 1);

    if (pHandle->execHandle.subType == TOPIC_SUB_TYPE__COLUMN) {
      qStreamCloseTsdbReader(pHandle->execHandle.task);
    }

    taosWUnLockLatch(&pTq->pushLock);
    if (tqMetaSaveHandle(pTq, req.subKey, pHandle) < 0) {
      taosMemoryFree(req.qmsg);
      return -1;
    }
  }

  taosMemoryFree(req.qmsg);
  return 0;
}

int32_t tqExpandTask(STQ* pTq, SStreamTask* pTask, int64_t ver) {
#if 0
  if (pTask->taskLevel == TASK_LEVEL__AGG) {
    A(taosArrayGetSize(pTask->childEpInfo) != 0);
  }
#endif

  int32_t vgId = TD_VID(pTq->pVnode);
  pTask->refCnt = 1;
  pTask->schedStatus = TASK_SCHED_STATUS__INACTIVE;

  pTask->inputQueue = streamQueueOpen();
  pTask->outputQueue = streamQueueOpen();

  if (pTask->inputQueue == NULL || pTask->outputQueue == NULL) {
    return -1;
  }

  pTask->inputStatus = TASK_INPUT_STATUS__NORMAL;
  pTask->outputStatus = TASK_OUTPUT_STATUS__NORMAL;
  pTask->pMsgCb = &pTq->pVnode->msgCb;
  pTask->startVer = ver;

  // expand executor
  if (pTask->fillHistory) {
    pTask->taskStatus = TASK_STATUS__WAIT_DOWNSTREAM;
  }

  if (pTask->taskLevel == TASK_LEVEL__SOURCE) {
    pTask->pState = streamStateOpen(pTq->pStreamMeta->path, pTask, false, -1, -1);
    if (pTask->pState == NULL) {
      return -1;
    }

    SReadHandle handle = {
        .meta = pTq->pVnode->pMeta,
        .vnode = pTq->pVnode,
        .initTqReader = 1,
        .pStateBackend = pTask->pState,
    };

    pTask->exec.executor = qCreateStreamExecTaskInfo(pTask->exec.qmsg, &handle, vgId);
    if (pTask->exec.executor == NULL) {
      return -1;
    }

  } else if (pTask->taskLevel == TASK_LEVEL__AGG) {
    pTask->pState = streamStateOpen(pTq->pStreamMeta->path, pTask, false, -1, -1);
    if (pTask->pState == NULL) {
      return -1;
    }
    SReadHandle mgHandle = {
        .vnode = NULL,
        .numOfVgroups = (int32_t)taosArrayGetSize(pTask->childEpInfo),
        .pStateBackend = pTask->pState,
    };

    pTask->exec.executor = qCreateStreamExecTaskInfo(pTask->exec.qmsg, &mgHandle, vgId);
    if (pTask->exec.executor == NULL) {
      return -1;
    }
  }

  // sink
  /*pTask->ahandle = pTq->pVnode;*/
  if (pTask->outputType == TASK_OUTPUT__SMA) {
    pTask->smaSink.vnode = pTq->pVnode;
    pTask->smaSink.smaSink = smaHandleRes;
  } else if (pTask->outputType == TASK_OUTPUT__TABLE) {
    pTask->tbSink.vnode = pTq->pVnode;
    pTask->tbSink.tbSinkFunc = tqSinkToTablePipeline2;

    int32_t ver1 = 1;
    SMetaInfo info = {0};
    int32_t code = metaGetInfo(pTq->pVnode->pMeta, pTask->tbSink.stbUid, &info, NULL);
    if (code == TSDB_CODE_SUCCESS) {
      ver1 = info.skmVer;
    }

    pTask->tbSink.pTSchema =
        tBuildTSchema(pTask->tbSink.pSchemaWrapper->pSchema, pTask->tbSink.pSchemaWrapper->nCols, ver1);
    if(pTask->tbSink.pTSchema == NULL) {
      return -1;
    }
  }

  streamSetupTrigger(pTask);
  tqInfo("expand stream task on vg %d, task id %d, child id %d, level %d", vgId, pTask->taskId, pTask->selfChildId, pTask->taskLevel);
  return 0;
}

int32_t tqProcessStreamTaskCheckReq(STQ* pTq, SRpcMsg* pMsg) {
  char*               msgStr = pMsg->pCont;
  char*               msgBody = POINTER_SHIFT(msgStr, sizeof(SMsgHead));
  int32_t             msgLen = pMsg->contLen - sizeof(SMsgHead);
  SStreamTaskCheckReq req;
  SDecoder            decoder;
  tDecoderInit(&decoder, (uint8_t*)msgBody, msgLen);
  tDecodeSStreamTaskCheckReq(&decoder, &req);
  tDecoderClear(&decoder);
  int32_t             taskId = req.downstreamTaskId;
  SStreamTaskCheckRsp rsp = {
      .reqId = req.reqId,
      .streamId = req.streamId,
      .childId = req.childId,
      .downstreamNodeId = req.downstreamNodeId,
      .downstreamTaskId = req.downstreamTaskId,
      .upstreamNodeId = req.upstreamNodeId,
      .upstreamTaskId = req.upstreamTaskId,
  };
  SStreamTask* pTask = streamMetaAcquireTask(pTq->pStreamMeta, taskId);
  if (pTask && atomic_load_8(&pTask->taskStatus) == TASK_STATUS__NORMAL) {
    rsp.status = 1;
  } else {
    rsp.status = 0;
  }

  if (pTask) streamMetaReleaseTask(pTq->pStreamMeta, pTask);

  tqDebug("tq recv task check req(reqId:0x%" PRIx64 ") %d at node %d check req from task %d at node %d, status %d",
          rsp.reqId, rsp.downstreamTaskId, rsp.downstreamNodeId, rsp.upstreamTaskId, rsp.upstreamNodeId, rsp.status);

  SEncoder encoder;
  int32_t  code;
  int32_t  len;
  tEncodeSize(tEncodeSStreamTaskCheckRsp, &rsp, len, code);
  if (code < 0) {
    tqError("unable to encode rsp %d", __LINE__);
    return -1;
  }

  void* buf = rpcMallocCont(sizeof(SMsgHead) + len);
  ((SMsgHead*)buf)->vgId = htonl(req.upstreamNodeId);

  void* abuf = POINTER_SHIFT(buf, sizeof(SMsgHead));
  tEncoderInit(&encoder, (uint8_t*)abuf, len);
  tEncodeSStreamTaskCheckRsp(&encoder, &rsp);
  tEncoderClear(&encoder);

  SRpcMsg rspMsg = {
      .code = 0,
      .pCont = buf,
      .contLen = sizeof(SMsgHead) + len,
      .info = pMsg->info,
  };

  tmsgSendRsp(&rspMsg);
  return 0;
}

int32_t tqProcessStreamTaskCheckRsp(STQ* pTq, int64_t sversion, char* msg, int32_t msgLen) {
  int32_t             code;
  SStreamTaskCheckRsp rsp;

  SDecoder decoder;
  tDecoderInit(&decoder, (uint8_t*)msg, msgLen);
  code = tDecodeSStreamTaskCheckRsp(&decoder, &rsp);
  if (code < 0) {
    tDecoderClear(&decoder);
    return -1;
  }
  tDecoderClear(&decoder);

  tqDebug("tq recv task check rsp(reqId:0x%" PRIx64 ") %d at node %d check req from task %d at node %d, status %d",
          rsp.reqId, rsp.downstreamTaskId, rsp.downstreamNodeId, rsp.upstreamTaskId, rsp.upstreamNodeId, rsp.status);

  SStreamTask* pTask = streamMetaAcquireTask(pTq->pStreamMeta, rsp.upstreamTaskId);
  if (pTask == NULL) {
    return -1;
  }

  code = streamProcessTaskCheckRsp(pTask, &rsp, sversion);
  streamMetaReleaseTask(pTq->pStreamMeta, pTask);
  return code;
}

int32_t tqProcessTaskDeployReq(STQ* pTq, int64_t sversion, char* msg, int32_t msgLen) {
  int32_t code;
#if 0
  code = streamMetaAddSerializedTask(pTq->pStreamMeta, version, msg, msgLen);
  if (code < 0) return code;
#endif
  if (tsDisableStream) {
    return 0;
  }

  // 1.deserialize msg and build task
  SStreamTask* pTask = taosMemoryCalloc(1, sizeof(SStreamTask));
  if (pTask == NULL) {
    return -1;
  }

  SDecoder decoder;
  tDecoderInit(&decoder, (uint8_t*)msg, msgLen);
  code = tDecodeSStreamTask(&decoder, pTask);
  if (code < 0) {
    tDecoderClear(&decoder);
    taosMemoryFree(pTask);
    return -1;
  }
  tDecoderClear(&decoder);

  // 2.save task
  code = streamMetaAddTask(pTq->pStreamMeta, sversion, pTask);
  if (code < 0) {
    return -1;
  }

  // 3.go through recover steps to fill history
  if (pTask->fillHistory) {
    streamTaskCheckDownstream(pTask, sversion);
  }

  return 0;
}

int32_t tqProcessTaskRecover1Req(STQ* pTq, SRpcMsg* pMsg) {
  int32_t code;
  char*   msg = pMsg->pCont;
  int32_t msgLen = pMsg->contLen;

  SStreamRecoverStep1Req* pReq = (SStreamRecoverStep1Req*)msg;
  SStreamTask*            pTask = streamMetaAcquireTask(pTq->pStreamMeta, pReq->taskId);
  if (pTask == NULL) {
    return -1;
  }

  // check param
  int64_t fillVer1 = pTask->startVer;
  if (fillVer1 <= 0) {
    streamMetaReleaseTask(pTq->pStreamMeta, pTask);
    return -1;
  }

  // do recovery step 1
  streamSourceRecoverScanStep1(pTask);

  if (atomic_load_8(&pTask->taskStatus) == TASK_STATUS__DROPPING) {
    streamMetaReleaseTask(pTq->pStreamMeta, pTask);
    return 0;
  }

  // build msg to launch next step
  SStreamRecoverStep2Req req;
  code = streamBuildSourceRecover2Req(pTask, &req);
  if (code < 0) {
    streamMetaReleaseTask(pTq->pStreamMeta, pTask);
    return -1;
  }

  streamMetaReleaseTask(pTq->pStreamMeta, pTask);

  if (atomic_load_8(&pTask->taskStatus) == TASK_STATUS__DROPPING) {
    return 0;
  }

  // serialize msg
  int32_t len = sizeof(SStreamRecoverStep1Req);

  void* serializedReq = rpcMallocCont(len);
  if (serializedReq == NULL) {
    return -1;
  }

  memcpy(serializedReq, &req, len);

  // dispatch msg
  SRpcMsg rpcMsg = {
      .code = 0,
      .contLen = len,
      .msgType = TDMT_VND_STREAM_RECOVER_BLOCKING_STAGE,
      .pCont = serializedReq,
  };

  tmsgPutToQueue(&pTq->pVnode->msgCb, WRITE_QUEUE, &rpcMsg);

  return 0;
}

int32_t tqProcessTaskRecover2Req(STQ* pTq, int64_t sversion, char* msg, int32_t msgLen) {
  int32_t                 code;
  SStreamRecoverStep2Req* pReq = (SStreamRecoverStep2Req*)msg;
  SStreamTask*            pTask = streamMetaAcquireTask(pTq->pStreamMeta, pReq->taskId);
  if (pTask == NULL) {
    return -1;
  }

  // do recovery step 2
  code = streamSourceRecoverScanStep2(pTask, sversion);
  if (code < 0) {
    streamMetaReleaseTask(pTq->pStreamMeta, pTask);
    return -1;
  }

  if (atomic_load_8(&pTask->taskStatus) == TASK_STATUS__DROPPING) {
    streamMetaReleaseTask(pTq->pStreamMeta, pTask);
    return 0;
  }

  // restore param
  code = streamRestoreParam(pTask);
  if (code < 0) {
    streamMetaReleaseTask(pTq->pStreamMeta, pTask);
    return -1;
  }

  // set status normal
  code = streamSetStatusNormal(pTask);
  if (code < 0) {
    streamMetaReleaseTask(pTq->pStreamMeta, pTask);
    return -1;
  }

  // dispatch recover finish req to all related downstream task
  code = streamDispatchRecoverFinishReq(pTask);
  if (code < 0) {
    streamMetaReleaseTask(pTq->pStreamMeta, pTask);
    return -1;
  }

  atomic_store_8(&pTask->fillHistory, 0);
  streamMetaSaveTask(pTq->pStreamMeta, pTask);

  streamMetaReleaseTask(pTq->pStreamMeta, pTask);

  return 0;
}

int32_t tqProcessTaskRecoverFinishReq(STQ* pTq, SRpcMsg* pMsg) {
  char*   msg = POINTER_SHIFT(pMsg->pCont, sizeof(SMsgHead));
  int32_t msgLen = pMsg->contLen - sizeof(SMsgHead);

  // deserialize
  SStreamRecoverFinishReq req;

  SDecoder decoder;
  tDecoderInit(&decoder, (uint8_t*)msg, msgLen);
  tDecodeSStreamRecoverFinishReq(&decoder, &req);
  tDecoderClear(&decoder);

  // find task
  SStreamTask* pTask = streamMetaAcquireTask(pTq->pStreamMeta, req.taskId);
  if (pTask == NULL) {
    return -1;
  }
  // do process request
  if (streamProcessRecoverFinishReq(pTask, req.childId) < 0) {
    streamMetaReleaseTask(pTq->pStreamMeta, pTask);
    return -1;
  }

  streamMetaReleaseTask(pTq->pStreamMeta, pTask);
  return 0;
}

int32_t tqProcessTaskRecoverFinishRsp(STQ* pTq, SRpcMsg* pMsg) {
  //
  return 0;
}

int32_t tqProcessDelReq(STQ* pTq, void* pReq, int32_t len, int64_t ver) {
  bool        failed = false;
  SDecoder*   pCoder = &(SDecoder){0};
  SDeleteRes* pRes = &(SDeleteRes){0};

  pRes->uidList = taosArrayInit(0, sizeof(tb_uid_t));
  if (pRes->uidList == NULL) {
    terrno = TSDB_CODE_OUT_OF_MEMORY;
    failed = true;
  }

  tDecoderInit(pCoder, pReq, len);
  tDecodeDeleteRes(pCoder, pRes);
  tDecoderClear(pCoder);

  int32_t sz = taosArrayGetSize(pRes->uidList);
  if (sz == 0 || pRes->affectedRows == 0) {
    taosArrayDestroy(pRes->uidList);
    return 0;
  }
  SSDataBlock* pDelBlock = createSpecialDataBlock(STREAM_DELETE_DATA);
  blockDataEnsureCapacity(pDelBlock, sz);
  pDelBlock->info.rows = sz;
  pDelBlock->info.version = ver;

  for (int32_t i = 0; i < sz; i++) {
    // start key column
    SColumnInfoData* pStartCol = taosArrayGet(pDelBlock->pDataBlock, START_TS_COLUMN_INDEX);
    colDataSetVal(pStartCol, i, (const char*)&pRes->skey, false);  // end key column
    SColumnInfoData* pEndCol = taosArrayGet(pDelBlock->pDataBlock, END_TS_COLUMN_INDEX);
    colDataSetVal(pEndCol, i, (const char*)&pRes->ekey, false);
    // uid column
    SColumnInfoData* pUidCol = taosArrayGet(pDelBlock->pDataBlock, UID_COLUMN_INDEX);
    int64_t*         pUid = taosArrayGet(pRes->uidList, i);
    colDataSetVal(pUidCol, i, (const char*)pUid, false);

    colDataSetNULL(taosArrayGet(pDelBlock->pDataBlock, GROUPID_COLUMN_INDEX), i);
    colDataSetNULL(taosArrayGet(pDelBlock->pDataBlock, CALCULATE_START_TS_COLUMN_INDEX), i);
    colDataSetNULL(taosArrayGet(pDelBlock->pDataBlock, CALCULATE_END_TS_COLUMN_INDEX), i);
  }

  taosArrayDestroy(pRes->uidList);

  int32_t* pRef = taosMemoryMalloc(sizeof(int32_t));
  *pRef = 1;

  void* pIter = NULL;
  while (1) {
    pIter = taosHashIterate(pTq->pStreamMeta->pTasks, pIter);
    if (pIter == NULL) break;
    SStreamTask* pTask = *(SStreamTask**)pIter;
    if (pTask->taskLevel != TASK_LEVEL__SOURCE) continue;

    qDebug("delete req enqueue stream task: %d, ver: %" PRId64, pTask->taskId, ver);

    if (!failed) {
      SStreamRefDataBlock* pRefBlock = taosAllocateQitem(sizeof(SStreamRefDataBlock), DEF_QITEM, 0);
      pRefBlock->type = STREAM_INPUT__REF_DATA_BLOCK;
      pRefBlock->pBlock = pDelBlock;
      pRefBlock->dataRef = pRef;
      atomic_add_fetch_32(pRefBlock->dataRef, 1);

      if (streamTaskInput(pTask, (SStreamQueueItem*)pRefBlock) < 0) {
        qError("stream task input del failed, task id %d", pTask->taskId);

        atomic_sub_fetch_32(pRef, 1);
        taosFreeQitem(pRefBlock);
        continue;
      }

      if (streamSchedExec(pTask) < 0) {
        qError("stream task launch failed, task id %d", pTask->taskId);
        continue;
      }

    } else {
      streamTaskInputFail(pTask);
    }
  }

  int32_t ref = atomic_sub_fetch_32(pRef, 1);
  /*A(ref >= 0);*/
  if (ref == 0) {
    blockDataDestroy(pDelBlock);
    taosMemoryFree(pRef);
  }

#if 0
    SStreamDataBlock* pStreamBlock = taosAllocateQitem(sizeof(SStreamDataBlock), DEF_QITEM, 0);
    pStreamBlock->type = STREAM_INPUT__DATA_BLOCK;
    pStreamBlock->blocks = taosArrayInit(0, sizeof(SSDataBlock));
    SSDataBlock block = {0};
    assignOneDataBlock(&block, pDelBlock);
    block.info.type = STREAM_DELETE_DATA;
    taosArrayPush(pStreamBlock->blocks, &block);

    if (!failed) {
      if (streamTaskInput(pTask, (SStreamQueueItem*)pStreamBlock) < 0) {
        qError("stream task input del failed, task id %d", pTask->taskId);
        continue;
      }

      if (streamSchedExec(pTask) < 0) {
        qError("stream task launch failed, task id %d", pTask->taskId);
        continue;
      }
    } else {
      streamTaskInputFail(pTask);
    }
  }
  blockDataDestroy(pDelBlock);
#endif

  return 0;
}

int32_t tqProcessSubmitReq(STQ* pTq, SPackedData submit) {
  void*               pIter = NULL;
  bool                failed = false;
  SStreamDataSubmit2* pSubmit = NULL;

  pSubmit = streamDataSubmitNew(submit);
  if (pSubmit == NULL) {
    terrno = TSDB_CODE_OUT_OF_MEMORY;
    tqError("failed to create data submit for stream since out of memory");
    failed = true;
  }

  while (1) {
    pIter = taosHashIterate(pTq->pStreamMeta->pTasks, pIter);
    if (pIter == NULL) {
      break;
    }

    SStreamTask* pTask = *(SStreamTask**)pIter;
    if (pTask->taskLevel != TASK_LEVEL__SOURCE) continue;
    if (pTask->taskStatus == TASK_STATUS__RECOVER_PREPARE || pTask->taskStatus == TASK_STATUS__WAIT_DOWNSTREAM) {
      tqDebug("skip push task %d, task status %d", pTask->taskId, pTask->taskStatus);
      continue;
    }

    tqDebug("data submit enqueue stream task: %d, ver: %" PRId64, pTask->taskId, submit.ver);

    if (!failed) {
      if (streamTaskInput(pTask, (SStreamQueueItem*)pSubmit) < 0) {
        tqError("stream task input failed, task id %d", pTask->taskId);
        continue;
      }

      if (streamSchedExec(pTask) < 0) {
        tqError("stream task launch failed, task id %d", pTask->taskId);
        continue;
      }
    } else {
      streamTaskInputFail(pTask);
    }
  }

  if (pSubmit) {
    streamDataSubmitRefDec(pSubmit);
    taosFreeQitem(pSubmit);
  }

  return failed ? -1 : 0;
}

int32_t tqProcessTaskRunReq(STQ* pTq, SRpcMsg* pMsg) {
  SStreamTaskRunReq* pReq = pMsg->pCont;
  int32_t            taskId = pReq->taskId;
  SStreamTask*       pTask = streamMetaAcquireTask(pTq->pStreamMeta, taskId);
  if (pTask) {
    streamProcessRunReq(pTask);
    streamMetaReleaseTask(pTq->pStreamMeta, pTask);
    return 0;
  } else {
    return -1;
  }
}

int32_t tqProcessTaskDispatchReq(STQ* pTq, SRpcMsg* pMsg, bool exec) {
  char*              msgStr = pMsg->pCont;
  char*              msgBody = POINTER_SHIFT(msgStr, sizeof(SMsgHead));
  int32_t            msgLen = pMsg->contLen - sizeof(SMsgHead);
  SStreamDispatchReq req;
  SDecoder           decoder;
  tDecoderInit(&decoder, (uint8_t*)msgBody, msgLen);
  tDecodeStreamDispatchReq(&decoder, &req);
  int32_t taskId = req.taskId;

  SStreamTask* pTask = streamMetaAcquireTask(pTq->pStreamMeta, taskId);
  if (pTask) {
    SRpcMsg rsp = {
        .info = pMsg->info,
        .code = 0,
    };
    streamProcessDispatchReq(pTask, &req, &rsp, exec);
    streamMetaReleaseTask(pTq->pStreamMeta, pTask);
    return 0;
  } else {
    return -1;
  }
}

int32_t tqProcessTaskDispatchRsp(STQ* pTq, SRpcMsg* pMsg) {
  SStreamDispatchRsp* pRsp = POINTER_SHIFT(pMsg->pCont, sizeof(SMsgHead));
  int32_t             taskId = ntohl(pRsp->upstreamTaskId);
  SStreamTask*        pTask = streamMetaAcquireTask(pTq->pStreamMeta, taskId);
  tqDebug("recv dispatch rsp, code: %x", pMsg->code);
  if (pTask) {
    streamProcessDispatchRsp(pTask, pRsp, pMsg->code);
    streamMetaReleaseTask(pTq->pStreamMeta, pTask);
    return 0;
  } else {
    return -1;
  }
}

int32_t tqProcessTaskDropReq(STQ* pTq, int64_t sversion, char* msg, int32_t msgLen) {
  SVDropStreamTaskReq* pReq = (SVDropStreamTaskReq*)msg;
  streamMetaRemoveTask(pTq->pStreamMeta, pReq->taskId);
  return 0;
}

int32_t tqProcessTaskRetrieveReq(STQ* pTq, SRpcMsg* pMsg) {
  char*              msgStr = pMsg->pCont;
  char*              msgBody = POINTER_SHIFT(msgStr, sizeof(SMsgHead));
  int32_t            msgLen = pMsg->contLen - sizeof(SMsgHead);
  SStreamRetrieveReq req;
  SDecoder           decoder;
  tDecoderInit(&decoder, (uint8_t*)msgBody, msgLen);
  tDecodeStreamRetrieveReq(&decoder, &req);
  tDecoderClear(&decoder);
  int32_t      taskId = req.dstTaskId;
  SStreamTask* pTask = streamMetaAcquireTask(pTq->pStreamMeta, taskId);
  if (pTask) {
    SRpcMsg rsp = {
        .info = pMsg->info,
        .code = 0,
    };
    streamProcessRetrieveReq(pTask, &req, &rsp);
    streamMetaReleaseTask(pTq->pStreamMeta, pTask);
    tDeleteStreamRetrieveReq(&req);
    return 0;
  } else {
    return -1;
  }
}

int32_t tqProcessTaskRetrieveRsp(STQ* pTq, SRpcMsg* pMsg) {
  //
  return 0;
}

int32_t vnodeEnqueueStreamMsg(SVnode* pVnode, SRpcMsg* pMsg) {
  STQ*      pTq = pVnode->pTq;
  SMsgHead* msgStr = pMsg->pCont;
  char*     msgBody = POINTER_SHIFT(msgStr, sizeof(SMsgHead));
  int32_t   msgLen = pMsg->contLen - sizeof(SMsgHead);
  int32_t   code = 0;

  SStreamDispatchReq req;
  SDecoder           decoder;
  tDecoderInit(&decoder, (uint8_t*)msgBody, msgLen);
  if (tDecodeStreamDispatchReq(&decoder, &req) < 0) {
    code = TSDB_CODE_MSG_DECODE_ERROR;
    tDecoderClear(&decoder);
    goto FAIL;
  }
  tDecoderClear(&decoder);

  int32_t taskId = req.taskId;

  SStreamTask* pTask = streamMetaAcquireTask(pTq->pStreamMeta, taskId);
  if (pTask) {
    SRpcMsg rsp = {
        .info = pMsg->info,
        .code = 0,
    };
    streamProcessDispatchReq(pTask, &req, &rsp, false);
    streamMetaReleaseTask(pTq->pStreamMeta, pTask);
    rpcFreeCont(pMsg->pCont);
    taosFreeQitem(pMsg);
    return 0;
  }

  code = TSDB_CODE_STREAM_TASK_NOT_EXIST;

FAIL:
  if (pMsg->info.handle == NULL) return -1;

  SMsgHead* pRspHead = rpcMallocCont(sizeof(SMsgHead) + sizeof(SStreamDispatchRsp));
  if (pRspHead == NULL) {
    SRpcMsg rsp = {
        .code = TSDB_CODE_OUT_OF_MEMORY,
        .info = pMsg->info,
    };
    tqDebug("send dispatch error rsp, code: %x", code);
    tmsgSendRsp(&rsp);
    rpcFreeCont(pMsg->pCont);
    taosFreeQitem(pMsg);
    return -1;
  }

  pRspHead->vgId = htonl(req.upstreamNodeId);
  SStreamDispatchRsp* pRsp = POINTER_SHIFT(pRspHead, sizeof(SMsgHead));
  pRsp->streamId = htobe64(req.streamId);
  pRsp->upstreamTaskId = htonl(req.upstreamTaskId);
  pRsp->upstreamNodeId = htonl(req.upstreamNodeId);
  pRsp->downstreamNodeId = htonl(pVnode->config.vgId);
  pRsp->downstreamTaskId = htonl(req.taskId);
  pRsp->inputStatus = TASK_OUTPUT_STATUS__NORMAL;

  SRpcMsg rsp = {
      .code = code,
      .info = pMsg->info,
      .contLen = sizeof(SMsgHead) + sizeof(SStreamDispatchRsp),
      .pCont = pRspHead,
  };
  tqDebug("send dispatch error rsp, code: %x", code);
  tmsgSendRsp(&rsp);
  rpcFreeCont(pMsg->pCont);
  taosFreeQitem(pMsg);
  return -1;
}

int32_t tqCheckLogInWal(STQ* pTq, int64_t sversion) { return sversion <= pTq->walLogLastVer; }<|MERGE_RESOLUTION|>--- conflicted
+++ resolved
@@ -453,18 +453,15 @@
       dataRsp.reqOffset.version == dataRsp.rspOffset.version && pHandle->consumerId == pRequest->consumerId) {
     code = tqRegisterPushEntry(pTq, pHandle, pRequest, pMsg, &dataRsp, TMQ_MSG_TYPE__POLL_RSP);
     taosWUnLockLatch(&pTq->pushLock);
-<<<<<<< HEAD
-=======
     code = tqSendDataRsp(pTq, pMsg, pRequest, (SMqDataRsp*)&dataRsp, TMQ_MSG_TYPE__POLL_RSP);
 
     // NOTE: this pHandle->consumerId may have been changed already.
     tqDebug("tmq poll: consumer:0x%" PRIx64 ", subkey %s, vgId:%d, rsp block:%d, offset type:%d, uid/version:%" PRId64
             ", ts:%" PRId64", reqId:0x%"PRIx64,
-            consumerId, pHandle->subKey, vgId, dataRsp.blockNum, dataRsp.rspOffset.type, dataRsp.rspOffset.uid,
+            pRequest->consumerId, pHandle->subKey, vgId, dataRsp.blockNum, dataRsp.rspOffset.type, dataRsp.rspOffset.uid,
             dataRsp.rspOffset.ts, pRequest->reqId);
 
     tDeleteSMqDataRsp(&dataRsp);
->>>>>>> 7258ea92
     return code;
   }
 
@@ -496,14 +493,8 @@
 
     if (metaRsp.metaRspLen > 0) {
       code = tqSendMetaPollRsp(pTq, pMsg, pRequest, &metaRsp);
-      tqDebug("tmq poll: consumer:0x%" PRIx64 " subkey:%s vgId:%d, send meta offset type:%d,uid:%" PRId64
-<<<<<<< HEAD
-                  ",ts:%" PRId64,
+      tqDebug("tmq poll: consumer:0x%" PRIx64 " subkey:%s vgId:%d, send meta offset type:%d,uid:%" PRId64 ",ts:%" PRId64,
               pRequest->consumerId, pHandle->subKey, vgId, metaRsp.rspOffset.type, metaRsp.rspOffset.uid,
-=======
-              ",ts:%" PRId64,
-              consumerId, pHandle->subKey, vgId, metaRsp.rspOffset.type, metaRsp.rspOffset.uid,
->>>>>>> 7258ea92
               metaRsp.rspOffset.ts);
       taosMemoryFree(metaRsp.metaRsp);
       tDeleteSTaosxRsp(&taosxRsp);
