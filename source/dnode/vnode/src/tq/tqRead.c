--- conflicted
+++ resolved
@@ -693,7 +693,7 @@
                   goto FAIL;
                 }
               } else {
-                colDataAppendNULL(pColData, i);
+                colDataSetNULL(pColData, i);
               }
             } else {
               if (colDataAppend(pColData, i, (void*)&colVal.value.val, !COL_VAL_IS_VALUE(&colVal)) < 0) {
@@ -734,7 +734,7 @@
                     goto FAIL;
                   }
                 } else {
-                  colDataAppendNULL(pColData, i);
+                  colDataSetNULL(pColData, i);
                 }
                 /*val = colVal.value.pData;*/
               } else {
@@ -986,13 +986,9 @@
         break;
       }
 
-<<<<<<< HEAD
-      if (colDataAppend(pColData, curRow, sVal.val, sVal.valType == TD_VTYPE_NULL) < 0) {
-=======
       ASSERT(sVal.valType != TD_VTYPE_NONE);
 
       if (colDataSetVal(pColData, curRow, sVal.val, sVal.valType == TD_VTYPE_NULL) < 0) {
->>>>>>> c16bbfad
         goto FAIL;
       }
       tqDebug("vgId:%d, row %d col %d append %d", pReader->pWalReader->pWal->cfg.vgId, curRow, i,
@@ -1147,7 +1143,7 @@
                 goto FAIL;
               }
             } else {
-              colDataAppendNULL(pColData, curRow - lastRow);
+              colDataSetNULL(pColData, curRow - lastRow);
             }
           } else {
             if (colDataAppend(pColData, curRow - lastRow, (void*)&colVal.value.val, !COL_VAL_IS_VALUE(&colVal)) < 0) {
@@ -1241,7 +1237,7 @@
                 goto FAIL;
               }
             } else {
-              colDataAppendNULL(pColData, curRow - lastRow);
+              colDataSetNULL(pColData, curRow - lastRow);
             }
           } else {
             if (colDataAppend(pColData, curRow - lastRow, (void*)&colVal.value.val, !COL_VAL_IS_VALUE(&colVal)) < 0) {
