--- conflicted
+++ resolved
@@ -65,15 +65,10 @@
 
     /*pHandle->pBlock->uid = htobe64(pHandle->pBlock->uid);*/
     /*if (pHandle->tbUid == pHandle->pBlock->uid) {*/
-<<<<<<< HEAD
-    ASSERT(pHandle->tbIdHash);
-    void* ret = taosHashGet(pHandle->tbIdHash, &pHandle->msgIter.uid, sizeof(int64_t));
-=======
     if (pHandle->tbIdHash == NULL) {
       return true;
     }
-    void* ret = taosHashGet(pHandle->tbIdHash, &pHandle->pBlock->uid, sizeof(int64_t));
->>>>>>> 93bf4fef
+    void* ret = taosHashGet(pHandle->tbIdHash, &pHandle->msgIter.uid, sizeof(int64_t));
     if (ret != NULL) {
       /*printf("retrieve one tb %ld\n", pHandle->pBlock->uid);*/
       /*pHandle->pBlock->tid = htonl(pHandle->pBlock->tid);*/
