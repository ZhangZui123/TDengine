--- conflicted
+++ resolved
@@ -48,11 +48,7 @@
   }
 
   // the scan wal interval less than 200, not scan, actually.
-<<<<<<< HEAD
-  if ((pMeta->scanInfo.lastScanTs > st) && (pMeta->scanInfo.lastScanTs - st < 200)) {
-=======
   if ((pMeta->scanInfo.lastScanTs > 0) && (st - pMeta->scanInfo.lastScanTs < 200)) {
->>>>>>> cb956e80
     tqDebug("vgId:%d scan wal less than 200ms, do nothing", vgId);
     atomic_store_32(&pMeta->scanInfo.scanSentinel, 0);
     return code;
@@ -159,7 +155,6 @@
   } else {
     numOfTasks = 0;
   }
-<<<<<<< HEAD
 
   if (numOfTasks == 0) {
     goto _end;
@@ -167,17 +162,7 @@
 
   tqDebug("vgId:%d create msg to start wal scan, numOfTasks:%d", vgId, numOfTasks);
 
-#if 0
-=======
-
-  if (numOfTasks == 0) {
-    goto _end;
-  }
-
-  tqDebug("vgId:%d create msg to start wal scan, numOfTasks:%d", vgId, numOfTasks);
-
    #if 0
->>>>>>> cb956e80
   //  wait for the vnode is freed, and invalid read may occur.
   taosMsleep(10000);
    #endif
@@ -340,14 +325,10 @@
   // check whether input queue is full or not
   if (streamQueueIsFull(pTask->inputq.queue)) {
     tqTrace("s-task:%s input queue is full, launch task without scanning wal", pTask->id.idStr);
-<<<<<<< HEAD
-    streamTrySchedExec(pTask, false);
-=======
     int32_t code = streamTrySchedExec(pTask);
     if (code) {
       tqError("s-task:%s failed to start task while inputQ is full", pTask->id.idStr);
     }
->>>>>>> cb956e80
     return false;
   }
 
