/*
 * Copyright (c) 2019 TAOS Data, Inc. <jhtao@taosdata.com>
 *
 * This program is free software: you can use, redistribute, and/or modify
 * it under the terms of the GNU Affero General Public License, version 3
 * or later ("AGPL"), as published by the Free Software Foundation.
 *
 * This program is distributed in the hope that it will be useful, but WITHOUT
 * ANY WARRANTY; without even the implied warranty of MERCHANTABILITY or
 * FITNESS FOR A PARTICULAR PURPOSE.
 *
 * You should have received a copy of the GNU Affero General Public License
 * along with this program. If not, see <http://www.gnu.org/licenses/>.
 */

#include "tq.h"
#include "vnd.h"

#define MAX_REPEAT_SCAN_THRESHOLD  3
#define SCAN_WAL_IDLE_DURATION     100

static int32_t doScanWalForAllTasks(SStreamMeta* pStreamMeta, bool* pScanIdle);
static int32_t setWalReaderStartOffset(SStreamTask* pTask, int32_t vgId);
static bool    handleFillhistoryScanComplete(SStreamTask* pTask, int64_t ver);

// extract data blocks(submit/delete) from WAL, and add them into the input queue for all the sources tasks.
int32_t tqScanWal(STQ* pTq) {
  int32_t      vgId = TD_VID(pTq->pVnode);
  SStreamMeta* pMeta = pTq->pStreamMeta;
  int64_t      st = taosGetTimestampMs();

  while (1) {
    int32_t scan = pMeta->walScanCounter;
    tqDebug("vgId:%d continue check if data in wal are available, walScanCounter:%d", vgId, scan);

    // check all tasks
    bool shouldIdle = true;
    doScanWalForAllTasks(pTq->pStreamMeta, &shouldIdle);

    if (shouldIdle) {
      taosWLockLatch(&pMeta->lock);

      int32_t times = (--pMeta->walScanCounter);
      ASSERT(pMeta->walScanCounter >= 0);

      if (pMeta->walScanCounter <= 0) {
        taosWUnLockLatch(&pMeta->lock);
        break;
      }

      taosWUnLockLatch(&pMeta->lock);
      tqDebug("vgId:%d scan wal for stream tasks for %d times in %dms", vgId, times, SCAN_WAL_IDLE_DURATION);
    }

    taosMsleep(SCAN_WAL_IDLE_DURATION);
  }

  int64_t el = (taosGetTimestampMs() - st);
  tqDebug("vgId:%d scan wal for stream tasks completed, elapsed time:%" PRId64 " ms", vgId, el);
  return 0;
}

int32_t tqCheckAndRunStreamTask(STQ* pTq) {
  int32_t      vgId = TD_VID(pTq->pVnode);
  SStreamMeta* pMeta = pTq->pStreamMeta;

  int32_t numOfTasks = taosArrayGetSize(pMeta->pTaskList);
  tqDebug("vgId:%d start to check all %d stream task(s) downstream status", vgId, numOfTasks);
  if (numOfTasks == 0) {
    return TSDB_CODE_SUCCESS;
  }

  SArray* pTaskList = NULL;
  taosWLockLatch(&pMeta->lock);
  pTaskList = taosArrayDup(pMeta->pTaskList, NULL);
  taosHashClear(pMeta->startInfo.pReadyTaskSet);
  pMeta->startInfo.startTs = taosGetTimestampMs();
  taosWUnLockLatch(&pMeta->lock);

  // broadcast the check downstream tasks msg
  for (int32_t i = 0; i < numOfTasks; ++i) {
    SStreamTaskId* pTaskId = taosArrayGet(pTaskList, i);
    SStreamTask*   pTask = streamMetaAcquireTask(pMeta, pTaskId->streamId, pTaskId->taskId);
    if (pTask == NULL) {
      continue;
    }

    // fill-history task can only be launched by related stream tasks.
    if (pTask->info.fillHistory == 1) {
      streamMetaReleaseTask(pMeta, pTask);
      continue;
    }

    if (pTask->status.downstreamReady == 1) {
      tqDebug("s-task:%s downstream ready, no need to check downstream, check only related fill-history task",
              pTask->id.idStr);
      streamLaunchFillHistoryTask(pTask);
      streamMetaReleaseTask(pMeta, pTask);
      continue;
    }

    pTask->execInfo.init = taosGetTimestampMs();
    tqDebug("s-task:%s start check downstream tasks, set the init ts:%"PRId64, pTask->id.idStr, pTask->execInfo.init);

    streamSetStatusNormal(pTask);
    streamTaskCheckDownstream(pTask);

    streamMetaReleaseTask(pMeta, pTask);
  }

  taosArrayDestroy(pTaskList);
  return 0;
}

int32_t tqCheckAndRunStreamTaskAsync(STQ* pTq) {
  int32_t      vgId = TD_VID(pTq->pVnode);
  SStreamMeta* pMeta = pTq->pStreamMeta;

  int32_t numOfTasks = taosArrayGetSize(pMeta->pTaskList);
  if (numOfTasks == 0) {
    tqDebug("vgId:%d no stream tasks existed to run", vgId);
    return 0;
  }

  SStreamTaskRunReq* pRunReq = rpcMallocCont(sizeof(SStreamTaskRunReq));
  if (pRunReq == NULL) {
    terrno = TSDB_CODE_OUT_OF_MEMORY;
    tqError("vgId:%d failed to create msg to start wal scanning to launch stream tasks, code:%s", vgId, terrstr());
    return -1;
  }

  tqDebug("vgId:%d check %d stream task(s) status async", vgId, numOfTasks);
  pRunReq->head.vgId = vgId;
  pRunReq->streamId = 0;
  pRunReq->taskId = STREAM_EXEC_TASK_STATUS_CHECK_ID;

  SRpcMsg msg = {.msgType = TDMT_STREAM_TASK_RUN, .pCont = pRunReq, .contLen = sizeof(SStreamTaskRunReq)};
  tmsgPutToQueue(&pTq->pVnode->msgCb, STREAM_QUEUE, &msg);
  return 0;
}

int32_t tqScanWalAsync(STQ* pTq, bool ckPause) {
  int32_t      vgId = TD_VID(pTq->pVnode);
  SStreamMeta* pMeta = pTq->pStreamMeta;

  // do not launch the stream tasks, if it is a follower or not restored vnode.
  if (!(vnodeIsRoleLeader(pTq->pVnode) && pTq->pVnode->restored)) {
    return TSDB_CODE_SUCCESS;
  }

  taosWLockLatch(&pMeta->lock);

  int32_t numOfTasks = taosArrayGetSize(pMeta->pTaskList);
  if (numOfTasks == 0) {
    tqDebug("vgId:%d no stream tasks existed to run", vgId);
    taosWUnLockLatch(&pMeta->lock);
    return 0;
  }

  pMeta->walScanCounter += 1;
  if (pMeta->walScanCounter > MAX_REPEAT_SCAN_THRESHOLD) {
    pMeta->walScanCounter = MAX_REPEAT_SCAN_THRESHOLD;
  }

  if (pMeta->walScanCounter > 1) {
    tqDebug("vgId:%d wal read task has been launched, remain scan times:%d", vgId, pMeta->walScanCounter);
    taosWUnLockLatch(&pMeta->lock);
    return 0;
  }

  int32_t numOfPauseTasks = pTq->pStreamMeta->numOfPausedTasks;
  if (ckPause && numOfTasks == numOfPauseTasks) {
    tqDebug("vgId:%d ignore all submit, all streams had been paused, reset the walScanCounter", vgId);

    // reset the counter value, since we do not launch the scan wal operation.
    pMeta->walScanCounter = 0;
    taosWUnLockLatch(&pMeta->lock);
    return 0;
  }

  SStreamTaskRunReq* pRunReq = rpcMallocCont(sizeof(SStreamTaskRunReq));
  if (pRunReq == NULL) {
    terrno = TSDB_CODE_OUT_OF_MEMORY;
    tqError("vgId:%d failed to create msg to start wal scanning to launch stream tasks, code:%s", vgId, terrstr());
    taosWUnLockLatch(&pMeta->lock);
    return -1;
  }

  tqDebug("vgId:%d create msg to start wal scan to launch stream tasks, numOfTasks:%d", vgId, numOfTasks);
  pRunReq->head.vgId = vgId;
  pRunReq->streamId = 0;
  pRunReq->taskId = STREAM_EXEC_EXTRACT_DATA_IN_WAL_ID;

  SRpcMsg msg = {.msgType = TDMT_STREAM_TASK_RUN, .pCont = pRunReq, .contLen = sizeof(SStreamTaskRunReq)};
  tmsgPutToQueue(&pTq->pVnode->msgCb, STREAM_QUEUE, &msg);
  taosWUnLockLatch(&pMeta->lock);

  return 0;
}

int32_t tqStopStreamTasks(STQ* pTq) {
  SStreamMeta* pMeta = pTq->pStreamMeta;
  int32_t      vgId = TD_VID(pTq->pVnode);
  int32_t      numOfTasks = taosArrayGetSize(pMeta->pTaskList);

  tqDebug("vgId:%d stop all %d stream task(s)", vgId, numOfTasks);
  if (numOfTasks == 0) {
    return TSDB_CODE_SUCCESS;
  }

  SArray* pTaskList = NULL;
  taosWLockLatch(&pMeta->lock);
  pTaskList = taosArrayDup(pMeta->pTaskList, NULL);
  taosWUnLockLatch(&pMeta->lock);

  for (int32_t i = 0; i < numOfTasks; ++i) {
    SStreamTaskId*   pTaskId = taosArrayGet(pTaskList, i);
    SStreamTask* pTask = streamMetaAcquireTask(pMeta, pTaskId->streamId, pTaskId->taskId);
    if (pTask == NULL) {
      continue;
    }

    streamTaskStop(pTask);
    streamMetaReleaseTask(pMeta, pTask);
  }

  taosArrayDestroy(pTaskList);
  return 0;
}

int32_t tqStartStreamTasks(STQ* pTq) {
  SStreamMeta* pMeta = pTq->pStreamMeta;
  int32_t      vgId = TD_VID(pTq->pVnode);
  int32_t      numOfTasks = taosArrayGetSize(pMeta->pTaskList);

  tqDebug("vgId:%d start all %d stream task(s)", vgId, numOfTasks);
  if (numOfTasks == 0) {
    return TSDB_CODE_SUCCESS;
  }

  for (int32_t i = 0; i < numOfTasks; ++i) {
    SStreamTaskId* pTaskId = taosArrayGet(pMeta->pTaskList, i);

    STaskId id = {.streamId = pTaskId->streamId, .taskId = pTaskId->taskId};
    SStreamTask** pTask = taosHashGet(pMeta->pTasksMap, &id, sizeof(id));

    int8_t status = (*pTask)->status.taskStatus;
    if (status == TASK_STATUS__STOP && (*pTask)->info.fillHistory != 1) {
      streamSetStatusNormal(*pTask);
    }
  }

  return 0;
}

int32_t setWalReaderStartOffset(SStreamTask* pTask, int32_t vgId) {
  // seek the stored version and extract data from WAL
  int64_t firstVer = walReaderGetValidFirstVer(pTask->exec.pWalReader);
  if (pTask->chkInfo.nextProcessVer < firstVer) {
    tqWarn("vgId:%d s-task:%s ver:%" PRId64 " earlier than the first ver of wal range %" PRId64 ", forward to %" PRId64,
           vgId, pTask->id.idStr, pTask->chkInfo.nextProcessVer, firstVer, firstVer);

    pTask->chkInfo.nextProcessVer = firstVer;

    // todo need retry if failed
    int32_t code = walReaderSeekVer(pTask->exec.pWalReader, pTask->chkInfo.nextProcessVer);
    if (code != TSDB_CODE_SUCCESS) {
      return code;
    }

    // append the data for the stream
    tqDebug("vgId:%d s-task:%s wal reader seek to ver:%" PRId64, vgId, pTask->id.idStr, pTask->chkInfo.nextProcessVer);
  } else {
    int64_t currentVer = walReaderGetCurrentVer(pTask->exec.pWalReader);
    if (currentVer == -1) {  // we only seek the read for the first time
      int32_t code = walReaderSeekVer(pTask->exec.pWalReader, pTask->chkInfo.nextProcessVer);
      if (code != TSDB_CODE_SUCCESS) {  // no data in wal, quit
        return code;
      }

      // append the data for the stream
      tqDebug("vgId:%d s-task:%s wal reader initial seek to ver:%" PRId64, vgId, pTask->id.idStr,
              pTask->chkInfo.nextProcessVer);
    }
  }

  int64_t skipToVer = walReaderGetSkipToVersion(pTask->exec.pWalReader);
  if (skipToVer != 0 && skipToVer > pTask->chkInfo.nextProcessVer) {
    int32_t code = walReaderSeekVer(pTask->exec.pWalReader, skipToVer);
    if (code != TSDB_CODE_SUCCESS) {  // no data in wal, quit
      return code;
    }

    tqDebug("vgId:%d s-task:%s wal reader jump to ver:%" PRId64, vgId, pTask->id.idStr, skipToVer);
  }

  return TSDB_CODE_SUCCESS;
}

// todo handle memory error
bool handleFillhistoryScanComplete(SStreamTask* pTask, int64_t ver) {
  const char* id = pTask->id.idStr;
  int64_t     maxVer = pTask->dataRange.range.maxVer;

  if ((pTask->info.fillHistory == 1) && ver > pTask->dataRange.range.maxVer) {
    if (!pTask->status.appendTranstateBlock) {
      qWarn("s-task:%s fill-history scan WAL, nextProcessVer:%" PRId64 " out of the maximum ver:%" PRId64
            ", not scan wal anymore, add transfer-state block into inputQ",
            id, ver, maxVer);

      double el = (taosGetTimestampMs() - pTask->execInfo.step2Start) / 1000.0;
      qDebug("s-task:%s scan-history from WAL stage(step 2) ended, elapsed time:%.2fs", id, el);
      /*int32_t code = */streamTaskPutTranstateIntoInputQ(pTask);
      return true;
    } else {
      qWarn("s-task:%s fill-history scan WAL, nextProcessVer:%" PRId64 " out of the maximum ver:%" PRId64 ", not scan wal",
            id, ver, maxVer);
    }
  }

  return false;
}

static bool taskReadyForDataFromWal(SStreamTask* pTask) {
  // non-source or fill-history tasks don't need to response the WAL scan action.
  if ((pTask->info.taskLevel != TASK_LEVEL__SOURCE) || (pTask->status.downstreamReady == 0)) {
    return false;
  }

  // not in ready state, do not handle the data from wal
  int32_t status = pTask->status.taskStatus;
  if (status != TASK_STATUS__NORMAL) {
    tqTrace("s-task:%s not ready for submit block in wal, status:%s", pTask->id.idStr, streamGetTaskStatusStr(status));
    return false;
  }

  // fill-history task has entered into the last phase, no need to anything
  if ((pTask->info.fillHistory == 1) && pTask->status.appendTranstateBlock) {
    ASSERT(status == TASK_STATUS__NORMAL);
    // the maximum version of data in the WAL has reached already, the step2 is done
    tqDebug("s-task:%s fill-history reach the maximum ver:%" PRId64 ", not scan wal anymore", pTask->id.idStr,
            pTask->dataRange.range.maxVer);
    return false;
  }

  // check if input queue is full or not
  if (streamQueueIsFull(pTask->inputInfo.queue)) {
    tqTrace("s-task:%s input queue is full, do nothing", pTask->id.idStr);
    return false;
  }

  // the input queue of downstream task is full, so the output is blocked, stopped for a while
  if (pTask->inputInfo.status == TASK_INPUT_STATUS__BLOCKED) {
    tqDebug("s-task:%s inputQ is blocked, do nothing", pTask->id.idStr);
    return false;
  }
  
  return true;
}

static bool doPutDataIntoInputQFromWal(SStreamTask* pTask, int64_t maxVer, int32_t* numOfItems) {
  const char* id = pTask->id.idStr;
  int32_t     numOfNewItems = 0;

  while(1) {
    if ((pTask->info.fillHistory == 1) && pTask->status.appendTranstateBlock) {
      *numOfItems += numOfNewItems;
      return numOfNewItems > 0;
    }

    SStreamQueueItem* pItem = NULL;
    int32_t code = extractMsgFromWal(pTask->exec.pWalReader, (void**)&pItem, maxVer, id);
    if (code != TSDB_CODE_SUCCESS || pItem == NULL) {  // failed, continue
      int64_t currentVer = walReaderGetCurrentVer(pTask->exec.pWalReader);
      bool itemInFillhistory = handleFillhistoryScanComplete(pTask, currentVer);
      if (itemInFillhistory) {
        numOfNewItems += 1;
      }
      break;
    }

    if (pItem != NULL) {
      code = streamTaskPutDataIntoInputQ(pTask, pItem);
      if (code == TSDB_CODE_SUCCESS) {
        numOfNewItems += 1;
        int64_t ver = walReaderGetCurrentVer(pTask->exec.pWalReader);
        pTask->chkInfo.nextProcessVer = ver;
        tqDebug("s-task:%s set the ver:%" PRId64 " from WALReader after extract block from WAL", id, ver);

        bool itemInFillhistory = handleFillhistoryScanComplete(pTask, ver);
        if (itemInFillhistory) {
          break;
        }
      } else {
        tqError("s-task:%s append input queue failed, code: too many items, ver:%" PRId64, id, pTask->chkInfo.nextProcessVer);
        break;
      }
    }
  }

  *numOfItems += numOfNewItems;
  return numOfNewItems > 0;
}

int32_t doScanWalForAllTasks(SStreamMeta* pStreamMeta, bool* pScanIdle) {
  *pScanIdle = true;
  bool    noDataInWal = true;
  int32_t vgId = pStreamMeta->vgId;

  int32_t numOfTasks = taosArrayGetSize(pStreamMeta->pTaskList);
  if (numOfTasks == 0) {
    return TSDB_CODE_SUCCESS;
  }

  // clone the task list, to avoid the task update during scan wal files
  SArray* pTaskList = NULL;
  taosWLockLatch(&pStreamMeta->lock);
  pTaskList = taosArrayDup(pStreamMeta->pTaskList, NULL);
  taosWUnLockLatch(&pStreamMeta->lock);

  tqDebug("vgId:%d start to check wal to extract new submit block for %d tasks", vgId, numOfTasks);

  // update the new task number
  numOfTasks = taosArrayGetSize(pTaskList);

  for (int32_t i = 0; i < numOfTasks; ++i) {
    STaskId*     pTaskId = taosArrayGet(pTaskList, i);
    SStreamTask* pTask = streamMetaAcquireTask(pStreamMeta, pTaskId->streamId, pTaskId->taskId);
    if (pTask == NULL) {
      continue;
    }

<<<<<<< HEAD
    if (!taskReadyForDataFromWal(pTask)) {
=======
    int32_t status = pTask->status.taskStatus;

    // non-source or fill-history tasks don't need to response the WAL scan action.
    if ((pTask->info.taskLevel != TASK_LEVEL__SOURCE) || (pTask->status.downstreamReady == 0)) {
      streamMetaReleaseTask(pStreamMeta, pTask);
      continue;
    }

    const char* pStatus = streamGetTaskStatusStr(status);
    if (status != TASK_STATUS__NORMAL) {
      tqDebug("s-task:%s not ready for new submit block from wal, status:%s", pTask->id.idStr, pStatus);
      streamMetaReleaseTask(pStreamMeta, pTask);
      continue;
    }

    if ((pTask->info.fillHistory == 1) && pTask->status.appendTranstateBlock) {
      ASSERT(status == TASK_STATUS__NORMAL);
      // the maximum version of data in the WAL has reached already, the step2 is done
      tqDebug("s-task:%s fill-history reach the maximum ver:%" PRId64 ", not scan wal anymore", pTask->id.idStr,
              pTask->dataRange.range.maxVer);
      streamMetaReleaseTask(pStreamMeta, pTask);
      continue;
    }

    if (streamQueueIsFull(pTask->inputInfo.queue->pQueue, true)) {
      tqTrace("s-task:%s input queue is full, do nothing", pTask->id.idStr);
      streamMetaReleaseTask(pStreamMeta, pTask);
      continue;
    }

    // downstream task has blocked the output, stopped for a while
    if (pTask->inputInfo.status == TASK_INPUT_STATUS__BLOCKED) {
      tqDebug("s-task:%s inputQ is blocked, do nothing", pTask->id.idStr);
>>>>>>> ee7258bb
      streamMetaReleaseTask(pStreamMeta, pTask);
      continue;
    }

    *pScanIdle = false;

    // seek the stored version and extract data from WAL
    int32_t code = setWalReaderStartOffset(pTask, vgId);
    if (code != TSDB_CODE_SUCCESS) {
      streamMetaReleaseTask(pStreamMeta, pTask);
      continue;
    }

    int32_t numOfItems = streamQueueGetNumOfItems(pTask->inputInfo.queue);
    int64_t maxVer = (pTask->info.fillHistory == 1) ? pTask->dataRange.range.maxVer : INT64_MAX;

    taosThreadMutexLock(&pTask->lock);

    const char* pStatus = streamGetTaskStatusStr(pTask->status.taskStatus);
    if (pTask->status.taskStatus != TASK_STATUS__NORMAL) {
      tqDebug("s-task:%s not ready for submit block from wal, status:%s", pTask->id.idStr, pStatus);
      taosThreadMutexUnlock(&pTask->lock);
      streamMetaReleaseTask(pStreamMeta, pTask);
      continue;
    }

    bool hasNewData = doPutDataIntoInputQFromWal(pTask, maxVer, &numOfItems);
    taosThreadMutexUnlock(&pTask->lock);

    if ((numOfItems > 0) || hasNewData) {
      noDataInWal = false;
      code = streamSchedExec(pTask);
      if (code != TSDB_CODE_SUCCESS) {
        streamMetaReleaseTask(pStreamMeta, pTask);
        return -1;
      }
    }

    streamMetaReleaseTask(pStreamMeta, pTask);
  }

  // all wal are checked, and no new data available in wal.
  if (noDataInWal) {
    *pScanIdle = true;
  }

  taosArrayDestroy(pTaskList);
  return 0;
}<|MERGE_RESOLUTION|>--- conflicted
+++ resolved
@@ -354,7 +354,7 @@
     tqDebug("s-task:%s inputQ is blocked, do nothing", pTask->id.idStr);
     return false;
   }
-  
+
   return true;
 }
 
@@ -430,43 +430,7 @@
       continue;
     }
 
-<<<<<<< HEAD
     if (!taskReadyForDataFromWal(pTask)) {
-=======
-    int32_t status = pTask->status.taskStatus;
-
-    // non-source or fill-history tasks don't need to response the WAL scan action.
-    if ((pTask->info.taskLevel != TASK_LEVEL__SOURCE) || (pTask->status.downstreamReady == 0)) {
-      streamMetaReleaseTask(pStreamMeta, pTask);
-      continue;
-    }
-
-    const char* pStatus = streamGetTaskStatusStr(status);
-    if (status != TASK_STATUS__NORMAL) {
-      tqDebug("s-task:%s not ready for new submit block from wal, status:%s", pTask->id.idStr, pStatus);
-      streamMetaReleaseTask(pStreamMeta, pTask);
-      continue;
-    }
-
-    if ((pTask->info.fillHistory == 1) && pTask->status.appendTranstateBlock) {
-      ASSERT(status == TASK_STATUS__NORMAL);
-      // the maximum version of data in the WAL has reached already, the step2 is done
-      tqDebug("s-task:%s fill-history reach the maximum ver:%" PRId64 ", not scan wal anymore", pTask->id.idStr,
-              pTask->dataRange.range.maxVer);
-      streamMetaReleaseTask(pStreamMeta, pTask);
-      continue;
-    }
-
-    if (streamQueueIsFull(pTask->inputInfo.queue->pQueue, true)) {
-      tqTrace("s-task:%s input queue is full, do nothing", pTask->id.idStr);
-      streamMetaReleaseTask(pStreamMeta, pTask);
-      continue;
-    }
-
-    // downstream task has blocked the output, stopped for a while
-    if (pTask->inputInfo.status == TASK_INPUT_STATUS__BLOCKED) {
-      tqDebug("s-task:%s inputQ is blocked, do nothing", pTask->id.idStr);
->>>>>>> ee7258bb
       streamMetaReleaseTask(pStreamMeta, pTask);
       continue;
     }
