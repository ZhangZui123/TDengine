/*
 * Copyright (c) 2019 TAOS Data, Inc. <jhtao@taosdata.com>
 *
 * This program is free software: you can use, redistribute, and/or modify
 * it under the terms of the GNU Affero General Public License, version 3
 * or later ("AGPL"), as published by the Free Software Foundation.
 *
 * This program is distributed in the hope that it will be useful, but WITHOUT
 * ANY WARRANTY; without even the implied warranty of MERCHANTABILITY or
 * FITNESS FOR A PARTICULAR PURPOSE.
 *
 * You should have received a copy of the GNU Affero General Public License
 * along with this program. If not, see <http://www.gnu.org/licenses/>.
 */
#include "tdbInt.h"
#include "tq.h"

int32_t tEncodeSTqHandle(SEncoder* pEncoder, const STqHandle* pHandle) {
  if (tStartEncode(pEncoder) < 0) return -1;
  if (tEncodeCStr(pEncoder, pHandle->subKey) < 0) return -1;
  if (tEncodeI8(pEncoder, pHandle->fetchMeta) < 0) return -1;
  if (tEncodeI64(pEncoder, pHandle->consumerId) < 0) return -1;
  if (tEncodeI64(pEncoder, pHandle->snapshotVer) < 0) return -1;
  if (tEncodeI32(pEncoder, pHandle->epoch) < 0) return -1;
  if (tEncodeI8(pEncoder, pHandle->execHandle.subType) < 0) return -1;
  if (pHandle->execHandle.subType == TOPIC_SUB_TYPE__COLUMN) {
    if (tEncodeCStr(pEncoder, pHandle->execHandle.execCol.qmsg) < 0) return -1;
  } else if (pHandle->execHandle.subType == TOPIC_SUB_TYPE__DB) {
    int32_t size = taosHashGetSize(pHandle->execHandle.execDb.pFilterOutTbUid);
    if (tEncodeI32(pEncoder, size) < 0) return -1;
    void* pIter = NULL;
    pIter = taosHashIterate(pHandle->execHandle.execDb.pFilterOutTbUid, pIter);
    while (pIter) {
      int64_t* tbUid = (int64_t*)taosHashGetKey(pIter, NULL);
      if (tEncodeI64(pEncoder, *tbUid) < 0) return -1;
      pIter = taosHashIterate(pHandle->execHandle.execDb.pFilterOutTbUid, pIter);
    }
  } else if (pHandle->execHandle.subType == TOPIC_SUB_TYPE__TABLE) {
    if (tEncodeI64(pEncoder, pHandle->execHandle.execTb.suid) < 0) return -1;
    if (pHandle->execHandle.execTb.qmsg != NULL) {
      if (tEncodeCStr(pEncoder, pHandle->execHandle.execTb.qmsg) < 0) return -1;
    }
  }
  tEndEncode(pEncoder);
  return pEncoder->pos;
}

int32_t tDecodeSTqHandle(SDecoder* pDecoder, STqHandle* pHandle) {
  if (tStartDecode(pDecoder) < 0) return -1;
  if (tDecodeCStrTo(pDecoder, pHandle->subKey) < 0) return -1;
  if (tDecodeI8(pDecoder, &pHandle->fetchMeta) < 0) return -1;
  if (tDecodeI64(pDecoder, &pHandle->consumerId) < 0) return -1;
  if (tDecodeI64(pDecoder, &pHandle->snapshotVer) < 0) return -1;
  if (tDecodeI32(pDecoder, &pHandle->epoch) < 0) return -1;
  if (tDecodeI8(pDecoder, &pHandle->execHandle.subType) < 0) return -1;
  if (pHandle->execHandle.subType == TOPIC_SUB_TYPE__COLUMN) {
    if (tDecodeCStrAlloc(pDecoder, &pHandle->execHandle.execCol.qmsg) < 0) return -1;
  } else if (pHandle->execHandle.subType == TOPIC_SUB_TYPE__DB) {
    pHandle->execHandle.execDb.pFilterOutTbUid =
        taosHashInit(64, taosGetDefaultHashFunction(TSDB_DATA_TYPE_BIGINT), false, HASH_ENTRY_LOCK);
    int32_t size = 0;
    if (tDecodeI32(pDecoder, &size) < 0) return -1;
    for (int32_t i = 0; i < size; i++) {
      int64_t tbUid = 0;
      if (tDecodeI64(pDecoder, &tbUid) < 0) return -1;
      taosHashPut(pHandle->execHandle.execDb.pFilterOutTbUid, &tbUid, sizeof(int64_t), NULL, 0);
    }
  } else if (pHandle->execHandle.subType == TOPIC_SUB_TYPE__TABLE) {
    if (tDecodeI64(pDecoder, &pHandle->execHandle.execTb.suid) < 0) return -1;
    if (!tDecodeIsEnd(pDecoder)) {
      if (tDecodeCStrAlloc(pDecoder, &pHandle->execHandle.execTb.qmsg) < 0) return -1;
    }
  }
  tEndDecode(pDecoder);
  return 0;
}

int32_t tqMetaDecodeCheckInfo(STqCheckInfo* info, void* pVal, int32_t vLen) {
  SDecoder decoder = {0};
  tDecoderInit(&decoder, (uint8_t*)pVal, vLen);
  int32_t code = tDecodeSTqCheckInfo(&decoder, info);
  if (code != 0) {
    tDeleteSTqCheckInfo(info);
    return TSDB_CODE_OUT_OF_MEMORY;
  }
  tDecoderClear(&decoder);
  return code;
}

int32_t tqMetaDecodeOffsetInfo(STqOffset* info, void* pVal, int32_t vLen) {
  SDecoder decoder = {0};
  tDecoderInit(&decoder, (uint8_t*)pVal, vLen);
  int32_t code = tDecodeSTqOffset(&decoder, info);
  if (code != 0) {
    tDeleteSTqOffset(info);
    return TSDB_CODE_OUT_OF_MEMORY;
  }
  tDecoderClear(&decoder);
  return code;
}

int32_t tqMetaSaveInfo(STQ* pTq, TTB* ttb, const void* key, int32_t kLen, const void* value, int32_t vLen) {
  int32_t code = TDB_CODE_SUCCESS;
  TXN*    txn = NULL;

<<<<<<< HEAD
  TQ_ERR_RETURN(
      tdbBegin(pTq->pMetaDB, &txn, tdbDefaultMalloc, tdbDefaultFree, NULL, TDB_TXN_WRITE | TDB_TXN_READ_UNCOMMITTED));
  TQ_ERR_RETURN(tdbTbUpsert(ttb, key, kLen, value, vLen, txn));
  TQ_ERR_RETURN(tdbCommit(pTq->pMetaDB, txn));
  TQ_ERR_RETURN(tdbPostCommit(pTq->pMetaDB, txn));
=======
  TQ_ERR_GO_TO_END(tdbBegin(pTq->pMetaDB, &txn, tdbDefaultMalloc, tdbDefaultFree, NULL, TDB_TXN_WRITE | TDB_TXN_READ_UNCOMMITTED));
  TQ_ERR_GO_TO_END(tdbTbUpsert(ttb, key, kLen, value, vLen, txn));
  TQ_ERR_GO_TO_END(tdbCommit(pTq->pMetaDB, txn));
  TQ_ERR_GO_TO_END(tdbPostCommit(pTq->pMetaDB, txn));
>>>>>>> 5328c6db

  return 0;

END:
  tdbAbort(pTq->pMetaDB, txn);
  return code;
}

int32_t tqMetaDeleteInfo(STQ* pTq, TTB* ttb, const void* key, int32_t kLen) {
  int32_t code = TDB_CODE_SUCCESS;
  TXN*    txn = NULL;

<<<<<<< HEAD
  TQ_ERR_RETURN(
      tdbBegin(pTq->pMetaDB, &txn, tdbDefaultMalloc, tdbDefaultFree, NULL, TDB_TXN_WRITE | TDB_TXN_READ_UNCOMMITTED));
  TQ_ERR_RETURN(tdbTbDelete(ttb, key, kLen, txn));
  TQ_ERR_RETURN(tdbCommit(pTq->pMetaDB, txn));
  TQ_ERR_RETURN(tdbPostCommit(pTq->pMetaDB, txn));
=======
  TQ_ERR_GO_TO_END(tdbBegin(pTq->pMetaDB, &txn, tdbDefaultMalloc, tdbDefaultFree, NULL, TDB_TXN_WRITE | TDB_TXN_READ_UNCOMMITTED));
  TQ_ERR_GO_TO_END(tdbTbDelete(ttb, key, kLen, txn));
  TQ_ERR_GO_TO_END(tdbCommit(pTq->pMetaDB, txn));
  TQ_ERR_GO_TO_END(tdbPostCommit(pTq->pMetaDB, txn));
>>>>>>> 5328c6db

  return 0;

END:
  tdbAbort(pTq->pMetaDB, txn);
  return code;
}

void* tqMetaGetOffset(STQ* pTq, const char* subkey) {
  void* data = taosHashGet(pTq->pOffset, subkey, strlen(subkey));
  if (data == NULL) {
    int vLen = 0;
    if (tdbTbGet(pTq->pOffsetStore, subkey, strlen(subkey), &data, &vLen) < 0) {
      tdbFree(data);
      return NULL;
    }

    STqOffset offset = {0};
    if (tqMetaDecodeOffsetInfo(&offset, data, vLen) != TDB_CODE_SUCCESS) {
      tdbFree(data);
      return NULL;
    }

    if (taosHashPut(pTq->pOffset, subkey, strlen(subkey), &offset, sizeof(STqOffset)) != 0) {
      tDeleteSTqOffset(&offset);
      tdbFree(data);
      return NULL;
    }
    tdbFree(data);

    return taosHashGet(pTq->pOffset, subkey, strlen(subkey));
  } else {
    return data;
  }
}

int32_t tqMetaSaveHandle(STQ* pTq, const char* key, const STqHandle* pHandle) {
  int32_t  code = TDB_CODE_SUCCESS;
  int32_t  vlen;
  void*    buf = NULL;
  SEncoder encoder;
  tEncodeSize(tEncodeSTqHandle, pHandle, vlen, code);
  if (code < 0) {
    goto END;
  }

  tqDebug("tq save %s(%d) handle consumer:0x%" PRIx64 " epoch:%d vgId:%d", pHandle->subKey,
          (int32_t)strlen(pHandle->subKey), pHandle->consumerId, pHandle->epoch, TD_VID(pTq->pVnode));

  buf = taosMemoryCalloc(1, vlen);
  if (buf == NULL) {
    code = TSDB_CODE_OUT_OF_MEMORY;
    goto END;
  }

  tEncoderInit(&encoder, buf, vlen);
  code = tEncodeSTqHandle(&encoder, pHandle);
  if (code < 0) {
    goto END;
  }

  TQ_ERR_GO_TO_END(tqMetaSaveInfo(pTq, pTq->pExecStore, key, (int)strlen(key), buf, vlen));

END:
  tEncoderClear(&encoder);
  taosMemoryFree(buf);
  return code;
}

static int tqMetaInitHandle(STQ* pTq, STqHandle* handle) {
  int32_t code = TDB_CODE_SUCCESS;

  SVnode* pVnode = pTq->pVnode;
  int32_t vgId = TD_VID(pVnode);

  handle->pRef = walOpenRef(pVnode->pWal);
  if (handle->pRef == NULL) {
    TAOS_RETURN(TSDB_CODE_OUT_OF_MEMORY);
  }
  TQ_ERR_RETURN(walSetRefVer(handle->pRef, handle->snapshotVer));

  SReadHandle reader = {
      .vnode = pVnode,
      .initTableReader = true,
      .initTqReader = true,
      .version = handle->snapshotVer,
  };

  initStorageAPI(&reader.api);

  if (handle->execHandle.subType == TOPIC_SUB_TYPE__COLUMN) {
    handle->execHandle.task = qCreateQueueExecTaskInfo(handle->execHandle.execCol.qmsg, &reader, vgId,
                                                       &handle->execHandle.numOfCols, handle->consumerId);
    if (handle->execHandle.task == NULL) {
      tqError("cannot create exec task for %s", handle->subKey);
      return TSDB_CODE_OUT_OF_MEMORY;
    }
    void* scanner = NULL;
    (void)qExtractStreamScanner(handle->execHandle.task, &scanner);
    if (scanner == NULL) {
      tqError("cannot extract stream scanner for %s", handle->subKey);
      return TSDB_CODE_SCH_INTERNAL_ERROR;
    }
    handle->execHandle.pTqReader = qExtractReaderFromStreamScanner(scanner);
    if (handle->execHandle.pTqReader == NULL) {
      tqError("cannot extract exec reader for %s", handle->subKey);
      return TSDB_CODE_SCH_INTERNAL_ERROR;
    }
  } else if (handle->execHandle.subType == TOPIC_SUB_TYPE__DB) {
    handle->pWalReader = walOpenReader(pVnode->pWal, NULL, 0);
    handle->execHandle.pTqReader = tqReaderOpen(pVnode);

    buildSnapContext(reader.vnode, reader.version, 0, handle->execHandle.subType, handle->fetchMeta,
                     (SSnapContext**)(&reader.sContext));
    handle->execHandle.task = qCreateQueueExecTaskInfo(NULL, &reader, vgId, NULL, handle->consumerId);
  } else if (handle->execHandle.subType == TOPIC_SUB_TYPE__TABLE) {
    handle->pWalReader = walOpenReader(pVnode->pWal, NULL, 0);

    if (handle->execHandle.execTb.qmsg != NULL && strcmp(handle->execHandle.execTb.qmsg, "") != 0) {
      if (nodesStringToNode(handle->execHandle.execTb.qmsg, &handle->execHandle.execTb.node) != 0) {
        tqError("nodesStringToNode error in sub stable, since %s", terrstr());
        return TSDB_CODE_SCH_INTERNAL_ERROR;
      }
    }
    buildSnapContext(reader.vnode, reader.version, handle->execHandle.execTb.suid, handle->execHandle.subType,
                     handle->fetchMeta, (SSnapContext**)(&reader.sContext));
    handle->execHandle.task = qCreateQueueExecTaskInfo(NULL, &reader, vgId, NULL, handle->consumerId);

    SArray* tbUidList = NULL;
    int     ret = qGetTableList(handle->execHandle.execTb.suid, pVnode, handle->execHandle.execTb.node, &tbUidList,
                                handle->execHandle.task);
    if (ret != TDB_CODE_SUCCESS) {
      tqError("qGetTableList error:%d handle %s consumer:0x%" PRIx64, ret, handle->subKey, handle->consumerId);
      taosArrayDestroy(tbUidList);
      return TSDB_CODE_SCH_INTERNAL_ERROR;
    }
    tqInfo("vgId:%d, tq try to get ctb for stb subscribe, suid:%" PRId64, pVnode->config.vgId,
           handle->execHandle.execTb.suid);
    handle->execHandle.pTqReader = tqReaderOpen(pVnode);
    tqReaderSetTbUidList(handle->execHandle.pTqReader, tbUidList, NULL);
    taosArrayDestroy(tbUidList);
  }
  return 0;
}

static int32_t tqMetaRestoreHandle(STQ* pTq, void* pVal, int vLen, STqHandle* handle) {
  int32_t  vgId = TD_VID(pTq->pVnode);
  SDecoder decoder = {0};
  int32_t  code = TDB_CODE_SUCCESS;

  tDecoderInit(&decoder, (uint8_t*)pVal, vLen);
  TQ_ERR_GO_TO_END(tDecodeSTqHandle(&decoder, handle));
  TQ_ERR_GO_TO_END(tqMetaInitHandle(pTq, handle));
  tqInfo("tqMetaRestoreHandle %s consumer 0x%" PRIx64 " vgId:%d", handle->subKey, handle->consumerId, vgId);
  code = taosHashPut(pTq->pHandle, handle->subKey, strlen(handle->subKey), handle, sizeof(STqHandle));

END:
  tDecoderClear(&decoder);
  return code;
}

int32_t tqMetaCreateHandle(STQ* pTq, SMqRebVgReq* req, STqHandle* handle) {
  int32_t vgId = TD_VID(pTq->pVnode);

  memcpy(handle->subKey, req->subKey, TSDB_SUBSCRIBE_KEY_LEN);
  handle->consumerId = req->newConsumerId;

  handle->execHandle.subType = req->subType;
  handle->fetchMeta = req->withMeta;
  if (req->subType == TOPIC_SUB_TYPE__COLUMN) {
    handle->execHandle.execCol.qmsg = taosStrdup(req->qmsg);
  } else if (req->subType == TOPIC_SUB_TYPE__DB) {
    handle->execHandle.execDb.pFilterOutTbUid =
        taosHashInit(64, taosGetDefaultHashFunction(TSDB_DATA_TYPE_BIGINT), false, HASH_ENTRY_LOCK);
  } else if (req->subType == TOPIC_SUB_TYPE__TABLE) {
    handle->execHandle.execTb.suid = req->suid;
    handle->execHandle.execTb.qmsg = taosStrdup(req->qmsg);
  }

  handle->snapshotVer = walGetCommittedVer(pTq->pVnode->pWal);

  if (tqMetaInitHandle(pTq, handle) < 0) {
    return -1;
  }
  tqInfo("tqMetaCreateHandle %s consumer 0x%" PRIx64 " vgId:%d, snapshotVer:%" PRId64, handle->subKey,
         handle->consumerId, vgId, handle->snapshotVer);
  return taosHashPut(pTq->pHandle, handle->subKey, strlen(handle->subKey), handle, sizeof(STqHandle));
}

static int32_t tqMetaTransformInfo(TDB* pMetaDB, TTB* pOld, TTB* pNew) {
  TBC*  pCur = NULL;
  void* pKey = NULL;
  int   kLen = 0;
  void* pVal = NULL;
  int   vLen = 0;
  TXN*  txn = NULL;

  int32_t code = TDB_CODE_SUCCESS;

  TQ_ERR_GO_TO_END(tdbTbcOpen(pOld, &pCur, NULL));
  TQ_ERR_GO_TO_END(
      tdbBegin(pMetaDB, &txn, tdbDefaultMalloc, tdbDefaultFree, NULL, TDB_TXN_WRITE | TDB_TXN_READ_UNCOMMITTED));

  TQ_ERR_GO_TO_END(tdbTbcMoveToFirst(pCur));
  while (tdbTbcNext(pCur, &pKey, &kLen, &pVal, &vLen) == 0) {
    TQ_ERR_GO_TO_END(tdbTbUpsert(pNew, pKey, kLen, pVal, vLen, txn));
  }

  TQ_ERR_GO_TO_END(tdbCommit(pMetaDB, txn));
  TQ_ERR_GO_TO_END(tdbPostCommit(pMetaDB, txn));

END:
  tdbFree(pKey);
  tdbFree(pVal);
  (void)tdbTbcClose(pCur);
  return code;
}

int32_t tqMetaGetHandle(STQ* pTq, const char* key, STqHandle** pHandle) {
  void* data = taosHashGet(pTq->pHandle, key, strlen(key));
  if (data == NULL) {
    int vLen = 0;
    if (tdbTbGet(pTq->pExecStore, key, (int)strlen(key), &data, &vLen) < 0) {
      tdbFree(data);
      return TSDB_CODE_MND_SUBSCRIBE_NOT_EXIST;
    }
    STqHandle handle = {0};
    if (tqMetaRestoreHandle(pTq, data, vLen, &handle) != 0) {
      tdbFree(data);
      tqDestroyTqHandle(&handle);
      return TSDB_CODE_OUT_OF_MEMORY;
    }
    tdbFree(data);
    *pHandle = taosHashGet(pTq->pHandle, key, strlen(key));
    if (*pHandle == NULL) {
      return TSDB_CODE_OUT_OF_MEMORY;
    }
  } else {
    *pHandle = data;
  }
  return TDB_CODE_SUCCESS;
}

int32_t tqMetaOpenTdb(STQ* pTq) {
  int32_t code = TDB_CODE_SUCCESS;
  TQ_ERR_GO_TO_END(tdbOpen(pTq->path, 16 * 1024, 1, &pTq->pMetaDB, 0, 0, NULL));
  TQ_ERR_GO_TO_END(tdbTbOpen("tq.db", -1, -1, NULL, pTq->pMetaDB, &pTq->pExecStore, 0));
  TQ_ERR_GO_TO_END(tdbTbOpen("tq.check.db", -1, -1, NULL, pTq->pMetaDB, &pTq->pCheckStore, 0));
  TQ_ERR_GO_TO_END(tdbTbOpen("tq.offset.db", -1, -1, NULL, pTq->pMetaDB, &pTq->pOffsetStore, 0));

END:
  return code;
}

static int32_t replaceTqPath(char** path) {
  char*   tpath = NULL;
  int32_t code = TDB_CODE_SUCCESS;
  TQ_ERR_RETURN(tqBuildFName(&tpath, *path, TQ_SUBSCRIBE_NAME));
  taosMemoryFree(*path);
  *path = tpath;
  return TDB_CODE_SUCCESS;
}

static int32_t tqMetaRestoreCheckInfo(STQ* pTq) {
  TBC*         pCur = NULL;
  void*        pKey = NULL;
  int          kLen = 0;
  void*        pVal = NULL;
  int          vLen = 0;
  int32_t      code = 0;
  STqCheckInfo info = {0};

  TQ_ERR_GO_TO_END(tdbTbcOpen(pTq->pCheckStore, &pCur, NULL));
  TQ_ERR_GO_TO_END(tdbTbcMoveToFirst(pCur));

  while (tdbTbcNext(pCur, &pKey, &kLen, &pVal, &vLen) == 0) {
    TQ_ERR_GO_TO_END(tqMetaDecodeCheckInfo(&info, pVal, vLen));
    TQ_ERR_GO_TO_END(taosHashPut(pTq->pCheckInfo, info.topic, strlen(info.topic), &info, sizeof(STqCheckInfo)));
  }
  info.colIdList = NULL;

END:
  tdbFree(pKey);
  tdbFree(pVal);
  tdbTbcClose(pCur);
  tDeleteSTqCheckInfo(&info);
  return code;
}

int32_t tqMetaOpen(STQ* pTq) {
  char*   maindb    = NULL;
  char*   offsetNew = NULL;
  int32_t code = TDB_CODE_SUCCESS;
  TQ_ERR_GO_TO_END(tqBuildFName(&maindb, pTq->path, TDB_MAINDB_NAME));
  if (!taosCheckExistFile(maindb)) {
    TQ_ERR_GO_TO_END(replaceTqPath(&pTq->path));
    TQ_ERR_GO_TO_END(tqMetaOpenTdb(pTq));
  } else {
    TQ_ERR_GO_TO_END(tqMetaTransform(pTq));
    (void)taosRemoveFile(maindb);
  }

  TQ_ERR_GO_TO_END(tqBuildFName(&offsetNew, pTq->path, TQ_OFFSET_NAME));
  if(taosCheckExistFile(offsetNew)){
    TQ_ERR_GO_TO_END(tqOffsetRestoreFromFile(pTq, offsetNew));
    (void)taosRemoveFile(offsetNew);
  }

  TQ_ERR_GO_TO_END(tqMetaRestoreCheckInfo(pTq));

END:
  taosMemoryFree(maindb);
  taosMemoryFree(offsetNew);
  return code;
}

int32_t tqMetaTransform(STQ* pTq) {
  int32_t code = TDB_CODE_SUCCESS;
  TDB*    pMetaDB = NULL;
  TTB*    pExecStore = NULL;
  TTB*    pCheckStore = NULL;
  char*   offsetNew = NULL;
  char*   offset = NULL;
  TQ_ERR_GO_TO_END(tqBuildFName(&offset, pTq->path, TQ_OFFSET_NAME));

  TQ_ERR_GO_TO_END(tdbOpen(pTq->path, 16 * 1024, 1, &pMetaDB, 0, 0, NULL));
  TQ_ERR_GO_TO_END(tdbTbOpen("tq.db", -1, -1, NULL, pMetaDB, &pExecStore, 0));
  TQ_ERR_GO_TO_END(tdbTbOpen("tq.check.db", -1, -1, NULL, pMetaDB, &pCheckStore, 0));

  TQ_ERR_GO_TO_END(replaceTqPath(&pTq->path));
  TQ_ERR_GO_TO_END(tqMetaOpenTdb(pTq));

  TQ_ERR_GO_TO_END(tqMetaTransformInfo(pTq->pMetaDB, pExecStore, pTq->pExecStore));
  TQ_ERR_GO_TO_END(tqMetaTransformInfo(pTq->pMetaDB, pCheckStore, pTq->pCheckStore));

  TQ_ERR_GO_TO_END(tqBuildFName(&offsetNew, pTq->path, TQ_OFFSET_NAME));
<<<<<<< HEAD
  if (taosCheckExistFile(offset) && taosCopyFile(offset, offsetNew) < 0) {
    tqError("copy offset file error");
=======
  if(taosCheckExistFile(offset)) {
    if (taosCopyFile(offset, offsetNew) < 0) {
      tqError("copy offset file error");
    } else {
      (void)taosRemoveFile(offset);
    }
>>>>>>> 5328c6db
  }

END:
  taosMemoryFree(offset);
  taosMemoryFree(offsetNew);

  // return 0 always, so ignore
  (void)tdbTbClose(pExecStore);
  (void)tdbTbClose(pCheckStore);
  (void)tdbClose(pMetaDB);

  return code;
}

int32_t tqMetaClose(STQ* pTq) {
  if (pTq->pExecStore) {
    (void)tdbTbClose(pTq->pExecStore);
  }
  if (pTq->pCheckStore) {
    (void)tdbTbClose(pTq->pCheckStore);
  }
  if (pTq->pOffsetStore) {
    (void)tdbTbClose(pTq->pOffsetStore);
  }
  (void)tdbClose(pTq->pMetaDB);
  return 0;
}<|MERGE_RESOLUTION|>--- conflicted
+++ resolved
@@ -103,18 +103,10 @@
   int32_t code = TDB_CODE_SUCCESS;
   TXN*    txn = NULL;
 
-<<<<<<< HEAD
-  TQ_ERR_RETURN(
-      tdbBegin(pTq->pMetaDB, &txn, tdbDefaultMalloc, tdbDefaultFree, NULL, TDB_TXN_WRITE | TDB_TXN_READ_UNCOMMITTED));
-  TQ_ERR_RETURN(tdbTbUpsert(ttb, key, kLen, value, vLen, txn));
-  TQ_ERR_RETURN(tdbCommit(pTq->pMetaDB, txn));
-  TQ_ERR_RETURN(tdbPostCommit(pTq->pMetaDB, txn));
-=======
   TQ_ERR_GO_TO_END(tdbBegin(pTq->pMetaDB, &txn, tdbDefaultMalloc, tdbDefaultFree, NULL, TDB_TXN_WRITE | TDB_TXN_READ_UNCOMMITTED));
   TQ_ERR_GO_TO_END(tdbTbUpsert(ttb, key, kLen, value, vLen, txn));
   TQ_ERR_GO_TO_END(tdbCommit(pTq->pMetaDB, txn));
   TQ_ERR_GO_TO_END(tdbPostCommit(pTq->pMetaDB, txn));
->>>>>>> 5328c6db
 
   return 0;
 
@@ -127,18 +119,10 @@
   int32_t code = TDB_CODE_SUCCESS;
   TXN*    txn = NULL;
 
-<<<<<<< HEAD
-  TQ_ERR_RETURN(
-      tdbBegin(pTq->pMetaDB, &txn, tdbDefaultMalloc, tdbDefaultFree, NULL, TDB_TXN_WRITE | TDB_TXN_READ_UNCOMMITTED));
-  TQ_ERR_RETURN(tdbTbDelete(ttb, key, kLen, txn));
-  TQ_ERR_RETURN(tdbCommit(pTq->pMetaDB, txn));
-  TQ_ERR_RETURN(tdbPostCommit(pTq->pMetaDB, txn));
-=======
   TQ_ERR_GO_TO_END(tdbBegin(pTq->pMetaDB, &txn, tdbDefaultMalloc, tdbDefaultFree, NULL, TDB_TXN_WRITE | TDB_TXN_READ_UNCOMMITTED));
   TQ_ERR_GO_TO_END(tdbTbDelete(ttb, key, kLen, txn));
   TQ_ERR_GO_TO_END(tdbCommit(pTq->pMetaDB, txn));
   TQ_ERR_GO_TO_END(tdbPostCommit(pTq->pMetaDB, txn));
->>>>>>> 5328c6db
 
   return 0;
 
@@ -475,17 +459,13 @@
   TQ_ERR_GO_TO_END(tqMetaTransformInfo(pTq->pMetaDB, pCheckStore, pTq->pCheckStore));
 
   TQ_ERR_GO_TO_END(tqBuildFName(&offsetNew, pTq->path, TQ_OFFSET_NAME));
-<<<<<<< HEAD
-  if (taosCheckExistFile(offset) && taosCopyFile(offset, offsetNew) < 0) {
-    tqError("copy offset file error");
-=======
+
   if(taosCheckExistFile(offset)) {
     if (taosCopyFile(offset, offsetNew) < 0) {
       tqError("copy offset file error");
     } else {
       (void)taosRemoveFile(offset);
     }
->>>>>>> 5328c6db
   }
 
 END:
