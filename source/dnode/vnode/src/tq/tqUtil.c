--- conflicted
+++ resolved
@@ -188,16 +188,12 @@
 
   code = tqSendDataRsp(pHandle, pMsg, pRequest, (SMqDataRsp*)&dataRsp, TMQ_MSG_TYPE__POLL_RSP, vgId);
 
-<<<<<<< HEAD
-end :
-=======
 end : {
   char buf[TSDB_OFFSET_LEN] = {0};
   tFormatOffset(buf, TSDB_OFFSET_LEN, &dataRsp.rspOffset);
   tqDebug("tmq poll: consumer:0x%" PRIx64 ", subkey %s, vgId:%d, rsp block:%d, rsp offset type:%s, reqId:0x%" PRIx64
           " code:%d",
           consumerId, pHandle->subKey, vgId, dataRsp.blockNum, buf, pRequest->reqId, code);
->>>>>>> cffbed79
   tDeleteMqDataRsp(&dataRsp);
   return code;
 }
