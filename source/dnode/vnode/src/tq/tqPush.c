--- conflicted
+++ resolved
@@ -362,13 +362,8 @@
   return 0;
 }
 
-<<<<<<< HEAD
-int32_t tqRegisterPushHandle(STQ* pTq, void* pHandle, const SMqPollReq* pRequest, SRpcMsg* pRpcMsg,
-                            SMqDataRsp* pDataRsp, int32_t type) {
-=======
-int32_t tqRegisterPushEntry(STQ* pTq, void* pHandle, const SMqPollReq* pRequest, SRpcMsg* pRpcMsg, SMqDataRsp* pDataRsp,
+int32_t tqRegisterPushHandle(STQ* pTq, void* pHandle, const SMqPollReq* pRequest, SRpcMsg* pRpcMsg, SMqDataRsp* pDataRsp,
                             int32_t type) {
->>>>>>> 75c7cbdb
   uint64_t   consumerId = pRequest->consumerId;
   int32_t    vgId = TD_VID(pTq->pVnode);
   STqHandle* pTqHandle = pHandle;
