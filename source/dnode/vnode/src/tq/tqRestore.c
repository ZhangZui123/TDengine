--- conflicted
+++ resolved
@@ -106,13 +106,8 @@
     }
 
     if (streamTaskShouldStop(&pTask->status) || status == TASK_STATUS__RECOVER_PREPARE ||
-<<<<<<< HEAD
         status == TASK_STATUS__WAIT_DOWNSTREAM || status == TASK_STATUS__PAUSE) {
-      tqDebug("s-task:%s skip push data, not ready for processing, status %d", pTask->id.idStr, status);
-=======
-        status == TASK_STATUS__WAIT_DOWNSTREAM) {
       tqDebug("s-task:%s not ready for new submit block from wal, status:%d", pTask->id.idStr, status);
->>>>>>> f9a64cbc
       streamMetaReleaseTask(pStreamMeta, pTask);
       continue;
     }
