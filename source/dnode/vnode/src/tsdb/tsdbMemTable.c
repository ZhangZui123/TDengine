--- conflicted
+++ resolved
@@ -13,7 +13,6 @@
  * along with this program. If not, see <http://www.gnu.org/licenses/>.
  */
 
-#include <util/tsimplehash.h>
 #include "tsdb.h"
 #include "util/tsimplehash.h"
 
@@ -303,20 +302,12 @@
   return rowsNum;
 }
 
-<<<<<<< HEAD
-void tsdbMemTableCountRows(SMemTable *pMemTable, SSHashObj *pTableMap, int64_t *rowsNum) {
-=======
 void tsdbMemTableCountRows(SMemTable *pMemTable, SSHashObj* pTableMap, int64_t *rowsNum) {
->>>>>>> e12b70d2
   taosRLockLatch(&pMemTable->latch);
   for (int32_t i = 0; i < pMemTable->nBucket; ++i) {
     STbData *pTbData = pMemTable->aBucket[i];
     while (pTbData) {
-<<<<<<< HEAD
-      void *p = tSimpleHashGet(pTableMap, &pTbData->uid, sizeof(pTbData->uid));
-=======
       void* p = tSimpleHashGet(pTableMap, &pTbData->uid, sizeof(pTbData->uid));
->>>>>>> e12b70d2
       if (p == NULL) {
         pTbData = pTbData->next;
         continue;
