/*
 * Copyright (c) 2019 TAOS Data, Inc. <jhtao@taosdata.com>
 *
 * This program is free software: you can use, redistribute, and/or modify
 * it under the terms of the GNU Affero General Public License, version 3
 * or later ("AGPL"), as published by the Free Software Foundation.
 *
 * This program is distributed in the hope that it will be useful, but WITHOUT
 * ANY WARRANTY; without even the implied warranty of MERCHANTABILITY or
 * FITNESS FOR A PARTICULAR PURPOSE.
 *
 * You should have received a copy of the GNU Affero General Public License
 * along with this program. If not, see <http://www.gnu.org/licenses/>.
 */

#include "tsdb.h"

static int32_t tsdbOpenBICache(STsdb *pTsdb) {
  int32_t    code = 0;
  SLRUCache *pCache = taosLRUCacheInit(10 * 1024 * 1024, 0, .5);
  if (pCache == NULL) {
    code = TSDB_CODE_OUT_OF_MEMORY;
    goto _err;
  }

  taosLRUCacheSetStrictCapacity(pCache, false);

  taosThreadMutexInit(&pTsdb->biMutex, NULL);

_err:
  pTsdb->biCache = pCache;
  return code;
}

static void tsdbCloseBICache(STsdb *pTsdb) {
  SLRUCache *pCache = pTsdb->biCache;
  if (pCache) {
    taosLRUCacheEraseUnrefEntries(pCache);

    taosLRUCacheCleanup(pCache);

    taosThreadMutexDestroy(&pTsdb->biMutex);
  }
}

int32_t tsdbOpenCache(STsdb *pTsdb) {
  int32_t    code = 0;
  SLRUCache *pCache = NULL;
  size_t     cfgCapacity = pTsdb->pVnode->config.cacheLastSize * 1024 * 1024;

  pCache = taosLRUCacheInit(cfgCapacity, 1, .5);
  if (pCache == NULL) {
    code = TSDB_CODE_OUT_OF_MEMORY;
    goto _err;
  }

  code = tsdbOpenBICache(pTsdb);
  if (code != TSDB_CODE_SUCCESS) {
    code = TSDB_CODE_OUT_OF_MEMORY;
    goto _err;
  }

  taosLRUCacheSetStrictCapacity(pCache, false);

  taosThreadMutexInit(&pTsdb->lruMutex, NULL);

_err:
  pTsdb->lruCache = pCache;
  return code;
}

void tsdbCloseCache(STsdb *pTsdb) {
  SLRUCache *pCache = pTsdb->lruCache;
  if (pCache) {
    taosLRUCacheEraseUnrefEntries(pCache);

    taosLRUCacheCleanup(pCache);

    taosThreadMutexDestroy(&pTsdb->lruMutex);
  }

  tsdbCloseBICache(pTsdb);
}

static void getTableCacheKey(tb_uid_t uid, int cacheType, char *key, int *len) {
  if (cacheType == 0) {  // last_row
    *(uint64_t *)key = (uint64_t)uid;
  } else {  // last
    *(uint64_t *)key = ((uint64_t)uid) | 0x8000000000000000;
  }

  *len = sizeof(uint64_t);
}

static void deleteTableCacheLast(const void *key, size_t keyLen, void *value) {
  SArray *pLastArray = (SArray *)value;
  int16_t nCol = taosArrayGetSize(pLastArray);
  for (int16_t iCol = 0; iCol < nCol; ++iCol) {
    SLastCol *pLastCol = (SLastCol *)taosArrayGet(pLastArray, iCol);
    if (IS_VAR_DATA_TYPE(pLastCol->colVal.type) && pLastCol->colVal.value.nData > 0) {
      taosMemoryFree(pLastCol->colVal.value.pData);
    }
  }

  taosArrayDestroy(value);
}

int32_t tsdbCacheDeleteLastrow(SLRUCache *pCache, tb_uid_t uid, TSKEY eKey) {
  int32_t code = 0;

  char key[32] = {0};
  int  keyLen = 0;

  // getTableCacheKey(uid, "lr", key, &keyLen);
  getTableCacheKey(uid, 0, key, &keyLen);
  LRUHandle *h = taosLRUCacheLookup(pCache, key, keyLen);
  if (h) {
    SArray *pLast = (SArray *)taosLRUCacheValue(pCache, h);
    bool    invalidate = false;
    int16_t nCol = taosArrayGetSize(pLast);

    for (int16_t iCol = 0; iCol < nCol; ++iCol) {
      SLastCol *tTsVal = (SLastCol *)taosArrayGet(pLast, iCol);
      if (eKey >= tTsVal->ts) {
        invalidate = true;
        break;
      }
    }

    taosLRUCacheRelease(pCache, h, invalidate);
    if (invalidate) {
      taosLRUCacheErase(pCache, key, keyLen);
    }
  }

  return code;
}

int32_t tsdbCacheDeleteLast(SLRUCache *pCache, tb_uid_t uid, TSKEY eKey) {
  int32_t code = 0;

  char key[32] = {0};
  int  keyLen = 0;

  // getTableCacheKey(uid, "l", key, &keyLen);
  getTableCacheKey(uid, 1, key, &keyLen);
  LRUHandle *h = taosLRUCacheLookup(pCache, key, keyLen);
  if (h) {
    SArray *pLast = (SArray *)taosLRUCacheValue(pCache, h);
    bool    invalidate = false;
    int16_t nCol = taosArrayGetSize(pLast);

    for (int16_t iCol = 0; iCol < nCol; ++iCol) {
      SLastCol *tTsVal = (SLastCol *)taosArrayGet(pLast, iCol);
      if (eKey >= tTsVal->ts) {
        invalidate = true;
        break;
      }
    }

    taosLRUCacheRelease(pCache, h, invalidate);
    if (invalidate) {
      taosLRUCacheErase(pCache, key, keyLen);
    }
  }

  return code;
}

int32_t tsdbCacheDelete(SLRUCache *pCache, tb_uid_t uid, TSKEY eKey) {
  int32_t code = 0;
  char    key[32] = {0};
  int     keyLen = 0;

  // getTableCacheKey(uid, "lr", key, &keyLen);
  getTableCacheKey(uid, 0, key, &keyLen);
  LRUHandle *h = taosLRUCacheLookup(pCache, key, keyLen);
  if (h) {
    SArray *pLast = (SArray *)taosLRUCacheValue(pCache, h);
    bool    invalidate = false;
    int16_t nCol = taosArrayGetSize(pLast);

    for (int16_t iCol = 0; iCol < nCol; ++iCol) {
      SLastCol *tTsVal = (SLastCol *)taosArrayGet(pLast, iCol);
      if (eKey >= tTsVal->ts) {
        invalidate = true;
        break;
      }
    }

    if (invalidate) {
      taosLRUCacheRelease(pCache, h, true);
    } else {
      taosLRUCacheRelease(pCache, h, false);
    }
  }

  // getTableCacheKey(uid, "l", key, &keyLen);
  getTableCacheKey(uid, 1, key, &keyLen);
  h = taosLRUCacheLookup(pCache, key, keyLen);
  if (h) {
    SArray *pLast = (SArray *)taosLRUCacheValue(pCache, h);
    bool    invalidate = false;
    int16_t nCol = taosArrayGetSize(pLast);

    for (int16_t iCol = 0; iCol < nCol; ++iCol) {
      SLastCol *tTsVal = (SLastCol *)taosArrayGet(pLast, iCol);
      if (eKey >= tTsVal->ts) {
        invalidate = true;
        break;
      }
    }

    if (invalidate) {
      taosLRUCacheRelease(pCache, h, true);
    } else {
      taosLRUCacheRelease(pCache, h, false);
    }
    // void taosLRUCacheErase(SLRUCache * cache, const void *key, size_t keyLen);
  }

  return code;
}

int32_t tsdbCacheInsertLastrow(SLRUCache *pCache, STsdb *pTsdb, tb_uid_t uid, TSDBROW *row, bool dup) {
  int32_t code = 0;
  STSRow *cacheRow = NULL;
  char    key[32] = {0};
  int     keyLen = 0;

  // getTableCacheKey(uid, "lr", key, &keyLen);
  getTableCacheKey(uid, 0, key, &keyLen);
  LRUHandle *h = taosLRUCacheLookup(pCache, key, keyLen);
  if (h) {
    STSchema *pTSchema = metaGetTbTSchema(pTsdb->pVnode->pMeta, uid, -1, 1);
    TSKEY     keyTs = TSDBROW_TS(row);
    bool      invalidate = false;

    SArray *pLast = (SArray *)taosLRUCacheValue(pCache, h);
    int16_t nCol = taosArrayGetSize(pLast);
    int16_t iCol = 0;

    if (nCol <= 0) {
      nCol = pTSchema->numOfCols;

      STColumn *pTColumn = &pTSchema->columns[0];
      SColVal   tColVal = COL_VAL_VALUE(pTColumn->colId, pTColumn->type, (SValue){.val = keyTs});
      if (taosArrayPush(pLast, &(SLastCol){.ts = keyTs, .colVal = tColVal}) == NULL) {
        terrno = TSDB_CODE_OUT_OF_MEMORY;
        code = TSDB_CODE_OUT_OF_MEMORY;
        goto _invalidate;
      }

      for (iCol = 1; iCol < nCol; ++iCol) {
        SColVal colVal = {0};
        tsdbRowGetColVal(row, pTSchema, iCol, &colVal);

        SLastCol lastCol = {.ts = keyTs, .colVal = colVal};
        if (IS_VAR_DATA_TYPE(colVal.type) && colVal.value.nData > 0) {
          lastCol.colVal.value.pData = taosMemoryMalloc(colVal.value.nData);
          if (lastCol.colVal.value.pData == NULL) {
            terrno = TSDB_CODE_OUT_OF_MEMORY;
            code = TSDB_CODE_OUT_OF_MEMORY;
            goto _invalidate;
          }
          memcpy(lastCol.colVal.value.pData, colVal.value.pData, colVal.value.nData);
        }

        if (taosArrayPush(pLast, &lastCol) == NULL) {
          code = TSDB_CODE_OUT_OF_MEMORY;
          goto _invalidate;
        }
      }

      goto _invalidate;
    }

    if (nCol != pTSchema->numOfCols) {
      invalidate = true;
      goto _invalidate;
    }

    SLastCol *tTsVal = (SLastCol *)taosArrayGet(pLast, iCol);
    if (keyTs > tTsVal->ts) {
      STColumn *pTColumn = &pTSchema->columns[0];
      SColVal   tColVal = COL_VAL_VALUE(pTColumn->colId, pTColumn->type, (SValue){.val = keyTs});

      taosArraySet(pLast, iCol, &(SLastCol){.ts = keyTs, .colVal = tColVal});
    }

    for (++iCol; iCol < nCol; ++iCol) {
      SLastCol *tTsVal1 = (SLastCol *)taosArrayGet(pLast, iCol);
      if (keyTs >= tTsVal1->ts) {
        SColVal *tColVal = &tTsVal1->colVal;

        SColVal colVal = {0};
        tsdbRowGetColVal(row, pTSchema, iCol, &colVal);

        if (colVal.cid != tColVal->cid) {
          invalidate = true;
          goto _invalidate;
        }

        if (!COL_VAL_IS_NONE(&colVal)) {
          if (keyTs == tTsVal1->ts && !COL_VAL_IS_NONE(tColVal)) {
            invalidate = true;

            break;
          } else {  // new inserting key is greater than cached, update cached entry
            SLastCol lastCol = {.ts = keyTs, .colVal = colVal};
            if (IS_VAR_DATA_TYPE(colVal.type) && colVal.value.nData > 0) {
              SLastCol *pLastCol = (SLastCol *)taosArrayGet(pLast, iCol);
              if (pLastCol->colVal.value.nData > 0 && NULL != pLastCol->colVal.value.pData)
                taosMemoryFree(pLastCol->colVal.value.pData);

              lastCol.colVal.value.pData = taosMemoryMalloc(colVal.value.nData);
              if (lastCol.colVal.value.pData == NULL) {
                terrno = TSDB_CODE_OUT_OF_MEMORY;
                code = TSDB_CODE_OUT_OF_MEMORY;
                goto _invalidate;
              }
              memcpy(lastCol.colVal.value.pData, colVal.value.pData, colVal.value.nData);
            }

            taosArraySet(pLast, iCol, &lastCol);
          }
        }
      }
    }

  _invalidate:
    taosMemoryFreeClear(pTSchema);

    taosLRUCacheRelease(pCache, h, invalidate);
    if (invalidate) {
      taosLRUCacheErase(pCache, key, keyLen);
    }
  }

  return code;
}

int32_t tsdbCacheInsertLast(SLRUCache *pCache, tb_uid_t uid, TSDBROW *row, STsdb *pTsdb) {
  int32_t code = 0;
  STSRow *cacheRow = NULL;
  char    key[32] = {0};
  int     keyLen = 0;

  // getTableCacheKey(uid, "l", key, &keyLen);
  getTableCacheKey(uid, 1, key, &keyLen);
  LRUHandle *h = taosLRUCacheLookup(pCache, key, keyLen);
  if (h) {
    STSchema *pTSchema = metaGetTbTSchema(pTsdb->pVnode->pMeta, uid, -1, 1);
    TSKEY     keyTs = TSDBROW_TS(row);
    bool      invalidate = false;

    SArray *pLast = (SArray *)taosLRUCacheValue(pCache, h);
    int16_t nCol = taosArrayGetSize(pLast);
    int16_t iCol = 0;

    if (nCol <= 0) {
      nCol = pTSchema->numOfCols;

      STColumn *pTColumn = &pTSchema->columns[0];
      SColVal   tColVal = COL_VAL_VALUE(pTColumn->colId, pTColumn->type, (SValue){.val = keyTs});
      if (taosArrayPush(pLast, &(SLastCol){.ts = keyTs, .colVal = tColVal}) == NULL) {
        terrno = TSDB_CODE_OUT_OF_MEMORY;
        code = TSDB_CODE_OUT_OF_MEMORY;
        goto _invalidate;
      }

      for (iCol = 1; iCol < nCol; ++iCol) {
        SColVal colVal = {0};
        tsdbRowGetColVal(row, pTSchema, iCol, &colVal);

        SLastCol lastCol = {.ts = keyTs, .colVal = colVal};
        if (IS_VAR_DATA_TYPE(colVal.type) && colVal.value.nData > 0) {
          lastCol.colVal.value.pData = taosMemoryMalloc(colVal.value.nData);
          if (lastCol.colVal.value.pData == NULL) {
            terrno = TSDB_CODE_OUT_OF_MEMORY;
            code = TSDB_CODE_OUT_OF_MEMORY;
            goto _invalidate;
          }
          memcpy(lastCol.colVal.value.pData, colVal.value.pData, colVal.value.nData);
        }

        if (taosArrayPush(pLast, &lastCol) == NULL) {
          code = TSDB_CODE_OUT_OF_MEMORY;
          goto _invalidate;
        }
      }

      goto _invalidate;
    }

    if (nCol != pTSchema->numOfCols) {
      invalidate = true;
      goto _invalidate;
    }

    SLastCol *tTsVal = (SLastCol *)taosArrayGet(pLast, iCol);
    if (keyTs > tTsVal->ts) {
      STColumn *pTColumn = &pTSchema->columns[0];
      SColVal   tColVal = COL_VAL_VALUE(pTColumn->colId, pTColumn->type, (SValue){.val = keyTs});

      taosArraySet(pLast, iCol, &(SLastCol){.ts = keyTs, .colVal = tColVal});
    }

    for (++iCol; iCol < nCol; ++iCol) {
      SLastCol *tTsVal1 = (SLastCol *)taosArrayGet(pLast, iCol);
      if (keyTs >= tTsVal1->ts) {
        SColVal *tColVal = &tTsVal1->colVal;

        SColVal colVal = {0};
        tsdbRowGetColVal(row, pTSchema, iCol, &colVal);

        if (colVal.cid != tColVal->cid) {
          invalidate = true;
          goto _invalidate;
        }

        if (COL_VAL_IS_VALUE(&colVal)) {
          if (keyTs == tTsVal1->ts && COL_VAL_IS_VALUE(tColVal)) {
            invalidate = true;

            break;
          } else {
            SLastCol lastCol = {.ts = keyTs, .colVal = colVal};
            if (IS_VAR_DATA_TYPE(colVal.type) && colVal.value.nData > 0) {
              SLastCol *pLastCol = (SLastCol *)taosArrayGet(pLast, iCol);
              if (pLastCol->colVal.value.nData > 0 && NULL != pLastCol->colVal.value.pData)
                taosMemoryFree(pLastCol->colVal.value.pData);

              lastCol.colVal.value.pData = taosMemoryMalloc(colVal.value.nData);
              if (lastCol.colVal.value.pData == NULL) {
                terrno = TSDB_CODE_OUT_OF_MEMORY;
                code = TSDB_CODE_OUT_OF_MEMORY;
                goto _invalidate;
              }
              memcpy(lastCol.colVal.value.pData, colVal.value.pData, colVal.value.nData);
            }

            taosArraySet(pLast, iCol, &lastCol);
          }
        }
      }
    }

  _invalidate:
    taosMemoryFreeClear(pTSchema);

    taosLRUCacheRelease(pCache, h, invalidate);
    if (invalidate) {
      taosLRUCacheErase(pCache, key, keyLen);
    }
  }

  return code;
}

static tb_uid_t getTableSuidByUid(tb_uid_t uid, STsdb *pTsdb) {
  tb_uid_t suid = 0;

  SMetaReader mr = {0};
  metaReaderInit(&mr, pTsdb->pVnode->pMeta, 0);
  if (metaGetTableEntryByUidCache(&mr, uid) < 0) {
    metaReaderClear(&mr);  // table not esist
    return 0;
  }

  if (mr.me.type == TSDB_CHILD_TABLE) {
    suid = mr.me.ctbEntry.suid;
  } else if (mr.me.type == TSDB_NORMAL_TABLE) {
    suid = 0;
  } else {
    suid = 0;
  }

  metaReaderClear(&mr);

  return suid;
}

static int32_t getTableDelDataFromDelIdx(SDelFReader *pDelReader, SDelIdx *pDelIdx, SArray *aDelData) {
  int32_t code = 0;

  if (pDelIdx) {
    code = tsdbReadDelData(pDelReader, pDelIdx, aDelData);
  }

  return code;
}

static int32_t getTableDelDataFromTbData(STbData *pTbData, SArray *aDelData) {
  int32_t   code = 0;
  SDelData *pDelData = pTbData ? pTbData->pHead : NULL;

  for (; pDelData; pDelData = pDelData->pNext) {
    taosArrayPush(aDelData, pDelData);
  }

  return code;
}

static int32_t getTableDelData(STbData *pMem, STbData *pIMem, SDelFReader *pDelReader, SDelIdx *pDelIdx,
                               SArray *aDelData) {
  int32_t code = 0;

  if (pDelIdx) {
    code = getTableDelDataFromDelIdx(pDelReader, pDelIdx, aDelData);
    if (code) goto _err;
  }

  if (pMem) {
    code = getTableDelDataFromTbData(pMem, aDelData);
    if (code) goto _err;
  }

  if (pIMem) {
    code = getTableDelDataFromTbData(pIMem, aDelData);
    if (code) goto _err;
  }

_err:
  return code;
}

static int32_t getTableDelSkyline(STbData *pMem, STbData *pIMem, SDelFReader *pDelReader, SDelIdx *pDelIdx,
                                  SArray *aSkyline) {
  int32_t code = 0;
  SArray *aDelData = NULL;

  aDelData = taosArrayInit(32, sizeof(SDelData));
  code = getTableDelData(pMem, pIMem, pDelReader, pDelIdx, aDelData);
  if (code) goto _err;

  size_t nDelData = taosArrayGetSize(aDelData);
  if (nDelData > 0) {
    code = tsdbBuildDeleteSkyline(aDelData, 0, (int32_t)(nDelData - 1), aSkyline);
    if (code) goto _err;
  }

_err:
  if (aDelData) {
    taosArrayDestroy(aDelData);
  }
  return code;
}
/*
static int32_t getTableDelIdx(SDelFReader *pDelFReader, tb_uid_t suid, tb_uid_t uid, SDelIdx *pDelIdx) {
  int32_t code = 0;
  SArray *pDelIdxArray = NULL;

  // SMapData delIdxMap;
  pDelIdxArray = taosArrayInit(32, sizeof(SDelIdx));
  SDelIdx idx = {.suid = suid, .uid = uid};

  // tMapDataReset(&delIdxMap);
  code = tsdbReadDelIdx(pDelFReader, pDelIdxArray);
  if (code) goto _err;

  // code = tMapDataSearch(&delIdxMap, &idx, tGetDelIdx, tCmprDelIdx, pDelIdx);
  SDelIdx *pIdx = taosArraySearch(pDelIdxArray, &idx, tCmprDelIdx, TD_EQ);

  *pDelIdx = *pIdx;

_err:
  if (pDelIdxArray) {
    taosArrayDestroy(pDelIdxArray);
  }
  return code;
}
*/
typedef enum {
  SFSLASTNEXTROW_FS,
  SFSLASTNEXTROW_FILESET,
  SFSLASTNEXTROW_BLOCKDATA,
  SFSLASTNEXTROW_BLOCKROW
} SFSLASTNEXTROWSTATES;

typedef struct {
  SFSLASTNEXTROWSTATES state;     // [input]
  STsdb               *pTsdb;     // [input]
  STSchema            *pTSchema;  // [input]
  tb_uid_t             suid;
  tb_uid_t             uid;
  int32_t              nFileSet;
  int32_t              iFileSet;
  SArray              *aDFileSet;
  SDataFReader       **pDataFReader;
  TSDBROW              row;

  bool               checkRemainingRow;
  SMergeTree         mergeTree;
  SMergeTree        *pMergeTree;
  SSttBlockLoadInfo *pLoadInfo;
  int64_t            lastTs;
} SFSLastNextRowIter;

static int32_t getNextRowFromFSLast(void *iter, TSDBROW **ppRow, bool *pIgnoreEarlierTs, bool isLast, int16_t *aCols,
                                    int nCols) {
  SFSLastNextRowIter *state = (SFSLastNextRowIter *)iter;
  int32_t             code = 0;
  bool                checkRemainingRow = true;

  switch (state->state) {
    case SFSLASTNEXTROW_FS:
      state->nFileSet = taosArrayGetSize(state->aDFileSet);
      state->iFileSet = state->nFileSet;

    case SFSLASTNEXTROW_FILESET: {
      SDFileSet *pFileSet = NULL;
    _next_fileset:
      if (state->pMergeTree != NULL) {
        tMergeTreeClose(state->pMergeTree);
        state->pMergeTree = NULL;
      }

      if (--state->iFileSet >= 0) {
        pFileSet = (SDFileSet *)taosArrayGet(state->aDFileSet, state->iFileSet);
      } else {
        *ppRow = NULL;
        return code;
      }

      if (*state->pDataFReader == NULL || (*state->pDataFReader)->pSet->fid != pFileSet->fid) {
        if (*state->pDataFReader != NULL) {
          tsdbDataFReaderClose(state->pDataFReader);

          resetLastBlockLoadInfo(state->pLoadInfo);
        }

        code = tsdbDataFReaderOpen(state->pDataFReader, state->pTsdb, pFileSet);
        if (code) goto _err;
      }

<<<<<<< HEAD
      state->pLoadInfo->colIds = aCols;
      state->pLoadInfo->numOfCols = nCols;
=======
      for (int i = 0; i < state->pLoadInfo->numOfStt; ++i) {
        state->pLoadInfo[i].colIds = aCols;
        state->pLoadInfo[i].numOfCols = nCols;
        state->pLoadInfo[i].isLast = isLast;
      }
>>>>>>> 0e53e578
      tMergeTreeOpen(&state->mergeTree, 1, *state->pDataFReader, state->suid, state->uid,
                     &(STimeWindow){.skey = state->lastTs, .ekey = TSKEY_MAX},
                     &(SVersionRange){.minVer = 0, .maxVer = UINT64_MAX}, state->pLoadInfo, false, NULL, true);
      state->pMergeTree = &state->mergeTree;
      state->state = SFSLASTNEXTROW_BLOCKROW;
    }
    case SFSLASTNEXTROW_BLOCKROW: {
      if (nCols != state->pLoadInfo->numOfCols) {
        for (int i = 0; i < state->pLoadInfo->numOfStt; ++i) {
          state->pLoadInfo[i].numOfCols = nCols;

          state->pLoadInfo[i].checkRemainingRow = state->checkRemainingRow;
        }
      }
      bool hasVal = tMergeTreeNext(&state->mergeTree);
      if (!hasVal) {
        if (tMergeTreeIgnoreEarlierTs(&state->mergeTree)) {
          *pIgnoreEarlierTs = true;
          *ppRow = NULL;
          return code;
        }
        state->state = SFSLASTNEXTROW_FILESET;
        goto _next_fileset;
      }
<<<<<<< HEAD
      state->state = SFSLASTNEXTROW_BLOCKROW;
      checkRemainingRow = false;
    }
    case SFSLASTNEXTROW_BLOCKROW: {
      bool skipRow = false;
      do {
        bool hasVal = false;
        state->row = tMergeTreeGetRow(&state->mergeTree);
        *ppRow = &state->row;
        if (nCols != state->pLoadInfo->numOfCols) {
          state->pLoadInfo->numOfCols = nCols;
        }
        hasVal = tMergeTreeNext(&state->mergeTree);
        if (TSDBROW_TS(&state->row) <= state->lastTs) {
          *pIgnoreEarlierTs = true;
          *ppRow = NULL;
          return code;
        }

        *pIgnoreEarlierTs = false;
        if (!hasVal) {
          state->state = SFSLASTNEXTROW_FILESET;
          break;
        }
=======
      state->row = tMergeTreeGetRow(&state->mergeTree);
      *ppRow = &state->row;

      if (TSDBROW_TS(&state->row) <= state->lastTs) {
        *pIgnoreEarlierTs = true;
        *ppRow = NULL;
        return code;
      }
>>>>>>> 0e53e578

        if (checkRemainingRow) {
          bool skipBlock = true;

          SBlockData *pBlockData = state->row.pBlockData;

          for (int inputColIndex = 0; inputColIndex < nCols; ++inputColIndex) {
            for (int colIndex = 0; colIndex < pBlockData->nColData; ++colIndex) {
              SColData *pColData = &pBlockData->aColData[colIndex];
              int16_t   cid = pColData->cid;

              if (cid == aCols[inputColIndex]) {
                if (isLast && (pColData->flag & HAS_VALUE)) {
                  skipBlock = false;
                  break;
                } else if (pColData->flag & (HAS_VALUE | HAS_NULL)) {
                  skipBlock = false;
                  break;
                }
              }
            }
          }
          /*
          for (int colIndex = 0; colIndex < pBlockData->nColData; ++colIndex) {
            SColData *pColData = &pBlockData->aColData[colIndex];
            int16_t   cid = pColData->cid;

            if (inputColIndex < nCols && cid == aCols[inputColIndex]) {
              if (isLast && (pColData->flag & HAS_VALUE)) {
                skipBlock = false;
                break;
              } else if (pColData->flag & (HAS_VALUE | HAS_NULL)) {
                skipBlock = false;
                break;
              }

              ++inputColIndex;
            }
          }
          */
          if (skipBlock) {
            skipRow = true;
          }
        }
      } while (skipRow);

      if (!state->checkRemainingRow) {
        state->checkRemainingRow = true;
      }
      return code;
    }
    default:
      ASSERT(0);
      break;
  }

_err:
  /*if (state->pDataFReader) {
    tsdbDataFReaderClose(&state->pDataFReader);
    state->pDataFReader = NULL;
    }*/
  if (state->pMergeTree != NULL) {
    tMergeTreeClose(state->pMergeTree);
    state->pMergeTree = NULL;
  }

  *ppRow = NULL;

  return code;
}

int32_t clearNextRowFromFSLast(void *iter) {
  SFSLastNextRowIter *state = (SFSLastNextRowIter *)iter;
  int32_t             code = 0;

  if (!state) {
    return code;
  }
  /*
  if (state->pDataFReader) {
    tsdbDataFReaderClose(&state->pDataFReader);
    state->pDataFReader = NULL;
  }
  */
  if (state->pMergeTree != NULL) {
    tMergeTreeClose(state->pMergeTree);
    state->pMergeTree = NULL;
  }

  return code;
}

typedef enum SFSNEXTROWSTATES {
  SFSNEXTROW_FS,
  SFSNEXTROW_FILESET,
  SFSNEXTROW_BLOCKDATA,
  SFSNEXTROW_BLOCKROW
} SFSNEXTROWSTATES;

typedef struct SFSNextRowIter {
  SFSNEXTROWSTATES   state;         // [input]
  STsdb             *pTsdb;         // [input]
  SBlockIdx         *pBlockIdxExp;  // [input]
  STSchema          *pTSchema;      // [input]
  tb_uid_t           suid;
  tb_uid_t           uid;
  int32_t            nFileSet;
  int32_t            iFileSet;
  SArray            *aDFileSet;
  SDataFReader     **pDataFReader;
  SArray            *aBlockIdx;
  LRUHandle         *aBlockIdxHandle;
  SBlockIdx         *pBlockIdx;
  SMapData           blockMap;
  int32_t            nBlock;
  int32_t            iBlock;
  SDataBlk           block;
  SBlockData         blockData;
  SBlockData        *pBlockData;
  int32_t            nRow;
  int32_t            iRow;
  TSDBROW            row;
  SSttBlockLoadInfo *pLoadInfo;
  int64_t            lastTs;
} SFSNextRowIter;

static int32_t getNextRowFromFS(void *iter, TSDBROW **ppRow, bool *pIgnoreEarlierTs, bool isLast, int16_t *aCols,
                                int nCols) {
  SFSNextRowIter *state = (SFSNextRowIter *)iter;
  int32_t         code = 0;
  bool            checkRemainingRow = true;

  switch (state->state) {
    case SFSNEXTROW_FS:
      // state->aDFileSet = state->pTsdb->pFS->cState->aDFileSet;
      state->nFileSet = taosArrayGetSize(state->aDFileSet);
      state->iFileSet = state->nFileSet;

      state->pBlockData = NULL;

    case SFSNEXTROW_FILESET: {
      SDFileSet *pFileSet = NULL;
    _next_fileset:
      if (--state->iFileSet >= 0) {
        pFileSet = (SDFileSet *)taosArrayGet(state->aDFileSet, state->iFileSet);
      } else {
        // tBlockDataDestroy(&state->blockData, 1);
        if (state->pBlockData) {
          tBlockDataDestroy(state->pBlockData);
          state->pBlockData = NULL;
        }

        *ppRow = NULL;
        return code;
      }

      if (*state->pDataFReader == NULL || (*state->pDataFReader)->pSet->fid != pFileSet->fid) {
        if (*state->pDataFReader != NULL) {
          tsdbDataFReaderClose(state->pDataFReader);

          // resetLastBlockLoadInfo(state->pLoadInfo);
        }

        code = tsdbDataFReaderOpen(state->pDataFReader, state->pTsdb, pFileSet);
        if (code) goto _err;
      }

      // tMapDataReset(&state->blockIdxMap);
      /*
      if (!state->aBlockIdx) {
        state->aBlockIdx = taosArrayInit(0, sizeof(SBlockIdx));
      } else {
        taosArrayClear(state->aBlockIdx);
      }
      code = tsdbReadBlockIdx(*state->pDataFReader, state->aBlockIdx);
      if (code) goto _err;
      */
      int32_t code = tsdbCacheGetBlockIdx(state->pTsdb->biCache, *state->pDataFReader, &state->aBlockIdxHandle);
      if (code != TSDB_CODE_SUCCESS || state->aBlockIdxHandle == NULL) {
        goto _err;
      }
      state->aBlockIdx = (SArray *)taosLRUCacheValue(state->pTsdb->biCache, state->aBlockIdxHandle);

      /* if (state->pBlockIdx) { */
      /* } */
      /* code = tMapDataSearch(&state->blockIdxMap, state->pBlockIdxExp, tGetBlockIdx, tCmprBlockIdx,
       * &state->blockIdx);
       */
      state->pBlockIdx = taosArraySearch(state->aBlockIdx, state->pBlockIdxExp, tCmprBlockIdx, TD_EQ);
      if (!state->pBlockIdx) { /*
         tsdbDataFReaderClose(state->pDataFReader);
         *state->pDataFReader = NULL;
         resetLastBlockLoadInfo(state->pLoadInfo);*/
        goto _next_fileset;
      }

      tMapDataReset(&state->blockMap);
      /*
      if (state->blockMap.pData != NULL) {
        tMapDataClear(&state->blockMap);
      }
      */
      code = tsdbReadDataBlk(*state->pDataFReader, state->pBlockIdx, &state->blockMap);
      if (code) goto _err;

      state->nBlock = state->blockMap.nItem;
      state->iBlock = state->nBlock - 1;

      if (!state->pBlockData) {
        state->pBlockData = &state->blockData;

        code = tBlockDataCreate(&state->blockData);
        if (code) goto _err;
      }
    }
    case SFSNEXTROW_BLOCKDATA:
    _next_datablock:
      if (state->iBlock >= 0) {
        SDataBlk block = {0};
        bool     skipBlock = true;
        int      inputColIndex = 0;

        tDataBlkReset(&block);
        tBlockDataReset(state->pBlockData);

        tMapDataGetItemByIdx(&state->blockMap, state->iBlock, &block, tGetDataBlk);
        if (block.maxKey.ts <= state->lastTs) {
          *pIgnoreEarlierTs = true;
          if (state->pBlockData) {
            tBlockDataDestroy(state->pBlockData);
            state->pBlockData = NULL;
          }

          *ppRow = NULL;
          return code;
        }
        *pIgnoreEarlierTs = false;
        tBlockDataReset(state->pBlockData);
        TABLEID tid = {.suid = state->suid, .uid = state->uid};
        code = tBlockDataInit(state->pBlockData, &tid, state->pTSchema, aCols, nCols);
        if (code) goto _err;

        code = tsdbReadDataBlock(*state->pDataFReader, &block, state->pBlockData);
        if (code) goto _err;

        for (int colIndex = 0; colIndex < state->pBlockData->nColData; ++colIndex) {
          SColData *pColData = &state->pBlockData->aColData[colIndex];

          if (isLast && (pColData->flag & HAS_VALUE)) {
            skipBlock = false;
            break;
          } else if (pColData->flag & (HAS_VALUE | HAS_NULL)) {
            skipBlock = false;
            break;
          }
        }

        if (skipBlock) {
          if (--state->iBlock < 0) {
            tsdbDataFReaderClose(state->pDataFReader);
            *state->pDataFReader = NULL;
            // resetLastBlockLoadInfo(state->pLoadInfo);

            if (state->aBlockIdx) {
              // taosArrayDestroy(state->aBlockIdx);
              tsdbBICacheRelease(state->pTsdb->biCache, state->aBlockIdxHandle);

              state->aBlockIdxHandle = NULL;
              state->aBlockIdx = NULL;
            }

            state->state = SFSNEXTROW_FILESET;
            goto _next_fileset;
          } else {
            goto _next_datablock;
          }
        }

        state->nRow = state->blockData.nRow;
        state->iRow = state->nRow - 1;

        state->state = SFSNEXTROW_BLOCKROW;
        checkRemainingRow = false;
<<<<<<< HEAD
      }
    case SFSNEXTROW_BLOCKROW: {
      if (checkRemainingRow) {
        bool skipBlock = true;
        int  inputColIndex = 0;
        for (int colIndex = 0; colIndex < state->pBlockData->nColData; ++colIndex) {
          SColData *pColData = &state->pBlockData->aColData[colIndex];
          int16_t   cid = pColData->cid;

          if (inputColIndex < nCols && cid == aCols[inputColIndex]) {
            if (isLast && (pColData->flag & HAS_VALUE)) {
              skipBlock = false;
              break;
            } else if (pColData->flag & (HAS_VALUE | HAS_NULL)) {
              skipBlock = false;
              break;
            }

            ++inputColIndex;
          }
        }

        if (skipBlock) {
          if (--state->iBlock < 0) {
            tsdbDataFReaderClose(state->pDataFReader);
            *state->pDataFReader = NULL;
            // resetLastBlockLoadInfo(state->pLoadInfo);

            if (state->aBlockIdx) {
              // taosArrayDestroy(state->aBlockIdx);
              tsdbBICacheRelease(state->pTsdb->biCache, state->aBlockIdxHandle);

              state->aBlockIdxHandle = NULL;
              state->aBlockIdx = NULL;
            }

            state->state = SFSNEXTROW_FILESET;
            goto _next_fileset;
          } else {
            goto _next_datablock;
          }
        }
      }
=======
      }
    case SFSNEXTROW_BLOCKROW: {
      if (checkRemainingRow) {
        bool skipBlock = true;
        int  inputColIndex = 0;
        for (int colIndex = 0; colIndex < state->pBlockData->nColData; ++colIndex) {
          SColData *pColData = &state->pBlockData->aColData[colIndex];
          int16_t   cid = pColData->cid;

          if (inputColIndex < nCols && cid == aCols[inputColIndex]) {
            if (isLast && (pColData->flag & HAS_VALUE)) {
              skipBlock = false;
              break;
            } else if (pColData->flag & (HAS_VALUE | HAS_NULL)) {
              skipBlock = false;
              break;
            }

            ++inputColIndex;
          }
        }

        if (skipBlock) {
          if (--state->iBlock < 0) {
            tsdbDataFReaderClose(state->pDataFReader);
            *state->pDataFReader = NULL;
            // resetLastBlockLoadInfo(state->pLoadInfo);

            if (state->aBlockIdx) {
              // taosArrayDestroy(state->aBlockIdx);
              tsdbBICacheRelease(state->pTsdb->biCache, state->aBlockIdxHandle);

              state->aBlockIdxHandle = NULL;
              state->aBlockIdx = NULL;
            }

            state->state = SFSNEXTROW_FILESET;
            goto _next_fileset;
          } else {
            goto _next_datablock;
          }
        }
      }
>>>>>>> 0e53e578

      if (state->iRow >= 0) {
        state->row = tsdbRowFromBlockData(state->pBlockData, state->iRow);
        *ppRow = &state->row;

        if (--state->iRow < 0) {
          state->state = SFSNEXTROW_BLOCKDATA;
          if (--state->iBlock < 0) {
            tsdbDataFReaderClose(state->pDataFReader);
            *state->pDataFReader = NULL;
            // resetLastBlockLoadInfo(state->pLoadInfo);

            if (state->aBlockIdx) {
              // taosArrayDestroy(state->aBlockIdx);
              tsdbBICacheRelease(state->pTsdb->biCache, state->aBlockIdxHandle);

              state->aBlockIdxHandle = NULL;
              state->aBlockIdx = NULL;
            }

            state->state = SFSNEXTROW_FILESET;
          }
        }
      }

      return code;
    }
    default:
      ASSERT(0);
      break;
  }

_err:
  /*
  if (*state->pDataFReader) {
    tsdbDataFReaderClose(state->pDataFReader);
    *state->pDataFReader = NULL;
    resetLastBlockLoadInfo(state->pLoadInfo);
    }*/
  if (state->aBlockIdx) {
    // taosArrayDestroy(state->aBlockIdx);
    tsdbBICacheRelease(state->pTsdb->biCache, state->aBlockIdxHandle);

    state->aBlockIdxHandle = NULL;
    state->aBlockIdx = NULL;
  }
  if (state->pBlockData) {
    tBlockDataDestroy(state->pBlockData);
    state->pBlockData = NULL;
  }

  *ppRow = NULL;

  return code;
}

int32_t clearNextRowFromFS(void *iter) {
  int32_t code = 0;

  SFSNextRowIter *state = (SFSNextRowIter *)iter;
  if (!state) {
    return code;
  }
  /*
  if (state->pDataFReader) {
    tsdbDataFReaderClose(&state->pDataFReader);
    state->pDataFReader = NULL;
    }*/
  if (state->aBlockIdx) {
    // taosArrayDestroy(state->aBlockIdx);
    tsdbBICacheRelease(state->pTsdb->biCache, state->aBlockIdxHandle);

    state->aBlockIdxHandle = NULL;
    state->aBlockIdx = NULL;
  }
  if (state->pBlockData) {
    // tBlockDataDestroy(&state->blockData, 1);
    tBlockDataDestroy(state->pBlockData);
    state->pBlockData = NULL;
  }

  if (state->blockMap.pData != NULL) {
    tMapDataClear(&state->blockMap);
  }

  return code;
}

typedef enum SMEMNEXTROWSTATES {
  SMEMNEXTROW_ENTER,
  SMEMNEXTROW_NEXT,
} SMEMNEXTROWSTATES;

typedef struct SMemNextRowIter {
  SMEMNEXTROWSTATES state;
  STbData          *pMem;  // [input]
  STbDataIter       iter;  // mem buffer skip list iterator
  int64_t           lastTs;
  // bool              iterOpened;
  // TSDBROW          *curRow;
} SMemNextRowIter;

static int32_t getNextRowFromMem(void *iter, TSDBROW **ppRow, bool *pIgnoreEarlierTs, bool isLast, int16_t *aCols,
                                 int nCols) {
  SMemNextRowIter *state = (SMemNextRowIter *)iter;
  int32_t          code = 0;
  *pIgnoreEarlierTs = false;
  switch (state->state) {
    case SMEMNEXTROW_ENTER: {
      if (state->pMem != NULL) {
        if (state->pMem->maxKey <= state->lastTs) {
          *ppRow = NULL;
          *pIgnoreEarlierTs = true;
          return code;
        }
        tsdbTbDataIterOpen(state->pMem, NULL, 1, &state->iter);

        TSDBROW *pMemRow = tsdbTbDataIterGet(&state->iter);
        if (pMemRow) {
          *ppRow = pMemRow;
          state->state = SMEMNEXTROW_NEXT;

          return code;
        }
      }

      *ppRow = NULL;

      return code;
    }
    case SMEMNEXTROW_NEXT:
      if (tsdbTbDataIterNext(&state->iter)) {
        *ppRow = tsdbTbDataIterGet(&state->iter);

        return code;
      } else {
        *ppRow = NULL;

        return code;
      }
    default:
      ASSERT(0);
      break;
  }

_err:
  *ppRow = NULL;
  return code;
}

/* static int32_t tsRowFromTsdbRow(STSchema *pTSchema, TSDBROW *pRow, STSRow **ppRow) { */
/*   int32_t code = 0; */

/*   SColVal *pColVal = &(SColVal){0}; */

/*   if (pRow->type == 0) { */
/*     *ppRow = tdRowDup(pRow->pTSRow); */
/*   } else { */
/*     SArray *pArray = taosArrayInit(pTSchema->numOfCols, sizeof(SColVal)); */
/*     if (pArray == NULL) { */
/*       code = TSDB_CODE_OUT_OF_MEMORY; */
/*       goto _exit; */
/*     } */

/*     TSDBKEY   key = TSDBROW_KEY(pRow); */
/*     STColumn *pTColumn = &pTSchema->columns[0]; */
/*     *pColVal = COL_VAL_VALUE(pTColumn->colId, pTColumn->type, (SValue){.ts = key.ts}); */

/*     if (taosArrayPush(pArray, pColVal) == NULL) { */
/*       code = TSDB_CODE_OUT_OF_MEMORY; */
/*       goto _exit; */
/*     } */

/*     for (int16_t iCol = 1; iCol < pTSchema->numOfCols; iCol++) { */
/*       tsdbRowGetColVal(pRow, pTSchema, iCol, pColVal); */
/*       if (taosArrayPush(pArray, pColVal) == NULL) { */
/*         code = TSDB_CODE_OUT_OF_MEMORY; */
/*         goto _exit; */
/*       } */
/*     } */

/*     code = tdSTSRowNew(pArray, pTSchema, ppRow); */
/*     if (code) goto _exit; */
/*   } */

/* _exit: */
/*   return code; */
/* } */

static bool tsdbKeyDeleted(TSDBKEY *key, SArray *pSkyline, int64_t *iSkyline) {
  bool deleted = false;
  while (*iSkyline > 0) {
    TSDBKEY *pItemBack = (TSDBKEY *)taosArrayGet(pSkyline, *iSkyline);
    TSDBKEY *pItemFront = (TSDBKEY *)taosArrayGet(pSkyline, *iSkyline - 1);

    if (key->ts > pItemBack->ts) {
      return false;
    } else if (key->ts >= pItemFront->ts && key->ts <= pItemBack->ts) {
      if (key->version <= pItemFront->version || (key->ts == pItemBack->ts && key->version <= pItemBack->version)) {
        return true;
      } else {
        return false;
      }
    } else {
      if (*iSkyline > 1) {
        --*iSkyline;
      } else {
        return false;
      }
    }
  }

  return deleted;
}

typedef int32_t (*_next_row_fn_t)(void *iter, TSDBROW **ppRow, bool *pIgnoreEarlierTs, bool isLast, int16_t *aCols,
                                  int nCols);
typedef int32_t (*_next_row_clear_fn_t)(void *iter);

typedef struct {
  TSDBROW             *pRow;
  bool                 stop;
  bool                 next;
  bool                 ignoreEarlierTs;
  void                *iter;
  _next_row_fn_t       nextRowFn;
  _next_row_clear_fn_t nextRowClearFn;
} TsdbNextRowState;

typedef struct {
  SArray *pSkyline;
  int64_t iSkyline;

  SBlockIdx          idx;
  SMemNextRowIter    memState;
  SMemNextRowIter    imemState;
  SFSLastNextRowIter fsLastState;
  SFSNextRowIter     fsState;
  TSDBROW            memRow, imemRow, fsLastRow, fsRow;

  TsdbNextRowState input[4];
  STsdb           *pTsdb;
} CacheNextRowIter;

static int32_t nextRowIterOpen(CacheNextRowIter *pIter, tb_uid_t uid, STsdb *pTsdb, STSchema *pTSchema, tb_uid_t suid,
                               SSttBlockLoadInfo *pLoadInfo, STsdbReadSnap *pReadSnap, SDataFReader **pDataFReader,
                               SDataFReader **pDataFReaderLast, int64_t lastTs) {
  int code = 0;

  STbData *pMem = NULL;
  if (pReadSnap->pMem) {
    pMem = tsdbGetTbDataFromMemTable(pReadSnap->pMem, suid, uid);
  }

  STbData *pIMem = NULL;
  if (pReadSnap->pIMem) {
    pIMem = tsdbGetTbDataFromMemTable(pReadSnap->pIMem, suid, uid);
  }

  pIter->pTsdb = pTsdb;

  pIter->pSkyline = taosArrayInit(32, sizeof(TSDBKEY));

  SDelFile *pDelFile = pReadSnap->fs.pDelFile;
  if (pDelFile) {
    SDelFReader *pDelFReader;

    code = tsdbDelFReaderOpen(&pDelFReader, pDelFile, pTsdb);
    if (code) goto _err;

    SArray *pDelIdxArray = taosArrayInit(32, sizeof(SDelIdx));

    code = tsdbReadDelIdx(pDelFReader, pDelIdxArray);
    if (code) {
      taosArrayDestroy(pDelIdxArray);
      tsdbDelFReaderClose(&pDelFReader);
      goto _err;
    }

    SDelIdx *delIdx = taosArraySearch(pDelIdxArray, &(SDelIdx){.suid = suid, .uid = uid}, tCmprDelIdx, TD_EQ);

    code = getTableDelSkyline(pMem, pIMem, pDelFReader, delIdx, pIter->pSkyline);
    if (code) {
      taosArrayDestroy(pDelIdxArray);
      tsdbDelFReaderClose(&pDelFReader);
      goto _err;
    }

    taosArrayDestroy(pDelIdxArray);
    tsdbDelFReaderClose(&pDelFReader);
  } else {
    code = getTableDelSkyline(pMem, pIMem, NULL, NULL, pIter->pSkyline);
    if (code) goto _err;
  }

  pIter->iSkyline = taosArrayGetSize(pIter->pSkyline) - 1;

  pIter->idx = (SBlockIdx){.suid = suid, .uid = uid};

  pIter->fsLastState.state = (SFSLASTNEXTROWSTATES)SFSNEXTROW_FS;
  pIter->fsLastState.pTsdb = pTsdb;
  pIter->fsLastState.aDFileSet = pReadSnap->fs.aDFileSet;
  pIter->fsLastState.pTSchema = pTSchema;
  pIter->fsLastState.suid = suid;
  pIter->fsLastState.uid = uid;
  pIter->fsLastState.pLoadInfo = pLoadInfo;
  pIter->fsLastState.pDataFReader = pDataFReaderLast;
  pIter->fsLastState.lastTs = lastTs;

  pIter->fsState.state = SFSNEXTROW_FS;
  pIter->fsState.pTsdb = pTsdb;
  pIter->fsState.aDFileSet = pReadSnap->fs.aDFileSet;
  pIter->fsState.pBlockIdxExp = &pIter->idx;
  pIter->fsState.pTSchema = pTSchema;
  pIter->fsState.suid = suid;
  pIter->fsState.uid = uid;
  pIter->fsState.pLoadInfo = pLoadInfo;
  pIter->fsState.pDataFReader = pDataFReader;
  pIter->fsState.lastTs = lastTs;

  pIter->input[0] = (TsdbNextRowState){&pIter->memRow, true, false, false, &pIter->memState, getNextRowFromMem, NULL};
  pIter->input[1] = (TsdbNextRowState){&pIter->imemRow, true, false, false, &pIter->imemState, getNextRowFromMem, NULL};
  pIter->input[2] = (TsdbNextRowState){
      &pIter->fsLastRow, false, true, false, &pIter->fsLastState, getNextRowFromFSLast, clearNextRowFromFSLast};
  pIter->input[3] =
      (TsdbNextRowState){&pIter->fsRow, false, true, false, &pIter->fsState, getNextRowFromFS, clearNextRowFromFS};

  if (pMem) {
    pIter->memState.pMem = pMem;
    pIter->memState.state = SMEMNEXTROW_ENTER;
    pIter->memState.lastTs = lastTs;
    pIter->input[0].stop = false;
    pIter->input[0].next = true;
  }

  if (pIMem) {
    pIter->imemState.pMem = pIMem;
    pIter->imemState.state = SMEMNEXTROW_ENTER;
    pIter->imemState.lastTs = lastTs;
    pIter->input[1].stop = false;
    pIter->input[1].next = true;
  }

  return code;
_err:
  return code;
}

static int32_t nextRowIterClose(CacheNextRowIter *pIter) {
  int code = 0;

  for (int i = 0; i < 4; ++i) {
    if (pIter->input[i].nextRowClearFn) {
      pIter->input[i].nextRowClearFn(pIter->input[i].iter);
    }
  }

  if (pIter->pSkyline) {
    taosArrayDestroy(pIter->pSkyline);
  }

_err:
  return code;
}

// iterate next row non deleted backward ts, version (from high to low)
static int32_t nextRowIterGet(CacheNextRowIter *pIter, TSDBROW **ppRow, bool *pIgnoreEarlierTs, bool isLast,
                              int16_t *aCols, int nCols) {
  int code = 0;
  for (;;) {
    for (int i = 0; i < 4; ++i) {
      if (pIter->input[i].next && !pIter->input[i].stop) {
        code = pIter->input[i].nextRowFn(pIter->input[i].iter, &pIter->input[i].pRow, &pIter->input[i].ignoreEarlierTs,
                                         isLast, aCols, nCols);
        if (code) goto _err;

        if (pIter->input[i].pRow == NULL) {
          pIter->input[i].stop = true;
          pIter->input[i].next = false;
        }
      }
    }

    if (pIter->input[0].stop && pIter->input[1].stop && pIter->input[2].stop && pIter->input[3].stop) {
      *ppRow = NULL;
      *pIgnoreEarlierTs = (pIter->input[0].ignoreEarlierTs || pIter->input[1].ignoreEarlierTs ||
                           pIter->input[2].ignoreEarlierTs || pIter->input[3].ignoreEarlierTs);
      return code;
    }

    // select maxpoint(s) from mem, imem, fs and last
    TSDBROW *max[4] = {0};
    int      iMax[4] = {-1, -1, -1, -1};
    int      nMax = 0;
    TSKEY    maxKey = TSKEY_MIN;

    for (int i = 0; i < 4; ++i) {
      if (!pIter->input[i].stop && pIter->input[i].pRow != NULL) {
        TSDBKEY key = TSDBROW_KEY(pIter->input[i].pRow);

        // merging & deduplicating on client side
        if (maxKey <= key.ts) {
          if (maxKey < key.ts) {
            nMax = 0;
            maxKey = key.ts;
          }

          iMax[nMax] = i;
          max[nMax++] = pIter->input[i].pRow;
        } else {
          pIter->input[i].next = false;
        }
      }
    }

    // delete detection
    TSDBROW *merge[4] = {0};
    int      iMerge[4] = {-1, -1, -1, -1};
    int      nMerge = 0;
    for (int i = 0; i < nMax; ++i) {
      TSDBKEY maxKey1 = TSDBROW_KEY(max[i]);

      bool deleted = tsdbKeyDeleted(&maxKey1, pIter->pSkyline, &pIter->iSkyline);
      if (!deleted) {
        iMerge[nMerge] = iMax[i];
        merge[nMerge++] = max[i];
      }

      pIter->input[iMax[i]].next = deleted;
    }

    if (nMerge > 0) {
      pIter->input[iMerge[0]].next = true;

      *ppRow = merge[0];
      return code;
    }
  }

_err:
  return code;
}

static int32_t initLastColArray(STSchema *pTSchema, SArray **ppColArray) {
  SArray *pColArray = taosArrayInit(pTSchema->numOfCols, sizeof(SLastCol));
  if (NULL == pColArray) {
    return TSDB_CODE_OUT_OF_MEMORY;
  }

  for (int32_t i = 0; i < pTSchema->numOfCols; ++i) {
    SLastCol col = {.ts = 0, .colVal = COL_VAL_NULL(pTSchema->columns[i].colId, pTSchema->columns[i].type)};
    taosArrayPush(pColArray, &col);
  }
  *ppColArray = pColArray;
  return TSDB_CODE_SUCCESS;
}

static int32_t cloneTSchema(STSchema *pSrc, STSchema **ppDst) {
  int32_t len = sizeof(STSchema) + sizeof(STColumn) * pSrc->numOfCols;
  *ppDst = taosMemoryMalloc(len);
  if (NULL == *ppDst) {
    return TSDB_CODE_OUT_OF_MEMORY;
  }
  memcpy(*ppDst, pSrc, len);
  return TSDB_CODE_SUCCESS;
}

static int32_t updateTSchema(int32_t sversion, SCacheRowsReader *pReader, uint64_t uid) {
  if (NULL == pReader->pCurrSchema && sversion == pReader->pSchema->version) {
    return cloneTSchema(pReader->pSchema, &pReader->pCurrSchema);
  }

  if (NULL != pReader->pCurrSchema && sversion == pReader->pCurrSchema->version) {
    return TSDB_CODE_SUCCESS;
  }

  taosMemoryFreeClear(pReader->pCurrSchema);
  return metaGetTbTSchemaEx(pReader->pTsdb->pVnode->pMeta, pReader->suid, uid, sversion, &pReader->pCurrSchema);
}

static int32_t mergeLastRow(tb_uid_t uid, STsdb *pTsdb, bool *dup, SArray **ppColArray, SCacheRowsReader *pr) {
  STSchema *pTSchema = pr->pSchema;  // metaGetTbTSchema(pTsdb->pVnode->pMeta, uid, -1, 1);
  int16_t   nLastCol = pTSchema->numOfCols;
  int16_t   iCol = 0;
  int16_t   noneCol = 0;
  bool      setNoneCol = false;
  bool      hasRow = false;
  bool      ignoreEarlierTs = false;
  SArray   *pColArray = NULL;
  SColVal  *pColVal = &(SColVal){0};

  int32_t code = initLastColArray(pTSchema, &pColArray);
  if (TSDB_CODE_SUCCESS != code) {
    return code;
  }

  TSKEY lastRowTs = TSKEY_MAX;

  CacheNextRowIter iter = {0};
  nextRowIterOpen(&iter, uid, pTsdb, pTSchema, pr->suid, pr->pLoadInfo, pr->pReadSnap, &pr->pDataFReader,
                  &pr->pDataFReaderLast, pr->lastTs);

  do {
    TSDBROW *pRow = NULL;
    nextRowIterGet(&iter, &pRow, &ignoreEarlierTs, false, NULL, 0);

    if (!pRow) {
      break;
    }

    hasRow = true;

    code = updateTSchema(TSDBROW_SVERSION(pRow), pr, uid);
    if (TSDB_CODE_SUCCESS != code) {
      goto _err;
    }
    pTSchema = pr->pCurrSchema;
    int16_t nCol = pTSchema->numOfCols;

    TSKEY rowTs = TSDBROW_TS(pRow);

    if (lastRowTs == TSKEY_MAX) {
      lastRowTs = rowTs;
      STColumn *pTColumn = &pTSchema->columns[0];

      *pColVal = COL_VAL_VALUE(pTColumn->colId, pTColumn->type, (SValue){.val = lastRowTs});
      taosArraySet(pColArray, 0, &(SLastCol){.ts = lastRowTs, .colVal = *pColVal});

      for (iCol = 1; iCol < nCol; ++iCol) {
        if (iCol >= nLastCol) {
          break;
        }
        SLastCol *pCol = taosArrayGet(pColArray, iCol);
        if (pCol->colVal.cid != pTSchema->columns[iCol].colId) {
          continue;
        }
        tsdbRowGetColVal(pRow, pTSchema, iCol, pColVal);

        *pCol = (SLastCol){.ts = lastRowTs, .colVal = *pColVal};
        if (IS_VAR_DATA_TYPE(pColVal->type) && pColVal->value.nData > 0) {
          pCol->colVal.value.pData = taosMemoryMalloc(pCol->colVal.value.nData);
          if (pCol->colVal.value.pData == NULL) {
            terrno = TSDB_CODE_OUT_OF_MEMORY;
            code = TSDB_CODE_OUT_OF_MEMORY;
            goto _err;
          }
          memcpy(pCol->colVal.value.pData, pColVal->value.pData, pColVal->value.nData);
        }

        if (COL_VAL_IS_NONE(pColVal) && !setNoneCol) {
          noneCol = iCol;
          setNoneCol = true;
        }
      }
      if (!setNoneCol) {
        // done, goto return pColArray
        break;
      } else {
        continue;
      }
    }

    if ((rowTs < lastRowTs)) {
      // done, goto return pColArray
      break;
    }

    // merge into pColArray
    setNoneCol = false;
    for (iCol = noneCol; iCol < nCol; ++iCol) {
      // high version's column value
      SColVal *tColVal = (SColVal *)taosArrayGet(pColArray, iCol);

      tsdbRowGetColVal(pRow, pTSchema, iCol, pColVal);
      if (COL_VAL_IS_NONE(tColVal) && !COL_VAL_IS_NONE(pColVal)) {
        SLastCol lastCol = {.ts = rowTs, .colVal = *pColVal};
        if (IS_VAR_DATA_TYPE(pColVal->type) && pColVal->value.nData > 0) {
          SLastCol *pLastCol = (SLastCol *)taosArrayGet(pColArray, iCol);
          taosMemoryFree(pLastCol->colVal.value.pData);

          lastCol.colVal.value.pData = taosMemoryMalloc(lastCol.colVal.value.nData);
          if (lastCol.colVal.value.pData == NULL) {
            terrno = TSDB_CODE_OUT_OF_MEMORY;
            code = TSDB_CODE_OUT_OF_MEMORY;
            goto _err;
          }
          memcpy(lastCol.colVal.value.pData, pColVal->value.pData, pColVal->value.nData);
        }

        taosArraySet(pColArray, iCol, &lastCol);
      } else if (COL_VAL_IS_NONE(tColVal) && COL_VAL_IS_NONE(pColVal) && !setNoneCol) {
        noneCol = iCol;
        setNoneCol = true;
      }
    }
  } while (setNoneCol);

  // build the result ts row here
  *dup = false;
  // if (taosArrayGetSize(pColArray) != nCol) {
  //*ppColArray = NULL;
  // taosArrayDestroy(pColArray);
  //} else {
  if (!hasRow) {
    if (ignoreEarlierTs) {
      taosArrayDestroy(pColArray);
      pColArray = NULL;
    } else {
      taosArrayClear(pColArray);
    }
  }
  *ppColArray = pColArray;
  //}

  nextRowIterClose(&iter);
  // taosMemoryFreeClear(pTSchema);
  return code;

_err:
  nextRowIterClose(&iter);
  taosArrayDestroy(pColArray);
  // taosMemoryFreeClear(pTSchema);
  return code;
}

static int32_t mergeLast(tb_uid_t uid, STsdb *pTsdb, SArray **ppLastArray, SCacheRowsReader *pr) {
  STSchema *pTSchema = pr->pSchema;  // metaGetTbTSchema(pTsdb->pVnode->pMeta, uid, -1, 1);
  int16_t   nLastCol = pTSchema->numOfCols;
  int16_t   noneCol = 0;
  bool      setNoneCol = false;
  bool      hasRow = false;
  bool      ignoreEarlierTs = false;
  SArray   *pColArray = NULL;
  SColVal  *pColVal = &(SColVal){0};
  int16_t   nCols = nLastCol;

  int32_t code = initLastColArray(pTSchema, &pColArray);
  if (TSDB_CODE_SUCCESS != code) {
    return code;
  }
  SArray *aColArray = taosArrayInit(nCols, sizeof(int16_t));
  if (NULL == aColArray) {
    taosArrayDestroy(pColArray);

    return TSDB_CODE_OUT_OF_MEMORY;
  }
  for (int i = 1; i < pTSchema->numOfCols; ++i) {
    taosArrayPush(aColArray, &pTSchema->columns[i].colId);
  }

  TSKEY lastRowTs = TSKEY_MAX;

  CacheNextRowIter iter = {0};
  nextRowIterOpen(&iter, uid, pTsdb, pTSchema, pr->suid, pr->pLoadInfo, pr->pReadSnap, &pr->pDataFReader,
                  &pr->pDataFReaderLast, pr->lastTs);

  do {
    TSDBROW *pRow = NULL;
    nextRowIterGet(&iter, &pRow, &ignoreEarlierTs, true, TARRAY_DATA(aColArray), TARRAY_SIZE(aColArray));

    if (!pRow) {
      break;
    }

    hasRow = true;

    code = updateTSchema(TSDBROW_SVERSION(pRow), pr, uid);
    if (TSDB_CODE_SUCCESS != code) {
      goto _err;
    }
    pTSchema = pr->pCurrSchema;
    int16_t nCol = pTSchema->numOfCols;

    TSKEY rowTs = TSDBROW_TS(pRow);

    if (lastRowTs == TSKEY_MAX) {
      lastRowTs = rowTs;
      STColumn *pTColumn = &pTSchema->columns[0];

      *pColVal = COL_VAL_VALUE(pTColumn->colId, pTColumn->type, (SValue){.val = lastRowTs});
      taosArraySet(pColArray, 0, &(SLastCol){.ts = lastRowTs, .colVal = *pColVal});

      for (int16_t iCol = 1; iCol < nCol; ++iCol) {
        if (iCol >= nLastCol) {
          break;
        }
        SLastCol *pCol = taosArrayGet(pColArray, iCol);
        if (pCol->colVal.cid != pTSchema->columns[iCol].colId) {
          continue;
        }
        tsdbRowGetColVal(pRow, pTSchema, iCol, pColVal);

        *pCol = (SLastCol){.ts = lastRowTs, .colVal = *pColVal};
        if (IS_VAR_DATA_TYPE(pColVal->type) && pColVal->value.nData > 0) {
          pCol->colVal.value.pData = taosMemoryMalloc(pCol->colVal.value.nData);
          if (pCol->colVal.value.pData == NULL) {
            terrno = TSDB_CODE_OUT_OF_MEMORY;
            code = TSDB_CODE_OUT_OF_MEMORY;
            goto _err;
          }
          memcpy(pCol->colVal.value.pData, pColVal->value.pData, pColVal->value.nData);
        }

        if (!COL_VAL_IS_VALUE(pColVal)) {
          if (!setNoneCol) {
            noneCol = iCol;
            setNoneCol = true;
          }
        } else {
          int32_t aColIndex = taosArraySearchIdx(aColArray, &pColVal->cid, compareInt16Val, TD_EQ);
          taosArrayRemove(aColArray, aColIndex);
        }
      }
      if (!setNoneCol) {
        // done, goto return pColArray
        break;
      } else {
        continue;
      }
    }

    // merge into pColArray
    setNoneCol = false;
    for (int16_t iCol = noneCol; iCol < nCol; ++iCol) {
      if (iCol >= nLastCol) {
        break;
      }
      // high version's column value
      SLastCol *lastColVal = (SLastCol *)taosArrayGet(pColArray, iCol);
      if (lastColVal->colVal.cid != pTSchema->columns[iCol].colId) {
        continue;
      }
      SColVal *tColVal = &lastColVal->colVal;

      tsdbRowGetColVal(pRow, pTSchema, iCol, pColVal);
      if (!COL_VAL_IS_VALUE(tColVal) && COL_VAL_IS_VALUE(pColVal)) {
        SLastCol lastCol = {.ts = rowTs, .colVal = *pColVal};
        if (IS_VAR_DATA_TYPE(pColVal->type) && pColVal->value.nData > 0) {
          SLastCol *pLastCol = (SLastCol *)taosArrayGet(pColArray, iCol);
          taosMemoryFree(pLastCol->colVal.value.pData);

          lastCol.colVal.value.pData = taosMemoryMalloc(lastCol.colVal.value.nData);
          if (lastCol.colVal.value.pData == NULL) {
            terrno = TSDB_CODE_OUT_OF_MEMORY;
            code = TSDB_CODE_OUT_OF_MEMORY;
            goto _err;
          }
          memcpy(lastCol.colVal.value.pData, pColVal->value.pData, pColVal->value.nData);
        }

        taosArraySet(pColArray, iCol, &lastCol);
        int32_t aColIndex = taosArraySearchIdx(aColArray, &lastCol.colVal.cid, compareInt16Val, TD_EQ);
        taosArrayRemove(aColArray, aColIndex);
      } else if (!COL_VAL_IS_VALUE(tColVal) && !COL_VAL_IS_VALUE(pColVal) && !setNoneCol) {
        noneCol = iCol;
        setNoneCol = true;
      }
    }
  } while (setNoneCol);

  // if (taosArrayGetSize(pColArray) <= 0) {
  //*ppLastArray = NULL;
  // taosArrayDestroy(pColArray);
  //} else {
  if (!hasRow) {
    if (ignoreEarlierTs) {
      taosArrayDestroy(pColArray);
      pColArray = NULL;
    } else {
      taosArrayClear(pColArray);
    }
  }
  *ppLastArray = pColArray;
  //}

  nextRowIterClose(&iter);
  taosArrayDestroy(aColArray);
  // taosMemoryFreeClear(pTSchema);
  return code;

_err:
  nextRowIterClose(&iter);
  // taosMemoryFreeClear(pTSchema);
  *ppLastArray = NULL;
  taosArrayDestroy(pColArray);
  taosArrayDestroy(aColArray);
  return code;
}

int32_t tsdbCacheGetLastrowH(SLRUCache *pCache, tb_uid_t uid, SCacheRowsReader *pr, LRUHandle **handle) {
  int32_t code = 0;
  char    key[32] = {0};
  int     keyLen = 0;

  //  getTableCacheKeyS(uid, "lr", key, &keyLen);
  getTableCacheKey(uid, 0, key, &keyLen);
  LRUHandle *h = taosLRUCacheLookup(pCache, key, keyLen);
  if (!h) {
    STsdb *pTsdb = pr->pVnode->pTsdb;
    taosThreadMutexLock(&pTsdb->lruMutex);

    h = taosLRUCacheLookup(pCache, key, keyLen);
    if (!h) {
      SArray *pArray = NULL;
      bool    dup = false;  // which is always false for now
      code = mergeLastRow(uid, pTsdb, &dup, &pArray, pr);
      // if table's empty or error or ignore ignore earlier ts, set handle NULL and return
      if (code < 0 || pArray == NULL) {
        if (!dup && pArray) {
          taosArrayDestroy(pArray);
        }

        taosThreadMutexUnlock(&pTsdb->lruMutex);

        *handle = NULL;

        return 0;
      }

      size_t              charge = pArray->capacity * pArray->elemSize + sizeof(*pArray);
      _taos_lru_deleter_t deleter = deleteTableCacheLast;
      LRUStatus status = taosLRUCacheInsert(pCache, key, keyLen, pArray, charge, deleter, &h, TAOS_LRU_PRIORITY_LOW);
      if (status != TAOS_LRU_STATUS_OK) {
        code = -1;
      }
    }
    taosThreadMutexUnlock(&pTsdb->lruMutex);
  }

  *handle = h;

  return code;
}

int32_t tsdbCacheGetLastH(SLRUCache *pCache, tb_uid_t uid, SCacheRowsReader *pr, LRUHandle **handle) {
  int32_t code = 0;
  char    key[32] = {0};
  int     keyLen = 0;

  // getTableCacheKeyS(uid, "l", key, &keyLen);
  getTableCacheKey(uid, 1, key, &keyLen);
  LRUHandle *h = taosLRUCacheLookup(pCache, key, keyLen);
  if (!h) {
    STsdb *pTsdb = pr->pVnode->pTsdb;
    taosThreadMutexLock(&pTsdb->lruMutex);

    h = taosLRUCacheLookup(pCache, key, keyLen);
    if (!h) {
      SArray *pLastArray = NULL;
      code = mergeLast(uid, pTsdb, &pLastArray, pr);
      // if table's empty or error or ignore ignore earlier ts, set handle NULL and return
      if (code < 0 || pLastArray == NULL) {
        taosThreadMutexUnlock(&pTsdb->lruMutex);

        *handle = NULL;
        return 0;
      }

      size_t              charge = pLastArray->capacity * pLastArray->elemSize + sizeof(*pLastArray);
      _taos_lru_deleter_t deleter = deleteTableCacheLast;
      LRUStatus           status =
          taosLRUCacheInsert(pCache, key, keyLen, pLastArray, charge, deleter, &h, TAOS_LRU_PRIORITY_LOW);
      if (status != TAOS_LRU_STATUS_OK) {
        code = -1;
      }
    }
    taosThreadMutexUnlock(&pTsdb->lruMutex);
  }

  *handle = h;

  return code;
}

int32_t tsdbCacheRelease(SLRUCache *pCache, LRUHandle *h) {
  int32_t code = 0;

  taosLRUCacheRelease(pCache, h, false);

  return code;
}

void tsdbCacheSetCapacity(SVnode *pVnode, size_t capacity) {
  taosLRUCacheSetCapacity(pVnode->pTsdb->lruCache, capacity);
}

size_t tsdbCacheGetCapacity(SVnode *pVnode) { return taosLRUCacheGetCapacity(pVnode->pTsdb->lruCache); }

size_t tsdbCacheGetUsage(SVnode *pVnode) {
  size_t usage = 0;
  if (pVnode->pTsdb != NULL) {
    usage = taosLRUCacheGetUsage(pVnode->pTsdb->lruCache);
  }

  return usage;
}

int32_t tsdbCacheGetElems(SVnode *pVnode) {
  int32_t elems = 0;
  if (pVnode->pTsdb != NULL) {
    elems = taosLRUCacheGetElems(pVnode->pTsdb->lruCache);
  }

  return elems;
}

static void getBICacheKey(int32_t fid, int64_t commitID, char *key, int *len) {
  struct {
    int32_t fid;
    int64_t commitID;
  } biKey = {0};

  biKey.fid = fid;
  biKey.commitID = commitID;

  *len = sizeof(biKey);
  memcpy(key, &biKey, *len);
}

static int32_t tsdbCacheLoadBlockIdx(SDataFReader *pFileReader, SArray **aBlockIdx) {
  SArray *pArray = taosArrayInit(8, sizeof(SBlockIdx));
  int32_t code = tsdbReadBlockIdx(pFileReader, pArray);

  if (code != TSDB_CODE_SUCCESS) {
    taosArrayDestroy(pArray);
    code = TSDB_CODE_OUT_OF_MEMORY;
    return code;
  }

  *aBlockIdx = pArray;

  return code;
}

static void deleteBICache(const void *key, size_t keyLen, void *value) {
  SArray *pArray = (SArray *)value;

  taosArrayDestroy(pArray);
}

int32_t tsdbCacheGetBlockIdx(SLRUCache *pCache, SDataFReader *pFileReader, LRUHandle **handle) {
  int32_t code = 0;
  char    key[128] = {0};
  int     keyLen = 0;

  getBICacheKey(pFileReader->pSet->fid, pFileReader->pSet->pHeadF->commitID, key, &keyLen);
  LRUHandle *h = taosLRUCacheLookup(pCache, key, keyLen);
  if (!h) {
    STsdb *pTsdb = pFileReader->pTsdb;
    taosThreadMutexLock(&pTsdb->biMutex);

    h = taosLRUCacheLookup(pCache, key, keyLen);
    if (!h) {
      SArray *pArray = NULL;
      code = tsdbCacheLoadBlockIdx(pFileReader, &pArray);
      //  if table's empty or error, return code of -1
      if (code != TSDB_CODE_SUCCESS || pArray == NULL) {
        taosThreadMutexUnlock(&pTsdb->biMutex);

        *handle = NULL;
        return 0;
      }

      size_t              charge = pArray->capacity * pArray->elemSize + sizeof(*pArray);
      _taos_lru_deleter_t deleter = deleteBICache;
      LRUStatus status = taosLRUCacheInsert(pCache, key, keyLen, pArray, charge, deleter, &h, TAOS_LRU_PRIORITY_LOW);
      if (status != TAOS_LRU_STATUS_OK) {
        code = -1;
      }
    }

    taosThreadMutexUnlock(&pTsdb->biMutex);
  }

  *handle = h;

  return code;
}

int32_t tsdbBICacheRelease(SLRUCache *pCache, LRUHandle *h) {
  int32_t code = 0;

  taosLRUCacheRelease(pCache, h, false);

  return code;
}<|MERGE_RESOLUTION|>--- conflicted
+++ resolved
@@ -634,16 +634,11 @@
         if (code) goto _err;
       }
 
-<<<<<<< HEAD
-      state->pLoadInfo->colIds = aCols;
-      state->pLoadInfo->numOfCols = nCols;
-=======
       for (int i = 0; i < state->pLoadInfo->numOfStt; ++i) {
         state->pLoadInfo[i].colIds = aCols;
         state->pLoadInfo[i].numOfCols = nCols;
         state->pLoadInfo[i].isLast = isLast;
       }
->>>>>>> 0e53e578
       tMergeTreeOpen(&state->mergeTree, 1, *state->pDataFReader, state->suid, state->uid,
                      &(STimeWindow){.skey = state->lastTs, .ekey = TSKEY_MAX},
                      &(SVersionRange){.minVer = 0, .maxVer = UINT64_MAX}, state->pLoadInfo, false, NULL, true);
@@ -668,32 +663,6 @@
         state->state = SFSLASTNEXTROW_FILESET;
         goto _next_fileset;
       }
-<<<<<<< HEAD
-      state->state = SFSLASTNEXTROW_BLOCKROW;
-      checkRemainingRow = false;
-    }
-    case SFSLASTNEXTROW_BLOCKROW: {
-      bool skipRow = false;
-      do {
-        bool hasVal = false;
-        state->row = tMergeTreeGetRow(&state->mergeTree);
-        *ppRow = &state->row;
-        if (nCols != state->pLoadInfo->numOfCols) {
-          state->pLoadInfo->numOfCols = nCols;
-        }
-        hasVal = tMergeTreeNext(&state->mergeTree);
-        if (TSDBROW_TS(&state->row) <= state->lastTs) {
-          *pIgnoreEarlierTs = true;
-          *ppRow = NULL;
-          return code;
-        }
-
-        *pIgnoreEarlierTs = false;
-        if (!hasVal) {
-          state->state = SFSLASTNEXTROW_FILESET;
-          break;
-        }
-=======
       state->row = tMergeTreeGetRow(&state->mergeTree);
       *ppRow = &state->row;
 
@@ -702,52 +671,11 @@
         *ppRow = NULL;
         return code;
       }
->>>>>>> 0e53e578
-
-        if (checkRemainingRow) {
-          bool skipBlock = true;
-
-          SBlockData *pBlockData = state->row.pBlockData;
-
-          for (int inputColIndex = 0; inputColIndex < nCols; ++inputColIndex) {
-            for (int colIndex = 0; colIndex < pBlockData->nColData; ++colIndex) {
-              SColData *pColData = &pBlockData->aColData[colIndex];
-              int16_t   cid = pColData->cid;
-
-              if (cid == aCols[inputColIndex]) {
-                if (isLast && (pColData->flag & HAS_VALUE)) {
-                  skipBlock = false;
-                  break;
-                } else if (pColData->flag & (HAS_VALUE | HAS_NULL)) {
-                  skipBlock = false;
-                  break;
-                }
-              }
-            }
-          }
-          /*
-          for (int colIndex = 0; colIndex < pBlockData->nColData; ++colIndex) {
-            SColData *pColData = &pBlockData->aColData[colIndex];
-            int16_t   cid = pColData->cid;
-
-            if (inputColIndex < nCols && cid == aCols[inputColIndex]) {
-              if (isLast && (pColData->flag & HAS_VALUE)) {
-                skipBlock = false;
-                break;
-              } else if (pColData->flag & (HAS_VALUE | HAS_NULL)) {
-                skipBlock = false;
-                break;
-              }
-
-              ++inputColIndex;
-            }
-          }
-          */
-          if (skipBlock) {
-            skipRow = true;
-          }
-        }
-      } while (skipRow);
+
+      *pIgnoreEarlierTs = false;
+      if (!hasVal) {
+        state->state = SFSLASTNEXTROW_FILESET;
+      }
 
       if (!state->checkRemainingRow) {
         state->checkRemainingRow = true;
@@ -986,7 +914,6 @@
 
         state->state = SFSNEXTROW_BLOCKROW;
         checkRemainingRow = false;
-<<<<<<< HEAD
       }
     case SFSNEXTROW_BLOCKROW: {
       if (checkRemainingRow) {
@@ -1030,51 +957,6 @@
           }
         }
       }
-=======
-      }
-    case SFSNEXTROW_BLOCKROW: {
-      if (checkRemainingRow) {
-        bool skipBlock = true;
-        int  inputColIndex = 0;
-        for (int colIndex = 0; colIndex < state->pBlockData->nColData; ++colIndex) {
-          SColData *pColData = &state->pBlockData->aColData[colIndex];
-          int16_t   cid = pColData->cid;
-
-          if (inputColIndex < nCols && cid == aCols[inputColIndex]) {
-            if (isLast && (pColData->flag & HAS_VALUE)) {
-              skipBlock = false;
-              break;
-            } else if (pColData->flag & (HAS_VALUE | HAS_NULL)) {
-              skipBlock = false;
-              break;
-            }
-
-            ++inputColIndex;
-          }
-        }
-
-        if (skipBlock) {
-          if (--state->iBlock < 0) {
-            tsdbDataFReaderClose(state->pDataFReader);
-            *state->pDataFReader = NULL;
-            // resetLastBlockLoadInfo(state->pLoadInfo);
-
-            if (state->aBlockIdx) {
-              // taosArrayDestroy(state->aBlockIdx);
-              tsdbBICacheRelease(state->pTsdb->biCache, state->aBlockIdxHandle);
-
-              state->aBlockIdxHandle = NULL;
-              state->aBlockIdx = NULL;
-            }
-
-            state->state = SFSNEXTROW_FILESET;
-            goto _next_fileset;
-          } else {
-            goto _next_datablock;
-          }
-        }
-      }
->>>>>>> 0e53e578
 
       if (state->iRow >= 0) {
         state->row = tsdbRowFromBlockData(state->pBlockData, state->iRow);
