/*
 * Copyright (c) 2019 TAOS Data, Inc. <jhtao@taosdata.com>
 *
 * This program is free software: you can use, redistribute, and/or modify
 * it under the terms of the GNU Affero General Public License, version 3
 * or later ("AGPL"), as published by the Free Software Foundation.
 *
 * This program is distributed in the hope that it will be useful, but WITHOUT
 * ANY WARRANTY; without even the implied warranty of MERCHANTABILITY or
 * FITNESS FOR A PARTICULAR PURPOSE.
 *
 * You should have received a copy of the GNU Affero General Public License
 * along with this program. If not, see <http://www.gnu.org/licenses/>.
 */

#include "tsdb.h"

typedef struct {
  TSKEY   ts;
  SColVal colVal;
} SLastCol;

int32_t tsdbOpenCache(STsdb *pTsdb) {
  int32_t    code = 0;
  SLRUCache *pCache = NULL;
  size_t     cfgCapacity = pTsdb->pVnode->config.cacheLastSize * 1024 * 1024;

  pCache = taosLRUCacheInit(cfgCapacity, -1, .5);
  if (pCache == NULL) {
    code = TSDB_CODE_OUT_OF_MEMORY;
    goto _err;
  }

  taosLRUCacheSetStrictCapacity(pCache, true);

_err:
  pTsdb->lruCache = pCache;
  return code;
}

void tsdbCloseCache(SLRUCache *pCache) {
  if (pCache) {
    taosLRUCacheEraseUnrefEntries(pCache);

    taosLRUCacheCleanup(pCache);
  }
}

static void getTableCacheKeyS(tb_uid_t uid, const char *cacheType, char *key, int *len) {
  snprintf(key, 30, "%" PRIi64 "%s", uid, cacheType);
  *len = strlen(key);
}

static void getTableCacheKey(tb_uid_t uid, int cacheType, char *key, int *len) {
  if (cacheType == 0) {  // last_row
    *(uint64_t *)key = (uint64_t)uid;
  } else {  // last
    *(uint64_t *)key = ((uint64_t)uid) | 0x8000000000000000;
  }

  *len = sizeof(uint64_t);
}

static void deleteTableCacheLastrow(const void *key, size_t keyLen, void *value) { taosMemoryFree(value); }

static void deleteTableCacheLast(const void *key, size_t keyLen, void *value) { taosArrayDestroy(value); }

int32_t tsdbCacheDeleteLastrow(SLRUCache *pCache, tb_uid_t uid, TSKEY eKey) {
  int32_t code = 0;

  char key[32] = {0};
  int  keyLen = 0;

  // getTableCacheKey(uid, "lr", key, &keyLen);
  getTableCacheKey(uid, 0, key, &keyLen);
  LRUHandle *h = taosLRUCacheLookup(pCache, key, keyLen);
  if (h) {
    STSRow *pRow = (STSRow *)taosLRUCacheValue(pCache, h);
    if (pRow->ts <= eKey) {
      taosLRUCacheRelease(pCache, h, true);
    } else {
      taosLRUCacheRelease(pCache, h, false);
    }

    // void taosLRUCacheErase(SLRUCache * cache, const void *key, size_t keyLen);
  }

  return code;
}

int32_t tsdbCacheDeleteLast(SLRUCache *pCache, tb_uid_t uid, TSKEY eKey) {
  int32_t code = 0;

  char key[32] = {0};
  int  keyLen = 0;

  // getTableCacheKey(uid, "l", key, &keyLen);
  getTableCacheKey(uid, 1, key, &keyLen);
  LRUHandle *h = taosLRUCacheLookup(pCache, key, keyLen);
  if (h) {
    SArray *pLast = (SArray *)taosLRUCacheValue(pCache, h);
    bool    invalidate = false;
    int16_t nCol = taosArrayGetSize(pLast);

    for (int16_t iCol = 0; iCol < nCol; ++iCol) {
      SLastCol *tTsVal = (SLastCol *)taosArrayGet(pLast, iCol);
      if (eKey >= tTsVal->ts) {
        invalidate = true;
        break;
      }
    }

    if (invalidate) {
      taosLRUCacheRelease(pCache, h, true);
    } else {
      taosLRUCacheRelease(pCache, h, false);
    }
    // void taosLRUCacheErase(SLRUCache * cache, const void *key, size_t keyLen);
  }

  return code;
}

int32_t tsdbCacheDelete(SLRUCache *pCache, tb_uid_t uid, TSKEY eKey) {
  int32_t code = 0;
  char    key[32] = {0};
  int     keyLen = 0;

  // getTableCacheKey(uid, "lr", key, &keyLen);
  getTableCacheKey(uid, 0, key, &keyLen);
  LRUHandle *h = taosLRUCacheLookup(pCache, key, keyLen);
  if (h) {
    STSRow *pRow = (STSRow *)taosLRUCacheValue(pCache, h);
    if (pRow->ts <= eKey) {
      taosLRUCacheRelease(pCache, h, true);
    } else {
      taosLRUCacheRelease(pCache, h, false);
    }

    // void taosLRUCacheErase(SLRUCache * cache, const void *key, size_t keyLen);
  }

  // getTableCacheKey(uid, "l", key, &keyLen);
  getTableCacheKey(uid, 1, key, &keyLen);
  h = taosLRUCacheLookup(pCache, key, keyLen);
  if (h) {
    SArray *pLast = (SArray *)taosLRUCacheValue(pCache, h);
    bool    invalidate = false;
    int16_t nCol = taosArrayGetSize(pLast);

    for (int16_t iCol = 0; iCol < nCol; ++iCol) {
      SLastCol *tTsVal = (SLastCol *)taosArrayGet(pLast, iCol);
      if (eKey >= tTsVal->ts) {
        invalidate = true;
        break;
      }
    }

    if (invalidate) {
      taosLRUCacheRelease(pCache, h, true);
    } else {
      taosLRUCacheRelease(pCache, h, false);
    }
    // void taosLRUCacheErase(SLRUCache * cache, const void *key, size_t keyLen);
  }

  return code;
}

int32_t tsdbCacheInsertLastrow(SLRUCache *pCache, STsdb *pTsdb, tb_uid_t uid, STSRow *row, bool dup) {
  int32_t code = 0;
  STSRow *cacheRow = NULL;
  char    key[32] = {0};
  int     keyLen = 0;

  // getTableCacheKey(uid, "lr", key, &keyLen);
  getTableCacheKey(uid, 0, key, &keyLen);
  LRUHandle *h = taosLRUCacheLookup(pCache, key, keyLen);
  if (h) {
    cacheRow = (STSRow *)taosLRUCacheValue(pCache, h);
    if (row->ts >= cacheRow->ts) {
      if (row->ts == cacheRow->ts) {
        STSRow    *mergedRow;
        SRowMerger merger = {0};
        STSchema  *pTSchema = metaGetTbTSchema(pTsdb->pVnode->pMeta, uid, -1);

        tRowMergerInit(&merger, &tsdbRowFromTSRow(0, cacheRow), pTSchema);

        tRowMerge(&merger, &tsdbRowFromTSRow(1, row));

        tRowMergerGetRow(&merger, &mergedRow);
        tRowMergerClear(&merger);

        taosMemoryFreeClear(pTSchema);

        row = mergedRow;
        dup = false;
      }

      if (TD_ROW_LEN(row) <= TD_ROW_LEN(cacheRow)) {
        tdRowCpy(cacheRow, row);
        if (!dup) {
          taosMemoryFree(row);
        }

        taosLRUCacheRelease(pCache, h, false);
      } else {
        taosLRUCacheRelease(pCache, h, true);
        // tsdbCacheDeleteLastrow(pCache, uid, TSKEY_MAX);
        if (dup) {
          cacheRow = tdRowDup(row);
        } else {
          cacheRow = row;
        }
        _taos_lru_deleter_t deleter = deleteTableCacheLastrow;
        LRUStatus status = taosLRUCacheInsert(pCache, key, keyLen, cacheRow, TD_ROW_LEN(cacheRow), deleter, NULL,
                                              TAOS_LRU_PRIORITY_LOW);
        if (status != TAOS_LRU_STATUS_OK) {
          code = -1;
        }
        /* tsdbCacheInsertLastrow(pCache, uid, row, dup); */
      }
    }
  } /*else {
    if (dup) {
      cacheRow = tdRowDup(row);
    } else {
      cacheRow = row;
    }

    _taos_lru_deleter_t deleter = deleteTableCacheLastrow;
    LRUStatus           status =
        taosLRUCacheInsert(pCache, key, keyLen, cacheRow, TD_ROW_LEN(cacheRow), deleter, NULL, TAOS_LRU_PRIORITY_LOW);
    if (status != TAOS_LRU_STATUS_OK) {
      code = -1;
    }
    }*/

  return code;
}

<<<<<<< HEAD
typedef struct {
  TSKEY   ts;
  SColVal colVal;
} SLastCol;

=======
>>>>>>> bd76ae52
int32_t tsdbCacheInsertLast(SLRUCache *pCache, tb_uid_t uid, STSRow *row, STsdb *pTsdb) {
  int32_t code = 0;
  STSRow *cacheRow = NULL;
  char    key[32] = {0};
  int     keyLen = 0;

  // ((void)(row));

  // getTableCacheKey(uid, "l", key, &keyLen);
  getTableCacheKey(uid, 1, key, &keyLen);
  LRUHandle *h = taosLRUCacheLookup(pCache, key, keyLen);
  if (h) {
    STSchema *pTSchema = metaGetTbTSchema(pTsdb->pVnode->pMeta, uid, -1);
    TSKEY     keyTs = row->ts;
    bool      invalidate = false;

    SArray *pLast = (SArray *)taosLRUCacheValue(pCache, h);
    int16_t nCol = taosArrayGetSize(pLast);
    int16_t iCol = 0;

    SLastCol *tTsVal = (SLastCol *)taosArrayGet(pLast, iCol);
    if (keyTs > tTsVal->ts) {
      STColumn *pTColumn = &pTSchema->columns[0];
      SColVal   tColVal = COL_VAL_VALUE(pTColumn->colId, pTColumn->type, (SValue){.ts = keyTs});

      taosArraySet(pLast, iCol, &(SLastCol){.ts = keyTs, .colVal = tColVal});
    }

    for (++iCol; iCol < nCol; ++iCol) {
      SLastCol *tTsVal = (SLastCol *)taosArrayGet(pLast, iCol);
      if (keyTs >= tTsVal->ts) {
        SColVal *tColVal = &tTsVal->colVal;

        SColVal colVal = {0};
        tTSRowGetVal(row, pTSchema, iCol, &colVal);
        if (colVal.isNone || colVal.isNull) {
          if (keyTs == tTsVal->ts && !tColVal->isNone && !tColVal->isNull) {
            invalidate = true;

            break;
          }
        } else {
          taosArraySet(pLast, iCol, &(SLastCol){.ts = keyTs, .colVal = colVal});
        }
      }
    }

    taosMemoryFreeClear(pTSchema);

    taosLRUCacheRelease(pCache, h, invalidate);

    // clear last cache anyway, lazy load when get last lookup
    // taosLRUCacheRelease(pCache, h, true);
  }

  return code;
}

static tb_uid_t getTableSuidByUid(tb_uid_t uid, STsdb *pTsdb) {
  tb_uid_t suid = 0;

  SMetaReader mr = {0};
  metaReaderInit(&mr, pTsdb->pVnode->pMeta, 0);
  if (metaGetTableEntryByUid(&mr, uid) < 0) {
    metaReaderClear(&mr);  // table not esist
    return 0;
  }

  if (mr.me.type == TSDB_CHILD_TABLE) {
    suid = mr.me.ctbEntry.suid;
  } else if (mr.me.type == TSDB_NORMAL_TABLE) {
    suid = 0;
  } else {
    suid = 0;
  }

  metaReaderClear(&mr);

  return suid;
}

static int32_t getTableDelDataFromDelIdx(SDelFReader *pDelReader, SDelIdx *pDelIdx, SArray *aDelData) {
  int32_t code = 0;

  // SMapData delDataMap;
  // SDelData delData;

  if (pDelIdx) {
    // tMapDataReset(&delDataMap);

    // code = tsdbReadDelData(pDelReader, pDelIdx, &delDataMap, NULL);
    code = tsdbReadDelData(pDelReader, pDelIdx, aDelData, NULL);
    if (code) goto _err;
    /*
    for (int32_t iDelData = 0; iDelData < delDataMap.nItem; ++iDelData) {
      code = tMapDataGetItemByIdx(&delDataMap, iDelData, &delData, tGetDelData);
      if (code) goto _err;

      taosArrayPush(aDelData, &delData);
    }
    */
  }

_err:
  return code;
}

static int32_t getTableDelDataFromTbData(STbData *pTbData, SArray *aDelData) {
  int32_t   code = 0;
  SDelData *pDelData = pTbData ? pTbData->pHead : NULL;

  for (; pDelData; pDelData = pDelData->pNext) {
    taosArrayPush(aDelData, pDelData);
  }

  return code;
}

static int32_t getTableDelData(STbData *pMem, STbData *pIMem, SDelFReader *pDelReader, SDelIdx *pDelIdx,
                               SArray *aDelData) {
  int32_t code = 0;

  if (pMem) {
    code = getTableDelDataFromTbData(pMem, aDelData);
    if (code) goto _err;
  }

  if (pIMem) {
    code = getTableDelDataFromTbData(pIMem, aDelData);
    if (code) goto _err;
  }

  if (pDelIdx) {
    code = getTableDelDataFromDelIdx(pDelReader, pDelIdx, aDelData);
    if (code) goto _err;
  }

_err:
  return code;
}

static int32_t getTableDelSkyline(STbData *pMem, STbData *pIMem, SDelFReader *pDelReader, SDelIdx *pDelIdx,
                                  SArray *aSkyline) {
  int32_t code = 0;
  SArray *aDelData = NULL;

  aDelData = taosArrayInit(32, sizeof(SDelData));
  code = getTableDelData(pMem, pIMem, pDelReader, pDelIdx, aDelData);
  if (code) goto _err;

  size_t nDelData = taosArrayGetSize(aDelData);
  if (nDelData > 0) {
    code = tsdbBuildDeleteSkyline(aDelData, 0, (int32_t)(nDelData - 1), aSkyline);
    if (code) goto _err;
  }

  if (aDelData) {
    taosArrayDestroy(aDelData);
  }
_err:
  return code;
}

static int32_t getTableDelIdx(SDelFReader *pDelFReader, tb_uid_t suid, tb_uid_t uid, SDelIdx *pDelIdx) {
  int32_t code = 0;
  SArray *pDelIdxArray = NULL;

  // SMapData delIdxMap;
  pDelIdxArray = taosArrayInit(32, sizeof(SDelIdx));
  SDelIdx idx = {.suid = suid, .uid = uid};

  // tMapDataReset(&delIdxMap);
  //  code = tsdbReadDelIdx(pDelFReader, &delIdxMap, NULL);
  code = tsdbReadDelIdx(pDelFReader, pDelIdxArray, NULL);
  if (code) goto _err;

  // code = tMapDataSearch(&delIdxMap, &idx, tGetDelIdx, tCmprDelIdx, pDelIdx);
  SDelIdx *pIdx = taosArraySearch(pDelIdxArray, &idx, tCmprDelIdx, TD_EQ);
  if (code) goto _err;

  *pDelIdx = *pIdx;

  if (pDelIdxArray) {
    taosArrayDestroy(pDelIdxArray);
  }
_err:
  return code;
}

typedef enum SFSNEXTROWSTATES {
  SFSNEXTROW_FS,
  SFSNEXTROW_FILESET,
  SFSNEXTROW_BLOCKDATA,
  SFSNEXTROW_BLOCKROW
} SFSNEXTROWSTATES;

typedef struct SFSNextRowIter {
  SFSNEXTROWSTATES state;         // [input]
  STsdb           *pTsdb;         // [input]
  SBlockIdx       *pBlockIdxExp;  // [input]
  int32_t          nFileSet;
  int32_t          iFileSet;
  SArray          *aDFileSet;
  SDataFReader    *pDataFReader;
  SArray          *aBlockIdx;
  // SMapData         blockIdxMap;
  //  SBlockIdx  blockIdx;
  SBlockIdx  *pBlockIdx;
  SMapData    blockMap;
  int32_t     nBlock;
  int32_t     iBlock;
  SBlock      block;
  SBlockData  blockData;
  SBlockData *pBlockData;
  int32_t     nRow;
  int32_t     iRow;
  TSDBROW     row;
} SFSNextRowIter;

static int32_t getNextRowFromFS(void *iter, TSDBROW **ppRow) {
  SFSNextRowIter *state = (SFSNextRowIter *)iter;
  int32_t         code = 0;

  switch (state->state) {
    case SFSNEXTROW_FS:
      state->aDFileSet = state->pTsdb->fs->cState->aDFileSet;
      state->nFileSet = taosArrayGetSize(state->aDFileSet);
      state->iFileSet = state->nFileSet;

      state->pBlockData = NULL;

    case SFSNEXTROW_FILESET: {
      SDFileSet *pFileSet = NULL;
    _next_fileset:
      if (--state->iFileSet >= 0) {
        pFileSet = (SDFileSet *)taosArrayGet(state->aDFileSet, state->iFileSet);
      } else {
        // tBlockDataClear(&state->blockData);
        if (state->pBlockData) {
          tBlockDataClear(state->pBlockData);
          state->pBlockData = NULL;
        }

        *ppRow = NULL;
        return code;
      }

      code = tsdbDataFReaderOpen(&state->pDataFReader, state->pTsdb, pFileSet);
      if (code) goto _err;

      // tMapDataReset(&state->blockIdxMap);
      // code = tsdbReadBlockIdx(state->pDataFReader, &state->blockIdxMap, NULL);
      if (!state->aBlockIdx) {
        state->aBlockIdx = taosArrayInit(0, sizeof(SBlockIdx));
      } else {
        taosArrayClear(state->aBlockIdx);
      }
      code = tsdbReadBlockIdx(state->pDataFReader, state->aBlockIdx, NULL);
      if (code) goto _err;

      /* if (state->pBlockIdx) { */
      /*   tBlockIdxReset(state->blockIdx); */
      /* } */
      /* tBlockIdxReset(state->blockIdx); */
      /* code = tMapDataSearch(&state->blockIdxMap, state->pBlockIdxExp, tGetBlockIdx, tCmprBlockIdx,
       * &state->blockIdx);
       */
      state->pBlockIdx = taosArraySearch(state->aBlockIdx, state->pBlockIdxExp, tCmprBlockIdx, TD_EQ);
      if (code) goto _err;

      if (!state->pBlockIdx) {
        goto _next_fileset;
      }

      tMapDataReset(&state->blockMap);
      code = tsdbReadBlock(state->pDataFReader, state->pBlockIdx, &state->blockMap, NULL);
      /* code = tsdbReadBlock(state->pDataFReader, &state->blockIdx, &state->blockMap, NULL); */
      if (code) goto _err;

      state->nBlock = state->blockMap.nItem;
      state->iBlock = state->nBlock - 1;

      if (!state->pBlockData) {
        state->pBlockData = &state->blockData;

        tBlockDataInit(&state->blockData);
      }
    }
    case SFSNEXTROW_BLOCKDATA:
      if (state->iBlock >= 0) {
        SBlock block = {0};

        tBlockReset(&block);
        // tBlockDataReset(&state->blockData);
        tBlockDataReset(state->pBlockData);

        tMapDataGetItemByIdx(&state->blockMap, state->iBlock, &block, tGetBlock);
        /* code = tsdbReadBlockData(state->pDataFReader, &state->blockIdx, &block, &state->blockData, NULL, NULL); */
        code = tsdbReadBlockData(state->pDataFReader, state->pBlockIdx, &block, state->pBlockData, NULL, NULL);
        if (code) goto _err;

        state->nRow = state->blockData.nRow;
        state->iRow = state->nRow - 1;

        state->state = SFSNEXTROW_BLOCKROW;
      }
    case SFSNEXTROW_BLOCKROW:
      if (state->iRow >= 0) {
        state->row = tsdbRowFromBlockData(state->pBlockData, state->iRow);
        *ppRow = &state->row;

        if (--state->iRow < 0) {
          state->state = SFSNEXTROW_BLOCKDATA;
          if (--state->iBlock < 0) {
            tsdbDataFReaderClose(&state->pDataFReader);
            state->pDataFReader = NULL;

            if (state->aBlockIdx) {
              taosArrayDestroy(state->aBlockIdx);
              state->aBlockIdx = NULL;
            }

            state->state = SFSNEXTROW_FILESET;
          }
        }
      }

      return code;
    default:
      ASSERT(0);
      break;
  }

_err:
  if (state->pDataFReader) {
    tsdbDataFReaderClose(&state->pDataFReader);
    state->pDataFReader = NULL;
  }
  if (state->aBlockIdx) {
    taosArrayDestroy(state->aBlockIdx);
    state->aBlockIdx = NULL;
  }
  if (state->pBlockData) {
    // tBlockDataClear(&state->blockData);
    tBlockDataClear(state->pBlockData);
    state->pBlockData = NULL;
  }

  *ppRow = NULL;

  return code;
}

int32_t clearNextRowFromFS(void *iter) {
  int32_t code = 0;

  SFSNextRowIter *state = (SFSNextRowIter *)iter;
  if (!state) {
    return code;
  }

  if (state->pDataFReader) {
    tsdbDataFReaderClose(&state->pDataFReader);
    state->pDataFReader = NULL;
  }
  if (state->aBlockIdx) {
    taosArrayDestroy(state->aBlockIdx);
    state->aBlockIdx = NULL;
  }
  if (state->pBlockData) {
    // tBlockDataClear(&state->blockData);
    tBlockDataClear(state->pBlockData);
    state->pBlockData = NULL;
  }

  return code;
}

typedef enum SMEMNEXTROWSTATES {
  SMEMNEXTROW_ENTER,
  SMEMNEXTROW_NEXT,
} SMEMNEXTROWSTATES;

typedef struct SMemNextRowIter {
  SMEMNEXTROWSTATES state;
  STbData          *pMem;  // [input]
  STbDataIter       iter;  // mem buffer skip list iterator
  // bool              iterOpened;
  // TSDBROW          *curRow;
} SMemNextRowIter;

static int32_t getNextRowFromMem(void *iter, TSDBROW **ppRow) {
  // static int32_t getNextRowFromMem(void *iter, SArray *pRowArray) {
  SMemNextRowIter *state = (SMemNextRowIter *)iter;
  int32_t          code = 0;
  /*
  if (!state->iterOpened) {
    if (state->pMem != NULL) {
      tsdbTbDataIterOpen(state->pMem, NULL, 1, &state->iter);

      state->iterOpened = true;

      TSDBROW *pMemRow = tsdbTbDataIterGet(&state->iter);
      if (pMemRow) {
        state->curRow = pMemRow;
      } else {
        return code;
      }
    } else {
      return code;
    }
  }

  taosArrayPush(pRowArray, state->curRow);
  while (tsdbTbDataIterNext(&state->iter)) {
    TSDBROW *row = tsdbTbDataIterGet(&state->iter);
<<<<<<< HEAD

    if (TSDBROW_TS(row) < TSDBROW_TS(state->curRow)) {
      state->curRow = row;
      break;
    } else {
      taosArrayPush(pRowArray, row);
    }
  }

=======

    if (TSDBROW_TS(row) < TSDBROW_TS(state->curRow)) {
      state->curRow = row;
      break;
    } else {
      taosArrayPush(pRowArray, row);
    }
  }

>>>>>>> bd76ae52
  return code;
  */
  switch (state->state) {
    case SMEMNEXTROW_ENTER: {
      if (state->pMem != NULL) {
        tsdbTbDataIterOpen(state->pMem, NULL, 1, &state->iter);

        TSDBROW *pMemRow = tsdbTbDataIterGet(&state->iter);
        if (pMemRow) {
          *ppRow = pMemRow;
          state->state = SMEMNEXTROW_NEXT;

          return code;
        }
      }

      *ppRow = NULL;

      return code;
    }
    case SMEMNEXTROW_NEXT:
      if (tsdbTbDataIterNext(&state->iter)) {
        *ppRow = tsdbTbDataIterGet(&state->iter);

        return code;
      } else {
        *ppRow = NULL;

        return code;
      }
    default:
      ASSERT(0);
      break;
  }

_err:
  *ppRow = NULL;
  return code;
}

static int32_t tsRowFromTsdbRow(STSchema *pTSchema, TSDBROW *pRow, STSRow **ppRow) {
  int32_t code = 0;

  SColVal *pColVal = &(SColVal){0};

  if (pRow->type == 0) {
    *ppRow = tdRowDup(pRow->pTSRow);
  } else {
    SArray *pArray = taosArrayInit(pTSchema->numOfCols, sizeof(SColVal));
    if (pArray == NULL) {
      code = TSDB_CODE_OUT_OF_MEMORY;
      goto _exit;
    }

    TSDBKEY   key = TSDBROW_KEY(pRow);
    STColumn *pTColumn = &pTSchema->columns[0];
    *pColVal = COL_VAL_VALUE(pTColumn->colId, pTColumn->type, (SValue){.ts = key.ts});

    if (taosArrayPush(pArray, pColVal) == NULL) {
      code = TSDB_CODE_OUT_OF_MEMORY;
      goto _exit;
    }

    for (int16_t iCol = 1; iCol < pTSchema->numOfCols; iCol++) {
      tsdbRowGetColVal(pRow, pTSchema, iCol, pColVal);
      if (taosArrayPush(pArray, pColVal) == NULL) {
        code = TSDB_CODE_OUT_OF_MEMORY;
        goto _exit;
      }
    }

    code = tdSTSRowNew(pArray, pTSchema, ppRow);
    if (code) goto _exit;
  }

_exit:
  return code;
}

static bool tsdbKeyDeleted(TSDBKEY *key, SArray *pSkyline, int64_t *iSkyline) {
  bool deleted = false;
  while (*iSkyline > 0) {
    TSDBKEY *pItemBack = (TSDBKEY *)taosArrayGet(pSkyline, *iSkyline);
    TSDBKEY *pItemFront = (TSDBKEY *)taosArrayGet(pSkyline, *iSkyline - 1);

    if (key->ts > pItemBack->ts) {
      return false;
    } else if (key->ts >= pItemFront->ts && key->ts <= pItemBack->ts) {
      if ((key->version <= pItemFront->version || key->ts == pItemBack->ts && key->version <= pItemBack->version)) {
        return true;
      } else {
        return false;
      }
    } else {
      if (*iSkyline > 1) {
        --*iSkyline;
      } else {
        return false;
      }
    }
  }

  return deleted;
}

typedef int32_t (*_next_row_fn_t)(void *iter, TSDBROW **ppRow);
// typedef int32_t (*_next_row_fn_t)(void *iter, SArray *pRowArray);
typedef int32_t (*_next_row_clear_fn_t)(void *iter);

// typedef struct TsdbNextRowState {
typedef struct {
  TSDBROW             *pRow;
  bool                 stop;
  bool                 next;
  void                *iter;
  _next_row_fn_t       nextRowFn;
  _next_row_clear_fn_t nextRowClearFn;
} TsdbNextRowState;

typedef struct {
  // STsdb  *pTsdb;
  SArray *pSkyline;
  int64_t iSkyline;

  SBlockIdx       idx;
  SMemNextRowIter memState;
  SMemNextRowIter imemState;
  SFSNextRowIter  fsState;
  TSDBROW         memRow, imemRow, fsRow;

  TsdbNextRowState input[3];
} CacheNextRowIter;

static int32_t nextRowIterOpen(CacheNextRowIter *pIter, tb_uid_t uid, STsdb *pTsdb) {
  int code = 0;

  tb_uid_t suid = getTableSuidByUid(uid, pTsdb);

  STbData *pMem = NULL;
  if (pTsdb->mem) {
    tsdbGetTbDataFromMemTable(pTsdb->mem, suid, uid, &pMem);
  }

  STbData *pIMem = NULL;
  if (pTsdb->imem) {
    tsdbGetTbDataFromMemTable(pTsdb->imem, suid, uid, &pIMem);
  }

  pIter->pSkyline = taosArrayInit(32, sizeof(TSDBKEY));

  SDelIdx delIdx;

  SDelFile *pDelFile = tsdbFSStateGetDelFile(pTsdb->fs->cState);
  if (pDelFile) {
    SDelFReader *pDelFReader;

    code = tsdbDelFReaderOpen(&pDelFReader, pDelFile, pTsdb, NULL);
    if (code) goto _err;

    code = getTableDelIdx(pDelFReader, suid, uid, &delIdx);
    if (code) goto _err;

    code = getTableDelSkyline(pMem, pIMem, pDelFReader, &delIdx, pIter->pSkyline);
    if (code) goto _err;

    tsdbDelFReaderClose(&pDelFReader);
  } else {
    code = getTableDelSkyline(pMem, pIMem, NULL, NULL, pIter->pSkyline);
    if (code) goto _err;
  }

  pIter->iSkyline = taosArrayGetSize(pIter->pSkyline) - 1;

  pIter->idx = (SBlockIdx){.suid = suid, .uid = uid};

  pIter->fsState.state = SFSNEXTROW_FS;
  pIter->fsState.pTsdb = pTsdb;
  pIter->fsState.pBlockIdxExp = &pIter->idx;

  pIter->input[0] = (TsdbNextRowState){&pIter->memRow, true, false, &pIter->memState, getNextRowFromMem, NULL};
  pIter->input[1] = (TsdbNextRowState){&pIter->imemRow, true, false, &pIter->imemState, getNextRowFromMem, NULL};
  pIter->input[2] =
      (TsdbNextRowState){&pIter->fsRow, false, true, &pIter->fsState, getNextRowFromFS, clearNextRowFromFS};

  if (pMem) {
    pIter->memState.pMem = pMem;
    pIter->memState.state = SMEMNEXTROW_ENTER;
    pIter->input[0].stop = false;
    pIter->input[0].next = true;
  }

  if (pIMem) {
    pIter->imemState.pMem = pIMem;
    pIter->imemState.state = SMEMNEXTROW_ENTER;
    pIter->input[1].stop = false;
    pIter->input[1].next = true;
  }

  return code;
_err:
  return code;
}

static int32_t nextRowIterClose(CacheNextRowIter *pIter) {
  int code = 0;

  for (int i = 0; i < 3; ++i) {
    if (pIter->input[i].nextRowClearFn) {
      pIter->input[i].nextRowClearFn(pIter->input[i].iter);
    }
  }

  if (pIter->pSkyline) {
    taosArrayDestroy(pIter->pSkyline);
  }

  return code;
_err:
  return code;
}

// iterate next row non deleted backward ts, version (from high to low)
static int32_t nextRowIterGet(CacheNextRowIter *pIter, TSDBROW **ppRow) {
  int code = 0;

  for (int i = 0; i < 3; ++i) {
    if (pIter->input[i].next && !pIter->input[i].stop) {
      code = pIter->input[i].nextRowFn(pIter->input[i].iter, &pIter->input[i].pRow);
      if (code) goto _err;

      if (pIter->input[i].pRow == NULL) {
        pIter->input[i].stop = true;
        pIter->input[i].next = false;
      }
    }
  }

  if (pIter->input[0].stop && pIter->input[1].stop && pIter->input[2].stop) {
    *ppRow = NULL;
    return code;
  }

  // select maxpoint(s) from mem, imem, fs
  TSDBROW *max[3] = {0};
  int      iMax[3] = {-1, -1, -1};
  int      nMax = 0;
  TSKEY    maxKey = TSKEY_MIN;

  for (int i = 0; i < 3; ++i) {
    if (!pIter->input[i].stop && pIter->input[i].pRow != NULL) {
      TSDBKEY key = TSDBROW_KEY(pIter->input[i].pRow);

      // merging & deduplicating on client side
      if (maxKey <= key.ts) {
        if (maxKey < key.ts) {
          nMax = 0;
          maxKey = key.ts;
        }

        iMax[nMax] = i;
        max[nMax++] = pIter->input[i].pRow;
      }
    }
  }

  // delete detection
  TSDBROW *merge[3] = {0};
  int      iMerge[3] = {-1, -1, -1};
  int      nMerge = 0;
  for (int i = 0; i < nMax; ++i) {
    TSDBKEY maxKey = TSDBROW_KEY(max[i]);

    bool deleted = tsdbKeyDeleted(&maxKey, pIter->pSkyline, &pIter->iSkyline);
    if (!deleted) {
      iMerge[nMerge] = iMax[i];
      merge[nMerge++] = max[i];
    }

    pIter->input[iMax[i]].next = deleted;
  }

  if (nMerge > 0) {
    pIter->input[iMerge[0]].next = true;

    *ppRow = merge[0];
  } else {
    *ppRow = NULL;
  }

  return code;
_err:
  return code;
}

static int32_t mergeLastRow2(tb_uid_t uid, STsdb *pTsdb, bool *dup, STSRow **ppRow) {
  int32_t code = 0;

  STSchema *pTSchema = metaGetTbTSchema(pTsdb->pVnode->pMeta, uid, -1);
  int16_t   nCol = pTSchema->numOfCols;
  int16_t   iCol = 0;
  int16_t   noneCol = 0;
  bool      setNoneCol = false;
  SArray   *pColArray = taosArrayInit(nCol, sizeof(SColVal));
  SColVal  *pColVal = &(SColVal){0};

  // tb_uid_t suid = getTableSuidByUid(uid, pTsdb);

  TSKEY lastRowTs = TSKEY_MAX;

  CacheNextRowIter iter = {0};
  nextRowIterOpen(&iter, uid, pTsdb);

  do {
    TSDBROW *pRow = NULL;
    nextRowIterGet(&iter, &pRow);

    if (!pRow) {
      break;
    }

    if (lastRowTs == TSKEY_MAX) {
      lastRowTs = TSDBROW_TS(pRow);
      STColumn *pTColumn = &pTSchema->columns[0];

      *pColVal = COL_VAL_VALUE(pTColumn->colId, pTColumn->type, (SValue){.ts = lastRowTs});
      if (taosArrayPush(pColArray, pColVal) == NULL) {
        code = TSDB_CODE_OUT_OF_MEMORY;
        goto _err;
      }

      for (iCol = 1; iCol < nCol; ++iCol) {
        tsdbRowGetColVal(pRow, pTSchema, iCol, pColVal);

        if (taosArrayPush(pColArray, pColVal) == NULL) {
          code = TSDB_CODE_OUT_OF_MEMORY;
          goto _err;
        }

        if (pColVal->isNone && !setNoneCol) {
          noneCol = iCol;
          setNoneCol = true;
        }
      }
      if (!setNoneCol) {
        // goto build the result ts row
        break;
      } else {
        continue;
      }
    }

    if ((TSDBROW_TS(pRow) < lastRowTs)) {
      // goto build the result ts row
      break;
    }

    // merge into pColArray
    setNoneCol = false;
    for (iCol = noneCol; iCol < nCol; ++iCol) {
      // high version's column value
      SColVal *tColVal = (SColVal *)taosArrayGet(pColArray, iCol);

      tsdbRowGetColVal(pRow, pTSchema, iCol, pColVal);
      if (tColVal->isNone && !pColVal->isNone) {
        taosArraySet(pColArray, iCol, pColVal);
      } else if (tColVal->isNone && pColVal->isNone && !setNoneCol) {
        noneCol = iCol;
        setNoneCol = true;
      }
    }
  } while (setNoneCol);

  // build the result ts row here
  *dup = false;
  if (taosArrayGetSize(pColArray) == nCol) {
    code = tdSTSRowNew(pColArray, pTSchema, ppRow);
    if (code) goto _err;
  } else {
    *ppRow = NULL;
  }

  nextRowIterClose(&iter);
  taosArrayDestroy(pColArray);
  taosMemoryFreeClear(pTSchema);
  return code;

_err:
  nextRowIterClose(&iter);
  taosArrayDestroy(pColArray);
  taosMemoryFreeClear(pTSchema);
  return code;
}

static int32_t mergeLast2(tb_uid_t uid, STsdb *pTsdb, SArray **ppLastArray) {
  int32_t code = 0;

  STSchema *pTSchema = metaGetTbTSchema(pTsdb->pVnode->pMeta, uid, -1);
  int16_t   nCol = pTSchema->numOfCols;
  int16_t   iCol = 0;
  int16_t   noneCol = 0;
  bool      setNoneCol = false;
  SArray   *pColArray = taosArrayInit(nCol, sizeof(SLastCol));
  SColVal  *pColVal = &(SColVal){0};

  // tb_uid_t suid = getTableSuidByUid(uid, pTsdb);

  TSKEY lastRowTs = TSKEY_MAX;

  CacheNextRowIter iter = {0};
  nextRowIterOpen(&iter, uid, pTsdb);

  do {
    TSDBROW *pRow = NULL;
    nextRowIterGet(&iter, &pRow);

    if (!pRow) {
      break;
    }

    TSKEY rowTs = TSDBROW_TS(pRow);

    if (lastRowTs == TSKEY_MAX) {
      lastRowTs = rowTs;
      STColumn *pTColumn = &pTSchema->columns[0];

      *pColVal = COL_VAL_VALUE(pTColumn->colId, pTColumn->type, (SValue){.ts = lastRowTs});
      if (taosArrayPush(pColArray, &(SLastCol){.ts = lastRowTs, .colVal = *pColVal}) == NULL) {
        code = TSDB_CODE_OUT_OF_MEMORY;
        goto _err;
      }

      for (iCol = 1; iCol < nCol; ++iCol) {
        tsdbRowGetColVal(pRow, pTSchema, iCol, pColVal);

        if (taosArrayPush(pColArray, &(SLastCol){.ts = lastRowTs, .colVal = *pColVal}) == NULL) {
          code = TSDB_CODE_OUT_OF_MEMORY;
          goto _err;
        }

        if ((pColVal->isNone || pColVal->isNull) && !setNoneCol) {
          noneCol = iCol;
          setNoneCol = true;
        }
      }
      if (!setNoneCol) {
        // goto build the result ts row
        break;
      } else {
        continue;
      }
    }
    /*
    if ((TSDBROW_TS(pRow) < lastRowTs)) {
      // goto build the result ts row
      break;
    }
    */
    // merge into pColArray
    setNoneCol = false;
    for (iCol = noneCol; iCol < nCol; ++iCol) {
      // high version's column value
      SColVal *tColVal = (SColVal *)taosArrayGet(pColArray, iCol);

      tsdbRowGetColVal(pRow, pTSchema, iCol, pColVal);
      if ((tColVal->isNone || tColVal->isNull) && (!pColVal->isNone && !pColVal->isNull)) {
        taosArraySet(pColArray, iCol, &(SLastCol){.ts = rowTs, .colVal = *pColVal});
        //} else if (tColVal->isNone && pColVal->isNone && !setNoneCol) {
      } else if ((tColVal->isNone || tColVal->isNull) && (pColVal->isNone || pColVal->isNull) && !setNoneCol) {
        noneCol = iCol;
        setNoneCol = true;
      }
    }
  } while (setNoneCol);

  // build the result ts row here
  //*dup = false;
  if (taosArrayGetSize(pColArray) <= 0) {
    *ppLastArray = NULL;
    taosArrayDestroy(pColArray);
  } else {
    *ppLastArray = pColArray;
  }
  /*  if (taosArrayGetSize(pColArray) == nCol) {
    code = tdSTSRowNew(pColArray, pTSchema, ppRow);
    if (code) goto _err;
  } else {
    *ppRow = NULL;
    }*/

  nextRowIterClose(&iter);
  // taosArrayDestroy(pColArray);
  taosMemoryFreeClear(pTSchema);
  return code;

_err:
  nextRowIterClose(&iter);
  // taosArrayDestroy(pColArray);
  taosMemoryFreeClear(pTSchema);
  return code;
}

static int32_t mergeLastRow(tb_uid_t uid, STsdb *pTsdb, bool *dup, STSRow **ppRow) {
  int32_t code = 0;
  SArray *pSkyline = NULL;

  STSchema *pTSchema = metaGetTbTSchema(pTsdb->pVnode->pMeta, uid, -1);
  int16_t   nCol = pTSchema->numOfCols;
  SArray   *pColArray = taosArrayInit(nCol, sizeof(SColVal));

  tb_uid_t suid = getTableSuidByUid(uid, pTsdb);

  STbData *pMem = NULL;
  if (pTsdb->mem) {
    tsdbGetTbDataFromMemTable(pTsdb->mem, suid, uid, &pMem);
  }

  STbData *pIMem = NULL;
  if (pTsdb->imem) {
    tsdbGetTbDataFromMemTable(pTsdb->imem, suid, uid, &pIMem);
  }

  *ppRow = NULL;

  pSkyline = taosArrayInit(32, sizeof(TSDBKEY));

  SDelIdx delIdx;

  SDelFile *pDelFile = tsdbFSStateGetDelFile(pTsdb->fs->cState);
  if (pDelFile) {
    SDelFReader *pDelFReader;

    code = tsdbDelFReaderOpen(&pDelFReader, pDelFile, pTsdb, NULL);
    if (code) goto _err;

    code = getTableDelIdx(pDelFReader, suid, uid, &delIdx);
    if (code) goto _err;

    code = getTableDelSkyline(pMem, pIMem, pDelFReader, &delIdx, pSkyline);
    if (code) goto _err;

    tsdbDelFReaderClose(&pDelFReader);
  } else {
    code = getTableDelSkyline(pMem, pIMem, NULL, NULL, pSkyline);
    if (code) goto _err;
  }

  int64_t iSkyline = taosArrayGetSize(pSkyline) - 1;

  SBlockIdx idx = {.suid = suid, .uid = uid};

  SFSNextRowIter fsState = {0};
  fsState.state = SFSNEXTROW_FS;
  fsState.pTsdb = pTsdb;
  fsState.pBlockIdxExp = &idx;

  SMemNextRowIter memState = {0};
  SMemNextRowIter imemState = {0};
  TSDBROW         memRow, imemRow, fsRow;

  TsdbNextRowState input[3] = {{&memRow, true, false, &memState, getNextRowFromMem, NULL},
                               {&imemRow, true, false, &imemState, getNextRowFromMem, NULL},
                               {&fsRow, false, true, &fsState, getNextRowFromFS, clearNextRowFromFS}};

  if (pMem) {
    memState.pMem = pMem;
    memState.state = SMEMNEXTROW_ENTER;
    input[0].stop = false;
    input[0].next = true;
  }
  if (pIMem) {
    imemState.pMem = pIMem;
    imemState.state = SMEMNEXTROW_ENTER;
    input[1].stop = false;
    input[1].next = true;
  }

  int16_t nilColCount = nCol - 1;  // count of null & none cols
  int     iCol = 0;                // index of first nil col index from left to right
  bool    setICol = false;

  do {
    for (int i = 0; i < 3; ++i) {
      if (input[i].next && !input[i].stop) {
        if (input[i].pRow == NULL) {
          code = input[i].nextRowFn(input[i].iter, &input[i].pRow);
          if (code) goto _err;

          if (input[i].pRow == NULL) {
            input[i].stop = true;
            input[i].next = false;
          }
        }
      }
    }

    if (input[0].stop && input[1].stop && input[2].stop) {
      break;
    }

    // select maxpoint(s) from mem, imem, fs
    TSDBROW *max[3] = {0};
    int      iMax[3] = {-1, -1, -1};
    int      nMax = 0;
    TSKEY    maxKey = TSKEY_MIN;

    for (int i = 0; i < 3; ++i) {
      if (!input[i].stop && input[i].pRow != NULL) {
        TSDBKEY key = TSDBROW_KEY(input[i].pRow);

        // merging & deduplicating on client side
        if (maxKey <= key.ts) {
          if (maxKey < key.ts) {
            nMax = 0;
            maxKey = key.ts;
          }

          iMax[nMax] = i;
          max[nMax++] = input[i].pRow;
        }
      }
    }

    // delete detection
    TSDBROW *merge[3] = {0};
    int      iMerge[3] = {-1, -1, -1};
    int      nMerge = 0;
    for (int i = 0; i < nMax; ++i) {
      TSDBKEY maxKey = TSDBROW_KEY(max[i]);

      bool deleted = tsdbKeyDeleted(&maxKey, pSkyline, &iSkyline);
      if (!deleted) {
        iMerge[nMerge] = i;
        merge[nMerge++] = max[i];
      }

      input[iMax[i]].next = deleted;
    }

    // merge if nMerge > 1
    if (nMerge > 0) {
      *dup = false;

      if (nMerge == 1) {
        code = tsRowFromTsdbRow(pTSchema, merge[nMerge - 1], ppRow);
        if (code) goto _err;
      } else {
        // merge 2 or 3 rows
        SRowMerger merger = {0};

        tRowMergerInit(&merger, merge[0], pTSchema);
        for (int i = 1; i < nMerge; ++i) {
          tRowMerge(&merger, merge[i]);
        }
        tRowMergerGetRow(&merger, ppRow);
        tRowMergerClear(&merger);
      }
    }

  } while (1);

  for (int i = 0; i < 3; ++i) {
    if (input[i].nextRowClearFn) {
      input[i].nextRowClearFn(input[i].iter);
    }
  }
  if (pSkyline) {
    taosArrayDestroy(pSkyline);
  }
  taosMemoryFreeClear(pTSchema);

  return code;
_err:
  for (int i = 0; i < 3; ++i) {
    if (input[i].nextRowClearFn) {
      input[i].nextRowClearFn(input[i].iter);
    }
  }
  if (pSkyline) {
    taosArrayDestroy(pSkyline);
  }
  taosMemoryFreeClear(pTSchema);
  tsdbError("vgId:%d merge last_row failed since %s", TD_VID(pTsdb->pVnode), tstrerror(code));
  return code;
}

// static int32_t mergeLast(tb_uid_t uid, STsdb *pTsdb, STSRow **ppRow) {
static int32_t mergeLast(tb_uid_t uid, STsdb *pTsdb, SArray **ppLastArray) {
  int32_t  code = 0;
  SArray  *pSkyline = NULL;
  STSRow  *pRow = NULL;
  STSRow **ppRow = &pRow;

  STSchema *pTSchema = metaGetTbTSchema(pTsdb->pVnode->pMeta, uid, -1);
  int16_t   nCol = pTSchema->numOfCols;
  //  SArray   *pColArray = taosArrayInit(nCol, sizeof(SColVal));
  SArray *pColArray = taosArrayInit(nCol, sizeof(SLastCol));

  tb_uid_t suid = getTableSuidByUid(uid, pTsdb);

  STbData *pMem = NULL;
  if (pTsdb->mem) {
    tsdbGetTbDataFromMemTable(pTsdb->mem, suid, uid, &pMem);
  }

  STbData *pIMem = NULL;
  if (pTsdb->imem) {
    tsdbGetTbDataFromMemTable(pTsdb->imem, suid, uid, &pIMem);
  }

  *ppLastArray = NULL;

  pSkyline = taosArrayInit(32, sizeof(TSDBKEY));

  SDelIdx delIdx;

  SDelFile *pDelFile = tsdbFSStateGetDelFile(pTsdb->fs->cState);
  if (pDelFile) {
    SDelFReader *pDelFReader;

    code = tsdbDelFReaderOpen(&pDelFReader, pDelFile, pTsdb, NULL);
    if (code) goto _err;

    code = getTableDelIdx(pDelFReader, suid, uid, &delIdx);
    if (code) goto _err;

    code = getTableDelSkyline(pMem, pIMem, pDelFReader, &delIdx, pSkyline);
    if (code) goto _err;

    tsdbDelFReaderClose(&pDelFReader);
  } else {
    code = getTableDelSkyline(pMem, pIMem, NULL, NULL, pSkyline);
    if (code) goto _err;
  }

  int64_t iSkyline = taosArrayGetSize(pSkyline) - 1;

  SBlockIdx idx = {.suid = suid, .uid = uid};

  SFSNextRowIter fsState = {0};
  fsState.state = SFSNEXTROW_FS;
  fsState.pTsdb = pTsdb;
  fsState.pBlockIdxExp = &idx;

  SMemNextRowIter memState = {0};
  SMemNextRowIter imemState = {0};
  TSDBROW         memRow, imemRow, fsRow;

  TsdbNextRowState input[3] = {{&memRow, true, false, &memState, getNextRowFromMem, NULL},
                               {&imemRow, true, false, &imemState, getNextRowFromMem, NULL},
                               {&fsRow, false, true, &fsState, getNextRowFromFS, clearNextRowFromFS}};

  if (pMem) {
    memState.pMem = pMem;
    memState.state = SMEMNEXTROW_ENTER;
    input[0].stop = false;
    input[0].next = true;
  }
  if (pIMem) {
    imemState.pMem = pIMem;
    imemState.state = SMEMNEXTROW_ENTER;
    input[1].stop = false;
    input[1].next = true;
  }

  int16_t nilColCount = nCol - 1;  // count of null & none cols
  int     iCol = 0;                // index of first nil col index from left to right
  bool    setICol = false;

  do {
    for (int i = 0; i < 3; ++i) {
      if (input[i].next && !input[i].stop) {
        code = input[i].nextRowFn(input[i].iter, &input[i].pRow);
        if (code) goto _err;

        if (input[i].pRow == NULL) {
          input[i].stop = true;
          input[i].next = false;
        }
      }
    }

    if (input[0].stop && input[1].stop && input[2].stop) {
      break;
    }

    // select maxpoint(s) from mem, imem, fs
    TSDBROW *max[3] = {0};
    int      iMax[3] = {-1, -1, -1};
    int      nMax = 0;
    TSKEY    maxKey = TSKEY_MIN;

    for (int i = 0; i < 3; ++i) {
      if (!input[i].stop && input[i].pRow != NULL) {
        TSDBKEY key = TSDBROW_KEY(input[i].pRow);

        // merging & deduplicating on client side
        if (maxKey <= key.ts) {
          if (maxKey < key.ts) {
            nMax = 0;
            maxKey = key.ts;
          }

          iMax[nMax] = i;
          max[nMax++] = input[i].pRow;
        }
      }
    }

    // delete detection
    TSDBROW *merge[3] = {0};
    int      iMerge[3] = {-1, -1, -1};
    int      nMerge = 0;
    for (int i = 0; i < nMax; ++i) {
      TSDBKEY maxKey = TSDBROW_KEY(max[i]);

      bool deleted = tsdbKeyDeleted(&maxKey, pSkyline, &iSkyline);
      if (!deleted) {
        iMerge[nMerge] = iMax[i];
        merge[nMerge++] = max[i];
      }

      input[iMax[i]].next = deleted;
    }

    // merge if nMerge > 1
    if (nMerge > 0) {
      if (nMerge == 1) {
        code = tsRowFromTsdbRow(pTSchema, merge[nMerge - 1], ppRow);
        if (code) goto _err;
      } else {
        // merge 2 or 3 rows
        SRowMerger merger = {0};

        tRowMergerInit(&merger, merge[0], pTSchema);
        for (int i = 1; i < nMerge; ++i) {
          tRowMerge(&merger, merge[i]);
        }
        tRowMergerGetRow(&merger, ppRow);
        tRowMergerClear(&merger);
      }
    } else {
      /* *ppRow = NULL; */
      /* return code; */
      continue;
    }

    if (iCol == 0) {
      STColumn *pTColumn = &pTSchema->columns[0];
      SColVal  *pColVal = &(SColVal){0};

      *pColVal = COL_VAL_VALUE(pTColumn->colId, pTColumn->type, (SValue){.ts = maxKey});

      // if (taosArrayPush(pColArray, pColVal) == NULL) {
      if (taosArrayPush(pColArray, &(SLastCol){.ts = maxKey, .colVal = *pColVal}) == NULL) {
        code = TSDB_CODE_OUT_OF_MEMORY;
        goto _err;
      }

      ++iCol;

      setICol = false;
      for (int16_t i = iCol; i < nCol; ++i) {
        // tsdbRowGetColVal(*ppRow, pTSchema, i, pColVal);
        tTSRowGetVal(*ppRow, pTSchema, i, pColVal);
        // if (taosArrayPush(pColArray, pColVal) == NULL) {
        if (taosArrayPush(pColArray, &(SLastCol){.ts = maxKey, .colVal = *pColVal}) == NULL) {
          code = TSDB_CODE_OUT_OF_MEMORY;
          goto _err;
        }

        if (pColVal->isNull || pColVal->isNone) {
          for (int j = 0; j < nMerge; ++j) {
            SColVal jColVal = {0};
            tsdbRowGetColVal(merge[j], pTSchema, i, &jColVal);
            if (jColVal.isNull || jColVal.isNone) {
              input[iMerge[j]].next = true;
            }
          }
          if (!setICol) {
            iCol = i;
            setICol = true;
          }
        } else {
          --nilColCount;
        }
      }

      if (*ppRow) {
        taosMemoryFreeClear(*ppRow);
      }

      continue;
    }

    setICol = false;
    for (int16_t i = iCol; i < nCol; ++i) {
      SColVal colVal = {0};
      tTSRowGetVal(*ppRow, pTSchema, i, &colVal);
      TSKEY rowTs = (*ppRow)->ts;

      // SColVal *tColVal = (SColVal *)taosArrayGet(pColArray, i);
      SLastCol *tTsVal = (SLastCol *)taosArrayGet(pColArray, i);
      SColVal  *tColVal = &tTsVal->colVal;

      if (!colVal.isNone && !colVal.isNull) {
        if (tColVal->isNull || tColVal->isNone) {
          // taosArraySet(pColArray, i, &colVal);
          taosArraySet(pColArray, i, &(SLastCol){.ts = rowTs, .colVal = colVal});
          --nilColCount;
        }
      } else {
        if ((tColVal->isNull || tColVal->isNone) && !setICol) {
          iCol = i;
          setICol = true;

          for (int j = 0; j < nMerge; ++j) {
            SColVal jColVal = {0};
            tsdbRowGetColVal(merge[j], pTSchema, i, &jColVal);
            if (jColVal.isNull || jColVal.isNone) {
              input[iMerge[j]].next = true;
            }
          }
        }
      }
    }

    if (*ppRow) {
      taosMemoryFreeClear(*ppRow);
    }
  } while (nilColCount > 0);

  // if () new ts row from pColArray if non empty
  /* if (taosArrayGetSize(pColArray) == nCol) { */
  /*   code = tdSTSRowNew(pColArray, pTSchema, ppRow); */
  /*   if (code) goto _err; */
  /* } */
  /* taosArrayDestroy(pColArray); */
  if (taosArrayGetSize(pColArray) <= 0) {
    *ppLastArray = NULL;
    taosArrayDestroy(pColArray);
  } else {
    *ppLastArray = pColArray;
  }
  if (*ppRow) {
    taosMemoryFreeClear(*ppRow);
  }

  for (int i = 0; i < 3; ++i) {
    if (input[i].nextRowClearFn) {
      input[i].nextRowClearFn(input[i].iter);
    }
  }
  if (pSkyline) {
    taosArrayDestroy(pSkyline);
  }
  taosMemoryFreeClear(pTSchema);

  return code;
_err:
  taosArrayDestroy(pColArray);
  if (*ppRow) {
    taosMemoryFreeClear(*ppRow);
  }
  for (int i = 0; i < 3; ++i) {
    if (input[i].nextRowClearFn) {
      input[i].nextRowClearFn(input[i].iter);
    }
  }
  if (pSkyline) {
    taosArrayDestroy(pSkyline);
  }
  taosMemoryFreeClear(pTSchema);
  tsdbError("vgId:%d merge last_row failed since %s", TD_VID(pTsdb->pVnode), tstrerror(code));
  return code;
}

int32_t tsdbCacheGetLastrowH(SLRUCache *pCache, tb_uid_t uid, STsdb *pTsdb, LRUHandle **handle) {
  int32_t code = 0;
  char    key[32] = {0};
  int     keyLen = 0;

  //  getTableCacheKey(uid, "lr", key, &keyLen);
  getTableCacheKey(uid, 0, key, &keyLen);
  LRUHandle *h = taosLRUCacheLookup(pCache, key, keyLen);
  if (h) {
    //*ppRow = (STSRow *)taosLRUCacheValue(pCache, h);
  } else {
    STSRow *pRow = NULL;
    bool    dup = false;  // which is always false for now
    code = mergeLastRow2(uid, pTsdb, &dup, &pRow);
    // if table's empty or error, return code of -1
    if (code < 0 || pRow == NULL) {
      if (!dup && pRow) {
        taosMemoryFree(pRow);
      }

      *handle = NULL;
      return 0;
    }

    _taos_lru_deleter_t deleter = deleteTableCacheLastrow;
    LRUStatus           status =
        taosLRUCacheInsert(pCache, key, keyLen, pRow, TD_ROW_LEN(pRow), deleter, NULL, TAOS_LRU_PRIORITY_LOW);
    if (status != TAOS_LRU_STATUS_OK) {
      code = -1;
    }

    //    tsdbCacheInsertLastrow(pCache, pTsdb, uid, pRow, dup);
    h = taosLRUCacheLookup(pCache, key, keyLen);
    //*ppRow = (STSRow *)taosLRUCacheValue(pCache, h);
  }

  *handle = h;

  return code;
}

int32_t tsdbCacheLastArray2Row(SArray *pLastArray, STSRow **ppRow, STSchema *pTSchema) {
  int32_t code = 0;
  int16_t nCol = taosArrayGetSize(pLastArray);
  SArray *pColArray = taosArrayInit(nCol, sizeof(SColVal));

  for (int16_t iCol = 0; iCol < nCol; ++iCol) {
    SLastCol *tTsVal = (SLastCol *)taosArrayGet(pLastArray, iCol);
    SColVal  *tColVal = &tTsVal->colVal;
    taosArrayPush(pColArray, tColVal);
  }

  code = tdSTSRowNew(pColArray, pTSchema, ppRow);
  if (code) goto _err;

  taosArrayDestroy(pColArray);

  return code;

_err:
  taosArrayDestroy(pColArray);

  return code;
}

int32_t tsdbCacheGetLastH(SLRUCache *pCache, tb_uid_t uid, STsdb *pTsdb, LRUHandle **handle) {
  int32_t code = 0;
  char    key[32] = {0};
  int     keyLen = 0;

  // getTableCacheKey(uid, "l", key, &keyLen);
  getTableCacheKey(uid, 1, key, &keyLen);
  LRUHandle *h = taosLRUCacheLookup(pCache, key, keyLen);
  if (h) {
    //*ppRow = (STSRow *)taosLRUCacheValue(pCache, h);

  } else {
    // STSRow *pRow = NULL;
    // code = mergeLast(uid, pTsdb, &pRow);
    SArray *pLastArray = NULL;
    // code = mergeLast(uid, pTsdb, &pLastArray);
    code = mergeLast2(uid, pTsdb, &pLastArray);
    // if table's empty or error, return code of -1
    // if (code < 0 || pRow == NULL) {
    if (code < 0 || pLastArray == NULL) {
      *handle = NULL;
      return 0;
    }

    _taos_lru_deleter_t deleter = deleteTableCacheLast;
    LRUStatus           status =
        taosLRUCacheInsert(pCache, key, keyLen, pLastArray, pLastArray->capacity, deleter, NULL, TAOS_LRU_PRIORITY_LOW);
    if (status != TAOS_LRU_STATUS_OK) {
      code = -1;
    }

    h = taosLRUCacheLookup(pCache, key, keyLen);
    //*ppRow = (STSRow *)taosLRUCacheValue(pCache, h);
  }

  *handle = h;

  return code;
}

int32_t tsdbCacheRelease(SLRUCache *pCache, LRUHandle *h) {
  int32_t code = 0;

  taosLRUCacheRelease(pCache, h, false);

  return code;
}

void tsdbCacheSetCapacity(SVnode *pVnode, size_t capacity) {
  taosLRUCacheSetCapacity(pVnode->pTsdb->lruCache, capacity);
}

size_t tsdbCacheGetCapacity(SVnode *pVnode) { return taosLRUCacheGetCapacity(pVnode->pTsdb->lruCache); }<|MERGE_RESOLUTION|>--- conflicted
+++ resolved
@@ -239,14 +239,6 @@
   return code;
 }
 
-<<<<<<< HEAD
-typedef struct {
-  TSKEY   ts;
-  SColVal colVal;
-} SLastCol;
-
-=======
->>>>>>> bd76ae52
 int32_t tsdbCacheInsertLast(SLRUCache *pCache, tb_uid_t uid, STSRow *row, STsdb *pTsdb) {
   int32_t code = 0;
   STSRow *cacheRow = NULL;
@@ -663,7 +655,6 @@
   taosArrayPush(pRowArray, state->curRow);
   while (tsdbTbDataIterNext(&state->iter)) {
     TSDBROW *row = tsdbTbDataIterGet(&state->iter);
-<<<<<<< HEAD
 
     if (TSDBROW_TS(row) < TSDBROW_TS(state->curRow)) {
       state->curRow = row;
@@ -673,17 +664,6 @@
     }
   }
 
-=======
-
-    if (TSDBROW_TS(row) < TSDBROW_TS(state->curRow)) {
-      state->curRow = row;
-      break;
-    } else {
-      taosArrayPush(pRowArray, row);
-    }
-  }
-
->>>>>>> bd76ae52
   return code;
   */
   switch (state->state) {
