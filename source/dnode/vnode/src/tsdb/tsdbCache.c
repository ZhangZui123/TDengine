--- conflicted
+++ resolved
@@ -1907,12 +1907,6 @@
                               .dirty = 1,
                               .cacheStatus = TSDB_LAST_CACHE_NO_CACHE};
           code = tsdbCachePutToLRU(pTsdb, &lastKey, &noneCol, 1);
-<<<<<<< HEAD
-        }
-        if (taosLRUCacheRelease(pTsdb->lruCache, h, false) != TSDB_CODE_SUCCESS) {
-          tsdbError("vgId:%d, %s release lru cache failed at line %d.", TD_VID(pTsdb->pVnode), __func__, __LINE__);
-=======
->>>>>>> b05e591e
         }
         tsdbLRUCacheRelease(pTsdb->lruCache, h, false);
         TAOS_CHECK_EXIT(code);
