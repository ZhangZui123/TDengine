/*
 * Copyright (c) 2019 TAOS Data, Inc. <jhtao@taosdata.com>
 *
 * This program is free software: you can use, redistribute, and/or modify
 * it under the terms of the GNU Affero General Public License, version 3
 * or later ("AGPL"), as published by the Free Software Foundation.
 *
 * This program is distributed in the hope that it will be useful, but WITHOUT
 * ANY WARRANTY; without even the implied warranty of MERCHANTABILITY or
 * FITNESS FOR A PARTICULAR PURPOSE.
 *
 * You should have received a copy of the GNU Affero General Public License
 * along with this program. If not, see <http://www.gnu.org/licenses/>.
 */

#include "tsdbSttFileRW.h"
#include "meta.h"
#include "tsdbDataFileRW.h"

// SSttFReader ============================================================
struct SSttFileReader {
  SSttFileReaderConfig config[1];
  STsdbFD             *fd;
  SSttFooter           footer[1];
  struct {
    bool sttBlkLoaded;
    bool statisBlkLoaded;
    bool tombBlkLoaded;
  } ctx[1];
  TSttBlkArray    sttBlkArray[1];
  TStatisBlkArray statisBlkArray[1];
  TTombBlkArray   tombBlkArray[1];
  SBuffer         local[10];
  SBuffer        *buffers;
};

// SSttFileReader
int32_t tsdbSttFileReaderOpen(const char *fname, const SSttFileReaderConfig *config, SSttFileReader **reader) {
  int32_t code = 0;
  int32_t lino = 0;

  reader[0] = taosMemoryCalloc(1, sizeof(*reader[0]));
  if (reader[0] == NULL) return TSDB_CODE_OUT_OF_MEMORY;

  reader[0]->config[0] = config[0];
  reader[0]->buffers = config->buffers;
  if (reader[0]->buffers == NULL) {
    reader[0]->buffers = reader[0]->local;
  }

  // open file
  if (fname) {
    code = tsdbOpenFile(fname, config->tsdb, TD_FILE_READ, &reader[0]->fd, 0);
    TSDB_CHECK_CODE(code, lino, _exit);
  } else {
    char fname1[TSDB_FILENAME_LEN];
    tsdbTFileName(config->tsdb, config->file, fname1);
    code = tsdbOpenFile(fname1, config->tsdb, TD_FILE_READ, &reader[0]->fd, 0);
    TSDB_CHECK_CODE(code, lino, _exit);
  }

  // // open each segment reader
  int64_t offset = config->file->size - sizeof(SSttFooter);
  ASSERT(offset >= TSDB_FHDR_SIZE);

  int32_t encryptAlgoirthm = config->tsdb->pVnode->config.tsdbCfg.encryptAlgorithm;
  char* encryptKey = config->tsdb->pVnode->config.tsdbCfg.encryptKey;
  code = tsdbReadFile(reader[0]->fd, offset, (uint8_t *)(reader[0]->footer), sizeof(SSttFooter), 0, encryptAlgoirthm, 
                      encryptKey);
  TSDB_CHECK_CODE(code, lino, _exit);

_exit:
  if (code) {
    TSDB_ERROR_LOG(TD_VID(config->tsdb->pVnode), lino, code);
    tsdbSttFileReaderClose(reader);
  }
  return code;
}

int32_t tsdbSttFileReaderClose(SSttFileReader **reader) {
  if (reader[0]) {
    for (int32_t i = 0; i < ARRAY_SIZE(reader[0]->local); ++i) {
      tBufferDestroy(reader[0]->local + i);
    }
    tsdbCloseFile(&reader[0]->fd);
    TARRAY2_DESTROY(reader[0]->tombBlkArray, NULL);
    TARRAY2_DESTROY(reader[0]->statisBlkArray, NULL);
    TARRAY2_DESTROY(reader[0]->sttBlkArray, NULL);
    taosMemoryFree(reader[0]);
    reader[0] = NULL;
  }
  return 0;
}

// SSttFSegReader
int32_t tsdbSttFileReadStatisBlk(SSttFileReader *reader, const TStatisBlkArray **statisBlkArray) {
  if (!reader->ctx->statisBlkLoaded) {
    if (reader->footer->statisBlkPtr->size > 0) {
      ASSERT(reader->footer->statisBlkPtr->size % sizeof(SStatisBlk) == 0);

      int32_t size = reader->footer->statisBlkPtr->size / sizeof(SStatisBlk);
      void   *data = taosMemoryMalloc(reader->footer->statisBlkPtr->size);
      if (!data) return TSDB_CODE_OUT_OF_MEMORY;

      int32_t encryptAlgorithm = reader->config->tsdb->pVnode->config.tsdbCfg.encryptAlgorithm;
      char* encryptKey = reader->config->tsdb->pVnode->config.tsdbCfg.encryptKey;
      int32_t code =
          tsdbReadFile(reader->fd, reader->footer->statisBlkPtr->offset, data, reader->footer->statisBlkPtr->size, 0,
                        encryptAlgorithm, encryptKey);
      if (code) {
        taosMemoryFree(data);
        return code;
      }

      TARRAY2_INIT_EX(reader->statisBlkArray, size, size, data);
    } else {
      TARRAY2_INIT(reader->statisBlkArray);
    }

    reader->ctx->statisBlkLoaded = true;
  }

  statisBlkArray[0] = reader->statisBlkArray;
  return 0;
}

int32_t tsdbSttFileReadTombBlk(SSttFileReader *reader, const TTombBlkArray **tombBlkArray) {
  if (!reader->ctx->tombBlkLoaded) {
    if (reader->footer->tombBlkPtr->size > 0) {
      ASSERT(reader->footer->tombBlkPtr->size % sizeof(STombBlk) == 0);

      int32_t size = reader->footer->tombBlkPtr->size / sizeof(STombBlk);
      void   *data = taosMemoryMalloc(reader->footer->tombBlkPtr->size);
      if (!data) return TSDB_CODE_OUT_OF_MEMORY;

      int32_t encryptAlgorithm = reader->config->tsdb->pVnode->config.tsdbCfg.encryptAlgorithm;
      char* encryptKey = reader->config->tsdb->pVnode->config.tsdbCfg.encryptKey;
      int32_t code =
          tsdbReadFile(reader->fd, reader->footer->tombBlkPtr->offset, data, reader->footer->tombBlkPtr->size, 0, 
                        encryptAlgorithm, encryptKey);
      if (code) {
        taosMemoryFree(data);
        return code;
      }

      TARRAY2_INIT_EX(reader->tombBlkArray, size, size, data);
    } else {
      TARRAY2_INIT(reader->tombBlkArray);
    }

    reader->ctx->tombBlkLoaded = true;
  }

  tombBlkArray[0] = reader->tombBlkArray;
  return 0;
}

int32_t tsdbSttFileReadSttBlk(SSttFileReader *reader, const TSttBlkArray **sttBlkArray) {
  if (!reader->ctx->sttBlkLoaded) {
    if (reader->footer->sttBlkPtr->size > 0) {
      ASSERT(reader->footer->sttBlkPtr->size % sizeof(SSttBlk) == 0);

      int32_t size = reader->footer->sttBlkPtr->size / sizeof(SSttBlk);
      void   *data = taosMemoryMalloc(reader->footer->sttBlkPtr->size);
      if (!data) return TSDB_CODE_OUT_OF_MEMORY;

      int32_t encryptAlgorithm = reader->config->tsdb->pVnode->config.tsdbCfg.encryptAlgorithm;
      char* encryptKey = reader->config->tsdb->pVnode->config.tsdbCfg.encryptKey;
      int32_t code =
          tsdbReadFile(reader->fd, reader->footer->sttBlkPtr->offset, data, reader->footer->sttBlkPtr->size, 0,
                        encryptAlgorithm, encryptKey);
      if (code) {
        taosMemoryFree(data);
        return code;
      }

      TARRAY2_INIT_EX(reader->sttBlkArray, size, size, data);
    } else {
      TARRAY2_INIT(reader->sttBlkArray);
    }

    reader->ctx->sttBlkLoaded = true;
  }

  sttBlkArray[0] = reader->sttBlkArray;
  return 0;
}

int32_t tsdbSttFileReadBlockData(SSttFileReader *reader, const SSttBlk *sttBlk, SBlockData *bData) {
  int32_t code = 0;
  int32_t lino = 0;

  SBuffer *buffer0 = reader->buffers + 0;
  SBuffer *assist = reader->buffers + 1;

  int32_t encryptAlgorithm = reader->config->tsdb->pVnode->config.tsdbCfg.encryptAlgorithm;
  char* encryptKey = reader->config->tsdb->pVnode->config.tsdbCfg.encryptKey;
  // load data
  tBufferClear(buffer0);
  code = tsdbReadFileToBuffer(reader->fd, sttBlk->bInfo.offset, sttBlk->bInfo.szBlock, buffer0, 0,
                              encryptAlgorithm, encryptKey);
  TSDB_CHECK_CODE(code, lino, _exit);

  SBufferReader br = BUFFER_READER_INITIALIZER(0, buffer0);
  code = tBlockDataDecompress(&br, bData, assist);
  TSDB_CHECK_CODE(code, lino, _exit);

_exit:
  if (code) {
    TSDB_ERROR_LOG(TD_VID(reader->config->tsdb->pVnode), lino, code);
  }
  return code;
}

int32_t tsdbSttFileReadBlockDataByColumn(SSttFileReader *reader, const SSttBlk *sttBlk, SBlockData *bData,
                                         STSchema *pTSchema, int16_t cids[], int32_t ncid) {
  int32_t code = 0;
  int32_t lino = 0;

  SDiskDataHdr hdr;
  SBuffer     *buffer0 = reader->buffers + 0;
  SBuffer     *buffer1 = reader->buffers + 1;
  SBuffer     *assist = reader->buffers + 2;

  int32_t encryptAlgorithm = reader->config->tsdb->pVnode->config.tsdbCfg.encryptAlgorithm;
  char* encryptKey = reader->config->tsdb->pVnode->config.tsdbCfg.encryptKey;
  // load key part
  tBufferClear(buffer0);
  code = tsdbReadFileToBuffer(reader->fd, sttBlk->bInfo.offset, sttBlk->bInfo.szKey, buffer0, 0,
                              encryptAlgorithm, encryptKey);
  TSDB_CHECK_CODE(code, lino, _exit);

  // decode header
  SBufferReader br = BUFFER_READER_INITIALIZER(0, buffer0);
  code = tGetDiskDataHdr(&br, &hdr);
  TSDB_CHECK_CODE(code, lino, _exit);

  ASSERT(hdr.delimiter == TSDB_FILE_DLMT);

  // set data container
  tBlockDataReset(bData);
  bData->suid = hdr.suid;
  bData->uid = (sttBlk->suid == 0) ? sttBlk->minUid : 0;
  bData->nRow = hdr.nRow;

  // key part
  code = tBlockDataDecompressKeyPart(&hdr, &br, bData, assist);
  TSDB_CHECK_CODE(code, lino, _exit);
  ASSERT(br.offset == buffer0->size);

  bool loadExtra = false;
  for (int i = 0; i < ncid; i++) {
    if (tBlockDataGetColData(bData, cids[i]) == NULL) {
      loadExtra = true;
      break;
    }
  }

  if (!loadExtra) {
    goto _exit;
  }

  // load SBlockCol part
  tBufferClear(buffer0);
  code = tsdbReadFileToBuffer(reader->fd, sttBlk->bInfo.offset + sttBlk->bInfo.szKey, hdr.szBlkCol, buffer0, 0,
                              encryptAlgorithm, encryptKey);
  TSDB_CHECK_CODE(code, lino, _exit);

  // load each column
  SBlockCol blockCol = {
      .cid = 0,
  };
  br = BUFFER_READER_INITIALIZER(0, buffer0);
  for (int32_t i = 0; i < ncid; i++) {
    int16_t cid = cids[i];

    if (tBlockDataGetColData(bData, cid)) {  // already loaded
      continue;
    }

    while (cid > blockCol.cid) {
      if (br.offset >= buffer0->size) {
        blockCol.cid = INT16_MAX;
        break;
      }

      code = tGetBlockCol(&br, &blockCol, hdr.fmtVer, hdr.cmprAlg);
      TSDB_CHECK_CODE(code, lino, _exit);
    }

    if (cid < blockCol.cid) {
      const STColumn *tcol = tTSchemaSearchColumn(pTSchema, cid);
      ASSERT(tcol);
      SBlockCol none = {
          .cid = cid,
          .type = tcol->type,
          .cflag = tcol->flags,
          .flag = HAS_NONE,
          .szOrigin = 0,
          .szBitmap = 0,
          .szOffset = 0,
          .szValue = 0,
          .offset = 0,
      };
      code = tBlockDataDecompressColData(&hdr, &none, &br, bData, assist);
      TSDB_CHECK_CODE(code, lino, _exit);
    } else if (cid == blockCol.cid) {
      // load from file
      tBufferClear(buffer1);
      code =
          tsdbReadFileToBuffer(reader->fd, sttBlk->bInfo.offset + sttBlk->bInfo.szKey + hdr.szBlkCol + blockCol.offset,
                               blockCol.szBitmap + blockCol.szOffset + blockCol.szValue, buffer1, 0,
                              encryptAlgorithm, encryptKey);
      TSDB_CHECK_CODE(code, lino, _exit);

      // decode the buffer
      SBufferReader br1 = BUFFER_READER_INITIALIZER(0, buffer1);
      code = tBlockDataDecompressColData(&hdr, &blockCol, &br1, bData, assist);
      TSDB_CHECK_CODE(code, lino, _exit);
    }
  }

_exit:
  if (code) {
    TSDB_ERROR_LOG(TD_VID(reader->config->tsdb->pVnode), lino, code);
  }
  return code;
}

int32_t tsdbSttFileReadTombBlock(SSttFileReader *reader, const STombBlk *tombBlk, STombBlock *tombBlock) {
  int32_t code = 0;
  int32_t lino = 0;

  SBuffer *buffer0 = reader->buffers + 0;
  SBuffer *assist = reader->buffers + 1;

  int32_t encryptAlgorithm = reader->config->tsdb->pVnode->config.tsdbCfg.encryptAlgorithm;
  char* encryptKey = reader->config->tsdb->pVnode->config.tsdbCfg.encryptKey;
  // load
  tBufferClear(buffer0);
  code = tsdbReadFileToBuffer(reader->fd, tombBlk->dp->offset, tombBlk->dp->size, buffer0, 0,
                              encryptAlgorithm, encryptKey);
  TSDB_CHECK_CODE(code, lino, _exit);

  // decode
  int32_t       size = 0;
  SBufferReader br = BUFFER_READER_INITIALIZER(0, buffer0);
  tTombBlockClear(tombBlock);
  tombBlock->numOfRecords = tombBlk->numRec;
  for (int32_t i = 0; i < ARRAY_SIZE(tombBlock->buffers); ++i) {
    SCompressInfo cinfo = {
        .cmprAlg = tombBlk->cmprAlg,
        .dataType = TSDB_DATA_TYPE_BIGINT,
        .originalSize = tombBlk->numRec * sizeof(int64_t),
        .compressedSize = tombBlk->size[i],
    };
    code = tDecompressDataToBuffer(BR_PTR(&br), &cinfo, tombBlock->buffers + i, assist);
    TSDB_CHECK_CODE(code, lino, _exit);
    br.offset += tombBlk->size[i];
  }

  ASSERT(br.offset == tombBlk->dp->size);
_exit:
  if (code) {
    TSDB_ERROR_LOG(TD_VID(reader->config->tsdb->pVnode), lino, code);
  }
  return code;
}

int32_t tsdbSttFileReadStatisBlock(SSttFileReader *reader, const SStatisBlk *statisBlk, STbStatisBlock *statisBlock) {
  int32_t code = 0;
  int32_t lino = 0;

  SBuffer *buffer0 = reader->buffers + 0;
  SBuffer *assist = reader->buffers + 1;

  int32_t encryptAlgorithm = reader->config->tsdb->pVnode->config.tsdbCfg.encryptAlgorithm;
  char* encryptKey = reader->config->tsdb->pVnode->config.tsdbCfg.encryptKey;
  // load data
  tBufferClear(buffer0);
  code = tsdbReadFileToBuffer(reader->fd, statisBlk->dp->offset, statisBlk->dp->size, buffer0, 0,
                              encryptAlgorithm, encryptKey);
  TSDB_CHECK_CODE(code, lino, _exit);

  // decode data
  tStatisBlockClear(statisBlock);
  statisBlock->numOfPKs = statisBlk->numOfPKs;
  statisBlock->numOfRecords = statisBlk->numRec;
  SBufferReader br = BUFFER_READER_INITIALIZER(0, buffer0);
  for (int32_t i = 0; i < ARRAY_SIZE(statisBlock->buffers); ++i) {
    SCompressInfo info = {
        .dataType = TSDB_DATA_TYPE_BIGINT,
        .cmprAlg = statisBlk->cmprAlg,
        .compressedSize = statisBlk->size[i],
        .originalSize = statisBlk->numRec * sizeof(int64_t),
    };

    code = tDecompressDataToBuffer(BR_PTR(&br), &info, &statisBlock->buffers[i], assist);
    TSDB_CHECK_CODE(code, lino, _exit);
    br.offset += statisBlk->size[i];
  }

  if (statisBlk->numOfPKs > 0) {
    SValueColumnCompressInfo firstKeyInfos[TD_MAX_PK_COLS];
    SValueColumnCompressInfo lastKeyInfos[TD_MAX_PK_COLS];

    // decode compress info
    for (int32_t i = 0; i < statisBlk->numOfPKs; i++) {
      code = tValueColumnCompressInfoDecode(&br, &firstKeyInfos[i]);
      TSDB_CHECK_CODE(code, lino, _exit);
    }

    for (int32_t i = 0; i < statisBlk->numOfPKs; i++) {
      code = tValueColumnCompressInfoDecode(&br, &lastKeyInfos[i]);
      TSDB_CHECK_CODE(code, lino, _exit);
    }

    // decode value columns
    for (int32_t i = 0; i < statisBlk->numOfPKs; i++) {
      code = tValueColumnDecompress(BR_PTR(&br), firstKeyInfos + i, &statisBlock->firstKeyPKs[i], assist);
      TSDB_CHECK_CODE(code, lino, _exit);
      br.offset += (firstKeyInfos[i].dataCompressedSize + firstKeyInfos[i].offsetCompressedSize);
    }

    for (int32_t i = 0; i < statisBlk->numOfPKs; i++) {
      code = tValueColumnDecompress(BR_PTR(&br), &lastKeyInfos[i], &statisBlock->lastKeyPKs[i], assist);
      TSDB_CHECK_CODE(code, lino, _exit);
      br.offset += (lastKeyInfos[i].dataCompressedSize + lastKeyInfos[i].offsetCompressedSize);
    }
  }

  ASSERT(br.offset == buffer0->size);

_exit:
  if (code) {
    TSDB_ERROR_LOG(TD_VID(reader->config->tsdb->pVnode), lino, code);
  }
  return code;
}

// SSttFWriter ============================================================
struct SSttFileWriter {
  SSttFileWriterConfig config[1];
  struct {
    bool    opened;
    TABLEID tbid[1];
    // range
    SVersionRange range;
  } ctx[1];
  // file
  STsdbFD *fd;
  STFile   file[1];
  // data
  SSttFooter      footer[1];
  TTombBlkArray   tombBlkArray[1];
  TSttBlkArray    sttBlkArray[1];
  TStatisBlkArray statisBlkArray[1];
  STombBlock      tombBlock[1];
  STbStatisBlock  staticBlock[1];
  SBlockData      blockData[1];
  // helper data
  SSkmInfo skmTb[1];
  SSkmInfo skmRow[1];
  SBuffer  local[10];
  SBuffer *buffers;
  // SColCompressInfo2 pInfo;
};

<<<<<<< HEAD
static int32_t tsdbFileDoWriteSttBlockData(STsdbFD *fd, SBlockData *blockData, int8_t cmprAlg, int64_t *fileSize,
                                           TSttBlkArray *sttBlkArray, SBuffer *buffers, SVersionRange *range,
                                            int32_t encryptAlgorithm, char* encryptKey) {
=======
static int32_t tsdbFileDoWriteSttBlockData(STsdbFD *fd, SBlockData *blockData, SColCompressInfo *info,
                                           int64_t *fileSize, TSttBlkArray *sttBlkArray, SBuffer *buffers,
                                           SVersionRange *range) {
>>>>>>> a34b6446
  if (blockData->nRow == 0) return 0;

  int32_t code = 0;

  SSttBlk sttBlk[1] = {{
      .suid = blockData->suid,
      .minUid = blockData->uid ? blockData->uid : blockData->aUid[0],
      .maxUid = blockData->uid ? blockData->uid : blockData->aUid[blockData->nRow - 1],
      .minKey = blockData->aTSKEY[0],
      .maxKey = blockData->aTSKEY[0],
      .minVer = blockData->aVersion[0],
      .maxVer = blockData->aVersion[0],
      .nRow = blockData->nRow,
  }};

  for (int32_t iRow = 1; iRow < blockData->nRow; iRow++) {
    if (sttBlk->minKey > blockData->aTSKEY[iRow]) sttBlk->minKey = blockData->aTSKEY[iRow];
    if (sttBlk->maxKey < blockData->aTSKEY[iRow]) sttBlk->maxKey = blockData->aTSKEY[iRow];
    if (sttBlk->minVer > blockData->aVersion[iRow]) sttBlk->minVer = blockData->aVersion[iRow];
    if (sttBlk->maxVer < blockData->aVersion[iRow]) sttBlk->maxVer = blockData->aVersion[iRow];
  }

  tsdbWriterUpdVerRange(range, sttBlk->minVer, sttBlk->maxVer);
  code = tBlockDataCompress(blockData, info, buffers, buffers + 4);
  if (code) return code;

  sttBlk->bInfo.offset = *fileSize;
  sttBlk->bInfo.szKey = buffers[0].size + buffers[1].size;
  sttBlk->bInfo.szBlock = buffers[2].size + buffers[3].size + sttBlk->bInfo.szKey;
  for (int i = 0; i < 4; i++) {
    if (buffers[i].size) {
      code = tsdbWriteFile(fd, *fileSize, buffers[i].data, buffers[i].size, encryptAlgorithm, encryptKey);
      if (code) return code;
      *fileSize += buffers[i].size;
    }
  }

  code = TARRAY2_APPEND_PTR(sttBlkArray, sttBlk);
  if (code) return code;

  tBlockDataClear(blockData);

  return 0;
}

static int32_t tsdbSttFileDoWriteBlockData(SSttFileWriter *writer) {
  if (writer->blockData->nRow == 0) return 0;

  int32_t code = 0;
  int32_t lino = 0;

<<<<<<< HEAD
  int32_t encryptAlgorithm = writer->config->tsdb->pVnode->config.tsdbCfg.encryptAlgorithm;
  char* encryptKey = writer->config->tsdb->pVnode->config.tsdbCfg.encryptKey;

  code = tsdbFileDoWriteSttBlockData(writer->fd, writer->blockData, writer->config->cmprAlg, &writer->file->size,
                                     writer->sttBlkArray, writer->buffers, &writer->ctx->range,
                                      encryptAlgorithm, encryptKey);
=======
  tb_uid_t         uid = writer->blockData->suid == 0 ? writer->blockData->uid : writer->blockData->suid;
  SColCompressInfo info = {.defaultCmprAlg = writer->config->cmprAlg, .pColCmpr = NULL};
  code = metaGetColCmpr(writer->config->tsdb->pVnode->pMeta, uid, &(info.pColCmpr));

  code = tsdbFileDoWriteSttBlockData(writer->fd, writer->blockData, &info, &writer->file->size, writer->sttBlkArray,
                                     writer->buffers, &writer->ctx->range);
>>>>>>> a34b6446
  TSDB_CHECK_CODE(code, lino, _exit);

_exit:
  if (code) {
    TSDB_ERROR_LOG(TD_VID(writer->config->tsdb->pVnode), lino, code);
  }
  taosHashCleanup(info.pColCmpr);
  return code;
}

static int32_t tsdbSttFileDoWriteStatisBlock(SSttFileWriter *writer) {
  if (writer->staticBlock->numOfRecords == 0) return 0;

  int32_t code = 0;
  int32_t lino = 0;

  SBuffer *buffer0 = writer->buffers + 0;
  SBuffer *buffer1 = writer->buffers + 1;
  SBuffer *assist = writer->buffers + 2;

  STbStatisRecord record;
  STbStatisBlock *statisBlock = writer->staticBlock;
  SStatisBlk      statisBlk = {0};

  statisBlk.dp->offset = writer->file->size;
  statisBlk.dp->size = 0;
  statisBlk.numRec = statisBlock->numOfRecords;
  statisBlk.cmprAlg = writer->config->cmprAlg;
  statisBlk.numOfPKs = statisBlock->numOfPKs;

  tStatisBlockGet(statisBlock, 0, &record);
  statisBlk.minTbid.suid = record.suid;
  statisBlk.minTbid.uid = record.uid;

  tStatisBlockGet(statisBlock, statisBlock->numOfRecords - 1, &record);
  statisBlk.maxTbid.suid = record.suid;
  statisBlk.maxTbid.uid = record.uid;

  int32_t encryptAlgorithm = writer->config->tsdb->pVnode->config.tsdbCfg.encryptAlgorithm;
  char* encryptKey = writer->config->tsdb->pVnode->config.tsdbCfg.encryptKey;

  // compress each column
  for (int32_t i = 0; i < ARRAY_SIZE(statisBlk.size); i++) {
    SCompressInfo info = {
        .dataType = TSDB_DATA_TYPE_BIGINT,
        .cmprAlg = statisBlk.cmprAlg,
        .originalSize = statisBlock->buffers[i].size,
    };

    tBufferClear(buffer0);
    code = tCompressDataToBuffer(statisBlock->buffers[i].data, &info, buffer0, assist);
    TSDB_CHECK_CODE(code, lino, _exit);

    code = tsdbWriteFile(writer->fd, writer->file->size, buffer0->data, info.compressedSize,
                        encryptAlgorithm, encryptKey);
    TSDB_CHECK_CODE(code, lino, _exit);

    statisBlk.size[i] = info.compressedSize;
    statisBlk.dp->size += info.compressedSize;
    writer->file->size += info.compressedSize;
  }

  // compress primary keys
  if (statisBlk.numOfPKs > 0) {
    SValueColumnCompressInfo compressInfo = {.cmprAlg = statisBlk.cmprAlg};

    tBufferClear(buffer0);
    tBufferClear(buffer1);

    for (int32_t i = 0; i < statisBlk.numOfPKs; i++) {
      code = tValueColumnCompress(&statisBlock->firstKeyPKs[i], &compressInfo, buffer1, assist);
      TSDB_CHECK_CODE(code, lino, _exit);
      code = tValueColumnCompressInfoEncode(&compressInfo, buffer0);
      TSDB_CHECK_CODE(code, lino, _exit);
    }

    for (int32_t i = 0; i < statisBlk.numOfPKs; i++) {
      code = tValueColumnCompress(&statisBlock->lastKeyPKs[i], &compressInfo, buffer1, assist);
      TSDB_CHECK_CODE(code, lino, _exit);
      code = tValueColumnCompressInfoEncode(&compressInfo, buffer0);
      TSDB_CHECK_CODE(code, lino, _exit);
    }

    code = tsdbWriteFile(writer->fd, writer->file->size, buffer0->data, buffer0->size, encryptAlgorithm, encryptKey);
    TSDB_CHECK_CODE(code, lino, _exit);
    writer->file->size += buffer0->size;
    statisBlk.dp->size += buffer0->size;

    code = tsdbWriteFile(writer->fd, writer->file->size, buffer1->data, buffer1->size, encryptAlgorithm, encryptKey);
    TSDB_CHECK_CODE(code, lino, _exit);
    writer->file->size += buffer1->size;
    statisBlk.dp->size += buffer1->size;
  }

  code = TARRAY2_APPEND_PTR(writer->statisBlkArray, &statisBlk);
  TSDB_CHECK_CODE(code, lino, _exit);

  tStatisBlockClear(writer->staticBlock);

_exit:
  if (code) {
    TSDB_ERROR_LOG(TD_VID(writer->config->tsdb->pVnode), lino, code);
  }
  return code;
}

static int32_t tsdbSttFileDoWriteTombBlock(SSttFileWriter *writer) {
  if (TOMB_BLOCK_SIZE(writer->tombBlock) == 0) return 0;

  int32_t code = 0;
  int32_t lino = 0;

  int32_t encryptAlgorithm = writer->config->tsdb->pVnode->config.tsdbCfg.encryptAlgorithm;
  char* encryptKey = writer->config->tsdb->pVnode->config.tsdbCfg.encryptKey;

  code = tsdbFileWriteTombBlock(writer->fd, writer->tombBlock, writer->config->cmprAlg, &writer->file->size,
                                writer->tombBlkArray, writer->buffers, &writer->ctx->range,
                                encryptAlgorithm, encryptKey);
  TSDB_CHECK_CODE(code, lino, _exit);

_exit:
  if (code) {
    TSDB_ERROR_LOG(TD_VID(writer->config->tsdb->pVnode), lino, code);
  }
  return code;
}

int32_t tsdbFileWriteSttBlk(STsdbFD *fd, const TSttBlkArray *sttBlkArray, SFDataPtr *ptr, int64_t *fileSize,
                            int32_t encryptAlgorithm, char* encryptKey) {
  ptr->size = TARRAY2_DATA_LEN(sttBlkArray);
  if (ptr->size > 0) {
    ptr->offset = *fileSize;

    int32_t code = tsdbWriteFile(fd, *fileSize, (const uint8_t *)TARRAY2_DATA(sttBlkArray), ptr->size, encryptAlgorithm,
                                  encryptKey);
    if (code) {
      return code;
    }

    *fileSize += ptr->size;
  }
  return 0;
}

static int32_t tsdbSttFileDoWriteSttBlk(SSttFileWriter *writer) {
  int32_t code = 0;
  int32_t lino;

  int32_t encryptAlgorithm = writer->config->tsdb->pVnode->config.tsdbCfg.encryptAlgorithm;
  char* encryptKey = writer->config->tsdb->pVnode->config.tsdbCfg.encryptKey;

  code = tsdbFileWriteSttBlk(writer->fd, writer->sttBlkArray, writer->footer->sttBlkPtr, &writer->file->size,
                              encryptAlgorithm, encryptKey);
  TSDB_CHECK_CODE(code, lino, _exit);

_exit:
  if (code) {
    TSDB_ERROR_LOG(TD_VID(writer->config->tsdb->pVnode), lino, code);
  }
  return code;
}

static int32_t tsdbSttFileDoWriteStatisBlk(SSttFileWriter *writer) {
  int32_t code = 0;
  int32_t lino;
  int32_t encryptAlgorithm = writer->config->tsdb->pVnode->config.tsdbCfg.encryptAlgorithm;
  char* encryptKey = writer->config->tsdb->pVnode->config.tsdbCfg.encryptKey;

  writer->footer->statisBlkPtr->size = TARRAY2_DATA_LEN(writer->statisBlkArray);
  if (writer->footer->statisBlkPtr->size) {
    writer->footer->statisBlkPtr->offset = writer->file->size;
    code = tsdbWriteFile(writer->fd, writer->file->size, (const uint8_t *)TARRAY2_DATA(writer->statisBlkArray),
                          writer->footer->statisBlkPtr->size, encryptAlgorithm, encryptKey);
    TSDB_CHECK_CODE(code, lino, _exit);
    writer->file->size += writer->footer->statisBlkPtr->size;
  }

_exit:
  if (code) {
    TSDB_ERROR_LOG(TD_VID(writer->config->tsdb->pVnode), lino, code);
  }
  return code;
}

static int32_t tsdbSttFileDoWriteTombBlk(SSttFileWriter *writer) {
  int32_t code = 0;
  int32_t lino = 0;

  int32_t encryptAlgorithm = writer->config->tsdb->pVnode->config.tsdbCfg.encryptAlgorithm;
  char* encryptKey = writer->config->tsdb->pVnode->config.tsdbCfg.encryptKey;

  code = tsdbFileWriteTombBlk(writer->fd, writer->tombBlkArray, writer->footer->tombBlkPtr, &writer->file->size,
                              encryptAlgorithm, encryptKey);
  TSDB_CHECK_CODE(code, lino, _exit);

_exit:
  if (code) {
    TSDB_ERROR_LOG(TD_VID(writer->config->tsdb->pVnode), lino, code);
  }
  return code;
}

int32_t tsdbFileWriteSttFooter(STsdbFD *fd, const SSttFooter *footer, int64_t *fileSize, int32_t encryptAlgorithm, 
                                char* encryptKey) {
  int32_t code = tsdbWriteFile(fd, *fileSize, (const uint8_t *)footer, sizeof(*footer), encryptAlgorithm, encryptKey);
  if (code) return code;
  *fileSize += sizeof(*footer);
  return 0;
}

static int32_t tsdbSttFileDoWriteFooter(SSttFileWriter *writer) {
  int32_t encryptAlgorithm = writer->config->tsdb->pVnode->config.tsdbCfg.encryptAlgorithm;
  char* encryptKey = writer->config->tsdb->pVnode->config.tsdbCfg.encryptKey;

  return tsdbFileWriteSttFooter(writer->fd, writer->footer, &writer->file->size, encryptAlgorithm, encryptKey);
}

static int32_t tsdbSttFWriterDoOpen(SSttFileWriter *writer) {
  int32_t code = 0;
  int32_t lino = 0;

  // set
  if (!writer->config->skmTb) writer->config->skmTb = writer->skmTb;
  if (!writer->config->skmRow) writer->config->skmRow = writer->skmRow;
  writer->buffers = writer->config->buffers;
  if (writer->buffers == NULL) {
    writer->buffers = writer->local;
  }

  writer->file[0] = (STFile){
      .type = TSDB_FTYPE_STT,
      .did = writer->config->did,
      .fid = writer->config->fid,
      .cid = writer->config->cid,
      .size = 0,
      .minVer = VERSION_MAX,
      .maxVer = VERSION_MIN,
      .stt[0] =
          {
              .level = writer->config->level,
          },
  };

  // open file
  int32_t flag = TD_FILE_READ | TD_FILE_WRITE | TD_FILE_CREATE | TD_FILE_TRUNC;
  char    fname[TSDB_FILENAME_LEN];

  tsdbTFileName(writer->config->tsdb, writer->file, fname);
  code = tsdbOpenFile(fname, writer->config->tsdb, flag, &writer->fd, 0);
  TSDB_CHECK_CODE(code, lino, _exit);

  uint8_t hdr[TSDB_FHDR_SIZE] = {0};
  int32_t encryptAlgorithm = writer->config->tsdb->pVnode->config.tsdbCfg.encryptAlgorithm;
  char* encryptKey = writer->config->tsdb->pVnode->config.tsdbCfg.encryptKey;

  code = tsdbWriteFile(writer->fd, 0, hdr, sizeof(hdr), encryptAlgorithm, encryptKey);
  TSDB_CHECK_CODE(code, lino, _exit);
  writer->file->size += sizeof(hdr);

  // range
  writer->ctx->range = (SVersionRange){.minVer = VERSION_MAX, .maxVer = VERSION_MIN};

  writer->ctx->opened = true;

_exit:
  if (code) {
    TSDB_ERROR_LOG(TD_VID(writer->config->tsdb->pVnode), lino, code);
  }
  return code;
}

static void tsdbSttFWriterDoClose(SSttFileWriter *writer) {
  ASSERT(writer->fd == NULL);

  for (int32_t i = 0; i < ARRAY_SIZE(writer->local); ++i) {
    tBufferDestroy(writer->local + i);
  }
  tDestroyTSchema(writer->skmRow->pTSchema);
  tDestroyTSchema(writer->skmTb->pTSchema);
  tTombBlockDestroy(writer->tombBlock);
  tStatisBlockDestroy(writer->staticBlock);
  tBlockDataDestroy(writer->blockData);
  TARRAY2_DESTROY(writer->tombBlkArray, NULL);
  TARRAY2_DESTROY(writer->statisBlkArray, NULL);
  TARRAY2_DESTROY(writer->sttBlkArray, NULL);
}

static int32_t tsdbSttFileDoUpdateHeader(SSttFileWriter *writer) {
  // TODO
  return 0;
}

static int32_t tsdbSttFWriterCloseCommit(SSttFileWriter *writer, TFileOpArray *opArray) {
  int32_t lino;
  int32_t code;

  code = tsdbSttFileDoWriteBlockData(writer);
  TSDB_CHECK_CODE(code, lino, _exit);

  code = tsdbSttFileDoWriteStatisBlock(writer);
  TSDB_CHECK_CODE(code, lino, _exit);

  code = tsdbSttFileDoWriteTombBlock(writer);
  TSDB_CHECK_CODE(code, lino, _exit);

  code = tsdbSttFileDoWriteSttBlk(writer);
  TSDB_CHECK_CODE(code, lino, _exit);

  code = tsdbSttFileDoWriteStatisBlk(writer);
  TSDB_CHECK_CODE(code, lino, _exit);

  code = tsdbSttFileDoWriteTombBlk(writer);
  TSDB_CHECK_CODE(code, lino, _exit);

  code = tsdbSttFileDoWriteFooter(writer);
  TSDB_CHECK_CODE(code, lino, _exit);

  code = tsdbSttFileDoUpdateHeader(writer);
  TSDB_CHECK_CODE(code, lino, _exit);

  int32_t encryptAlgorithm = writer->config->tsdb->pVnode->config.tsdbCfg.encryptAlgorithm;
  char* encryptKey = writer->config->tsdb->pVnode->config.tsdbCfg.encryptKey;
  code = tsdbFsyncFile(writer->fd, encryptAlgorithm, encryptKey);
  TSDB_CHECK_CODE(code, lino, _exit);

  tsdbCloseFile(&writer->fd);

  ASSERT(writer->file->size > 0);
  STFileOp op = (STFileOp){
      .optype = TSDB_FOP_CREATE,
      .fid = writer->config->fid,
      .nf = writer->file[0],
  };
  tsdbTFileUpdVerRange(&op.nf, writer->ctx->range);

  code = TARRAY2_APPEND(opArray, op);
  TSDB_CHECK_CODE(code, lino, _exit);

_exit:
  if (code) {
    TSDB_ERROR_LOG(TD_VID(writer->config->tsdb->pVnode), lino, code);
  }
  return code;
}

static int32_t tsdbSttFWriterCloseAbort(SSttFileWriter *writer) {
  char fname[TSDB_FILENAME_LEN];
  tsdbTFileName(writer->config->tsdb, writer->file, fname);
  tsdbCloseFile(&writer->fd);
  taosRemoveFile(fname);
  return 0;
}

int32_t tsdbSttFileWriterOpen(const SSttFileWriterConfig *config, SSttFileWriter **writer) {
  writer[0] = taosMemoryCalloc(1, sizeof(*writer[0]));
  if (writer[0] == NULL) return TSDB_CODE_OUT_OF_MEMORY;

  writer[0]->config[0] = config[0];
  writer[0]->ctx->opened = false;
  return 0;
}

int32_t tsdbSttFileWriterClose(SSttFileWriter **writer, int8_t abort, TFileOpArray *opArray) {
  int32_t code = 0;
  int32_t lino = 0;

  if (writer[0]->ctx->opened) {
    if (abort) {
      code = tsdbSttFWriterCloseAbort(writer[0]);
      TSDB_CHECK_CODE(code, lino, _exit);
    } else {
      code = tsdbSttFWriterCloseCommit(writer[0], opArray);
      TSDB_CHECK_CODE(code, lino, _exit);
    }
    tsdbSttFWriterDoClose(writer[0]);
  }
  taosMemoryFree(writer[0]);
  writer[0] = NULL;

_exit:
  if (code) {
    TSDB_ERROR_LOG(TD_VID(writer[0]->config->tsdb->pVnode), lino, code);
  }
  return code;
}

int32_t tsdbSttFileWriteRow(SSttFileWriter *writer, SRowInfo *row) {
  int32_t code = 0;
  int32_t lino = 0;

  if (!writer->ctx->opened) {
    code = tsdbSttFWriterDoOpen(writer);
    TSDB_CHECK_CODE(code, lino, _exit);
  }

  if (!TABLE_SAME_SCHEMA(row->suid, row->uid, writer->ctx->tbid->suid, writer->ctx->tbid->uid)) {
    code = tsdbSttFileDoWriteBlockData(writer);
    TSDB_CHECK_CODE(code, lino, _exit);

    code = tsdbUpdateSkmTb(writer->config->tsdb, (TABLEID *)row, writer->config->skmTb);
    TSDB_CHECK_CODE(code, lino, _exit);

    TABLEID id = {.suid = row->suid, .uid = row->suid ? 0 : row->uid};
    code = tBlockDataInit(writer->blockData, &id, writer->config->skmTb->pTSchema, NULL, 0);
    TSDB_CHECK_CODE(code, lino, _exit);
  }

  if (writer->ctx->tbid->uid != row->uid) {
    writer->ctx->tbid->suid = row->suid;
    writer->ctx->tbid->uid = row->uid;
  }

  STsdbRowKey key;
  tsdbRowGetKey(&row->row, &key);

  for (;;) {
    code = tStatisBlockPut(writer->staticBlock, row, writer->config->maxRow);
    if (code == TSDB_CODE_INVALID_PARA) {
      code = tsdbSttFileDoWriteStatisBlock(writer);
      TSDB_CHECK_CODE(code, lino, _exit);
      continue;
    } else {
      TSDB_CHECK_CODE(code, lino, _exit);
    }
    break;
  }

  if (row->row.type == TSDBROW_ROW_FMT) {
    code = tsdbUpdateSkmRow(writer->config->tsdb, writer->ctx->tbid,  //
                            TSDBROW_SVERSION(&row->row), writer->config->skmRow);
    TSDB_CHECK_CODE(code, lino, _exit);
  }

  // row to col conversion
  if (key.version <= writer->config->compactVersion                                //
      && writer->blockData->nRow > 0                                               //
      && (writer->blockData->uid                                                   //
              ? writer->blockData->uid                                             //
              : writer->blockData->aUid[writer->blockData->nRow - 1]) == row->uid  //
      && tsdbRowCompareWithoutVersion(&row->row,
                                      &tsdbRowFromBlockData(writer->blockData, writer->blockData->nRow - 1)) == 0  //
  ) {
    code = tBlockDataUpdateRow(writer->blockData, &row->row, writer->config->skmRow->pTSchema);
    TSDB_CHECK_CODE(code, lino, _exit);
  } else {
    if (writer->blockData->nRow >= writer->config->maxRow) {
      code = tsdbSttFileDoWriteBlockData(writer);
      TSDB_CHECK_CODE(code, lino, _exit);
    }

    code = tBlockDataAppendRow(writer->blockData, &row->row, writer->config->skmRow->pTSchema, row->uid);
    TSDB_CHECK_CODE(code, lino, _exit);
  }

_exit:
  if (code) {
    TSDB_ERROR_LOG(TD_VID(writer->config->tsdb->pVnode), lino, code);
  }
  return code;
}

int32_t tsdbSttFileWriteBlockData(SSttFileWriter *writer, SBlockData *bdata) {
  int32_t code = 0;
  int32_t lino = 0;

  SRowInfo row[1];
  row->suid = bdata->suid;
  for (int32_t i = 0; i < bdata->nRow; i++) {
    row->uid = bdata->uid ? bdata->uid : bdata->aUid[i];
    row->row = tsdbRowFromBlockData(bdata, i);

    code = tsdbSttFileWriteRow(writer, row);
    TSDB_CHECK_CODE(code, lino, _exit);
  }

_exit:
  if (code) {
    TSDB_ERROR_LOG(TD_VID(writer->config->tsdb->pVnode), lino, code);
  }
  return code;
}

int32_t tsdbSttFileWriteTombRecord(SSttFileWriter *writer, const STombRecord *record) {
  int32_t code;
  int32_t lino;

  if (!writer->ctx->opened) {
    code = tsdbSttFWriterDoOpen(writer);
    TSDB_CHECK_CODE(code, lino, _exit);
  } else {
    if (writer->blockData->nRow > 0) {
      code = tsdbSttFileDoWriteBlockData(writer);
      TSDB_CHECK_CODE(code, lino, _exit);
    }

    if (STATIS_BLOCK_SIZE(writer->staticBlock) > 0) {
      code = tsdbSttFileDoWriteStatisBlock(writer);
      TSDB_CHECK_CODE(code, lino, _exit);
    }
  }

  code = tTombBlockPut(writer->tombBlock, record);
  TSDB_CHECK_CODE(code, lino, _exit);

  if (TOMB_BLOCK_SIZE(writer->tombBlock) >= writer->config->maxRow) {
    code = tsdbSttFileDoWriteTombBlock(writer);
    TSDB_CHECK_CODE(code, lino, _exit);
  }

_exit:
  if (code) {
    TSDB_ERROR_LOG(TD_VID(writer->config->tsdb->pVnode), lino, code);
  } else {
    tsdbTrace("vgId:%d write tomb record to stt file:%s, cid:%" PRId64 ", suid:%" PRId64 ", uid:%" PRId64
              ", version:%" PRId64,
              TD_VID(writer->config->tsdb->pVnode), writer->fd->path, writer->config->cid, record->suid, record->uid,
              record->version);
  }
  return code;
}

bool tsdbSttFileWriterIsOpened(SSttFileWriter *writer) { return writer->ctx->opened; }<|MERGE_RESOLUTION|>--- conflicted
+++ resolved
@@ -466,15 +466,9 @@
   // SColCompressInfo2 pInfo;
 };
 
-<<<<<<< HEAD
-static int32_t tsdbFileDoWriteSttBlockData(STsdbFD *fd, SBlockData *blockData, int8_t cmprAlg, int64_t *fileSize,
-                                           TSttBlkArray *sttBlkArray, SBuffer *buffers, SVersionRange *range,
-                                            int32_t encryptAlgorithm, char* encryptKey) {
-=======
 static int32_t tsdbFileDoWriteSttBlockData(STsdbFD *fd, SBlockData *blockData, SColCompressInfo *info,
                                            int64_t *fileSize, TSttBlkArray *sttBlkArray, SBuffer *buffers,
-                                           SVersionRange *range) {
->>>>>>> a34b6446
+                                           SVersionRange *range, int32_t encryptAlgorithm, char* encryptKey) {
   if (blockData->nRow == 0) return 0;
 
   int32_t code = 0;
@@ -526,21 +520,15 @@
   int32_t code = 0;
   int32_t lino = 0;
 
-<<<<<<< HEAD
-  int32_t encryptAlgorithm = writer->config->tsdb->pVnode->config.tsdbCfg.encryptAlgorithm;
-  char* encryptKey = writer->config->tsdb->pVnode->config.tsdbCfg.encryptKey;
-
-  code = tsdbFileDoWriteSttBlockData(writer->fd, writer->blockData, writer->config->cmprAlg, &writer->file->size,
-                                     writer->sttBlkArray, writer->buffers, &writer->ctx->range,
-                                      encryptAlgorithm, encryptKey);
-=======
   tb_uid_t         uid = writer->blockData->suid == 0 ? writer->blockData->uid : writer->blockData->suid;
   SColCompressInfo info = {.defaultCmprAlg = writer->config->cmprAlg, .pColCmpr = NULL};
   code = metaGetColCmpr(writer->config->tsdb->pVnode->pMeta, uid, &(info.pColCmpr));
 
+  int32_t encryptAlgorithm = writer->config->tsdb->pVnode->config.tsdbCfg.encryptAlgorithm;
+  char* encryptKey = writer->config->tsdb->pVnode->config.tsdbCfg.encryptKey;
   code = tsdbFileDoWriteSttBlockData(writer->fd, writer->blockData, &info, &writer->file->size, writer->sttBlkArray,
-                                     writer->buffers, &writer->ctx->range);
->>>>>>> a34b6446
+                                     writer->buffers, &writer->ctx->range,
+                                    encryptAlgorithm, encryptKey);
   TSDB_CHECK_CODE(code, lino, _exit);
 
 _exit:
