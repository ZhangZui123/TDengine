--- conflicted
+++ resolved
@@ -265,11 +265,7 @@
         break;
       }
 
-<<<<<<< HEAD
-      code = tGetBlockCol(&br, &blockCol);
-=======
       code = tGetBlockCol(&br, &blockCol, hdr.fmtVer, hdr.cmprAlg);
->>>>>>> 9478fd99
       TSDB_CHECK_CODE(code, lino, _exit);
     }
 
@@ -381,7 +377,6 @@
   if (statisBlk->numOfPKs > 0) {
     SValueColumnCompressInfo firstKeyInfos[TD_MAX_PK_COLS];
     SValueColumnCompressInfo lastKeyInfos[TD_MAX_PK_COLS];
-<<<<<<< HEAD
 
     // decode compress info
     for (int32_t i = 0; i < statisBlk->numOfPKs; i++) {
@@ -401,27 +396,6 @@
       br.offset += (firstKeyInfos[i].dataCompressedSize + firstKeyInfos[i].offsetCompressedSize);
     }
 
-=======
-
-    // decode compress info
-    for (int32_t i = 0; i < statisBlk->numOfPKs; i++) {
-      code = tValueColumnCompressInfoDecode(&br, &firstKeyInfos[i]);
-      TSDB_CHECK_CODE(code, lino, _exit);
-    }
-
-    for (int32_t i = 0; i < statisBlk->numOfPKs; i++) {
-      code = tValueColumnCompressInfoDecode(&br, &lastKeyInfos[i]);
-      TSDB_CHECK_CODE(code, lino, _exit);
-    }
-
-    // decode value columns
-    for (int32_t i = 0; i < statisBlk->numOfPKs; i++) {
-      code = tValueColumnDecompress(BR_PTR(&br), firstKeyInfos + i, &statisBlock->firstKeyPKs[i], assist);
-      TSDB_CHECK_CODE(code, lino, _exit);
-      br.offset += (firstKeyInfos[i].dataCompressedSize + firstKeyInfos[i].offsetCompressedSize);
-    }
-
->>>>>>> 9478fd99
     for (int32_t i = 0; i < statisBlk->numOfPKs; i++) {
       code = tValueColumnDecompress(BR_PTR(&br), &lastKeyInfos[i], &statisBlock->lastKeyPKs[i], assist);
       TSDB_CHECK_CODE(code, lino, _exit);
@@ -463,19 +437,12 @@
   SSkmInfo skmRow[1];
   SBuffer  local[10];
   SBuffer *buffers;
-<<<<<<< HEAD
-};
-
-static int32_t tsdbFileDoWriteSttBlockData(STsdbFD *fd, SBlockData *blockData, int8_t cmprAlg, int64_t *fileSize,
-                                           TSttBlkArray *sttBlkArray, SBuffer *buffers, SVersionRange *range) {
-=======
   // SColCompressInfo2 pInfo;
 };
 
 static int32_t tsdbFileDoWriteSttBlockData(STsdbFD *fd, SBlockData *blockData, SColCompressInfo *info,
                                            int64_t *fileSize, TSttBlkArray *sttBlkArray, SBuffer *buffers,
                                            SVersionRange *range) {
->>>>>>> 9478fd99
   if (blockData->nRow == 0) return 0;
 
   int32_t code = 0;
@@ -499,20 +466,12 @@
   }
 
   tsdbWriterUpdVerRange(range, sttBlk->minVer, sttBlk->maxVer);
-<<<<<<< HEAD
-
-  code = tBlockDataCompress(blockData, cmprAlg, buffers, buffers + 4);
-=======
   code = tBlockDataCompress(blockData, info, buffers, buffers + 4);
->>>>>>> 9478fd99
   if (code) return code;
+
   sttBlk->bInfo.offset = *fileSize;
   sttBlk->bInfo.szKey = buffers[0].size + buffers[1].size;
   sttBlk->bInfo.szBlock = buffers[2].size + buffers[3].size + sttBlk->bInfo.szKey;
-<<<<<<< HEAD
-
-=======
->>>>>>> 9478fd99
   for (int i = 0; i < 4; i++) {
     if (buffers[i].size) {
       code = tsdbWriteFile(fd, *fileSize, buffers[i].data, buffers[i].size);
@@ -535,17 +494,12 @@
   int32_t code = 0;
   int32_t lino = 0;
 
-<<<<<<< HEAD
-  code = tsdbFileDoWriteSttBlockData(writer->fd, writer->blockData, writer->config->cmprAlg, &writer->file->size,
-                                     writer->sttBlkArray, writer->buffers, &writer->ctx->range);
-=======
   tb_uid_t         uid = writer->blockData->suid == 0 ? writer->blockData->uid : writer->blockData->suid;
   SColCompressInfo info = {.defaultCmprAlg = writer->config->cmprAlg, .pColCmpr = NULL};
   code = metaGetColCmpr(writer->config->tsdb->pVnode->pMeta, uid, &(info.pColCmpr));
 
   code = tsdbFileDoWriteSttBlockData(writer->fd, writer->blockData, &info, &writer->file->size, writer->sttBlkArray,
                                      writer->buffers, &writer->ctx->range);
->>>>>>> 9478fd99
   TSDB_CHECK_CODE(code, lino, _exit);
 
 _exit:
@@ -591,14 +545,6 @@
         .cmprAlg = statisBlk.cmprAlg,
         .originalSize = statisBlock->buffers[i].size,
     };
-<<<<<<< HEAD
-
-    tBufferClear(buffer0);
-    code = tCompressDataToBuffer(statisBlock->buffers[i].data, &info, buffer0, assist);
-    TSDB_CHECK_CODE(code, lino, _exit);
-
-    code = tsdbWriteFile(writer->fd, writer->file->size, buffer0->data, info.compressedSize);
-=======
 
     tBufferClear(buffer0);
     code = tCompressDataToBuffer(statisBlock->buffers[i].data, &info, buffer0, assist);
@@ -634,57 +580,16 @@
     }
 
     code = tsdbWriteFile(writer->fd, writer->file->size, buffer0->data, buffer0->size);
->>>>>>> 9478fd99
     TSDB_CHECK_CODE(code, lino, _exit);
     writer->file->size += buffer0->size;
     statisBlk.dp->size += buffer0->size;
 
-<<<<<<< HEAD
-    statisBlk.size[i] = info.compressedSize;
-    statisBlk.dp->size += info.compressedSize;
-    writer->file->size += info.compressedSize;
-  }
-
-  // compress primary keys
-  if (statisBlk.numOfPKs > 0) {
-    SValueColumnCompressInfo compressInfo = {.cmprAlg = statisBlk.cmprAlg};
-
-    tBufferClear(buffer0);
-    tBufferClear(buffer1);
-
-    for (int32_t i = 0; i < statisBlk.numOfPKs; i++) {
-      code = tValueColumnCompress(&statisBlock->firstKeyPKs[i], &compressInfo, buffer1, assist);
-      TSDB_CHECK_CODE(code, lino, _exit);
-      code = tValueColumnCompressInfoEncode(&compressInfo, buffer0);
-      TSDB_CHECK_CODE(code, lino, _exit);
-    }
-
-    for (int32_t i = 0; i < statisBlk.numOfPKs; i++) {
-      code = tValueColumnCompress(&statisBlock->lastKeyPKs[i], &compressInfo, buffer1, assist);
-      TSDB_CHECK_CODE(code, lino, _exit);
-      code = tValueColumnCompressInfoEncode(&compressInfo, buffer0);
-      TSDB_CHECK_CODE(code, lino, _exit);
-    }
-
-    code = tsdbWriteFile(writer->fd, writer->file->size, buffer0->data, buffer0->size);
-    TSDB_CHECK_CODE(code, lino, _exit);
-    writer->file->size += buffer0->size;
-    statisBlk.dp->size += buffer0->size;
-
     code = tsdbWriteFile(writer->fd, writer->file->size, buffer1->data, buffer1->size);
     TSDB_CHECK_CODE(code, lino, _exit);
     writer->file->size += buffer1->size;
     statisBlk.dp->size += buffer1->size;
   }
 
-=======
-    code = tsdbWriteFile(writer->fd, writer->file->size, buffer1->data, buffer1->size);
-    TSDB_CHECK_CODE(code, lino, _exit);
-    writer->file->size += buffer1->size;
-    statisBlk.dp->size += buffer1->size;
-  }
-
->>>>>>> 9478fd99
   code = TARRAY2_APPEND_PTR(writer->statisBlkArray, &statisBlk);
   TSDB_CHECK_CODE(code, lino, _exit);
 
