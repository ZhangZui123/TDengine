/*
 * Copyright (c) 2019 TAOS Data, Inc. <jhtao@taosdata.com>
 *
 * This program is free software: you can use, redistribute, and/or modify
 * it under the terms of the GNU Affero General Public License, version 3
 * or later ("AGPL"), as published by the Free Software Foundation.
 *
 * This program is distributed in the hope that it will be useful, but WITHOUT
 * ANY WARRANTY; without even the implied warranty of MERCHANTABILITY or
 * FITNESS FOR A PARTICULAR PURPOSE.
 *
 * You should have received a copy of the GNU Affero General Public License
 * along with this program. If not, see <http://www.gnu.org/licenses/>.
 */

#include "cos.h"
#include "crypt.h"
#include "tsdb.h"
#include "tsdbDef.h"
#include "vnd.h"

static int32_t tsdbOpenFileImpl(STsdbFD *pFD) {
  int32_t     code = 0;
  int32_t     lino;
  const char *path = pFD->path;
  int32_t     szPage = pFD->szPage;
  int32_t     flag = pFD->flag;
  int64_t     lc_size = 0;

  pFD->pFD = taosOpenFile(path, flag);
  if (pFD->pFD == NULL) {
    if (tsS3Enabled && pFD->lcn > 1 && !strncmp(path + strlen(path) - 5, ".data", 5)) {
      char lc_path[TSDB_FILENAME_LEN];
      tstrncpy(lc_path, path, TSDB_FQDN_LEN);

      int32_t     vid = 0;
      const char *object_name = taosDirEntryBaseName((char *)path);
      sscanf(object_name, "v%df%dver%" PRId64 ".data", &vid, &pFD->fid, &pFD->cid);

      char *dot = strrchr(lc_path, '.');
      if (!dot) {
        tsdbError("unexpected path: %s", lc_path);
        TSDB_CHECK_CODE(code = TAOS_SYSTEM_ERROR(ENOENT), lino, _exit);
      }
      snprintf(dot + 1, TSDB_FQDN_LEN - (dot + 1 - lc_path), "%d.data", pFD->lcn);

      pFD->pFD = taosOpenFile(lc_path, flag);
      if (pFD->pFD == NULL) {
        TSDB_CHECK_CODE(code = TAOS_SYSTEM_ERROR(errno), lino, _exit);
      }
      if (taosStatFile(lc_path, &lc_size, NULL, NULL) < 0) {
        TSDB_CHECK_CODE(code = TAOS_SYSTEM_ERROR(errno), lino, _exit);
      }
    } else {
      tsdbInfo("no file: %s", path);
      TSDB_CHECK_CODE(code = TAOS_SYSTEM_ERROR(errno), lino, _exit);
    }
    pFD->s3File = 1;
  }

  pFD->pBuf = taosMemoryCalloc(1, szPage);
  if (pFD->pBuf == NULL) {
    TSDB_CHECK_CODE(code = TSDB_CODE_OUT_OF_MEMORY, lino, _exit);
  }

  if (lc_size > 0) {
    SVnodeCfg *pCfg = &pFD->pTsdb->pVnode->config;
    int64_t    chunksize = (int64_t)pCfg->tsdbPageSize * pCfg->s3ChunkSize;

    pFD->szFile = lc_size + chunksize * (pFD->lcn - 1);
  }

  // not check file size when reading data files.
  if (flag != TD_FILE_READ /* && !pFD->s3File*/) {
    if (!lc_size && taosStatFile(path, &pFD->szFile, NULL, NULL) < 0) {
      TSDB_CHECK_CODE(code = TAOS_SYSTEM_ERROR(errno), lino, _exit);
    }
  }

  ASSERT(pFD->szFile % szPage == 0);
  pFD->szFile = pFD->szFile / szPage;

_exit:
  if (code) {
    TSDB_ERROR_LOG(TD_VID(pFD->pTsdb->pVnode), lino, code);
  }
  return code;
}

// =============== PAGE-WISE FILE ===============
int32_t tsdbOpenFile(const char *path, STsdb *pTsdb, int32_t flag, STsdbFD **ppFD, int32_t lcn) {
  int32_t  code = 0;
  int32_t  lino;
  STsdbFD *pFD = NULL;
  int32_t  szPage = pTsdb->pVnode->config.tsdbPageSize;

  *ppFD = NULL;

  pFD = (STsdbFD *)taosMemoryCalloc(1, sizeof(*pFD) + strlen(path) + 1);
  if (pFD == NULL) {
    TSDB_CHECK_CODE(code = TSDB_CODE_OUT_OF_MEMORY, lino, _exit);
  }

  pFD->path = (char *)&pFD[1];
  strcpy(pFD->path, path);
  pFD->szPage = szPage;
  pFD->flag = flag;
  pFD->szPage = szPage;
  pFD->pgno = 0;
  pFD->lcn = lcn;
  pFD->pTsdb = pTsdb;

  *ppFD = pFD;

_exit:
  if (code) {
    TSDB_ERROR_LOG(TD_VID(pTsdb->pVnode), lino, code);
  }
  return code;
}

void tsdbCloseFile(STsdbFD **ppFD) {
  STsdbFD *pFD = *ppFD;
  if (pFD) {
    taosMemoryFree(pFD->pBuf);
    // if (!pFD->s3File) {
    taosCloseFile(&pFD->pFD);
    //}
    taosMemoryFree(pFD);
    *ppFD = NULL;
  }
}

static int32_t tsdbWriteFilePage(STsdbFD *pFD, int32_t encryptAlgorithm, char *encryptKey) {
  int32_t code = 0;
  int32_t lino;

  if (!pFD->pFD) {
    code = tsdbOpenFileImpl(pFD);
    TSDB_CHECK_CODE(code, lino, _exit);
  }

  if (pFD->pgno > 0) {
    int64_t offset = PAGE_OFFSET(pFD->pgno, pFD->szPage);
    if (pFD->s3File && pFD->lcn > 1) {
      SVnodeCfg *pCfg = &pFD->pTsdb->pVnode->config;
      int64_t    chunksize = (int64_t)pCfg->tsdbPageSize * pCfg->s3ChunkSize;
      int64_t    chunkoffset = chunksize * (pFD->lcn - 1);

      offset -= chunkoffset;
    }
    ASSERT(offset >= 0);

    int64_t n = taosLSeekFile(pFD->pFD, offset, SEEK_SET);
    if (n < 0) {
      TSDB_CHECK_CODE(code = TAOS_SYSTEM_ERROR(errno), lino, _exit);
    }

    taosCalcChecksumAppend(0, pFD->pBuf, pFD->szPage);

    if (encryptAlgorithm == DND_CA_SM4) {
      // if(tsiEncryptAlgorithm == DND_CA_SM4 && (tsiEncryptScope & DND_CS_TSDB) == DND_CS_TSDB){
      unsigned char PacketData[128];
      int           NewLen;
      int32_t       count = 0;
      while (count < pFD->szPage) {
        SCryptOpts opts = {0};
        opts.len = 128;
        opts.source = pFD->pBuf + count;
        opts.result = PacketData;
        opts.unitLen = 128;
        // strncpy(opts.key, tsEncryptKey, 16);
        strncpy(opts.key, encryptKey, ENCRYPT_KEY_LEN);

        NewLen = CBC_Encrypt(&opts);

        memcpy(pFD->pBuf + count, PacketData, NewLen);
        count += NewLen;
      }
      // tsdbDebug("CBC_Encrypt count:%d %s", count, __FUNCTION__);
    }

    n = taosWriteFile(pFD->pFD, pFD->pBuf, pFD->szPage);
    if (n < 0) {
      TSDB_CHECK_CODE(code = TAOS_SYSTEM_ERROR(errno), lino, _exit);
    }

    if (pFD->szFile < pFD->pgno) {
      pFD->szFile = pFD->pgno;
    }
  }
  pFD->pgno = 0;

_exit:
  if (code) {
    TSDB_ERROR_LOG(TD_VID(pFD->pTsdb->pVnode), lino, code);
  }
  return code;
}

static int32_t tsdbReadFilePage(STsdbFD *pFD, int64_t pgno, int32_t encryptAlgorithm, char *encryptKey) {
  int32_t code = 0;
  int32_t lino;

  // ASSERT(pgno <= pFD->szFile);
  if (!pFD->pFD) {
    code = tsdbOpenFileImpl(pFD);
    TSDB_CHECK_CODE(code, lino, _exit);
  }

  int64_t offset = PAGE_OFFSET(pgno, pFD->szPage);
  if (pFD->lcn > 1) {
    SVnodeCfg *pCfg = &pFD->pTsdb->pVnode->config;
    int64_t    chunksize = (int64_t)pCfg->tsdbPageSize * pCfg->s3ChunkSize;
    int64_t    chunkoffset = chunksize * (pFD->lcn - 1);

    offset -= chunkoffset;
  }
  ASSERT(offset >= 0);

  // seek
  int64_t n = taosLSeekFile(pFD->pFD, offset, SEEK_SET);
  if (n < 0) {
    TSDB_CHECK_CODE(code = TAOS_SYSTEM_ERROR(errno), lino, _exit);
  }

  // read
  n = taosReadFile(pFD->pFD, pFD->pBuf, pFD->szPage);
  if (n < 0) {
    TSDB_CHECK_CODE(code = TAOS_SYSTEM_ERROR(errno), lino, _exit);
  } else if (n < pFD->szPage) {
    TSDB_CHECK_CODE(code = TSDB_CODE_FILE_CORRUPTED, lino, _exit);
  }
  //}

  if (encryptAlgorithm == DND_CA_SM4) {
    // if(tsiEncryptAlgorithm == DND_CA_SM4 && (tsiEncryptScope & DND_CS_TSDB) == DND_CS_TSDB){
    unsigned char PacketData[128];
    int           NewLen;

    int32_t count = 0;
    while (count < pFD->szPage) {
      SCryptOpts opts = {0};
      opts.len = 128;
      opts.source = pFD->pBuf + count;
      opts.result = PacketData;
      opts.unitLen = 128;
      // strncpy(opts.key, tsEncryptKey, 16);
      strncpy(opts.key, encryptKey, ENCRYPT_KEY_LEN);

      NewLen = CBC_Decrypt(&opts);

      memcpy(pFD->pBuf + count, PacketData, NewLen);
      count += NewLen;
    }
    // tsdbDebug("CBC_Decrypt count:%d %s", count, __FUNCTION__);
  }

  // check
  if (pgno > 1 && !taosCheckChecksumWhole(pFD->pBuf, pFD->szPage)) {
    TSDB_CHECK_CODE(code = TSDB_CODE_FILE_CORRUPTED, lino, _exit);
  }

  pFD->pgno = pgno;

_exit:
  if (code) {
    TSDB_ERROR_LOG(TD_VID(pFD->pTsdb->pVnode), lino, code);
  }
  return code;
}

int32_t tsdbWriteFile(STsdbFD *pFD, int64_t offset, const uint8_t *pBuf, int64_t size, int32_t encryptAlgorithm,
                      char *encryptKey) {
  int32_t code = 0;
  int32_t lino;
  int64_t fOffset = LOGIC_TO_FILE_OFFSET(offset, pFD->szPage);
  int64_t pgno = OFFSET_PGNO(fOffset, pFD->szPage);
  int64_t bOffset = fOffset % pFD->szPage;
  int64_t n = 0;

  do {
    if (pFD->pgno != pgno) {
      code = tsdbWriteFilePage(pFD, encryptAlgorithm, encryptKey);
      TSDB_CHECK_CODE(code, lino, _exit);

      if (pgno <= pFD->szFile) {
        code = tsdbReadFilePage(pFD, pgno, encryptAlgorithm, encryptKey);
        TSDB_CHECK_CODE(code, lino, _exit);
      } else {
        pFD->pgno = pgno;
      }
    }

    int64_t nWrite = TMIN(PAGE_CONTENT_SIZE(pFD->szPage) - bOffset, size - n);
    memcpy(pFD->pBuf + bOffset, pBuf + n, nWrite);

    pgno++;
    bOffset = 0;
    n += nWrite;
  } while (n < size);

_exit:
  if (code) {
    TSDB_ERROR_LOG(TD_VID(pFD->pTsdb->pVnode), lino, code);
  }
  return code;
}

static int32_t tsdbReadFileImp(STsdbFD *pFD, int64_t offset, uint8_t *pBuf, int64_t size, int32_t encryptAlgorithm,
                               char *encryptKey) {
  int32_t code = 0;
  int32_t lino;
  int64_t n = 0;
  int64_t fOffset = LOGIC_TO_FILE_OFFSET(offset, pFD->szPage);
  int64_t pgno = OFFSET_PGNO(fOffset, pFD->szPage);
  int32_t szPgCont = PAGE_CONTENT_SIZE(pFD->szPage);
  int64_t bOffset = fOffset % pFD->szPage;

  // ASSERT(pgno && pgno <= pFD->szFile);
  ASSERT(bOffset < szPgCont);

  while (n < size) {
    if (pFD->pgno != pgno) {
      code = tsdbReadFilePage(pFD, pgno, encryptAlgorithm, encryptKey);
      TSDB_CHECK_CODE(code, lino, _exit);
    }

    int64_t nRead = TMIN(szPgCont - bOffset, size - n);
    memcpy(pBuf + n, pFD->pBuf + bOffset, nRead);

    n += nRead;
    pgno++;
    bOffset = 0;
  }

_exit:
  if (code) {
    TSDB_ERROR_LOG(TD_VID(pFD->pTsdb->pVnode), lino, code);
  }
  return code;
}

static int32_t tsdbReadFileBlock(STsdbFD *pFD, int64_t offset, int64_t size, bool check, uint8_t **ppBlock) {
  int32_t    code = 0;
  int32_t    lino;
  SVnodeCfg *pCfg = &pFD->pTsdb->pVnode->config;
  int64_t    chunksize = (int64_t)pCfg->tsdbPageSize * pCfg->s3ChunkSize;
  int64_t    cOffset = offset % chunksize;
  int64_t    n = 0;
  char      *buf = NULL;

  char   *object_name = taosDirEntryBaseName(pFD->path);
  char    object_name_prefix[TSDB_FILENAME_LEN];
  int32_t node_id = vnodeNodeId(pFD->pTsdb->pVnode);
  snprintf(object_name_prefix, TSDB_FQDN_LEN, "%d/%s", node_id, object_name);

  char *dot = strrchr(object_name_prefix, '.');
  if (!dot) {
    tsdbError("unexpected path: %s", object_name_prefix);
    TSDB_CHECK_CODE(code = TAOS_SYSTEM_ERROR(ENOENT), lino, _exit);
  }

  buf = taosMemoryCalloc(1, size);
  if (buf == NULL) {
    TSDB_CHECK_CODE(code = TSDB_CODE_OUT_OF_MEMORY, lino, _exit);
  }

  for (int32_t chunkno = offset / chunksize + 1; n < size; ++chunkno) {
    int64_t nRead = TMIN(chunksize - cOffset, size - n);

    if (chunkno >= pFD->lcn) {
      // read last chunk
      int64_t ret = taosLSeekFile(pFD->pFD, chunksize * (chunkno - pFD->lcn) + cOffset, SEEK_SET);
      if (ret < 0) {
        TSDB_CHECK_CODE(code = TAOS_SYSTEM_ERROR(errno), lino, _exit);
      }

      ret = taosReadFile(pFD->pFD, buf + n, nRead);
      if (ret < 0) {
        TSDB_CHECK_CODE(code = TAOS_SYSTEM_ERROR(errno), lino, _exit);
      } else if (ret < nRead) {
        TSDB_CHECK_CODE(code = TSDB_CODE_FILE_CORRUPTED, lino, _exit);
      }
    } else {
      uint8_t *pBlock = NULL;

      snprintf(dot + 1, TSDB_FQDN_LEN - (dot + 1 - object_name_prefix), "%d.data", chunkno);

      code = s3GetObjectBlock(object_name_prefix, cOffset, nRead, check, &pBlock);
      TSDB_CHECK_CODE(code, lino, _exit);

      memcpy(buf + n, pBlock, nRead);
      taosMemoryFree(pBlock);
    }

    n += nRead;
    cOffset = 0;
  }

_exit:
  if (code) {
    TSDB_ERROR_LOG(TD_VID(pFD->pTsdb->pVnode), lino, code);
    taosMemoryFree(buf);
  } else {
    *ppBlock = (uint8_t *)buf;
  }
  return code;
}

static int32_t tsdbReadFileS3(STsdbFD *pFD, int64_t offset, uint8_t *pBuf, int64_t size, int64_t szHint) {
  int32_t code = 0;
  int32_t lino;
  int64_t n = 0;
  int32_t szPgCont = PAGE_CONTENT_SIZE(pFD->szPage);
  int64_t fOffset = LOGIC_TO_FILE_OFFSET(offset, pFD->szPage);
  int64_t pgno = OFFSET_PGNO(fOffset, pFD->szPage);
  int64_t bOffset = fOffset % pFD->szPage;

  ASSERT(bOffset < szPgCont);

  // 1, find pgnoStart & pgnoEnd to fetch from s3, if all pgs are local, no need to fetch
  // 2, fetch pgnoStart ~ pgnoEnd from s3
  // 3, store pgs to pcache & last pg to pFD->pBuf
  // 4, deliver pgs to [pBuf, pBuf + size)

  while (n < size) {
    if (pFD->pgno != pgno) {
      LRUHandle *handle = NULL;
      code = tsdbCacheGetPageS3(pFD->pTsdb->pgCache, pFD, pgno, &handle);
      if (code != TSDB_CODE_SUCCESS) {
        if (handle) {
          tsdbCacheRelease(pFD->pTsdb->pgCache, handle);
        }
        TSDB_CHECK_CODE(code, lino, _exit);
      }

      if (!handle) {
        break;
      }

      uint8_t *pPage = (uint8_t *)taosLRUCacheValue(pFD->pTsdb->pgCache, handle);
      memcpy(pFD->pBuf, pPage, pFD->szPage);
      tsdbCacheRelease(pFD->pTsdb->pgCache, handle);

      // check
      if (pgno > 1 && !taosCheckChecksumWhole(pFD->pBuf, pFD->szPage)) {
        TSDB_CHECK_CODE(code = TSDB_CODE_FILE_CORRUPTED, lino, _exit);
      }

      pFD->pgno = pgno;
    }

    int64_t nRead = TMIN(szPgCont - bOffset, size - n);
    memcpy(pBuf + n, pFD->pBuf + bOffset, nRead);

    n += nRead;
    ++pgno;
    bOffset = 0;
  }

  if (n < size) {
    // 2, retrieve pgs from s3
    uint8_t *pBlock = NULL;
    int64_t  retrieve_offset = PAGE_OFFSET(pgno, pFD->szPage);
    int64_t  pgnoEnd = pgno - 1 + (bOffset + size - n + szPgCont - 1) / szPgCont;

    if (szHint > 0) {
      pgnoEnd = pgno - 1 + (bOffset + szHint - n + szPgCont - 1) / szPgCont;
    }

    int64_t retrieve_size = (pgnoEnd - pgno + 1) * pFD->szPage;

    code = tsdbReadFileBlock(pFD, retrieve_offset, retrieve_size, 1, &pBlock);
    TSDB_CHECK_CODE(code, lino, _exit);
    // 3, Store Pages in Cache
    int nPage = pgnoEnd - pgno + 1;
    for (int i = 0; i < nPage; ++i) {
      if (pFD->szFile != pgno) {  // DONOT cache last volatile page
        tsdbCacheSetPageS3(pFD->pTsdb->pgCache, pFD, pgno, pBlock + i * pFD->szPage);
      }

      if (szHint > 0 && n >= size) {
        ++pgno;
        continue;
      }
      memcpy(pFD->pBuf, pBlock + i * pFD->szPage, pFD->szPage);

      // check
      if (pgno > 1 && !taosCheckChecksumWhole(pFD->pBuf, pFD->szPage)) {
        TSDB_CHECK_CODE(code = TSDB_CODE_FILE_CORRUPTED, lino, _exit);
      }

      pFD->pgno = pgno;

      int64_t nRead = TMIN(szPgCont - bOffset, size - n);
      memcpy(pBuf + n, pFD->pBuf + bOffset, nRead);

      n += nRead;
      ++pgno;
      bOffset = 0;
    }

    taosMemoryFree(pBlock);
  }

_exit:
  if (code) {
    TSDB_ERROR_LOG(TD_VID(pFD->pTsdb->pVnode), lino, code);
  }
  return code;
}

int32_t tsdbReadFile(STsdbFD *pFD, int64_t offset, uint8_t *pBuf, int64_t size, int64_t szHint,
                     int32_t encryptAlgorithm, char *encryptKey) {
  int32_t code = 0;
  int32_t lino;

  if (!pFD->pFD) {
    code = tsdbOpenFileImpl(pFD);
    TSDB_CHECK_CODE(code, lino, _exit);
  }

  if (pFD->s3File && pFD->lcn > 1 /* && tsS3BlockSize < 0*/) {
    code = tsdbReadFileS3(pFD, offset, pBuf, size, szHint);
    TSDB_CHECK_CODE(code, lino, _exit);
  } else {
    code = tsdbReadFileImp(pFD, offset, pBuf, size, encryptAlgorithm, encryptKey);
    TSDB_CHECK_CODE(code, lino, _exit);
  }

_exit:
  if (code) {
    TSDB_ERROR_LOG(TD_VID(pFD->pTsdb->pVnode), lino, code);
  }
  return code;
}

int32_t tsdbReadFileToBuffer(STsdbFD *pFD, int64_t offset, int64_t size, SBuffer *buffer, int64_t szHint,
                             int32_t encryptAlgorithm, char *encryptKey) {
  int32_t code;
  int32_t lino;

  code = tBufferEnsureCapacity(buffer, buffer->size + size);
  TSDB_CHECK_CODE(code, lino, _exit);

  code = tsdbReadFile(pFD, offset, (uint8_t *)tBufferGetDataEnd(buffer), size, szHint, encryptAlgorithm, encryptKey);
  TSDB_CHECK_CODE(code, lino, _exit);

  buffer->size += size;

_exit:
  if (code) {
    TSDB_ERROR_LOG(TD_VID(pFD->pTsdb->pVnode), lino, code);
  }
  return code;
}

int32_t tsdbFsyncFile(STsdbFD *pFD, int32_t encryptAlgorithm, char *encryptKey) {
  int32_t code = 0;
  int32_t lino;

  code = tsdbWriteFilePage(pFD, encryptAlgorithm, encryptKey);
  TSDB_CHECK_CODE(code, lino, _exit);

  if (taosFsyncFile(pFD->pFD) < 0) {
    TSDB_CHECK_CODE(code = TAOS_SYSTEM_ERROR(errno), lino, _exit);
  }

_exit:
  if (code) {
    TSDB_ERROR_LOG(TD_VID(pFD->pTsdb->pVnode), lino, code);
  }
  return code;
}

// SDataFReader ====================================================
int32_t tsdbDataFReaderOpen(SDataFReader **ppReader, STsdb *pTsdb, SDFileSet *pSet) {
  int32_t       code = 0;
  int32_t       lino = 0;
  SDataFReader *pReader = NULL;
  int32_t       szPage = pTsdb->pVnode->config.tsdbPageSize;
  char          fname[TSDB_FILENAME_LEN];

  // alloc
  pReader = (SDataFReader *)taosMemoryCalloc(1, sizeof(*pReader));
  if (pReader == NULL) {
    TSDB_CHECK_CODE(code = TSDB_CODE_OUT_OF_MEMORY, lino, _exit);
  }
  pReader->pTsdb = pTsdb;
  pReader->pSet = pSet;

  // head
  tsdbHeadFileName(pTsdb, pSet->diskId, pSet->fid, pSet->pHeadF, fname);
  code = tsdbOpenFile(fname, pTsdb, TD_FILE_READ, &pReader->pHeadFD, 0);
  TSDB_CHECK_CODE(code, lino, _exit);

  // data
  tsdbDataFileName(pTsdb, pSet->diskId, pSet->fid, pSet->pDataF, fname);
  code = tsdbOpenFile(fname, pTsdb, TD_FILE_READ, &pReader->pDataFD, 0);
  TSDB_CHECK_CODE(code, lino, _exit);

  // sma
  tsdbSmaFileName(pTsdb, pSet->diskId, pSet->fid, pSet->pSmaF, fname);
  code = tsdbOpenFile(fname, pTsdb, TD_FILE_READ, &pReader->pSmaFD, 0);
  TSDB_CHECK_CODE(code, lino, _exit);

  // stt
  for (int32_t iStt = 0; iStt < pSet->nSttF; iStt++) {
    tsdbSttFileName(pTsdb, pSet->diskId, pSet->fid, pSet->aSttF[iStt], fname);
    code = tsdbOpenFile(fname, pTsdb, TD_FILE_READ, &pReader->aSttFD[iStt], 0);
    TSDB_CHECK_CODE(code, lino, _exit);
  }

_exit:
  if (code) {
    *ppReader = NULL;
    tsdbError("vgId:%d, %s failed at line %d since %s", TD_VID(pTsdb->pVnode), __func__, lino, tstrerror(code));

    if (pReader) {
      for (int32_t iStt = 0; iStt < pSet->nSttF; iStt++) tsdbCloseFile(&pReader->aSttFD[iStt]);
      tsdbCloseFile(&pReader->pSmaFD);
      tsdbCloseFile(&pReader->pDataFD);
      tsdbCloseFile(&pReader->pHeadFD);
      taosMemoryFree(pReader);
    }
  } else {
    *ppReader = pReader;
  }
  return code;
}

int32_t tsdbDataFReaderClose(SDataFReader **ppReader) {
  int32_t code = 0;
  if (*ppReader == NULL) return code;

  // head
  tsdbCloseFile(&(*ppReader)->pHeadFD);

  // data
  tsdbCloseFile(&(*ppReader)->pDataFD);

  // sma
  tsdbCloseFile(&(*ppReader)->pSmaFD);

  // stt
  for (int32_t iStt = 0; iStt < TSDB_STT_TRIGGER_ARRAY_SIZE; iStt++) {
    if ((*ppReader)->aSttFD[iStt]) {
      tsdbCloseFile(&(*ppReader)->aSttFD[iStt]);
    }
  }

  for (int32_t iBuf = 0; iBuf < sizeof((*ppReader)->aBuf) / sizeof(uint8_t *); iBuf++) {
    tFree((*ppReader)->aBuf[iBuf]);
  }
  taosMemoryFree(*ppReader);
  *ppReader = NULL;
  return code;
}

int32_t tsdbReadBlockIdx(SDataFReader *pReader, SArray *aBlockIdx) {
  int32_t    code = 0;
  int32_t    lino;
  SHeadFile *pHeadFile = pReader->pSet->pHeadF;
  int64_t    offset = pHeadFile->offset;
  int64_t    size = pHeadFile->size - offset;

  taosArrayClear(aBlockIdx);
  if (size == 0) {
    return code;
  }

  // alloc
  code = tRealloc(&pReader->aBuf[0], size);
  TSDB_CHECK_CODE(code, lino, _exit);

  // read
  int32_t encryptAlgorithm = pReader->pTsdb->pVnode->config.tsdbCfg.encryptAlgorithm;
  char   *encryptKey = pReader->pTsdb->pVnode->config.tsdbCfg.encryptKey;
  code = tsdbReadFile(pReader->pHeadFD, offset, pReader->aBuf[0], size, 0, encryptAlgorithm, encryptKey);
  TSDB_CHECK_CODE(code, lino, _exit);

  // decode
  int64_t n = 0;
  while (n < size) {
    SBlockIdx blockIdx;
    n += tGetBlockIdx(pReader->aBuf[0] + n, &blockIdx);

    if (taosArrayPush(aBlockIdx, &blockIdx) == NULL) {
      TSDB_CHECK_CODE(code = TSDB_CODE_OUT_OF_MEMORY, lino, _exit);
    }
  }
  ASSERT(n == size);

_exit:
  if (code) {
    TSDB_ERROR_LOG(TD_VID(pReader->pTsdb->pVnode), lino, code);
  }
  return code;
}

int32_t tsdbReadSttBlk(SDataFReader *pReader, int32_t iStt, SArray *aSttBlk) {
  int32_t   code = 0;
  int32_t   lino;
  SSttFile *pSttFile = pReader->pSet->aSttF[iStt];
  int64_t   offset = pSttFile->offset;
  int64_t   size = pSttFile->size - offset;

  taosArrayClear(aSttBlk);
  if (size == 0) {
    return 0;
  }

  // alloc
  code = tRealloc(&pReader->aBuf[0], size);
  TSDB_CHECK_CODE(code, lino, _exit);

  // read
  int32_t encryptAlgorithm = pReader->pTsdb->pVnode->config.tsdbCfg.encryptAlgorithm;
  char   *encryptKey = pReader->pTsdb->pVnode->config.tsdbCfg.encryptKey;
  code = tsdbReadFile(pReader->aSttFD[iStt], offset, pReader->aBuf[0], size, 0, encryptAlgorithm, encryptKey);
  TSDB_CHECK_CODE(code, lino, _exit);

  // decode
  int64_t n = 0;
  while (n < size) {
    SSttBlk sttBlk;
    n += tGetSttBlk(pReader->aBuf[0] + n, &sttBlk);

    if (taosArrayPush(aSttBlk, &sttBlk) == NULL) {
      TSDB_CHECK_CODE(code = TSDB_CODE_OUT_OF_MEMORY, lino, _exit);
    }
  }
  ASSERT(n == size);

_exit:
  if (code) {
    TSDB_ERROR_LOG(TD_VID(pReader->pTsdb->pVnode), lino, code);
  }
  return code;
}

int32_t tsdbReadDataBlk(SDataFReader *pReader, SBlockIdx *pBlockIdx, SMapData *mDataBlk) {
  int32_t code = 0;
  int32_t lino;
  int64_t offset = pBlockIdx->offset;
  int64_t size = pBlockIdx->size;

  // alloc
  code = tRealloc(&pReader->aBuf[0], size);
  TSDB_CHECK_CODE(code, lino, _exit);

  // read
  int32_t encryptAlgorithm = pReader->pTsdb->pVnode->config.tsdbCfg.encryptAlgorithm;
  char   *encryptKey = pReader->pTsdb->pVnode->config.tsdbCfg.encryptKey;
  code = tsdbReadFile(pReader->pHeadFD, offset, pReader->aBuf[0], size, 0, encryptAlgorithm, encryptKey);
  TSDB_CHECK_CODE(code, lino, _exit);

  // decode
<<<<<<< HEAD
  int32_t n;
  code = tGetMapData(pReader->aBuf[0], mDataBlk, &n);
  if (code) goto _err;
=======
  int64_t n = tGetMapData(pReader->aBuf[0], mDataBlk);
  if (n < 0) {
    TSDB_CHECK_CODE(code = TSDB_CODE_OUT_OF_MEMORY, lino, _exit);
  }
>>>>>>> 99a628cd
  ASSERT(n == size);

_exit:
  if (code) {
    TSDB_ERROR_LOG(TD_VID(pReader->pTsdb->pVnode), lino, code);
  }
  return code;
}

// SDelFReader ====================================================
struct SDelFReader {
  STsdb   *pTsdb;
  SDelFile fDel;
  STsdbFD *pReadH;
  uint8_t *aBuf[1];
};

int32_t tsdbDelFReaderOpen(SDelFReader **ppReader, SDelFile *pFile, STsdb *pTsdb) {
  int32_t      code = 0;
  int32_t      lino = 0;
  char         fname[TSDB_FILENAME_LEN];
  SDelFReader *pDelFReader = NULL;

  // alloc
  pDelFReader = (SDelFReader *)taosMemoryCalloc(1, sizeof(*pDelFReader));
  if (pDelFReader == NULL) {
    TSDB_CHECK_CODE(code = TSDB_CODE_OUT_OF_MEMORY, lino, _exit);
  }

  // open impl
  pDelFReader->pTsdb = pTsdb;
  pDelFReader->fDel = *pFile;

  tsdbDelFileName(pTsdb, pFile, fname);
  code = tsdbOpenFile(fname, pTsdb, TD_FILE_READ, &pDelFReader->pReadH, 0);
  TSDB_CHECK_CODE(code, lino, _exit);

_exit:
  if (code) {
    *ppReader = NULL;
    TSDB_ERROR_LOG(TD_VID(pTsdb->pVnode), lino, code);
    taosMemoryFree(pDelFReader);
  } else {
    *ppReader = pDelFReader;
  }
  return code;
}

int32_t tsdbDelFReaderClose(SDelFReader **ppReader) {
  int32_t      code = 0;
  SDelFReader *pReader = *ppReader;

  if (pReader) {
    tsdbCloseFile(&pReader->pReadH);
    for (int32_t iBuf = 0; iBuf < sizeof(pReader->aBuf) / sizeof(uint8_t *); iBuf++) {
      tFree(pReader->aBuf[iBuf]);
    }
    taosMemoryFree(pReader);
  }

  *ppReader = NULL;
  return code;
}

int32_t tsdbReadDelData(SDelFReader *pReader, SDelIdx *pDelIdx, SArray *aDelData) {
  return tsdbReadDelDatav1(pReader, pDelIdx, aDelData, INT64_MAX);
}

int32_t tsdbReadDelDatav1(SDelFReader *pReader, SDelIdx *pDelIdx, SArray *aDelData, int64_t maxVer) {
  int32_t code = 0;
  int32_t lino;
  int64_t offset = pDelIdx->offset;
  int64_t size = pDelIdx->size;
  int64_t n;

  taosArrayClear(aDelData);

  // alloc
  code = tRealloc(&pReader->aBuf[0], size);
  TSDB_CHECK_CODE(code, lino, _exit);

  // read
  int32_t encryptAlgorithm = pReader->pTsdb->pVnode->config.tsdbCfg.encryptAlgorithm;
  char   *encryptKey = pReader->pTsdb->pVnode->config.tsdbCfg.encryptKey;
  code = tsdbReadFile(pReader->pReadH, offset, pReader->aBuf[0], size, 0, encryptAlgorithm, encryptKey);
  TSDB_CHECK_CODE(code, lino, _exit);

  // // decode
  n = 0;
  while (n < size) {
    SDelData delData;
    n += tGetDelData(pReader->aBuf[0] + n, &delData);

    if (delData.version > maxVer) {
      continue;
    }
    if (taosArrayPush(aDelData, &delData) == NULL) {
      TSDB_CHECK_CODE(code = TSDB_CODE_OUT_OF_MEMORY, lino, _exit);
    }
  }

  ASSERT(n == size);

_exit:
  if (code) {
    TSDB_ERROR_LOG(TD_VID(pReader->pTsdb->pVnode), lino, code);
  }
  return code;
}

int32_t tsdbReadDelIdx(SDelFReader *pReader, SArray *aDelIdx) {
  int32_t code = 0;
  int32_t lino;
  int32_t n;
  int64_t offset = pReader->fDel.offset;
  int64_t size = pReader->fDel.size - offset;

  taosArrayClear(aDelIdx);

  // alloc
  code = tRealloc(&pReader->aBuf[0], size);
  TSDB_CHECK_CODE(code, lino, _exit);

  // read
  int32_t encryptAlgorithm = pReader->pTsdb->pVnode->config.tsdbCfg.encryptAlgorithm;
  char   *encryptKey = pReader->pTsdb->pVnode->config.tsdbCfg.encryptKey;
  code = tsdbReadFile(pReader->pReadH, offset, pReader->aBuf[0], size, 0, encryptAlgorithm, encryptKey);
  TSDB_CHECK_CODE(code, lino, _exit);

  // decode
  n = 0;
  while (n < size) {
    SDelIdx delIdx;

    n += tGetDelIdx(pReader->aBuf[0] + n, &delIdx);

    if (taosArrayPush(aDelIdx, &delIdx) == NULL) {
      TSDB_CHECK_CODE(code = TSDB_CODE_OUT_OF_MEMORY, lino, _exit);
    }
  }

  ASSERT(n == size);

_exit:
  if (code) {
    TSDB_ERROR_LOG(TD_VID(pReader->pTsdb->pVnode), lino, code);
  }
  return code;
}<|MERGE_RESOLUTION|>--- conflicted
+++ resolved
@@ -757,16 +757,9 @@
   TSDB_CHECK_CODE(code, lino, _exit);
 
   // decode
-<<<<<<< HEAD
   int32_t n;
   code = tGetMapData(pReader->aBuf[0], mDataBlk, &n);
   if (code) goto _err;
-=======
-  int64_t n = tGetMapData(pReader->aBuf[0], mDataBlk);
-  if (n < 0) {
-    TSDB_CHECK_CODE(code = TSDB_CODE_OUT_OF_MEMORY, lino, _exit);
-  }
->>>>>>> 99a628cd
   ASSERT(n == size);
 
 _exit:
