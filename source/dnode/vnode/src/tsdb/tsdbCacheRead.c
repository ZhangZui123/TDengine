/*
 * Copyright (c) 2019 TAOS Data, Inc. <jhtao@taosdata.com>
 *
 * This program is free software: you can use, redistribute, and/or modify
 * it under the terms of the GNU Affero General Public License, version 3
 * or later ("AGPL"), as published by the Free Software Foundation.
 *
 * This program is distributed in the hope that it will be useful, but WITHOUT
 * ANY WARRANTY; without even the implied warranty of MERCHANTABILITY or
 * FITNESS FOR A PARTICULAR PURPOSE.
 *
 * You should have received a copy of the GNU Affero General Public License
 * along with this program. If not, see <http://www.gnu.org/licenses/>.
 */

#include "taoserror.h"
#include "tarray.h"
#include "tcommon.h"
#include "tsdb.h"

#define HASTYPE(_type, _t) (((_type) & (_t)) == (_t))

static int32_t saveOneRow(SArray* pRow, SSDataBlock* pBlock, SCacheRowsReader* pReader, const int32_t* slotIds,
                          const int32_t* dstSlotIds, void** pRes, const char* idStr) {
  int32_t numOfRows = pBlock->info.rows;
  bool    allNullRow = true;

  if (HASTYPE(pReader->type, CACHESCAN_RETRIEVE_LAST)) {
    for (int32_t i = 0; i < pReader->numOfCols; ++i) {
      SColumnInfoData* pColInfoData = taosArrayGet(pBlock->pDataBlock, dstSlotIds[i]);
      SFirstLastRes*   p = (SFirstLastRes*)varDataVal(pRes[i]);
      int32_t          slotId = slotIds[i];
      SLastCol*        pColVal = (SLastCol*)taosArrayGet(pRow, i);

      p->ts = pColVal->ts;
      p->isNull = !COL_VAL_IS_VALUE(&pColVal->colVal);
      allNullRow = p->isNull & allNullRow;

      if (!p->isNull) {
        if (IS_VAR_DATA_TYPE(pColVal->colVal.type)) {
          varDataSetLen(p->buf, pColVal->colVal.value.nData);

          memcpy(varDataVal(p->buf), pColVal->colVal.value.pData, pColVal->colVal.value.nData);
          p->bytes = pColVal->colVal.value.nData + VARSTR_HEADER_SIZE;  // binary needs to plus the header size
        } else {
          memcpy(p->buf, &pColVal->colVal.value, pReader->pSchema->columns[slotId].bytes);
          p->bytes = pReader->pSchema->columns[slotId].bytes;
        }
      }

      // pColInfoData->info.bytes includes the VARSTR_HEADER_SIZE, need to substruct it
      p->hasResult = true;
      varDataSetLen(pRes[i], pColInfoData->info.bytes - VARSTR_HEADER_SIZE);
      colDataSetVal(pColInfoData, numOfRows, (const char*)pRes[i], false);
    }

    pBlock->info.rows += allNullRow ? 0 : 1;
  } else if (HASTYPE(pReader->type, CACHESCAN_RETRIEVE_LAST_ROW)) {
    for (int32_t i = 0; i < pReader->numOfCols; ++i) {
      SColumnInfoData* pColInfoData = taosArrayGet(pBlock->pDataBlock, dstSlotIds[i]);

      int32_t   slotId = slotIds[i];
      SLastCol* pColVal = (SLastCol*)taosArrayGet(pRow, i);
      SColVal*  pVal = &pColVal->colVal;

      if (COL_VAL_IS_NONE(&pColVal->colVal)) {
        continue;
      }
      allNullRow = false;
      if (IS_VAR_DATA_TYPE(pColVal->colVal.type)) {
        if (!COL_VAL_IS_VALUE(&pColVal->colVal)) {
          colDataSetNULL(pColInfoData, numOfRows);
        } else {
          varDataSetLen(pReader->transferBuf[slotId], pVal->value.nData);

          memcpy(varDataVal(pReader->transferBuf[slotId]), pVal->value.pData, pVal->value.nData);
          colDataSetVal(pColInfoData, numOfRows, pReader->transferBuf[slotId], false);
        }
      } else {
        colDataSetVal(pColInfoData, numOfRows, (const char*)&pVal->value.val, !COL_VAL_IS_VALUE(pVal));
      }
    }

    pBlock->info.rows += allNullRow ? 0 : 1;
  } else {
    tsdbError("invalid retrieve type:%d, %s", pReader->type, idStr);
    return TSDB_CODE_INVALID_PARA;
  }

  return TSDB_CODE_SUCCESS;
}

static int32_t setTableSchema(SCacheRowsReader* p, uint64_t suid, const char* idstr) {
  int32_t numOfTables = p->numOfTables;

  if (suid != 0) {
    p->pSchema = metaGetTbTSchema(p->pVnode->pMeta, suid, -1, 1);
    if (p->pSchema == NULL) {
      tsdbWarn("stable:%" PRIu64 " has been dropped, failed to retrieve cached rows, %s", suid, idstr);
      return TSDB_CODE_PAR_TABLE_NOT_EXIST;
    }
  } else {
    for (int32_t i = 0; i < numOfTables; ++i) {
      uint64_t uid = p->pTableList[i].uid;
      p->pSchema = metaGetTbTSchema(p->pVnode->pMeta, uid, -1, 1);
      if (p->pSchema != NULL) {
        break;
      }

      tsdbWarn("table:%" PRIu64 " has been dropped, failed to retrieve cached rows, %s", uid, idstr);
    }

    // all queried tables have been dropped already, return immediately.
    if (p->pSchema == NULL) {
      tsdbWarn("all queried tables has been dropped, try next group, %s", idstr);
      return TSDB_CODE_PAR_TABLE_NOT_EXIST;
    }
  }

  return TSDB_CODE_SUCCESS;
}

int32_t tsdbCacherowsReaderOpen(void* pVnode, int32_t type, void* pTableIdList, int32_t numOfTables, int32_t numOfCols,
                                SArray* pCidList, int32_t* pSlotIds, uint64_t suid, void** pReader, const char* idstr) {
  *pReader = NULL;
  SCacheRowsReader* p = taosMemoryCalloc(1, sizeof(SCacheRowsReader));
  if (p == NULL) {
    return TSDB_CODE_OUT_OF_MEMORY;
  }

  p->type = type;
  p->pVnode = pVnode;
  p->pTsdb = p->pVnode->pTsdb;
  p->verRange = (SVersionRange){.minVer = 0, .maxVer = UINT64_MAX};
  p->numOfCols = numOfCols;
  p->pCidList = pCidList;
  p->pSlotIds = pSlotIds;
  p->suid = suid;

  if (numOfTables == 0) {
    *pReader = p;
    return TSDB_CODE_SUCCESS;
  }

  p->pTableList = pTableIdList;
  p->numOfTables = numOfTables;

  int32_t code = setTableSchema(p, suid, idstr);
  if (code != TSDB_CODE_SUCCESS) {
    tsdbCacherowsReaderClose(p);
    return code;
  }

  p->transferBuf = taosMemoryCalloc(p->pSchema->numOfCols, POINTER_BYTES);
  if (p->transferBuf == NULL) {
    tsdbCacherowsReaderClose(p);
    return TSDB_CODE_OUT_OF_MEMORY;
  }

  for (int32_t i = 0; i < p->pSchema->numOfCols; ++i) {
    if (IS_VAR_DATA_TYPE(p->pSchema->columns[i].type)) {
      p->transferBuf[i] = taosMemoryMalloc(p->pSchema->columns[i].bytes);
      if (p->transferBuf[i] == NULL) {
        tsdbCacherowsReaderClose(p);
        return TSDB_CODE_OUT_OF_MEMORY;
      }
    }
  }

  SVnodeCfg* pCfg = &((SVnode*)pVnode)->config;

  int32_t numOfStt = pCfg->sttTrigger;
  p->pLoadInfo = tCreateLastBlockLoadInfo(p->pSchema, NULL, 0, numOfStt);
  if (p->pLoadInfo == NULL) {
    tsdbCacherowsReaderClose(p);
    return TSDB_CODE_OUT_OF_MEMORY;
  }

  p->pDataIter = taosMemoryCalloc(pCfg->sttTrigger, sizeof(SLDataIter));
  if (p->pDataIter == NULL) {
    tsdbCacherowsReaderClose(p);
    return TSDB_CODE_OUT_OF_MEMORY;
  }

  p->idstr = taosStrdup(idstr);
  taosThreadMutexInit(&p->readerMutex, NULL);

  p->lastTs = INT64_MIN;

  *pReader = p;
  return TSDB_CODE_SUCCESS;
}

void* tsdbCacherowsReaderClose(void* pReader) {
  SCacheRowsReader* p = pReader;

  if (p->pSchema != NULL) {
    for (int32_t i = 0; i < p->pSchema->numOfCols; ++i) {
      taosMemoryFreeClear(p->transferBuf[i]);
    }

    taosMemoryFree(p->transferBuf);
    taosMemoryFree(p->pSchema);
  }

  taosMemoryFreeClear(p->pDataIter);
  taosMemoryFree(p->pCurrSchema);

  destroyLastBlockLoadInfo(p->pLoadInfo);

  taosMemoryFree((void*)p->idstr);
  taosThreadMutexDestroy(&p->readerMutex);

  taosMemoryFree(pReader);
  return NULL;
}

static void freeItem(void* pItem) {
  SLastCol* pCol = (SLastCol*)pItem;
  if (IS_VAR_DATA_TYPE(pCol->colVal.type) && pCol->colVal.value.pData) {
    taosMemoryFree(pCol->colVal.value.pData);
  }
}

static int32_t tsdbCacheQueryReseek(void* pQHandle) {
  int32_t           code = 0;
  SCacheRowsReader* pReader = pQHandle;

  code = taosThreadMutexTryLock(&pReader->readerMutex);
  if (code == 0) {
    // pause current reader's state if not paused, save ts & version for resuming
    // just wait for the big all tables' snapshot untaking for now

    code = TSDB_CODE_VND_QUERY_BUSY;

    taosThreadMutexUnlock(&pReader->readerMutex);

    return code;
  } else if (code == EBUSY) {
    return TSDB_CODE_VND_QUERY_BUSY;
  } else {
    return -1;
  }
}

int32_t tsdbRetrieveCacheRows(void* pReader, SSDataBlock* pResBlock, const int32_t* slotIds, const int32_t* dstSlotIds,
                              SArray* pTableUidList) {
  if (pReader == NULL || pResBlock == NULL) {
    return TSDB_CODE_INVALID_PARA;
  }

  SCacheRowsReader* pr = pReader;
  int32_t           code = TSDB_CODE_SUCCESS;
  SArray*           pRow = taosArrayInit(TARRAY_SIZE(pr->pCidList), sizeof(SLastCol));
  bool              hasRes = false;
  SArray*           pLastCols = NULL;

  void** pRes = taosMemoryCalloc(pr->numOfCols, POINTER_BYTES);
  if (pRes == NULL) {
    code = TSDB_CODE_OUT_OF_MEMORY;
    goto _end;
  }

  for (int32_t j = 0; j < pr->numOfCols; ++j) {
    pRes[j] =
        taosMemoryCalloc(1, sizeof(SFirstLastRes) + pr->pSchema->columns[/*-1 == slotIds[j] ? 0 : */ slotIds[j]].bytes +
                                VARSTR_HEADER_SIZE);
    SFirstLastRes* p = (SFirstLastRes*)varDataVal(pRes[j]);
    p->ts = INT64_MIN;
  }

  pLastCols = taosArrayInit(pr->numOfCols, sizeof(SLastCol));
  if (pLastCols == NULL) {
    code = TSDB_CODE_OUT_OF_MEMORY;
    goto _end;
  }

  for (int32_t i = 0; i < pr->numOfCols; ++i) {
    int32_t          slotId = slotIds[i];
    struct STColumn* pCol = &pr->pSchema->columns[slotId];
    SLastCol         p = {.ts = INT64_MIN, .colVal.type = pCol->type, .colVal.flag = CV_FLAG_NULL};

    if (IS_VAR_DATA_TYPE(pCol->type)) {
      p.colVal.value.pData = taosMemoryCalloc(pCol->bytes, sizeof(char));
    }
    taosArrayPush(pLastCols, &p);
  }

  taosThreadMutexLock(&pr->readerMutex);
  code = tsdbTakeReadSnap((STsdbReader*)pr, tsdbCacheQueryReseek, &pr->pReadSnap);
  if (code != TSDB_CODE_SUCCESS) {
    goto _end;
  }
  pr->pDataFReader = NULL;
  pr->pDataFReaderLast = NULL;

  int32_t ltype = (pr->type & CACHESCAN_RETRIEVE_LAST) >> 3;

  // retrieve the only one last row of all tables in the uid list.
  if (HASTYPE(pr->type, CACHESCAN_RETRIEVE_TYPE_SINGLE)) {
    int64_t st = taosGetTimestampUs();
    int64_t totalLastTs = INT64_MAX;
    for (int32_t i = 0; i < pr->numOfTables; ++i) {
      STableKeyInfo* pKeyInfo = &pr->pTableList[i];

      tsdbCacheGet(pr->pTsdb, pKeyInfo->uid, pRow, pr, ltype);
      if (TARRAY_SIZE(pRow) <= 0) {
        taosArrayClearEx(pRow, freeItem);
        continue;
      }
      SLastCol* pColVal = (SLastCol*)taosArrayGet(pRow, 0);
      if (COL_VAL_IS_NONE(&pColVal->colVal)) {
        taosArrayClearEx(pRow, freeItem);
        continue;
      }

      {
        bool    hasNotNullRow = true;
        int64_t singleTableLastTs = INT64_MAX;
        for (int32_t k = 0; k < pr->numOfCols; ++k) {
<<<<<<< HEAD
          int32_t slotId = slotIds[k];

          if (slotId == -1) {  // the primary timestamp
            SLastCol* p = taosArrayGet(pLastCols, 0);
            SLastCol* pCol = (SLastCol*)taosArrayGet(pRow, 0);
            if (pCol->ts > p->ts) {
              hasRes = true;
              p->ts = pCol->ts;
              p->colVal = pCol->colVal;
              singleTableLastTs = pCol->ts;
=======
          SLastCol* p = taosArrayGet(pLastCols, k);
          SLastCol* pColVal = (SLastCol*)taosArrayGet(pRow, k);

          if (pColVal->ts > p->ts) {
            if (!COL_VAL_IS_VALUE(&pColVal->colVal) && HASTYPE(pr->type, CACHESCAN_RETRIEVE_LAST)) {
              if (!COL_VAL_IS_VALUE(&p->colVal)) {
                hasNotNullRow = false;
              }
              continue;
>>>>>>> 9e8cc7d1
            }

            hasRes = true;
            p->ts = pColVal->ts;
            if (pColVal->ts < singleTableLastTs && HASTYPE(pr->type, CACHESCAN_RETRIEVE_LAST)) {
              singleTableLastTs = pColVal->ts;
            }

            if (!IS_VAR_DATA_TYPE(pColVal->colVal.type)) {
              p->colVal = pColVal->colVal;
            } else {
              if (COL_VAL_IS_VALUE(&pColVal->colVal)) {
                memcpy(p->colVal.value.pData, pColVal->colVal.value.pData, pColVal->colVal.value.nData);
              }

              p->colVal.value.nData = pColVal->colVal.value.nData;
              p->colVal.type = pColVal->colVal.type;
              p->colVal.flag = pColVal->colVal.flag;
              p->colVal.cid = pColVal->colVal.cid;
            }
          }
        }

        if (hasNotNullRow) {
          if (INT64_MAX == totalLastTs || (INT64_MAX != singleTableLastTs && totalLastTs < singleTableLastTs)) {
            totalLastTs = singleTableLastTs;
          }
          double cost = (taosGetTimestampUs() - st) / 1000.0;
          if (cost > tsCacheLazyLoadThreshold) {
            pr->lastTs = totalLastTs;
          }
        }
      }

      if (taosArrayGetSize(pTableUidList) == 0) {
        taosArrayPush(pTableUidList, &pKeyInfo->uid);
      } else {
        taosArraySet(pTableUidList, 0, &pKeyInfo->uid);
      }

<<<<<<< HEAD
      tsdbCacheRelease(lruCache, h);
=======
      taosArrayClearEx(pRow, freeItem);
>>>>>>> 9e8cc7d1
    }

    if (hasRes) {
      saveOneRow(pLastCols, pResBlock, pr, slotIds, dstSlotIds, pRes, pr->idstr);
    }
  } else if (HASTYPE(pr->type, CACHESCAN_RETRIEVE_TYPE_ALL)) {
    for (int32_t i = pr->tableIndex; i < pr->numOfTables; ++i) {
      STableKeyInfo* pKeyInfo = &pr->pTableList[i];

      tsdbCacheGet(pr->pTsdb, pKeyInfo->uid, pRow, pr, ltype);
      if (TARRAY_SIZE(pRow) <= 0) {
        taosArrayClearEx(pRow, freeItem);
        continue;
      }
      SLastCol* pColVal = (SLastCol*)taosArrayGet(pRow, 0);
      if (COL_VAL_IS_NONE(&pColVal->colVal)) {
        taosArrayClearEx(pRow, freeItem);
        continue;
      }

      saveOneRow(pRow, pResBlock, pr, slotIds, dstSlotIds, pRes, pr->idstr);
      taosArrayClearEx(pRow, freeItem);

      taosArrayPush(pTableUidList, &pKeyInfo->uid);

      pr->tableIndex += 1;
      if (pResBlock->info.rows >= pResBlock->info.capacity) {
        goto _end;
      }
    }
  } else {
    code = TSDB_CODE_INVALID_PARA;
  }

_end:
  tsdbDataFReaderClose(&pr->pDataFReaderLast);
  tsdbDataFReaderClose(&pr->pDataFReader);

  resetLastBlockLoadInfo(pr->pLoadInfo);
  tsdbUntakeReadSnap((STsdbReader*)pr, pr->pReadSnap, true);
  taosThreadMutexUnlock(&pr->readerMutex);

  if (pRes != NULL) {
    for (int32_t j = 0; j < pr->numOfCols; ++j) {
      taosMemoryFree(pRes[j]);
    }
  }

  taosMemoryFree(pRes);
  taosArrayDestroyEx(pRow, freeItem);
  taosArrayDestroyEx(pLastCols, freeItem);
  return code;
}<|MERGE_RESOLUTION|>--- conflicted
+++ resolved
@@ -318,18 +318,6 @@
         bool    hasNotNullRow = true;
         int64_t singleTableLastTs = INT64_MAX;
         for (int32_t k = 0; k < pr->numOfCols; ++k) {
-<<<<<<< HEAD
-          int32_t slotId = slotIds[k];
-
-          if (slotId == -1) {  // the primary timestamp
-            SLastCol* p = taosArrayGet(pLastCols, 0);
-            SLastCol* pCol = (SLastCol*)taosArrayGet(pRow, 0);
-            if (pCol->ts > p->ts) {
-              hasRes = true;
-              p->ts = pCol->ts;
-              p->colVal = pCol->colVal;
-              singleTableLastTs = pCol->ts;
-=======
           SLastCol* p = taosArrayGet(pLastCols, k);
           SLastCol* pColVal = (SLastCol*)taosArrayGet(pRow, k);
 
@@ -339,7 +327,6 @@
                 hasNotNullRow = false;
               }
               continue;
->>>>>>> 9e8cc7d1
             }
 
             hasRes = true;
@@ -380,11 +367,7 @@
         taosArraySet(pTableUidList, 0, &pKeyInfo->uid);
       }
 
-<<<<<<< HEAD
-      tsdbCacheRelease(lruCache, h);
-=======
       taosArrayClearEx(pRow, freeItem);
->>>>>>> 9e8cc7d1
     }
 
     if (hasRes) {
