--- conflicted
+++ resolved
@@ -53,51 +53,6 @@
   return code;
 }
 
-<<<<<<< HEAD
-static int32_t saveOneRowForLastRaw(SLastCol* pColVal, SCacheRowsReader* pReader, const int32_t slotId,
-                                    SColumnInfoData* pColInfoData, int32_t numOfRows) {
-  int32_t  code = TSDB_CODE_SUCCESS;
-  int32_t  lino = 0;
-  SColVal* pVal = NULL;
-
-  TSDB_CHECK_NULL(pColVal, code, lino, _end, TSDB_CODE_INVALID_PARA);
-  TSDB_CHECK_NULL(pColInfoData, code, lino, _end, TSDB_CODE_INVALID_PARA);
-
-  pVal = &pColVal->colVal;
-
-  // allNullRow = false;
-  if (IS_VAR_DATA_TYPE(pColVal->colVal.value.type)) {
-    if (!COL_VAL_IS_VALUE(&pColVal->colVal)) {
-      colDataSetNULL(pColInfoData, numOfRows);
-    } else {
-      TSDB_CHECK_NULL(pReader, code, lino, _end, TSDB_CODE_INVALID_PARA);
-      if (IS_STR_DATA_BLOB(pColVal->colVal.value.type)) {
-        blobDataSetLen(pReader->transferBuf[slotId], pVal->value.nData);
-
-        memcpy(blobDataVal(pReader->transferBuf[slotId]), pVal->value.pData, pVal->value.nData);
-        code = colDataSetVal(pColInfoData, numOfRows, pReader->transferBuf[slotId], false);
-        TSDB_CHECK_CODE(code, lino, _end);
-
-      } else {
-        varDataSetLen(pReader->transferBuf[slotId], pVal->value.nData);
-
-        memcpy(varDataVal(pReader->transferBuf[slotId]), pVal->value.pData, pVal->value.nData);
-        code = colDataSetVal(pColInfoData, numOfRows, pReader->transferBuf[slotId], false);
-        TSDB_CHECK_CODE(code, lino, _end);
-      }
-    }
-  } else {
-    code = colDataSetVal(pColInfoData, numOfRows, VALUE_GET_DATUM(&pVal->value, pColVal->colVal.value.type),
-                         !COL_VAL_IS_VALUE(pVal));
-    TSDB_CHECK_CODE(code, lino, _end);
-  }
-
-_end:
-  if (code != TSDB_CODE_SUCCESS) {
-    tsdbError("%s failed at line %d since %s", __func__, lino, tstrerror(code));
-  }
-  return code;
-=======
 typedef struct SLastColWithDstSlotId {
   SLastCol *col;
   int32_t  dstSlotId;
@@ -107,7 +62,6 @@
   const SLastColWithDstSlotId* colA = (const SLastColWithDstSlotId*)a;
   const SLastColWithDstSlotId* colB = (const SLastColWithDstSlotId*)b;
   return -1 * tRowKeyCompare(&colA->col->rowKey, &colB->col->rowKey);
->>>>>>> cac9e132
 }
 
 static int32_t saveMultiRows(SArray* pRow, SSDataBlock* pResBlock, 
@@ -123,61 +77,6 @@
   SArray* pRowWithDstSlotId = taosArrayInit(pRow->size, sizeof(SLastColWithDstSlotId));
   TSDB_CHECK_NULL(pRowWithDstSlotId, code, lino, _end, terrno);
 
-<<<<<<< HEAD
-      if (slotIds[i] == -1) {
-        if (FUNCTION_TYPE_CACHE_LAST_ROW == funcType) {
-          colDataSetNULL(pColInfoData, numOfRows);
-          continue;
-        }
-
-        code = setFirstLastResColToNull(pColInfoData, numOfRows);
-        TSDB_CHECK_CODE(code, lino, _end);
-        continue;
-      }
-
-      int32_t   slotId = slotIds[i];
-      SLastCol* pColVal = (SLastCol*)taosArrayGet(pRow, i);
-      TSDB_CHECK_NULL(pColVal, code, lino, _end, TSDB_CODE_INVALID_PARA);
-
-      colId = pColVal->colVal.cid;
-      if (FUNCTION_TYPE_CACHE_LAST_ROW == funcType) {
-        code = saveOneRowForLastRaw(pColVal, pReader, slotId, pColInfoData, numOfRows);
-        TSDB_CHECK_CODE(code, lino, _end);
-
-        continue;
-      }
-
-      p = (SFirstLastRes*)varDataVal(pRes[i]);
-
-      p->ts = pColVal->rowKey.ts;
-      ts = p->ts;
-      p->isNull = !COL_VAL_IS_VALUE(&pColVal->colVal);
-      // allNullRow = p->isNull & allNullRow;
-      if (!p->isNull) {
-        if (IS_VAR_DATA_TYPE(pColVal->colVal.value.type)) {
-          if (IS_STR_DATA_BLOB(pColVal->colVal.value.type)) {
-            blobDataSetLen(p->buf, pColVal->colVal.value.nData);
-
-            memcpy(blobDataVal(p->buf), pColVal->colVal.value.pData, pColVal->colVal.value.nData);
-            p->bytes = pColVal->colVal.value.nData + BLOBSTR_HEADER_SIZE;  // binary needs to plus the header size
-          } else {
-            varDataSetLen(p->buf, pColVal->colVal.value.nData);
-
-            memcpy(varDataVal(p->buf), pColVal->colVal.value.pData, pColVal->colVal.value.nData);
-            p->bytes = pColVal->colVal.value.nData + VARSTR_HEADER_SIZE;  // binary needs to plus the header size
-          }
-        } else {
-          memcpy(p->buf, VALUE_GET_DATUM(&pColVal->colVal.value, pColVal->colVal.value.type),
-                 pReader->pSchema->columns[slotId].bytes);
-          p->bytes = pReader->pSchema->columns[slotId].bytes;
-        }
-      }
-
-      // pColInfoData->info.bytes includes the VARSTR_HEADER_SIZE, need to subtract it
-      p->hasResult = true;
-      varDataSetLen(pRes[i], pColInfoData->info.bytes - VARSTR_HEADER_SIZE);
-      code = colDataSetVal(pColInfoData, numOfRows, (const char*)pRes[i], false);
-=======
   // sort pRow by ts and pk in descending order
   for (int32_t i = 0; i < pRow->size; ++i) {
     SLastColWithDstSlotId colWithDstSlotId = {0};
@@ -185,7 +84,6 @@
     colWithDstSlotId.dstSlotId = dstSlotIds[i];
     if (taosArrayPush(pRowWithDstSlotId, &colWithDstSlotId) == NULL) {
       code = terrno;
->>>>>>> cac9e132
       TSDB_CHECK_CODE(code, lino, _end);
     }
   }
