/*
 * Copyright (c) 2019 TAOS Data, Inc. <jhtao@taosdata.com>
 *
 * This program is free software: you can use, redistribute, and/or modify
 * it under the terms of the GNU Affero General Public License, version 3
 * or later ("AGPL"), as published by the Free Software Foundation.
 *
 * This program is distributed in the hope that it will be useful, but WITHOUT
 * ANY WARRANTY; without even the implied warranty of MERCHANTABILITY or
 * FITNESS FOR A PARTICULAR PURPOSE.
 *
 * You should have received a copy of the GNU Affero General Public License
 * along with this program. If not, see <http://www.gnu.org/licenses/>.
 */

#include "osDef.h"
#include "tsdb.h"

#define ASCENDING_TRAVERSE(o) (o == TSDB_ORDER_ASC)

typedef enum {
  EXTERNAL_ROWS_PREV = 0x1,
  EXTERNAL_ROWS_MAIN = 0x2,
  EXTERNAL_ROWS_NEXT = 0x3,
} EContentData;

typedef struct {
  STbDataIter* iter;
  int32_t      index;
  bool         hasVal;
} SIterInfo;

typedef struct {
  int32_t numOfBlocks;
  int32_t numOfLastFiles;
} SBlockNumber;

typedef struct SBlockIndex {
  int32_t     ordinalIndex;
  int64_t     inFileOffset;
  STimeWindow window;  // todo replace it with overlap flag.
} SBlockIndex;

typedef struct STableBlockScanInfo {
  uint64_t  uid;
  TSKEY     lastKey;
  SMapData  mapData;            // block info (compressed)
  SArray*   pBlockList;         // block data index list, SArray<SBlockIndex>
  SIterInfo iter;               // mem buffer skip list iterator
  SIterInfo iiter;              // imem buffer skip list iterator
  SArray*   delSkyline;         // delete info for this table
  int32_t   fileDelIndex;       // file block delete index
  int32_t   lastBlockDelIndex;  // delete index for last block
  bool      iterInit;           // whether to initialize the in-memory skip list iterator or not
} STableBlockScanInfo;

typedef struct SBlockOrderWrapper {
  int64_t uid;
  int64_t offset;
} SBlockOrderWrapper;

typedef struct SBlockOrderSupporter {
  SBlockOrderWrapper** pDataBlockInfo;
  int32_t*             indexPerTable;
  int32_t*             numOfBlocksPerTable;
  int32_t              numOfTables;
} SBlockOrderSupporter;

typedef struct SIOCostSummary {
  int64_t numOfBlocks;
  double  blockLoadTime;
  double  buildmemBlock;
  int64_t headFileLoad;
  double  headFileLoadTime;
  int64_t smaDataLoad;
  double  smaLoadTime;
  int64_t lastBlockLoad;
  double  lastBlockLoadTime;
  int64_t composedBlocks;
  double  buildComposedBlockTime;
  double  createScanInfoList;
  double  getTbFromMemTime;
  double  getTbFromIMemTime;
  double  initDelSkylineIterTime;
} SIOCostSummary;

typedef struct SBlockLoadSuppInfo {
  SArray*        pColAgg;
  SColumnDataAgg tsColAgg;
  int16_t*       colId;
  int16_t*       slotId;
  int32_t        numOfCols;
  char**         buildBuf;  // build string tmp buffer, todo remove it later after all string format being updated.
  bool           smaValid;  // the sma on all queried columns are activated
} SBlockLoadSuppInfo;

typedef struct SLastBlockReader {
  STimeWindow        window;
  SVersionRange      verRange;
  int32_t            order;
  uint64_t           uid;
  SMergeTree         mergeTree;
  SSttBlockLoadInfo* pInfo;
} SLastBlockReader;

typedef struct SFilesetIter {
  int32_t           numOfFiles;  // number of total files
  int32_t           index;       // current accessed index in the list
  SArray*           pFileList;   // data file list
  int32_t           order;
  SLastBlockReader* pLastBlockReader;  // last file block reader
} SFilesetIter;

typedef struct SFileDataBlockInfo {
  // index position in STableBlockScanInfo in order to check whether neighbor block overlaps with it
  uint64_t uid;
  int32_t  tbBlockIdx;
} SFileDataBlockInfo;

typedef struct SDataBlockIter {
  int32_t   numOfBlocks;
  int32_t   index;
  SArray*   blockList;  // SArray<SFileDataBlockInfo>
  int32_t   order;
  SDataBlk  block;  // current SDataBlk data
  SHashObj* pTableMap;
} SDataBlockIter;

typedef struct SFileBlockDumpInfo {
  int32_t totalRows;
  int32_t rowIndex;
  int64_t lastKey;
  bool    allDumped;
} SFileBlockDumpInfo;

typedef struct SUidOrderCheckInfo {
  uint64_t* tableUidList;  // access table uid list in uid ascending order list
  int32_t   currentIndex;  // index in table uid list
} SUidOrderCheckInfo;

typedef struct SReaderStatus {
  bool                  loadFromFile;       // check file stage
  bool                  composedDataBlock;  // the returned data block is a composed block or not
  SHashObj*             pTableMap;          // SHash<STableBlockScanInfo>
  STableBlockScanInfo** pTableIter;         // table iterator used in building in-memory buffer data blocks.
  SUidOrderCheckInfo    uidCheckInfo;       // check all table in uid order
  SFileBlockDumpInfo    fBlockDumpInfo;
  SDFileSet*            pCurrentFileset;  // current opened file set
  SBlockData            fileBlockData;
  SFilesetIter          fileIter;
  SDataBlockIter        blockIter;
} SReaderStatus;

typedef struct SBlockInfoBuf {
  int32_t currentIndex;
  SArray* pData;
  int32_t numPerBucket;
} SBlockInfoBuf;

struct STsdbReader {
  STsdb*             pTsdb;
  uint64_t           suid;
  int16_t            order;
  bool               freeBlock;
  STimeWindow        window;  // the primary query time window that applies to all queries
  SSDataBlock*       pResBlock;
  int32_t            capacity;
  SReaderStatus      status;
  char*              idStr;  // query info handle, for debug purpose
  int32_t            type;   // query type: 1. retrieve all data blocks, 2. retrieve direct prev|next rows
  SBlockLoadSuppInfo suppInfo;
  STsdbReadSnap*     pReadSnap;
  SIOCostSummary     cost;
  STSchema*          pSchema;      // the newest version schema
  STSchema*          pMemSchema;   // the previous schema for in-memory data, to avoid load schema too many times
  SDataFReader*      pFileReader;  // the file reader
  SDelFReader*       pDelFReader;  // the del file reader
  SArray*            pDelIdx;      // del file block index;
  SVersionRange      verRange;
  SBlockInfoBuf      blockInfoBuf;
  int32_t            step;
  STsdbReader*       innerReader[2];
};

static SFileDataBlockInfo* getCurrentBlockInfo(SDataBlockIter* pBlockIter);
static int      buildDataBlockFromBufImpl(STableBlockScanInfo* pBlockScanInfo, int64_t endKey, int32_t capacity,
                                          STsdbReader* pReader);
static TSDBROW* getValidMemRow(SIterInfo* pIter, const SArray* pDelList, STsdbReader* pReader);
static int32_t  doMergeRowsInFileBlocks(SBlockData* pBlockData, STableBlockScanInfo* pScanInfo, STsdbReader* pReader,
                                        SRowMerger* pMerger);
static int32_t  doMergeRowsInLastBlock(SLastBlockReader* pLastBlockReader, STableBlockScanInfo* pScanInfo, int64_t ts,
                                       SRowMerger* pMerger, SVersionRange* pVerRange);
static int32_t  doMergeRowsInBuf(SIterInfo* pIter, uint64_t uid, int64_t ts, SArray* pDelList, SRowMerger* pMerger,
                                 STsdbReader* pReader);
static int32_t  doAppendRowFromTSRow(SSDataBlock* pBlock, STsdbReader* pReader, STSRow* pTSRow,
                                     STableBlockScanInfo* pScanInfo);
static int32_t  doAppendRowFromFileBlock(SSDataBlock* pResBlock, STsdbReader* pReader, SBlockData* pBlockData,
                                         int32_t rowIndex);
static void     setComposedBlockFlag(STsdbReader* pReader, bool composed);
static bool     hasBeenDropped(const SArray* pDelList, int32_t* index, TSDBKEY* pKey, int32_t order,
                               SVersionRange* pVerRange);

static int32_t doMergeMemTableMultiRows(TSDBROW* pRow, uint64_t uid, SIterInfo* pIter, SArray* pDelList,
                                        STSRow** pTSRow, STsdbReader* pReader, bool* freeTSRow);
static int32_t doMergeMemIMemRows(TSDBROW* pRow, TSDBROW* piRow, STableBlockScanInfo* pBlockScanInfo,
                                  STsdbReader* pReader, STSRow** pTSRow);
static int32_t mergeRowsInFileBlocks(SBlockData* pBlockData, STableBlockScanInfo* pBlockScanInfo, int64_t key,
                                     STsdbReader* pReader);

static int32_t initDelSkylineIterator(STableBlockScanInfo* pBlockScanInfo, STsdbReader* pReader, STbData* pMemTbData,
                                      STbData* piMemTbData);
static STsdb*  getTsdbByRetentions(SVnode* pVnode, TSKEY winSKey, SRetention* retentions, const char* idstr,
                                   int8_t* pLevel);
static SVersionRange getQueryVerRange(SVnode* pVnode, SQueryTableDataCond* pCond, int8_t level);
static int64_t       getCurrentKeyInLastBlock(SLastBlockReader* pLastBlockReader);
static bool          hasDataInLastBlock(SLastBlockReader* pLastBlockReader);
static int32_t       doBuildDataBlock(STsdbReader* pReader);
static TSDBKEY       getCurrentKeyInBuf(STableBlockScanInfo* pScanInfo, STsdbReader* pReader);
static bool          hasDataInFileBlock(const SBlockData* pBlockData, const SFileBlockDumpInfo* pDumpInfo);
static void          initBlockDumpInfo(STsdbReader* pReader, SDataBlockIter* pBlockIter);
static int32_t       getInitialDelIndex(const SArray* pDelSkyline, int32_t order);

static bool outOfTimeWindow(int64_t ts, STimeWindow* pWindow) { return (ts > pWindow->ekey) || (ts < pWindow->skey); }

static int32_t setColumnIdSlotList(SBlockLoadSuppInfo* pSupInfo, SColumnInfo* pCols, const int32_t* pSlotIdList,
                                   int32_t numOfCols) {
  pSupInfo->smaValid = true;
  pSupInfo->numOfCols = numOfCols;
  pSupInfo->colId = taosMemoryMalloc(numOfCols * (sizeof(int16_t) * 2 + POINTER_BYTES));
  if (pSupInfo->colId == NULL) {
    taosMemoryFree(pSupInfo->colId);
    return TSDB_CODE_OUT_OF_MEMORY;
  }

  pSupInfo->slotId = (int16_t*)((char*)pSupInfo->colId + (sizeof(int16_t) * numOfCols));
  pSupInfo->buildBuf = (char**)((char*)pSupInfo->slotId + (sizeof(int16_t) * numOfCols));
  for (int32_t i = 0; i < numOfCols; ++i) {
    pSupInfo->colId[i] = pCols[i].colId;
    pSupInfo->slotId[i] = pSlotIdList[i];

    if (IS_VAR_DATA_TYPE(pCols[i].type)) {
      pSupInfo->buildBuf[i] = taosMemoryMalloc(pCols[i].bytes);
    } else {
      pSupInfo->buildBuf[i] = NULL;
    }
  }

  return TSDB_CODE_SUCCESS;
}

static int32_t updateBlockSMAInfo(STSchema* pSchema, SBlockLoadSuppInfo* pSupInfo) {
  int32_t i = 0, j = 0;

  while (i < pSchema->numOfCols && j < pSupInfo->numOfCols) {
    STColumn* pTCol = &pSchema->columns[i];
    if (pTCol->colId == pSupInfo->colId[j]) {
      if (!IS_BSMA_ON(pTCol)) {
        pSupInfo->smaValid = false;
        return TSDB_CODE_SUCCESS;
      }

      i += 1;
      j += 1;
    } else if (pTCol->colId < pSupInfo->colId[j]) {
      // do nothing
      i += 1;
    } else {
      return TSDB_CODE_INVALID_PARA;
    }
  }

  return TSDB_CODE_SUCCESS;
}

static int32_t initBlockScanInfoBuf(SBlockInfoBuf* pBuf, int32_t numOfTables) {
  int32_t num = numOfTables / pBuf->numPerBucket;
  int32_t remainder = numOfTables % pBuf->numPerBucket;
  if (pBuf->pData == NULL) {
    pBuf->pData = taosArrayInit(num + 1, POINTER_BYTES);
  }

  for (int32_t i = 0; i < num; ++i) {
    char* p = taosMemoryCalloc(pBuf->numPerBucket, sizeof(STableBlockScanInfo));
    if (p == NULL) {
      return TSDB_CODE_OUT_OF_MEMORY;
    }

    taosArrayPush(pBuf->pData, &p);
  }

  if (remainder > 0) {
    char* p = taosMemoryCalloc(remainder, sizeof(STableBlockScanInfo));
    if (p == NULL) {
      return TSDB_CODE_OUT_OF_MEMORY;
    }
    taosArrayPush(pBuf->pData, &p);
  }

  return TSDB_CODE_SUCCESS;
}

static void clearBlockScanInfoBuf(SBlockInfoBuf* pBuf) {
  size_t num = taosArrayGetSize(pBuf->pData);
  for (int32_t i = 0; i < num; ++i) {
    char** p = taosArrayGet(pBuf->pData, i);
    taosMemoryFree(*p);
  }

  taosArrayDestroy(pBuf->pData);
}

static void* getPosInBlockInfoBuf(SBlockInfoBuf* pBuf, int32_t index) {
  int32_t bucketIndex = index / pBuf->numPerBucket;
  char**  pBucket = taosArrayGet(pBuf->pData, bucketIndex);
  return (*pBucket) + (index % pBuf->numPerBucket) * sizeof(STableBlockScanInfo);
}

// NOTE: speedup the whole processing by preparing the buffer for STableBlockScanInfo in batch model
static SHashObj* createDataBlockScanInfo(STsdbReader* pTsdbReader, SBlockInfoBuf* pBuf, const STableKeyInfo* idList,
                                         int32_t numOfTables) {
  // allocate buffer in order to load data blocks from file
  // todo use simple hash instead, optimize the memory consumption
  SHashObj* pTableMap =
      taosHashInit(numOfTables, taosGetDefaultHashFunction(TSDB_DATA_TYPE_BIGINT), false, HASH_NO_LOCK);
  if (pTableMap == NULL) {
    return NULL;
  }

  int64_t st = taosGetTimestampUs();
  initBlockScanInfoBuf(pBuf, numOfTables);

  for (int32_t j = 0; j < numOfTables; ++j) {
    STableBlockScanInfo* pScanInfo = getPosInBlockInfoBuf(pBuf, j);
    pScanInfo->uid = idList[j].uid;
    if (ASCENDING_TRAVERSE(pTsdbReader->order)) {
      int64_t skey = pTsdbReader->window.skey;
      pScanInfo->lastKey = (skey > INT64_MIN) ? (skey - 1) : skey;
    } else {
      int64_t ekey = pTsdbReader->window.ekey;
      pScanInfo->lastKey = (ekey < INT64_MAX) ? (ekey + 1) : ekey;
    }

    taosHashPut(pTableMap, &pScanInfo->uid, sizeof(uint64_t), &pScanInfo, POINTER_BYTES);
    tsdbTrace("%p check table uid:%" PRId64 " from lastKey:%" PRId64 " %s", pTsdbReader, pScanInfo->uid,
              pScanInfo->lastKey, pTsdbReader->idStr);
  }

  pTsdbReader->cost.createScanInfoList = (taosGetTimestampUs() - st) / 1000.0;
  tsdbDebug("%p create %d tables scan-info, size:%.2f Kb, elapsed time:%.2f ms, %s", pTsdbReader, numOfTables,
            (sizeof(STableBlockScanInfo) * numOfTables) / 1024.0, pTsdbReader->cost.createScanInfoList,
            pTsdbReader->idStr);

  return pTableMap;
}

static void resetAllDataBlockScanInfo(SHashObj* pTableMap, int64_t ts) {
  STableBlockScanInfo** p = NULL;
  while ((p = taosHashIterate(pTableMap, p)) != NULL) {
    STableBlockScanInfo* pInfo = *(STableBlockScanInfo**)p;

    pInfo->iterInit = false;
    pInfo->iter.hasVal = false;
    pInfo->iiter.hasVal = false;

    if (pInfo->iter.iter != NULL) {
      pInfo->iter.iter = tsdbTbDataIterDestroy(pInfo->iter.iter);
    }

    if (pInfo->iiter.iter != NULL) {
      pInfo->iiter.iter = tsdbTbDataIterDestroy(pInfo->iiter.iter);
    }

    pInfo->delSkyline = taosArrayDestroy(pInfo->delSkyline);
    pInfo->lastKey = ts;
  }
}

static void clearBlockScanInfo(STableBlockScanInfo* p) {
  p->iterInit = false;

  p->iter.hasVal = false;
  p->iiter.hasVal = false;

  if (p->iter.iter != NULL) {
    p->iter.iter = tsdbTbDataIterDestroy(p->iter.iter);
  }

  if (p->iiter.iter != NULL) {
    p->iiter.iter = tsdbTbDataIterDestroy(p->iiter.iter);
  }

  p->delSkyline = taosArrayDestroy(p->delSkyline);
  p->pBlockList = taosArrayDestroy(p->pBlockList);
  tMapDataClear(&p->mapData);
}

static void destroyAllBlockScanInfo(SHashObj* pTableMap) {
  void* p = NULL;
  while ((p = taosHashIterate(pTableMap, p)) != NULL) {
    clearBlockScanInfo(*(STableBlockScanInfo**)p);
  }

  taosHashCleanup(pTableMap);
}

static bool isEmptyQueryTimeWindow(STimeWindow* pWindow) { return pWindow->skey > pWindow->ekey; }

// Update the query time window according to the data time to live(TTL) information, in order to avoid to return
// the expired data to client, even it is queried already.
static STimeWindow updateQueryTimeWindow(STsdb* pTsdb, STimeWindow* pWindow) {
  STsdbKeepCfg* pCfg = &pTsdb->keepCfg;

  int64_t now = taosGetTimestamp(pCfg->precision);
  int64_t earilyTs = now - (tsTickPerMin[pCfg->precision] * pCfg->keep2) + 1;  // needs to add one tick

  STimeWindow win = *pWindow;
  if (win.skey < earilyTs) {
    win.skey = earilyTs;
  }

  return win;
}

static void limitOutputBufferSize(const SQueryTableDataCond* pCond, int32_t* capacity) {
  int32_t rowLen = 0;
  for (int32_t i = 0; i < pCond->numOfCols; ++i) {
    rowLen += pCond->colList[i].bytes;
  }

  // make sure the output SSDataBlock size be less than 2MB.
  const int32_t TWOMB = 2 * 1024 * 1024;
  if ((*capacity) * rowLen > TWOMB) {
    (*capacity) = TWOMB / rowLen;
  }
}

// init file iterator
static int32_t initFilesetIterator(SFilesetIter* pIter, SArray* aDFileSet, STsdbReader* pReader) {
  size_t numOfFileset = taosArrayGetSize(aDFileSet);

  pIter->index = ASCENDING_TRAVERSE(pReader->order) ? -1 : numOfFileset;
  pIter->order = pReader->order;
  pIter->pFileList = aDFileSet;
  pIter->numOfFiles = numOfFileset;

  if (pIter->pLastBlockReader == NULL) {
    pIter->pLastBlockReader = taosMemoryCalloc(1, sizeof(struct SLastBlockReader));
    if (pIter->pLastBlockReader == NULL) {
      int32_t code = TSDB_CODE_OUT_OF_MEMORY;
      tsdbError("failed to prepare the last block iterator, since:%s %s", tstrerror(code), pReader->idStr);
      return code;
    }
  }

  SLastBlockReader* pLReader = pIter->pLastBlockReader;
  pLReader->order = pReader->order;
  pLReader->window = pReader->window;
  pLReader->verRange = pReader->verRange;

  pLReader->uid = 0;
  tMergeTreeClose(&pLReader->mergeTree);

  if (pLReader->pInfo == NULL) {
    // here we ignore the first column, which is always be the primary timestamp column
    pLReader->pInfo =
        tCreateLastBlockLoadInfo(pReader->pSchema, &pReader->suppInfo.colId[1], pReader->suppInfo.numOfCols - 1);
    if (pLReader->pInfo == NULL) {
      tsdbDebug("init fileset iterator failed, code:%s %s", tstrerror(terrno), pReader->idStr);
      return terrno;
    }
  }

  tsdbDebug("init fileset iterator, total files:%d %s", pIter->numOfFiles, pReader->idStr);
  return TSDB_CODE_SUCCESS;
}

static bool filesetIteratorNext(SFilesetIter* pIter, STsdbReader* pReader) {
  bool    asc = ASCENDING_TRAVERSE(pIter->order);
  int32_t step = asc ? 1 : -1;
  pIter->index += step;

  if ((asc && pIter->index >= pIter->numOfFiles) || ((!asc) && pIter->index < 0)) {
    return false;
  }

  SIOCostSummary* pSum = &pReader->cost;
  getLastBlockLoadInfo(pIter->pLastBlockReader->pInfo, &pSum->lastBlockLoad, &pReader->cost.lastBlockLoadTime);

  pIter->pLastBlockReader->uid = 0;
  tMergeTreeClose(&pIter->pLastBlockReader->mergeTree);
  resetLastBlockLoadInfo(pIter->pLastBlockReader->pInfo);

  // check file the time range of coverage
  STimeWindow win = {0};

  while (1) {
    if (pReader->pFileReader != NULL) {
      tsdbDataFReaderClose(&pReader->pFileReader);
    }

    pReader->status.pCurrentFileset = (SDFileSet*)taosArrayGet(pIter->pFileList, pIter->index);

    int32_t code = tsdbDataFReaderOpen(&pReader->pFileReader, pReader->pTsdb, pReader->status.pCurrentFileset);
    if (code != TSDB_CODE_SUCCESS) {
      goto _err;
    }

    pReader->cost.headFileLoad += 1;

    int32_t fid = pReader->status.pCurrentFileset->fid;
    tsdbFidKeyRange(fid, pReader->pTsdb->keepCfg.days, pReader->pTsdb->keepCfg.precision, &win.skey, &win.ekey);

    // current file are no longer overlapped with query time window, ignore remain files
    if ((asc && win.skey > pReader->window.ekey) || (!asc && win.ekey < pReader->window.skey)) {
      tsdbDebug("%p remain files are not qualified for qrange:%" PRId64 "-%" PRId64 ", ignore, %s", pReader,
                pReader->window.skey, pReader->window.ekey, pReader->idStr);
      return false;
    }

    if ((asc && (win.ekey < pReader->window.skey)) || ((!asc) && (win.skey > pReader->window.ekey))) {
      pIter->index += step;
      if ((asc && pIter->index >= pIter->numOfFiles) || ((!asc) && pIter->index < 0)) {
        return false;
      }
      continue;
    }

    tsdbDebug("%p file found fid:%d for qrange:%" PRId64 "-%" PRId64 ", %s", pReader, fid, pReader->window.skey,
              pReader->window.ekey, pReader->idStr);
    return true;
  }

_err:
  return false;
}

static void resetDataBlockIterator(SDataBlockIter* pIter, int32_t order) {
  pIter->order = order;
  pIter->index = -1;
  pIter->numOfBlocks = 0;
  if (pIter->blockList == NULL) {
    pIter->blockList = taosArrayInit(4, sizeof(SFileDataBlockInfo));
  } else {
    taosArrayClear(pIter->blockList);
  }
}

static void cleanupDataBlockIterator(SDataBlockIter* pIter) { taosArrayDestroy(pIter->blockList); }

static void initReaderStatus(SReaderStatus* pStatus) {
  pStatus->pTableIter = NULL;
  pStatus->loadFromFile = true;
}

static SSDataBlock* createResBlock(SQueryTableDataCond* pCond, int32_t capacity) {
  SSDataBlock* pResBlock = createDataBlock();
  if (pResBlock == NULL) {
    terrno = TSDB_CODE_OUT_OF_MEMORY;
    return NULL;
  }

  for (int32_t i = 0; i < pCond->numOfCols; ++i) {
    SColumnInfoData colInfo = {0};
    colInfo.info = pCond->colList[i];
    blockDataAppendColInfo(pResBlock, &colInfo);
  }

  int32_t code = blockDataEnsureCapacity(pResBlock, capacity);
  if (code != TSDB_CODE_SUCCESS) {
    terrno = code;
    taosMemoryFree(pResBlock);
    return NULL;
  }
  return pResBlock;
}

static int32_t tsdbReaderCreate(SVnode* pVnode, SQueryTableDataCond* pCond, STsdbReader** ppReader, int32_t capacity,
                                SSDataBlock* pResBlock, const char* idstr) {
  int32_t      code = 0;
  int8_t       level = 0;
  STsdbReader* pReader = (STsdbReader*)taosMemoryCalloc(1, sizeof(*pReader));
  if (pReader == NULL) {
    code = TSDB_CODE_OUT_OF_MEMORY;
    goto _end;
  }

  if (VND_IS_TSMA(pVnode)) {
    tsdbDebug("vgId:%d, tsma is selected to query, %s", TD_VID(pVnode), idstr);
  }

  initReaderStatus(&pReader->status);

  pReader->pTsdb = getTsdbByRetentions(pVnode, pCond->twindows.skey, pVnode->config.tsdbCfg.retentions, idstr, &level);
  pReader->suid = pCond->suid;
  pReader->order = pCond->order;
  pReader->capacity = capacity;
  pReader->pResBlock = pResBlock;
  pReader->idStr = (idstr != NULL) ? strdup(idstr) : NULL;
  pReader->verRange = getQueryVerRange(pVnode, pCond, level);
  pReader->type = pCond->type;
  pReader->window = updateQueryTimeWindow(pReader->pTsdb, &pCond->twindows);
  pReader->blockInfoBuf.numPerBucket = 1000;  // 1000 tables per bucket

  if (pReader->pResBlock == NULL) {
    pReader->freeBlock = true;
    pReader->pResBlock = createResBlock(pCond, pReader->capacity);
    if (pReader->pResBlock == NULL) {
      code = terrno;
      goto _end;
    }
  }

  if (pCond->numOfCols <= 0) {
    tsdbError("vgId:%d, invalid column number %d in query cond, %s", TD_VID(pVnode), pCond->numOfCols, idstr);
    code = TSDB_CODE_INVALID_PARA;
    goto _end;
  }

  // todo refactor.
  limitOutputBufferSize(pCond, &pReader->capacity);

  // allocate buffer in order to load data blocks from file
  SBlockLoadSuppInfo* pSup = &pReader->suppInfo;
  pSup->pColAgg = taosArrayInit(pCond->numOfCols, sizeof(SColumnDataAgg));
  if (pSup->pColAgg == NULL) {
    code = TSDB_CODE_OUT_OF_MEMORY;
    goto _end;
  }

  pSup->tsColAgg.colId = PRIMARYKEY_TIMESTAMP_COL_ID;

  code = tBlockDataCreate(&pReader->status.fileBlockData);
  if (code != TSDB_CODE_SUCCESS) {
    terrno = code;
    goto _end;
  }

  setColumnIdSlotList(&pReader->suppInfo, pCond->colList, pCond->pSlotList, pCond->numOfCols);

  *ppReader = pReader;
  return code;

_end:
  tsdbReaderClose(pReader);
  *ppReader = NULL;
  return code;
}

static int32_t doLoadBlockIndex(STsdbReader* pReader, SDataFReader* pFileReader, SArray* pIndexList) {
  // SArray* aBlockIdx = taosArrayInit(8, sizeof(SBlockIdx));

  int64_t st = taosGetTimestampUs();
  // int32_t code = tsdbReadBlockIdx(pFileReader, aBlockIdx);
  LRUHandle* handle = NULL;
  int32_t    code = tsdbCacheGetBlockIdx(pFileReader->pTsdb->biCache, pFileReader, &handle);
  if (code != TSDB_CODE_SUCCESS || handle == NULL) {
    goto _end;
  }

  SArray* aBlockIdx = (SArray*)taosLRUCacheValue(pFileReader->pTsdb->biCache, handle);
  size_t  num = taosArrayGetSize(aBlockIdx);
  if (num == 0) {
    tsdbBICacheRelease(pFileReader->pTsdb->biCache, handle);
    // taosArrayDestroy(aBlockIdx);
    return TSDB_CODE_SUCCESS;
  }

  int64_t et1 = taosGetTimestampUs();

  SBlockIdx* pBlockIdx = NULL;
  for (int32_t i = 0; i < num; ++i) {
    pBlockIdx = (SBlockIdx*)taosArrayGet(aBlockIdx, i);

    // uid check
    if (pBlockIdx->suid != pReader->suid) {
      continue;
    }

    // this block belongs to a table that is not queried.
    void* p = taosHashGet(pReader->status.pTableMap, &pBlockIdx->uid, sizeof(uint64_t));
    if (p == NULL) {
      continue;
    }

    STableBlockScanInfo* pScanInfo = *(STableBlockScanInfo**)p;
    if (pScanInfo->pBlockList == NULL) {
      pScanInfo->pBlockList = taosArrayInit(4, sizeof(SBlockIndex));
    }

    taosArrayPush(pIndexList, pBlockIdx);
  }

  int64_t et2 = taosGetTimestampUs();
  tsdbDebug("load block index for %d tables completed, elapsed time:%.2f ms, set blockIdx:%.2f ms, size:%.2f Kb %s",
            (int32_t)num, (et1 - st) / 1000.0, (et2 - et1) / 1000.0, num * sizeof(SBlockIdx) / 1024.0, pReader->idStr);

  pReader->cost.headFileLoadTime += (et1 - st) / 1000.0;

_end:
  // taosArrayDestroy(aBlockIdx);
  tsdbBICacheRelease(pFileReader->pTsdb->biCache, handle);
  return code;
}

static void cleanupTableScanInfo(SHashObj* pTableMap) {
  STableBlockScanInfo** px = NULL;
  while (1) {
    px = taosHashIterate(pTableMap, px);
    if (px == NULL) {
      break;
    }

    // reset the index in last block when handing a new file
    tMapDataClear(&(*px)->mapData);
    taosArrayClear((*px)->pBlockList);
  }
}

static int32_t doLoadFileBlock(STsdbReader* pReader, SArray* pIndexList, SBlockNumber* pBlockNum) {
  int32_t numOfQTable = 0;
  size_t  sizeInDisk = 0;
  size_t  numOfTables = taosArrayGetSize(pIndexList);

  int64_t st = taosGetTimestampUs();
  cleanupTableScanInfo(pReader->status.pTableMap);

  for (int32_t i = 0; i < numOfTables; ++i) {
    SBlockIdx* pBlockIdx = taosArrayGet(pIndexList, i);

    STableBlockScanInfo* pScanInfo =
        *(STableBlockScanInfo**)taosHashGet(pReader->status.pTableMap, &pBlockIdx->uid, sizeof(int64_t));

    tMapDataReset(&pScanInfo->mapData);
    tsdbReadDataBlk(pReader->pFileReader, pBlockIdx, &pScanInfo->mapData);
    taosArrayEnsureCap(pScanInfo->pBlockList, pScanInfo->mapData.nItem);

    sizeInDisk += pScanInfo->mapData.nData;

    SDataBlk block = {0};
    for (int32_t j = 0; j < pScanInfo->mapData.nItem; ++j) {
      tGetDataBlk(pScanInfo->mapData.pData + pScanInfo->mapData.aOffset[j], &block);

      // 1. time range check
      if (block.minKey.ts > pReader->window.ekey || block.maxKey.ts < pReader->window.skey) {
        continue;
      }

      // 2. version range check
      if (block.minVer > pReader->verRange.maxVer || block.maxVer < pReader->verRange.minVer) {
        continue;
      }

      SBlockIndex bIndex = {.ordinalIndex = j, .inFileOffset = block.aSubBlock->offset};
      bIndex.window = (STimeWindow){.skey = block.minKey.ts, .ekey = block.maxKey.ts};

      void* p1 = taosArrayPush(pScanInfo->pBlockList, &bIndex);
      if (p1 == NULL) {
        tMapDataClear(&pScanInfo->mapData);
        return TSDB_CODE_OUT_OF_MEMORY;
      }

      pBlockNum->numOfBlocks += 1;
    }

    if (pScanInfo->pBlockList != NULL && taosArrayGetSize(pScanInfo->pBlockList) > 0) {
      numOfQTable += 1;
    }
  }

  pBlockNum->numOfLastFiles = pReader->pFileReader->pSet->nSttF;
  int32_t total = pBlockNum->numOfLastFiles + pBlockNum->numOfBlocks;

  double el = (taosGetTimestampUs() - st) / 1000.0;
  tsdbDebug(
      "load block of %ld tables completed, blocks:%d in %d tables, last-files:%d, block-info-size:%.2f Kb, elapsed "
      "time:%.2f ms %s",
      numOfTables, pBlockNum->numOfBlocks, numOfQTable, pBlockNum->numOfLastFiles, sizeInDisk / 1000.0, el,
      pReader->idStr);

  pReader->cost.numOfBlocks += total;
  pReader->cost.headFileLoadTime += el;

  return TSDB_CODE_SUCCESS;
}

static void setBlockAllDumped(SFileBlockDumpInfo* pDumpInfo, int64_t maxKey, int32_t order) {
  int32_t step = ASCENDING_TRAVERSE(order) ? 1 : -1;
  pDumpInfo->allDumped = true;
  pDumpInfo->lastKey = maxKey + step;
}

static void doCopyColVal(SColumnInfoData* pColInfoData, int32_t rowIndex, int32_t colIndex, SColVal* pColVal,
                         SBlockLoadSuppInfo* pSup) {
  if (IS_VAR_DATA_TYPE(pColVal->type)) {
    if (!COL_VAL_IS_VALUE(pColVal)) {
      colDataAppendNULL(pColInfoData, rowIndex);
    } else {
      varDataSetLen(pSup->buildBuf[colIndex], pColVal->value.nData);
      ASSERT(pColVal->value.nData <= pColInfoData->info.bytes);
      if (pColVal->value.nData > 0) {  // pData may be null, if nData is 0
        memcpy(varDataVal(pSup->buildBuf[colIndex]), pColVal->value.pData, pColVal->value.nData);
      }

      colDataAppend(pColInfoData, rowIndex, pSup->buildBuf[colIndex], false);
    }
  } else {
    colDataAppend(pColInfoData, rowIndex, (const char*)&pColVal->value, !COL_VAL_IS_VALUE(pColVal));
  }
}

static SFileDataBlockInfo* getCurrentBlockInfo(SDataBlockIter* pBlockIter) {
  size_t num = taosArrayGetSize(pBlockIter->blockList);
  if (num == 0) {
    ASSERT(pBlockIter->numOfBlocks == num);
    return NULL;
  }

  SFileDataBlockInfo* pBlockInfo = taosArrayGet(pBlockIter->blockList, pBlockIter->index);
  return pBlockInfo;
}

static SDataBlk* getCurrentBlock(SDataBlockIter* pBlockIter) { return &pBlockIter->block; }

static int doBinarySearchKey(TSKEY* keyList, int num, int pos, TSKEY key, int order) {
  // start end position
  int s, e;
  s = pos;

  // check
  assert(pos >= 0 && pos < num);
  assert(num > 0);

  if (order == TSDB_ORDER_ASC) {
    // find the first position which is smaller than the key
    e = num - 1;
    if (key < keyList[pos]) return -1;
    while (1) {
      // check can return
      if (key >= keyList[e]) return e;
      if (key <= keyList[s]) return s;
      if (e - s <= 1) return s;

      // change start or end position
      int mid = s + (e - s + 1) / 2;
      if (keyList[mid] > key)
        e = mid;
      else if (keyList[mid] < key)
        s = mid;
      else
        return mid;
    }
  } else {  // DESC
    // find the first position which is bigger than the key
    e = 0;
    if (key > keyList[pos]) return -1;
    while (1) {
      // check can return
      if (key <= keyList[e]) return e;
      if (key >= keyList[s]) return s;
      if (s - e <= 1) return s;

      // change start or end position
      int mid = s - (s - e + 1) / 2;
      if (keyList[mid] < key)
        e = mid;
      else if (keyList[mid] > key)
        s = mid;
      else
        return mid;
    }
  }
}

static int32_t getEndPosInDataBlock(STsdbReader* pReader, SBlockData* pBlockData, SDataBlk* pBlock, int32_t pos) {
  // NOTE: reverse the order to find the end position in data block
  int32_t endPos = -1;
  bool    asc = ASCENDING_TRAVERSE(pReader->order);

  if (asc && pReader->window.ekey >= pBlock->maxKey.ts) {
    endPos = pBlock->nRow - 1;
  } else if (!asc && pReader->window.skey <= pBlock->minKey.ts) {
    endPos = 0;
  } else {
    int64_t key = asc ? pReader->window.ekey : pReader->window.skey;
    endPos = doBinarySearchKey(pBlockData->aTSKEY, pBlock->nRow, pos, key, pReader->order);
  }

  return endPos;
}

static void copyPrimaryTsCol(const SBlockData* pBlockData, SFileBlockDumpInfo* pDumpInfo, SColumnInfoData* pColData,
                             int32_t dumpedRows, bool asc) {
  if (asc) {
    memcpy(pColData->pData, &pBlockData->aTSKEY[pDumpInfo->rowIndex], dumpedRows * sizeof(int64_t));
  } else {
    int32_t startIndex = pDumpInfo->rowIndex - dumpedRows + 1;
    memcpy(pColData->pData, &pBlockData->aTSKEY[startIndex], dumpedRows * sizeof(int64_t));

    // todo: opt perf by extract the loop
    // reverse the array list
    int32_t  mid = dumpedRows >> 1u;
    int64_t* pts = (int64_t*)pColData->pData;
    for (int32_t j = 0; j < mid; ++j) {
      int64_t t = pts[j];
      pts[j] = pts[dumpedRows - j - 1];
      pts[dumpedRows - j - 1] = t;
    }
  }
}

// a faster version of copy procedure.
static void copyNumericCols(const SColData* pData, SFileBlockDumpInfo* pDumpInfo, SColumnInfoData* pColData,
                            int32_t dumpedRows, bool asc) {
  uint8_t* p = NULL;
  if (asc) {
    p = pData->pData + tDataTypes[pData->type].bytes * pDumpInfo->rowIndex;
  } else {
    int32_t startIndex = pDumpInfo->rowIndex - dumpedRows + 1;
    p = pData->pData + tDataTypes[pData->type].bytes * startIndex;
  }

  int32_t step = asc ? 1 : -1;

  // make sure it is aligned to 8bit, the allocated memory address is aligned to 256bit
  //  ASSERT((((uint64_t)pColData->pData) & (0x8 - 1)) == 0);

  // 1. copy data in a batch model
  memcpy(pColData->pData, p, dumpedRows * tDataTypes[pData->type].bytes);

  // 2. reverse the array list in case of descending order scan data block
  if (!asc) {
    switch (pColData->info.type) {
      case TSDB_DATA_TYPE_TIMESTAMP:
      case TSDB_DATA_TYPE_DOUBLE:
      case TSDB_DATA_TYPE_BIGINT:
      case TSDB_DATA_TYPE_UBIGINT: {
        int32_t  mid = dumpedRows >> 1u;
        int64_t* pts = (int64_t*)pColData->pData;
        for (int32_t j = 0; j < mid; ++j) {
          int64_t t = pts[j];
          pts[j] = pts[dumpedRows - j - 1];
          pts[dumpedRows - j - 1] = t;
        }
        break;
      }

      case TSDB_DATA_TYPE_BOOL:
      case TSDB_DATA_TYPE_TINYINT:
      case TSDB_DATA_TYPE_UTINYINT: {
        int32_t mid = dumpedRows >> 1u;
        int8_t* pts = (int8_t*)pColData->pData;
        for (int32_t j = 0; j < mid; ++j) {
          int8_t t = pts[j];
          pts[j] = pts[dumpedRows - j - 1];
          pts[dumpedRows - j - 1] = t;
        }
        break;
      }

      case TSDB_DATA_TYPE_SMALLINT:
      case TSDB_DATA_TYPE_USMALLINT: {
        int32_t  mid = dumpedRows >> 1u;
        int16_t* pts = (int16_t*)pColData->pData;
        for (int32_t j = 0; j < mid; ++j) {
          int64_t t = pts[j];
          pts[j] = pts[dumpedRows - j - 1];
          pts[dumpedRows - j - 1] = t;
        }
        break;
      }

      case TSDB_DATA_TYPE_FLOAT:
      case TSDB_DATA_TYPE_INT:
      case TSDB_DATA_TYPE_UINT: {
        int32_t  mid = dumpedRows >> 1u;
        int32_t* pts = (int32_t*)pColData->pData;
        for (int32_t j = 0; j < mid; ++j) {
          int32_t t = pts[j];
          pts[j] = pts[dumpedRows - j - 1];
          pts[dumpedRows - j - 1] = t;
        }
        break;
      }
    }
  }

  // 3. if the  null value exists, check items one-by-one
  if (pData->flag != HAS_VALUE) {
    int32_t rowIndex = 0;

    for (int32_t j = pDumpInfo->rowIndex; rowIndex < dumpedRows; j += step, rowIndex++) {
      uint8_t v = tColDataGetBitValue(pData, j);
      if (v == 0 || v == 1) {
        colDataSetNull_f(pColData->nullbitmap, rowIndex);
        pColData->hasNull = true;
      }
    }
  }
}

static int32_t copyBlockDataToSDataBlock(STsdbReader* pReader, STableBlockScanInfo* pBlockScanInfo) {
  SReaderStatus*      pStatus = &pReader->status;
  SDataBlockIter*     pBlockIter = &pStatus->blockIter;
  SBlockLoadSuppInfo* pSupInfo = &pReader->suppInfo;
  SFileBlockDumpInfo* pDumpInfo = &pReader->status.fBlockDumpInfo;

  SBlockData*         pBlockData = &pStatus->fileBlockData;
  SFileDataBlockInfo* pBlockInfo = getCurrentBlockInfo(pBlockIter);
  SDataBlk*           pBlock = getCurrentBlock(pBlockIter);
  SSDataBlock*        pResBlock = pReader->pResBlock;
  int32_t             numOfOutputCols = pSupInfo->numOfCols;

  SColVal cv = {0};
  int64_t st = taosGetTimestampUs();
  bool    asc = ASCENDING_TRAVERSE(pReader->order);
  int32_t step = asc ? 1 : -1;

  if ((pDumpInfo->rowIndex == 0 && asc) || (pDumpInfo->rowIndex == pBlock->nRow - 1 && (!asc))) {
    if (asc && pReader->window.skey <= pBlock->minKey.ts) {
      // pDumpInfo->rowIndex = 0;
    } else if (!asc && pReader->window.ekey >= pBlock->maxKey.ts) {
      // pDumpInfo->rowIndex = pBlock->nRow - 1;
    } else {  // find the appropriate the start position in current block, and set it to be the current rowIndex
      int32_t pos = asc ? pBlock->nRow - 1 : 0;
      int32_t order = asc ? TSDB_ORDER_DESC : TSDB_ORDER_ASC;
      int64_t key = asc ? pReader->window.skey : pReader->window.ekey;
      pDumpInfo->rowIndex = doBinarySearchKey(pBlockData->aTSKEY, pBlock->nRow, pos, key, order);

      if (pDumpInfo->rowIndex < 0) {
        tsdbError(
            "%p failed to locate the start position in current block, global index:%d, table index:%d, brange:%" PRId64
            "-%" PRId64 ", minVer:%" PRId64 ", maxVer:%" PRId64 " %s",
            pReader, pBlockIter->index, pBlockInfo->tbBlockIdx, pBlock->minKey.ts, pBlock->maxKey.ts, pBlock->minVer,
            pBlock->maxVer, pReader->idStr);
        return TSDB_CODE_INVALID_PARA;
      }
    }
  }

  // time window check
  int32_t endIndex = getEndPosInDataBlock(pReader, pBlockData, pBlock, pDumpInfo->rowIndex);
  if (endIndex == -1) {
    setBlockAllDumped(pDumpInfo, pReader->window.ekey, pReader->order);
    return TSDB_CODE_SUCCESS;
  }

  endIndex += step;
  int32_t dumpedRows = asc ? (endIndex - pDumpInfo->rowIndex) : (pDumpInfo->rowIndex - endIndex);
  if (dumpedRows > pReader->capacity) {  // output buffer check
    dumpedRows = pReader->capacity;
  }

  int32_t i = 0;
  int32_t rowIndex = 0;

  SColumnInfoData* pColData = taosArrayGet(pResBlock->pDataBlock, pSupInfo->slotId[i]);
  if (pSupInfo->colId[i] == PRIMARYKEY_TIMESTAMP_COL_ID) {
    copyPrimaryTsCol(pBlockData, pDumpInfo, pColData, dumpedRows, asc);
    i += 1;
  }

  int32_t colIndex = 0;
  int32_t num = pBlockData->nColData;
  while (i < numOfOutputCols && colIndex < num) {
    rowIndex = 0;

    SColData* pData = tBlockDataGetColDataByIdx(pBlockData, colIndex);
    if (pData->cid < pSupInfo->colId[i]) {
      colIndex += 1;
    } else if (pData->cid == pSupInfo->colId[i]) {
      pColData = taosArrayGet(pResBlock->pDataBlock, pSupInfo->slotId[i]);

      if (pData->flag == HAS_NONE || pData->flag == HAS_NULL || pData->flag == (HAS_NULL | HAS_NONE)) {
        colDataAppendNNULL(pColData, 0, dumpedRows);
      } else {
        if (IS_MATHABLE_TYPE(pColData->info.type)) {
          copyNumericCols(pData, pDumpInfo, pColData, dumpedRows, asc);
        } else {  // varchar/nchar type
          for (int32_t j = pDumpInfo->rowIndex; rowIndex < dumpedRows; j += step) {
            tColDataGetValue(pData, j, &cv);
            doCopyColVal(pColData, rowIndex++, i, &cv, pSupInfo);
          }
        }
      }

      colIndex += 1;
      i += 1;
    } else {  // the specified column does not exist in file block, fill with null data
      pColData = taosArrayGet(pResBlock->pDataBlock, pSupInfo->slotId[i]);
      colDataAppendNNULL(pColData, 0, dumpedRows);
      i += 1;
    }
  }

  // fill the mis-matched columns with null value
  while (i < numOfOutputCols) {
    pColData = taosArrayGet(pResBlock->pDataBlock, pSupInfo->slotId[i]);
    colDataAppendNNULL(pColData, 0, dumpedRows);
    i += 1;
  }

  pResBlock->info.dataLoad = 1;
  pResBlock->info.rows = dumpedRows;
  pDumpInfo->rowIndex += step * dumpedRows;

  // check if current block are all handled
  if (pDumpInfo->rowIndex >= 0 && pDumpInfo->rowIndex < pBlock->nRow) {
    int64_t ts = pBlockData->aTSKEY[pDumpInfo->rowIndex];
    if (outOfTimeWindow(ts, &pReader->window)) {  // the remain data has out of query time window, ignore current block
      setBlockAllDumped(pDumpInfo, ts, pReader->order);
    }
  } else {
    int64_t ts = asc ? pBlock->maxKey.ts : pBlock->minKey.ts;
    setBlockAllDumped(pDumpInfo, ts, pReader->order);
  }

  double elapsedTime = (taosGetTimestampUs() - st) / 1000.0;
  pReader->cost.blockLoadTime += elapsedTime;

  int32_t unDumpedRows = asc ? pBlock->nRow - pDumpInfo->rowIndex : pDumpInfo->rowIndex + 1;
  tsdbDebug("%p copy file block to sdatablock, global index:%d, table index:%d, brange:%" PRId64 "-%" PRId64
            ", rows:%d, remain:%d, minVer:%" PRId64 ", maxVer:%" PRId64 ", uid:%" PRIu64 " elapsed time:%.2f ms, %s",
            pReader, pBlockIter->index, pBlockInfo->tbBlockIdx, pBlock->minKey.ts, pBlock->maxKey.ts, dumpedRows,
            unDumpedRows, pBlock->minVer, pBlock->maxVer, pBlockInfo->uid, elapsedTime, pReader->idStr);

  return TSDB_CODE_SUCCESS;
}

static int32_t doLoadFileBlockData(STsdbReader* pReader, SDataBlockIter* pBlockIter, SBlockData* pBlockData,
                                   uint64_t uid) {
  int64_t st = taosGetTimestampUs();

  tBlockDataReset(pBlockData);
  TABLEID tid = {.suid = pReader->suid, .uid = uid};
  int32_t code =
      tBlockDataInit(pBlockData, &tid, pReader->pSchema, &pReader->suppInfo.colId[1], pReader->suppInfo.numOfCols - 1);
  if (code != TSDB_CODE_SUCCESS) {
    return code;
  }

  SFileDataBlockInfo* pBlockInfo = getCurrentBlockInfo(pBlockIter);
  SFileBlockDumpInfo* pDumpInfo = &pReader->status.fBlockDumpInfo;

  SDataBlk* pBlock = getCurrentBlock(pBlockIter);
  code = tsdbReadDataBlock(pReader->pFileReader, pBlock, pBlockData);
  if (code != TSDB_CODE_SUCCESS) {
    tsdbError("%p error occurs in loading file block, global index:%d, table index:%d, brange:%" PRId64 "-%" PRId64
              ", rows:%d, code:%s %s",
              pReader, pBlockIter->index, pBlockInfo->tbBlockIdx, pBlock->minKey.ts, pBlock->maxKey.ts, pBlock->nRow,
              tstrerror(code), pReader->idStr);
    return code;
  }

  double elapsedTime = (taosGetTimestampUs() - st) / 1000.0;

  tsdbDebug("%p load file block into buffer, global index:%d, index in table block list:%d, brange:%" PRId64 "-%" PRId64
            ", rows:%d, minVer:%" PRId64 ", maxVer:%" PRId64 ", elapsed time:%.2f ms, %s",
            pReader, pBlockIter->index, pBlockInfo->tbBlockIdx, pBlock->minKey.ts, pBlock->maxKey.ts, pBlock->nRow,
            pBlock->minVer, pBlock->maxVer, elapsedTime, pReader->idStr);

  pReader->cost.blockLoadTime += elapsedTime;
  pDumpInfo->allDumped = false;

  return TSDB_CODE_SUCCESS;
}

static void cleanupBlockOrderSupporter(SBlockOrderSupporter* pSup) {
  taosMemoryFreeClear(pSup->numOfBlocksPerTable);
  taosMemoryFreeClear(pSup->indexPerTable);

  for (int32_t i = 0; i < pSup->numOfTables; ++i) {
    SBlockOrderWrapper* pBlockInfo = pSup->pDataBlockInfo[i];
    taosMemoryFreeClear(pBlockInfo);
  }

  taosMemoryFreeClear(pSup->pDataBlockInfo);
}

static int32_t initBlockOrderSupporter(SBlockOrderSupporter* pSup, int32_t numOfTables) {
  pSup->numOfBlocksPerTable = taosMemoryCalloc(1, sizeof(int32_t) * numOfTables);
  pSup->indexPerTable = taosMemoryCalloc(1, sizeof(int32_t) * numOfTables);
  pSup->pDataBlockInfo = taosMemoryCalloc(1, POINTER_BYTES * numOfTables);

  if (pSup->numOfBlocksPerTable == NULL || pSup->indexPerTable == NULL || pSup->pDataBlockInfo == NULL) {
    cleanupBlockOrderSupporter(pSup);
    return TSDB_CODE_OUT_OF_MEMORY;
  }

  return TSDB_CODE_SUCCESS;
}

static int32_t fileDataBlockOrderCompar(const void* pLeft, const void* pRight, void* param) {
  int32_t leftIndex = *(int32_t*)pLeft;
  int32_t rightIndex = *(int32_t*)pRight;

  SBlockOrderSupporter* pSupporter = (SBlockOrderSupporter*)param;

  int32_t leftTableBlockIndex = pSupporter->indexPerTable[leftIndex];
  int32_t rightTableBlockIndex = pSupporter->indexPerTable[rightIndex];

  if (leftTableBlockIndex > pSupporter->numOfBlocksPerTable[leftIndex]) {
    /* left block is empty */
    return 1;
  } else if (rightTableBlockIndex > pSupporter->numOfBlocksPerTable[rightIndex]) {
    /* right block is empty */
    return -1;
  }

  SBlockOrderWrapper* pLeftBlock = &pSupporter->pDataBlockInfo[leftIndex][leftTableBlockIndex];
  SBlockOrderWrapper* pRightBlock = &pSupporter->pDataBlockInfo[rightIndex][rightTableBlockIndex];

  return pLeftBlock->offset > pRightBlock->offset ? 1 : -1;
}

static int32_t doSetCurrentBlock(SDataBlockIter* pBlockIter, const char* idStr) {
  SFileDataBlockInfo* pBlockInfo = getCurrentBlockInfo(pBlockIter);
  if (pBlockInfo != NULL) {
    STableBlockScanInfo** pScanInfo = taosHashGet(pBlockIter->pTableMap, &pBlockInfo->uid, sizeof(pBlockInfo->uid));
    if (pScanInfo == NULL) {
      tsdbError("failed to locate the uid:%" PRIu64 " in query table uid list, %s", pBlockInfo->uid, idStr);
      return TSDB_CODE_INVALID_PARA;
    }

    SBlockIndex* pIndex = taosArrayGet((*pScanInfo)->pBlockList, pBlockInfo->tbBlockIdx);
    tMapDataGetItemByIdx(&(*pScanInfo)->mapData, pIndex->ordinalIndex, &pBlockIter->block, tGetDataBlk);
  }

#if 0
  qDebug("check file block, table uid:%"PRIu64" index:%d offset:%"PRId64", ", pScanInfo->uid, *mapDataIndex, pBlockIter->block.aSubBlock[0].offset);
#endif

  return TSDB_CODE_SUCCESS;
}

static int32_t initBlockIterator(STsdbReader* pReader, SDataBlockIter* pBlockIter, int32_t numOfBlocks) {
  bool asc = ASCENDING_TRAVERSE(pReader->order);

  SBlockOrderSupporter sup = {0};
  pBlockIter->numOfBlocks = numOfBlocks;
  taosArrayClear(pBlockIter->blockList);
  pBlockIter->pTableMap = pReader->status.pTableMap;

  // access data blocks according to the offset of each block in asc/desc order.
  int32_t numOfTables = (int32_t)taosHashGetSize(pReader->status.pTableMap);

  int64_t st = taosGetTimestampUs();
  int32_t code = initBlockOrderSupporter(&sup, numOfTables);
  if (code != TSDB_CODE_SUCCESS) {
    return code;
  }

  int32_t cnt = 0;
  void*   ptr = NULL;
  while (1) {
    ptr = taosHashIterate(pReader->status.pTableMap, ptr);
    if (ptr == NULL) {
      break;
    }

    STableBlockScanInfo* pTableScanInfo = *(STableBlockScanInfo**)ptr;
    if (pTableScanInfo->pBlockList == NULL || taosArrayGetSize(pTableScanInfo->pBlockList) == 0) {
      continue;
    }

    size_t num = taosArrayGetSize(pTableScanInfo->pBlockList);
    sup.numOfBlocksPerTable[sup.numOfTables] = num;

    char* buf = taosMemoryMalloc(sizeof(SBlockOrderWrapper) * num);
    if (buf == NULL) {
      cleanupBlockOrderSupporter(&sup);
      return TSDB_CODE_OUT_OF_MEMORY;
    }

    sup.pDataBlockInfo[sup.numOfTables] = (SBlockOrderWrapper*)buf;

    for (int32_t k = 0; k < num; ++k) {
      SBlockIndex* pIndex = taosArrayGet(pTableScanInfo->pBlockList, k);
      sup.pDataBlockInfo[sup.numOfTables][k] =
          (SBlockOrderWrapper){.uid = pTableScanInfo->uid, .offset = pIndex->inFileOffset};
      cnt++;
    }

    sup.numOfTables += 1;
  }

  if (numOfBlocks != cnt && sup.numOfTables != numOfTables) {
    cleanupBlockOrderSupporter(&sup);
    return TSDB_CODE_INVALID_PARA;
  }

  // since there is only one table qualified, blocks are not sorted
  if (sup.numOfTables == 1) {
    for (int32_t i = 0; i < numOfBlocks; ++i) {
      SFileDataBlockInfo blockInfo = {.uid = sup.pDataBlockInfo[0][i].uid, .tbBlockIdx = i};
      taosArrayPush(pBlockIter->blockList, &blockInfo);
    }

    int64_t et = taosGetTimestampUs();
    tsdbDebug("%p create blocks info struct completed for one table, %d blocks not sorted, elapsed time:%.2f ms %s",
              pReader, numOfBlocks, (et - st) / 1000.0, pReader->idStr);

    pBlockIter->index = asc ? 0 : (numOfBlocks - 1);
    cleanupBlockOrderSupporter(&sup);
    doSetCurrentBlock(pBlockIter, pReader->idStr);
    return TSDB_CODE_SUCCESS;
  }

  tsdbDebug("%p create data blocks info struct completed, %d blocks in %d tables %s", pReader, cnt, sup.numOfTables,
            pReader->idStr);

  SMultiwayMergeTreeInfo* pTree = NULL;

  uint8_t ret = tMergeTreeCreate(&pTree, sup.numOfTables, &sup, fileDataBlockOrderCompar);
  if (ret != TSDB_CODE_SUCCESS) {
    cleanupBlockOrderSupporter(&sup);
    return TSDB_CODE_OUT_OF_MEMORY;
  }

  int32_t numOfTotal = 0;
  while (numOfTotal < cnt) {
    int32_t pos = tMergeTreeGetChosenIndex(pTree);
    int32_t index = sup.indexPerTable[pos]++;

    SFileDataBlockInfo blockInfo = {.uid = sup.pDataBlockInfo[pos][index].uid, .tbBlockIdx = index};
    taosArrayPush(pBlockIter->blockList, &blockInfo);

    // set data block index overflow, in order to disable the offset comparator
    if (sup.indexPerTable[pos] >= sup.numOfBlocksPerTable[pos]) {
      sup.indexPerTable[pos] = sup.numOfBlocksPerTable[pos] + 1;
    }

    numOfTotal += 1;
    tMergeTreeAdjust(pTree, tMergeTreeGetAdjustIndex(pTree));
  }

  int64_t et = taosGetTimestampUs();
  tsdbDebug("%p %d data blocks access order completed, elapsed time:%.2f ms %s", pReader, numOfBlocks,
            (et - st) / 1000.0, pReader->idStr);
  cleanupBlockOrderSupporter(&sup);
  taosMemoryFree(pTree);

  pBlockIter->index = asc ? 0 : (numOfBlocks - 1);
  doSetCurrentBlock(pBlockIter, pReader->idStr);

  return TSDB_CODE_SUCCESS;
}

static bool blockIteratorNext(SDataBlockIter* pBlockIter, const char* idStr) {
  bool asc = ASCENDING_TRAVERSE(pBlockIter->order);

  int32_t step = asc ? 1 : -1;
  if ((pBlockIter->index >= pBlockIter->numOfBlocks - 1 && asc) || (pBlockIter->index <= 0 && (!asc))) {
    return false;
  }

  pBlockIter->index += step;
  doSetCurrentBlock(pBlockIter, idStr);

  return true;
}

/**
 * This is an two rectangles overlap cases.
 */
static int32_t dataBlockPartiallyRequired(STimeWindow* pWindow, SVersionRange* pVerRange, SDataBlk* pBlock) {
  return (pWindow->ekey < pBlock->maxKey.ts && pWindow->ekey >= pBlock->minKey.ts) ||
         (pWindow->skey > pBlock->minKey.ts && pWindow->skey <= pBlock->maxKey.ts) ||
         (pVerRange->minVer > pBlock->minVer && pVerRange->minVer <= pBlock->maxVer) ||
         (pVerRange->maxVer < pBlock->maxVer && pVerRange->maxVer >= pBlock->minVer);
}

static bool getNeighborBlockOfSameTable(SFileDataBlockInfo* pBlockInfo, STableBlockScanInfo* pTableBlockScanInfo,
                                        int32_t* nextIndex, int32_t order, SBlockIndex* pBlockIndex) {
  bool asc = ASCENDING_TRAVERSE(order);
  if (asc && pBlockInfo->tbBlockIdx >= taosArrayGetSize(pTableBlockScanInfo->pBlockList) - 1) {
    return false;
  }

  if (!asc && pBlockInfo->tbBlockIdx == 0) {
    return false;
  }

  int32_t step = asc ? 1 : -1;
  *nextIndex = pBlockInfo->tbBlockIdx + step;
  *pBlockIndex = *(SBlockIndex*)taosArrayGet(pTableBlockScanInfo->pBlockList, *nextIndex);
  //  tMapDataGetItemByIdx(&pTableBlockScanInfo->mapData, pIndex->ordinalIndex, pBlock, tGetDataBlk);
  return true;
}

static int32_t findFileBlockInfoIndex(SDataBlockIter* pBlockIter, SFileDataBlockInfo* pFBlockInfo) {
  int32_t step = ASCENDING_TRAVERSE(pBlockIter->order) ? 1 : -1;
  int32_t index = pBlockIter->index;

  while (index < pBlockIter->numOfBlocks && index >= 0) {
    SFileDataBlockInfo* pFBlock = taosArrayGet(pBlockIter->blockList, index);
    if (pFBlock->uid == pFBlockInfo->uid && pFBlock->tbBlockIdx == pFBlockInfo->tbBlockIdx) {
      return index;
    }

    index += step;
  }

  return -1;
}

static int32_t setFileBlockActiveInBlockIter(SDataBlockIter* pBlockIter, int32_t index, int32_t step) {
  if (index < 0 || index >= pBlockIter->numOfBlocks) {
    return -1;
  }

  SFileDataBlockInfo fblock = *(SFileDataBlockInfo*)taosArrayGet(pBlockIter->blockList, index);
  pBlockIter->index += step;

  if (index != pBlockIter->index) {
    taosArrayRemove(pBlockIter->blockList, index);
    taosArrayInsert(pBlockIter->blockList, pBlockIter->index, &fblock);

    SFileDataBlockInfo* pBlockInfo = taosArrayGet(pBlockIter->blockList, pBlockIter->index);
    ASSERT(pBlockInfo->uid == fblock.uid && pBlockInfo->tbBlockIdx == fblock.tbBlockIdx);
  }

  doSetCurrentBlock(pBlockIter, "");
  return TSDB_CODE_SUCCESS;
}

// todo: this attribute could be acquired during extractin the global ordered block list.
static bool overlapWithNeighborBlock(SDataBlk* pBlock, SBlockIndex* pNeighborBlockIndex, int32_t order) {
  // it is the last block in current file, no chance to overlap with neighbor blocks.
  if (ASCENDING_TRAVERSE(order)) {
    return pBlock->maxKey.ts == pNeighborBlockIndex->window.skey;
  } else {
    return pBlock->minKey.ts == pNeighborBlockIndex->window.ekey;
  }
}

static bool bufferDataInFileBlockGap(int32_t order, TSDBKEY key, SDataBlk* pBlock) {
  bool ascScan = ASCENDING_TRAVERSE(order);

  return (ascScan && (key.ts != TSKEY_INITIAL_VAL && key.ts <= pBlock->minKey.ts)) ||
         (!ascScan && (key.ts != TSKEY_INITIAL_VAL && key.ts >= pBlock->maxKey.ts));
}

static bool keyOverlapFileBlock(TSDBKEY key, SDataBlk* pBlock, SVersionRange* pVerRange) {
  return (key.ts >= pBlock->minKey.ts && key.ts <= pBlock->maxKey.ts) && (pBlock->maxVer >= pVerRange->minVer) &&
         (pBlock->minVer <= pVerRange->maxVer);
}

static bool doCheckforDatablockOverlap(STableBlockScanInfo* pBlockScanInfo, const SDataBlk* pBlock,
                                       int32_t startIndex) {
  size_t num = taosArrayGetSize(pBlockScanInfo->delSkyline);

  for (int32_t i = startIndex; i < num; i += 1) {
    TSDBKEY* p = taosArrayGet(pBlockScanInfo->delSkyline, i);
    if (p->ts >= pBlock->minKey.ts && p->ts <= pBlock->maxKey.ts) {
      if (p->version >= pBlock->minVer) {
        return true;
      }
    } else if (p->ts < pBlock->minKey.ts) {  // p->ts < pBlock->minKey.ts
      if (p->version >= pBlock->minVer) {
        if (i < num - 1) {
          TSDBKEY* pnext = taosArrayGet(pBlockScanInfo->delSkyline, i + 1);
          if (pnext->ts >= pBlock->minKey.ts) {
            return true;
          }
        } else {  // it must be the last point
          ASSERT(p->version == 0);
        }
      }
    } else {  // (p->ts > pBlock->maxKey.ts) {
      return false;
    }
  }

  return false;
}

static bool overlapWithDelSkyline(STableBlockScanInfo* pBlockScanInfo, const SDataBlk* pBlock, int32_t order) {
  if (pBlockScanInfo->delSkyline == NULL) {
    return false;
  }

  // ts is not overlap
  TSDBKEY* pFirst = taosArrayGet(pBlockScanInfo->delSkyline, 0);
  TSDBKEY* pLast = taosArrayGetLast(pBlockScanInfo->delSkyline);
  if (pBlock->minKey.ts > pLast->ts || pBlock->maxKey.ts < pFirst->ts) {
    return false;
  }

  // version is not overlap
  if (ASCENDING_TRAVERSE(order)) {
    return doCheckforDatablockOverlap(pBlockScanInfo, pBlock, pBlockScanInfo->fileDelIndex);
  } else {
    int32_t index = pBlockScanInfo->fileDelIndex;
    while (1) {
      TSDBKEY* p = taosArrayGet(pBlockScanInfo->delSkyline, index);
      if (p->ts > pBlock->minKey.ts && index > 0) {
        index -= 1;
      } else {  // find the first point that is smaller than the minKey.ts of dataBlock.
        break;
      }
    }

    return doCheckforDatablockOverlap(pBlockScanInfo, pBlock, index);
  }
}

typedef struct {
  bool overlapWithNeighborBlock;
  bool hasDupTs;
  bool overlapWithDelInfo;
  bool overlapWithLastBlock;
  bool overlapWithKeyInBuf;
  bool partiallyRequired;
  bool moreThanCapcity;
} SDataBlockToLoadInfo;

static void getBlockToLoadInfo(SDataBlockToLoadInfo* pInfo, SFileDataBlockInfo* pBlockInfo, SDataBlk* pBlock,
                               STableBlockScanInfo* pScanInfo, TSDBKEY keyInBuf, SLastBlockReader* pLastBlockReader,
                               STsdbReader* pReader) {
  int32_t     neighborIndex = 0;
  SBlockIndex bIndex = {0};

  bool hasNeighbor = getNeighborBlockOfSameTable(pBlockInfo, pScanInfo, &neighborIndex, pReader->order, &bIndex);

  // overlap with neighbor
  if (hasNeighbor) {
    pInfo->overlapWithNeighborBlock = overlapWithNeighborBlock(pBlock, &bIndex, pReader->order);
  }

  // has duplicated ts of different version in this block
  pInfo->hasDupTs = (pBlock->nSubBlock == 1) ? pBlock->hasDup : true;
  pInfo->overlapWithDelInfo = overlapWithDelSkyline(pScanInfo, pBlock, pReader->order);

  if (hasDataInLastBlock(pLastBlockReader)) {
    int64_t tsLast = getCurrentKeyInLastBlock(pLastBlockReader);
    pInfo->overlapWithLastBlock = !(pBlock->maxKey.ts < tsLast || pBlock->minKey.ts > tsLast);
  }

  pInfo->moreThanCapcity = pBlock->nRow > pReader->capacity;
  pInfo->partiallyRequired = dataBlockPartiallyRequired(&pReader->window, &pReader->verRange, pBlock);
  pInfo->overlapWithKeyInBuf = keyOverlapFileBlock(keyInBuf, pBlock, &pReader->verRange);
}

// 1. the version of all rows should be less than the endVersion
// 2. current block should not overlap with next neighbor block
// 3. current timestamp should not be overlap with each other
// 4. output buffer should be large enough to hold all rows in current block
// 5. delete info should not overlap with current block data
// 6. current block should not contain the duplicated ts
static bool fileBlockShouldLoad(STsdbReader* pReader, SFileDataBlockInfo* pBlockInfo, SDataBlk* pBlock,
                                STableBlockScanInfo* pScanInfo, TSDBKEY keyInBuf, SLastBlockReader* pLastBlockReader) {
  SDataBlockToLoadInfo info = {0};
  getBlockToLoadInfo(&info, pBlockInfo, pBlock, pScanInfo, keyInBuf, pLastBlockReader, pReader);

  bool loadDataBlock =
      (info.overlapWithNeighborBlock || info.hasDupTs || info.partiallyRequired || info.overlapWithKeyInBuf ||
       info.moreThanCapcity || info.overlapWithDelInfo || info.overlapWithLastBlock);

  // log the reason why load the datablock for profile
  if (loadDataBlock) {
    tsdbDebug("%p uid:%" PRIu64 " need to load the datablock, overlapneighbor:%d, hasDup:%d, partiallyRequired:%d, "
              "overlapWithKey:%d, greaterThanBuf:%d, overlapWithDel:%d, overlapWithlastBlock:%d, %s",
              pReader, pBlockInfo->uid, info.overlapWithNeighborBlock, info.hasDupTs, info.partiallyRequired,
              info.overlapWithKeyInBuf, info.moreThanCapcity, info.overlapWithDelInfo, info.overlapWithLastBlock,
              pReader->idStr);
  }

  return loadDataBlock;
}

static bool isCleanFileDataBlock(STsdbReader* pReader, SFileDataBlockInfo* pBlockInfo, SDataBlk* pBlock,
                                 STableBlockScanInfo* pScanInfo, TSDBKEY keyInBuf, SLastBlockReader* pLastBlockReader) {
  SDataBlockToLoadInfo info = {0};
  getBlockToLoadInfo(&info, pBlockInfo, pBlock, pScanInfo, keyInBuf, pLastBlockReader, pReader);
  bool isCleanFileBlock = !(info.overlapWithNeighborBlock || info.hasDupTs || info.overlapWithKeyInBuf ||
                            info.overlapWithDelInfo || info.overlapWithLastBlock);
  return isCleanFileBlock;
}

static int32_t buildDataBlockFromBuf(STsdbReader* pReader, STableBlockScanInfo* pBlockScanInfo, int64_t endKey) {
  if (!(pBlockScanInfo->iiter.hasVal || pBlockScanInfo->iter.hasVal)) {
    return TSDB_CODE_SUCCESS;
  }

  SSDataBlock* pBlock = pReader->pResBlock;

  int64_t st = taosGetTimestampUs();
  int32_t code = buildDataBlockFromBufImpl(pBlockScanInfo, endKey, pReader->capacity, pReader);

  blockDataUpdateTsWindow(pBlock, pReader->suppInfo.slotId[0]);
  pBlock->info.id.uid = pBlockScanInfo->uid;

  setComposedBlockFlag(pReader, true);

  double elapsedTime = (taosGetTimestampUs() - st) / 1000.0;
  tsdbDebug("%p build data block from cache completed, elapsed time:%.2f ms, numOfRows:%d, brange:%" PRId64
            " - %" PRId64 " %s",
            pReader, elapsedTime, pBlock->info.rows, pBlock->info.window.skey, pBlock->info.window.ekey,
            pReader->idStr);

  pReader->cost.buildmemBlock += elapsedTime;
  return code;
}

static bool tryCopyDistinctRowFromFileBlock(STsdbReader* pReader, SBlockData* pBlockData, int64_t key,
                                            SFileBlockDumpInfo* pDumpInfo) {
  // opt version
  // 1. it is not a border point
  // 2. the direct next point is not an duplicated timestamp
  bool asc = (pReader->order == TSDB_ORDER_ASC);
  if ((pDumpInfo->rowIndex < pDumpInfo->totalRows - 1 && asc) || (pDumpInfo->rowIndex > 0 && (!asc))) {
    int32_t step = pReader->order == TSDB_ORDER_ASC ? 1 : -1;

    int64_t nextKey = pBlockData->aTSKEY[pDumpInfo->rowIndex + step];
    if (nextKey != key) {  // merge is not needed
      doAppendRowFromFileBlock(pReader->pResBlock, pReader, pBlockData, pDumpInfo->rowIndex);
      pDumpInfo->rowIndex += step;
      return true;
    }
  }

  return false;
}

static bool nextRowFromLastBlocks(SLastBlockReader* pLastBlockReader, STableBlockScanInfo* pBlockScanInfo,
                                  SVersionRange* pVerRange) {
  while (1) {
    bool hasVal = tMergeTreeNext(&pLastBlockReader->mergeTree);
    if (!hasVal) {
      return false;
    }

    TSDBROW row = tMergeTreeGetRow(&pLastBlockReader->mergeTree);
    TSDBKEY k = TSDBROW_KEY(&row);
    if (!hasBeenDropped(pBlockScanInfo->delSkyline, &pBlockScanInfo->lastBlockDelIndex, &k, pLastBlockReader->order,
                        pVerRange)) {
      return true;
    }
  }
}

static bool tryCopyDistinctRowFromSttBlock(TSDBROW* fRow, SLastBlockReader* pLastBlockReader,
                                           STableBlockScanInfo* pScanInfo, int64_t ts, STsdbReader* pReader) {
  bool hasVal = nextRowFromLastBlocks(pLastBlockReader, pScanInfo, &pReader->verRange);
  if (hasVal) {
    int64_t next1 = getCurrentKeyInLastBlock(pLastBlockReader);
    if (next1 != ts) {
      doAppendRowFromFileBlock(pReader->pResBlock, pReader, fRow->pBlockData, fRow->iRow);
      return true;
    }
  } else {
    doAppendRowFromFileBlock(pReader->pResBlock, pReader, fRow->pBlockData, fRow->iRow);
    return true;
  }

  return false;
}

static FORCE_INLINE STSchema* doGetSchemaForTSRow(int32_t sversion, STsdbReader* pReader, uint64_t uid) {
  // always set the newest schema version in pReader->pSchema
  if (pReader->pSchema == NULL) {
    pReader->pSchema = metaGetTbTSchema(pReader->pTsdb->pVnode->pMeta, uid, -1, 1);
  }

  if (pReader->pSchema && sversion == pReader->pSchema->version) {
    return pReader->pSchema;
  }

  if (pReader->pMemSchema == NULL) {
    int32_t code =
        metaGetTbTSchemaEx(pReader->pTsdb->pVnode->pMeta, pReader->suid, uid, sversion, &pReader->pMemSchema);
    if (code != TSDB_CODE_SUCCESS) {
      terrno = code;
      return NULL;
    } else {
      return pReader->pMemSchema;
    }
  }

  if (pReader->pMemSchema->version == sversion) {
    return pReader->pMemSchema;
  }

  taosMemoryFreeClear(pReader->pMemSchema);
  int32_t code = metaGetTbTSchemaEx(pReader->pTsdb->pVnode->pMeta, pReader->suid, uid, sversion, &pReader->pMemSchema);
  if (code != TSDB_CODE_SUCCESS || pReader->pMemSchema == NULL) {
    terrno = code;
    return NULL;
  } else {
    return pReader->pMemSchema;
  }
}

static int32_t doMergeBufAndFileRows(STsdbReader* pReader, STableBlockScanInfo* pBlockScanInfo, TSDBROW* pRow,
                                     SIterInfo* pIter, int64_t key, SLastBlockReader* pLastBlockReader) {
  SRowMerger          merge = {0};
  STSRow*             pTSRow = NULL;
  SBlockData*         pBlockData = &pReader->status.fileBlockData;
  SFileBlockDumpInfo* pDumpInfo = &pReader->status.fBlockDumpInfo;

  int64_t tsLast = INT64_MIN;
  if (hasDataInLastBlock(pLastBlockReader)) {
    tsLast = getCurrentKeyInLastBlock(pLastBlockReader);
  }

  TSDBKEY k = TSDBROW_KEY(pRow);
  TSDBROW fRow = tsdbRowFromBlockData(pBlockData, pDumpInfo->rowIndex);

  int64_t minKey = 0;
  if (pReader->order == TSDB_ORDER_ASC) {
    minKey = INT64_MAX;  // chosen the minimum value
    if (minKey > tsLast && hasDataInLastBlock(pLastBlockReader)) {
      minKey = tsLast;
    }

    if (minKey > k.ts) {
      minKey = k.ts;
    }

    if (minKey > key && hasDataInFileBlock(pBlockData, pDumpInfo)) {
      minKey = key;
    }
  } else {
    minKey = INT64_MIN;
    if (minKey < tsLast && hasDataInLastBlock(pLastBlockReader)) {
      minKey = tsLast;
    }

    if (minKey < k.ts) {
      minKey = k.ts;
    }

    if (minKey < key && hasDataInFileBlock(pBlockData, pDumpInfo)) {
      minKey = key;
    }
  }

  bool init = false;

  // ASC: file block ---> last block -----> imem -----> mem
  // DESC: mem -----> imem -----> last block -----> file block
  if (pReader->order == TSDB_ORDER_ASC) {
    if (minKey == key) {
      init = true;
      int32_t code = tRowMergerInit(&merge, &fRow, pReader->pSchema);
      if (code != TSDB_CODE_SUCCESS) {
        return code;
      }
      doMergeRowsInFileBlocks(pBlockData, pBlockScanInfo, pReader, &merge);
    }

    if (minKey == tsLast) {
      TSDBROW fRow1 = tMergeTreeGetRow(&pLastBlockReader->mergeTree);
      if (init) {
        tRowMerge(&merge, &fRow1);
      } else {
        init = true;
        int32_t code = tRowMergerInit(&merge, &fRow1, pReader->pSchema);
        if (code != TSDB_CODE_SUCCESS) {
          return code;
        }
      }
      doMergeRowsInLastBlock(pLastBlockReader, pBlockScanInfo, tsLast, &merge, &pReader->verRange);
    }

    if (minKey == k.ts) {
      STSchema* pSchema = doGetSchemaForTSRow(TSDBROW_SVERSION(pRow), pReader, pBlockScanInfo->uid);
      if (pSchema == NULL) {
        return terrno;
      }
      if (init) {
        tRowMergerAdd(&merge, pRow, pSchema);
      } else {
        init = true;
        int32_t code = tRowMergerInit(&merge, pRow, pSchema);
        if (code != TSDB_CODE_SUCCESS) {
          return code;
        }
      }
      int32_t code = doMergeRowsInBuf(pIter, pBlockScanInfo->uid, k.ts, pBlockScanInfo->delSkyline, &merge, pReader);
      if (code != TSDB_CODE_SUCCESS) {
        return code;
      }
    }
  } else {
    if (minKey == k.ts) {
      init = true;
      STSchema* pSchema = doGetSchemaForTSRow(TSDBROW_SVERSION(pRow), pReader, pBlockScanInfo->uid);
      int32_t   code = tRowMergerInit(&merge, pRow, pSchema);
      if (code != TSDB_CODE_SUCCESS) {
        return code;
      }

      code = doMergeRowsInBuf(pIter, pBlockScanInfo->uid, k.ts, pBlockScanInfo->delSkyline, &merge, pReader);
      if (code != TSDB_CODE_SUCCESS || merge.pTSchema == NULL) {
        return code;
      }
    }

    if (minKey == tsLast) {
      TSDBROW fRow1 = tMergeTreeGetRow(&pLastBlockReader->mergeTree);
      if (init) {
        tRowMerge(&merge, &fRow1);
      } else {
        init = true;
        int32_t code = tRowMergerInit(&merge, &fRow1, pReader->pSchema);
        if (code != TSDB_CODE_SUCCESS) {
          return code;
        }
      }
      doMergeRowsInLastBlock(pLastBlockReader, pBlockScanInfo, tsLast, &merge, &pReader->verRange);
    }

    if (minKey == key) {
      if (init) {
        tRowMerge(&merge, &fRow);
      } else {
        init = true;
        int32_t code = tRowMergerInit(&merge, &fRow, pReader->pSchema);
        if (code != TSDB_CODE_SUCCESS) {
          return code;
        }
      }
      doMergeRowsInFileBlocks(pBlockData, pBlockScanInfo, pReader, &merge);
    }
  }

  int32_t code = tRowMergerGetRow(&merge, &pTSRow);
  if (code != TSDB_CODE_SUCCESS) {
    return code;
  }

  doAppendRowFromTSRow(pReader->pResBlock, pReader, pTSRow, pBlockScanInfo);

  taosMemoryFree(pTSRow);
  tRowMergerClear(&merge);
  return TSDB_CODE_SUCCESS;
}

static int32_t doMergeFileBlockAndLastBlock(SLastBlockReader* pLastBlockReader, STsdbReader* pReader,
                                            STableBlockScanInfo* pBlockScanInfo, SBlockData* pBlockData,
                                            bool mergeBlockData) {
  SFileBlockDumpInfo* pDumpInfo = &pReader->status.fBlockDumpInfo;
  int64_t             tsLastBlock = getCurrentKeyInLastBlock(pLastBlockReader);

  STSRow*    pTSRow = NULL;
  SRowMerger merge = {0};
  TSDBROW    fRow = tMergeTreeGetRow(&pLastBlockReader->mergeTree);
  tsdbTrace("fRow ptr:%p, %d, uid:%" PRIu64 ", %s", fRow.pBlockData, fRow.iRow, pLastBlockReader->uid, pReader->idStr);

  // only last block exists
  if ((!mergeBlockData) || (tsLastBlock != pBlockData->aTSKEY[pDumpInfo->rowIndex])) {
    if (tryCopyDistinctRowFromSttBlock(&fRow, pLastBlockReader, pBlockScanInfo, tsLastBlock, pReader)) {
      pBlockScanInfo->lastKey = tsLastBlock;
      return TSDB_CODE_SUCCESS;
    } else {
      int32_t code = tRowMergerInit(&merge, &fRow, pReader->pSchema);
      if (code != TSDB_CODE_SUCCESS) {
        return code;
      }

      TSDBROW fRow1 = tMergeTreeGetRow(&pLastBlockReader->mergeTree);
      tRowMerge(&merge, &fRow1);
      doMergeRowsInLastBlock(pLastBlockReader, pBlockScanInfo, tsLastBlock, &merge, &pReader->verRange);

      code = tRowMergerGetRow(&merge, &pTSRow);
      if (code != TSDB_CODE_SUCCESS) {
        return code;
      }

      doAppendRowFromTSRow(pReader->pResBlock, pReader, pTSRow, pBlockScanInfo);

      taosMemoryFree(pTSRow);
      tRowMergerClear(&merge);
    }
  } else {  // not merge block data
    int32_t code = tRowMergerInit(&merge, &fRow, pReader->pSchema);
    if (code != TSDB_CODE_SUCCESS) {
      return code;
    }

    doMergeRowsInLastBlock(pLastBlockReader, pBlockScanInfo, tsLastBlock, &merge, &pReader->verRange);

    // merge with block data if ts == key
    if (tsLastBlock == pBlockData->aTSKEY[pDumpInfo->rowIndex]) {
      doMergeRowsInFileBlocks(pBlockData, pBlockScanInfo, pReader, &merge);
    }

    code = tRowMergerGetRow(&merge, &pTSRow);
    if (code != TSDB_CODE_SUCCESS) {
      return code;
    }

    doAppendRowFromTSRow(pReader->pResBlock, pReader, pTSRow, pBlockScanInfo);

    taosMemoryFree(pTSRow);
    tRowMergerClear(&merge);
  }

  return TSDB_CODE_SUCCESS;
}

static int32_t mergeFileBlockAndLastBlock(STsdbReader* pReader, SLastBlockReader* pLastBlockReader, int64_t key,
                                          STableBlockScanInfo* pBlockScanInfo, SBlockData* pBlockData) {
  SFileBlockDumpInfo* pDumpInfo = &pReader->status.fBlockDumpInfo;

  if (hasDataInFileBlock(pBlockData, pDumpInfo)) {
    // no last block available, only data block exists
    if (!hasDataInLastBlock(pLastBlockReader)) {
      return mergeRowsInFileBlocks(pBlockData, pBlockScanInfo, key, pReader);
    }

    // row in last file block
    TSDBROW fRow = tsdbRowFromBlockData(pBlockData, pDumpInfo->rowIndex);
    int64_t ts = getCurrentKeyInLastBlock(pLastBlockReader);
    ASSERT(ts >= key);

    if (ASCENDING_TRAVERSE(pReader->order)) {
      if (key < ts) {  // imem, mem are all empty, file blocks (data blocks and last block) exist
        return mergeRowsInFileBlocks(pBlockData, pBlockScanInfo, key, pReader);
      } else if (key == ts) {
        STSRow*    pTSRow = NULL;
        SRowMerger merge = {0};

        int32_t code = tRowMergerInit(&merge, &fRow, pReader->pSchema);
        if (code != TSDB_CODE_SUCCESS) {
          return code;
        }

        doMergeRowsInFileBlocks(pBlockData, pBlockScanInfo, pReader, &merge);

        TSDBROW fRow1 = tMergeTreeGetRow(&pLastBlockReader->mergeTree);
        tRowMerge(&merge, &fRow1);

        doMergeRowsInLastBlock(pLastBlockReader, pBlockScanInfo, ts, &merge, &pReader->verRange);

        code = tRowMergerGetRow(&merge, &pTSRow);
        if (code != TSDB_CODE_SUCCESS) {
          return code;
        }

        doAppendRowFromTSRow(pReader->pResBlock, pReader, pTSRow, pBlockScanInfo);

        taosMemoryFree(pTSRow);
        tRowMergerClear(&merge);
        return code;
      } else {
        return TSDB_CODE_SUCCESS;
      }
    } else {  // desc order
      return doMergeFileBlockAndLastBlock(pLastBlockReader, pReader, pBlockScanInfo, pBlockData, true);
    }
  } else {  // only last block exists
    return doMergeFileBlockAndLastBlock(pLastBlockReader, pReader, pBlockScanInfo, NULL, false);
  }
}

static int32_t doMergeMultiLevelRows(STsdbReader* pReader, STableBlockScanInfo* pBlockScanInfo, SBlockData* pBlockData,
                                     SLastBlockReader* pLastBlockReader) {
  SRowMerger          merge = {0};
  STSRow*             pTSRow = NULL;
  int32_t             code = TSDB_CODE_SUCCESS;
  SFileBlockDumpInfo* pDumpInfo = &pReader->status.fBlockDumpInfo;
  SArray*             pDelList = pBlockScanInfo->delSkyline;

  TSDBROW* pRow = getValidMemRow(&pBlockScanInfo->iter, pDelList, pReader);
  TSDBROW* piRow = getValidMemRow(&pBlockScanInfo->iiter, pDelList, pReader);

  int64_t tsLast = INT64_MIN;
  if (hasDataInLastBlock(pLastBlockReader)) {
    tsLast = getCurrentKeyInLastBlock(pLastBlockReader);
  }

  int64_t key = hasDataInFileBlock(pBlockData, pDumpInfo) ? pBlockData->aTSKEY[pDumpInfo->rowIndex] : INT64_MIN;

  TSDBKEY k = TSDBROW_KEY(pRow);
  TSDBKEY ik = TSDBROW_KEY(piRow);

  int64_t minKey = 0;
  if (ASCENDING_TRAVERSE(pReader->order)) {
    minKey = INT64_MAX;  // let's find the minimum
    if (minKey > k.ts) {
      minKey = k.ts;
    }

    if (minKey > ik.ts) {
      minKey = ik.ts;
    }

    if (minKey > key && hasDataInFileBlock(pBlockData, pDumpInfo)) {
      minKey = key;
    }

    if (minKey > tsLast && hasDataInLastBlock(pLastBlockReader)) {
      minKey = tsLast;
    }
  } else {
    minKey = INT64_MIN;  // let find the maximum ts value
    if (minKey < k.ts) {
      minKey = k.ts;
    }

    if (minKey < ik.ts) {
      minKey = ik.ts;
    }

    if (minKey < key && hasDataInFileBlock(pBlockData, pDumpInfo)) {
      minKey = key;
    }

    if (minKey < tsLast && hasDataInLastBlock(pLastBlockReader)) {
      minKey = tsLast;
    }
  }

  bool init = false;

  // ASC: file block -----> last block -----> imem -----> mem
  // DESC: mem -----> imem -----> last block -----> file block
  if (ASCENDING_TRAVERSE(pReader->order)) {
    if (minKey == key) {
      init = true;
      TSDBROW fRow = tsdbRowFromBlockData(pBlockData, pDumpInfo->rowIndex);
      code = tRowMergerInit(&merge, &fRow, pReader->pSchema);
      if (code != TSDB_CODE_SUCCESS) {
        return code;
      }

      doMergeRowsInFileBlocks(pBlockData, pBlockScanInfo, pReader, &merge);
    }

    if (minKey == tsLast) {
      TSDBROW fRow1 = tMergeTreeGetRow(&pLastBlockReader->mergeTree);
      if (init) {
        tRowMerge(&merge, &fRow1);
      } else {
        init = true;
        code = tRowMergerInit(&merge, &fRow1, pReader->pSchema);
        if (code != TSDB_CODE_SUCCESS) {
          return code;
        }
      }

      doMergeRowsInLastBlock(pLastBlockReader, pBlockScanInfo, tsLast, &merge, &pReader->verRange);
    }

    if (minKey == ik.ts) {
      if (init) {
        tRowMerge(&merge, piRow);
      } else {
        init = true;
        STSchema* pSchema = doGetSchemaForTSRow(TSDBROW_SVERSION(piRow), pReader, pBlockScanInfo->uid);
        if (pSchema == NULL) {
          return code;
        }

        code = tRowMergerInit(&merge, piRow, pSchema);
        if (code != TSDB_CODE_SUCCESS) {
          return code;
        }
      }

      code = doMergeRowsInBuf(&pBlockScanInfo->iiter, pBlockScanInfo->uid, ik.ts, pBlockScanInfo->delSkyline, &merge,
                              pReader);
      if (code != TSDB_CODE_SUCCESS) {
        return code;
      }
    }

    if (minKey == k.ts) {
      if (init) {
        if (merge.pTSchema == NULL) {
          return code;
        }

        tRowMerge(&merge, pRow);
      } else {
        STSchema* pSchema = doGetSchemaForTSRow(TSDBROW_SVERSION(pRow), pReader, pBlockScanInfo->uid);
        code = tRowMergerInit(&merge, pRow, pSchema);
        if (code != TSDB_CODE_SUCCESS) {
          return code;
        }
      }
      code = doMergeRowsInBuf(&pBlockScanInfo->iter, pBlockScanInfo->uid, k.ts, pBlockScanInfo->delSkyline, &merge,
                              pReader);
      if (code != TSDB_CODE_SUCCESS) {
        return code;
      }
    }
  } else {
    if (minKey == k.ts) {
      init = true;
      STSchema* pSchema = doGetSchemaForTSRow(TSDBROW_SVERSION(pRow), pReader, pBlockScanInfo->uid);
      code = tRowMergerInit(&merge, pRow, pSchema);
      if (code != TSDB_CODE_SUCCESS) {
        return code;
      }

      code = doMergeRowsInBuf(&pBlockScanInfo->iter, pBlockScanInfo->uid, k.ts, pBlockScanInfo->delSkyline, &merge,
                              pReader);
      if (code != TSDB_CODE_SUCCESS) {
        return code;
      }
    }

    if (minKey == ik.ts) {
      if (init) {
        tRowMerge(&merge, piRow);
      } else {
        init = true;
        STSchema* pSchema = doGetSchemaForTSRow(TSDBROW_SVERSION(piRow), pReader, pBlockScanInfo->uid);
        code = tRowMergerInit(&merge, piRow, pSchema);
        if (code != TSDB_CODE_SUCCESS) {
          return code;
        }
      }
      code = doMergeRowsInBuf(&pBlockScanInfo->iiter, pBlockScanInfo->uid, ik.ts, pBlockScanInfo->delSkyline, &merge,
                              pReader);
      if (code != TSDB_CODE_SUCCESS) {
        return code;
      }
    }

    if (minKey == tsLast) {
      TSDBROW fRow1 = tMergeTreeGetRow(&pLastBlockReader->mergeTree);
      if (init) {
        tRowMerge(&merge, &fRow1);
      } else {
        init = true;
        code = tRowMergerInit(&merge, &fRow1, pReader->pSchema);
        if (code != TSDB_CODE_SUCCESS) {
          return code;
        }
      }
      doMergeRowsInLastBlock(pLastBlockReader, pBlockScanInfo, tsLast, &merge, &pReader->verRange);
    }

    if (minKey == key) {
      TSDBROW fRow = tsdbRowFromBlockData(pBlockData, pDumpInfo->rowIndex);
      if (!init) {
        code = tRowMergerInit(&merge, &fRow, pReader->pSchema);
        if (code != TSDB_CODE_SUCCESS) {
          return code;
        }
      } else {
        if (merge.pTSchema == NULL) {
          return code;
        }
        tRowMerge(&merge, &fRow);
      }
      doMergeRowsInFileBlocks(pBlockData, pBlockScanInfo, pReader, &merge);
    }
  }

  if (merge.pTSchema == NULL) {
    return code;
  }

  code = tRowMergerGetRow(&merge, &pTSRow);
  if (code != TSDB_CODE_SUCCESS) {
    return code;
  }

  doAppendRowFromTSRow(pReader->pResBlock, pReader, pTSRow, pBlockScanInfo);

  taosMemoryFree(pTSRow);
  tRowMergerClear(&merge);
  return code;
}

static int32_t initMemDataIterator(STableBlockScanInfo* pBlockScanInfo, STsdbReader* pReader) {
  if (pBlockScanInfo->iterInit) {
    return TSDB_CODE_SUCCESS;
  }

  int32_t code = TSDB_CODE_SUCCESS;

  TSDBKEY startKey = {0};
  if (ASCENDING_TRAVERSE(pReader->order)) {
    startKey = (TSDBKEY){.ts = pReader->window.skey, .version = pReader->verRange.minVer};
  } else {
    startKey = (TSDBKEY){.ts = pReader->window.ekey, .version = pReader->verRange.maxVer};
  }

  int32_t backward = (!ASCENDING_TRAVERSE(pReader->order));
  int64_t st = 0;

  STbData* d = NULL;
  if (pReader->pReadSnap->pMem != NULL) {
    st = taosGetTimestampUs();
    d = tsdbGetTbDataFromMemTable(pReader->pReadSnap->pMem, pReader->suid, pBlockScanInfo->uid);
    pReader->cost.getTbFromMemTime += (taosGetTimestampUs() - st) / 1000.0;
    if (d != NULL) {
      code = tsdbTbDataIterCreate(d, &startKey, backward, &pBlockScanInfo->iter.iter);
      if (code == TSDB_CODE_SUCCESS) {
        pBlockScanInfo->iter.hasVal = (tsdbTbDataIterGet(pBlockScanInfo->iter.iter) != NULL);

        tsdbDebug("%p uid:%" PRIu64 ", check data in mem from skey:%" PRId64 ", order:%d, ts range in buf:%" PRId64
                  "-%" PRId64 " %s",
                  pReader, pBlockScanInfo->uid, startKey.ts, pReader->order, d->minKey, d->maxKey, pReader->idStr);
      } else {
        tsdbError("%p uid:%" PRIu64 ", failed to create iterator for imem, code:%s, %s", pReader, pBlockScanInfo->uid,
                  tstrerror(code), pReader->idStr);
        return code;
      }
    }
  } else {
    tsdbDebug("%p uid:%" PRIu64 ", no data in mem, %s", pReader, pBlockScanInfo->uid, pReader->idStr);
  }

  STbData* di = NULL;
  if (pReader->pReadSnap->pIMem != NULL) {
    st = taosGetTimestampUs();
    di = tsdbGetTbDataFromMemTable(pReader->pReadSnap->pIMem, pReader->suid, pBlockScanInfo->uid);
    pReader->cost.getTbFromIMemTime += (taosGetTimestampUs() - st) / 1000.0;
    if (di != NULL) {
      code = tsdbTbDataIterCreate(di, &startKey, backward, &pBlockScanInfo->iiter.iter);
      if (code == TSDB_CODE_SUCCESS) {
        pBlockScanInfo->iiter.hasVal = (tsdbTbDataIterGet(pBlockScanInfo->iiter.iter) != NULL);

        tsdbDebug("%p uid:%" PRIu64 ", check data in imem from skey:%" PRId64 ", order:%d, ts range in buf:%" PRId64
                  "-%" PRId64 " %s",
                  pReader, pBlockScanInfo->uid, startKey.ts, pReader->order, di->minKey, di->maxKey, pReader->idStr);
      } else {
        tsdbError("%p uid:%" PRIu64 ", failed to create iterator for mem, code:%s, %s", pReader, pBlockScanInfo->uid,
                  tstrerror(code), pReader->idStr);
        return code;
      }
    }
  } else {
    tsdbDebug("%p uid:%" PRIu64 ", no data in imem, %s", pReader, pBlockScanInfo->uid, pReader->idStr);
  }

  st = taosGetTimestampUs();
  initDelSkylineIterator(pBlockScanInfo, pReader, d, di);
  pReader->cost.initDelSkylineIterTime += (taosGetTimestampUs() - st) / 1000.0;

  pBlockScanInfo->iterInit = true;
  return TSDB_CODE_SUCCESS;
}

static bool isValidFileBlockRow(SBlockData* pBlockData, SFileBlockDumpInfo* pDumpInfo,
                                STableBlockScanInfo* pBlockScanInfo, STsdbReader* pReader) {
  // it is an multi-table data block
  if (pBlockData->aUid != NULL) {
    uint64_t uid = pBlockData->aUid[pDumpInfo->rowIndex];
    if (uid != pBlockScanInfo->uid) {  // move to next row
      return false;
    }
  }

  // check for version and time range
  int64_t ver = pBlockData->aVersion[pDumpInfo->rowIndex];
  if (ver > pReader->verRange.maxVer || ver < pReader->verRange.minVer) {
    return false;
  }

  int64_t ts = pBlockData->aTSKEY[pDumpInfo->rowIndex];
  if (ts > pReader->window.ekey || ts < pReader->window.skey) {
    return false;
  }

  TSDBKEY k = {.ts = ts, .version = ver};
  if (hasBeenDropped(pBlockScanInfo->delSkyline, &pBlockScanInfo->fileDelIndex, &k, pReader->order,
                     &pReader->verRange)) {
    return false;
  }

  return true;
}

static bool initLastBlockReader(SLastBlockReader* pLBlockReader, STableBlockScanInfo* pScanInfo, STsdbReader* pReader) {
  // the last block reader has been initialized for this table.
  if (pLBlockReader->uid == pScanInfo->uid) {
    return hasDataInLastBlock(pLBlockReader);
  }

  if (pLBlockReader->uid != 0) {
    tMergeTreeClose(&pLBlockReader->mergeTree);
  }

  initMemDataIterator(pScanInfo, pReader);
  pLBlockReader->uid = pScanInfo->uid;

  int32_t     step = ASCENDING_TRAVERSE(pLBlockReader->order) ? 1 : -1;
  STimeWindow w = pLBlockReader->window;
  if (ASCENDING_TRAVERSE(pLBlockReader->order)) {
    w.skey = pScanInfo->lastKey + step;
  } else {
    w.ekey = pScanInfo->lastKey + step;
  }

  int32_t code = tMergeTreeOpen(&pLBlockReader->mergeTree, (pLBlockReader->order == TSDB_ORDER_DESC),
                                pReader->pFileReader, pReader->suid, pScanInfo->uid, &w, &pLBlockReader->verRange,
                                pLBlockReader->pInfo, false, pReader->idStr);
  if (code != TSDB_CODE_SUCCESS) {
    return false;
  }

  return nextRowFromLastBlocks(pLBlockReader, pScanInfo, &pReader->verRange);
}

static int64_t getCurrentKeyInLastBlock(SLastBlockReader* pLastBlockReader) {
  TSDBROW row = tMergeTreeGetRow(&pLastBlockReader->mergeTree);
  return TSDBROW_TS(&row);
}

static bool hasDataInLastBlock(SLastBlockReader* pLastBlockReader) { return pLastBlockReader->mergeTree.pIter != NULL; }

bool hasDataInFileBlock(const SBlockData* pBlockData, const SFileBlockDumpInfo* pDumpInfo) {
  if ((pBlockData->nRow > 0) && (pBlockData->nRow != pDumpInfo->totalRows)) {
    return false;  // this is an invalid result.
  }
  return pBlockData->nRow > 0 && (!pDumpInfo->allDumped);
}

int32_t mergeRowsInFileBlocks(SBlockData* pBlockData, STableBlockScanInfo* pBlockScanInfo, int64_t key,
                              STsdbReader* pReader) {
  SFileBlockDumpInfo* pDumpInfo = &pReader->status.fBlockDumpInfo;
  if (tryCopyDistinctRowFromFileBlock(pReader, pBlockData, key, pDumpInfo)) {
    pBlockScanInfo->lastKey = key;
    return TSDB_CODE_SUCCESS;
  } else {
    TSDBROW fRow = tsdbRowFromBlockData(pBlockData, pDumpInfo->rowIndex);

    STSRow*    pTSRow = NULL;
    SRowMerger merge = {0};

    int32_t code = tRowMergerInit(&merge, &fRow, pReader->pSchema);
    if (code != TSDB_CODE_SUCCESS) {
      return code;
    }

    doMergeRowsInFileBlocks(pBlockData, pBlockScanInfo, pReader, &merge);
    code = tRowMergerGetRow(&merge, &pTSRow);
    if (code != TSDB_CODE_SUCCESS) {
      return code;
    }

    doAppendRowFromTSRow(pReader->pResBlock, pReader, pTSRow, pBlockScanInfo);

    taosMemoryFree(pTSRow);
    tRowMergerClear(&merge);
    return TSDB_CODE_SUCCESS;
  }
}

static int32_t buildComposedDataBlockImpl(STsdbReader* pReader, STableBlockScanInfo* pBlockScanInfo,
                                          SBlockData* pBlockData, SLastBlockReader* pLastBlockReader) {
  SFileBlockDumpInfo* pDumpInfo = &pReader->status.fBlockDumpInfo;

  TSDBROW *pRow = NULL, *piRow = NULL;
  int64_t key = (pBlockData->nRow > 0 && (!pDumpInfo->allDumped)) ? pBlockData->aTSKEY[pDumpInfo->rowIndex] : INT64_MIN;
  if (pBlockScanInfo->iter.hasVal) {
    pRow = getValidMemRow(&pBlockScanInfo->iter, pBlockScanInfo->delSkyline, pReader);
  }

  if (pBlockScanInfo->iiter.hasVal) {
    piRow = getValidMemRow(&pBlockScanInfo->iiter, pBlockScanInfo->delSkyline, pReader);
  }

  // two levels of mem-table does contain the valid rows
  if (pRow != NULL && piRow != NULL) {
    return doMergeMultiLevelRows(pReader, pBlockScanInfo, pBlockData, pLastBlockReader);
  }

  // imem + file + last block
  if (pBlockScanInfo->iiter.hasVal) {
    return doMergeBufAndFileRows(pReader, pBlockScanInfo, piRow, &pBlockScanInfo->iiter, key, pLastBlockReader);
  }

  // mem + file + last block
  if (pBlockScanInfo->iter.hasVal) {
    return doMergeBufAndFileRows(pReader, pBlockScanInfo, pRow, &pBlockScanInfo->iter, key, pLastBlockReader);
  }

  // files data blocks + last block
  return mergeFileBlockAndLastBlock(pReader, pLastBlockReader, key, pBlockScanInfo, pBlockData);
}

static int32_t loadNeighborIfOverlap(SFileDataBlockInfo* pBlockInfo, STableBlockScanInfo* pBlockScanInfo,
                                     STsdbReader* pReader, bool* loadNeighbor) {
  int32_t     code = TSDB_CODE_SUCCESS;
  int32_t     step = ASCENDING_TRAVERSE(pReader->order) ? 1 : -1;
  int32_t     nextIndex = -1;
  SBlockIndex nxtBIndex = {0};

  *loadNeighbor = false;
  SDataBlk* pBlock = getCurrentBlock(&pReader->status.blockIter);

  bool hasNeighbor = getNeighborBlockOfSameTable(pBlockInfo, pBlockScanInfo, &nextIndex, pReader->order, &nxtBIndex);
  if (!hasNeighbor) {  // do nothing
    return code;
  }

  if (overlapWithNeighborBlock(pBlock, &nxtBIndex, pReader->order)) {  // load next block
    SReaderStatus*  pStatus = &pReader->status;
    SDataBlockIter* pBlockIter = &pStatus->blockIter;

    // 1. find the next neighbor block in the scan block list
    SFileDataBlockInfo fb = {.uid = pBlockInfo->uid, .tbBlockIdx = nextIndex};
    int32_t            neighborIndex = findFileBlockInfoIndex(pBlockIter, &fb);

    // 2. remove it from the scan block list
    setFileBlockActiveInBlockIter(pBlockIter, neighborIndex, step);

    // 3. load the neighbor block, and set it to be the currently accessed file data block
    code = doLoadFileBlockData(pReader, pBlockIter, &pStatus->fileBlockData, pBlockInfo->uid);
    if (code != TSDB_CODE_SUCCESS) {
      return code;
    }

    // 4. check the data values
    initBlockDumpInfo(pReader, pBlockIter);
    *loadNeighbor = true;
  }

  return code;
}

static void updateComposedBlockInfo(STsdbReader* pReader, double el, STableBlockScanInfo* pBlockScanInfo) {
  SSDataBlock* pResBlock = pReader->pResBlock;

  pResBlock->info.id.uid = (pBlockScanInfo != NULL) ? pBlockScanInfo->uid : 0;
  pResBlock->info.dataLoad = 1;
  blockDataUpdateTsWindow(pResBlock, pReader->suppInfo.slotId[0]);

  setComposedBlockFlag(pReader, true);

  pReader->cost.composedBlocks += 1;
  pReader->cost.buildComposedBlockTime += el;
}

static int32_t buildComposedDataBlock(STsdbReader* pReader) {
  int32_t code = TSDB_CODE_SUCCESS;

  SSDataBlock* pResBlock = pReader->pResBlock;

  SFileDataBlockInfo* pBlockInfo = getCurrentBlockInfo(&pReader->status.blockIter);
  SLastBlockReader*   pLastBlockReader = pReader->status.fileIter.pLastBlockReader;

  bool    asc = ASCENDING_TRAVERSE(pReader->order);
  int64_t st = taosGetTimestampUs();
  int32_t step = asc ? 1 : -1;
  double  el = 0;

  STableBlockScanInfo* pBlockScanInfo = NULL;
  if (pBlockInfo != NULL) {
    void* p = taosHashGet(pReader->status.pTableMap, &pBlockInfo->uid, sizeof(pBlockInfo->uid));
    if (p == NULL) {
      code = TSDB_CODE_INVALID_PARA;
      tsdbError("failed to locate the uid:%" PRIu64 " in query table uid list, total tables:%d, %s", pBlockInfo->uid,
                taosHashGetSize(pReader->status.pTableMap), pReader->idStr);
      goto _end;
    }

    pBlockScanInfo = *(STableBlockScanInfo**)p;

    SDataBlk* pBlock = getCurrentBlock(&pReader->status.blockIter);
    TSDBKEY   keyInBuf = getCurrentKeyInBuf(pBlockScanInfo, pReader);

    // it is a clean block, load it directly
    if (isCleanFileDataBlock(pReader, pBlockInfo, pBlock, pBlockScanInfo, keyInBuf, pLastBlockReader) &&
        pBlock->nRow <= pReader->capacity) {
      if (asc || ((!asc) && (!hasDataInLastBlock(pLastBlockReader)))) {
        copyBlockDataToSDataBlock(pReader, pBlockScanInfo);

        // record the last key value
        pBlockScanInfo->lastKey = asc ? pBlock->maxKey.ts : pBlock->minKey.ts;
        goto _end;
      }
    }
  } else {  // file blocks not exist
    pBlockScanInfo = *pReader->status.pTableIter;
  }

  SFileBlockDumpInfo* pDumpInfo = &pReader->status.fBlockDumpInfo;
  SBlockData*         pBlockData = &pReader->status.fileBlockData;

  while (1) {
    bool hasBlockData = false;
    {
      while (pBlockData->nRow > 0) {  // find the first qualified row in data block
        if (isValidFileBlockRow(pBlockData, pDumpInfo, pBlockScanInfo, pReader)) {
          hasBlockData = true;
          break;
        }

        pDumpInfo->rowIndex += step;

        SDataBlk* pBlock = getCurrentBlock(&pReader->status.blockIter);
        if (pDumpInfo->rowIndex >= pBlock->nRow || pDumpInfo->rowIndex < 0) {
          pBlockInfo = getCurrentBlockInfo(&pReader->status.blockIter);  // NOTE: get the new block info

          // continue check for the next file block if the last ts in the current block
          // is overlapped with the next neighbor block
          bool loadNeighbor = false;
          code = loadNeighborIfOverlap(pBlockInfo, pBlockScanInfo, pReader, &loadNeighbor);
          if ((!loadNeighbor) || (code != 0)) {
            setBlockAllDumped(pDumpInfo, pBlock->maxKey.ts, pReader->order);
            break;
          }
        }
      }
    }

    // no data in last block and block, no need to proceed.
    if (hasBlockData == false) {
      break;
    }

    buildComposedDataBlockImpl(pReader, pBlockScanInfo, pBlockData, pLastBlockReader);

    // currently loaded file data block is consumed
    if ((pBlockData->nRow > 0) && (pDumpInfo->rowIndex >= pBlockData->nRow || pDumpInfo->rowIndex < 0)) {
      SDataBlk* pBlock = getCurrentBlock(&pReader->status.blockIter);
      setBlockAllDumped(pDumpInfo, pBlock->maxKey.ts, pReader->order);
      break;
    }

    if (pResBlock->info.rows >= pReader->capacity) {
      break;
    }
  }

_end:
  el = (taosGetTimestampUs() - st) / 1000.0;
  updateComposedBlockInfo(pReader, el, pBlockScanInfo);

  if (pResBlock->info.rows > 0) {
    tsdbDebug("%p uid:%" PRIu64 ", composed data block created, brange:%" PRIu64 "-%" PRIu64
              " rows:%d, elapsed time:%.2f ms %s",
              pReader, pResBlock->info.id.uid, pResBlock->info.window.skey, pResBlock->info.window.ekey,
              pResBlock->info.rows, el, pReader->idStr);
  }

  return code;
}

void setComposedBlockFlag(STsdbReader* pReader, bool composed) { pReader->status.composedDataBlock = composed; }

int32_t getInitialDelIndex(const SArray* pDelSkyline, int32_t order) {
  if (pDelSkyline == NULL) {
    return 0;
  }

  return ASCENDING_TRAVERSE(order) ? 0 : taosArrayGetSize(pDelSkyline) - 1;
}

int32_t initDelSkylineIterator(STableBlockScanInfo* pBlockScanInfo, STsdbReader* pReader, STbData* pMemTbData,
                               STbData* piMemTbData) {
  if (pBlockScanInfo->delSkyline != NULL) {
    return TSDB_CODE_SUCCESS;
  }

  int32_t code = 0;
  SArray* pDelData = taosArrayInit(4, sizeof(SDelData));

  SDelFile* pDelFile = pReader->pReadSnap->fs.pDelFile;
  if (pDelFile && taosArrayGetSize(pReader->pDelIdx) > 0) {
    SDelIdx  idx = {.suid = pReader->suid, .uid = pBlockScanInfo->uid};
    SDelIdx* pIdx = taosArraySearch(pReader->pDelIdx, &idx, tCmprDelIdx, TD_EQ);

    if (pIdx != NULL) {
      code = tsdbReadDelData(pReader->pDelFReader, pIdx, pDelData);
    }
    if (code != TSDB_CODE_SUCCESS) {
      goto _err;
    }
  }

  SDelData* p = NULL;
  if (pMemTbData != NULL) {
    p = pMemTbData->pHead;
    while (p) {
      taosArrayPush(pDelData, p);
      p = p->pNext;
    }
  }

  if (piMemTbData != NULL) {
    p = piMemTbData->pHead;
    while (p) {
      taosArrayPush(pDelData, p);
      p = p->pNext;
    }
  }

  if (taosArrayGetSize(pDelData) > 0) {
    pBlockScanInfo->delSkyline = taosArrayInit(4, sizeof(TSDBKEY));
    code = tsdbBuildDeleteSkyline(pDelData, 0, (int32_t)(taosArrayGetSize(pDelData) - 1), pBlockScanInfo->delSkyline);
  }

  taosArrayDestroy(pDelData);
  int32_t index = getInitialDelIndex(pBlockScanInfo->delSkyline, pReader->order);

  pBlockScanInfo->iter.index = index;
  pBlockScanInfo->iiter.index = index;
  pBlockScanInfo->fileDelIndex = index;
  pBlockScanInfo->lastBlockDelIndex = index;

  return code;

_err:
  taosArrayDestroy(pDelData);
  return code;
}

TSDBKEY getCurrentKeyInBuf(STableBlockScanInfo* pScanInfo, STsdbReader* pReader) {
  bool asc = ASCENDING_TRAVERSE(pReader->order);
  TSKEY initialVal = asc? TSKEY_MIN:TSKEY_MAX;

  TSDBKEY  key = {.ts = initialVal}, ikey = {.ts = initialVal};

  bool hasKey = false, hasIKey = false;
  TSDBROW* pRow = getValidMemRow(&pScanInfo->iter, pScanInfo->delSkyline, pReader);
  if (pRow != NULL) {
    hasKey = true;
    key = TSDBROW_KEY(pRow);
  }

  TSDBROW* pIRow = getValidMemRow(&pScanInfo->iiter, pScanInfo->delSkyline, pReader);
  if (pIRow != NULL) {
    hasIKey = true;
    ikey = TSDBROW_KEY(pIRow);
  }
  
  if (hasKey) {
    if (hasIKey) { // has data in mem & imem
      if (asc) {
        return key.ts <= ikey.ts ? key : ikey;
      } else  {
        return key.ts <= ikey.ts ? ikey: key;
      }
    } else {  // no data in imem
      return key;
    }
  } else {  // no data in mem & imem, return the initial value
    return hasIKey? ikey:key;
  }
}

static int32_t moveToNextFile(STsdbReader* pReader, SBlockNumber* pBlockNum) {
  SReaderStatus* pStatus = &pReader->status;
  pBlockNum->numOfBlocks = 0;
  pBlockNum->numOfLastFiles = 0;

  size_t  numOfTables = taosHashGetSize(pReader->status.pTableMap);
  SArray* pIndexList = taosArrayInit(numOfTables, sizeof(SBlockIdx));

  while (1) {
    bool hasNext = filesetIteratorNext(&pStatus->fileIter, pReader);
    if (!hasNext) {  // no data files on disk
      break;
    }

    taosArrayClear(pIndexList);
    int32_t code = doLoadBlockIndex(pReader, pReader->pFileReader, pIndexList);
    if (code != TSDB_CODE_SUCCESS) {
      taosArrayDestroy(pIndexList);
      return code;
    }

    if (taosArrayGetSize(pIndexList) > 0 || pReader->pFileReader->pSet->nSttF > 0) {
      code = doLoadFileBlock(pReader, pIndexList, pBlockNum);
      if (code != TSDB_CODE_SUCCESS) {
        taosArrayDestroy(pIndexList);
        return code;
      }

      if (pBlockNum->numOfBlocks + pBlockNum->numOfLastFiles > 0) {
        break;
      }
    }

    // no blocks in current file, try next files
  }

  taosArrayDestroy(pIndexList);

  if (pReader->pReadSnap != NULL) {
    SDelFile* pDelFile = pReader->pReadSnap->fs.pDelFile;
    if (pReader->pDelFReader == NULL && pDelFile != NULL) {
      int32_t code = tsdbDelFReaderOpen(&pReader->pDelFReader, pDelFile, pReader->pTsdb);
      if (code != TSDB_CODE_SUCCESS) {
        return code;
      }

      pReader->pDelIdx = taosArrayInit(4, sizeof(SDelIdx));
      if (pReader->pDelIdx == NULL) {
        code = TSDB_CODE_OUT_OF_MEMORY;
        return code;
      }

      code = tsdbReadDelIdx(pReader->pDelFReader, pReader->pDelIdx);
      if (code != TSDB_CODE_SUCCESS) {
        taosArrayDestroy(pReader->pDelIdx);
        return code;
      }
    }
  }

  return TSDB_CODE_SUCCESS;
}

static int32_t uidComparFunc(const void* p1, const void* p2) {
  uint64_t pu1 = *(uint64_t*)p1;
  uint64_t pu2 = *(uint64_t*)p2;
  if (pu1 == pu2) {
    return 0;
  } else {
    return (pu1 < pu2) ? -1 : 1;
  }
}

static void extractOrderedTableUidList(SUidOrderCheckInfo* pOrderCheckInfo, SReaderStatus* pStatus, int32_t order) {
  int32_t index = 0;
  int32_t total = taosHashGetSize(pStatus->pTableMap);

  void* p = taosHashIterate(pStatus->pTableMap, NULL);
  while (p != NULL) {
    STableBlockScanInfo* pScanInfo = *(STableBlockScanInfo**)p;
    pOrderCheckInfo->tableUidList[index++] = pScanInfo->uid;
    p = taosHashIterate(pStatus->pTableMap, p);
  }

  taosSort(pOrderCheckInfo->tableUidList, total, sizeof(uint64_t), uidComparFunc);
}

// reset the last del file index
static void resetScanBlockLastBlockDelIndex(SReaderStatus* pStatus, int32_t order) {
  void* p = taosHashIterate(pStatus->pTableMap, NULL);
  while (p != NULL) {
    STableBlockScanInfo* pScanInfo = *(STableBlockScanInfo**)p;

    // reset the last del file index
    pScanInfo->lastBlockDelIndex = getInitialDelIndex(pScanInfo->delSkyline, order);
    p = taosHashIterate(pStatus->pTableMap, p);
  }
}

static int32_t initOrderCheckInfo(SUidOrderCheckInfo* pOrderCheckInfo, STsdbReader* pReader) {
  SReaderStatus* pStatus = &pReader->status;

  int32_t total = taosHashGetSize(pStatus->pTableMap);
  if (total == 0) {
    return TSDB_CODE_SUCCESS;
  }

  if (pOrderCheckInfo->tableUidList == NULL) {
    pOrderCheckInfo->currentIndex = 0;
    pOrderCheckInfo->tableUidList = taosMemoryMalloc(total * sizeof(uint64_t));
    if (pOrderCheckInfo->tableUidList == NULL) {
      return TSDB_CODE_OUT_OF_MEMORY;
    }

    extractOrderedTableUidList(pOrderCheckInfo, pStatus, pReader->order);
    uint64_t uid = pOrderCheckInfo->tableUidList[0];
    pStatus->pTableIter = taosHashGet(pStatus->pTableMap, &uid, sizeof(uid));
  } else {
    if (pStatus->pTableIter == NULL) {  // it is the last block of a new file
      pOrderCheckInfo->currentIndex = 0;
      uint64_t uid = pOrderCheckInfo->tableUidList[pOrderCheckInfo->currentIndex];
      pStatus->pTableIter = taosHashGet(pStatus->pTableMap, &uid, sizeof(uid));

      // the tableMap has already updated
      if (pStatus->pTableIter == NULL) {
        void* p = taosMemoryRealloc(pOrderCheckInfo->tableUidList, total * sizeof(uint64_t));
        if (p == NULL) {
          return TSDB_CODE_OUT_OF_MEMORY;
        }

        pOrderCheckInfo->tableUidList = p;
        extractOrderedTableUidList(pOrderCheckInfo, pStatus, pReader->order);

        uid = pOrderCheckInfo->tableUidList[0];
        pStatus->pTableIter = taosHashGet(pStatus->pTableMap, &uid, sizeof(uid));
      }
    }
  }

  return TSDB_CODE_SUCCESS;
}

static bool moveToNextTable(SUidOrderCheckInfo* pOrderedCheckInfo, SReaderStatus* pStatus) {
  pOrderedCheckInfo->currentIndex += 1;
  if (pOrderedCheckInfo->currentIndex >= taosHashGetSize(pStatus->pTableMap)) {
    pStatus->pTableIter = NULL;
    return false;
  }

  uint64_t uid = pOrderedCheckInfo->tableUidList[pOrderedCheckInfo->currentIndex];
  pStatus->pTableIter = taosHashGet(pStatus->pTableMap, &uid, sizeof(uid));
  return (pStatus->pTableIter != NULL);
}

static int32_t doLoadLastBlockSequentially(STsdbReader* pReader) {
  SReaderStatus*    pStatus = &pReader->status;
  SLastBlockReader* pLastBlockReader = pStatus->fileIter.pLastBlockReader;

  SUidOrderCheckInfo* pOrderedCheckInfo = &pStatus->uidCheckInfo;
  int32_t             code = initOrderCheckInfo(pOrderedCheckInfo, pReader);
  if (code != TSDB_CODE_SUCCESS || (taosHashGetSize(pStatus->pTableMap) == 0)) {
    return code;
  }

  SSDataBlock* pResBlock = pReader->pResBlock;

  while (1) {
    // load the last data block of current table
    STableBlockScanInfo* pScanInfo = *(STableBlockScanInfo**)pStatus->pTableIter;

    bool hasVal = initLastBlockReader(pLastBlockReader, pScanInfo, pReader);
    if (!hasVal) {
      bool hasNexTable = moveToNextTable(pOrderedCheckInfo, pStatus);
      if (!hasNexTable) {
        return TSDB_CODE_SUCCESS;
      }

      continue;
    }

    int64_t st = taosGetTimestampUs();
    while (1) {
      bool hasBlockLData = hasDataInLastBlock(pLastBlockReader);

      // no data in last block and block, no need to proceed.
      if (hasBlockLData == false) {
        break;
      }

      buildComposedDataBlockImpl(pReader, pScanInfo, &pReader->status.fileBlockData, pLastBlockReader);
      if (pResBlock->info.rows >= pReader->capacity) {
        break;
      }
    }

    double el = (taosGetTimestampUs() - st) / 1000.0;
    updateComposedBlockInfo(pReader, el, pScanInfo);

    if (pResBlock->info.rows > 0) {
      tsdbDebug("%p uid:%" PRIu64 ", composed data block created, brange:%" PRIu64 "-%" PRIu64
                " rows:%d, elapsed time:%.2f ms %s",
                pReader, pResBlock->info.id.uid, pResBlock->info.window.skey, pResBlock->info.window.ekey,
                pResBlock->info.rows, el, pReader->idStr);
      return TSDB_CODE_SUCCESS;
    }

    // current table is exhausted, let's try next table
    bool hasNexTable = moveToNextTable(pOrderedCheckInfo, pStatus);
    if (!hasNexTable) {
      return TSDB_CODE_SUCCESS;
    }
  }
}

static int32_t doBuildDataBlock(STsdbReader* pReader) {
  int32_t   code = TSDB_CODE_SUCCESS;
  SDataBlk* pBlock = NULL;

  SReaderStatus*       pStatus = &pReader->status;
  SDataBlockIter*      pBlockIter = &pStatus->blockIter;
  STableBlockScanInfo* pScanInfo = NULL;
  SFileDataBlockInfo*  pBlockInfo = getCurrentBlockInfo(pBlockIter);
  SLastBlockReader*    pLastBlockReader = pReader->status.fileIter.pLastBlockReader;

  ASSERT(pBlockInfo != NULL);

  //  if (pBlockInfo != NULL) {
  pScanInfo = *(STableBlockScanInfo**)taosHashGet(pReader->status.pTableMap, &pBlockInfo->uid, sizeof(pBlockInfo->uid));
  //  } else {
  //    pScanInfo = *pReader->status.pTableIter;
  //  }

  if (pScanInfo == NULL) {
    tsdbError("failed to get table scan-info, %s", pReader->idStr);
    code = TSDB_CODE_INVALID_PARA;
    return code;
  }

  //  if (pBlockInfo != NULL) {
  pBlock = getCurrentBlock(pBlockIter);
  //  }

  initLastBlockReader(pLastBlockReader, pScanInfo, pReader);
  TSDBKEY keyInBuf = getCurrentKeyInBuf(pScanInfo, pReader);

  if (fileBlockShouldLoad(pReader, pBlockInfo, pBlock, pScanInfo, keyInBuf, pLastBlockReader)) {
    code = doLoadFileBlockData(pReader, pBlockIter, &pStatus->fileBlockData, pScanInfo->uid);
    if (code != TSDB_CODE_SUCCESS) {
      return code;
    }

    // build composed data block
    code = buildComposedDataBlock(pReader);
  } else if (bufferDataInFileBlockGap(pReader->order, keyInBuf, pBlock)) {
    // data in memory that are earlier than current file block
    // rows in buffer should be less than the file block in asc, greater than file block in desc
    int64_t endKey = (ASCENDING_TRAVERSE(pReader->order)) ? pBlock->minKey.ts : pBlock->maxKey.ts;
    code = buildDataBlockFromBuf(pReader, pScanInfo, endKey);
  } else {
    if (hasDataInLastBlock(pLastBlockReader) && !ASCENDING_TRAVERSE(pReader->order)) {
      // only return the rows in last block
      int64_t tsLast = getCurrentKeyInLastBlock(pLastBlockReader);
      ASSERT(tsLast >= pBlock->maxKey.ts);

      SBlockData* pBData = &pReader->status.fileBlockData;
      tBlockDataReset(pBData);

      SSDataBlock* pResBlock = pReader->pResBlock;
      tsdbDebug("load data in last block firstly, due to desc scan data, %s", pReader->idStr);

      int64_t st = taosGetTimestampUs();

      while (1) {
        bool hasBlockLData = hasDataInLastBlock(pLastBlockReader);

        // no data in last block and block, no need to proceed.
        if (hasBlockLData == false) {
          break;
        }

        buildComposedDataBlockImpl(pReader, pScanInfo, &pReader->status.fileBlockData, pLastBlockReader);
        if (pResBlock->info.rows >= pReader->capacity) {
          break;
        }
      }

      double el = (taosGetTimestampUs() - st) / 1000.0;
      updateComposedBlockInfo(pReader, el, pScanInfo);

      if (pResBlock->info.rows > 0) {
        tsdbDebug("%p uid:%" PRIu64 ", composed data block created, brange:%" PRIu64 "-%" PRIu64
                  " rows:%d, elapsed time:%.2f ms %s",
                  pReader, pResBlock->info.id.uid, pResBlock->info.window.skey, pResBlock->info.window.ekey,
                  pResBlock->info.rows, el, pReader->idStr);
      }
    } else {  // whole block is required, return it directly
      SDataBlockInfo* pInfo = &pReader->pResBlock->info;
      pInfo->rows = pBlock->nRow;
      pInfo->id.uid = pScanInfo->uid;
      pInfo->window = (STimeWindow){.skey = pBlock->minKey.ts, .ekey = pBlock->maxKey.ts};
      setComposedBlockFlag(pReader, false);
      setBlockAllDumped(&pStatus->fBlockDumpInfo, pBlock->maxKey.ts, pReader->order);

      // update the last key for the corresponding table
      pScanInfo->lastKey = ASCENDING_TRAVERSE(pReader->order) ? pInfo->window.ekey : pInfo->window.skey;
      tsdbDebug("%p uid:%" PRIu64
                " clean file block retrieved from file, global index:%d, "
                "table index:%d, rows:%d, brange:%" PRId64 "-%" PRId64 ", %s",
                pReader, pScanInfo->uid, pBlockIter->index, pBlockInfo->tbBlockIdx, pBlock->nRow, pBlock->minKey.ts,
                pBlock->maxKey.ts, pReader->idStr);
    }
  }

  return code;
}

static int32_t buildBlockFromBufferSequentially(STsdbReader* pReader) {
  SReaderStatus* pStatus = &pReader->status;

  while (1) {
    if (pStatus->pTableIter == NULL) {
      pStatus->pTableIter = taosHashIterate(pStatus->pTableMap, NULL);
      if (pStatus->pTableIter == NULL) {
        return TSDB_CODE_SUCCESS;
      }
    }

    STableBlockScanInfo** pBlockScanInfo = pStatus->pTableIter;
    initMemDataIterator(*pBlockScanInfo, pReader);

    int64_t endKey = (ASCENDING_TRAVERSE(pReader->order)) ? INT64_MAX : INT64_MIN;
    int32_t code = buildDataBlockFromBuf(pReader, *pBlockScanInfo, endKey);
    if (code != TSDB_CODE_SUCCESS) {
      return code;
    }

    if (pReader->pResBlock->info.rows > 0) {
      return TSDB_CODE_SUCCESS;
    }

    // current table is exhausted, let's try the next table
    pStatus->pTableIter = taosHashIterate(pStatus->pTableMap, pStatus->pTableIter);
    if (pStatus->pTableIter == NULL) {
      return TSDB_CODE_SUCCESS;
    }
  }
}

// set the correct start position in case of the first/last file block, according to the query time window
void initBlockDumpInfo(STsdbReader* pReader, SDataBlockIter* pBlockIter) {
  SDataBlk* pBlock = getCurrentBlock(pBlockIter);

  SReaderStatus* pStatus = &pReader->status;

  SFileBlockDumpInfo* pDumpInfo = &pStatus->fBlockDumpInfo;

  pDumpInfo->totalRows = pBlock->nRow;
  pDumpInfo->allDumped = false;
  pDumpInfo->rowIndex = ASCENDING_TRAVERSE(pReader->order) ? 0 : pBlock->nRow - 1;
}

static int32_t initForFirstBlockInFile(STsdbReader* pReader, SDataBlockIter* pBlockIter) {
  SBlockNumber num = {0};

  int32_t code = moveToNextFile(pReader, &num);
  if (code != TSDB_CODE_SUCCESS) {
    return code;
  }

  // all data files are consumed, try data in buffer
  if (num.numOfBlocks + num.numOfLastFiles == 0) {
    pReader->status.loadFromFile = false;
    return code;
  }

  // initialize the block iterator for a new fileset
  if (num.numOfBlocks > 0) {
    code = initBlockIterator(pReader, pBlockIter, num.numOfBlocks);
  } else {  // no block data, only last block exists
    tBlockDataReset(&pReader->status.fileBlockData);
    resetDataBlockIterator(pBlockIter, pReader->order);
  }

  // set the correct start position according to the query time window
  initBlockDumpInfo(pReader, pBlockIter);
  return code;
}

static bool fileBlockPartiallyRead(SFileBlockDumpInfo* pDumpInfo, bool asc) {
  return (!pDumpInfo->allDumped) &&
         ((pDumpInfo->rowIndex > 0 && asc) || (pDumpInfo->rowIndex < (pDumpInfo->totalRows - 1) && (!asc)));
}

static int32_t buildBlockFromFiles(STsdbReader* pReader) {
  int32_t code = TSDB_CODE_SUCCESS;
  bool    asc = ASCENDING_TRAVERSE(pReader->order);

  SDataBlockIter* pBlockIter = &pReader->status.blockIter;

  if (pBlockIter->numOfBlocks == 0) {
  _begin:
    code = doLoadLastBlockSequentially(pReader);
    if (code != TSDB_CODE_SUCCESS) {
      return code;
    }

    if (pReader->pResBlock->info.rows > 0) {
      return TSDB_CODE_SUCCESS;
    }

    // all data blocks are checked in this last block file, now let's try the next file
    if (pReader->status.pTableIter == NULL) {
      code = initForFirstBlockInFile(pReader, pBlockIter);

      // error happens or all the data files are completely checked
      if ((code != TSDB_CODE_SUCCESS) || (pReader->status.loadFromFile == false)) {
        return code;
      }

      // this file does not have data files, let's start check the last block file if exists
      if (pBlockIter->numOfBlocks == 0) {
        resetScanBlockLastBlockDelIndex(&pReader->status, pReader->order);
        goto _begin;
      }
    }

    code = doBuildDataBlock(pReader);
    if (code != TSDB_CODE_SUCCESS) {
      return code;
    }

    if (pReader->pResBlock->info.rows > 0) {
      return TSDB_CODE_SUCCESS;
    }
  }

  while (1) {
    SFileBlockDumpInfo* pDumpInfo = &pReader->status.fBlockDumpInfo;

    if (fileBlockPartiallyRead(pDumpInfo, asc)) {  // file data block is partially loaded
      code = buildComposedDataBlock(pReader);
    } else {
      // current block are exhausted, try the next file block
      if (pDumpInfo->allDumped) {
        // try next data block in current file
        bool hasNext = blockIteratorNext(&pReader->status.blockIter, pReader->idStr);
        if (hasNext) {  // check for the next block in the block accessed order list
          initBlockDumpInfo(pReader, pBlockIter);
        } else {
          if (pReader->status.pCurrentFileset->nSttF > 0) {
            // data blocks in current file are exhausted, let's try the next file now
            tBlockDataReset(&pReader->status.fileBlockData);
            resetDataBlockIterator(pBlockIter, pReader->order);
            resetScanBlockLastBlockDelIndex(&pReader->status, pReader->order);
            goto _begin;
          } else {
            code = initForFirstBlockInFile(pReader, pBlockIter);

            // error happens or all the data files are completely checked
            if ((code != TSDB_CODE_SUCCESS) || (pReader->status.loadFromFile == false)) {
              return code;
            }

            // this file does not have blocks, let's start check the last block file
            if (pBlockIter->numOfBlocks == 0) {
              resetScanBlockLastBlockDelIndex(&pReader->status, pReader->order);
              goto _begin;
            }
          }
        }
      }

      code = doBuildDataBlock(pReader);
    }

    if (code != TSDB_CODE_SUCCESS) {
      return code;
    }

    if (pReader->pResBlock->info.rows > 0) {
      return TSDB_CODE_SUCCESS;
    }
  }
}

static STsdb* getTsdbByRetentions(SVnode* pVnode, TSKEY winSKey, SRetention* retentions, const char* idStr,
                                  int8_t* pLevel) {
  if (VND_IS_RSMA(pVnode)) {
    int8_t  level = 0;
    int8_t  precision = pVnode->config.tsdbCfg.precision;
    int64_t now = taosGetTimestamp(precision);
    int64_t offset = tsQueryRsmaTolerance * ((precision == TSDB_TIME_PRECISION_MILLI)   ? 1L
                                             : (precision == TSDB_TIME_PRECISION_MICRO) ? 1000L
                                                                                        : 1000000L);

    for (int8_t i = 0; i < TSDB_RETENTION_MAX; ++i) {
      SRetention* pRetention = retentions + level;
      if (pRetention->keep <= 0) {
        if (level > 0) {
          --level;
        }
        break;
      }
      if ((now - pRetention->keep) <= (winSKey + offset)) {
        break;
      }
      ++level;
    }

    const char* str = (idStr != NULL) ? idStr : "";

    if (level == TSDB_RETENTION_L0) {
      *pLevel = TSDB_RETENTION_L0;
      tsdbDebug("vgId:%d, rsma level %d is selected to query %s", TD_VID(pVnode), TSDB_RETENTION_L0, str);
      return VND_RSMA0(pVnode);
    } else if (level == TSDB_RETENTION_L1) {
      *pLevel = TSDB_RETENTION_L1;
      tsdbDebug("vgId:%d, rsma level %d is selected to query %s", TD_VID(pVnode), TSDB_RETENTION_L1, str);
      return VND_RSMA1(pVnode);
    } else {
      *pLevel = TSDB_RETENTION_L2;
      tsdbDebug("vgId:%d, rsma level %d is selected to query %s", TD_VID(pVnode), TSDB_RETENTION_L2, str);
      return VND_RSMA2(pVnode);
    }
  }

  return VND_TSDB(pVnode);
}

SVersionRange getQueryVerRange(SVnode* pVnode, SQueryTableDataCond* pCond, int8_t level) {
  int64_t startVer = (pCond->startVersion == -1) ? 0 : pCond->startVersion;

  int64_t endVer = 0;
  if (pCond->endVersion ==
      -1) {  // user not specified end version, set current maximum version of vnode as the endVersion
    endVer = pVnode->state.applied;
  } else {
    endVer = (pCond->endVersion > pVnode->state.applied) ? pVnode->state.applied : pCond->endVersion;
  }

  return (SVersionRange){.minVer = startVer, .maxVer = endVer};
}

bool hasBeenDropped(const SArray* pDelList, int32_t* index, TSDBKEY* pKey, int32_t order, SVersionRange* pVerRange) {
  if (pDelList == NULL) {
    return false;
  }

  size_t  num = taosArrayGetSize(pDelList);
  bool    asc = ASCENDING_TRAVERSE(order);
  int32_t step = asc ? 1 : -1;

  if (asc) {
    if (*index >= num - 1) {
      TSDBKEY* last = taosArrayGetLast(pDelList);
      ASSERT(pKey->ts >= last->ts);

      if (pKey->ts > last->ts) {
        return false;
      } else if (pKey->ts == last->ts) {
        TSDBKEY* prev = taosArrayGet(pDelList, num - 2);
        return (prev->version >= pKey->version && prev->version <= pVerRange->maxVer &&
                prev->version >= pVerRange->minVer);
      }
    } else {
      TSDBKEY* pCurrent = taosArrayGet(pDelList, *index);
      TSDBKEY* pNext = taosArrayGet(pDelList, (*index) + 1);

      if (pKey->ts < pCurrent->ts) {
        return false;
      }

      if (pCurrent->ts <= pKey->ts && pNext->ts >= pKey->ts && pCurrent->version >= pKey->version &&
          pVerRange->maxVer >= pCurrent->version) {
        return true;
      }

      while (pNext->ts <= pKey->ts && (*index) < num - 1) {
        (*index) += 1;

        if ((*index) < num - 1) {
          pCurrent = taosArrayGet(pDelList, *index);
          pNext = taosArrayGet(pDelList, (*index) + 1);

          // it is not a consecutive deletion range, ignore it
          if (pCurrent->version == 0 && pNext->version > 0) {
            continue;
          }

          if (pCurrent->ts <= pKey->ts && pNext->ts >= pKey->ts && pCurrent->version >= pKey->version &&
              pVerRange->maxVer >= pCurrent->version) {
            return true;
          }
        }
      }

      return false;
    }
  } else {
    if (*index <= 0) {
      TSDBKEY* pFirst = taosArrayGet(pDelList, 0);

      if (pKey->ts < pFirst->ts) {
        return false;
      } else if (pKey->ts == pFirst->ts) {
        return pFirst->version >= pKey->version;
      } else {
        ASSERT(0);
      }
    } else {
      TSDBKEY* pCurrent = taosArrayGet(pDelList, *index);
      TSDBKEY* pPrev = taosArrayGet(pDelList, (*index) - 1);

      if (pKey->ts > pCurrent->ts) {
        return false;
      }

      if (pPrev->ts <= pKey->ts && pCurrent->ts >= pKey->ts && pPrev->version >= pKey->version) {
        return true;
      }

      while (pPrev->ts >= pKey->ts && (*index) > 1) {
        (*index) += step;

        if ((*index) >= 1) {
          pCurrent = taosArrayGet(pDelList, *index);
          pPrev = taosArrayGet(pDelList, (*index) - 1);

          // it is not a consecutive deletion range, ignore it
          if (pCurrent->version > 0 && pPrev->version == 0) {
            continue;
          }

          if (pPrev->ts <= pKey->ts && pCurrent->ts >= pKey->ts && pPrev->version >= pKey->version) {
            return true;
          }
        }
      }

      return false;
    }
  }

  return false;
}

TSDBROW* getValidMemRow(SIterInfo* pIter, const SArray* pDelList, STsdbReader* pReader) {
  if (!pIter->hasVal) {
    return NULL;
  }

  TSDBROW* pRow = tsdbTbDataIterGet(pIter->iter);
  TSDBKEY  key = {.ts = pRow->pTSRow->ts, .version = pRow->version};
  if (outOfTimeWindow(key.ts, &pReader->window)) {
    pIter->hasVal = false;
    return NULL;
  }

  // it is a valid data version
  if ((key.version <= pReader->verRange.maxVer && key.version >= pReader->verRange.minVer) &&
      (!hasBeenDropped(pDelList, &pIter->index, &key, pReader->order, &pReader->verRange))) {
    return pRow;
  }

  while (1) {
    pIter->hasVal = tsdbTbDataIterNext(pIter->iter);
    if (!pIter->hasVal) {
      return NULL;
    }

    pRow = tsdbTbDataIterGet(pIter->iter);

    key = TSDBROW_KEY(pRow);
    if (outOfTimeWindow(key.ts, &pReader->window)) {
      pIter->hasVal = false;
      return NULL;
    }

    if (key.version <= pReader->verRange.maxVer && key.version >= pReader->verRange.minVer &&
        (!hasBeenDropped(pDelList, &pIter->index, &key, pReader->order, &pReader->verRange))) {
      return pRow;
    }
  }
}

int32_t doMergeRowsInBuf(SIterInfo* pIter, uint64_t uid, int64_t ts, SArray* pDelList, SRowMerger* pMerger,
                         STsdbReader* pReader) {
  while (1) {
    pIter->hasVal = tsdbTbDataIterNext(pIter->iter);
    if (!pIter->hasVal) {
      break;
    }

    // data exists but not valid
    TSDBROW* pRow = getValidMemRow(pIter, pDelList, pReader);
    if (pRow == NULL) {
      break;
    }

    // ts is not identical, quit
    TSDBKEY k = TSDBROW_KEY(pRow);
    if (k.ts != ts) {
      break;
    }

    STSchema* pTSchema = doGetSchemaForTSRow(TSDBROW_SVERSION(pRow), pReader, uid);
    if (pTSchema == NULL) {
      return terrno;
    }

    tRowMergerAdd(pMerger, pRow, pTSchema);
  }

  return TSDB_CODE_SUCCESS;
}

static int32_t doMergeRowsInFileBlockImpl(SBlockData* pBlockData, int32_t rowIndex, int64_t key, SRowMerger* pMerger,
                                          SVersionRange* pVerRange, int32_t step) {
  while (rowIndex < pBlockData->nRow && rowIndex >= 0 && pBlockData->aTSKEY[rowIndex] == key) {
    if (pBlockData->aVersion[rowIndex] > pVerRange->maxVer || pBlockData->aVersion[rowIndex] < pVerRange->minVer) {
      rowIndex += step;
      continue;
    }

    TSDBROW fRow = tsdbRowFromBlockData(pBlockData, rowIndex);
    tRowMerge(pMerger, &fRow);
    rowIndex += step;
  }

  return rowIndex;
}

typedef enum {
  CHECK_FILEBLOCK_CONT = 0x1,
  CHECK_FILEBLOCK_QUIT = 0x2,
} CHECK_FILEBLOCK_STATE;

static int32_t checkForNeighborFileBlock(STsdbReader* pReader, STableBlockScanInfo* pScanInfo, SDataBlk* pBlock,
                                         SFileDataBlockInfo* pFBlock, SRowMerger* pMerger, int64_t key,
                                         CHECK_FILEBLOCK_STATE* state) {
  SFileBlockDumpInfo* pDumpInfo = &pReader->status.fBlockDumpInfo;
  SBlockData*         pBlockData = &pReader->status.fileBlockData;

  *state = CHECK_FILEBLOCK_QUIT;
  int32_t step = ASCENDING_TRAVERSE(pReader->order) ? 1 : -1;

  bool    loadNeighbor = true;
  int32_t code = loadNeighborIfOverlap(pFBlock, pScanInfo, pReader, &loadNeighbor);

  if (loadNeighbor && (code == TSDB_CODE_SUCCESS)) {
    pDumpInfo->rowIndex =
        doMergeRowsInFileBlockImpl(pBlockData, pDumpInfo->rowIndex, key, pMerger, &pReader->verRange, step);
    if (pDumpInfo->rowIndex >= pDumpInfo->totalRows) {
      *state = CHECK_FILEBLOCK_CONT;
    }
  }

  return code;
}

int32_t doMergeRowsInFileBlocks(SBlockData* pBlockData, STableBlockScanInfo* pScanInfo, STsdbReader* pReader,
                                SRowMerger* pMerger) {
  SFileBlockDumpInfo* pDumpInfo = &pReader->status.fBlockDumpInfo;

  bool    asc = ASCENDING_TRAVERSE(pReader->order);
  int64_t key = pBlockData->aTSKEY[pDumpInfo->rowIndex];
  int32_t step = asc ? 1 : -1;

  pDumpInfo->rowIndex += step;
  if ((pDumpInfo->rowIndex <= pBlockData->nRow - 1 && asc) || (pDumpInfo->rowIndex >= 0 && !asc)) {
    pDumpInfo->rowIndex =
        doMergeRowsInFileBlockImpl(pBlockData, pDumpInfo->rowIndex, key, pMerger, &pReader->verRange, step);
  }

  // all rows are consumed, let's try next file block
  if ((pDumpInfo->rowIndex >= pBlockData->nRow && asc) || (pDumpInfo->rowIndex < 0 && !asc)) {
    while (1) {
      CHECK_FILEBLOCK_STATE st;

      SFileDataBlockInfo* pFileBlockInfo = getCurrentBlockInfo(&pReader->status.blockIter);
      SDataBlk*           pCurrentBlock = getCurrentBlock(&pReader->status.blockIter);
      checkForNeighborFileBlock(pReader, pScanInfo, pCurrentBlock, pFileBlockInfo, pMerger, key, &st);
      if (st == CHECK_FILEBLOCK_QUIT) {
        break;
      }
    }
  }

  return TSDB_CODE_SUCCESS;
}

int32_t doMergeRowsInLastBlock(SLastBlockReader* pLastBlockReader, STableBlockScanInfo* pScanInfo, int64_t ts,
                               SRowMerger* pMerger, SVersionRange* pVerRange) {
  while (nextRowFromLastBlocks(pLastBlockReader, pScanInfo, pVerRange)) {
    int64_t next1 = getCurrentKeyInLastBlock(pLastBlockReader);
    if (next1 == ts) {
      TSDBROW fRow1 = tMergeTreeGetRow(&pLastBlockReader->mergeTree);
      tRowMerge(pMerger, &fRow1);
    } else {
      break;
    }
  }

  return TSDB_CODE_SUCCESS;
}

int32_t doMergeMemTableMultiRows(TSDBROW* pRow, uint64_t uid, SIterInfo* pIter, SArray* pDelList, STSRow** pTSRow,
                                 STsdbReader* pReader, bool* freeTSRow) {
  TSDBROW* pNextRow = NULL;
  TSDBROW  current = *pRow;

  {  // if the timestamp of the next valid row has a different ts, return current row directly
    pIter->hasVal = tsdbTbDataIterNext(pIter->iter);

    if (!pIter->hasVal) {
      *pTSRow = current.pTSRow;
      *freeTSRow = false;
      return TSDB_CODE_SUCCESS;
    } else {  // has next point in mem/imem
      pNextRow = getValidMemRow(pIter, pDelList, pReader);
      if (pNextRow == NULL) {
        *pTSRow = current.pTSRow;
        *freeTSRow = false;
        return TSDB_CODE_SUCCESS;
      }

      if (current.pTSRow->ts != pNextRow->pTSRow->ts) {
        *pTSRow = current.pTSRow;
        *freeTSRow = false;
        return TSDB_CODE_SUCCESS;
      }
    }
  }

  SRowMerger merge = {0};

  // get the correct schema for data in memory
  terrno = 0;
  STSchema* pTSchema = doGetSchemaForTSRow(TSDBROW_SVERSION(&current), pReader, uid);
  if (pTSchema == NULL) {
    return terrno;
  }

  if (pReader->pSchema == NULL) {
    pReader->pSchema = pTSchema;
  }

  int32_t code = tRowMergerInit2(&merge, pReader->pSchema, &current, pTSchema);
  if (code != TSDB_CODE_SUCCESS) {
    return code;
  }

  STSchema* pTSchema1 = doGetSchemaForTSRow(TSDBROW_SVERSION(pNextRow), pReader, uid);
  if (pTSchema1 == NULL) {
    return terrno;
  }

  tRowMergerAdd(&merge, pNextRow, pTSchema1);

  code = doMergeRowsInBuf(pIter, uid, current.pTSRow->ts, pDelList, &merge, pReader);
  if (code != TSDB_CODE_SUCCESS) {
    return code;
  }

  code = tRowMergerGetRow(&merge, pTSRow);
  if (code != TSDB_CODE_SUCCESS) {
    return code;
  }

  tRowMergerClear(&merge);
  *freeTSRow = true;
  return TSDB_CODE_SUCCESS;
}

int32_t doMergeMemIMemRows(TSDBROW* pRow, TSDBROW* piRow, STableBlockScanInfo* pBlockScanInfo, STsdbReader* pReader,
                           STSRow** pTSRow) {
  SRowMerger merge = {0};

  TSDBKEY k = TSDBROW_KEY(pRow);
  TSDBKEY ik = TSDBROW_KEY(piRow);

  if (ASCENDING_TRAVERSE(pReader->order)) {  // ascending order imem --> mem
    STSchema* pSchema = doGetSchemaForTSRow(TSDBROW_SVERSION(pRow), pReader, pBlockScanInfo->uid);

    int32_t code = tRowMergerInit(&merge, piRow, pSchema);
    if (code != TSDB_CODE_SUCCESS) {
      return code;
    }

    code = doMergeRowsInBuf(&pBlockScanInfo->iiter, pBlockScanInfo->uid, ik.ts, pBlockScanInfo->delSkyline, &merge,
                            pReader);
    if (code != TSDB_CODE_SUCCESS) {
      return code;
    }

    tRowMerge(&merge, pRow);
    code =
        doMergeRowsInBuf(&pBlockScanInfo->iter, pBlockScanInfo->uid, k.ts, pBlockScanInfo->delSkyline, &merge, pReader);
    if (code != TSDB_CODE_SUCCESS) {
      return code;
    }

  } else {
    STSchema* pSchema = doGetSchemaForTSRow(TSDBROW_SVERSION(pRow), pReader, pBlockScanInfo->uid);

    int32_t code = tRowMergerInit(&merge, pRow, pSchema);
    if (code != TSDB_CODE_SUCCESS || merge.pTSchema == NULL) {
      return code;
    }

    code =
        doMergeRowsInBuf(&pBlockScanInfo->iter, pBlockScanInfo->uid, k.ts, pBlockScanInfo->delSkyline, &merge, pReader);
    if (code != TSDB_CODE_SUCCESS) {
      return code;
    }

    tRowMerge(&merge, piRow);
    code = doMergeRowsInBuf(&pBlockScanInfo->iiter, pBlockScanInfo->uid, ik.ts, pBlockScanInfo->delSkyline, &merge,
                            pReader);
    if (code != TSDB_CODE_SUCCESS) {
      return code;
    }
  }

  int32_t code = tRowMergerGetRow(&merge, pTSRow);
  tRowMergerClear(&merge);

  return code;
}

int32_t tsdbGetNextRowInMem(STableBlockScanInfo* pBlockScanInfo, STsdbReader* pReader, STSRow** pTSRow, int64_t endKey,
                            bool* freeTSRow) {
  TSDBROW* pRow = getValidMemRow(&pBlockScanInfo->iter, pBlockScanInfo->delSkyline, pReader);
  TSDBROW* piRow = getValidMemRow(&pBlockScanInfo->iiter, pBlockScanInfo->delSkyline, pReader);
  SArray*  pDelList = pBlockScanInfo->delSkyline;
  uint64_t uid = pBlockScanInfo->uid;

  // todo refactor
  bool asc = ASCENDING_TRAVERSE(pReader->order);
  if (pBlockScanInfo->iter.hasVal) {
    TSDBKEY k = TSDBROW_KEY(pRow);
    if ((k.ts >= endKey && asc) || (k.ts <= endKey && !asc)) {
      pRow = NULL;
    }
  }

  if (pBlockScanInfo->iiter.hasVal) {
    TSDBKEY k = TSDBROW_KEY(piRow);
    if ((k.ts >= endKey && asc) || (k.ts <= endKey && !asc)) {
      piRow = NULL;
    }
  }

  if (pBlockScanInfo->iter.hasVal && pBlockScanInfo->iiter.hasVal && pRow != NULL && piRow != NULL) {
    TSDBKEY k = TSDBROW_KEY(pRow);
    TSDBKEY ik = TSDBROW_KEY(piRow);

    int32_t code = TSDB_CODE_SUCCESS;
    if (ik.ts != k.ts) {
      if (((ik.ts < k.ts) && asc) || ((ik.ts > k.ts) && (!asc))) {  // ik.ts < k.ts
        code = doMergeMemTableMultiRows(piRow, uid, &pBlockScanInfo->iiter, pDelList, pTSRow, pReader, freeTSRow);
      } else if (((k.ts < ik.ts) && asc) || ((k.ts > ik.ts) && (!asc))) {
        code = doMergeMemTableMultiRows(pRow, uid, &pBlockScanInfo->iter, pDelList, pTSRow, pReader, freeTSRow);
      }
    } else {  // ik.ts == k.ts
      *freeTSRow = true;
      code = doMergeMemIMemRows(pRow, piRow, pBlockScanInfo, pReader, pTSRow);
      if (code != TSDB_CODE_SUCCESS) {
        return code;
      }
    }

    return code;
  }

  if (pBlockScanInfo->iter.hasVal && pRow != NULL) {
    return doMergeMemTableMultiRows(pRow, pBlockScanInfo->uid, &pBlockScanInfo->iter, pDelList, pTSRow, pReader,
                                    freeTSRow);
  }

  if (pBlockScanInfo->iiter.hasVal && piRow != NULL) {
    return doMergeMemTableMultiRows(piRow, uid, &pBlockScanInfo->iiter, pDelList, pTSRow, pReader, freeTSRow);
  }

  return TSDB_CODE_SUCCESS;
}

int32_t doAppendRowFromTSRow(SSDataBlock* pBlock, STsdbReader* pReader, STSRow* pTSRow,
                             STableBlockScanInfo* pScanInfo) {
  int32_t outputRowIndex = pBlock->info.rows;
  int64_t uid = pScanInfo->uid;

  SBlockLoadSuppInfo* pSupInfo = &pReader->suppInfo;
  STSchema*           pSchema = doGetSchemaForTSRow(pTSRow->sver, pReader, uid);

  SColVal colVal = {0};
  int32_t i = 0, j = 0;

  if (pSupInfo->colId[i] == PRIMARYKEY_TIMESTAMP_COL_ID) {
    SColumnInfoData* pColData = taosArrayGet(pBlock->pDataBlock, pSupInfo->slotId[i]);
    ((int64_t*)pColData->pData)[outputRowIndex] = pTSRow->ts;
    i += 1;
  }

  while (i < pSupInfo->numOfCols && j < pSchema->numOfCols) {
    col_id_t colId = pSupInfo->colId[i];

    if (colId == pSchema->columns[j].colId) {
      SColumnInfoData* pColInfoData = taosArrayGet(pBlock->pDataBlock, pSupInfo->slotId[i]);

      tTSRowGetVal(pTSRow, pSchema, j, &colVal);
      doCopyColVal(pColInfoData, outputRowIndex, i, &colVal, pSupInfo);
      i += 1;
      j += 1;
    } else if (colId < pSchema->columns[j].colId) {
      SColumnInfoData* pColInfoData = taosArrayGet(pBlock->pDataBlock, pSupInfo->slotId[i]);

      colDataAppendNULL(pColInfoData, outputRowIndex);
      i += 1;
    } else if (colId > pSchema->columns[j].colId) {
      j += 1;
    }
  }

  // set null value since current column does not exist in the "pSchema"
  while (i < pSupInfo->numOfCols) {
    SColumnInfoData* pColInfoData = taosArrayGet(pBlock->pDataBlock, pSupInfo->slotId[i]);
    colDataAppendNULL(pColInfoData, outputRowIndex);
    i += 1;
  }

  pBlock->info.dataLoad = 1;
  pBlock->info.rows += 1;
  pScanInfo->lastKey = pTSRow->ts;
  return TSDB_CODE_SUCCESS;
}

int32_t doAppendRowFromFileBlock(SSDataBlock* pResBlock, STsdbReader* pReader, SBlockData* pBlockData,
                                 int32_t rowIndex) {
  int32_t i = 0, j = 0;
  int32_t outputRowIndex = pResBlock->info.rows;

  SBlockLoadSuppInfo* pSupInfo = &pReader->suppInfo;
  if (pReader->suppInfo.colId[i] == PRIMARYKEY_TIMESTAMP_COL_ID) {
    SColumnInfoData* pColData = taosArrayGet(pResBlock->pDataBlock, pSupInfo->slotId[i]);
    ((int64_t*)pColData->pData)[outputRowIndex] = pBlockData->aTSKEY[rowIndex];
    i += 1;
  }

  SColVal cv = {0};
  int32_t numOfInputCols = pBlockData->nColData;
  int32_t numOfOutputCols = pSupInfo->numOfCols;

  while (i < numOfOutputCols && j < numOfInputCols) {
    SColData* pData = tBlockDataGetColDataByIdx(pBlockData, j);
    if (pData->cid < pSupInfo->colId[i]) {
      j += 1;
      continue;
    }

    SColumnInfoData* pCol = TARRAY_GET_ELEM(pResBlock->pDataBlock, pSupInfo->slotId[i]);
    if (pData->cid == pSupInfo->colId[i]) {
      tColDataGetValue(pData, rowIndex, &cv);
      doCopyColVal(pCol, outputRowIndex, i, &cv, pSupInfo);
      j += 1;
    } else if (pData->cid > pCol->info.colId) {
      // the specified column does not exist in file block, fill with null data
      colDataAppendNULL(pCol, outputRowIndex);
    }

    i += 1;
  }

  while (i < numOfOutputCols) {
    SColumnInfoData* pCol = taosArrayGet(pResBlock->pDataBlock, pSupInfo->slotId[i]);
    colDataAppendNULL(pCol, outputRowIndex);
    i += 1;
  }

  pResBlock->info.dataLoad = 1;
  pResBlock->info.rows += 1;
  return TSDB_CODE_SUCCESS;
}

int32_t buildDataBlockFromBufImpl(STableBlockScanInfo* pBlockScanInfo, int64_t endKey, int32_t capacity,
                                  STsdbReader* pReader) {
  SSDataBlock* pBlock = pReader->pResBlock;

  do {
    STSRow* pTSRow = NULL;
    bool    freeTSRow = false;
    tsdbGetNextRowInMem(pBlockScanInfo, pReader, &pTSRow, endKey, &freeTSRow);
    if (pTSRow == NULL) {
      break;
    }

    doAppendRowFromTSRow(pBlock, pReader, pTSRow, pBlockScanInfo);

    if (freeTSRow) {
      taosMemoryFree(pTSRow);
    }

    // no data in buffer, return immediately
    if (!(pBlockScanInfo->iter.hasVal || pBlockScanInfo->iiter.hasVal)) {
      break;
    }

    if (pBlock->info.rows >= capacity) {
      break;
    }
  } while (1);

  return TSDB_CODE_SUCCESS;
}

// TODO refactor: with createDataBlockScanInfo
int32_t tsdbSetTableList(STsdbReader* pReader, const void* pTableList, int32_t num) {
  int32_t size = taosHashGetSize(pReader->status.pTableMap);

  STableBlockScanInfo** p = NULL;
  while ((p = taosHashIterate(pReader->status.pTableMap, p)) != NULL) {
    clearBlockScanInfo(*p);
  }

  // todo handle the case where size is less than the value of num
  ASSERT(size >= num);

  taosHashClear(pReader->status.pTableMap);

  STableKeyInfo* pList = (STableKeyInfo*)pTableList;
  for (int32_t i = 0; i < num; ++i) {
    STableBlockScanInfo* pInfo = getPosInBlockInfoBuf(&pReader->blockInfoBuf, i);
    pInfo->uid = pList[i].uid;
    taosHashPut(pReader->status.pTableMap, &pInfo->uid, sizeof(uint64_t), &pInfo, POINTER_BYTES);
  }

  return TDB_CODE_SUCCESS;
}

void* tsdbGetIdx(SMeta* pMeta) {
  if (pMeta == NULL) {
    return NULL;
  }
  return metaGetIdx(pMeta);
}

void* tsdbGetIvtIdx(SMeta* pMeta) {
  if (pMeta == NULL) {
    return NULL;
  }
  return metaGetIvtIdx(pMeta);
}

uint64_t getReaderMaxVersion(STsdbReader* pReader) { return pReader->verRange.maxVer; }

static int32_t doOpenReaderImpl(STsdbReader* pReader) {
  SDataBlockIter* pBlockIter = &pReader->status.blockIter;

  initFilesetIterator(&pReader->status.fileIter, pReader->pReadSnap->fs.aDFileSet, pReader);
  resetDataBlockIterator(&pReader->status.blockIter, pReader->order);

  // no data in files, let's try buffer in memory
  if (pReader->status.fileIter.numOfFiles == 0) {
    pReader->status.loadFromFile = false;
    return TSDB_CODE_SUCCESS;
  } else {
    return initForFirstBlockInFile(pReader, pBlockIter);
  }
}

// ====================================== EXPOSED APIs ======================================
int32_t tsdbReaderOpen(SVnode* pVnode, SQueryTableDataCond* pCond, void* pTableList, int32_t numOfTables,
                       SSDataBlock* pResBlock, STsdbReader** ppReader, const char* idstr) {
  STimeWindow window = pCond->twindows;
  if (pCond->type == TIMEWINDOW_RANGE_EXTERNAL) {
    pCond->twindows.skey += 1;
    pCond->twindows.ekey -= 1;
  }

  int32_t capacity = 0;
  if (pResBlock == NULL) {
    capacity = 4096;
  } else {
    capacity = pResBlock->info.capacity;
  }

  int32_t code = tsdbReaderCreate(pVnode, pCond, ppReader, capacity, pResBlock, idstr);
  if (code != TSDB_CODE_SUCCESS) {
    goto _err;
  }

  // check for query time window
  STsdbReader* pReader = *ppReader;
  if (isEmptyQueryTimeWindow(&pReader->window) && pCond->type == TIMEWINDOW_RANGE_CONTAINED) {
    tsdbDebug("%p query window not overlaps with the data set, no result returned, %s", pReader, pReader->idStr);
    return TSDB_CODE_SUCCESS;
  }

  if (pCond->type == TIMEWINDOW_RANGE_EXTERNAL) {
    // update the SQueryTableDataCond to create inner reader
    int32_t order = pCond->order;
    if (order == TSDB_ORDER_ASC) {
      pCond->twindows.ekey = window.skey;
      pCond->twindows.skey = INT64_MIN;
      pCond->order = TSDB_ORDER_DESC;
    } else {
      pCond->twindows.skey = window.ekey;
      pCond->twindows.ekey = INT64_MAX;
      pCond->order = TSDB_ORDER_ASC;
    }

    // here we only need one more row, so the capacity is set to be ONE.
    code = tsdbReaderCreate(pVnode, pCond, &pReader->innerReader[0], 1, pResBlock, idstr);
    if (code != TSDB_CODE_SUCCESS) {
      goto _err;
    }

    if (order == TSDB_ORDER_ASC) {
      pCond->twindows.skey = window.ekey;
      pCond->twindows.ekey = INT64_MAX;
    } else {
      pCond->twindows.skey = INT64_MIN;
      pCond->twindows.ekey = window.ekey;
    }
    pCond->order = order;

    code = tsdbReaderCreate(pVnode, pCond, &pReader->innerReader[1], 1, pResBlock, idstr);
    if (code != TSDB_CODE_SUCCESS) {
      goto _err;
    }
  }

  // NOTE: the endVersion in pCond is the data version not schema version, so pCond->endVersion is not correct here.
  //  no valid error code set in metaGetTbTSchema, so let's set the error code here.
  //  we should proceed in case of tmq processing.
  if (pCond->suid != 0) {
    pReader->pSchema = metaGetTbTSchema(pReader->pTsdb->pVnode->pMeta, pReader->suid, -1, 1);
    if (pReader->pSchema == NULL) {
      tsdbError("failed to get table schema, suid:%" PRIu64 ", ver:-1, %s", pReader->suid, pReader->idStr);
    }
  } else if (numOfTables > 0) {
    STableKeyInfo* pKey = pTableList;
    pReader->pSchema = metaGetTbTSchema(pReader->pTsdb->pVnode->pMeta, pKey->uid, -1, 1);
    if (pReader->pSchema == NULL) {
      tsdbError("failed to get table schema, uid:%" PRIu64 ", ver:-1, %s", pKey->uid, pReader->idStr);
    }
  }

  if (pReader->pSchema != NULL) {
    code = updateBlockSMAInfo(pReader->pSchema, &pReader->suppInfo);
    if (code != TSDB_CODE_SUCCESS) {
      goto _err;
    }
  }

  STsdbReader* p = (pReader->innerReader[0] != NULL) ? pReader->innerReader[0] : pReader;
  pReader->status.pTableMap = createDataBlockScanInfo(p, &pReader->blockInfoBuf, pTableList, numOfTables);
  if (pReader->status.pTableMap == NULL) {
    *ppReader = NULL;
    code = TSDB_CODE_OUT_OF_MEMORY;
    goto _err;
  }

  if (numOfTables > 0) {
    code = tsdbTakeReadSnap(pReader->pTsdb, &pReader->pReadSnap, pReader->idStr);
    if (code != TSDB_CODE_SUCCESS) {
      goto _err;
    }

    if (pReader->type == TIMEWINDOW_RANGE_CONTAINED) {
      code = doOpenReaderImpl(pReader);
      if (code != TSDB_CODE_SUCCESS) {
        goto _err;
      }
    } else {
      STsdbReader* pPrevReader = pReader->innerReader[0];
      STsdbReader* pNextReader = pReader->innerReader[1];

      // we need only one row
      pPrevReader->capacity = 1;
      pPrevReader->status.pTableMap = pReader->status.pTableMap;
      pPrevReader->pSchema = pReader->pSchema;
      pPrevReader->pMemSchema = pReader->pMemSchema;
      pPrevReader->pReadSnap = pReader->pReadSnap;

      pNextReader->capacity = 1;
      pNextReader->status.pTableMap = pReader->status.pTableMap;
      pNextReader->pSchema = pReader->pSchema;
      pNextReader->pMemSchema = pReader->pMemSchema;
      pNextReader->pReadSnap = pReader->pReadSnap;

      code = doOpenReaderImpl(pPrevReader);
      if (code != TSDB_CODE_SUCCESS) {
        goto _err;
      }
    }
  }

  tsdbDebug("%p total numOfTable:%d in this query %s", pReader, numOfTables, pReader->idStr);
  return code;

_err:
  tsdbError("failed to create data reader, code:%s %s", tstrerror(code), idstr);
  tsdbReaderClose(pReader);
  return code;
}

void tsdbReaderClose(STsdbReader* pReader) {
  if (pReader == NULL) {
    return;
  }

  {
    if (pReader->innerReader[0] != NULL || pReader->innerReader[1] != NULL) {
      STsdbReader* p = pReader->innerReader[0];

      p->status.pTableMap = NULL;
      p->pReadSnap = NULL;
      p->pSchema = NULL;
      p->pMemSchema = NULL;

      p = pReader->innerReader[1];

      p->status.pTableMap = NULL;
      p->pReadSnap = NULL;
      p->pSchema = NULL;
      p->pMemSchema = NULL;

      tsdbReaderClose(pReader->innerReader[0]);
      tsdbReaderClose(pReader->innerReader[1]);
    }
  }

  SBlockLoadSuppInfo* pSupInfo = &pReader->suppInfo;

  taosArrayDestroy(pSupInfo->pColAgg);
  for (int32_t i = 0; i < pSupInfo->numOfCols; ++i) {
    if (pSupInfo->buildBuf[i] != NULL) {
      taosMemoryFreeClear(pSupInfo->buildBuf[i]);
    }
  }

  if (pReader->freeBlock) {
    pReader->pResBlock = blockDataDestroy(pReader->pResBlock);
  }

  taosMemoryFree(pSupInfo->colId);
  tBlockDataDestroy(&pReader->status.fileBlockData, true);
  cleanupDataBlockIterator(&pReader->status.blockIter);

  size_t numOfTables = taosHashGetSize(pReader->status.pTableMap);
  if (pReader->status.pTableMap != NULL) {
    destroyAllBlockScanInfo(pReader->status.pTableMap);
    clearBlockScanInfoBuf(&pReader->blockInfoBuf);
  }

  if (pReader->pFileReader != NULL) {
    tsdbDataFReaderClose(&pReader->pFileReader);
  }

  if (pReader->pDelFReader != NULL) {
    tsdbDelFReaderClose(&pReader->pDelFReader);
  }

  if (pReader->pDelIdx != NULL) {
    taosArrayDestroy(pReader->pDelIdx);
    pReader->pDelIdx = NULL;
  }

  tsdbUntakeReadSnap(pReader->pTsdb, pReader->pReadSnap, pReader->idStr);

  taosMemoryFree(pReader->status.uidCheckInfo.tableUidList);
  SIOCostSummary* pCost = &pReader->cost;

  SFilesetIter* pFilesetIter = &pReader->status.fileIter;
  if (pFilesetIter->pLastBlockReader != NULL) {
    SLastBlockReader* pLReader = pFilesetIter->pLastBlockReader;
    tMergeTreeClose(&pLReader->mergeTree);

    getLastBlockLoadInfo(pLReader->pInfo, &pCost->lastBlockLoad, &pCost->lastBlockLoadTime);

    pLReader->pInfo = destroyLastBlockLoadInfo(pLReader->pInfo);
    taosMemoryFree(pLReader);
  }

<<<<<<< HEAD
  tsdbDebug("%p :io-cost summary: head-file:%" PRIu64 ", head-file time:%.2f ms, SMA:%" PRId64
            " SMA-time:%.2f ms, fileBlocks:%" PRId64 ", fileBlocks-load-time:%.2f ms, "
            "build in-memory-block-time:%.2f ms, lastBlocks:%" PRId64 ", lastBlocks-time:%.2f ms, composed-blocks:%" PRId64
            ", composed-blocks-time:%.2fms, STableBlockScanInfo size:%.2f Kb, createTime:%.2f ms, %s",
            pReader, pCost->headFileLoad, pCost->headFileLoadTime, pCost->smaDataLoad, pCost->smaLoadTime,
            pCost->numOfBlocks, pCost->blockLoadTime, pCost->buildmemBlock, pCost->lastBlockLoad,
            pCost->lastBlockLoadTime, pCost->composedBlocks, pCost->buildComposedBlockTime,
            numOfTables * sizeof(STableBlockScanInfo) / 1000.0, pCost->createScanInfoList, pReader->idStr);
=======
  tsdbDebug(
      "%p :io-cost summary: head-file:%" PRIu64 ", head-file time:%.2f ms, SMA:%" PRId64
      " SMA-time:%.2f ms, fileBlocks:%" PRId64
      ", fileBlocks-load-time:%.2f ms, "
      "build in-memory-block-time:%.2f ms, lastBlocks:%" PRId64 ", lastBlocks-time:%.2f ms, composed-blocks:%" PRId64
      ", composed-blocks-time:%.2fms, STableBlockScanInfo size:%.2f Kb, creatTime:%.2f ms,"
      ", getTbFromMem-time:%.2f ms, getTbFromIMem-time:%.2f ms, initDelSkylineIterTime:%.2f ms, %s",
      pReader, pCost->headFileLoad, pCost->headFileLoadTime, pCost->smaDataLoad, pCost->smaLoadTime, pCost->numOfBlocks,
      pCost->blockLoadTime, pCost->buildmemBlock, pCost->lastBlockLoad, pCost->lastBlockLoadTime, pCost->composedBlocks,
      pCost->buildComposedBlockTime, numOfTables * sizeof(STableBlockScanInfo) / 1000.0, pCost->createScanInfoList,
      pCost->getTbFromMemTime, pCost->getTbFromIMemTime, pCost->initDelSkylineIterTime, pReader->idStr);
>>>>>>> 56d93fe3

  taosMemoryFree(pReader->idStr);
  taosMemoryFree(pReader->pSchema);
  if (pReader->pMemSchema != pReader->pSchema) {
    taosMemoryFree(pReader->pMemSchema);
  }
  taosMemoryFreeClear(pReader);
}

static bool doTsdbNextDataBlock(STsdbReader* pReader) {
  // cleanup the data that belongs to the previous data block
  SSDataBlock* pBlock = pReader->pResBlock;
  blockDataCleanup(pBlock);

  SReaderStatus* pStatus = &pReader->status;
  if (taosHashGetSize(pStatus->pTableMap) == 0) {
    return false;
  }

  if (pStatus->loadFromFile) {
    int32_t code = buildBlockFromFiles(pReader);
    if (code != TSDB_CODE_SUCCESS) {
      return false;
    }

    if (pBlock->info.rows > 0) {
      return true;
    } else {
      buildBlockFromBufferSequentially(pReader);
      return pBlock->info.rows > 0;
    }
  } else {  // no data in files, let's try the buffer
    buildBlockFromBufferSequentially(pReader);
    return pBlock->info.rows > 0;
  }
}

bool tsdbNextDataBlock(STsdbReader* pReader) {
  if (isEmptyQueryTimeWindow(&pReader->window)) {
    return false;
  }

  if (pReader->innerReader[0] != NULL && pReader->step == 0) {
    bool ret = doTsdbNextDataBlock(pReader->innerReader[0]);
    pReader->step = EXTERNAL_ROWS_PREV;
    if (ret) {
      return ret;
    }
  }

  if (pReader->step == EXTERNAL_ROWS_PREV) {
    // prepare for the main scan
    int32_t code = doOpenReaderImpl(pReader);
    resetAllDataBlockScanInfo(pReader->status.pTableMap, pReader->innerReader[0]->window.ekey);

    if (code != TSDB_CODE_SUCCESS) {
      return code;
    }

    pReader->step = EXTERNAL_ROWS_MAIN;
  }

  bool ret = doTsdbNextDataBlock(pReader);
  if (ret) {
    return ret;
  }

  if (pReader->innerReader[1] != NULL && pReader->step == EXTERNAL_ROWS_MAIN) {
    // prepare for the next row scan
    int32_t code = doOpenReaderImpl(pReader->innerReader[1]);
    resetAllDataBlockScanInfo(pReader->innerReader[1]->status.pTableMap, pReader->window.ekey);
    if (code != TSDB_CODE_SUCCESS) {
      return code;
    }

    bool ret1 = doTsdbNextDataBlock(pReader->innerReader[1]);
    pReader->step = EXTERNAL_ROWS_NEXT;
    if (ret1) {
      return ret1;
    }
  }

  return false;
}

static void setBlockInfo(const STsdbReader* pReader, int32_t* rows, uint64_t* uid, STimeWindow* pWindow) {
  *rows = pReader->pResBlock->info.rows;
  *uid = pReader->pResBlock->info.id.uid;
  *pWindow = pReader->pResBlock->info.window;
}

void tsdbRetrieveDataBlockInfo(const STsdbReader* pReader, int32_t* rows, uint64_t* uid, STimeWindow* pWindow) {
  if (pReader->type == TIMEWINDOW_RANGE_EXTERNAL) {
    if (pReader->step == EXTERNAL_ROWS_MAIN) {
      setBlockInfo(pReader, rows, uid, pWindow);
    } else if (pReader->step == EXTERNAL_ROWS_PREV) {
      setBlockInfo(pReader->innerReader[0], rows, uid, pWindow);
    } else {
      setBlockInfo(pReader->innerReader[1], rows, uid, pWindow);
    }
  } else {
    setBlockInfo(pReader, rows, uid, pWindow);
  }
}

static void doFillNullColSMA(SBlockLoadSuppInfo* pSup, int32_t numOfRows, int32_t numOfCols, SColumnDataAgg* pTsAgg) {
  // do fill all null column value SMA info
  int32_t i = 0, j = 0;
  int32_t size = (int32_t)taosArrayGetSize(pSup->pColAgg);
  taosArrayInsert(pSup->pColAgg, 0, pTsAgg);

  while (j < numOfCols && i < size) {
    SColumnDataAgg* pAgg = taosArrayGet(pSup->pColAgg, i);
    if (pAgg->colId == pSup->colId[j]) {
      i += 1;
      j += 1;
    } else if (pAgg->colId < pSup->colId[j]) {
      i += 1;
    } else if (pSup->colId[j] < pAgg->colId) {
      if (pSup->colId[j] != PRIMARYKEY_TIMESTAMP_COL_ID) {
        SColumnDataAgg nullColAgg = {.colId = pSup->colId[j], .numOfNull = numOfRows};
        taosArrayInsert(pSup->pColAgg, i, &nullColAgg);
      }
      j += 1;
    }
  }
}

int32_t tsdbRetrieveDatablockSMA(STsdbReader* pReader, SSDataBlock* pDataBlock, bool* allHave) {
  SColumnDataAgg*** pBlockSMA = &pDataBlock->pBlockAgg;

  int32_t code = 0;
  *allHave = false;
  *pBlockSMA = NULL;

  if (pReader->type == TIMEWINDOW_RANGE_EXTERNAL) {
    return TSDB_CODE_SUCCESS;
  }

  // there is no statistics data for composed block
  if (pReader->status.composedDataBlock || (!pReader->suppInfo.smaValid)) {
    return TSDB_CODE_SUCCESS;
  }

  SFileDataBlockInfo* pFBlock = getCurrentBlockInfo(&pReader->status.blockIter);
  SBlockLoadSuppInfo* pSup = &pReader->suppInfo;

  if (pReader->pResBlock->info.id.uid != pFBlock->uid) {
    return TSDB_CODE_SUCCESS;
  }

  SDataBlk* pBlock = getCurrentBlock(&pReader->status.blockIter);
  if (tDataBlkHasSma(pBlock)) {
    code = tsdbReadBlockSma(pReader->pFileReader, pBlock, pSup->pColAgg);
    if (code != TSDB_CODE_SUCCESS) {
      tsdbDebug("vgId:%d, failed to load block SMA for uid %" PRIu64 ", code:%s, %s", 0, pFBlock->uid, tstrerror(code),
                pReader->idStr);
      return code;
    }
  } else {
    *pBlockSMA = NULL;
    return TSDB_CODE_SUCCESS;
  }

  *allHave = true;

  // always load the first primary timestamp column data
  SColumnDataAgg* pTsAgg = &pSup->tsColAgg;

  pTsAgg->numOfNull = 0;
  pTsAgg->colId = PRIMARYKEY_TIMESTAMP_COL_ID;
  pTsAgg->min = pReader->pResBlock->info.window.skey;
  pTsAgg->max = pReader->pResBlock->info.window.ekey;

  // update the number of NULL data rows
  size_t numOfCols = pSup->numOfCols;

  // ensure capacity
  if (pDataBlock->pDataBlock) {
    size_t colsNum = taosArrayGetSize(pDataBlock->pDataBlock);
    taosArrayEnsureCap(pSup->pColAgg, colsNum);
  }

  SSDataBlock* pResBlock = pReader->pResBlock;
  if (pResBlock->pBlockAgg == NULL) {
    size_t num = taosArrayGetSize(pResBlock->pDataBlock);
    pResBlock->pBlockAgg = taosMemoryCalloc(num, sizeof(SColumnDataAgg));
  }

  // do fill all null column value SMA info
  doFillNullColSMA(pSup, pBlock->nRow, numOfCols, pTsAgg);
  size_t size = taosArrayGetSize(pSup->pColAgg);

  int32_t i = 0, j = 0;
  while (j < numOfCols && i < size) {
    SColumnDataAgg* pAgg = taosArrayGet(pSup->pColAgg, i);
    if (pAgg->colId == pSup->colId[j]) {
      pResBlock->pBlockAgg[pSup->slotId[j]] = pAgg;
      i += 1;
      j += 1;
    } else if (pAgg->colId < pSup->colId[j]) {
      i += 1;
    } else if (pSup->colId[j] < pAgg->colId) {
      // ASSERT(pSup->colId[j] == PRIMARYKEY_TIMESTAMP_COL_ID);
      pResBlock->pBlockAgg[pSup->slotId[j]] = &pSup->tsColAgg;
      j += 1;
    }
  }

  *pBlockSMA = pResBlock->pBlockAgg;
  pReader->cost.smaDataLoad += 1;

  tsdbDebug("vgId:%d, succeed to load block SMA for uid %" PRIu64 ", %s", 0, pFBlock->uid, pReader->idStr);
  return code;
}

static SSDataBlock* doRetrieveDataBlock(STsdbReader* pReader) {
  SReaderStatus* pStatus = &pReader->status;

  if (pStatus->composedDataBlock) {
    return pReader->pResBlock;
  }

  SFileDataBlockInfo*  pBlockInfo = getCurrentBlockInfo(&pStatus->blockIter);
  STableBlockScanInfo* pBlockScanInfo =
      *(STableBlockScanInfo**)taosHashGet(pStatus->pTableMap, &pBlockInfo->uid, sizeof(pBlockInfo->uid));
  if (pBlockScanInfo == NULL) {
    terrno = TSDB_CODE_INVALID_PARA;
    tsdbError("failed to locate the uid:%" PRIu64 " in query table uid list, total tables:%d, %s", pBlockInfo->uid,
              taosHashGetSize(pReader->status.pTableMap), pReader->idStr);
    return NULL;
  }

  int32_t code = doLoadFileBlockData(pReader, &pStatus->blockIter, &pStatus->fileBlockData, pBlockScanInfo->uid);
  if (code != TSDB_CODE_SUCCESS) {
    tBlockDataDestroy(&pStatus->fileBlockData, 1);
    terrno = code;
    return NULL;
  }

  copyBlockDataToSDataBlock(pReader, pBlockScanInfo);
  return pReader->pResBlock;
}

SSDataBlock* tsdbRetrieveDataBlock(STsdbReader* pReader, SArray* pIdList) {
  if (pReader->type == TIMEWINDOW_RANGE_EXTERNAL) {
    if (pReader->step == EXTERNAL_ROWS_PREV) {
      return doRetrieveDataBlock(pReader->innerReader[0]);
    } else if (pReader->step == EXTERNAL_ROWS_NEXT) {
      return doRetrieveDataBlock(pReader->innerReader[1]);
    }
  }

  return doRetrieveDataBlock(pReader);
}

int32_t tsdbReaderReset(STsdbReader* pReader, SQueryTableDataCond* pCond) {
  if (isEmptyQueryTimeWindow(&pReader->window) || pReader->pReadSnap == NULL) {
    return TSDB_CODE_SUCCESS;
  }

  SDataBlockIter* pBlockIter = &pReader->status.blockIter;

  pReader->order = pCond->order;
  pReader->type = TIMEWINDOW_RANGE_CONTAINED;
  pReader->status.loadFromFile = true;
  pReader->status.pTableIter = NULL;
  pReader->window = updateQueryTimeWindow(pReader->pTsdb, &pCond->twindows);

  // allocate buffer in order to load data blocks from file
  memset(&pReader->suppInfo.tsColAgg, 0, sizeof(SColumnDataAgg));

  pReader->suppInfo.tsColAgg.colId = PRIMARYKEY_TIMESTAMP_COL_ID;
  tsdbDataFReaderClose(&pReader->pFileReader);

  int32_t numOfTables = taosHashGetSize(pReader->status.pTableMap);

  initFilesetIterator(&pReader->status.fileIter, pReader->pReadSnap->fs.aDFileSet, pReader);
  resetDataBlockIterator(pBlockIter, pReader->order);

  int64_t ts = ASCENDING_TRAVERSE(pReader->order) ? pReader->window.skey - 1 : pReader->window.ekey + 1;
  resetAllDataBlockScanInfo(pReader->status.pTableMap, ts);

  int32_t code = 0;

  // no data in files, let's try buffer in memory
  if (pReader->status.fileIter.numOfFiles == 0) {
    pReader->status.loadFromFile = false;
  } else {
    code = initForFirstBlockInFile(pReader, pBlockIter);
    if (code != TSDB_CODE_SUCCESS) {
      tsdbError("%p reset reader failed, numOfTables:%d, query range:%" PRId64 " - %" PRId64 " in query %s", pReader,
                numOfTables, pReader->window.skey, pReader->window.ekey, pReader->idStr);
      return code;
    }
  }

  tsdbDebug("%p reset reader, suid:%" PRIu64 ", numOfTables:%d, skey:%" PRId64 ", query range:%" PRId64 " - %" PRId64
            " in query %s",
            pReader, pReader->suid, numOfTables, pCond->twindows.skey, pReader->window.skey, pReader->window.ekey,
            pReader->idStr);

  return code;
}

static int32_t getBucketIndex(int32_t startRow, int32_t bucketRange, int32_t numOfRows) {
  return (numOfRows - startRow) / bucketRange;
}

int32_t tsdbGetFileBlocksDistInfo(STsdbReader* pReader, STableBlockDistInfo* pTableBlockInfo) {
  int32_t code = TSDB_CODE_SUCCESS;
  pTableBlockInfo->totalSize = 0;
  pTableBlockInfo->totalRows = 0;

  // find the start data block in file
  SReaderStatus* pStatus = &pReader->status;

  STsdbCfg* pc = &pReader->pTsdb->pVnode->config.tsdbCfg;
  pTableBlockInfo->defMinRows = pc->minRows;
  pTableBlockInfo->defMaxRows = pc->maxRows;

  int32_t bucketRange = ceil((pc->maxRows - pc->minRows) / 20.0);

  pTableBlockInfo->numOfFiles += 1;

  int32_t numOfTables = (int32_t)taosHashGetSize(pStatus->pTableMap);
  int     defaultRows = 4096;

  SDataBlockIter* pBlockIter = &pStatus->blockIter;
  pTableBlockInfo->numOfFiles += pStatus->fileIter.numOfFiles;

  if (pBlockIter->numOfBlocks > 0) {
    pTableBlockInfo->numOfBlocks += pBlockIter->numOfBlocks;
  }

  pTableBlockInfo->numOfTables = numOfTables;
  bool hasNext = (pBlockIter->numOfBlocks > 0);

  while (true) {
    if (hasNext) {
      SDataBlk* pBlock = getCurrentBlock(pBlockIter);

      int32_t numOfRows = pBlock->nRow;
      pTableBlockInfo->totalRows += numOfRows;

      if (numOfRows > pTableBlockInfo->maxRows) {
        pTableBlockInfo->maxRows = numOfRows;
      }

      if (numOfRows < pTableBlockInfo->minRows) {
        pTableBlockInfo->minRows = numOfRows;
      }

      if (numOfRows < defaultRows) {
        pTableBlockInfo->numOfSmallBlocks += 1;
      }

      pTableBlockInfo->totalSize += pBlock->aSubBlock[0].szBlock;

      int32_t bucketIndex = getBucketIndex(pTableBlockInfo->defMinRows, bucketRange, numOfRows);
      pTableBlockInfo->blockRowsHisto[bucketIndex]++;

      hasNext = blockIteratorNext(&pStatus->blockIter, pReader->idStr);
    } else {
      code = initForFirstBlockInFile(pReader, pBlockIter);
      if ((code != TSDB_CODE_SUCCESS) || (pReader->status.loadFromFile == false)) {
        break;
      }

      pTableBlockInfo->numOfBlocks += pBlockIter->numOfBlocks;
      hasNext = (pBlockIter->numOfBlocks > 0);
    }

    //    tsdbDebug("%p %d blocks found in file for %d table(s), fid:%d, %s", pReader, numOfBlocks, numOfTables,
    //              pReader->pFileGroup->fid, pReader->idStr);
  }

  return code;
}

int64_t tsdbGetNumOfRowsInMemTable(STsdbReader* pReader) {
  int64_t rows = 0;

  SReaderStatus* pStatus = &pReader->status;
  pStatus->pTableIter = taosHashIterate(pStatus->pTableMap, NULL);

  while (pStatus->pTableIter != NULL) {
    STableBlockScanInfo* pBlockScanInfo = *(STableBlockScanInfo**)pStatus->pTableIter;

    STbData* d = NULL;
    if (pReader->pReadSnap->pMem != NULL) {
      d = tsdbGetTbDataFromMemTable(pReader->pReadSnap->pMem, pReader->suid, pBlockScanInfo->uid);
      if (d != NULL) {
        rows += tsdbGetNRowsInTbData(d);
      }
    }

    STbData* di = NULL;
    if (pReader->pReadSnap->pIMem != NULL) {
      di = tsdbGetTbDataFromMemTable(pReader->pReadSnap->pIMem, pReader->suid, pBlockScanInfo->uid);
      if (di != NULL) {
        rows += tsdbGetNRowsInTbData(di);
      }
    }

    // current table is exhausted, let's try the next table
    pStatus->pTableIter = taosHashIterate(pStatus->pTableMap, pStatus->pTableIter);
  }

  return rows;
}

int32_t tsdbGetTableSchema(SVnode* pVnode, int64_t uid, STSchema** pSchema, int64_t* suid) {
  int32_t sversion = 1;

  SMetaReader mr = {0};
  metaReaderInit(&mr, pVnode->pMeta, 0);
  int32_t code = metaGetTableEntryByUidCache(&mr, uid);
  if (code != TSDB_CODE_SUCCESS) {
    terrno = TSDB_CODE_TDB_INVALID_TABLE_ID;
    metaReaderClear(&mr);
    return terrno;
  }

  *suid = 0;

  if (mr.me.type == TSDB_CHILD_TABLE) {
    tDecoderClear(&mr.coder);
    *suid = mr.me.ctbEntry.suid;
    code = metaGetTableEntryByUidCache(&mr, *suid);
    if (code != TSDB_CODE_SUCCESS) {
      terrno = TSDB_CODE_TDB_INVALID_TABLE_ID;
      metaReaderClear(&mr);
      return terrno;
    }
    sversion = mr.me.stbEntry.schemaRow.version;
  } else if (mr.me.type == TSDB_NORMAL_TABLE) {
    sversion = mr.me.ntbEntry.schemaRow.version;
  } else {
    terrno = TSDB_CODE_INVALID_PARA;
    metaReaderClear(&mr);
    return terrno;
  }

  metaReaderClear(&mr);
  *pSchema = metaGetTbTSchema(pVnode->pMeta, uid, sversion, 1);

  return TSDB_CODE_SUCCESS;
}

int32_t tsdbTakeReadSnap(STsdb* pTsdb, STsdbReadSnap** ppSnap, const char* idStr) {
  int32_t code = 0;

  // alloc
  *ppSnap = (STsdbReadSnap*)taosMemoryCalloc(1, sizeof(STsdbReadSnap));
  if (*ppSnap == NULL) {
    code = TSDB_CODE_OUT_OF_MEMORY;
    goto _exit;
  }

  // lock
  code = taosThreadRwlockRdlock(&pTsdb->rwLock);
  if (code) {
    code = TAOS_SYSTEM_ERROR(code);
    goto _exit;
  }

  // take snapshot
  (*ppSnap)->pMem = pTsdb->mem;
  (*ppSnap)->pIMem = pTsdb->imem;

  if ((*ppSnap)->pMem) {
    tsdbRefMemTable((*ppSnap)->pMem);
  }

  if ((*ppSnap)->pIMem) {
    tsdbRefMemTable((*ppSnap)->pIMem);
  }

  // fs
  code = tsdbFSRef(pTsdb, &(*ppSnap)->fs);
  if (code) {
    taosThreadRwlockUnlock(&pTsdb->rwLock);
    goto _exit;
  }

  // unlock
  code = taosThreadRwlockUnlock(&pTsdb->rwLock);
  if (code) {
    code = TAOS_SYSTEM_ERROR(code);
    goto _exit;
  }

  tsdbTrace("vgId:%d, take read snapshot, %s", TD_VID(pTsdb->pVnode), idStr);
_exit:
  return code;
}

void tsdbUntakeReadSnap(STsdb* pTsdb, STsdbReadSnap* pSnap, const char* idStr) {
  if (pSnap) {
    if (pSnap->pMem) {
      tsdbUnrefMemTable(pSnap->pMem);
    }

    if (pSnap->pIMem) {
      tsdbUnrefMemTable(pSnap->pIMem);
    }

    tsdbFSUnref(pTsdb, &pSnap->fs);
    taosMemoryFree(pSnap);
  }
  tsdbTrace("vgId:%d, untake read snapshot, %s", TD_VID(pTsdb->pVnode), idStr);
}<|MERGE_RESOLUTION|>--- conflicted
+++ resolved
@@ -2624,7 +2624,7 @@
     hasIKey = true;
     ikey = TSDBROW_KEY(pIRow);
   }
-  
+
   if (hasKey) {
     if (hasIKey) { // has data in mem & imem
       if (asc) {
@@ -4025,28 +4025,17 @@
     taosMemoryFree(pLReader);
   }
 
-<<<<<<< HEAD
-  tsdbDebug("%p :io-cost summary: head-file:%" PRIu64 ", head-file time:%.2f ms, SMA:%" PRId64
-            " SMA-time:%.2f ms, fileBlocks:%" PRId64 ", fileBlocks-load-time:%.2f ms, "
-            "build in-memory-block-time:%.2f ms, lastBlocks:%" PRId64 ", lastBlocks-time:%.2f ms, composed-blocks:%" PRId64
-            ", composed-blocks-time:%.2fms, STableBlockScanInfo size:%.2f Kb, createTime:%.2f ms, %s",
-            pReader, pCost->headFileLoad, pCost->headFileLoadTime, pCost->smaDataLoad, pCost->smaLoadTime,
-            pCost->numOfBlocks, pCost->blockLoadTime, pCost->buildmemBlock, pCost->lastBlockLoad,
-            pCost->lastBlockLoadTime, pCost->composedBlocks, pCost->buildComposedBlockTime,
-            numOfTables * sizeof(STableBlockScanInfo) / 1000.0, pCost->createScanInfoList, pReader->idStr);
-=======
   tsdbDebug(
       "%p :io-cost summary: head-file:%" PRIu64 ", head-file time:%.2f ms, SMA:%" PRId64
       " SMA-time:%.2f ms, fileBlocks:%" PRId64
       ", fileBlocks-load-time:%.2f ms, "
       "build in-memory-block-time:%.2f ms, lastBlocks:%" PRId64 ", lastBlocks-time:%.2f ms, composed-blocks:%" PRId64
       ", composed-blocks-time:%.2fms, STableBlockScanInfo size:%.2f Kb, creatTime:%.2f ms,"
-      ", getTbFromMem-time:%.2f ms, getTbFromIMem-time:%.2f ms, initDelSkylineIterTime:%.2f ms, %s",
+      "getTbFromMem-time:%.2f ms, getTbFromIMem-time:%.2f ms, initDelSkylineIterTime:%.2f ms, %s",
       pReader, pCost->headFileLoad, pCost->headFileLoadTime, pCost->smaDataLoad, pCost->smaLoadTime, pCost->numOfBlocks,
       pCost->blockLoadTime, pCost->buildmemBlock, pCost->lastBlockLoad, pCost->lastBlockLoadTime, pCost->composedBlocks,
       pCost->buildComposedBlockTime, numOfTables * sizeof(STableBlockScanInfo) / 1000.0, pCost->createScanInfoList,
       pCost->getTbFromMemTime, pCost->getTbFromIMemTime, pCost->initDelSkylineIterTime, pReader->idStr);
->>>>>>> 56d93fe3
 
   taosMemoryFree(pReader->idStr);
   taosMemoryFree(pReader->pSchema);
