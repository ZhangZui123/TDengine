/*
 * Copyright (c) 2019 TAOS Data, Inc. <jhtao@taosdata.com>
 *
 * This program is free software: you can use, redistribute, and/or modify
 * it under the terms of the GNU Affero General Public License, version 3
 * or later ("AGPL"), as published by the Free Software Foundation.
 *
 * This program is distributed in the hope that it will be useful, but WITHOUT
 * ANY WARRANTY; without even the implied warranty of MERCHANTABILITY or
 * FITNESS FOR A PARTICULAR PURPOSE.
 *
 * You should have received a copy of the GNU Affero General Public License
 * along with this program. If not, see <http://www.gnu.org/licenses/>.
 */

#include "osDef.h"
#include "tsdb.h"
#include "tsimplehash.h"

#define ASCENDING_TRAVERSE(o) (o == TSDB_ORDER_ASC)

typedef enum {
  EXTERNAL_ROWS_PREV = 0x1,
  EXTERNAL_ROWS_MAIN = 0x2,
  EXTERNAL_ROWS_NEXT = 0x3,
} EContentData;

typedef enum {
  READ_MODE_COUNT_ONLY = 0x1,
  READ_MODE_ALL,
} EReadMode;

typedef struct {
  STbDataIter* iter;
  int32_t      index;
  bool         hasVal;
} SIterInfo;

typedef struct {
  int32_t numOfBlocks;
  int32_t numOfLastFiles;
} SBlockNumber;

typedef struct SBlockIndex {
  int32_t     ordinalIndex;
  int64_t     inFileOffset;
  STimeWindow window;  // todo replace it with overlap flag.
} SBlockIndex;

typedef struct STableBlockScanInfo {
  uint64_t  uid;
  TSKEY     lastKey;
  TSKEY     lastKeyInStt;       // last accessed key in stt
  SMapData  mapData;            // block info (compressed)
  SArray*   pBlockList;         // block data index list, SArray<SBlockIndex>
  SIterInfo iter;               // mem buffer skip list iterator
  SIterInfo iiter;              // imem buffer skip list iterator
  SArray*   delSkyline;         // delete info for this table
  int32_t   fileDelIndex;       // file block delete index
  int32_t   lastBlockDelIndex;  // delete index for last block
  bool      iterInit;           // whether to initialize the in-memory skip list iterator or not
} STableBlockScanInfo;

typedef struct SBlockOrderWrapper {
  int64_t uid;
  int64_t offset;
} SBlockOrderWrapper;

typedef struct SBlockOrderSupporter {
  SBlockOrderWrapper** pDataBlockInfo;
  int32_t*             indexPerTable;
  int32_t*             numOfBlocksPerTable;
  int32_t              numOfTables;
} SBlockOrderSupporter;

typedef struct SIOCostSummary {
  int64_t numOfBlocks;
  double  blockLoadTime;
  double  buildmemBlock;
  int64_t headFileLoad;
  double  headFileLoadTime;
  int64_t smaDataLoad;
  double  smaLoadTime;
  int64_t lastBlockLoad;
  double  lastBlockLoadTime;
  int64_t composedBlocks;
  double  buildComposedBlockTime;
  double  createScanInfoList;
  //  double  getTbFromMemTime;
  //  double  getTbFromIMemTime;
  double initDelSkylineIterTime;
} SIOCostSummary;

typedef struct SBlockLoadSuppInfo {
  SArray*        pColAgg;
  SColumnDataAgg tsColAgg;
  int16_t*       colId;
  int16_t*       slotId;
  int32_t        numOfCols;
  char**         buildBuf;  // build string tmp buffer, todo remove it later after all string format being updated.
  bool           smaValid;  // the sma on all queried columns are activated
} SBlockLoadSuppInfo;

typedef struct SLastBlockReader {
  STimeWindow        window;
  SVersionRange      verRange;
  int32_t            order;
  uint64_t           uid;
  SMergeTree         mergeTree;
  SSttBlockLoadInfo* pInfo;
} SLastBlockReader;

typedef struct SFilesetIter {
  int32_t           numOfFiles;  // number of total files
  int32_t           index;       // current accessed index in the list
  SArray*           pFileList;   // data file list
  int32_t           order;
  SLastBlockReader* pLastBlockReader;  // last file block reader
} SFilesetIter;

typedef struct SFileDataBlockInfo {
  // index position in STableBlockScanInfo in order to check whether neighbor block overlaps with it
  uint64_t uid;
  int32_t  tbBlockIdx;
} SFileDataBlockInfo;

typedef struct SDataBlockIter {
  int32_t   numOfBlocks;
  int32_t   index;
  SArray*   blockList;  // SArray<SFileDataBlockInfo>
  int32_t   order;
  SDataBlk  block;  // current SDataBlk data
  SHashObj* pTableMap;
} SDataBlockIter;

typedef struct SFileBlockDumpInfo {
  int32_t totalRows;
  int32_t rowIndex;
  int64_t lastKey;
  bool    allDumped;
} SFileBlockDumpInfo;

typedef struct STableUidList {
  uint64_t* tableUidList;  // access table uid list in uid ascending order list
  int32_t   currentIndex;  // index in table uid list
} STableUidList;

typedef struct SReaderStatus {
  bool                  loadFromFile;       // check file stage
  bool                  composedDataBlock;  // the returned data block is a composed block or not
  SHashObj*             pTableMap;          // SHash<STableBlockScanInfo>
  STableBlockScanInfo** pTableIter;         // table iterator used in building in-memory buffer data blocks.
  STableUidList         uidList;            // check tables in uid order, to avoid the repeatly load of blocks in STT.
  SFileBlockDumpInfo    fBlockDumpInfo;
  SDFileSet*            pCurrentFileset;  // current opened file set
  SBlockData            fileBlockData;
  SFilesetIter          fileIter;
  SDataBlockIter        blockIter;
} SReaderStatus;

typedef struct SBlockInfoBuf {
  int32_t currentIndex;
  SArray* pData;
  int32_t numPerBucket;
  int32_t numOfTables;
} SBlockInfoBuf;

struct STsdbReader {
  STsdb*             pTsdb;
  SVersionRange      verRange;
  TdThreadMutex      readerMutex;
  bool               suspended;
  uint64_t           suid;
  int16_t            order;
  bool               freeBlock;
  EReadMode          readMode;
  uint64_t           rowsNum;
  STimeWindow        window;  // the primary query time window that applies to all queries
  SSDataBlock*       pResBlock;
  int32_t            capacity;
  SReaderStatus      status;
  char*              idStr;  // query info handle, for debug purpose
  int32_t            type;   // query type: 1. retrieve all data blocks, 2. retrieve direct prev|next rows
  SBlockLoadSuppInfo suppInfo;
  STsdbReadSnap*     pReadSnap;
  SIOCostSummary     cost;
  STSchema*          pSchema;  // the newest version schema
  //  STSchema*          pMemSchema;   // the previous schema for in-memory data, to avoid load schema too many times
  SSHashObj*    pSchemaMap;   // keep the retrieved schema info, to avoid the overhead by repeatly load schema
  SDataFReader* pFileReader;  // the file reader
  SDelFReader*  pDelFReader;  // the del file reader
  SArray*       pDelIdx;      // del file block index;
  SBlockInfoBuf blockInfoBuf;
  int32_t       step;
  STsdbReader*  innerReader[2];
};

static SFileDataBlockInfo* getCurrentBlockInfo(SDataBlockIter* pBlockIter);
static int      buildDataBlockFromBufImpl(STableBlockScanInfo* pBlockScanInfo, int64_t endKey, int32_t capacity,
                                          STsdbReader* pReader);
static TSDBROW* getValidMemRow(SIterInfo* pIter, const SArray* pDelList, STsdbReader* pReader);
static int32_t  doMergeRowsInFileBlocks(SBlockData* pBlockData, STableBlockScanInfo* pScanInfo, STsdbReader* pReader,
                                        SRowMerger* pMerger);
static int32_t  doMergeRowsInLastBlock(SLastBlockReader* pLastBlockReader, STableBlockScanInfo* pScanInfo, int64_t ts,
                                       SRowMerger* pMerger, SVersionRange* pVerRange, const char* id);
static int32_t  doMergeRowsInBuf(SIterInfo* pIter, uint64_t uid, int64_t ts, SArray* pDelList, SRowMerger* pMerger,
                                 STsdbReader* pReader);
static int32_t  doAppendRowFromTSRow(SSDataBlock* pBlock, STsdbReader* pReader, SRow* pTSRow,
                                     STableBlockScanInfo* pInfo);
static int32_t  doAppendRowFromFileBlock(SSDataBlock* pResBlock, STsdbReader* pReader, SBlockData* pBlockData,
                                         int32_t rowIndex);
static void     setComposedBlockFlag(STsdbReader* pReader, bool composed);
static bool     hasBeenDropped(const SArray* pDelList, int32_t* index, TSDBKEY* pKey, int32_t order,
                               SVersionRange* pVerRange);

static int32_t doMergeMemTableMultiRows(TSDBROW* pRow, uint64_t uid, SIterInfo* pIter, SArray* pDelList,
                                        TSDBROW* pTSRow, STsdbReader* pReader, bool* freeTSRow);
static int32_t doMergeMemIMemRows(TSDBROW* pRow, TSDBROW* piRow, STableBlockScanInfo* pBlockScanInfo,
                                  STsdbReader* pReader, SRow** pTSRow);
static int32_t mergeRowsInFileBlocks(SBlockData* pBlockData, STableBlockScanInfo* pBlockScanInfo, int64_t key,
                                     STsdbReader* pReader);

static int32_t initDelSkylineIterator(STableBlockScanInfo* pBlockScanInfo, STsdbReader* pReader, STbData* pMemTbData,
                                      STbData* piMemTbData);
static STsdb*  getTsdbByRetentions(SVnode* pVnode, TSKEY winSKey, SRetention* retentions, const char* idstr,
                                   int8_t* pLevel);
static SVersionRange getQueryVerRange(SVnode* pVnode, SQueryTableDataCond* pCond, int8_t level);
static int64_t       getCurrentKeyInLastBlock(SLastBlockReader* pLastBlockReader);
static bool          hasDataInLastBlock(SLastBlockReader* pLastBlockReader);
static int32_t       doBuildDataBlock(STsdbReader* pReader);
static TSDBKEY       getCurrentKeyInBuf(STableBlockScanInfo* pScanInfo, STsdbReader* pReader);
static bool          hasDataInFileBlock(const SBlockData* pBlockData, const SFileBlockDumpInfo* pDumpInfo);
static void          initBlockDumpInfo(STsdbReader* pReader, SDataBlockIter* pBlockIter);
static int32_t       getInitialDelIndex(const SArray* pDelSkyline, int32_t order);

static STableBlockScanInfo* getTableBlockScanInfo(SHashObj* pTableMap, uint64_t uid, const char* id);

static FORCE_INLINE STSchema* getLatestTableSchema(STsdbReader* pReader, uint64_t uid);

static bool outOfTimeWindow(int64_t ts, STimeWindow* pWindow) { return (ts > pWindow->ekey) || (ts < pWindow->skey); }

static int32_t setColumnIdSlotList(SBlockLoadSuppInfo* pSupInfo, SColumnInfo* pCols, const int32_t* pSlotIdList,
                                   int32_t numOfCols) {
  pSupInfo->smaValid = true;
  pSupInfo->numOfCols = numOfCols;
  pSupInfo->colId = taosMemoryMalloc(numOfCols * (sizeof(int16_t) * 2 + POINTER_BYTES));
  if (pSupInfo->colId == NULL) {
    taosMemoryFree(pSupInfo->colId);
    return TSDB_CODE_OUT_OF_MEMORY;
  }

  pSupInfo->slotId = (int16_t*)((char*)pSupInfo->colId + (sizeof(int16_t) * numOfCols));
  pSupInfo->buildBuf = (char**)((char*)pSupInfo->slotId + (sizeof(int16_t) * numOfCols));
  for (int32_t i = 0; i < numOfCols; ++i) {
    pSupInfo->colId[i] = pCols[i].colId;
    pSupInfo->slotId[i] = pSlotIdList[i];

    if (IS_VAR_DATA_TYPE(pCols[i].type)) {
      pSupInfo->buildBuf[i] = taosMemoryMalloc(pCols[i].bytes);
    } else {
      pSupInfo->buildBuf[i] = NULL;
    }
  }

  return TSDB_CODE_SUCCESS;
}

static int32_t updateBlockSMAInfo(STSchema* pSchema, SBlockLoadSuppInfo* pSupInfo) {
  int32_t i = 0, j = 0;

  while (i < pSchema->numOfCols && j < pSupInfo->numOfCols) {
    STColumn* pTCol = &pSchema->columns[i];
    if (pTCol->colId == pSupInfo->colId[j]) {
      if (!IS_BSMA_ON(pTCol)) {
        pSupInfo->smaValid = false;
        return TSDB_CODE_SUCCESS;
      }

      i += 1;
      j += 1;
    } else if (pTCol->colId < pSupInfo->colId[j]) {
      // do nothing
      i += 1;
    } else {
      return TSDB_CODE_INVALID_PARA;
    }
  }

  return TSDB_CODE_SUCCESS;
}

static int32_t initBlockScanInfoBuf(SBlockInfoBuf* pBuf, int32_t numOfTables) {
  int32_t num = numOfTables / pBuf->numPerBucket;
  int32_t remainder = numOfTables % pBuf->numPerBucket;
  if (pBuf->pData == NULL) {
    pBuf->pData = taosArrayInit(num + 1, POINTER_BYTES);
  }

  for (int32_t i = 0; i < num; ++i) {
    char* p = taosMemoryCalloc(pBuf->numPerBucket, sizeof(STableBlockScanInfo));
    if (p == NULL) {
      return TSDB_CODE_OUT_OF_MEMORY;
    }

    taosArrayPush(pBuf->pData, &p);
  }

  if (remainder > 0) {
    char* p = taosMemoryCalloc(remainder, sizeof(STableBlockScanInfo));
    if (p == NULL) {
      return TSDB_CODE_OUT_OF_MEMORY;
    }
    taosArrayPush(pBuf->pData, &p);
  }

  pBuf->numOfTables = numOfTables;

  return TSDB_CODE_SUCCESS;
}

static int32_t ensureBlockScanInfoBuf(SBlockInfoBuf* pBuf, int32_t numOfTables) {
  if (numOfTables <= pBuf->numOfTables) {
    return TSDB_CODE_SUCCESS;
  }

  if (pBuf->numOfTables > 0) {
    STableBlockScanInfo** p = (STableBlockScanInfo**)taosArrayPop(pBuf->pData);
    taosMemoryFree(*p);
    pBuf->numOfTables /= pBuf->numPerBucket;
  }

  int32_t num = (numOfTables - pBuf->numOfTables) / pBuf->numPerBucket;
  int32_t remainder = (numOfTables - pBuf->numOfTables) % pBuf->numPerBucket;
  if (pBuf->pData == NULL) {
    pBuf->pData = taosArrayInit(num + 1, POINTER_BYTES);
  }

  for (int32_t i = 0; i < num; ++i) {
    char* p = taosMemoryCalloc(pBuf->numPerBucket, sizeof(STableBlockScanInfo));
    if (p == NULL) {
      return TSDB_CODE_OUT_OF_MEMORY;
    }

    taosArrayPush(pBuf->pData, &p);
  }

  if (remainder > 0) {
    char* p = taosMemoryCalloc(remainder, sizeof(STableBlockScanInfo));
    if (p == NULL) {
      return TSDB_CODE_OUT_OF_MEMORY;
    }
    taosArrayPush(pBuf->pData, &p);
  }

  pBuf->numOfTables = numOfTables;

  return TSDB_CODE_SUCCESS;
}

static void clearBlockScanInfoBuf(SBlockInfoBuf* pBuf) {
  size_t num = taosArrayGetSize(pBuf->pData);
  for (int32_t i = 0; i < num; ++i) {
    char** p = taosArrayGet(pBuf->pData, i);
    taosMemoryFree(*p);
  }

  taosArrayDestroy(pBuf->pData);
}

static void* getPosInBlockInfoBuf(SBlockInfoBuf* pBuf, int32_t index) {
  int32_t bucketIndex = index / pBuf->numPerBucket;
  char**  pBucket = taosArrayGet(pBuf->pData, bucketIndex);
  return (*pBucket) + (index % pBuf->numPerBucket) * sizeof(STableBlockScanInfo);
}

static int32_t uidComparFunc(const void* p1, const void* p2) {
  uint64_t pu1 = *(uint64_t*)p1;
  uint64_t pu2 = *(uint64_t*)p2;
  if (pu1 == pu2) {
    return 0;
  } else {
    return (pu1 < pu2) ? -1 : 1;
  }
}

// NOTE: speedup the whole processing by preparing the buffer for STableBlockScanInfo in batch model
static SHashObj* createDataBlockScanInfo(STsdbReader* pTsdbReader, SBlockInfoBuf* pBuf, const STableKeyInfo* idList,
                                         STableUidList* pUidList, int32_t numOfTables) {
  // allocate buffer in order to load data blocks from file
  // todo use simple hash instead, optimize the memory consumption
  SHashObj* pTableMap =
      taosHashInit(numOfTables, taosGetDefaultHashFunction(TSDB_DATA_TYPE_BIGINT), false, HASH_NO_LOCK);
  if (pTableMap == NULL) {
    return NULL;
  }

  int64_t st = taosGetTimestampUs();
  initBlockScanInfoBuf(pBuf, numOfTables);

  pUidList->tableUidList = taosMemoryMalloc(numOfTables * sizeof(uint64_t));
  if (pUidList->tableUidList == NULL) {
    taosHashCleanup(pTableMap);
    return NULL;
  }

  pUidList->currentIndex = 0;

  for (int32_t j = 0; j < numOfTables; ++j) {
    STableBlockScanInfo* pScanInfo = getPosInBlockInfoBuf(pBuf, j);

    pScanInfo->uid = idList[j].uid;
    pUidList->tableUidList[j] = idList[j].uid;

    if (ASCENDING_TRAVERSE(pTsdbReader->order)) {
      int64_t skey = pTsdbReader->window.skey;
      pScanInfo->lastKey = (skey > INT64_MIN) ? (skey - 1) : skey;
      pScanInfo->lastKeyInStt = skey;
    } else {
      int64_t ekey = pTsdbReader->window.ekey;
      pScanInfo->lastKey = (ekey < INT64_MAX) ? (ekey + 1) : ekey;
      pScanInfo->lastKeyInStt = ekey;
    }

    taosHashPut(pTableMap, &pScanInfo->uid, sizeof(uint64_t), &pScanInfo, POINTER_BYTES);
    tsdbTrace("%p check table uid:%" PRId64 " from lastKey:%" PRId64 " %s", pTsdbReader, pScanInfo->uid,
              pScanInfo->lastKey, pTsdbReader->idStr);
  }

  taosSort(pUidList->tableUidList, numOfTables, sizeof(uint64_t), uidComparFunc);

  pTsdbReader->cost.createScanInfoList = (taosGetTimestampUs() - st) / 1000.0;
  tsdbDebug("%p create %d tables scan-info, size:%.2f Kb, elapsed time:%.2f ms, %s", pTsdbReader, numOfTables,
            (sizeof(STableBlockScanInfo) * numOfTables) / 1024.0, pTsdbReader->cost.createScanInfoList,
            pTsdbReader->idStr);

  return pTableMap;
}

static void resetAllDataBlockScanInfo(SHashObj* pTableMap, int64_t ts, int32_t step) {
  STableBlockScanInfo** p = NULL;
  while ((p = taosHashIterate(pTableMap, p)) != NULL) {
    STableBlockScanInfo* pInfo = *(STableBlockScanInfo**)p;

    pInfo->iterInit = false;
    pInfo->iter.hasVal = false;
    pInfo->iiter.hasVal = false;

    if (pInfo->iter.iter != NULL) {
      pInfo->iter.iter = tsdbTbDataIterDestroy(pInfo->iter.iter);
    }

    if (pInfo->iiter.iter != NULL) {
      pInfo->iiter.iter = tsdbTbDataIterDestroy(pInfo->iiter.iter);
    }

    pInfo->delSkyline = taosArrayDestroy(pInfo->delSkyline);
    pInfo->lastKey = ts;
    pInfo->lastKeyInStt = ts + step;
  }
}

static void clearBlockScanInfo(STableBlockScanInfo* p) {
  p->iterInit = false;

  p->iter.hasVal = false;
  p->iiter.hasVal = false;

  if (p->iter.iter != NULL) {
    p->iter.iter = tsdbTbDataIterDestroy(p->iter.iter);
  }

  if (p->iiter.iter != NULL) {
    p->iiter.iter = tsdbTbDataIterDestroy(p->iiter.iter);
  }

  p->delSkyline = taosArrayDestroy(p->delSkyline);
  p->pBlockList = taosArrayDestroy(p->pBlockList);
  tMapDataClear(&p->mapData);
}

static void destroyAllBlockScanInfo(SHashObj* pTableMap) {
  void* p = NULL;
  while ((p = taosHashIterate(pTableMap, p)) != NULL) {
    clearBlockScanInfo(*(STableBlockScanInfo**)p);
  }

  taosHashCleanup(pTableMap);
}

static bool isEmptyQueryTimeWindow(STimeWindow* pWindow) { return pWindow->skey > pWindow->ekey; }

// Update the query time window according to the data time to live(TTL) information, in order to avoid to return
// the expired data to client, even it is queried already.
static STimeWindow updateQueryTimeWindow(STsdb* pTsdb, STimeWindow* pWindow) {
  STsdbKeepCfg* pCfg = &pTsdb->keepCfg;

  int64_t now = taosGetTimestamp(pCfg->precision);
  int64_t earilyTs = now - (tsTickPerMin[pCfg->precision] * pCfg->keep2) + 1;  // needs to add one tick

  STimeWindow win = *pWindow;
  if (win.skey < earilyTs) {
    win.skey = earilyTs;
  }

  return win;
}

// init file iterator
static int32_t initFilesetIterator(SFilesetIter* pIter, SArray* aDFileSet, STsdbReader* pReader) {
  size_t numOfFileset = taosArrayGetSize(aDFileSet);

  pIter->index = ASCENDING_TRAVERSE(pReader->order) ? -1 : numOfFileset;
  pIter->order = pReader->order;
  pIter->pFileList = aDFileSet;
  pIter->numOfFiles = numOfFileset;

  if (pIter->pLastBlockReader == NULL) {
    pIter->pLastBlockReader = taosMemoryCalloc(1, sizeof(struct SLastBlockReader));
    if (pIter->pLastBlockReader == NULL) {
      int32_t code = TSDB_CODE_OUT_OF_MEMORY;
      tsdbError("failed to prepare the last block iterator, since:%s %s", tstrerror(code), pReader->idStr);
      return code;
    }
  }

  SLastBlockReader* pLReader = pIter->pLastBlockReader;
  pLReader->order = pReader->order;
  pLReader->window = pReader->window;
  pLReader->verRange = pReader->verRange;

  pLReader->uid = 0;
  tMergeTreeClose(&pLReader->mergeTree);

  if (pLReader->pInfo == NULL) {
    // here we ignore the first column, which is always be the primary timestamp column
    SBlockLoadSuppInfo* pInfo = &pReader->suppInfo;

    int32_t numOfStt = pReader->pTsdb->pVnode->config.sttTrigger;
    pLReader->pInfo = tCreateLastBlockLoadInfo(pReader->pSchema, &pInfo->colId[1], pInfo->numOfCols - 1, numOfStt);
    if (pLReader->pInfo == NULL) {
      tsdbDebug("init fileset iterator failed, code:%s %s", tstrerror(terrno), pReader->idStr);
      return terrno;
    }
  }

  tsdbDebug("init fileset iterator, total files:%d %s", pIter->numOfFiles, pReader->idStr);
  return TSDB_CODE_SUCCESS;
}

static int32_t filesetIteratorNext(SFilesetIter* pIter, STsdbReader* pReader, bool* hasNext) {
  bool    asc = ASCENDING_TRAVERSE(pIter->order);
  int32_t step = asc ? 1 : -1;
  pIter->index += step;
  int32_t code = 0;

  if ((asc && pIter->index >= pIter->numOfFiles) || ((!asc) && pIter->index < 0)) {
    *hasNext = false;
    return TSDB_CODE_SUCCESS;
  }

  SIOCostSummary* pSum = &pReader->cost;
  getLastBlockLoadInfo(pIter->pLastBlockReader->pInfo, &pSum->lastBlockLoad, &pReader->cost.lastBlockLoadTime);

  pIter->pLastBlockReader->uid = 0;
  tMergeTreeClose(&pIter->pLastBlockReader->mergeTree);
  resetLastBlockLoadInfo(pIter->pLastBlockReader->pInfo);

  // check file the time range of coverage
  STimeWindow win = {0};

  while (1) {
    if (pReader->pFileReader != NULL) {
      tsdbDataFReaderClose(&pReader->pFileReader);
    }

    pReader->status.pCurrentFileset = (SDFileSet*)taosArrayGet(pIter->pFileList, pIter->index);

    code = tsdbDataFReaderOpen(&pReader->pFileReader, pReader->pTsdb, pReader->status.pCurrentFileset);
    if (code != TSDB_CODE_SUCCESS) {
      goto _err;
    }

    pReader->cost.headFileLoad += 1;

    int32_t fid = pReader->status.pCurrentFileset->fid;
    tsdbFidKeyRange(fid, pReader->pTsdb->keepCfg.days, pReader->pTsdb->keepCfg.precision, &win.skey, &win.ekey);

    // current file are no longer overlapped with query time window, ignore remain files
    if ((asc && win.skey > pReader->window.ekey) || (!asc && win.ekey < pReader->window.skey)) {
      tsdbDebug("%p remain files are not qualified for qrange:%" PRId64 "-%" PRId64 ", ignore, %s", pReader,
                pReader->window.skey, pReader->window.ekey, pReader->idStr);
      *hasNext = false;
      return TSDB_CODE_SUCCESS;
    }

    if ((asc && (win.ekey < pReader->window.skey)) || ((!asc) && (win.skey > pReader->window.ekey))) {
      pIter->index += step;
      if ((asc && pIter->index >= pIter->numOfFiles) || ((!asc) && pIter->index < 0)) {
        *hasNext = false;
        return TSDB_CODE_SUCCESS;
      }
      continue;
    }

    tsdbDebug("%p file found fid:%d for qrange:%" PRId64 "-%" PRId64 ", %s", pReader, fid, pReader->window.skey,
              pReader->window.ekey, pReader->idStr);
    *hasNext = true;
    return TSDB_CODE_SUCCESS;
  }

_err:
  *hasNext = false;
  return code;
}

static void resetDataBlockIterator(SDataBlockIter* pIter, int32_t order) {
  pIter->order = order;
  pIter->index = -1;
  pIter->numOfBlocks = 0;
  if (pIter->blockList == NULL) {
    pIter->blockList = taosArrayInit(4, sizeof(SFileDataBlockInfo));
  } else {
    taosArrayClear(pIter->blockList);
  }
}

static void cleanupDataBlockIterator(SDataBlockIter* pIter) { taosArrayDestroy(pIter->blockList); }

static void initReaderStatus(SReaderStatus* pStatus) {
  pStatus->pTableIter = NULL;
  pStatus->loadFromFile = true;
}

static SSDataBlock* createResBlock(SQueryTableDataCond* pCond, int32_t capacity) {
  SSDataBlock* pResBlock = createDataBlock();
  if (pResBlock == NULL) {
    terrno = TSDB_CODE_OUT_OF_MEMORY;
    return NULL;
  }

  for (int32_t i = 0; i < pCond->numOfCols; ++i) {
    SColumnInfoData colInfo = {0};
    colInfo.info = pCond->colList[i];
    blockDataAppendColInfo(pResBlock, &colInfo);
  }

  int32_t code = blockDataEnsureCapacity(pResBlock, capacity);
  if (code != TSDB_CODE_SUCCESS) {
    terrno = code;
    taosMemoryFree(pResBlock);
    return NULL;
  }
  return pResBlock;
}

static int32_t tsdbInitReaderLock(STsdbReader* pReader) {
  int32_t code = -1;
  qTrace("tsdb/read: %p, pre-init read mutex: %p, code: %d", pReader, &pReader->readerMutex, code);

  code = taosThreadMutexInit(&pReader->readerMutex, NULL);

  qTrace("tsdb/read: %p, post-init read mutex: %p, code: %d", pReader, &pReader->readerMutex, code);

  return code;
}

static int32_t tsdbUninitReaderLock(STsdbReader* pReader) {
  int32_t code = -1;
  qTrace("tsdb/read: %p, pre-uninit read mutex: %p, code: %d", pReader, &pReader->readerMutex, code);

  code = taosThreadMutexDestroy(&pReader->readerMutex);

  qTrace("tsdb/read: %p, post-uninit read mutex: %p, code: %d", pReader, &pReader->readerMutex, code);

  return code;
}

static int32_t tsdbAcquireReader(STsdbReader* pReader) {
  int32_t code = -1;
  qTrace("tsdb/read: %p, pre-take read mutex: %p, code: %d", pReader, &pReader->readerMutex, code);

  code = taosThreadMutexLock(&pReader->readerMutex);

  qTrace("tsdb/read: %p, post-take read mutex: %p, code: %d", pReader, &pReader->readerMutex, code);

  return code;
}

static int32_t tsdbTryAcquireReader(STsdbReader* pReader) {
  int32_t code = -1;
  qTrace("tsdb/read: %p, pre-trytake read mutex: %p, code: %d", pReader, &pReader->readerMutex, code);

  code = taosThreadMutexTryLock(&pReader->readerMutex);

  qTrace("tsdb/read: %p, post-trytake read mutex: %p, code: %d", pReader, &pReader->readerMutex, code);

  return code;
}

static int32_t tsdbReleaseReader(STsdbReader* pReader) {
  int32_t code = -1;
  qTrace("tsdb/read: %p, pre-untake read mutex: %p, code: %d", pReader, &pReader->readerMutex, code);

  code = taosThreadMutexUnlock(&pReader->readerMutex);

  qTrace("tsdb/read: %p, post-untake read mutex: %p, code: %d", pReader, &pReader->readerMutex, code);

  return code;
}

void tsdbReleaseDataBlock(STsdbReader* pReader) {
  SReaderStatus* pStatus = &pReader->status;
  if (!pStatus->composedDataBlock) {
    tsdbReleaseReader(pReader);
  }
}

static int32_t tsdbReaderCreate(SVnode* pVnode, SQueryTableDataCond* pCond, STsdbReader** ppReader, int32_t capacity,
                                SSDataBlock* pResBlock, const char* idstr) {
  int32_t      code = 0;
  int8_t       level = 0;
  STsdbReader* pReader = (STsdbReader*)taosMemoryCalloc(1, sizeof(*pReader));
  if (pReader == NULL) {
    code = TSDB_CODE_OUT_OF_MEMORY;
    goto _end;
  }

  if (VND_IS_TSMA(pVnode)) {
    tsdbDebug("vgId:%d, tsma is selected to query, %s", TD_VID(pVnode), idstr);
  }

  initReaderStatus(&pReader->status);

  pReader->pTsdb = getTsdbByRetentions(pVnode, pCond->twindows.skey, pVnode->config.tsdbCfg.retentions, idstr, &level);
  pReader->suid = pCond->suid;
  pReader->order = pCond->order;
  pReader->capacity = capacity;
  pReader->pResBlock = pResBlock;
  pReader->idStr = (idstr != NULL) ? taosStrdup(idstr) : NULL;
  pReader->verRange = getQueryVerRange(pVnode, pCond, level);
  pReader->type = pCond->type;
  pReader->window = updateQueryTimeWindow(pReader->pTsdb, &pCond->twindows);
  pReader->blockInfoBuf.numPerBucket = 1000;  // 1000 tables per bucket

  if (pReader->pResBlock == NULL) {
    pReader->freeBlock = true;
    pReader->pResBlock = createResBlock(pCond, pReader->capacity);
    if (pReader->pResBlock == NULL) {
      code = terrno;
      goto _end;
    }
  }

  if (pCond->numOfCols <= 0) {
    tsdbError("vgId:%d, invalid column number %d in query cond, %s", TD_VID(pVnode), pCond->numOfCols, idstr);
    code = TSDB_CODE_INVALID_PARA;
    goto _end;
  }

  // allocate buffer in order to load data blocks from file
  SBlockLoadSuppInfo* pSup = &pReader->suppInfo;
  pSup->pColAgg = taosArrayInit(pCond->numOfCols, sizeof(SColumnDataAgg));
  if (pSup->pColAgg == NULL) {
    code = TSDB_CODE_OUT_OF_MEMORY;
    goto _end;
  }

  pSup->tsColAgg.colId = PRIMARYKEY_TIMESTAMP_COL_ID;

  code = tBlockDataCreate(&pReader->status.fileBlockData);
  if (code != TSDB_CODE_SUCCESS) {
    terrno = code;
    goto _end;
  }

  setColumnIdSlotList(pSup, pCond->colList, pCond->pSlotList, pCond->numOfCols);

  tsdbInitReaderLock(pReader);

  *ppReader = pReader;
  return code;

_end:
  tsdbReaderClose(pReader);
  *ppReader = NULL;
  return code;
}

static int32_t doLoadBlockIndex(STsdbReader* pReader, SDataFReader* pFileReader, SArray* pIndexList) {
  int64_t    st = taosGetTimestampUs();
  LRUHandle* handle = NULL;
  int32_t    code = tsdbCacheGetBlockIdx(pFileReader->pTsdb->biCache, pFileReader, &handle);
  if (code != TSDB_CODE_SUCCESS || handle == NULL) {
    goto _end;
  }

  int32_t numOfTables = taosHashGetSize(pReader->status.pTableMap);

  SArray* aBlockIdx = (SArray*)taosLRUCacheValue(pFileReader->pTsdb->biCache, handle);
  size_t  num = taosArrayGetSize(aBlockIdx);
  if (num == 0) {
    tsdbBICacheRelease(pFileReader->pTsdb->biCache, handle);
    return TSDB_CODE_SUCCESS;
  }

  // todo binary search to the start position
  int64_t et1 = taosGetTimestampUs();

  SBlockIdx*     pBlockIdx = NULL;
  STableUidList* pList = &pReader->status.uidList;

  int32_t i = 0, j = 0;
  while (i < num && j < numOfTables) {
    pBlockIdx = (SBlockIdx*)taosArrayGet(aBlockIdx, i);
    if (pBlockIdx->suid != pReader->suid) {
      i += 1;
      continue;
    }

    if (pBlockIdx->uid < pList->tableUidList[j]) {
      i += 1;
      continue;
    }

    if (pBlockIdx->uid > pList->tableUidList[j]) {
      j += 1;
      continue;
    }

    if (pBlockIdx->uid == pList->tableUidList[j]) {
      // this block belongs to a table that is not queried.
      STableBlockScanInfo* pScanInfo = getTableBlockScanInfo(pReader->status.pTableMap, pBlockIdx->uid, pReader->idStr);
      if (pScanInfo == NULL) {
        tsdbBICacheRelease(pFileReader->pTsdb->biCache, handle);
        return terrno;
      }

      if (pScanInfo->pBlockList == NULL) {
        pScanInfo->pBlockList = taosArrayInit(4, sizeof(SBlockIndex));
      }

      taosArrayPush(pIndexList, pBlockIdx);

      i += 1;
      j += 1;
    }
  }

  int64_t et2 = taosGetTimestampUs();
  tsdbDebug("load block index for %d/%d tables completed, elapsed time:%.2f ms, set blockIdx:%.2f ms, size:%.2f Kb %s",
            numOfTables, (int32_t)num, (et1 - st) / 1000.0, (et2 - et1) / 1000.0, num * sizeof(SBlockIdx) / 1024.0,
            pReader->idStr);

  pReader->cost.headFileLoadTime += (et1 - st) / 1000.0;

_end:
  tsdbBICacheRelease(pFileReader->pTsdb->biCache, handle);
  return code;
}

static void cleanupTableScanInfo(SHashObj* pTableMap) {
  STableBlockScanInfo** px = NULL;
  while (1) {
    px = taosHashIterate(pTableMap, px);
    if (px == NULL) {
      break;
    }

    // reset the index in last block when handing a new file
    tMapDataClear(&(*px)->mapData);
    taosArrayClear((*px)->pBlockList);
  }
}

static int32_t doLoadFileBlock(STsdbReader* pReader, SArray* pIndexList, SBlockNumber* pBlockNum) {
  int32_t numOfQTable = 0;
  size_t  sizeInDisk = 0;
  size_t  numOfTables = taosArrayGetSize(pIndexList);

  int64_t st = taosGetTimestampUs();
  cleanupTableScanInfo(pReader->status.pTableMap);

  for (int32_t i = 0; i < numOfTables; ++i) {
    SBlockIdx*           pBlockIdx = taosArrayGet(pIndexList, i);
    STableBlockScanInfo* pScanInfo = getTableBlockScanInfo(pReader->status.pTableMap, pBlockIdx->uid, pReader->idStr);
    if (pScanInfo == NULL) {
      return terrno;
    }

    tMapDataReset(&pScanInfo->mapData);
    tsdbReadDataBlk(pReader->pFileReader, pBlockIdx, &pScanInfo->mapData);
    taosArrayEnsureCap(pScanInfo->pBlockList, pScanInfo->mapData.nItem);

    sizeInDisk += pScanInfo->mapData.nData;

    int32_t     step = ASCENDING_TRAVERSE(pReader->order) ? 1 : -1;
    STimeWindow w = pReader->window;
    if (ASCENDING_TRAVERSE(pReader->order)) {
      w.skey = pScanInfo->lastKey + step;
    } else {
      w.ekey = pScanInfo->lastKey + step;
    }

    if (isEmptyQueryTimeWindow(&w)) {
      continue;
    }

    SDataBlk block = {0};
    for (int32_t j = 0; j < pScanInfo->mapData.nItem; ++j) {
      tGetDataBlk(pScanInfo->mapData.pData + pScanInfo->mapData.aOffset[j], &block);

      // 1. time range check
      // if (block.minKey.ts > pReader->window.ekey || block.maxKey.ts < pReader->window.skey) {
      if (block.minKey.ts > w.ekey || block.maxKey.ts < w.skey) {
        continue;
      }

      // 2. version range check
      if (block.minVer > pReader->verRange.maxVer || block.maxVer < pReader->verRange.minVer) {
        continue;
      }

      SBlockIndex bIndex = {.ordinalIndex = j, .inFileOffset = block.aSubBlock->offset};
      bIndex.window = (STimeWindow){.skey = block.minKey.ts, .ekey = block.maxKey.ts};

      void* p1 = taosArrayPush(pScanInfo->pBlockList, &bIndex);
      if (p1 == NULL) {
        tMapDataClear(&pScanInfo->mapData);
        return TSDB_CODE_OUT_OF_MEMORY;
      }

      pBlockNum->numOfBlocks += 1;
    }

    if (taosArrayGetSize(pScanInfo->pBlockList) > 0) {
      numOfQTable += 1;
    }
  }

  pBlockNum->numOfLastFiles = pReader->pFileReader->pSet->nSttF;
  int32_t total = pBlockNum->numOfLastFiles + pBlockNum->numOfBlocks;

  double el = (taosGetTimestampUs() - st) / 1000.0;
  tsdbDebug(
      "load block of %ld tables completed, blocks:%d in %d tables, last-files:%d, block-info-size:%.2f Kb, elapsed "
      "time:%.2f ms %s",
      numOfTables, pBlockNum->numOfBlocks, numOfQTable, pBlockNum->numOfLastFiles, sizeInDisk / 1000.0, el,
      pReader->idStr);

  pReader->cost.numOfBlocks += total;
  pReader->cost.headFileLoadTime += el;

  return TSDB_CODE_SUCCESS;
}

static void setBlockAllDumped(SFileBlockDumpInfo* pDumpInfo, int64_t maxKey, int32_t order) {
  int32_t step = ASCENDING_TRAVERSE(order) ? 1 : -1;
  pDumpInfo->allDumped = true;
  pDumpInfo->lastKey = maxKey + step;
}

static int32_t doCopyColVal(SColumnInfoData* pColInfoData, int32_t rowIndex, int32_t colIndex, SColVal* pColVal,
                            SBlockLoadSuppInfo* pSup) {
  if (IS_VAR_DATA_TYPE(pColVal->type)) {
    if (!COL_VAL_IS_VALUE(pColVal)) {
      colDataSetNULL(pColInfoData, rowIndex);
    } else {
      varDataSetLen(pSup->buildBuf[colIndex], pColVal->value.nData);
      if (pColVal->value.nData > pColInfoData->info.bytes) {
        tsdbWarn("column cid:%d actual data len %d is bigger than schema len %d", pColVal->cid, pColVal->value.nData,
                 pColInfoData->info.bytes);
        return TSDB_CODE_TDB_INVALID_TABLE_SCHEMA_VER;
      }
      if (pColVal->value.nData > 0) {  // pData may be null, if nData is 0
        memcpy(varDataVal(pSup->buildBuf[colIndex]), pColVal->value.pData, pColVal->value.nData);
      }

      colDataSetVal(pColInfoData, rowIndex, pSup->buildBuf[colIndex], false);
    }
  } else {
    colDataSetVal(pColInfoData, rowIndex, (const char*)&pColVal->value, !COL_VAL_IS_VALUE(pColVal));
  }

  return TSDB_CODE_SUCCESS;
}

static SFileDataBlockInfo* getCurrentBlockInfo(SDataBlockIter* pBlockIter) {
  size_t num = taosArrayGetSize(pBlockIter->blockList);
  if (num == 0) {
    ASSERT(pBlockIter->numOfBlocks == num);
    return NULL;
  }

  SFileDataBlockInfo* pBlockInfo = taosArrayGet(pBlockIter->blockList, pBlockIter->index);
  return pBlockInfo;
}

static SDataBlk* getCurrentBlock(SDataBlockIter* pBlockIter) { return &pBlockIter->block; }

static int doBinarySearchKey(TSKEY* keyList, int num, int pos, TSKEY key, int order) {
  // start end position
  int s, e;
  s = pos;

  // check
  ASSERT(pos >= 0 && pos < num && num > 0);
  if (order == TSDB_ORDER_ASC) {
    // find the first position which is smaller than the key
    e = num - 1;
    if (key < keyList[pos]) return -1;
    while (1) {
      // check can return
      if (key >= keyList[e]) return e;
      if (key <= keyList[s]) return s;
      if (e - s <= 1) return s;

      // change start or end position
      int mid = s + (e - s + 1) / 2;
      if (keyList[mid] > key)
        e = mid;
      else if (keyList[mid] < key)
        s = mid;
      else
        return mid;
    }
  } else {  // DESC
    // find the first position which is bigger than the key
    e = 0;
    if (key > keyList[pos]) return -1;
    while (1) {
      // check can return
      if (key <= keyList[e]) return e;
      if (key >= keyList[s]) return s;
      if (s - e <= 1) return s;

      // change start or end position
      int mid = s - (s - e + 1) / 2;
      if (keyList[mid] < key)
        e = mid;
      else if (keyList[mid] > key)
        s = mid;
      else
        return mid;
    }
  }
}

static int32_t getEndPosInDataBlock(STsdbReader* pReader, SBlockData* pBlockData, SDataBlk* pBlock, int32_t pos) {
  // NOTE: reverse the order to find the end position in data block
  int32_t endPos = -1;
  bool    asc = ASCENDING_TRAVERSE(pReader->order);

  if (asc && pReader->window.ekey >= pBlock->maxKey.ts) {
    endPos = pBlock->nRow - 1;
  } else if (!asc && pReader->window.skey <= pBlock->minKey.ts) {
    endPos = 0;
  } else {
    int64_t key = asc ? pReader->window.ekey : pReader->window.skey;
    endPos = doBinarySearchKey(pBlockData->aTSKEY, pBlock->nRow, pos, key, pReader->order);
  }

  return endPos;
}

static void copyPrimaryTsCol(const SBlockData* pBlockData, SFileBlockDumpInfo* pDumpInfo, SColumnInfoData* pColData,
                             int32_t dumpedRows, bool asc) {
  if (asc) {
    memcpy(pColData->pData, &pBlockData->aTSKEY[pDumpInfo->rowIndex], dumpedRows * sizeof(int64_t));
  } else {
    int32_t startIndex = pDumpInfo->rowIndex - dumpedRows + 1;
    memcpy(pColData->pData, &pBlockData->aTSKEY[startIndex], dumpedRows * sizeof(int64_t));

    // todo: opt perf by extract the loop
    // reverse the array list
    int32_t  mid = dumpedRows >> 1u;
    int64_t* pts = (int64_t*)pColData->pData;
    for (int32_t j = 0; j < mid; ++j) {
      int64_t t = pts[j];
      pts[j] = pts[dumpedRows - j - 1];
      pts[dumpedRows - j - 1] = t;
    }
  }
}

// a faster version of copy procedure.
static void copyNumericCols(const SColData* pData, SFileBlockDumpInfo* pDumpInfo, SColumnInfoData* pColData,
                            int32_t dumpedRows, bool asc) {
  uint8_t* p = NULL;
  if (asc) {
    p = pData->pData + tDataTypes[pData->type].bytes * pDumpInfo->rowIndex;
  } else {
    int32_t startIndex = pDumpInfo->rowIndex - dumpedRows + 1;
    p = pData->pData + tDataTypes[pData->type].bytes * startIndex;
  }

  int32_t step = asc ? 1 : -1;

  // make sure it is aligned to 8bit, the allocated memory address is aligned to 256bit
  //  ASSERT((((uint64_t)pColData->pData) & (0x8 - 1)) == 0);

  // 1. copy data in a batch model
  memcpy(pColData->pData, p, dumpedRows * tDataTypes[pData->type].bytes);

  // 2. reverse the array list in case of descending order scan data block
  if (!asc) {
    switch (pColData->info.type) {
      case TSDB_DATA_TYPE_TIMESTAMP:
      case TSDB_DATA_TYPE_DOUBLE:
      case TSDB_DATA_TYPE_BIGINT:
      case TSDB_DATA_TYPE_UBIGINT: {
        int32_t  mid = dumpedRows >> 1u;
        int64_t* pts = (int64_t*)pColData->pData;
        for (int32_t j = 0; j < mid; ++j) {
          int64_t t = pts[j];
          pts[j] = pts[dumpedRows - j - 1];
          pts[dumpedRows - j - 1] = t;
        }
        break;
      }

      case TSDB_DATA_TYPE_BOOL:
      case TSDB_DATA_TYPE_TINYINT:
      case TSDB_DATA_TYPE_UTINYINT: {
        int32_t mid = dumpedRows >> 1u;
        int8_t* pts = (int8_t*)pColData->pData;
        for (int32_t j = 0; j < mid; ++j) {
          int8_t t = pts[j];
          pts[j] = pts[dumpedRows - j - 1];
          pts[dumpedRows - j - 1] = t;
        }
        break;
      }

      case TSDB_DATA_TYPE_SMALLINT:
      case TSDB_DATA_TYPE_USMALLINT: {
        int32_t  mid = dumpedRows >> 1u;
        int16_t* pts = (int16_t*)pColData->pData;
        for (int32_t j = 0; j < mid; ++j) {
          int64_t t = pts[j];
          pts[j] = pts[dumpedRows - j - 1];
          pts[dumpedRows - j - 1] = t;
        }
        break;
      }

      case TSDB_DATA_TYPE_FLOAT:
      case TSDB_DATA_TYPE_INT:
      case TSDB_DATA_TYPE_UINT: {
        int32_t  mid = dumpedRows >> 1u;
        int32_t* pts = (int32_t*)pColData->pData;
        for (int32_t j = 0; j < mid; ++j) {
          int32_t t = pts[j];
          pts[j] = pts[dumpedRows - j - 1];
          pts[dumpedRows - j - 1] = t;
        }
        break;
      }
    }
  }

  // 3. if the  null value exists, check items one-by-one
  if (pData->flag != HAS_VALUE) {
    int32_t rowIndex = 0;

    for (int32_t j = pDumpInfo->rowIndex; rowIndex < dumpedRows; j += step, rowIndex++) {
      uint8_t v = tColDataGetBitValue(pData, j);
      if (v == 0 || v == 1) {
        colDataSetNull_f(pColData->nullbitmap, rowIndex);
        pColData->hasNull = true;
      }
    }
  }
}

static int32_t copyBlockDataToSDataBlock(STsdbReader* pReader) {
  SReaderStatus*      pStatus = &pReader->status;
  SDataBlockIter*     pBlockIter = &pStatus->blockIter;
  SBlockLoadSuppInfo* pSupInfo = &pReader->suppInfo;
  SFileBlockDumpInfo* pDumpInfo = &pReader->status.fBlockDumpInfo;

  SBlockData*         pBlockData = &pStatus->fileBlockData;
  SFileDataBlockInfo* pBlockInfo = getCurrentBlockInfo(pBlockIter);
  SDataBlk*           pBlock = getCurrentBlock(pBlockIter);
  SSDataBlock*        pResBlock = pReader->pResBlock;
  int32_t             numOfOutputCols = pSupInfo->numOfCols;
  int32_t             code = TSDB_CODE_SUCCESS;

  SColVal cv = {0};
  int64_t st = taosGetTimestampUs();
  bool    asc = ASCENDING_TRAVERSE(pReader->order);
  int32_t step = asc ? 1 : -1;

  // no data exists, return directly.
  if (pBlockData->nRow == 0 || pBlockData->aTSKEY == 0) {
    tsdbWarn("%p no need to copy since no data in blockData, table uid:%" PRIu64 " has been dropped, %s", pReader,
             pBlockInfo->uid, pReader->idStr);
    pResBlock->info.rows = 0;
    return 0;
  }

  if ((pDumpInfo->rowIndex == 0 && asc) || (pDumpInfo->rowIndex == pBlock->nRow - 1 && (!asc))) {
    if (asc && pReader->window.skey <= pBlock->minKey.ts) {
      // pDumpInfo->rowIndex = 0;
    } else if (!asc && pReader->window.ekey >= pBlock->maxKey.ts) {
      // pDumpInfo->rowIndex = pBlock->nRow - 1;
    } else {  // find the appropriate the start position in current block, and set it to be the current rowIndex
      int32_t pos = asc ? pBlock->nRow - 1 : 0;
      int32_t order = asc ? TSDB_ORDER_DESC : TSDB_ORDER_ASC;
      int64_t key = asc ? pReader->window.skey : pReader->window.ekey;
      pDumpInfo->rowIndex = doBinarySearchKey(pBlockData->aTSKEY, pBlock->nRow, pos, key, order);

      if (pDumpInfo->rowIndex < 0) {
        tsdbError(
            "%p failed to locate the start position in current block, global index:%d, table index:%d, brange:%" PRId64
            "-%" PRId64 ", minVer:%" PRId64 ", maxVer:%" PRId64 " %s",
            pReader, pBlockIter->index, pBlockInfo->tbBlockIdx, pBlock->minKey.ts, pBlock->maxKey.ts, pBlock->minVer,
            pBlock->maxVer, pReader->idStr);
        return TSDB_CODE_INVALID_PARA;
      }
    }
  }

  // time window check
  int32_t endIndex = getEndPosInDataBlock(pReader, pBlockData, pBlock, pDumpInfo->rowIndex);
  if (endIndex == -1) {
    setBlockAllDumped(pDumpInfo, pReader->window.ekey, pReader->order);
    return TSDB_CODE_SUCCESS;
  }

  endIndex += step;
  int32_t dumpedRows = asc ? (endIndex - pDumpInfo->rowIndex) : (pDumpInfo->rowIndex - endIndex);
  if (dumpedRows > pReader->capacity) {  // output buffer check
    dumpedRows = pReader->capacity;
  }

  int32_t i = 0;
  int32_t rowIndex = 0;

  SColumnInfoData* pColData = taosArrayGet(pResBlock->pDataBlock, pSupInfo->slotId[i]);
  if (pSupInfo->colId[i] == PRIMARYKEY_TIMESTAMP_COL_ID) {
    copyPrimaryTsCol(pBlockData, pDumpInfo, pColData, dumpedRows, asc);
    i += 1;
  }

  int32_t colIndex = 0;
  int32_t num = pBlockData->nColData;
  while (i < numOfOutputCols && colIndex < num) {
    rowIndex = 0;

    SColData* pData = tBlockDataGetColDataByIdx(pBlockData, colIndex);
    if (pData->cid < pSupInfo->colId[i]) {
      colIndex += 1;
    } else if (pData->cid == pSupInfo->colId[i]) {
      pColData = taosArrayGet(pResBlock->pDataBlock, pSupInfo->slotId[i]);

      if (pData->flag == HAS_NONE || pData->flag == HAS_NULL || pData->flag == (HAS_NULL | HAS_NONE)) {
        colDataSetNNULL(pColData, 0, dumpedRows);
      } else {
        if (IS_MATHABLE_TYPE(pColData->info.type)) {
          copyNumericCols(pData, pDumpInfo, pColData, dumpedRows, asc);
        } else {  // varchar/nchar type
          for (int32_t j = pDumpInfo->rowIndex; rowIndex < dumpedRows; j += step) {
            tColDataGetValue(pData, j, &cv);
            code = doCopyColVal(pColData, rowIndex++, i, &cv, pSupInfo);
            if (code) {
              return code;
            }
          }
        }
      }

      colIndex += 1;
      i += 1;
    } else {  // the specified column does not exist in file block, fill with null data
      pColData = taosArrayGet(pResBlock->pDataBlock, pSupInfo->slotId[i]);
      colDataSetNNULL(pColData, 0, dumpedRows);
      i += 1;
    }
  }

  // fill the mis-matched columns with null value
  while (i < numOfOutputCols) {
    pColData = taosArrayGet(pResBlock->pDataBlock, pSupInfo->slotId[i]);
    colDataSetNNULL(pColData, 0, dumpedRows);
    i += 1;
  }

  pResBlock->info.dataLoad = 1;
  pResBlock->info.rows = dumpedRows;
  pDumpInfo->rowIndex += step * dumpedRows;

  // check if current block are all handled
  if (pDumpInfo->rowIndex >= 0 && pDumpInfo->rowIndex < pBlock->nRow) {
    int64_t ts = pBlockData->aTSKEY[pDumpInfo->rowIndex];
    if (outOfTimeWindow(ts, &pReader->window)) {  // the remain data has out of query time window, ignore current block
      setBlockAllDumped(pDumpInfo, ts, pReader->order);
    }
  } else {
    int64_t ts = asc ? pBlock->maxKey.ts : pBlock->minKey.ts;
    setBlockAllDumped(pDumpInfo, ts, pReader->order);
  }

  double elapsedTime = (taosGetTimestampUs() - st) / 1000.0;
  pReader->cost.blockLoadTime += elapsedTime;

  int32_t unDumpedRows = asc ? pBlock->nRow - pDumpInfo->rowIndex : pDumpInfo->rowIndex + 1;
  tsdbDebug("%p copy file block to sdatablock, global index:%d, table index:%d, brange:%" PRId64 "-%" PRId64
            ", rows:%d, remain:%d, minVer:%" PRId64 ", maxVer:%" PRId64 ", uid:%" PRIu64 " elapsed time:%.2f ms, %s",
            pReader, pBlockIter->index, pBlockInfo->tbBlockIdx, pBlock->minKey.ts, pBlock->maxKey.ts, dumpedRows,
            unDumpedRows, pBlock->minVer, pBlock->maxVer, pBlockInfo->uid, elapsedTime, pReader->idStr);

  return TSDB_CODE_SUCCESS;
}

static int32_t doLoadFileBlockData(STsdbReader* pReader, SDataBlockIter* pBlockIter, SBlockData* pBlockData,
                                   uint64_t uid) {
  int32_t code = 0;
  int64_t st = taosGetTimestampUs();

  tBlockDataReset(pBlockData);
  STSchema* pSchema = getLatestTableSchema(pReader, uid);
  if (pSchema == NULL) {
    tsdbDebug("%p table uid:%" PRIu64 " has been dropped, no data existed, %s", pReader, uid, pReader->idStr);
    return code;
  }

  SBlockLoadSuppInfo* pSup = &pReader->suppInfo;
  TABLEID             tid = {.suid = pReader->suid, .uid = uid};
  code = tBlockDataInit(pBlockData, &tid, pSchema, &pSup->colId[1], pSup->numOfCols - 1);
  if (code != TSDB_CODE_SUCCESS) {
    return code;
  }

  SFileDataBlockInfo* pBlockInfo = getCurrentBlockInfo(pBlockIter);
  SFileBlockDumpInfo* pDumpInfo = &pReader->status.fBlockDumpInfo;

  SDataBlk* pBlock = getCurrentBlock(pBlockIter);
  code = tsdbReadDataBlock(pReader->pFileReader, pBlock, pBlockData);
  if (code != TSDB_CODE_SUCCESS) {
    tsdbError("%p error occurs in loading file block, global index:%d, table index:%d, brange:%" PRId64 "-%" PRId64
              ", rows:%d, code:%s %s",
              pReader, pBlockIter->index, pBlockInfo->tbBlockIdx, pBlock->minKey.ts, pBlock->maxKey.ts, pBlock->nRow,
              tstrerror(code), pReader->idStr);
    return code;
  }

  double elapsedTime = (taosGetTimestampUs() - st) / 1000.0;

  tsdbDebug("%p load file block into buffer, global index:%d, index in table block list:%d, brange:%" PRId64 "-%" PRId64
            ", rows:%d, minVer:%" PRId64 ", maxVer:%" PRId64 ", elapsed time:%.2f ms, %s",
            pReader, pBlockIter->index, pBlockInfo->tbBlockIdx, pBlock->minKey.ts, pBlock->maxKey.ts, pBlock->nRow,
            pBlock->minVer, pBlock->maxVer, elapsedTime, pReader->idStr);

  pReader->cost.blockLoadTime += elapsedTime;
  pDumpInfo->allDumped = false;

  return TSDB_CODE_SUCCESS;
}

static void cleanupBlockOrderSupporter(SBlockOrderSupporter* pSup) {
  taosMemoryFreeClear(pSup->numOfBlocksPerTable);
  taosMemoryFreeClear(pSup->indexPerTable);

  for (int32_t i = 0; i < pSup->numOfTables; ++i) {
    SBlockOrderWrapper* pBlockInfo = pSup->pDataBlockInfo[i];
    taosMemoryFreeClear(pBlockInfo);
  }

  taosMemoryFreeClear(pSup->pDataBlockInfo);
}

static int32_t initBlockOrderSupporter(SBlockOrderSupporter* pSup, int32_t numOfTables) {
  pSup->numOfBlocksPerTable = taosMemoryCalloc(1, sizeof(int32_t) * numOfTables);
  pSup->indexPerTable = taosMemoryCalloc(1, sizeof(int32_t) * numOfTables);
  pSup->pDataBlockInfo = taosMemoryCalloc(1, POINTER_BYTES * numOfTables);

  if (pSup->numOfBlocksPerTable == NULL || pSup->indexPerTable == NULL || pSup->pDataBlockInfo == NULL) {
    cleanupBlockOrderSupporter(pSup);
    return TSDB_CODE_OUT_OF_MEMORY;
  }

  return TSDB_CODE_SUCCESS;
}

static int32_t fileDataBlockOrderCompar(const void* pLeft, const void* pRight, void* param) {
  int32_t leftIndex = *(int32_t*)pLeft;
  int32_t rightIndex = *(int32_t*)pRight;

  SBlockOrderSupporter* pSupporter = (SBlockOrderSupporter*)param;

  int32_t leftTableBlockIndex = pSupporter->indexPerTable[leftIndex];
  int32_t rightTableBlockIndex = pSupporter->indexPerTable[rightIndex];

  if (leftTableBlockIndex > pSupporter->numOfBlocksPerTable[leftIndex]) {
    /* left block is empty */
    return 1;
  } else if (rightTableBlockIndex > pSupporter->numOfBlocksPerTable[rightIndex]) {
    /* right block is empty */
    return -1;
  }

  SBlockOrderWrapper* pLeftBlock = &pSupporter->pDataBlockInfo[leftIndex][leftTableBlockIndex];
  SBlockOrderWrapper* pRightBlock = &pSupporter->pDataBlockInfo[rightIndex][rightTableBlockIndex];

  return pLeftBlock->offset > pRightBlock->offset ? 1 : -1;
}

static int32_t doSetCurrentBlock(SDataBlockIter* pBlockIter, const char* idStr) {
  SFileDataBlockInfo* pBlockInfo = getCurrentBlockInfo(pBlockIter);
  if (pBlockInfo != NULL) {
    STableBlockScanInfo* pScanInfo = getTableBlockScanInfo(pBlockIter->pTableMap, pBlockInfo->uid, idStr);
    if (pScanInfo == NULL) {
      return terrno;
    }

    SBlockIndex* pIndex = taosArrayGet(pScanInfo->pBlockList, pBlockInfo->tbBlockIdx);
    tMapDataGetItemByIdx(&pScanInfo->mapData, pIndex->ordinalIndex, &pBlockIter->block, tGetDataBlk);
  }

#if 0
  qDebug("check file block, table uid:%"PRIu64" index:%d offset:%"PRId64", ", pScanInfo->uid, *mapDataIndex, pBlockIter->block.aSubBlock[0].offset);
#endif

  return TSDB_CODE_SUCCESS;
}

static int32_t initBlockIterator(STsdbReader* pReader, SDataBlockIter* pBlockIter, int32_t numOfBlocks) {
  bool asc = ASCENDING_TRAVERSE(pReader->order);

  SBlockOrderSupporter sup = {0};
  pBlockIter->numOfBlocks = numOfBlocks;
  taosArrayClear(pBlockIter->blockList);
  pBlockIter->pTableMap = pReader->status.pTableMap;

  // access data blocks according to the offset of each block in asc/desc order.
  int32_t numOfTables = (int32_t)taosHashGetSize(pReader->status.pTableMap);

  int64_t st = taosGetTimestampUs();
  int32_t code = initBlockOrderSupporter(&sup, numOfTables);
  if (code != TSDB_CODE_SUCCESS) {
    return code;
  }

  int32_t cnt = 0;
  void*   ptr = NULL;
  while (1) {
    ptr = taosHashIterate(pReader->status.pTableMap, ptr);
    if (ptr == NULL) {
      break;
    }

    STableBlockScanInfo* pTableScanInfo = *(STableBlockScanInfo**)ptr;
    if (pTableScanInfo->pBlockList == NULL || taosArrayGetSize(pTableScanInfo->pBlockList) == 0) {
      continue;
    }

    size_t num = taosArrayGetSize(pTableScanInfo->pBlockList);
    sup.numOfBlocksPerTable[sup.numOfTables] = num;

    char* buf = taosMemoryMalloc(sizeof(SBlockOrderWrapper) * num);
    if (buf == NULL) {
      cleanupBlockOrderSupporter(&sup);
      return TSDB_CODE_OUT_OF_MEMORY;
    }

    sup.pDataBlockInfo[sup.numOfTables] = (SBlockOrderWrapper*)buf;

    for (int32_t k = 0; k < num; ++k) {
      SBlockIndex* pIndex = taosArrayGet(pTableScanInfo->pBlockList, k);
      sup.pDataBlockInfo[sup.numOfTables][k] =
          (SBlockOrderWrapper){.uid = pTableScanInfo->uid, .offset = pIndex->inFileOffset};
      cnt++;
    }

    sup.numOfTables += 1;
  }

  if (numOfBlocks != cnt && sup.numOfTables != numOfTables) {
    cleanupBlockOrderSupporter(&sup);
    return TSDB_CODE_INVALID_PARA;
  }

  // since there is only one table qualified, blocks are not sorted
  if (sup.numOfTables == 1) {
    for (int32_t i = 0; i < numOfBlocks; ++i) {
      SFileDataBlockInfo blockInfo = {.uid = sup.pDataBlockInfo[0][i].uid, .tbBlockIdx = i};
      taosArrayPush(pBlockIter->blockList, &blockInfo);
    }

    int64_t et = taosGetTimestampUs();
    tsdbDebug("%p create blocks info struct completed for one table, %d blocks not sorted, elapsed time:%.2f ms %s",
              pReader, numOfBlocks, (et - st) / 1000.0, pReader->idStr);

    pBlockIter->index = asc ? 0 : (numOfBlocks - 1);
    cleanupBlockOrderSupporter(&sup);
    doSetCurrentBlock(pBlockIter, pReader->idStr);
    return TSDB_CODE_SUCCESS;
  }

  tsdbDebug("%p create data blocks info struct completed, %d blocks in %d tables %s", pReader, cnt, sup.numOfTables,
            pReader->idStr);

  SMultiwayMergeTreeInfo* pTree = NULL;

  uint8_t ret = tMergeTreeCreate(&pTree, sup.numOfTables, &sup, fileDataBlockOrderCompar);
  if (ret != TSDB_CODE_SUCCESS) {
    cleanupBlockOrderSupporter(&sup);
    return TSDB_CODE_OUT_OF_MEMORY;
  }

  int32_t numOfTotal = 0;
  while (numOfTotal < cnt) {
    int32_t pos = tMergeTreeGetChosenIndex(pTree);
    int32_t index = sup.indexPerTable[pos]++;

    SFileDataBlockInfo blockInfo = {.uid = sup.pDataBlockInfo[pos][index].uid, .tbBlockIdx = index};
    taosArrayPush(pBlockIter->blockList, &blockInfo);

    // set data block index overflow, in order to disable the offset comparator
    if (sup.indexPerTable[pos] >= sup.numOfBlocksPerTable[pos]) {
      sup.indexPerTable[pos] = sup.numOfBlocksPerTable[pos] + 1;
    }

    numOfTotal += 1;
    tMergeTreeAdjust(pTree, tMergeTreeGetAdjustIndex(pTree));
  }

  int64_t et = taosGetTimestampUs();
  tsdbDebug("%p %d data blocks access order completed, elapsed time:%.2f ms %s", pReader, numOfBlocks,
            (et - st) / 1000.0, pReader->idStr);
  cleanupBlockOrderSupporter(&sup);
  taosMemoryFree(pTree);

  pBlockIter->index = asc ? 0 : (numOfBlocks - 1);
  doSetCurrentBlock(pBlockIter, pReader->idStr);

  return TSDB_CODE_SUCCESS;
}

static bool blockIteratorNext(SDataBlockIter* pBlockIter, const char* idStr) {
  bool asc = ASCENDING_TRAVERSE(pBlockIter->order);

  int32_t step = asc ? 1 : -1;
  if ((pBlockIter->index >= pBlockIter->numOfBlocks - 1 && asc) || (pBlockIter->index <= 0 && (!asc))) {
    return false;
  }

  pBlockIter->index += step;
  doSetCurrentBlock(pBlockIter, idStr);

  return true;
}

/**
 * This is an two rectangles overlap cases.
 */
static int32_t dataBlockPartiallyRequired(STimeWindow* pWindow, SVersionRange* pVerRange, SDataBlk* pBlock) {
  return (pWindow->ekey < pBlock->maxKey.ts && pWindow->ekey >= pBlock->minKey.ts) ||
         (pWindow->skey > pBlock->minKey.ts && pWindow->skey <= pBlock->maxKey.ts) ||
         (pVerRange->minVer > pBlock->minVer && pVerRange->minVer <= pBlock->maxVer) ||
         (pVerRange->maxVer < pBlock->maxVer && pVerRange->maxVer >= pBlock->minVer);
}

static bool getNeighborBlockOfSameTable(SFileDataBlockInfo* pBlockInfo, STableBlockScanInfo* pTableBlockScanInfo,
                                        int32_t* nextIndex, int32_t order, SBlockIndex* pBlockIndex) {
  bool asc = ASCENDING_TRAVERSE(order);
  if (asc && pBlockInfo->tbBlockIdx >= taosArrayGetSize(pTableBlockScanInfo->pBlockList) - 1) {
    return false;
  }

  if (!asc && pBlockInfo->tbBlockIdx == 0) {
    return false;
  }

  int32_t step = asc ? 1 : -1;
  *nextIndex = pBlockInfo->tbBlockIdx + step;
  *pBlockIndex = *(SBlockIndex*)taosArrayGet(pTableBlockScanInfo->pBlockList, *nextIndex);
  //  tMapDataGetItemByIdx(&pTableBlockScanInfo->mapData, pIndex->ordinalIndex, pBlock, tGetDataBlk);
  return true;
}

static int32_t findFileBlockInfoIndex(SDataBlockIter* pBlockIter, SFileDataBlockInfo* pFBlockInfo) {
  int32_t step = ASCENDING_TRAVERSE(pBlockIter->order) ? 1 : -1;
  int32_t index = pBlockIter->index;

  while (index < pBlockIter->numOfBlocks && index >= 0) {
    SFileDataBlockInfo* pFBlock = taosArrayGet(pBlockIter->blockList, index);
    if (pFBlock->uid == pFBlockInfo->uid && pFBlock->tbBlockIdx == pFBlockInfo->tbBlockIdx) {
      return index;
    }

    index += step;
  }

  return -1;
}

static int32_t setFileBlockActiveInBlockIter(SDataBlockIter* pBlockIter, int32_t index, int32_t step) {
  if (index < 0 || index >= pBlockIter->numOfBlocks) {
    return -1;
  }

  SFileDataBlockInfo fblock = *(SFileDataBlockInfo*)taosArrayGet(pBlockIter->blockList, index);
  pBlockIter->index += step;

  if (index != pBlockIter->index) {
    taosArrayRemove(pBlockIter->blockList, index);
    taosArrayInsert(pBlockIter->blockList, pBlockIter->index, &fblock);

    SFileDataBlockInfo* pBlockInfo = taosArrayGet(pBlockIter->blockList, pBlockIter->index);
    ASSERT(pBlockInfo->uid == fblock.uid && pBlockInfo->tbBlockIdx == fblock.tbBlockIdx);
  }

  doSetCurrentBlock(pBlockIter, "");
  return TSDB_CODE_SUCCESS;
}

// todo: this attribute could be acquired during extractin the global ordered block list.
static bool overlapWithNeighborBlock(SDataBlk* pBlock, SBlockIndex* pNeighborBlockIndex, int32_t order) {
  // it is the last block in current file, no chance to overlap with neighbor blocks.
  if (ASCENDING_TRAVERSE(order)) {
    return pBlock->maxKey.ts == pNeighborBlockIndex->window.skey;
  } else {
    return pBlock->minKey.ts == pNeighborBlockIndex->window.ekey;
  }
}

static bool bufferDataInFileBlockGap(int32_t order, TSDBKEY key, SDataBlk* pBlock) {
  bool ascScan = ASCENDING_TRAVERSE(order);

  return (ascScan && (key.ts != TSKEY_INITIAL_VAL && key.ts <= pBlock->minKey.ts)) ||
         (!ascScan && (key.ts != TSKEY_INITIAL_VAL && key.ts >= pBlock->maxKey.ts));
}

static bool keyOverlapFileBlock(TSDBKEY key, SDataBlk* pBlock, SVersionRange* pVerRange) {
  return (key.ts >= pBlock->minKey.ts && key.ts <= pBlock->maxKey.ts) && (pBlock->maxVer >= pVerRange->minVer) &&
         (pBlock->minVer <= pVerRange->maxVer);
}

static bool doCheckforDatablockOverlap(STableBlockScanInfo* pBlockScanInfo, const SDataBlk* pBlock,
                                       int32_t startIndex) {
  size_t num = taosArrayGetSize(pBlockScanInfo->delSkyline);

  for (int32_t i = startIndex; i < num; i += 1) {
    TSDBKEY* p = taosArrayGet(pBlockScanInfo->delSkyline, i);
    if (p->ts >= pBlock->minKey.ts && p->ts <= pBlock->maxKey.ts) {
      if (p->version >= pBlock->minVer) {
        return true;
      }
    } else if (p->ts < pBlock->minKey.ts) {  // p->ts < pBlock->minKey.ts
      if (p->version >= pBlock->minVer) {
        if (i < num - 1) {
          TSDBKEY* pnext = taosArrayGet(pBlockScanInfo->delSkyline, i + 1);
          if (pnext->ts >= pBlock->minKey.ts) {
            return true;
          }
        } else {  // it must be the last point
          ASSERT(p->version == 0);
        }
      }
    } else {  // (p->ts > pBlock->maxKey.ts) {
      return false;
    }
  }

  return false;
}

static bool overlapWithDelSkyline(STableBlockScanInfo* pBlockScanInfo, const SDataBlk* pBlock, int32_t order) {
  if (pBlockScanInfo->delSkyline == NULL) {
    return false;
  }

  // ts is not overlap
  TSDBKEY* pFirst = taosArrayGet(pBlockScanInfo->delSkyline, 0);
  TSDBKEY* pLast = taosArrayGetLast(pBlockScanInfo->delSkyline);
  if (pBlock->minKey.ts > pLast->ts || pBlock->maxKey.ts < pFirst->ts) {
    return false;
  }

  // version is not overlap
  if (ASCENDING_TRAVERSE(order)) {
    return doCheckforDatablockOverlap(pBlockScanInfo, pBlock, pBlockScanInfo->fileDelIndex);
  } else {
    int32_t index = pBlockScanInfo->fileDelIndex;
    while (1) {
      TSDBKEY* p = taosArrayGet(pBlockScanInfo->delSkyline, index);
      if (p->ts > pBlock->minKey.ts && index > 0) {
        index -= 1;
      } else {  // find the first point that is smaller than the minKey.ts of dataBlock.
        break;
      }
    }

    return doCheckforDatablockOverlap(pBlockScanInfo, pBlock, index);
  }
}

typedef struct {
  bool overlapWithNeighborBlock;
  bool hasDupTs;
  bool overlapWithDelInfo;
  bool overlapWithLastBlock;
  bool overlapWithKeyInBuf;
  bool partiallyRequired;
  bool moreThanCapcity;
} SDataBlockToLoadInfo;

static void getBlockToLoadInfo(SDataBlockToLoadInfo* pInfo, SFileDataBlockInfo* pBlockInfo, SDataBlk* pBlock,
                               STableBlockScanInfo* pScanInfo, TSDBKEY keyInBuf, SLastBlockReader* pLastBlockReader,
                               STsdbReader* pReader) {
  int32_t     neighborIndex = 0;
  SBlockIndex bIndex = {0};

  bool hasNeighbor = getNeighborBlockOfSameTable(pBlockInfo, pScanInfo, &neighborIndex, pReader->order, &bIndex);

  // overlap with neighbor
  if (hasNeighbor) {
    pInfo->overlapWithNeighborBlock = overlapWithNeighborBlock(pBlock, &bIndex, pReader->order);
  }

  // has duplicated ts of different version in this block
  pInfo->hasDupTs = (pBlock->nSubBlock == 1) ? pBlock->hasDup : true;
  pInfo->overlapWithDelInfo = overlapWithDelSkyline(pScanInfo, pBlock, pReader->order);

  if (hasDataInLastBlock(pLastBlockReader)) {
    int64_t tsLast = getCurrentKeyInLastBlock(pLastBlockReader);
    pInfo->overlapWithLastBlock = !(pBlock->maxKey.ts < tsLast || pBlock->minKey.ts > tsLast);
  }

  pInfo->moreThanCapcity = pBlock->nRow > pReader->capacity;
  pInfo->partiallyRequired = dataBlockPartiallyRequired(&pReader->window, &pReader->verRange, pBlock);
  pInfo->overlapWithKeyInBuf = keyOverlapFileBlock(keyInBuf, pBlock, &pReader->verRange);
}

// 1. the version of all rows should be less than the endVersion
// 2. current block should not overlap with next neighbor block
// 3. current timestamp should not be overlap with each other
// 4. output buffer should be large enough to hold all rows in current block
// 5. delete info should not overlap with current block data
// 6. current block should not contain the duplicated ts
static bool fileBlockShouldLoad(STsdbReader* pReader, SFileDataBlockInfo* pBlockInfo, SDataBlk* pBlock,
                                STableBlockScanInfo* pScanInfo, TSDBKEY keyInBuf, SLastBlockReader* pLastBlockReader) {
  SDataBlockToLoadInfo info = {0};
  getBlockToLoadInfo(&info, pBlockInfo, pBlock, pScanInfo, keyInBuf, pLastBlockReader, pReader);

  bool loadDataBlock =
      (info.overlapWithNeighborBlock || info.hasDupTs || info.partiallyRequired || info.overlapWithKeyInBuf ||
       info.moreThanCapcity || info.overlapWithDelInfo || info.overlapWithLastBlock);

  // log the reason why load the datablock for profile
  if (loadDataBlock) {
    tsdbDebug("%p uid:%" PRIu64
              " need to load the datablock, overlapneighbor:%d, hasDup:%d, partiallyRequired:%d, "
              "overlapWithKey:%d, greaterThanBuf:%d, overlapWithDel:%d, overlapWithlastBlock:%d, %s",
              pReader, pBlockInfo->uid, info.overlapWithNeighborBlock, info.hasDupTs, info.partiallyRequired,
              info.overlapWithKeyInBuf, info.moreThanCapcity, info.overlapWithDelInfo, info.overlapWithLastBlock,
              pReader->idStr);
  }

  return loadDataBlock;
}

static bool isCleanFileDataBlock(STsdbReader* pReader, SFileDataBlockInfo* pBlockInfo, SDataBlk* pBlock,
                                 STableBlockScanInfo* pScanInfo, TSDBKEY keyInBuf, SLastBlockReader* pLastBlockReader) {
  SDataBlockToLoadInfo info = {0};
  getBlockToLoadInfo(&info, pBlockInfo, pBlock, pScanInfo, keyInBuf, pLastBlockReader, pReader);
  bool isCleanFileBlock = !(info.overlapWithNeighborBlock || info.hasDupTs || info.overlapWithKeyInBuf ||
                            info.overlapWithDelInfo || info.overlapWithLastBlock);
  return isCleanFileBlock;
}

static int32_t buildDataBlockFromBuf(STsdbReader* pReader, STableBlockScanInfo* pBlockScanInfo, int64_t endKey) {
  if (!(pBlockScanInfo->iiter.hasVal || pBlockScanInfo->iter.hasVal)) {
    return TSDB_CODE_SUCCESS;
  }

  SSDataBlock* pBlock = pReader->pResBlock;

  int64_t st = taosGetTimestampUs();
  int32_t code = buildDataBlockFromBufImpl(pBlockScanInfo, endKey, pReader->capacity, pReader);

  blockDataUpdateTsWindow(pBlock, pReader->suppInfo.slotId[0]);
  pBlock->info.id.uid = pBlockScanInfo->uid;

  setComposedBlockFlag(pReader, true);

  double elapsedTime = (taosGetTimestampUs() - st) / 1000.0;
  tsdbDebug("%p build data block from cache completed, elapsed time:%.2f ms, numOfRows:%" PRId64 ", brange:%" PRId64
            " - %" PRId64 ", uid:%" PRIu64 ",  %s",
            pReader, elapsedTime, pBlock->info.rows, pBlock->info.window.skey, pBlock->info.window.ekey,
            pBlockScanInfo->uid, pReader->idStr);

  pReader->cost.buildmemBlock += elapsedTime;
  return code;
}

static bool tryCopyDistinctRowFromFileBlock(STsdbReader* pReader, SBlockData* pBlockData, int64_t key,
                                            SFileBlockDumpInfo* pDumpInfo, bool* copied) {
  // opt version
  // 1. it is not a border point
  // 2. the direct next point is not an duplicated timestamp
  int32_t code = TSDB_CODE_SUCCESS;

  *copied = false;
  bool asc = (pReader->order == TSDB_ORDER_ASC);
  if ((pDumpInfo->rowIndex < pDumpInfo->totalRows - 1 && asc) || (pDumpInfo->rowIndex > 0 && (!asc))) {
    int32_t step = pReader->order == TSDB_ORDER_ASC ? 1 : -1;

    int64_t nextKey = pBlockData->aTSKEY[pDumpInfo->rowIndex + step];
    if (nextKey != key) {  // merge is not needed
      code = doAppendRowFromFileBlock(pReader->pResBlock, pReader, pBlockData, pDumpInfo->rowIndex);
      if (code) {
        return code;
      }
      pDumpInfo->rowIndex += step;
      *copied = true;
    }
  }

  return code;
}

static bool nextRowFromLastBlocks(SLastBlockReader* pLastBlockReader, STableBlockScanInfo* pScanInfo,
                                  SVersionRange* pVerRange) {
  int32_t step = ASCENDING_TRAVERSE(pLastBlockReader->order) ? 1 : -1;

  while (1) {
    bool hasVal = tMergeTreeNext(&pLastBlockReader->mergeTree);
    if (!hasVal) {  // the next value will be the accessed key in stt
      pScanInfo->lastKeyInStt += step;
      return false;
    }

    TSDBROW row = tMergeTreeGetRow(&pLastBlockReader->mergeTree);
    TSDBKEY k = TSDBROW_KEY(&row);
    pScanInfo->lastKeyInStt = k.ts;

    if (!hasBeenDropped(pScanInfo->delSkyline, &pScanInfo->lastBlockDelIndex, &k, pLastBlockReader->order, pVerRange)) {
      // the qualifed ts may equal to k.ts, only a greater version one.
      // here we need to fallback one step.
      return true;
    }
  }
}

static bool tryCopyDistinctRowFromSttBlock(TSDBROW* fRow, SLastBlockReader* pLastBlockReader,
                                           STableBlockScanInfo* pScanInfo, int64_t ts, STsdbReader* pReader,
                                           bool* copied) {
  int32_t code = TSDB_CODE_SUCCESS;

  *copied = false;

  bool hasVal = nextRowFromLastBlocks(pLastBlockReader, pScanInfo, &pReader->verRange);
  if (hasVal) {
    int64_t next1 = getCurrentKeyInLastBlock(pLastBlockReader);
    if (next1 != ts) {
      code = doAppendRowFromFileBlock(pReader->pResBlock, pReader, fRow->pBlockData, fRow->iRow);
      if (code) {
        return code;
      }

      *copied = true;
      return code;
    }
  } else {
    code = doAppendRowFromFileBlock(pReader->pResBlock, pReader, fRow->pBlockData, fRow->iRow);
    if (code) {
      return code;
    }

    *copied = true;
    return code;
  }

  return code;
}

static FORCE_INLINE STSchema* getLatestTableSchema(STsdbReader* pReader, uint64_t uid) {
  if (pReader->pSchema != NULL) {
    return pReader->pSchema;
  }

  pReader->pSchema = metaGetTbTSchema(pReader->pTsdb->pVnode->pMeta, uid, -1, 1);
  if (pReader->pSchema == NULL) {
    tsdbError("failed to get table schema, uid:%" PRIu64 ", it may have been dropped, ver:-1, %s", uid, pReader->idStr);
  }

  return pReader->pSchema;
}

static FORCE_INLINE STSchema* doGetSchemaForTSRow(int32_t sversion, STsdbReader* pReader, uint64_t uid) {
  // always set the newest schema version in pReader->pSchema
  if (pReader->pSchema == NULL) {
    pReader->pSchema = metaGetTbTSchema(pReader->pTsdb->pVnode->pMeta, uid, -1, 1);
  }

  if (pReader->pSchema && sversion == pReader->pSchema->version) {
    return pReader->pSchema;
  }

  void** p = tSimpleHashGet(pReader->pSchemaMap, &sversion, sizeof(sversion));
  if (p != NULL) {
    return *(STSchema**)p;
  }

  STSchema* ptr = NULL;
  int32_t   code = metaGetTbTSchemaEx(pReader->pTsdb->pVnode->pMeta, pReader->suid, uid, sversion, &ptr);
  if (code != TSDB_CODE_SUCCESS) {
    terrno = code;
    return NULL;
  } else {
    code = tSimpleHashPut(pReader->pSchemaMap, &sversion, sizeof(sversion), &ptr, POINTER_BYTES);
    if (code != TSDB_CODE_SUCCESS) {
      terrno = code;
      return NULL;
    }
    return ptr;
  }
}

static int32_t doMergeBufAndFileRows(STsdbReader* pReader, STableBlockScanInfo* pBlockScanInfo, TSDBROW* pRow,
                                     SIterInfo* pIter, int64_t key, SLastBlockReader* pLastBlockReader) {
  SRowMerger          merge = {0};
  SRow*               pTSRow = NULL;
  SBlockData*         pBlockData = &pReader->status.fileBlockData;
  SFileBlockDumpInfo* pDumpInfo = &pReader->status.fBlockDumpInfo;

  int64_t tsLast = INT64_MIN;
  if (hasDataInLastBlock(pLastBlockReader)) {
    tsLast = getCurrentKeyInLastBlock(pLastBlockReader);
  }

  TSDBKEY k = TSDBROW_KEY(pRow);
  TSDBROW fRow = tsdbRowFromBlockData(pBlockData, pDumpInfo->rowIndex);

  int64_t minKey = 0;
  if (pReader->order == TSDB_ORDER_ASC) {
    minKey = INT64_MAX;  // chosen the minimum value
    if (minKey > tsLast && hasDataInLastBlock(pLastBlockReader)) {
      minKey = tsLast;
    }

    if (minKey > k.ts) {
      minKey = k.ts;
    }

    if (minKey > key && hasDataInFileBlock(pBlockData, pDumpInfo)) {
      minKey = key;
    }
  } else {
    minKey = INT64_MIN;
    if (minKey < tsLast && hasDataInLastBlock(pLastBlockReader)) {
      minKey = tsLast;
    }

    if (minKey < k.ts) {
      minKey = k.ts;
    }

    if (minKey < key && hasDataInFileBlock(pBlockData, pDumpInfo)) {
      minKey = key;
    }
  }

  bool init = false;

  // ASC: file block ---> last block -----> imem -----> mem
  // DESC: mem -----> imem -----> last block -----> file block
  if (pReader->order == TSDB_ORDER_ASC) {
    if (minKey == key) {
      init = true;
      int32_t code = tsdbRowMergerInit(&merge, NULL, &fRow, pReader->pSchema);
      if (code != TSDB_CODE_SUCCESS) {
        return code;
      }
      doMergeRowsInFileBlocks(pBlockData, pBlockScanInfo, pReader, &merge);
    }

    if (minKey == tsLast) {
      TSDBROW fRow1 = tMergeTreeGetRow(&pLastBlockReader->mergeTree);
      if (init) {
        tsdbRowMergerAdd(&merge, &fRow1, NULL);
      } else {
        init = true;
        int32_t code = tsdbRowMergerInit(&merge, NULL, &fRow1, pReader->pSchema);
        if (code != TSDB_CODE_SUCCESS) {
          return code;
        }
      }
      doMergeRowsInLastBlock(pLastBlockReader, pBlockScanInfo, tsLast, &merge, &pReader->verRange, pReader->idStr);
    }

    if (minKey == k.ts) {
      STSchema* pSchema = doGetSchemaForTSRow(TSDBROW_SVERSION(pRow), pReader, pBlockScanInfo->uid);
      if (pSchema == NULL) {
        return terrno;
      }
      if (init) {
        tsdbRowMergerAdd(&merge, pRow, pSchema);
      } else {
        init = true;
        int32_t code = tsdbRowMergerInit(&merge, NULL, pRow, pSchema);
        if (code != TSDB_CODE_SUCCESS) {
          return code;
        }
      }
      int32_t code = doMergeRowsInBuf(pIter, pBlockScanInfo->uid, k.ts, pBlockScanInfo->delSkyline, &merge, pReader);
      if (code != TSDB_CODE_SUCCESS) {
        return code;
      }
    }
  } else {
    if (minKey == k.ts) {
      init = true;
      STSchema* pSchema = doGetSchemaForTSRow(TSDBROW_SVERSION(pRow), pReader, pBlockScanInfo->uid);
      int32_t   code = tsdbRowMergerInit(&merge, NULL, pRow, pSchema);
      if (code != TSDB_CODE_SUCCESS) {
        return code;
      }

      code = doMergeRowsInBuf(pIter, pBlockScanInfo->uid, k.ts, pBlockScanInfo->delSkyline, &merge, pReader);
      if (code != TSDB_CODE_SUCCESS || merge.pTSchema == NULL) {
        return code;
      }
    }

    if (minKey == tsLast) {
      TSDBROW fRow1 = tMergeTreeGetRow(&pLastBlockReader->mergeTree);
      if (init) {
        tsdbRowMergerAdd(&merge, &fRow1, NULL);
      } else {
        init = true;
        int32_t code = tsdbRowMergerInit(&merge, NULL, &fRow1, pReader->pSchema);
        if (code != TSDB_CODE_SUCCESS) {
          return code;
        }
      }
      doMergeRowsInLastBlock(pLastBlockReader, pBlockScanInfo, tsLast, &merge, &pReader->verRange, pReader->idStr);
    }

    if (minKey == key) {
      if (init) {
        tsdbRowMergerAdd(&merge, &fRow, NULL);
      } else {
        init = true;
        int32_t code = tsdbRowMergerInit(&merge, NULL, &fRow, pReader->pSchema);
        if (code != TSDB_CODE_SUCCESS) {
          return code;
        }
      }
      doMergeRowsInFileBlocks(pBlockData, pBlockScanInfo, pReader, &merge);
    }
  }

  int32_t code = tsdbRowMergerGetRow(&merge, &pTSRow);
  if (code != TSDB_CODE_SUCCESS) {
    return code;
  }

  code = doAppendRowFromTSRow(pReader->pResBlock, pReader, pTSRow, pBlockScanInfo);

  taosMemoryFree(pTSRow);
  tsdbRowMergerClear(&merge);

  return code;
}

static int32_t doMergeFileBlockAndLastBlock(SLastBlockReader* pLastBlockReader, STsdbReader* pReader,
                                            STableBlockScanInfo* pBlockScanInfo, SBlockData* pBlockData,
                                            bool mergeBlockData) {
  SFileBlockDumpInfo* pDumpInfo = &pReader->status.fBlockDumpInfo;
  int64_t             tsLastBlock = getCurrentKeyInLastBlock(pLastBlockReader);
  bool                copied = false;
  int32_t             code = TSDB_CODE_SUCCESS;
  SRow*               pTSRow = NULL;
  SRowMerger          merge = {0};
  TSDBROW             fRow = tMergeTreeGetRow(&pLastBlockReader->mergeTree);
  tsdbTrace("fRow ptr:%p, %d, uid:%" PRIu64 ", %s", fRow.pBlockData, fRow.iRow, pLastBlockReader->uid, pReader->idStr);

  // only last block exists
  if ((!mergeBlockData) || (tsLastBlock != pBlockData->aTSKEY[pDumpInfo->rowIndex])) {
    code = tryCopyDistinctRowFromSttBlock(&fRow, pLastBlockReader, pBlockScanInfo, tsLastBlock, pReader, &copied);
    if (code) {
      return code;
    }

    if (copied) {
      pBlockScanInfo->lastKey = tsLastBlock;
      return TSDB_CODE_SUCCESS;
    } else {
      code = tsdbRowMergerInit(&merge, NULL, &fRow, pReader->pSchema);
      if (code != TSDB_CODE_SUCCESS) {
        return code;
      }

      TSDBROW fRow1 = tMergeTreeGetRow(&pLastBlockReader->mergeTree);
      tsdbRowMergerAdd(&merge, &fRow1, NULL);
      doMergeRowsInLastBlock(pLastBlockReader, pBlockScanInfo, tsLastBlock, &merge, &pReader->verRange, pReader->idStr);

      code = tsdbRowMergerGetRow(&merge, &pTSRow);
      if (code != TSDB_CODE_SUCCESS) {
        return code;
      }

      code = doAppendRowFromTSRow(pReader->pResBlock, pReader, pTSRow, pBlockScanInfo);

      taosMemoryFree(pTSRow);
      tsdbRowMergerClear(&merge);

      if (code != TSDB_CODE_SUCCESS) {
        return code;
      }
    }
  } else {  // not merge block data
    code = tsdbRowMergerInit(&merge, NULL, &fRow, pReader->pSchema);
    if (code != TSDB_CODE_SUCCESS) {
      return code;
    }

    doMergeRowsInLastBlock(pLastBlockReader, pBlockScanInfo, tsLastBlock, &merge, &pReader->verRange, pReader->idStr);

    // merge with block data if ts == key
    if (tsLastBlock == pBlockData->aTSKEY[pDumpInfo->rowIndex]) {
      doMergeRowsInFileBlocks(pBlockData, pBlockScanInfo, pReader, &merge);
    }

    code = tsdbRowMergerGetRow(&merge, &pTSRow);
    if (code != TSDB_CODE_SUCCESS) {
      return code;
    }

    code = doAppendRowFromTSRow(pReader->pResBlock, pReader, pTSRow, pBlockScanInfo);

    taosMemoryFree(pTSRow);
    tsdbRowMergerClear(&merge);

    if (code != TSDB_CODE_SUCCESS) {
      return code;
    }
  }

  return TSDB_CODE_SUCCESS;
}

static int32_t mergeFileBlockAndLastBlock(STsdbReader* pReader, SLastBlockReader* pLastBlockReader, int64_t key,
                                          STableBlockScanInfo* pBlockScanInfo, SBlockData* pBlockData) {
  SFileBlockDumpInfo* pDumpInfo = &pReader->status.fBlockDumpInfo;

  if (hasDataInFileBlock(pBlockData, pDumpInfo)) {
    // no last block available, only data block exists
    if (!hasDataInLastBlock(pLastBlockReader)) {
      return mergeRowsInFileBlocks(pBlockData, pBlockScanInfo, key, pReader);
    }

    // row in last file block
    TSDBROW fRow = tsdbRowFromBlockData(pBlockData, pDumpInfo->rowIndex);
    int64_t ts = getCurrentKeyInLastBlock(pLastBlockReader);
    ASSERT(ts >= key);

    if (ASCENDING_TRAVERSE(pReader->order)) {
      if (key < ts) {  // imem, mem are all empty, file blocks (data blocks and last block) exist
        return mergeRowsInFileBlocks(pBlockData, pBlockScanInfo, key, pReader);
      } else if (key == ts) {
        SRow*      pTSRow = NULL;
        SRowMerger merge = {0};

        int32_t code = tsdbRowMergerInit(&merge, NULL, &fRow, pReader->pSchema);
        if (code != TSDB_CODE_SUCCESS) {
          return code;
        }

        doMergeRowsInFileBlocks(pBlockData, pBlockScanInfo, pReader, &merge);

        TSDBROW fRow1 = tMergeTreeGetRow(&pLastBlockReader->mergeTree);
        tsdbRowMergerAdd(&merge, &fRow1, NULL);

        doMergeRowsInLastBlock(pLastBlockReader, pBlockScanInfo, ts, &merge, &pReader->verRange, pReader->idStr);

        code = tsdbRowMergerGetRow(&merge, &pTSRow);
        if (code != TSDB_CODE_SUCCESS) {
          return code;
        }

        code = doAppendRowFromTSRow(pReader->pResBlock, pReader, pTSRow, pBlockScanInfo);

        taosMemoryFree(pTSRow);
        tsdbRowMergerClear(&merge);
        return code;
      } else {
        return TSDB_CODE_SUCCESS;
      }
    } else {  // desc order
      return doMergeFileBlockAndLastBlock(pLastBlockReader, pReader, pBlockScanInfo, pBlockData, true);
    }
  } else {  // only last block exists
    return doMergeFileBlockAndLastBlock(pLastBlockReader, pReader, pBlockScanInfo, NULL, false);
  }
}

static int32_t doMergeMultiLevelRows(STsdbReader* pReader, STableBlockScanInfo* pBlockScanInfo, SBlockData* pBlockData,
                                     SLastBlockReader* pLastBlockReader) {
  SRowMerger          merge = {0};
  SRow*               pTSRow = NULL;
  int32_t             code = TSDB_CODE_SUCCESS;
  SFileBlockDumpInfo* pDumpInfo = &pReader->status.fBlockDumpInfo;
  SArray*             pDelList = pBlockScanInfo->delSkyline;

  TSDBROW* pRow = getValidMemRow(&pBlockScanInfo->iter, pDelList, pReader);
  TSDBROW* piRow = getValidMemRow(&pBlockScanInfo->iiter, pDelList, pReader);

  int64_t tsLast = INT64_MIN;
  if (hasDataInLastBlock(pLastBlockReader)) {
    tsLast = getCurrentKeyInLastBlock(pLastBlockReader);
  }

  int64_t key = hasDataInFileBlock(pBlockData, pDumpInfo) ? pBlockData->aTSKEY[pDumpInfo->rowIndex] : INT64_MIN;

  TSDBKEY   k = TSDBROW_KEY(pRow);
  TSDBKEY   ik = TSDBROW_KEY(piRow);
  STSchema* pSchema = doGetSchemaForTSRow(TSDBROW_SVERSION(pRow), pReader, pBlockScanInfo->uid);
  if (pSchema == NULL) {
    return code;
  }
  STSchema* piSchema = doGetSchemaForTSRow(TSDBROW_SVERSION(piRow), pReader, pBlockScanInfo->uid);
  if (piSchema == NULL) {
    return code;
  }

  int64_t minKey = 0;
  if (ASCENDING_TRAVERSE(pReader->order)) {
    minKey = INT64_MAX;  // let's find the minimum
    if (minKey > k.ts) {
      minKey = k.ts;
    }

    if (minKey > ik.ts) {
      minKey = ik.ts;
    }

    if (minKey > key && hasDataInFileBlock(pBlockData, pDumpInfo)) {
      minKey = key;
    }

    if (minKey > tsLast && hasDataInLastBlock(pLastBlockReader)) {
      minKey = tsLast;
    }
  } else {
    minKey = INT64_MIN;  // let find the maximum ts value
    if (minKey < k.ts) {
      minKey = k.ts;
    }

    if (minKey < ik.ts) {
      minKey = ik.ts;
    }

    if (minKey < key && hasDataInFileBlock(pBlockData, pDumpInfo)) {
      minKey = key;
    }

    if (minKey < tsLast && hasDataInLastBlock(pLastBlockReader)) {
      minKey = tsLast;
    }
  }

  bool init = false;

  // ASC: file block -----> last block -----> imem -----> mem
  // DESC: mem -----> imem -----> last block -----> file block
  if (ASCENDING_TRAVERSE(pReader->order)) {
    if (minKey == key) {
      init = true;
      TSDBROW fRow = tsdbRowFromBlockData(pBlockData, pDumpInfo->rowIndex);
      code = tsdbRowMergerInit(&merge, NULL, &fRow, pReader->pSchema);
      if (code != TSDB_CODE_SUCCESS) {
        return code;
      }

      doMergeRowsInFileBlocks(pBlockData, pBlockScanInfo, pReader, &merge);
    }

    if (minKey == tsLast) {
      TSDBROW fRow1 = tMergeTreeGetRow(&pLastBlockReader->mergeTree);
      if (init) {
        tsdbRowMergerAdd(&merge, &fRow1, NULL);
      } else {
        init = true;
        code = tsdbRowMergerInit(&merge, NULL, &fRow1, pReader->pSchema);
        if (code != TSDB_CODE_SUCCESS) {
          return code;
        }
      }

      doMergeRowsInLastBlock(pLastBlockReader, pBlockScanInfo, tsLast, &merge, &pReader->verRange, pReader->idStr);
    }

    if (minKey == ik.ts) {
      if (init) {
        tsdbRowMergerAdd(&merge, piRow, piSchema);
      } else {
        init = true;
        code = tsdbRowMergerInit(&merge, pSchema, piRow, piSchema);
        if (code != TSDB_CODE_SUCCESS) {
          return code;
        }
      }

      code = doMergeRowsInBuf(&pBlockScanInfo->iiter, pBlockScanInfo->uid, ik.ts, pBlockScanInfo->delSkyline, &merge,
                              pReader);
      if (code != TSDB_CODE_SUCCESS) {
        return code;
      }
    }

    if (minKey == k.ts) {
      if (init) {
        if (merge.pTSchema == NULL) {
          return code;
        }

        tsdbRowMergerAdd(&merge, pRow, pSchema);
      } else {
        // STSchema* pSchema = doGetSchemaForTSRow(TSDBROW_SVERSION(pRow), pReader, pBlockScanInfo->uid);
        code = tsdbRowMergerInit(&merge, NULL, pRow, pSchema);
        if (code != TSDB_CODE_SUCCESS) {
          return code;
        }
      }
      code = doMergeRowsInBuf(&pBlockScanInfo->iter, pBlockScanInfo->uid, k.ts, pBlockScanInfo->delSkyline, &merge,
                              pReader);
      if (code != TSDB_CODE_SUCCESS) {
        return code;
      }
    }
  } else {
    if (minKey == k.ts) {
      init = true;
      code = tsdbRowMergerInit(&merge, NULL, pRow, pSchema);
      if (code != TSDB_CODE_SUCCESS) {
        return code;
      }

      code = doMergeRowsInBuf(&pBlockScanInfo->iter, pBlockScanInfo->uid, k.ts, pBlockScanInfo->delSkyline, &merge,
                              pReader);
      if (code != TSDB_CODE_SUCCESS) {
        return code;
      }
    }

    if (minKey == ik.ts) {
      if (init) {
        tsdbRowMergerAdd(&merge, piRow, piSchema);
      } else {
        init = true;
<<<<<<< HEAD
        pSchema = doGetSchemaForTSRow(TSDBROW_SVERSION(piRow), pReader, pBlockScanInfo->uid);
=======
        // STSchema* pSchema = doGetSchemaForTSRow(TSDBROW_SVERSION(piRow), pReader, pBlockScanInfo->uid);
>>>>>>> 75c7cbdb
        code = tsdbRowMergerInit(&merge, pSchema, piRow, piSchema);
        if (code != TSDB_CODE_SUCCESS) {
          return code;
        }
      }
      code = doMergeRowsInBuf(&pBlockScanInfo->iiter, pBlockScanInfo->uid, ik.ts, pBlockScanInfo->delSkyline, &merge,
                              pReader);
      if (code != TSDB_CODE_SUCCESS) {
        return code;
      }
    }

    if (minKey == tsLast) {
      TSDBROW fRow1 = tMergeTreeGetRow(&pLastBlockReader->mergeTree);
      if (init) {
        tsdbRowMergerAdd(&merge, &fRow1, NULL);
      } else {
        init = true;
        code = tsdbRowMergerInit(&merge, NULL, &fRow1, pReader->pSchema);
        if (code != TSDB_CODE_SUCCESS) {
          return code;
        }
      }
      doMergeRowsInLastBlock(pLastBlockReader, pBlockScanInfo, tsLast, &merge, &pReader->verRange, pReader->idStr);
    }

    if (minKey == key) {
      TSDBROW fRow = tsdbRowFromBlockData(pBlockData, pDumpInfo->rowIndex);
      if (!init) {
        code = tsdbRowMergerInit(&merge, NULL, &fRow, pReader->pSchema);
        if (code != TSDB_CODE_SUCCESS) {
          return code;
        }
      } else {
        if (merge.pTSchema == NULL) {
          return code;
        }
        tsdbRowMergerAdd(&merge, &fRow, NULL);
      }
      doMergeRowsInFileBlocks(pBlockData, pBlockScanInfo, pReader, &merge);
    }
  }

  if (merge.pTSchema == NULL) {
    return code;
  }

  code = tsdbRowMergerGetRow(&merge, &pTSRow);
  if (code != TSDB_CODE_SUCCESS) {
    return code;
  }

  code = doAppendRowFromTSRow(pReader->pResBlock, pReader, pTSRow, pBlockScanInfo);

  taosMemoryFree(pTSRow);
  tsdbRowMergerClear(&merge);
  return code;
}

static int32_t initMemDataIterator(STableBlockScanInfo* pBlockScanInfo, STsdbReader* pReader) {
  if (pBlockScanInfo->iterInit) {
    return TSDB_CODE_SUCCESS;
  }

  int32_t code = TSDB_CODE_SUCCESS;

  TSDBKEY startKey = {0};
  if (ASCENDING_TRAVERSE(pReader->order)) {
    // startKey = (TSDBKEY){.ts = pReader->window.skey, .version = pReader->verRange.minVer};
    startKey = (TSDBKEY){.ts = pBlockScanInfo->lastKey + 1, .version = pReader->verRange.minVer};
  } else {
    // startKey = (TSDBKEY){.ts = pReader->window.ekey, .version = pReader->verRange.maxVer};
    startKey = (TSDBKEY){.ts = pBlockScanInfo->lastKey - 1, .version = pReader->verRange.maxVer};
  }

  int32_t backward = (!ASCENDING_TRAVERSE(pReader->order));
  int64_t st = 0;

  STbData* d = NULL;
  if (pReader->pReadSnap->pMem != NULL) {
    d = tsdbGetTbDataFromMemTable(pReader->pReadSnap->pMem, pReader->suid, pBlockScanInfo->uid);
    if (d != NULL) {
      code = tsdbTbDataIterCreate(d, &startKey, backward, &pBlockScanInfo->iter.iter);
      if (code == TSDB_CODE_SUCCESS) {
        pBlockScanInfo->iter.hasVal = (tsdbTbDataIterGet(pBlockScanInfo->iter.iter) != NULL);

        tsdbDebug("%p uid:%" PRIu64 ", check data in mem from skey:%" PRId64 ", order:%d, ts range in buf:%" PRId64
                  "-%" PRId64 " %s",
                  pReader, pBlockScanInfo->uid, startKey.ts, pReader->order, d->minKey, d->maxKey, pReader->idStr);
      } else {
        tsdbError("%p uid:%" PRIu64 ", failed to create iterator for imem, code:%s, %s", pReader, pBlockScanInfo->uid,
                  tstrerror(code), pReader->idStr);
        return code;
      }
    }
  } else {
    tsdbDebug("%p uid:%" PRIu64 ", no data in mem, %s", pReader, pBlockScanInfo->uid, pReader->idStr);
  }

  STbData* di = NULL;
  if (pReader->pReadSnap->pIMem != NULL) {
    di = tsdbGetTbDataFromMemTable(pReader->pReadSnap->pIMem, pReader->suid, pBlockScanInfo->uid);
    if (di != NULL) {
      code = tsdbTbDataIterCreate(di, &startKey, backward, &pBlockScanInfo->iiter.iter);
      if (code == TSDB_CODE_SUCCESS) {
        pBlockScanInfo->iiter.hasVal = (tsdbTbDataIterGet(pBlockScanInfo->iiter.iter) != NULL);

        tsdbDebug("%p uid:%" PRIu64 ", check data in imem from skey:%" PRId64 ", order:%d, ts range in buf:%" PRId64
                  "-%" PRId64 " %s",
                  pReader, pBlockScanInfo->uid, startKey.ts, pReader->order, di->minKey, di->maxKey, pReader->idStr);
      } else {
        tsdbError("%p uid:%" PRIu64 ", failed to create iterator for mem, code:%s, %s", pReader, pBlockScanInfo->uid,
                  tstrerror(code), pReader->idStr);
        return code;
      }
    }
  } else {
    tsdbDebug("%p uid:%" PRIu64 ", no data in imem, %s", pReader, pBlockScanInfo->uid, pReader->idStr);
  }

  st = taosGetTimestampUs();
  initDelSkylineIterator(pBlockScanInfo, pReader, d, di);
  pReader->cost.initDelSkylineIterTime += (taosGetTimestampUs() - st) / 1000.0;

  pBlockScanInfo->iterInit = true;
  return TSDB_CODE_SUCCESS;
}

static bool isValidFileBlockRow(SBlockData* pBlockData, SFileBlockDumpInfo* pDumpInfo,
                                STableBlockScanInfo* pBlockScanInfo, STsdbReader* pReader) {
  // it is an multi-table data block
  if (pBlockData->aUid != NULL) {
    uint64_t uid = pBlockData->aUid[pDumpInfo->rowIndex];
    if (uid != pBlockScanInfo->uid) {  // move to next row
      return false;
    }
  }

  // check for version and time range
  int64_t ver = pBlockData->aVersion[pDumpInfo->rowIndex];
  if (ver > pReader->verRange.maxVer || ver < pReader->verRange.minVer) {
    return false;
  }

  int64_t ts = pBlockData->aTSKEY[pDumpInfo->rowIndex];
  if (ts > pReader->window.ekey || ts < pReader->window.skey) {
    return false;
  }

  TSDBKEY k = {.ts = ts, .version = ver};
  if (hasBeenDropped(pBlockScanInfo->delSkyline, &pBlockScanInfo->fileDelIndex, &k, pReader->order,
                     &pReader->verRange)) {
    return false;
  }

  return true;
}

static bool initLastBlockReader(SLastBlockReader* pLBlockReader, STableBlockScanInfo* pScanInfo, STsdbReader* pReader) {
  // the last block reader has been initialized for this table.
  if (pLBlockReader->uid == pScanInfo->uid) {
    return hasDataInLastBlock(pLBlockReader);
  }

  if (pLBlockReader->uid != 0) {
    tMergeTreeClose(&pLBlockReader->mergeTree);
  }

  initMemDataIterator(pScanInfo, pReader);
  pLBlockReader->uid = pScanInfo->uid;

  STimeWindow w = pLBlockReader->window;
  if (ASCENDING_TRAVERSE(pLBlockReader->order)) {
    w.skey = pScanInfo->lastKeyInStt;
  } else {
    w.ekey = pScanInfo->lastKeyInStt;
  }

  tsdbDebug("init last block reader, window:%" PRId64 "-%" PRId64 ", uid:%" PRIu64 ", %s", w.skey, w.ekey,
            pScanInfo->uid, pReader->idStr);
  int32_t code = tMergeTreeOpen(&pLBlockReader->mergeTree, (pLBlockReader->order == TSDB_ORDER_DESC),
                                pReader->pFileReader, pReader->suid, pScanInfo->uid, &w, &pLBlockReader->verRange,
                                pLBlockReader->pInfo, false, pReader->idStr, false);
  if (code != TSDB_CODE_SUCCESS) {
    return false;
  }

  return nextRowFromLastBlocks(pLBlockReader, pScanInfo, &pReader->verRange);
}

static int64_t getCurrentKeyInLastBlock(SLastBlockReader* pLastBlockReader) {
  TSDBROW row = tMergeTreeGetRow(&pLastBlockReader->mergeTree);
  return TSDBROW_TS(&row);
}

static bool hasDataInLastBlock(SLastBlockReader* pLastBlockReader) { return pLastBlockReader->mergeTree.pIter != NULL; }

bool hasDataInFileBlock(const SBlockData* pBlockData, const SFileBlockDumpInfo* pDumpInfo) {
  if ((pBlockData->nRow > 0) && (pBlockData->nRow != pDumpInfo->totalRows)) {
    return false;  // this is an invalid result.
  }
  return pBlockData->nRow > 0 && (!pDumpInfo->allDumped);
}

int32_t mergeRowsInFileBlocks(SBlockData* pBlockData, STableBlockScanInfo* pBlockScanInfo, int64_t key,
                              STsdbReader* pReader) {
  SFileBlockDumpInfo* pDumpInfo = &pReader->status.fBlockDumpInfo;
  bool                copied = false;
  int32_t             code = tryCopyDistinctRowFromFileBlock(pReader, pBlockData, key, pDumpInfo, &copied);
  if (code) {
    return code;
  }

  if (copied) {
    pBlockScanInfo->lastKey = key;
    return TSDB_CODE_SUCCESS;
  } else {
    TSDBROW fRow = tsdbRowFromBlockData(pBlockData, pDumpInfo->rowIndex);

    SRow*      pTSRow = NULL;
    SRowMerger merge = {0};

    code = tsdbRowMergerInit(&merge, NULL, &fRow, pReader->pSchema);
    if (code != TSDB_CODE_SUCCESS) {
      return code;
    }

    doMergeRowsInFileBlocks(pBlockData, pBlockScanInfo, pReader, &merge);
    code = tsdbRowMergerGetRow(&merge, &pTSRow);
    if (code != TSDB_CODE_SUCCESS) {
      return code;
    }

    code = doAppendRowFromTSRow(pReader->pResBlock, pReader, pTSRow, pBlockScanInfo);

    taosMemoryFree(pTSRow);
    tsdbRowMergerClear(&merge);
    return code;
  }
}

static int32_t buildComposedDataBlockImpl(STsdbReader* pReader, STableBlockScanInfo* pBlockScanInfo,
                                          SBlockData* pBlockData, SLastBlockReader* pLastBlockReader) {
  SFileBlockDumpInfo* pDumpInfo = &pReader->status.fBlockDumpInfo;

  TSDBROW *pRow = NULL, *piRow = NULL;
  int64_t key = (pBlockData->nRow > 0 && (!pDumpInfo->allDumped)) ? pBlockData->aTSKEY[pDumpInfo->rowIndex] : INT64_MIN;
  if (pBlockScanInfo->iter.hasVal) {
    pRow = getValidMemRow(&pBlockScanInfo->iter, pBlockScanInfo->delSkyline, pReader);
  }

  if (pBlockScanInfo->iiter.hasVal) {
    piRow = getValidMemRow(&pBlockScanInfo->iiter, pBlockScanInfo->delSkyline, pReader);
  }

  // two levels of mem-table does contain the valid rows
  if (pRow != NULL && piRow != NULL) {
    return doMergeMultiLevelRows(pReader, pBlockScanInfo, pBlockData, pLastBlockReader);
  }

  // imem + file + last block
  if (pBlockScanInfo->iiter.hasVal) {
    return doMergeBufAndFileRows(pReader, pBlockScanInfo, piRow, &pBlockScanInfo->iiter, key, pLastBlockReader);
  }

  // mem + file + last block
  if (pBlockScanInfo->iter.hasVal) {
    return doMergeBufAndFileRows(pReader, pBlockScanInfo, pRow, &pBlockScanInfo->iter, key, pLastBlockReader);
  }

  // files data blocks + last block
  return mergeFileBlockAndLastBlock(pReader, pLastBlockReader, key, pBlockScanInfo, pBlockData);
}

static int32_t loadNeighborIfOverlap(SFileDataBlockInfo* pBlockInfo, STableBlockScanInfo* pBlockScanInfo,
                                     STsdbReader* pReader, bool* loadNeighbor) {
  int32_t     code = TSDB_CODE_SUCCESS;
  int32_t     step = ASCENDING_TRAVERSE(pReader->order) ? 1 : -1;
  int32_t     nextIndex = -1;
  SBlockIndex nxtBIndex = {0};

  *loadNeighbor = false;
  SDataBlk* pBlock = getCurrentBlock(&pReader->status.blockIter);

  bool hasNeighbor = getNeighborBlockOfSameTable(pBlockInfo, pBlockScanInfo, &nextIndex, pReader->order, &nxtBIndex);
  if (!hasNeighbor) {  // do nothing
    return code;
  }

  if (overlapWithNeighborBlock(pBlock, &nxtBIndex, pReader->order)) {  // load next block
    SReaderStatus*  pStatus = &pReader->status;
    SDataBlockIter* pBlockIter = &pStatus->blockIter;

    // 1. find the next neighbor block in the scan block list
    SFileDataBlockInfo fb = {.uid = pBlockInfo->uid, .tbBlockIdx = nextIndex};
    int32_t            neighborIndex = findFileBlockInfoIndex(pBlockIter, &fb);

    // 2. remove it from the scan block list
    setFileBlockActiveInBlockIter(pBlockIter, neighborIndex, step);

    // 3. load the neighbor block, and set it to be the currently accessed file data block
    code = doLoadFileBlockData(pReader, pBlockIter, &pStatus->fileBlockData, pBlockInfo->uid);
    if (code != TSDB_CODE_SUCCESS) {
      return code;
    }

    // 4. check the data values
    initBlockDumpInfo(pReader, pBlockIter);
    *loadNeighbor = true;
  }

  return code;
}

static void updateComposedBlockInfo(STsdbReader* pReader, double el, STableBlockScanInfo* pBlockScanInfo) {
  SSDataBlock* pResBlock = pReader->pResBlock;

  pResBlock->info.id.uid = (pBlockScanInfo != NULL) ? pBlockScanInfo->uid : 0;
  pResBlock->info.dataLoad = 1;
  blockDataUpdateTsWindow(pResBlock, pReader->suppInfo.slotId[0]);

  setComposedBlockFlag(pReader, true);

  pReader->cost.composedBlocks += 1;
  pReader->cost.buildComposedBlockTime += el;
}

static int32_t buildComposedDataBlock(STsdbReader* pReader) {
  int32_t code = TSDB_CODE_SUCCESS;

  SSDataBlock* pResBlock = pReader->pResBlock;

  SFileDataBlockInfo* pBlockInfo = getCurrentBlockInfo(&pReader->status.blockIter);
  SLastBlockReader*   pLastBlockReader = pReader->status.fileIter.pLastBlockReader;

  bool    asc = ASCENDING_TRAVERSE(pReader->order);
  int64_t st = taosGetTimestampUs();
  int32_t step = asc ? 1 : -1;
  double  el = 0;

  STableBlockScanInfo* pBlockScanInfo = NULL;
  if (pBlockInfo != NULL) {
    pBlockScanInfo = getTableBlockScanInfo(pReader->status.pTableMap, pBlockInfo->uid, pReader->idStr);
    if (pBlockScanInfo == NULL) {
      goto _end;
    }

    SDataBlk* pBlock = getCurrentBlock(&pReader->status.blockIter);
    TSDBKEY   keyInBuf = getCurrentKeyInBuf(pBlockScanInfo, pReader);

    // it is a clean block, load it directly
    if (isCleanFileDataBlock(pReader, pBlockInfo, pBlock, pBlockScanInfo, keyInBuf, pLastBlockReader) &&
        pBlock->nRow <= pReader->capacity) {
      if (asc || ((!asc) && (!hasDataInLastBlock(pLastBlockReader)))) {
        code = copyBlockDataToSDataBlock(pReader);
        if (code) {
          goto _end;
        }

        // record the last key value
        pBlockScanInfo->lastKey = asc ? pBlock->maxKey.ts : pBlock->minKey.ts;
        goto _end;
      }
    }
  } else {  // file blocks not exist
    pBlockScanInfo = *pReader->status.pTableIter;
  }

  SFileBlockDumpInfo* pDumpInfo = &pReader->status.fBlockDumpInfo;
  SBlockData*         pBlockData = &pReader->status.fileBlockData;

  while (1) {
    bool hasBlockData = false;
    {
      while (pBlockData->nRow > 0 &&
             pBlockData->uid == pBlockScanInfo->uid) {  // find the first qualified row in data block
        if (isValidFileBlockRow(pBlockData, pDumpInfo, pBlockScanInfo, pReader)) {
          hasBlockData = true;
          break;
        }

        pDumpInfo->rowIndex += step;

        SDataBlk* pBlock = getCurrentBlock(&pReader->status.blockIter);
        if (pDumpInfo->rowIndex >= pBlock->nRow || pDumpInfo->rowIndex < 0) {
          pBlockInfo = getCurrentBlockInfo(&pReader->status.blockIter);  // NOTE: get the new block info

          // continue check for the next file block if the last ts in the current block
          // is overlapped with the next neighbor block
          bool loadNeighbor = false;
          code = loadNeighborIfOverlap(pBlockInfo, pBlockScanInfo, pReader, &loadNeighbor);
          if ((!loadNeighbor) || (code != 0)) {
            setBlockAllDumped(pDumpInfo, pBlock->maxKey.ts, pReader->order);
            break;
          }
        }
      }
    }

    // no data in last block and block, no need to proceed.
    if (hasBlockData == false) {
      break;
    }

    code = buildComposedDataBlockImpl(pReader, pBlockScanInfo, pBlockData, pLastBlockReader);
    if (code) {
      goto _end;
    }

    // currently loaded file data block is consumed
    if ((pBlockData->nRow > 0) && (pDumpInfo->rowIndex >= pBlockData->nRow || pDumpInfo->rowIndex < 0)) {
      SDataBlk* pBlock = getCurrentBlock(&pReader->status.blockIter);
      setBlockAllDumped(pDumpInfo, pBlock->maxKey.ts, pReader->order);
      break;
    }

    if (pResBlock->info.rows >= pReader->capacity) {
      break;
    }
  }

_end:
  el = (taosGetTimestampUs() - st) / 1000.0;
  updateComposedBlockInfo(pReader, el, pBlockScanInfo);

  if (pResBlock->info.rows > 0) {
    tsdbDebug("%p uid:%" PRIu64 ", composed data block created, brange:%" PRIu64 "-%" PRIu64 " rows:%" PRId64
              ", elapsed time:%.2f ms %s",
              pReader, pResBlock->info.id.uid, pResBlock->info.window.skey, pResBlock->info.window.ekey,
              pResBlock->info.rows, el, pReader->idStr);
  }

  return code;
}

void setComposedBlockFlag(STsdbReader* pReader, bool composed) { pReader->status.composedDataBlock = composed; }

int32_t getInitialDelIndex(const SArray* pDelSkyline, int32_t order) {
  if (pDelSkyline == NULL) {
    return 0;
  }

  return ASCENDING_TRAVERSE(order) ? 0 : taosArrayGetSize(pDelSkyline) - 1;
}

int32_t initDelSkylineIterator(STableBlockScanInfo* pBlockScanInfo, STsdbReader* pReader, STbData* pMemTbData,
                               STbData* piMemTbData) {
  if (pBlockScanInfo->delSkyline != NULL) {
    return TSDB_CODE_SUCCESS;
  }

  int32_t code = 0;
  SArray* pDelData = taosArrayInit(4, sizeof(SDelData));

  SDelFile* pDelFile = pReader->pReadSnap->fs.pDelFile;
  if (pDelFile && taosArrayGetSize(pReader->pDelIdx) > 0) {
    SDelIdx  idx = {.suid = pReader->suid, .uid = pBlockScanInfo->uid};
    SDelIdx* pIdx = taosArraySearch(pReader->pDelIdx, &idx, tCmprDelIdx, TD_EQ);

    if (pIdx != NULL) {
      code = tsdbReadDelData(pReader->pDelFReader, pIdx, pDelData);
    }
    if (code != TSDB_CODE_SUCCESS) {
      goto _err;
    }
  }

  SDelData* p = NULL;
  if (pMemTbData != NULL) {
    p = pMemTbData->pHead;
    while (p) {
      taosArrayPush(pDelData, p);
      p = p->pNext;
    }
  }

  if (piMemTbData != NULL) {
    p = piMemTbData->pHead;
    while (p) {
      taosArrayPush(pDelData, p);
      p = p->pNext;
    }
  }

  if (taosArrayGetSize(pDelData) > 0) {
    pBlockScanInfo->delSkyline = taosArrayInit(4, sizeof(TSDBKEY));
    code = tsdbBuildDeleteSkyline(pDelData, 0, (int32_t)(taosArrayGetSize(pDelData) - 1), pBlockScanInfo->delSkyline);
  }

  taosArrayDestroy(pDelData);
  int32_t index = getInitialDelIndex(pBlockScanInfo->delSkyline, pReader->order);

  pBlockScanInfo->iter.index = index;
  pBlockScanInfo->iiter.index = index;
  pBlockScanInfo->fileDelIndex = index;
  pBlockScanInfo->lastBlockDelIndex = index;

  return code;

_err:
  taosArrayDestroy(pDelData);
  return code;
}

TSDBKEY getCurrentKeyInBuf(STableBlockScanInfo* pScanInfo, STsdbReader* pReader) {
  bool asc = ASCENDING_TRAVERSE(pReader->order);
  //  TSKEY initialVal = asc? TSKEY_MIN:TSKEY_MAX;

  TSDBKEY key = {.ts = TSKEY_INITIAL_VAL}, ikey = {.ts = TSKEY_INITIAL_VAL};

  bool     hasKey = false, hasIKey = false;
  TSDBROW* pRow = getValidMemRow(&pScanInfo->iter, pScanInfo->delSkyline, pReader);
  if (pRow != NULL) {
    hasKey = true;
    key = TSDBROW_KEY(pRow);
  }

  TSDBROW* pIRow = getValidMemRow(&pScanInfo->iiter, pScanInfo->delSkyline, pReader);
  if (pIRow != NULL) {
    hasIKey = true;
    ikey = TSDBROW_KEY(pIRow);
  }

  if (hasKey) {
    if (hasIKey) {  // has data in mem & imem
      if (asc) {
        return key.ts <= ikey.ts ? key : ikey;
      } else {
        return key.ts <= ikey.ts ? ikey : key;
      }
    } else {  // no data in imem
      return key;
    }
  } else {
    // no data in mem & imem, return the initial value
    // only imem has data, return ikey
    return ikey;
  }
}

static int32_t moveToNextFile(STsdbReader* pReader, SBlockNumber* pBlockNum) {
  SReaderStatus* pStatus = &pReader->status;
  pBlockNum->numOfBlocks = 0;
  pBlockNum->numOfLastFiles = 0;

  size_t  numOfTables = taosHashGetSize(pReader->status.pTableMap);
  SArray* pIndexList = taosArrayInit(numOfTables, sizeof(SBlockIdx));

  while (1) {
    bool    hasNext = false;
    int32_t code = filesetIteratorNext(&pStatus->fileIter, pReader, &hasNext);
    if (code) {
      taosArrayDestroy(pIndexList);
      return code;
    }

    if (!hasNext) {  // no data files on disk
      break;
    }

    taosArrayClear(pIndexList);
    code = doLoadBlockIndex(pReader, pReader->pFileReader, pIndexList);
    if (code != TSDB_CODE_SUCCESS) {
      taosArrayDestroy(pIndexList);
      return code;
    }

    if (taosArrayGetSize(pIndexList) > 0 || pReader->pFileReader->pSet->nSttF > 0) {
      code = doLoadFileBlock(pReader, pIndexList, pBlockNum);
      if (code != TSDB_CODE_SUCCESS) {
        taosArrayDestroy(pIndexList);
        return code;
      }

      if (pBlockNum->numOfBlocks + pBlockNum->numOfLastFiles > 0) {
        break;
      }
    }

    // no blocks in current file, try next files
  }

  taosArrayDestroy(pIndexList);

  if (pReader->pReadSnap != NULL) {
    SDelFile* pDelFile = pReader->pReadSnap->fs.pDelFile;
    if (pReader->pDelFReader == NULL && pDelFile != NULL) {
      int32_t code = tsdbDelFReaderOpen(&pReader->pDelFReader, pDelFile, pReader->pTsdb);
      if (code != TSDB_CODE_SUCCESS) {
        return code;
      }

      pReader->pDelIdx = taosArrayInit(4, sizeof(SDelIdx));
      if (pReader->pDelIdx == NULL) {
        code = TSDB_CODE_OUT_OF_MEMORY;
        return code;
      }

      code = tsdbReadDelIdx(pReader->pDelFReader, pReader->pDelIdx);
      if (code != TSDB_CODE_SUCCESS) {
        taosArrayDestroy(pReader->pDelIdx);
        return code;
      }
    }
  }

  return TSDB_CODE_SUCCESS;
}

static void resetTableListIndex(SReaderStatus* pStatus) {
  STableUidList* pList = &pStatus->uidList;

  pList->currentIndex = 0;
  uint64_t uid = pList->tableUidList[0];
  pStatus->pTableIter = taosHashGet(pStatus->pTableMap, &uid, sizeof(uid));
}

static bool moveToNextTable(STableUidList* pOrderedCheckInfo, SReaderStatus* pStatus) {
  pOrderedCheckInfo->currentIndex += 1;
  if (pOrderedCheckInfo->currentIndex >= taosHashGetSize(pStatus->pTableMap)) {
    pStatus->pTableIter = NULL;
    return false;
  }

  uint64_t uid = pOrderedCheckInfo->tableUidList[pOrderedCheckInfo->currentIndex];
  pStatus->pTableIter = taosHashGet(pStatus->pTableMap, &uid, sizeof(uid));
  return (pStatus->pTableIter != NULL);
}

static int32_t doLoadLastBlockSequentially(STsdbReader* pReader) {
  SReaderStatus*    pStatus = &pReader->status;
  SLastBlockReader* pLastBlockReader = pStatus->fileIter.pLastBlockReader;
  STableUidList*    pUidList = &pStatus->uidList;
  int32_t           code = TSDB_CODE_SUCCESS;

  if (taosHashGetSize(pStatus->pTableMap) == 0) {
    return TSDB_CODE_SUCCESS;
  }

  SSDataBlock* pResBlock = pReader->pResBlock;

  while (1) {
    // load the last data block of current table
    STableBlockScanInfo* pScanInfo = *(STableBlockScanInfo**)pStatus->pTableIter;

    bool hasVal = initLastBlockReader(pLastBlockReader, pScanInfo, pReader);
    if (!hasVal) {
      bool hasNexTable = moveToNextTable(pUidList, pStatus);
      if (!hasNexTable) {
        return TSDB_CODE_SUCCESS;
      }

      continue;
    }

    int64_t st = taosGetTimestampUs();
    while (1) {
      bool hasBlockLData = hasDataInLastBlock(pLastBlockReader);

      // no data in last block and block, no need to proceed.
      if (hasBlockLData == false) {
        break;
      }

      code = buildComposedDataBlockImpl(pReader, pScanInfo, &pReader->status.fileBlockData, pLastBlockReader);
      if (code) {
        return code;
      }

      if (pResBlock->info.rows >= pReader->capacity) {
        break;
      }
    }

    double el = (taosGetTimestampUs() - st) / 1000.0;
    updateComposedBlockInfo(pReader, el, pScanInfo);

    if (pResBlock->info.rows > 0) {
      tsdbDebug("%p uid:%" PRIu64 ", composed data block created, brange:%" PRIu64 "-%" PRIu64 " rows:%" PRId64
                ", elapsed time:%.2f ms %s",
                pReader, pResBlock->info.id.uid, pResBlock->info.window.skey, pResBlock->info.window.ekey,
                pResBlock->info.rows, el, pReader->idStr);
      return TSDB_CODE_SUCCESS;
    }

    // current table is exhausted, let's try next table
    bool hasNexTable = moveToNextTable(pUidList, pStatus);
    if (!hasNexTable) {
      return TSDB_CODE_SUCCESS;
    }
  }
}

static int32_t doBuildDataBlock(STsdbReader* pReader) {
  int32_t   code = TSDB_CODE_SUCCESS;
  SDataBlk* pBlock = NULL;

  SReaderStatus*       pStatus = &pReader->status;
  SDataBlockIter*      pBlockIter = &pStatus->blockIter;
  STableBlockScanInfo* pScanInfo = NULL;
  SFileDataBlockInfo*  pBlockInfo = getCurrentBlockInfo(pBlockIter);
  SLastBlockReader*    pLastBlockReader = pReader->status.fileIter.pLastBlockReader;

  pScanInfo = getTableBlockScanInfo(pReader->status.pTableMap, pBlockInfo->uid, pReader->idStr);
  if (pScanInfo == NULL) {
    return terrno;
  }

  pBlock = getCurrentBlock(pBlockIter);

  initLastBlockReader(pLastBlockReader, pScanInfo, pReader);
  TSDBKEY keyInBuf = getCurrentKeyInBuf(pScanInfo, pReader);

  if (fileBlockShouldLoad(pReader, pBlockInfo, pBlock, pScanInfo, keyInBuf, pLastBlockReader)) {
    code = doLoadFileBlockData(pReader, pBlockIter, &pStatus->fileBlockData, pScanInfo->uid);
    if (code != TSDB_CODE_SUCCESS) {
      return code;
    }

    // build composed data block
    code = buildComposedDataBlock(pReader);
  } else if (bufferDataInFileBlockGap(pReader->order, keyInBuf, pBlock)) {
    // data in memory that are earlier than current file block
    // rows in buffer should be less than the file block in asc, greater than file block in desc
    int64_t endKey = (ASCENDING_TRAVERSE(pReader->order)) ? pBlock->minKey.ts : pBlock->maxKey.ts;
    code = buildDataBlockFromBuf(pReader, pScanInfo, endKey);
  } else {
    if (hasDataInLastBlock(pLastBlockReader) && !ASCENDING_TRAVERSE(pReader->order)) {
      // only return the rows in last block
      int64_t tsLast = getCurrentKeyInLastBlock(pLastBlockReader);
      ASSERT(tsLast >= pBlock->maxKey.ts);

      SBlockData* pBData = &pReader->status.fileBlockData;
      tBlockDataReset(pBData);

      SSDataBlock* pResBlock = pReader->pResBlock;
      tsdbDebug("load data in last block firstly, due to desc scan data, %s", pReader->idStr);

      int64_t st = taosGetTimestampUs();

      while (1) {
        bool hasBlockLData = hasDataInLastBlock(pLastBlockReader);

        // no data in last block and block, no need to proceed.
        if (hasBlockLData == false) {
          break;
        }

        code = buildComposedDataBlockImpl(pReader, pScanInfo, &pReader->status.fileBlockData, pLastBlockReader);
        if (code) {
          return code;
        }

        if (pResBlock->info.rows >= pReader->capacity) {
          break;
        }
      }

      double el = (taosGetTimestampUs() - st) / 1000.0;
      updateComposedBlockInfo(pReader, el, pScanInfo);

      if (pResBlock->info.rows > 0) {
        tsdbDebug("%p uid:%" PRIu64 ", composed data block created, brange:%" PRIu64 "-%" PRIu64 " rows:%" PRId64
                  ", elapsed time:%.2f ms %s",
                  pReader, pResBlock->info.id.uid, pResBlock->info.window.skey, pResBlock->info.window.ekey,
                  pResBlock->info.rows, el, pReader->idStr);
      }
    } else {  // whole block is required, return it directly
      SDataBlockInfo* pInfo = &pReader->pResBlock->info;
      pInfo->rows = pBlock->nRow;
      pInfo->id.uid = pScanInfo->uid;
      pInfo->dataLoad = 0;
      pInfo->window = (STimeWindow){.skey = pBlock->minKey.ts, .ekey = pBlock->maxKey.ts};
      setComposedBlockFlag(pReader, false);
      setBlockAllDumped(&pStatus->fBlockDumpInfo, pBlock->maxKey.ts, pReader->order);

      // update the last key for the corresponding table
      pScanInfo->lastKey = ASCENDING_TRAVERSE(pReader->order) ? pInfo->window.ekey : pInfo->window.skey;
      tsdbDebug("%p uid:%" PRIu64
                " clean file block retrieved from file, global index:%d, "
                "table index:%d, rows:%d, brange:%" PRId64 "-%" PRId64 ", %s",
                pReader, pScanInfo->uid, pBlockIter->index, pBlockInfo->tbBlockIdx, pBlock->nRow, pBlock->minKey.ts,
                pBlock->maxKey.ts, pReader->idStr);
    }
  }

  return code;
}

static int32_t doSumFileBlockRows(STsdbReader* pReader, SDataFReader* pFileReader) {
  int64_t    st = taosGetTimestampUs();
  LRUHandle* handle = NULL;
  int32_t    code = tsdbCacheGetBlockIdx(pFileReader->pTsdb->biCache, pFileReader, &handle);
  if (code != TSDB_CODE_SUCCESS || handle == NULL) {
    goto _end;
  }

  int32_t numOfTables = taosHashGetSize(pReader->status.pTableMap);

  SArray* aBlockIdx = (SArray*)taosLRUCacheValue(pFileReader->pTsdb->biCache, handle);
  size_t  num = taosArrayGetSize(aBlockIdx);
  if (num == 0) {
    tsdbBICacheRelease(pFileReader->pTsdb->biCache, handle);
    return TSDB_CODE_SUCCESS;
  }

  SBlockIdx* pBlockIdx = NULL;
  int32_t    i = 0;
  for (int32_t i = 0; i < num; ++i) {
    pBlockIdx = (SBlockIdx*)taosArrayGet(aBlockIdx, i);
    if (pBlockIdx->suid != pReader->suid) {
      continue;
    }

    STableBlockScanInfo** p = taosHashGet(pReader->status.pTableMap, &pBlockIdx->uid, sizeof(pBlockIdx->uid));
    if (p == NULL) {
      continue;
    }

    STableBlockScanInfo* pScanInfo = *p;
    tMapDataReset(&pScanInfo->mapData);
    tsdbReadDataBlk(pReader->pFileReader, pBlockIdx, &pScanInfo->mapData);

    SDataBlk block = {0};
    for (int32_t j = 0; j < pScanInfo->mapData.nItem; ++j) {
      tGetDataBlk(pScanInfo->mapData.pData + pScanInfo->mapData.aOffset[j], &block);
      pReader->rowsNum += block.nRow;
    }
  }

_end:
  tsdbBICacheRelease(pFileReader->pTsdb->biCache, handle);
  return code;
}

static int32_t doSumSttBlockRows(STsdbReader* pReader) {
  int32_t            code = TSDB_CODE_SUCCESS;
  SLastBlockReader*  pLastBlockReader = pReader->status.fileIter.pLastBlockReader;
  SSttBlockLoadInfo* pBlockLoadInfo = NULL;

  for (int32_t i = 0; i < pReader->pFileReader->pSet->nSttF; ++i) {  // open all last file
    pBlockLoadInfo = &pLastBlockReader->pInfo[i];

    code = tsdbReadSttBlk(pReader->pFileReader, i, pBlockLoadInfo->aSttBlk);
    if (code) {
      return code;
    }

    size_t size = taosArrayGetSize(pBlockLoadInfo->aSttBlk);
    if (size >= 1) {
      SSttBlk* pStart = taosArrayGet(pBlockLoadInfo->aSttBlk, 0);
      SSttBlk* pEnd = taosArrayGet(pBlockLoadInfo->aSttBlk, size - 1);

      // all identical
      if (pStart->suid == pEnd->suid) {
        if (pStart->suid != pReader->suid) {
          // no qualified stt block existed
          taosArrayClear(pBlockLoadInfo->aSttBlk);
          continue;
        }
        for (int32_t i = 0; i < size; ++i) {
          SSttBlk* p = taosArrayGet(pBlockLoadInfo->aSttBlk, i);
          pReader->rowsNum += p->nRow;
        }
      } else {
        for (int32_t i = 0; i < size; ++i) {
          SSttBlk* p = taosArrayGet(pBlockLoadInfo->aSttBlk, i);
          uint64_t s = p->suid;
          if (s < pReader->suid) {
            continue;
          }

          if (s == pReader->suid) {
            pReader->rowsNum += p->nRow;
          } else if (s > pReader->suid) {
            break;
          }
        }
      }
    }
  }

  return code;
}

static int32_t readRowsCountFromFiles(STsdbReader* pReader) {
  int32_t code = TSDB_CODE_SUCCESS;

  while (1) {
    bool hasNext = false;
    code = filesetIteratorNext(&pReader->status.fileIter, pReader, &hasNext);
    if (code) {
      return code;
    }

    if (!hasNext) {  // no data files on disk
      break;
    }

    code = doSumFileBlockRows(pReader, pReader->pFileReader);
    if (code != TSDB_CODE_SUCCESS) {
      return code;
    }

    code = doSumSttBlockRows(pReader);
    if (code != TSDB_CODE_SUCCESS) {
      return code;
    }
  }

  pReader->status.loadFromFile = false;

  return code;
}

static int32_t readRowsCountFromMem(STsdbReader* pReader) {
  int32_t code = TSDB_CODE_SUCCESS;
  int64_t memNum = 0, imemNum = 0;
  if (pReader->pReadSnap->pMem != NULL) {
    tsdbMemTableCountRows(pReader->pReadSnap->pMem, pReader->status.pTableMap, &memNum);
  }

  if (pReader->pReadSnap->pIMem != NULL) {
    tsdbMemTableCountRows(pReader->pReadSnap->pIMem, pReader->status.pTableMap, &imemNum);
  }

  pReader->rowsNum += memNum + imemNum;

  return code;
}

static int32_t buildBlockFromBufferSequentially(STsdbReader* pReader) {
  SReaderStatus* pStatus = &pReader->status;
  STableUidList* pUidList = &pStatus->uidList;

  while (1) {
    //    if (pStatus->pTableIter == NULL) {
    //      pStatus->pTableIter = taosHashIterate(pStatus->pTableMap, NULL);
    //      if (pStatus->pTableIter == NULL) {
    //        return TSDB_CODE_SUCCESS;
    //      }
    //    }

    STableBlockScanInfo** pBlockScanInfo = pStatus->pTableIter;
    initMemDataIterator(*pBlockScanInfo, pReader);

    int64_t endKey = (ASCENDING_TRAVERSE(pReader->order)) ? INT64_MAX : INT64_MIN;
    int32_t code = buildDataBlockFromBuf(pReader, *pBlockScanInfo, endKey);
    if (code != TSDB_CODE_SUCCESS) {
      return code;
    }

    if (pReader->pResBlock->info.rows > 0) {
      return TSDB_CODE_SUCCESS;
    }

    // current table is exhausted, let's try next table
    bool hasNexTable = moveToNextTable(pUidList, pStatus);
    if (!hasNexTable) {
      return TSDB_CODE_SUCCESS;
    }
  }
}

// set the correct start position in case of the first/last file block, according to the query time window
static void initBlockDumpInfo(STsdbReader* pReader, SDataBlockIter* pBlockIter) {
  int64_t             lastKey = ASCENDING_TRAVERSE(pReader->order) ? INT64_MIN : INT64_MAX;
  SDataBlk*           pBlock = getCurrentBlock(pBlockIter);
  SFileDataBlockInfo* pBlockInfo = getCurrentBlockInfo(pBlockIter);
  if (pBlockInfo) {
    STableBlockScanInfo* pScanInfo = taosHashGet(pBlockIter->pTableMap, &pBlockInfo->uid, sizeof(pBlockInfo->uid));
    if (pScanInfo) {
      lastKey = pScanInfo->lastKey;
    }
  }
  SReaderStatus* pStatus = &pReader->status;

  SFileBlockDumpInfo* pDumpInfo = &pStatus->fBlockDumpInfo;

  pDumpInfo->totalRows = pBlock->nRow;
  pDumpInfo->allDumped = false;
  pDumpInfo->rowIndex = ASCENDING_TRAVERSE(pReader->order) ? 0 : pBlock->nRow - 1;
  pDumpInfo->lastKey = lastKey;
}

static int32_t initForFirstBlockInFile(STsdbReader* pReader, SDataBlockIter* pBlockIter) {
  SBlockNumber num = {0};
  int32_t      code = moveToNextFile(pReader, &num);
  if (code != TSDB_CODE_SUCCESS) {
    return code;
  }

  // all data files are consumed, try data in buffer
  if (num.numOfBlocks + num.numOfLastFiles == 0) {
    pReader->status.loadFromFile = false;
    return code;
  }

  // initialize the block iterator for a new fileset
  if (num.numOfBlocks > 0) {
    code = initBlockIterator(pReader, pBlockIter, num.numOfBlocks);
  } else {  // no block data, only last block exists
    tBlockDataReset(&pReader->status.fileBlockData);
    resetDataBlockIterator(pBlockIter, pReader->order);
    resetTableListIndex(&pReader->status);
  }

  // set the correct start position according to the query time window
  initBlockDumpInfo(pReader, pBlockIter);
  return code;
}

static bool fileBlockPartiallyRead(SFileBlockDumpInfo* pDumpInfo, bool asc) {
  return (!pDumpInfo->allDumped) &&
         ((pDumpInfo->rowIndex > 0 && asc) || (pDumpInfo->rowIndex < (pDumpInfo->totalRows - 1) && (!asc)));
}

static int32_t buildBlockFromFiles(STsdbReader* pReader) {
  int32_t code = TSDB_CODE_SUCCESS;
  bool    asc = ASCENDING_TRAVERSE(pReader->order);

  SDataBlockIter* pBlockIter = &pReader->status.blockIter;

  if (pBlockIter->numOfBlocks == 0) {
  _begin:
    code = doLoadLastBlockSequentially(pReader);
    if (code != TSDB_CODE_SUCCESS) {
      return code;
    }

    if (pReader->pResBlock->info.rows > 0) {
      return TSDB_CODE_SUCCESS;
    }

    // all data blocks are checked in this last block file, now let's try the next file
    if (pReader->status.pTableIter == NULL) {
      code = initForFirstBlockInFile(pReader, pBlockIter);

      // error happens or all the data files are completely checked
      if ((code != TSDB_CODE_SUCCESS) || (pReader->status.loadFromFile == false)) {
        return code;
      }

      // this file does not have data files, let's start check the last block file if exists
      if (pBlockIter->numOfBlocks == 0) {
        resetTableListIndex(&pReader->status);
        goto _begin;
      }
    }

    code = doBuildDataBlock(pReader);
    if (code != TSDB_CODE_SUCCESS) {
      return code;
    }

    if (pReader->pResBlock->info.rows > 0) {
      return TSDB_CODE_SUCCESS;
    }
  }

  while (1) {
    SFileBlockDumpInfo* pDumpInfo = &pReader->status.fBlockDumpInfo;

    if (fileBlockPartiallyRead(pDumpInfo, asc)) {  // file data block is partially loaded
      code = buildComposedDataBlock(pReader);
    } else {
      // current block are exhausted, try the next file block
      if (pDumpInfo->allDumped) {
        // try next data block in current file
        bool hasNext = blockIteratorNext(&pReader->status.blockIter, pReader->idStr);
        if (hasNext) {  // check for the next block in the block accessed order list
          initBlockDumpInfo(pReader, pBlockIter);
        } else {
          if (pReader->status.pCurrentFileset->nSttF > 0) {
            // data blocks in current file are exhausted, let's try the next file now
            SBlockData* pBlockData = &pReader->status.fileBlockData;
            if (pBlockData->uid != 0) {
              tBlockDataClear(pBlockData);
            }

            tBlockDataReset(pBlockData);
            resetDataBlockIterator(pBlockIter, pReader->order);
            resetTableListIndex(&pReader->status);
            goto _begin;
          } else {
            code = initForFirstBlockInFile(pReader, pBlockIter);

            // error happens or all the data files are completely checked
            if ((code != TSDB_CODE_SUCCESS) || (pReader->status.loadFromFile == false)) {
              return code;
            }

            // this file does not have blocks, let's start check the last block file
            if (pBlockIter->numOfBlocks == 0) {
              resetTableListIndex(&pReader->status);
              goto _begin;
            }
          }
        }
      }

      code = doBuildDataBlock(pReader);
    }

    if (code != TSDB_CODE_SUCCESS) {
      return code;
    }

    if (pReader->pResBlock->info.rows > 0) {
      return TSDB_CODE_SUCCESS;
    }
  }
}

static STsdb* getTsdbByRetentions(SVnode* pVnode, TSKEY winSKey, SRetention* retentions, const char* idStr,
                                  int8_t* pLevel) {
  if (VND_IS_RSMA(pVnode)) {
    int8_t  level = 0;
    int8_t  precision = pVnode->config.tsdbCfg.precision;
    int64_t now = taosGetTimestamp(precision);
    int64_t offset = tsQueryRsmaTolerance * ((precision == TSDB_TIME_PRECISION_MILLI)   ? 1L
                                             : (precision == TSDB_TIME_PRECISION_MICRO) ? 1000L
                                                                                        : 1000000L);

    for (int8_t i = 0; i < TSDB_RETENTION_MAX; ++i) {
      SRetention* pRetention = retentions + level;
      if (pRetention->keep <= 0) {
        if (level > 0) {
          --level;
        }
        break;
      }
      if ((now - pRetention->keep) <= (winSKey + offset)) {
        break;
      }
      ++level;
    }

    const char* str = (idStr != NULL) ? idStr : "";

    if (level == TSDB_RETENTION_L0) {
      *pLevel = TSDB_RETENTION_L0;
      tsdbDebug("vgId:%d, rsma level %d is selected to query %s", TD_VID(pVnode), TSDB_RETENTION_L0, str);
      return VND_RSMA0(pVnode);
    } else if (level == TSDB_RETENTION_L1) {
      *pLevel = TSDB_RETENTION_L1;
      tsdbDebug("vgId:%d, rsma level %d is selected to query %s", TD_VID(pVnode), TSDB_RETENTION_L1, str);
      return VND_RSMA1(pVnode);
    } else {
      *pLevel = TSDB_RETENTION_L2;
      tsdbDebug("vgId:%d, rsma level %d is selected to query %s", TD_VID(pVnode), TSDB_RETENTION_L2, str);
      return VND_RSMA2(pVnode);
    }
  }

  return VND_TSDB(pVnode);
}

SVersionRange getQueryVerRange(SVnode* pVnode, SQueryTableDataCond* pCond, int8_t level) {
  int64_t startVer = (pCond->startVersion == -1) ? 0 : pCond->startVersion;

  int64_t endVer = 0;
  if (pCond->endVersion == -1) {
    // user not specified end version, set current maximum version of vnode as the endVersion
    endVer = pVnode->state.applied;
  } else {
    endVer = (pCond->endVersion > pVnode->state.applied) ? pVnode->state.applied : pCond->endVersion;
  }

  return (SVersionRange){.minVer = startVer, .maxVer = endVer};
}

bool hasBeenDropped(const SArray* pDelList, int32_t* index, TSDBKEY* pKey, int32_t order, SVersionRange* pVerRange) {
  if (pDelList == NULL) {
    return false;
  }

  size_t  num = taosArrayGetSize(pDelList);
  bool    asc = ASCENDING_TRAVERSE(order);
  int32_t step = asc ? 1 : -1;

  if (asc) {
    if (*index >= num - 1) {
      TSDBKEY* last = taosArrayGetLast(pDelList);
      ASSERT(pKey->ts >= last->ts);

      if (pKey->ts > last->ts) {
        return false;
      } else if (pKey->ts == last->ts) {
        TSDBKEY* prev = taosArrayGet(pDelList, num - 2);
        return (prev->version >= pKey->version && prev->version <= pVerRange->maxVer &&
                prev->version >= pVerRange->minVer);
      }
    } else {
      TSDBKEY* pCurrent = taosArrayGet(pDelList, *index);
      TSDBKEY* pNext = taosArrayGet(pDelList, (*index) + 1);

      if (pKey->ts < pCurrent->ts) {
        return false;
      }

      if (pCurrent->ts <= pKey->ts && pNext->ts >= pKey->ts && pCurrent->version >= pKey->version &&
          pVerRange->maxVer >= pCurrent->version) {
        return true;
      }

      while (pNext->ts <= pKey->ts && (*index) < num - 1) {
        (*index) += 1;

        if ((*index) < num - 1) {
          pCurrent = taosArrayGet(pDelList, *index);
          pNext = taosArrayGet(pDelList, (*index) + 1);

          // it is not a consecutive deletion range, ignore it
          if (pCurrent->version == 0 && pNext->version > 0) {
            continue;
          }

          if (pCurrent->ts <= pKey->ts && pNext->ts >= pKey->ts && pCurrent->version >= pKey->version &&
              pVerRange->maxVer >= pCurrent->version) {
            return true;
          }
        }
      }

      return false;
    }
  } else {
    if (*index <= 0) {
      TSDBKEY* pFirst = taosArrayGet(pDelList, 0);

      if (pKey->ts < pFirst->ts) {
        return false;
      } else if (pKey->ts == pFirst->ts) {
        return pFirst->version >= pKey->version;
      } else {
        ASSERT(0);
      }
    } else {
      TSDBKEY* pCurrent = taosArrayGet(pDelList, *index);
      TSDBKEY* pPrev = taosArrayGet(pDelList, (*index) - 1);

      if (pKey->ts > pCurrent->ts) {
        return false;
      }

      if (pPrev->ts <= pKey->ts && pCurrent->ts >= pKey->ts && pPrev->version >= pKey->version) {
        return true;
      }

      while (pPrev->ts >= pKey->ts && (*index) > 1) {
        (*index) += step;

        if ((*index) >= 1) {
          pCurrent = taosArrayGet(pDelList, *index);
          pPrev = taosArrayGet(pDelList, (*index) - 1);

          // it is not a consecutive deletion range, ignore it
          if (pCurrent->version > 0 && pPrev->version == 0) {
            continue;
          }

          if (pPrev->ts <= pKey->ts && pCurrent->ts >= pKey->ts && pPrev->version >= pKey->version) {
            return true;
          }
        }
      }

      return false;
    }
  }

  return false;
}

TSDBROW* getValidMemRow(SIterInfo* pIter, const SArray* pDelList, STsdbReader* pReader) {
  if (!pIter->hasVal) {
    return NULL;
  }

  TSDBROW* pRow = tsdbTbDataIterGet(pIter->iter);
  TSDBKEY  key = TSDBROW_KEY(pRow);

  if (outOfTimeWindow(key.ts, &pReader->window)) {
    pIter->hasVal = false;
    return NULL;
  }

  // it is a valid data version
  if ((key.version <= pReader->verRange.maxVer && key.version >= pReader->verRange.minVer) &&
      (!hasBeenDropped(pDelList, &pIter->index, &key, pReader->order, &pReader->verRange))) {
    return pRow;
  }

  while (1) {
    pIter->hasVal = tsdbTbDataIterNext(pIter->iter);
    if (!pIter->hasVal) {
      return NULL;
    }

    pRow = tsdbTbDataIterGet(pIter->iter);

    key = TSDBROW_KEY(pRow);
    if (outOfTimeWindow(key.ts, &pReader->window)) {
      pIter->hasVal = false;
      return NULL;
    }

    if (key.version <= pReader->verRange.maxVer && key.version >= pReader->verRange.minVer &&
        (!hasBeenDropped(pDelList, &pIter->index, &key, pReader->order, &pReader->verRange))) {
      return pRow;
    }
  }
}

int32_t doMergeRowsInBuf(SIterInfo* pIter, uint64_t uid, int64_t ts, SArray* pDelList, SRowMerger* pMerger,
                         STsdbReader* pReader) {
  while (1) {
    pIter->hasVal = tsdbTbDataIterNext(pIter->iter);
    if (!pIter->hasVal) {
      break;
    }

    // data exists but not valid
    TSDBROW* pRow = getValidMemRow(pIter, pDelList, pReader);
    if (pRow == NULL) {
      break;
    }

    // ts is not identical, quit
    TSDBKEY k = TSDBROW_KEY(pRow);
    if (k.ts != ts) {
      break;
    }

    if (pRow->type == TSDBROW_ROW_FMT) {
      STSchema* pTSchema = doGetSchemaForTSRow(TSDBROW_SVERSION(pRow), pReader, uid);
      if (pTSchema == NULL) {
        return terrno;
      }

      tsdbRowMergerAdd(pMerger, pRow, pTSchema);
    } else {  // column format
      tsdbRowMergerAdd(pMerger, pRow, NULL);
    }
  }

  return TSDB_CODE_SUCCESS;
}

static int32_t doMergeRowsInFileBlockImpl(SBlockData* pBlockData, int32_t rowIndex, int64_t key, SRowMerger* pMerger,
                                          SVersionRange* pVerRange, int32_t step) {
  while (rowIndex < pBlockData->nRow && rowIndex >= 0 && pBlockData->aTSKEY[rowIndex] == key) {
    if (pBlockData->aVersion[rowIndex] > pVerRange->maxVer || pBlockData->aVersion[rowIndex] < pVerRange->minVer) {
      rowIndex += step;
      continue;
    }

    TSDBROW fRow = tsdbRowFromBlockData(pBlockData, rowIndex);
    tsdbRowMergerAdd(pMerger, &fRow, NULL);
    rowIndex += step;
  }

  return rowIndex;
}

typedef enum {
  CHECK_FILEBLOCK_CONT = 0x1,
  CHECK_FILEBLOCK_QUIT = 0x2,
} CHECK_FILEBLOCK_STATE;

static int32_t checkForNeighborFileBlock(STsdbReader* pReader, STableBlockScanInfo* pScanInfo, SDataBlk* pBlock,
                                         SFileDataBlockInfo* pFBlock, SRowMerger* pMerger, int64_t key,
                                         CHECK_FILEBLOCK_STATE* state) {
  SFileBlockDumpInfo* pDumpInfo = &pReader->status.fBlockDumpInfo;
  SBlockData*         pBlockData = &pReader->status.fileBlockData;
  bool                asc = ASCENDING_TRAVERSE(pReader->order);

  *state = CHECK_FILEBLOCK_QUIT;
  int32_t step = ASCENDING_TRAVERSE(pReader->order) ? 1 : -1;

  bool    loadNeighbor = true;
  int32_t code = loadNeighborIfOverlap(pFBlock, pScanInfo, pReader, &loadNeighbor);

  if (loadNeighbor && (code == TSDB_CODE_SUCCESS)) {
    pDumpInfo->rowIndex =
        doMergeRowsInFileBlockImpl(pBlockData, pDumpInfo->rowIndex, key, pMerger, &pReader->verRange, step);
    if ((pDumpInfo->rowIndex >= pDumpInfo->totalRows && asc) || (pDumpInfo->rowIndex < 0 && !asc)) {
      *state = CHECK_FILEBLOCK_CONT;
    }
  }

  return code;
}

int32_t doMergeRowsInFileBlocks(SBlockData* pBlockData, STableBlockScanInfo* pScanInfo, STsdbReader* pReader,
                                SRowMerger* pMerger) {
  SFileBlockDumpInfo* pDumpInfo = &pReader->status.fBlockDumpInfo;

  bool    asc = ASCENDING_TRAVERSE(pReader->order);
  int64_t key = pBlockData->aTSKEY[pDumpInfo->rowIndex];
  int32_t step = asc ? 1 : -1;

  pDumpInfo->rowIndex += step;
  if ((pDumpInfo->rowIndex <= pBlockData->nRow - 1 && asc) || (pDumpInfo->rowIndex >= 0 && !asc)) {
    pDumpInfo->rowIndex =
        doMergeRowsInFileBlockImpl(pBlockData, pDumpInfo->rowIndex, key, pMerger, &pReader->verRange, step);
  }

  // all rows are consumed, let's try next file block
  if ((pDumpInfo->rowIndex >= pBlockData->nRow && asc) || (pDumpInfo->rowIndex < 0 && !asc)) {
    while (1) {
      CHECK_FILEBLOCK_STATE st;

      SFileDataBlockInfo* pFileBlockInfo = getCurrentBlockInfo(&pReader->status.blockIter);
      SDataBlk*           pCurrentBlock = getCurrentBlock(&pReader->status.blockIter);
      if (pFileBlockInfo == NULL) {
        st = CHECK_FILEBLOCK_QUIT;
        break;
      }

      checkForNeighborFileBlock(pReader, pScanInfo, pCurrentBlock, pFileBlockInfo, pMerger, key, &st);
      if (st == CHECK_FILEBLOCK_QUIT) {
        break;
      }
    }
  }

  return TSDB_CODE_SUCCESS;
}

int32_t doMergeRowsInLastBlock(SLastBlockReader* pLastBlockReader, STableBlockScanInfo* pScanInfo, int64_t ts,
                               SRowMerger* pMerger, SVersionRange* pVerRange, const char* idStr) {
  while (nextRowFromLastBlocks(pLastBlockReader, pScanInfo, pVerRange)) {
    int64_t next1 = getCurrentKeyInLastBlock(pLastBlockReader);
    if (next1 == ts) {
      TSDBROW fRow1 = tMergeTreeGetRow(&pLastBlockReader->mergeTree);
      tsdbRowMergerAdd(pMerger, &fRow1, NULL);
    } else {
      tsdbTrace("uid:%" PRIu64 " last del index:%d, del range:%d, lastKeyInStt:%" PRId64 ", %s", pScanInfo->uid,
                pScanInfo->lastBlockDelIndex, (int32_t)taosArrayGetSize(pScanInfo->delSkyline), pScanInfo->lastKeyInStt,
                idStr);
      break;
    }
  }

  return TSDB_CODE_SUCCESS;
}

int32_t doMergeMemTableMultiRows(TSDBROW* pRow, uint64_t uid, SIterInfo* pIter, SArray* pDelList, TSDBROW* pResRow,
                                 STsdbReader* pReader, bool* freeTSRow) {
  TSDBROW* pNextRow = NULL;
  TSDBROW  current = *pRow;

  {  // if the timestamp of the next valid row has a different ts, return current row directly
    pIter->hasVal = tsdbTbDataIterNext(pIter->iter);

    if (!pIter->hasVal) {
      *pResRow = *pRow;
      *freeTSRow = false;
      return TSDB_CODE_SUCCESS;
    } else {  // has next point in mem/imem
      pNextRow = getValidMemRow(pIter, pDelList, pReader);
      if (pNextRow == NULL) {
        *pResRow = current;
        *freeTSRow = false;
        return TSDB_CODE_SUCCESS;
      }

      if (TSDBROW_TS(&current) != TSDBROW_TS(pNextRow)) {
        *pResRow = current;
        *freeTSRow = false;
        return TSDB_CODE_SUCCESS;
      }
    }
  }

  SRowMerger merge = {0};
  terrno = 0;
  int32_t code = 0;

  // start to merge duplicated rows
  if (current.type == TSDBROW_ROW_FMT) {
    // get the correct schema for data in memory
    STSchema* pTSchema = doGetSchemaForTSRow(TSDBROW_SVERSION(&current), pReader, uid);
    if (pTSchema == NULL) {
      return terrno;
    }

    if (pReader->pSchema == NULL) {
      pReader->pSchema = pTSchema;
    }

    code = tsdbRowMergerInit(&merge, pReader->pSchema, &current, pTSchema);
    if (code != TSDB_CODE_SUCCESS) {
      return code;
    }

    STSchema* pTSchema1 = doGetSchemaForTSRow(TSDBROW_SVERSION(pNextRow), pReader, uid);
    if (pTSchema1 == NULL) {
      return terrno;
    }

    tsdbRowMergerAdd(&merge, pNextRow, pTSchema1);
  } else {  // let's merge rows in file block
    code = tsdbRowMergerInit(&merge, NULL, &current, pReader->pSchema);
    if (code != TSDB_CODE_SUCCESS) {
      return code;
    }

    tsdbRowMergerAdd(&merge, pNextRow, NULL);
  }

  code = doMergeRowsInBuf(pIter, uid, TSDBROW_TS(&current), pDelList, &merge, pReader);
  if (code != TSDB_CODE_SUCCESS) {
    return code;
  }

  code = tsdbRowMergerGetRow(&merge, &pResRow->pTSRow);
  if (code != TSDB_CODE_SUCCESS) {
    return code;
  }

  pResRow->type = TSDBROW_ROW_FMT;
  tsdbRowMergerClear(&merge);
  *freeTSRow = true;

  return TSDB_CODE_SUCCESS;
}

int32_t doMergeMemIMemRows(TSDBROW* pRow, TSDBROW* piRow, STableBlockScanInfo* pBlockScanInfo, STsdbReader* pReader,
                           SRow** pTSRow) {
  SRowMerger merge = {0};

  TSDBKEY   k = TSDBROW_KEY(pRow);
  TSDBKEY   ik = TSDBROW_KEY(piRow);
  STSchema* pSchema = doGetSchemaForTSRow(TSDBROW_SVERSION(pRow), pReader, pBlockScanInfo->uid);
  STSchema* piSchema = doGetSchemaForTSRow(TSDBROW_SVERSION(piRow), pReader, pBlockScanInfo->uid);

  if (ASCENDING_TRAVERSE(pReader->order)) {  // ascending order imem --> mem
    int32_t code = tsdbRowMergerInit(&merge, pSchema, piRow, piSchema);
    if (code != TSDB_CODE_SUCCESS) {
      return code;
    }

    code = doMergeRowsInBuf(&pBlockScanInfo->iiter, pBlockScanInfo->uid, ik.ts, pBlockScanInfo->delSkyline, &merge,
                            pReader);
    if (code != TSDB_CODE_SUCCESS) {
      return code;
    }

    tsdbRowMergerAdd(&merge, pRow, pSchema);
    code =
        doMergeRowsInBuf(&pBlockScanInfo->iter, pBlockScanInfo->uid, k.ts, pBlockScanInfo->delSkyline, &merge, pReader);
    if (code != TSDB_CODE_SUCCESS) {
      return code;
    }

  } else {
    int32_t code = tsdbRowMergerInit(&merge, NULL, pRow, pSchema);
    if (code != TSDB_CODE_SUCCESS || merge.pTSchema == NULL) {
      return code;
    }

    code =
        doMergeRowsInBuf(&pBlockScanInfo->iter, pBlockScanInfo->uid, k.ts, pBlockScanInfo->delSkyline, &merge, pReader);
    if (code != TSDB_CODE_SUCCESS) {
      return code;
    }

    tsdbRowMergerAdd(&merge, piRow, piSchema);
    code = doMergeRowsInBuf(&pBlockScanInfo->iiter, pBlockScanInfo->uid, ik.ts, pBlockScanInfo->delSkyline, &merge,
                            pReader);
    if (code != TSDB_CODE_SUCCESS) {
      return code;
    }
  }

  int32_t code = tsdbRowMergerGetRow(&merge, pTSRow);
  tsdbRowMergerClear(&merge);
  return code;
}

int32_t tsdbGetNextRowInMem(STableBlockScanInfo* pBlockScanInfo, STsdbReader* pReader, TSDBROW* pResRow, int64_t endKey,
                            bool* freeTSRow) {
  TSDBROW* pRow = getValidMemRow(&pBlockScanInfo->iter, pBlockScanInfo->delSkyline, pReader);
  TSDBROW* piRow = getValidMemRow(&pBlockScanInfo->iiter, pBlockScanInfo->delSkyline, pReader);
  SArray*  pDelList = pBlockScanInfo->delSkyline;
  uint64_t uid = pBlockScanInfo->uid;

  // todo refactor
  bool asc = ASCENDING_TRAVERSE(pReader->order);
  if (pBlockScanInfo->iter.hasVal) {
    TSDBKEY k = TSDBROW_KEY(pRow);
    if ((k.ts >= endKey && asc) || (k.ts <= endKey && !asc)) {
      pRow = NULL;
    }
  }

  if (pBlockScanInfo->iiter.hasVal) {
    TSDBKEY k = TSDBROW_KEY(piRow);
    if ((k.ts >= endKey && asc) || (k.ts <= endKey && !asc)) {
      piRow = NULL;
    }
  }

  if (pBlockScanInfo->iter.hasVal && pBlockScanInfo->iiter.hasVal && pRow != NULL && piRow != NULL) {
    TSDBKEY k = TSDBROW_KEY(pRow);
    TSDBKEY ik = TSDBROW_KEY(piRow);

    int32_t code = TSDB_CODE_SUCCESS;
    if (ik.ts != k.ts) {
      if (((ik.ts < k.ts) && asc) || ((ik.ts > k.ts) && (!asc))) {  // ik.ts < k.ts
        code = doMergeMemTableMultiRows(piRow, uid, &pBlockScanInfo->iiter, pDelList, pResRow, pReader, freeTSRow);
      } else if (((k.ts < ik.ts) && asc) || ((k.ts > ik.ts) && (!asc))) {
        code = doMergeMemTableMultiRows(pRow, uid, &pBlockScanInfo->iter, pDelList, pResRow, pReader, freeTSRow);
      }
    } else {  // ik.ts == k.ts
      *freeTSRow = true;
      pResRow->type = TSDBROW_ROW_FMT;
      code = doMergeMemIMemRows(pRow, piRow, pBlockScanInfo, pReader, &pResRow->pTSRow);
      if (code != TSDB_CODE_SUCCESS) {
        return code;
      }
    }

    return code;
  }

  if (pBlockScanInfo->iter.hasVal && pRow != NULL) {
    return doMergeMemTableMultiRows(pRow, pBlockScanInfo->uid, &pBlockScanInfo->iter, pDelList, pResRow, pReader,
                                    freeTSRow);
  }

  if (pBlockScanInfo->iiter.hasVal && piRow != NULL) {
    return doMergeMemTableMultiRows(piRow, uid, &pBlockScanInfo->iiter, pDelList, pResRow, pReader, freeTSRow);
  }

  return TSDB_CODE_SUCCESS;
}

int32_t doAppendRowFromTSRow(SSDataBlock* pBlock, STsdbReader* pReader, SRow* pTSRow, STableBlockScanInfo* pScanInfo) {
  int32_t outputRowIndex = pBlock->info.rows;
  int64_t uid = pScanInfo->uid;
  int32_t code = TSDB_CODE_SUCCESS;

  int32_t numOfCols = (int32_t)taosArrayGetSize(pBlock->pDataBlock);

  SBlockLoadSuppInfo* pSupInfo = &pReader->suppInfo;
  STSchema*           pSchema = doGetSchemaForTSRow(pTSRow->sver, pReader, uid);

  SColVal colVal = {0};
  int32_t i = 0, j = 0;

  if (pSupInfo->colId[i] == PRIMARYKEY_TIMESTAMP_COL_ID) {
    SColumnInfoData* pColData = taosArrayGet(pBlock->pDataBlock, pSupInfo->slotId[i]);
    ((int64_t*)pColData->pData)[outputRowIndex] = pTSRow->ts;
    i += 1;
  }

  while (i < pSupInfo->numOfCols && j < pSchema->numOfCols) {
    col_id_t colId = pSupInfo->colId[i];

    if (colId == pSchema->columns[j].colId) {
      SColumnInfoData* pColInfoData = taosArrayGet(pBlock->pDataBlock, pSupInfo->slotId[i]);

      tRowGet(pTSRow, pSchema, j, &colVal);
      code = doCopyColVal(pColInfoData, outputRowIndex, i, &colVal, pSupInfo);
      if (code) {
        return code;
      }
      i += 1;
      j += 1;
    } else if (colId < pSchema->columns[j].colId) {
      SColumnInfoData* pColInfoData = taosArrayGet(pBlock->pDataBlock, pSupInfo->slotId[i]);

      colDataSetNULL(pColInfoData, outputRowIndex);
      i += 1;
    } else if (colId > pSchema->columns[j].colId) {
      j += 1;
    }
  }

  // set null value since current column does not exist in the "pSchema"
  while (i < pSupInfo->numOfCols) {
    SColumnInfoData* pColInfoData = taosArrayGet(pBlock->pDataBlock, pSupInfo->slotId[i]);
    colDataSetNULL(pColInfoData, outputRowIndex);
    i += 1;
  }

  pBlock->info.dataLoad = 1;
  pBlock->info.rows += 1;
  pScanInfo->lastKey = pTSRow->ts;
  return TSDB_CODE_SUCCESS;
}

int32_t doAppendRowFromFileBlock(SSDataBlock* pResBlock, STsdbReader* pReader, SBlockData* pBlockData,
                                 int32_t rowIndex) {
  int32_t i = 0, j = 0;
  int32_t outputRowIndex = pResBlock->info.rows;
  int32_t code = TSDB_CODE_SUCCESS;

  SBlockLoadSuppInfo* pSupInfo = &pReader->suppInfo;
  if (pReader->suppInfo.colId[i] == PRIMARYKEY_TIMESTAMP_COL_ID) {
    SColumnInfoData* pColData = taosArrayGet(pResBlock->pDataBlock, pSupInfo->slotId[i]);
    ((int64_t*)pColData->pData)[outputRowIndex] = pBlockData->aTSKEY[rowIndex];
    i += 1;
  }

  SColVal cv = {0};
  int32_t numOfInputCols = pBlockData->nColData;
  int32_t numOfOutputCols = pSupInfo->numOfCols;

  while (i < numOfOutputCols && j < numOfInputCols) {
    SColData* pData = tBlockDataGetColDataByIdx(pBlockData, j);
    if (pData->cid < pSupInfo->colId[i]) {
      j += 1;
      continue;
    }

    SColumnInfoData* pCol = TARRAY_GET_ELEM(pResBlock->pDataBlock, pSupInfo->slotId[i]);
    if (pData->cid == pSupInfo->colId[i]) {
      tColDataGetValue(pData, rowIndex, &cv);
      code = doCopyColVal(pCol, outputRowIndex, i, &cv, pSupInfo);
      if (code) {
        return code;
      }
      j += 1;
    } else if (pData->cid > pCol->info.colId) {
      // the specified column does not exist in file block, fill with null data
      colDataSetNULL(pCol, outputRowIndex);
    }

    i += 1;
  }

  while (i < numOfOutputCols) {
    SColumnInfoData* pCol = taosArrayGet(pResBlock->pDataBlock, pSupInfo->slotId[i]);
    colDataSetNULL(pCol, outputRowIndex);
    i += 1;
  }

  pResBlock->info.dataLoad = 1;
  pResBlock->info.rows += 1;
  return TSDB_CODE_SUCCESS;
}

int32_t buildDataBlockFromBufImpl(STableBlockScanInfo* pBlockScanInfo, int64_t endKey, int32_t capacity,
                                  STsdbReader* pReader) {
  SSDataBlock* pBlock = pReader->pResBlock;
  int32_t      code = TSDB_CODE_SUCCESS;

  do {
    //    SRow* pTSRow = NULL;
    TSDBROW row = {.type = -1};
    bool    freeTSRow = false;
    tsdbGetNextRowInMem(pBlockScanInfo, pReader, &row, endKey, &freeTSRow);
    if (row.type == -1) {
      break;
    }

    if (row.type == TSDBROW_ROW_FMT) {
      code = doAppendRowFromTSRow(pBlock, pReader, row.pTSRow, pBlockScanInfo);

      if (freeTSRow) {
        taosMemoryFree(row.pTSRow);
      }

      if (code) {
        return code;
      }
    } else {
      code = doAppendRowFromFileBlock(pBlock, pReader, row.pBlockData, row.iRow);
      if (code) {
        break;
      }
    }

    // no data in buffer, return immediately
    if (!(pBlockScanInfo->iter.hasVal || pBlockScanInfo->iiter.hasVal)) {
      break;
    }

    if (pBlock->info.rows >= capacity) {
      break;
    }
  } while (1);

  return code;
}

// TODO refactor: with createDataBlockScanInfo
int32_t tsdbSetTableList(STsdbReader* pReader, const void* pTableList, int32_t num) {
  int32_t size = taosHashGetSize(pReader->status.pTableMap);

  STableBlockScanInfo** p = NULL;
  while ((p = taosHashIterate(pReader->status.pTableMap, p)) != NULL) {
    clearBlockScanInfo(*p);
  }

  if (size < num) {
    int32_t code = ensureBlockScanInfoBuf(&pReader->blockInfoBuf, num);
    if (code) {
      return code;
    }

    char* p1 = taosMemoryRealloc(pReader->status.uidList.tableUidList, sizeof(uint64_t) * num);
    if (p1 == NULL) {
      return TSDB_CODE_OUT_OF_MEMORY;
    }

    pReader->status.uidList.tableUidList = (uint64_t*)p1;
  }

  taosHashClear(pReader->status.pTableMap);
  STableUidList* pUidList = &pReader->status.uidList;
  pUidList->currentIndex = 0;

  STableKeyInfo* pList = (STableKeyInfo*)pTableList;
  for (int32_t i = 0; i < num; ++i) {
    STableBlockScanInfo* pInfo = getPosInBlockInfoBuf(&pReader->blockInfoBuf, i);
    pInfo->uid = pList[i].uid;
    pUidList->tableUidList[i] = pList[i].uid;

    // todo extract method
    if (ASCENDING_TRAVERSE(pReader->order)) {
      int64_t skey = pReader->window.skey;
      pInfo->lastKey = (skey > INT64_MIN) ? (skey - 1) : skey;
      pInfo->lastKeyInStt = skey;
    } else {
      int64_t ekey = pReader->window.ekey;
      pInfo->lastKey = (ekey < INT64_MAX) ? (ekey + 1) : ekey;
      pInfo->lastKeyInStt = ekey;
    }

    taosHashPut(pReader->status.pTableMap, &pInfo->uid, sizeof(uint64_t), &pInfo, POINTER_BYTES);
  }

  return TDB_CODE_SUCCESS;
}

void* tsdbGetIdx(SMeta* pMeta) {
  if (pMeta == NULL) {
    return NULL;
  }
  return metaGetIdx(pMeta);
}

void* tsdbGetIvtIdx(SMeta* pMeta) {
  if (pMeta == NULL) {
    return NULL;
  }
  return metaGetIvtIdx(pMeta);
}

uint64_t getReaderMaxVersion(STsdbReader* pReader) { return pReader->verRange.maxVer; }

static int32_t doOpenReaderImpl(STsdbReader* pReader) {
  SReaderStatus*  pStatus = &pReader->status;
  SDataBlockIter* pBlockIter = &pStatus->blockIter;

  initFilesetIterator(&pStatus->fileIter, pReader->pReadSnap->fs.aDFileSet, pReader);
  resetDataBlockIterator(&pStatus->blockIter, pReader->order);

  int32_t code = TSDB_CODE_SUCCESS;
  if (pStatus->fileIter.numOfFiles == 0) {
    pStatus->loadFromFile = false;
  } else if (READ_MODE_COUNT_ONLY == pReader->readMode) {
    // DO NOTHING
  } else {
    code = initForFirstBlockInFile(pReader, pBlockIter);
  }

  if (!pStatus->loadFromFile) {
    resetTableListIndex(pStatus);
  }

  return code;
}

static void freeSchemaFunc(void* param) {
  void* p = *(void**)param;
  taosMemoryFree(p);
}

// ====================================== EXPOSED APIs ======================================
int32_t tsdbReaderOpen(SVnode* pVnode, SQueryTableDataCond* pCond, void* pTableList, int32_t numOfTables,
                       SSDataBlock* pResBlock, STsdbReader** ppReader, const char* idstr, bool countOnly) {
  STimeWindow window = pCond->twindows;

  int32_t capacity = pVnode->config.tsdbCfg.maxRows;
  if (pResBlock != NULL) {
    blockDataEnsureCapacity(pResBlock, capacity);
  }

  int32_t code = tsdbReaderCreate(pVnode, pCond, ppReader, capacity, pResBlock, idstr);
  if (code != TSDB_CODE_SUCCESS) {
    goto _err;
  }

  // check for query time window
  STsdbReader* pReader = *ppReader;
  if (isEmptyQueryTimeWindow(&pReader->window) && pCond->type == TIMEWINDOW_RANGE_CONTAINED) {
    tsdbDebug("%p query window not overlaps with the data set, no result returned, %s", pReader, pReader->idStr);
    return TSDB_CODE_SUCCESS;
  }

  if (pCond->type == TIMEWINDOW_RANGE_EXTERNAL) {
    // update the SQueryTableDataCond to create inner reader
    int32_t order = pCond->order;
    if (order == TSDB_ORDER_ASC) {
      pCond->twindows.ekey = window.skey - 1;
      pCond->twindows.skey = INT64_MIN;
      pCond->order = TSDB_ORDER_DESC;
    } else {
      pCond->twindows.skey = window.ekey + 1;
      pCond->twindows.ekey = INT64_MAX;
      pCond->order = TSDB_ORDER_ASC;
    }

    // here we only need one more row, so the capacity is set to be ONE.
    code = tsdbReaderCreate(pVnode, pCond, &pReader->innerReader[0], 1, pResBlock, idstr);
    if (code != TSDB_CODE_SUCCESS) {
      goto _err;
    }

    if (order == TSDB_ORDER_ASC) {
      pCond->twindows.skey = window.ekey + 1;
      pCond->twindows.ekey = INT64_MAX;
    } else {
      pCond->twindows.skey = INT64_MIN;
      pCond->twindows.ekey = window.ekey - 1;
    }
    pCond->order = order;

    code = tsdbReaderCreate(pVnode, pCond, &pReader->innerReader[1], 1, pResBlock, idstr);
    if (code != TSDB_CODE_SUCCESS) {
      goto _err;
    }
  }

  // NOTE: the endVersion in pCond is the data version not schema version, so pCond->endVersion is not correct here.
  //  no valid error code set in metaGetTbTSchema, so let's set the error code here.
  //  we should proceed in case of tmq processing.
  if (pCond->suid != 0) {
    pReader->pSchema = metaGetTbTSchema(pReader->pTsdb->pVnode->pMeta, pReader->suid, -1, 1);
    if (pReader->pSchema == NULL) {
      tsdbError("failed to get table schema, suid:%" PRIu64 ", ver:-1, %s", pReader->suid, pReader->idStr);
    }
  } else if (numOfTables > 0) {
    STableKeyInfo* pKey = pTableList;
    pReader->pSchema = metaGetTbTSchema(pReader->pTsdb->pVnode->pMeta, pKey->uid, -1, 1);
    if (pReader->pSchema == NULL) {
      tsdbError("failed to get table schema, uid:%" PRIu64 ", ver:-1, %s", pKey->uid, pReader->idStr);
    }
  }

  pReader->pSchemaMap = tSimpleHashInit(8, taosFastHash);
  if (pReader->pSchemaMap == NULL) {
    tsdbError("failed init schema hash for reader %s", pReader->idStr);
    code = TSDB_CODE_OUT_OF_MEMORY;
    goto _err;
  }

  tSimpleHashSetFreeFp(pReader->pSchemaMap, freeSchemaFunc);
  if (pReader->pSchema != NULL) {
    code = updateBlockSMAInfo(pReader->pSchema, &pReader->suppInfo);
    if (code != TSDB_CODE_SUCCESS) {
      goto _err;
    }
  }

  STsdbReader* p = (pReader->innerReader[0] != NULL) ? pReader->innerReader[0] : pReader;
  pReader->status.pTableMap =
      createDataBlockScanInfo(p, &pReader->blockInfoBuf, pTableList, &pReader->status.uidList, numOfTables);
  if (pReader->status.pTableMap == NULL) {
    *ppReader = NULL;
    code = TSDB_CODE_OUT_OF_MEMORY;
    goto _err;
  }

  pReader->suspended = true;

  if (countOnly) {
    pReader->readMode = READ_MODE_COUNT_ONLY;
  }

  tsdbDebug("%p total numOfTable:%d in this query %s", pReader, numOfTables, pReader->idStr);
  return code;

_err:
  tsdbError("failed to create data reader, code:%s %s", tstrerror(code), idstr);
  tsdbReaderClose(pReader);
  *ppReader = NULL;  // reset the pointer value.
  return code;
}

void tsdbReaderClose(STsdbReader* pReader) {
  if (pReader == NULL) {
    return;
  }

  tsdbAcquireReader(pReader);
  {
    if (pReader->innerReader[0] != NULL || pReader->innerReader[1] != NULL) {
      STsdbReader* p = pReader->innerReader[0];

      p->status.pTableMap = NULL;
      p->status.uidList.tableUidList = NULL;
      p->pReadSnap = NULL;
      p->pSchema = NULL;
      p->pSchemaMap = NULL;

      p = pReader->innerReader[1];

      p->status.pTableMap = NULL;
      p->status.uidList.tableUidList = NULL;
      p->pReadSnap = NULL;
      p->pSchema = NULL;
      p->pSchemaMap = NULL;

      tsdbReaderClose(pReader->innerReader[0]);
      tsdbReaderClose(pReader->innerReader[1]);
    }
  }

  SBlockLoadSuppInfo* pSupInfo = &pReader->suppInfo;

  taosArrayDestroy(pSupInfo->pColAgg);
  for (int32_t i = 0; i < pSupInfo->numOfCols; ++i) {
    if (pSupInfo->buildBuf[i] != NULL) {
      taosMemoryFreeClear(pSupInfo->buildBuf[i]);
    }
  }

  if (pReader->freeBlock) {
    pReader->pResBlock = blockDataDestroy(pReader->pResBlock);
  }

  taosMemoryFree(pSupInfo->colId);
  tBlockDataDestroy(&pReader->status.fileBlockData);
  cleanupDataBlockIterator(&pReader->status.blockIter);

  size_t numOfTables = taosHashGetSize(pReader->status.pTableMap);
  if (pReader->status.pTableMap != NULL) {
    destroyAllBlockScanInfo(pReader->status.pTableMap);
    clearBlockScanInfoBuf(&pReader->blockInfoBuf);
  }

  if (pReader->pFileReader != NULL) {
    tsdbDataFReaderClose(&pReader->pFileReader);
  }

  if (pReader->pDelFReader != NULL) {
    tsdbDelFReaderClose(&pReader->pDelFReader);
  }

  if (pReader->pDelIdx != NULL) {
    taosArrayDestroy(pReader->pDelIdx);
    pReader->pDelIdx = NULL;
  }

  qTrace("tsdb/reader-close: %p, untake snapshot", pReader);
  tsdbUntakeReadSnap(pReader, pReader->pReadSnap, true);
  pReader->pReadSnap = NULL;

  tsdbReleaseReader(pReader);

  tsdbUninitReaderLock(pReader);

  taosMemoryFree(pReader->status.uidList.tableUidList);
  SIOCostSummary* pCost = &pReader->cost;

  SFilesetIter* pFilesetIter = &pReader->status.fileIter;
  if (pFilesetIter->pLastBlockReader != NULL) {
    SLastBlockReader* pLReader = pFilesetIter->pLastBlockReader;
    tMergeTreeClose(&pLReader->mergeTree);

    getLastBlockLoadInfo(pLReader->pInfo, &pCost->lastBlockLoad, &pCost->lastBlockLoadTime);

    pLReader->pInfo = destroyLastBlockLoadInfo(pLReader->pInfo);
    taosMemoryFree(pLReader);
  }

  tsdbDebug(
      "%p :io-cost summary: head-file:%" PRIu64 ", head-file time:%.2f ms, SMA:%" PRId64
      " SMA-time:%.2f ms, fileBlocks:%" PRId64
      ", fileBlocks-load-time:%.2f ms, "
      "build in-memory-block-time:%.2f ms, lastBlocks:%" PRId64 ", lastBlocks-time:%.2f ms, composed-blocks:%" PRId64
      ", composed-blocks-time:%.2fms, STableBlockScanInfo size:%.2f Kb, createTime:%.2f ms,initDelSkylineIterTime:%.2f "
      "ms, %s",
      pReader, pCost->headFileLoad, pCost->headFileLoadTime, pCost->smaDataLoad, pCost->smaLoadTime, pCost->numOfBlocks,
      pCost->blockLoadTime, pCost->buildmemBlock, pCost->lastBlockLoad, pCost->lastBlockLoadTime, pCost->composedBlocks,
      pCost->buildComposedBlockTime, numOfTables * sizeof(STableBlockScanInfo) / 1000.0, pCost->createScanInfoList,
      pCost->initDelSkylineIterTime, pReader->idStr);

  taosMemoryFree(pReader->idStr);
  taosMemoryFree(pReader->pSchema);

  tSimpleHashCleanup(pReader->pSchemaMap);
  taosMemoryFreeClear(pReader);
}

int32_t tsdbReaderSuspend(STsdbReader* pReader) {
  int32_t code = 0;

  // save reader's base state & reset top state to be reconstructed from base state
  SReaderStatus*       pStatus = &pReader->status;
  STableBlockScanInfo* pBlockScanInfo = NULL;

  if (pStatus->loadFromFile) {
    SFileDataBlockInfo* pBlockInfo = getCurrentBlockInfo(&pReader->status.blockIter);
    if (pBlockInfo != NULL) {
      pBlockScanInfo = getTableBlockScanInfo(pStatus->pTableMap, pBlockInfo->uid, pReader->idStr);
      if (pBlockScanInfo == NULL) {
        goto _err;
      }
    } else {
      pBlockScanInfo = *pStatus->pTableIter;
    }

    tsdbDataFReaderClose(&pReader->pFileReader);

    // resetDataBlockScanInfo excluding lastKey
    STableBlockScanInfo** p = NULL;

    while ((p = taosHashIterate(pStatus->pTableMap, p)) != NULL) {
      STableBlockScanInfo* pInfo = *(STableBlockScanInfo**)p;

      pInfo->iterInit = false;
      pInfo->iter.hasVal = false;
      pInfo->iiter.hasVal = false;

      if (pInfo->iter.iter != NULL) {
        pInfo->iter.iter = tsdbTbDataIterDestroy(pInfo->iter.iter);
      }

      if (pInfo->iiter.iter != NULL) {
        pInfo->iiter.iter = tsdbTbDataIterDestroy(pInfo->iiter.iter);
      }

      pInfo->delSkyline = taosArrayDestroy(pInfo->delSkyline);
      // pInfo->lastKey = ts;
    }
  } else {
    // resetDataBlockScanInfo excluding lastKey
    STableBlockScanInfo** p = NULL;

    while ((p = taosHashIterate(pStatus->pTableMap, p)) != NULL) {
      STableBlockScanInfo* pInfo = *(STableBlockScanInfo**)p;

      pInfo->iterInit = false;
      pInfo->iter.hasVal = false;
      pInfo->iiter.hasVal = false;

      if (pInfo->iter.iter != NULL) {
        pInfo->iter.iter = tsdbTbDataIterDestroy(pInfo->iter.iter);
      }

      if (pInfo->iiter.iter != NULL) {
        pInfo->iiter.iter = tsdbTbDataIterDestroy(pInfo->iiter.iter);
      }

      pInfo->delSkyline = taosArrayDestroy(pInfo->delSkyline);
      // pInfo->lastKey = ts;
    }

    pBlockScanInfo = pStatus->pTableIter == NULL ? NULL : *pStatus->pTableIter;
    if (pBlockScanInfo) {
      // save lastKey to restore memory iterator
      STimeWindow w = pReader->pResBlock->info.window;
      pBlockScanInfo->lastKey = ASCENDING_TRAVERSE(pReader->order) ? w.ekey : w.skey;

      // reset current current table's data block scan info,
      pBlockScanInfo->iterInit = false;
      pBlockScanInfo->iter.hasVal = false;
      pBlockScanInfo->iiter.hasVal = false;
      if (pBlockScanInfo->iter.iter != NULL) {
        pBlockScanInfo->iter.iter = tsdbTbDataIterDestroy(pBlockScanInfo->iter.iter);
      }

      if (pBlockScanInfo->iiter.iter != NULL) {
        pBlockScanInfo->iiter.iter = tsdbTbDataIterDestroy(pBlockScanInfo->iiter.iter);
      }

      pBlockScanInfo->pBlockList = taosArrayDestroy(pBlockScanInfo->pBlockList);
      tMapDataClear(&pBlockScanInfo->mapData);
      // TODO: keep skyline for reuse
      pBlockScanInfo->delSkyline = taosArrayDestroy(pBlockScanInfo->delSkyline);
    }
  }

  tsdbUntakeReadSnap(pReader, pReader->pReadSnap, false);
  pReader->pReadSnap = NULL;

  pReader->suspended = true;

  tsdbDebug("reader: %p suspended uid %" PRIu64 " in this query %s", pReader, pBlockScanInfo ? pBlockScanInfo->uid : 0,
            pReader->idStr);
  return code;

_err:
  tsdbError("failed to suspend data reader, code:%s %s", tstrerror(code), pReader->idStr);
  return code;
}

static int32_t tsdbSetQueryReseek(void* pQHandle) {
  int32_t      code = 0;
  STsdbReader* pReader = pQHandle;

  code = tsdbTryAcquireReader(pReader);
  if (code == 0) {
    if (pReader->suspended) {
      tsdbReleaseReader(pReader);
      return code;
    }

    tsdbReaderSuspend(pReader);

    tsdbReleaseReader(pReader);

    return code;
  } else if (code == EBUSY) {
    return TSDB_CODE_VND_QUERY_BUSY;
  } else {
    terrno = TAOS_SYSTEM_ERROR(code);
    return TSDB_CODE_FAILED;
  }
}

int32_t tsdbReaderResume(STsdbReader* pReader) {
  int32_t code = 0;

  STableBlockScanInfo** pBlockScanInfo = pReader->status.pTableIter;

  //  restore reader's state
  //  task snapshot
  int32_t numOfTables = taosHashGetSize(pReader->status.pTableMap);
  if (numOfTables > 0) {
    qTrace("tsdb/reader: %p, take snapshot", pReader);
    code = tsdbTakeReadSnap(pReader, tsdbSetQueryReseek, &pReader->pReadSnap);
    if (code != TSDB_CODE_SUCCESS) {
      goto _err;
    }

    if (pReader->type == TIMEWINDOW_RANGE_CONTAINED) {
      code = doOpenReaderImpl(pReader);
      if (code != TSDB_CODE_SUCCESS) {
        return code;
      }
    } else {
      STsdbReader* pPrevReader = pReader->innerReader[0];
      STsdbReader* pNextReader = pReader->innerReader[1];

      // we need only one row
      pPrevReader->capacity = 1;
      pPrevReader->status.pTableMap = pReader->status.pTableMap;
      pPrevReader->status.uidList = pReader->status.uidList;
      pPrevReader->pSchema = pReader->pSchema;
      pPrevReader->pSchemaMap = pReader->pSchemaMap;
      pPrevReader->pReadSnap = pReader->pReadSnap;

      pNextReader->capacity = 1;
      pNextReader->status.pTableMap = pReader->status.pTableMap;
      pNextReader->status.uidList = pReader->status.uidList;
      pNextReader->pSchema = pReader->pSchema;
      pNextReader->pSchemaMap = pReader->pSchemaMap;
      pNextReader->pReadSnap = pReader->pReadSnap;

      code = doOpenReaderImpl(pPrevReader);
      if (code != TSDB_CODE_SUCCESS) {
        return code;
      }
    }
  }

  pReader->suspended = false;

  tsdbDebug("reader: %p resumed uid %" PRIu64 ", numOfTable:%" PRId32 ", in this query %s", pReader,
            pBlockScanInfo ? (*pBlockScanInfo)->uid : 0, numOfTables, pReader->idStr);
  return code;

_err:
  tsdbError("failed to resume data reader, code:%s %s", tstrerror(code), pReader->idStr);
  return code;
}

static bool tsdbReadRowsCountOnly(STsdbReader* pReader) {
  int32_t      code = TSDB_CODE_SUCCESS;
  SSDataBlock* pBlock = pReader->pResBlock;

  if (pReader->status.loadFromFile == false) {
    return false;
  }

  code = readRowsCountFromFiles(pReader);
  if (code != TSDB_CODE_SUCCESS) {
    return false;
  }

  code = readRowsCountFromMem(pReader);
  if (code != TSDB_CODE_SUCCESS) {
    return false;
  }

  pBlock->info.rows = pReader->rowsNum;
  pBlock->info.id.uid = 0;
  pBlock->info.dataLoad = 0;

  pReader->rowsNum = 0;

  return pBlock->info.rows > 0;
}

static int32_t doTsdbNextDataBlock(STsdbReader* pReader, bool* hasNext) {
  int32_t code = TSDB_CODE_SUCCESS;

  // cleanup the data that belongs to the previous data block
  SSDataBlock* pBlock = pReader->pResBlock;
  blockDataCleanup(pBlock);

  *hasNext = false;

  SReaderStatus* pStatus = &pReader->status;
  if (taosHashGetSize(pStatus->pTableMap) == 0) {
    return code;
  }

  if (READ_MODE_COUNT_ONLY == pReader->readMode) {
    return tsdbReadRowsCountOnly(pReader);
  }

  if (pStatus->loadFromFile) {
    code = buildBlockFromFiles(pReader);
    if (code != TSDB_CODE_SUCCESS) {
      return code;
    }

    if (pBlock->info.rows <= 0) {
      resetTableListIndex(&pReader->status);
      code = buildBlockFromBufferSequentially(pReader);
    }
  } else {  // no data in files, let's try the buffer
    code = buildBlockFromBufferSequentially(pReader);
  }

  *hasNext = pBlock->info.rows > 0;

  return code;
}

int32_t tsdbNextDataBlock(STsdbReader* pReader, bool* hasNext) {
  int32_t code = TSDB_CODE_SUCCESS;

  *hasNext = false;

  if (isEmptyQueryTimeWindow(&pReader->window) || pReader->step == EXTERNAL_ROWS_NEXT) {
    return code;
  }

  SReaderStatus* pStatus = &pReader->status;

  code = tsdbAcquireReader(pReader);
  qTrace("tsdb/read: %p, take read mutex, code: %d", pReader, code);

  if (pReader->suspended) {
    tsdbReaderResume(pReader);
  }

  if (pReader->innerReader[0] != NULL && pReader->step == 0) {
    code = doTsdbNextDataBlock(pReader->innerReader[0], hasNext);
    if (code) {
      tsdbReleaseReader(pReader);
      return code;
    }

    pReader->step = EXTERNAL_ROWS_PREV;
    if (*hasNext) {
      pStatus = &pReader->innerReader[0]->status;
      if (pStatus->composedDataBlock) {
        qTrace("tsdb/read: %p, unlock read mutex", pReader);
        tsdbReleaseReader(pReader);
      }

      return code;
    }
  }

  if (pReader->step == EXTERNAL_ROWS_PREV) {
    // prepare for the main scan
    code = doOpenReaderImpl(pReader);
    int32_t step = 1;
    resetAllDataBlockScanInfo(pReader->status.pTableMap, pReader->innerReader[0]->window.ekey, step);

    if (code != TSDB_CODE_SUCCESS) {
      return code;
    }

    pReader->step = EXTERNAL_ROWS_MAIN;
  }

  code = doTsdbNextDataBlock(pReader, hasNext);
  if (code != TSDB_CODE_SUCCESS) {
    tsdbReleaseReader(pReader);
    return code;
  }

  if (*hasNext) {
    if (pStatus->composedDataBlock) {
      qTrace("tsdb/read: %p, unlock read mutex", pReader);
      tsdbReleaseReader(pReader);
    }

    return code;
  }

  if (pReader->step == EXTERNAL_ROWS_MAIN && pReader->innerReader[1] != NULL) {
    // prepare for the next row scan
    int32_t step = -1;
    code = doOpenReaderImpl(pReader->innerReader[1]);
    resetAllDataBlockScanInfo(pReader->innerReader[1]->status.pTableMap, pReader->window.ekey, step);
    if (code != TSDB_CODE_SUCCESS) {
      return code;
    }

    code = doTsdbNextDataBlock(pReader->innerReader[1], hasNext);
    if (code != TSDB_CODE_SUCCESS) {
      tsdbReleaseReader(pReader);
      return code;
    }

    pReader->step = EXTERNAL_ROWS_NEXT;
    if (*hasNext) {
      pStatus = &pReader->innerReader[1]->status;
      if (pStatus->composedDataBlock) {
        qTrace("tsdb/read: %p, unlock read mutex", pReader);
        tsdbReleaseReader(pReader);
      }

      return code;
    }
  }

  qTrace("tsdb/read: %p, unlock read mutex", pReader);
  tsdbReleaseReader(pReader);

  return code;
}

static void doFillNullColSMA(SBlockLoadSuppInfo* pSup, int32_t numOfRows, int32_t numOfCols, SColumnDataAgg* pTsAgg) {
  // do fill all null column value SMA info
  int32_t i = 0, j = 0;
  int32_t size = (int32_t)taosArrayGetSize(pSup->pColAgg);
  taosArrayInsert(pSup->pColAgg, 0, pTsAgg);
  size++;

  while (j < numOfCols && i < size) {
    SColumnDataAgg* pAgg = taosArrayGet(pSup->pColAgg, i);
    if (pAgg->colId == pSup->colId[j]) {
      i += 1;
      j += 1;
    } else if (pAgg->colId < pSup->colId[j]) {
      i += 1;
    } else if (pSup->colId[j] < pAgg->colId) {
      if (pSup->colId[j] != PRIMARYKEY_TIMESTAMP_COL_ID) {
        SColumnDataAgg nullColAgg = {.colId = pSup->colId[j], .numOfNull = numOfRows};
        taosArrayInsert(pSup->pColAgg, i, &nullColAgg);
        i += 1;
        size++;
      }
      j += 1;
    }
  }

  while (j < numOfCols) {
    if (pSup->colId[j] != PRIMARYKEY_TIMESTAMP_COL_ID) {
      SColumnDataAgg nullColAgg = {.colId = pSup->colId[j], .numOfNull = numOfRows};
      taosArrayInsert(pSup->pColAgg, i, &nullColAgg);
      i += 1;
    }
    j++;
  }
}

int32_t tsdbRetrieveDatablockSMA(STsdbReader* pReader, SSDataBlock* pDataBlock, bool* allHave) {
  SColumnDataAgg*** pBlockSMA = &pDataBlock->pBlockAgg;

  int32_t code = 0;
  *allHave = false;
  *pBlockSMA = NULL;

  if (pReader->type == TIMEWINDOW_RANGE_EXTERNAL) {
    return TSDB_CODE_SUCCESS;
  }

  // there is no statistics data for composed block
  if (pReader->status.composedDataBlock || (!pReader->suppInfo.smaValid)) {
    return TSDB_CODE_SUCCESS;
  }

  SFileDataBlockInfo* pFBlock = getCurrentBlockInfo(&pReader->status.blockIter);
  SBlockLoadSuppInfo* pSup = &pReader->suppInfo;

  if (pReader->pResBlock->info.id.uid != pFBlock->uid) {
    return TSDB_CODE_SUCCESS;
  }

  int64_t st = taosGetTimestampUs();

  SDataBlk* pBlock = getCurrentBlock(&pReader->status.blockIter);
  if (tDataBlkHasSma(pBlock)) {
    code = tsdbReadBlockSma(pReader->pFileReader, pBlock, pSup->pColAgg);
    if (code != TSDB_CODE_SUCCESS) {
      tsdbDebug("vgId:%d, failed to load block SMA for uid %" PRIu64 ", code:%s, %s", 0, pFBlock->uid, tstrerror(code),
                pReader->idStr);
      return code;
    }
  } else {
    *pBlockSMA = NULL;
    return TSDB_CODE_SUCCESS;
  }

  *allHave = true;

  // always load the first primary timestamp column data
  SColumnDataAgg* pTsAgg = &pSup->tsColAgg;

  pTsAgg->numOfNull = 0;
  pTsAgg->colId = PRIMARYKEY_TIMESTAMP_COL_ID;
  pTsAgg->min = pReader->pResBlock->info.window.skey;
  pTsAgg->max = pReader->pResBlock->info.window.ekey;

  // update the number of NULL data rows
  size_t numOfCols = pSup->numOfCols;

  // ensure capacity
  if (pDataBlock->pDataBlock) {
    size_t colsNum = taosArrayGetSize(pDataBlock->pDataBlock);
    taosArrayEnsureCap(pSup->pColAgg, colsNum);
  }

  SSDataBlock* pResBlock = pReader->pResBlock;
  if (pResBlock->pBlockAgg == NULL) {
    size_t num = taosArrayGetSize(pResBlock->pDataBlock);
    pResBlock->pBlockAgg = taosMemoryCalloc(num, POINTER_BYTES);
  }

  // do fill all null column value SMA info
  doFillNullColSMA(pSup, pBlock->nRow, numOfCols, pTsAgg);
  size_t size = taosArrayGetSize(pSup->pColAgg);

  int32_t i = 0, j = 0;
  while (j < numOfCols && i < size) {
    SColumnDataAgg* pAgg = taosArrayGet(pSup->pColAgg, i);
    if (pAgg->colId == pSup->colId[j]) {
      pResBlock->pBlockAgg[pSup->slotId[j]] = pAgg;
      i += 1;
      j += 1;
    } else if (pAgg->colId < pSup->colId[j]) {
      i += 1;
    } else if (pSup->colId[j] < pAgg->colId) {
      pResBlock->pBlockAgg[pSup->slotId[j]] = NULL;
      *allHave = false;
      j += 1;
    }
  }

  *pBlockSMA = pResBlock->pBlockAgg;
  pReader->cost.smaDataLoad += 1;

  double elapsedTime = (taosGetTimestampUs() - st) / 1000.0;
  pReader->cost.smaLoadTime += elapsedTime;

  tsdbDebug("vgId:%d, succeed to load block SMA for uid %" PRIu64 ", %s", 0, pFBlock->uid, pReader->idStr);
  return code;
}

STableBlockScanInfo* getTableBlockScanInfo(SHashObj* pTableMap, uint64_t uid, const char* id) {
  STableBlockScanInfo** p = taosHashGet(pTableMap, &uid, sizeof(uid));
  if (p == NULL || *p == NULL) {
    terrno = TSDB_CODE_INVALID_PARA;
    int32_t size = taosHashGetSize(pTableMap);
    tsdbError("failed to locate the uid:%" PRIu64 " in query table uid list, total tables:%d, %s", uid, size, id);
    return NULL;
  }

  return *p;
}

static SSDataBlock* doRetrieveDataBlock(STsdbReader* pReader) {
  SReaderStatus*       pStatus = &pReader->status;
  int32_t              code = TSDB_CODE_SUCCESS;
  SFileDataBlockInfo*  pBlockInfo = getCurrentBlockInfo(&pStatus->blockIter);
  STableBlockScanInfo* pBlockScanInfo = getTableBlockScanInfo(pStatus->pTableMap, pBlockInfo->uid, pReader->idStr);
  if (pBlockScanInfo == NULL) {
    return NULL;
  }

  code = doLoadFileBlockData(pReader, &pStatus->blockIter, &pStatus->fileBlockData, pBlockScanInfo->uid);
  if (code != TSDB_CODE_SUCCESS) {
    tBlockDataDestroy(&pStatus->fileBlockData);
    terrno = code;
    return NULL;
  }

  code = copyBlockDataToSDataBlock(pReader);
  if (code != TSDB_CODE_SUCCESS) {
    tBlockDataDestroy(&pStatus->fileBlockData);
    terrno = code;
    return NULL;
  }

  return pReader->pResBlock;
}

SSDataBlock* tsdbRetrieveDataBlock(STsdbReader* pReader, SArray* pIdList) {
  STsdbReader* pTReader = pReader;
  if (pReader->type == TIMEWINDOW_RANGE_EXTERNAL) {
    if (pReader->step == EXTERNAL_ROWS_PREV) {
      pTReader = pReader->innerReader[0];
    } else if (pReader->step == EXTERNAL_ROWS_NEXT) {
      pTReader = pReader->innerReader[1];
    }
  }

  SReaderStatus* pStatus = &pTReader->status;
  if (pStatus->composedDataBlock) {
    return pTReader->pResBlock;
  }

  SSDataBlock* ret = doRetrieveDataBlock(pTReader);

  qTrace("tsdb/read-retrieve: %p, unlock read mutex", pReader);
  tsdbReleaseReader(pReader);

  return ret;
}

int32_t tsdbReaderReset(STsdbReader* pReader, SQueryTableDataCond* pCond) {
  qTrace("tsdb/reader-reset: %p, take read mutex", pReader);
  tsdbAcquireReader(pReader);

  if (pReader->suspended) {
    tsdbReaderResume(pReader);
  }

  if (isEmptyQueryTimeWindow(&pReader->window) || pReader->pReadSnap == NULL) {
    tsdbDebug("tsdb reader reset return %p, %s", pReader->pReadSnap, pReader->idStr);
    tsdbReleaseReader(pReader);
    return TSDB_CODE_SUCCESS;
  }

  SReaderStatus*  pStatus = &pReader->status;
  SDataBlockIter* pBlockIter = &pStatus->blockIter;

  pReader->order = pCond->order;
  pReader->type = TIMEWINDOW_RANGE_CONTAINED;
  pStatus->loadFromFile = true;
  pStatus->pTableIter = NULL;
  pReader->window = updateQueryTimeWindow(pReader->pTsdb, &pCond->twindows);

  // allocate buffer in order to load data blocks from file
  memset(&pReader->suppInfo.tsColAgg, 0, sizeof(SColumnDataAgg));

  pReader->suppInfo.tsColAgg.colId = PRIMARYKEY_TIMESTAMP_COL_ID;
  tsdbDataFReaderClose(&pReader->pFileReader);

  int32_t numOfTables = taosHashGetSize(pStatus->pTableMap);

  initFilesetIterator(&pStatus->fileIter, pReader->pReadSnap->fs.aDFileSet, pReader);
  resetDataBlockIterator(pBlockIter, pReader->order);
  resetTableListIndex(&pReader->status);

  bool    asc = ASCENDING_TRAVERSE(pReader->order);
  int32_t step = asc ? 1 : -1;
  int64_t ts = asc ? pReader->window.skey - 1 : pReader->window.ekey + 1;
  resetAllDataBlockScanInfo(pStatus->pTableMap, ts, step);

  int32_t code = 0;

  // no data in files, let's try buffer in memory
  if (pStatus->fileIter.numOfFiles == 0) {
    pStatus->loadFromFile = false;
    resetTableListIndex(pStatus);
  } else {
    code = initForFirstBlockInFile(pReader, pBlockIter);
    if (code != TSDB_CODE_SUCCESS) {
      tsdbError("%p reset reader failed, numOfTables:%d, query range:%" PRId64 " - %" PRId64 " in query %s", pReader,
                numOfTables, pReader->window.skey, pReader->window.ekey, pReader->idStr);

      tsdbReleaseReader(pReader);
      return code;
    }
  }

  tsdbDebug("%p reset reader, suid:%" PRIu64 ", numOfTables:%d, skey:%" PRId64 ", query range:%" PRId64 " - %" PRId64
            " in query %s",
            pReader, pReader->suid, numOfTables, pCond->twindows.skey, pReader->window.skey, pReader->window.ekey,
            pReader->idStr);

  tsdbReleaseReader(pReader);

  return code;
}

static int32_t getBucketIndex(int32_t startRow, int32_t bucketRange, int32_t numOfRows, int32_t numOfBucket) {
  int32_t bucketIndex = ((numOfRows - startRow) / bucketRange);
  if (bucketIndex == numOfBucket) {
    bucketIndex -= 1;
  }
  return bucketIndex;
}

int32_t tsdbGetFileBlocksDistInfo(STsdbReader* pReader, STableBlockDistInfo* pTableBlockInfo) {
  int32_t code = TSDB_CODE_SUCCESS;
  pTableBlockInfo->totalSize = 0;
  pTableBlockInfo->totalRows = 0;
  pTableBlockInfo->numOfVgroups = 1;

  const int32_t numOfBuckets = 20.0;

  // find the start data block in file

  // find the start data block in file
  tsdbAcquireReader(pReader);
  if (pReader->suspended) {
    tsdbReaderResume(pReader);
  }
  SReaderStatus* pStatus = &pReader->status;

  STsdbCfg* pc = &pReader->pTsdb->pVnode->config.tsdbCfg;
  pTableBlockInfo->defMinRows = pc->minRows;
  pTableBlockInfo->defMaxRows = pc->maxRows;

  int32_t bucketRange = ceil(((double)(pc->maxRows - pc->minRows)) / numOfBuckets);

  pTableBlockInfo->numOfFiles += 1;

  int32_t numOfTables = (int32_t)taosHashGetSize(pStatus->pTableMap);
  int     defaultRows = 4096;

  SDataBlockIter* pBlockIter = &pStatus->blockIter;
  pTableBlockInfo->numOfFiles += pStatus->fileIter.numOfFiles;

  if (pBlockIter->numOfBlocks > 0) {
    pTableBlockInfo->numOfBlocks += pBlockIter->numOfBlocks;
  }

  pTableBlockInfo->numOfTables = numOfTables;
  bool hasNext = (pBlockIter->numOfBlocks > 0);

  while (true) {
    if (hasNext) {
      SDataBlk* pBlock = getCurrentBlock(pBlockIter);

      int32_t numOfRows = pBlock->nRow;
      pTableBlockInfo->totalRows += numOfRows;

      if (numOfRows > pTableBlockInfo->maxRows) {
        pTableBlockInfo->maxRows = numOfRows;
      }

      if (numOfRows < pTableBlockInfo->minRows) {
        pTableBlockInfo->minRows = numOfRows;
      }

      if (numOfRows < defaultRows) {
        pTableBlockInfo->numOfSmallBlocks += 1;
      }

      pTableBlockInfo->totalSize += pBlock->aSubBlock[0].szBlock;

      int32_t bucketIndex = getBucketIndex(pTableBlockInfo->defMinRows, bucketRange, numOfRows, numOfBuckets);
      pTableBlockInfo->blockRowsHisto[bucketIndex]++;

      hasNext = blockIteratorNext(&pStatus->blockIter, pReader->idStr);
    } else {
      code = initForFirstBlockInFile(pReader, pBlockIter);
      if ((code != TSDB_CODE_SUCCESS) || (pStatus->loadFromFile == false)) {
        break;
      }

      pTableBlockInfo->numOfBlocks += pBlockIter->numOfBlocks;
      hasNext = (pBlockIter->numOfBlocks > 0);
    }

    //    tsdbDebug("%p %d blocks found in file for %d table(s), fid:%d, %s", pReader, numOfBlocks, numOfTables,
    //              pReader->pFileGroup->fid, pReader->idStr);
  }
  tsdbReleaseReader(pReader);
  return code;
}

int64_t tsdbGetNumOfRowsInMemTable(STsdbReader* pReader) {
  int64_t rows = 0;

  SReaderStatus* pStatus = &pReader->status;
  tsdbAcquireReader(pReader);
  if (pReader->suspended) {
    tsdbReaderResume(pReader);
  }

  pStatus->pTableIter = taosHashIterate(pStatus->pTableMap, NULL);

  while (pStatus->pTableIter != NULL) {
    STableBlockScanInfo* pBlockScanInfo = *(STableBlockScanInfo**)pStatus->pTableIter;

    STbData* d = NULL;
    if (pReader->pReadSnap->pMem != NULL) {
      d = tsdbGetTbDataFromMemTable(pReader->pReadSnap->pMem, pReader->suid, pBlockScanInfo->uid);
      if (d != NULL) {
        rows += tsdbGetNRowsInTbData(d);
      }
    }

    STbData* di = NULL;
    if (pReader->pReadSnap->pIMem != NULL) {
      di = tsdbGetTbDataFromMemTable(pReader->pReadSnap->pIMem, pReader->suid, pBlockScanInfo->uid);
      if (di != NULL) {
        rows += tsdbGetNRowsInTbData(di);
      }
    }

    // current table is exhausted, let's try the next table
    pStatus->pTableIter = taosHashIterate(pStatus->pTableMap, pStatus->pTableIter);
  }

  tsdbReleaseReader(pReader);

  return rows;
}

int32_t tsdbGetTableSchema(SVnode* pVnode, int64_t uid, STSchema** pSchema, int64_t* suid) {
  int32_t sversion = 1;

  SMetaReader mr = {0};
  metaReaderInit(&mr, pVnode->pMeta, 0);
  int32_t code = metaGetTableEntryByUidCache(&mr, uid);
  if (code != TSDB_CODE_SUCCESS) {
    terrno = TSDB_CODE_TDB_INVALID_TABLE_ID;
    metaReaderClear(&mr);
    return terrno;
  }

  *suid = 0;

  if (mr.me.type == TSDB_CHILD_TABLE) {
    tDecoderClear(&mr.coder);
    *suid = mr.me.ctbEntry.suid;
    code = metaGetTableEntryByUidCache(&mr, *suid);
    if (code != TSDB_CODE_SUCCESS) {
      terrno = TSDB_CODE_TDB_INVALID_TABLE_ID;
      metaReaderClear(&mr);
      return terrno;
    }
    sversion = mr.me.stbEntry.schemaRow.version;
  } else if (mr.me.type == TSDB_NORMAL_TABLE) {
    sversion = mr.me.ntbEntry.schemaRow.version;
  } else {
    terrno = TSDB_CODE_INVALID_PARA;
    metaReaderClear(&mr);
    return terrno;
  }

  metaReaderClear(&mr);
  *pSchema = metaGetTbTSchema(pVnode->pMeta, uid, sversion, 1);

  return TSDB_CODE_SUCCESS;
}

int32_t tsdbTakeReadSnap(STsdbReader* pReader, _query_reseek_func_t reseek, STsdbReadSnap** ppSnap) {
  int32_t        code = 0;
  STsdb*         pTsdb = pReader->pTsdb;
  SVersionRange* pRange = &pReader->verRange;

  // alloc
  STsdbReadSnap* pSnap = (STsdbReadSnap*)taosMemoryCalloc(1, sizeof(*pSnap));
  if (pSnap == NULL) {
    code = TSDB_CODE_OUT_OF_MEMORY;
    goto _exit;
  }

  // lock
  taosThreadRwlockRdlock(&pTsdb->rwLock);

  // take snapshot
  if (pTsdb->mem && (pRange->minVer <= pTsdb->mem->maxVer && pRange->maxVer >= pTsdb->mem->minVer)) {
    pSnap->pMem = pTsdb->mem;
    pSnap->pNode = taosMemoryMalloc(sizeof(*pSnap->pNode));
    if (pSnap->pNode == NULL) {
      taosThreadRwlockUnlock(&pTsdb->rwLock);
      code = TSDB_CODE_OUT_OF_MEMORY;
      goto _exit;
    }
    pSnap->pNode->pQHandle = pReader;
    pSnap->pNode->reseek = reseek;

    tsdbRefMemTable(pTsdb->mem, pSnap->pNode);
  }

  if (pTsdb->imem && (pRange->minVer <= pTsdb->imem->maxVer && pRange->maxVer >= pTsdb->imem->minVer)) {
    pSnap->pIMem = pTsdb->imem;
    pSnap->pINode = taosMemoryMalloc(sizeof(*pSnap->pINode));
    if (pSnap->pINode == NULL) {
      taosThreadRwlockUnlock(&pTsdb->rwLock);
      code = TSDB_CODE_OUT_OF_MEMORY;
      goto _exit;
    }
    pSnap->pINode->pQHandle = pReader;
    pSnap->pINode->reseek = reseek;

    tsdbRefMemTable(pTsdb->imem, pSnap->pINode);
  }

  // fs
  code = tsdbFSRef(pTsdb, &pSnap->fs);
  if (code) {
    taosThreadRwlockUnlock(&pTsdb->rwLock);
    goto _exit;
  }

  // unlock
  taosThreadRwlockUnlock(&pTsdb->rwLock);

  tsdbTrace("vgId:%d, take read snapshot", TD_VID(pTsdb->pVnode));

_exit:
  if (code) {
    *ppSnap = NULL;
    if (pSnap) {
      if (pSnap->pNode) taosMemoryFree(pSnap->pNode);
      if (pSnap->pINode) taosMemoryFree(pSnap->pINode);
      taosMemoryFree(pSnap);
    }
  } else {
    *ppSnap = pSnap;
  }
  return code;
}

void tsdbUntakeReadSnap(STsdbReader* pReader, STsdbReadSnap* pSnap, bool proactive) {
  STsdb* pTsdb = pReader->pTsdb;

  if (pSnap) {
    if (pSnap->pMem) {
      tsdbUnrefMemTable(pSnap->pMem, pSnap->pNode, proactive);
    }

    if (pSnap->pIMem) {
      tsdbUnrefMemTable(pSnap->pIMem, pSnap->pINode, proactive);
    }

    tsdbFSUnref(pTsdb, &pSnap->fs);
    if (pSnap->pNode) taosMemoryFree(pSnap->pNode);
    if (pSnap->pINode) taosMemoryFree(pSnap->pINode);
    taosMemoryFree(pSnap);
  }
  tsdbTrace("vgId:%d, untake read snapshot", TD_VID(pTsdb->pVnode));
}

// if failed, do nothing
void tsdbReaderSetId(STsdbReader* pReader, const char* idstr) {
  taosMemoryFreeClear(pReader->idStr);
  pReader->idStr = taosStrdup(idstr);
}<|MERGE_RESOLUTION|>--- conflicted
+++ resolved
@@ -2353,11 +2353,7 @@
         tsdbRowMergerAdd(&merge, piRow, piSchema);
       } else {
         init = true;
-<<<<<<< HEAD
-        pSchema = doGetSchemaForTSRow(TSDBROW_SVERSION(piRow), pReader, pBlockScanInfo->uid);
-=======
         // STSchema* pSchema = doGetSchemaForTSRow(TSDBROW_SVERSION(piRow), pReader, pBlockScanInfo->uid);
->>>>>>> 75c7cbdb
         code = tsdbRowMergerInit(&merge, pSchema, piRow, piSchema);
         if (code != TSDB_CODE_SUCCESS) {
           return code;
