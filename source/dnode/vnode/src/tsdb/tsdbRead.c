--- conflicted
+++ resolved
@@ -1781,18 +1781,10 @@
         return terrno;
       }
       if (init) {
-<<<<<<< HEAD
-        tsdbRowMerge(&merge, pRow);
-      } else {
-        init = true;
-        STSchema* pSchema = doGetSchemaForTSRow(TSDBROW_SVERSION(pRow), pReader, pBlockScanInfo->uid);
-        int32_t   code = tsdbRowMergerInit(&merge, pRow, pSchema);
-=======
         tRowMergerAdd(&merge, pRow, pSchema);
       } else {
         init = true;
-        int32_t   code = tRowMergerInit(&merge, pRow, pSchema);
->>>>>>> 1a5adfc5
+        int32_t code = tRowMergerInit(&merge, pRow, pSchema);
         if (code != TSDB_CODE_SUCCESS) {
           return code;
         }
@@ -2893,7 +2885,7 @@
 
     if (pResBlock->info.rows > 0) {
       tsdbDebug("%p uid:%" PRIu64 ", composed data block created, brange:%" PRIu64 "-%" PRIu64
-                    " rows:%d, elapsed time:%.2f ms %s",
+                " rows:%d, elapsed time:%.2f ms %s",
                 pReader, pResBlock->info.id.uid, pResBlock->info.window.skey, pResBlock->info.window.ekey,
                 pResBlock->info.rows, el, pReader->idStr);
     }
@@ -2943,7 +2935,7 @@
 
       if (pResBlock->info.rows > 0) {
         tsdbDebug("%p uid:%" PRIu64 ", composed data block created, brange:%" PRIu64 "-%" PRIu64
-                      " rows:%d, elapsed time:%.2f ms %s",
+                  " rows:%d, elapsed time:%.2f ms %s",
                   pReader, pResBlock->info.id.uid, pResBlock->info.window.skey, pResBlock->info.window.ekey,
                   pResBlock->info.rows, el, pReader->idStr);
       }
@@ -3949,44 +3941,7 @@
     goto _err;
   }
 
-<<<<<<< HEAD
   pReader->suspended = true;
-=======
-  if (numOfTables > 0) {
-    code = tsdbTakeReadSnap(pReader->pTsdb, &pReader->pReadSnap, pReader->idStr);
-    if (code != TSDB_CODE_SUCCESS) {
-      goto _err;
-    }
-
-    if (pReader->type == TIMEWINDOW_RANGE_CONTAINED) {
-      code = doOpenReaderImpl(pReader);
-      if (code != TSDB_CODE_SUCCESS) {
-        goto _err;
-      }
-    } else {
-      STsdbReader* pPrevReader = pReader->innerReader[0];
-      STsdbReader* pNextReader = pReader->innerReader[1];
-
-      // we need only one row
-      pPrevReader->capacity = 1;
-      pPrevReader->status.pTableMap = pReader->status.pTableMap;
-      pPrevReader->pSchema = pReader->pSchema;
-      pPrevReader->pMemSchema = pReader->pMemSchema;
-      pPrevReader->pReadSnap = pReader->pReadSnap;
-
-      pNextReader->capacity = 1;
-      pNextReader->status.pTableMap = pReader->status.pTableMap;
-      pNextReader->pSchema = pReader->pSchema;
-      pNextReader->pMemSchema = pReader->pMemSchema;
-      pNextReader->pReadSnap = pReader->pReadSnap;
-
-      code = doOpenReaderImpl(pPrevReader);
-      if (code != TSDB_CODE_SUCCESS) {
-        goto _err;
-      }
-    }
-  }
->>>>>>> 1a5adfc5
 
   tsdbDebug("%p total numOfTable:%d in this query %s", pReader, numOfTables, pReader->idStr);
   return code;
