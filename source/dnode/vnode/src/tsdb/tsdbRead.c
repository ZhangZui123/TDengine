/*
 * Copyright (c) 2019 TAOS Data, Inc. <jhtao@taosdata.com>
 *
 * This program is free software: you can use, redistribute, and/or modify
 * it under the terms of the GNU Affero General Public License, version 3
 * or later ("AGPL"), as published by the Free Software Foundation.
 *
 * This program is distributed in the hope that it will be useful, but WITHOUT
 * ANY WARRANTY; without even the implied warranty of MERCHANTABILITY or
 * FITNESS FOR A PARTICULAR PURPOSE.
 *
 * You should have received a copy of the GNU Affero General Public License
 * along with this program. If not, see <http://www.gnu.org/licenses/>.
 */

#include "osDef.h"
#include "tsdb.h"
#include "tsimplehash.h"

#define ASCENDING_TRAVERSE(o) (o == TSDB_ORDER_ASC)

typedef enum {
  EXTERNAL_ROWS_PREV = 0x1,
  EXTERNAL_ROWS_MAIN = 0x2,
  EXTERNAL_ROWS_NEXT = 0x3,
} EContentData;

typedef enum {
  READ_MODE_COUNT_ONLY = 0x1,
  READ_MODE_ALL,
} EReadMode;

typedef struct {
  STbDataIter* iter;
  int32_t      index;
  bool         hasVal;
} SIterInfo;

typedef struct {
  int32_t numOfBlocks;
  int32_t numOfLastFiles;
} SBlockNumber;

typedef struct SBlockIndex {
  int32_t     ordinalIndex;
  int64_t     inFileOffset;
  STimeWindow window;  // todo replace it with overlap flag.
} SBlockIndex;

typedef struct STableBlockScanInfo {
  uint64_t  uid;
  TSKEY     lastKey;
  TSKEY     lastKeyInStt;       // last accessed key in stt
  SMapData  mapData;            // block info (compressed)
  SArray*   pBlockList;         // block data index list, SArray<SBlockIndex>
  SIterInfo iter;               // mem buffer skip list iterator
  SIterInfo iiter;              // imem buffer skip list iterator
  SArray*   delSkyline;         // delete info for this table
  int32_t   fileDelIndex;       // file block delete index
  int32_t   lastBlockDelIndex;  // delete index for last block
  bool      iterInit;           // whether to initialize the in-memory skip list iterator or not
} STableBlockScanInfo;

typedef struct SBlockOrderWrapper {
  int64_t uid;
  int64_t offset;
} SBlockOrderWrapper;

typedef struct SBlockOrderSupporter {
  SBlockOrderWrapper** pDataBlockInfo;
  int32_t*             indexPerTable;
  int32_t*             numOfBlocksPerTable;
  int32_t              numOfTables;
} SBlockOrderSupporter;

typedef struct SIOCostSummary {
  int64_t numOfBlocks;
  double  blockLoadTime;
  double  buildmemBlock;
  int64_t headFileLoad;
  double  headFileLoadTime;
  int64_t smaDataLoad;
  double  smaLoadTime;
  int64_t lastBlockLoad;
  double  lastBlockLoadTime;
  int64_t composedBlocks;
  double  buildComposedBlockTime;
  double  createScanInfoList;
  //  double  getTbFromMemTime;
  //  double  getTbFromIMemTime;
  double initDelSkylineIterTime;
} SIOCostSummary;

typedef struct SBlockLoadSuppInfo {
  SArray*        pColAgg;
  SColumnDataAgg tsColAgg;
  int16_t*       colId;
  int16_t*       slotId;
  int32_t        numOfCols;
  char**         buildBuf;  // build string tmp buffer, todo remove it later after all string format being updated.
  bool           smaValid;  // the sma on all queried columns are activated
} SBlockLoadSuppInfo;

typedef struct SLastBlockReader {
  STimeWindow        window;
  SVersionRange      verRange;
  int32_t            order;
  uint64_t           uid;
  SMergeTree         mergeTree;
  SSttBlockLoadInfo* pInfo;
} SLastBlockReader;

typedef struct SFilesetIter {
  int32_t           numOfFiles;  // number of total files
  int32_t           index;       // current accessed index in the list
  SArray*           pFileList;   // data file list
  int32_t           order;
  SLastBlockReader* pLastBlockReader;  // last file block reader
} SFilesetIter;

typedef struct SFileDataBlockInfo {
  // index position in STableBlockScanInfo in order to check whether neighbor block overlaps with it
  uint64_t uid;
  int32_t  tbBlockIdx;
} SFileDataBlockInfo;

typedef struct SDataBlockIter {
  int32_t   numOfBlocks;
  int32_t   index;
  SArray*   blockList;  // SArray<SFileDataBlockInfo>
  int32_t   order;
  SDataBlk  block;  // current SDataBlk data
  SHashObj* pTableMap;
} SDataBlockIter;

typedef struct SFileBlockDumpInfo {
  int32_t totalRows;
  int32_t rowIndex;
  int64_t lastKey;
  bool    allDumped;
} SFileBlockDumpInfo;

typedef struct STableUidList {
  uint64_t* tableUidList;  // access table uid list in uid ascending order list
  int32_t   currentIndex;  // index in table uid list
} STableUidList;

typedef struct SReaderStatus {
  bool                  loadFromFile;       // check file stage
  bool                  composedDataBlock;  // the returned data block is a composed block or not
  SHashObj*             pTableMap;          // SHash<STableBlockScanInfo>
  STableBlockScanInfo** pTableIter;         // table iterator used in building in-memory buffer data blocks.
  STableUidList         uidList;            // check tables in uid order, to avoid the repeatly load of blocks in STT.
  SFileBlockDumpInfo    fBlockDumpInfo;
  SDFileSet*            pCurrentFileset;  // current opened file set
  SBlockData            fileBlockData;
  SFilesetIter          fileIter;
  SDataBlockIter        blockIter;
} SReaderStatus;

typedef struct SBlockInfoBuf {
  int32_t currentIndex;
  SArray* pData;
  int32_t numPerBucket;
  int32_t numOfTables;
} SBlockInfoBuf;

struct STsdbReader {
  STsdb*             pTsdb;
  SVersionRange      verRange;
  TdThreadMutex      readerMutex;
  bool               suspended;
  uint64_t           suid;
  int16_t            order;
  bool               freeBlock;
  EReadMode          readMode;
  uint64_t           rowsNum;
  STimeWindow        window;  // the primary query time window that applies to all queries
  SSDataBlock*       pResBlock;
  int32_t            capacity;
  SReaderStatus      status;
  char*              idStr;  // query info handle, for debug purpose
  int32_t            type;   // query type: 1. retrieve all data blocks, 2. retrieve direct prev|next rows
  SBlockLoadSuppInfo suppInfo;
  STsdbReadSnap*     pReadSnap;
  SIOCostSummary     cost;
  STSchema*          pSchema;  // the newest version schema
  //  STSchema*          pMemSchema;   // the previous schema for in-memory data, to avoid load schema too many times
  SSHashObj*    pSchemaMap;   // keep the retrieved schema info, to avoid the overhead by repeatly load schema
  SDataFReader* pFileReader;  // the file reader
  SDelFReader*  pDelFReader;  // the del file reader
  SArray*       pDelIdx;      // del file block index;
  SBlockInfoBuf blockInfoBuf;
  int32_t       step;
  STsdbReader*  innerReader[2];
};

static SFileDataBlockInfo* getCurrentBlockInfo(SDataBlockIter* pBlockIter);
static int      buildDataBlockFromBufImpl(STableBlockScanInfo* pBlockScanInfo, int64_t endKey, int32_t capacity,
                                          STsdbReader* pReader);
static TSDBROW* getValidMemRow(SIterInfo* pIter, const SArray* pDelList, STsdbReader* pReader);
static int32_t  doMergeRowsInFileBlocks(SBlockData* pBlockData, STableBlockScanInfo* pScanInfo, STsdbReader* pReader,
                                        SRowMerger* pMerger);
static int32_t  doMergeRowsInLastBlock(SLastBlockReader* pLastBlockReader, STableBlockScanInfo* pScanInfo, int64_t ts,
                                       SRowMerger* pMerger, SVersionRange* pVerRange, const char* id);
static int32_t  doMergeRowsInBuf(SIterInfo* pIter, uint64_t uid, int64_t ts, SArray* pDelList, SRowMerger* pMerger,
                                 STsdbReader* pReader);
static int32_t  doAppendRowFromTSRow(SSDataBlock* pBlock, STsdbReader* pReader, SRow* pTSRow,
                                     STableBlockScanInfo* pInfo);
static int32_t  doAppendRowFromFileBlock(SSDataBlock* pResBlock, STsdbReader* pReader, SBlockData* pBlockData,
                                         int32_t rowIndex);
static void     setComposedBlockFlag(STsdbReader* pReader, bool composed);
static bool     hasBeenDropped(const SArray* pDelList, int32_t* index, TSDBKEY* pKey, int32_t order,
                               SVersionRange* pVerRange);

static int32_t doMergeMemTableMultiRows(TSDBROW* pRow, uint64_t uid, SIterInfo* pIter, SArray* pDelList,
                                        TSDBROW* pTSRow, STsdbReader* pReader, bool* freeTSRow);
static int32_t doMergeMemIMemRows(TSDBROW* pRow, TSDBROW* piRow, STableBlockScanInfo* pBlockScanInfo,
                                  STsdbReader* pReader, SRow** pTSRow);
static int32_t mergeRowsInFileBlocks(SBlockData* pBlockData, STableBlockScanInfo* pBlockScanInfo, int64_t key,
                                     STsdbReader* pReader);

static int32_t initDelSkylineIterator(STableBlockScanInfo* pBlockScanInfo, STsdbReader* pReader, STbData* pMemTbData,
                                      STbData* piMemTbData);
static STsdb*  getTsdbByRetentions(SVnode* pVnode, TSKEY winSKey, SRetention* retentions, const char* idstr,
                                   int8_t* pLevel);
static SVersionRange getQueryVerRange(SVnode* pVnode, SQueryTableDataCond* pCond, int8_t level);
static int64_t       getCurrentKeyInLastBlock(SLastBlockReader* pLastBlockReader);
static bool          hasDataInLastBlock(SLastBlockReader* pLastBlockReader);
static int32_t       doBuildDataBlock(STsdbReader* pReader);
static TSDBKEY       getCurrentKeyInBuf(STableBlockScanInfo* pScanInfo, STsdbReader* pReader);
static bool          hasDataInFileBlock(const SBlockData* pBlockData, const SFileBlockDumpInfo* pDumpInfo);
static void          initBlockDumpInfo(STsdbReader* pReader, SDataBlockIter* pBlockIter);
static int32_t       getInitialDelIndex(const SArray* pDelSkyline, int32_t order);

static STableBlockScanInfo* getTableBlockScanInfo(SHashObj* pTableMap, uint64_t uid, const char* id);

static FORCE_INLINE STSchema* getLatestTableSchema(STsdbReader* pReader, uint64_t uid);

static bool outOfTimeWindow(int64_t ts, STimeWindow* pWindow) { return (ts > pWindow->ekey) || (ts < pWindow->skey); }

static int32_t setColumnIdSlotList(SBlockLoadSuppInfo* pSupInfo, SColumnInfo* pCols, const int32_t* pSlotIdList,
                                   int32_t numOfCols) {
  pSupInfo->smaValid = true;
  pSupInfo->numOfCols = numOfCols;
  pSupInfo->colId = taosMemoryMalloc(numOfCols * (sizeof(int16_t) * 2 + POINTER_BYTES));
  if (pSupInfo->colId == NULL) {
    taosMemoryFree(pSupInfo->colId);
    return TSDB_CODE_OUT_OF_MEMORY;
  }

  pSupInfo->slotId = (int16_t*)((char*)pSupInfo->colId + (sizeof(int16_t) * numOfCols));
  pSupInfo->buildBuf = (char**)((char*)pSupInfo->slotId + (sizeof(int16_t) * numOfCols));
  for (int32_t i = 0; i < numOfCols; ++i) {
    pSupInfo->colId[i] = pCols[i].colId;
    pSupInfo->slotId[i] = pSlotIdList[i];

    if (IS_VAR_DATA_TYPE(pCols[i].type)) {
      pSupInfo->buildBuf[i] = taosMemoryMalloc(pCols[i].bytes);
    } else {
      pSupInfo->buildBuf[i] = NULL;
    }
  }

  return TSDB_CODE_SUCCESS;
}

static int32_t updateBlockSMAInfo(STSchema* pSchema, SBlockLoadSuppInfo* pSupInfo) {
  int32_t i = 0, j = 0;

  while (i < pSchema->numOfCols && j < pSupInfo->numOfCols) {
    STColumn* pTCol = &pSchema->columns[i];
    if (pTCol->colId == pSupInfo->colId[j]) {
      if (!IS_BSMA_ON(pTCol)) {
        pSupInfo->smaValid = false;
        return TSDB_CODE_SUCCESS;
      }

      i += 1;
      j += 1;
    } else if (pTCol->colId < pSupInfo->colId[j]) {
      // do nothing
      i += 1;
    } else {
      return TSDB_CODE_INVALID_PARA;
    }
  }

  return TSDB_CODE_SUCCESS;
}

static int32_t initBlockScanInfoBuf(SBlockInfoBuf* pBuf, int32_t numOfTables) {
  int32_t num = numOfTables / pBuf->numPerBucket;
  int32_t remainder = numOfTables % pBuf->numPerBucket;
  if (pBuf->pData == NULL) {
    pBuf->pData = taosArrayInit(num + 1, POINTER_BYTES);
  }

  for (int32_t i = 0; i < num; ++i) {
    char* p = taosMemoryCalloc(pBuf->numPerBucket, sizeof(STableBlockScanInfo));
    if (p == NULL) {
      return TSDB_CODE_OUT_OF_MEMORY;
    }

    taosArrayPush(pBuf->pData, &p);
  }

  if (remainder > 0) {
    char* p = taosMemoryCalloc(remainder, sizeof(STableBlockScanInfo));
    if (p == NULL) {
      return TSDB_CODE_OUT_OF_MEMORY;
    }
    taosArrayPush(pBuf->pData, &p);
  }

  pBuf->numOfTables = numOfTables;

  return TSDB_CODE_SUCCESS;
}

static int32_t ensureBlockScanInfoBuf(SBlockInfoBuf* pBuf, int32_t numOfTables) {
  if (numOfTables <= pBuf->numOfTables) {
    return TSDB_CODE_SUCCESS;
  }

  if (pBuf->numOfTables > 0) {
    STableBlockScanInfo** p = (STableBlockScanInfo**)taosArrayPop(pBuf->pData);
    taosMemoryFree(*p);
    pBuf->numOfTables /= pBuf->numPerBucket;
  }

  int32_t num = (numOfTables - pBuf->numOfTables) / pBuf->numPerBucket;
  int32_t remainder = (numOfTables - pBuf->numOfTables) % pBuf->numPerBucket;
  if (pBuf->pData == NULL) {
    pBuf->pData = taosArrayInit(num + 1, POINTER_BYTES);
  }

  for (int32_t i = 0; i < num; ++i) {
    char* p = taosMemoryCalloc(pBuf->numPerBucket, sizeof(STableBlockScanInfo));
    if (p == NULL) {
      return TSDB_CODE_OUT_OF_MEMORY;
    }

    taosArrayPush(pBuf->pData, &p);
  }

  if (remainder > 0) {
    char* p = taosMemoryCalloc(remainder, sizeof(STableBlockScanInfo));
    if (p == NULL) {
      return TSDB_CODE_OUT_OF_MEMORY;
    }
    taosArrayPush(pBuf->pData, &p);
  }

  pBuf->numOfTables = numOfTables;

  return TSDB_CODE_SUCCESS;
}

static void clearBlockScanInfoBuf(SBlockInfoBuf* pBuf) {
  size_t num = taosArrayGetSize(pBuf->pData);
  for (int32_t i = 0; i < num; ++i) {
    char** p = taosArrayGet(pBuf->pData, i);
    taosMemoryFree(*p);
  }

  taosArrayDestroy(pBuf->pData);
}

static void* getPosInBlockInfoBuf(SBlockInfoBuf* pBuf, int32_t index) {
  int32_t bucketIndex = index / pBuf->numPerBucket;
  char**  pBucket = taosArrayGet(pBuf->pData, bucketIndex);
  return (*pBucket) + (index % pBuf->numPerBucket) * sizeof(STableBlockScanInfo);
}

static int32_t uidComparFunc(const void* p1, const void* p2) {
  uint64_t pu1 = *(uint64_t*)p1;
  uint64_t pu2 = *(uint64_t*)p2;
  if (pu1 == pu2) {
    return 0;
  } else {
    return (pu1 < pu2) ? -1 : 1;
  }
}

// NOTE: speedup the whole processing by preparing the buffer for STableBlockScanInfo in batch model
static SHashObj* createDataBlockScanInfo(STsdbReader* pTsdbReader, SBlockInfoBuf* pBuf, const STableKeyInfo* idList,
                                         STableUidList* pUidList, int32_t numOfTables) {
  // allocate buffer in order to load data blocks from file
  // todo use simple hash instead, optimize the memory consumption
  SHashObj* pTableMap =
      taosHashInit(numOfTables, taosGetDefaultHashFunction(TSDB_DATA_TYPE_BIGINT), false, HASH_NO_LOCK);
  if (pTableMap == NULL) {
    return NULL;
  }

  int64_t st = taosGetTimestampUs();
  initBlockScanInfoBuf(pBuf, numOfTables);

  pUidList->tableUidList = taosMemoryMalloc(numOfTables * sizeof(uint64_t));
  if (pUidList->tableUidList == NULL) {
    taosHashCleanup(pTableMap);
    return NULL;
  }

  pUidList->currentIndex = 0;

  for (int32_t j = 0; j < numOfTables; ++j) {
    STableBlockScanInfo* pScanInfo = getPosInBlockInfoBuf(pBuf, j);

    pScanInfo->uid = idList[j].uid;
    pUidList->tableUidList[j] = idList[j].uid;

    if (ASCENDING_TRAVERSE(pTsdbReader->order)) {
      int64_t skey = pTsdbReader->window.skey;
      pScanInfo->lastKey = (skey > INT64_MIN) ? (skey - 1) : skey;
      pScanInfo->lastKeyInStt = skey;
    } else {
      int64_t ekey = pTsdbReader->window.ekey;
      pScanInfo->lastKey = (ekey < INT64_MAX) ? (ekey + 1) : ekey;
      pScanInfo->lastKeyInStt = ekey;
    }

    taosHashPut(pTableMap, &pScanInfo->uid, sizeof(uint64_t), &pScanInfo, POINTER_BYTES);
    tsdbTrace("%p check table uid:%" PRId64 " from lastKey:%" PRId64 " %s", pTsdbReader, pScanInfo->uid,
              pScanInfo->lastKey, pTsdbReader->idStr);
  }

  taosSort(pUidList->tableUidList, numOfTables, sizeof(uint64_t), uidComparFunc);

  pTsdbReader->cost.createScanInfoList = (taosGetTimestampUs() - st) / 1000.0;
  tsdbDebug("%p create %d tables scan-info, size:%.2f Kb, elapsed time:%.2f ms, %s", pTsdbReader, numOfTables,
            (sizeof(STableBlockScanInfo) * numOfTables) / 1024.0, pTsdbReader->cost.createScanInfoList,
            pTsdbReader->idStr);

  return pTableMap;
}

static void resetAllDataBlockScanInfo(SHashObj* pTableMap, int64_t ts, int32_t step) {
  STableBlockScanInfo** p = NULL;
  while ((p = taosHashIterate(pTableMap, p)) != NULL) {
    STableBlockScanInfo* pInfo = *(STableBlockScanInfo**)p;

    pInfo->iterInit = false;
    pInfo->iter.hasVal = false;
    pInfo->iiter.hasVal = false;

    if (pInfo->iter.iter != NULL) {
      pInfo->iter.iter = tsdbTbDataIterDestroy(pInfo->iter.iter);
    }

    if (pInfo->iiter.iter != NULL) {
      pInfo->iiter.iter = tsdbTbDataIterDestroy(pInfo->iiter.iter);
    }

    pInfo->delSkyline = taosArrayDestroy(pInfo->delSkyline);
    pInfo->lastKey = ts;
    pInfo->lastKeyInStt = ts + step;
  }
}

static void clearBlockScanInfo(STableBlockScanInfo* p) {
  p->iterInit = false;

  p->iter.hasVal = false;
  p->iiter.hasVal = false;

  if (p->iter.iter != NULL) {
    p->iter.iter = tsdbTbDataIterDestroy(p->iter.iter);
  }

  if (p->iiter.iter != NULL) {
    p->iiter.iter = tsdbTbDataIterDestroy(p->iiter.iter);
  }

  p->delSkyline = taosArrayDestroy(p->delSkyline);
  p->pBlockList = taosArrayDestroy(p->pBlockList);
  tMapDataClear(&p->mapData);
}

static void destroyAllBlockScanInfo(SHashObj* pTableMap) {
  void* p = NULL;
  while ((p = taosHashIterate(pTableMap, p)) != NULL) {
    clearBlockScanInfo(*(STableBlockScanInfo**)p);
  }

  taosHashCleanup(pTableMap);
}

static bool isEmptyQueryTimeWindow(STimeWindow* pWindow) { return pWindow->skey > pWindow->ekey; }

// Update the query time window according to the data time to live(TTL) information, in order to avoid to return
// the expired data to client, even it is queried already.
static STimeWindow updateQueryTimeWindow(STsdb* pTsdb, STimeWindow* pWindow) {
  STsdbKeepCfg* pCfg = &pTsdb->keepCfg;

  int64_t now = taosGetTimestamp(pCfg->precision);
  int64_t earilyTs = now - (tsTickPerMin[pCfg->precision] * pCfg->keep2) + 1;  // needs to add one tick

  STimeWindow win = *pWindow;
  if (win.skey < earilyTs) {
    win.skey = earilyTs;
  }

  return win;
}

// init file iterator
static int32_t initFilesetIterator(SFilesetIter* pIter, SArray* aDFileSet, STsdbReader* pReader) {
  size_t numOfFileset = taosArrayGetSize(aDFileSet);

  pIter->index = ASCENDING_TRAVERSE(pReader->order) ? -1 : numOfFileset;
  pIter->order = pReader->order;
  pIter->pFileList = aDFileSet;
  pIter->numOfFiles = numOfFileset;

  if (pIter->pLastBlockReader == NULL) {
    pIter->pLastBlockReader = taosMemoryCalloc(1, sizeof(struct SLastBlockReader));
    if (pIter->pLastBlockReader == NULL) {
      int32_t code = TSDB_CODE_OUT_OF_MEMORY;
      tsdbError("failed to prepare the last block iterator, since:%s %s", tstrerror(code), pReader->idStr);
      return code;
    }
  }

  SLastBlockReader* pLReader = pIter->pLastBlockReader;
  pLReader->order = pReader->order;
  pLReader->window = pReader->window;
  pLReader->verRange = pReader->verRange;

  pLReader->uid = 0;
  tMergeTreeClose(&pLReader->mergeTree);

  if (pLReader->pInfo == NULL) {
    // here we ignore the first column, which is always be the primary timestamp column
    SBlockLoadSuppInfo* pInfo = &pReader->suppInfo;

    int32_t numOfStt = pReader->pTsdb->pVnode->config.sttTrigger;
    pLReader->pInfo = tCreateLastBlockLoadInfo(pReader->pSchema, &pInfo->colId[1], pInfo->numOfCols - 1, numOfStt);
    if (pLReader->pInfo == NULL) {
      tsdbDebug("init fileset iterator failed, code:%s %s", tstrerror(terrno), pReader->idStr);
      return terrno;
    }
  }

  tsdbDebug("init fileset iterator, total files:%d %s", pIter->numOfFiles, pReader->idStr);
  return TSDB_CODE_SUCCESS;
}

static int32_t filesetIteratorNext(SFilesetIter* pIter, STsdbReader* pReader, bool* hasNext) {
  bool    asc = ASCENDING_TRAVERSE(pIter->order);
  int32_t step = asc ? 1 : -1;
  pIter->index += step;
  int32_t code = 0;

  if ((asc && pIter->index >= pIter->numOfFiles) || ((!asc) && pIter->index < 0)) {
    *hasNext = false;
    return TSDB_CODE_SUCCESS;
  }

  SIOCostSummary* pSum = &pReader->cost;
  getLastBlockLoadInfo(pIter->pLastBlockReader->pInfo, &pSum->lastBlockLoad, &pReader->cost.lastBlockLoadTime);

  pIter->pLastBlockReader->uid = 0;
  tMergeTreeClose(&pIter->pLastBlockReader->mergeTree);
  resetLastBlockLoadInfo(pIter->pLastBlockReader->pInfo);

  // check file the time range of coverage
  STimeWindow win = {0};

  while (1) {
    if (pReader->pFileReader != NULL) {
      tsdbDataFReaderClose(&pReader->pFileReader);
    }

    pReader->status.pCurrentFileset = (SDFileSet*)taosArrayGet(pIter->pFileList, pIter->index);

    code = tsdbDataFReaderOpen(&pReader->pFileReader, pReader->pTsdb, pReader->status.pCurrentFileset);
    if (code != TSDB_CODE_SUCCESS) {
      goto _err;
    }

    pReader->cost.headFileLoad += 1;

    int32_t fid = pReader->status.pCurrentFileset->fid;
    tsdbFidKeyRange(fid, pReader->pTsdb->keepCfg.days, pReader->pTsdb->keepCfg.precision, &win.skey, &win.ekey);

    // current file are no longer overlapped with query time window, ignore remain files
    if ((asc && win.skey > pReader->window.ekey) || (!asc && win.ekey < pReader->window.skey)) {
      tsdbDebug("%p remain files are not qualified for qrange:%" PRId64 "-%" PRId64 ", ignore, %s", pReader,
                pReader->window.skey, pReader->window.ekey, pReader->idStr);
      *hasNext = false;
      return TSDB_CODE_SUCCESS;
    }

    if ((asc && (win.ekey < pReader->window.skey)) || ((!asc) && (win.skey > pReader->window.ekey))) {
      pIter->index += step;
      if ((asc && pIter->index >= pIter->numOfFiles) || ((!asc) && pIter->index < 0)) {
        *hasNext = false;
        return TSDB_CODE_SUCCESS;
      }
      continue;
    }

    tsdbDebug("%p file found fid:%d for qrange:%" PRId64 "-%" PRId64 ", %s", pReader, fid, pReader->window.skey,
              pReader->window.ekey, pReader->idStr);
    *hasNext = true;
    return TSDB_CODE_SUCCESS;
  }

_err:
  *hasNext = false;
  return code;
}

static void resetDataBlockIterator(SDataBlockIter* pIter, int32_t order) {
  pIter->order = order;
  pIter->index = -1;
  pIter->numOfBlocks = 0;
  if (pIter->blockList == NULL) {
    pIter->blockList = taosArrayInit(4, sizeof(SFileDataBlockInfo));
  } else {
    taosArrayClear(pIter->blockList);
  }
}

static void cleanupDataBlockIterator(SDataBlockIter* pIter) { taosArrayDestroy(pIter->blockList); }

static void initReaderStatus(SReaderStatus* pStatus) {
  pStatus->pTableIter = NULL;
  pStatus->loadFromFile = true;
}

static SSDataBlock* createResBlock(SQueryTableDataCond* pCond, int32_t capacity) {
  SSDataBlock* pResBlock = createDataBlock();
  if (pResBlock == NULL) {
    terrno = TSDB_CODE_OUT_OF_MEMORY;
    return NULL;
  }

  for (int32_t i = 0; i < pCond->numOfCols; ++i) {
    SColumnInfoData colInfo = {0};
    colInfo.info = pCond->colList[i];
    blockDataAppendColInfo(pResBlock, &colInfo);
  }

  int32_t code = blockDataEnsureCapacity(pResBlock, capacity);
  if (code != TSDB_CODE_SUCCESS) {
    terrno = code;
    taosMemoryFree(pResBlock);
    return NULL;
  }
  return pResBlock;
}

static int32_t tsdbInitReaderLock(STsdbReader* pReader) {
  int32_t code = -1;
  qTrace("tsdb/read: %p, pre-init read mutex: %p, code: %d", pReader, &pReader->readerMutex, code);

  code = taosThreadMutexInit(&pReader->readerMutex, NULL);

  qTrace("tsdb/read: %p, post-init read mutex: %p, code: %d", pReader, &pReader->readerMutex, code);

  return code;
}

static int32_t tsdbUninitReaderLock(STsdbReader* pReader) {
  int32_t code = -1;
  qTrace("tsdb/read: %p, pre-uninit read mutex: %p, code: %d", pReader, &pReader->readerMutex, code);

  code = taosThreadMutexDestroy(&pReader->readerMutex);

  qTrace("tsdb/read: %p, post-uninit read mutex: %p, code: %d", pReader, &pReader->readerMutex, code);

  return code;
}

static int32_t tsdbAcquireReader(STsdbReader* pReader) {
  int32_t code = -1;
  qTrace("tsdb/read: %p, pre-take read mutex: %p, code: %d", pReader, &pReader->readerMutex, code);

  code = taosThreadMutexLock(&pReader->readerMutex);

  qTrace("tsdb/read: %p, post-take read mutex: %p, code: %d", pReader, &pReader->readerMutex, code);

  return code;
}

static int32_t tsdbTryAcquireReader(STsdbReader* pReader) {
  int32_t code = -1;
  qTrace("tsdb/read: %p, pre-trytake read mutex: %p, code: %d", pReader, &pReader->readerMutex, code);

  code = taosThreadMutexTryLock(&pReader->readerMutex);

  qTrace("tsdb/read: %p, post-trytake read mutex: %p, code: %d", pReader, &pReader->readerMutex, code);

  return code;
}

static int32_t tsdbReleaseReader(STsdbReader* pReader) {
  int32_t code = -1;
  qTrace("tsdb/read: %p, pre-untake read mutex: %p, code: %d", pReader, &pReader->readerMutex, code);

  code = taosThreadMutexUnlock(&pReader->readerMutex);

  qTrace("tsdb/read: %p, post-untake read mutex: %p, code: %d", pReader, &pReader->readerMutex, code);

  return code;
}

void tsdbReleaseDataBlock(STsdbReader* pReader) {
  SReaderStatus* pStatus = &pReader->status;
  if (!pStatus->composedDataBlock) {
    tsdbReleaseReader(pReader);
  }
}

static int32_t tsdbReaderCreate(SVnode* pVnode, SQueryTableDataCond* pCond, STsdbReader** ppReader, int32_t capacity,
                                SSDataBlock* pResBlock, const char* idstr) {
  int32_t      code = 0;
  int8_t       level = 0;
  STsdbReader* pReader = (STsdbReader*)taosMemoryCalloc(1, sizeof(*pReader));
  if (pReader == NULL) {
    code = TSDB_CODE_OUT_OF_MEMORY;
    goto _end;
  }

  if (VND_IS_TSMA(pVnode)) {
    tsdbDebug("vgId:%d, tsma is selected to query, %s", TD_VID(pVnode), idstr);
  }

  initReaderStatus(&pReader->status);

  pReader->pTsdb = getTsdbByRetentions(pVnode, pCond->twindows.skey, pVnode->config.tsdbCfg.retentions, idstr, &level);
  pReader->suid = pCond->suid;
  pReader->order = pCond->order;
  pReader->capacity = capacity;
  pReader->pResBlock = pResBlock;
  pReader->idStr = (idstr != NULL) ? taosStrdup(idstr) : NULL;
  pReader->verRange = getQueryVerRange(pVnode, pCond, level);
  pReader->type = pCond->type;
  pReader->window = updateQueryTimeWindow(pReader->pTsdb, &pCond->twindows);
  pReader->blockInfoBuf.numPerBucket = 1000;  // 1000 tables per bucket

  if (pReader->pResBlock == NULL) {
    pReader->freeBlock = true;
    pReader->pResBlock = createResBlock(pCond, pReader->capacity);
    if (pReader->pResBlock == NULL) {
      code = terrno;
      goto _end;
    }
  }

  if (pCond->numOfCols <= 0) {
    tsdbError("vgId:%d, invalid column number %d in query cond, %s", TD_VID(pVnode), pCond->numOfCols, idstr);
    code = TSDB_CODE_INVALID_PARA;
    goto _end;
  }

  // allocate buffer in order to load data blocks from file
  SBlockLoadSuppInfo* pSup = &pReader->suppInfo;
  pSup->pColAgg = taosArrayInit(pCond->numOfCols, sizeof(SColumnDataAgg));
  if (pSup->pColAgg == NULL) {
    code = TSDB_CODE_OUT_OF_MEMORY;
    goto _end;
  }

  pSup->tsColAgg.colId = PRIMARYKEY_TIMESTAMP_COL_ID;

  code = tBlockDataCreate(&pReader->status.fileBlockData);
  if (code != TSDB_CODE_SUCCESS) {
    terrno = code;
    goto _end;
  }

  setColumnIdSlotList(pSup, pCond->colList, pCond->pSlotList, pCond->numOfCols);

  tsdbInitReaderLock(pReader);

  *ppReader = pReader;
  return code;

_end:
  tsdbReaderClose(pReader);
  *ppReader = NULL;
  return code;
}

static int32_t doLoadBlockIndex(STsdbReader* pReader, SDataFReader* pFileReader, SArray* pIndexList) {
  int64_t    st = taosGetTimestampUs();
  LRUHandle* handle = NULL;
  int32_t    code = tsdbCacheGetBlockIdx(pFileReader->pTsdb->biCache, pFileReader, &handle);
  if (code != TSDB_CODE_SUCCESS || handle == NULL) {
    goto _end;
  }

  int32_t numOfTables = taosHashGetSize(pReader->status.pTableMap);

  SArray* aBlockIdx = (SArray*)taosLRUCacheValue(pFileReader->pTsdb->biCache, handle);
  size_t  num = taosArrayGetSize(aBlockIdx);
  if (num == 0) {
    tsdbBICacheRelease(pFileReader->pTsdb->biCache, handle);
    return TSDB_CODE_SUCCESS;
  }

  // todo binary search to the start position
  int64_t et1 = taosGetTimestampUs();

  SBlockIdx*     pBlockIdx = NULL;
  STableUidList* pList = &pReader->status.uidList;

  int32_t i = 0, j = 0;
  while (i < num && j < numOfTables) {
    pBlockIdx = (SBlockIdx*)taosArrayGet(aBlockIdx, i);
    if (pBlockIdx->suid != pReader->suid) {
      i += 1;
      continue;
    }

    if (pBlockIdx->uid < pList->tableUidList[j]) {
      i += 1;
      continue;
    }

    if (pBlockIdx->uid > pList->tableUidList[j]) {
      j += 1;
      continue;
    }

    if (pBlockIdx->uid == pList->tableUidList[j]) {
      // this block belongs to a table that is not queried.
      STableBlockScanInfo* pScanInfo = getTableBlockScanInfo(pReader->status.pTableMap, pBlockIdx->uid, pReader->idStr);
      if (pScanInfo == NULL) {
        return terrno;
      }

      if (pScanInfo->pBlockList == NULL) {
        pScanInfo->pBlockList = taosArrayInit(4, sizeof(SBlockIndex));
      }

      taosArrayPush(pIndexList, pBlockIdx);

      i += 1;
      j += 1;
    }
  }

  int64_t et2 = taosGetTimestampUs();
  tsdbDebug("load block index for %d/%d tables completed, elapsed time:%.2f ms, set blockIdx:%.2f ms, size:%.2f Kb %s",
            numOfTables, (int32_t)num, (et1 - st) / 1000.0, (et2 - et1) / 1000.0, num * sizeof(SBlockIdx) / 1024.0,
            pReader->idStr);

  pReader->cost.headFileLoadTime += (et1 - st) / 1000.0;

_end:
  tsdbBICacheRelease(pFileReader->pTsdb->biCache, handle);
  return code;
}

static void cleanupTableScanInfo(SHashObj* pTableMap) {
  STableBlockScanInfo** px = NULL;
  while (1) {
    px = taosHashIterate(pTableMap, px);
    if (px == NULL) {
      break;
    }

    // reset the index in last block when handing a new file
    tMapDataClear(&(*px)->mapData);
    taosArrayClear((*px)->pBlockList);
  }
}

static int32_t doLoadFileBlock(STsdbReader* pReader, SArray* pIndexList, SBlockNumber* pBlockNum) {
  int32_t numOfQTable = 0;
  size_t  sizeInDisk = 0;
  size_t  numOfTables = taosArrayGetSize(pIndexList);

  int64_t st = taosGetTimestampUs();
  cleanupTableScanInfo(pReader->status.pTableMap);

  for (int32_t i = 0; i < numOfTables; ++i) {
    SBlockIdx*           pBlockIdx = taosArrayGet(pIndexList, i);
    STableBlockScanInfo* pScanInfo = getTableBlockScanInfo(pReader->status.pTableMap, pBlockIdx->uid, pReader->idStr);
    if (pScanInfo == NULL) {
      return terrno;
    }

    tMapDataReset(&pScanInfo->mapData);
    tsdbReadDataBlk(pReader->pFileReader, pBlockIdx, &pScanInfo->mapData);
    taosArrayEnsureCap(pScanInfo->pBlockList, pScanInfo->mapData.nItem);

    sizeInDisk += pScanInfo->mapData.nData;

    int32_t     step = ASCENDING_TRAVERSE(pReader->order) ? 1 : -1;
    STimeWindow w = pReader->window;
    if (ASCENDING_TRAVERSE(pReader->order)) {
      w.skey = pScanInfo->lastKey + step;
    } else {
      w.ekey = pScanInfo->lastKey + step;
    }

    if (isEmptyQueryTimeWindow(&w)) {
      continue;
    }

    SDataBlk block = {0};
    for (int32_t j = 0; j < pScanInfo->mapData.nItem; ++j) {
      tGetDataBlk(pScanInfo->mapData.pData + pScanInfo->mapData.aOffset[j], &block);

      // 1. time range check
      // if (block.minKey.ts > pReader->window.ekey || block.maxKey.ts < pReader->window.skey) {
      if (block.minKey.ts > w.ekey || block.maxKey.ts < w.skey) {
        continue;
      }

      // 2. version range check
      if (block.minVer > pReader->verRange.maxVer || block.maxVer < pReader->verRange.minVer) {
        continue;
      }

      SBlockIndex bIndex = {.ordinalIndex = j, .inFileOffset = block.aSubBlock->offset};
      bIndex.window = (STimeWindow){.skey = block.minKey.ts, .ekey = block.maxKey.ts};

      void* p1 = taosArrayPush(pScanInfo->pBlockList, &bIndex);
      if (p1 == NULL) {
        tMapDataClear(&pScanInfo->mapData);
        return TSDB_CODE_OUT_OF_MEMORY;
      }

      pBlockNum->numOfBlocks += 1;
    }

    if (taosArrayGetSize(pScanInfo->pBlockList) > 0) {
      numOfQTable += 1;
    }
  }

  pBlockNum->numOfLastFiles = pReader->pFileReader->pSet->nSttF;
  int32_t total = pBlockNum->numOfLastFiles + pBlockNum->numOfBlocks;

  double el = (taosGetTimestampUs() - st) / 1000.0;
  tsdbDebug(
      "load block of %ld tables completed, blocks:%d in %d tables, last-files:%d, block-info-size:%.2f Kb, elapsed "
      "time:%.2f ms %s",
      numOfTables, pBlockNum->numOfBlocks, numOfQTable, pBlockNum->numOfLastFiles, sizeInDisk / 1000.0, el,
      pReader->idStr);

  pReader->cost.numOfBlocks += total;
  pReader->cost.headFileLoadTime += el;

  return TSDB_CODE_SUCCESS;
}

static void setBlockAllDumped(SFileBlockDumpInfo* pDumpInfo, int64_t maxKey, int32_t order) {
  int32_t step = ASCENDING_TRAVERSE(order) ? 1 : -1;
  pDumpInfo->allDumped = true;
  pDumpInfo->lastKey = maxKey + step;
}

static int32_t doCopyColVal(SColumnInfoData* pColInfoData, int32_t rowIndex, int32_t colIndex, SColVal* pColVal,
                         SBlockLoadSuppInfo* pSup) {
  if (IS_VAR_DATA_TYPE(pColVal->type)) {
    if (!COL_VAL_IS_VALUE(pColVal)) {
      colDataSetNULL(pColInfoData, rowIndex);
    } else {
      varDataSetLen(pSup->buildBuf[colIndex], pColVal->value.nData);
      if (pColVal->value.nData > pColInfoData->info.bytes) {
        tsdbWarn("column cid:%d actual data len %d is bigger than schema len %d", pColVal->cid, pColVal->value.nData, pColInfoData->info.bytes);
        return TSDB_CODE_TDB_INVALID_TABLE_SCHEMA_VER;
      }
      if (pColVal->value.nData > 0) {  // pData may be null, if nData is 0
        memcpy(varDataVal(pSup->buildBuf[colIndex]), pColVal->value.pData, pColVal->value.nData);
      }

      colDataSetVal(pColInfoData, rowIndex, pSup->buildBuf[colIndex], false);
    }
  } else {
    colDataSetVal(pColInfoData, rowIndex, (const char*)&pColVal->value, !COL_VAL_IS_VALUE(pColVal));
  }

  return TSDB_CODE_SUCCESS;
}

static SFileDataBlockInfo* getCurrentBlockInfo(SDataBlockIter* pBlockIter) {
  size_t num = taosArrayGetSize(pBlockIter->blockList);
  if (num == 0) {
    ASSERT(pBlockIter->numOfBlocks == num);
    return NULL;
  }

  SFileDataBlockInfo* pBlockInfo = taosArrayGet(pBlockIter->blockList, pBlockIter->index);
  return pBlockInfo;
}

static SDataBlk* getCurrentBlock(SDataBlockIter* pBlockIter) { return &pBlockIter->block; }

static int doBinarySearchKey(TSKEY* keyList, int num, int pos, TSKEY key, int order) {
  // start end position
  int s, e;
  s = pos;

  // check
  ASSERT(pos >= 0 && pos < num && num > 0);
  if (order == TSDB_ORDER_ASC) {
    // find the first position which is smaller than the key
    e = num - 1;
    if (key < keyList[pos]) return -1;
    while (1) {
      // check can return
      if (key >= keyList[e]) return e;
      if (key <= keyList[s]) return s;
      if (e - s <= 1) return s;

      // change start or end position
      int mid = s + (e - s + 1) / 2;
      if (keyList[mid] > key)
        e = mid;
      else if (keyList[mid] < key)
        s = mid;
      else
        return mid;
    }
  } else {  // DESC
    // find the first position which is bigger than the key
    e = 0;
    if (key > keyList[pos]) return -1;
    while (1) {
      // check can return
      if (key <= keyList[e]) return e;
      if (key >= keyList[s]) return s;
      if (s - e <= 1) return s;

      // change start or end position
      int mid = s - (s - e + 1) / 2;
      if (keyList[mid] < key)
        e = mid;
      else if (keyList[mid] > key)
        s = mid;
      else
        return mid;
    }
  }
}

static int32_t getEndPosInDataBlock(STsdbReader* pReader, SBlockData* pBlockData, SDataBlk* pBlock, int32_t pos) {
  // NOTE: reverse the order to find the end position in data block
  int32_t endPos = -1;
  bool    asc = ASCENDING_TRAVERSE(pReader->order);

  if (asc && pReader->window.ekey >= pBlock->maxKey.ts) {
    endPos = pBlock->nRow - 1;
  } else if (!asc && pReader->window.skey <= pBlock->minKey.ts) {
    endPos = 0;
  } else {
    int64_t key = asc ? pReader->window.ekey : pReader->window.skey;
    endPos = doBinarySearchKey(pBlockData->aTSKEY, pBlock->nRow, pos, key, pReader->order);
  }

  return endPos;
}

static void copyPrimaryTsCol(const SBlockData* pBlockData, SFileBlockDumpInfo* pDumpInfo, SColumnInfoData* pColData,
                             int32_t dumpedRows, bool asc) {
  if (asc) {
    memcpy(pColData->pData, &pBlockData->aTSKEY[pDumpInfo->rowIndex], dumpedRows * sizeof(int64_t));
  } else {
    int32_t startIndex = pDumpInfo->rowIndex - dumpedRows + 1;
    memcpy(pColData->pData, &pBlockData->aTSKEY[startIndex], dumpedRows * sizeof(int64_t));

    // todo: opt perf by extract the loop
    // reverse the array list
    int32_t  mid = dumpedRows >> 1u;
    int64_t* pts = (int64_t*)pColData->pData;
    for (int32_t j = 0; j < mid; ++j) {
      int64_t t = pts[j];
      pts[j] = pts[dumpedRows - j - 1];
      pts[dumpedRows - j - 1] = t;
    }
  }
}

// a faster version of copy procedure.
static void copyNumericCols(const SColData* pData, SFileBlockDumpInfo* pDumpInfo, SColumnInfoData* pColData,
                            int32_t dumpedRows, bool asc) {
  uint8_t* p = NULL;
  if (asc) {
    p = pData->pData + tDataTypes[pData->type].bytes * pDumpInfo->rowIndex;
  } else {
    int32_t startIndex = pDumpInfo->rowIndex - dumpedRows + 1;
    p = pData->pData + tDataTypes[pData->type].bytes * startIndex;
  }

  int32_t step = asc ? 1 : -1;

  // make sure it is aligned to 8bit, the allocated memory address is aligned to 256bit
  //  ASSERT((((uint64_t)pColData->pData) & (0x8 - 1)) == 0);

  // 1. copy data in a batch model
  memcpy(pColData->pData, p, dumpedRows * tDataTypes[pData->type].bytes);

  // 2. reverse the array list in case of descending order scan data block
  if (!asc) {
    switch (pColData->info.type) {
      case TSDB_DATA_TYPE_TIMESTAMP:
      case TSDB_DATA_TYPE_DOUBLE:
      case TSDB_DATA_TYPE_BIGINT:
      case TSDB_DATA_TYPE_UBIGINT: {
        int32_t  mid = dumpedRows >> 1u;
        int64_t* pts = (int64_t*)pColData->pData;
        for (int32_t j = 0; j < mid; ++j) {
          int64_t t = pts[j];
          pts[j] = pts[dumpedRows - j - 1];
          pts[dumpedRows - j - 1] = t;
        }
        break;
      }

      case TSDB_DATA_TYPE_BOOL:
      case TSDB_DATA_TYPE_TINYINT:
      case TSDB_DATA_TYPE_UTINYINT: {
        int32_t mid = dumpedRows >> 1u;
        int8_t* pts = (int8_t*)pColData->pData;
        for (int32_t j = 0; j < mid; ++j) {
          int8_t t = pts[j];
          pts[j] = pts[dumpedRows - j - 1];
          pts[dumpedRows - j - 1] = t;
        }
        break;
      }

      case TSDB_DATA_TYPE_SMALLINT:
      case TSDB_DATA_TYPE_USMALLINT: {
        int32_t  mid = dumpedRows >> 1u;
        int16_t* pts = (int16_t*)pColData->pData;
        for (int32_t j = 0; j < mid; ++j) {
          int64_t t = pts[j];
          pts[j] = pts[dumpedRows - j - 1];
          pts[dumpedRows - j - 1] = t;
        }
        break;
      }

      case TSDB_DATA_TYPE_FLOAT:
      case TSDB_DATA_TYPE_INT:
      case TSDB_DATA_TYPE_UINT: {
        int32_t  mid = dumpedRows >> 1u;
        int32_t* pts = (int32_t*)pColData->pData;
        for (int32_t j = 0; j < mid; ++j) {
          int32_t t = pts[j];
          pts[j] = pts[dumpedRows - j - 1];
          pts[dumpedRows - j - 1] = t;
        }
        break;
      }
    }
  }

  // 3. if the  null value exists, check items one-by-one
  if (pData->flag != HAS_VALUE) {
    int32_t rowIndex = 0;

    for (int32_t j = pDumpInfo->rowIndex; rowIndex < dumpedRows; j += step, rowIndex++) {
      uint8_t v = tColDataGetBitValue(pData, j);
      if (v == 0 || v == 1) {
        colDataSetNull_f(pColData->nullbitmap, rowIndex);
        pColData->hasNull = true;
      }
    }
  }
}

static int32_t copyBlockDataToSDataBlock(STsdbReader* pReader) {
  SReaderStatus*      pStatus = &pReader->status;
  SDataBlockIter*     pBlockIter = &pStatus->blockIter;
  SBlockLoadSuppInfo* pSupInfo = &pReader->suppInfo;
  SFileBlockDumpInfo* pDumpInfo = &pReader->status.fBlockDumpInfo;

  SBlockData*         pBlockData = &pStatus->fileBlockData;
  SFileDataBlockInfo* pBlockInfo = getCurrentBlockInfo(pBlockIter);
  SDataBlk*           pBlock = getCurrentBlock(pBlockIter);
  SSDataBlock*        pResBlock = pReader->pResBlock;
  int32_t             numOfOutputCols = pSupInfo->numOfCols;
  int32_t             code = TSDB_CODE_SUCCESS;

  SColVal cv = {0};
  int64_t st = taosGetTimestampUs();
  bool    asc = ASCENDING_TRAVERSE(pReader->order);
  int32_t step = asc ? 1 : -1;

  // no data exists, return directly.
  if (pBlockData->nRow == 0 || pBlockData->aTSKEY == 0) {
    tsdbWarn("%p no need to copy since no data in blockData, table uid:%" PRIu64 " has been dropped, %s", pReader,
             pBlockInfo->uid, pReader->idStr);
    pResBlock->info.rows = 0;
    return 0;
  }

  if ((pDumpInfo->rowIndex == 0 && asc) || (pDumpInfo->rowIndex == pBlock->nRow - 1 && (!asc))) {
    if (asc && pReader->window.skey <= pBlock->minKey.ts) {
      // pDumpInfo->rowIndex = 0;
    } else if (!asc && pReader->window.ekey >= pBlock->maxKey.ts) {
      // pDumpInfo->rowIndex = pBlock->nRow - 1;
    } else {  // find the appropriate the start position in current block, and set it to be the current rowIndex
      int32_t pos = asc ? pBlock->nRow - 1 : 0;
      int32_t order = asc ? TSDB_ORDER_DESC : TSDB_ORDER_ASC;
      int64_t key = asc ? pReader->window.skey : pReader->window.ekey;
      pDumpInfo->rowIndex = doBinarySearchKey(pBlockData->aTSKEY, pBlock->nRow, pos, key, order);

      if (pDumpInfo->rowIndex < 0) {
        tsdbError(
            "%p failed to locate the start position in current block, global index:%d, table index:%d, brange:%" PRId64
            "-%" PRId64 ", minVer:%" PRId64 ", maxVer:%" PRId64 " %s",
            pReader, pBlockIter->index, pBlockInfo->tbBlockIdx, pBlock->minKey.ts, pBlock->maxKey.ts, pBlock->minVer,
            pBlock->maxVer, pReader->idStr);
        return TSDB_CODE_INVALID_PARA;
      }
    }
  }

  // time window check
  int32_t endIndex = getEndPosInDataBlock(pReader, pBlockData, pBlock, pDumpInfo->rowIndex);
  if (endIndex == -1) {
    setBlockAllDumped(pDumpInfo, pReader->window.ekey, pReader->order);
    return TSDB_CODE_SUCCESS;
  }

  endIndex += step;
  int32_t dumpedRows = asc ? (endIndex - pDumpInfo->rowIndex) : (pDumpInfo->rowIndex - endIndex);
  if (dumpedRows > pReader->capacity) {  // output buffer check
    dumpedRows = pReader->capacity;
  }

  int32_t i = 0;
  int32_t rowIndex = 0;

  SColumnInfoData* pColData = taosArrayGet(pResBlock->pDataBlock, pSupInfo->slotId[i]);
  if (pSupInfo->colId[i] == PRIMARYKEY_TIMESTAMP_COL_ID) {
    copyPrimaryTsCol(pBlockData, pDumpInfo, pColData, dumpedRows, asc);
    i += 1;
  }

  int32_t colIndex = 0;
  int32_t num = pBlockData->nColData;
  while (i < numOfOutputCols && colIndex < num) {
    rowIndex = 0;

    SColData* pData = tBlockDataGetColDataByIdx(pBlockData, colIndex);
    if (pData->cid < pSupInfo->colId[i]) {
      colIndex += 1;
    } else if (pData->cid == pSupInfo->colId[i]) {
      pColData = taosArrayGet(pResBlock->pDataBlock, pSupInfo->slotId[i]);

      if (pData->flag == HAS_NONE || pData->flag == HAS_NULL || pData->flag == (HAS_NULL | HAS_NONE)) {
        colDataSetNNULL(pColData, 0, dumpedRows);
      } else {
        if (IS_MATHABLE_TYPE(pColData->info.type)) {
          copyNumericCols(pData, pDumpInfo, pColData, dumpedRows, asc);
        } else {  // varchar/nchar type
          for (int32_t j = pDumpInfo->rowIndex; rowIndex < dumpedRows; j += step) {
            tColDataGetValue(pData, j, &cv);
            code = doCopyColVal(pColData, rowIndex++, i, &cv, pSupInfo);
            if (code) {
              return code;
            }
          }
        }
      }

      colIndex += 1;
      i += 1;
    } else {  // the specified column does not exist in file block, fill with null data
      pColData = taosArrayGet(pResBlock->pDataBlock, pSupInfo->slotId[i]);
      colDataSetNNULL(pColData, 0, dumpedRows);
      i += 1;
    }
  }

  // fill the mis-matched columns with null value
  while (i < numOfOutputCols) {
    pColData = taosArrayGet(pResBlock->pDataBlock, pSupInfo->slotId[i]);
    colDataSetNNULL(pColData, 0, dumpedRows);
    i += 1;
  }

  pResBlock->info.dataLoad = 1;
  pResBlock->info.rows = dumpedRows;
  pDumpInfo->rowIndex += step * dumpedRows;

  // check if current block are all handled
  if (pDumpInfo->rowIndex >= 0 && pDumpInfo->rowIndex < pBlock->nRow) {
    int64_t ts = pBlockData->aTSKEY[pDumpInfo->rowIndex];
    if (outOfTimeWindow(ts, &pReader->window)) {  // the remain data has out of query time window, ignore current block
      setBlockAllDumped(pDumpInfo, ts, pReader->order);
    }
  } else {
    int64_t ts = asc ? pBlock->maxKey.ts : pBlock->minKey.ts;
    setBlockAllDumped(pDumpInfo, ts, pReader->order);
  }

  double elapsedTime = (taosGetTimestampUs() - st) / 1000.0;
  pReader->cost.blockLoadTime += elapsedTime;

  int32_t unDumpedRows = asc ? pBlock->nRow - pDumpInfo->rowIndex : pDumpInfo->rowIndex + 1;
  tsdbDebug("%p copy file block to sdatablock, global index:%d, table index:%d, brange:%" PRId64 "-%" PRId64
            ", rows:%d, remain:%d, minVer:%" PRId64 ", maxVer:%" PRId64 ", uid:%" PRIu64 " elapsed time:%.2f ms, %s",
            pReader, pBlockIter->index, pBlockInfo->tbBlockIdx, pBlock->minKey.ts, pBlock->maxKey.ts, dumpedRows,
            unDumpedRows, pBlock->minVer, pBlock->maxVer, pBlockInfo->uid, elapsedTime, pReader->idStr);

  return TSDB_CODE_SUCCESS;
}

static int32_t doLoadFileBlockData(STsdbReader* pReader, SDataBlockIter* pBlockIter, SBlockData* pBlockData,
                                   uint64_t uid) {
  int32_t code = 0;
  int64_t st = taosGetTimestampUs();

  tBlockDataReset(pBlockData);
  STSchema* pSchema = getLatestTableSchema(pReader, uid);
  if (pSchema == NULL) {
    tsdbDebug("%p table uid:%" PRIu64 " has been dropped, no data existed, %s", pReader, uid, pReader->idStr);
    return code;
  }

  SBlockLoadSuppInfo* pSup = &pReader->suppInfo;
  TABLEID             tid = {.suid = pReader->suid, .uid = uid};
  code = tBlockDataInit(pBlockData, &tid, pSchema, &pSup->colId[1], pSup->numOfCols - 1);
  if (code != TSDB_CODE_SUCCESS) {
    return code;
  }

  SFileDataBlockInfo* pBlockInfo = getCurrentBlockInfo(pBlockIter);
  SFileBlockDumpInfo* pDumpInfo = &pReader->status.fBlockDumpInfo;

  SDataBlk* pBlock = getCurrentBlock(pBlockIter);
  code = tsdbReadDataBlock(pReader->pFileReader, pBlock, pBlockData);
  if (code != TSDB_CODE_SUCCESS) {
    tsdbError("%p error occurs in loading file block, global index:%d, table index:%d, brange:%" PRId64 "-%" PRId64
              ", rows:%d, code:%s %s",
              pReader, pBlockIter->index, pBlockInfo->tbBlockIdx, pBlock->minKey.ts, pBlock->maxKey.ts, pBlock->nRow,
              tstrerror(code), pReader->idStr);
    return code;
  }

  double elapsedTime = (taosGetTimestampUs() - st) / 1000.0;

  tsdbDebug("%p load file block into buffer, global index:%d, index in table block list:%d, brange:%" PRId64 "-%" PRId64
            ", rows:%d, minVer:%" PRId64 ", maxVer:%" PRId64 ", elapsed time:%.2f ms, %s",
            pReader, pBlockIter->index, pBlockInfo->tbBlockIdx, pBlock->minKey.ts, pBlock->maxKey.ts, pBlock->nRow,
            pBlock->minVer, pBlock->maxVer, elapsedTime, pReader->idStr);

  pReader->cost.blockLoadTime += elapsedTime;
  pDumpInfo->allDumped = false;

  return TSDB_CODE_SUCCESS;
}

static void cleanupBlockOrderSupporter(SBlockOrderSupporter* pSup) {
  taosMemoryFreeClear(pSup->numOfBlocksPerTable);
  taosMemoryFreeClear(pSup->indexPerTable);

  for (int32_t i = 0; i < pSup->numOfTables; ++i) {
    SBlockOrderWrapper* pBlockInfo = pSup->pDataBlockInfo[i];
    taosMemoryFreeClear(pBlockInfo);
  }

  taosMemoryFreeClear(pSup->pDataBlockInfo);
}

static int32_t initBlockOrderSupporter(SBlockOrderSupporter* pSup, int32_t numOfTables) {
  pSup->numOfBlocksPerTable = taosMemoryCalloc(1, sizeof(int32_t) * numOfTables);
  pSup->indexPerTable = taosMemoryCalloc(1, sizeof(int32_t) * numOfTables);
  pSup->pDataBlockInfo = taosMemoryCalloc(1, POINTER_BYTES * numOfTables);

  if (pSup->numOfBlocksPerTable == NULL || pSup->indexPerTable == NULL || pSup->pDataBlockInfo == NULL) {
    cleanupBlockOrderSupporter(pSup);
    return TSDB_CODE_OUT_OF_MEMORY;
  }

  return TSDB_CODE_SUCCESS;
}

static int32_t fileDataBlockOrderCompar(const void* pLeft, const void* pRight, void* param) {
  int32_t leftIndex = *(int32_t*)pLeft;
  int32_t rightIndex = *(int32_t*)pRight;

  SBlockOrderSupporter* pSupporter = (SBlockOrderSupporter*)param;

  int32_t leftTableBlockIndex = pSupporter->indexPerTable[leftIndex];
  int32_t rightTableBlockIndex = pSupporter->indexPerTable[rightIndex];

  if (leftTableBlockIndex > pSupporter->numOfBlocksPerTable[leftIndex]) {
    /* left block is empty */
    return 1;
  } else if (rightTableBlockIndex > pSupporter->numOfBlocksPerTable[rightIndex]) {
    /* right block is empty */
    return -1;
  }

  SBlockOrderWrapper* pLeftBlock = &pSupporter->pDataBlockInfo[leftIndex][leftTableBlockIndex];
  SBlockOrderWrapper* pRightBlock = &pSupporter->pDataBlockInfo[rightIndex][rightTableBlockIndex];

  return pLeftBlock->offset > pRightBlock->offset ? 1 : -1;
}

static int32_t doSetCurrentBlock(SDataBlockIter* pBlockIter, const char* idStr) {
  SFileDataBlockInfo* pBlockInfo = getCurrentBlockInfo(pBlockIter);
  if (pBlockInfo != NULL) {
    STableBlockScanInfo* pScanInfo = getTableBlockScanInfo(pBlockIter->pTableMap, pBlockInfo->uid, idStr);
    if (pScanInfo == NULL) {
      return terrno;
    }

    SBlockIndex* pIndex = taosArrayGet(pScanInfo->pBlockList, pBlockInfo->tbBlockIdx);
    tMapDataGetItemByIdx(&pScanInfo->mapData, pIndex->ordinalIndex, &pBlockIter->block, tGetDataBlk);
  }

#if 0
  qDebug("check file block, table uid:%"PRIu64" index:%d offset:%"PRId64", ", pScanInfo->uid, *mapDataIndex, pBlockIter->block.aSubBlock[0].offset);
#endif

  return TSDB_CODE_SUCCESS;
}

static int32_t initBlockIterator(STsdbReader* pReader, SDataBlockIter* pBlockIter, int32_t numOfBlocks) {
  bool asc = ASCENDING_TRAVERSE(pReader->order);

  SBlockOrderSupporter sup = {0};
  pBlockIter->numOfBlocks = numOfBlocks;
  taosArrayClear(pBlockIter->blockList);
  pBlockIter->pTableMap = pReader->status.pTableMap;

  // access data blocks according to the offset of each block in asc/desc order.
  int32_t numOfTables = (int32_t)taosHashGetSize(pReader->status.pTableMap);

  int64_t st = taosGetTimestampUs();
  int32_t code = initBlockOrderSupporter(&sup, numOfTables);
  if (code != TSDB_CODE_SUCCESS) {
    return code;
  }

  int32_t cnt = 0;
  void*   ptr = NULL;
  while (1) {
    ptr = taosHashIterate(pReader->status.pTableMap, ptr);
    if (ptr == NULL) {
      break;
    }

    STableBlockScanInfo* pTableScanInfo = *(STableBlockScanInfo**)ptr;
    if (pTableScanInfo->pBlockList == NULL || taosArrayGetSize(pTableScanInfo->pBlockList) == 0) {
      continue;
    }

    size_t num = taosArrayGetSize(pTableScanInfo->pBlockList);
    sup.numOfBlocksPerTable[sup.numOfTables] = num;

    char* buf = taosMemoryMalloc(sizeof(SBlockOrderWrapper) * num);
    if (buf == NULL) {
      cleanupBlockOrderSupporter(&sup);
      return TSDB_CODE_OUT_OF_MEMORY;
    }

    sup.pDataBlockInfo[sup.numOfTables] = (SBlockOrderWrapper*)buf;

    for (int32_t k = 0; k < num; ++k) {
      SBlockIndex* pIndex = taosArrayGet(pTableScanInfo->pBlockList, k);
      sup.pDataBlockInfo[sup.numOfTables][k] =
          (SBlockOrderWrapper){.uid = pTableScanInfo->uid, .offset = pIndex->inFileOffset};
      cnt++;
    }

    sup.numOfTables += 1;
  }

  if (numOfBlocks != cnt && sup.numOfTables != numOfTables) {
    cleanupBlockOrderSupporter(&sup);
    return TSDB_CODE_INVALID_PARA;
  }

  // since there is only one table qualified, blocks are not sorted
  if (sup.numOfTables == 1) {
    for (int32_t i = 0; i < numOfBlocks; ++i) {
      SFileDataBlockInfo blockInfo = {.uid = sup.pDataBlockInfo[0][i].uid, .tbBlockIdx = i};
      taosArrayPush(pBlockIter->blockList, &blockInfo);
    }

    int64_t et = taosGetTimestampUs();
    tsdbDebug("%p create blocks info struct completed for one table, %d blocks not sorted, elapsed time:%.2f ms %s",
              pReader, numOfBlocks, (et - st) / 1000.0, pReader->idStr);

    pBlockIter->index = asc ? 0 : (numOfBlocks - 1);
    cleanupBlockOrderSupporter(&sup);
    doSetCurrentBlock(pBlockIter, pReader->idStr);
    return TSDB_CODE_SUCCESS;
  }

  tsdbDebug("%p create data blocks info struct completed, %d blocks in %d tables %s", pReader, cnt, sup.numOfTables,
            pReader->idStr);

  SMultiwayMergeTreeInfo* pTree = NULL;

  uint8_t ret = tMergeTreeCreate(&pTree, sup.numOfTables, &sup, fileDataBlockOrderCompar);
  if (ret != TSDB_CODE_SUCCESS) {
    cleanupBlockOrderSupporter(&sup);
    return TSDB_CODE_OUT_OF_MEMORY;
  }

  int32_t numOfTotal = 0;
  while (numOfTotal < cnt) {
    int32_t pos = tMergeTreeGetChosenIndex(pTree);
    int32_t index = sup.indexPerTable[pos]++;

    SFileDataBlockInfo blockInfo = {.uid = sup.pDataBlockInfo[pos][index].uid, .tbBlockIdx = index};
    taosArrayPush(pBlockIter->blockList, &blockInfo);

    // set data block index overflow, in order to disable the offset comparator
    if (sup.indexPerTable[pos] >= sup.numOfBlocksPerTable[pos]) {
      sup.indexPerTable[pos] = sup.numOfBlocksPerTable[pos] + 1;
    }

    numOfTotal += 1;
    tMergeTreeAdjust(pTree, tMergeTreeGetAdjustIndex(pTree));
  }

  int64_t et = taosGetTimestampUs();
  tsdbDebug("%p %d data blocks access order completed, elapsed time:%.2f ms %s", pReader, numOfBlocks,
            (et - st) / 1000.0, pReader->idStr);
  cleanupBlockOrderSupporter(&sup);
  taosMemoryFree(pTree);

  pBlockIter->index = asc ? 0 : (numOfBlocks - 1);
  doSetCurrentBlock(pBlockIter, pReader->idStr);

  return TSDB_CODE_SUCCESS;
}

static bool blockIteratorNext(SDataBlockIter* pBlockIter, const char* idStr) {
  bool asc = ASCENDING_TRAVERSE(pBlockIter->order);

  int32_t step = asc ? 1 : -1;
  if ((pBlockIter->index >= pBlockIter->numOfBlocks - 1 && asc) || (pBlockIter->index <= 0 && (!asc))) {
    return false;
  }

  pBlockIter->index += step;
  doSetCurrentBlock(pBlockIter, idStr);

  return true;
}

/**
 * This is an two rectangles overlap cases.
 */
static int32_t dataBlockPartiallyRequired(STimeWindow* pWindow, SVersionRange* pVerRange, SDataBlk* pBlock) {
  return (pWindow->ekey < pBlock->maxKey.ts && pWindow->ekey >= pBlock->minKey.ts) ||
         (pWindow->skey > pBlock->minKey.ts && pWindow->skey <= pBlock->maxKey.ts) ||
         (pVerRange->minVer > pBlock->minVer && pVerRange->minVer <= pBlock->maxVer) ||
         (pVerRange->maxVer < pBlock->maxVer && pVerRange->maxVer >= pBlock->minVer);
}

static bool getNeighborBlockOfSameTable(SFileDataBlockInfo* pBlockInfo, STableBlockScanInfo* pTableBlockScanInfo,
                                        int32_t* nextIndex, int32_t order, SBlockIndex* pBlockIndex) {
  bool asc = ASCENDING_TRAVERSE(order);
  if (asc && pBlockInfo->tbBlockIdx >= taosArrayGetSize(pTableBlockScanInfo->pBlockList) - 1) {
    return false;
  }

  if (!asc && pBlockInfo->tbBlockIdx == 0) {
    return false;
  }

  int32_t step = asc ? 1 : -1;
  *nextIndex = pBlockInfo->tbBlockIdx + step;
  *pBlockIndex = *(SBlockIndex*)taosArrayGet(pTableBlockScanInfo->pBlockList, *nextIndex);
  //  tMapDataGetItemByIdx(&pTableBlockScanInfo->mapData, pIndex->ordinalIndex, pBlock, tGetDataBlk);
  return true;
}

static int32_t findFileBlockInfoIndex(SDataBlockIter* pBlockIter, SFileDataBlockInfo* pFBlockInfo) {
  int32_t step = ASCENDING_TRAVERSE(pBlockIter->order) ? 1 : -1;
  int32_t index = pBlockIter->index;

  while (index < pBlockIter->numOfBlocks && index >= 0) {
    SFileDataBlockInfo* pFBlock = taosArrayGet(pBlockIter->blockList, index);
    if (pFBlock->uid == pFBlockInfo->uid && pFBlock->tbBlockIdx == pFBlockInfo->tbBlockIdx) {
      return index;
    }

    index += step;
  }

  return -1;
}

static int32_t setFileBlockActiveInBlockIter(SDataBlockIter* pBlockIter, int32_t index, int32_t step) {
  if (index < 0 || index >= pBlockIter->numOfBlocks) {
    return -1;
  }

  SFileDataBlockInfo fblock = *(SFileDataBlockInfo*)taosArrayGet(pBlockIter->blockList, index);
  pBlockIter->index += step;

  if (index != pBlockIter->index) {
    taosArrayRemove(pBlockIter->blockList, index);
    taosArrayInsert(pBlockIter->blockList, pBlockIter->index, &fblock);

    SFileDataBlockInfo* pBlockInfo = taosArrayGet(pBlockIter->blockList, pBlockIter->index);
    ASSERT(pBlockInfo->uid == fblock.uid && pBlockInfo->tbBlockIdx == fblock.tbBlockIdx);
  }

  doSetCurrentBlock(pBlockIter, "");
  return TSDB_CODE_SUCCESS;
}

// todo: this attribute could be acquired during extractin the global ordered block list.
static bool overlapWithNeighborBlock(SDataBlk* pBlock, SBlockIndex* pNeighborBlockIndex, int32_t order) {
  // it is the last block in current file, no chance to overlap with neighbor blocks.
  if (ASCENDING_TRAVERSE(order)) {
    return pBlock->maxKey.ts == pNeighborBlockIndex->window.skey;
  } else {
    return pBlock->minKey.ts == pNeighborBlockIndex->window.ekey;
  }
}

static bool bufferDataInFileBlockGap(int32_t order, TSDBKEY key, SDataBlk* pBlock) {
  bool ascScan = ASCENDING_TRAVERSE(order);

  return (ascScan && (key.ts != TSKEY_INITIAL_VAL && key.ts <= pBlock->minKey.ts)) ||
         (!ascScan && (key.ts != TSKEY_INITIAL_VAL && key.ts >= pBlock->maxKey.ts));
}

static bool keyOverlapFileBlock(TSDBKEY key, SDataBlk* pBlock, SVersionRange* pVerRange) {
  return (key.ts >= pBlock->minKey.ts && key.ts <= pBlock->maxKey.ts) && (pBlock->maxVer >= pVerRange->minVer) &&
         (pBlock->minVer <= pVerRange->maxVer);
}

static bool doCheckforDatablockOverlap(STableBlockScanInfo* pBlockScanInfo, const SDataBlk* pBlock,
                                       int32_t startIndex) {
  size_t num = taosArrayGetSize(pBlockScanInfo->delSkyline);

  for (int32_t i = startIndex; i < num; i += 1) {
    TSDBKEY* p = taosArrayGet(pBlockScanInfo->delSkyline, i);
    if (p->ts >= pBlock->minKey.ts && p->ts <= pBlock->maxKey.ts) {
      if (p->version >= pBlock->minVer) {
        return true;
      }
    } else if (p->ts < pBlock->minKey.ts) {  // p->ts < pBlock->minKey.ts
      if (p->version >= pBlock->minVer) {
        if (i < num - 1) {
          TSDBKEY* pnext = taosArrayGet(pBlockScanInfo->delSkyline, i + 1);
          if (pnext->ts >= pBlock->minKey.ts) {
            return true;
          }
        } else {  // it must be the last point
          ASSERT(p->version == 0);
        }
      }
    } else {  // (p->ts > pBlock->maxKey.ts) {
      return false;
    }
  }

  return false;
}

static bool overlapWithDelSkyline(STableBlockScanInfo* pBlockScanInfo, const SDataBlk* pBlock, int32_t order) {
  if (pBlockScanInfo->delSkyline == NULL) {
    return false;
  }

  // ts is not overlap
  TSDBKEY* pFirst = taosArrayGet(pBlockScanInfo->delSkyline, 0);
  TSDBKEY* pLast = taosArrayGetLast(pBlockScanInfo->delSkyline);
  if (pBlock->minKey.ts > pLast->ts || pBlock->maxKey.ts < pFirst->ts) {
    return false;
  }

  // version is not overlap
  if (ASCENDING_TRAVERSE(order)) {
    return doCheckforDatablockOverlap(pBlockScanInfo, pBlock, pBlockScanInfo->fileDelIndex);
  } else {
    int32_t index = pBlockScanInfo->fileDelIndex;
    while (1) {
      TSDBKEY* p = taosArrayGet(pBlockScanInfo->delSkyline, index);
      if (p->ts > pBlock->minKey.ts && index > 0) {
        index -= 1;
      } else {  // find the first point that is smaller than the minKey.ts of dataBlock.
        break;
      }
    }

    return doCheckforDatablockOverlap(pBlockScanInfo, pBlock, index);
  }
}

typedef struct {
  bool overlapWithNeighborBlock;
  bool hasDupTs;
  bool overlapWithDelInfo;
  bool overlapWithLastBlock;
  bool overlapWithKeyInBuf;
  bool partiallyRequired;
  bool moreThanCapcity;
} SDataBlockToLoadInfo;

static void getBlockToLoadInfo(SDataBlockToLoadInfo* pInfo, SFileDataBlockInfo* pBlockInfo, SDataBlk* pBlock,
                               STableBlockScanInfo* pScanInfo, TSDBKEY keyInBuf, SLastBlockReader* pLastBlockReader,
                               STsdbReader* pReader) {
  int32_t     neighborIndex = 0;
  SBlockIndex bIndex = {0};

  bool hasNeighbor = getNeighborBlockOfSameTable(pBlockInfo, pScanInfo, &neighborIndex, pReader->order, &bIndex);

  // overlap with neighbor
  if (hasNeighbor) {
    pInfo->overlapWithNeighborBlock = overlapWithNeighborBlock(pBlock, &bIndex, pReader->order);
  }

  // has duplicated ts of different version in this block
  pInfo->hasDupTs = (pBlock->nSubBlock == 1) ? pBlock->hasDup : true;
  pInfo->overlapWithDelInfo = overlapWithDelSkyline(pScanInfo, pBlock, pReader->order);

  if (hasDataInLastBlock(pLastBlockReader)) {
    int64_t tsLast = getCurrentKeyInLastBlock(pLastBlockReader);
    pInfo->overlapWithLastBlock = !(pBlock->maxKey.ts < tsLast || pBlock->minKey.ts > tsLast);
  }

  pInfo->moreThanCapcity = pBlock->nRow > pReader->capacity;
  pInfo->partiallyRequired = dataBlockPartiallyRequired(&pReader->window, &pReader->verRange, pBlock);
  pInfo->overlapWithKeyInBuf = keyOverlapFileBlock(keyInBuf, pBlock, &pReader->verRange);
}

// 1. the version of all rows should be less than the endVersion
// 2. current block should not overlap with next neighbor block
// 3. current timestamp should not be overlap with each other
// 4. output buffer should be large enough to hold all rows in current block
// 5. delete info should not overlap with current block data
// 6. current block should not contain the duplicated ts
static bool fileBlockShouldLoad(STsdbReader* pReader, SFileDataBlockInfo* pBlockInfo, SDataBlk* pBlock,
                                STableBlockScanInfo* pScanInfo, TSDBKEY keyInBuf, SLastBlockReader* pLastBlockReader) {
  SDataBlockToLoadInfo info = {0};
  getBlockToLoadInfo(&info, pBlockInfo, pBlock, pScanInfo, keyInBuf, pLastBlockReader, pReader);

  bool loadDataBlock =
      (info.overlapWithNeighborBlock || info.hasDupTs || info.partiallyRequired || info.overlapWithKeyInBuf ||
       info.moreThanCapcity || info.overlapWithDelInfo || info.overlapWithLastBlock);

  // log the reason why load the datablock for profile
  if (loadDataBlock) {
    tsdbDebug("%p uid:%" PRIu64
              " need to load the datablock, overlapneighbor:%d, hasDup:%d, partiallyRequired:%d, "
              "overlapWithKey:%d, greaterThanBuf:%d, overlapWithDel:%d, overlapWithlastBlock:%d, %s",
              pReader, pBlockInfo->uid, info.overlapWithNeighborBlock, info.hasDupTs, info.partiallyRequired,
              info.overlapWithKeyInBuf, info.moreThanCapcity, info.overlapWithDelInfo, info.overlapWithLastBlock,
              pReader->idStr);
  }

  return loadDataBlock;
}

static bool isCleanFileDataBlock(STsdbReader* pReader, SFileDataBlockInfo* pBlockInfo, SDataBlk* pBlock,
                                 STableBlockScanInfo* pScanInfo, TSDBKEY keyInBuf, SLastBlockReader* pLastBlockReader) {
  SDataBlockToLoadInfo info = {0};
  getBlockToLoadInfo(&info, pBlockInfo, pBlock, pScanInfo, keyInBuf, pLastBlockReader, pReader);
  bool isCleanFileBlock = !(info.overlapWithNeighborBlock || info.hasDupTs || info.overlapWithKeyInBuf ||
                            info.overlapWithDelInfo || info.overlapWithLastBlock);
  return isCleanFileBlock;
}

static int32_t buildDataBlockFromBuf(STsdbReader* pReader, STableBlockScanInfo* pBlockScanInfo, int64_t endKey) {
  if (!(pBlockScanInfo->iiter.hasVal || pBlockScanInfo->iter.hasVal)) {
    return TSDB_CODE_SUCCESS;
  }

  SSDataBlock* pBlock = pReader->pResBlock;

  int64_t st = taosGetTimestampUs();
  int32_t code = buildDataBlockFromBufImpl(pBlockScanInfo, endKey, pReader->capacity, pReader);

  blockDataUpdateTsWindow(pBlock, pReader->suppInfo.slotId[0]);
  pBlock->info.id.uid = pBlockScanInfo->uid;

  setComposedBlockFlag(pReader, true);

  double elapsedTime = (taosGetTimestampUs() - st) / 1000.0;
  tsdbDebug("%p build data block from cache completed, elapsed time:%.2f ms, numOfRows:%" PRId64 ", brange:%" PRId64
            " - %" PRId64 ", uid:%" PRIu64 ",  %s",
            pReader, elapsedTime, pBlock->info.rows, pBlock->info.window.skey, pBlock->info.window.ekey,
            pBlockScanInfo->uid, pReader->idStr);

  pReader->cost.buildmemBlock += elapsedTime;
  return code;
}

static bool tryCopyDistinctRowFromFileBlock(STsdbReader* pReader, SBlockData* pBlockData, int64_t key,
                                            SFileBlockDumpInfo* pDumpInfo, bool *copied) {
  // opt version
  // 1. it is not a border point
  // 2. the direct next point is not an duplicated timestamp
  int32_t code = TSDB_CODE_SUCCESS;

  *copied = false;
  bool asc = (pReader->order == TSDB_ORDER_ASC);
  if ((pDumpInfo->rowIndex < pDumpInfo->totalRows - 1 && asc) || (pDumpInfo->rowIndex > 0 && (!asc))) {
    int32_t step = pReader->order == TSDB_ORDER_ASC ? 1 : -1;

    int64_t nextKey = pBlockData->aTSKEY[pDumpInfo->rowIndex + step];
    if (nextKey != key) {  // merge is not needed
      code = doAppendRowFromFileBlock(pReader->pResBlock, pReader, pBlockData, pDumpInfo->rowIndex);
      if (code) {
        return code;
      }
      pDumpInfo->rowIndex += step;
      *copied = true;
    }
  }

  return code;
}

static bool nextRowFromLastBlocks(SLastBlockReader* pLastBlockReader, STableBlockScanInfo* pScanInfo,
                                  SVersionRange* pVerRange) {
  int32_t step = ASCENDING_TRAVERSE(pLastBlockReader->order) ? 1 : -1;

  while (1) {
    bool hasVal = tMergeTreeNext(&pLastBlockReader->mergeTree);
    if (!hasVal) {  // the next value will be the accessed key in stt
      pScanInfo->lastKeyInStt += step;
      return false;
    }

    TSDBROW row = tMergeTreeGetRow(&pLastBlockReader->mergeTree);
    TSDBKEY k = TSDBROW_KEY(&row);
    pScanInfo->lastKeyInStt = k.ts;

    if (!hasBeenDropped(pScanInfo->delSkyline, &pScanInfo->lastBlockDelIndex, &k, pLastBlockReader->order, pVerRange)) {
      // the qualifed ts may equal to k.ts, only a greater version one.
      // here we need to fallback one step.
      return true;
    }
  }
}

static bool tryCopyDistinctRowFromSttBlock(TSDBROW* fRow, SLastBlockReader* pLastBlockReader,
                                           STableBlockScanInfo* pScanInfo, int64_t ts, STsdbReader* pReader, bool *copied) {
  int32_t code = TSDB_CODE_SUCCESS;

  *copied = false;

  bool hasVal = nextRowFromLastBlocks(pLastBlockReader, pScanInfo, &pReader->verRange);
  if (hasVal) {
    int64_t next1 = getCurrentKeyInLastBlock(pLastBlockReader);
    if (next1 != ts) {
      code = doAppendRowFromFileBlock(pReader->pResBlock, pReader, fRow->pBlockData, fRow->iRow);
      if (code) {
        return code;
      }
      
      *copied = true;
      return code;
    }
  } else {
    code = doAppendRowFromFileBlock(pReader->pResBlock, pReader, fRow->pBlockData, fRow->iRow);
    if (code) {
      return code;
    }
      
    *copied = true;
    return code;
  }

  return code;
}

static FORCE_INLINE STSchema* getLatestTableSchema(STsdbReader* pReader, uint64_t uid) {
  if (pReader->pSchema != NULL) {
    return pReader->pSchema;
  }

  pReader->pSchema = metaGetTbTSchema(pReader->pTsdb->pVnode->pMeta, uid, -1, 1);
  if (pReader->pSchema == NULL) {
    tsdbError("failed to get table schema, uid:%" PRIu64 ", it may have been dropped, ver:-1, %s", uid, pReader->idStr);
  }

  return pReader->pSchema;
}

static FORCE_INLINE STSchema* doGetSchemaForTSRow(int32_t sversion, STsdbReader* pReader, uint64_t uid) {
  // always set the newest schema version in pReader->pSchema
  if (pReader->pSchema == NULL) {
    pReader->pSchema = metaGetTbTSchema(pReader->pTsdb->pVnode->pMeta, uid, -1, 1);
  }

  if (pReader->pSchema && sversion == pReader->pSchema->version) {
    return pReader->pSchema;
  }

  void** p = tSimpleHashGet(pReader->pSchemaMap, &sversion, sizeof(sversion));
  if (p != NULL) {
    return *(STSchema**)p;
  }

  STSchema* ptr = NULL;
  int32_t   code = metaGetTbTSchemaEx(pReader->pTsdb->pVnode->pMeta, pReader->suid, uid, sversion, &ptr);
  if (code != TSDB_CODE_SUCCESS) {
    terrno = code;
    return NULL;
  } else {
    code = tSimpleHashPut(pReader->pSchemaMap, &sversion, sizeof(sversion), &ptr, POINTER_BYTES);
    if (code != TSDB_CODE_SUCCESS) {
      terrno = code;
      return NULL;
    }
    return ptr;
  }
}

static int32_t doMergeBufAndFileRows(STsdbReader* pReader, STableBlockScanInfo* pBlockScanInfo, TSDBROW* pRow,
                                     SIterInfo* pIter, int64_t key, SLastBlockReader* pLastBlockReader) {
  SRowMerger          merge = {0};
  SRow*               pTSRow = NULL;
  SBlockData*         pBlockData = &pReader->status.fileBlockData;
  SFileBlockDumpInfo* pDumpInfo = &pReader->status.fBlockDumpInfo;

  int64_t tsLast = INT64_MIN;
  if (hasDataInLastBlock(pLastBlockReader)) {
    tsLast = getCurrentKeyInLastBlock(pLastBlockReader);
  }

  TSDBKEY k = TSDBROW_KEY(pRow);
  TSDBROW fRow = tsdbRowFromBlockData(pBlockData, pDumpInfo->rowIndex);

  int64_t minKey = 0;
  if (pReader->order == TSDB_ORDER_ASC) {
    minKey = INT64_MAX;  // chosen the minimum value
    if (minKey > tsLast && hasDataInLastBlock(pLastBlockReader)) {
      minKey = tsLast;
    }

    if (minKey > k.ts) {
      minKey = k.ts;
    }

    if (minKey > key && hasDataInFileBlock(pBlockData, pDumpInfo)) {
      minKey = key;
    }
  } else {
    minKey = INT64_MIN;
    if (minKey < tsLast && hasDataInLastBlock(pLastBlockReader)) {
      minKey = tsLast;
    }

    if (minKey < k.ts) {
      minKey = k.ts;
    }

    if (minKey < key && hasDataInFileBlock(pBlockData, pDumpInfo)) {
      minKey = key;
    }
  }

  bool init = false;

  // ASC: file block ---> last block -----> imem -----> mem
  // DESC: mem -----> imem -----> last block -----> file block
  if (pReader->order == TSDB_ORDER_ASC) {
    if (minKey == key) {
      init = true;
      int32_t code = tsdbRowMergerInit(&merge, &fRow, pReader->pSchema);
      if (code != TSDB_CODE_SUCCESS) {
        return code;
      }
      doMergeRowsInFileBlocks(pBlockData, pBlockScanInfo, pReader, &merge);
    }

    if (minKey == tsLast) {
      TSDBROW fRow1 = tMergeTreeGetRow(&pLastBlockReader->mergeTree);
      if (init) {
        tsdbRowMerge(&merge, &fRow1);
      } else {
        init = true;
        int32_t code = tsdbRowMergerInit(&merge, &fRow1, pReader->pSchema);
        if (code != TSDB_CODE_SUCCESS) {
          return code;
        }
      }
      doMergeRowsInLastBlock(pLastBlockReader, pBlockScanInfo, tsLast, &merge, &pReader->verRange, pReader->idStr);
    }

    if (minKey == k.ts) {
      STSchema* pSchema = doGetSchemaForTSRow(TSDBROW_SVERSION(pRow), pReader, pBlockScanInfo->uid);
      if (pSchema == NULL) {
        return terrno;
      }
      if (init) {
        tsdbRowMergerAdd(&merge, pRow, pSchema);
      } else {
        init = true;
        int32_t code = tsdbRowMergerInit(&merge, pRow, pSchema);
        if (code != TSDB_CODE_SUCCESS) {
          return code;
        }
      }
      int32_t code = doMergeRowsInBuf(pIter, pBlockScanInfo->uid, k.ts, pBlockScanInfo->delSkyline, &merge, pReader);
      if (code != TSDB_CODE_SUCCESS) {
        return code;
      }
    }
  } else {
    if (minKey == k.ts) {
      init = true;
      STSchema* pSchema = doGetSchemaForTSRow(TSDBROW_SVERSION(pRow), pReader, pBlockScanInfo->uid);
      int32_t   code = tsdbRowMergerInit(&merge, pRow, pSchema);
      if (code != TSDB_CODE_SUCCESS) {
        return code;
      }

      code = doMergeRowsInBuf(pIter, pBlockScanInfo->uid, k.ts, pBlockScanInfo->delSkyline, &merge, pReader);
      if (code != TSDB_CODE_SUCCESS || merge.pTSchema == NULL) {
        return code;
      }
    }

    if (minKey == tsLast) {
      TSDBROW fRow1 = tMergeTreeGetRow(&pLastBlockReader->mergeTree);
      if (init) {
        tsdbRowMerge(&merge, &fRow1);
      } else {
        init = true;
        int32_t code = tsdbRowMergerInit(&merge, &fRow1, pReader->pSchema);
        if (code != TSDB_CODE_SUCCESS) {
          return code;
        }
      }
      doMergeRowsInLastBlock(pLastBlockReader, pBlockScanInfo, tsLast, &merge, &pReader->verRange, pReader->idStr);
    }

    if (minKey == key) {
      if (init) {
        tsdbRowMerge(&merge, &fRow);
      } else {
        init = true;
        int32_t code = tsdbRowMergerInit(&merge, &fRow, pReader->pSchema);
        if (code != TSDB_CODE_SUCCESS) {
          return code;
        }
      }
      doMergeRowsInFileBlocks(pBlockData, pBlockScanInfo, pReader, &merge);
    }
  }

  int32_t code = tsdbRowMergerGetRow(&merge, &pTSRow);
  if (code != TSDB_CODE_SUCCESS) {
    return code;
  }

  code = doAppendRowFromTSRow(pReader->pResBlock, pReader, pTSRow, pBlockScanInfo);

  taosMemoryFree(pTSRow);
  tsdbRowMergerClear(&merge);

  return code;
}

static int32_t doMergeFileBlockAndLastBlock(SLastBlockReader* pLastBlockReader, STsdbReader* pReader,
                                            STableBlockScanInfo* pBlockScanInfo, SBlockData* pBlockData,
                                            bool mergeBlockData) {
  SFileBlockDumpInfo* pDumpInfo = &pReader->status.fBlockDumpInfo;
  int64_t             tsLastBlock = getCurrentKeyInLastBlock(pLastBlockReader);
  bool       copied = false;
  int32_t    code = TSDB_CODE_SUCCESS;
  SRow*      pTSRow = NULL;
  SRowMerger merge = {0};
  TSDBROW    fRow = tMergeTreeGetRow(&pLastBlockReader->mergeTree);
  tsdbTrace("fRow ptr:%p, %d, uid:%" PRIu64 ", %s", fRow.pBlockData, fRow.iRow, pLastBlockReader->uid, pReader->idStr);

  // only last block exists
  if ((!mergeBlockData) || (tsLastBlock != pBlockData->aTSKEY[pDumpInfo->rowIndex])) {
    code = tryCopyDistinctRowFromSttBlock(&fRow, pLastBlockReader, pBlockScanInfo, tsLastBlock, pReader, &copied);
    if (code) {
      return code;
    }
    
    if (copied) {
      pBlockScanInfo->lastKey = tsLastBlock;
      return TSDB_CODE_SUCCESS;
    } else {
      int32_t code = tsdbRowMergerInit(&merge, &fRow, pReader->pSchema);
      if (code != TSDB_CODE_SUCCESS) {
        return code;
      }

      TSDBROW fRow1 = tMergeTreeGetRow(&pLastBlockReader->mergeTree);
      tsdbRowMerge(&merge, &fRow1);
      doMergeRowsInLastBlock(pLastBlockReader, pBlockScanInfo, tsLastBlock, &merge, &pReader->verRange, pReader->idStr);

      code = tsdbRowMergerGetRow(&merge, &pTSRow);
      if (code != TSDB_CODE_SUCCESS) {
        return code;
      }

      code = doAppendRowFromTSRow(pReader->pResBlock, pReader, pTSRow, pBlockScanInfo);

      taosMemoryFree(pTSRow);
      tsdbRowMergerClear(&merge);

      if (code != TSDB_CODE_SUCCESS) {
        return code;
      }

    }
  } else {  // not merge block data
    int32_t code = tsdbRowMergerInit(&merge, &fRow, pReader->pSchema);
    if (code != TSDB_CODE_SUCCESS) {
      return code;
    }

    doMergeRowsInLastBlock(pLastBlockReader, pBlockScanInfo, tsLastBlock, &merge, &pReader->verRange, pReader->idStr);

    // merge with block data if ts == key
    if (tsLastBlock == pBlockData->aTSKEY[pDumpInfo->rowIndex]) {
      doMergeRowsInFileBlocks(pBlockData, pBlockScanInfo, pReader, &merge);
    }

    code = tsdbRowMergerGetRow(&merge, &pTSRow);
    if (code != TSDB_CODE_SUCCESS) {
      return code;
    }

    code = doAppendRowFromTSRow(pReader->pResBlock, pReader, pTSRow, pBlockScanInfo);

    taosMemoryFree(pTSRow);
    tsdbRowMergerClear(&merge);

    if (code != TSDB_CODE_SUCCESS) {
      return code;
    }
  }

  return TSDB_CODE_SUCCESS;
}

static int32_t mergeFileBlockAndLastBlock(STsdbReader* pReader, SLastBlockReader* pLastBlockReader, int64_t key,
                                          STableBlockScanInfo* pBlockScanInfo, SBlockData* pBlockData) {
  SFileBlockDumpInfo* pDumpInfo = &pReader->status.fBlockDumpInfo;

  if (hasDataInFileBlock(pBlockData, pDumpInfo)) {
    // no last block available, only data block exists
    if (!hasDataInLastBlock(pLastBlockReader)) {
      return mergeRowsInFileBlocks(pBlockData, pBlockScanInfo, key, pReader);
    }

    // row in last file block
    TSDBROW fRow = tsdbRowFromBlockData(pBlockData, pDumpInfo->rowIndex);
    int64_t ts = getCurrentKeyInLastBlock(pLastBlockReader);
    ASSERT(ts >= key);

    if (ASCENDING_TRAVERSE(pReader->order)) {
      if (key < ts) {  // imem, mem are all empty, file blocks (data blocks and last block) exist
        return mergeRowsInFileBlocks(pBlockData, pBlockScanInfo, key, pReader);
      } else if (key == ts) {
        SRow*      pTSRow = NULL;
        SRowMerger merge = {0};

        int32_t code = tsdbRowMergerInit(&merge, &fRow, pReader->pSchema);
        if (code != TSDB_CODE_SUCCESS) {
          return code;
        }

        doMergeRowsInFileBlocks(pBlockData, pBlockScanInfo, pReader, &merge);

        TSDBROW fRow1 = tMergeTreeGetRow(&pLastBlockReader->mergeTree);
        tsdbRowMerge(&merge, &fRow1);

        doMergeRowsInLastBlock(pLastBlockReader, pBlockScanInfo, ts, &merge, &pReader->verRange, pReader->idStr);

        code = tsdbRowMergerGetRow(&merge, &pTSRow);
        if (code != TSDB_CODE_SUCCESS) {
          return code;
        }

        code = doAppendRowFromTSRow(pReader->pResBlock, pReader, pTSRow, pBlockScanInfo);

        taosMemoryFree(pTSRow);
        tsdbRowMergerClear(&merge);
        return code;
      } else {
        return TSDB_CODE_SUCCESS;
      }
    } else {  // desc order
      return doMergeFileBlockAndLastBlock(pLastBlockReader, pReader, pBlockScanInfo, pBlockData, true);
    }
  } else {  // only last block exists
    return doMergeFileBlockAndLastBlock(pLastBlockReader, pReader, pBlockScanInfo, NULL, false);
  }
}

static int32_t doMergeMultiLevelRows(STsdbReader* pReader, STableBlockScanInfo* pBlockScanInfo, SBlockData* pBlockData,
                                     SLastBlockReader* pLastBlockReader) {
  SRowMerger          merge = {0};
  SRow*               pTSRow = NULL;
  int32_t             code = TSDB_CODE_SUCCESS;
  SFileBlockDumpInfo* pDumpInfo = &pReader->status.fBlockDumpInfo;
  SArray*             pDelList = pBlockScanInfo->delSkyline;

  TSDBROW* pRow = getValidMemRow(&pBlockScanInfo->iter, pDelList, pReader);
  TSDBROW* piRow = getValidMemRow(&pBlockScanInfo->iiter, pDelList, pReader);

  int64_t tsLast = INT64_MIN;
  if (hasDataInLastBlock(pLastBlockReader)) {
    tsLast = getCurrentKeyInLastBlock(pLastBlockReader);
  }

  int64_t key = hasDataInFileBlock(pBlockData, pDumpInfo) ? pBlockData->aTSKEY[pDumpInfo->rowIndex] : INT64_MIN;

  TSDBKEY k = TSDBROW_KEY(pRow);
  TSDBKEY ik = TSDBROW_KEY(piRow);

  int64_t minKey = 0;
  if (ASCENDING_TRAVERSE(pReader->order)) {
    minKey = INT64_MAX;  // let's find the minimum
    if (minKey > k.ts) {
      minKey = k.ts;
    }

    if (minKey > ik.ts) {
      minKey = ik.ts;
    }

    if (minKey > key && hasDataInFileBlock(pBlockData, pDumpInfo)) {
      minKey = key;
    }

    if (minKey > tsLast && hasDataInLastBlock(pLastBlockReader)) {
      minKey = tsLast;
    }
  } else {
    minKey = INT64_MIN;  // let find the maximum ts value
    if (minKey < k.ts) {
      minKey = k.ts;
    }

    if (minKey < ik.ts) {
      minKey = ik.ts;
    }

    if (minKey < key && hasDataInFileBlock(pBlockData, pDumpInfo)) {
      minKey = key;
    }

    if (minKey < tsLast && hasDataInLastBlock(pLastBlockReader)) {
      minKey = tsLast;
    }
  }

  bool init = false;

  // ASC: file block -----> last block -----> imem -----> mem
  // DESC: mem -----> imem -----> last block -----> file block
  if (ASCENDING_TRAVERSE(pReader->order)) {
    if (minKey == key) {
      init = true;
      TSDBROW fRow = tsdbRowFromBlockData(pBlockData, pDumpInfo->rowIndex);
      code = tsdbRowMergerInit(&merge, &fRow, pReader->pSchema);
      if (code != TSDB_CODE_SUCCESS) {
        return code;
      }

      doMergeRowsInFileBlocks(pBlockData, pBlockScanInfo, pReader, &merge);
    }

    if (minKey == tsLast) {
      TSDBROW fRow1 = tMergeTreeGetRow(&pLastBlockReader->mergeTree);
      if (init) {
        tsdbRowMerge(&merge, &fRow1);
      } else {
        init = true;
        code = tsdbRowMergerInit(&merge, &fRow1, pReader->pSchema);
        if (code != TSDB_CODE_SUCCESS) {
          return code;
        }
      }

      doMergeRowsInLastBlock(pLastBlockReader, pBlockScanInfo, tsLast, &merge, &pReader->verRange, pReader->idStr);
    }

    if (minKey == ik.ts) {
      if (init) {
        tsdbRowMerge(&merge, piRow);
      } else {
        init = true;
        STSchema* pSchema = doGetSchemaForTSRow(TSDBROW_SVERSION(piRow), pReader, pBlockScanInfo->uid);
        if (pSchema == NULL) {
          return code;
        }

        code = tsdbRowMergerInit(&merge, piRow, pSchema);
        if (code != TSDB_CODE_SUCCESS) {
          return code;
        }
      }

      code = doMergeRowsInBuf(&pBlockScanInfo->iiter, pBlockScanInfo->uid, ik.ts, pBlockScanInfo->delSkyline, &merge,
                              pReader);
      if (code != TSDB_CODE_SUCCESS) {
        return code;
      }
    }

    if (minKey == k.ts) {
      if (init) {
        if (merge.pTSchema == NULL) {
          return code;
        }

        tsdbRowMerge(&merge, pRow);
      } else {
        STSchema* pSchema = doGetSchemaForTSRow(TSDBROW_SVERSION(pRow), pReader, pBlockScanInfo->uid);
        code = tsdbRowMergerInit(&merge, pRow, pSchema);
        if (code != TSDB_CODE_SUCCESS) {
          return code;
        }
      }
      code = doMergeRowsInBuf(&pBlockScanInfo->iter, pBlockScanInfo->uid, k.ts, pBlockScanInfo->delSkyline, &merge,
                              pReader);
      if (code != TSDB_CODE_SUCCESS) {
        return code;
      }
    }
  } else {
    if (minKey == k.ts) {
      init = true;
      STSchema* pSchema = doGetSchemaForTSRow(TSDBROW_SVERSION(pRow), pReader, pBlockScanInfo->uid);
      code = tsdbRowMergerInit(&merge, pRow, pSchema);
      if (code != TSDB_CODE_SUCCESS) {
        return code;
      }

      code = doMergeRowsInBuf(&pBlockScanInfo->iter, pBlockScanInfo->uid, k.ts, pBlockScanInfo->delSkyline, &merge,
                              pReader);
      if (code != TSDB_CODE_SUCCESS) {
        return code;
      }
    }

    if (minKey == ik.ts) {
      if (init) {
        tsdbRowMerge(&merge, piRow);
      } else {
        init = true;
        STSchema* pSchema = doGetSchemaForTSRow(TSDBROW_SVERSION(piRow), pReader, pBlockScanInfo->uid);
        code = tsdbRowMergerInit(&merge, piRow, pSchema);
        if (code != TSDB_CODE_SUCCESS) {
          return code;
        }
      }
      code = doMergeRowsInBuf(&pBlockScanInfo->iiter, pBlockScanInfo->uid, ik.ts, pBlockScanInfo->delSkyline, &merge,
                              pReader);
      if (code != TSDB_CODE_SUCCESS) {
        return code;
      }
    }

    if (minKey == tsLast) {
      TSDBROW fRow1 = tMergeTreeGetRow(&pLastBlockReader->mergeTree);
      if (init) {
        tsdbRowMerge(&merge, &fRow1);
      } else {
        init = true;
        code = tsdbRowMergerInit(&merge, &fRow1, pReader->pSchema);
        if (code != TSDB_CODE_SUCCESS) {
          return code;
        }
      }
      doMergeRowsInLastBlock(pLastBlockReader, pBlockScanInfo, tsLast, &merge, &pReader->verRange, pReader->idStr);
    }

    if (minKey == key) {
      TSDBROW fRow = tsdbRowFromBlockData(pBlockData, pDumpInfo->rowIndex);
      if (!init) {
        code = tsdbRowMergerInit(&merge, &fRow, pReader->pSchema);
        if (code != TSDB_CODE_SUCCESS) {
          return code;
        }
      } else {
        if (merge.pTSchema == NULL) {
          return code;
        }
        tsdbRowMerge(&merge, &fRow);
      }
      doMergeRowsInFileBlocks(pBlockData, pBlockScanInfo, pReader, &merge);
    }
  }

  if (merge.pTSchema == NULL) {
    return code;
  }

  code = tsdbRowMergerGetRow(&merge, &pTSRow);
  if (code != TSDB_CODE_SUCCESS) {
    return code;
  }

  code = doAppendRowFromTSRow(pReader->pResBlock, pReader, pTSRow, pBlockScanInfo);

  taosMemoryFree(pTSRow);
  tsdbRowMergerClear(&merge);
  return code;
}

static int32_t initMemDataIterator(STableBlockScanInfo* pBlockScanInfo, STsdbReader* pReader) {
  if (pBlockScanInfo->iterInit) {
    return TSDB_CODE_SUCCESS;
  }

  int32_t code = TSDB_CODE_SUCCESS;

  TSDBKEY startKey = {0};
  if (ASCENDING_TRAVERSE(pReader->order)) {
    // startKey = (TSDBKEY){.ts = pReader->window.skey, .version = pReader->verRange.minVer};
    startKey = (TSDBKEY){.ts = pBlockScanInfo->lastKey + 1, .version = pReader->verRange.minVer};
  } else {
    // startKey = (TSDBKEY){.ts = pReader->window.ekey, .version = pReader->verRange.maxVer};
    startKey = (TSDBKEY){.ts = pBlockScanInfo->lastKey - 1, .version = pReader->verRange.maxVer};
  }

  int32_t backward = (!ASCENDING_TRAVERSE(pReader->order));
  int64_t st = 0;

  STbData* d = NULL;
  if (pReader->pReadSnap->pMem != NULL) {
    d = tsdbGetTbDataFromMemTable(pReader->pReadSnap->pMem, pReader->suid, pBlockScanInfo->uid);
    if (d != NULL) {
      code = tsdbTbDataIterCreate(d, &startKey, backward, &pBlockScanInfo->iter.iter);
      if (code == TSDB_CODE_SUCCESS) {
        pBlockScanInfo->iter.hasVal = (tsdbTbDataIterGet(pBlockScanInfo->iter.iter) != NULL);

        tsdbDebug("%p uid:%" PRIu64 ", check data in mem from skey:%" PRId64 ", order:%d, ts range in buf:%" PRId64
                  "-%" PRId64 " %s",
                  pReader, pBlockScanInfo->uid, startKey.ts, pReader->order, d->minKey, d->maxKey, pReader->idStr);
      } else {
        tsdbError("%p uid:%" PRIu64 ", failed to create iterator for imem, code:%s, %s", pReader, pBlockScanInfo->uid,
                  tstrerror(code), pReader->idStr);
        return code;
      }
    }
  } else {
    tsdbDebug("%p uid:%" PRIu64 ", no data in mem, %s", pReader, pBlockScanInfo->uid, pReader->idStr);
  }

  STbData* di = NULL;
  if (pReader->pReadSnap->pIMem != NULL) {
    di = tsdbGetTbDataFromMemTable(pReader->pReadSnap->pIMem, pReader->suid, pBlockScanInfo->uid);
    if (di != NULL) {
      code = tsdbTbDataIterCreate(di, &startKey, backward, &pBlockScanInfo->iiter.iter);
      if (code == TSDB_CODE_SUCCESS) {
        pBlockScanInfo->iiter.hasVal = (tsdbTbDataIterGet(pBlockScanInfo->iiter.iter) != NULL);

        tsdbDebug("%p uid:%" PRIu64 ", check data in imem from skey:%" PRId64 ", order:%d, ts range in buf:%" PRId64
                  "-%" PRId64 " %s",
                  pReader, pBlockScanInfo->uid, startKey.ts, pReader->order, di->minKey, di->maxKey, pReader->idStr);
      } else {
        tsdbError("%p uid:%" PRIu64 ", failed to create iterator for mem, code:%s, %s", pReader, pBlockScanInfo->uid,
                  tstrerror(code), pReader->idStr);
        return code;
      }
    }
  } else {
    tsdbDebug("%p uid:%" PRIu64 ", no data in imem, %s", pReader, pBlockScanInfo->uid, pReader->idStr);
  }

  st = taosGetTimestampUs();
  initDelSkylineIterator(pBlockScanInfo, pReader, d, di);
  pReader->cost.initDelSkylineIterTime += (taosGetTimestampUs() - st) / 1000.0;

  pBlockScanInfo->iterInit = true;
  return TSDB_CODE_SUCCESS;
}

static bool isValidFileBlockRow(SBlockData* pBlockData, SFileBlockDumpInfo* pDumpInfo,
                                STableBlockScanInfo* pBlockScanInfo, STsdbReader* pReader) {
  // it is an multi-table data block
  if (pBlockData->aUid != NULL) {
    uint64_t uid = pBlockData->aUid[pDumpInfo->rowIndex];
    if (uid != pBlockScanInfo->uid) {  // move to next row
      return false;
    }
  }

  // check for version and time range
  int64_t ver = pBlockData->aVersion[pDumpInfo->rowIndex];
  if (ver > pReader->verRange.maxVer || ver < pReader->verRange.minVer) {
    return false;
  }

  int64_t ts = pBlockData->aTSKEY[pDumpInfo->rowIndex];
  if (ts > pReader->window.ekey || ts < pReader->window.skey) {
    return false;
  }

  TSDBKEY k = {.ts = ts, .version = ver};
  if (hasBeenDropped(pBlockScanInfo->delSkyline, &pBlockScanInfo->fileDelIndex, &k, pReader->order,
                     &pReader->verRange)) {
    return false;
  }

  return true;
}

static bool initLastBlockReader(SLastBlockReader* pLBlockReader, STableBlockScanInfo* pScanInfo, STsdbReader* pReader) {
  // the last block reader has been initialized for this table.
  if (pLBlockReader->uid == pScanInfo->uid) {
    return hasDataInLastBlock(pLBlockReader);
  }

  if (pLBlockReader->uid != 0) {
    tMergeTreeClose(&pLBlockReader->mergeTree);
  }

  initMemDataIterator(pScanInfo, pReader);
  pLBlockReader->uid = pScanInfo->uid;

  STimeWindow w = pLBlockReader->window;
  if (ASCENDING_TRAVERSE(pLBlockReader->order)) {
    w.skey = pScanInfo->lastKeyInStt;
  } else {
    w.ekey = pScanInfo->lastKeyInStt;
  }

  tsdbDebug("init last block reader, window:%" PRId64 "-%" PRId64 ", uid:%" PRIu64 ", %s", w.skey, w.ekey,
            pScanInfo->uid, pReader->idStr);
  int32_t code = tMergeTreeOpen(&pLBlockReader->mergeTree, (pLBlockReader->order == TSDB_ORDER_DESC),
                                pReader->pFileReader, pReader->suid, pScanInfo->uid, &w, &pLBlockReader->verRange,
                                pLBlockReader->pInfo, false, pReader->idStr, false);
  if (code != TSDB_CODE_SUCCESS) {
    return false;
  }

  return nextRowFromLastBlocks(pLBlockReader, pScanInfo, &pReader->verRange);
}

static int64_t getCurrentKeyInLastBlock(SLastBlockReader* pLastBlockReader) {
  TSDBROW row = tMergeTreeGetRow(&pLastBlockReader->mergeTree);
  return TSDBROW_TS(&row);
}

static bool hasDataInLastBlock(SLastBlockReader* pLastBlockReader) { return pLastBlockReader->mergeTree.pIter != NULL; }

bool hasDataInFileBlock(const SBlockData* pBlockData, const SFileBlockDumpInfo* pDumpInfo) {
  if ((pBlockData->nRow > 0) && (pBlockData->nRow != pDumpInfo->totalRows)) {
    return false;  // this is an invalid result.
  }
  return pBlockData->nRow > 0 && (!pDumpInfo->allDumped);
}

int32_t mergeRowsInFileBlocks(SBlockData* pBlockData, STableBlockScanInfo* pBlockScanInfo, int64_t key,
                              STsdbReader* pReader) {
  SFileBlockDumpInfo* pDumpInfo = &pReader->status.fBlockDumpInfo;
  bool copied = false;
  int32_t code = tryCopyDistinctRowFromFileBlock(pReader, pBlockData, key, pDumpInfo, &copied);
  if (code) {
    return code;
  }
  
  if (copied) {
    pBlockScanInfo->lastKey = key;
    return TSDB_CODE_SUCCESS;
  } else {
    TSDBROW fRow = tsdbRowFromBlockData(pBlockData, pDumpInfo->rowIndex);

    SRow*      pTSRow = NULL;
    SRowMerger merge = {0};

    int32_t code = tsdbRowMergerInit(&merge, &fRow, pReader->pSchema);
    if (code != TSDB_CODE_SUCCESS) {
      return code;
    }

    doMergeRowsInFileBlocks(pBlockData, pBlockScanInfo, pReader, &merge);
    code = tsdbRowMergerGetRow(&merge, &pTSRow);
    if (code != TSDB_CODE_SUCCESS) {
      return code;
    }

    code = doAppendRowFromTSRow(pReader->pResBlock, pReader, pTSRow, pBlockScanInfo);

    taosMemoryFree(pTSRow);
    tsdbRowMergerClear(&merge);
    return code;
  }
}

static int32_t buildComposedDataBlockImpl(STsdbReader* pReader, STableBlockScanInfo* pBlockScanInfo,
                                          SBlockData* pBlockData, SLastBlockReader* pLastBlockReader) {
  SFileBlockDumpInfo* pDumpInfo = &pReader->status.fBlockDumpInfo;

  TSDBROW *pRow = NULL, *piRow = NULL;
  int64_t key = (pBlockData->nRow > 0 && (!pDumpInfo->allDumped)) ? pBlockData->aTSKEY[pDumpInfo->rowIndex] : INT64_MIN;
  if (pBlockScanInfo->iter.hasVal) {
    pRow = getValidMemRow(&pBlockScanInfo->iter, pBlockScanInfo->delSkyline, pReader);
  }

  if (pBlockScanInfo->iiter.hasVal) {
    piRow = getValidMemRow(&pBlockScanInfo->iiter, pBlockScanInfo->delSkyline, pReader);
  }

  // two levels of mem-table does contain the valid rows
  if (pRow != NULL && piRow != NULL) {
    return doMergeMultiLevelRows(pReader, pBlockScanInfo, pBlockData, pLastBlockReader);
  }

  // imem + file + last block
  if (pBlockScanInfo->iiter.hasVal) {
    return doMergeBufAndFileRows(pReader, pBlockScanInfo, piRow, &pBlockScanInfo->iiter, key, pLastBlockReader);
  }

  // mem + file + last block
  if (pBlockScanInfo->iter.hasVal) {
    return doMergeBufAndFileRows(pReader, pBlockScanInfo, pRow, &pBlockScanInfo->iter, key, pLastBlockReader);
  }

  // files data blocks + last block
  return mergeFileBlockAndLastBlock(pReader, pLastBlockReader, key, pBlockScanInfo, pBlockData);
}

static int32_t loadNeighborIfOverlap(SFileDataBlockInfo* pBlockInfo, STableBlockScanInfo* pBlockScanInfo,
                                     STsdbReader* pReader, bool* loadNeighbor) {
  int32_t     code = TSDB_CODE_SUCCESS;
  int32_t     step = ASCENDING_TRAVERSE(pReader->order) ? 1 : -1;
  int32_t     nextIndex = -1;
  SBlockIndex nxtBIndex = {0};

  *loadNeighbor = false;
  SDataBlk* pBlock = getCurrentBlock(&pReader->status.blockIter);

  bool hasNeighbor = getNeighborBlockOfSameTable(pBlockInfo, pBlockScanInfo, &nextIndex, pReader->order, &nxtBIndex);
  if (!hasNeighbor) {  // do nothing
    return code;
  }

  if (overlapWithNeighborBlock(pBlock, &nxtBIndex, pReader->order)) {  // load next block
    SReaderStatus*  pStatus = &pReader->status;
    SDataBlockIter* pBlockIter = &pStatus->blockIter;

    // 1. find the next neighbor block in the scan block list
    SFileDataBlockInfo fb = {.uid = pBlockInfo->uid, .tbBlockIdx = nextIndex};
    int32_t            neighborIndex = findFileBlockInfoIndex(pBlockIter, &fb);

    // 2. remove it from the scan block list
    setFileBlockActiveInBlockIter(pBlockIter, neighborIndex, step);

    // 3. load the neighbor block, and set it to be the currently accessed file data block
    code = doLoadFileBlockData(pReader, pBlockIter, &pStatus->fileBlockData, pBlockInfo->uid);
    if (code != TSDB_CODE_SUCCESS) {
      return code;
    }

    // 4. check the data values
    initBlockDumpInfo(pReader, pBlockIter);
    *loadNeighbor = true;
  }

  return code;
}

static void updateComposedBlockInfo(STsdbReader* pReader, double el, STableBlockScanInfo* pBlockScanInfo) {
  SSDataBlock* pResBlock = pReader->pResBlock;

  pResBlock->info.id.uid = (pBlockScanInfo != NULL) ? pBlockScanInfo->uid : 0;
  pResBlock->info.dataLoad = 1;
  blockDataUpdateTsWindow(pResBlock, pReader->suppInfo.slotId[0]);

  setComposedBlockFlag(pReader, true);

  pReader->cost.composedBlocks += 1;
  pReader->cost.buildComposedBlockTime += el;
}

static int32_t buildComposedDataBlock(STsdbReader* pReader) {
  int32_t code = TSDB_CODE_SUCCESS;

  SSDataBlock* pResBlock = pReader->pResBlock;

  SFileDataBlockInfo* pBlockInfo = getCurrentBlockInfo(&pReader->status.blockIter);
  SLastBlockReader*   pLastBlockReader = pReader->status.fileIter.pLastBlockReader;

  bool    asc = ASCENDING_TRAVERSE(pReader->order);
  int64_t st = taosGetTimestampUs();
  int32_t step = asc ? 1 : -1;
  double  el = 0;

  STableBlockScanInfo* pBlockScanInfo = NULL;
  if (pBlockInfo != NULL) {
    pBlockScanInfo = getTableBlockScanInfo(pReader->status.pTableMap, pBlockInfo->uid, pReader->idStr);
    if (pBlockScanInfo == NULL) {
      goto _end;
    }

    SDataBlk* pBlock = getCurrentBlock(&pReader->status.blockIter);
    TSDBKEY   keyInBuf = getCurrentKeyInBuf(pBlockScanInfo, pReader);

    // it is a clean block, load it directly
    if (isCleanFileDataBlock(pReader, pBlockInfo, pBlock, pBlockScanInfo, keyInBuf, pLastBlockReader) &&
        pBlock->nRow <= pReader->capacity) {
      if (asc || ((!asc) && (!hasDataInLastBlock(pLastBlockReader)))) {
        code = copyBlockDataToSDataBlock(pReader);
        if (code) {
          goto _end;
        }

        // record the last key value
        pBlockScanInfo->lastKey = asc ? pBlock->maxKey.ts : pBlock->minKey.ts;
        goto _end;
      }
    }
  } else {  // file blocks not exist
    pBlockScanInfo = *pReader->status.pTableIter;
  }

  SFileBlockDumpInfo* pDumpInfo = &pReader->status.fBlockDumpInfo;
  SBlockData*         pBlockData = &pReader->status.fileBlockData;

  while (1) {
    bool hasBlockData = false;
    {
      while (pBlockData->nRow > 0 &&
             pBlockData->uid == pBlockScanInfo->uid) {  // find the first qualified row in data block
        if (isValidFileBlockRow(pBlockData, pDumpInfo, pBlockScanInfo, pReader)) {
          hasBlockData = true;
          break;
        }

        pDumpInfo->rowIndex += step;

        SDataBlk* pBlock = getCurrentBlock(&pReader->status.blockIter);
        if (pDumpInfo->rowIndex >= pBlock->nRow || pDumpInfo->rowIndex < 0) {
          pBlockInfo = getCurrentBlockInfo(&pReader->status.blockIter);  // NOTE: get the new block info

          // continue check for the next file block if the last ts in the current block
          // is overlapped with the next neighbor block
          bool loadNeighbor = false;
          code = loadNeighborIfOverlap(pBlockInfo, pBlockScanInfo, pReader, &loadNeighbor);
          if ((!loadNeighbor) || (code != 0)) {
            setBlockAllDumped(pDumpInfo, pBlock->maxKey.ts, pReader->order);
            break;
          }
        }
      }
    }

    // no data in last block and block, no need to proceed.
    if (hasBlockData == false) {
      break;
    }

    code = buildComposedDataBlockImpl(pReader, pBlockScanInfo, pBlockData, pLastBlockReader);
    if (code) {
      goto _end;
    }
    
    // currently loaded file data block is consumed
    if ((pBlockData->nRow > 0) && (pDumpInfo->rowIndex >= pBlockData->nRow || pDumpInfo->rowIndex < 0)) {
      SDataBlk* pBlock = getCurrentBlock(&pReader->status.blockIter);
      setBlockAllDumped(pDumpInfo, pBlock->maxKey.ts, pReader->order);
      break;
    }

    if (pResBlock->info.rows >= pReader->capacity) {
      break;
    }
  }

_end:
  el = (taosGetTimestampUs() - st) / 1000.0;
  updateComposedBlockInfo(pReader, el, pBlockScanInfo);

  if (pResBlock->info.rows > 0) {
    tsdbDebug("%p uid:%" PRIu64 ", composed data block created, brange:%" PRIu64 "-%" PRIu64
              " rows:%" PRId64 ", elapsed time:%.2f ms %s",
              pReader, pResBlock->info.id.uid, pResBlock->info.window.skey, pResBlock->info.window.ekey,
              pResBlock->info.rows, el, pReader->idStr);
  }

  return code;
}

void setComposedBlockFlag(STsdbReader* pReader, bool composed) { pReader->status.composedDataBlock = composed; }

int32_t getInitialDelIndex(const SArray* pDelSkyline, int32_t order) {
  if (pDelSkyline == NULL) {
    return 0;
  }

  return ASCENDING_TRAVERSE(order) ? 0 : taosArrayGetSize(pDelSkyline) - 1;
}

int32_t initDelSkylineIterator(STableBlockScanInfo* pBlockScanInfo, STsdbReader* pReader, STbData* pMemTbData,
                               STbData* piMemTbData) {
  if (pBlockScanInfo->delSkyline != NULL) {
    return TSDB_CODE_SUCCESS;
  }

  int32_t code = 0;
  SArray* pDelData = taosArrayInit(4, sizeof(SDelData));

  SDelFile* pDelFile = pReader->pReadSnap->fs.pDelFile;
  if (pDelFile && taosArrayGetSize(pReader->pDelIdx) > 0) {
    SDelIdx  idx = {.suid = pReader->suid, .uid = pBlockScanInfo->uid};
    SDelIdx* pIdx = taosArraySearch(pReader->pDelIdx, &idx, tCmprDelIdx, TD_EQ);

    if (pIdx != NULL) {
      code = tsdbReadDelData(pReader->pDelFReader, pIdx, pDelData);
    }
    if (code != TSDB_CODE_SUCCESS) {
      goto _err;
    }
  }

  SDelData* p = NULL;
  if (pMemTbData != NULL) {
    p = pMemTbData->pHead;
    while (p) {
      taosArrayPush(pDelData, p);
      p = p->pNext;
    }
  }

  if (piMemTbData != NULL) {
    p = piMemTbData->pHead;
    while (p) {
      taosArrayPush(pDelData, p);
      p = p->pNext;
    }
  }

  if (taosArrayGetSize(pDelData) > 0) {
    pBlockScanInfo->delSkyline = taosArrayInit(4, sizeof(TSDBKEY));
    code = tsdbBuildDeleteSkyline(pDelData, 0, (int32_t)(taosArrayGetSize(pDelData) - 1), pBlockScanInfo->delSkyline);
  }

  taosArrayDestroy(pDelData);
  int32_t index = getInitialDelIndex(pBlockScanInfo->delSkyline, pReader->order);

  pBlockScanInfo->iter.index = index;
  pBlockScanInfo->iiter.index = index;
  pBlockScanInfo->fileDelIndex = index;
  pBlockScanInfo->lastBlockDelIndex = index;

  return code;

_err:
  taosArrayDestroy(pDelData);
  return code;
}

TSDBKEY getCurrentKeyInBuf(STableBlockScanInfo* pScanInfo, STsdbReader* pReader) {
  bool asc = ASCENDING_TRAVERSE(pReader->order);
  //  TSKEY initialVal = asc? TSKEY_MIN:TSKEY_MAX;

  TSDBKEY key = {.ts = TSKEY_INITIAL_VAL}, ikey = {.ts = TSKEY_INITIAL_VAL};

  bool     hasKey = false, hasIKey = false;
  TSDBROW* pRow = getValidMemRow(&pScanInfo->iter, pScanInfo->delSkyline, pReader);
  if (pRow != NULL) {
    hasKey = true;
    key = TSDBROW_KEY(pRow);
  }

  TSDBROW* pIRow = getValidMemRow(&pScanInfo->iiter, pScanInfo->delSkyline, pReader);
  if (pIRow != NULL) {
    hasIKey = true;
    ikey = TSDBROW_KEY(pIRow);
  }

  if (hasKey) {
    if (hasIKey) {  // has data in mem & imem
      if (asc) {
        return key.ts <= ikey.ts ? key : ikey;
      } else {
        return key.ts <= ikey.ts ? ikey : key;
      }
    } else {  // no data in imem
      return key;
    }
  } else {
    // no data in mem & imem, return the initial value
    // only imem has data, return ikey
    return ikey;
  }
}

static int32_t moveToNextFile(STsdbReader* pReader, SBlockNumber* pBlockNum) {
  SReaderStatus* pStatus = &pReader->status;
  pBlockNum->numOfBlocks = 0;
  pBlockNum->numOfLastFiles = 0;

  size_t  numOfTables = taosHashGetSize(pReader->status.pTableMap);
  SArray* pIndexList = taosArrayInit(numOfTables, sizeof(SBlockIdx));

  while (1) {
    bool    hasNext = false;
    int32_t code = filesetIteratorNext(&pStatus->fileIter, pReader, &hasNext);
    if (code) {
      taosArrayDestroy(pIndexList);
      return code;
    }

    if (!hasNext) {  // no data files on disk
      break;
    }

    taosArrayClear(pIndexList);
    code = doLoadBlockIndex(pReader, pReader->pFileReader, pIndexList);
    if (code != TSDB_CODE_SUCCESS) {
      taosArrayDestroy(pIndexList);
      return code;
    }

    if (taosArrayGetSize(pIndexList) > 0 || pReader->pFileReader->pSet->nSttF > 0) {
      code = doLoadFileBlock(pReader, pIndexList, pBlockNum);
      if (code != TSDB_CODE_SUCCESS) {
        taosArrayDestroy(pIndexList);
        return code;
      }

      if (pBlockNum->numOfBlocks + pBlockNum->numOfLastFiles > 0) {
        break;
      }
    }

    // no blocks in current file, try next files
  }

  taosArrayDestroy(pIndexList);

  if (pReader->pReadSnap != NULL) {
    SDelFile* pDelFile = pReader->pReadSnap->fs.pDelFile;
    if (pReader->pDelFReader == NULL && pDelFile != NULL) {
      int32_t code = tsdbDelFReaderOpen(&pReader->pDelFReader, pDelFile, pReader->pTsdb);
      if (code != TSDB_CODE_SUCCESS) {
        return code;
      }

      pReader->pDelIdx = taosArrayInit(4, sizeof(SDelIdx));
      if (pReader->pDelIdx == NULL) {
        code = TSDB_CODE_OUT_OF_MEMORY;
        return code;
      }

      code = tsdbReadDelIdx(pReader->pDelFReader, pReader->pDelIdx);
      if (code != TSDB_CODE_SUCCESS) {
        taosArrayDestroy(pReader->pDelIdx);
        return code;
      }
    }
  }

  return TSDB_CODE_SUCCESS;
}

static void resetTableListIndex(SReaderStatus* pStatus) {
  STableUidList* pList = &pStatus->uidList;

  pList->currentIndex = 0;
  uint64_t uid = pList->tableUidList[0];
  pStatus->pTableIter = taosHashGet(pStatus->pTableMap, &uid, sizeof(uid));
}

static bool moveToNextTable(STableUidList* pOrderedCheckInfo, SReaderStatus* pStatus) {
  pOrderedCheckInfo->currentIndex += 1;
  if (pOrderedCheckInfo->currentIndex >= taosHashGetSize(pStatus->pTableMap)) {
    pStatus->pTableIter = NULL;
    return false;
  }

  uint64_t uid = pOrderedCheckInfo->tableUidList[pOrderedCheckInfo->currentIndex];
  pStatus->pTableIter = taosHashGet(pStatus->pTableMap, &uid, sizeof(uid));
  return (pStatus->pTableIter != NULL);
}

static int32_t doLoadLastBlockSequentially(STsdbReader* pReader) {
  SReaderStatus*    pStatus = &pReader->status;
  SLastBlockReader* pLastBlockReader = pStatus->fileIter.pLastBlockReader;
  STableUidList*    pUidList = &pStatus->uidList;
  int32_t           code = TSDB_CODE_SUCCESS;

  if (taosHashGetSize(pStatus->pTableMap) == 0) {
    return TSDB_CODE_SUCCESS;
  }

  SSDataBlock* pResBlock = pReader->pResBlock;

  while (1) {
    // load the last data block of current table
    STableBlockScanInfo* pScanInfo = *(STableBlockScanInfo**)pStatus->pTableIter;

    bool hasVal = initLastBlockReader(pLastBlockReader, pScanInfo, pReader);
    if (!hasVal) {
      bool hasNexTable = moveToNextTable(pUidList, pStatus);
      if (!hasNexTable) {
        return TSDB_CODE_SUCCESS;
      }

      continue;
    }

    int64_t st = taosGetTimestampUs();
    while (1) {
      bool hasBlockLData = hasDataInLastBlock(pLastBlockReader);

      // no data in last block and block, no need to proceed.
      if (hasBlockLData == false) {
        break;
      }

      code = buildComposedDataBlockImpl(pReader, pScanInfo, &pReader->status.fileBlockData, pLastBlockReader);
      if (code) {
        return code;
      }
      
      if (pResBlock->info.rows >= pReader->capacity) {
        break;
      }
    }

    double el = (taosGetTimestampUs() - st) / 1000.0;
    updateComposedBlockInfo(pReader, el, pScanInfo);

    if (pResBlock->info.rows > 0) {
      tsdbDebug("%p uid:%" PRIu64 ", composed data block created, brange:%" PRIu64 "-%" PRIu64
                " rows:%" PRId64 ", elapsed time:%.2f ms %s",
                pReader, pResBlock->info.id.uid, pResBlock->info.window.skey, pResBlock->info.window.ekey,
                pResBlock->info.rows, el, pReader->idStr);
      return TSDB_CODE_SUCCESS;
    }

    // current table is exhausted, let's try next table
    bool hasNexTable = moveToNextTable(pUidList, pStatus);
    if (!hasNexTable) {
      return TSDB_CODE_SUCCESS;
    }
  }
}

static int32_t doBuildDataBlock(STsdbReader* pReader) {
  int32_t   code = TSDB_CODE_SUCCESS;
  SDataBlk* pBlock = NULL;

  SReaderStatus*       pStatus = &pReader->status;
  SDataBlockIter*      pBlockIter = &pStatus->blockIter;
  STableBlockScanInfo* pScanInfo = NULL;
  SFileDataBlockInfo*  pBlockInfo = getCurrentBlockInfo(pBlockIter);
  SLastBlockReader*    pLastBlockReader = pReader->status.fileIter.pLastBlockReader;

  pScanInfo = getTableBlockScanInfo(pReader->status.pTableMap, pBlockInfo->uid, pReader->idStr);
  if (pScanInfo == NULL) {
    return terrno;
  }

  pBlock = getCurrentBlock(pBlockIter);

  initLastBlockReader(pLastBlockReader, pScanInfo, pReader);
  TSDBKEY keyInBuf = getCurrentKeyInBuf(pScanInfo, pReader);

  if (fileBlockShouldLoad(pReader, pBlockInfo, pBlock, pScanInfo, keyInBuf, pLastBlockReader)) {
    code = doLoadFileBlockData(pReader, pBlockIter, &pStatus->fileBlockData, pScanInfo->uid);
    if (code != TSDB_CODE_SUCCESS) {
      return code;
    }

    // build composed data block
    code = buildComposedDataBlock(pReader);
  } else if (bufferDataInFileBlockGap(pReader->order, keyInBuf, pBlock)) {
    // data in memory that are earlier than current file block
    // rows in buffer should be less than the file block in asc, greater than file block in desc
    int64_t endKey = (ASCENDING_TRAVERSE(pReader->order)) ? pBlock->minKey.ts : pBlock->maxKey.ts;
    code = buildDataBlockFromBuf(pReader, pScanInfo, endKey);
  } else {
    if (hasDataInLastBlock(pLastBlockReader) && !ASCENDING_TRAVERSE(pReader->order)) {
      // only return the rows in last block
      int64_t tsLast = getCurrentKeyInLastBlock(pLastBlockReader);
      ASSERT(tsLast >= pBlock->maxKey.ts);

      SBlockData* pBData = &pReader->status.fileBlockData;
      tBlockDataReset(pBData);

      SSDataBlock* pResBlock = pReader->pResBlock;
      tsdbDebug("load data in last block firstly, due to desc scan data, %s", pReader->idStr);

      int64_t st = taosGetTimestampUs();

      while (1) {
        bool hasBlockLData = hasDataInLastBlock(pLastBlockReader);

        // no data in last block and block, no need to proceed.
        if (hasBlockLData == false) {
          break;
        }

        code = buildComposedDataBlockImpl(pReader, pScanInfo, &pReader->status.fileBlockData, pLastBlockReader);
        if (code) {
          return code;
        }
        
        if (pResBlock->info.rows >= pReader->capacity) {
          break;
        }
      }

      double el = (taosGetTimestampUs() - st) / 1000.0;
      updateComposedBlockInfo(pReader, el, pScanInfo);

      if (pResBlock->info.rows > 0) {
        tsdbDebug("%p uid:%" PRIu64 ", composed data block created, brange:%" PRIu64 "-%" PRIu64
                  " rows:%" PRId64 ", elapsed time:%.2f ms %s",
                  pReader, pResBlock->info.id.uid, pResBlock->info.window.skey, pResBlock->info.window.ekey,
                  pResBlock->info.rows, el, pReader->idStr);
      }
    } else {  // whole block is required, return it directly
      SDataBlockInfo* pInfo = &pReader->pResBlock->info;
      pInfo->rows = pBlock->nRow;
      pInfo->id.uid = pScanInfo->uid;
      pInfo->dataLoad = 0;
      pInfo->window = (STimeWindow){.skey = pBlock->minKey.ts, .ekey = pBlock->maxKey.ts};
      setComposedBlockFlag(pReader, false);
      setBlockAllDumped(&pStatus->fBlockDumpInfo, pBlock->maxKey.ts, pReader->order);

      // update the last key for the corresponding table
      pScanInfo->lastKey = ASCENDING_TRAVERSE(pReader->order) ? pInfo->window.ekey : pInfo->window.skey;
      tsdbDebug("%p uid:%" PRIu64
                " clean file block retrieved from file, global index:%d, "
                "table index:%d, rows:%d, brange:%" PRId64 "-%" PRId64 ", %s",
                pReader, pScanInfo->uid, pBlockIter->index, pBlockInfo->tbBlockIdx, pBlock->nRow, pBlock->minKey.ts,
                pBlock->maxKey.ts, pReader->idStr);
    }
  }

  return code;
}


static int32_t doSumFileBlockRows(STsdbReader* pReader, SDataFReader* pFileReader) {
  int64_t    st = taosGetTimestampUs();
  LRUHandle* handle = NULL;
  int32_t    code = tsdbCacheGetBlockIdx(pFileReader->pTsdb->biCache, pFileReader, &handle);
  if (code != TSDB_CODE_SUCCESS || handle == NULL) {
    goto _end;
  }

  int32_t numOfTables = taosHashGetSize(pReader->status.pTableMap);

  SArray* aBlockIdx = (SArray*)taosLRUCacheValue(pFileReader->pTsdb->biCache, handle);
  size_t  num = taosArrayGetSize(aBlockIdx);
  if (num == 0) {
    tsdbBICacheRelease(pFileReader->pTsdb->biCache, handle);
    return TSDB_CODE_SUCCESS;
  }

  SBlockIdx*     pBlockIdx = NULL;
  int32_t i = 0;
  for (int32_t i = 0; i < num; ++i) {
    pBlockIdx = (SBlockIdx*)taosArrayGet(aBlockIdx, i);
    if (pBlockIdx->suid != pReader->suid) {
      continue;
    }

    STableBlockScanInfo** p = taosHashGet(pReader->status.pTableMap, &pBlockIdx->uid, sizeof(pBlockIdx->uid));
    if (p == NULL) {
      continue;
    }

    STableBlockScanInfo *pScanInfo = *p;
    tMapDataReset(&pScanInfo->mapData);
    tsdbReadDataBlk(pReader->pFileReader, pBlockIdx, &pScanInfo->mapData);

    SDataBlk block = {0};
    for (int32_t j = 0; j < pScanInfo->mapData.nItem; ++j) {
      tGetDataBlk(pScanInfo->mapData.pData + pScanInfo->mapData.aOffset[j], &block);
      pReader->rowsNum += block.nRow;
    }
  }

_end:
  tsdbBICacheRelease(pFileReader->pTsdb->biCache, handle);
  return code;
}


static int32_t doSumSttBlockRows(STsdbReader* pReader) {
  int32_t   code = TSDB_CODE_SUCCESS;
  SLastBlockReader*    pLastBlockReader = pReader->status.fileIter.pLastBlockReader;
  SSttBlockLoadInfo*   pBlockLoadInfo = NULL;

  for (int32_t i = 0; i < pReader->pFileReader->pSet->nSttF; ++i) {  // open all last file
    pBlockLoadInfo = &pLastBlockReader->pInfo[i];
    
    code = tsdbReadSttBlk(pReader->pFileReader, i, pBlockLoadInfo->aSttBlk);
    if (code) {
      return code;
    }

    size_t size = taosArrayGetSize(pBlockLoadInfo->aSttBlk);
    if (size >= 1) {
      SSttBlk *pStart = taosArrayGet(pBlockLoadInfo->aSttBlk, 0);
      SSttBlk *pEnd = taosArrayGet(pBlockLoadInfo->aSttBlk, size - 1);
  
      // all identical
      if (pStart->suid == pEnd->suid) {
        if (pStart->suid != pReader->suid) {
          // no qualified stt block existed
          taosArrayClear(pBlockLoadInfo->aSttBlk);
          continue;
        }
        for (int32_t i = 0; i < size; ++i) {
          SSttBlk *p = taosArrayGet(pBlockLoadInfo->aSttBlk, i);
          pReader->rowsNum += p->nRow;
        }
      } else {
        for (int32_t i = 0; i < size; ++i) {
          SSttBlk *p = taosArrayGet(pBlockLoadInfo->aSttBlk, i);
          uint64_t s = p->suid;
          if (s < pReader->suid) {
            continue;
          }
  
          if (s == pReader->suid) {
            pReader->rowsNum += p->nRow;
          } else if (s > pReader->suid) {
            break;
          }
        }
      }
    }
  }

  return code;
}

static int32_t readRowsCountFromFiles(STsdbReader* pReader) {
  int32_t   code = TSDB_CODE_SUCCESS;

  while (1) {
    bool    hasNext = false;
    int32_t code = filesetIteratorNext(&pReader->status.fileIter, pReader, &hasNext);
    if (code) {
      return code;
    }

    if (!hasNext) {  // no data files on disk
      break;
    }

    code = doSumFileBlockRows(pReader, pReader->pFileReader);
    if (code != TSDB_CODE_SUCCESS) {
      return code;
    }

    code = doSumSttBlockRows(pReader);
    if (code != TSDB_CODE_SUCCESS) {
      return code;
    }    
  }

  pReader->status.loadFromFile = false;

  return code;
}

static int32_t readRowsCountFromMem(STsdbReader* pReader) {
  int32_t   code = TSDB_CODE_SUCCESS;
  int64_t   memNum = 0, imemNum = 0;
  if (pReader->pReadSnap->pMem != NULL) {
    tsdbMemTableCountRows(pReader->pReadSnap->pMem, pReader->status.pTableMap, &memNum);
  }

  if (pReader->pReadSnap->pIMem != NULL) {
    tsdbMemTableCountRows(pReader->pReadSnap->pIMem, pReader->status.pTableMap, &imemNum);
  }

  pReader->rowsNum += memNum + imemNum;

  return code;
}


static int32_t buildBlockFromBufferSequentially(STsdbReader* pReader) {
  SReaderStatus* pStatus = &pReader->status;
  STableUidList* pUidList = &pStatus->uidList;

  while (1) {
    //    if (pStatus->pTableIter == NULL) {
    //      pStatus->pTableIter = taosHashIterate(pStatus->pTableMap, NULL);
    //      if (pStatus->pTableIter == NULL) {
    //        return TSDB_CODE_SUCCESS;
    //      }
    //    }

    STableBlockScanInfo** pBlockScanInfo = pStatus->pTableIter;
    initMemDataIterator(*pBlockScanInfo, pReader);

    int64_t endKey = (ASCENDING_TRAVERSE(pReader->order)) ? INT64_MAX : INT64_MIN;
    int32_t code = buildDataBlockFromBuf(pReader, *pBlockScanInfo, endKey);
    if (code != TSDB_CODE_SUCCESS) {
      return code;
    }

    if (pReader->pResBlock->info.rows > 0) {
      return TSDB_CODE_SUCCESS;
    }

    // current table is exhausted, let's try next table
    bool hasNexTable = moveToNextTable(pUidList, pStatus);
    if (!hasNexTable) {
      return TSDB_CODE_SUCCESS;
    }
  }
}

// set the correct start position in case of the first/last file block, according to the query time window
static void initBlockDumpInfo(STsdbReader* pReader, SDataBlockIter* pBlockIter) {
  int64_t             lastKey = ASCENDING_TRAVERSE(pReader->order) ? INT64_MIN : INT64_MAX;
  SDataBlk*           pBlock = getCurrentBlock(pBlockIter);
  SFileDataBlockInfo* pBlockInfo = getCurrentBlockInfo(pBlockIter);
  if (pBlockInfo) {
    STableBlockScanInfo* pScanInfo = taosHashGet(pBlockIter->pTableMap, &pBlockInfo->uid, sizeof(pBlockInfo->uid));
    if (pScanInfo) {
      lastKey = pScanInfo->lastKey;
    }
  }
  SReaderStatus* pStatus = &pReader->status;

  SFileBlockDumpInfo* pDumpInfo = &pStatus->fBlockDumpInfo;

  pDumpInfo->totalRows = pBlock->nRow;
  pDumpInfo->allDumped = false;
  pDumpInfo->rowIndex = ASCENDING_TRAVERSE(pReader->order) ? 0 : pBlock->nRow - 1;
  pDumpInfo->lastKey = lastKey;
}

static int32_t initForFirstBlockInFile(STsdbReader* pReader, SDataBlockIter* pBlockIter) {
  SBlockNumber num = {0};
  int32_t      code = moveToNextFile(pReader, &num);
  if (code != TSDB_CODE_SUCCESS) {
    return code;
  }

  // all data files are consumed, try data in buffer
  if (num.numOfBlocks + num.numOfLastFiles == 0) {
    pReader->status.loadFromFile = false;
    return code;
  }

  // initialize the block iterator for a new fileset
  if (num.numOfBlocks > 0) {
    code = initBlockIterator(pReader, pBlockIter, num.numOfBlocks);
  } else {  // no block data, only last block exists
    tBlockDataReset(&pReader->status.fileBlockData);
    resetDataBlockIterator(pBlockIter, pReader->order);
    resetTableListIndex(&pReader->status);
  }

  // set the correct start position according to the query time window
  initBlockDumpInfo(pReader, pBlockIter);
  return code;
}

static bool fileBlockPartiallyRead(SFileBlockDumpInfo* pDumpInfo, bool asc) {
  return (!pDumpInfo->allDumped) &&
         ((pDumpInfo->rowIndex > 0 && asc) || (pDumpInfo->rowIndex < (pDumpInfo->totalRows - 1) && (!asc)));
}

static int32_t buildBlockFromFiles(STsdbReader* pReader) {
  int32_t code = TSDB_CODE_SUCCESS;
  bool    asc = ASCENDING_TRAVERSE(pReader->order);

  SDataBlockIter* pBlockIter = &pReader->status.blockIter;

  if (pBlockIter->numOfBlocks == 0) {
  _begin:
    code = doLoadLastBlockSequentially(pReader);
    if (code != TSDB_CODE_SUCCESS) {
      return code;
    }

    if (pReader->pResBlock->info.rows > 0) {
      return TSDB_CODE_SUCCESS;
    }

    // all data blocks are checked in this last block file, now let's try the next file
    if (pReader->status.pTableIter == NULL) {
      code = initForFirstBlockInFile(pReader, pBlockIter);

      // error happens or all the data files are completely checked
      if ((code != TSDB_CODE_SUCCESS) || (pReader->status.loadFromFile == false)) {
        return code;
      }

      // this file does not have data files, let's start check the last block file if exists
      if (pBlockIter->numOfBlocks == 0) {
        resetTableListIndex(&pReader->status);
        goto _begin;
      }
    }

    code = doBuildDataBlock(pReader);
    if (code != TSDB_CODE_SUCCESS) {
      return code;
    }

    if (pReader->pResBlock->info.rows > 0) {
      return TSDB_CODE_SUCCESS;
    }
  }

  while (1) {
    SFileBlockDumpInfo* pDumpInfo = &pReader->status.fBlockDumpInfo;

    if (fileBlockPartiallyRead(pDumpInfo, asc)) {  // file data block is partially loaded
      code = buildComposedDataBlock(pReader);
    } else {
      // current block are exhausted, try the next file block
      if (pDumpInfo->allDumped) {
        // try next data block in current file
        bool hasNext = blockIteratorNext(&pReader->status.blockIter, pReader->idStr);
        if (hasNext) {  // check for the next block in the block accessed order list
          initBlockDumpInfo(pReader, pBlockIter);
        } else {
          if (pReader->status.pCurrentFileset->nSttF > 0) {
            // data blocks in current file are exhausted, let's try the next file now
            SBlockData* pBlockData = &pReader->status.fileBlockData;
            if (pBlockData->uid != 0) {
              tBlockDataClear(pBlockData);
            }

            tBlockDataReset(pBlockData);
            resetDataBlockIterator(pBlockIter, pReader->order);
            resetTableListIndex(&pReader->status);
            goto _begin;
          } else {
            code = initForFirstBlockInFile(pReader, pBlockIter);

            // error happens or all the data files are completely checked
            if ((code != TSDB_CODE_SUCCESS) || (pReader->status.loadFromFile == false)) {
              return code;
            }

            // this file does not have blocks, let's start check the last block file
            if (pBlockIter->numOfBlocks == 0) {
              resetTableListIndex(&pReader->status);
              goto _begin;
            }
          }
        }
      }

      code = doBuildDataBlock(pReader);
    }

    if (code != TSDB_CODE_SUCCESS) {
      return code;
    }

    if (pReader->pResBlock->info.rows > 0) {
      return TSDB_CODE_SUCCESS;
    }
  }
}

static STsdb* getTsdbByRetentions(SVnode* pVnode, TSKEY winSKey, SRetention* retentions, const char* idStr,
                                  int8_t* pLevel) {
  if (VND_IS_RSMA(pVnode)) {
    int8_t  level = 0;
    int8_t  precision = pVnode->config.tsdbCfg.precision;
    int64_t now = taosGetTimestamp(precision);
    int64_t offset = tsQueryRsmaTolerance * ((precision == TSDB_TIME_PRECISION_MILLI)   ? 1L
                                             : (precision == TSDB_TIME_PRECISION_MICRO) ? 1000L
                                                                                        : 1000000L);

    for (int8_t i = 0; i < TSDB_RETENTION_MAX; ++i) {
      SRetention* pRetention = retentions + level;
      if (pRetention->keep <= 0) {
        if (level > 0) {
          --level;
        }
        break;
      }
      if ((now - pRetention->keep) <= (winSKey + offset)) {
        break;
      }
      ++level;
    }

    const char* str = (idStr != NULL) ? idStr : "";

    if (level == TSDB_RETENTION_L0) {
      *pLevel = TSDB_RETENTION_L0;
      tsdbDebug("vgId:%d, rsma level %d is selected to query %s", TD_VID(pVnode), TSDB_RETENTION_L0, str);
      return VND_RSMA0(pVnode);
    } else if (level == TSDB_RETENTION_L1) {
      *pLevel = TSDB_RETENTION_L1;
      tsdbDebug("vgId:%d, rsma level %d is selected to query %s", TD_VID(pVnode), TSDB_RETENTION_L1, str);
      return VND_RSMA1(pVnode);
    } else {
      *pLevel = TSDB_RETENTION_L2;
      tsdbDebug("vgId:%d, rsma level %d is selected to query %s", TD_VID(pVnode), TSDB_RETENTION_L2, str);
      return VND_RSMA2(pVnode);
    }
  }

  return VND_TSDB(pVnode);
}

SVersionRange getQueryVerRange(SVnode* pVnode, SQueryTableDataCond* pCond, int8_t level) {
  int64_t startVer = (pCond->startVersion == -1) ? 0 : pCond->startVersion;

  int64_t endVer = 0;
  if (pCond->endVersion ==
      -1) {  // user not specified end version, set current maximum version of vnode as the endVersion
    endVer = pVnode->state.applied;
  } else {
    endVer = (pCond->endVersion > pVnode->state.applied) ? pVnode->state.applied : pCond->endVersion;
  }

  return (SVersionRange){.minVer = startVer, .maxVer = endVer};
}

bool hasBeenDropped(const SArray* pDelList, int32_t* index, TSDBKEY* pKey, int32_t order, SVersionRange* pVerRange) {
  if (pDelList == NULL) {
    return false;
  }

  size_t  num = taosArrayGetSize(pDelList);
  bool    asc = ASCENDING_TRAVERSE(order);
  int32_t step = asc ? 1 : -1;

  if (asc) {
    if (*index >= num - 1) {
      TSDBKEY* last = taosArrayGetLast(pDelList);
      ASSERT(pKey->ts >= last->ts);

      if (pKey->ts > last->ts) {
        return false;
      } else if (pKey->ts == last->ts) {
        TSDBKEY* prev = taosArrayGet(pDelList, num - 2);
        return (prev->version >= pKey->version && prev->version <= pVerRange->maxVer &&
                prev->version >= pVerRange->minVer);
      }
    } else {
      TSDBKEY* pCurrent = taosArrayGet(pDelList, *index);
      TSDBKEY* pNext = taosArrayGet(pDelList, (*index) + 1);

      if (pKey->ts < pCurrent->ts) {
        return false;
      }

      if (pCurrent->ts <= pKey->ts && pNext->ts >= pKey->ts && pCurrent->version >= pKey->version &&
          pVerRange->maxVer >= pCurrent->version) {
        return true;
      }

      while (pNext->ts <= pKey->ts && (*index) < num - 1) {
        (*index) += 1;

        if ((*index) < num - 1) {
          pCurrent = taosArrayGet(pDelList, *index);
          pNext = taosArrayGet(pDelList, (*index) + 1);

          // it is not a consecutive deletion range, ignore it
          if (pCurrent->version == 0 && pNext->version > 0) {
            continue;
          }

          if (pCurrent->ts <= pKey->ts && pNext->ts >= pKey->ts && pCurrent->version >= pKey->version &&
              pVerRange->maxVer >= pCurrent->version) {
            return true;
          }
        }
      }

      return false;
    }
  } else {
    if (*index <= 0) {
      TSDBKEY* pFirst = taosArrayGet(pDelList, 0);

      if (pKey->ts < pFirst->ts) {
        return false;
      } else if (pKey->ts == pFirst->ts) {
        return pFirst->version >= pKey->version;
      } else {
        ASSERT(0);
      }
    } else {
      TSDBKEY* pCurrent = taosArrayGet(pDelList, *index);
      TSDBKEY* pPrev = taosArrayGet(pDelList, (*index) - 1);

      if (pKey->ts > pCurrent->ts) {
        return false;
      }

      if (pPrev->ts <= pKey->ts && pCurrent->ts >= pKey->ts && pPrev->version >= pKey->version) {
        return true;
      }

      while (pPrev->ts >= pKey->ts && (*index) > 1) {
        (*index) += step;

        if ((*index) >= 1) {
          pCurrent = taosArrayGet(pDelList, *index);
          pPrev = taosArrayGet(pDelList, (*index) - 1);

          // it is not a consecutive deletion range, ignore it
          if (pCurrent->version > 0 && pPrev->version == 0) {
            continue;
          }

          if (pPrev->ts <= pKey->ts && pCurrent->ts >= pKey->ts && pPrev->version >= pKey->version) {
            return true;
          }
        }
      }

      return false;
    }
  }

  return false;
}

TSDBROW* getValidMemRow(SIterInfo* pIter, const SArray* pDelList, STsdbReader* pReader) {
  if (!pIter->hasVal) {
    return NULL;
  }

  TSDBROW* pRow = tsdbTbDataIterGet(pIter->iter);
  TSDBKEY  key = TSDBROW_KEY(pRow);

  if (outOfTimeWindow(key.ts, &pReader->window)) {
    pIter->hasVal = false;
    return NULL;
  }

  // it is a valid data version
  if ((key.version <= pReader->verRange.maxVer && key.version >= pReader->verRange.minVer) &&
      (!hasBeenDropped(pDelList, &pIter->index, &key, pReader->order, &pReader->verRange))) {
    return pRow;
  }

  while (1) {
    pIter->hasVal = tsdbTbDataIterNext(pIter->iter);
    if (!pIter->hasVal) {
      return NULL;
    }

    pRow = tsdbTbDataIterGet(pIter->iter);

    key = TSDBROW_KEY(pRow);
    if (outOfTimeWindow(key.ts, &pReader->window)) {
      pIter->hasVal = false;
      return NULL;
    }

    if (key.version <= pReader->verRange.maxVer && key.version >= pReader->verRange.minVer &&
        (!hasBeenDropped(pDelList, &pIter->index, &key, pReader->order, &pReader->verRange))) {
      return pRow;
    }
  }
}

int32_t doMergeRowsInBuf(SIterInfo* pIter, uint64_t uid, int64_t ts, SArray* pDelList, SRowMerger* pMerger,
                         STsdbReader* pReader) {
  while (1) {
    pIter->hasVal = tsdbTbDataIterNext(pIter->iter);
    if (!pIter->hasVal) {
      break;
    }

    // data exists but not valid
    TSDBROW* pRow = getValidMemRow(pIter, pDelList, pReader);
    if (pRow == NULL) {
      break;
    }

    // ts is not identical, quit
    TSDBKEY k = TSDBROW_KEY(pRow);
    if (k.ts != ts) {
      break;
    }

    if (pRow->type == TSDBROW_ROW_FMT) {
      STSchema* pTSchema = doGetSchemaForTSRow(TSDBROW_SVERSION(pRow), pReader, uid);
      if (pTSchema == NULL) {
        return terrno;
      }

      tsdbRowMergerAdd(pMerger, pRow, pTSchema);
    } else {  // column format
      tsdbRowMerge(pMerger, pRow);
    }
  }

  return TSDB_CODE_SUCCESS;
}

static int32_t doMergeRowsInFileBlockImpl(SBlockData* pBlockData, int32_t rowIndex, int64_t key, SRowMerger* pMerger,
                                          SVersionRange* pVerRange, int32_t step) {
  while (rowIndex < pBlockData->nRow && rowIndex >= 0 && pBlockData->aTSKEY[rowIndex] == key) {
    if (pBlockData->aVersion[rowIndex] > pVerRange->maxVer || pBlockData->aVersion[rowIndex] < pVerRange->minVer) {
      rowIndex += step;
      continue;
    }

    TSDBROW fRow = tsdbRowFromBlockData(pBlockData, rowIndex);
    tsdbRowMerge(pMerger, &fRow);
    rowIndex += step;
  }

  return rowIndex;
}

typedef enum {
  CHECK_FILEBLOCK_CONT = 0x1,
  CHECK_FILEBLOCK_QUIT = 0x2,
} CHECK_FILEBLOCK_STATE;

static int32_t checkForNeighborFileBlock(STsdbReader* pReader, STableBlockScanInfo* pScanInfo, SDataBlk* pBlock,
                                         SFileDataBlockInfo* pFBlock, SRowMerger* pMerger, int64_t key,
                                         CHECK_FILEBLOCK_STATE* state) {
  SFileBlockDumpInfo* pDumpInfo = &pReader->status.fBlockDumpInfo;
  SBlockData*         pBlockData = &pReader->status.fileBlockData;
  bool                asc = ASCENDING_TRAVERSE(pReader->order);

  *state = CHECK_FILEBLOCK_QUIT;
  int32_t step = ASCENDING_TRAVERSE(pReader->order) ? 1 : -1;

  bool    loadNeighbor = true;
  int32_t code = loadNeighborIfOverlap(pFBlock, pScanInfo, pReader, &loadNeighbor);

  if (loadNeighbor && (code == TSDB_CODE_SUCCESS)) {
    pDumpInfo->rowIndex =
        doMergeRowsInFileBlockImpl(pBlockData, pDumpInfo->rowIndex, key, pMerger, &pReader->verRange, step);
    if ((pDumpInfo->rowIndex >= pDumpInfo->totalRows && asc) || (pDumpInfo->rowIndex < 0 && !asc)) {
      *state = CHECK_FILEBLOCK_CONT;
    }
  }

  return code;
}

int32_t doMergeRowsInFileBlocks(SBlockData* pBlockData, STableBlockScanInfo* pScanInfo, STsdbReader* pReader,
                                SRowMerger* pMerger) {
  SFileBlockDumpInfo* pDumpInfo = &pReader->status.fBlockDumpInfo;

  bool    asc = ASCENDING_TRAVERSE(pReader->order);
  int64_t key = pBlockData->aTSKEY[pDumpInfo->rowIndex];
  int32_t step = asc ? 1 : -1;

  pDumpInfo->rowIndex += step;
  if ((pDumpInfo->rowIndex <= pBlockData->nRow - 1 && asc) || (pDumpInfo->rowIndex >= 0 && !asc)) {
    pDumpInfo->rowIndex =
        doMergeRowsInFileBlockImpl(pBlockData, pDumpInfo->rowIndex, key, pMerger, &pReader->verRange, step);
  }

  // all rows are consumed, let's try next file block
  if ((pDumpInfo->rowIndex >= pBlockData->nRow && asc) || (pDumpInfo->rowIndex < 0 && !asc)) {
    while (1) {
      CHECK_FILEBLOCK_STATE st;

      SFileDataBlockInfo* pFileBlockInfo = getCurrentBlockInfo(&pReader->status.blockIter);
      SDataBlk*           pCurrentBlock = getCurrentBlock(&pReader->status.blockIter);
      if (pFileBlockInfo == NULL) {
        st = CHECK_FILEBLOCK_QUIT;
        break;
      }

      checkForNeighborFileBlock(pReader, pScanInfo, pCurrentBlock, pFileBlockInfo, pMerger, key, &st);
      if (st == CHECK_FILEBLOCK_QUIT) {
        break;
      }
    }
  }

  return TSDB_CODE_SUCCESS;
}

int32_t doMergeRowsInLastBlock(SLastBlockReader* pLastBlockReader, STableBlockScanInfo* pScanInfo, int64_t ts,
                               SRowMerger* pMerger, SVersionRange* pVerRange, const char* idStr) {
  while (nextRowFromLastBlocks(pLastBlockReader, pScanInfo, pVerRange)) {
    int64_t next1 = getCurrentKeyInLastBlock(pLastBlockReader);
    if (next1 == ts) {
      TSDBROW fRow1 = tMergeTreeGetRow(&pLastBlockReader->mergeTree);
      tsdbRowMerge(pMerger, &fRow1);
    } else {
      tsdbTrace("uid:%" PRIu64 " last del index:%d, del range:%d, lastKeyInStt:%" PRId64 ", %s", pScanInfo->uid,
                pScanInfo->lastBlockDelIndex, (int32_t)taosArrayGetSize(pScanInfo->delSkyline), pScanInfo->lastKeyInStt,
                idStr);
      break;
    }
  }

  return TSDB_CODE_SUCCESS;
}

int32_t doMergeMemTableMultiRows(TSDBROW* pRow, uint64_t uid, SIterInfo* pIter, SArray* pDelList, TSDBROW* pResRow,
                                 STsdbReader* pReader, bool* freeTSRow) {
  TSDBROW* pNextRow = NULL;
  TSDBROW  current = *pRow;

  {  // if the timestamp of the next valid row has a different ts, return current row directly
    pIter->hasVal = tsdbTbDataIterNext(pIter->iter);

    if (!pIter->hasVal) {
      *pResRow = *pRow;
      *freeTSRow = false;
      return TSDB_CODE_SUCCESS;
    } else {  // has next point in mem/imem
      pNextRow = getValidMemRow(pIter, pDelList, pReader);
      if (pNextRow == NULL) {
        *pResRow = current;
        *freeTSRow = false;
        return TSDB_CODE_SUCCESS;
      }

      if (TSDBROW_TS(&current) != TSDBROW_TS(pNextRow)) {
        *pResRow = current;
        *freeTSRow = false;
        return TSDB_CODE_SUCCESS;
      }
    }
  }

  SRowMerger merge = {0};
  terrno = 0;
  int32_t code = 0;

  // start to merge duplicated rows
  if (current.type == TSDBROW_ROW_FMT) {
    // get the correct schema for data in memory
    STSchema* pTSchema = doGetSchemaForTSRow(TSDBROW_SVERSION(&current), pReader, uid);
    if (pTSchema == NULL) {
      return terrno;
    }

    if (pReader->pSchema == NULL) {
      pReader->pSchema = pTSchema;
    }

    code = tsdbRowMergerInit2(&merge, pReader->pSchema, &current, pTSchema);
    if (code != TSDB_CODE_SUCCESS) {
      return code;
    }

    STSchema* pTSchema1 = doGetSchemaForTSRow(TSDBROW_SVERSION(pNextRow), pReader, uid);
    if (pTSchema1 == NULL) {
      return terrno;
    }

    tsdbRowMergerAdd(&merge, pNextRow, pTSchema1);
  } else {  // let's merge rows in file block
    code = tsdbRowMergerInit(&merge, &current, pReader->pSchema);
    if (code != TSDB_CODE_SUCCESS) {
      return code;
    }

    tsdbRowMerge(&merge, pNextRow);
  }

  code = doMergeRowsInBuf(pIter, uid, TSDBROW_TS(&current), pDelList, &merge, pReader);
  if (code != TSDB_CODE_SUCCESS) {
    return code;
  }

  code = tsdbRowMergerGetRow(&merge, &pResRow->pTSRow);
  if (code != TSDB_CODE_SUCCESS) {
    return code;
  }

  pResRow->type = TSDBROW_ROW_FMT;
  tsdbRowMergerClear(&merge);
  *freeTSRow = true;

  return TSDB_CODE_SUCCESS;
}

int32_t doMergeMemIMemRows(TSDBROW* pRow, TSDBROW* piRow, STableBlockScanInfo* pBlockScanInfo, STsdbReader* pReader,
                           SRow** pTSRow) {
  SRowMerger merge = {0};

  TSDBKEY k = TSDBROW_KEY(pRow);
  TSDBKEY ik = TSDBROW_KEY(piRow);

  if (ASCENDING_TRAVERSE(pReader->order)) {  // ascending order imem --> mem
    STSchema* pSchema = doGetSchemaForTSRow(TSDBROW_SVERSION(pRow), pReader, pBlockScanInfo->uid);
    STSchema* piSchema = doGetSchemaForTSRow(TSDBROW_SVERSION(piRow), pReader, pBlockScanInfo->uid);

    int32_t code = tsdbRowMergerInit2(&merge, pSchema, piRow, piSchema);
    if (code != TSDB_CODE_SUCCESS) {
      return code;
    }

    code = doMergeRowsInBuf(&pBlockScanInfo->iiter, pBlockScanInfo->uid, ik.ts, pBlockScanInfo->delSkyline, &merge,
                            pReader);
    if (code != TSDB_CODE_SUCCESS) {
      return code;
    }

    tsdbRowMergerAdd(&merge, pRow, pSchema);
    code =
        doMergeRowsInBuf(&pBlockScanInfo->iter, pBlockScanInfo->uid, k.ts, pBlockScanInfo->delSkyline, &merge, pReader);
    if (code != TSDB_CODE_SUCCESS) {
      return code;
    }

  } else {
    STSchema* pSchema = doGetSchemaForTSRow(TSDBROW_SVERSION(pRow), pReader, pBlockScanInfo->uid);

    int32_t code = tsdbRowMergerInit(&merge, pRow, pSchema);
    if (code != TSDB_CODE_SUCCESS || merge.pTSchema == NULL) {
      return code;
    }

    code =
        doMergeRowsInBuf(&pBlockScanInfo->iter, pBlockScanInfo->uid, k.ts, pBlockScanInfo->delSkyline, &merge, pReader);
    if (code != TSDB_CODE_SUCCESS) {
      return code;
    }

    tsdbRowMerge(&merge, piRow);
    code = doMergeRowsInBuf(&pBlockScanInfo->iiter, pBlockScanInfo->uid, ik.ts, pBlockScanInfo->delSkyline, &merge,
                            pReader);
    if (code != TSDB_CODE_SUCCESS) {
      return code;
    }
  }

  int32_t code = tsdbRowMergerGetRow(&merge, pTSRow);
  tsdbRowMergerClear(&merge);
  return code;
}

int32_t tsdbGetNextRowInMem(STableBlockScanInfo* pBlockScanInfo, STsdbReader* pReader, TSDBROW* pResRow, int64_t endKey,
                            bool* freeTSRow) {
  TSDBROW* pRow = getValidMemRow(&pBlockScanInfo->iter, pBlockScanInfo->delSkyline, pReader);
  TSDBROW* piRow = getValidMemRow(&pBlockScanInfo->iiter, pBlockScanInfo->delSkyline, pReader);
  SArray*  pDelList = pBlockScanInfo->delSkyline;
  uint64_t uid = pBlockScanInfo->uid;

  // todo refactor
  bool asc = ASCENDING_TRAVERSE(pReader->order);
  if (pBlockScanInfo->iter.hasVal) {
    TSDBKEY k = TSDBROW_KEY(pRow);
    if ((k.ts >= endKey && asc) || (k.ts <= endKey && !asc)) {
      pRow = NULL;
    }
  }

  if (pBlockScanInfo->iiter.hasVal) {
    TSDBKEY k = TSDBROW_KEY(piRow);
    if ((k.ts >= endKey && asc) || (k.ts <= endKey && !asc)) {
      piRow = NULL;
    }
  }

  if (pBlockScanInfo->iter.hasVal && pBlockScanInfo->iiter.hasVal && pRow != NULL && piRow != NULL) {
    TSDBKEY k = TSDBROW_KEY(pRow);
    TSDBKEY ik = TSDBROW_KEY(piRow);

    int32_t code = TSDB_CODE_SUCCESS;
    if (ik.ts != k.ts) {
      if (((ik.ts < k.ts) && asc) || ((ik.ts > k.ts) && (!asc))) {  // ik.ts < k.ts
        code = doMergeMemTableMultiRows(piRow, uid, &pBlockScanInfo->iiter, pDelList, pResRow, pReader, freeTSRow);
      } else if (((k.ts < ik.ts) && asc) || ((k.ts > ik.ts) && (!asc))) {
        code = doMergeMemTableMultiRows(pRow, uid, &pBlockScanInfo->iter, pDelList, pResRow, pReader, freeTSRow);
      }
    } else {  // ik.ts == k.ts
      *freeTSRow = true;
      pResRow->type = TSDBROW_ROW_FMT;
      code = doMergeMemIMemRows(pRow, piRow, pBlockScanInfo, pReader, &pResRow->pTSRow);
      if (code != TSDB_CODE_SUCCESS) {
        return code;
      }
    }

    return code;
  }

  if (pBlockScanInfo->iter.hasVal && pRow != NULL) {
    return doMergeMemTableMultiRows(pRow, pBlockScanInfo->uid, &pBlockScanInfo->iter, pDelList, pResRow, pReader,
                                    freeTSRow);
  }

  if (pBlockScanInfo->iiter.hasVal && piRow != NULL) {
    return doMergeMemTableMultiRows(piRow, uid, &pBlockScanInfo->iiter, pDelList, pResRow, pReader, freeTSRow);
  }

  return TSDB_CODE_SUCCESS;
}

int32_t doAppendRowFromTSRow(SSDataBlock* pBlock, STsdbReader* pReader, SRow* pTSRow, STableBlockScanInfo* pScanInfo) {
  int32_t outputRowIndex = pBlock->info.rows;
  int64_t uid = pScanInfo->uid;
  int32_t code =  TSDB_CODE_SUCCESS;

  int32_t numOfCols = (int32_t)taosArrayGetSize(pBlock->pDataBlock);

  SBlockLoadSuppInfo* pSupInfo = &pReader->suppInfo;
  STSchema*           pSchema = doGetSchemaForTSRow(pTSRow->sver, pReader, uid);

  SColVal colVal = {0};
  int32_t i = 0, j = 0;

  if (pSupInfo->colId[i] == PRIMARYKEY_TIMESTAMP_COL_ID) {
    SColumnInfoData* pColData = taosArrayGet(pBlock->pDataBlock, pSupInfo->slotId[i]);
    ((int64_t*)pColData->pData)[outputRowIndex] = pTSRow->ts;
    i += 1;
  }

  while (i < pSupInfo->numOfCols && j < pSchema->numOfCols) {
    col_id_t colId = pSupInfo->colId[i];

    if (colId == pSchema->columns[j].colId) {
      SColumnInfoData* pColInfoData = taosArrayGet(pBlock->pDataBlock, pSupInfo->slotId[i]);

      tRowGet(pTSRow, pSchema, j, &colVal);
      code = doCopyColVal(pColInfoData, outputRowIndex, i, &colVal, pSupInfo);
      if (code) {
        return code;
      }
      i += 1;
      j += 1;
    } else if (colId < pSchema->columns[j].colId) {
      SColumnInfoData* pColInfoData = taosArrayGet(pBlock->pDataBlock, pSupInfo->slotId[i]);

      colDataSetNULL(pColInfoData, outputRowIndex);
      i += 1;
    } else if (colId > pSchema->columns[j].colId) {
      j += 1;
    }
  }

  // set null value since current column does not exist in the "pSchema"
  while (i < pSupInfo->numOfCols) {
    SColumnInfoData* pColInfoData = taosArrayGet(pBlock->pDataBlock, pSupInfo->slotId[i]);
    colDataSetNULL(pColInfoData, outputRowIndex);
    i += 1;
  }

  pBlock->info.dataLoad = 1;
  pBlock->info.rows += 1;
  pScanInfo->lastKey = pTSRow->ts;
  return TSDB_CODE_SUCCESS;
}

int32_t doAppendRowFromFileBlock(SSDataBlock* pResBlock, STsdbReader* pReader, SBlockData* pBlockData,
                                 int32_t rowIndex) {
  int32_t i = 0, j = 0;
  int32_t outputRowIndex = pResBlock->info.rows;
  int32_t code = TSDB_CODE_SUCCESS;

  SBlockLoadSuppInfo* pSupInfo = &pReader->suppInfo;
  if (pReader->suppInfo.colId[i] == PRIMARYKEY_TIMESTAMP_COL_ID) {
    SColumnInfoData* pColData = taosArrayGet(pResBlock->pDataBlock, pSupInfo->slotId[i]);
    ((int64_t*)pColData->pData)[outputRowIndex] = pBlockData->aTSKEY[rowIndex];
    i += 1;
  }

  SColVal cv = {0};
  int32_t numOfInputCols = pBlockData->nColData;
  int32_t numOfOutputCols = pSupInfo->numOfCols;

  while (i < numOfOutputCols && j < numOfInputCols) {
    SColData* pData = tBlockDataGetColDataByIdx(pBlockData, j);
    if (pData->cid < pSupInfo->colId[i]) {
      j += 1;
      continue;
    }

    SColumnInfoData* pCol = TARRAY_GET_ELEM(pResBlock->pDataBlock, pSupInfo->slotId[i]);
    if (pData->cid == pSupInfo->colId[i]) {
      tColDataGetValue(pData, rowIndex, &cv);
      code = doCopyColVal(pCol, outputRowIndex, i, &cv, pSupInfo);
      if (code) {
        return code;
      }
      j += 1;
    } else if (pData->cid > pCol->info.colId) {
      // the specified column does not exist in file block, fill with null data
      colDataSetNULL(pCol, outputRowIndex);
    }

    i += 1;
  }

  while (i < numOfOutputCols) {
    SColumnInfoData* pCol = taosArrayGet(pResBlock->pDataBlock, pSupInfo->slotId[i]);
    colDataSetNULL(pCol, outputRowIndex);
    i += 1;
  }

  pResBlock->info.dataLoad = 1;
  pResBlock->info.rows += 1;
  return TSDB_CODE_SUCCESS;
}

int32_t buildDataBlockFromBufImpl(STableBlockScanInfo* pBlockScanInfo, int64_t endKey, int32_t capacity,
                                  STsdbReader* pReader) {
  SSDataBlock* pBlock = pReader->pResBlock;
  int32_t code = TSDB_CODE_SUCCESS;

  do {
    //    SRow* pTSRow = NULL;
    TSDBROW row = {.type = -1};
    bool    freeTSRow = false;
    tsdbGetNextRowInMem(pBlockScanInfo, pReader, &row, endKey, &freeTSRow);
    if (row.type == -1) {
      break;
    }

    if (row.type == TSDBROW_ROW_FMT) {
      code = doAppendRowFromTSRow(pBlock, pReader, row.pTSRow, pBlockScanInfo);

      if (freeTSRow) {
        taosMemoryFree(row.pTSRow);
      }

      if (code) {
        return code;
      }
    } else {
      code = doAppendRowFromFileBlock(pBlock, pReader, row.pBlockData, row.iRow);
      if (code) {
        break;
      }
    }

    // no data in buffer, return immediately
    if (!(pBlockScanInfo->iter.hasVal || pBlockScanInfo->iiter.hasVal)) {
      break;
    }

    if (pBlock->info.rows >= capacity) {
      break;
    }
  } while (1);

  return code;
}

// TODO refactor: with createDataBlockScanInfo
int32_t tsdbSetTableList(STsdbReader* pReader, const void* pTableList, int32_t num) {
  int32_t size = taosHashGetSize(pReader->status.pTableMap);

  STableBlockScanInfo** p = NULL;
  while ((p = taosHashIterate(pReader->status.pTableMap, p)) != NULL) {
    clearBlockScanInfo(*p);
  }

  if (size < num) {
    int32_t code = ensureBlockScanInfoBuf(&pReader->blockInfoBuf, num);
    if (code) {
      return code;
    }
<<<<<<< HEAD
    pReader->status.uidList.tableUidList =
        (uint64_t*)taosMemoryRealloc(pReader->status.uidList.tableUidList, sizeof(uint64_t) * num);
=======

    char* p1 = taosMemoryRealloc(pReader->status.uidList.tableUidList, sizeof(uint64_t) * num);
    if (p1 == NULL) {
      return TSDB_CODE_OUT_OF_MEMORY;
    }

    pReader->status.uidList.tableUidList = (uint64_t*)p1;
>>>>>>> 0e53e578
  }

  taosHashClear(pReader->status.pTableMap);
  STableUidList* pUidList = &pReader->status.uidList;
  pUidList->currentIndex = 0;

  STableKeyInfo* pList = (STableKeyInfo*)pTableList;
  for (int32_t i = 0; i < num; ++i) {
    STableBlockScanInfo* pInfo = getPosInBlockInfoBuf(&pReader->blockInfoBuf, i);
    pInfo->uid = pList[i].uid;
    pUidList->tableUidList[i] = pList[i].uid;

    // todo extract method
    if (ASCENDING_TRAVERSE(pReader->order)) {
      int64_t skey = pReader->window.skey;
      pInfo->lastKey = (skey > INT64_MIN) ? (skey - 1) : skey;
      pInfo->lastKeyInStt = skey;
    } else {
      int64_t ekey = pReader->window.ekey;
      pInfo->lastKey = (ekey < INT64_MAX) ? (ekey + 1) : ekey;
      pInfo->lastKeyInStt = ekey;
    }

    taosHashPut(pReader->status.pTableMap, &pInfo->uid, sizeof(uint64_t), &pInfo, POINTER_BYTES);
  }

  return TDB_CODE_SUCCESS;
}

void* tsdbGetIdx(SMeta* pMeta) {
  if (pMeta == NULL) {
    return NULL;
  }
  return metaGetIdx(pMeta);
}

void* tsdbGetIvtIdx(SMeta* pMeta) {
  if (pMeta == NULL) {
    return NULL;
  }
  return metaGetIvtIdx(pMeta);
}

uint64_t getReaderMaxVersion(STsdbReader* pReader) { return pReader->verRange.maxVer; }

static int32_t doOpenReaderImpl(STsdbReader* pReader) {
  SReaderStatus*  pStatus = &pReader->status;
  SDataBlockIter* pBlockIter = &pStatus->blockIter;

  initFilesetIterator(&pStatus->fileIter, pReader->pReadSnap->fs.aDFileSet, pReader);
  resetDataBlockIterator(&pStatus->blockIter, pReader->order);

  int32_t code = TSDB_CODE_SUCCESS;
  if (pStatus->fileIter.numOfFiles == 0) {
    pStatus->loadFromFile = false;
  } else if (READ_MODE_COUNT_ONLY == pReader->readMode) {
    // DO NOTHING
  } else {
    code = initForFirstBlockInFile(pReader, pBlockIter);
  }

  if (!pStatus->loadFromFile) {
    resetTableListIndex(pStatus);
  }

  return code;
}

static void freeSchemaFunc(void* param) {
  void* p = *(void**)param;
  taosMemoryFree(p);
}

// ====================================== EXPOSED APIs ======================================
int32_t tsdbReaderOpen(SVnode* pVnode, SQueryTableDataCond* pCond, void* pTableList, int32_t numOfTables,
                       SSDataBlock* pResBlock, STsdbReader** ppReader, const char* idstr, bool countOnly) {
  STimeWindow window = pCond->twindows;

  int32_t capacity = pVnode->config.tsdbCfg.maxRows;
  if (pResBlock != NULL) {
    blockDataEnsureCapacity(pResBlock, capacity);
  }

  int32_t code = tsdbReaderCreate(pVnode, pCond, ppReader, capacity, pResBlock, idstr);
  if (code != TSDB_CODE_SUCCESS) {
    goto _err;
  }

  // check for query time window
  STsdbReader* pReader = *ppReader;
  if (isEmptyQueryTimeWindow(&pReader->window) && pCond->type == TIMEWINDOW_RANGE_CONTAINED) {
    tsdbDebug("%p query window not overlaps with the data set, no result returned, %s", pReader, pReader->idStr);
    return TSDB_CODE_SUCCESS;
  }

  if (pCond->type == TIMEWINDOW_RANGE_EXTERNAL) {
    // update the SQueryTableDataCond to create inner reader
    int32_t order = pCond->order;
    if (order == TSDB_ORDER_ASC) {
      pCond->twindows.ekey = window.skey - 1;
      pCond->twindows.skey = INT64_MIN;
      pCond->order = TSDB_ORDER_DESC;
    } else {
      pCond->twindows.skey = window.ekey + 1;
      pCond->twindows.ekey = INT64_MAX;
      pCond->order = TSDB_ORDER_ASC;
    }

    // here we only need one more row, so the capacity is set to be ONE.
    code = tsdbReaderCreate(pVnode, pCond, &pReader->innerReader[0], 1, pResBlock, idstr);
    if (code != TSDB_CODE_SUCCESS) {
      goto _err;
    }

    if (order == TSDB_ORDER_ASC) {
      pCond->twindows.skey = window.ekey + 1;
      pCond->twindows.ekey = INT64_MAX;
    } else {
      pCond->twindows.skey = INT64_MIN;
      pCond->twindows.ekey = window.ekey - 1;
    }
    pCond->order = order;

    code = tsdbReaderCreate(pVnode, pCond, &pReader->innerReader[1], 1, pResBlock, idstr);
    if (code != TSDB_CODE_SUCCESS) {
      goto _err;
    }
  }

  // NOTE: the endVersion in pCond is the data version not schema version, so pCond->endVersion is not correct here.
  //  no valid error code set in metaGetTbTSchema, so let's set the error code here.
  //  we should proceed in case of tmq processing.
  if (pCond->suid != 0) {
    pReader->pSchema = metaGetTbTSchema(pReader->pTsdb->pVnode->pMeta, pReader->suid, -1, 1);
    if (pReader->pSchema == NULL) {
      tsdbError("failed to get table schema, suid:%" PRIu64 ", ver:-1, %s", pReader->suid, pReader->idStr);
    }
  } else if (numOfTables > 0) {
    STableKeyInfo* pKey = pTableList;
    pReader->pSchema = metaGetTbTSchema(pReader->pTsdb->pVnode->pMeta, pKey->uid, -1, 1);
    if (pReader->pSchema == NULL) {
      tsdbError("failed to get table schema, uid:%" PRIu64 ", ver:-1, %s", pKey->uid, pReader->idStr);
    }
  }

  pReader->pSchemaMap = tSimpleHashInit(8, taosFastHash);
  if (pReader->pSchemaMap == NULL) {
    tsdbError("failed init schema hash for reader %s", pReader->idStr);
    code = TSDB_CODE_OUT_OF_MEMORY;
    goto _err;
  }

  tSimpleHashSetFreeFp(pReader->pSchemaMap, freeSchemaFunc);
  if (pReader->pSchema != NULL) {
    code = updateBlockSMAInfo(pReader->pSchema, &pReader->suppInfo);
    if (code != TSDB_CODE_SUCCESS) {
      goto _err;
    }
  }

  STsdbReader* p = (pReader->innerReader[0] != NULL) ? pReader->innerReader[0] : pReader;
  pReader->status.pTableMap =
      createDataBlockScanInfo(p, &pReader->blockInfoBuf, pTableList, &pReader->status.uidList, numOfTables);
  if (pReader->status.pTableMap == NULL) {
    *ppReader = NULL;
    code = TSDB_CODE_OUT_OF_MEMORY;
    goto _err;
  }

  pReader->suspended = true;

  if (countOnly) {
    pReader->readMode = READ_MODE_COUNT_ONLY;
  }
  
  tsdbDebug("%p total numOfTable:%d in this query %s", pReader, numOfTables, pReader->idStr);
  return code;

_err:
  tsdbError("failed to create data reader, code:%s %s", tstrerror(code), idstr);
  tsdbReaderClose(pReader);
  *ppReader = NULL;  // reset the pointer value.
  return code;
}

void tsdbReaderClose(STsdbReader* pReader) {
  if (pReader == NULL) {
    return;
  }

  tsdbAcquireReader(pReader);
  {
    if (pReader->innerReader[0] != NULL || pReader->innerReader[1] != NULL) {
      STsdbReader* p = pReader->innerReader[0];

      p->status.pTableMap = NULL;
      p->status.uidList.tableUidList = NULL;
      p->pReadSnap = NULL;
      p->pSchema = NULL;
      p->pSchemaMap = NULL;

      p = pReader->innerReader[1];

      p->status.pTableMap = NULL;
      p->status.uidList.tableUidList = NULL;
      p->pReadSnap = NULL;
      p->pSchema = NULL;
      p->pSchemaMap = NULL;

      tsdbReaderClose(pReader->innerReader[0]);
      tsdbReaderClose(pReader->innerReader[1]);
    }
  }

  SBlockLoadSuppInfo* pSupInfo = &pReader->suppInfo;

  taosArrayDestroy(pSupInfo->pColAgg);
  for (int32_t i = 0; i < pSupInfo->numOfCols; ++i) {
    if (pSupInfo->buildBuf[i] != NULL) {
      taosMemoryFreeClear(pSupInfo->buildBuf[i]);
    }
  }

  if (pReader->freeBlock) {
    pReader->pResBlock = blockDataDestroy(pReader->pResBlock);
  }

  taosMemoryFree(pSupInfo->colId);
  tBlockDataDestroy(&pReader->status.fileBlockData);
  cleanupDataBlockIterator(&pReader->status.blockIter);

  size_t numOfTables = taosHashGetSize(pReader->status.pTableMap);
  if (pReader->status.pTableMap != NULL) {
    destroyAllBlockScanInfo(pReader->status.pTableMap);
    clearBlockScanInfoBuf(&pReader->blockInfoBuf);
  }

  if (pReader->pFileReader != NULL) {
    tsdbDataFReaderClose(&pReader->pFileReader);
  }

  if (pReader->pDelFReader != NULL) {
    tsdbDelFReaderClose(&pReader->pDelFReader);
  }

  if (pReader->pDelIdx != NULL) {
    taosArrayDestroy(pReader->pDelIdx);
    pReader->pDelIdx = NULL;
  }

  qTrace("tsdb/reader-close: %p, untake snapshot", pReader);
  tsdbUntakeReadSnap(pReader, pReader->pReadSnap, true);
  pReader->pReadSnap = NULL;

  tsdbReleaseReader(pReader);

  tsdbUninitReaderLock(pReader);

  taosMemoryFree(pReader->status.uidList.tableUidList);
  SIOCostSummary* pCost = &pReader->cost;

  SFilesetIter* pFilesetIter = &pReader->status.fileIter;
  if (pFilesetIter->pLastBlockReader != NULL) {
    SLastBlockReader* pLReader = pFilesetIter->pLastBlockReader;
    tMergeTreeClose(&pLReader->mergeTree);

    getLastBlockLoadInfo(pLReader->pInfo, &pCost->lastBlockLoad, &pCost->lastBlockLoadTime);

    pLReader->pInfo = destroyLastBlockLoadInfo(pLReader->pInfo);
    taosMemoryFree(pLReader);
  }

  tsdbDebug(
      "%p :io-cost summary: head-file:%" PRIu64 ", head-file time:%.2f ms, SMA:%" PRId64
      " SMA-time:%.2f ms, fileBlocks:%" PRId64
      ", fileBlocks-load-time:%.2f ms, "
      "build in-memory-block-time:%.2f ms, lastBlocks:%" PRId64 ", lastBlocks-time:%.2f ms, composed-blocks:%" PRId64
      ", composed-blocks-time:%.2fms, STableBlockScanInfo size:%.2f Kb, createTime:%.2f ms,initDelSkylineIterTime:%.2f "
      "ms, %s",
      pReader, pCost->headFileLoad, pCost->headFileLoadTime, pCost->smaDataLoad, pCost->smaLoadTime, pCost->numOfBlocks,
      pCost->blockLoadTime, pCost->buildmemBlock, pCost->lastBlockLoad, pCost->lastBlockLoadTime, pCost->composedBlocks,
      pCost->buildComposedBlockTime, numOfTables * sizeof(STableBlockScanInfo) / 1000.0, pCost->createScanInfoList,
      pCost->initDelSkylineIterTime, pReader->idStr);

  taosMemoryFree(pReader->idStr);
  taosMemoryFree(pReader->pSchema);

  tSimpleHashCleanup(pReader->pSchemaMap);
  taosMemoryFreeClear(pReader);
}

int32_t tsdbReaderSuspend(STsdbReader* pReader) {
  int32_t code = 0;

  // save reader's base state & reset top state to be reconstructed from base state
  SReaderStatus*       pStatus = &pReader->status;
  STableBlockScanInfo* pBlockScanInfo = NULL;

  if (pStatus->loadFromFile) {
    SFileDataBlockInfo* pBlockInfo = getCurrentBlockInfo(&pReader->status.blockIter);
    if (pBlockInfo != NULL) {
      pBlockScanInfo = getTableBlockScanInfo(pStatus->pTableMap, pBlockInfo->uid, pReader->idStr);
      if (pBlockScanInfo == NULL) {
        goto _err;
      }
    } else {
      pBlockScanInfo = *pStatus->pTableIter;
    }

    tsdbDataFReaderClose(&pReader->pFileReader);

    // resetDataBlockScanInfo excluding lastKey
    STableBlockScanInfo** p = NULL;

    while ((p = taosHashIterate(pStatus->pTableMap, p)) != NULL) {
      STableBlockScanInfo* pInfo = *(STableBlockScanInfo**)p;

      pInfo->iterInit = false;
      pInfo->iter.hasVal = false;
      pInfo->iiter.hasVal = false;

      if (pInfo->iter.iter != NULL) {
        pInfo->iter.iter = tsdbTbDataIterDestroy(pInfo->iter.iter);
      }

      if (pInfo->iiter.iter != NULL) {
        pInfo->iiter.iter = tsdbTbDataIterDestroy(pInfo->iiter.iter);
      }

      pInfo->delSkyline = taosArrayDestroy(pInfo->delSkyline);
      // pInfo->lastKey = ts;
    }
  } else {
    // resetDataBlockScanInfo excluding lastKey
    STableBlockScanInfo** p = NULL;

    while ((p = taosHashIterate(pStatus->pTableMap, p)) != NULL) {
      STableBlockScanInfo* pInfo = *(STableBlockScanInfo**)p;

      pInfo->iterInit = false;
      pInfo->iter.hasVal = false;
      pInfo->iiter.hasVal = false;

      if (pInfo->iter.iter != NULL) {
        pInfo->iter.iter = tsdbTbDataIterDestroy(pInfo->iter.iter);
      }

      if (pInfo->iiter.iter != NULL) {
        pInfo->iiter.iter = tsdbTbDataIterDestroy(pInfo->iiter.iter);
      }

      pInfo->delSkyline = taosArrayDestroy(pInfo->delSkyline);
      // pInfo->lastKey = ts;
    }

    pBlockScanInfo = pStatus->pTableIter == NULL ? NULL : *pStatus->pTableIter;
    if (pBlockScanInfo) {
      // save lastKey to restore memory iterator
      STimeWindow w = pReader->pResBlock->info.window;
      pBlockScanInfo->lastKey = ASCENDING_TRAVERSE(pReader->order) ? w.ekey : w.skey;

      // reset current current table's data block scan info,
      pBlockScanInfo->iterInit = false;
      pBlockScanInfo->iter.hasVal = false;
      pBlockScanInfo->iiter.hasVal = false;
      if (pBlockScanInfo->iter.iter != NULL) {
        pBlockScanInfo->iter.iter = tsdbTbDataIterDestroy(pBlockScanInfo->iter.iter);
      }

      if (pBlockScanInfo->iiter.iter != NULL) {
        pBlockScanInfo->iiter.iter = tsdbTbDataIterDestroy(pBlockScanInfo->iiter.iter);
      }

      pBlockScanInfo->pBlockList = taosArrayDestroy(pBlockScanInfo->pBlockList);
      tMapDataClear(&pBlockScanInfo->mapData);
      // TODO: keep skyline for reuse
      pBlockScanInfo->delSkyline = taosArrayDestroy(pBlockScanInfo->delSkyline);
    }
  }

  tsdbUntakeReadSnap(pReader, pReader->pReadSnap, false);
  pReader->pReadSnap = NULL;

  pReader->suspended = true;

  tsdbDebug("reader: %p suspended uid %" PRIu64 " in this query %s", pReader, pBlockScanInfo ? pBlockScanInfo->uid : 0,
            pReader->idStr);
  return code;

_err:
  tsdbError("failed to suspend data reader, code:%s %s", tstrerror(code), pReader->idStr);
  return code;
}

static int32_t tsdbSetQueryReseek(void* pQHandle) {
  int32_t      code = 0;
  STsdbReader* pReader = pQHandle;

  code = tsdbTryAcquireReader(pReader);
  if (code == 0) {
    if (pReader->suspended) {
      tsdbReleaseReader(pReader);
      return code;
    }

    tsdbReaderSuspend(pReader);

    tsdbReleaseReader(pReader);

    return code;
  } else if (code == EBUSY) {
    return TSDB_CODE_VND_QUERY_BUSY;
  } else {
    terrno = TAOS_SYSTEM_ERROR(code);
    return TSDB_CODE_FAILED;
  }
}

int32_t tsdbReaderResume(STsdbReader* pReader) {
  int32_t code = 0;

  STableBlockScanInfo** pBlockScanInfo = pReader->status.pTableIter;

  //  restore reader's state
  //  task snapshot
  int32_t numOfTables = taosHashGetSize(pReader->status.pTableMap);
  if (numOfTables > 0) {
    qTrace("tsdb/reader: %p, take snapshot", pReader);
    code = tsdbTakeReadSnap(pReader, tsdbSetQueryReseek, &pReader->pReadSnap);
    if (code != TSDB_CODE_SUCCESS) {
      goto _err;
    }

    if (pReader->type == TIMEWINDOW_RANGE_CONTAINED) {
      code = doOpenReaderImpl(pReader);
      if (code != TSDB_CODE_SUCCESS) {
        return code;
      }
    } else {
      STsdbReader* pPrevReader = pReader->innerReader[0];
      STsdbReader* pNextReader = pReader->innerReader[1];

      // we need only one row
      pPrevReader->capacity = 1;
      pPrevReader->status.pTableMap = pReader->status.pTableMap;
      pPrevReader->status.uidList = pReader->status.uidList;
      pPrevReader->pSchema = pReader->pSchema;
      pPrevReader->pSchemaMap = pReader->pSchemaMap;
      pPrevReader->pReadSnap = pReader->pReadSnap;

      pNextReader->capacity = 1;
      pNextReader->status.pTableMap = pReader->status.pTableMap;
      pNextReader->status.uidList = pReader->status.uidList;
      pNextReader->pSchema = pReader->pSchema;
      pNextReader->pSchemaMap = pReader->pSchemaMap;
      pNextReader->pReadSnap = pReader->pReadSnap;

      code = doOpenReaderImpl(pPrevReader);
      if (code != TSDB_CODE_SUCCESS) {
        return code;
      }
    }
  }

  pReader->suspended = false;

  tsdbDebug("reader: %p resumed uid %" PRIu64 ", numOfTable:%" PRId32 ", in this query %s", pReader,
            pBlockScanInfo ? (*pBlockScanInfo)->uid : 0, numOfTables, pReader->idStr);
  return code;

_err:
  tsdbError("failed to resume data reader, code:%s %s", tstrerror(code), pReader->idStr);
  return code;
}

static bool tsdbReadRowsCountOnly(STsdbReader* pReader) {
  int32_t code =  TSDB_CODE_SUCCESS;
  SSDataBlock* pBlock = pReader->pResBlock;

  if (pReader->status.loadFromFile == false) {
    return false;
  }

  code = readRowsCountFromFiles(pReader);
  if (code != TSDB_CODE_SUCCESS) {
    return false;
  }

  code = readRowsCountFromMem(pReader);
  if (code != TSDB_CODE_SUCCESS) {
    return false;
  }

  pBlock->info.rows = pReader->rowsNum;
  pBlock->info.id.uid = 0;
  pBlock->info.dataLoad = 0;
  
  pReader->rowsNum = 0;
  
  return pBlock->info.rows > 0;
}

static int32_t doTsdbNextDataBlock(STsdbReader* pReader, bool *hasNext) {
  int32_t code = TSDB_CODE_SUCCESS;
  
  // cleanup the data that belongs to the previous data block
  SSDataBlock* pBlock = pReader->pResBlock;
  blockDataCleanup(pBlock);

  *hasNext = false;

  SReaderStatus* pStatus = &pReader->status;
  if (taosHashGetSize(pStatus->pTableMap) == 0) {
    return code;
  }

  if (READ_MODE_COUNT_ONLY == pReader->readMode) {
    return tsdbReadRowsCountOnly(pReader);
  }

  if (pStatus->loadFromFile) {
    code = buildBlockFromFiles(pReader);
    if (code != TSDB_CODE_SUCCESS) {
      return code;
    }

    if (pBlock->info.rows <= 0) {
      resetTableListIndex(&pReader->status);
      code = buildBlockFromBufferSequentially(pReader);
    }
  } else {  // no data in files, let's try the buffer
    code = buildBlockFromBufferSequentially(pReader);
  }

  *hasNext = pBlock->info.rows > 0;

  return code;
}

int32_t tsdbNextDataBlock(STsdbReader* pReader, bool *hasNext) {
  int32_t code = TSDB_CODE_SUCCESS;

  *hasNext = false;
  
  if (isEmptyQueryTimeWindow(&pReader->window) || pReader->step == EXTERNAL_ROWS_NEXT) {
    return code;
  }

  SReaderStatus* pStatus = &pReader->status;

  code = tsdbAcquireReader(pReader);
  qTrace("tsdb/read: %p, take read mutex, code: %d", pReader, code);

  if (pReader->suspended) {
    tsdbReaderResume(pReader);
  }

  if (pReader->innerReader[0] != NULL && pReader->step == 0) {
    code = doTsdbNextDataBlock(pReader->innerReader[0], hasNext);
    if (code) {
      tsdbReleaseReader(pReader);
      return code;
    }
    
    pReader->step = EXTERNAL_ROWS_PREV;
    if (*hasNext) {
      pStatus = &pReader->innerReader[0]->status;
      if (pStatus->composedDataBlock) {
        qTrace("tsdb/read: %p, unlock read mutex", pReader);
        tsdbReleaseReader(pReader);
      }

      return code;
    }
  }

  if (pReader->step == EXTERNAL_ROWS_PREV) {
    // prepare for the main scan
    code = doOpenReaderImpl(pReader);
    int32_t step = 1;
    resetAllDataBlockScanInfo(pReader->status.pTableMap, pReader->innerReader[0]->window.ekey, step);

    if (code != TSDB_CODE_SUCCESS) {
      return code;
    }

    pReader->step = EXTERNAL_ROWS_MAIN;
  }

  code = doTsdbNextDataBlock(pReader, hasNext);
  if (code != TSDB_CODE_SUCCESS) {
    tsdbReleaseReader(pReader);
    return code;
  }
  
  if (*hasNext) {
    if (pStatus->composedDataBlock) {
      qTrace("tsdb/read: %p, unlock read mutex", pReader);
      tsdbReleaseReader(pReader);
    }

    return code;
  }

  if (pReader->step == EXTERNAL_ROWS_MAIN && pReader->innerReader[1] != NULL) {
    // prepare for the next row scan
    int32_t step = -1;
    code = doOpenReaderImpl(pReader->innerReader[1]);
    resetAllDataBlockScanInfo(pReader->innerReader[1]->status.pTableMap, pReader->window.ekey, step);
    if (code != TSDB_CODE_SUCCESS) {
      return code;
    }

    code = doTsdbNextDataBlock(pReader->innerReader[1], hasNext);
    if (code != TSDB_CODE_SUCCESS) {
      tsdbReleaseReader(pReader);
      return code;
    }
    
    pReader->step = EXTERNAL_ROWS_NEXT;
    if (*hasNext) {
      pStatus = &pReader->innerReader[1]->status;
      if (pStatus->composedDataBlock) {
        qTrace("tsdb/read: %p, unlock read mutex", pReader);
        tsdbReleaseReader(pReader);
      }

      return code;
    }
  }

  qTrace("tsdb/read: %p, unlock read mutex", pReader);
  tsdbReleaseReader(pReader);

  return code;
}

static void doFillNullColSMA(SBlockLoadSuppInfo* pSup, int32_t numOfRows, int32_t numOfCols, SColumnDataAgg* pTsAgg) {
  // do fill all null column value SMA info
  int32_t i = 0, j = 0;
  int32_t size = (int32_t)taosArrayGetSize(pSup->pColAgg);
  taosArrayInsert(pSup->pColAgg, 0, pTsAgg);
  size++;

  while (j < numOfCols && i < size) {
    SColumnDataAgg* pAgg = taosArrayGet(pSup->pColAgg, i);
    if (pAgg->colId == pSup->colId[j]) {
      i += 1;
      j += 1;
    } else if (pAgg->colId < pSup->colId[j]) {
      i += 1;
    } else if (pSup->colId[j] < pAgg->colId) {
      if (pSup->colId[j] != PRIMARYKEY_TIMESTAMP_COL_ID) {
        SColumnDataAgg nullColAgg = {.colId = pSup->colId[j], .numOfNull = numOfRows};
        taosArrayInsert(pSup->pColAgg, i, &nullColAgg);
        i += 1;
        size++;
      }
      j += 1;
    }
  }

  while (j < numOfCols) {
    if (pSup->colId[j] != PRIMARYKEY_TIMESTAMP_COL_ID) {
      SColumnDataAgg nullColAgg = {.colId = pSup->colId[j], .numOfNull = numOfRows};
      taosArrayInsert(pSup->pColAgg, i, &nullColAgg);
      i += 1;
    }
    j++;
  }
}

int32_t tsdbRetrieveDatablockSMA(STsdbReader* pReader, SSDataBlock* pDataBlock, bool* allHave) {
  SColumnDataAgg*** pBlockSMA = &pDataBlock->pBlockAgg;

  int32_t code = 0;
  *allHave = false;
  *pBlockSMA = NULL;

  if (pReader->type == TIMEWINDOW_RANGE_EXTERNAL) {
    return TSDB_CODE_SUCCESS;
  }

  // there is no statistics data for composed block
  if (pReader->status.composedDataBlock || (!pReader->suppInfo.smaValid)) {
    return TSDB_CODE_SUCCESS;
  }

  SFileDataBlockInfo* pFBlock = getCurrentBlockInfo(&pReader->status.blockIter);
  SBlockLoadSuppInfo* pSup = &pReader->suppInfo;

  if (pReader->pResBlock->info.id.uid != pFBlock->uid) {
    return TSDB_CODE_SUCCESS;
  }

  int64_t st = taosGetTimestampUs();

  SDataBlk* pBlock = getCurrentBlock(&pReader->status.blockIter);
  if (tDataBlkHasSma(pBlock)) {
    code = tsdbReadBlockSma(pReader->pFileReader, pBlock, pSup->pColAgg);
    if (code != TSDB_CODE_SUCCESS) {
      tsdbDebug("vgId:%d, failed to load block SMA for uid %" PRIu64 ", code:%s, %s", 0, pFBlock->uid, tstrerror(code),
                pReader->idStr);
      return code;
    }
  } else {
    *pBlockSMA = NULL;
    return TSDB_CODE_SUCCESS;
  }

  *allHave = true;

  // always load the first primary timestamp column data
  SColumnDataAgg* pTsAgg = &pSup->tsColAgg;

  pTsAgg->numOfNull = 0;
  pTsAgg->colId = PRIMARYKEY_TIMESTAMP_COL_ID;
  pTsAgg->min = pReader->pResBlock->info.window.skey;
  pTsAgg->max = pReader->pResBlock->info.window.ekey;

  // update the number of NULL data rows
  size_t numOfCols = pSup->numOfCols;

  // ensure capacity
  if (pDataBlock->pDataBlock) {
    size_t colsNum = taosArrayGetSize(pDataBlock->pDataBlock);
    taosArrayEnsureCap(pSup->pColAgg, colsNum);
  }

  SSDataBlock* pResBlock = pReader->pResBlock;
  if (pResBlock->pBlockAgg == NULL) {
    size_t num = taosArrayGetSize(pResBlock->pDataBlock);
    pResBlock->pBlockAgg = taosMemoryCalloc(num, POINTER_BYTES);
  }

  // do fill all null column value SMA info
  doFillNullColSMA(pSup, pBlock->nRow, numOfCols, pTsAgg);
  size_t size = taosArrayGetSize(pSup->pColAgg);

  int32_t i = 0, j = 0;
  while (j < numOfCols && i < size) {
    SColumnDataAgg* pAgg = taosArrayGet(pSup->pColAgg, i);
    if (pAgg->colId == pSup->colId[j]) {
      pResBlock->pBlockAgg[pSup->slotId[j]] = pAgg;
      i += 1;
      j += 1;
    } else if (pAgg->colId < pSup->colId[j]) {
      i += 1;
    } else if (pSup->colId[j] < pAgg->colId) {
      pResBlock->pBlockAgg[pSup->slotId[j]] = NULL;
      *allHave = false;
      j += 1;
    }
  }

  *pBlockSMA = pResBlock->pBlockAgg;
  pReader->cost.smaDataLoad += 1;

  double elapsedTime = (taosGetTimestampUs() - st) / 1000.0;
  pReader->cost.smaLoadTime += elapsedTime;

  tsdbDebug("vgId:%d, succeed to load block SMA for uid %" PRIu64 ", %s", 0, pFBlock->uid, pReader->idStr);
  return code;
}

STableBlockScanInfo* getTableBlockScanInfo(SHashObj* pTableMap, uint64_t uid, const char* id) {
  STableBlockScanInfo** p = taosHashGet(pTableMap, &uid, sizeof(uid));
  if (p == NULL || *p == NULL) {
    terrno = TSDB_CODE_INVALID_PARA;
    int32_t size = taosHashGetSize(pTableMap);
    tsdbError("failed to locate the uid:%" PRIu64 " in query table uid list, total tables:%d, %s", uid, size, id);
    return NULL;
  }

  return *p;
}

static SSDataBlock* doRetrieveDataBlock(STsdbReader* pReader) {
  SReaderStatus*       pStatus = &pReader->status;
  int32_t              code = TSDB_CODE_SUCCESS;
  SFileDataBlockInfo*  pBlockInfo = getCurrentBlockInfo(&pStatus->blockIter);
  STableBlockScanInfo* pBlockScanInfo = getTableBlockScanInfo(pStatus->pTableMap, pBlockInfo->uid, pReader->idStr);
  if (pBlockScanInfo == NULL) {
    return NULL;
  }

  code = doLoadFileBlockData(pReader, &pStatus->blockIter, &pStatus->fileBlockData, pBlockScanInfo->uid);
  if (code != TSDB_CODE_SUCCESS) {
    tBlockDataDestroy(&pStatus->fileBlockData);
    terrno = code;
    return NULL;
  }

  code = copyBlockDataToSDataBlock(pReader);
  if (code != TSDB_CODE_SUCCESS) {
    tBlockDataDestroy(&pStatus->fileBlockData);
    terrno = code;
    return NULL;
  }

  return pReader->pResBlock;
}

SSDataBlock* tsdbRetrieveDataBlock(STsdbReader* pReader, SArray* pIdList) {
  STsdbReader* pTReader = pReader;
  if (pReader->type == TIMEWINDOW_RANGE_EXTERNAL) {
    if (pReader->step == EXTERNAL_ROWS_PREV) {
      pTReader = pReader->innerReader[0];
    } else if (pReader->step == EXTERNAL_ROWS_NEXT) {
      pTReader = pReader->innerReader[1];
    }
  }

  SReaderStatus* pStatus = &pTReader->status;
  if (pStatus->composedDataBlock) {
    return pTReader->pResBlock;
  }

  SSDataBlock* ret = doRetrieveDataBlock(pTReader);

  qTrace("tsdb/read-retrieve: %p, unlock read mutex", pReader);
  tsdbReleaseReader(pReader);

  return ret;
}

int32_t tsdbReaderReset(STsdbReader* pReader, SQueryTableDataCond* pCond) {
  qTrace("tsdb/reader-reset: %p, take read mutex", pReader);
  tsdbAcquireReader(pReader);

  if (pReader->suspended) {
    tsdbReaderResume(pReader);
  }

  if (isEmptyQueryTimeWindow(&pReader->window) || pReader->pReadSnap == NULL) {
    tsdbDebug("tsdb reader reset return %p, %s", pReader->pReadSnap, pReader->idStr);
    tsdbReleaseReader(pReader);
    return TSDB_CODE_SUCCESS;
  }

<<<<<<< HEAD
  SReaderStatus* pStatus = &pReader->status;
=======
  SReaderStatus*  pStatus = &pReader->status;
>>>>>>> 0e53e578
  SDataBlockIter* pBlockIter = &pStatus->blockIter;

  pReader->order = pCond->order;
  pReader->type = TIMEWINDOW_RANGE_CONTAINED;
  pStatus->loadFromFile = true;
  pStatus->pTableIter = NULL;
  pReader->window = updateQueryTimeWindow(pReader->pTsdb, &pCond->twindows);

  // allocate buffer in order to load data blocks from file
  memset(&pReader->suppInfo.tsColAgg, 0, sizeof(SColumnDataAgg));

  pReader->suppInfo.tsColAgg.colId = PRIMARYKEY_TIMESTAMP_COL_ID;
  tsdbDataFReaderClose(&pReader->pFileReader);

  int32_t numOfTables = taosHashGetSize(pStatus->pTableMap);

  initFilesetIterator(&pStatus->fileIter, pReader->pReadSnap->fs.aDFileSet, pReader);
  resetDataBlockIterator(pBlockIter, pReader->order);
  resetTableListIndex(&pReader->status);

<<<<<<< HEAD
  bool asc = ASCENDING_TRAVERSE(pReader->order);
  int32_t step = asc? 1:-1;
  int64_t ts = asc? pReader->window.skey - 1 : pReader->window.ekey + 1;
=======
  bool    asc = ASCENDING_TRAVERSE(pReader->order);
  int32_t step = asc ? 1 : -1;
  int64_t ts = asc ? pReader->window.skey - 1 : pReader->window.ekey + 1;
>>>>>>> 0e53e578
  resetAllDataBlockScanInfo(pStatus->pTableMap, ts, step);

  int32_t code = 0;

  // no data in files, let's try buffer in memory
  if (pStatus->fileIter.numOfFiles == 0) {
    pStatus->loadFromFile = false;
    resetTableListIndex(pStatus);
  } else {
    code = initForFirstBlockInFile(pReader, pBlockIter);
    if (code != TSDB_CODE_SUCCESS) {
      tsdbError("%p reset reader failed, numOfTables:%d, query range:%" PRId64 " - %" PRId64 " in query %s", pReader,
                numOfTables, pReader->window.skey, pReader->window.ekey, pReader->idStr);

      tsdbReleaseReader(pReader);
      return code;
    }
  }

  tsdbDebug("%p reset reader, suid:%" PRIu64 ", numOfTables:%d, skey:%" PRId64 ", query range:%" PRId64 " - %" PRId64
            " in query %s",
            pReader, pReader->suid, numOfTables, pCond->twindows.skey, pReader->window.skey, pReader->window.ekey,
            pReader->idStr);

  tsdbReleaseReader(pReader);

  return code;
}

static int32_t getBucketIndex(int32_t startRow, int32_t bucketRange, int32_t numOfRows, int32_t numOfBucket) {
  int32_t bucketIndex = ((numOfRows - startRow) / bucketRange);
  if (bucketIndex == numOfBucket) {
    bucketIndex -= 1;
  }
  return bucketIndex;
}

int32_t tsdbGetFileBlocksDistInfo(STsdbReader* pReader, STableBlockDistInfo* pTableBlockInfo) {
  int32_t code = TSDB_CODE_SUCCESS;
  pTableBlockInfo->totalSize = 0;
  pTableBlockInfo->totalRows = 0;
  pTableBlockInfo->numOfVgroups = 1;

  const int32_t numOfBuckets = 20.0;

  // find the start data block in file

  // find the start data block in file
  tsdbAcquireReader(pReader);
  if (pReader->suspended) {
    tsdbReaderResume(pReader);
  }
  SReaderStatus* pStatus = &pReader->status;

  STsdbCfg* pc = &pReader->pTsdb->pVnode->config.tsdbCfg;
  pTableBlockInfo->defMinRows = pc->minRows;
  pTableBlockInfo->defMaxRows = pc->maxRows;

<<<<<<< HEAD
  int32_t bucketRange = ceil(((pc->maxRows - pc->minRows)) / numOfBuckets);
=======
  int32_t bucketRange = ceil(((double)(pc->maxRows - pc->minRows)) / numOfBucket);
>>>>>>> 0e53e578

  pTableBlockInfo->numOfFiles += 1;

  int32_t numOfTables = (int32_t)taosHashGetSize(pStatus->pTableMap);
  int     defaultRows = 4096;

  SDataBlockIter* pBlockIter = &pStatus->blockIter;
  pTableBlockInfo->numOfFiles += pStatus->fileIter.numOfFiles;

  if (pBlockIter->numOfBlocks > 0) {
    pTableBlockInfo->numOfBlocks += pBlockIter->numOfBlocks;
  }

  pTableBlockInfo->numOfTables = numOfTables;
  bool hasNext = (pBlockIter->numOfBlocks > 0);

  while (true) {
    if (hasNext) {
      SDataBlk* pBlock = getCurrentBlock(pBlockIter);

      int32_t numOfRows = pBlock->nRow;
      pTableBlockInfo->totalRows += numOfRows;

      if (numOfRows > pTableBlockInfo->maxRows) {
        pTableBlockInfo->maxRows = numOfRows;
      }

      if (numOfRows < pTableBlockInfo->minRows) {
        pTableBlockInfo->minRows = numOfRows;
      }

      if (numOfRows < defaultRows) {
        pTableBlockInfo->numOfSmallBlocks += 1;
      }

      pTableBlockInfo->totalSize += pBlock->aSubBlock[0].szBlock;

      int32_t bucketIndex = getBucketIndex(pTableBlockInfo->defMinRows, bucketRange, numOfRows, numOfBuckets);
      pTableBlockInfo->blockRowsHisto[bucketIndex]++;

      hasNext = blockIteratorNext(&pStatus->blockIter, pReader->idStr);
    } else {
      code = initForFirstBlockInFile(pReader, pBlockIter);
      if ((code != TSDB_CODE_SUCCESS) || (pStatus->loadFromFile == false)) {
        break;
      }

      pTableBlockInfo->numOfBlocks += pBlockIter->numOfBlocks;
      hasNext = (pBlockIter->numOfBlocks > 0);
    }

    //    tsdbDebug("%p %d blocks found in file for %d table(s), fid:%d, %s", pReader, numOfBlocks, numOfTables,
    //              pReader->pFileGroup->fid, pReader->idStr);
  }
  tsdbReleaseReader(pReader);
  return code;
}

int64_t tsdbGetNumOfRowsInMemTable(STsdbReader* pReader) {
  int64_t rows = 0;

  SReaderStatus* pStatus = &pReader->status;
  tsdbAcquireReader(pReader);
  if (pReader->suspended) {
    tsdbReaderResume(pReader);
  }

  pStatus->pTableIter = taosHashIterate(pStatus->pTableMap, NULL);

  while (pStatus->pTableIter != NULL) {
    STableBlockScanInfo* pBlockScanInfo = *(STableBlockScanInfo**)pStatus->pTableIter;

    STbData* d = NULL;
    if (pReader->pReadSnap->pMem != NULL) {
      d = tsdbGetTbDataFromMemTable(pReader->pReadSnap->pMem, pReader->suid, pBlockScanInfo->uid);
      if (d != NULL) {
        rows += tsdbGetNRowsInTbData(d);
      }
    }

    STbData* di = NULL;
    if (pReader->pReadSnap->pIMem != NULL) {
      di = tsdbGetTbDataFromMemTable(pReader->pReadSnap->pIMem, pReader->suid, pBlockScanInfo->uid);
      if (di != NULL) {
        rows += tsdbGetNRowsInTbData(di);
      }
    }

    // current table is exhausted, let's try the next table
    pStatus->pTableIter = taosHashIterate(pStatus->pTableMap, pStatus->pTableIter);
  }

  tsdbReleaseReader(pReader);

  return rows;
}

int32_t tsdbGetTableSchema(SVnode* pVnode, int64_t uid, STSchema** pSchema, int64_t* suid) {
  int32_t sversion = 1;

  SMetaReader mr = {0};
  metaReaderInit(&mr, pVnode->pMeta, 0);
  int32_t code = metaGetTableEntryByUidCache(&mr, uid);
  if (code != TSDB_CODE_SUCCESS) {
    terrno = TSDB_CODE_TDB_INVALID_TABLE_ID;
    metaReaderClear(&mr);
    return terrno;
  }

  *suid = 0;

  if (mr.me.type == TSDB_CHILD_TABLE) {
    tDecoderClear(&mr.coder);
    *suid = mr.me.ctbEntry.suid;
    code = metaGetTableEntryByUidCache(&mr, *suid);
    if (code != TSDB_CODE_SUCCESS) {
      terrno = TSDB_CODE_TDB_INVALID_TABLE_ID;
      metaReaderClear(&mr);
      return terrno;
    }
    sversion = mr.me.stbEntry.schemaRow.version;
  } else if (mr.me.type == TSDB_NORMAL_TABLE) {
    sversion = mr.me.ntbEntry.schemaRow.version;
  } else {
    terrno = TSDB_CODE_INVALID_PARA;
    metaReaderClear(&mr);
    return terrno;
  }

  metaReaderClear(&mr);
  *pSchema = metaGetTbTSchema(pVnode->pMeta, uid, sversion, 1);

  return TSDB_CODE_SUCCESS;
}

int32_t tsdbTakeReadSnap(STsdbReader* pReader, _query_reseek_func_t reseek, STsdbReadSnap** ppSnap) {
  int32_t        code = 0;
  STsdb*         pTsdb = pReader->pTsdb;
  SVersionRange* pRange = &pReader->verRange;

  // alloc
  STsdbReadSnap* pSnap = (STsdbReadSnap*)taosMemoryCalloc(1, sizeof(*pSnap));
  if (pSnap == NULL) {
    code = TSDB_CODE_OUT_OF_MEMORY;
    goto _exit;
  }

  // lock
  taosThreadRwlockRdlock(&pTsdb->rwLock);

  // take snapshot
  if (pTsdb->mem && (pRange->minVer <= pTsdb->mem->maxVer && pRange->maxVer >= pTsdb->mem->minVer)) {
    pSnap->pMem = pTsdb->mem;
    pSnap->pNode = taosMemoryMalloc(sizeof(*pSnap->pNode));
    if (pSnap->pNode == NULL) {
      taosThreadRwlockUnlock(&pTsdb->rwLock);
      code = TSDB_CODE_OUT_OF_MEMORY;
      goto _exit;
    }
    pSnap->pNode->pQHandle = pReader;
    pSnap->pNode->reseek = reseek;

    tsdbRefMemTable(pTsdb->mem, pSnap->pNode);
  }

  if (pTsdb->imem && (pRange->minVer <= pTsdb->imem->maxVer && pRange->maxVer >= pTsdb->imem->minVer)) {
    pSnap->pIMem = pTsdb->imem;
    pSnap->pINode = taosMemoryMalloc(sizeof(*pSnap->pINode));
    if (pSnap->pINode == NULL) {
      taosThreadRwlockUnlock(&pTsdb->rwLock);
      code = TSDB_CODE_OUT_OF_MEMORY;
      goto _exit;
    }
    pSnap->pINode->pQHandle = pReader;
    pSnap->pINode->reseek = reseek;

    tsdbRefMemTable(pTsdb->imem, pSnap->pINode);
  }

  // fs
  code = tsdbFSRef(pTsdb, &pSnap->fs);
  if (code) {
    taosThreadRwlockUnlock(&pTsdb->rwLock);
    goto _exit;
  }

  // unlock
  taosThreadRwlockUnlock(&pTsdb->rwLock);

  tsdbTrace("vgId:%d, take read snapshot", TD_VID(pTsdb->pVnode));

_exit:
  if (code) {
    *ppSnap = NULL;
    if (pSnap) {
      if (pSnap->pNode) taosMemoryFree(pSnap->pNode);
      if (pSnap->pINode) taosMemoryFree(pSnap->pINode);
      taosMemoryFree(pSnap);
    }
  } else {
    *ppSnap = pSnap;
  }
  return code;
}

void tsdbUntakeReadSnap(STsdbReader* pReader, STsdbReadSnap* pSnap, bool proactive) {
  STsdb* pTsdb = pReader->pTsdb;

  if (pSnap) {
    if (pSnap->pMem) {
      tsdbUnrefMemTable(pSnap->pMem, pSnap->pNode, proactive);
    }

    if (pSnap->pIMem) {
      tsdbUnrefMemTable(pSnap->pIMem, pSnap->pINode, proactive);
    }

    tsdbFSUnref(pTsdb, &pSnap->fs);
    if (pSnap->pNode) taosMemoryFree(pSnap->pNode);
    if (pSnap->pINode) taosMemoryFree(pSnap->pINode);
    taosMemoryFree(pSnap);
  }
  tsdbTrace("vgId:%d, untake read snapshot", TD_VID(pTsdb->pVnode));
}

// if failed, do nothing
void tsdbReaderSetId(STsdbReader* pReader, const char* idstr) {
  taosMemoryFreeClear(pReader->idStr);
  pReader->idStr = taosStrdup(idstr);
}<|MERGE_RESOLUTION|>--- conflicted
+++ resolved
@@ -959,14 +959,15 @@
 }
 
 static int32_t doCopyColVal(SColumnInfoData* pColInfoData, int32_t rowIndex, int32_t colIndex, SColVal* pColVal,
-                         SBlockLoadSuppInfo* pSup) {
+                            SBlockLoadSuppInfo* pSup) {
   if (IS_VAR_DATA_TYPE(pColVal->type)) {
     if (!COL_VAL_IS_VALUE(pColVal)) {
       colDataSetNULL(pColInfoData, rowIndex);
     } else {
       varDataSetLen(pSup->buildBuf[colIndex], pColVal->value.nData);
       if (pColVal->value.nData > pColInfoData->info.bytes) {
-        tsdbWarn("column cid:%d actual data len %d is bigger than schema len %d", pColVal->cid, pColVal->value.nData, pColInfoData->info.bytes);
+        tsdbWarn("column cid:%d actual data len %d is bigger than schema len %d", pColVal->cid, pColVal->value.nData,
+                 pColInfoData->info.bytes);
         return TSDB_CODE_TDB_INVALID_TABLE_SCHEMA_VER;
       }
       if (pColVal->value.nData > 0) {  // pData may be null, if nData is 0
@@ -1794,7 +1795,7 @@
 }
 
 static bool tryCopyDistinctRowFromFileBlock(STsdbReader* pReader, SBlockData* pBlockData, int64_t key,
-                                            SFileBlockDumpInfo* pDumpInfo, bool *copied) {
+                                            SFileBlockDumpInfo* pDumpInfo, bool* copied) {
   // opt version
   // 1. it is not a border point
   // 2. the direct next point is not an duplicated timestamp
@@ -1843,7 +1844,8 @@
 }
 
 static bool tryCopyDistinctRowFromSttBlock(TSDBROW* fRow, SLastBlockReader* pLastBlockReader,
-                                           STableBlockScanInfo* pScanInfo, int64_t ts, STsdbReader* pReader, bool *copied) {
+                                           STableBlockScanInfo* pScanInfo, int64_t ts, STsdbReader* pReader,
+                                           bool* copied) {
   int32_t code = TSDB_CODE_SUCCESS;
 
   *copied = false;
@@ -1856,7 +1858,7 @@
       if (code) {
         return code;
       }
-      
+
       *copied = true;
       return code;
     }
@@ -1865,7 +1867,7 @@
     if (code) {
       return code;
     }
-      
+
     *copied = true;
     return code;
   }
@@ -2068,11 +2070,11 @@
                                             bool mergeBlockData) {
   SFileBlockDumpInfo* pDumpInfo = &pReader->status.fBlockDumpInfo;
   int64_t             tsLastBlock = getCurrentKeyInLastBlock(pLastBlockReader);
-  bool       copied = false;
-  int32_t    code = TSDB_CODE_SUCCESS;
-  SRow*      pTSRow = NULL;
-  SRowMerger merge = {0};
-  TSDBROW    fRow = tMergeTreeGetRow(&pLastBlockReader->mergeTree);
+  bool                copied = false;
+  int32_t             code = TSDB_CODE_SUCCESS;
+  SRow*               pTSRow = NULL;
+  SRowMerger          merge = {0};
+  TSDBROW             fRow = tMergeTreeGetRow(&pLastBlockReader->mergeTree);
   tsdbTrace("fRow ptr:%p, %d, uid:%" PRIu64 ", %s", fRow.pBlockData, fRow.iRow, pLastBlockReader->uid, pReader->idStr);
 
   // only last block exists
@@ -2081,7 +2083,7 @@
     if (code) {
       return code;
     }
-    
+
     if (copied) {
       pBlockScanInfo->lastKey = tsLastBlock;
       return TSDB_CODE_SUCCESS;
@@ -2108,7 +2110,6 @@
       if (code != TSDB_CODE_SUCCESS) {
         return code;
       }
-
     }
   } else {  // not merge block data
     int32_t code = tsdbRowMergerInit(&merge, &fRow, pReader->pSchema);
@@ -2557,12 +2558,12 @@
 int32_t mergeRowsInFileBlocks(SBlockData* pBlockData, STableBlockScanInfo* pBlockScanInfo, int64_t key,
                               STsdbReader* pReader) {
   SFileBlockDumpInfo* pDumpInfo = &pReader->status.fBlockDumpInfo;
-  bool copied = false;
-  int32_t code = tryCopyDistinctRowFromFileBlock(pReader, pBlockData, key, pDumpInfo, &copied);
+  bool                copied = false;
+  int32_t             code = tryCopyDistinctRowFromFileBlock(pReader, pBlockData, key, pDumpInfo, &copied);
   if (code) {
     return code;
   }
-  
+
   if (copied) {
     pBlockScanInfo->lastKey = key;
     return TSDB_CODE_SUCCESS;
@@ -2758,7 +2759,7 @@
     if (code) {
       goto _end;
     }
-    
+
     // currently loaded file data block is consumed
     if ((pBlockData->nRow > 0) && (pDumpInfo->rowIndex >= pBlockData->nRow || pDumpInfo->rowIndex < 0)) {
       SDataBlk* pBlock = getCurrentBlock(&pReader->status.blockIter);
@@ -2776,8 +2777,8 @@
   updateComposedBlockInfo(pReader, el, pBlockScanInfo);
 
   if (pResBlock->info.rows > 0) {
-    tsdbDebug("%p uid:%" PRIu64 ", composed data block created, brange:%" PRIu64 "-%" PRIu64
-              " rows:%" PRId64 ", elapsed time:%.2f ms %s",
+    tsdbDebug("%p uid:%" PRIu64 ", composed data block created, brange:%" PRIu64 "-%" PRIu64 " rows:%" PRId64
+              ", elapsed time:%.2f ms %s",
               pReader, pResBlock->info.id.uid, pResBlock->info.window.skey, pResBlock->info.window.ekey,
               pResBlock->info.rows, el, pReader->idStr);
   }
@@ -3018,7 +3019,7 @@
       if (code) {
         return code;
       }
-      
+
       if (pResBlock->info.rows >= pReader->capacity) {
         break;
       }
@@ -3028,8 +3029,8 @@
     updateComposedBlockInfo(pReader, el, pScanInfo);
 
     if (pResBlock->info.rows > 0) {
-      tsdbDebug("%p uid:%" PRIu64 ", composed data block created, brange:%" PRIu64 "-%" PRIu64
-                " rows:%" PRId64 ", elapsed time:%.2f ms %s",
+      tsdbDebug("%p uid:%" PRIu64 ", composed data block created, brange:%" PRIu64 "-%" PRIu64 " rows:%" PRId64
+                ", elapsed time:%.2f ms %s",
                 pReader, pResBlock->info.id.uid, pResBlock->info.window.skey, pResBlock->info.window.ekey,
                 pResBlock->info.rows, el, pReader->idStr);
       return TSDB_CODE_SUCCESS;
@@ -3102,7 +3103,7 @@
         if (code) {
           return code;
         }
-        
+
         if (pResBlock->info.rows >= pReader->capacity) {
           break;
         }
@@ -3112,8 +3113,8 @@
       updateComposedBlockInfo(pReader, el, pScanInfo);
 
       if (pResBlock->info.rows > 0) {
-        tsdbDebug("%p uid:%" PRIu64 ", composed data block created, brange:%" PRIu64 "-%" PRIu64
-                  " rows:%" PRId64 ", elapsed time:%.2f ms %s",
+        tsdbDebug("%p uid:%" PRIu64 ", composed data block created, brange:%" PRIu64 "-%" PRIu64 " rows:%" PRId64
+                  ", elapsed time:%.2f ms %s",
                   pReader, pResBlock->info.id.uid, pResBlock->info.window.skey, pResBlock->info.window.ekey,
                   pResBlock->info.rows, el, pReader->idStr);
       }
@@ -3139,7 +3140,6 @@
   return code;
 }
 
-
 static int32_t doSumFileBlockRows(STsdbReader* pReader, SDataFReader* pFileReader) {
   int64_t    st = taosGetTimestampUs();
   LRUHandle* handle = NULL;
@@ -3157,8 +3157,8 @@
     return TSDB_CODE_SUCCESS;
   }
 
-  SBlockIdx*     pBlockIdx = NULL;
-  int32_t i = 0;
+  SBlockIdx* pBlockIdx = NULL;
+  int32_t    i = 0;
   for (int32_t i = 0; i < num; ++i) {
     pBlockIdx = (SBlockIdx*)taosArrayGet(aBlockIdx, i);
     if (pBlockIdx->suid != pReader->suid) {
@@ -3170,7 +3170,7 @@
       continue;
     }
 
-    STableBlockScanInfo *pScanInfo = *p;
+    STableBlockScanInfo* pScanInfo = *p;
     tMapDataReset(&pScanInfo->mapData);
     tsdbReadDataBlk(pReader->pFileReader, pBlockIdx, &pScanInfo->mapData);
 
@@ -3186,15 +3186,14 @@
   return code;
 }
 
-
 static int32_t doSumSttBlockRows(STsdbReader* pReader) {
-  int32_t   code = TSDB_CODE_SUCCESS;
-  SLastBlockReader*    pLastBlockReader = pReader->status.fileIter.pLastBlockReader;
-  SSttBlockLoadInfo*   pBlockLoadInfo = NULL;
+  int32_t            code = TSDB_CODE_SUCCESS;
+  SLastBlockReader*  pLastBlockReader = pReader->status.fileIter.pLastBlockReader;
+  SSttBlockLoadInfo* pBlockLoadInfo = NULL;
 
   for (int32_t i = 0; i < pReader->pFileReader->pSet->nSttF; ++i) {  // open all last file
     pBlockLoadInfo = &pLastBlockReader->pInfo[i];
-    
+
     code = tsdbReadSttBlk(pReader->pFileReader, i, pBlockLoadInfo->aSttBlk);
     if (code) {
       return code;
@@ -3202,9 +3201,9 @@
 
     size_t size = taosArrayGetSize(pBlockLoadInfo->aSttBlk);
     if (size >= 1) {
-      SSttBlk *pStart = taosArrayGet(pBlockLoadInfo->aSttBlk, 0);
-      SSttBlk *pEnd = taosArrayGet(pBlockLoadInfo->aSttBlk, size - 1);
-  
+      SSttBlk* pStart = taosArrayGet(pBlockLoadInfo->aSttBlk, 0);
+      SSttBlk* pEnd = taosArrayGet(pBlockLoadInfo->aSttBlk, size - 1);
+
       // all identical
       if (pStart->suid == pEnd->suid) {
         if (pStart->suid != pReader->suid) {
@@ -3213,17 +3212,17 @@
           continue;
         }
         for (int32_t i = 0; i < size; ++i) {
-          SSttBlk *p = taosArrayGet(pBlockLoadInfo->aSttBlk, i);
+          SSttBlk* p = taosArrayGet(pBlockLoadInfo->aSttBlk, i);
           pReader->rowsNum += p->nRow;
         }
       } else {
         for (int32_t i = 0; i < size; ++i) {
-          SSttBlk *p = taosArrayGet(pBlockLoadInfo->aSttBlk, i);
+          SSttBlk* p = taosArrayGet(pBlockLoadInfo->aSttBlk, i);
           uint64_t s = p->suid;
           if (s < pReader->suid) {
             continue;
           }
-  
+
           if (s == pReader->suid) {
             pReader->rowsNum += p->nRow;
           } else if (s > pReader->suid) {
@@ -3238,7 +3237,7 @@
 }
 
 static int32_t readRowsCountFromFiles(STsdbReader* pReader) {
-  int32_t   code = TSDB_CODE_SUCCESS;
+  int32_t code = TSDB_CODE_SUCCESS;
 
   while (1) {
     bool    hasNext = false;
@@ -3259,7 +3258,7 @@
     code = doSumSttBlockRows(pReader);
     if (code != TSDB_CODE_SUCCESS) {
       return code;
-    }    
+    }
   }
 
   pReader->status.loadFromFile = false;
@@ -3268,8 +3267,8 @@
 }
 
 static int32_t readRowsCountFromMem(STsdbReader* pReader) {
-  int32_t   code = TSDB_CODE_SUCCESS;
-  int64_t   memNum = 0, imemNum = 0;
+  int32_t code = TSDB_CODE_SUCCESS;
+  int64_t memNum = 0, imemNum = 0;
   if (pReader->pReadSnap->pMem != NULL) {
     tsdbMemTableCountRows(pReader->pReadSnap->pMem, pReader->status.pTableMap, &memNum);
   }
@@ -3282,7 +3281,6 @@
 
   return code;
 }
-
 
 static int32_t buildBlockFromBufferSequentially(STsdbReader* pReader) {
   SReaderStatus* pStatus = &pReader->status;
@@ -4000,7 +3998,7 @@
 int32_t doAppendRowFromTSRow(SSDataBlock* pBlock, STsdbReader* pReader, SRow* pTSRow, STableBlockScanInfo* pScanInfo) {
   int32_t outputRowIndex = pBlock->info.rows;
   int64_t uid = pScanInfo->uid;
-  int32_t code =  TSDB_CODE_SUCCESS;
+  int32_t code = TSDB_CODE_SUCCESS;
 
   int32_t numOfCols = (int32_t)taosArrayGetSize(pBlock->pDataBlock);
 
@@ -4106,7 +4104,7 @@
 int32_t buildDataBlockFromBufImpl(STableBlockScanInfo* pBlockScanInfo, int64_t endKey, int32_t capacity,
                                   STsdbReader* pReader) {
   SSDataBlock* pBlock = pReader->pResBlock;
-  int32_t code = TSDB_CODE_SUCCESS;
+  int32_t      code = TSDB_CODE_SUCCESS;
 
   do {
     //    SRow* pTSRow = NULL;
@@ -4161,10 +4159,6 @@
     if (code) {
       return code;
     }
-<<<<<<< HEAD
-    pReader->status.uidList.tableUidList =
-        (uint64_t*)taosMemoryRealloc(pReader->status.uidList.tableUidList, sizeof(uint64_t) * num);
-=======
 
     char* p1 = taosMemoryRealloc(pReader->status.uidList.tableUidList, sizeof(uint64_t) * num);
     if (p1 == NULL) {
@@ -4172,7 +4166,6 @@
     }
 
     pReader->status.uidList.tableUidList = (uint64_t*)p1;
->>>>>>> 0e53e578
   }
 
   taosHashClear(pReader->status.pTableMap);
@@ -4347,7 +4340,7 @@
   if (countOnly) {
     pReader->readMode = READ_MODE_COUNT_ONLY;
   }
-  
+
   tsdbDebug("%p total numOfTable:%d in this query %s", pReader, numOfTables, pReader->idStr);
   return code;
 
@@ -4649,7 +4642,7 @@
 }
 
 static bool tsdbReadRowsCountOnly(STsdbReader* pReader) {
-  int32_t code =  TSDB_CODE_SUCCESS;
+  int32_t      code = TSDB_CODE_SUCCESS;
   SSDataBlock* pBlock = pReader->pResBlock;
 
   if (pReader->status.loadFromFile == false) {
@@ -4669,15 +4662,15 @@
   pBlock->info.rows = pReader->rowsNum;
   pBlock->info.id.uid = 0;
   pBlock->info.dataLoad = 0;
-  
+
   pReader->rowsNum = 0;
-  
+
   return pBlock->info.rows > 0;
 }
 
-static int32_t doTsdbNextDataBlock(STsdbReader* pReader, bool *hasNext) {
+static int32_t doTsdbNextDataBlock(STsdbReader* pReader, bool* hasNext) {
   int32_t code = TSDB_CODE_SUCCESS;
-  
+
   // cleanup the data that belongs to the previous data block
   SSDataBlock* pBlock = pReader->pResBlock;
   blockDataCleanup(pBlock);
@@ -4712,11 +4705,11 @@
   return code;
 }
 
-int32_t tsdbNextDataBlock(STsdbReader* pReader, bool *hasNext) {
+int32_t tsdbNextDataBlock(STsdbReader* pReader, bool* hasNext) {
   int32_t code = TSDB_CODE_SUCCESS;
 
   *hasNext = false;
-  
+
   if (isEmptyQueryTimeWindow(&pReader->window) || pReader->step == EXTERNAL_ROWS_NEXT) {
     return code;
   }
@@ -4736,7 +4729,7 @@
       tsdbReleaseReader(pReader);
       return code;
     }
-    
+
     pReader->step = EXTERNAL_ROWS_PREV;
     if (*hasNext) {
       pStatus = &pReader->innerReader[0]->status;
@@ -4767,7 +4760,7 @@
     tsdbReleaseReader(pReader);
     return code;
   }
-  
+
   if (*hasNext) {
     if (pStatus->composedDataBlock) {
       qTrace("tsdb/read: %p, unlock read mutex", pReader);
@@ -4791,7 +4784,7 @@
       tsdbReleaseReader(pReader);
       return code;
     }
-    
+
     pReader->step = EXTERNAL_ROWS_NEXT;
     if (*hasNext) {
       pStatus = &pReader->innerReader[1]->status;
@@ -5013,11 +5006,7 @@
     return TSDB_CODE_SUCCESS;
   }
 
-<<<<<<< HEAD
-  SReaderStatus* pStatus = &pReader->status;
-=======
   SReaderStatus*  pStatus = &pReader->status;
->>>>>>> 0e53e578
   SDataBlockIter* pBlockIter = &pStatus->blockIter;
 
   pReader->order = pCond->order;
@@ -5038,15 +5027,9 @@
   resetDataBlockIterator(pBlockIter, pReader->order);
   resetTableListIndex(&pReader->status);
 
-<<<<<<< HEAD
-  bool asc = ASCENDING_TRAVERSE(pReader->order);
-  int32_t step = asc? 1:-1;
-  int64_t ts = asc? pReader->window.skey - 1 : pReader->window.ekey + 1;
-=======
   bool    asc = ASCENDING_TRAVERSE(pReader->order);
   int32_t step = asc ? 1 : -1;
   int64_t ts = asc ? pReader->window.skey - 1 : pReader->window.ekey + 1;
->>>>>>> 0e53e578
   resetAllDataBlockScanInfo(pStatus->pTableMap, ts, step);
 
   int32_t code = 0;
@@ -5105,11 +5088,7 @@
   pTableBlockInfo->defMinRows = pc->minRows;
   pTableBlockInfo->defMaxRows = pc->maxRows;
 
-<<<<<<< HEAD
-  int32_t bucketRange = ceil(((pc->maxRows - pc->minRows)) / numOfBuckets);
-=======
-  int32_t bucketRange = ceil(((double)(pc->maxRows - pc->minRows)) / numOfBucket);
->>>>>>> 0e53e578
+  int32_t bucketRange = ceil(((double)(pc->maxRows - pc->minRows)) / numOfBuckets);
 
   pTableBlockInfo->numOfFiles += 1;
 
