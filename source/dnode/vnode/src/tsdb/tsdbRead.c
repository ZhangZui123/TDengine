--- conflicted
+++ resolved
@@ -2767,7 +2767,6 @@
   return TSDB_CODE_SUCCESS;
 }
 
-<<<<<<< HEAD
 // reset the last del file index
 static void resetScanBlockLastBlockDelIndex(SReaderStatus* pStatus, int32_t order) {
   void* p = taosHashIterate(pStatus->pTableMap, NULL);
@@ -2782,71 +2781,6 @@
 
 static void resetTableListIndex(SReaderStatus *pStatus) {
   SUidOrderedList* pList = &pStatus->uidCheckInfo;
-=======
-static int32_t uidComparFunc(const void* p1, const void* p2) {
-  uint64_t pu1 = *(uint64_t*)p1;
-  uint64_t pu2 = *(uint64_t*)p2;
-  if (pu1 == pu2) {
-    return 0;
-  } else {
-    return (pu1 < pu2) ? -1 : 1;
-  }
-}
-
-static void extractOrderedTableUidList(SUidOrderCheckInfo* pOrderCheckInfo, SReaderStatus* pStatus, int32_t order) {
-  int32_t index = 0;
-  int32_t total = taosHashGetSize(pStatus->pTableMap);
-
-  void* p = taosHashIterate(pStatus->pTableMap, NULL);
-  while (p != NULL) {
-    STableBlockScanInfo* pScanInfo = *(STableBlockScanInfo**)p;
-    pOrderCheckInfo->tableUidList[index++] = pScanInfo->uid;
-    p = taosHashIterate(pStatus->pTableMap, p);
-  }
-
-  taosSort(pOrderCheckInfo->tableUidList, total, sizeof(uint64_t), uidComparFunc);
-}
-
-static int32_t initOrderCheckInfo(SUidOrderCheckInfo* pOrderCheckInfo, STsdbReader* pReader) {
-  SReaderStatus* pStatus = &pReader->status;
-
-  int32_t total = taosHashGetSize(pStatus->pTableMap);
-  if (total == 0) {
-    return TSDB_CODE_SUCCESS;
-  }
-
-  if (pOrderCheckInfo->tableUidList == NULL) {
-    pOrderCheckInfo->currentIndex = 0;
-    pOrderCheckInfo->tableUidList = taosMemoryMalloc(total * sizeof(uint64_t));
-    if (pOrderCheckInfo->tableUidList == NULL) {
-      return TSDB_CODE_OUT_OF_MEMORY;
-    }
-
-    extractOrderedTableUidList(pOrderCheckInfo, pStatus, pReader->order);
-    uint64_t uid = pOrderCheckInfo->tableUidList[0];
-    pStatus->pTableIter = taosHashGet(pStatus->pTableMap, &uid, sizeof(uid));
-  } else {
-    if (pStatus->pTableIter == NULL) {  // it is the last block of a new file
-      pOrderCheckInfo->currentIndex = 0;
-      uint64_t uid = pOrderCheckInfo->tableUidList[pOrderCheckInfo->currentIndex];
-      pStatus->pTableIter = taosHashGet(pStatus->pTableMap, &uid, sizeof(uid));
-
-      // the tableMap has already updated
-      if (pStatus->pTableIter == NULL) {
-        void* p = taosMemoryRealloc(pOrderCheckInfo->tableUidList, total * sizeof(uint64_t));
-        if (p == NULL) {
-          return TSDB_CODE_OUT_OF_MEMORY;
-        }
-
-        pOrderCheckInfo->tableUidList = p;
-        extractOrderedTableUidList(pOrderCheckInfo, pStatus, pReader->order);
-
-        uid = pOrderCheckInfo->tableUidList[0];
-        pStatus->pTableIter = taosHashGet(pStatus->pTableMap, &uid, sizeof(uid));
-      }
-    }
-  }
->>>>>>> 6122a2fb
 
   pList->currentIndex = 0;
   uint64_t uid = pList->tableUidList[0];
@@ -3125,11 +3059,7 @@
 
       // this file does not have data files, let's start check the last block file if exists
       if (pBlockIter->numOfBlocks == 0) {
-<<<<<<< HEAD
-        resetScanBlockLastBlockDelIndex(&pReader->status, pReader->order);
         resetTableListIndex(&pReader->status);
-=======
->>>>>>> 6122a2fb
         goto _begin;
       }
     }
@@ -3161,11 +3091,7 @@
             // data blocks in current file are exhausted, let's try the next file now
             tBlockDataReset(&pReader->status.fileBlockData);
             resetDataBlockIterator(pBlockIter, pReader->order);
-<<<<<<< HEAD
-            resetScanBlockLastBlockDelIndex(&pReader->status, pReader->order);
             resetTableListIndex(&pReader->status);
-=======
->>>>>>> 6122a2fb
             goto _begin;
           } else {
             code = initForFirstBlockInFile(pReader, pBlockIter);
@@ -3177,11 +3103,7 @@
 
             // this file does not have blocks, let's start check the last block file
             if (pBlockIter->numOfBlocks == 0) {
-<<<<<<< HEAD
-              resetScanBlockLastBlockDelIndex(&pReader->status, pReader->order);
               resetTableListIndex(&pReader->status);
-=======
->>>>>>> 6122a2fb
               goto _begin;
             }
           }
@@ -3899,15 +3821,11 @@
     pCond->twindows.ekey -= 1;
   }
 
-<<<<<<< HEAD
-  int32_t capacity = (pResBlock == NULL)? 4096:pResBlock->info.capacity;
-=======
   int32_t capacity = pVnode->config.tsdbCfg.maxRows;
   if (pResBlock != NULL) {
     blockDataEnsureCapacity(pResBlock, capacity);
   }
 
->>>>>>> 6122a2fb
   int32_t code = tsdbReaderCreate(pVnode, pCond, ppReader, capacity, pResBlock, idstr);
   if (code != TSDB_CODE_SUCCESS) {
     goto _err;
