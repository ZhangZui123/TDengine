--- conflicted
+++ resolved
@@ -189,13 +189,8 @@
                                        SRowMerger* pMerger, SVersionRange* pVerRange);
 static int32_t  doMergeRowsInBuf(SIterInfo* pIter, uint64_t uid, int64_t ts, SArray* pDelList, SRowMerger* pMerger,
                                  STsdbReader* pReader);
-<<<<<<< HEAD
 static int32_t  doAppendRowFromTSRow(SSDataBlock* pBlock, STsdbReader* pReader, SRow* pTSRow,
                                      STableBlockScanInfo* pInfo);
-=======
-static int32_t  doAppendRowFromTSRow(SSDataBlock* pBlock, STsdbReader* pReader, STSRow* pTSRow,
-                                     STableBlockScanInfo* pScanInfo);
->>>>>>> 6bec82a4
 static int32_t  doAppendRowFromFileBlock(SSDataBlock* pResBlock, STsdbReader* pReader, SBlockData* pBlockData,
                                          int32_t rowIndex);
 static void     setComposedBlockFlag(STsdbReader* pReader, bool composed);
@@ -2524,41 +2519,6 @@
 
         SDataBlk* pBlock = getCurrentBlock(&pReader->status.blockIter);
         if (pDumpInfo->rowIndex >= pBlock->nRow || pDumpInfo->rowIndex < 0) {
-<<<<<<< HEAD
-          SBlockIndex bIndex = {0};
-          int32_t     nextIndex = -1;
-          bool        hasNeighbor = false;
-          if (pBlockInfo != NULL) {
-            hasNeighbor = getNeighborBlockOfSameTable(pBlockInfo, pBlockScanInfo, &nextIndex, pReader->order, &bIndex);
-          }
-
-          if (!hasNeighbor) {  // do nothing
-            setBlockAllDumped(pDumpInfo, pBlock->maxKey.ts, pReader->order);
-            break;
-          }
-
-          if (overlapWithNeighborBlock(pBlock, &bIndex, pReader->order)) {  // load next block
-            SReaderStatus*  pStatus = &pReader->status;
-            SDataBlockIter* pBlockIter = &pStatus->blockIter;
-
-            // 1. find the next neighbor block in the scan block list
-            SFileDataBlockInfo fb = {.uid = pBlockInfo->uid, .tbBlockIdx = nextIndex};
-            int32_t            neighborIndex = findFileBlockInfoIndex(pBlockIter, &fb);
-
-            // 2. remove it from the scan block list
-            setFileBlockActiveInBlockIter(pBlockIter, neighborIndex, step);
-
-            // 3. load the neighbor block, and set it to be the currently accessed file data block
-            code = doLoadFileBlockData(pReader, pBlockIter, &pStatus->fileBlockData, pBlockInfo->uid);
-            if (code != TSDB_CODE_SUCCESS) {
-              setBlockAllDumped(pDumpInfo, pBlock->maxKey.ts, pReader->order);
-              break;
-            }
-
-            // 4. check the data values
-            initBlockDumpInfo(pReader, pBlockIter);
-          } else {
-=======
           pBlockInfo = getCurrentBlockInfo(&pReader->status.blockIter);  // NOTE: get the new block info
 
           // continue check for the next file block if the last ts in the current block
@@ -2566,7 +2526,6 @@
           bool loadNeighbor = false;
           code = loadNeighborIfOverlap(pBlockInfo, pBlockScanInfo, pReader, &loadNeighbor);
           if ((!loadNeighbor) || (code != 0)) {
->>>>>>> 6bec82a4
             setBlockAllDumped(pDumpInfo, pBlock->maxKey.ts, pReader->order);
             break;
           }
@@ -3582,13 +3541,8 @@
     }
   }
 
-<<<<<<< HEAD
-  int32_t code = tsdbRowMergerGetRow(&merge, pTSRow);
-=======
   int32_t code = tRowMergerGetRow(&merge, pTSRow);
   tRowMergerClear(&merge);
-
->>>>>>> 6bec82a4
   return code;
 }
 
