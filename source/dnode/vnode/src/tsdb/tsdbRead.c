/*
 * Copyright (c) 2019 TAOS Data, Inc. <jhtao@taosdata.com>
 *
 * This program is free software: you can use, redistribute, and/or modify
 * it under the terms of the GNU Affero General Public License, version 3
 * or later ("AGPL"), as published by the Free Software Foundation.
 *
 * This program is distributed in the hope that it will be useful, but WITHOUT
 * ANY WARRANTY; without even the implied warranty of MERCHANTABILITY or
 * FITNESS FOR A PARTICULAR PURPOSE.
 *
 * You should have received a copy of the GNU Affero General Public License
 * along with this program. If not, see <http://www.gnu.org/licenses/>.
 */

#include "osDef.h"
#include "tsdb.h"

#define ASCENDING_TRAVERSE(o)  (o == TSDB_ORDER_ASC)
#define ALL_ROWS_CHECKED_INDEX (INT16_MIN)
#define DEFAULT_ROW_INDEX_VAL  (-1)

typedef enum {
  EXTERNAL_ROWS_PREV = 0x1,
  EXTERNAL_ROWS_MAIN = 0x2,
  EXTERNAL_ROWS_NEXT = 0x3,
} EContentData;

typedef struct {
  STbDataIter* iter;
  int32_t      index;
  bool         hasVal;
} SIterInfo;

typedef struct {
  int32_t numOfBlocks;
  int32_t numOfLastBlocks;
} SBlockNumber;

typedef struct STableBlockScanInfo {
  uint64_t  uid;
  TSKEY     lastKey;
  SMapData  mapData;            // block info (compressed)
  SArray*   pBlockList;         // block data index list
  SIterInfo iter;               // mem buffer skip list iterator
  SIterInfo iiter;              // imem buffer skip list iterator
  SArray*   delSkyline;         // delete info for this table
  int32_t   fileDelIndex;       // file block delete index
  int32_t   lastBlockDelIndex;  // delete index for last block
  bool      iterInit;           // whether to initialize the in-memory skip list iterator or not
  int16_t   indexInBlockL;      // row position in last block
} STableBlockScanInfo;

typedef struct SBlockOrderWrapper {
  int64_t uid;
  int64_t offset;
} SBlockOrderWrapper;

typedef struct SBlockOrderSupporter {
  SBlockOrderWrapper** pDataBlockInfo;
  int32_t*             indexPerTable;
  int32_t*             numOfBlocksPerTable;
  int32_t              numOfTables;
} SBlockOrderSupporter;

typedef struct SIOCostSummary {
  int64_t numOfBlocks;
  double  blockLoadTime;
  double  buildmemBlock;
  int64_t headFileLoad;
  double  headFileLoadTime;
  int64_t smaDataLoad;
  double  smaLoadTime;
  int64_t lastBlockLoad;
  double  lastBlockLoadTime;
} SIOCostSummary;

typedef struct SBlockLoadSuppInfo {
  SArray*          pColAgg;
  SColumnDataAgg   tsColAgg;
  SColumnDataAgg** plist;
  int16_t*         colIds;    // column ids for loading file block data
  char**           buildBuf;  // build string tmp buffer, todo remove it later after all string format being updated.
} SBlockLoadSuppInfo;

typedef struct SVersionRange {
  uint64_t minVer;
  uint64_t maxVer;
} SVersionRange;

typedef struct SLastBlockReader {
  SArray*       pBlockL;
  int32_t       currentBlockIndex;
  SBlockData    lastBlockData;
  STimeWindow   window;
  SVersionRange verRange;
  int32_t       order;
  uint64_t      uid;
  int16_t*      rowIndex;  // row index ptr, usually from the STableBlockScanInfo->indexInBlockL
} SLastBlockReader;

typedef struct SFilesetIter {
  int32_t           numOfFiles;  // number of total files
  int32_t           index;       // current accessed index in the list
  SArray*           pFileList;   // data file list
  int32_t           order;
  SLastBlockReader* pLastBlockReader;  // last file block reader
} SFilesetIter;

typedef struct SFileDataBlockInfo {
  // index position in STableBlockScanInfo in order to check whether neighbor block overlaps with it
  uint64_t uid;
  int32_t  tbBlockIdx;
} SFileDataBlockInfo;

typedef struct SDataBlockIter {
  int32_t   numOfBlocks;
  int32_t   index;
  SArray*   blockList;  // SArray<SFileDataBlockInfo>
  int32_t   order;
  SBlock    block;  // current SBlock data
  SHashObj* pTableMap;
} SDataBlockIter;

typedef struct SFileBlockDumpInfo {
  int32_t totalRows;
  int32_t rowIndex;
  int64_t lastKey;
  bool    allDumped;
} SFileBlockDumpInfo;

typedef struct SUidOrderCheckInfo {
  uint64_t*            tableUidList;  // access table uid list in uid ascending order list
  int32_t              currentIndex;  // index in table uid list
} SUidOrderCheckInfo;

typedef struct SReaderStatus {
  bool                 loadFromFile;       // check file stage
  bool                 composedDataBlock;  // the returned data block is a composed block or not
  SHashObj*            pTableMap;          // SHash<STableBlockScanInfo>
  STableBlockScanInfo* pTableIter;         // table iterator used in building in-memory buffer data blocks.
<<<<<<< HEAD
=======
  SUidOrderCheckInfo   uidCheckInfo;      // check all table in uid order
>>>>>>> 32ce4b31
  SFileBlockDumpInfo   fBlockDumpInfo;
  SDFileSet*           pCurrentFileset;    // current opened file set
  SBlockData           fileBlockData;
  SFilesetIter         fileIter;
  SDataBlockIter       blockIter;
} SReaderStatus;

struct STsdbReader {
  STsdb*             pTsdb;
  uint64_t           suid;
  int16_t            order;
  STimeWindow        window;  // the primary query time window that applies to all queries
  SSDataBlock*       pResBlock;
  int32_t            capacity;
  SReaderStatus      status;
  char*              idStr;  // query info handle, for debug purpose
  int32_t            type;   // query type: 1. retrieve all data blocks, 2. retrieve direct prev|next rows
  SBlockLoadSuppInfo suppInfo;
  STsdbReadSnap*     pReadSnap;
  SIOCostSummary     cost;
  STSchema*          pSchema;     // the newest version schema
  STSchema*          pMemSchema;  // the previous schema for in-memory data, to avoid load schema too many times
  SDataFReader*      pFileReader;
  SVersionRange      verRange;

  int32_t      step;
  STsdbReader* innerReader[2];
};

static SFileDataBlockInfo* getCurrentBlockInfo(SDataBlockIter* pBlockIter);
static int      buildDataBlockFromBufImpl(STableBlockScanInfo* pBlockScanInfo, int64_t endKey, int32_t capacity,
                                          STsdbReader* pReader);
static TSDBROW* getValidMemRow(SIterInfo* pIter, const SArray* pDelList, STsdbReader* pReader);
static int32_t  doMergeRowsInFileBlocks(SBlockData* pBlockData, STableBlockScanInfo* pScanInfo, STsdbReader* pReader,
                                        SRowMerger* pMerger);
static int32_t  doMergeRowsInLastBlock(SLastBlockReader* pLastBlockReader, STableBlockScanInfo* pScanInfo, int64_t ts,
                                       SRowMerger* pMerger);
static int32_t  doMergeRowsInBuf(SIterInfo* pIter, uint64_t uid, int64_t ts, SArray* pDelList, SRowMerger* pMerger,
                                 STsdbReader* pReader);
static int32_t  doAppendRowFromTSRow(SSDataBlock* pBlock, STsdbReader* pReader, STSRow* pTSRow, uint64_t uid);
static int32_t  doAppendRowFromFileBlock(SSDataBlock* pResBlock, STsdbReader* pReader, SBlockData* pBlockData,
                                         int32_t rowIndex);
static void     setComposedBlockFlag(STsdbReader* pReader, bool composed);
static bool     hasBeenDropped(const SArray* pDelList, int32_t* index, TSDBKEY* pKey, int32_t order);

static void doMergeMemTableMultiRows(TSDBROW* pRow, uint64_t uid, SIterInfo* pIter, SArray* pDelList, STSRow** pTSRow,
                                     STsdbReader* pReader, bool* freeTSRow);
static void doMergeMemIMemRows(TSDBROW* pRow, TSDBROW* piRow, STableBlockScanInfo* pBlockScanInfo, STsdbReader* pReader,
                               STSRow** pTSRow);
static int32_t mergeRowsInFileBlocks(SBlockData* pBlockData, STableBlockScanInfo* pBlockScanInfo, int64_t key,
                                     STsdbReader* pReader);

static int32_t initDelSkylineIterator(STableBlockScanInfo* pBlockScanInfo, STsdbReader* pReader, STbData* pMemTbData,
                                      STbData* piMemTbData);
static STsdb*  getTsdbByRetentions(SVnode* pVnode, TSKEY winSKey, SRetention* retentions, const char* idstr,
                                   int8_t* pLevel);
static SVersionRange getQueryVerRange(SVnode* pVnode, SQueryTableDataCond* pCond, int8_t level);
static int64_t       getCurrentKeyInLastBlock(SLastBlockReader* pLastBlockReader);
static bool          hasDataInLastBlock(SLastBlockReader* pLastBlockReader);
static int32_t       doBuildDataBlock(STsdbReader* pReader);

static int32_t setColumnIdSlotList(STsdbReader* pReader, SSDataBlock* pBlock) {
  SBlockLoadSuppInfo* pSupInfo = &pReader->suppInfo;

  size_t numOfCols = blockDataGetNumOfCols(pBlock);

  pSupInfo->colIds = taosMemoryMalloc(numOfCols * sizeof(int16_t));
  pSupInfo->buildBuf = taosMemoryCalloc(numOfCols, POINTER_BYTES);
  if (pSupInfo->buildBuf == NULL || pSupInfo->colIds == NULL) {
    taosMemoryFree(pSupInfo->colIds);
    taosMemoryFree(pSupInfo->buildBuf);
    return TSDB_CODE_OUT_OF_MEMORY;
  }

  for (int32_t i = 0; i < numOfCols; ++i) {
    SColumnInfoData* pCol = taosArrayGet(pBlock->pDataBlock, i);
    pSupInfo->colIds[i] = pCol->info.colId;

    if (IS_VAR_DATA_TYPE(pCol->info.type)) {
      pSupInfo->buildBuf[i] = taosMemoryMalloc(pCol->info.bytes);
    }
  }

  return TSDB_CODE_SUCCESS;
}

static SHashObj* createDataBlockScanInfo(STsdbReader* pTsdbReader, const STableKeyInfo* idList, int32_t numOfTables) {
  // allocate buffer in order to load data blocks from file
  // todo use simple hash instead, optimize the memory consumption
  SHashObj* pTableMap =
      taosHashInit(numOfTables, taosGetDefaultHashFunction(TSDB_DATA_TYPE_BIGINT), false, HASH_NO_LOCK);
  if (pTableMap == NULL) {
    return NULL;
  }

  for (int32_t j = 0; j < numOfTables; ++j) {
    STableBlockScanInfo info = {.lastKey = 0, .uid = idList[j].uid, .indexInBlockL = DEFAULT_ROW_INDEX_VAL};
    if (ASCENDING_TRAVERSE(pTsdbReader->order)) {
      if (info.lastKey == INT64_MIN || info.lastKey < pTsdbReader->window.skey) {
        info.lastKey = pTsdbReader->window.skey;
      }

      ASSERT(info.lastKey >= pTsdbReader->window.skey && info.lastKey <= pTsdbReader->window.ekey);
    } else {
      info.lastKey = pTsdbReader->window.skey;
    }

    taosHashPut(pTableMap, &info.uid, sizeof(uint64_t), &info, sizeof(info));
    tsdbDebug("%p check table uid:%" PRId64 " from lastKey:%" PRId64 " %s", pTsdbReader, info.uid, info.lastKey,
              pTsdbReader->idStr);
  }

  tsdbDebug("%p create %d tables scan-info, size:%.2f Kb, %s", pTsdbReader, numOfTables,
            (sizeof(STableBlockScanInfo) * numOfTables) / 1024.0, pTsdbReader->idStr);

  return pTableMap;
}

static void resetDataBlockScanInfo(SHashObj* pTableMap) {
  STableBlockScanInfo* p = NULL;

  while ((p = taosHashIterate(pTableMap, p)) != NULL) {
    p->iterInit = false;
    p->iiter.hasVal = false;
    if (p->iter.iter != NULL) {
      p->iter.iter = tsdbTbDataIterDestroy(p->iter.iter);
    }

    p->delSkyline = taosArrayDestroy(p->delSkyline);
  }
}

static void destroyBlockScanInfo(SHashObj* pTableMap) {
  STableBlockScanInfo* p = NULL;

  while ((p = taosHashIterate(pTableMap, p)) != NULL) {
    p->iterInit = false;
    p->iiter.hasVal = false;

    if (p->iter.iter != NULL) {
      p->iter.iter = tsdbTbDataIterDestroy(p->iter.iter);
    }

    if (p->iiter.iter != NULL) {
      p->iiter.iter = tsdbTbDataIterDestroy(p->iiter.iter);
    }

    p->delSkyline = taosArrayDestroy(p->delSkyline);
    p->pBlockList = taosArrayDestroy(p->pBlockList);
    tMapDataClear(&p->mapData);
  }

  taosHashCleanup(pTableMap);
}

static bool isEmptyQueryTimeWindow(STimeWindow* pWindow) {
  ASSERT(pWindow != NULL);
  return pWindow->skey > pWindow->ekey;
}

// Update the query time window according to the data time to live(TTL) information, in order to avoid to return
// the expired data to client, even it is queried already.
static STimeWindow updateQueryTimeWindow(STsdb* pTsdb, STimeWindow* pWindow) {
  STsdbKeepCfg* pCfg = &pTsdb->keepCfg;

  int64_t now = taosGetTimestamp(pCfg->precision);
  int64_t earilyTs = now - (tsTickPerMin[pCfg->precision] * pCfg->keep2) + 1;  // needs to add one tick

  STimeWindow win = *pWindow;
  if (win.skey < earilyTs) {
    win.skey = earilyTs;
  }

  return win;
}

static void limitOutputBufferSize(const SQueryTableDataCond* pCond, int32_t* capacity) {
  int32_t rowLen = 0;
  for (int32_t i = 0; i < pCond->numOfCols; ++i) {
    rowLen += pCond->colList[i].bytes;
  }

  // make sure the output SSDataBlock size be less than 2MB.
  const int32_t TWOMB = 2 * 1024 * 1024;
  if ((*capacity) * rowLen > TWOMB) {
    (*capacity) = TWOMB / rowLen;
  }
}

// init file iterator
static int32_t initFilesetIterator(SFilesetIter* pIter, SArray* aDFileSet,
                                   STsdbReader* pReader /*int32_t order, const char* idstr*/) {
  size_t numOfFileset = taosArrayGetSize(aDFileSet);

  pIter->index = ASCENDING_TRAVERSE(pReader->order) ? -1 : numOfFileset;
  pIter->order = pReader->order;
  pIter->pFileList = aDFileSet;
  pIter->numOfFiles = numOfFileset;

  if (pIter->pLastBlockReader == NULL) {
    pIter->pLastBlockReader = taosMemoryCalloc(1, sizeof(struct SLastBlockReader));
    if (pIter->pLastBlockReader == NULL) {
      int32_t code = TSDB_CODE_OUT_OF_MEMORY;
      tsdbError("failed to prepare the last block iterator, code:%d %s", tstrerror(code), pReader->idStr);
      return code;
    }

    SLastBlockReader* pLReader = pIter->pLastBlockReader;
    pLReader->pBlockL = taosArrayInit(4, sizeof(SBlockL));
    pLReader->order = pReader->order;
    pLReader->window = pReader->window;
    pLReader->verRange = pReader->verRange;
    pLReader->currentBlockIndex = -1;

    int32_t code = tBlockDataCreate(&pLReader->lastBlockData);
    if (code != TSDB_CODE_SUCCESS) {
      return code;
    }
  }

  tsdbDebug("init fileset iterator, total files:%d %s", pIter->numOfFiles, pReader->idStr);
  return TSDB_CODE_SUCCESS;
}

static bool filesetIteratorNext(SFilesetIter* pIter, STsdbReader* pReader) {
  bool    asc = ASCENDING_TRAVERSE(pIter->order);
  int32_t step = asc ? 1 : -1;
  pIter->index += step;

  if ((asc && pIter->index >= pIter->numOfFiles) || ((!asc) && pIter->index < 0)) {
    return false;
  }

  // check file the time range of coverage
  STimeWindow win = {0};

  while (1) {
    if (pReader->pFileReader != NULL) {
      tsdbDataFReaderClose(&pReader->pFileReader);
    }

    pReader->status.pCurrentFileset = (SDFileSet*)taosArrayGet(pIter->pFileList, pIter->index);

    int32_t code = tsdbDataFReaderOpen(&pReader->pFileReader, pReader->pTsdb, pReader->status.pCurrentFileset);
    if (code != TSDB_CODE_SUCCESS) {
      goto _err;
    }

    pReader->cost.headFileLoad += 1;

    int32_t fid = pReader->status.pCurrentFileset->fid;
    tsdbFidKeyRange(fid, pReader->pTsdb->keepCfg.days, pReader->pTsdb->keepCfg.precision, &win.skey, &win.ekey);

    // current file are no longer overlapped with query time window, ignore remain files
    if ((asc && win.skey > pReader->window.ekey) || (!asc && win.ekey < pReader->window.skey)) {
      tsdbDebug("%p remain files are not qualified for qrange:%" PRId64 "-%" PRId64 ", ignore, %s", pReader,
                pReader->window.skey, pReader->window.ekey, pReader->idStr);
      return false;
    }

    if ((asc && (win.ekey < pReader->window.skey)) || ((!asc) && (win.skey > pReader->window.ekey))) {
      pIter->index += step;
      if ((asc && pIter->index >= pIter->numOfFiles) || ((!asc) && pIter->index < 0)) {
        return false;
      }
      continue;
    }

    tsdbDebug("%p file found fid:%d for qrange:%" PRId64 "-%" PRId64 ", %s", pReader, fid, pReader->window.skey,
              pReader->window.ekey, pReader->idStr);
    return true;
  }

_err:
  return false;
}

static void resetDataBlockIterator(SDataBlockIter* pIter, int32_t order, SHashObj* pTableMap) {
  pIter->order = order;
  pIter->index = -1;
  pIter->numOfBlocks = 0;
  if (pIter->blockList == NULL) {
    pIter->blockList = taosArrayInit(4, sizeof(SFileDataBlockInfo));
  } else {
    taosArrayClear(pIter->blockList);
  }
  pIter->pTableMap = pTableMap;
}

static void cleanupDataBlockIterator(SDataBlockIter* pIter) { taosArrayDestroy(pIter->blockList); }

static void initReaderStatus(SReaderStatus* pStatus) {
  pStatus->pTableIter = NULL;
  pStatus->loadFromFile = true;
}

static SSDataBlock* createResBlock(SQueryTableDataCond* pCond, int32_t capacity) {
  SSDataBlock* pResBlock = createDataBlock();
  if (pResBlock == NULL) {
    terrno = TSDB_CODE_OUT_OF_MEMORY;
    return NULL;
  }

  for (int32_t i = 0; i < pCond->numOfCols; ++i) {
    SColumnInfoData colInfo = {{0}, 0};
    colInfo.info = pCond->colList[i];
    blockDataAppendColInfo(pResBlock, &colInfo);
  }

  int32_t code = blockDataEnsureCapacity(pResBlock, capacity);
  if (code != TSDB_CODE_SUCCESS) {
    terrno = code;
    taosMemoryFree(pResBlock);
    return NULL;
  }

  return pResBlock;
}

static int32_t tsdbReaderCreate(SVnode* pVnode, SQueryTableDataCond* pCond, STsdbReader** ppReader, int32_t capacity,
                                const char* idstr) {
  int32_t      code = 0;
  int8_t       level = 0;
  STsdbReader* pReader = (STsdbReader*)taosMemoryCalloc(1, sizeof(*pReader));
  if (pReader == NULL) {
    code = TSDB_CODE_OUT_OF_MEMORY;
    goto _end;
  }

  if (VND_IS_TSMA(pVnode)) {
    tsdbDebug("vgId:%d, tsma is selected to query", TD_VID(pVnode));
  }

  initReaderStatus(&pReader->status);

  pReader->pTsdb = getTsdbByRetentions(pVnode, pCond->twindows.skey, pVnode->config.tsdbCfg.retentions, idstr, &level);
  pReader->suid = pCond->suid;
  pReader->order = pCond->order;
  pReader->capacity = 4096;
  pReader->idStr = (idstr != NULL) ? strdup(idstr) : NULL;
  pReader->verRange = getQueryVerRange(pVnode, pCond, level);
  pReader->type = pCond->type;
  pReader->window = updateQueryTimeWindow(pReader->pTsdb, &pCond->twindows);

  ASSERT(pCond->numOfCols > 0);

  limitOutputBufferSize(pCond, &pReader->capacity);

  // allocate buffer in order to load data blocks from file
  SBlockLoadSuppInfo* pSup = &pReader->suppInfo;
  pSup->pColAgg = taosArrayInit(4, sizeof(SColumnDataAgg));
  pSup->plist = taosMemoryCalloc(pCond->numOfCols, POINTER_BYTES);
  if (pSup->pColAgg == NULL || pSup->plist == NULL) {
    code = TSDB_CODE_OUT_OF_MEMORY;
    goto _end;
  }

  pSup->tsColAgg.colId = PRIMARYKEY_TIMESTAMP_COL_ID;

  code = tBlockDataCreate(&pReader->status.fileBlockData);
  if (code != TSDB_CODE_SUCCESS) {
    terrno = code;
    goto _end;
  }

  pReader->pResBlock = createResBlock(pCond, pReader->capacity);
  if (pReader->pResBlock == NULL) {
    code = terrno;
    goto _end;
  }

  setColumnIdSlotList(pReader, pReader->pResBlock);

  *ppReader = pReader;
  return code;

_end:
  tsdbReaderClose(pReader);
  *ppReader = NULL;
  return code;
}

static int32_t doLoadBlockIndex(STsdbReader* pReader, SDataFReader* pFileReader, SArray* pIndexList) {
  SArray* aBlockIdx = taosArrayInit(8, sizeof(SBlockIdx));

  int64_t st = taosGetTimestampUs();
  int32_t code = tsdbReadBlockIdx(pFileReader, aBlockIdx);
  if (code != TSDB_CODE_SUCCESS) {
    goto _end;
  }

  size_t num = taosArrayGetSize(aBlockIdx);
  if (num == 0) {
    taosArrayDestroy(aBlockIdx);
    return TSDB_CODE_SUCCESS;
  }

  int64_t et1 = taosGetTimestampUs();

  SBlockIdx* pBlockIdx = NULL;
  for (int32_t i = 0; i < num; ++i) {
    pBlockIdx = (SBlockIdx*)taosArrayGet(aBlockIdx, i);

    // uid check
    if (pBlockIdx->suid != pReader->suid) {
      continue;
    }

    // this block belongs to a table that is not queried.
    void* p = taosHashGet(pReader->status.pTableMap, &pBlockIdx->uid, sizeof(uint64_t));
    if (p == NULL) {
      continue;
    }

    STableBlockScanInfo* pScanInfo = p;
    if (pScanInfo->pBlockList == NULL) {
      pScanInfo->pBlockList = taosArrayInit(4, sizeof(int32_t));
    }

    taosArrayPush(pIndexList, pBlockIdx);
  }

  int64_t et2 = taosGetTimestampUs();
  tsdbDebug("load block index for %d tables completed, elapsed time:%.2f ms, set blockIdx:%.2f ms, size:%.2f Kb %s",
            (int32_t)num, (et1 - st) / 1000.0, (et2 - et1) / 1000.0, num * sizeof(SBlockIdx) / 1024.0, pReader->idStr);

  pReader->cost.headFileLoadTime += (et1 - st) / 1000.0;

_end:
  taosArrayDestroy(aBlockIdx);
  return code;
}

static void cleanupTableScanInfo(SHashObj* pTableMap) {
  STableBlockScanInfo* px = NULL;
  while (1) {
    px = taosHashIterate(pTableMap, px);
    if (px == NULL) {
      break;
    }

    // reset the index in last block when handing a new file
    px->indexInBlockL = DEFAULT_ROW_INDEX_VAL;
    tMapDataClear(&px->mapData);
    taosArrayClear(px->pBlockList);
  }
}

static int32_t doLoadFileBlock(STsdbReader* pReader, SArray* pIndexList, SArray* pLastBlockIndex,
                               SBlockNumber* pBlockNum, SArray* pQualifiedLastBlock) {
  int32_t numOfQTable = 0;
  size_t  sizeInDisk = 0;
  size_t  numOfTables = taosArrayGetSize(pIndexList);

  int64_t st = taosGetTimestampUs();
  cleanupTableScanInfo(pReader->status.pTableMap);

  for (int32_t i = 0; i < numOfTables; ++i) {
    SBlockIdx* pBlockIdx = taosArrayGet(pIndexList, i);

    STableBlockScanInfo* pScanInfo = taosHashGet(pReader->status.pTableMap, &pBlockIdx->uid, sizeof(int64_t));

    tMapDataReset(&pScanInfo->mapData);
    tsdbReadBlock(pReader->pFileReader, pBlockIdx, &pScanInfo->mapData);

    sizeInDisk += pScanInfo->mapData.nData;
    for (int32_t j = 0; j < pScanInfo->mapData.nItem; ++j) {
      SBlock block = {0};
      tMapDataGetItemByIdx(&pScanInfo->mapData, j, &block, tGetBlock);

      // 1. time range check
      if (block.minKey.ts > pReader->window.ekey || block.maxKey.ts < pReader->window.skey) {
        continue;
      }

      // 2. version range check
      if (block.minVer > pReader->verRange.maxVer || block.maxVer < pReader->verRange.minVer) {
        continue;
      }

      void* p = taosArrayPush(pScanInfo->pBlockList, &j);
      if (p == NULL) {
        tMapDataClear(&pScanInfo->mapData);
        return TSDB_CODE_OUT_OF_MEMORY;
      }

      pBlockNum->numOfBlocks += 1;
    }

    if (pScanInfo->pBlockList != NULL && taosArrayGetSize(pScanInfo->pBlockList) > 0) {
      numOfQTable += 1;
    }
  }

  size_t numOfLast = taosArrayGetSize(pLastBlockIndex);
  for (int32_t i = 0; i < numOfLast; ++i) {
    SBlockL* pLastBlock = taosArrayGet(pLastBlockIndex, i);
    if (pLastBlock->suid != pReader->suid) {
      continue;
    }

    {
      // 1. time range check
      if (pLastBlock->minKey > pReader->window.ekey || pLastBlock->maxKey < pReader->window.skey) {
        continue;
      }

      // 2. version range check
      if (pLastBlock->minVer > pReader->verRange.maxVer || pLastBlock->maxVer < pReader->verRange.minVer) {
        continue;
      }

      pBlockNum->numOfLastBlocks += 1;
      taosArrayPush(pQualifiedLastBlock, pLastBlock);
    }
  }

  int32_t total = pBlockNum->numOfLastBlocks + pBlockNum->numOfBlocks;

  double el = (taosGetTimestampUs() - st) / 1000.0;
  tsdbDebug(
<<<<<<< HEAD
      "load block of %d tables completed, blocks:%d in %d tables, lastBlock:%d, size:%.2f Kb, elapsed time:%.2f ms %s",
=======
      "load block of %d tables completed, blocks:%d in %d tables, lastBlock:%d, block-info-size:%.2f Kb, elapsed "
      "time:%.2f ms %s",
>>>>>>> 32ce4b31
      numOfTables, pBlockNum->numOfBlocks, numOfQTable, pBlockNum->numOfLastBlocks, sizeInDisk / 1000.0, el,
      pReader->idStr);

  pReader->cost.numOfBlocks += total;
  pReader->cost.headFileLoadTime += el;

  return TSDB_CODE_SUCCESS;
}

static void setBlockAllDumped(SFileBlockDumpInfo* pDumpInfo, int64_t maxKey, int32_t order) {
  int32_t step = ASCENDING_TRAVERSE(order) ? 1 : -1;
  pDumpInfo->allDumped = true;
  pDumpInfo->lastKey = maxKey + step;
}

static void doCopyColVal(SColumnInfoData* pColInfoData, int32_t rowIndex, int32_t colIndex, SColVal* pColVal,
                         SBlockLoadSuppInfo* pSup) {
  if (IS_VAR_DATA_TYPE(pColVal->type)) {
    if (pColVal->isNull || pColVal->isNone) {
      colDataAppendNULL(pColInfoData, rowIndex);
    } else {
      varDataSetLen(pSup->buildBuf[colIndex], pColVal->value.nData);
      ASSERT(pColVal->value.nData <= pColInfoData->info.bytes);
      memcpy(varDataVal(pSup->buildBuf[colIndex]), pColVal->value.pData, pColVal->value.nData);
      colDataAppend(pColInfoData, rowIndex, pSup->buildBuf[colIndex], false);
    }
  } else {
    colDataAppend(pColInfoData, rowIndex, (const char*)&pColVal->value, pColVal->isNull || pColVal->isNone);
  }
}

static SFileDataBlockInfo* getCurrentBlockInfo(SDataBlockIter* pBlockIter) {
  if (taosArrayGetSize(pBlockIter->blockList) == 0) {
    ASSERT(pBlockIter->numOfBlocks == taosArrayGetSize(pBlockIter->blockList));
    return NULL;
  }

  SFileDataBlockInfo* pBlockInfo = taosArrayGet(pBlockIter->blockList, pBlockIter->index);
  return pBlockInfo;
}

static SBlock* getCurrentBlock(SDataBlockIter* pBlockIter) { return &pBlockIter->block; }

static int32_t copyBlockDataToSDataBlock(STsdbReader* pReader, STableBlockScanInfo* pBlockScanInfo) {
  SReaderStatus*  pStatus = &pReader->status;
  SDataBlockIter* pBlockIter = &pStatus->blockIter;

  SBlockData*         pBlockData = &pStatus->fileBlockData;
  SFileDataBlockInfo* pFBlock = getCurrentBlockInfo(pBlockIter);
  SBlock*             pBlock = getCurrentBlock(pBlockIter);
  SSDataBlock*        pResBlock = pReader->pResBlock;
  int32_t             numOfOutputCols = blockDataGetNumOfCols(pResBlock);

  SBlockLoadSuppInfo* pSupInfo = &pReader->suppInfo;
  SFileBlockDumpInfo* pDumpInfo = &pReader->status.fBlockDumpInfo;

  SColVal cv = {0};
  int64_t st = taosGetTimestampUs();
  bool    asc = ASCENDING_TRAVERSE(pReader->order);
  int32_t step = asc ? 1 : -1;

  int32_t rowIndex = 0;
  int32_t remain = asc ? (pBlockData->nRow - pDumpInfo->rowIndex) : (pDumpInfo->rowIndex + 1);

  int32_t endIndex = 0;
  if (remain <= pReader->capacity) {
    endIndex = pBlockData->nRow;
  } else {
    endIndex = pDumpInfo->rowIndex + step * pReader->capacity;
    remain = pReader->capacity;
  }

  int32_t          i = 0;
  SColumnInfoData* pColData = taosArrayGet(pResBlock->pDataBlock, i);
  if (pColData->info.colId == PRIMARYKEY_TIMESTAMP_COL_ID) {
    for (int32_t j = pDumpInfo->rowIndex; j < endIndex && j >= 0; j += step) {
      colDataAppend(pColData, rowIndex++, (const char*)&pBlockData->aTSKEY[j], false);
    }
    i += 1;
  }

  int32_t colIndex = 0;
  int32_t num = taosArrayGetSize(pBlockData->aIdx);
  while (i < numOfOutputCols && colIndex < num) {
    rowIndex = 0;
    pColData = taosArrayGet(pResBlock->pDataBlock, i);

    SColData* pData = tBlockDataGetColDataByIdx(pBlockData, colIndex);
    if (pData->cid < pColData->info.colId) {
      colIndex += 1;
    } else if (pData->cid == pColData->info.colId) {
      for (int32_t j = pDumpInfo->rowIndex; j < endIndex && j >= 0; j += step) {
        tColDataGetValue(pData, j, &cv);
        doCopyColVal(pColData, rowIndex++, i, &cv, pSupInfo);
      }
      colIndex += 1;
      i += 1;
      ASSERT(rowIndex == remain);
    } else {  // the specified column does not exist in file block, fill with null data
      colDataAppendNNULL(pColData, 0, remain);
      i += 1;
    }
  }

  while (i < numOfOutputCols) {
    pColData = taosArrayGet(pResBlock->pDataBlock, i);
    colDataAppendNNULL(pColData, 0, remain);
    i += 1;
  }

  pResBlock->info.rows = remain;
  pDumpInfo->rowIndex += step * remain;

  setBlockAllDumped(pDumpInfo, pBlock->maxKey.ts, pReader->order);

  double elapsedTime = (taosGetTimestampUs() - st) / 1000.0;
  pReader->cost.blockLoadTime += elapsedTime;

  int32_t unDumpedRows = asc ? pBlock->nRow - pDumpInfo->rowIndex : pDumpInfo->rowIndex + 1;
  tsdbDebug("%p copy file block to sdatablock, global index:%d, table index:%d, brange:%" PRId64 "-%" PRId64
            ", rows:%d, remain:%d, minVer:%" PRId64 ", maxVer:%" PRId64 ", elapsed time:%.2f ms, %s",
            pReader, pBlockIter->index, pFBlock->tbBlockIdx, pBlock->minKey.ts, pBlock->maxKey.ts, remain, unDumpedRows,
            pBlock->minVer, pBlock->maxVer, elapsedTime, pReader->idStr);

  return TSDB_CODE_SUCCESS;
}

static int32_t doLoadFileBlockData(STsdbReader* pReader, SDataBlockIter* pBlockIter, SBlockData* pBlockData) {
  int64_t st = taosGetTimestampUs();

  SFileDataBlockInfo* pBlockInfo = getCurrentBlockInfo(pBlockIter);
  SFileBlockDumpInfo* pDumpInfo = &pReader->status.fBlockDumpInfo;
  ASSERT(pBlockInfo != NULL);

  SBlock* pBlock = getCurrentBlock(pBlockIter);
  int32_t code = tsdbReadDataBlock(pReader->pFileReader, pBlock, pBlockData);
  if (code != TSDB_CODE_SUCCESS) {
    tsdbError("%p error occurs in loading file block, global index:%d, table index:%d, brange:%" PRId64 "-%" PRId64
              ", rows:%d, code:%s %s",
              pReader, pBlockIter->index, pBlockInfo->tbBlockIdx, pBlock->minKey.ts, pBlock->maxKey.ts, pBlock->nRow,
              tstrerror(code), pReader->idStr);
    return code;
  }

  double elapsedTime = (taosGetTimestampUs() - st) / 1000.0;

  tsdbDebug("%p load file block into buffer, global index:%d, index in table block list:%d, brange:%" PRId64 "-%" PRId64
            ", rows:%d, minVer:%" PRId64 ", maxVer:%" PRId64 ", elapsed time:%.2f ms, %s",
            pReader, pBlockIter->index, pBlockInfo->tbBlockIdx, pBlock->minKey.ts, pBlock->maxKey.ts, pBlock->nRow,
            pBlock->minVer, pBlock->maxVer, elapsedTime, pReader->idStr);

  pReader->cost.blockLoadTime += elapsedTime;
  pDumpInfo->allDumped = false;

  return TSDB_CODE_SUCCESS;
}

static void cleanupBlockOrderSupporter(SBlockOrderSupporter* pSup) {
  taosMemoryFreeClear(pSup->numOfBlocksPerTable);
  taosMemoryFreeClear(pSup->indexPerTable);

  for (int32_t i = 0; i < pSup->numOfTables; ++i) {
    SBlockOrderWrapper* pBlockInfo = pSup->pDataBlockInfo[i];
    taosMemoryFreeClear(pBlockInfo);
  }

  taosMemoryFreeClear(pSup->pDataBlockInfo);
}

static int32_t initBlockOrderSupporter(SBlockOrderSupporter* pSup, int32_t numOfTables) {
  ASSERT(numOfTables >= 1);

  pSup->numOfBlocksPerTable = taosMemoryCalloc(1, sizeof(int32_t) * numOfTables);
  pSup->indexPerTable = taosMemoryCalloc(1, sizeof(int32_t) * numOfTables);
  pSup->pDataBlockInfo = taosMemoryCalloc(1, POINTER_BYTES * numOfTables);

  if (pSup->numOfBlocksPerTable == NULL || pSup->indexPerTable == NULL || pSup->pDataBlockInfo == NULL) {
    cleanupBlockOrderSupporter(pSup);
    return TSDB_CODE_OUT_OF_MEMORY;
  }

  return TSDB_CODE_SUCCESS;
}

static int32_t fileDataBlockOrderCompar(const void* pLeft, const void* pRight, void* param) {
  int32_t leftIndex = *(int32_t*)pLeft;
  int32_t rightIndex = *(int32_t*)pRight;

  SBlockOrderSupporter* pSupporter = (SBlockOrderSupporter*)param;

  int32_t leftTableBlockIndex = pSupporter->indexPerTable[leftIndex];
  int32_t rightTableBlockIndex = pSupporter->indexPerTable[rightIndex];

  if (leftTableBlockIndex > pSupporter->numOfBlocksPerTable[leftIndex]) {
    /* left block is empty */
    return 1;
  } else if (rightTableBlockIndex > pSupporter->numOfBlocksPerTable[rightIndex]) {
    /* right block is empty */
    return -1;
  }

  SBlockOrderWrapper* pLeftBlock = &pSupporter->pDataBlockInfo[leftIndex][leftTableBlockIndex];
  SBlockOrderWrapper* pRightBlock = &pSupporter->pDataBlockInfo[rightIndex][rightTableBlockIndex];

  return pLeftBlock->offset > pRightBlock->offset ? 1 : -1;
}

static int32_t doSetCurrentBlock(SDataBlockIter* pBlockIter) {
  SFileDataBlockInfo* pBlockInfo = getCurrentBlockInfo(pBlockIter);
  if (pBlockInfo != NULL) {
    STableBlockScanInfo* pScanInfo = taosHashGet(pBlockIter->pTableMap, &pBlockInfo->uid, sizeof(pBlockInfo->uid));
    int32_t*             mapDataIndex = taosArrayGet(pScanInfo->pBlockList, pBlockInfo->tbBlockIdx);
    tMapDataGetItemByIdx(&pScanInfo->mapData, *mapDataIndex, &pBlockIter->block, tGetBlock);
  }

#if 0
  qDebug("check file block, table uid:%"PRIu64" index:%d offset:%"PRId64", ", pScanInfo->uid, *mapDataIndex, pBlockIter->block.aSubBlock[0].offset);
#endif

  return TSDB_CODE_SUCCESS;
}

static int32_t initBlockIterator(STsdbReader* pReader, SDataBlockIter* pBlockIter, int32_t numOfBlocks) {
  bool asc = ASCENDING_TRAVERSE(pReader->order);

  pBlockIter->numOfBlocks = numOfBlocks;
  taosArrayClear(pBlockIter->blockList);

  // access data blocks according to the offset of each block in asc/desc order.
  int32_t numOfTables = (int32_t)taosHashGetSize(pReader->status.pTableMap);

  int64_t st = taosGetTimestampUs();

  SBlockOrderSupporter sup = {0};
  int32_t              code = initBlockOrderSupporter(&sup, numOfTables);
  if (code != TSDB_CODE_SUCCESS) {
    return code;
  }

  int32_t cnt = 0;
  void*   ptr = NULL;
  while (1) {
    ptr = taosHashIterate(pReader->status.pTableMap, ptr);
    if (ptr == NULL) {
      break;
    }

    STableBlockScanInfo* pTableScanInfo = (STableBlockScanInfo*)ptr;
    if (pTableScanInfo->pBlockList == NULL || taosArrayGetSize(pTableScanInfo->pBlockList) == 0) {
      continue;
    }

    size_t num = taosArrayGetSize(pTableScanInfo->pBlockList);
    sup.numOfBlocksPerTable[sup.numOfTables] = num;

    char* buf = taosMemoryMalloc(sizeof(SBlockOrderWrapper) * num);
    if (buf == NULL) {
      cleanupBlockOrderSupporter(&sup);
      return TSDB_CODE_TDB_OUT_OF_MEMORY;
    }

    sup.pDataBlockInfo[sup.numOfTables] = (SBlockOrderWrapper*)buf;
    SBlock block = {0};
    for (int32_t k = 0; k < num; ++k) {
      SBlockOrderWrapper wrapper = {0};

      int32_t* mapDataIndex = taosArrayGet(pTableScanInfo->pBlockList, k);
      tMapDataGetItemByIdx(&pTableScanInfo->mapData, *mapDataIndex, &block, tGetBlock);

      wrapper.uid = pTableScanInfo->uid;
      wrapper.offset = block.aSubBlock[0].offset;

      sup.pDataBlockInfo[sup.numOfTables][k] = wrapper;
      cnt++;
    }

    sup.numOfTables += 1;
  }

  ASSERT(numOfBlocks == cnt);

  // since there is only one table qualified, blocks are not sorted
  if (sup.numOfTables == 1) {
    for (int32_t i = 0; i < numOfBlocks; ++i) {
      SFileDataBlockInfo blockInfo = {.uid = sup.pDataBlockInfo[0][i].uid, .tbBlockIdx = i};
      taosArrayPush(pBlockIter->blockList, &blockInfo);
    }

    int64_t et = taosGetTimestampUs();
    tsdbDebug("%p create blocks info struct completed for one table, %d blocks not sorted, elapsed time:%.2f ms %s",
              pReader, numOfBlocks, (et - st) / 1000.0, pReader->idStr);

    pBlockIter->index = asc ? 0 : (numOfBlocks - 1);
    cleanupBlockOrderSupporter(&sup);
    doSetCurrentBlock(pBlockIter);
    return TSDB_CODE_SUCCESS;
  }

  tsdbDebug("%p create data blocks info struct completed, %d blocks in %d tables %s", pReader, cnt, sup.numOfTables,
            pReader->idStr);

  ASSERT(cnt <= numOfBlocks && sup.numOfTables <= numOfTables);

  SMultiwayMergeTreeInfo* pTree = NULL;
  uint8_t                 ret = tMergeTreeCreate(&pTree, sup.numOfTables, &sup, fileDataBlockOrderCompar);
  if (ret != TSDB_CODE_SUCCESS) {
    cleanupBlockOrderSupporter(&sup);
    return TSDB_CODE_TDB_OUT_OF_MEMORY;
  }

  int32_t numOfTotal = 0;
  while (numOfTotal < cnt) {
    int32_t pos = tMergeTreeGetChosenIndex(pTree);
    int32_t index = sup.indexPerTable[pos]++;

    SFileDataBlockInfo blockInfo = {.uid = sup.pDataBlockInfo[pos][index].uid, .tbBlockIdx = index};
    taosArrayPush(pBlockIter->blockList, &blockInfo);

    // set data block index overflow, in order to disable the offset comparator
    if (sup.indexPerTable[pos] >= sup.numOfBlocksPerTable[pos]) {
      sup.indexPerTable[pos] = sup.numOfBlocksPerTable[pos] + 1;
    }

    numOfTotal += 1;
    tMergeTreeAdjust(pTree, tMergeTreeGetAdjustIndex(pTree));
  }

  int64_t et = taosGetTimestampUs();
  tsdbDebug("%p %d data blocks access order completed, elapsed time:%.2f ms %s", pReader, numOfBlocks,
            (et - st) / 1000.0, pReader->idStr);
  cleanupBlockOrderSupporter(&sup);
  taosMemoryFree(pTree);

  pBlockIter->index = asc ? 0 : (numOfBlocks - 1);
  doSetCurrentBlock(pBlockIter);

  return TSDB_CODE_SUCCESS;
}

static bool blockIteratorNext(SDataBlockIter* pBlockIter) {
  bool asc = ASCENDING_TRAVERSE(pBlockIter->order);

  int32_t step = asc ? 1 : -1;
  if ((pBlockIter->index >= pBlockIter->numOfBlocks - 1 && asc) || (pBlockIter->index <= 0 && (!asc))) {
    return false;
  }

  pBlockIter->index += step;
  doSetCurrentBlock(pBlockIter);

  return true;
}

/**
 * This is an two rectangles overlap cases.
 */
static int32_t dataBlockPartiallyRequired(STimeWindow* pWindow, SVersionRange* pVerRange, SBlock* pBlock) {
  return (pWindow->ekey < pBlock->maxKey.ts && pWindow->ekey >= pBlock->minKey.ts) ||
         (pWindow->skey > pBlock->minKey.ts && pWindow->skey <= pBlock->maxKey.ts) ||
         (pVerRange->minVer > pBlock->minVer && pVerRange->minVer <= pBlock->maxVer) ||
         (pVerRange->maxVer < pBlock->maxVer && pVerRange->maxVer >= pBlock->minVer);
}

static SBlock* getNeighborBlockOfSameTable(SFileDataBlockInfo* pFBlockInfo, STableBlockScanInfo* pTableBlockScanInfo,
                                           int32_t* nextIndex, int32_t order) {
  bool asc = ASCENDING_TRAVERSE(order);
  if (asc && pFBlockInfo->tbBlockIdx >= taosArrayGetSize(pTableBlockScanInfo->pBlockList) - 1) {
    return NULL;
  }

  if (!asc && pFBlockInfo->tbBlockIdx == 0) {
    return NULL;
  }

  int32_t step = asc ? 1 : -1;
  *nextIndex = pFBlockInfo->tbBlockIdx + step;

  SBlock*  pBlock = taosMemoryCalloc(1, sizeof(SBlock));
  int32_t* indexInMapdata = taosArrayGet(pTableBlockScanInfo->pBlockList, *nextIndex);

  tMapDataGetItemByIdx(&pTableBlockScanInfo->mapData, *indexInMapdata, pBlock, tGetBlock);
  return pBlock;
}

static int32_t findFileBlockInfoIndex(SDataBlockIter* pBlockIter, SFileDataBlockInfo* pFBlockInfo) {
  ASSERT(pBlockIter != NULL && pFBlockInfo != NULL);

  int32_t step = ASCENDING_TRAVERSE(pBlockIter->order) ? 1 : -1;
  int32_t index = pBlockIter->index;

  while (index < pBlockIter->numOfBlocks && index >= 0) {
    SFileDataBlockInfo* pFBlock = taosArrayGet(pBlockIter->blockList, index);
    if (pFBlock->uid == pFBlockInfo->uid && pFBlock->tbBlockIdx == pFBlockInfo->tbBlockIdx) {
      return index;
    }

    index += step;
  }

  ASSERT(0);
  return -1;
}

static int32_t setFileBlockActiveInBlockIter(SDataBlockIter* pBlockIter, int32_t index, int32_t step) {
  if (index < 0 || index >= pBlockIter->numOfBlocks) {
    return -1;
  }

  SFileDataBlockInfo fblock = *(SFileDataBlockInfo*)taosArrayGet(pBlockIter->blockList, index);
  pBlockIter->index += step;

  if (index != pBlockIter->index) {
    taosArrayRemove(pBlockIter->blockList, index);
    taosArrayInsert(pBlockIter->blockList, pBlockIter->index, &fblock);

    SFileDataBlockInfo* pBlockInfo = taosArrayGet(pBlockIter->blockList, pBlockIter->index);
    ASSERT(pBlockInfo->uid == fblock.uid && pBlockInfo->tbBlockIdx == fblock.tbBlockIdx);
  }

  doSetCurrentBlock(pBlockIter);
  return TSDB_CODE_SUCCESS;
}

static bool overlapWithNeighborBlock(SBlock* pBlock, SBlock* pNeighbor, int32_t order) {
  // it is the last block in current file, no chance to overlap with neighbor blocks.
  if (ASCENDING_TRAVERSE(order)) {
    return pBlock->maxKey.ts == pNeighbor->minKey.ts;
  } else {
    return pBlock->minKey.ts == pNeighbor->maxKey.ts;
  }
}

static bool bufferDataInFileBlockGap(int32_t order, TSDBKEY key, SBlock* pBlock) {
  bool ascScan = ASCENDING_TRAVERSE(order);

  return (ascScan && (key.ts != TSKEY_INITIAL_VAL && key.ts <= pBlock->minKey.ts)) ||
         (!ascScan && (key.ts != TSKEY_INITIAL_VAL && key.ts >= pBlock->maxKey.ts));
}

static bool keyOverlapFileBlock(TSDBKEY key, SBlock* pBlock, SVersionRange* pVerRange) {
  return (key.ts >= pBlock->minKey.ts && key.ts <= pBlock->maxKey.ts) && (pBlock->maxVer >= pVerRange->minVer) &&
         (pBlock->minVer <= pVerRange->maxVer);
}

static bool doCheckforDatablockOverlap(STableBlockScanInfo* pBlockScanInfo, const SBlock* pBlock) {
  size_t num = taosArrayGetSize(pBlockScanInfo->delSkyline);

  for (int32_t i = pBlockScanInfo->fileDelIndex; i < num; i += 1) {
    TSDBKEY* p = taosArrayGet(pBlockScanInfo->delSkyline, i);
    if (p->ts >= pBlock->minKey.ts && p->ts <= pBlock->maxKey.ts) {
      if (p->version >= pBlock->minVer) {
        return true;
      }
    } else if (p->ts < pBlock->minKey.ts) {  // p->ts < pBlock->minKey.ts
      if (p->version >= pBlock->minVer) {
        if (i < num - 1) {
          TSDBKEY* pnext = taosArrayGet(pBlockScanInfo->delSkyline, i + 1);
          if (i + 1 == num - 1) {  // pnext is the last point
            if (pnext->ts >= pBlock->minKey.ts) {
              return true;
            }
          } else {
            if (pnext->ts >= pBlock->minKey.ts && pnext->version >= pBlock->minVer) {
              return true;
            }
          }
        } else {  // it must be the last point
          ASSERT(p->version == 0);
        }
      }
    } else {  // (p->ts > pBlock->maxKey.ts) {
      return false;
    }
  }

  return false;
}

static bool overlapWithDelSkyline(STableBlockScanInfo* pBlockScanInfo, const SBlock* pBlock, int32_t order) {
  if (pBlockScanInfo->delSkyline == NULL) {
    return false;
  }

  // ts is not overlap
  TSDBKEY* pFirst = taosArrayGet(pBlockScanInfo->delSkyline, 0);
  TSDBKEY* pLast = taosArrayGetLast(pBlockScanInfo->delSkyline);
  if (pBlock->minKey.ts > pLast->ts || pBlock->maxKey.ts < pFirst->ts) {
    return false;
  }

  // version is not overlap
  if (ASCENDING_TRAVERSE(order)) {
    return doCheckforDatablockOverlap(pBlockScanInfo, pBlock);
  } else {
    int32_t index = pBlockScanInfo->fileDelIndex;
    while (1) {
      TSDBKEY* p = taosArrayGet(pBlockScanInfo->delSkyline, index);
      if (p->ts > pBlock->minKey.ts && index > 0) {
        index -= 1;
      } else {  // find the first point that is smaller than the minKey.ts of dataBlock.
        break;
      }
    }

    return doCheckforDatablockOverlap(pBlockScanInfo, pBlock);
  }
}

// 1. the version of all rows should be less than the endVersion
// 2. current block should not overlap with next neighbor block
// 3. current timestamp should not be overlap with each other
// 4. output buffer should be large enough to hold all rows in current block
// 5. delete info should not overlap with current block data
static bool fileBlockShouldLoad(STsdbReader* pReader, SFileDataBlockInfo* pFBlock, SBlock* pBlock,
                                STableBlockScanInfo* pScanInfo, TSDBKEY key, SLastBlockReader* pLastBlockReader) {
  int32_t neighborIndex = 0;
  SBlock* pNeighbor = getNeighborBlockOfSameTable(pFBlock, pScanInfo, &neighborIndex, pReader->order);

  // overlap with neighbor
  bool overlapWithNeighbor = false;
  if (pNeighbor) {
    overlapWithNeighbor = overlapWithNeighborBlock(pBlock, pNeighbor, pReader->order);
    taosMemoryFree(pNeighbor);
  }

  // has duplicated ts of different version in this block
  bool hasDup = (pBlock->nSubBlock == 1) ? pBlock->hasDup : true;
  bool overlapWithDel = overlapWithDelSkyline(pScanInfo, pBlock, pReader->order);

  // todo here we need to each key in the last files to identify if it is really overlapped with last block
  bool overlapWithlastBlock = false;
  if (taosArrayGetSize(pLastBlockReader->pBlockL) > 0 && (pLastBlockReader->currentBlockIndex != -1)) {
    SBlockL* pBlockL = taosArrayGet(pLastBlockReader->pBlockL, pLastBlockReader->currentBlockIndex);
    overlapWithlastBlock = !(pBlock->maxKey.ts < pBlockL->minKey || pBlock->minKey.ts > pBlockL->maxKey);
  }

  bool moreThanOutputCapacity = pBlock->nRow > pReader->capacity;
  bool partiallyRequired = dataBlockPartiallyRequired(&pReader->window, &pReader->verRange, pBlock);
  bool overlapWithKey = keyOverlapFileBlock(key, pBlock, &pReader->verRange);

  bool loadDataBlock = (overlapWithNeighbor || hasDup || partiallyRequired || overlapWithKey ||
                        moreThanOutputCapacity || overlapWithDel || overlapWithlastBlock);

  // log the reason why load the datablock for profile
  if (loadDataBlock) {
    tsdbDebug("%p uid:%" PRIu64
              " need to load the datablock, overlapwithneighborblock:%d, hasDup:%d, partiallyRequired:%d, "
              "overlapWithKey:%d, greaterThanBuf:%d, overlapWithDel:%d, overlapWithlastBlock:%d, %s",
              pReader, pFBlock->uid, overlapWithNeighbor, hasDup, partiallyRequired, overlapWithKey,
              moreThanOutputCapacity, overlapWithDel, overlapWithlastBlock, pReader->idStr);
  }

  return loadDataBlock;
}

static int32_t buildDataBlockFromBuf(STsdbReader* pReader, STableBlockScanInfo* pBlockScanInfo, int64_t endKey) {
  if (!(pBlockScanInfo->iiter.hasVal || pBlockScanInfo->iter.hasVal)) {
    return TSDB_CODE_SUCCESS;
  }

  SSDataBlock* pBlock = pReader->pResBlock;

  int64_t st = taosGetTimestampUs();
  int32_t code = buildDataBlockFromBufImpl(pBlockScanInfo, endKey, pReader->capacity, pReader);

  blockDataUpdateTsWindow(pBlock, 0);
  pBlock->info.uid = pBlockScanInfo->uid;

  setComposedBlockFlag(pReader, true);

  double elapsedTime = (taosGetTimestampUs() - st) / 1000.0;
  tsdbDebug("%p build data block from cache completed, elapsed time:%.2f ms, numOfRows:%d, brange:%" PRId64
            " - %" PRId64 " %s",
            pReader, elapsedTime, pBlock->info.rows, pBlock->info.window.skey, pBlock->info.window.ekey,
            pReader->idStr);

  pReader->cost.buildmemBlock += elapsedTime;
  return code;
}

static bool tryCopyDistinctRowFromFileBlock(STsdbReader* pReader, SBlockData* pBlockData, int64_t key,
                                            SFileBlockDumpInfo* pDumpInfo) {
  // opt version
  // 1. it is not a border point
  // 2. the direct next point is not an duplicated timestamp
  if ((pDumpInfo->rowIndex < pDumpInfo->totalRows - 1 && pReader->order == TSDB_ORDER_ASC) ||
      (pDumpInfo->rowIndex > 0 && pReader->order == TSDB_ORDER_DESC)) {
    int32_t step = pReader->order == TSDB_ORDER_ASC ? 1 : -1;

    int64_t nextKey = pBlockData->aTSKEY[pDumpInfo->rowIndex + step];
    if (nextKey != key) {  // merge is not needed
      doAppendRowFromFileBlock(pReader->pResBlock, pReader, pBlockData, pDumpInfo->rowIndex);
      pDumpInfo->rowIndex += step;
      return true;
    }
  }

  return false;
}

static FORCE_INLINE STSchema* doGetSchemaForTSRow(int32_t sversion, STsdbReader* pReader, uint64_t uid) {
  // always set the newest schema version in pReader->pSchema
  if (pReader->pSchema == NULL) {
    pReader->pSchema = metaGetTbTSchema(pReader->pTsdb->pVnode->pMeta, uid, -1);
  }

  if (pReader->pSchema && sversion == pReader->pSchema->version) {
    return pReader->pSchema;
  }

  if (pReader->pMemSchema == NULL) {
    int32_t code =
        metaGetTbTSchemaEx(pReader->pTsdb->pVnode->pMeta, pReader->suid, uid, sversion, &pReader->pMemSchema);
    return pReader->pMemSchema;
  }

  if (pReader->pMemSchema->version == sversion) {
    return pReader->pMemSchema;
  }

  taosMemoryFree(pReader->pMemSchema);
  int32_t code = metaGetTbTSchemaEx(pReader->pTsdb->pVnode->pMeta, pReader->suid, uid, sversion, &pReader->pMemSchema);
  return pReader->pMemSchema;
}

static int32_t doMergeBufAndFileRows(STsdbReader* pReader, STableBlockScanInfo* pBlockScanInfo, TSDBROW* pRow,
                                     SIterInfo* pIter, int64_t key, SLastBlockReader* pLastBlockReader) {
  SRowMerger          merge = {0};
  STSRow*             pTSRow = NULL;
  SBlockData*         pBlockData = &pReader->status.fileBlockData;
  SFileBlockDumpInfo* pDumpInfo = &pReader->status.fBlockDumpInfo;

  int64_t tsLast = INT64_MIN;
  if ((pLastBlockReader->lastBlockData.nRow > 0) && hasDataInLastBlock(pLastBlockReader)) {
    tsLast = getCurrentKeyInLastBlock(pLastBlockReader);
  }

  TSDBKEY k = TSDBROW_KEY(pRow);
  TSDBROW fRow = tsdbRowFromBlockData(pBlockData, pDumpInfo->rowIndex);

  SBlockData* pLastBlockData = &pLastBlockReader->lastBlockData;

  int64_t minKey = 0;
  if (pReader->order == TSDB_ORDER_ASC) {
    minKey = INT64_MAX;  // chosen the minimum value
    if (minKey > tsLast && hasDataInLastBlock(pLastBlockReader)) {
      minKey = tsLast;
    }

    if (minKey > k.ts) {
      minKey = k.ts;
    }

    if (minKey > key && pBlockData->nRow > 0) {
      minKey = key;
    }
  } else {
    minKey = INT64_MIN;
    if (minKey < tsLast && hasDataInLastBlock(pLastBlockReader)) {
      minKey = tsLast;
    }

    if (minKey < k.ts) {
      minKey = k.ts;
    }

    if (minKey < key && pBlockData->nRow > 0) {
      minKey = key;
    }
  }

  bool init = false;

  // ASC: file block ---> last block -----> imem -----> mem
  // DESC: mem -----> imem -----> last block -----> file block
  if (pReader->order == TSDB_ORDER_ASC) {
    if (minKey == key) {
      init = true;
      tRowMergerInit(&merge, &fRow, pReader->pSchema);
      doMergeRowsInFileBlocks(pBlockData, pBlockScanInfo, pReader, &merge);
    }

    if (minKey == tsLast) {
      TSDBROW fRow1 = tsdbRowFromBlockData(pLastBlockData, *pLastBlockReader->rowIndex);
      if (init) {
        tRowMerge(&merge, &fRow1);
      } else {
        init = true;
        tRowMergerInit(&merge, &fRow1, pReader->pSchema);
      }
      doMergeRowsInLastBlock(pLastBlockReader, pBlockScanInfo, tsLast, &merge);
    }

    if (minKey == k.ts) {
      if (init) {
        tRowMerge(&merge, pRow);
      } else {
        init = true;
        STSchema* pSchema = doGetSchemaForTSRow(TSDBROW_SVERSION(pRow), pReader, pBlockScanInfo->uid);
        tRowMergerInit(&merge, pRow, pSchema);
      }
      doMergeRowsInBuf(pIter, pBlockScanInfo->uid, k.ts, pBlockScanInfo->delSkyline, &merge, pReader);
    }
  } else {
    if (minKey == k.ts) {
      init = true;
      STSchema* pSchema = doGetSchemaForTSRow(TSDBROW_SVERSION(pRow), pReader, pBlockScanInfo->uid);
      tRowMergerInit(&merge, pRow, pSchema);
      doMergeRowsInBuf(pIter, pBlockScanInfo->uid, k.ts, pBlockScanInfo->delSkyline, &merge, pReader);
    }

    if (minKey == tsLast) {
      TSDBROW fRow1 = tsdbRowFromBlockData(pLastBlockData, *pLastBlockReader->rowIndex);
      if (init) {
        tRowMerge(&merge, &fRow1);
      } else {
        init = true;
        tRowMergerInit(&merge, &fRow1, pReader->pSchema);
      }
      doMergeRowsInLastBlock(pLastBlockReader, pBlockScanInfo, tsLast, &merge);
    }

    if (minKey == key) {
      if (init) {
        tRowMerge(&merge, &fRow);
      } else {
        init = true;
        tRowMergerInit(&merge, &fRow, pReader->pSchema);
      }
      doMergeRowsInFileBlocks(pBlockData, pBlockScanInfo, pReader, &merge);
    }
  }

  tRowMergerGetRow(&merge, &pTSRow);
  doAppendRowFromTSRow(pReader->pResBlock, pReader, pTSRow, pBlockScanInfo->uid);

  taosMemoryFree(pTSRow);
  tRowMergerClear(&merge);
  return TSDB_CODE_SUCCESS;
}

static int32_t doMergeFileBlockAndLastBlock(SLastBlockReader* pLastBlockReader, STsdbReader* pReader,
                                            STableBlockScanInfo* pBlockScanInfo, SBlockData* pBlockData,
                                            bool mergeBlockData) {
  SBlockData* pLastBlockData = &pLastBlockReader->lastBlockData;
  int64_t     tsLastBlock = getCurrentKeyInLastBlock(pLastBlockReader);

  STSRow*    pTSRow = NULL;
  SRowMerger merge = {0};

  TSDBROW fRow = tsdbRowFromBlockData(pLastBlockData, *pLastBlockReader->rowIndex);

  tRowMergerInit(&merge, &fRow, pReader->pSchema);
  doMergeRowsInLastBlock(pLastBlockReader, pBlockScanInfo, tsLastBlock, &merge);

  // merge with block data if ts == key
  if (mergeBlockData) {
    doMergeRowsInFileBlocks(pBlockData, pBlockScanInfo, pReader, &merge);
  }

  tRowMergerGetRow(&merge, &pTSRow);
  doAppendRowFromTSRow(pReader->pResBlock, pReader, pTSRow, pBlockScanInfo->uid);

  taosMemoryFree(pTSRow);
  tRowMergerClear(&merge);
  return TSDB_CODE_SUCCESS;
}

static int32_t mergeFileBlockAndLastBlock(STsdbReader* pReader, SLastBlockReader* pLastBlockReader, int64_t key,
                                          STableBlockScanInfo* pBlockScanInfo, SBlockData* pBlockData) {
  SFileBlockDumpInfo* pDumpInfo = &pReader->status.fBlockDumpInfo;

  if (pBlockData->nRow > 0) {
    // no last block available, only data block exists
    if (pLastBlockReader->lastBlockData.nRow == 0 || (!hasDataInLastBlock(pLastBlockReader))) {
      return mergeRowsInFileBlocks(pBlockData, pBlockScanInfo, key, pReader);
    }

    // row in last file block
    TSDBROW fRow = tsdbRowFromBlockData(pBlockData, pDumpInfo->rowIndex);
    int64_t ts = getCurrentKeyInLastBlock(pLastBlockReader);
    ASSERT(ts >= key);

    if (ASCENDING_TRAVERSE(pReader->order)) {
      if (key < ts) {  // imem, mem are all empty, file blocks (data blocks and last block) exist
        return mergeRowsInFileBlocks(pBlockData, pBlockScanInfo, key, pReader);
      } else if (key == ts) {
        STSRow*    pTSRow = NULL;
        SRowMerger merge = {0};

        tRowMergerInit(&merge, &fRow, pReader->pSchema);
        doMergeRowsInFileBlocks(pBlockData, pBlockScanInfo, pReader, &merge);
        doMergeRowsInLastBlock(pLastBlockReader, pBlockScanInfo, ts, &merge);

        tRowMergerGetRow(&merge, &pTSRow);
        doAppendRowFromTSRow(pReader->pResBlock, pReader, pTSRow, pBlockScanInfo->uid);

        taosMemoryFree(pTSRow);
        tRowMergerClear(&merge);
        return TSDB_CODE_SUCCESS;
      } else {
        ASSERT(0);
        return TSDB_CODE_SUCCESS;
      }
    } else {  // desc order
      return doMergeFileBlockAndLastBlock(pLastBlockReader, pReader, pBlockScanInfo, pBlockData, true);
    }
  } else {  // only last block exists
    return doMergeFileBlockAndLastBlock(pLastBlockReader, pReader, pBlockScanInfo, NULL, false);
  }
}

static int32_t doMergeMultiLevelRows(STsdbReader* pReader, STableBlockScanInfo* pBlockScanInfo, SBlockData* pBlockData,
                                     SLastBlockReader* pLastBlockReader) {
  SRowMerger merge = {0};
  STSRow*    pTSRow = NULL;

  SFileBlockDumpInfo* pDumpInfo = &pReader->status.fBlockDumpInfo;
  SArray*             pDelList = pBlockScanInfo->delSkyline;

  TSDBROW* pRow = getValidMemRow(&pBlockScanInfo->iter, pDelList, pReader);
  TSDBROW* piRow = getValidMemRow(&pBlockScanInfo->iiter, pDelList, pReader);
  ASSERT(pRow != NULL && piRow != NULL);

  SBlockData* pLastBlockData = &pLastBlockReader->lastBlockData;
  int64_t     tsLast = INT64_MIN;
  if (hasDataInLastBlock(pLastBlockReader)) {
    tsLast = getCurrentKeyInLastBlock(pLastBlockReader);
  }

  int64_t key = pBlockData->aTSKEY[pDumpInfo->rowIndex];

  TSDBKEY k = TSDBROW_KEY(pRow);
  TSDBKEY ik = TSDBROW_KEY(piRow);

  int64_t minKey = 0;
  if (ASCENDING_TRAVERSE(pReader->order)) {
    minKey = INT64_MAX;  // let's find the minimum
    if (minKey > k.ts) {
      minKey = k.ts;
    }

    if (minKey > ik.ts) {
      minKey = ik.ts;
    }

    if (minKey > key && pBlockData->nRow > 0) {
      minKey = key;
    }

    if (minKey > tsLast && hasDataInLastBlock(pLastBlockReader)) {
      minKey = tsLast;
    }
  } else {
    minKey = INT64_MIN;  // let find the maximum ts value
    if (minKey < k.ts) {
      minKey = k.ts;
    }

    if (minKey < ik.ts) {
      minKey = ik.ts;
    }

    if (minKey < key && pBlockData->nRow > 0) {
      minKey = key;
    }

    if (minKey < tsLast && hasDataInLastBlock(pLastBlockReader)) {
      minKey = tsLast;
    }
  }

  bool init = false;

  // ASC: file block -----> last block -----> imem -----> mem
  // DESC: mem -----> imem -----> last block -----> file block
  if (ASCENDING_TRAVERSE(pReader->order)) {
    if (minKey == key) {
      init = true;
      TSDBROW fRow = tsdbRowFromBlockData(pBlockData, pDumpInfo->rowIndex);
      tRowMergerInit(&merge, &fRow, pReader->pSchema);
      doMergeRowsInFileBlocks(pBlockData, pBlockScanInfo, pReader, &merge);
    }

    if (minKey == tsLast) {
      TSDBROW fRow1 = tsdbRowFromBlockData(pLastBlockData, *pLastBlockReader->rowIndex);
      if (init) {
        tRowMerge(&merge, &fRow1);
      } else {
        init = true;
        tRowMergerInit(&merge, &fRow1, pReader->pSchema);
      }
      doMergeRowsInLastBlock(pLastBlockReader, pBlockScanInfo, tsLast, &merge);
    }

    if (minKey == ik.ts) {
      if (init) {
        tRowMerge(&merge, piRow);
      } else {
        init = true;
        STSchema* pSchema = doGetSchemaForTSRow(TSDBROW_SVERSION(piRow), pReader, pBlockScanInfo->uid);
        tRowMergerInit(&merge, piRow, pSchema);
      }
      doMergeRowsInBuf(&pBlockScanInfo->iiter, pBlockScanInfo->uid, ik.ts, pBlockScanInfo->delSkyline, &merge, pReader);
    }

    if (minKey == k.ts) {
      if (init) {
        tRowMerge(&merge, pRow);
      } else {
        STSchema* pSchema = doGetSchemaForTSRow(TSDBROW_SVERSION(pRow), pReader, pBlockScanInfo->uid);
        tRowMergerInit(&merge, pRow, pSchema);
      }
      doMergeRowsInBuf(&pBlockScanInfo->iter, pBlockScanInfo->uid, k.ts, pBlockScanInfo->delSkyline, &merge, pReader);
    }
  } else {
    if (minKey == k.ts) {
      init = true;
      STSchema* pSchema = doGetSchemaForTSRow(TSDBROW_SVERSION(pRow), pReader, pBlockScanInfo->uid);
      tRowMergerInit(&merge, pRow, pSchema);
      doMergeRowsInBuf(&pBlockScanInfo->iter, pBlockScanInfo->uid, k.ts, pBlockScanInfo->delSkyline, &merge, pReader);
    }

    if (minKey == ik.ts) {
      if (init) {
        tRowMerge(&merge, piRow);
      } else {
        init = true;
        STSchema* pSchema = doGetSchemaForTSRow(TSDBROW_SVERSION(piRow), pReader, pBlockScanInfo->uid);
        tRowMergerInit(&merge, piRow, pSchema);
      }
      doMergeRowsInBuf(&pBlockScanInfo->iiter, pBlockScanInfo->uid, ik.ts, pBlockScanInfo->delSkyline, &merge, pReader);
    }

    if (minKey == tsLast) {
      TSDBROW fRow1 = tsdbRowFromBlockData(pLastBlockData, *pLastBlockReader->rowIndex);
      if (init) {
        tRowMerge(&merge, &fRow1);
      } else {
        init = true;
        tRowMergerInit(&merge, &fRow1, pReader->pSchema);
      }
      doMergeRowsInLastBlock(pLastBlockReader, pBlockScanInfo, tsLast, &merge);
    }

    if (minKey == key) {
      TSDBROW fRow = tsdbRowFromBlockData(pBlockData, pDumpInfo->rowIndex);
      if (!init) {
        tRowMergerInit(&merge, &fRow, pReader->pSchema);
      } else {
        tRowMerge(&merge, &fRow);
      }
      doMergeRowsInFileBlocks(pBlockData, pBlockScanInfo, pReader, &merge);
    }
  }

  tRowMergerGetRow(&merge, &pTSRow);
  doAppendRowFromTSRow(pReader->pResBlock, pReader, pTSRow, pBlockScanInfo->uid);

  taosMemoryFree(pTSRow);
  tRowMergerClear(&merge);
  return TSDB_CODE_SUCCESS;
}

#if 0
static int32_t doMergeThreeLevelRows(STsdbReader* pReader, STableBlockScanInfo* pBlockScanInfo, SBlockData* pBlockData) {
  SRowMerger merge = {0};
  STSRow*    pTSRow = NULL;

  SFileBlockDumpInfo* pDumpInfo = &pReader->status.fBlockDumpInfo;
  SArray*             pDelList = pBlockScanInfo->delSkyline;

  TSDBROW* pRow = getValidMemRow(&pBlockScanInfo->iter, pDelList, pReader);
  TSDBROW* piRow = getValidMemRow(&pBlockScanInfo->iiter, pDelList, pReader);
  ASSERT(pRow != NULL && piRow != NULL);

  int64_t key = pBlockData->aTSKEY[pDumpInfo->rowIndex];
  bool    freeTSRow = false;

  uint64_t uid = pBlockScanInfo->uid;

  TSDBKEY k = TSDBROW_KEY(pRow);
  TSDBKEY ik = TSDBROW_KEY(piRow);
  if (ASCENDING_TRAVERSE(pReader->order)) {
    // [1&2] key <= [k.ts && ik.ts]
    if (key <= k.ts && key <= ik.ts) {
      TSDBROW fRow = tsdbRowFromBlockData(pBlockData, pDumpInfo->rowIndex);
      tRowMergerInit(&merge, &fRow, pReader->pSchema);

      doMergeRowsInFileBlocks(pBlockData, pBlockScanInfo, pReader, &merge);

      if (ik.ts == key) {
        tRowMerge(&merge, piRow);
        doMergeRowsInBuf(&pBlockScanInfo->iiter, uid, key, pBlockScanInfo->delSkyline, &merge, pReader);
      }

      if (k.ts == key) {
        tRowMerge(&merge, pRow);
        doMergeRowsInBuf(&pBlockScanInfo->iter, uid, key, pBlockScanInfo->delSkyline, &merge, pReader);
      }

      tRowMergerGetRow(&merge, &pTSRow);
      doAppendRowFromTSRow(pReader->pResBlock, pReader, pTSRow, uid);
      return TSDB_CODE_SUCCESS;
    } else {  // key > ik.ts || key > k.ts
      ASSERT(key != ik.ts);

      // [3] ik.ts < key <= k.ts
      // [4] ik.ts < k.ts <= key
      if (ik.ts < k.ts) {
        doMergeMemTableMultiRows(piRow, uid, &pBlockScanInfo->iiter, pDelList, &pTSRow, pReader, &freeTSRow);
        doAppendRowFromTSRow(pReader->pResBlock, pReader, pTSRow, uid);
        if (freeTSRow) {
          taosMemoryFree(pTSRow);
        }
        return TSDB_CODE_SUCCESS;
      }

      // [5] k.ts < key   <= ik.ts
      // [6] k.ts < ik.ts <= key
      if (k.ts < ik.ts) {
        doMergeMemTableMultiRows(pRow, uid, &pBlockScanInfo->iter, pDelList, &pTSRow, pReader, &freeTSRow);
        doAppendRowFromTSRow(pReader->pResBlock, pReader, pTSRow, uid);
        if (freeTSRow) {
          taosMemoryFree(pTSRow);
        }
        return TSDB_CODE_SUCCESS;
      }

      // [7] k.ts == ik.ts < key
      if (k.ts == ik.ts) {
        ASSERT(key > ik.ts && key > k.ts);

        doMergeMemIMemRows(pRow, piRow, pBlockScanInfo, pReader, &pTSRow);
        doAppendRowFromTSRow(pReader->pResBlock, pReader, pTSRow, uid);
        taosMemoryFree(pTSRow);
        return TSDB_CODE_SUCCESS;
      }
    }
  } else {  // descending order scan
    // [1/2] k.ts >= ik.ts && k.ts >= key
    if (k.ts >= ik.ts && k.ts >= key) {
      STSchema* pSchema = doGetSchemaForTSRow(TSDBROW_SVERSION(pRow), pReader, pBlockScanInfo->uid);

      tRowMergerInit(&merge, pRow, pSchema);
      doMergeRowsInBuf(&pBlockScanInfo->iter, uid, key, pBlockScanInfo->delSkyline, &merge, pReader);

      if (ik.ts == k.ts) {
        tRowMerge(&merge, piRow);
        doMergeRowsInBuf(&pBlockScanInfo->iiter, uid, key, pBlockScanInfo->delSkyline, &merge, pReader);
      }

      if (k.ts == key) {
        TSDBROW fRow = tsdbRowFromBlockData(pBlockData, pDumpInfo->rowIndex);
        tRowMerge(&merge, &fRow);
        doMergeRowsInFileBlocks(pBlockData, pBlockScanInfo, pReader, &merge);
      }

      tRowMergerGetRow(&merge, &pTSRow);
      doAppendRowFromTSRow(pReader->pResBlock, pReader, pTSRow, uid);
      return TSDB_CODE_SUCCESS;
    } else {
      ASSERT(ik.ts != k.ts);  // this case has been included in the previous if branch

      // [3] ik.ts > k.ts >= Key
      // [4] ik.ts > key >= k.ts
      if (ik.ts > key) {
        doMergeMemTableMultiRows(piRow, uid, &pBlockScanInfo->iiter, pDelList, &pTSRow, pReader, &freeTSRow);
        doAppendRowFromTSRow(pReader->pResBlock, pReader, pTSRow, uid);
        if (freeTSRow) {
          taosMemoryFree(pTSRow);
        }
        return TSDB_CODE_SUCCESS;
      }

      // [5] key > ik.ts > k.ts
      // [6] key > k.ts > ik.ts
      if (key > ik.ts) {
        TSDBROW fRow = tsdbRowFromBlockData(pBlockData, pDumpInfo->rowIndex);
        tRowMergerInit(&merge, &fRow, pReader->pSchema);

        doMergeRowsInFileBlocks(pBlockData, pBlockScanInfo, pReader, &merge);
        tRowMergerGetRow(&merge, &pTSRow);
        doAppendRowFromTSRow(pReader->pResBlock, pReader, pTSRow, uid);
        taosMemoryFree(pTSRow);
        return TSDB_CODE_SUCCESS;
      }

      //[7] key = ik.ts > k.ts
      if (key == ik.ts) {
        doMergeMemTableMultiRows(piRow, uid, &pBlockScanInfo->iiter, pDelList, &pTSRow, pReader, &freeTSRow);

        TSDBROW fRow = tsdbRowFromBlockData(pBlockData, pDumpInfo->rowIndex);
        tRowMerge(&merge, &fRow);
        doMergeRowsInFileBlocks(pBlockData, pBlockScanInfo, pReader, &merge);
        tRowMergerGetRow(&merge, &pTSRow);
        doAppendRowFromTSRow(pReader->pResBlock, pReader, pTSRow, uid);

        taosMemoryFree(pTSRow);
        return TSDB_CODE_SUCCESS;
      }
    }
  }

  ASSERT(0);
  return -1;
}
#endif

static bool isValidFileBlockRow(SBlockData* pBlockData, SFileBlockDumpInfo* pDumpInfo,
                                STableBlockScanInfo* pBlockScanInfo, STsdbReader* pReader) {
  // it is an multi-table data block
  if (pBlockData->aUid != NULL) {
    uint64_t uid = pBlockData->aUid[pDumpInfo->rowIndex];
    if (uid != pBlockScanInfo->uid) {  // move to next row
      return false;
    }
  }

  // check for version and time range
  int64_t ver = pBlockData->aVersion[pDumpInfo->rowIndex];
  if (ver > pReader->verRange.maxVer || ver < pReader->verRange.minVer) {
    return false;
  }

  int64_t ts = pBlockData->aTSKEY[pDumpInfo->rowIndex];
  if (ts > pReader->window.ekey || ts < pReader->window.skey) {
    return false;
  }

  TSDBKEY k = {.ts = ts, .version = ver};
  if (hasBeenDropped(pBlockScanInfo->delSkyline, &pBlockScanInfo->fileDelIndex, &k, pReader->order)) {
    return false;
  }

  return true;
}

static bool outOfTimeWindow(int64_t ts, STimeWindow* pWindow) { return (ts > pWindow->ekey) || (ts < pWindow->skey); }

static void initLastBlockReader(SLastBlockReader* pLastBlockReader, uint64_t uid, int16_t* startPos) {
  pLastBlockReader->uid = uid;
  pLastBlockReader->rowIndex = startPos;

  if (*startPos == -1) {
    if (ASCENDING_TRAVERSE(pLastBlockReader->order)) {
      // do nothing
    } else {
      *startPos = pLastBlockReader->lastBlockData.nRow;
    }
  }
}

static void setAllRowsChecked(SLastBlockReader* pLastBlockReader) {
  *pLastBlockReader->rowIndex = ALL_ROWS_CHECKED_INDEX;
}

<<<<<<< HEAD
static bool nextRowInLastBlock(SLastBlockReader* pLastBlockReader, STableBlockScanInfo* pBlockScanInfo) {
  int32_t step = (pLastBlockReader->order == TSDB_ORDER_ASC) ? 1 : -1;
=======
static bool nextRowInLastBlock(SLastBlockReader *pLastBlockReader, STableBlockScanInfo* pBlockScanInfo) {
  bool asc = ASCENDING_TRAVERSE(pLastBlockReader->order);
  int32_t step = (asc) ? 1 : -1;
>>>>>>> 32ce4b31
  if (*pLastBlockReader->rowIndex == ALL_ROWS_CHECKED_INDEX) {
    return false;
  }

  *(pLastBlockReader->rowIndex) += step;

  SBlockData* pBlockData = &pLastBlockReader->lastBlockData;
<<<<<<< HEAD
  for (int32_t i = *(pLastBlockReader->rowIndex); i < pBlockData->nRow && i >= 0; i += step) {
    if (pBlockData->aUid != NULL && pBlockData->aUid[i] != pLastBlockReader->uid) {
      continue;
=======
  for(int32_t i = *(pLastBlockReader->rowIndex); i < pBlockData->nRow && i >= 0; i += step) {
    if (pBlockData->aUid != NULL) {
      if (asc) {
        if (pBlockData->aUid[i] < pLastBlockReader->uid) {
          continue;
        } else if (pBlockData->aUid[i] > pLastBlockReader->uid) {
          break;
        }
      } else {
        if (pBlockData->aUid[i] > pLastBlockReader->uid) {
          continue;
        } else if (pBlockData->aUid[i] < pLastBlockReader->uid) {
          break;
        }
      }
>>>>>>> 32ce4b31
    }

    int64_t ts = pBlockData->aTSKEY[i];
    if (ts < pLastBlockReader->window.skey) {
      continue;
    }

    int64_t ver = pBlockData->aVersion[i];
    if (ver < pLastBlockReader->verRange.minVer) {
      continue;
    }

    // no data any more, todo opt handle desc case
    if (ts > pLastBlockReader->window.ekey) {
      continue;
    }

    // todo opt handle desc case
    if (ver > pLastBlockReader->verRange.maxVer) {
      continue;
    }

    TSDBKEY k = {.ts = ts, .version = ver};
    if (hasBeenDropped(pBlockScanInfo->delSkyline, &pBlockScanInfo->lastBlockDelIndex, &k, pLastBlockReader->order)) {
      continue;
    }

    *(pLastBlockReader->rowIndex) = i;
    return true;
  }

  // set all data is consumed in last block
  setAllRowsChecked(pLastBlockReader);
  return false;
}

static int64_t getCurrentKeyInLastBlock(SLastBlockReader* pLastBlockReader) {
  SBlockData* pBlockData = &pLastBlockReader->lastBlockData;
  return pBlockData->aTSKEY[*pLastBlockReader->rowIndex];
}

static bool hasDataInLastBlock(SLastBlockReader* pLastBlockReader) {
  if (*pLastBlockReader->rowIndex == ALL_ROWS_CHECKED_INDEX) {
    return false;
  }

  ASSERT(pLastBlockReader->lastBlockData.nRow > 0);
  return true;
}

int32_t mergeRowsInFileBlocks(SBlockData* pBlockData, STableBlockScanInfo* pBlockScanInfo, int64_t key,
                              STsdbReader* pReader) {
  SFileBlockDumpInfo* pDumpInfo = &pReader->status.fBlockDumpInfo;

  TSDBROW fRow = tsdbRowFromBlockData(pBlockData, pDumpInfo->rowIndex);

  if (tryCopyDistinctRowFromFileBlock(pReader, pBlockData, key, pDumpInfo)) {
    return TSDB_CODE_SUCCESS;
  } else {
    STSRow*    pTSRow = NULL;
    SRowMerger merge = {0};

    tRowMergerInit(&merge, &fRow, pReader->pSchema);
    doMergeRowsInFileBlocks(pBlockData, pBlockScanInfo, pReader, &merge);
    tRowMergerGetRow(&merge, &pTSRow);
    doAppendRowFromTSRow(pReader->pResBlock, pReader, pTSRow, pBlockScanInfo->uid);

    taosMemoryFree(pTSRow);
    tRowMergerClear(&merge);
    return TSDB_CODE_SUCCESS;
  }

  return TSDB_CODE_SUCCESS;
}

static int32_t buildComposedDataBlockImpl(STsdbReader* pReader, STableBlockScanInfo* pBlockScanInfo,
                                          SBlockData* pBlockData, SLastBlockReader* pLastBlockReader) {
  SFileBlockDumpInfo* pDumpInfo = &pReader->status.fBlockDumpInfo;

  int64_t  key = (pBlockData->nRow > 0) ? pBlockData->aTSKEY[pDumpInfo->rowIndex] : INT64_MIN;
  TSDBROW* pRow = getValidMemRow(&pBlockScanInfo->iter, pBlockScanInfo->delSkyline, pReader);
  TSDBROW* piRow = getValidMemRow(&pBlockScanInfo->iiter, pBlockScanInfo->delSkyline, pReader);

  if (pBlockScanInfo->iter.hasVal && pBlockScanInfo->iiter.hasVal) {
    return doMergeMultiLevelRows(pReader, pBlockScanInfo, pBlockData, pLastBlockReader);
  } else {
    // imem + file + last block
    if (pBlockScanInfo->iiter.hasVal) {
      return doMergeBufAndFileRows(pReader, pBlockScanInfo, piRow, &pBlockScanInfo->iiter, key, pLastBlockReader);
    }

    // mem + file + last block
    if (pBlockScanInfo->iter.hasVal) {
      return doMergeBufAndFileRows(pReader, pBlockScanInfo, pRow, &pBlockScanInfo->iter, key, pLastBlockReader);
    }

    // files data blocks + last block
    return mergeFileBlockAndLastBlock(pReader, pLastBlockReader, key, pBlockScanInfo, pBlockData);
  }
}

static int32_t buildComposedDataBlock(STsdbReader* pReader) {
  SSDataBlock* pResBlock = pReader->pResBlock;

  SFileDataBlockInfo* pBlockInfo = getCurrentBlockInfo(&pReader->status.blockIter);

  STableBlockScanInfo* pBlockScanInfo = NULL;
  if (pBlockInfo != NULL) {
    pBlockScanInfo = taosHashGet(pReader->status.pTableMap, &pBlockInfo->uid, sizeof(pBlockInfo->uid));
  } else {
    pBlockScanInfo = pReader->status.pTableIter;
  }

  SLastBlockReader*   pLastBlockReader = pReader->status.fileIter.pLastBlockReader;
  SFileBlockDumpInfo* pDumpInfo = &pReader->status.fBlockDumpInfo;
  SBlockData*         pBlockData = &pReader->status.fileBlockData;
  int32_t             step = ASCENDING_TRAVERSE(pReader->order) ? 1 : -1;

  int64_t st = taosGetTimestampUs();

  while (1) {
    // todo check the validate of row in file block
    bool hasBlockData = false;
    {
      while (pBlockData->nRow > 0) {  // find the first qualified row in data block
        if (isValidFileBlockRow(pBlockData, pDumpInfo, pBlockScanInfo, pReader)) {
          hasBlockData = true;
          break;
        }

        pDumpInfo->rowIndex += step;

        SBlock* pBlock = getCurrentBlock(&pReader->status.blockIter);
        if (pDumpInfo->rowIndex >= pBlock->nRow || pDumpInfo->rowIndex < 0) {
          setBlockAllDumped(pDumpInfo, pBlock->maxKey.ts, pReader->order);
          break;
        }
      }
    }

    bool hasBlockLData = hasDataInLastBlock(pLastBlockReader);

    // no data in last block and block, no need to proceed.
    if ((hasBlockData == false) && (hasBlockLData == false)) {
      break;
    }

    buildComposedDataBlockImpl(pReader, pBlockScanInfo, pBlockData, pLastBlockReader);

    // currently loaded file data block is consumed
    if ((pBlockData->nRow > 0) && (pDumpInfo->rowIndex >= pBlockData->nRow || pDumpInfo->rowIndex < 0)) {
      SBlock* pBlock = getCurrentBlock(&pReader->status.blockIter);
      setBlockAllDumped(pDumpInfo, pBlock->maxKey.ts, pReader->order);
      break;
    }

    if (pResBlock->info.rows >= pReader->capacity) {
      break;
    }
  }

  pResBlock->info.uid = pBlockScanInfo->uid;
  blockDataUpdateTsWindow(pResBlock, 0);

  setComposedBlockFlag(pReader, true);
  int64_t et = taosGetTimestampUs();

<<<<<<< HEAD
  tsdbDebug("%p uid:%" PRIu64 ", composed data block created, brange:%" PRIu64 "-%" PRIu64
            " rows:%d, elapsed time:%.2f ms %s",
            pReader, pBlockScanInfo->uid, pResBlock->info.window.skey, pResBlock->info.window.ekey,
            pResBlock->info.rows, (et - st) / 1000.0, pReader->idStr);
=======
  if (pResBlock->info.rows > 0) {
    tsdbDebug("%p uid:%" PRIu64 ", composed data block created, brange:%" PRIu64 "-%" PRIu64
              " rows:%d, elapsed time:%.2f ms %s",
              pReader, pBlockScanInfo->uid, pResBlock->info.window.skey, pResBlock->info.window.ekey,
              pResBlock->info.rows, (et - st) / 1000.0, pReader->idStr);
  }
>>>>>>> 32ce4b31

  return TSDB_CODE_SUCCESS;
}

void setComposedBlockFlag(STsdbReader* pReader, bool composed) { pReader->status.composedDataBlock = composed; }

static int32_t initMemDataIterator(STableBlockScanInfo* pBlockScanInfo, STsdbReader* pReader) {
  if (pBlockScanInfo->iterInit) {
    return TSDB_CODE_SUCCESS;
  }

  int32_t code = TSDB_CODE_SUCCESS;

  TSDBKEY startKey = {0};
  if (ASCENDING_TRAVERSE(pReader->order)) {
    startKey = (TSDBKEY){.ts = pReader->window.skey, .version = pReader->verRange.minVer};
  } else {
    startKey = (TSDBKEY){.ts = pReader->window.ekey, .version = pReader->verRange.maxVer};
  }

  int32_t backward = (!ASCENDING_TRAVERSE(pReader->order));

  STbData* d = NULL;
  if (pReader->pReadSnap->pMem != NULL) {
    d = tsdbGetTbDataFromMemTable(pReader->pReadSnap->pMem, pReader->suid, pBlockScanInfo->uid);
    if (d != NULL) {
      code = tsdbTbDataIterCreate(d, &startKey, backward, &pBlockScanInfo->iter.iter);
      if (code == TSDB_CODE_SUCCESS) {
        pBlockScanInfo->iter.hasVal = (tsdbTbDataIterGet(pBlockScanInfo->iter.iter) != NULL);

        tsdbDebug("%p uid:%" PRId64 ", check data in mem from skey:%" PRId64 ", order:%d, ts range in buf:%" PRId64
                  "-%" PRId64 " %s",
                  pReader, pBlockScanInfo->uid, startKey.ts, pReader->order, d->minKey, d->maxKey, pReader->idStr);
      } else {
        tsdbError("%p uid:%" PRId64 ", failed to create iterator for imem, code:%s, %s", pReader, pBlockScanInfo->uid,
                  tstrerror(code), pReader->idStr);
        return code;
      }
    }
  } else {
    tsdbDebug("%p uid:%" PRId64 ", no data in mem, %s", pReader, pBlockScanInfo->uid, pReader->idStr);
  }

  STbData* di = NULL;
  if (pReader->pReadSnap->pIMem != NULL) {
    di = tsdbGetTbDataFromMemTable(pReader->pReadSnap->pIMem, pReader->suid, pBlockScanInfo->uid);
    if (di != NULL) {
      code = tsdbTbDataIterCreate(di, &startKey, backward, &pBlockScanInfo->iiter.iter);
      if (code == TSDB_CODE_SUCCESS) {
        pBlockScanInfo->iiter.hasVal = (tsdbTbDataIterGet(pBlockScanInfo->iiter.iter) != NULL);

        tsdbDebug("%p uid:%" PRId64 ", check data in imem from skey:%" PRId64 ", order:%d, ts range in buf:%" PRId64
                  "-%" PRId64 " %s",
                  pReader, pBlockScanInfo->uid, startKey.ts, pReader->order, di->minKey, di->maxKey, pReader->idStr);
      } else {
        tsdbError("%p uid:%" PRId64 ", failed to create iterator for mem, code:%s, %s", pReader, pBlockScanInfo->uid,
                  tstrerror(code), pReader->idStr);
        return code;
      }
    }
  } else {
    tsdbDebug("%p uid:%" PRId64 ", no data in imem, %s", pReader, pBlockScanInfo->uid, pReader->idStr);
  }

  initDelSkylineIterator(pBlockScanInfo, pReader, d, di);

  pBlockScanInfo->iterInit = true;
  return TSDB_CODE_SUCCESS;
}

int32_t initDelSkylineIterator(STableBlockScanInfo* pBlockScanInfo, STsdbReader* pReader, STbData* pMemTbData,
                               STbData* piMemTbData) {
  if (pBlockScanInfo->delSkyline != NULL) {
    return TSDB_CODE_SUCCESS;
  }

  int32_t code = 0;
  STsdb*  pTsdb = pReader->pTsdb;

  SArray* pDelData = taosArrayInit(4, sizeof(SDelData));

  SDelFile* pDelFile = pReader->pReadSnap->fs.pDelFile;
  if (pDelFile) {
    SDelFReader* pDelFReader = NULL;
    code = tsdbDelFReaderOpen(&pDelFReader, pDelFile, pTsdb);
    if (code != TSDB_CODE_SUCCESS) {
      goto _err;
    }

    SArray* aDelIdx = taosArrayInit(4, sizeof(SDelIdx));
    if (aDelIdx == NULL) {
      tsdbDelFReaderClose(&pDelFReader);
      goto _err;
    }

    code = tsdbReadDelIdx(pDelFReader, aDelIdx);
    if (code != TSDB_CODE_SUCCESS) {
      taosArrayDestroy(aDelIdx);
      tsdbDelFReaderClose(&pDelFReader);
      goto _err;
    }

    SDelIdx  idx = {.suid = pReader->suid, .uid = pBlockScanInfo->uid};
    SDelIdx* pIdx = taosArraySearch(aDelIdx, &idx, tCmprDelIdx, TD_EQ);

    if (pIdx != NULL) {
      code = tsdbReadDelData(pDelFReader, pIdx, pDelData);
    }

    taosArrayDestroy(aDelIdx);
    tsdbDelFReaderClose(&pDelFReader);

    if (code != TSDB_CODE_SUCCESS) {
      goto _err;
    }
  }

  SDelData* p = NULL;
  if (pMemTbData != NULL) {
    p = pMemTbData->pHead;
    while (p) {
      taosArrayPush(pDelData, p);
      p = p->pNext;
    }
  }

  if (piMemTbData != NULL) {
    p = piMemTbData->pHead;
    while (p) {
      taosArrayPush(pDelData, p);
      p = p->pNext;
    }
  }

  if (taosArrayGetSize(pDelData) > 0) {
    pBlockScanInfo->delSkyline = taosArrayInit(4, sizeof(TSDBKEY));
    code = tsdbBuildDeleteSkyline(pDelData, 0, (int32_t)(taosArrayGetSize(pDelData) - 1), pBlockScanInfo->delSkyline);
  }

  taosArrayDestroy(pDelData);
  pBlockScanInfo->iter.index =
      ASCENDING_TRAVERSE(pReader->order) ? 0 : taosArrayGetSize(pBlockScanInfo->delSkyline) - 1;
  pBlockScanInfo->iiter.index = pBlockScanInfo->iter.index;
  pBlockScanInfo->fileDelIndex = pBlockScanInfo->iter.index;
  pBlockScanInfo->lastBlockDelIndex = pBlockScanInfo->iter.index;
  return code;

_err:
  taosArrayDestroy(pDelData);
  return code;
}

static TSDBKEY getCurrentKeyInBuf(STableBlockScanInfo* pScanInfo, STsdbReader* pReader) {
  TSDBKEY key = {.ts = TSKEY_INITIAL_VAL};

  initMemDataIterator(pScanInfo, pReader);
  TSDBROW* pRow = getValidMemRow(&pScanInfo->iter, pScanInfo->delSkyline, pReader);
  if (pRow != NULL) {
    key = TSDBROW_KEY(pRow);
  }

  pRow = getValidMemRow(&pScanInfo->iiter, pScanInfo->delSkyline, pReader);
  if (pRow != NULL) {
    TSDBKEY k = TSDBROW_KEY(pRow);
    if (key.ts > k.ts) {
      key = k;
    }
  }

  return key;
}

static int32_t moveToNextFile(STsdbReader* pReader, SBlockNumber* pBlockNum) {
  SReaderStatus* pStatus = &pReader->status;
  pBlockNum->numOfBlocks = 0;
  pBlockNum->numOfLastBlocks = 0;

  size_t  numOfTables = taosHashGetSize(pReader->status.pTableMap);
  SArray* pIndexList = taosArrayInit(numOfTables, sizeof(SBlockIdx));
  SArray* pLastBlocks = pStatus->fileIter.pLastBlockReader->pBlockL;
  taosArrayClear(pLastBlocks);

  while (1) {
    bool hasNext = filesetIteratorNext(&pStatus->fileIter, pReader);
    if (!hasNext) {  // no data files on disk
      break;
    }

    taosArrayClear(pIndexList);
    int32_t code = doLoadBlockIndex(pReader, pReader->pFileReader, pIndexList);
    if (code != TSDB_CODE_SUCCESS) {
      taosArrayDestroy(pIndexList);
      return code;
    }

    code = tsdbReadBlockL(pReader->pFileReader, 0, pLastBlocks);
    if (code != TSDB_CODE_SUCCESS) {
      taosArrayDestroy(pIndexList);
      return code;
    }

    if (taosArrayGetSize(pIndexList) > 0 || taosArrayGetSize(pLastBlocks) > 0) {
      SArray* pQLastBlock = taosArrayInit(4, sizeof(SBlockL));

      code = doLoadFileBlock(pReader, pIndexList, pLastBlocks, pBlockNum, pQLastBlock);
      if (code != TSDB_CODE_SUCCESS) {
        taosArrayDestroy(pIndexList);
        taosArrayDestroy(pQLastBlock);
        return code;
      }

      if (pBlockNum->numOfBlocks + pBlockNum->numOfLastBlocks > 0) {
        ASSERT(taosArrayGetSize(pQLastBlock) == pBlockNum->numOfLastBlocks);
        taosArrayClear(pLastBlocks);
        taosArrayAddAll(pLastBlocks, pQLastBlock);

        taosArrayDestroy(pQLastBlock);
        break;
      }

      taosArrayDestroy(pQLastBlock);
    }

    // no blocks in current file, try next files
  }

  taosArrayDestroy(pIndexList);
  return TSDB_CODE_SUCCESS;
}

static int32_t doLoadRelatedLastBlock(SLastBlockReader* pLastBlockReader, STableBlockScanInfo* pBlockScanInfo,
                                      STsdbReader* pReader) {
  SArray*  pBlocks = pLastBlockReader->pBlockL;
  SBlockL* pBlock = NULL;

  uint64_t uid = pBlockScanInfo->uid;
  int32_t  totalLastBlocks = (int32_t)taosArrayGetSize(pBlocks);

  initMemDataIterator(pBlockScanInfo, pReader);

  // find the correct SBlockL. todo binary search
  int32_t index = -1;
  for (int32_t i = 0; i < totalLastBlocks; ++i) {
    SBlockL* p = taosArrayGet(pBlocks, i);
    if (p->minUid <= uid && p->maxUid >= uid) {
      index = i;
      pBlock = p;
      break;
    }
  }

  if (index == -1) {
    pLastBlockReader->currentBlockIndex = index;
    tBlockDataReset(&pLastBlockReader->lastBlockData);
    return TSDB_CODE_SUCCESS;
  }

  // the required last datablock has already loaded
  if (index == pLastBlockReader->currentBlockIndex) {
    return TSDB_CODE_SUCCESS;
  }

  int64_t st = taosGetTimestampUs();
  int32_t code =
      tBlockDataInit(&pLastBlockReader->lastBlockData, pReader->suid, pReader->suid ? 0 : uid, pReader->pSchema);
  if (code != TSDB_CODE_SUCCESS) {
    tsdbError("%p init block data failed, code:%s %s", pReader, tstrerror(code), pReader->idStr);
    return code;
  }

  code = tsdbReadLastBlock(pReader->pFileReader, 0, pBlock, &pLastBlockReader->lastBlockData);

  double el = (taosGetTimestampUs() - st) / 1000.0;
  if (code != TSDB_CODE_SUCCESS) {
    tsdbError("%p error occurs in loading last block into buffer, last block index:%d, total:%d code:%s %s", pReader,
              pLastBlockReader->currentBlockIndex, totalLastBlocks, tstrerror(code), pReader->idStr);
  } else {
    tsdbDebug("%p load last block completed, uid:%" PRIu64
              " last block index:%d, total:%d rows:%d, minVer:%d, maxVer:%d, brange:%" PRId64 "-%" PRId64
              " elapsed time:%.2f ms, %s",
              pReader, uid, index, totalLastBlocks, pBlock->nRow, pBlock->minVer, pBlock->maxVer, pBlock->minKey,
              pBlock->maxKey, el, pReader->idStr);
  }

  pLastBlockReader->currentBlockIndex = index;
  pReader->cost.lastBlockLoad += 1;
  pReader->cost.lastBlockLoadTime += el;

  return TSDB_CODE_SUCCESS;
}

<<<<<<< HEAD
static int32_t doLoadLastBlockSequentially(STsdbReader* pReader) {
  SReaderStatus*    pStatus = &pReader->status;
  SLastBlockReader* pLastBlockReader = pStatus->fileIter.pLastBlockReader;

  while (1) {
    if (pStatus->pTableIter == NULL) {
      pStatus->pTableIter = taosHashIterate(pStatus->pTableMap, NULL);
=======
static int32_t uidComparFunc(const void* p1, const void* p2) {
  uint64_t pu1 = *(uint64_t*) p1;
  uint64_t pu2 = *(uint64_t*) p2;
  if (pu1 == pu2) {
    return 0;
  } else {
    return (pu1 < pu2)? -1:1;
  }
}

static void extractOrderedTableUidList(SUidOrderCheckInfo *pOrderCheckInfo, SReaderStatus* pStatus) {
  int32_t index = 0;
  int32_t total = taosHashGetSize(pStatus->pTableMap);

  void* p = taosHashIterate(pStatus->pTableMap, NULL);
  while(p != NULL) {
    STableBlockScanInfo* pScanInfo = p;
    pOrderCheckInfo->tableUidList[index++] = pScanInfo->uid;
    p = taosHashIterate(pStatus->pTableMap, p);
  }

  taosSort(pOrderCheckInfo->tableUidList, total, sizeof(uint64_t), uidComparFunc);
}

static int32_t initOrderCheckInfo(SUidOrderCheckInfo* pOrderCheckInfo, SReaderStatus* pStatus) {
  if (pOrderCheckInfo->tableUidList == NULL) {
    int32_t total = taosHashGetSize(pStatus->pTableMap);

    pOrderCheckInfo->currentIndex = 0;
    pOrderCheckInfo->tableUidList = taosMemoryMalloc(total * sizeof(uint64_t));
    if (pOrderCheckInfo->tableUidList == NULL) {
      return TSDB_CODE_OUT_OF_MEMORY;
    }

    extractOrderedTableUidList(pOrderCheckInfo, pStatus);

    uint64_t uid = pOrderCheckInfo->tableUidList[0];
    pStatus->pTableIter = taosHashGet(pStatus->pTableMap, &uid, sizeof(uid));
  } else {
    if (pStatus->pTableIter == NULL) {  // it is the last block of a new file
//      ASSERT(pOrderCheckInfo->currentIndex == taosHashGetSize(pStatus->pTableMap));

      pOrderCheckInfo->currentIndex = 0;
      uint64_t uid = pOrderCheckInfo->tableUidList[pOrderCheckInfo->currentIndex];
      pStatus->pTableIter = taosHashGet(pStatus->pTableMap, &uid, sizeof(uid));

      // the tableMap has already updated
>>>>>>> 32ce4b31
      if (pStatus->pTableIter == NULL) {
        void* p = taosMemoryRealloc(pOrderCheckInfo->tableUidList, taosHashGetSize(pStatus->pTableMap)*sizeof(uint64_t));
        if (p == NULL) {
          return TSDB_CODE_OUT_OF_MEMORY;
        }

        pOrderCheckInfo->tableUidList = p;
        extractOrderedTableUidList(pOrderCheckInfo, pStatus);

        uid = pOrderCheckInfo->tableUidList[0];
        pStatus->pTableIter = taosHashGet(pStatus->pTableMap, &uid, sizeof(uid));
      }
    }
  }

  return TSDB_CODE_SUCCESS;
}

static bool moveToNextTable(SUidOrderCheckInfo *pOrderedCheckInfo, SReaderStatus* pStatus) {
  pOrderedCheckInfo->currentIndex += 1;
  if (pOrderedCheckInfo->currentIndex >= taosHashGetSize(pStatus->pTableMap)) {
    pStatus->pTableIter = NULL;
    return false;
  }

  uint64_t uid = pOrderedCheckInfo->tableUidList[pOrderedCheckInfo->currentIndex];
  pStatus->pTableIter = taosHashGet(pStatus->pTableMap, &uid, sizeof(uid));
  ASSERT(pStatus->pTableIter != NULL);
  return true;
}

static int32_t doLoadLastBlockSequentially(STsdbReader* pReader) {
  SReaderStatus* pStatus = &pReader->status;
  SLastBlockReader* pLastBlockReader = pStatus->fileIter.pLastBlockReader;

  SUidOrderCheckInfo *pOrderedCheckInfo = &pStatus->uidCheckInfo;
  int32_t code = initOrderCheckInfo(pOrderedCheckInfo, pStatus);
  if (code != TSDB_CODE_SUCCESS || (taosHashGetSize(pStatus->pTableMap) == 0)) {
    return code;
  }

  while(1) {
    // load the last data block of current table
    STableBlockScanInfo* pScanInfo = pStatus->pTableIter;
<<<<<<< HEAD
    int32_t              code = doLoadRelatedLastBlock(pLastBlockReader, pScanInfo, pReader);
=======
    code = doLoadRelatedLastBlock(pLastBlockReader, pScanInfo, pReader);
>>>>>>> 32ce4b31
    if (code != TSDB_CODE_SUCCESS) {
      return code;
    }

    if (pLastBlockReader->currentBlockIndex != -1) {
      initLastBlockReader(pLastBlockReader, pScanInfo->uid, &pScanInfo->indexInBlockL);
      int32_t index = pScanInfo->indexInBlockL;

      if (index == DEFAULT_ROW_INDEX_VAL || index == pLastBlockReader->lastBlockData.nRow) {
        bool hasData = nextRowInLastBlock(pLastBlockReader, pScanInfo);
        if (!hasData) {  // current table does not have rows in last block, try next table
          bool hasNexTable = moveToNextTable(pOrderedCheckInfo, pStatus);
          if (!hasNexTable) {
            return TSDB_CODE_SUCCESS;
          }
          continue;
        }
      }
    } else {  // no data in last block, try next table
      bool hasNexTable = moveToNextTable(pOrderedCheckInfo, pStatus);
      if (!hasNexTable) {
        return TSDB_CODE_SUCCESS;
      }
      continue;
    }

    code = doBuildDataBlock(pReader);
    if (code != TSDB_CODE_SUCCESS) {
      return code;
    }

    if (pReader->pResBlock->info.rows > 0) {
      return TSDB_CODE_SUCCESS;
    }

    // current table is exhausted, let's try next table
    bool hasNexTable = moveToNextTable(pOrderedCheckInfo, pStatus);
    if (!hasNexTable) {
      return TSDB_CODE_SUCCESS;
    }
  }
}

static int32_t doBuildDataBlock(STsdbReader* pReader) {
  TSDBKEY key = {0};
  int32_t code = TSDB_CODE_SUCCESS;
  SBlock* pBlock = NULL;

  SReaderStatus*       pStatus = &pReader->status;
  SDataBlockIter*      pBlockIter = &pStatus->blockIter;
  STableBlockScanInfo* pScanInfo = NULL;
  SFileDataBlockInfo*  pBlockInfo = getCurrentBlockInfo(pBlockIter);
  SLastBlockReader*    pLastBlockReader = pReader->status.fileIter.pLastBlockReader;

  if (pBlockInfo != NULL) {
    pScanInfo = taosHashGet(pReader->status.pTableMap, &pBlockInfo->uid, sizeof(pBlockInfo->uid));
  } else {
    pScanInfo = pReader->status.pTableIter;
  }

  if (pBlockInfo != NULL) {
    pBlock = getCurrentBlock(pBlockIter);
  }

  {
    key = getCurrentKeyInBuf(pScanInfo, pReader);

    // load the last data block of current table
    code = doLoadRelatedLastBlock(pLastBlockReader, pScanInfo, pReader);
    if (code != TSDB_CODE_SUCCESS) {
      return code;
    }

    // note: the lastblock may be null here
    initLastBlockReader(pLastBlockReader, pScanInfo->uid, &pScanInfo->indexInBlockL);
    if (pScanInfo->indexInBlockL == DEFAULT_ROW_INDEX_VAL ||
        pScanInfo->indexInBlockL == pLastBlockReader->lastBlockData.nRow) {
      bool hasData = nextRowInLastBlock(pLastBlockReader, pScanInfo);
    }
  }

  if (pBlockInfo == NULL) {  // build data block from last data file
    ASSERT(pBlockIter->numOfBlocks == 0);
    code = buildComposedDataBlock(pReader);
  } else if (fileBlockShouldLoad(pReader, pBlockInfo, pBlock, pScanInfo, key, pLastBlockReader)) {
    tBlockDataReset(&pStatus->fileBlockData);
    code = tBlockDataInit(&pStatus->fileBlockData, pReader->suid, pScanInfo->uid, pReader->pSchema);
    if (code != TSDB_CODE_SUCCESS) {
      return code;
    }

    code = doLoadFileBlockData(pReader, pBlockIter, &pStatus->fileBlockData);
    if (code != TSDB_CODE_SUCCESS) {
      return code;
    }

    // build composed data block
    code = buildComposedDataBlock(pReader);
  } else if (bufferDataInFileBlockGap(pReader->order, key, pBlock)) {
    // data in memory that are earlier than current file block
    // todo rows in buffer should be less than the file block in asc, greater than file block in desc
    int64_t endKey = (ASCENDING_TRAVERSE(pReader->order)) ? pBlock->minKey.ts : pBlock->maxKey.ts;
    code = buildDataBlockFromBuf(pReader, pScanInfo, endKey);
  } else {
    if (hasDataInLastBlock(pLastBlockReader) && !ASCENDING_TRAVERSE(pReader->order)) {
      // only return the rows in last block
      int64_t tsLast = getCurrentKeyInLastBlock(pLastBlockReader);
      ASSERT(tsLast >= pBlock->maxKey.ts);
      tBlockDataReset(&pReader->status.fileBlockData);

      code = buildComposedDataBlock(pReader);
    } else {  // whole block is required, return it directly
      SDataBlockInfo* pInfo = &pReader->pResBlock->info;
      pInfo->rows = pBlock->nRow;
      pInfo->uid = pScanInfo->uid;
      pInfo->window = (STimeWindow){.skey = pBlock->minKey.ts, .ekey = pBlock->maxKey.ts};
      setComposedBlockFlag(pReader, false);
      setBlockAllDumped(&pStatus->fBlockDumpInfo, pBlock->maxKey.ts, pReader->order);
    }
  }

  return code;
}

static int32_t buildBlockFromBufferSequentially(STsdbReader* pReader) {
  SReaderStatus* pStatus = &pReader->status;

  while (1) {
    if (pStatus->pTableIter == NULL) {
      pStatus->pTableIter = taosHashIterate(pStatus->pTableMap, NULL);
      if (pStatus->pTableIter == NULL) {
        return TSDB_CODE_SUCCESS;
      }
    }

    STableBlockScanInfo* pBlockScanInfo = pStatus->pTableIter;
    initMemDataIterator(pBlockScanInfo, pReader);

    int64_t endKey = (ASCENDING_TRAVERSE(pReader->order)) ? INT64_MAX : INT64_MIN;
    int32_t code = buildDataBlockFromBuf(pReader, pBlockScanInfo, endKey);
    if (code != TSDB_CODE_SUCCESS) {
      return code;
    }

    if (pReader->pResBlock->info.rows > 0) {
      return TSDB_CODE_SUCCESS;
    }

    // current table is exhausted, let's try the next table
    pStatus->pTableIter = taosHashIterate(pStatus->pTableMap, pStatus->pTableIter);
    if (pStatus->pTableIter == NULL) {
      return TSDB_CODE_SUCCESS;
    }
  }
}

// set the correct start position in case of the first/last file block, according to the query time window
static void initBlockDumpInfo(STsdbReader* pReader, SDataBlockIter* pBlockIter) {
  SBlock* pBlock = getCurrentBlock(pBlockIter);

  SReaderStatus* pStatus = &pReader->status;

  SFileBlockDumpInfo* pDumpInfo = &pStatus->fBlockDumpInfo;

  pDumpInfo->totalRows = pBlock->nRow;
  pDumpInfo->allDumped = false;
  pDumpInfo->rowIndex = ASCENDING_TRAVERSE(pReader->order) ? 0 : pBlock->nRow - 1;
}

static int32_t initForFirstBlockInFile(STsdbReader* pReader, SDataBlockIter* pBlockIter) {
  SBlockNumber num = {0};

  int32_t code = moveToNextFile(pReader, &num);
  if (code != TSDB_CODE_SUCCESS) {
    return code;
  }

  // all data files are consumed, try data in buffer
  if (num.numOfBlocks + num.numOfLastBlocks == 0) {
    pReader->status.loadFromFile = false;
    return code;
  }

  // initialize the block iterator for a new fileset
  if (num.numOfBlocks > 0) {
    code = initBlockIterator(pReader, pBlockIter, num.numOfBlocks);
  } else {  // no block data, only last block exists
    tBlockDataReset(&pReader->status.fileBlockData);
    resetDataBlockIterator(pBlockIter, pReader->order, pReader->status.pTableMap);
  }

  SLastBlockReader* pLReader = pReader->status.fileIter.pLastBlockReader;
  pLReader->currentBlockIndex = -1;

  // set the correct start position according to the query time window
  initBlockDumpInfo(pReader, pBlockIter);
  return code;
}

static bool fileBlockPartiallyRead(SFileBlockDumpInfo* pDumpInfo, bool asc) {
  return (!pDumpInfo->allDumped) &&
         ((pDumpInfo->rowIndex > 0 && asc) || (pDumpInfo->rowIndex < (pDumpInfo->totalRows - 1) && (!asc)));
}

static int32_t buildBlockFromFiles(STsdbReader* pReader) {
  int32_t code = TSDB_CODE_SUCCESS;
  bool    asc = ASCENDING_TRAVERSE(pReader->order);

  SDataBlockIter* pBlockIter = &pReader->status.blockIter;

  if (pBlockIter->numOfBlocks == 0) {
  _begin:
    code = doLoadLastBlockSequentially(pReader);
    if (code != TSDB_CODE_SUCCESS) {
      return code;
    }

    if (pReader->pResBlock->info.rows > 0) {
      return TSDB_CODE_SUCCESS;
    }

    // all data blocks are checked in this last block file, now let's try the next file
    if (pReader->status.pTableIter == NULL) {
      code = initForFirstBlockInFile(pReader, pBlockIter);

      // error happens or all the data files are completely checked
      if ((code != TSDB_CODE_SUCCESS) || (pReader->status.loadFromFile == false)) {
        return code;
      }

      // this file does not have data files, let's start check the last block file if exists
      if (pBlockIter->numOfBlocks == 0) {
        goto _begin;
      }
    }

    code = doBuildDataBlock(pReader);
    if (code != TSDB_CODE_SUCCESS) {
      return code;
    }

    if (pReader->pResBlock->info.rows > 0) {
      return TSDB_CODE_SUCCESS;
    }
  }

  while (1) {
    SFileBlockDumpInfo* pDumpInfo = &pReader->status.fBlockDumpInfo;

    if (fileBlockPartiallyRead(pDumpInfo, asc)) {  // file data block is partially loaded
      code = buildComposedDataBlock(pReader);
    } else {
      // current block are exhausted, try the next file block
      if (pDumpInfo->allDumped) {
        // try next data block in current file
        bool hasNext = blockIteratorNext(&pReader->status.blockIter);
        if (hasNext) {  // check for the next block in the block accessed order list
          initBlockDumpInfo(pReader, pBlockIter);
        } else if (taosArrayGetSize(pReader->status.fileIter.pLastBlockReader->pBlockL) >
                   0) {  // data blocks in current file are exhausted, let's try the next file now
          tBlockDataReset(&pReader->status.fileBlockData);
          resetDataBlockIterator(pBlockIter, pReader->order, pReader->status.pTableMap);
          goto _begin;
        } else {
          code = initForFirstBlockInFile(pReader, pBlockIter);

          // error happens or all the data files are completely checked
          if ((code != TSDB_CODE_SUCCESS) || (pReader->status.loadFromFile == false)) {
            return code;
          }

          // this file does not have blocks, let's start check the last block file
          if (pBlockIter->numOfBlocks == 0) {
            goto _begin;
          }
        }
      }

      code = doBuildDataBlock(pReader);
    }

    if (code != TSDB_CODE_SUCCESS) {
      return code;
    }

    if (pReader->pResBlock->info.rows > 0) {
      return TSDB_CODE_SUCCESS;
    }
  }
}

static STsdb* getTsdbByRetentions(SVnode* pVnode, TSKEY winSKey, SRetention* retentions, const char* idStr,
                                  int8_t* pLevel) {
  if (VND_IS_RSMA(pVnode)) {
    int8_t  level = 0;
    int64_t now = taosGetTimestamp(pVnode->config.tsdbCfg.precision);

    for (int8_t i = 0; i < TSDB_RETENTION_MAX; ++i) {
      SRetention* pRetention = retentions + level;
      if (pRetention->keep <= 0) {
        if (level > 0) {
          --level;
        }
        break;
      }
      if ((now - pRetention->keep) <= winSKey) {
        break;
      }
      ++level;
    }

    const char* str = (idStr != NULL) ? idStr : "";

    if (level == TSDB_RETENTION_L0) {
      *pLevel = TSDB_RETENTION_L0;
      tsdbDebug("vgId:%d, rsma level %d is selected to query %s", TD_VID(pVnode), TSDB_RETENTION_L0, str);
      return VND_RSMA0(pVnode);
    } else if (level == TSDB_RETENTION_L1) {
      *pLevel = TSDB_RETENTION_L1;
      tsdbDebug("vgId:%d, rsma level %d is selected to query %s", TD_VID(pVnode), TSDB_RETENTION_L1, str);
      return VND_RSMA1(pVnode);
    } else {
      *pLevel = TSDB_RETENTION_L2;
      tsdbDebug("vgId:%d, rsma level %d is selected to query %s", TD_VID(pVnode), TSDB_RETENTION_L2, str);
      return VND_RSMA2(pVnode);
    }
  }

  return VND_TSDB(pVnode);
}

SVersionRange getQueryVerRange(SVnode* pVnode, SQueryTableDataCond* pCond, int8_t level) {
  int64_t startVer = (pCond->startVersion == -1) ? 0 : pCond->startVersion;

  int64_t endVer = 0;
  if (pCond->endVersion ==
      -1) {  // user not specified end version, set current maximum version of vnode as the endVersion
    endVer = pVnode->state.applied;
  } else {
    endVer = (pCond->endVersion > pVnode->state.applied) ? pVnode->state.applied : pCond->endVersion;
  }

  return (SVersionRange){.minVer = startVer, .maxVer = endVer};
}

bool hasBeenDropped(const SArray* pDelList, int32_t* index, TSDBKEY* pKey, int32_t order) {
  ASSERT(pKey != NULL);
  if (pDelList == NULL) {
    return false;
  }
  size_t  num = taosArrayGetSize(pDelList);
  bool    asc = ASCENDING_TRAVERSE(order);
  int32_t step = asc ? 1 : -1;

  if (asc) {
    if (*index >= num - 1) {
      TSDBKEY* last = taosArrayGetLast(pDelList);
      ASSERT(pKey->ts >= last->ts);

      if (pKey->ts > last->ts) {
        return false;
      } else if (pKey->ts == last->ts) {
        TSDBKEY* prev = taosArrayGet(pDelList, num - 2);
        return (prev->version >= pKey->version);
      }
    } else {
      TSDBKEY* pCurrent = taosArrayGet(pDelList, *index);
      TSDBKEY* pNext = taosArrayGet(pDelList, (*index) + 1);

      if (pKey->ts < pCurrent->ts) {
        return false;
      }

      if (pCurrent->ts <= pKey->ts && pNext->ts >= pKey->ts && pCurrent->version >= pKey->version) {
        return true;
      }

      while (pNext->ts <= pKey->ts && (*index) < num - 1) {
        (*index) += 1;

        if ((*index) < num - 1) {
          pCurrent = taosArrayGet(pDelList, *index);
          pNext = taosArrayGet(pDelList, (*index) + 1);

          // it is not a consecutive deletion range, ignore it
          if (pCurrent->version == 0 && pNext->version > 0) {
            continue;
          }

          if (pCurrent->ts <= pKey->ts && pNext->ts >= pKey->ts && pCurrent->version >= pKey->version) {
            return true;
          }
        }
      }

      return false;
    }
  } else {
    if (*index <= 0) {
      TSDBKEY* pFirst = taosArrayGet(pDelList, 0);

      if (pKey->ts < pFirst->ts) {
        return false;
      } else if (pKey->ts == pFirst->ts) {
        return pFirst->version >= pKey->version;
      } else {
        ASSERT(0);
      }
    } else {
      TSDBKEY* pCurrent = taosArrayGet(pDelList, *index);
      TSDBKEY* pPrev = taosArrayGet(pDelList, (*index) - 1);

      if (pKey->ts > pCurrent->ts) {
        return false;
      }

      if (pPrev->ts <= pKey->ts && pCurrent->ts >= pKey->ts && pPrev->version >= pKey->version) {
        return true;
      }

      while (pPrev->ts >= pKey->ts && (*index) > 1) {
        (*index) += step;

        if ((*index) >= 1) {
          pCurrent = taosArrayGet(pDelList, *index);
          pPrev = taosArrayGet(pDelList, (*index) - 1);

          // it is not a consecutive deletion range, ignore it
          if (pCurrent->version > 0 && pPrev->version == 0) {
            continue;
          }

          if (pPrev->ts <= pKey->ts && pCurrent->ts >= pKey->ts && pPrev->version >= pKey->version) {
            return true;
          }
        }
      }

      return false;
    }
  }

  return false;
}

TSDBROW* getValidMemRow(SIterInfo* pIter, const SArray* pDelList, STsdbReader* pReader) {
  if (!pIter->hasVal) {
    return NULL;
  }

  TSDBROW* pRow = tsdbTbDataIterGet(pIter->iter);
  TSDBKEY  key = {.ts = pRow->pTSRow->ts, .version = pRow->version};
  if (outOfTimeWindow(key.ts, &pReader->window)) {
    pIter->hasVal = false;
    return NULL;
  }

  // it is a valid data version
  if ((key.version <= pReader->verRange.maxVer && key.version >= pReader->verRange.minVer) &&
      (!hasBeenDropped(pDelList, &pIter->index, &key, pReader->order))) {
    return pRow;
  }

  while (1) {
    pIter->hasVal = tsdbTbDataIterNext(pIter->iter);
    if (!pIter->hasVal) {
      return NULL;
    }

    pRow = tsdbTbDataIterGet(pIter->iter);

    key = TSDBROW_KEY(pRow);
    if (outOfTimeWindow(key.ts, &pReader->window)) {
      pIter->hasVal = false;
      return NULL;
    }

    if (key.version <= pReader->verRange.maxVer && key.version >= pReader->verRange.minVer &&
        (!hasBeenDropped(pDelList, &pIter->index, &key, pReader->order))) {
      return pRow;
    }
  }
}

int32_t doMergeRowsInBuf(SIterInfo* pIter, uint64_t uid, int64_t ts, SArray* pDelList, SRowMerger* pMerger,
                         STsdbReader* pReader) {
  while (1) {
    pIter->hasVal = tsdbTbDataIterNext(pIter->iter);
    if (!pIter->hasVal) {
      break;
    }

    // data exists but not valid
    TSDBROW* pRow = getValidMemRow(pIter, pDelList, pReader);
    if (pRow == NULL) {
      break;
    }

    // ts is not identical, quit
    TSDBKEY k = TSDBROW_KEY(pRow);
    if (k.ts != ts) {
      break;
    }

    STSchema* pTSchema = doGetSchemaForTSRow(TSDBROW_SVERSION(pRow), pReader, uid);
    tRowMergerAdd(pMerger, pRow, pTSchema);
  }

  return TSDB_CODE_SUCCESS;
}

static int32_t doMergeRowsInFileBlockImpl(SBlockData* pBlockData, int32_t rowIndex, int64_t key, SRowMerger* pMerger,
                                          SVersionRange* pVerRange, int32_t step) {
  while (pBlockData->aTSKEY[rowIndex] == key && rowIndex < pBlockData->nRow && rowIndex >= 0) {
    if (pBlockData->aVersion[rowIndex] > pVerRange->maxVer || pBlockData->aVersion[rowIndex] < pVerRange->minVer) {
      rowIndex += step;
      continue;
    }

    TSDBROW fRow = tsdbRowFromBlockData(pBlockData, rowIndex);
    tRowMerge(pMerger, &fRow);
    rowIndex += step;
  }

  return rowIndex;
}

typedef enum {
  CHECK_FILEBLOCK_CONT = 0x1,
  CHECK_FILEBLOCK_QUIT = 0x2,
} CHECK_FILEBLOCK_STATE;

static int32_t checkForNeighborFileBlock(STsdbReader* pReader, STableBlockScanInfo* pScanInfo, SBlock* pBlock,
                                         SFileDataBlockInfo* pFBlock, SRowMerger* pMerger, int64_t key,
                                         CHECK_FILEBLOCK_STATE* state) {
  SFileBlockDumpInfo* pDumpInfo = &pReader->status.fBlockDumpInfo;
  SBlockData*         pBlockData = &pReader->status.fileBlockData;

  *state = CHECK_FILEBLOCK_QUIT;
  int32_t step = ASCENDING_TRAVERSE(pReader->order) ? 1 : -1;

  int32_t nextIndex = -1;
  SBlock* pNeighborBlock = getNeighborBlockOfSameTable(pFBlock, pScanInfo, &nextIndex, pReader->order);
  if (pNeighborBlock == NULL) {  // do nothing
    return 0;
  }

  bool overlap = overlapWithNeighborBlock(pBlock, pNeighborBlock, pReader->order);
  taosMemoryFree(pNeighborBlock);

  if (overlap) {  // load next block
    SReaderStatus*  pStatus = &pReader->status;
    SDataBlockIter* pBlockIter = &pStatus->blockIter;

    // 1. find the next neighbor block in the scan block list
    SFileDataBlockInfo fb = {.uid = pFBlock->uid, .tbBlockIdx = nextIndex};
    int32_t            neighborIndex = findFileBlockInfoIndex(pBlockIter, &fb);

    // 2. remove it from the scan block list
    setFileBlockActiveInBlockIter(pBlockIter, neighborIndex, step);

    // 3. load the neighbor block, and set it to be the currently accessed file data block
    tBlockDataReset(&pStatus->fileBlockData);
    int32_t code = tBlockDataInit(&pStatus->fileBlockData, pReader->suid, pFBlock->uid, pReader->pSchema);
    if (code != TSDB_CODE_SUCCESS) {
      return code;
    }

    code = doLoadFileBlockData(pReader, pBlockIter, &pStatus->fileBlockData);
    if (code != TSDB_CODE_SUCCESS) {
      return code;
    }

    // 4. check the data values
    initBlockDumpInfo(pReader, pBlockIter);

    pDumpInfo->rowIndex =
        doMergeRowsInFileBlockImpl(pBlockData, pDumpInfo->rowIndex, key, pMerger, &pReader->verRange, step);
    if (pDumpInfo->rowIndex >= pDumpInfo->totalRows) {
      *state = CHECK_FILEBLOCK_CONT;
    }
  }

  return TSDB_CODE_SUCCESS;
}

int32_t doMergeRowsInFileBlocks(SBlockData* pBlockData, STableBlockScanInfo* pScanInfo, STsdbReader* pReader,
                                SRowMerger* pMerger) {
  SFileBlockDumpInfo* pDumpInfo = &pReader->status.fBlockDumpInfo;

  bool    asc = ASCENDING_TRAVERSE(pReader->order);
  int64_t key = pBlockData->aTSKEY[pDumpInfo->rowIndex];
  int32_t step = asc ? 1 : -1;

  pDumpInfo->rowIndex += step;
  if ((pDumpInfo->rowIndex <= pBlockData->nRow - 1 && asc) || (pDumpInfo->rowIndex >= 0 && !asc)) {
    pDumpInfo->rowIndex =
        doMergeRowsInFileBlockImpl(pBlockData, pDumpInfo->rowIndex, key, pMerger, &pReader->verRange, step);
  }

  // all rows are consumed, let's try next file block
  if ((pDumpInfo->rowIndex >= pBlockData->nRow && asc) || (pDumpInfo->rowIndex < 0 && !asc)) {
    while (1) {
      CHECK_FILEBLOCK_STATE st;

      SFileDataBlockInfo* pFileBlockInfo = getCurrentBlockInfo(&pReader->status.blockIter);
      SBlock*             pCurrentBlock = getCurrentBlock(&pReader->status.blockIter);
      checkForNeighborFileBlock(pReader, pScanInfo, pCurrentBlock, pFileBlockInfo, pMerger, key, &st);
      if (st == CHECK_FILEBLOCK_QUIT) {
        break;
      }
    }
  }

  return TSDB_CODE_SUCCESS;
}

int32_t doMergeRowsInLastBlock(SLastBlockReader* pLastBlockReader, STableBlockScanInfo* pScanInfo, int64_t ts,
                               SRowMerger* pMerger) {
  while (nextRowInLastBlock(pLastBlockReader, pScanInfo)) {
    int64_t next1 = getCurrentKeyInLastBlock(pLastBlockReader);
    if (next1 == ts) {
      TSDBROW fRow1 = tsdbRowFromBlockData(&pLastBlockReader->lastBlockData, *pLastBlockReader->rowIndex);
      tRowMerge(pMerger, &fRow1);
    } else {
      break;
    }
  }

  return TSDB_CODE_SUCCESS;
}

void doMergeMemTableMultiRows(TSDBROW* pRow, uint64_t uid, SIterInfo* pIter, SArray* pDelList, STSRow** pTSRow,
                              STsdbReader* pReader, bool* freeTSRow) {
  TSDBROW* pNextRow = NULL;
  TSDBROW  current = *pRow;

  {  // if the timestamp of the next valid row has a different ts, return current row directly
    pIter->hasVal = tsdbTbDataIterNext(pIter->iter);

    if (!pIter->hasVal) {
      *pTSRow = current.pTSRow;
      *freeTSRow = false;
      return;
    } else {  // has next point in mem/imem
      pNextRow = getValidMemRow(pIter, pDelList, pReader);
      if (pNextRow == NULL) {
        *pTSRow = current.pTSRow;
        *freeTSRow = false;
        return;
      }

      if (current.pTSRow->ts != pNextRow->pTSRow->ts) {
        *pTSRow = current.pTSRow;
        *freeTSRow = false;
        return;
      }
    }
  }

  SRowMerger merge = {0};

  // get the correct schema for data in memory
  STSchema* pTSchema = doGetSchemaForTSRow(TSDBROW_SVERSION(&current), pReader, uid);

  if (pReader->pSchema == NULL) {
    pReader->pSchema = pTSchema;
  }

  tRowMergerInit2(&merge, pReader->pSchema, &current, pTSchema);

  STSchema* pTSchema1 = doGetSchemaForTSRow(TSDBROW_SVERSION(pNextRow), pReader, uid);
  tRowMergerAdd(&merge, pNextRow, pTSchema1);

  doMergeRowsInBuf(pIter, uid, current.pTSRow->ts, pDelList, &merge, pReader);
  tRowMergerGetRow(&merge, pTSRow);
  tRowMergerClear(&merge);

  *freeTSRow = true;
}

void doMergeMemIMemRows(TSDBROW* pRow, TSDBROW* piRow, STableBlockScanInfo* pBlockScanInfo, STsdbReader* pReader,
                        STSRow** pTSRow) {
  SRowMerger merge = {0};

  TSDBKEY k = TSDBROW_KEY(pRow);
  TSDBKEY ik = TSDBROW_KEY(piRow);

  if (ASCENDING_TRAVERSE(pReader->order)) {  // ascending order imem --> mem
    STSchema* pSchema = doGetSchemaForTSRow(TSDBROW_SVERSION(pRow), pReader, pBlockScanInfo->uid);

    tRowMergerInit(&merge, piRow, pSchema);
    doMergeRowsInBuf(&pBlockScanInfo->iiter, pBlockScanInfo->uid, ik.ts, pBlockScanInfo->delSkyline, &merge, pReader);

    tRowMerge(&merge, pRow);
    doMergeRowsInBuf(&pBlockScanInfo->iter, pBlockScanInfo->uid, k.ts, pBlockScanInfo->delSkyline, &merge, pReader);
  } else {
    STSchema* pSchema = doGetSchemaForTSRow(TSDBROW_SVERSION(pRow), pReader, pBlockScanInfo->uid);

    tRowMergerInit(&merge, pRow, pSchema);
    doMergeRowsInBuf(&pBlockScanInfo->iter, pBlockScanInfo->uid, k.ts, pBlockScanInfo->delSkyline, &merge, pReader);

    tRowMerge(&merge, piRow);
    doMergeRowsInBuf(&pBlockScanInfo->iiter, pBlockScanInfo->uid, k.ts, pBlockScanInfo->delSkyline, &merge, pReader);
  }

  tRowMergerGetRow(&merge, pTSRow);
}

int32_t tsdbGetNextRowInMem(STableBlockScanInfo* pBlockScanInfo, STsdbReader* pReader, STSRow** pTSRow, int64_t endKey,
                            bool* freeTSRow) {
  TSDBROW* pRow = getValidMemRow(&pBlockScanInfo->iter, pBlockScanInfo->delSkyline, pReader);
  TSDBROW* piRow = getValidMemRow(&pBlockScanInfo->iiter, pBlockScanInfo->delSkyline, pReader);
  SArray*  pDelList = pBlockScanInfo->delSkyline;
  uint64_t uid = pBlockScanInfo->uid;

  // todo refactor
  bool asc = ASCENDING_TRAVERSE(pReader->order);
  if (pBlockScanInfo->iter.hasVal) {
    TSDBKEY k = TSDBROW_KEY(pRow);
    if ((k.ts >= endKey && asc) || (k.ts <= endKey && !asc)) {
      pRow = NULL;
    }
  }

  if (pBlockScanInfo->iiter.hasVal) {
    TSDBKEY k = TSDBROW_KEY(piRow);
    if ((k.ts >= endKey && asc) || (k.ts <= endKey && !asc)) {
      piRow = NULL;
    }
  }

  if (pBlockScanInfo->iter.hasVal && pBlockScanInfo->iiter.hasVal && pRow != NULL && piRow != NULL) {
    TSDBKEY k = TSDBROW_KEY(pRow);
    TSDBKEY ik = TSDBROW_KEY(piRow);

    if (ik.ts != k.ts) {
      if (((ik.ts < k.ts) && asc) || ((ik.ts > k.ts) && (!asc))) {  // ik.ts < k.ts
        doMergeMemTableMultiRows(piRow, uid, &pBlockScanInfo->iiter, pDelList, pTSRow, pReader, freeTSRow);
      } else if (((k.ts < ik.ts) && asc) || ((k.ts > ik.ts) && (!asc))) {
        doMergeMemTableMultiRows(pRow, uid, &pBlockScanInfo->iter, pDelList, pTSRow, pReader, freeTSRow);
      }
    } else {  // ik.ts == k.ts
      doMergeMemIMemRows(pRow, piRow, pBlockScanInfo, pReader, pTSRow);
      *freeTSRow = true;
    }

    return TSDB_CODE_SUCCESS;
  }

  if (pBlockScanInfo->iter.hasVal && pRow != NULL) {
    doMergeMemTableMultiRows(pRow, pBlockScanInfo->uid, &pBlockScanInfo->iter, pDelList, pTSRow, pReader, freeTSRow);
    return TSDB_CODE_SUCCESS;
  }

  if (pBlockScanInfo->iiter.hasVal && piRow != NULL) {
    doMergeMemTableMultiRows(piRow, uid, &pBlockScanInfo->iiter, pDelList, pTSRow, pReader, freeTSRow);
    return TSDB_CODE_SUCCESS;
  }

  return TSDB_CODE_SUCCESS;
}

int32_t doAppendRowFromTSRow(SSDataBlock* pBlock, STsdbReader* pReader, STSRow* pTSRow, uint64_t uid) {
  int32_t numOfRows = pBlock->info.rows;
  int32_t numOfCols = (int32_t)taosArrayGetSize(pBlock->pDataBlock);

  SBlockLoadSuppInfo* pSupInfo = &pReader->suppInfo;
  STSchema*           pSchema = doGetSchemaForTSRow(pTSRow->sver, pReader, uid);

  SColVal colVal = {0};
  int32_t i = 0, j = 0;

  SColumnInfoData* pColInfoData = taosArrayGet(pBlock->pDataBlock, i);
  if (pColInfoData->info.colId == PRIMARYKEY_TIMESTAMP_COL_ID) {
    colDataAppend(pColInfoData, numOfRows, (const char*)&pTSRow->ts, false);
    i += 1;
  }

  while (i < numOfCols && j < pSchema->numOfCols) {
    pColInfoData = taosArrayGet(pBlock->pDataBlock, i);
    col_id_t colId = pColInfoData->info.colId;

    if (colId == pSchema->columns[j].colId) {
      tTSRowGetVal(pTSRow, pSchema, j, &colVal);
      doCopyColVal(pColInfoData, numOfRows, i, &colVal, pSupInfo);
      i += 1;
      j += 1;
    } else if (colId < pSchema->columns[j].colId) {
      colDataAppendNULL(pColInfoData, numOfRows);
      i += 1;
    } else if (colId > pSchema->columns[j].colId) {
      j += 1;
    }
  }

  // set null value since current column does not exist in the "pSchema"
  while (i < numOfCols) {
    pColInfoData = taosArrayGet(pBlock->pDataBlock, i);
    colDataAppendNULL(pColInfoData, numOfRows);
    i += 1;
  }

  pBlock->info.rows += 1;
  return TSDB_CODE_SUCCESS;
}

int32_t doAppendRowFromFileBlock(SSDataBlock* pResBlock, STsdbReader* pReader, SBlockData* pBlockData,
                                 int32_t rowIndex) {
  int32_t i = 0, j = 0;
  int32_t outputRowIndex = pResBlock->info.rows;

  SBlockLoadSuppInfo* pSupInfo = &pReader->suppInfo;

  SColumnInfoData* pColData = taosArrayGet(pResBlock->pDataBlock, i);
  if (pColData->info.colId == PRIMARYKEY_TIMESTAMP_COL_ID) {
    colDataAppendInt64(pColData, outputRowIndex, &pBlockData->aTSKEY[rowIndex]);
    i += 1;
  }

  SColVal cv = {0};
  int32_t numOfInputCols = taosArrayGetSize(pBlockData->aIdx);
  int32_t numOfOutputCols = blockDataGetNumOfCols(pResBlock);

  while (i < numOfOutputCols && j < numOfInputCols) {
    SColumnInfoData* pCol = taosArrayGet(pResBlock->pDataBlock, i);
    SColData*        pData = tBlockDataGetColDataByIdx(pBlockData, j);

    if (pData->cid == pCol->info.colId) {
      tColDataGetValue(pData, rowIndex, &cv);
      doCopyColVal(pCol, outputRowIndex, i, &cv, pSupInfo);
      j += 1;
    } else {  // the specified column does not exist in file block, fill with null data
      colDataAppendNULL(pCol, outputRowIndex);
    }

    i += 1;
  }

  while (i < numOfOutputCols) {
    SColumnInfoData* pCol = taosArrayGet(pResBlock->pDataBlock, i);
    colDataAppendNULL(pCol, outputRowIndex);
    i += 1;
  }

  pResBlock->info.rows += 1;
  return TSDB_CODE_SUCCESS;
}

int32_t buildDataBlockFromBufImpl(STableBlockScanInfo* pBlockScanInfo, int64_t endKey, int32_t capacity,
                                  STsdbReader* pReader) {
  SSDataBlock* pBlock = pReader->pResBlock;

  do {
    STSRow* pTSRow = NULL;
    bool    freeTSRow = false;
    tsdbGetNextRowInMem(pBlockScanInfo, pReader, &pTSRow, endKey, &freeTSRow);
    if (pTSRow == NULL) {
      break;
    }

    doAppendRowFromTSRow(pBlock, pReader, pTSRow, pBlockScanInfo->uid);
    if (freeTSRow) {
      taosMemoryFree(pTSRow);
    }

    // no data in buffer, return immediately
    if (!(pBlockScanInfo->iter.hasVal || pBlockScanInfo->iiter.hasVal)) {
      break;
    }

    if (pBlock->info.rows >= capacity) {
      break;
    }
  } while (1);

  ASSERT(pBlock->info.rows <= capacity);
  return TSDB_CODE_SUCCESS;
}

// todo refactor, use arraylist instead
int32_t tsdbSetTableId(STsdbReader* pReader, int64_t uid) {
  ASSERT(pReader != NULL);
  taosHashClear(pReader->status.pTableMap);

  STableBlockScanInfo info = {.lastKey = 0, .uid = uid, .indexInBlockL = DEFAULT_ROW_INDEX_VAL};
  taosHashPut(pReader->status.pTableMap, &info.uid, sizeof(uint64_t), &info, sizeof(info));
  return TDB_CODE_SUCCESS;
}

void* tsdbGetIdx(SMeta* pMeta) {
  if (pMeta == NULL) {
    return NULL;
  }
  return metaGetIdx(pMeta);
}

void* tsdbGetIvtIdx(SMeta* pMeta) {
  if (pMeta == NULL) {
    return NULL;
  }
  return metaGetIvtIdx(pMeta);
}

uint64_t getReaderMaxVersion(STsdbReader* pReader) { return pReader->verRange.maxVer; }

// ====================================== EXPOSED APIs ======================================
int32_t tsdbReaderOpen(SVnode* pVnode, SQueryTableDataCond* pCond, SArray* pTableList, STsdbReader** ppReader,
                       const char* idstr) {
  int32_t code = tsdbReaderCreate(pVnode, pCond, ppReader, 4096, idstr);
  if (code != TSDB_CODE_SUCCESS) {
    goto _err;
  }

  // check for query time window
  STsdbReader* pReader = *ppReader;
  if (isEmptyQueryTimeWindow(&pReader->window)) {
    tsdbDebug("%p query window not overlaps with the data set, no result returned, %s", pReader, pReader->idStr);
    return TSDB_CODE_SUCCESS;
  }

  if (pCond->type == TIMEWINDOW_RANGE_EXTERNAL) {
    // update the SQueryTableDataCond to create inner reader
    STimeWindow w = pCond->twindows;
    int32_t     order = pCond->order;
    if (order == TSDB_ORDER_ASC) {
      pCond->twindows.ekey = pCond->twindows.skey;
      pCond->twindows.skey = INT64_MIN;
      pCond->order = TSDB_ORDER_DESC;
    } else {
      pCond->twindows.skey = pCond->twindows.ekey;
      pCond->twindows.ekey = INT64_MAX;
      pCond->order = TSDB_ORDER_ASC;
    }

    // here we only need one more row, so the capacity is set to be ONE.
    code = tsdbReaderCreate(pVnode, pCond, &pReader->innerReader[0], 1, idstr);
    if (code != TSDB_CODE_SUCCESS) {
      goto _err;
    }

    if (order == TSDB_ORDER_ASC) {
      pCond->twindows.skey = w.ekey;
      pCond->twindows.ekey = INT64_MAX;
    } else {
      pCond->twindows.skey = INT64_MIN;
      pCond->twindows.ekey = w.ekey;
    }
    code = tsdbReaderCreate(pVnode, pCond, &pReader->innerReader[1], 1, idstr);
    if (code != TSDB_CODE_SUCCESS) {
      goto _err;
    }
  }

  if (pCond->suid != 0) {
    pReader->pSchema = metaGetTbTSchema(pReader->pTsdb->pVnode->pMeta, pReader->suid, -1);
  } else if (taosArrayGetSize(pTableList) > 0) {
    STableKeyInfo* pKey = taosArrayGet(pTableList, 0);
    pReader->pSchema = metaGetTbTSchema(pReader->pTsdb->pVnode->pMeta, pKey->uid, -1);
  }

  int32_t numOfTables = taosArrayGetSize(pTableList);
  pReader->status.pTableMap = createDataBlockScanInfo(pReader, pTableList->pData, numOfTables);
  if (pReader->status.pTableMap == NULL) {
    tsdbReaderClose(pReader);
    *ppReader = NULL;

    code = TSDB_CODE_TDB_OUT_OF_MEMORY;
    goto _err;
  }

  code = tsdbTakeReadSnap(pReader->pTsdb, &pReader->pReadSnap);
  if (code != TSDB_CODE_SUCCESS) {
    goto _err;
  }

  if (pReader->type == TIMEWINDOW_RANGE_CONTAINED) {
    SDataBlockIter* pBlockIter = &pReader->status.blockIter;

    initFilesetIterator(&pReader->status.fileIter, pReader->pReadSnap->fs.aDFileSet, pReader);
    resetDataBlockIterator(&pReader->status.blockIter, pReader->order, pReader->status.pTableMap);

    // no data in files, let's try buffer in memory
    if (pReader->status.fileIter.numOfFiles == 0) {
      pReader->status.loadFromFile = false;
    } else {
      code = initForFirstBlockInFile(pReader, pBlockIter);
      if (code != TSDB_CODE_SUCCESS) {
        return code;
      }
    }
  } else {
    STsdbReader*    pPrevReader = pReader->innerReader[0];
    SDataBlockIter* pBlockIter = &pPrevReader->status.blockIter;

    code = tsdbTakeReadSnap(pPrevReader->pTsdb, &pPrevReader->pReadSnap);
    if (code != TSDB_CODE_SUCCESS) {
      goto _err;
    }

    initFilesetIterator(&pPrevReader->status.fileIter, pPrevReader->pReadSnap->fs.aDFileSet, pPrevReader);
    resetDataBlockIterator(&pPrevReader->status.blockIter, pPrevReader->order, pReader->status.pTableMap);

    // no data in files, let's try buffer in memory
    if (pPrevReader->status.fileIter.numOfFiles == 0) {
      pPrevReader->status.loadFromFile = false;
    } else {
      code = initForFirstBlockInFile(pPrevReader, pBlockIter);
      if (code != TSDB_CODE_SUCCESS) {
        return code;
      }
    }
  }

  tsdbDebug("%p total numOfTable:%d in this query %s", pReader, numOfTables, pReader->idStr);
  return code;

_err:
  tsdbError("failed to create data reader, code:%s %s", tstrerror(code), pReader->idStr);
  return code;
}

void tsdbReaderClose(STsdbReader* pReader) {
  if (pReader == NULL) {
    return;
  }

  SBlockLoadSuppInfo* pSupInfo = &pReader->suppInfo;
  tsdbUntakeReadSnap(pReader->pTsdb, pReader->pReadSnap);

  taosMemoryFreeClear(pSupInfo->plist);
  taosMemoryFree(pSupInfo->colIds);

  taosArrayDestroy(pSupInfo->pColAgg);
  for (int32_t i = 0; i < blockDataGetNumOfCols(pReader->pResBlock); ++i) {
    if (pSupInfo->buildBuf[i] != NULL) {
      taosMemoryFreeClear(pSupInfo->buildBuf[i]);
    }
  }
  taosMemoryFree(pSupInfo->buildBuf);
  tBlockDataDestroy(&pReader->status.fileBlockData, true);

  cleanupDataBlockIterator(&pReader->status.blockIter);

  size_t numOfTables = taosHashGetSize(pReader->status.pTableMap);
  destroyBlockScanInfo(pReader->status.pTableMap);
  blockDataDestroy(pReader->pResBlock);

  if (pReader->pFileReader != NULL) {
    tsdbDataFReaderClose(&pReader->pFileReader);
  }

  taosMemoryFree(pReader->status.uidCheckInfo.tableUidList);

  SFilesetIter* pFilesetIter = &pReader->status.fileIter;
  if (pFilesetIter->pLastBlockReader != NULL) {
    tBlockDataDestroy(&pFilesetIter->pLastBlockReader->lastBlockData, true);
    taosArrayDestroy(pFilesetIter->pLastBlockReader->pBlockL);
    taosMemoryFree(pFilesetIter->pLastBlockReader);
  }

  SIOCostSummary* pCost = &pReader->cost;

  tsdbDebug("%p :io-cost summary: head-file:%" PRIu64 ", head-file time:%.2f ms, SMA:%" PRId64
            " SMA-time:%.2f ms, fileBlocks:%" PRId64
            ", fileBlocks-time:%.2f ms, "
            "build in-memory-block-time:%.2f ms, lastBlocks:%" PRId64
            ", lastBlocks-time:%.2f ms, STableBlockScanInfo size:%.2f Kb %s",
            pReader, pCost->headFileLoad, pCost->headFileLoadTime, pCost->smaDataLoad, pCost->smaLoadTime,
            pCost->numOfBlocks, pCost->blockLoadTime, pCost->buildmemBlock, pCost->lastBlockLoad,
            pCost->lastBlockLoadTime, numOfTables * sizeof(STableBlockScanInfo) / 1000.0, pReader->idStr);

  taosMemoryFree(pReader->idStr);
  taosMemoryFree(pReader->pSchema);
  if (pReader->pMemSchema != pReader->pSchema) {
    taosMemoryFree(pReader->pMemSchema);
  }
  taosMemoryFreeClear(pReader);
}

static bool doTsdbNextDataBlock(STsdbReader* pReader) {
  // cleanup the data that belongs to the previous data block
  SSDataBlock* pBlock = pReader->pResBlock;
  blockDataCleanup(pBlock);

  SReaderStatus* pStatus = &pReader->status;

  if (pStatus->loadFromFile) {
    int32_t code = buildBlockFromFiles(pReader);
    if (code != TSDB_CODE_SUCCESS) {
      return false;
    }

    if (pBlock->info.rows > 0) {
      return true;
    } else {
      buildBlockFromBufferSequentially(pReader);
      return pBlock->info.rows > 0;
    }
  } else {  // no data in files, let's try the buffer
    buildBlockFromBufferSequentially(pReader);
    return pBlock->info.rows > 0;
  }

  return false;
}

bool tsdbNextDataBlock(STsdbReader* pReader) {
  if (isEmptyQueryTimeWindow(&pReader->window)) {
    return false;
  }

  if (pReader->innerReader[0] != NULL) {
    bool ret = doTsdbNextDataBlock(pReader->innerReader[0]);
    if (ret) {
      pReader->step = EXTERNAL_ROWS_PREV;
      return ret;
    }

    tsdbReaderClose(pReader->innerReader[0]);
    pReader->innerReader[0] = NULL;
  }

  pReader->step = EXTERNAL_ROWS_MAIN;
  bool ret = doTsdbNextDataBlock(pReader);
  if (ret) {
    return ret;
  }

  if (pReader->innerReader[1] != NULL) {
    bool ret1 = doTsdbNextDataBlock(pReader->innerReader[1]);
    if (ret1) {
      pReader->step = EXTERNAL_ROWS_NEXT;
      return ret1;
    }

    tsdbReaderClose(pReader->innerReader[1]);
    pReader->innerReader[1] = NULL;
  }

  return false;
}

static void setBlockInfo(STsdbReader* pReader, SDataBlockInfo* pDataBlockInfo) {
  ASSERT(pDataBlockInfo != NULL && pReader != NULL);
  pDataBlockInfo->rows = pReader->pResBlock->info.rows;
  pDataBlockInfo->uid = pReader->pResBlock->info.uid;
  pDataBlockInfo->window = pReader->pResBlock->info.window;
}

void tsdbRetrieveDataBlockInfo(STsdbReader* pReader, SDataBlockInfo* pDataBlockInfo) {
  if (pReader->type == TIMEWINDOW_RANGE_EXTERNAL) {
    if (pReader->step == EXTERNAL_ROWS_MAIN) {
      setBlockInfo(pReader, pDataBlockInfo);
    } else if (pReader->step == EXTERNAL_ROWS_PREV) {
      setBlockInfo(pReader->innerReader[0], pDataBlockInfo);
    } else {
      setBlockInfo(pReader->innerReader[1], pDataBlockInfo);
    }
  } else {
    setBlockInfo(pReader, pDataBlockInfo);
  }
}

int32_t tsdbRetrieveDatablockSMA(STsdbReader* pReader, SColumnDataAgg*** pBlockStatis, bool* allHave) {
  int32_t code = 0;
  *allHave = false;

  if (pReader->type == TIMEWINDOW_RANGE_EXTERNAL) {
    *pBlockStatis = NULL;
    return TSDB_CODE_SUCCESS;
  }

  // there is no statistics data for composed block
  if (pReader->status.composedDataBlock) {
    *pBlockStatis = NULL;
    return TSDB_CODE_SUCCESS;
  }

  SFileDataBlockInfo* pFBlock = getCurrentBlockInfo(&pReader->status.blockIter);

  SBlock* pBlock = getCurrentBlock(&pReader->status.blockIter);
  int64_t stime = taosGetTimestampUs();

  SBlockLoadSuppInfo* pSup = &pReader->suppInfo;

  if (tBlockHasSma(pBlock)) {
    code = tsdbReadBlockSma(pReader->pFileReader, pBlock, pSup->pColAgg);
    if (code != TSDB_CODE_SUCCESS) {
      tsdbDebug("vgId:%d, failed to load block SMA for uid %" PRIu64 ", code:%s, %s", 0, pFBlock->uid, tstrerror(code),
                pReader->idStr);
      return code;
    }
  } else {
    *pBlockStatis = NULL;
    return TSDB_CODE_SUCCESS;
  }

  *allHave = true;

  // always load the first primary timestamp column data
  SColumnDataAgg* pTsAgg = &pSup->tsColAgg;

  pTsAgg->numOfNull = 0;
  pTsAgg->colId = PRIMARYKEY_TIMESTAMP_COL_ID;
  pTsAgg->min = pReader->pResBlock->info.window.skey;
  pTsAgg->max = pReader->pResBlock->info.window.ekey;
  pSup->plist[0] = pTsAgg;

  // update the number of NULL data rows
  size_t numOfCols = blockDataGetNumOfCols(pReader->pResBlock);

  int32_t i = 0, j = 0;
  while (j < numOfCols && i < taosArrayGetSize(pSup->pColAgg)) {
    SColumnDataAgg* pAgg = taosArrayGet(pSup->pColAgg, i);
    if (pAgg->colId == pSup->colIds[j]) {
      if (IS_BSMA_ON(&(pReader->pSchema->columns[i]))) {
        pSup->plist[j] = pAgg;
      } else {
        *allHave = false;
      }
      i += 1;
      j += 1;
    } else if (pAgg->colId < pSup->colIds[j]) {
      i += 1;
    } else if (pSup->colIds[j] < pAgg->colId) {
      j += 1;
    }
  }

  double elapsed = (taosGetTimestampUs() - stime) / 1000.0;
  pReader->cost.smaLoadTime += elapsed;
  pReader->cost.smaDataLoad += 1;

  *pBlockStatis = pSup->plist;

  tsdbDebug("vgId:%d, succeed to load block SMA for uid %" PRIu64 ", elapsed time:%.2f ms, %s", 0, pFBlock->uid,
            elapsed, pReader->idStr);

  return code;
}

static SArray* doRetrieveDataBlock(STsdbReader* pReader) {
  SReaderStatus* pStatus = &pReader->status;

  if (pStatus->composedDataBlock) {
    return pReader->pResBlock->pDataBlock;
  }

  SFileDataBlockInfo*  pFBlock = getCurrentBlockInfo(&pStatus->blockIter);
  STableBlockScanInfo* pBlockScanInfo = taosHashGet(pStatus->pTableMap, &pFBlock->uid, sizeof(pFBlock->uid));

  tBlockDataReset(&pStatus->fileBlockData);
  int32_t code = tBlockDataInit(&pStatus->fileBlockData, pReader->suid, pBlockScanInfo->uid, pReader->pSchema);
  if (code != TSDB_CODE_SUCCESS) {
    terrno = code;
    return NULL;
  }

  code = doLoadFileBlockData(pReader, &pStatus->blockIter, &pStatus->fileBlockData);
  if (code != TSDB_CODE_SUCCESS) {
    tBlockDataDestroy(&pStatus->fileBlockData, 1);
    terrno = code;
    return NULL;
  }

  copyBlockDataToSDataBlock(pReader, pBlockScanInfo);
  return pReader->pResBlock->pDataBlock;
}

SArray* tsdbRetrieveDataBlock(STsdbReader* pReader, SArray* pIdList) {
  if (pReader->type == TIMEWINDOW_RANGE_EXTERNAL) {
    if (pReader->step == EXTERNAL_ROWS_PREV) {
      return doRetrieveDataBlock(pReader->innerReader[0]);
    } else if (pReader->step == EXTERNAL_ROWS_NEXT) {
      return doRetrieveDataBlock(pReader->innerReader[1]);
    }
  }

  return doRetrieveDataBlock(pReader);
}

int32_t tsdbReaderReset(STsdbReader* pReader, SQueryTableDataCond* pCond) {
  if (isEmptyQueryTimeWindow(&pReader->window)) {
    return TSDB_CODE_SUCCESS;
  }

  pReader->order = pCond->order;
  pReader->type = TIMEWINDOW_RANGE_CONTAINED;
  pReader->status.loadFromFile = true;
  pReader->status.pTableIter = NULL;
  pReader->window = updateQueryTimeWindow(pReader->pTsdb, &pCond->twindows);

  // allocate buffer in order to load data blocks from file
  memset(&pReader->suppInfo.tsColAgg, 0, sizeof(SColumnDataAgg));
  memset(pReader->suppInfo.plist, 0, POINTER_BYTES);

  pReader->suppInfo.tsColAgg.colId = PRIMARYKEY_TIMESTAMP_COL_ID;
  tsdbDataFReaderClose(&pReader->pFileReader);

  int32_t numOfTables = taosHashGetSize(pReader->status.pTableMap);
  tsdbDataFReaderClose(&pReader->pFileReader);

  initFilesetIterator(&pReader->status.fileIter, pReader->pReadSnap->fs.aDFileSet, pReader);
  resetDataBlockIterator(&pReader->status.blockIter, pReader->order, pReader->status.pTableMap);
  resetDataBlockScanInfo(pReader->status.pTableMap);

  int32_t         code = 0;
  SDataBlockIter* pBlockIter = &pReader->status.blockIter;

  // no data in files, let's try buffer in memory
  if (pReader->status.fileIter.numOfFiles == 0) {
    pReader->status.loadFromFile = false;
  } else {
    code = initForFirstBlockInFile(pReader, pBlockIter);
    if (code != TSDB_CODE_SUCCESS) {
      tsdbError("%p reset reader failed, numOfTables:%d, query range:%" PRId64 " - %" PRId64 " in query %s", pReader,
                numOfTables, pReader->window.skey, pReader->window.ekey, pReader->idStr);
      return code;
    }
  }

  tsdbDebug("%p reset reader, suid:%" PRIu64 ", numOfTables:%d, query range:%" PRId64 " - %" PRId64 " in query %s",
            pReader, pReader->suid, numOfTables, pReader->window.skey, pReader->window.ekey, pReader->idStr);

  return code;
}

static int32_t getBucketIndex(int32_t startRow, int32_t bucketRange, int32_t numOfRows) {
  return (numOfRows - startRow) / bucketRange;
}

int32_t tsdbGetFileBlocksDistInfo(STsdbReader* pReader, STableBlockDistInfo* pTableBlockInfo) {
  int32_t code = TSDB_CODE_SUCCESS;
  pTableBlockInfo->totalSize = 0;
  pTableBlockInfo->totalRows = 0;

  // find the start data block in file
  SReaderStatus* pStatus = &pReader->status;

  STsdbCfg* pc = &pReader->pTsdb->pVnode->config.tsdbCfg;
  pTableBlockInfo->defMinRows = pc->minRows;
  pTableBlockInfo->defMaxRows = pc->maxRows;

  int32_t bucketRange = ceil((pc->maxRows - pc->minRows) / 20.0);

  pTableBlockInfo->numOfFiles += 1;

  int32_t numOfTables = (int32_t)taosHashGetSize(pStatus->pTableMap);
  int     defaultRows = 4096;

  SDataBlockIter* pBlockIter = &pStatus->blockIter;
  pTableBlockInfo->numOfFiles += pStatus->fileIter.numOfFiles;

  if (pBlockIter->numOfBlocks > 0) {
    pTableBlockInfo->numOfBlocks += pBlockIter->numOfBlocks;
  }

  pTableBlockInfo->numOfTables = numOfTables;
  bool hasNext = (pBlockIter->numOfBlocks > 0);

  while (true) {
    if (hasNext) {
      SBlock* pBlock = getCurrentBlock(pBlockIter);

      int32_t numOfRows = pBlock->nRow;
      pTableBlockInfo->totalRows += numOfRows;

      if (numOfRows > pTableBlockInfo->maxRows) {
        pTableBlockInfo->maxRows = numOfRows;
      }

      if (numOfRows < pTableBlockInfo->minRows) {
        pTableBlockInfo->minRows = numOfRows;
      }

      if (numOfRows < defaultRows) {
        pTableBlockInfo->numOfSmallBlocks += 1;
      }

      int32_t bucketIndex = getBucketIndex(pTableBlockInfo->defMinRows, bucketRange, numOfRows);
      pTableBlockInfo->blockRowsHisto[bucketIndex]++;

      hasNext = blockIteratorNext(&pStatus->blockIter);
    } else {
      code = initForFirstBlockInFile(pReader, pBlockIter);
      if ((code != TSDB_CODE_SUCCESS) || (pReader->status.loadFromFile == false)) {
        break;
      }

      pTableBlockInfo->numOfBlocks += pBlockIter->numOfBlocks;
      hasNext = (pBlockIter->numOfBlocks > 0);
    }

    //    tsdbDebug("%p %d blocks found in file for %d table(s), fid:%d, %s", pReader, numOfBlocks, numOfTables,
    //              pReader->pFileGroup->fid, pReader->idStr);
  }

  return code;
}

int64_t tsdbGetNumOfRowsInMemTable(STsdbReader* pReader) {
  int64_t rows = 0;

  SReaderStatus* pStatus = &pReader->status;
  pStatus->pTableIter = taosHashIterate(pStatus->pTableMap, NULL);

  while (pStatus->pTableIter != NULL) {
    STableBlockScanInfo* pBlockScanInfo = pStatus->pTableIter;

    STbData* d = NULL;
    if (pReader->pTsdb->mem != NULL) {
      d = tsdbGetTbDataFromMemTable(pReader->pReadSnap->pMem, pReader->suid, pBlockScanInfo->uid);
      if (d != NULL) {
        rows += tsdbGetNRowsInTbData(d);
      }
    }

    STbData* di = NULL;
    if (pReader->pTsdb->imem != NULL) {
      di = tsdbGetTbDataFromMemTable(pReader->pReadSnap->pIMem, pReader->suid, pBlockScanInfo->uid);
      if (di != NULL) {
        rows += tsdbGetNRowsInTbData(di);
      }
    }

    // current table is exhausted, let's try the next table
    pStatus->pTableIter = taosHashIterate(pStatus->pTableMap, pStatus->pTableIter);
  }

  return rows;
}

int32_t tsdbGetTableSchema(SVnode* pVnode, int64_t uid, STSchema** pSchema, int64_t* suid) {
  int32_t sversion = 1;

  SMetaReader mr = {0};
  metaReaderInit(&mr, pVnode->pMeta, 0);
  int32_t code = metaGetTableEntryByUid(&mr, uid);
  if (code != TSDB_CODE_SUCCESS) {
    terrno = TSDB_CODE_TDB_INVALID_TABLE_ID;
    metaReaderClear(&mr);
    return terrno;
  }

  *suid = 0;

  if (mr.me.type == TSDB_CHILD_TABLE) {
    tDecoderClear(&mr.coder);
    *suid = mr.me.ctbEntry.suid;
    code = metaGetTableEntryByUid(&mr, *suid);
    if (code != TSDB_CODE_SUCCESS) {
      terrno = TSDB_CODE_TDB_INVALID_TABLE_ID;
      metaReaderClear(&mr);
      return terrno;
    }
    sversion = mr.me.stbEntry.schemaRow.version;
  } else {
    ASSERT(mr.me.type == TSDB_NORMAL_TABLE);
    sversion = mr.me.ntbEntry.schemaRow.version;
  }

  metaReaderClear(&mr);
  *pSchema = metaGetTbTSchema(pVnode->pMeta, uid, sversion);

  return TSDB_CODE_SUCCESS;
}

int32_t tsdbTakeReadSnap(STsdb* pTsdb, STsdbReadSnap** ppSnap) {
  int32_t code = 0;

  // alloc
  *ppSnap = (STsdbReadSnap*)taosMemoryCalloc(1, sizeof(STsdbReadSnap));
  if (*ppSnap == NULL) {
    code = TSDB_CODE_OUT_OF_MEMORY;
    goto _exit;
  }

  // lock
  code = taosThreadRwlockRdlock(&pTsdb->rwLock);
  if (code) {
    code = TAOS_SYSTEM_ERROR(code);
    goto _exit;
  }

  // take snapshot
  (*ppSnap)->pMem = pTsdb->mem;
  (*ppSnap)->pIMem = pTsdb->imem;

  if ((*ppSnap)->pMem) {
    tsdbRefMemTable((*ppSnap)->pMem);
  }

  if ((*ppSnap)->pIMem) {
    tsdbRefMemTable((*ppSnap)->pIMem);
  }

  // fs
  code = tsdbFSRef(pTsdb, &(*ppSnap)->fs);
  if (code) {
    taosThreadRwlockUnlock(&pTsdb->rwLock);
    goto _exit;
  }

  // unlock
  code = taosThreadRwlockUnlock(&pTsdb->rwLock);
  if (code) {
    code = TAOS_SYSTEM_ERROR(code);
    goto _exit;
  }

  tsdbTrace("vgId:%d, take read snapshot", TD_VID(pTsdb->pVnode));
_exit:
  return code;
}

void tsdbUntakeReadSnap(STsdb* pTsdb, STsdbReadSnap* pSnap) {
  if (pSnap) {
    if (pSnap->pMem) {
      tsdbUnrefMemTable(pSnap->pMem);
    }

    if (pSnap->pIMem) {
      tsdbUnrefMemTable(pSnap->pIMem);
    }

    tsdbFSUnref(pTsdb, &pSnap->fs);
    taosMemoryFree(pSnap);
  }

  tsdbTrace("vgId:%d, untake read snapshot", TD_VID(pTsdb->pVnode));
}<|MERGE_RESOLUTION|>--- conflicted
+++ resolved
@@ -130,8 +130,8 @@
 } SFileBlockDumpInfo;
 
 typedef struct SUidOrderCheckInfo {
-  uint64_t*            tableUidList;  // access table uid list in uid ascending order list
-  int32_t              currentIndex;  // index in table uid list
+  uint64_t* tableUidList;  // access table uid list in uid ascending order list
+  int32_t   currentIndex;  // index in table uid list
 } SUidOrderCheckInfo;
 
 typedef struct SReaderStatus {
@@ -139,12 +139,9 @@
   bool                 composedDataBlock;  // the returned data block is a composed block or not
   SHashObj*            pTableMap;          // SHash<STableBlockScanInfo>
   STableBlockScanInfo* pTableIter;         // table iterator used in building in-memory buffer data blocks.
-<<<<<<< HEAD
-=======
-  SUidOrderCheckInfo   uidCheckInfo;      // check all table in uid order
->>>>>>> 32ce4b31
+  SUidOrderCheckInfo   uidCheckInfo;       // check all table in uid order
   SFileBlockDumpInfo   fBlockDumpInfo;
-  SDFileSet*           pCurrentFileset;    // current opened file set
+  SDFileSet*           pCurrentFileset;  // current opened file set
   SBlockData           fileBlockData;
   SFilesetIter         fileIter;
   SDataBlockIter       blockIter;
@@ -664,12 +661,8 @@
 
   double el = (taosGetTimestampUs() - st) / 1000.0;
   tsdbDebug(
-<<<<<<< HEAD
-      "load block of %d tables completed, blocks:%d in %d tables, lastBlock:%d, size:%.2f Kb, elapsed time:%.2f ms %s",
-=======
       "load block of %d tables completed, blocks:%d in %d tables, lastBlock:%d, block-info-size:%.2f Kb, elapsed "
       "time:%.2f ms %s",
->>>>>>> 32ce4b31
       numOfTables, pBlockNum->numOfBlocks, numOfQTable, pBlockNum->numOfLastBlocks, sizeInDisk / 1000.0, el,
       pReader->idStr);
 
@@ -1827,14 +1820,9 @@
   *pLastBlockReader->rowIndex = ALL_ROWS_CHECKED_INDEX;
 }
 
-<<<<<<< HEAD
 static bool nextRowInLastBlock(SLastBlockReader* pLastBlockReader, STableBlockScanInfo* pBlockScanInfo) {
-  int32_t step = (pLastBlockReader->order == TSDB_ORDER_ASC) ? 1 : -1;
-=======
-static bool nextRowInLastBlock(SLastBlockReader *pLastBlockReader, STableBlockScanInfo* pBlockScanInfo) {
-  bool asc = ASCENDING_TRAVERSE(pLastBlockReader->order);
+  bool    asc = ASCENDING_TRAVERSE(pLastBlockReader->order);
   int32_t step = (asc) ? 1 : -1;
->>>>>>> 32ce4b31
   if (*pLastBlockReader->rowIndex == ALL_ROWS_CHECKED_INDEX) {
     return false;
   }
@@ -1842,12 +1830,7 @@
   *(pLastBlockReader->rowIndex) += step;
 
   SBlockData* pBlockData = &pLastBlockReader->lastBlockData;
-<<<<<<< HEAD
   for (int32_t i = *(pLastBlockReader->rowIndex); i < pBlockData->nRow && i >= 0; i += step) {
-    if (pBlockData->aUid != NULL && pBlockData->aUid[i] != pLastBlockReader->uid) {
-      continue;
-=======
-  for(int32_t i = *(pLastBlockReader->rowIndex); i < pBlockData->nRow && i >= 0; i += step) {
     if (pBlockData->aUid != NULL) {
       if (asc) {
         if (pBlockData->aUid[i] < pLastBlockReader->uid) {
@@ -1862,7 +1845,6 @@
           break;
         }
       }
->>>>>>> 32ce4b31
     }
 
     int64_t ts = pBlockData->aTSKEY[i];
@@ -2030,19 +2012,12 @@
   setComposedBlockFlag(pReader, true);
   int64_t et = taosGetTimestampUs();
 
-<<<<<<< HEAD
-  tsdbDebug("%p uid:%" PRIu64 ", composed data block created, brange:%" PRIu64 "-%" PRIu64
-            " rows:%d, elapsed time:%.2f ms %s",
-            pReader, pBlockScanInfo->uid, pResBlock->info.window.skey, pResBlock->info.window.ekey,
-            pResBlock->info.rows, (et - st) / 1000.0, pReader->idStr);
-=======
   if (pResBlock->info.rows > 0) {
     tsdbDebug("%p uid:%" PRIu64 ", composed data block created, brange:%" PRIu64 "-%" PRIu64
               " rows:%d, elapsed time:%.2f ms %s",
               pReader, pBlockScanInfo->uid, pResBlock->info.window.skey, pResBlock->info.window.ekey,
               pResBlock->info.rows, (et - st) / 1000.0, pReader->idStr);
   }
->>>>>>> 32ce4b31
 
   return TSDB_CODE_SUCCESS;
 }
@@ -2238,7 +2213,7 @@
       return code;
     }
 
-    code = tsdbReadBlockL(pReader->pFileReader, 0, pLastBlocks);
+    code = tsdbReadBlockL(pReader->pFileReader, pLastBlocks);
     if (code != TSDB_CODE_SUCCESS) {
       taosArrayDestroy(pIndexList);
       return code;
@@ -2313,7 +2288,7 @@
     return code;
   }
 
-  code = tsdbReadLastBlock(pReader->pFileReader, 0, pBlock, &pLastBlockReader->lastBlockData);
+  code = tsdbReadLastBlock(pReader->pFileReader, pBlock, &pLastBlockReader->lastBlockData);
 
   double el = (taosGetTimestampUs() - st) / 1000.0;
   if (code != TSDB_CODE_SUCCESS) {
@@ -2334,31 +2309,22 @@
   return TSDB_CODE_SUCCESS;
 }
 
-<<<<<<< HEAD
-static int32_t doLoadLastBlockSequentially(STsdbReader* pReader) {
-  SReaderStatus*    pStatus = &pReader->status;
-  SLastBlockReader* pLastBlockReader = pStatus->fileIter.pLastBlockReader;
-
-  while (1) {
-    if (pStatus->pTableIter == NULL) {
-      pStatus->pTableIter = taosHashIterate(pStatus->pTableMap, NULL);
-=======
 static int32_t uidComparFunc(const void* p1, const void* p2) {
-  uint64_t pu1 = *(uint64_t*) p1;
-  uint64_t pu2 = *(uint64_t*) p2;
+  uint64_t pu1 = *(uint64_t*)p1;
+  uint64_t pu2 = *(uint64_t*)p2;
   if (pu1 == pu2) {
     return 0;
   } else {
-    return (pu1 < pu2)? -1:1;
-  }
-}
-
-static void extractOrderedTableUidList(SUidOrderCheckInfo *pOrderCheckInfo, SReaderStatus* pStatus) {
+    return (pu1 < pu2) ? -1 : 1;
+  }
+}
+
+static void extractOrderedTableUidList(SUidOrderCheckInfo* pOrderCheckInfo, SReaderStatus* pStatus) {
   int32_t index = 0;
   int32_t total = taosHashGetSize(pStatus->pTableMap);
 
   void* p = taosHashIterate(pStatus->pTableMap, NULL);
-  while(p != NULL) {
+  while (p != NULL) {
     STableBlockScanInfo* pScanInfo = p;
     pOrderCheckInfo->tableUidList[index++] = pScanInfo->uid;
     p = taosHashIterate(pStatus->pTableMap, p);
@@ -2383,16 +2349,16 @@
     pStatus->pTableIter = taosHashGet(pStatus->pTableMap, &uid, sizeof(uid));
   } else {
     if (pStatus->pTableIter == NULL) {  // it is the last block of a new file
-//      ASSERT(pOrderCheckInfo->currentIndex == taosHashGetSize(pStatus->pTableMap));
+      //      ASSERT(pOrderCheckInfo->currentIndex == taosHashGetSize(pStatus->pTableMap));
 
       pOrderCheckInfo->currentIndex = 0;
       uint64_t uid = pOrderCheckInfo->tableUidList[pOrderCheckInfo->currentIndex];
       pStatus->pTableIter = taosHashGet(pStatus->pTableMap, &uid, sizeof(uid));
 
       // the tableMap has already updated
->>>>>>> 32ce4b31
       if (pStatus->pTableIter == NULL) {
-        void* p = taosMemoryRealloc(pOrderCheckInfo->tableUidList, taosHashGetSize(pStatus->pTableMap)*sizeof(uint64_t));
+        void* p =
+            taosMemoryRealloc(pOrderCheckInfo->tableUidList, taosHashGetSize(pStatus->pTableMap) * sizeof(uint64_t));
         if (p == NULL) {
           return TSDB_CODE_OUT_OF_MEMORY;
         }
@@ -2409,7 +2375,7 @@
   return TSDB_CODE_SUCCESS;
 }
 
-static bool moveToNextTable(SUidOrderCheckInfo *pOrderedCheckInfo, SReaderStatus* pStatus) {
+static bool moveToNextTable(SUidOrderCheckInfo* pOrderedCheckInfo, SReaderStatus* pStatus) {
   pOrderedCheckInfo->currentIndex += 1;
   if (pOrderedCheckInfo->currentIndex >= taosHashGetSize(pStatus->pTableMap)) {
     pStatus->pTableIter = NULL;
@@ -2423,23 +2389,19 @@
 }
 
 static int32_t doLoadLastBlockSequentially(STsdbReader* pReader) {
-  SReaderStatus* pStatus = &pReader->status;
+  SReaderStatus*    pStatus = &pReader->status;
   SLastBlockReader* pLastBlockReader = pStatus->fileIter.pLastBlockReader;
 
-  SUidOrderCheckInfo *pOrderedCheckInfo = &pStatus->uidCheckInfo;
-  int32_t code = initOrderCheckInfo(pOrderedCheckInfo, pStatus);
+  SUidOrderCheckInfo* pOrderedCheckInfo = &pStatus->uidCheckInfo;
+  int32_t             code = initOrderCheckInfo(pOrderedCheckInfo, pStatus);
   if (code != TSDB_CODE_SUCCESS || (taosHashGetSize(pStatus->pTableMap) == 0)) {
     return code;
   }
 
-  while(1) {
+  while (1) {
     // load the last data block of current table
     STableBlockScanInfo* pScanInfo = pStatus->pTableIter;
-<<<<<<< HEAD
-    int32_t              code = doLoadRelatedLastBlock(pLastBlockReader, pScanInfo, pReader);
-=======
     code = doLoadRelatedLastBlock(pLastBlockReader, pScanInfo, pReader);
->>>>>>> 32ce4b31
     if (code != TSDB_CODE_SUCCESS) {
       return code;
     }
