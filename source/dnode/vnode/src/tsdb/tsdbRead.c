--- conflicted
+++ resolved
@@ -3673,12 +3673,8 @@
   TSDBKEY ik = TSDBROW_KEY(piRow);
 
   if (ASCENDING_TRAVERSE(pReader->order)) {  // ascending order imem --> mem
-<<<<<<< HEAD
     STSchema* pSchema = doGetSchemaForTSRow(TSDBROW_SVERSION(pRow), pReader, pBlockScanInfo->uid);
     STSchema* piSchema = doGetSchemaForTSRow(TSDBROW_SVERSION(piRow), pReader, pBlockScanInfo->uid);
-=======
-    STSchema* pSchema = doGetSchemaForTSRow(TSDBROW_SVERSION(piRow), pReader, pBlockScanInfo->uid);
->>>>>>> 7a050d64
 
     int32_t code = tsdbRowMergerInit2(&merge, pSchema, piRow, piSchema);
     if (code != TSDB_CODE_SUCCESS) {
