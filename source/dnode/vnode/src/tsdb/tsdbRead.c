/*
 * Copyright (c) 2019 TAOS Data, Inc. <jhtao@taosdata.com>
 *
 * This program is free software: you can use, redistribute, and/or modify
 * it under the terms of the GNU Affero General Public License, version 3
 * or later ("AGPL"), as published by the Free Software Foundation.
 *
 * This program is distributed in the hope that it will be useful, but WITHOUT
 * ANY WARRANTY; without even the implied warranty of MERCHANTABILITY or
 * FITNESS FOR A PARTICULAR PURPOSE.
 *
 * You should have received a copy of the GNU Affero General Public License
 * along with this program. If not, see <http://www.gnu.org/licenses/>.
 */

#include "vnode.h"
#include "tsdb.h"

#define EXTRA_BYTES                2
#define ASCENDING_TRAVERSE(o)      (o == TSDB_ORDER_ASC)
#define QH_GET_NUM_OF_COLS(handle) ((size_t)(taosArrayGetSize((handle)->pColumns)))

#define GET_FILE_DATA_BLOCK_INFO(_checkInfo, _block)                                   \
  ((SDataBlockInfo){.window = {.skey = (_block)->keyFirst, .ekey = (_block)->keyLast}, \
                    .numOfCols = (_block)->numOfCols,                                  \
                    .rows = (_block)->numOfRows,                                       \
                    .uid = (_checkInfo)->tableId})

enum {
  TSDB_QUERY_TYPE_ALL = 1,
  TSDB_QUERY_TYPE_LAST = 2,
};

enum {
  TSDB_CACHED_TYPE_NONE = 0,
  TSDB_CACHED_TYPE_LASTROW = 1,
  TSDB_CACHED_TYPE_LAST = 2,
};

typedef struct SQueryFilePos {
  int32_t     fid;
  int32_t     slot;
  int32_t     pos;
  int64_t     lastKey;
  int32_t     rows;
  bool        mixBlock;
  bool        blockCompleted;
  STimeWindow win;
} SQueryFilePos;

typedef struct SDataBlockLoadInfo {
  SDFileSet* fileGroup;
  int32_t    slot;
  uint64_t   uid;
  SArray*    pLoadedCols;
} SDataBlockLoadInfo;

typedef struct SLoadCompBlockInfo {
  int32_t tid; /* table tid */
  int32_t fileId;
} SLoadCompBlockInfo;

enum {
  CHECKINFO_CHOSEN_MEM = 0,
  CHECKINFO_CHOSEN_IMEM = 1,
  CHECKINFO_CHOSEN_BOTH = 2  // for update=2(merge case)
};

typedef struct STableCheckInfo {
  uint64_t           tableId;
  TSKEY              lastKey;
  SBlockInfo*        pCompInfo;
  int32_t            compSize;
  int32_t            numOfBlocks : 29;  // number of qualified data blocks not the original blocks
  uint8_t            chosen : 2;        // indicate which iterator should move forward
  bool               initBuf : 1;       // whether to initialize the in-memory skip list iterator or not
  SSkipListIterator* iter;              // mem buffer skip list iterator
  SSkipListIterator* iiter;             // imem buffer skip list iterator
} STableCheckInfo;

typedef struct STableBlockInfo {
  SBlock*          compBlock;
  STableCheckInfo* pTableCheckInfo;
} STableBlockInfo;

typedef struct SBlockOrderSupporter {
  int32_t           numOfTables;
  STableBlockInfo** pDataBlockInfo;
  int32_t*          blockIndexArray;
  int32_t*          numOfBlocksPerTable;
} SBlockOrderSupporter;

typedef struct SIOCostSummary {
  int64_t blockLoadTime;
  int64_t statisInfoLoadTime;
  int64_t checkForNextTime;
  int64_t headFileLoad;
  int64_t headFileLoadTime;
} SIOCostSummary;

typedef struct SBlockLoadSuppInfo {
  SColumnDataAgg*  pstatis;
  SColumnDataAgg** plist;
  SArray*          defaultLoadColumn;  // default load column
  int32_t*         slotIds;            // colId to slotId
} SBlockLoadSuppInfo;

typedef struct STsdbReadHandle {
  STsdb*        pTsdb;
  SQueryFilePos cur;  // current position
  int16_t       order;
  STimeWindow   window;  // the primary query time window that applies to all queries
  //  SColumnDataAgg* statis;  // query level statistics, only one table block statistics info exists at any time
  //  SColumnDataAgg** pstatis;// the ptr array list to return to caller
  int32_t numOfBlocks;
  SArray* pColumns;  // column list, SColumnInfoData array list
  bool    locateStart;
  int32_t outputCapacity;
  int32_t realNumOfRows;
  SArray* pTableCheckInfo;  // SArray<STableCheckInfo>
  int32_t activeIndex;
  bool    checkFiles;               // check file stage
  int8_t  cachelastrow;             // check if last row cached
  bool    loadExternalRow;          // load time window external data rows
  bool    currentLoadExternalRows;  // current load external rows
  int32_t loadType;                 // block load type
  char*   idStr;                    // query info handle, for debug purpose
  int32_t type;  // query type: retrieve all data blocks, 2. retrieve only last row, 3. retrieve direct prev|next rows
  SDFileSet*         pFileGroup;
  SFSIter            fileIter;
  SReadH             rhelper;
  STableBlockInfo*   pDataBlockInfo;
  SDataCols*         pDataCols;         // in order to hold current file data block
  int32_t            allocSize;         // allocated data block size
  SDataBlockLoadInfo dataBlockLoadInfo; /* record current block load information */
  SLoadCompBlockInfo compBlockLoadInfo; /* record current compblock information in SQueryAttr */
  SBlockLoadSuppInfo suppInfo;
  SArray*            prev;  // previous row which is before than time window
  SArray*            next;  // next row which is after the query time window
  SIOCostSummary     cost;
  STSchema*          pSchema;
} STsdbReadHandle;

static STimeWindow updateLastrowForEachGroup(STableListInfo* pList);
static int32_t     checkForCachedLastRow(STsdbReadHandle* pTsdbReadHandle, STableListInfo* pList);
static int32_t     checkForCachedLast(STsdbReadHandle* pTsdbReadHandle);
// static int32_t tsdbGetCachedLastRow(STable* pTable, STSRow** pRes, TSKEY* lastKey);

static void    changeQueryHandleForInterpQuery(tsdbReaderT pHandle);
static void    doMergeTwoLevelData(STsdbReadHandle* pTsdbReadHandle, STableCheckInfo* pCheckInfo, SBlock* pBlock);
static int32_t tsdbReadRowsFromCache(STableCheckInfo* pCheckInfo, TSKEY maxKey, int maxRowsToRead, STimeWindow* win,
                                     STsdbReadHandle* pTsdbReadHandle);
static int32_t tsdbCheckInfoCompar(const void* key1, const void* key2);
// static int32_t doGetExternalRow(STsdbReadHandle* pTsdbReadHandle, int16_t type, void* pMemRef);
// static void*   doFreeColumnInfoData(SArray* pColumnInfoData);
// static void*   destroyTableCheckInfo(SArray* pTableCheckInfo);
static bool tsdbGetExternalRow(tsdbReaderT pHandle);

static STsdb* getTsdbByRetentions(SVnode* pVnode, STsdbReadHandle* pReadHandle, TSKEY winSKey, SRetention* retentions);

static void tsdbInitDataBlockLoadInfo(SDataBlockLoadInfo* pBlockLoadInfo) {
  pBlockLoadInfo->slot = -1;
  pBlockLoadInfo->uid = 0;
  pBlockLoadInfo->fileGroup = NULL;
}

static void tsdbInitCompBlockLoadInfo(SLoadCompBlockInfo* pCompBlockLoadInfo) {
  pCompBlockLoadInfo->tid = -1;
  pCompBlockLoadInfo->fileId = -1;
}

static SArray* getColumnIdList(STsdbReadHandle* pTsdbReadHandle) {
  size_t numOfCols = QH_GET_NUM_OF_COLS(pTsdbReadHandle);
  assert(numOfCols <= TSDB_MAX_COLUMNS);

  SArray* pIdList = taosArrayInit(numOfCols, sizeof(int16_t));
  for (int32_t i = 0; i < numOfCols; ++i) {
    SColumnInfoData* pCol = taosArrayGet(pTsdbReadHandle->pColumns, i);
    taosArrayPush(pIdList, &pCol->info.colId);
  }

  return pIdList;
}

static SArray* getDefaultLoadColumns(STsdbReadHandle* pTsdbReadHandle, bool loadTS) {
  SArray* pLocalIdList = getColumnIdList(pTsdbReadHandle);

  // check if the primary time stamp column needs to load
  int16_t colId = *(int16_t*)taosArrayGet(pLocalIdList, 0);

  // the primary timestamp column does not be included in the the specified load column list, add it
  if (loadTS && colId != PRIMARYKEY_TIMESTAMP_COL_ID) {
    int16_t columnId = PRIMARYKEY_TIMESTAMP_COL_ID;
    taosArrayInsert(pLocalIdList, 0, &columnId);
  }

  return pLocalIdList;
}

int64_t tsdbGetNumOfRowsInMemTable(tsdbReaderT* pHandle) {
  STsdbReadHandle* pTsdbReadHandle = (STsdbReadHandle*)pHandle;

  int64_t        rows = 0;
  STsdbMemTable* pMemTable = NULL;  // pTsdbReadHandle->pMemTable;
  if (pMemTable == NULL) {
    return rows;
  }

  size_t size = taosArrayGetSize(pTsdbReadHandle->pTableCheckInfo);
  for (int32_t i = 0; i < size; ++i) {
    STableCheckInfo* pCheckInfo = taosArrayGet(pTsdbReadHandle->pTableCheckInfo, i);

    //    if (pMemT && pCheckInfo->tableId < pMemT->maxTables) {
    //      pMem = pMemT->tData[pCheckInfo->tableId];
    //      rows += (pMem && pMem->uid == pCheckInfo->tableId) ? pMem->numOfRows : 0;
    //    }
    //    if (pIMemT && pCheckInfo->tableId < pIMemT->maxTables) {
    //      pIMem = pIMemT->tData[pCheckInfo->tableId];
    //      rows += (pIMem && pIMem->uid == pCheckInfo->tableId) ? pIMem->numOfRows : 0;
    //    }
  }
  return rows;
}

static SArray* createCheckInfoFromTableGroup(STsdbReadHandle* pTsdbReadHandle, STableListInfo* pTableList) {
  size_t tableSize = taosArrayGetSize(pTableList->pTableList);
  assert(tableSize >= 1);

  // allocate buffer in order to load data blocks from file
  SArray* pTableCheckInfo = taosArrayInit(tableSize, sizeof(STableCheckInfo));
  if (pTableCheckInfo == NULL) {
    return NULL;
  }

  // todo apply the lastkey of table check to avoid to load header file
  for (int32_t j = 0; j < tableSize; ++j) {
    STableKeyInfo* pKeyInfo = (STableKeyInfo*)taosArrayGet(pTableList->pTableList, j);

    STableCheckInfo info = {.lastKey = pKeyInfo->lastKey, .tableId = pKeyInfo->uid};
    if (ASCENDING_TRAVERSE(pTsdbReadHandle->order)) {
      if (info.lastKey == INT64_MIN || info.lastKey < pTsdbReadHandle->window.skey) {
        info.lastKey = pTsdbReadHandle->window.skey;
      }

      assert(info.lastKey >= pTsdbReadHandle->window.skey && info.lastKey <= pTsdbReadHandle->window.ekey);
    } else {
      info.lastKey = pTsdbReadHandle->window.skey;
    }

    taosArrayPush(pTableCheckInfo, &info);
    tsdbDebug("%p check table uid:%" PRId64 " from lastKey:%" PRId64 " %s", pTsdbReadHandle, info.tableId, info.lastKey,
              pTsdbReadHandle->idStr);
  }

  // TODO  group table according to the tag value.
  taosArraySort(pTableCheckInfo, tsdbCheckInfoCompar);
  return pTableCheckInfo;
}

static void resetCheckInfo(STsdbReadHandle* pTsdbReadHandle) {
  size_t numOfTables = taosArrayGetSize(pTsdbReadHandle->pTableCheckInfo);
  assert(numOfTables >= 1);

  // todo apply the lastkey of table check to avoid to load header file
  for (int32_t i = 0; i < numOfTables; ++i) {
    STableCheckInfo* pCheckInfo = (STableCheckInfo*)taosArrayGet(pTsdbReadHandle->pTableCheckInfo, i);
    pCheckInfo->lastKey = pTsdbReadHandle->window.skey;
    pCheckInfo->iter = tSkipListDestroyIter(pCheckInfo->iter);
    pCheckInfo->iiter = tSkipListDestroyIter(pCheckInfo->iiter);
    pCheckInfo->initBuf = false;

    if (ASCENDING_TRAVERSE(pTsdbReadHandle->order)) {
      assert(pCheckInfo->lastKey >= pTsdbReadHandle->window.skey);
    } else {
      assert(pCheckInfo->lastKey <= pTsdbReadHandle->window.skey);
    }
  }
}

// only one table, not need to sort again
static SArray* createCheckInfoFromCheckInfo(STableCheckInfo* pCheckInfo, TSKEY skey, SArray** psTable) {
  SArray* pNew = taosArrayInit(1, sizeof(STableCheckInfo));

  STableCheckInfo info = {.lastKey = skey};

  info.tableId = pCheckInfo->tableId;
  taosArrayPush(pNew, &info);
  return pNew;
}

static bool emptyQueryTimewindow(STsdbReadHandle* pTsdbReadHandle) {
  assert(pTsdbReadHandle != NULL);

  STimeWindow* w = &pTsdbReadHandle->window;
  bool         asc = ASCENDING_TRAVERSE(pTsdbReadHandle->order);

  return ((asc && w->skey > w->ekey) || (!asc && w->ekey > w->skey));
}

// Update the query time window according to the data time to live(TTL) information, in order to avoid to return
// the expired data to client, even it is queried already.
static int64_t getEarliestValidTimestamp(STsdb* pTsdb) {
  STsdbKeepCfg* pCfg = REPO_KEEP_CFG(pTsdb);

  int64_t now = taosGetTimestamp(pCfg->precision);
  return now - (tsTickPerMin[pCfg->precision] * pCfg->keep2) + 1;  // needs to add one tick
}

static void setQueryTimewindow(STsdbReadHandle* pTsdbReadHandle, SQueryTableDataCond* pCond, int32_t tWinIdx) {
  pTsdbReadHandle->window = pCond->twindows[tWinIdx];

  bool    updateTs = false;
  int64_t startTs = getEarliestValidTimestamp(pTsdbReadHandle->pTsdb);
  if (ASCENDING_TRAVERSE(pTsdbReadHandle->order)) {
    if (startTs > pTsdbReadHandle->window.skey) {
      pTsdbReadHandle->window.skey = startTs;
      pCond->twindows[tWinIdx].skey = startTs;
      updateTs = true;
    }
  } else {
    if (startTs > pTsdbReadHandle->window.ekey) {
      pTsdbReadHandle->window.ekey = startTs;
      pCond->twindows[tWinIdx].ekey = startTs;
      updateTs = true;
    }
  }

  if (updateTs) {
    tsdbDebug("%p update the query time window, old:%" PRId64 " - %" PRId64 ", new:%" PRId64 " - %" PRId64 ", %s",
              pTsdbReadHandle, pCond->twindows[tWinIdx].skey, pCond->twindows[tWinIdx].ekey, pTsdbReadHandle->window.skey,
              pTsdbReadHandle->window.ekey, pTsdbReadHandle->idStr);
  }
}

static STsdb* getTsdbByRetentions(SVnode* pVnode, STsdbReadHandle* pReadHandle, TSKEY winSKey, SRetention* retentions) {
  if (vnodeIsRollup(pVnode)) {
    int     level = 0;
    int64_t now = taosGetTimestamp(pVnode->config.tsdbCfg.precision);

    for (int i = 0; i < TSDB_RETENTION_MAX; ++i) {
      SRetention* pRetention = retentions + level;
      if (pRetention->keep <= 0) {
        if (level > 0) {
          --level;
        }
        break;
      }
      if ((now - pRetention->keep) <= winSKey) {
        break;
      }
      ++level;
    }

    if (level == TSDB_RETENTION_L0) {
      tsdbDebug("vgId:%d read handle %p rsma level %d is selected to query", TD_VID(pVnode), pReadHandle,
                TSDB_RETENTION_L0);
      return VND_RSMA0(pVnode);
    } else if (level == TSDB_RETENTION_L1) {
      tsdbDebug("vgId:%d read handle %p rsma level %d is selected to query", TD_VID(pVnode), pReadHandle,
                TSDB_RETENTION_L1);
      return VND_RSMA1(pVnode);
    } else {
      tsdbDebug("vgId:%d read handle %p rsma level %d is selected to query", TD_VID(pVnode), pReadHandle,
                TSDB_RETENTION_L2);
      return VND_RSMA2(pVnode);
    }
  }
  return VND_TSDB(pVnode);
}

static STsdbReadHandle* tsdbQueryTablesImpl(SVnode* pVnode, SQueryTableDataCond* pCond, uint64_t qId, uint64_t taskId) {
  STsdbReadHandle* pReadHandle = taosMemoryCalloc(1, sizeof(STsdbReadHandle));
  if (pReadHandle == NULL) {
    goto _end;
  }

  STsdb* pTsdb = getTsdbByRetentions(pVnode, pReadHandle, pCond->twindows[0].skey, pVnode->config.tsdbCfg.retentions);

  pReadHandle->order = pCond->order;
  pReadHandle->pTsdb = pTsdb;
  pReadHandle->type = TSDB_QUERY_TYPE_ALL;
  pReadHandle->cur.fid = INT32_MIN;
  pReadHandle->cur.win = TSWINDOW_INITIALIZER;
  pReadHandle->checkFiles = true;
  pReadHandle->activeIndex = 0;  // current active table index
  pReadHandle->allocSize = 0;
  pReadHandle->locateStart = false;
  pReadHandle->loadType = pCond->type;

  pReadHandle->outputCapacity = 4096;  //((STsdb*)tsdb)->config.maxRowsPerFileBlock;
  pReadHandle->loadExternalRow = pCond->loadExternalRows;
  pReadHandle->currentLoadExternalRows = pCond->loadExternalRows;

  char buf[128] = {0};
  snprintf(buf, tListLen(buf), "TID:0x%" PRIx64 " QID:0x%" PRIx64, taskId, qId);
  pReadHandle->idStr = strdup(buf);

  if (tsdbInitReadH(&pReadHandle->rhelper, pReadHandle->pTsdb) != 0) {
    goto _end;
  }

  assert(pCond != NULL);
  setQueryTimewindow(pReadHandle, pCond, 0);

  if (pCond->numOfCols > 0) {
    int32_t rowLen = 0;
    for (int32_t i = 0; i < pCond->numOfCols; ++i) {
      rowLen += pCond->colList[i].bytes;
    }

    // make sure the output SSDataBlock size be less than 2MB.
    int32_t TWOMB = 2 * 1024 * 1024;
    if (pReadHandle->outputCapacity * rowLen > TWOMB) {
      pReadHandle->outputCapacity = TWOMB / rowLen;
    }

    // allocate buffer in order to load data blocks from file
    pReadHandle->suppInfo.pstatis = taosMemoryCalloc(pCond->numOfCols, sizeof(SColumnDataAgg));
    if (pReadHandle->suppInfo.pstatis == NULL) {
      goto _end;
    }

    // todo: use list instead of array?
    pReadHandle->pColumns = taosArrayInit(pCond->numOfCols, sizeof(SColumnInfoData));
    if (pReadHandle->pColumns == NULL) {
      goto _end;
    }

    for (int32_t i = 0; i < pCond->numOfCols; ++i) {
      SColumnInfoData colInfo = {{0}, 0};
      colInfo.info = pCond->colList[i];

      int32_t code = colInfoDataEnsureCapacity(&colInfo, 0, pReadHandle->outputCapacity);
      if (code != TSDB_CODE_SUCCESS) {
        goto _end;
      }

      taosArrayPush(pReadHandle->pColumns, &colInfo);
    }

    pReadHandle->suppInfo.defaultLoadColumn = getDefaultLoadColumns(pReadHandle, true);

    size_t size = taosArrayGetSize(pReadHandle->suppInfo.defaultLoadColumn);
    pReadHandle->suppInfo.slotIds = taosMemoryCalloc(size, sizeof(int32_t));
    pReadHandle->suppInfo.plist = taosMemoryCalloc(size, POINTER_BYTES);
  }

  pReadHandle->pDataCols = tdNewDataCols(1000, pVnode->config.tsdbCfg.maxRows);
  if (pReadHandle->pDataCols == NULL) {
    tsdbError("%p failed to malloc buf for pDataCols, %s", pReadHandle, pReadHandle->idStr);
    terrno = TSDB_CODE_TDB_OUT_OF_MEMORY;
    goto _end;
  }

  tsdbInitDataBlockLoadInfo(&pReadHandle->dataBlockLoadInfo);
  tsdbInitCompBlockLoadInfo(&pReadHandle->compBlockLoadInfo);

  return (tsdbReaderT)pReadHandle;

_end:
  tsdbCleanupReadHandle(pReadHandle);
  terrno = TSDB_CODE_TDB_OUT_OF_MEMORY;
  return NULL;
}

static int32_t setCurrentSchema(SVnode* pVnode, STsdbReadHandle* pTsdbReadHandle) {
  STableCheckInfo* pCheckInfo = taosArrayGet(pTsdbReadHandle->pTableCheckInfo, 0);

  int32_t sversion = 1;

  SMetaReader mr = {0};
  metaReaderInit(&mr, pVnode->pMeta, 0);
  int32_t code = metaGetTableEntryByUid(&mr, pCheckInfo->tableId);
  if (code != TSDB_CODE_SUCCESS) {
    terrno = TSDB_CODE_TDB_INVALID_TABLE_ID;
    metaReaderClear(&mr);
    return terrno;
  }

  if (mr.me.type == TSDB_CHILD_TABLE) {
    tb_uid_t suid = mr.me.ctbEntry.suid;
    code = metaGetTableEntryByUid(&mr, suid);
    if (code != TSDB_CODE_SUCCESS) {
      terrno = TSDB_CODE_TDB_INVALID_TABLE_ID;
      metaReaderClear(&mr);
      return terrno;
    }
    sversion = mr.me.stbEntry.schemaRow.version;
  } else {
    ASSERT(mr.me.type == TSDB_NORMAL_TABLE);
    sversion = mr.me.ntbEntry.schemaRow.version;
  }

  metaReaderClear(&mr);
  pTsdbReadHandle->pSchema = metaGetTbTSchema(pVnode->pMeta, pCheckInfo->tableId, sversion);
  return TSDB_CODE_SUCCESS;
}

tsdbReaderT* tsdbQueryTables(SVnode* pVnode, SQueryTableDataCond* pCond, STableListInfo* tableList, uint64_t qId,
                             uint64_t taskId) {
  STsdbReadHandle* pTsdbReadHandle = tsdbQueryTablesImpl(pVnode, pCond, qId, taskId);
  if (pTsdbReadHandle == NULL) {
    return NULL;
  }

  if (emptyQueryTimewindow(pTsdbReadHandle)) {
    return (tsdbReaderT*)pTsdbReadHandle;
  }

  // todo apply the lastkey of table check to avoid to load header file
  pTsdbReadHandle->pTableCheckInfo = createCheckInfoFromTableGroup(pTsdbReadHandle, tableList);
  if (pTsdbReadHandle->pTableCheckInfo == NULL) {
    //    tsdbCleanupReadHandle(pTsdbReadHandle);
    terrno = TSDB_CODE_TDB_OUT_OF_MEMORY;
    return NULL;
  }

  int32_t code = setCurrentSchema(pVnode, pTsdbReadHandle);
  if (code != TSDB_CODE_SUCCESS) {
    terrno = code;
    return NULL;
  }

  int32_t  numOfCols = taosArrayGetSize(pTsdbReadHandle->suppInfo.defaultLoadColumn);
  int16_t* ids = pTsdbReadHandle->suppInfo.defaultLoadColumn->pData;

  STSchema* pSchema = pTsdbReadHandle->pSchema;

  int32_t i = 0, j = 0;
  while (i < numOfCols && j < pSchema->numOfCols) {
    if (ids[i] == pSchema->columns[j].colId) {
      pTsdbReadHandle->suppInfo.slotIds[i] = j;
      i++;
      j++;
    } else if (ids[i] > pSchema->columns[j].colId) {
      j++;
    } else {
      //    tsdbCleanupReadHandle(pTsdbReadHandle);
      terrno = TSDB_CODE_INVALID_PARA;
      return NULL;
    }
  }

  tsdbDebug("%p total numOfTable:%" PRIzu " in this query, table %" PRIzu " %s", pTsdbReadHandle,
            taosArrayGetSize(pTsdbReadHandle->pTableCheckInfo), taosArrayGetSize(tableList->pTableList),
            pTsdbReadHandle->idStr);

  return (tsdbReaderT)pTsdbReadHandle;
}

void tsdbResetReadHandle(tsdbReaderT queryHandle, SQueryTableDataCond* pCond, int32_t tWinIdx) {
  STsdbReadHandle* pTsdbReadHandle = queryHandle;

  if (emptyQueryTimewindow(pTsdbReadHandle)) {
    if (pCond->order != pTsdbReadHandle->order) {
      pTsdbReadHandle->order = pCond->order;
      TSWAP(pTsdbReadHandle->window.skey, pTsdbReadHandle->window.ekey);
    }

    return;
  }

  pTsdbReadHandle->order = pCond->order;
  setQueryTimewindow(pTsdbReadHandle, pCond, tWinIdx);
  pTsdbReadHandle->type = TSDB_QUERY_TYPE_ALL;
  pTsdbReadHandle->cur.fid = -1;
  pTsdbReadHandle->cur.win = TSWINDOW_INITIALIZER;
  pTsdbReadHandle->checkFiles = true;
  pTsdbReadHandle->activeIndex = 0;  // current active table index
  pTsdbReadHandle->locateStart = false;
  pTsdbReadHandle->loadExternalRow = pCond->loadExternalRows;

  if (ASCENDING_TRAVERSE(pCond->order)) {
    assert(pTsdbReadHandle->window.skey <= pTsdbReadHandle->window.ekey);
  } else {
    assert(pTsdbReadHandle->window.skey >= pTsdbReadHandle->window.ekey);
  }

  // allocate buffer in order to load data blocks from file
  memset(pTsdbReadHandle->suppInfo.pstatis, 0, sizeof(SColumnDataAgg));
  memset(pTsdbReadHandle->suppInfo.plist, 0, POINTER_BYTES);

  tsdbInitDataBlockLoadInfo(&pTsdbReadHandle->dataBlockLoadInfo);
  tsdbInitCompBlockLoadInfo(&pTsdbReadHandle->compBlockLoadInfo);

  resetCheckInfo(pTsdbReadHandle);
}

void tsdbResetQueryHandleForNewTable(tsdbReaderT queryHandle, SQueryTableDataCond* pCond, STableListInfo* tableList, int32_t tWinIdx) {
  STsdbReadHandle* pTsdbReadHandle = queryHandle;

  pTsdbReadHandle->order = pCond->order;
  pTsdbReadHandle->window = pCond->twindows[tWinIdx];
  pTsdbReadHandle->type = TSDB_QUERY_TYPE_ALL;
  pTsdbReadHandle->cur.fid = -1;
  pTsdbReadHandle->cur.win = TSWINDOW_INITIALIZER;
  pTsdbReadHandle->checkFiles = true;
  pTsdbReadHandle->activeIndex = 0;  // current active table index
  pTsdbReadHandle->locateStart = false;
  pTsdbReadHandle->loadExternalRow = pCond->loadExternalRows;

  if (ASCENDING_TRAVERSE(pCond->order)) {
    assert(pTsdbReadHandle->window.skey <= pTsdbReadHandle->window.ekey);
  } else {
    assert(pTsdbReadHandle->window.skey >= pTsdbReadHandle->window.ekey);
  }

  // allocate buffer in order to load data blocks from file
  memset(pTsdbReadHandle->suppInfo.pstatis, 0, sizeof(SColumnDataAgg));
  memset(pTsdbReadHandle->suppInfo.plist, 0, POINTER_BYTES);

  tsdbInitDataBlockLoadInfo(&pTsdbReadHandle->dataBlockLoadInfo);
  tsdbInitCompBlockLoadInfo(&pTsdbReadHandle->compBlockLoadInfo);

  SArray* pTable = NULL;
  //  STsdbMeta* pMeta = tsdbGetMeta(pTsdbReadHandle->pTsdb);

  //  pTsdbReadHandle->pTableCheckInfo = destroyTableCheckInfo(pTsdbReadHandle->pTableCheckInfo);

  pTsdbReadHandle->pTableCheckInfo = NULL;  // createCheckInfoFromTableGroup(pTsdbReadHandle, groupList, pMeta,
                                            // &pTable);
  if (pTsdbReadHandle->pTableCheckInfo == NULL) {
    //    tsdbCleanupReadHandle(pTsdbReadHandle);
    terrno = TSDB_CODE_TDB_OUT_OF_MEMORY;
  }

  //  pTsdbReadHandle->prev = doFreeColumnInfoData(pTsdbReadHandle->prev);
  //  pTsdbReadHandle->next = doFreeColumnInfoData(pTsdbReadHandle->next);
}

tsdbReaderT tsdbQueryLastRow(SVnode* pVnode, SQueryTableDataCond* pCond, STableListInfo* pList, uint64_t qId,
                             uint64_t taskId) {
  pCond->twindows[0] = updateLastrowForEachGroup(pList);

  // no qualified table
  if (taosArrayGetSize(pList->pTableList) == 0) {
    return NULL;
  }

  STsdbReadHandle* pTsdbReadHandle = (STsdbReadHandle*)tsdbQueryTables(pVnode, pCond, pList, qId, taskId);
  if (pTsdbReadHandle == NULL) {
    return NULL;
  }

  int32_t code = checkForCachedLastRow(pTsdbReadHandle, pList);
  if (code != TSDB_CODE_SUCCESS) {  // set the numOfTables to be 0
    terrno = code;
    return NULL;
  }

  assert(pCond->order == TSDB_ORDER_ASC && pCond->twindows[0].skey <= pCond->twindows[0].ekey);
  if (pTsdbReadHandle->cachelastrow) {
    pTsdbReadHandle->type = TSDB_QUERY_TYPE_LAST;
  }

  return pTsdbReadHandle;
}

#if 0
tsdbReaderT tsdbQueryCacheLastT(STsdb *tsdb, SQueryTableDataCond *pCond, STableGroupInfo *groupList, uint64_t qId, STsdbMemTable* pMemRef) {
  STsdbReadHandle *pTsdbReadHandle = (STsdbReadHandle*) tsdbQueryTablesT(tsdb, pCond, groupList, qId, pMemRef);
  if (pTsdbReadHandle == NULL) {
    return NULL;
  }

  int32_t code = checkForCachedLast(pTsdbReadHandle);
  if (code != TSDB_CODE_SUCCESS) { // set the numOfTables to be 0
    terrno = code;
    return NULL;
  }

  if (pTsdbReadHandle->cachelastrow) {
    pTsdbReadHandle->type = TSDB_QUERY_TYPE_LAST;
  }
  
  return pTsdbReadHandle;
}

#endif
SArray* tsdbGetQueriedTableList(tsdbReaderT* pHandle) {
  assert(pHandle != NULL);

  STsdbReadHandle* pTsdbReadHandle = (STsdbReadHandle*)pHandle;

  size_t  size = taosArrayGetSize(pTsdbReadHandle->pTableCheckInfo);
  SArray* res = taosArrayInit(size, POINTER_BYTES);
  return res;
}

// leave only one table for each group
// static STableGroupInfo* trimTableGroup(STimeWindow* window, STableGroupInfo* pGroupList) {
//  assert(pGroupList);
//  size_t numOfGroup = taosArrayGetSize(pGroupList->pGroupList);
//
//  STableGroupInfo* pNew = taosMemoryCalloc(1, sizeof(STableGroupInfo));
//  pNew->pGroupList = taosArrayInit(numOfGroup, POINTER_BYTES);
//
//  for (int32_t i = 0; i < numOfGroup; ++i) {
//    SArray* oneGroup = taosArrayGetP(pGroupList->pGroupList, i);
//    size_t  numOfTables = taosArrayGetSize(oneGroup);
//
//    SArray* px = taosArrayInit(4, sizeof(STableKeyInfo));
//    for (int32_t j = 0; j < numOfTables; ++j) {
//      STableKeyInfo* pInfo = (STableKeyInfo*)taosArrayGet(oneGroup, j);
//      //      if (window->skey <= pInfo->lastKey && ((STable*)pInfo->pTable)->lastKey != TSKEY_INITIAL_VAL) {
//      //        taosArrayPush(px, pInfo);
//      //        pNew->numOfTables += 1;
//      //        break;
//      //      }
//    }
//
//    // there are no data in this group
//    if (taosArrayGetSize(px) == 0) {
//      taosArrayDestroy(px);
//    } else {
//      taosArrayPush(pNew->pGroupList, &px);
//    }
//  }
//
//  return pNew;
//}

// tsdbReaderT tsdbQueryRowsInExternalWindow(SVnode* pVnode, SQueryTableDataCond* pCond, STableGroupInfo* groupList,
//                                          uint64_t qId, uint64_t taskId) {
//  STableGroupInfo* pNew = trimTableGroup(&pCond->twindow, groupList);
//
//  if (pNew->numOfTables == 0) {
//    tsdbDebug("update query time range to invalidate time window");
//
//    assert(taosArrayGetSize(pNew->pGroupList) == 0);
//    bool asc = ASCENDING_TRAVERSE(pCond->order);
//    if (asc) {
//      pCond->twindow.ekey = pCond->twindow.skey - 1;
//    } else {
//      pCond->twindow.skey = pCond->twindow.ekey - 1;
//    }
//  }
//
//  STsdbReadHandle* pTsdbReadHandle = (STsdbReadHandle*)tsdbQueryTables(pVnode, pCond, pNew, qId, taskId);
//  pTsdbReadHandle->loadExternalRow = true;
//  pTsdbReadHandle->currentLoadExternalRows = true;
//
//  return pTsdbReadHandle;
//}

static bool initTableMemIterator(STsdbReadHandle* pHandle, STableCheckInfo* pCheckInfo) {
  if (pCheckInfo->initBuf) {
    return true;
  }

  pCheckInfo->initBuf = true;
  int32_t order = pHandle->order;

  STbData** pMem = NULL;
  STbData** pIMem = NULL;

  TSKEY tLastKey = keyToTkey(pCheckInfo->lastKey);
  if (pHandle->pTsdb->mem != NULL) {
    pMem = taosHashGet(pHandle->pTsdb->mem->pHashIdx, &pCheckInfo->tableId, sizeof(pCheckInfo->tableId));
    if (pMem != NULL) {
      pCheckInfo->iter =
          tSkipListCreateIterFromVal((*pMem)->pData, (const char*)&tLastKey, TSDB_DATA_TYPE_TIMESTAMP, order);
    }
  }

  if (pHandle->pTsdb->imem != NULL) {
    pIMem = taosHashGet(pHandle->pTsdb->imem->pHashIdx, &pCheckInfo->tableId, sizeof(pCheckInfo->tableId));
    if (pIMem != NULL) {
      pCheckInfo->iiter =
          tSkipListCreateIterFromVal((*pIMem)->pData, (const char*)&tLastKey, TSDB_DATA_TYPE_TIMESTAMP, order);
    }
  }

  // both iterators are NULL, no data in buffer right now
  if (pCheckInfo->iter == NULL && pCheckInfo->iiter == NULL) {
    return false;
  }

  bool memEmpty = (pCheckInfo->iter == NULL) || (pCheckInfo->iter != NULL && !tSkipListIterNext(pCheckInfo->iter));
  bool imemEmpty = (pCheckInfo->iiter == NULL) || (pCheckInfo->iiter != NULL && !tSkipListIterNext(pCheckInfo->iiter));
  if (memEmpty && imemEmpty) {  // buffer is empty
    return false;
  }

  if (!memEmpty) {
    SSkipListNode* node = tSkipListIterGet(pCheckInfo->iter);
    assert(node != NULL);

    STSRow* row = (STSRow*)SL_GET_NODE_DATA(node);
    TSKEY   key = TD_ROW_KEY(row);  // first timestamp in buffer
    tsdbDebug("%p uid:%" PRId64 ", check data in mem from skey:%" PRId64 ", order:%d, ts range in buf:%" PRId64
              "-%" PRId64 ", lastKey:%" PRId64 ", numOfRows:%" PRId64 ", %s",
              pHandle, pCheckInfo->tableId, key, order, (*pMem)->keyMin, (*pMem)->keyMax, pCheckInfo->lastKey,
              (*pMem)->nrows, pHandle->idStr);

    if (ASCENDING_TRAVERSE(order)) {
      assert(pCheckInfo->lastKey <= key);
    } else {
      assert(pCheckInfo->lastKey >= key);
    }

  } else {
    tsdbDebug("%p uid:%" PRId64 ", no data in mem, %s", pHandle, pCheckInfo->tableId, pHandle->idStr);
  }

  if (!imemEmpty) {
    SSkipListNode* node = tSkipListIterGet(pCheckInfo->iiter);
    assert(node != NULL);

    STSRow* row = (STSRow*)SL_GET_NODE_DATA(node);
    TSKEY   key = TD_ROW_KEY(row);  // first timestamp in buffer
    tsdbDebug("%p uid:%" PRId64 ", check data in imem from skey:%" PRId64 ", order:%d, ts range in buf:%" PRId64
              "-%" PRId64 ", lastKey:%" PRId64 ", numOfRows:%" PRId64 ", %s",
              pHandle, pCheckInfo->tableId, key, order, (*pIMem)->keyMin, (*pIMem)->keyMax, pCheckInfo->lastKey,
              (*pIMem)->nrows, pHandle->idStr);

    if (ASCENDING_TRAVERSE(order)) {
      assert(pCheckInfo->lastKey <= key);
    } else {
      assert(pCheckInfo->lastKey >= key);
    }
  } else {
    tsdbDebug("%p uid:%" PRId64 ", no data in imem, %s", pHandle, pCheckInfo->tableId, pHandle->idStr);
  }

  return true;
}

static void destroyTableMemIterator(STableCheckInfo* pCheckInfo) {
  tSkipListDestroyIter(pCheckInfo->iter);
  tSkipListDestroyIter(pCheckInfo->iiter);
}

static TSKEY extractFirstTraverseKey(STableCheckInfo* pCheckInfo, int32_t order, int32_t update, TDRowVerT maxVer) {
  STSRow *rmem = NULL, *rimem = NULL;
  if (pCheckInfo->iter) {
    SSkipListNode* node = tSkipListIterGet(pCheckInfo->iter);
    if (node != NULL) {
      rmem = (STSRow*)SL_GET_NODE_DATA(node);
      // TODO: filter max version
      // if (TD_ROW_VER(rmem) > maxVer) {
      //   rmem = NULL;
      // }
    }
  }

  if (pCheckInfo->iiter) {
    SSkipListNode* node = tSkipListIterGet(pCheckInfo->iiter);
    if (node != NULL) {
      rimem = (STSRow*)SL_GET_NODE_DATA(node);
      // TODO: filter max version
      // if (TD_ROW_VER(rimem) > maxVer) {
      //   rimem = NULL;
      // }
    }
  }

  if (rmem == NULL && rimem == NULL) {
    return TSKEY_INITIAL_VAL;
  }

  if (rmem != NULL && rimem == NULL) {
    pCheckInfo->chosen = CHECKINFO_CHOSEN_MEM;
    return TD_ROW_KEY(rmem);
  }

  if (rmem == NULL && rimem != NULL) {
    pCheckInfo->chosen = CHECKINFO_CHOSEN_IMEM;
    return TD_ROW_KEY(rimem);
  }

  TSKEY r1 = TD_ROW_KEY(rmem);
  TSKEY r2 = TD_ROW_KEY(rimem);

  if (r1 == r2) {
#if 0
    if (update == TD_ROW_DISCARD_UPDATE) {
      pCheckInfo->chosen = CHECKINFO_CHOSEN_IMEM;
      tSkipListIterNext(pCheckInfo->iter);
    } else if (update == TD_ROW_OVERWRITE_UPDATE) {
      pCheckInfo->chosen = CHECKINFO_CHOSEN_MEM;
      tSkipListIterNext(pCheckInfo->iiter);
    } else {
      pCheckInfo->chosen = CHECKINFO_CHOSEN_BOTH;
    }
#endif
    if (TD_SUPPORT_UPDATE(update)) {
      pCheckInfo->chosen = CHECKINFO_CHOSEN_BOTH;
    } else {
      pCheckInfo->chosen = CHECKINFO_CHOSEN_IMEM;
      tSkipListIterNext(pCheckInfo->iter);
    }
    return r1;
  } else if (r1 < r2 && ASCENDING_TRAVERSE(order)) {
    pCheckInfo->chosen = CHECKINFO_CHOSEN_MEM;
    return r1;
  } else {
    pCheckInfo->chosen = CHECKINFO_CHOSEN_IMEM;
    return r2;
  }
}

static STSRow* getSRowInTableMem(STableCheckInfo* pCheckInfo, int32_t order, int32_t update, STSRow** extraRow,
                                 TDRowVerT maxVer) {
  STSRow *rmem = NULL, *rimem = NULL;
  if (pCheckInfo->iter) {
    SSkipListNode* node = tSkipListIterGet(pCheckInfo->iter);
    if (node != NULL) {
      rmem = (STSRow*)SL_GET_NODE_DATA(node);
#if 0  // TODO: skiplist refactor
      if (TD_ROW_VER(rmem) > maxVer) {
        rmem = NULL;
      }
#endif
    }
  }

  if (pCheckInfo->iiter) {
    SSkipListNode* node = tSkipListIterGet(pCheckInfo->iiter);
    if (node != NULL) {
      rimem = (STSRow*)SL_GET_NODE_DATA(node);
#if 0  // TODO: skiplist refactor
      if (TD_ROW_VER(rimem) > maxVer) {
        rimem = NULL;
      }
#endif
    }
  }

  if (rmem == NULL && rimem == NULL) {
    return NULL;
  }

  if (rmem != NULL && rimem == NULL) {
    pCheckInfo->chosen = 0;
    return rmem;
  }

  if (rmem == NULL && rimem != NULL) {
    pCheckInfo->chosen = 1;
    return rimem;
  }

  TSKEY r1 = TD_ROW_KEY(rmem);
  TSKEY r2 = TD_ROW_KEY(rimem);

  if (r1 == r2) {
#if 0
    if (update == TD_ROW_DISCARD_UPDATE) {
      tSkipListIterNext(pCheckInfo->iter);
      pCheckInfo->chosen = CHECKINFO_CHOSEN_IMEM;
      return rimem;
    } else if (update == TD_ROW_OVERWRITE_UPDATE) {
      tSkipListIterNext(pCheckInfo->iiter);
      pCheckInfo->chosen = CHECKINFO_CHOSEN_MEM;
      return rmem;
    } else {
      pCheckInfo->chosen = CHECKINFO_CHOSEN_BOTH;
      *extraRow = rimem;
      return rmem;
    }
#endif
    if (TD_SUPPORT_UPDATE(update)) {
      pCheckInfo->chosen = CHECKINFO_CHOSEN_BOTH;
      *extraRow = rimem;
      return rmem;
    } else {
      tSkipListIterNext(pCheckInfo->iter);
      pCheckInfo->chosen = CHECKINFO_CHOSEN_IMEM;
      return rimem;
    }
  } else {
    if (ASCENDING_TRAVERSE(order)) {
      if (r1 < r2) {
        pCheckInfo->chosen = CHECKINFO_CHOSEN_MEM;
        return rmem;
      } else {
        pCheckInfo->chosen = CHECKINFO_CHOSEN_IMEM;
        return rimem;
      }
    } else {
      if (r1 < r2) {
        pCheckInfo->chosen = CHECKINFO_CHOSEN_IMEM;
        return rimem;
      } else {
        pCheckInfo->chosen = CHECKINFO_CHOSEN_IMEM;
        return rmem;
      }
    }
  }
}

static bool moveToNextRowInMem(STableCheckInfo* pCheckInfo) {
  bool hasNext = false;
  if (pCheckInfo->chosen == CHECKINFO_CHOSEN_MEM) {
    if (pCheckInfo->iter != NULL) {
      hasNext = tSkipListIterNext(pCheckInfo->iter);
    }

    if (hasNext) {
      return hasNext;
    }

    if (pCheckInfo->iiter != NULL) {
      return tSkipListIterGet(pCheckInfo->iiter) != NULL;
    }
  } else if (pCheckInfo->chosen == CHECKINFO_CHOSEN_IMEM) {
    if (pCheckInfo->iiter != NULL) {
      hasNext = tSkipListIterNext(pCheckInfo->iiter);
    }

    if (hasNext) {
      return hasNext;
    }

    if (pCheckInfo->iter != NULL) {
      return tSkipListIterGet(pCheckInfo->iter) != NULL;
    }
  } else {
    if (pCheckInfo->iter != NULL) {
      hasNext = tSkipListIterNext(pCheckInfo->iter);
    }
    if (pCheckInfo->iiter != NULL) {
      hasNext = tSkipListIterNext(pCheckInfo->iiter) || hasNext;
    }
  }

  return hasNext;
}

static bool hasMoreDataInCache(STsdbReadHandle* pHandle) {
  STsdbCfg* pCfg = REPO_CFG(pHandle->pTsdb);
  size_t    size = taosArrayGetSize(pHandle->pTableCheckInfo);
  assert(pHandle->activeIndex < size && pHandle->activeIndex >= 0 && size >= 1);
  pHandle->cur.fid = INT32_MIN;

  STableCheckInfo* pCheckInfo = taosArrayGet(pHandle->pTableCheckInfo, pHandle->activeIndex);
  if (!pCheckInfo->initBuf) {
    initTableMemIterator(pHandle, pCheckInfo);
  }

  STSRow* row = getSRowInTableMem(pCheckInfo, pHandle->order, pCfg->update, NULL, TD_VER_MAX);
  if (row == NULL) {
    return false;
  }

  pCheckInfo->lastKey = TD_ROW_KEY(row);  // first timestamp in buffer
  tsdbDebug("%p uid:%" PRId64 ", check data in buffer from skey:%" PRId64 ", order:%d, %s", pHandle,
            pCheckInfo->tableId, pCheckInfo->lastKey, pHandle->order, pHandle->idStr);

  // all data in mem are checked already.
  if ((pCheckInfo->lastKey > pHandle->window.ekey && ASCENDING_TRAVERSE(pHandle->order)) ||
      (pCheckInfo->lastKey < pHandle->window.ekey && !ASCENDING_TRAVERSE(pHandle->order))) {
    return false;
  }

  int32_t      step = ASCENDING_TRAVERSE(pHandle->order) ? 1 : -1;
  STimeWindow* win = &pHandle->cur.win;
  pHandle->cur.rows = tsdbReadRowsFromCache(pCheckInfo, pHandle->window.ekey, pHandle->outputCapacity, win, pHandle);

  // update the last key value
  pCheckInfo->lastKey = win->ekey + step;
  pHandle->cur.lastKey = win->ekey + step;
  pHandle->cur.mixBlock = true;

  if (!ASCENDING_TRAVERSE(pHandle->order)) {
    TSWAP(win->skey, win->ekey);
  }

  return true;
}

static int32_t getFileIdFromKey(TSKEY key, int32_t daysPerFile, int32_t precision) {
  assert(precision >= TSDB_TIME_PRECISION_MICRO || precision <= TSDB_TIME_PRECISION_NANO);
  if (key == TSKEY_INITIAL_VAL) {
    return INT32_MIN;
  }

  if (key < 0) {
    key -= (daysPerFile * tsTickPerMin[precision]);
  }

  int64_t fid = (int64_t)(key / (daysPerFile * tsTickPerMin[precision]));  // set the starting fileId
  if (fid < 0L && llabs(fid) > INT32_MAX) {                                // data value overflow for INT32
    fid = INT32_MIN;
  }

  if (fid > 0L && fid > INT32_MAX) {
    fid = INT32_MAX;
  }

  return (int32_t)fid;
}

static int32_t binarySearchForBlock(SBlock* pBlock, int32_t numOfBlocks, TSKEY skey, int32_t order) {
  int32_t firstSlot = 0;
  int32_t lastSlot = numOfBlocks - 1;

  int32_t midSlot = firstSlot;

  while (1) {
    numOfBlocks = lastSlot - firstSlot + 1;
    midSlot = (firstSlot + (numOfBlocks >> 1));

    if (numOfBlocks == 1) break;

    if (skey > pBlock[midSlot].keyLast) {
      if (numOfBlocks == 2) break;
      if ((order == TSDB_ORDER_DESC) && (skey < pBlock[midSlot + 1].keyFirst)) break;
      firstSlot = midSlot + 1;
    } else if (skey < pBlock[midSlot].keyFirst) {
      if ((order == TSDB_ORDER_ASC) && (skey > pBlock[midSlot - 1].keyLast)) break;
      lastSlot = midSlot - 1;
    } else {
      break;  // got the slot
    }
  }

  return midSlot;
}

static int32_t loadBlockInfo(STsdbReadHandle* pTsdbReadHandle, int32_t index, int32_t* numOfBlocks) {
  int32_t code = 0;

  STableCheckInfo* pCheckInfo = taosArrayGet(pTsdbReadHandle->pTableCheckInfo, index);
  pCheckInfo->numOfBlocks = 0;

  STable table = {.uid = pCheckInfo->tableId, .tid = pCheckInfo->tableId};
  table.pSchema = pTsdbReadHandle->pSchema;

  if (tsdbSetReadTable(&pTsdbReadHandle->rhelper, &table) != TSDB_CODE_SUCCESS) {
    code = terrno;
    return code;
  }

  SBlockIdx* compIndex = pTsdbReadHandle->rhelper.pBlkIdx;

  // no data block in this file, try next file
  if (compIndex == NULL || compIndex->uid != pCheckInfo->tableId) {
    return 0;  // no data blocks in the file belongs to pCheckInfo->pTable
  }

  if (pCheckInfo->compSize < (int32_t)compIndex->len) {
    assert(compIndex->len > 0);

    char* t = taosMemoryRealloc(pCheckInfo->pCompInfo, compIndex->len);
    if (t == NULL) {
      terrno = TSDB_CODE_TDB_OUT_OF_MEMORY;
      code = TSDB_CODE_TDB_OUT_OF_MEMORY;
      return code;
    }

    pCheckInfo->pCompInfo = (SBlockInfo*)t;
    pCheckInfo->compSize = compIndex->len;
  }

  if (tsdbLoadBlockInfo(&(pTsdbReadHandle->rhelper), (void*)(pCheckInfo->pCompInfo)) < 0) {
    return terrno;
  }
  SBlockInfo* pCompInfo = pCheckInfo->pCompInfo;

  TSKEY s = TSKEY_INITIAL_VAL, e = TSKEY_INITIAL_VAL;

  if (ASCENDING_TRAVERSE(pTsdbReadHandle->order)) {
    assert(pCheckInfo->lastKey <= pTsdbReadHandle->window.ekey &&
           pTsdbReadHandle->window.skey <= pTsdbReadHandle->window.ekey);
  } else {
    assert(pCheckInfo->lastKey >= pTsdbReadHandle->window.ekey &&
           pTsdbReadHandle->window.skey >= pTsdbReadHandle->window.ekey);
  }

  s = TMIN(pCheckInfo->lastKey, pTsdbReadHandle->window.ekey);
  e = TMAX(pCheckInfo->lastKey, pTsdbReadHandle->window.ekey);

  // discard the unqualified data block based on the query time window
  int32_t start = binarySearchForBlock(pCompInfo->blocks, compIndex->numOfBlocks, s, TSDB_ORDER_ASC);
  int32_t end = start;

  if (s > pCompInfo->blocks[start].keyLast) {
    return 0;
  }

  // todo speedup the procedure of located end block
  while (end < (int32_t)compIndex->numOfBlocks && (pCompInfo->blocks[end].keyFirst <= e)) {
    end += 1;
  }

  pCheckInfo->numOfBlocks = (end - start);

  if (start > 0) {
    memmove(pCompInfo->blocks, &pCompInfo->blocks[start], pCheckInfo->numOfBlocks * sizeof(SBlock));
  }

  (*numOfBlocks) += pCheckInfo->numOfBlocks;
  return 0;
}

static int32_t getFileCompInfo(STsdbReadHandle* pTsdbReadHandle, int32_t* numOfBlocks) {
  // load all the comp offset value for all tables in this file
  int32_t code = TSDB_CODE_SUCCESS;
  *numOfBlocks = 0;

  pTsdbReadHandle->cost.headFileLoad += 1;
  int64_t s = taosGetTimestampUs();

  size_t numOfTables = 0;
  if (pTsdbReadHandle->loadType == BLOCK_LOAD_TABLE_SEQ_ORDER) {
    code = loadBlockInfo(pTsdbReadHandle, pTsdbReadHandle->activeIndex, numOfBlocks);
  } else if (pTsdbReadHandle->loadType == BLOCK_LOAD_OFFSET_SEQ_ORDER) {
    numOfTables = taosArrayGetSize(pTsdbReadHandle->pTableCheckInfo);

    for (int32_t i = 0; i < numOfTables; ++i) {
      code = loadBlockInfo(pTsdbReadHandle, i, numOfBlocks);
      if (code != TSDB_CODE_SUCCESS) {
        int64_t e = taosGetTimestampUs();

        pTsdbReadHandle->cost.headFileLoadTime += (e - s);
        return code;
      }
    }
  } else {
    assert(0);
  }

  int64_t e = taosGetTimestampUs();
  pTsdbReadHandle->cost.headFileLoadTime += (e - s);
  return code;
}

static int32_t doLoadFileDataBlock(STsdbReadHandle* pTsdbReadHandle, SBlock* pBlock, STableCheckInfo* pCheckInfo,
                                   int32_t slotIndex) {
  int64_t st = taosGetTimestampUs();

  int32_t code = tdInitDataCols(pTsdbReadHandle->pDataCols, pTsdbReadHandle->pSchema);
  if (code != TSDB_CODE_SUCCESS) {
    tsdbError("%p failed to malloc buf for pDataCols, %s", pTsdbReadHandle, pTsdbReadHandle->idStr);
    terrno = TSDB_CODE_TDB_OUT_OF_MEMORY;
    goto _error;
  }

  code = tdInitDataCols(pTsdbReadHandle->rhelper.pDCols[0], pTsdbReadHandle->pSchema);
  if (code != TSDB_CODE_SUCCESS) {
    tsdbError("%p failed to malloc buf for rhelper.pDataCols[0], %s", pTsdbReadHandle, pTsdbReadHandle->idStr);
    terrno = TSDB_CODE_TDB_OUT_OF_MEMORY;
    goto _error;
  }

  code = tdInitDataCols(pTsdbReadHandle->rhelper.pDCols[1], pTsdbReadHandle->pSchema);
  if (code != TSDB_CODE_SUCCESS) {
    tsdbError("%p failed to malloc buf for rhelper.pDataCols[1], %s", pTsdbReadHandle, pTsdbReadHandle->idStr);
    terrno = TSDB_CODE_TDB_OUT_OF_MEMORY;
    goto _error;
  }

  int16_t* colIds = pTsdbReadHandle->suppInfo.defaultLoadColumn->pData;

  int32_t ret = tsdbLoadBlockDataCols(&(pTsdbReadHandle->rhelper), pBlock, pCheckInfo->pCompInfo, colIds,
                                      (int)(QH_GET_NUM_OF_COLS(pTsdbReadHandle)), true);
  if (ret != TSDB_CODE_SUCCESS) {
    int32_t c = terrno;
    assert(c != TSDB_CODE_SUCCESS);
    goto _error;
  }

  SDataBlockLoadInfo* pBlockLoadInfo = &pTsdbReadHandle->dataBlockLoadInfo;

  pBlockLoadInfo->fileGroup = pTsdbReadHandle->pFileGroup;
  pBlockLoadInfo->slot = pTsdbReadHandle->cur.slot;
  pBlockLoadInfo->uid = pCheckInfo->tableId;

  SDataCols* pCols = pTsdbReadHandle->rhelper.pDCols[0];
  assert(pCols->numOfRows != 0 && pCols->numOfRows <= pBlock->numOfRows);

  pBlock->numOfRows = pCols->numOfRows;

  // Convert from TKEY to TSKEY for primary timestamp column if current block has timestamp before 1970-01-01T00:00:00Z
  if (pBlock->keyFirst < 0 && colIds[0] == PRIMARYKEY_TIMESTAMP_COL_ID) {
    int64_t* src = pCols->cols[0].pData;
    for (int32_t i = 0; i < pBlock->numOfRows; ++i) {
      src[i] = tdGetKey(src[i]);
    }
  }

  int64_t elapsedTime = (taosGetTimestampUs() - st);
  pTsdbReadHandle->cost.blockLoadTime += elapsedTime;

  tsdbDebug("%p load file block into buffer, index:%d, brange:%" PRId64 "-%" PRId64 ", rows:%d, elapsed time:%" PRId64
            " us, %s",
            pTsdbReadHandle, slotIndex, pBlock->keyFirst, pBlock->keyLast, pBlock->numOfRows, elapsedTime,
            pTsdbReadHandle->idStr);
  return TSDB_CODE_SUCCESS;

_error:
  pBlock->numOfRows = 0;

  tsdbError("%p error occurs in loading file block, index:%d, brange:%" PRId64 "-%" PRId64 ", rows:%d, %s",
            pTsdbReadHandle, slotIndex, pBlock->keyFirst, pBlock->keyLast, pBlock->numOfRows, pTsdbReadHandle->idStr);
  return terrno;
}

static int32_t getEndPosInDataBlock(STsdbReadHandle* pTsdbReadHandle, SDataBlockInfo* pBlockInfo);
static int32_t doCopyRowsFromFileBlock(STsdbReadHandle* pTsdbReadHandle, int32_t capacity, int32_t numOfRows,
                                       int32_t start, int32_t end);
static void    doCheckGeneratedBlockRange(STsdbReadHandle* pTsdbReadHandle);
static void    copyAllRemainRowsFromFileBlock(STsdbReadHandle* pTsdbReadHandle, STableCheckInfo* pCheckInfo,
                                              SDataBlockInfo* pBlockInfo, int32_t endPos);

static int32_t handleDataMergeIfNeeded(STsdbReadHandle* pTsdbReadHandle, SBlock* pBlock, STableCheckInfo* pCheckInfo) {
  SQueryFilePos* cur = &pTsdbReadHandle->cur;
  STsdbCfg*      pCfg = REPO_CFG(pTsdbReadHandle->pTsdb);
  SDataBlockInfo binfo = GET_FILE_DATA_BLOCK_INFO(pCheckInfo, pBlock);
  TSKEY          key;
  int32_t        code = TSDB_CODE_SUCCESS;

  /*bool hasData = */ initTableMemIterator(pTsdbReadHandle, pCheckInfo);
  assert(cur->pos >= 0 && cur->pos <= binfo.rows);

  key = extractFirstTraverseKey(pCheckInfo, pTsdbReadHandle->order, pCfg->update, TD_VER_MAX);

  if (key != TSKEY_INITIAL_VAL) {
    tsdbDebug("%p key in mem:%" PRId64 ", %s", pTsdbReadHandle, key, pTsdbReadHandle->idStr);
  } else {
    tsdbDebug("%p no data in mem, %s", pTsdbReadHandle, pTsdbReadHandle->idStr);
  }

  bool ascScan = ASCENDING_TRAVERSE(pTsdbReadHandle->order);

  if ((ascScan && (key != TSKEY_INITIAL_VAL && key <= binfo.window.ekey)) ||
      (!ascScan && (key != TSKEY_INITIAL_VAL && key >= binfo.window.skey))) {
    bool cacheDataInFileBlockHole = (ascScan && (key != TSKEY_INITIAL_VAL && key < binfo.window.skey)) ||
                                    (!ascScan && (key != TSKEY_INITIAL_VAL && key > binfo.window.ekey));
    if (cacheDataInFileBlockHole) {
      // do not load file block into buffer
      int32_t step = ascScan ? 1 : -1;

      TSKEY maxKey = ascScan ? (binfo.window.skey - step) : (binfo.window.ekey - step);
      cur->rows =
          tsdbReadRowsFromCache(pCheckInfo, maxKey, pTsdbReadHandle->outputCapacity, &cur->win, pTsdbReadHandle);
      pTsdbReadHandle->realNumOfRows = cur->rows;

      // update the last key value
      pCheckInfo->lastKey = cur->win.ekey + step;

      if (!ascScan) {
        TSWAP(cur->win.skey, cur->win.ekey);
      }

      cur->mixBlock = true;
      cur->blockCompleted = false;
      return code;
    }

    // return error, add test cases
    if ((code = doLoadFileDataBlock(pTsdbReadHandle, pBlock, pCheckInfo, cur->slot)) != TSDB_CODE_SUCCESS) {
      return code;
    }

    doMergeTwoLevelData(pTsdbReadHandle, pCheckInfo, pBlock);
  } else {
    /*
     * no data in cache, only load data from file
     * during the query processing, data in cache will not be checked anymore.
     * Here the buffer is not enough, so only part of file block can be loaded into memory buffer
     */
    int32_t endPos = getEndPosInDataBlock(pTsdbReadHandle, &binfo);

    bool wholeBlockReturned = ((abs(cur->pos - endPos) + 1) == binfo.rows);
    if (wholeBlockReturned) {
      pTsdbReadHandle->realNumOfRows = binfo.rows;

      cur->rows = binfo.rows;
      cur->win = binfo.window;
      cur->mixBlock = false;
      cur->blockCompleted = true;

      if (ascScan) {
        cur->lastKey = binfo.window.ekey + 1;
        cur->pos = binfo.rows;
      } else {
        cur->lastKey = binfo.window.skey - 1;
        cur->pos = -1;
      }
    } else {  // partially copy to dest buffer
      // make sure to only load once
      bool firstTimeExtract = ((cur->pos == 0 && ascScan) || (cur->pos == binfo.rows - 1 && (!ascScan)));
      if (pTsdbReadHandle->outputCapacity < binfo.rows && firstTimeExtract) {
        code = doLoadFileDataBlock(pTsdbReadHandle, pBlock, pCheckInfo, cur->slot);
        if (code != TSDB_CODE_SUCCESS) {
          return code;
        }
      }

      copyAllRemainRowsFromFileBlock(pTsdbReadHandle, pCheckInfo, &binfo, endPos);
      cur->mixBlock = true;
    }

    if (pTsdbReadHandle->outputCapacity >= binfo.rows) {
      ASSERT(cur->blockCompleted || cur->mixBlock);
    }

    if (cur->rows == binfo.rows) {
      tsdbDebug("%p whole file block qualified, brange:%" PRId64 "-%" PRId64 ", rows:%d, lastKey:%" PRId64 ", %s",
                pTsdbReadHandle, cur->win.skey, cur->win.ekey, cur->rows, cur->lastKey, pTsdbReadHandle->idStr);
    } else {
      tsdbDebug("%p create data block from remain file block, brange:%" PRId64 "-%" PRId64
                ", rows:%d, total:%d, lastKey:%" PRId64 ", %s",
                pTsdbReadHandle, cur->win.skey, cur->win.ekey, cur->rows, binfo.rows, cur->lastKey,
                pTsdbReadHandle->idStr);
    }
  }

  return code;
}

static int32_t binarySearchForKey(char* pValue, int num, TSKEY key, int order);

static int32_t loadFileDataBlock(STsdbReadHandle* pTsdbReadHandle, SBlock* pBlock, STableCheckInfo* pCheckInfo,
                                 bool* exists) {
  SQueryFilePos* cur = &pTsdbReadHandle->cur;
  int32_t        code = TSDB_CODE_SUCCESS;
  bool           asc = ASCENDING_TRAVERSE(pTsdbReadHandle->order);

  if (asc) {
    // query ended in/started from current block
    if (pTsdbReadHandle->window.ekey < pBlock->keyLast || pCheckInfo->lastKey > pBlock->keyFirst) {
      if ((code = doLoadFileDataBlock(pTsdbReadHandle, pBlock, pCheckInfo, cur->slot)) != TSDB_CODE_SUCCESS) {
        *exists = false;
        return code;
      }

      SDataCols* pTSCol = pTsdbReadHandle->rhelper.pDCols[0];
      assert(pTSCol->cols->type == TSDB_DATA_TYPE_TIMESTAMP && pTSCol->numOfRows == pBlock->numOfRows);

      if (pCheckInfo->lastKey > pBlock->keyFirst) {
        cur->pos =
            binarySearchForKey(pTSCol->cols[0].pData, pBlock->numOfRows, pCheckInfo->lastKey, pTsdbReadHandle->order);
      } else {
        cur->pos = 0;
      }

      assert(pCheckInfo->lastKey <= pBlock->keyLast);
      doMergeTwoLevelData(pTsdbReadHandle, pCheckInfo, pBlock);
    } else {  // the whole block is loaded in to buffer
      cur->pos = asc ? 0 : (pBlock->numOfRows - 1);
      code = handleDataMergeIfNeeded(pTsdbReadHandle, pBlock, pCheckInfo);
    }
  } else {  // desc order, query ended in current block
    if (pTsdbReadHandle->window.ekey > pBlock->keyFirst || pCheckInfo->lastKey < pBlock->keyLast) {
      if ((code = doLoadFileDataBlock(pTsdbReadHandle, pBlock, pCheckInfo, cur->slot)) != TSDB_CODE_SUCCESS) {
        *exists = false;
        return code;
      }

      SDataCols* pTsCol = pTsdbReadHandle->rhelper.pDCols[0];
      if (pCheckInfo->lastKey < pBlock->keyLast) {
        cur->pos =
            binarySearchForKey(pTsCol->cols[0].pData, pBlock->numOfRows, pCheckInfo->lastKey, pTsdbReadHandle->order);
      } else {
        cur->pos = pBlock->numOfRows - 1;
      }

      assert(pCheckInfo->lastKey >= pBlock->keyFirst);
      doMergeTwoLevelData(pTsdbReadHandle, pCheckInfo, pBlock);
    } else {
      cur->pos = asc ? 0 : (pBlock->numOfRows - 1);
      code = handleDataMergeIfNeeded(pTsdbReadHandle, pBlock, pCheckInfo);
    }
  }

  *exists = pTsdbReadHandle->realNumOfRows > 0;
  return code;
}

static int doBinarySearchKey(char* pValue, int num, TSKEY key, int order) {
  int    firstPos, lastPos, midPos = -1;
  int    numOfRows;
  TSKEY* keyList;

  assert(order == TSDB_ORDER_ASC || order == TSDB_ORDER_DESC);

  if (num <= 0) return -1;

  keyList = (TSKEY*)pValue;
  firstPos = 0;
  lastPos = num - 1;

  if (order == TSDB_ORDER_DESC) {
    // find the first position which is smaller than the key
    while (1) {
      if (key >= keyList[lastPos]) return lastPos;
      if (key == keyList[firstPos]) return firstPos;
      if (key < keyList[firstPos]) return firstPos - 1;

      numOfRows = lastPos - firstPos + 1;
      midPos = (numOfRows >> 1) + firstPos;

      if (key < keyList[midPos]) {
        lastPos = midPos - 1;
      } else if (key > keyList[midPos]) {
        firstPos = midPos + 1;
      } else {
        break;
      }
    }

  } else {
    // find the first position which is bigger than the key
    while (1) {
      if (key <= keyList[firstPos]) return firstPos;
      if (key == keyList[lastPos]) return lastPos;

      if (key > keyList[lastPos]) {
        lastPos = lastPos + 1;
        if (lastPos >= num)
          return -1;
        else
          return lastPos;
      }

      numOfRows = lastPos - firstPos + 1;
      midPos = (numOfRows >> 1) + firstPos;

      if (key < keyList[midPos]) {
        lastPos = midPos - 1;
      } else if (key > keyList[midPos]) {
        firstPos = midPos + 1;
      } else {
        break;
      }
    }
  }

  return midPos;
}

static int32_t doCopyRowsFromFileBlock(STsdbReadHandle* pTsdbReadHandle, int32_t capacity, int32_t numOfRows,
                                       int32_t start, int32_t end) {
  SDataCols* pCols = pTsdbReadHandle->rhelper.pDCols[0];
  TSKEY*     tsArray = pCols->cols[0].pData;

  int32_t num = end - start + 1;
  assert(num >= 0);

  if (num == 0) {
    return numOfRows;
  }

  bool    ascScan = ASCENDING_TRAVERSE(pTsdbReadHandle->order);
  int32_t trueStart = ascScan ? start : end;
  int32_t trueEnd = ascScan ? end : start;
  int32_t step = ascScan ? 1 : -1;

  int32_t requiredNumOfCols = (int32_t)taosArrayGetSize(pTsdbReadHandle->pColumns);

  // data in buffer has greater timestamp, copy data in file block
  int32_t i = 0, j = 0;
  while (i < requiredNumOfCols && j < pCols->numOfCols) {
    SColumnInfoData* pColInfo = taosArrayGet(pTsdbReadHandle->pColumns, i);

    SDataCol* src = &pCols->cols[j];
    if (src->colId < pColInfo->info.colId) {
      j++;
      continue;
    }

    if (!isAllRowsNull(src) && pColInfo->info.colId == src->colId) {
      if (!IS_VAR_DATA_TYPE(pColInfo->info.type)) {  // todo opt performance
        //        memmove(pData, (char*)src->pData + bytes * start, bytes * num);
        int32_t rowIndex = numOfRows;
        for (int32_t k = trueStart; ((ascScan && k <= trueEnd) || (!ascScan && k >= trueEnd)); k += step, ++rowIndex) {
          SCellVal sVal = {0};
          if (tdGetColDataOfRow(&sVal, src, k, pCols->bitmapMode) < 0) {
            TASSERT(0);
          }

          if (sVal.valType == TD_VTYPE_NORM) {
            colDataAppend(pColInfo, rowIndex, sVal.val, false);
          } else {
            colDataAppendNULL(pColInfo, rowIndex);
          }
        }
      } else {  // handle the var-string
        int32_t rowIndex = numOfRows;

        // todo refactor, only copy one-by-one
        for (int32_t k = trueStart; ((ascScan && k <= trueEnd) || (!ascScan && k >= trueEnd)); k += step, ++rowIndex) {
          SCellVal sVal = {0};
          if (tdGetColDataOfRow(&sVal, src, k, pCols->bitmapMode) < 0) {
            TASSERT(0);
          }

          if (sVal.valType == TD_VTYPE_NORM) {
            colDataAppend(pColInfo, rowIndex, sVal.val, false);
          } else {
            colDataAppendNULL(pColInfo, rowIndex);
          }
        }
      }

      j++;
      i++;
    } else {  // pColInfo->info.colId < src->colId, it is a NULL data
      colDataAppendNNULL(pColInfo, numOfRows, num);
      i++;
    }
  }

  while (i < requiredNumOfCols) {  // the remain columns are all null data
    SColumnInfoData* pColInfo = taosArrayGet(pTsdbReadHandle->pColumns, i);
    colDataAppendNNULL(pColInfo, numOfRows, num);
    i++;
  }

  pTsdbReadHandle->cur.win.ekey = tsArray[trueEnd];
  pTsdbReadHandle->cur.lastKey = tsArray[trueEnd] + step;

  return numOfRows + num;
}

/**
 * @brief  // TODO fix bug for reverse copy data problem
 *        Note: row1 always has high priority
 *
 * @param pTsdbReadHandle
 * @param capacity
 * @param curRow
 * @param row1
 * @param row2
 * @param numOfCols
 * @param uid
 * @param pSchema1
 * @param pSchema2
 * @param update
 * @param lastRowKey
 * @return int32_t The quantity of rows appended
 */
static int32_t mergeTwoRowFromMem(STsdbReadHandle* pTsdbReadHandle, int32_t capacity, int32_t* curRow, STSRow* row1,
                                  STSRow* row2, int32_t numOfCols, uint64_t uid, STSchema* pSchema1, STSchema* pSchema2,
                                  bool update, TSKEY* lastRowKey) {
#if 1
  STSchema* pSchema;
  STSRow*   row;
  int16_t   colId;
  int16_t   offset;

  bool     isRow1DataRow = TD_IS_TP_ROW(row1);
  bool     isRow2DataRow;
  bool     isChosenRowDataRow;
  int32_t  chosen_itr;
  SCellVal sVal = {0};
  TSKEY    rowKey = TSKEY_INITIAL_VAL;
  int32_t  nResult = 0;
  int32_t  mergeOption = 0;  // 0 discard 1 overwrite 2 merge

  // the schema version info is embeded in STSRow
  int32_t numOfColsOfRow1 = 0;

  if (pSchema1 == NULL) {
    pSchema1 = metaGetTbTSchema(REPO_META(pTsdbReadHandle->pTsdb), uid, TD_ROW_SVER(row1));
  }

#ifdef TD_DEBUG_PRINT_ROW
  tdSRowPrint(row1, pSchema1, __func__);
#endif

  if (isRow1DataRow) {
    numOfColsOfRow1 = schemaNCols(pSchema1);
  } else {
    numOfColsOfRow1 = tdRowGetNCols(row1);
  }

  int32_t numOfColsOfRow2 = 0;
  if (row2) {
    isRow2DataRow = TD_IS_TP_ROW(row2);
    if (pSchema2 == NULL) {
<<<<<<< HEAD
      pSchema2 = metaGetTbTSchema(REPO_META(pTsdbReadHandle->pTsdb), uid,  TD_ROW_SVER(row2));
=======
      pSchema2 = metaGetTbTSchema(REPO_META(pTsdbReadHandle->pTsdb), uid, TD_ROW_SVER(row2));
>>>>>>> 9cea8dba
    }
    if (isRow2DataRow) {
      numOfColsOfRow2 = schemaNCols(pSchema2);
    } else {
      numOfColsOfRow2 = tdRowGetNCols(row2);
    }
  }

  int32_t i = 0, j = 0, k = 0;
  while (i < numOfCols && (j < numOfColsOfRow1 || k < numOfColsOfRow2)) {
    SColumnInfoData* pColInfo = taosArrayGet(pTsdbReadHandle->pColumns, i);

    int32_t colIdOfRow1;
    if (j >= numOfColsOfRow1) {
      colIdOfRow1 = INT32_MAX;
    } else if (isRow1DataRow) {
      colIdOfRow1 = pSchema1->columns[j].colId;
    } else {
      colIdOfRow1 = tdKvRowColIdAt(row1, j);
    }

    int32_t colIdOfRow2;
    if (k >= numOfColsOfRow2) {
      colIdOfRow2 = INT32_MAX;
    } else if (isRow2DataRow) {
      colIdOfRow2 = pSchema2->columns[k].colId;
    } else {
      colIdOfRow2 = tdKvRowColIdAt(row2, k);
    }

    if (colIdOfRow1 < colIdOfRow2) {  // the most probability
      if (colIdOfRow1 < pColInfo->info.colId) {
        ++j;
        continue;
      }
      row = row1;
      pSchema = pSchema1;
      isChosenRowDataRow = isRow1DataRow;
      chosen_itr = j;
    } else if (colIdOfRow1 == colIdOfRow2) {
      if (colIdOfRow1 < pColInfo->info.colId) {
        ++j;
        ++k;
        continue;
      }
      row = row1;
      pSchema = pSchema1;
      isChosenRowDataRow = isRow1DataRow;
      chosen_itr = j;
    } else {
      if (colIdOfRow2 < pColInfo->info.colId) {
        ++k;
        continue;
      }
      row = row2;
      pSchema = pSchema2;
      chosen_itr = k;
      isChosenRowDataRow = isRow2DataRow;
    }

    if (isChosenRowDataRow) {
      colId = pSchema->columns[chosen_itr].colId;
      offset = pSchema->columns[chosen_itr].offset;
      // TODO: use STSRowIter
      tdSTpRowGetVal(row, colId, pSchema->columns[chosen_itr].type, pSchema->flen, offset, chosen_itr - 1, &sVal);
      if (colId == PRIMARYKEY_TIMESTAMP_COL_ID) {
        rowKey = *(TSKEY*)sVal.val;
        if (rowKey != *lastRowKey) {
          mergeOption = 1;
          if (*lastRowKey != TSKEY_INITIAL_VAL) {
            ++(*curRow);
          }
          *lastRowKey = rowKey;
          ++nResult;
        } else if (update) {
          mergeOption = 2;
        } else {
          mergeOption = 0;
          break;
        }
      }
    } else {
      // TODO: use STSRowIter
      if (chosen_itr == 0) {
        colId = PRIMARYKEY_TIMESTAMP_COL_ID;
        tdSKvRowGetVal(row, PRIMARYKEY_TIMESTAMP_COL_ID, -1, -1, &sVal);
        rowKey = *(TSKEY*)sVal.val;
        if (rowKey != *lastRowKey) {
          mergeOption = 1;
          if (*lastRowKey != TSKEY_INITIAL_VAL) {
            ++(*curRow);
          }
          *lastRowKey = rowKey;
          ++nResult;
        } else if (update) {
          mergeOption = 2;
        } else {
          mergeOption = 0;
          break;
        }
      } else {
        SKvRowIdx* pColIdx = tdKvRowColIdxAt(row, chosen_itr - 1);
        colId = pColIdx->colId;
        offset = pColIdx->offset;
        tdSKvRowGetVal(row, colId, offset, chosen_itr - 1, &sVal);
      }
    }

    ASSERT(rowKey != TSKEY_INITIAL_VAL);

    if (colId == pColInfo->info.colId) {
      if (tdValTypeIsNorm(sVal.valType)) {
        colDataAppend(pColInfo, *curRow, sVal.val, false);
      } else if (tdValTypeIsNull(sVal.valType)) {
        colDataAppend(pColInfo, *curRow, NULL, true);
      } else if (tdValTypeIsNone(sVal.valType)) {
        // TODO: Set null if nothing append for this row
        if (mergeOption == 1) {
          colDataAppend(pColInfo, *curRow, NULL, true);
        }
      } else {
        ASSERT(0);
      }

      ++i;

      if (row == row1) {
        ++j;
      } else {
        ++k;
      }
    } else {
      if (mergeOption == 1) {
        colDataAppend(pColInfo, *curRow, NULL, true);
      }
      ++i;
    }
  }

  if (mergeOption == 1) {
    while (i < numOfCols) {  // the remain columns are all null data
      SColumnInfoData* pColInfo = taosArrayGet(pTsdbReadHandle->pColumns, i);
      colDataAppend(pColInfo, *curRow, NULL, true);
      ++i;
    }
  }

  return nResult;
#endif
}

static void getQualifiedRowsPos(STsdbReadHandle* pTsdbReadHandle, int32_t startPos, int32_t endPos,
                                int32_t numOfExisted, int32_t* start, int32_t* end) {
  *start = -1;

  if (ASCENDING_TRAVERSE(pTsdbReadHandle->order)) {
    int32_t remain = endPos - startPos + 1;
    if (remain + numOfExisted > pTsdbReadHandle->outputCapacity) {
      *end = (pTsdbReadHandle->outputCapacity - numOfExisted) + startPos - 1;
    } else {
      *end = endPos;
    }

    *start = startPos;
  } else {
    int32_t remain = (startPos - endPos) + 1;
    if (remain + numOfExisted > pTsdbReadHandle->outputCapacity) {
      *end = startPos + 1 - (pTsdbReadHandle->outputCapacity - numOfExisted);
    } else {
      *end = endPos;
    }

    *start = *end;
    *end = startPos;
  }
}

static void updateInfoAfterMerge(STsdbReadHandle* pTsdbReadHandle, STableCheckInfo* pCheckInfo, int32_t numOfRows,
                                 int32_t endPos) {
  SQueryFilePos* cur = &pTsdbReadHandle->cur;

  pCheckInfo->lastKey = cur->lastKey;
  pTsdbReadHandle->realNumOfRows = numOfRows;
  cur->rows = numOfRows;
  cur->pos = endPos;
}

static void doCheckGeneratedBlockRange(STsdbReadHandle* pTsdbReadHandle) {
  SQueryFilePos* cur = &pTsdbReadHandle->cur;

  if (cur->rows > 0) {
    if (ASCENDING_TRAVERSE(pTsdbReadHandle->order)) {
      assert(cur->win.skey >= pTsdbReadHandle->window.skey && cur->win.ekey <= pTsdbReadHandle->window.ekey);
    } else {
      assert(cur->win.skey >= pTsdbReadHandle->window.ekey && cur->win.ekey <= pTsdbReadHandle->window.skey);
    }

    SColumnInfoData* pColInfoData = taosArrayGet(pTsdbReadHandle->pColumns, 0);
    assert(cur->win.skey == ((TSKEY*)pColInfoData->pData)[0] &&
           cur->win.ekey == ((TSKEY*)pColInfoData->pData)[cur->rows - 1]);
  } else {
    cur->win = pTsdbReadHandle->window;

    int32_t step = ASCENDING_TRAVERSE(pTsdbReadHandle->order) ? 1 : -1;
    cur->lastKey = pTsdbReadHandle->window.ekey + step;
  }
}

static void copyAllRemainRowsFromFileBlock(STsdbReadHandle* pTsdbReadHandle, STableCheckInfo* pCheckInfo,
                                           SDataBlockInfo* pBlockInfo, int32_t endPos) {
  SQueryFilePos* cur = &pTsdbReadHandle->cur;

  SDataCols* pCols = pTsdbReadHandle->rhelper.pDCols[0];
  TSKEY*     tsArray = pCols->cols[0].pData;

  bool ascScan = ASCENDING_TRAVERSE(pTsdbReadHandle->order);

  int32_t step = ascScan ? 1 : -1;

  int32_t start = cur->pos;
  int32_t end = endPos;

  if (!ascScan) {
    TSWAP(start, end);
  }

  assert(pTsdbReadHandle->outputCapacity >= (end - start + 1));
  int32_t numOfRows = doCopyRowsFromFileBlock(pTsdbReadHandle, pTsdbReadHandle->outputCapacity, 0, start, end);

  // the time window should always be ascending order: skey <= ekey
  cur->win = (STimeWindow){.skey = tsArray[start], .ekey = tsArray[end]};
  cur->mixBlock = (numOfRows != pBlockInfo->rows);
  cur->lastKey = tsArray[endPos] + step;
  cur->blockCompleted = (ascScan ? (endPos == pBlockInfo->rows - 1) : (endPos == 0));

  // The value of pos may be -1 or pBlockInfo->rows, and it is invalid in both cases.
  int32_t pos = endPos + step;
  updateInfoAfterMerge(pTsdbReadHandle, pCheckInfo, numOfRows, pos);
  doCheckGeneratedBlockRange(pTsdbReadHandle);

  tsdbDebug("%p uid:%" PRIu64 ", data block created, mixblock:%d, brange:%" PRIu64 "-%" PRIu64 " rows:%d, %s",
            pTsdbReadHandle, pCheckInfo->tableId, cur->mixBlock, cur->win.skey, cur->win.ekey, cur->rows,
            pTsdbReadHandle->idStr);
}

int32_t getEndPosInDataBlock(STsdbReadHandle* pTsdbReadHandle, SDataBlockInfo* pBlockInfo) {
  // NOTE: reverse the order to find the end position in data block
  int32_t endPos = -1;
  bool    ascScan = ASCENDING_TRAVERSE(pTsdbReadHandle->order);
  int32_t order = ascScan ? TSDB_ORDER_DESC : TSDB_ORDER_ASC;

  SQueryFilePos* cur = &pTsdbReadHandle->cur;
  SDataCols*     pCols = pTsdbReadHandle->rhelper.pDCols[0];

  if (pTsdbReadHandle->outputCapacity >= pBlockInfo->rows) {
    if (ascScan && pTsdbReadHandle->window.ekey >= pBlockInfo->window.ekey) {
      endPos = pBlockInfo->rows - 1;
      cur->mixBlock = (cur->pos != 0);
    } else if ((!ascScan) && pTsdbReadHandle->window.ekey <= pBlockInfo->window.skey) {
      endPos = 0;
      cur->mixBlock = (cur->pos != pBlockInfo->rows - 1);
    } else {
      assert(pCols->numOfRows > 0);
      endPos = doBinarySearchKey(pCols->cols[0].pData, pCols->numOfRows, pTsdbReadHandle->window.ekey, order);
      cur->mixBlock = true;
    }
  } else {
    if (ascScan && pTsdbReadHandle->window.ekey >= pBlockInfo->window.ekey) {
      endPos = TMIN(cur->pos + pTsdbReadHandle->outputCapacity - 1, pBlockInfo->rows - 1);
    } else if ((!ascScan) && pTsdbReadHandle->window.ekey <= pBlockInfo->window.skey) {
      endPos = TMAX(cur->pos - pTsdbReadHandle->outputCapacity + 1, 0);
    } else {
      ASSERT(pCols->numOfRows > 0);
      endPos = doBinarySearchKey(pCols->cols[0].pData, pCols->numOfRows, pTsdbReadHandle->window.ekey, order);

      // current data is more than the capacity
      int32_t size = abs(cur->pos - endPos) + 1;
      if (size > pTsdbReadHandle->outputCapacity) {
        int32_t delta = size - pTsdbReadHandle->outputCapacity;
        if (ascScan) {
          endPos -= delta;
        } else {
          endPos += delta;
        }
      }
    }
    cur->mixBlock = true;
  }

  return endPos;
}

// only return the qualified data to client in terms of query time window, data rows in the same block but do not
// be included in the query time window will be discarded
static void doMergeTwoLevelData(STsdbReadHandle* pTsdbReadHandle, STableCheckInfo* pCheckInfo, SBlock* pBlock) {
  SQueryFilePos* cur = &pTsdbReadHandle->cur;
  SDataBlockInfo blockInfo = GET_FILE_DATA_BLOCK_INFO(pCheckInfo, pBlock);
  STsdbCfg*      pCfg = REPO_CFG(pTsdbReadHandle->pTsdb);

  initTableMemIterator(pTsdbReadHandle, pCheckInfo);

  SDataCols* pCols = pTsdbReadHandle->rhelper.pDCols[0];
  assert(pCols->cols[0].type == TSDB_DATA_TYPE_TIMESTAMP && pCols->cols[0].colId == PRIMARYKEY_TIMESTAMP_COL_ID &&
         cur->pos >= 0 && cur->pos < pBlock->numOfRows);
  // Even Multi-Version supported, the records with duplicated TSKEY would be merged inside of tsdbLoadData interface.
  TSKEY* tsArray = pCols->cols[0].pData;
  assert(pCols->numOfRows == pBlock->numOfRows && tsArray[0] == pBlock->keyFirst &&
         tsArray[pBlock->numOfRows - 1] == pBlock->keyLast);

  bool    ascScan = ASCENDING_TRAVERSE(pTsdbReadHandle->order);
  int32_t step = ascScan ? 1 : -1;

  // for search the endPos, so the order needs to reverse
  int32_t order = ascScan ? TSDB_ORDER_DESC : TSDB_ORDER_ASC;

  int32_t numOfCols = (int32_t)(QH_GET_NUM_OF_COLS(pTsdbReadHandle));
  int32_t endPos = getEndPosInDataBlock(pTsdbReadHandle, &blockInfo);

  STimeWindow* pWin = &blockInfo.window;
  tsdbDebug("%p uid:%" PRIu64 " start merge data block, file block range:%" PRIu64 "-%" PRIu64
            " rows:%d, start:%d, end:%d, %s",
            pTsdbReadHandle, pCheckInfo->tableId, pWin->skey, pWin->ekey, blockInfo.rows, cur->pos, endPos,
            pTsdbReadHandle->idStr);

  // compared with the data from in-memory buffer, to generate the correct timestamp array list
  int32_t numOfRows = 0;
  int32_t curRow = 0;

  int16_t   rv1 = -1;
  int16_t   rv2 = -1;
  STSchema* pSchema1 = NULL;
  STSchema* pSchema2 = NULL;

  int32_t pos = cur->pos;
  cur->win = TSWINDOW_INITIALIZER;
  bool adjustPos = false;

  // no data in buffer, load data from file directly
  if (pCheckInfo->iiter == NULL && pCheckInfo->iter == NULL) {
    copyAllRemainRowsFromFileBlock(pTsdbReadHandle, pCheckInfo, &blockInfo, endPos);
    return;
  } else if (pCheckInfo->iter != NULL || pCheckInfo->iiter != NULL) {
    SSkipListNode* node = NULL;
    TSKEY          lastKeyAppend = TSKEY_INITIAL_VAL;

    do {
      STSRow* row2 = NULL;
      STSRow* row1 = getSRowInTableMem(pCheckInfo, pTsdbReadHandle->order, pCfg->update, &row2, TD_VER_MAX);
      if (row1 == NULL) {
        break;
      }

      TSKEY key = TD_ROW_KEY(row1);
      if ((key > pTsdbReadHandle->window.ekey && ascScan) || (key < pTsdbReadHandle->window.ekey && !ascScan)) {
        break;
      }

      if (adjustPos) {
        if (key == lastKeyAppend) {
          pos -= step;
        }
        adjustPos = false;
      }

      if (((pos > endPos || tsArray[pos] > pTsdbReadHandle->window.ekey) && ascScan) ||
          ((pos < endPos || tsArray[pos] < pTsdbReadHandle->window.ekey) && !ascScan)) {
        break;
      }

      if ((key < tsArray[pos] && ascScan) || (key > tsArray[pos] && !ascScan)) {
        if (rv1 != TD_ROW_SVER(row1)) {
          //          pSchema1 = tsdbGetTableSchemaByVersion(pTable, memRowVersion(row1));
          rv1 = TD_ROW_SVER(row1);
        }
        if (row2 && rv2 != TD_ROW_SVER(row2)) {
          //          pSchema2 = tsdbGetTableSchemaByVersion(pTable, memRowVersion(row2));
          rv2 = TD_ROW_SVER(row2);
        }

        numOfRows +=
            mergeTwoRowFromMem(pTsdbReadHandle, pTsdbReadHandle->outputCapacity, &curRow, row1, row2, numOfCols,
                               pCheckInfo->tableId, pSchema1, pSchema2, pCfg->update, &lastKeyAppend);
        if (cur->win.skey == TSKEY_INITIAL_VAL) {
          cur->win.skey = key;
        }

        cur->win.ekey = key;
        cur->lastKey = key + step;
        cur->mixBlock = true;
        moveToNextRowInMem(pCheckInfo);
      } else if (key == tsArray[pos]) {  // data in buffer has the same timestamp of data in file block, ignore it
#if 0
        if (pCfg->update) {
          if (pCfg->update == TD_ROW_PARTIAL_UPDATE) {
            doCopyRowsFromFileBlock(pTsdbReadHandle, pTsdbReadHandle->outputCapacity, numOfRows, pos, pos);
          }
          if (rv1 != TD_ROW_SVER(row1)) {
            //            pSchema1 = tsdbGetTableSchemaByVersion(pTable, memRowVersion(row1));
            rv1 = TD_ROW_SVER(row1);
          }
          if (row2 && rv2 != TD_ROW_SVER(row2)) {
            //            pSchema2 = tsdbGetTableSchemaByVersion(pTable, memRowVersion(row2));
            rv2 = TD_ROW_SVER(row2);
          }

          bool forceSetNull = pCfg->update != TD_ROW_PARTIAL_UPDATE;
          mergeTwoRowFromMem(pTsdbReadHandle, pTsdbReadHandle->outputCapacity, numOfRows, row1, row2, numOfCols,
                             pCheckInfo->tableId, pSchema1, pSchema2, forceSetNull, &lastRowKey);
          numOfRows += 1;
          if (cur->win.skey == TSKEY_INITIAL_VAL) {
            cur->win.skey = key;
          }

          cur->win.ekey = key;
          cur->lastKey = key + step;
          cur->mixBlock = true;

          moveToNextRowInMem(pCheckInfo);
          pos += step;
        } else {
          moveToNextRowInMem(pCheckInfo);
        }
#endif
        if (TD_SUPPORT_UPDATE(pCfg->update)) {
          if (lastKeyAppend != key) {
            if (lastKeyAppend != TSKEY_INITIAL_VAL) {
              ++curRow;
            }
            lastKeyAppend = key;
          }
          // load data from file firstly
          numOfRows = doCopyRowsFromFileBlock(pTsdbReadHandle, pTsdbReadHandle->outputCapacity, curRow, pos, pos);

          if (rv1 != TD_ROW_SVER(row1)) {
            rv1 = TD_ROW_SVER(row1);
          }
          if (row2 && rv2 != TD_ROW_SVER(row2)) {
            rv2 = TD_ROW_SVER(row2);
          }

          // still assign data into current row
          numOfRows +=
              mergeTwoRowFromMem(pTsdbReadHandle, pTsdbReadHandle->outputCapacity, &curRow, row1, row2, numOfCols,
                                 pCheckInfo->tableId, pSchema1, pSchema2, pCfg->update, &lastKeyAppend);

          if (cur->win.skey == TSKEY_INITIAL_VAL) {
            cur->win.skey = key;
          }

          cur->win.ekey = key;
          cur->lastKey = key + step;
          cur->mixBlock = true;

          moveToNextRowInMem(pCheckInfo);

          pos += step;
          adjustPos = true;
        } else {
          // discard the memory record
          moveToNextRowInMem(pCheckInfo);
        }
      } else if ((key > tsArray[pos] && ascScan) || (key < tsArray[pos] && !ascScan)) {
        if (cur->win.skey == TSKEY_INITIAL_VAL) {
          cur->win.skey = tsArray[pos];
        }

        int32_t end = doBinarySearchKey(pCols->cols[0].pData, pCols->numOfRows, key, order);
        assert(end != -1);

        if (tsArray[end] == key) {  // the value of key in cache equals to the end timestamp value, ignore it
#if 0
          if (pCfg->update == TD_ROW_DISCARD_UPDATE) {
            moveToNextRowInMem(pCheckInfo);
          } else {
            end -= step;
          }
#endif
          if (!TD_SUPPORT_UPDATE(pCfg->update)) {
            moveToNextRowInMem(pCheckInfo);
          } else {
            end -= step;
          }
        }

        int32_t qstart = 0, qend = 0;
        getQualifiedRowsPos(pTsdbReadHandle, pos, end, numOfRows, &qstart, &qend);

        if ((lastKeyAppend != TSKEY_INITIAL_VAL) && (lastKeyAppend != (ascScan ? tsArray[qstart] : tsArray[qend]))) {
          ++curRow;
        }

        numOfRows = doCopyRowsFromFileBlock(pTsdbReadHandle, pTsdbReadHandle->outputCapacity, curRow, qstart, qend);
        pos += (qend - qstart + 1) * step;
        if (numOfRows > 0) {
          curRow = numOfRows - 1;
        }

        cur->win.ekey = ascScan ? tsArray[qend] : tsArray[qstart];
        cur->lastKey = cur->win.ekey + step;
        lastKeyAppend = cur->win.ekey;
      }
    } while (numOfRows < pTsdbReadHandle->outputCapacity);

    if (numOfRows < pTsdbReadHandle->outputCapacity) {
      /**
       * if cache is empty, load remain file block data. In contrast, if there are remain data in cache, do NOT
       * copy them all to result buffer, since it may be overlapped with file data block.
       */
      if (node == NULL || ((TD_ROW_KEY((STSRow*)SL_GET_NODE_DATA(node)) > pTsdbReadHandle->window.ekey) && ascScan) ||
          ((TD_ROW_KEY((STSRow*)SL_GET_NODE_DATA(node)) < pTsdbReadHandle->window.ekey) && !ascScan)) {
        // no data in cache or data in cache is greater than the ekey of time window, load data from file block
        if (cur->win.skey == TSKEY_INITIAL_VAL) {
          cur->win.skey = tsArray[pos];
        }

        int32_t start = -1, end = -1;
        getQualifiedRowsPos(pTsdbReadHandle, pos, endPos, numOfRows, &start, &end);

        numOfRows = doCopyRowsFromFileBlock(pTsdbReadHandle, pTsdbReadHandle->outputCapacity, numOfRows, start, end);
        pos += (end - start + 1) * step;

        cur->win.ekey = ascScan ? tsArray[end] : tsArray[start];
        cur->lastKey = cur->win.ekey + step;
        cur->mixBlock = true;
      }
    }
  }

  cur->blockCompleted = (((pos > endPos || cur->lastKey > pTsdbReadHandle->window.ekey) && ascScan) ||
                         ((pos < endPos || cur->lastKey < pTsdbReadHandle->window.ekey) && !ascScan));

  if (!ascScan) {
    TSWAP(cur->win.skey, cur->win.ekey);
  }

  updateInfoAfterMerge(pTsdbReadHandle, pCheckInfo, numOfRows, pos);
  doCheckGeneratedBlockRange(pTsdbReadHandle);

  tsdbDebug("%p uid:%" PRIu64 ", data block created, mixblock:%d, brange:%" PRIu64 "-%" PRIu64 " rows:%d, %s",
            pTsdbReadHandle, pCheckInfo->tableId, cur->mixBlock, cur->win.skey, cur->win.ekey, cur->rows,
            pTsdbReadHandle->idStr);
}

int32_t binarySearchForKey(char* pValue, int num, TSKEY key, int order) {
  int    firstPos, lastPos, midPos = -1;
  int    numOfRows;
  TSKEY* keyList;

  if (num <= 0) return -1;

  keyList = (TSKEY*)pValue;
  firstPos = 0;
  lastPos = num - 1;

  if (order == TSDB_ORDER_DESC) {
    // find the first position which is smaller than the key
    while (1) {
      if (key >= keyList[lastPos]) return lastPos;
      if (key == keyList[firstPos]) return firstPos;
      if (key < keyList[firstPos]) return firstPos - 1;

      numOfRows = lastPos - firstPos + 1;
      midPos = (numOfRows >> 1) + firstPos;

      if (key < keyList[midPos]) {
        lastPos = midPos - 1;
      } else if (key > keyList[midPos]) {
        firstPos = midPos + 1;
      } else {
        break;
      }
    }

  } else {
    // find the first position which is bigger than the key
    while (1) {
      if (key <= keyList[firstPos]) return firstPos;
      if (key == keyList[lastPos]) return lastPos;

      if (key > keyList[lastPos]) {
        lastPos = lastPos + 1;
        if (lastPos >= num)
          return -1;
        else
          return lastPos;
      }

      numOfRows = lastPos - firstPos + 1;
      midPos = (numOfRows >> 1) + firstPos;

      if (key < keyList[midPos]) {
        lastPos = midPos - 1;
      } else if (key > keyList[midPos]) {
        firstPos = midPos + 1;
      } else {
        break;
      }
    }
  }

  return midPos;
}

static void cleanBlockOrderSupporter(SBlockOrderSupporter* pSupporter, int32_t numOfTables) {
  taosMemoryFreeClear(pSupporter->numOfBlocksPerTable);
  taosMemoryFreeClear(pSupporter->blockIndexArray);

  for (int32_t i = 0; i < numOfTables; ++i) {
    STableBlockInfo* pBlockInfo = pSupporter->pDataBlockInfo[i];
    taosMemoryFreeClear(pBlockInfo);
  }

  taosMemoryFreeClear(pSupporter->pDataBlockInfo);
}

static int32_t dataBlockOrderCompar(const void* pLeft, const void* pRight, void* param) {
  int32_t leftTableIndex = *(int32_t*)pLeft;
  int32_t rightTableIndex = *(int32_t*)pRight;

  SBlockOrderSupporter* pSupporter = (SBlockOrderSupporter*)param;

  int32_t leftTableBlockIndex = pSupporter->blockIndexArray[leftTableIndex];
  int32_t rightTableBlockIndex = pSupporter->blockIndexArray[rightTableIndex];

  if (leftTableBlockIndex > pSupporter->numOfBlocksPerTable[leftTableIndex]) {
    /* left block is empty */
    return 1;
  } else if (rightTableBlockIndex > pSupporter->numOfBlocksPerTable[rightTableIndex]) {
    /* right block is empty */
    return -1;
  }

  STableBlockInfo* pLeftBlockInfoEx = &pSupporter->pDataBlockInfo[leftTableIndex][leftTableBlockIndex];
  STableBlockInfo* pRightBlockInfoEx = &pSupporter->pDataBlockInfo[rightTableIndex][rightTableBlockIndex];

  //    assert(pLeftBlockInfoEx->compBlock->offset != pRightBlockInfoEx->compBlock->offset);
#if 0  // TODO: temporarily comment off requested by Dr. Liao
  if (pLeftBlockInfoEx->compBlock->offset == pRightBlockInfoEx->compBlock->offset &&
      pLeftBlockInfoEx->compBlock->last == pRightBlockInfoEx->compBlock->last) {
    tsdbError("error in header file, two block with same offset:%" PRId64, (int64_t)pLeftBlockInfoEx->compBlock->offset);
  }
#endif

  return pLeftBlockInfoEx->compBlock->offset > pRightBlockInfoEx->compBlock->offset ? 1 : -1;
}

static int32_t createDataBlocksInfo(STsdbReadHandle* pTsdbReadHandle, int32_t numOfBlocks, int32_t* numOfAllocBlocks) {
  size_t size = sizeof(STableBlockInfo) * numOfBlocks;

  if (pTsdbReadHandle->allocSize < size) {
    pTsdbReadHandle->allocSize = (int32_t)size;
    char* tmp = taosMemoryRealloc(pTsdbReadHandle->pDataBlockInfo, pTsdbReadHandle->allocSize);
    if (tmp == NULL) {
      return TSDB_CODE_TDB_OUT_OF_MEMORY;
    }

    pTsdbReadHandle->pDataBlockInfo = (STableBlockInfo*)tmp;
  }

  memset(pTsdbReadHandle->pDataBlockInfo, 0, size);
  *numOfAllocBlocks = numOfBlocks;

  // access data blocks according to the offset of each block in asc/desc order.
  int32_t numOfTables = (int32_t)taosArrayGetSize(pTsdbReadHandle->pTableCheckInfo);

  SBlockOrderSupporter sup = {0};
  sup.numOfTables = numOfTables;
  sup.numOfBlocksPerTable = taosMemoryCalloc(1, sizeof(int32_t) * numOfTables);
  sup.blockIndexArray = taosMemoryCalloc(1, sizeof(int32_t) * numOfTables);
  sup.pDataBlockInfo = taosMemoryCalloc(1, POINTER_BYTES * numOfTables);

  if (sup.numOfBlocksPerTable == NULL || sup.blockIndexArray == NULL || sup.pDataBlockInfo == NULL) {
    cleanBlockOrderSupporter(&sup, 0);
    return TSDB_CODE_TDB_OUT_OF_MEMORY;
  }

  int32_t cnt = 0;
  int32_t numOfQualTables = 0;

  for (int32_t j = 0; j < numOfTables; ++j) {
    STableCheckInfo* pTableCheck = (STableCheckInfo*)taosArrayGet(pTsdbReadHandle->pTableCheckInfo, j);
    if (pTableCheck->numOfBlocks <= 0) {
      continue;
    }

    SBlock* pBlock = pTableCheck->pCompInfo->blocks;
    sup.numOfBlocksPerTable[numOfQualTables] = pTableCheck->numOfBlocks;

    char* buf = taosMemoryMalloc(sizeof(STableBlockInfo) * pTableCheck->numOfBlocks);
    if (buf == NULL) {
      cleanBlockOrderSupporter(&sup, numOfQualTables);
      return TSDB_CODE_TDB_OUT_OF_MEMORY;
    }

    sup.pDataBlockInfo[numOfQualTables] = (STableBlockInfo*)buf;

    for (int32_t k = 0; k < pTableCheck->numOfBlocks; ++k) {
      STableBlockInfo* pBlockInfo = &sup.pDataBlockInfo[numOfQualTables][k];

      pBlockInfo->compBlock = &pBlock[k];
      pBlockInfo->pTableCheckInfo = pTableCheck;
      cnt++;
    }

    numOfQualTables++;
  }

  assert(numOfBlocks == cnt);

  // since there is only one table qualified, blocks are not sorted
  if (numOfQualTables == 1) {
    memcpy(pTsdbReadHandle->pDataBlockInfo, sup.pDataBlockInfo[0], sizeof(STableBlockInfo) * numOfBlocks);
    cleanBlockOrderSupporter(&sup, numOfQualTables);

    tsdbDebug("%p create data blocks info struct completed for 1 table, %d blocks not sorted %s", pTsdbReadHandle, cnt,
              pTsdbReadHandle->idStr);
    return TSDB_CODE_SUCCESS;
  }

  tsdbDebug("%p create data blocks info struct completed, %d blocks in %d tables %s", pTsdbReadHandle, cnt,
            numOfQualTables, pTsdbReadHandle->idStr);

  assert(cnt <= numOfBlocks && numOfQualTables <= numOfTables);  // the pTableQueryInfo[j]->numOfBlocks may be 0
  sup.numOfTables = numOfQualTables;

  SMultiwayMergeTreeInfo* pTree = NULL;
  uint8_t                 ret = tMergeTreeCreate(&pTree, sup.numOfTables, &sup, dataBlockOrderCompar);
  if (ret != TSDB_CODE_SUCCESS) {
    cleanBlockOrderSupporter(&sup, numOfTables);
    return TSDB_CODE_TDB_OUT_OF_MEMORY;
  }

  int32_t numOfTotal = 0;

  while (numOfTotal < cnt) {
    int32_t pos = tMergeTreeGetChosenIndex(pTree);
    int32_t index = sup.blockIndexArray[pos]++;

    STableBlockInfo* pBlocksInfo = sup.pDataBlockInfo[pos];
    pTsdbReadHandle->pDataBlockInfo[numOfTotal++] = pBlocksInfo[index];

    // set data block index overflow, in order to disable the offset comparator
    if (sup.blockIndexArray[pos] >= sup.numOfBlocksPerTable[pos]) {
      sup.blockIndexArray[pos] = sup.numOfBlocksPerTable[pos] + 1;
    }

    tMergeTreeAdjust(pTree, tMergeTreeGetAdjustIndex(pTree));
  }

  /*
   * available when no import exists
   * for(int32_t i = 0; i < cnt - 1; ++i) {
   *   assert((*pDataBlockInfo)[i].compBlock->offset < (*pDataBlockInfo)[i+1].compBlock->offset);
   * }
   */

  tsdbDebug("%p %d data blocks sort completed, %s", pTsdbReadHandle, cnt, pTsdbReadHandle->idStr);
  cleanBlockOrderSupporter(&sup, numOfTables);
  taosMemoryFree(pTree);

  return TSDB_CODE_SUCCESS;
}

static int32_t getFirstFileDataBlock(STsdbReadHandle* pTsdbReadHandle, bool* exists);

static int32_t getDataBlock(STsdbReadHandle* pTsdbReadHandle, STableBlockInfo* pNext, bool* exists) {
  int32_t        step = ASCENDING_TRAVERSE(pTsdbReadHandle->order) ? 1 : -1;
  SQueryFilePos* cur = &pTsdbReadHandle->cur;

  while (1) {
    int32_t code = loadFileDataBlock(pTsdbReadHandle, pNext->compBlock, pNext->pTableCheckInfo, exists);
    if (code != TSDB_CODE_SUCCESS || *exists) {
      return code;
    }

    if ((cur->slot == pTsdbReadHandle->numOfBlocks - 1 && ASCENDING_TRAVERSE(pTsdbReadHandle->order)) ||
        (cur->slot == 0 && !ASCENDING_TRAVERSE(pTsdbReadHandle->order))) {
      // all data blocks in current file has been checked already, try next file if exists
      return getFirstFileDataBlock(pTsdbReadHandle, exists);
    } else {  // next block of the same file
      cur->slot += step;
      cur->mixBlock = false;
      cur->blockCompleted = false;
      pNext = &pTsdbReadHandle->pDataBlockInfo[cur->slot];
    }
  }
}

static int32_t getFirstFileDataBlock(STsdbReadHandle* pTsdbReadHandle, bool* exists) {
  pTsdbReadHandle->numOfBlocks = 0;
  SQueryFilePos* cur = &pTsdbReadHandle->cur;

  int32_t code = TSDB_CODE_SUCCESS;

  int32_t numOfBlocks = 0;
  int32_t numOfTables = (int32_t)taosArrayGetSize(pTsdbReadHandle->pTableCheckInfo);

  STsdbKeepCfg* pCfg = REPO_KEEP_CFG(pTsdbReadHandle->pTsdb);
  STimeWindow   win = TSWINDOW_INITIALIZER;

  while (true) {
    tsdbRLockFS(REPO_FS(pTsdbReadHandle->pTsdb));

    if ((pTsdbReadHandle->pFileGroup = tsdbFSIterNext(&pTsdbReadHandle->fileIter)) == NULL) {
      tsdbUnLockFS(REPO_FS(pTsdbReadHandle->pTsdb));
      break;
    }

    tsdbGetFidKeyRange(pCfg->days, pCfg->precision, pTsdbReadHandle->pFileGroup->fid, &win.skey, &win.ekey);

    // current file are not overlapped with query time window, ignore remain files
    if ((ASCENDING_TRAVERSE(pTsdbReadHandle->order) && win.skey > pTsdbReadHandle->window.ekey) ||
        (!ASCENDING_TRAVERSE(pTsdbReadHandle->order) && win.ekey < pTsdbReadHandle->window.ekey)) {
      tsdbUnLockFS(REPO_FS(pTsdbReadHandle->pTsdb));
      tsdbDebug("%p remain files are not qualified for qrange:%" PRId64 "-%" PRId64 ", ignore, %s", pTsdbReadHandle,
                pTsdbReadHandle->window.skey, pTsdbReadHandle->window.ekey, pTsdbReadHandle->idStr);
      pTsdbReadHandle->pFileGroup = NULL;
      assert(pTsdbReadHandle->numOfBlocks == 0);
      break;
    }

    if (tsdbSetAndOpenReadFSet(&pTsdbReadHandle->rhelper, pTsdbReadHandle->pFileGroup) < 0) {
      tsdbUnLockFS(REPO_FS(pTsdbReadHandle->pTsdb));
      code = terrno;
      break;
    }

    tsdbUnLockFS(REPO_FS(pTsdbReadHandle->pTsdb));

    if (tsdbLoadBlockIdx(&pTsdbReadHandle->rhelper) < 0) {
      code = terrno;
      break;
    }

    if ((code = getFileCompInfo(pTsdbReadHandle, &numOfBlocks)) != TSDB_CODE_SUCCESS) {
      break;
    }

    tsdbDebug("%p %d blocks found in file for %d table(s), fid:%d, %s", pTsdbReadHandle, numOfBlocks, numOfTables,
              pTsdbReadHandle->pFileGroup->fid, pTsdbReadHandle->idStr);

    assert(numOfBlocks >= 0);
    if (numOfBlocks == 0) {
      continue;
    }

    // todo return error code to query engine
    if ((code = createDataBlocksInfo(pTsdbReadHandle, numOfBlocks, &pTsdbReadHandle->numOfBlocks)) !=
        TSDB_CODE_SUCCESS) {
      break;
    }

    assert(numOfBlocks >= pTsdbReadHandle->numOfBlocks);
    if (pTsdbReadHandle->numOfBlocks > 0) {
      break;
    }
  }

  // no data in file anymore
  if (pTsdbReadHandle->numOfBlocks <= 0 || code != TSDB_CODE_SUCCESS) {
    if (code == TSDB_CODE_SUCCESS) {
      assert(pTsdbReadHandle->pFileGroup == NULL);
    }

    cur->fid = INT32_MIN;  // denote that there are no data in file anymore
    *exists = false;
    return code;
  }

  assert(pTsdbReadHandle->pFileGroup != NULL && pTsdbReadHandle->numOfBlocks > 0);
  cur->slot = ASCENDING_TRAVERSE(pTsdbReadHandle->order) ? 0 : pTsdbReadHandle->numOfBlocks - 1;
  cur->fid = pTsdbReadHandle->pFileGroup->fid;

  STableBlockInfo* pBlockInfo = &pTsdbReadHandle->pDataBlockInfo[cur->slot];
  return getDataBlock(pTsdbReadHandle, pBlockInfo, exists);
}

static bool isEndFileDataBlock(SQueryFilePos* cur, int32_t numOfBlocks, bool ascTrav) {
  assert(cur != NULL && numOfBlocks > 0);
  return (cur->slot == numOfBlocks - 1 && ascTrav) || (cur->slot == 0 && !ascTrav);
}

static void moveToNextDataBlockInCurrentFile(STsdbReadHandle* pTsdbReadHandle) {
  int32_t step = ASCENDING_TRAVERSE(pTsdbReadHandle->order) ? 1 : -1;

  SQueryFilePos* cur = &pTsdbReadHandle->cur;
  assert(cur->slot < pTsdbReadHandle->numOfBlocks && cur->slot >= 0);

  cur->slot += step;
  cur->mixBlock = false;
  cur->blockCompleted = false;
}

int32_t tsdbGetFileBlocksDistInfo(tsdbReaderT* queryHandle, STableBlockDistInfo* pTableBlockInfo) {
  STsdbReadHandle* pTsdbReadHandle = (STsdbReadHandle*)queryHandle;

  pTableBlockInfo->totalSize = 0;
  pTableBlockInfo->totalRows = 0;

  STsdbFS* pFileHandle = REPO_FS(pTsdbReadHandle->pTsdb);

  // find the start data block in file
  pTsdbReadHandle->locateStart = true;
  STsdbKeepCfg* pCfg = REPO_KEEP_CFG(pTsdbReadHandle->pTsdb);
  int32_t       fid = getFileIdFromKey(pTsdbReadHandle->window.skey, pCfg->days, pCfg->precision);

  tsdbRLockFS(pFileHandle);
  tsdbFSIterInit(&pTsdbReadHandle->fileIter, pFileHandle, pTsdbReadHandle->order);
  tsdbFSIterSeek(&pTsdbReadHandle->fileIter, fid);
  tsdbUnLockFS(pFileHandle);

  pTableBlockInfo->numOfFiles += 1;

  int32_t     code = TSDB_CODE_SUCCESS;
  int32_t     numOfBlocks = 0;
  int32_t     numOfTables = (int32_t)taosArrayGetSize(pTsdbReadHandle->pTableCheckInfo);
  int         defaultRows = 4096;  // TSDB_DEFAULT_BLOCK_ROWS(pCfg->maxRowsPerFileBlock);
  STimeWindow win = TSWINDOW_INITIALIZER;

  bool ascTraverse = ASCENDING_TRAVERSE(pTsdbReadHandle->order);

  while (true) {
    numOfBlocks = 0;
    tsdbRLockFS(REPO_FS(pTsdbReadHandle->pTsdb));

    if ((pTsdbReadHandle->pFileGroup = tsdbFSIterNext(&pTsdbReadHandle->fileIter)) == NULL) {
      tsdbUnLockFS(REPO_FS(pTsdbReadHandle->pTsdb));
      break;
    }

    tsdbGetFidKeyRange(pCfg->days, pCfg->precision, pTsdbReadHandle->pFileGroup->fid, &win.skey, &win.ekey);

    // current file are not overlapped with query time window, ignore remain files
    if ((ascTraverse && win.skey > pTsdbReadHandle->window.ekey) ||
        (!ascTraverse && win.ekey < pTsdbReadHandle->window.ekey)) {
      tsdbUnLockFS(REPO_FS(pTsdbReadHandle->pTsdb));
      tsdbDebug("%p remain files are not qualified for qrange:%" PRId64 "-%" PRId64 ", ignore, %s", pTsdbReadHandle,
                pTsdbReadHandle->window.skey, pTsdbReadHandle->window.ekey, pTsdbReadHandle->idStr);
      pTsdbReadHandle->pFileGroup = NULL;
      break;
    }

    pTableBlockInfo->numOfFiles += 1;
    if (tsdbSetAndOpenReadFSet(&pTsdbReadHandle->rhelper, pTsdbReadHandle->pFileGroup) < 0) {
      tsdbUnLockFS(REPO_FS(pTsdbReadHandle->pTsdb));
      code = terrno;
      break;
    }

    tsdbUnLockFS(REPO_FS(pTsdbReadHandle->pTsdb));

    if (tsdbLoadBlockIdx(&pTsdbReadHandle->rhelper) < 0) {
      code = terrno;
      break;
    }

    if ((code = getFileCompInfo(pTsdbReadHandle, &numOfBlocks)) != TSDB_CODE_SUCCESS) {
      break;
    }

    tsdbDebug("%p %d blocks found in file for %d table(s), fid:%d, %s", pTsdbReadHandle, numOfBlocks, numOfTables,
              pTsdbReadHandle->pFileGroup->fid, pTsdbReadHandle->idStr);

    if (numOfBlocks == 0) {
      continue;
    }

    for (int32_t i = 0; i < numOfTables; ++i) {
      STableCheckInfo* pCheckInfo = taosArrayGet(pTsdbReadHandle->pTableCheckInfo, i);

      SBlock* pBlock = pCheckInfo->pCompInfo->blocks;
      for (int32_t j = 0; j < pCheckInfo->numOfBlocks; ++j) {
        pTableBlockInfo->totalSize += pBlock[j].len;

        int32_t numOfRows = pBlock[j].numOfRows;
        pTableBlockInfo->totalRows += numOfRows;
        if (numOfRows > pTableBlockInfo->maxRows) {
          pTableBlockInfo->maxRows = numOfRows;
        }

        if (numOfRows < pTableBlockInfo->minRows) {
          pTableBlockInfo->minRows = numOfRows;
        }

        if (numOfRows < defaultRows) {
          pTableBlockInfo->numOfSmallBlocks += 1;
        }
        //        int32_t  stepIndex = (numOfRows-1)/TSDB_BLOCK_DIST_STEP_ROWS;
        //        SFileBlockInfo *blockInfo = (SFileBlockInfo*)taosArrayGet(pTableBlockInfo->dataBlockInfos, stepIndex);
        //        blockInfo->numBlocksOfStep++;
      }
    }
  }

  return code;
}

static int32_t getDataBlocksInFiles(STsdbReadHandle* pTsdbReadHandle, bool* exists) {
  STsdbFS*       pFileHandle = REPO_FS(pTsdbReadHandle->pTsdb);
  SQueryFilePos* cur = &pTsdbReadHandle->cur;

  // find the start data block in file
  if (!pTsdbReadHandle->locateStart) {
    pTsdbReadHandle->locateStart = true;
    STsdbKeepCfg* pCfg = REPO_KEEP_CFG(pTsdbReadHandle->pTsdb);
    int32_t       fid = getFileIdFromKey(pTsdbReadHandle->window.skey, pCfg->days, pCfg->precision);

    tsdbRLockFS(pFileHandle);
    tsdbFSIterInit(&pTsdbReadHandle->fileIter, pFileHandle, pTsdbReadHandle->order);
    tsdbFSIterSeek(&pTsdbReadHandle->fileIter, fid);
    tsdbUnLockFS(pFileHandle);

    return getFirstFileDataBlock(pTsdbReadHandle, exists);
  } else {
    // check if current file block is all consumed
    STableBlockInfo* pBlockInfo = &pTsdbReadHandle->pDataBlockInfo[cur->slot];
    STableCheckInfo* pCheckInfo = pBlockInfo->pTableCheckInfo;

    // current block is done, try next
    if ((!cur->mixBlock) || cur->blockCompleted) {
      // all data blocks in current file has been checked already, try next file if exists
    } else {
      tsdbDebug("%p continue in current data block, index:%d, pos:%d, %s", pTsdbReadHandle, cur->slot, cur->pos,
                pTsdbReadHandle->idStr);
      int32_t code = handleDataMergeIfNeeded(pTsdbReadHandle, pBlockInfo->compBlock, pCheckInfo);
      *exists = (pTsdbReadHandle->realNumOfRows > 0);

      if (code != TSDB_CODE_SUCCESS || *exists) {
        return code;
      }
    }

    // current block is empty, try next block in file
    // all data blocks in current file has been checked already, try next file if exists
    if (isEndFileDataBlock(cur, pTsdbReadHandle->numOfBlocks, ASCENDING_TRAVERSE(pTsdbReadHandle->order))) {
      return getFirstFileDataBlock(pTsdbReadHandle, exists);
    } else {
      moveToNextDataBlockInCurrentFile(pTsdbReadHandle);
      STableBlockInfo* pNext = &pTsdbReadHandle->pDataBlockInfo[cur->slot];
      return getDataBlock(pTsdbReadHandle, pNext, exists);
    }
  }
}

static bool doHasDataInBuffer(STsdbReadHandle* pTsdbReadHandle) {
  size_t numOfTables = taosArrayGetSize(pTsdbReadHandle->pTableCheckInfo);

  while (pTsdbReadHandle->activeIndex < numOfTables) {
    if (hasMoreDataInCache(pTsdbReadHandle)) {
      return true;
    }

    pTsdbReadHandle->activeIndex += 1;
  }

  return false;
}

// todo not unref yet, since it is not support multi-group interpolation query
static UNUSED_FUNC void changeQueryHandleForInterpQuery(tsdbReaderT pHandle) {
  // filter the queried time stamp in the first place
  STsdbReadHandle* pTsdbReadHandle = (STsdbReadHandle*)pHandle;

  // starts from the buffer in case of descending timestamp order check data blocks
  size_t numOfTables = taosArrayGetSize(pTsdbReadHandle->pTableCheckInfo);

  int32_t i = 0;
  while (i < numOfTables) {
    STableCheckInfo* pCheckInfo = taosArrayGet(pTsdbReadHandle->pTableCheckInfo, i);

    // the first qualified table for interpolation query
    //    if ((pTsdbReadHandle->window.skey <= pCheckInfo->pTableObj->lastKey) &&
    //        (pCheckInfo->pTableObj->lastKey != TSKEY_INITIAL_VAL)) {
    //      break;
    //    }

    i++;
  }

  // there are no data in all the tables
  if (i == numOfTables) {
    return;
  }

  STableCheckInfo info = *(STableCheckInfo*)taosArrayGet(pTsdbReadHandle->pTableCheckInfo, i);
  taosArrayClear(pTsdbReadHandle->pTableCheckInfo);

  info.lastKey = pTsdbReadHandle->window.skey;
  taosArrayPush(pTsdbReadHandle->pTableCheckInfo, &info);
}

static int tsdbReadRowsFromCache(STableCheckInfo* pCheckInfo, TSKEY maxKey, int maxRowsToRead, STimeWindow* win,
                                 STsdbReadHandle* pTsdbReadHandle) {
  int       numOfRows = 0;
  int       curRows = 0;
  int32_t   numOfCols = (int32_t)taosArrayGetSize(pTsdbReadHandle->pColumns);
  STsdbCfg* pCfg = REPO_CFG(pTsdbReadHandle->pTsdb);
  win->skey = TSKEY_INITIAL_VAL;

  int64_t   st = taosGetTimestampUs();
  int16_t   rv = -1;
  STSchema* pSchema = NULL;
  TSKEY     lastRowKey = TSKEY_INITIAL_VAL;

  do {
    STSRow* row = getSRowInTableMem(pCheckInfo, pTsdbReadHandle->order, pCfg->update, NULL, TD_VER_MAX);
    if (row == NULL) {
      break;
    }

    TSKEY key = TD_ROW_KEY(row);
    if ((key > maxKey && ASCENDING_TRAVERSE(pTsdbReadHandle->order)) ||
        (key < maxKey && !ASCENDING_TRAVERSE(pTsdbReadHandle->order))) {
      tsdbDebug("%p key:%" PRIu64 " beyond qrange:%" PRId64 " - %" PRId64 ", no more data in buffer", pTsdbReadHandle,
                key, pTsdbReadHandle->window.skey, pTsdbReadHandle->window.ekey);

      break;
    }

    if (win->skey == INT64_MIN) {
      win->skey = key;
    }

    win->ekey = key;
    if (rv != TD_ROW_SVER(row)) {
      pSchema = metaGetTbTSchema(REPO_META(pTsdbReadHandle->pTsdb), pCheckInfo->tableId, TD_ROW_SVER(row));
      rv = TD_ROW_SVER(row);
    }
    numOfRows += mergeTwoRowFromMem(pTsdbReadHandle, maxRowsToRead, &curRows, row, NULL, numOfCols, pCheckInfo->tableId,
                                    pSchema, NULL, pCfg->update, &lastRowKey);

    if (numOfRows >= maxRowsToRead) {
      moveToNextRowInMem(pCheckInfo);
      break;
    }

  } while (moveToNextRowInMem(pCheckInfo));

  taosMemoryFreeClear(pSchema);  // free the STSChema
  assert(numOfRows <= maxRowsToRead);

  int64_t elapsedTime = taosGetTimestampUs() - st;
  tsdbDebug("%p build data block from cache completed, elapsed time:%" PRId64 " us, numOfRows:%d, numOfCols:%d, %s",
            pTsdbReadHandle, elapsedTime, numOfRows, numOfCols, pTsdbReadHandle->idStr);

  return numOfRows;
}

void* tsdbGetIdx(SMeta* pMeta) {
  if (pMeta == NULL) {
    return NULL;
  }
  return metaGetIdx(pMeta);
}
int32_t tsdbGetAllTableList(SMeta* pMeta, uint64_t uid, SArray* list) {
  SMCtbCursor* pCur = metaOpenCtbCursor(pMeta, uid);

  while (1) {
    tb_uid_t id = metaCtbCursorNext(pCur);
    if (id == 0) {
      break;
    }

    STableKeyInfo info = {.lastKey = TSKEY_INITIAL_VAL, uid = id};
    taosArrayPush(list, &info);
  }

  metaCloseCtbCursor(pCur);
  return TSDB_CODE_SUCCESS;
}

static void destroyHelper(void* param) {
  if (param == NULL) {
    return;
  }

  //  tQueryInfo* pInfo = (tQueryInfo*)param;
  //  if (pInfo->optr != TSDB_RELATION_IN) {
  //    taosMemoryFreeClear(pInfo->q);
  //  } else {
  //    taosHashCleanup((SHashObj *)(pInfo->q));
  //  }

  taosMemoryFree(param);
}

#define TSDB_PREV_ROW 0x1
#define TSDB_NEXT_ROW 0x2

static bool loadBlockOfActiveTable(STsdbReadHandle* pTsdbReadHandle) {
  if (pTsdbReadHandle->checkFiles) {
    // check if the query range overlaps with the file data block
    bool exists = true;

    int32_t code = getDataBlocksInFiles(pTsdbReadHandle, &exists);
    if (code != TSDB_CODE_SUCCESS) {
      pTsdbReadHandle->checkFiles = false;
      return false;
    }

    if (exists) {
      tsdbRetrieveDataBlock((tsdbReaderT*)pTsdbReadHandle, NULL);
      if (pTsdbReadHandle->currentLoadExternalRows && pTsdbReadHandle->window.skey == pTsdbReadHandle->window.ekey) {
        SColumnInfoData* pColInfo = taosArrayGet(pTsdbReadHandle->pColumns, 0);
        assert(*(int64_t*)pColInfo->pData == pTsdbReadHandle->window.skey);
      }

      pTsdbReadHandle->currentLoadExternalRows = false;  // clear the flag, since the exact matched row is found.
      return exists;
    }

    pTsdbReadHandle->checkFiles = false;
  }

  if (hasMoreDataInCache(pTsdbReadHandle)) {
    pTsdbReadHandle->currentLoadExternalRows = false;
    return true;
  }

  // current result is empty
  if (pTsdbReadHandle->currentLoadExternalRows && pTsdbReadHandle->window.skey == pTsdbReadHandle->window.ekey &&
      pTsdbReadHandle->cur.rows == 0) {
    //    STsdbMemTable* pMemRef = pTsdbReadHandle->pMemTable;

    //    doGetExternalRow(pTsdbReadHandle, TSDB_PREV_ROW, pMemRef);
    //    doGetExternalRow(pTsdbReadHandle, TSDB_NEXT_ROW, pMemRef);

    bool result = tsdbGetExternalRow(pTsdbReadHandle);

    //    pTsdbReadHandle->prev = doFreeColumnInfoData(pTsdbReadHandle->prev);
    //    pTsdbReadHandle->next = doFreeColumnInfoData(pTsdbReadHandle->next);
    pTsdbReadHandle->currentLoadExternalRows = false;

    return result;
  }

  return false;
}

static bool loadCachedLastRow(STsdbReadHandle* pTsdbReadHandle) {
  // the last row is cached in buffer, return it directly.
  // here note that the pTsdbReadHandle->window must be the TS_INITIALIZER
  int32_t numOfCols = (int32_t)(QH_GET_NUM_OF_COLS(pTsdbReadHandle));
  size_t  numOfTables = taosArrayGetSize(pTsdbReadHandle->pTableCheckInfo);
  assert(numOfTables > 0 && numOfCols > 0);

  SQueryFilePos* cur = &pTsdbReadHandle->cur;

  STSRow* pRow = NULL;
  TSKEY   key = TSKEY_INITIAL_VAL;
  int32_t step = ASCENDING_TRAVERSE(pTsdbReadHandle->order) ? 1 : -1;
  TSKEY   lastRowKey = TSKEY_INITIAL_VAL;
  int32_t curRow = 0;

  if (++pTsdbReadHandle->activeIndex < numOfTables) {
    STableCheckInfo* pCheckInfo = taosArrayGet(pTsdbReadHandle->pTableCheckInfo, pTsdbReadHandle->activeIndex);
    //    int32_t ret = tsdbGetCachedLastRow(pCheckInfo->pTableObj, &pRow, &key);
    //    if (ret != TSDB_CODE_SUCCESS) {
    //      return false;
    //    }
    mergeTwoRowFromMem(pTsdbReadHandle, pTsdbReadHandle->outputCapacity, &curRow, pRow, NULL, numOfCols,
                       pCheckInfo->tableId, NULL, NULL, true, &lastRowKey);
    taosMemoryFreeClear(pRow);

    // update the last key value
    pCheckInfo->lastKey = key + step;

    cur->rows = 1;  // only one row
    cur->lastKey = key + step;
    cur->mixBlock = true;
    cur->win.skey = key;
    cur->win.ekey = key;

    return true;
  }

  return false;
}

// static bool loadCachedLast(STsdbReadHandle* pTsdbReadHandle) {
//  // the last row is cached in buffer, return it directly.
//  // here note that the pTsdbReadHandle->window must be the TS_INITIALIZER
//  int32_t tgNumOfCols = (int32_t)QH_GET_NUM_OF_COLS(pTsdbReadHandle);
//  size_t  numOfTables = taosArrayGetSize(pTsdbReadHandle->pTableCheckInfo);
//  int32_t numOfRows = 0;
//  assert(numOfTables > 0 && tgNumOfCols > 0);
//  SQueryFilePos* cur = &pTsdbReadHandle->cur;
//  TSKEY priKey = TSKEY_INITIAL_VAL;
//  int32_t priIdx = -1;
//  SColumnInfoData* pColInfo = NULL;
//
//  while (++pTsdbReadHandle->activeIndex < numOfTables) {
//    STableCheckInfo* pCheckInfo = taosArrayGet(pTsdbReadHandle->pTableCheckInfo, pTsdbReadHandle->activeIndex);
//    STable* pTable = pCheckInfo->pTableObj;
//    char* pData = NULL;
//
//    int32_t numOfCols = pTable->maxColNum;
//
//    if (pTable->lastCols == NULL || pTable->maxColNum <= 0) {
//      tsdbWarn("no last cached for table %s, uid:%" PRIu64 ",tid:%d", pTable->name->data, pTable->uid,
//      pTable->tableId); continue;
//    }
//
//    int32_t i = 0, j = 0;
//    while(i < tgNumOfCols && j < numOfCols) {
//      pColInfo = taosArrayGet(pTsdbReadHandle->pColumns, i);
//      if (pTable->lastCols[j].colId < pColInfo->info.colId) {
//        j++;
//        continue;
//      } else if (pTable->lastCols[j].colId > pColInfo->info.colId) {
//        i++;
//        continue;
//      }
//
//      pData = (char*)pColInfo->pData + numOfRows * pColInfo->info.bytes;
//
//      if (pTable->lastCols[j].bytes > 0) {
//        void* value = pTable->lastCols[j].pData;
//        switch (pColInfo->info.type) {
//          case TSDB_DATA_TYPE_BINARY:
//          case TSDB_DATA_TYPE_NCHAR:
//            memcpy(pData, value, varDataTLen(value));
//            break;
//          case TSDB_DATA_TYPE_NULL:
//          case TSDB_DATA_TYPE_BOOL:
//          case TSDB_DATA_TYPE_TINYINT:
//          case TSDB_DATA_TYPE_UTINYINT:
//            *(uint8_t *)pData = *(uint8_t *)value;
//            break;
//          case TSDB_DATA_TYPE_SMALLINT:
//          case TSDB_DATA_TYPE_USMALLINT:
//            *(uint16_t *)pData = *(uint16_t *)value;
//            break;
//          case TSDB_DATA_TYPE_INT:
//          case TSDB_DATA_TYPE_UINT:
//            *(uint32_t *)pData = *(uint32_t *)value;
//            break;
//          case TSDB_DATA_TYPE_BIGINT:
//          case TSDB_DATA_TYPE_UBIGINT:
//            *(uint64_t *)pData = *(uint64_t *)value;
//            break;
//          case TSDB_DATA_TYPE_FLOAT:
//            SET_FLOAT_PTR(pData, value);
//            break;
//          case TSDB_DATA_TYPE_DOUBLE:
//            SET_DOUBLE_PTR(pData, value);
//            break;
//          case TSDB_DATA_TYPE_TIMESTAMP:
//            if (pColInfo->info.colId == PRIMARYKEY_TIMESTAMP_COL_ID) {
//              priKey = tdGetKey(*(TKEY *)value);
//              priIdx = i;
//
//              i++;
//              j++;
//              continue;
//            } else {
//              *(TSKEY *)pData = *(TSKEY *)value;
//            }
//            break;
//          default:
//            memcpy(pData, value, pColInfo->info.bytes);
//        }
//
//        for (int32_t n = 0; n < tgNumOfCols; ++n) {
//          if (n == i) {
//            continue;
//          }
//
//          pColInfo = taosArrayGet(pTsdbReadHandle->pColumns, n);
//          pData = (char*)pColInfo->pData + numOfRows * pColInfo->info.bytes;;
//
//          if (pColInfo->info.colId == PRIMARYKEY_TIMESTAMP_COL_ID) {
////            *(TSKEY *)pData = pTable->lastCols[j].ts;
//            continue;
//          }
//
//          if (pColInfo->info.type == TSDB_DATA_TYPE_BINARY || pColInfo->info.type == TSDB_DATA_TYPE_NCHAR) {
//            setVardataNull(pData, pColInfo->info.type);
//          } else {
//            setNull(pData, pColInfo->info.type, pColInfo->info.bytes);
//          }
//        }
//
//        numOfRows++;
//        assert(numOfRows < pTsdbReadHandle->outputCapacity);
//      }
//
//      i++;
//      j++;
//    }
//
//    // leave the real ts column as the last row, because last function only (not stable) use the last row as res
//    if (priKey != TSKEY_INITIAL_VAL) {
//      pColInfo = taosArrayGet(pTsdbReadHandle->pColumns, priIdx);
//      pData = (char*)pColInfo->pData + numOfRows * pColInfo->info.bytes;
//
//      *(TSKEY *)pData = priKey;
//
//      for (int32_t n = 0; n < tgNumOfCols; ++n) {
//        if (n == priIdx) {
//          continue;
//        }
//
//        pColInfo = taosArrayGet(pTsdbReadHandle->pColumns, n);
//        pData = (char*)pColInfo->pData + numOfRows * pColInfo->info.bytes;;
//
//        assert (pColInfo->info.colId != PRIMARYKEY_TIMESTAMP_COL_ID);
//
//        if (pColInfo->info.type == TSDB_DATA_TYPE_BINARY || pColInfo->info.type == TSDB_DATA_TYPE_NCHAR) {
//          setVardataNull(pData, pColInfo->info.type);
//        } else {
//          setNull(pData, pColInfo->info.type, pColInfo->info.bytes);
//        }
//      }
//
//      numOfRows++;
//    }
//
//    if (numOfRows > 0) {
//      cur->rows     = numOfRows;
//      cur->mixBlock = true;
//
//      return true;
//    }
//  }
//
//  return false;
//}

static bool loadDataBlockFromTableSeq(STsdbReadHandle* pTsdbReadHandle) {
  size_t numOfTables = taosArrayGetSize(pTsdbReadHandle->pTableCheckInfo);
  assert(numOfTables > 0);

  int64_t stime = taosGetTimestampUs();

  while (pTsdbReadHandle->activeIndex < numOfTables) {
    if (loadBlockOfActiveTable(pTsdbReadHandle)) {
      return true;
    }

    STableCheckInfo* pCheckInfo = taosArrayGet(pTsdbReadHandle->pTableCheckInfo, pTsdbReadHandle->activeIndex);
    pCheckInfo->numOfBlocks = 0;

    pTsdbReadHandle->activeIndex += 1;
    pTsdbReadHandle->locateStart = false;
    pTsdbReadHandle->checkFiles = true;
    pTsdbReadHandle->cur.rows = 0;
    pTsdbReadHandle->currentLoadExternalRows = pTsdbReadHandle->loadExternalRow;

    terrno = TSDB_CODE_SUCCESS;

    int64_t elapsedTime = taosGetTimestampUs() - stime;
    pTsdbReadHandle->cost.checkForNextTime += elapsedTime;
  }

  return false;
}

// handle data in cache situation
bool tsdbNextDataBlock(tsdbReaderT pHandle) {
  STsdbReadHandle* pTsdbReadHandle = (STsdbReadHandle*)pHandle;

  size_t numOfCols = taosArrayGetSize(pTsdbReadHandle->pColumns);
  for (int32_t i = 0; i < numOfCols; ++i) {
    SColumnInfoData* pColInfo = taosArrayGet(pTsdbReadHandle->pColumns, i);
    colInfoDataCleanup(pColInfo, pTsdbReadHandle->outputCapacity);
  }

  if (emptyQueryTimewindow(pTsdbReadHandle)) {
    tsdbDebug("%p query window not overlaps with the data set, no result returned, %s", pTsdbReadHandle,
              pTsdbReadHandle->idStr);
    return false;
  }

  int64_t stime = taosGetTimestampUs();
  int64_t elapsedTime = stime;

  // TODO refactor: remove "type"
  if (pTsdbReadHandle->type == TSDB_QUERY_TYPE_LAST) {
    if (pTsdbReadHandle->cachelastrow == TSDB_CACHED_TYPE_LASTROW) {
      //      return loadCachedLastRow(pTsdbReadHandle);
    } else if (pTsdbReadHandle->cachelastrow == TSDB_CACHED_TYPE_LAST) {
      //      return loadCachedLast(pTsdbReadHandle);
    }
  }

  if (pTsdbReadHandle->loadType == BLOCK_LOAD_TABLE_SEQ_ORDER) {
    return loadDataBlockFromTableSeq(pTsdbReadHandle);
  } else {  // loadType == RR and Offset Order
    if (pTsdbReadHandle->checkFiles) {
      // check if the query range overlaps with the file data block
      bool exists = true;

      int32_t code = getDataBlocksInFiles(pTsdbReadHandle, &exists);
      if (code != TSDB_CODE_SUCCESS) {
        pTsdbReadHandle->activeIndex = 0;
        pTsdbReadHandle->checkFiles = false;

        return false;
      }

      if (exists) {
        pTsdbReadHandle->cost.checkForNextTime += (taosGetTimestampUs() - stime);
        return exists;
      }

      pTsdbReadHandle->activeIndex = 0;
      pTsdbReadHandle->checkFiles = false;
    }

    // TODO: opt by consider the scan order
    bool ret = doHasDataInBuffer(pTsdbReadHandle);
    terrno = TSDB_CODE_SUCCESS;

    elapsedTime = taosGetTimestampUs() - stime;
    pTsdbReadHandle->cost.checkForNextTime += elapsedTime;
    return ret;
  }
}

// static int32_t doGetExternalRow(STsdbReadHandle* pTsdbReadHandle, int16_t type, STsdbMemTable* pMemRef) {
//  STsdbReadHandle* pSecQueryHandle = NULL;
//
//  if (type == TSDB_PREV_ROW && pTsdbReadHandle->prev) {
//    return TSDB_CODE_SUCCESS;
//  }
//
//  if (type == TSDB_NEXT_ROW && pTsdbReadHandle->next) {
//    return TSDB_CODE_SUCCESS;
//  }
//
//  // prepare the structure
//  int32_t numOfCols = (int32_t) QH_GET_NUM_OF_COLS(pTsdbReadHandle);
//
//  if (type == TSDB_PREV_ROW) {
//    pTsdbReadHandle->prev = taosArrayInit(numOfCols, sizeof(SColumnInfoData));
//    if (pTsdbReadHandle->prev == NULL) {
//      terrno = TSDB_CODE_QRY_OUT_OF_MEMORY;
//      goto out_of_memory;
//    }
//  } else {
//    pTsdbReadHandle->next = taosArrayInit(numOfCols, sizeof(SColumnInfoData));
//    if (pTsdbReadHandle->next == NULL) {
//      terrno = TSDB_CODE_QRY_OUT_OF_MEMORY;
//      goto out_of_memory;
//    }
//  }
//
//  SArray* row = (type == TSDB_PREV_ROW)? pTsdbReadHandle->prev : pTsdbReadHandle->next;
//
//  for (int32_t i = 0; i < numOfCols; ++i) {
//    SColumnInfoData* pCol = taosArrayGet(pTsdbReadHandle->pColumns, i);
//
//    SColumnInfoData colInfo = {{0}, 0};
//    colInfo.info = pCol->info;
//    colInfo.pData = taosMemoryCalloc(1, pCol->info.bytes);
//    if (colInfo.pData == NULL) {
//      terrno = TSDB_CODE_QRY_OUT_OF_MEMORY;
//      goto out_of_memory;
//    }
//
//    taosArrayPush(row, &colInfo);
//  }
//
//  // load the previous row
//  SQueryTableDataCond cond = {.numOfCols = numOfCols, .loadExternalRows = false, .type = BLOCK_LOAD_OFFSET_SEQ_ORDER};
//  if (type == TSDB_PREV_ROW) {
//    cond.order = TSDB_ORDER_DESC;
//    cond.twindow = (STimeWindow){pTsdbReadHandle->window.skey, INT64_MIN};
//  } else {
//    cond.order = TSDB_ORDER_ASC;
//    cond.twindow = (STimeWindow){pTsdbReadHandle->window.skey, INT64_MAX};
//  }
//
//  cond.colList = taosMemoryCalloc(cond.numOfCols, sizeof(SColumnInfo));
//  if (cond.colList == NULL) {
//    terrno = TSDB_CODE_QRY_OUT_OF_MEMORY;
//    goto out_of_memory;
//  }
//
//  for (int32_t i = 0; i < cond.numOfCols; ++i) {
//    SColumnInfoData* pColInfoData = taosArrayGet(pTsdbReadHandle->pColumns, i);
//    memcpy(&cond.colList[i], &pColInfoData->info, sizeof(SColumnInfo));
//  }
//
//  pSecQueryHandle = tsdbQueryTablesImpl(pTsdbReadHandle->pTsdb, &cond, pTsdbReadHandle->idStr, pMemRef);
//  taosMemoryFreeClear(cond.colList);
//
//  // current table, only one table
//  STableCheckInfo* pCurrent = taosArrayGet(pTsdbReadHandle->pTableCheckInfo, pTsdbReadHandle->activeIndex);
//
//  SArray* psTable = NULL;
//  pSecQueryHandle->pTableCheckInfo = createCheckInfoFromCheckInfo(pCurrent, pSecQueryHandle->window.skey, &psTable);
//  if (pSecQueryHandle->pTableCheckInfo == NULL) {
//    taosArrayDestroy(psTable);
//    terrno = TSDB_CODE_QRY_OUT_OF_MEMORY;
//    goto out_of_memory;
//  }
//
//
//  tsdbMayTakeMemSnapshot(pSecQueryHandle, psTable);
//  if (!tsdbNextDataBlock((void*)pSecQueryHandle)) {
//    // no result in current query, free the corresponding result rows structure
//    if (type == TSDB_PREV_ROW) {
//      pTsdbReadHandle->prev = doFreeColumnInfoData(pTsdbReadHandle->prev);
//    } else {
//      pTsdbReadHandle->next = doFreeColumnInfoData(pTsdbReadHandle->next);
//    }
//
//    goto out_of_memory;
//  }
//
//  SDataBlockInfo blockInfo = {{0}, 0};
//  tsdbRetrieveDataBlockInfo((void*)pSecQueryHandle, &blockInfo);
//  tsdbRetrieveDataBlock((void*)pSecQueryHandle, pSecQueryHandle->defaultLoadColumn);
//
//  row = (type == TSDB_PREV_ROW)? pTsdbReadHandle->prev:pTsdbReadHandle->next;
//  int32_t pos = (type == TSDB_PREV_ROW)?pSecQueryHandle->cur.rows - 1:0;
//
//  for (int32_t i = 0; i < numOfCols; ++i) {
//    SColumnInfoData* pCol = taosArrayGet(row, i);
//    SColumnInfoData* s = taosArrayGet(pSecQueryHandle->pColumns, i);
//    memcpy((char*)pCol->pData, (char*)s->pData + s->info.bytes * pos, pCol->info.bytes);
//  }
//
// out_of_memory:
//  tsdbCleanupReadHandle(pSecQueryHandle);
//  return terrno;
//}

bool tsdbGetExternalRow(tsdbReaderT pHandle) {
  STsdbReadHandle* pTsdbReadHandle = (STsdbReadHandle*)pHandle;
  SQueryFilePos*   cur = &pTsdbReadHandle->cur;

  cur->fid = INT32_MIN;
  cur->mixBlock = true;
  if (pTsdbReadHandle->prev == NULL || pTsdbReadHandle->next == NULL) {
    cur->rows = 0;
    return false;
  }

  int32_t numOfCols = (int32_t)QH_GET_NUM_OF_COLS(pTsdbReadHandle);
  for (int32_t i = 0; i < numOfCols; ++i) {
    SColumnInfoData* pColInfoData = taosArrayGet(pTsdbReadHandle->pColumns, i);
    SColumnInfoData* first = taosArrayGet(pTsdbReadHandle->prev, i);

    memcpy(pColInfoData->pData, first->pData, pColInfoData->info.bytes);

    SColumnInfoData* sec = taosArrayGet(pTsdbReadHandle->next, i);
    memcpy(((char*)pColInfoData->pData) + pColInfoData->info.bytes, sec->pData, pColInfoData->info.bytes);

    if (i == 0 && pColInfoData->info.type == TSDB_DATA_TYPE_TIMESTAMP) {
      cur->win.skey = *(TSKEY*)pColInfoData->pData;
      cur->win.ekey = *(TSKEY*)(((char*)pColInfoData->pData) + TSDB_KEYSIZE);
    }
  }

  cur->rows = 2;
  return true;
}

/*
 * if lastRow == NULL, return TSDB_CODE_TDB_NO_CACHE_LAST_ROW
 * else set pRes and return TSDB_CODE_SUCCESS and save lastKey
 */
// int32_t tsdbGetCachedLastRow(STable* pTable, STSRow** pRes, TSKEY* lastKey) {
//  int32_t code = TSDB_CODE_SUCCESS;
//
//  TSDB_RLOCK_TABLE(pTable);
//
//  if (!pTable->lastRow) {
//    code = TSDB_CODE_TDB_NO_CACHE_LAST_ROW;
//    goto out;
//  }
//
//  if (pRes) {
//    *pRes = tdMemRowDup(pTable->lastRow);
//    if (*pRes == NULL) {
//      code = TSDB_CODE_TDB_OUT_OF_MEMORY;
//    }
//  }
//
// out:
//  TSDB_RUNLOCK_TABLE(pTable);
//  return code;
//}

bool isTsdbCacheLastRow(tsdbReaderT* pReader) {
  return ((STsdbReadHandle*)pReader)->cachelastrow > TSDB_CACHED_TYPE_NONE;
}

int32_t checkForCachedLastRow(STsdbReadHandle* pTsdbReadHandle, STableListInfo* tableList) {
  assert(pTsdbReadHandle != NULL && tableList != NULL);

  //  TSKEY    key = TSKEY_INITIAL_VAL;
  //
  //  SArray* group = taosArrayGetP(groupList->pGroupList, 0);
  //  assert(group != NULL);
  //
  //  STableKeyInfo* pInfo = (STableKeyInfo*)taosArrayGet(group, 0);
  //
  //  int32_t code = 0;
  //
  //  if (((STable*)pInfo->pTable)->lastRow) {
  //    code = tsdbGetCachedLastRow(pInfo->pTable, NULL, &key);
  //    if (code != TSDB_CODE_SUCCESS) {
  //      pTsdbReadHandle->cachelastrow = TSDB_CACHED_TYPE_NONE;
  //    } else {
  //      pTsdbReadHandle->cachelastrow = TSDB_CACHED_TYPE_LASTROW;
  //    }
  //  }
  //
  //  // update the tsdb query time range
  //  if (pTsdbReadHandle->cachelastrow != TSDB_CACHED_TYPE_NONE) {
  //    pTsdbReadHandle->window      = TSWINDOW_INITIALIZER;
  //    pTsdbReadHandle->checkFiles  = false;
  //    pTsdbReadHandle->activeIndex = -1;  // start from -1
  //  }

  return TSDB_CODE_SUCCESS;
}

int32_t checkForCachedLast(STsdbReadHandle* pTsdbReadHandle) {
  assert(pTsdbReadHandle != NULL);

  int32_t code = 0;
  //  if (pTsdbReadHandle->pTsdb && atomic_load_8(&pTsdbReadHandle->pTsdb->hasCachedLastColumn)){
  //    pTsdbReadHandle->cachelastrow = TSDB_CACHED_TYPE_LAST;
  //  }

  // update the tsdb query time range
  if (pTsdbReadHandle->cachelastrow) {
    pTsdbReadHandle->checkFiles = false;
    pTsdbReadHandle->activeIndex = -1;  // start from -1
  }

  return code;
}

STimeWindow updateLastrowForEachGroup(STableListInfo* pList) {
  STimeWindow window = {INT64_MAX, INT64_MIN};

  //  int32_t totalNumOfTable = 0;
  //  SArray* emptyGroup = taosArrayInit(16, sizeof(int32_t));
  //
  //  // NOTE: starts from the buffer in case of descending timestamp order check data blocks
  //  size_t numOfGroups = taosArrayGetSize(groupList->pGroupList);
  //  for (int32_t j = 0; j < numOfGroups; ++j) {
  //    SArray* pGroup = taosArrayGetP(groupList->pGroupList, j);
  //    TSKEY   key = TSKEY_INITIAL_VAL;
  //
  //    STableKeyInfo keyInfo = {0};
  //
  //    size_t numOfTables = taosArrayGetSize(pGroup);
  //    for (int32_t i = 0; i < numOfTables; ++i) {
  //      STableKeyInfo* pInfo = (STableKeyInfo*)taosArrayGet(pGroup, i);
  //
  //      // if the lastKey equals to INT64_MIN, there is no data in this table
  //      TSKEY lastKey = 0;  //((STable*)(pInfo->pTable))->lastKey;
  //      if (key < lastKey) {
  //        key = lastKey;
  //
  //        //        keyInfo.pTable  = pInfo->pTable;
  //        keyInfo.lastKey = key;
  //        pInfo->lastKey = key;
  //
  //        if (key < window.skey) {
  //          window.skey = key;
  //        }
  //
  //        if (key > window.ekey) {
  //          window.ekey = key;
  //        }
  //      }
  //    }
  //
  //    // more than one table in each group, only one table left for each group
  //    //    if (keyInfo.pTable != NULL) {
  //    //      totalNumOfTable++;
  //    //      if (taosArrayGetSize(pGroup) == 1) {
  //    //        // do nothing
  //    //      } else {
  //    //        taosArrayClear(pGroup);
  //    //        taosArrayPush(pGroup, &keyInfo);
  //    //      }
  //    //    } else {  // mark all the empty groups, and remove it later
  //    //      taosArrayDestroy(pGroup);
  //    //      taosArrayPush(emptyGroup, &j);
  //    //    }
  //  }
  //
  //  // window does not being updated, so set the original
  //  if (window.skey == INT64_MAX && window.ekey == INT64_MIN) {
  //    window = TSWINDOW_INITIALIZER;
  //    assert(totalNumOfTable == 0 && taosArrayGetSize(groupList->pGroupList) == numOfGroups);
  //  }
  //
  //  taosArrayRemoveBatch(groupList->pGroupList, TARRAY_GET_START(emptyGroup), (int32_t)taosArrayGetSize(emptyGroup));
  //  taosArrayDestroy(emptyGroup);
  //
  //  groupList->numOfTables = totalNumOfTable;
  return window;
}

void tsdbRetrieveDataBlockInfo(tsdbReaderT* pTsdbReadHandle, SDataBlockInfo* pDataBlockInfo) {
  STsdbReadHandle* pHandle = (STsdbReadHandle*)pTsdbReadHandle;
  SQueryFilePos*   cur = &pHandle->cur;

  uint64_t uid = 0;

  // there are data in file
  if (pHandle->cur.fid != INT32_MIN) {
    STableBlockInfo* pBlockInfo = &pHandle->pDataBlockInfo[cur->slot];
    uid = pBlockInfo->pTableCheckInfo->tableId;
  } else {
    STableCheckInfo* pCheckInfo = taosArrayGet(pHandle->pTableCheckInfo, pHandle->activeIndex);
    uid = pCheckInfo->tableId;
  }

  tsdbDebug("data block generated, uid:%" PRIu64 " numOfRows:%d, tsrange:%" PRId64 " - %" PRId64 " %s", uid, cur->rows,
            cur->win.skey, cur->win.ekey, pHandle->idStr);

  pDataBlockInfo->uid = uid;

#if 0
  // for multi-group data query processing test purpose
  pDataBlockInfo->groupId = uid;
#endif

  pDataBlockInfo->rows = cur->rows;
  pDataBlockInfo->window = cur->win;
}

/*
 * return null for mixed data block, if not a complete file data block, the statistics value will always return NULL
 */
int32_t tsdbRetrieveDataBlockStatisInfo(tsdbReaderT* pTsdbReadHandle, SColumnDataAgg*** pBlockStatis, bool* allHave) {
  STsdbReadHandle* pHandle = (STsdbReadHandle*)pTsdbReadHandle;
  *allHave = false;

  SQueryFilePos* c = &pHandle->cur;
  if (c->mixBlock) {
    *pBlockStatis = NULL;
    return TSDB_CODE_SUCCESS;
  }

  STableBlockInfo* pBlockInfo = &pHandle->pDataBlockInfo[c->slot];
  assert((c->slot >= 0 && c->slot < pHandle->numOfBlocks) || ((c->slot == pHandle->numOfBlocks) && (c->slot == 0)));

  // file block with sub-blocks has no statistics data
  if (pBlockInfo->compBlock->numOfSubBlocks > 1) {
    *pBlockStatis = NULL;
    return TSDB_CODE_SUCCESS;
  }

  int64_t stime = taosGetTimestampUs();
  int     statisStatus = tsdbLoadBlockStatis(&pHandle->rhelper, pBlockInfo->compBlock);
  if (statisStatus < TSDB_STATIS_OK) {
    return terrno;
  } else if (statisStatus > TSDB_STATIS_OK) {
    *pBlockStatis = NULL;
    return TSDB_CODE_SUCCESS;
  }

  tsdbDebug("vgId:%d succeed to load block statis part for uid %" PRIu64, REPO_ID(pHandle->pTsdb),
            TSDB_READ_TABLE_UID(&pHandle->rhelper));

  int16_t* colIds = pHandle->suppInfo.defaultLoadColumn->pData;

  size_t numOfCols = QH_GET_NUM_OF_COLS(pHandle);
  memset(pHandle->suppInfo.plist, 0, numOfCols * POINTER_BYTES);
  memset(pHandle->suppInfo.pstatis, 0, numOfCols * sizeof(SColumnDataAgg));

  for (int32_t i = 0; i < numOfCols; ++i) {
    pHandle->suppInfo.pstatis[i].colId = colIds[i];
  }

  *allHave = true;
  tsdbGetBlockStatis(&pHandle->rhelper, pHandle->suppInfo.pstatis, (int)numOfCols, pBlockInfo->compBlock);

  // always load the first primary timestamp column data
  SColumnDataAgg* pPrimaryColStatis = &pHandle->suppInfo.pstatis[0];
  assert(pPrimaryColStatis->colId == PRIMARYKEY_TIMESTAMP_COL_ID);

  pPrimaryColStatis->numOfNull = 0;
  pPrimaryColStatis->min = pBlockInfo->compBlock->keyFirst;
  pPrimaryColStatis->max = pBlockInfo->compBlock->keyLast;
  pHandle->suppInfo.plist[0] = &pHandle->suppInfo.pstatis[0];

  // update the number of NULL data rows
  int32_t* slotIds = pHandle->suppInfo.slotIds;
  for (int32_t i = 1; i < numOfCols; ++i) {
    ASSERT(colIds[i] == pHandle->pSchema->columns[slotIds[i]].colId);
    if (IS_BSMA_ON(&(pHandle->pSchema->columns[slotIds[i]]))) {
      if (pHandle->suppInfo.pstatis[i].numOfNull == -1) {  // set the column data are all NULL
        pHandle->suppInfo.pstatis[i].numOfNull = pBlockInfo->compBlock->numOfRows;
      }

      pHandle->suppInfo.plist[i] = &pHandle->suppInfo.pstatis[i];
    } else {
      *allHave = false;
    }
  }

  int64_t elapsed = taosGetTimestampUs() - stime;
  pHandle->cost.statisInfoLoadTime += elapsed;

  *pBlockStatis = pHandle->suppInfo.plist;
  return TSDB_CODE_SUCCESS;
}

SArray* tsdbRetrieveDataBlock(tsdbReaderT* pTsdbReadHandle, SArray* pIdList) {
  /**
   * In the following two cases, the data has been loaded to SColumnInfoData.
   * 1. data is from cache, 2. data block is not completed qualified to query time range
   */
  STsdbReadHandle* pHandle = (STsdbReadHandle*)pTsdbReadHandle;
  if (pHandle->cur.fid == INT32_MIN) {
    return pHandle->pColumns;
  } else {
    STableBlockInfo* pBlockInfo = &pHandle->pDataBlockInfo[pHandle->cur.slot];
    STableCheckInfo* pCheckInfo = pBlockInfo->pTableCheckInfo;

    if (pHandle->cur.mixBlock) {
      return pHandle->pColumns;
    } else {
      SDataBlockInfo binfo = GET_FILE_DATA_BLOCK_INFO(pCheckInfo, pBlockInfo->compBlock);
      assert(pHandle->realNumOfRows <= binfo.rows);

      // data block has been loaded, todo extract method
      SDataBlockLoadInfo* pBlockLoadInfo = &pHandle->dataBlockLoadInfo;

      if (pBlockLoadInfo->slot == pHandle->cur.slot && pBlockLoadInfo->fileGroup->fid == pHandle->cur.fid &&
          pBlockLoadInfo->uid == pCheckInfo->tableId) {
        return pHandle->pColumns;
      } else {  // only load the file block
        SBlock* pBlock = pBlockInfo->compBlock;
        if (doLoadFileDataBlock(pHandle, pBlock, pCheckInfo, pHandle->cur.slot) != TSDB_CODE_SUCCESS) {
          return NULL;
        }

        int32_t numOfRows = doCopyRowsFromFileBlock(pHandle, pHandle->outputCapacity, 0, 0, pBlock->numOfRows - 1);
        return pHandle->pColumns;
      }
    }
  }
}

static int tsdbCheckInfoCompar(const void* key1, const void* key2) {
  if (((STableCheckInfo*)key1)->tableId < ((STableCheckInfo*)key2)->tableId) {
    return -1;
  } else if (((STableCheckInfo*)key1)->tableId > ((STableCheckInfo*)key2)->tableId) {
    return 1;
  } else {
    ASSERT(false);
    return 0;
  }
}

static void* doFreeColumnInfoData(SArray* pColumnInfoData) {
  if (pColumnInfoData == NULL) {
    return NULL;
  }

  size_t cols = taosArrayGetSize(pColumnInfoData);
  for (int32_t i = 0; i < cols; ++i) {
    SColumnInfoData* pColInfo = taosArrayGet(pColumnInfoData, i);
    taosMemoryFreeClear(pColInfo->pData);
  }

  taosArrayDestroy(pColumnInfoData);
  return NULL;
}

static void* destroyTableCheckInfo(SArray* pTableCheckInfo) {
  size_t size = taosArrayGetSize(pTableCheckInfo);
  for (int32_t i = 0; i < size; ++i) {
    STableCheckInfo* p = taosArrayGet(pTableCheckInfo, i);
    destroyTableMemIterator(p);

    taosMemoryFreeClear(p->pCompInfo);
  }

  taosArrayDestroy(pTableCheckInfo);
  return NULL;
}

void tsdbCleanupReadHandle(tsdbReaderT queryHandle) {
  STsdbReadHandle* pTsdbReadHandle = (STsdbReadHandle*)queryHandle;
  if (pTsdbReadHandle == NULL) {
    return;
  }

  pTsdbReadHandle->pColumns = doFreeColumnInfoData(pTsdbReadHandle->pColumns);

  taosArrayDestroy(pTsdbReadHandle->suppInfo.defaultLoadColumn);
  taosMemoryFreeClear(pTsdbReadHandle->pDataBlockInfo);
  taosMemoryFreeClear(pTsdbReadHandle->suppInfo.pstatis);
  taosMemoryFreeClear(pTsdbReadHandle->suppInfo.plist);

  if (!emptyQueryTimewindow(pTsdbReadHandle)) {
    //    tsdbMayUnTakeMemSnapshot(pTsdbReadHandle);
  } else {
    assert(pTsdbReadHandle->pTableCheckInfo == NULL);
  }

  if (pTsdbReadHandle->pTableCheckInfo != NULL) {
    pTsdbReadHandle->pTableCheckInfo = destroyTableCheckInfo(pTsdbReadHandle->pTableCheckInfo);
  }

  tsdbDestroyReadH(&pTsdbReadHandle->rhelper);

  tdFreeDataCols(pTsdbReadHandle->pDataCols);
  pTsdbReadHandle->pDataCols = NULL;

  pTsdbReadHandle->prev = doFreeColumnInfoData(pTsdbReadHandle->prev);
  pTsdbReadHandle->next = doFreeColumnInfoData(pTsdbReadHandle->next);

  SIOCostSummary* pCost = &pTsdbReadHandle->cost;

  tsdbDebug("%p :io-cost summary: head-file read cnt:%" PRIu64 ", head-file time:%" PRIu64 " us, statis-info:%" PRId64
            " us, datablock:%" PRId64 " us, check data:%" PRId64 " us, %s",
            pTsdbReadHandle, pCost->headFileLoad, pCost->headFileLoadTime, pCost->statisInfoLoadTime,
            pCost->blockLoadTime, pCost->checkForNextTime, pTsdbReadHandle->idStr);

  taosMemoryFreeClear(pTsdbReadHandle);
}<|MERGE_RESOLUTION|>--- conflicted
+++ resolved
@@ -1673,11 +1673,7 @@
   if (row2) {
     isRow2DataRow = TD_IS_TP_ROW(row2);
     if (pSchema2 == NULL) {
-<<<<<<< HEAD
-      pSchema2 = metaGetTbTSchema(REPO_META(pTsdbReadHandle->pTsdb), uid,  TD_ROW_SVER(row2));
-=======
       pSchema2 = metaGetTbTSchema(REPO_META(pTsdbReadHandle->pTsdb), uid, TD_ROW_SVER(row2));
->>>>>>> 9cea8dba
     }
     if (isRow2DataRow) {
       numOfColsOfRow2 = schemaNCols(pSchema2);
