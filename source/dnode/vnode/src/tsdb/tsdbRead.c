--- conflicted
+++ resolved
@@ -2996,16 +2996,9 @@
 
   while (1) {
     // only check here, since the iterate data in memory is very fast.
-<<<<<<< HEAD
-    if (pReader->flag == READER_STATUS_SHOULD_STOP) {
-      tsdbWarn("tsdb reader is stopped ASAP, %s", pReader->idStr);
-      taosArrayDestroy(pIndexList);
-      return TSDB_CODE_SUCCESS;
-=======
     if (pReader->code != TSDB_CODE_SUCCESS) {
       tsdbWarn("tsdb reader is stopped ASAP, code:%s, %s", strerror(pReader->code), pReader->idStr);
       return pReader->code;
->>>>>>> 5d4a3116
     }
 
     bool    hasNext = false;
@@ -3505,14 +3498,9 @@
     terrno = 0;
 
     code = doLoadLastBlockSequentially(pReader);
-<<<<<<< HEAD
-    if (code != TSDB_CODE_SUCCESS || pReader->flag == READER_STATUS_SHOULD_STOP) {
-      return code;
-=======
     if (code != TSDB_CODE_SUCCESS) {
       terrno = code;
       return TSDB_READ_RETURN;
->>>>>>> 5d4a3116
     }
 
     if (pResBlock->info.rows > 0) {
@@ -3520,17 +3508,6 @@
     }
 
     // all data blocks are checked in this last block file, now let's try the next file
-<<<<<<< HEAD
-    // ASSERT(pReader->status.pTableIter == NULL);
-    if (pReader->status.pTableIter == NULL) {
-      code = initForFirstBlockInFile(pReader, pBlockIter);
-
-      // error happens or all the data files are completely checked
-      if ((code != TSDB_CODE_SUCCESS) || (pReader->status.loadFromFile == false) ||
-          pReader->flag == READER_STATUS_SHOULD_STOP) {
-        return code;
-      }
-=======
     ASSERT(pReader->status.pTableIter == NULL);
     code = initForFirstBlockInFile(pReader, pBlockIter);
 
@@ -3539,7 +3516,6 @@
       terrno = code;
       return TSDB_READ_RETURN;
     }
->>>>>>> 5d4a3116
 
     if (pBlockIter->numOfBlocks > 0) { // there are data blocks existed.
       return TSDB_READ_CONTINUE;
@@ -3591,17 +3567,9 @@
             tBlockDataClear(pBlockData);
           }
 
-<<<<<<< HEAD
-            // error happens or all the data files are completely checked
-            if ((code != TSDB_CODE_SUCCESS) || (pReader->status.loadFromFile == false) ||
-                pReader->flag == READER_STATUS_SHOULD_STOP) {
-              return code;
-            }
-=======
           tBlockDataReset(pBlockData);
           resetDataBlockIterator(pBlockIter, pReader->order);
           resetTableListIndex(&pReader->status);
->>>>>>> 5d4a3116
 
           ERetrieveType type = doReadDataFromLastFiles(pReader);
           if (type == TSDB_READ_RETURN) {
@@ -3613,11 +3581,7 @@
       code = doBuildDataBlock(pReader);
     }
 
-<<<<<<< HEAD
-    if (code != TSDB_CODE_SUCCESS || pReader->flag == READER_STATUS_SHOULD_STOP) {
-=======
     if (code != TSDB_CODE_SUCCESS || pResBlock->info.rows > 0) {
->>>>>>> 5d4a3116
       return code;
     }
   }
