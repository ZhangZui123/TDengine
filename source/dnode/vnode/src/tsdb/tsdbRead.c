/*
 * Copyright (c) 2019 TAOS Data, Inc. <jhtao@taosdata.com>
 *
 * This program is free software: you can use, redistribute, and/or modify
 * it under the terms of the GNU Affero General Public License, version 3
 * or later ("AGPL"), as published by the Free Software Foundation.
 *
 * This program is distributed in the hope that it will be useful, but WITHOUT
 * ANY WARRANTY; without even the implied warranty of MERCHANTABILITY or
 * FITNESS FOR A PARTICULAR PURPOSE.
 *
 * You should have received a copy of the GNU Affero General Public License
 * along with this program. If not, see <http://www.gnu.org/licenses/>.
 */

#include "osDef.h"
#include "tsdb.h"
#include "tsimplehash.h"

#define ASCENDING_TRAVERSE(o) (o == TSDB_ORDER_ASC)
#define getCurrentKeyInLastBlock(_r) ((_r)->currentKey)

typedef enum {
  READER_STATUS_SUSPEND = 0x1,
  READER_STATUS_NORMAL = 0x2,
} EReaderStatus;

typedef enum {
  EXTERNAL_ROWS_PREV = 0x1,
  EXTERNAL_ROWS_MAIN = 0x2,
  EXTERNAL_ROWS_NEXT = 0x3,
} EContentData;

typedef enum {
  READ_MODE_COUNT_ONLY = 0x1,
  READ_MODE_ALL,
} EReadMode;

typedef struct {
  STbDataIter* iter;
  int32_t      index;
  bool         hasVal;
} SIterInfo;

typedef struct {
  int32_t numOfBlocks;
  int32_t numOfLastFiles;
} SBlockNumber;

typedef struct SBlockIndex {
  int32_t     ordinalIndex;
  int64_t     inFileOffset;
  STimeWindow window;  // todo replace it with overlap flag.
} SBlockIndex;

typedef struct STableBlockScanInfo {
  uint64_t  uid;
  TSKEY     lastKey;
  TSKEY     lastKeyInStt;       // last accessed key in stt
  SMapData  mapData;            // block info (compressed)
  SArray*   pBlockList;         // block data index list, SArray<SBlockIndex>
  SIterInfo iter;               // mem buffer skip list iterator
  SIterInfo iiter;              // imem buffer skip list iterator
  SArray*   delSkyline;         // delete info for this table
  int32_t   fileDelIndex;       // file block delete index
  int32_t   lastBlockDelIndex;  // delete index for last block
  bool      iterInit;           // whether to initialize the in-memory skip list iterator or not
} STableBlockScanInfo;

typedef struct SBlockOrderWrapper {
  int64_t uid;
  int64_t offset;
} SBlockOrderWrapper;

typedef struct SBlockOrderSupporter {
  SBlockOrderWrapper** pDataBlockInfo;
  int32_t*             indexPerTable;
  int32_t*             numOfBlocksPerTable;
  int32_t              numOfTables;
} SBlockOrderSupporter;

typedef struct SIOCostSummary {
  int64_t numOfBlocks;
  double  blockLoadTime;
  double  buildmemBlock;
  int64_t headFileLoad;
  double  headFileLoadTime;
  int64_t smaDataLoad;
  double  smaLoadTime;
  int64_t lastBlockLoad;
  double  lastBlockLoadTime;
  int64_t composedBlocks;
  double  buildComposedBlockTime;
  double  createScanInfoList;
  //  double  getTbFromMemTime;
  //  double  getTbFromIMemTime;
  double initDelSkylineIterTime;
} SIOCostSummary;

typedef struct SBlockLoadSuppInfo {
  SArray*        pColAgg;
  SColumnDataAgg tsColAgg;
  int16_t*       colId;
  int16_t*       slotId;
  int32_t        numOfCols;
  char**         buildBuf;  // build string tmp buffer, todo remove it later after all string format being updated.
  bool           smaValid;  // the sma on all queried columns are activated
} SBlockLoadSuppInfo;

typedef struct SLastBlockReader {
  STimeWindow        window;
  SVersionRange      verRange;
  int32_t            order;
  uint64_t           uid;
  SMergeTree         mergeTree;
  SSttBlockLoadInfo* pInfo;
  int64_t            currentKey;
} SLastBlockReader;

typedef struct SFilesetIter {
  int32_t           numOfFiles;  // number of total files
  int32_t           index;       // current accessed index in the list
  SArray*           pFileList;   // data file list
  int32_t           order;
  SLastBlockReader* pLastBlockReader;  // last file block reader
} SFilesetIter;

typedef struct SFileDataBlockInfo {
  // index position in STableBlockScanInfo in order to check whether neighbor block overlaps with it
  uint64_t uid;
  int32_t  tbBlockIdx;
} SFileDataBlockInfo;

typedef struct SDataBlockIter {
  int32_t    numOfBlocks;
  int32_t    index;
  SArray*    blockList;  // SArray<SFileDataBlockInfo>
  int32_t    order;
  SDataBlk   block;  // current SDataBlk data
  SSHashObj* pTableMap;
} SDataBlockIter;

typedef struct SFileBlockDumpInfo {
  int32_t totalRows;
  int32_t rowIndex;
  int64_t lastKey;
  bool    allDumped;
} SFileBlockDumpInfo;

typedef struct STableUidList {
  uint64_t* tableUidList;  // access table uid list in uid ascending order list
  int32_t   currentIndex;  // index in table uid list
} STableUidList;

typedef struct SReaderStatus {
  bool                  loadFromFile;       // check file stage
  bool                  composedDataBlock;  // the returned data block is a composed block or not
  bool                  mapDataCleaned;     // mapData has been cleaned up alreay or not
  SSHashObj*            pTableMap;          // SHash<STableBlockScanInfo>
  STableBlockScanInfo** pTableIter;         // table iterator used in building in-memory buffer data blocks.
  STableUidList         uidList;            // check tables in uid order, to avoid the repeatly load of blocks in STT.
  SFileBlockDumpInfo    fBlockDumpInfo;
  SDFileSet*            pCurrentFileset;  // current opened file set
  SBlockData            fileBlockData;
  SFilesetIter          fileIter;
  SDataBlockIter        blockIter;
  SLDataIter*           pLDataIter;
  SRowMerger            merger;
  SColumnInfoData*      pPrimaryTsCol;      // primary time stamp output col info data
} SReaderStatus;

typedef struct SBlockInfoBuf {
  int32_t currentIndex;
  SArray* pData;
  int32_t numPerBucket;
  int32_t numOfTables;
} SBlockInfoBuf;

typedef struct STsdbReaderAttr {
  STSchema*     pSchema;
  EReadMode     readMode;
  uint64_t      rowsNum;
  STimeWindow   window;
  bool          freeBlock;
  SVersionRange verRange;
  int16_t       order;
} STsdbReaderAttr;

typedef struct SResultBlockInfo {
  SSDataBlock* pResBlock;
  bool         freeBlock;
  int64_t      capacity;
} SResultBlockInfo;

struct STsdbReader {
  STsdb*             pTsdb;
  SVersionRange      verRange;
  TdThreadMutex      readerMutex;
  EReaderStatus      flag;
  int32_t            code;
  uint64_t           suid;
  int16_t            order;
  EReadMode          readMode;
  uint64_t           rowsNum;
  STimeWindow        window;  // the primary query time window that applies to all queries
  SResultBlockInfo   resBlockInfo;
  SReaderStatus      status;
  char*              idStr;  // query info handle, for debug purpose
  int32_t            type;   // query type: 1. retrieve all data blocks, 2. retrieve direct prev|next rows
  SBlockLoadSuppInfo suppInfo;
  STsdbReadSnap*     pReadSnap;
  SIOCostSummary     cost;
  SHashObj**         pIgnoreTables;
  STSchema*          pSchema;      // the newest version schema
  SSHashObj*         pSchemaMap;   // keep the retrieved schema info, to avoid the overhead by repeatly load schema
  SDataFReader*      pFileReader;  // the file reader
  SDelFReader*       pDelFReader;  // the del file reader
  SArray*            pDelIdx;      // del file block index;
  SBlockInfoBuf      blockInfoBuf;
  EContentData       step;
  STsdbReader*       innerReader[2];
};

static SFileDataBlockInfo* getCurrentBlockInfo(SDataBlockIter* pBlockIter);
static int      buildDataBlockFromBufImpl(STableBlockScanInfo* pBlockScanInfo, int64_t endKey, int32_t capacity,
                                          STsdbReader* pReader);
static TSDBROW* getValidMemRow(SIterInfo* pIter, const SArray* pDelList, STsdbReader* pReader);
static int32_t  doMergeRowsInFileBlocks(SBlockData* pBlockData, STableBlockScanInfo* pScanInfo, STsdbReader* pReader);
static int32_t  doMergeRowsInLastBlock(SLastBlockReader* pLastBlockReader, STableBlockScanInfo* pScanInfo, int64_t ts,
                                       SRowMerger* pMerger, SVersionRange* pVerRange, const char* id);
static int32_t  doMergeRowsInBuf(SIterInfo* pIter, uint64_t uid, int64_t ts, SArray* pDelList, STsdbReader* pReader);
static int32_t  doAppendRowFromTSRow(SSDataBlock* pBlock, STsdbReader* pReader, SRow* pTSRow,
                                     STableBlockScanInfo* pScanInfo);
static int32_t  doAppendRowFromFileBlock(SSDataBlock* pResBlock, STsdbReader* pReader, SBlockData* pBlockData,
                                         int32_t rowIndex);
static void     setComposedBlockFlag(STsdbReader* pReader, bool composed);
static bool     hasBeenDropped(const SArray* pDelList, int32_t* index, int64_t key, int64_t ver, int32_t order,
                               SVersionRange* pVerRange);

static int32_t doMergeMemTableMultiRows(TSDBROW* pRow, uint64_t uid, SIterInfo* pIter, SArray* pDelList,
                                        TSDBROW* pResRow, STsdbReader* pReader, bool* freeTSRow);
static int32_t doMergeMemIMemRows(TSDBROW* pRow, TSDBROW* piRow, STableBlockScanInfo* pBlockScanInfo,
                                  STsdbReader* pReader, SRow** pTSRow);
static int32_t mergeRowsInFileBlocks(SBlockData* pBlockData, STableBlockScanInfo* pBlockScanInfo, int64_t key,
                                     STsdbReader* pReader);

static int32_t initDelSkylineIterator(STableBlockScanInfo* pBlockScanInfo, STsdbReader* pReader, STbData* pMemTbData,
                                      STbData* piMemTbData);
static STsdb*  getTsdbByRetentions(SVnode* pVnode, TSKEY winSKey, SRetention* retentions, const char* idstr,
                                   int8_t* pLevel);
static SVersionRange getQueryVerRange(SVnode* pVnode, SQueryTableDataCond* pCond, int8_t level);
static bool          hasDataInLastBlock(SLastBlockReader* pLastBlockReader);
static int32_t       doBuildDataBlock(STsdbReader* pReader);
static TSDBKEY       getCurrentKeyInBuf(STableBlockScanInfo* pScanInfo, STsdbReader* pReader);
static bool          hasDataInFileBlock(const SBlockData* pBlockData, const SFileBlockDumpInfo* pDumpInfo);
static void          initBlockDumpInfo(STsdbReader* pReader, SDataBlockIter* pBlockIter);
static int32_t       getInitialDelIndex(const SArray* pDelSkyline, int32_t order);

static STableBlockScanInfo* getTableBlockScanInfo(SSHashObj* pTableMap, uint64_t uid, const char* id);

static bool outOfTimeWindow(int64_t ts, STimeWindow* pWindow) { return (ts > pWindow->ekey) || (ts < pWindow->skey); }

static int32_t setColumnIdSlotList(SBlockLoadSuppInfo* pSupInfo, SColumnInfo* pCols, const int32_t* pSlotIdList,
                                   int32_t numOfCols) {
  pSupInfo->smaValid = true;
  pSupInfo->numOfCols = numOfCols;
  pSupInfo->colId = taosMemoryMalloc(numOfCols * (sizeof(int16_t) * 2 + POINTER_BYTES));
  if (pSupInfo->colId == NULL) {
    taosMemoryFree(pSupInfo->colId);
    return TSDB_CODE_OUT_OF_MEMORY;
  }

  pSupInfo->slotId = (int16_t*)((char*)pSupInfo->colId + (sizeof(int16_t) * numOfCols));
  pSupInfo->buildBuf = (char**)((char*)pSupInfo->slotId + (sizeof(int16_t) * numOfCols));
  for (int32_t i = 0; i < numOfCols; ++i) {
    pSupInfo->colId[i] = pCols[i].colId;
    pSupInfo->slotId[i] = pSlotIdList[i];

    if (IS_VAR_DATA_TYPE(pCols[i].type)) {
      pSupInfo->buildBuf[i] = taosMemoryMalloc(pCols[i].bytes);
    } else {
      pSupInfo->buildBuf[i] = NULL;
    }
  }

  return TSDB_CODE_SUCCESS;
}

static int32_t updateBlockSMAInfo(STSchema* pSchema, SBlockLoadSuppInfo* pSupInfo) {
  int32_t i = 0, j = 0;

  while (i < pSchema->numOfCols && j < pSupInfo->numOfCols) {
    STColumn* pTCol = &pSchema->columns[i];
    if (pTCol->colId == pSupInfo->colId[j]) {
      if (!IS_BSMA_ON(pTCol)) {
        pSupInfo->smaValid = false;
        return TSDB_CODE_SUCCESS;
      }

      i += 1;
      j += 1;
    } else if (pTCol->colId < pSupInfo->colId[j]) {
      // do nothing
      i += 1;
    } else {
      return TSDB_CODE_INVALID_PARA;
    }
  }

  return TSDB_CODE_SUCCESS;
}

static int32_t initBlockScanInfoBuf(SBlockInfoBuf* pBuf, int32_t numOfTables) {
  int32_t num = numOfTables / pBuf->numPerBucket;
  int32_t remainder = numOfTables % pBuf->numPerBucket;
  if (pBuf->pData == NULL) {
    pBuf->pData = taosArrayInit(num + 1, POINTER_BYTES);
  }

  for (int32_t i = 0; i < num; ++i) {
    char* p = taosMemoryCalloc(pBuf->numPerBucket, sizeof(STableBlockScanInfo));
    if (p == NULL) {
      return TSDB_CODE_OUT_OF_MEMORY;
    }

    taosArrayPush(pBuf->pData, &p);
  }

  if (remainder > 0) {
    char* p = taosMemoryCalloc(remainder, sizeof(STableBlockScanInfo));
    if (p == NULL) {
      return TSDB_CODE_OUT_OF_MEMORY;
    }
    taosArrayPush(pBuf->pData, &p);
  }

  pBuf->numOfTables = numOfTables;

  return TSDB_CODE_SUCCESS;
}

static int32_t ensureBlockScanInfoBuf(SBlockInfoBuf* pBuf, int32_t numOfTables) {
  if (numOfTables <= pBuf->numOfTables) {
    return TSDB_CODE_SUCCESS;
  }

  if (pBuf->numOfTables > 0) {
    STableBlockScanInfo** p = (STableBlockScanInfo**)taosArrayPop(pBuf->pData);
    taosMemoryFree(*p);
    pBuf->numOfTables /= pBuf->numPerBucket;
  }

  int32_t num = (numOfTables - pBuf->numOfTables) / pBuf->numPerBucket;
  int32_t remainder = (numOfTables - pBuf->numOfTables) % pBuf->numPerBucket;
  if (pBuf->pData == NULL) {
    pBuf->pData = taosArrayInit(num + 1, POINTER_BYTES);
  }

  for (int32_t i = 0; i < num; ++i) {
    char* p = taosMemoryCalloc(pBuf->numPerBucket, sizeof(STableBlockScanInfo));
    if (p == NULL) {
      return TSDB_CODE_OUT_OF_MEMORY;
    }

    taosArrayPush(pBuf->pData, &p);
  }

  if (remainder > 0) {
    char* p = taosMemoryCalloc(remainder, sizeof(STableBlockScanInfo));
    if (p == NULL) {
      return TSDB_CODE_OUT_OF_MEMORY;
    }
    taosArrayPush(pBuf->pData, &p);
  }

  pBuf->numOfTables = numOfTables;

  return TSDB_CODE_SUCCESS;
}

static void clearBlockScanInfoBuf(SBlockInfoBuf* pBuf) {
  size_t num = taosArrayGetSize(pBuf->pData);
  for (int32_t i = 0; i < num; ++i) {
    char** p = taosArrayGet(pBuf->pData, i);
    taosMemoryFree(*p);
  }

  taosArrayDestroy(pBuf->pData);
}

static void* getPosInBlockInfoBuf(SBlockInfoBuf* pBuf, int32_t index) {
  int32_t bucketIndex = index / pBuf->numPerBucket;
  char**  pBucket = taosArrayGet(pBuf->pData, bucketIndex);
  return (*pBucket) + (index % pBuf->numPerBucket) * sizeof(STableBlockScanInfo);
}

static int32_t uidComparFunc(const void* p1, const void* p2) {
  uint64_t pu1 = *(uint64_t*)p1;
  uint64_t pu2 = *(uint64_t*)p2;
  if (pu1 == pu2) {
    return 0;
  } else {
    return (pu1 < pu2) ? -1 : 1;
  }
}

// NOTE: speedup the whole processing by preparing the buffer for STableBlockScanInfo in batch model
static SSHashObj* createDataBlockScanInfo(STsdbReader* pTsdbReader, SBlockInfoBuf* pBuf, const STableKeyInfo* idList,
                                         STableUidList* pUidList, int32_t numOfTables) {
  // allocate buffer in order to load data blocks from file
  // todo use simple hash instead, optimize the memory consumption
  SSHashObj* pTableMap = tSimpleHashInit(numOfTables, taosGetDefaultHashFunction(TSDB_DATA_TYPE_BIGINT));
  if (pTableMap == NULL) {
    return NULL;
  }

  int64_t st = taosGetTimestampUs();
  initBlockScanInfoBuf(pBuf, numOfTables);

  pUidList->tableUidList = taosMemoryMalloc(numOfTables * sizeof(uint64_t));
  if (pUidList->tableUidList == NULL) {
    tSimpleHashCleanup(pTableMap);
    return NULL;
  }

  pUidList->currentIndex = 0;

  for (int32_t j = 0; j < numOfTables; ++j) {
    STableBlockScanInfo* pScanInfo = getPosInBlockInfoBuf(pBuf, j);

    pScanInfo->uid = idList[j].uid;
    pUidList->tableUidList[j] = idList[j].uid;

    if (ASCENDING_TRAVERSE(pTsdbReader->order)) {
      int64_t skey = pTsdbReader->window.skey;
      pScanInfo->lastKey = (skey > INT64_MIN) ? (skey - 1) : skey;
      pScanInfo->lastKeyInStt = skey;
    } else {
      int64_t ekey = pTsdbReader->window.ekey;
      pScanInfo->lastKey = (ekey < INT64_MAX) ? (ekey + 1) : ekey;
      pScanInfo->lastKeyInStt = ekey;
    }

    tSimpleHashPut(pTableMap, &pScanInfo->uid, sizeof(uint64_t), &pScanInfo, POINTER_BYTES);
    tsdbTrace("%p check table uid:%" PRId64 " from lastKey:%" PRId64 " %s", pTsdbReader, pScanInfo->uid,
              pScanInfo->lastKey, pTsdbReader->idStr);
  }

  taosSort(pUidList->tableUidList, numOfTables, sizeof(uint64_t), uidComparFunc);

  pTsdbReader->cost.createScanInfoList = (taosGetTimestampUs() - st) / 1000.0;
  tsdbDebug("%p create %d tables scan-info, size:%.2f Kb, elapsed time:%.2f ms, %s", pTsdbReader, numOfTables,
            (sizeof(STableBlockScanInfo) * numOfTables) / 1024.0, pTsdbReader->cost.createScanInfoList,
            pTsdbReader->idStr);

  return pTableMap;
}

static void resetAllDataBlockScanInfo(SSHashObj* pTableMap, int64_t ts, int32_t step) {
  void   *p = NULL;
  int32_t iter = 0;

  while ((p = tSimpleHashIterate(pTableMap, p, &iter)) != NULL) {
    STableBlockScanInfo* pInfo = *(STableBlockScanInfo**)p;

    pInfo->iterInit = false;
    pInfo->iter.hasVal = false;
    pInfo->iiter.hasVal = false;

    if (pInfo->iter.iter != NULL) {
      pInfo->iter.iter = tsdbTbDataIterDestroy(pInfo->iter.iter);
    }

    if (pInfo->iiter.iter != NULL) {
      pInfo->iiter.iter = tsdbTbDataIterDestroy(pInfo->iiter.iter);
    }

    pInfo->delSkyline = taosArrayDestroy(pInfo->delSkyline);
    pInfo->lastKey = ts;
    pInfo->lastKeyInStt = ts + step;
  }
}

static void clearBlockScanInfo(STableBlockScanInfo* p) {
  p->iterInit = false;

  p->iter.hasVal = false;
  p->iiter.hasVal = false;

  if (p->iter.iter != NULL) {
    p->iter.iter = tsdbTbDataIterDestroy(p->iter.iter);
  }

  if (p->iiter.iter != NULL) {
    p->iiter.iter = tsdbTbDataIterDestroy(p->iiter.iter);
  }

  p->delSkyline = taosArrayDestroy(p->delSkyline);
  p->pBlockList = taosArrayDestroy(p->pBlockList);
  tMapDataClear(&p->mapData);
}

static void destroyAllBlockScanInfo(SSHashObj* pTableMap) {
  void* p = NULL;
  int32_t iter = 0;

  while ((p = tSimpleHashIterate(pTableMap, p, &iter)) != NULL) {
    clearBlockScanInfo(*(STableBlockScanInfo**)p);
  }

  tSimpleHashCleanup(pTableMap);
}

static bool isEmptyQueryTimeWindow(STimeWindow* pWindow) { return pWindow->skey > pWindow->ekey; }

// Update the query time window according to the data time to live(TTL) information, in order to avoid to return
// the expired data to client, even it is queried already.
static STimeWindow updateQueryTimeWindow(STsdb* pTsdb, STimeWindow* pWindow) {
  STsdbKeepCfg* pCfg = &pTsdb->keepCfg;

  int64_t now = taosGetTimestamp(pCfg->precision);
  int64_t earilyTs = now - (tsTickPerMin[pCfg->precision] * pCfg->keep2) + 1;  // needs to add one tick

  STimeWindow win = *pWindow;
  if (win.skey < earilyTs) {
    win.skey = earilyTs;
  }

  return win;
}

// init file iterator
static int32_t initFilesetIterator(SFilesetIter* pIter, SArray* aDFileSet, STsdbReader* pReader) {
  size_t numOfFileset = taosArrayGetSize(aDFileSet);

  pIter->index = ASCENDING_TRAVERSE(pReader->order) ? -1 : numOfFileset;
  pIter->order = pReader->order;
  pIter->pFileList = aDFileSet;
  pIter->numOfFiles = numOfFileset;

  if (pIter->pLastBlockReader == NULL) {
    pIter->pLastBlockReader = taosMemoryCalloc(1, sizeof(struct SLastBlockReader));
    if (pIter->pLastBlockReader == NULL) {
      int32_t code = TSDB_CODE_OUT_OF_MEMORY;
      tsdbError("failed to prepare the last block iterator, since:%s %s", tstrerror(code), pReader->idStr);
      return code;
    }
  }

  SLastBlockReader* pLReader = pIter->pLastBlockReader;
  pLReader->order = pReader->order;
  pLReader->window = pReader->window;
  pLReader->verRange = pReader->verRange;

  pLReader->uid = 0;
  tMergeTreeClose(&pLReader->mergeTree);

  if (pLReader->pInfo == NULL) {
    // here we ignore the first column, which is always be the primary timestamp column
    SBlockLoadSuppInfo* pInfo = &pReader->suppInfo;

    int32_t numOfStt = pReader->pTsdb->pVnode->config.sttTrigger;
    pLReader->pInfo = tCreateLastBlockLoadInfo(pReader->pSchema, &pInfo->colId[1], pInfo->numOfCols - 1, numOfStt);
    if (pLReader->pInfo == NULL) {
      tsdbDebug("init fileset iterator failed, code:%s %s", tstrerror(terrno), pReader->idStr);
      return terrno;
    }
  }

  tsdbDebug("init fileset iterator, total files:%d %s", pIter->numOfFiles, pReader->idStr);
  return TSDB_CODE_SUCCESS;
}

static int32_t filesetIteratorNext(SFilesetIter* pIter, STsdbReader* pReader, bool* hasNext) {
  bool    asc = ASCENDING_TRAVERSE(pIter->order);
  int32_t step = asc ? 1 : -1;
  pIter->index += step;
  int32_t code = 0;

  if ((asc && pIter->index >= pIter->numOfFiles) || ((!asc) && pIter->index < 0)) {
    *hasNext = false;
    return TSDB_CODE_SUCCESS;
  }

  SIOCostSummary* pSum = &pReader->cost;
  getLastBlockLoadInfo(pIter->pLastBlockReader->pInfo, &pSum->lastBlockLoad, &pReader->cost.lastBlockLoadTime);

  pIter->pLastBlockReader->uid = 0;
  tMergeTreeClose(&pIter->pLastBlockReader->mergeTree);
  resetLastBlockLoadInfo(pIter->pLastBlockReader->pInfo);

  // check file the time range of coverage
  STimeWindow win = {0};

  while (1) {
    if (pReader->pFileReader != NULL) {
      tsdbDataFReaderClose(&pReader->pFileReader);
    }

    pReader->status.pCurrentFileset = (SDFileSet*)taosArrayGet(pIter->pFileList, pIter->index);

    code = tsdbDataFReaderOpen(&pReader->pFileReader, pReader->pTsdb, pReader->status.pCurrentFileset);
    if (code != TSDB_CODE_SUCCESS) {
      goto _err;
    }

    pReader->cost.headFileLoad += 1;

    int32_t fid = pReader->status.pCurrentFileset->fid;
    tsdbFidKeyRange(fid, pReader->pTsdb->keepCfg.days, pReader->pTsdb->keepCfg.precision, &win.skey, &win.ekey);

    // current file are no longer overlapped with query time window, ignore remain files
    if ((asc && win.skey > pReader->window.ekey) || (!asc && win.ekey < pReader->window.skey)) {
      tsdbDebug("%p remain files are not qualified for qrange:%" PRId64 "-%" PRId64 ", ignore, %s", pReader,
                pReader->window.skey, pReader->window.ekey, pReader->idStr);
      *hasNext = false;
      return TSDB_CODE_SUCCESS;
    }

    if ((asc && (win.ekey < pReader->window.skey)) || ((!asc) && (win.skey > pReader->window.ekey))) {
      pIter->index += step;
      if ((asc && pIter->index >= pIter->numOfFiles) || ((!asc) && pIter->index < 0)) {
        *hasNext = false;
        return TSDB_CODE_SUCCESS;
      }
      continue;
    }

    tsdbDebug("%p file found fid:%d for qrange:%" PRId64 "-%" PRId64 ", %s", pReader, fid, pReader->window.skey,
              pReader->window.ekey, pReader->idStr);
    *hasNext = true;
    return TSDB_CODE_SUCCESS;
  }

_err:
  *hasNext = false;
  return code;
}

static void resetDataBlockIterator(SDataBlockIter* pIter, int32_t order) {
  pIter->order = order;
  pIter->index = -1;
  pIter->numOfBlocks = 0;
  if (pIter->blockList == NULL) {
    pIter->blockList = taosArrayInit(4, sizeof(SFileDataBlockInfo));
  } else {
    taosArrayClear(pIter->blockList);
  }
}

static void cleanupDataBlockIterator(SDataBlockIter* pIter) { taosArrayDestroy(pIter->blockList); }

static void initReaderStatus(SReaderStatus* pStatus) {
  pStatus->pTableIter = NULL;
  pStatus->loadFromFile = true;
}

static SSDataBlock* createResBlock(SQueryTableDataCond* pCond, int32_t capacity) {
  SSDataBlock* pResBlock = createDataBlock();
  if (pResBlock == NULL) {
    terrno = TSDB_CODE_OUT_OF_MEMORY;
    return NULL;
  }

  for (int32_t i = 0; i < pCond->numOfCols; ++i) {
    SColumnInfoData colInfo = {0};
    colInfo.info = pCond->colList[i];
    blockDataAppendColInfo(pResBlock, &colInfo);
  }

  int32_t code = blockDataEnsureCapacity(pResBlock, capacity);
  if (code != TSDB_CODE_SUCCESS) {
    terrno = code;
    taosMemoryFree(pResBlock);
    return NULL;
  }
  return pResBlock;
}

static int32_t tsdbInitReaderLock(STsdbReader* pReader) {
  int32_t code = -1;
  qTrace("tsdb/read: %p, pre-init read mutex: %p, code: %d", pReader, &pReader->readerMutex, code);

  code = taosThreadMutexInit(&pReader->readerMutex, NULL);

  qTrace("tsdb/read: %p, post-init read mutex: %p, code: %d", pReader, &pReader->readerMutex, code);

  return code;
}

static int32_t tsdbUninitReaderLock(STsdbReader* pReader) {
  int32_t code = -1;
  qTrace("tsdb/read: %p, pre-uninit read mutex: %p, code: %d", pReader, &pReader->readerMutex, code);

  code = taosThreadMutexDestroy(&pReader->readerMutex);

  qTrace("tsdb/read: %p, post-uninit read mutex: %p, code: %d", pReader, &pReader->readerMutex, code);

  return code;
}

static int32_t tsdbAcquireReader(STsdbReader* pReader) {
  int32_t code = -1;
  qTrace("tsdb/read: %p, pre-take read mutex: %p, code: %d", pReader, &pReader->readerMutex, code);

  code = taosThreadMutexLock(&pReader->readerMutex);

  qTrace("tsdb/read: %p, post-take read mutex: %p, code: %d", pReader, &pReader->readerMutex, code);

  return code;
}

static int32_t tsdbTryAcquireReader(STsdbReader* pReader) {
  int32_t code = -1;
  qTrace("tsdb/read: %p, pre-trytake read mutex: %p, code: %d", pReader, &pReader->readerMutex, code);

  code = taosThreadMutexTryLock(&pReader->readerMutex);

  qTrace("tsdb/read: %p, post-trytake read mutex: %p, code: %d", pReader, &pReader->readerMutex, code);

  return code;
}

static int32_t tsdbReleaseReader(STsdbReader* pReader) {
  int32_t code = -1;
  qTrace("tsdb/read: %p, pre-untake read mutex: %p, code: %d", pReader, &pReader->readerMutex, code);

  code = taosThreadMutexUnlock(&pReader->readerMutex);

  qTrace("tsdb/read: %p, post-untake read mutex: %p, code: %d", pReader, &pReader->readerMutex, code);

  return code;
}

void tsdbReleaseDataBlock(STsdbReader* pReader) {
  SReaderStatus* pStatus = &pReader->status;
  if (!pStatus->composedDataBlock) {
    tsdbReleaseReader(pReader);
  }
}

static int32_t initResBlockInfo(SResultBlockInfo* pResBlockInfo, int64_t capacity, SSDataBlock* pResBlock, SQueryTableDataCond* pCond) {
  pResBlockInfo->capacity = capacity;
  pResBlockInfo->pResBlock = pResBlock;
  terrno = 0;

  if (pResBlockInfo->pResBlock == NULL) {
    pResBlockInfo->freeBlock = true;
    pResBlockInfo->pResBlock = createResBlock(pCond, pResBlockInfo->capacity);
  } else {
    pResBlockInfo->freeBlock = false;
  }

  return terrno;
}

static int32_t tsdbReaderCreate(SVnode* pVnode, SQueryTableDataCond* pCond, void** ppReader, int32_t capacity,
                                SSDataBlock* pResBlock, const char* idstr) {
  int32_t      code = 0;
  int8_t       level = 0;
  STsdbReader* pReader = (STsdbReader*)taosMemoryCalloc(1, sizeof(*pReader));
  if (pReader == NULL) {
    code = TSDB_CODE_OUT_OF_MEMORY;
    goto _end;
  }

  if (VND_IS_TSMA(pVnode)) {
    tsdbDebug("vgId:%d, tsma is selected to query, %s", TD_VID(pVnode), idstr);
  }

  initReaderStatus(&pReader->status);

  pReader->pTsdb = getTsdbByRetentions(pVnode, pCond->twindows.skey, pVnode->config.tsdbCfg.retentions, idstr, &level);
  pReader->suid = pCond->suid;
  pReader->order = pCond->order;

  pReader->idStr = (idstr != NULL) ? taosStrdup(idstr) : NULL;
  pReader->verRange = getQueryVerRange(pVnode, pCond, level);
  pReader->type = pCond->type;
  pReader->window = updateQueryTimeWindow(pReader->pTsdb, &pCond->twindows);
  pReader->blockInfoBuf.numPerBucket = 1000;  // 1000 tables per bucket

  code = initResBlockInfo(&pReader->resBlockInfo, capacity, pResBlock, pCond);
  if (code != TSDB_CODE_SUCCESS) {
    goto _end;
  }

  if (pCond->numOfCols <= 0) {
    tsdbError("vgId:%d, invalid column number %d in query cond, %s", TD_VID(pVnode), pCond->numOfCols, idstr);
    code = TSDB_CODE_INVALID_PARA;
    goto _end;
  }

  // allocate buffer in order to load data blocks from file
  SBlockLoadSuppInfo* pSup = &pReader->suppInfo;
  pSup->pColAgg = taosArrayInit(pCond->numOfCols, sizeof(SColumnDataAgg));
  if (pSup->pColAgg == NULL) {
    code = TSDB_CODE_OUT_OF_MEMORY;
    goto _end;
  }

  pSup->tsColAgg.colId = PRIMARYKEY_TIMESTAMP_COL_ID;
  setColumnIdSlotList(pSup, pCond->colList, pCond->pSlotList, pCond->numOfCols);

  code = tBlockDataCreate(&pReader->status.fileBlockData);
  if (code != TSDB_CODE_SUCCESS) {
    terrno = code;
    goto _end;
  }

  if (pReader->suppInfo.colId[0] != PRIMARYKEY_TIMESTAMP_COL_ID) {
    tsdbError("the first column isn't primary timestamp, %d, %s", pReader->suppInfo.colId[0], pReader->idStr);
    code = TSDB_CODE_INVALID_PARA;
    goto _end;
  }

  pReader->status.pPrimaryTsCol = taosArrayGet(pReader->resBlockInfo.pResBlock->pDataBlock, pSup->slotId[0]);
  int32_t type = pReader->status.pPrimaryTsCol->info.type;
  if (type != TSDB_DATA_TYPE_TIMESTAMP) {
    tsdbError("the first column isn't primary timestamp in result block, actual: %s, %s", tDataTypes[type].name,
              pReader->idStr);
    code = TSDB_CODE_INVALID_PARA;
    goto _end;
  }

  tsdbInitReaderLock(pReader);

  *ppReader = pReader;
  return code;

_end:
  tsdbReaderClose(pReader);
  *ppReader = NULL;
  return code;
}

static int32_t doLoadBlockIndex(STsdbReader* pReader, SDataFReader* pFileReader, SArray* pIndexList) {
  int64_t    st = taosGetTimestampUs();
  LRUHandle* handle = NULL;
  int32_t    code = tsdbCacheGetBlockIdx(pFileReader->pTsdb->biCache, pFileReader, &handle);
  if (code != TSDB_CODE_SUCCESS || handle == NULL) {
    goto _end;
  }

  int32_t numOfTables = tSimpleHashGetSize(pReader->status.pTableMap);

  SArray* aBlockIdx = (SArray*)taosLRUCacheValue(pFileReader->pTsdb->biCache, handle);
  size_t  num = taosArrayGetSize(aBlockIdx);
  if (num == 0) {
    tsdbBICacheRelease(pFileReader->pTsdb->biCache, handle);
    return TSDB_CODE_SUCCESS;
  }

  // todo binary search to the start position
  int64_t et1 = taosGetTimestampUs();

  SBlockIdx*     pBlockIdx = NULL;
  STableUidList* pList = &pReader->status.uidList;

  int32_t i = 0, j = 0;
  while (i < num && j < numOfTables) {
    pBlockIdx = (SBlockIdx*)taosArrayGet(aBlockIdx, i);
    if (pBlockIdx->suid != pReader->suid) {
      i += 1;
      continue;
    }

    if (pBlockIdx->uid < pList->tableUidList[j]) {
      i += 1;
      continue;
    }

    if (pBlockIdx->uid > pList->tableUidList[j]) {
      j += 1;
      continue;
    }

    if (pBlockIdx->uid == pList->tableUidList[j]) {
      // this block belongs to a table that is not queried.
      STableBlockScanInfo* pScanInfo = getTableBlockScanInfo(pReader->status.pTableMap, pBlockIdx->uid, pReader->idStr);
      if (pScanInfo == NULL) {
        tsdbBICacheRelease(pFileReader->pTsdb->biCache, handle);
        return terrno;
      }

      if (pScanInfo->pBlockList == NULL) {
        pScanInfo->pBlockList = taosArrayInit(4, sizeof(SBlockIndex));
      }

      taosArrayPush(pIndexList, pBlockIdx);

      i += 1;
      j += 1;
    }
  }

  int64_t et2 = taosGetTimestampUs();
  tsdbDebug("load block index for %d/%d tables completed, elapsed time:%.2f ms, set blockIdx:%.2f ms, size:%.2f Kb %s",
            numOfTables, (int32_t)num, (et1 - st) / 1000.0, (et2 - et1) / 1000.0, num * sizeof(SBlockIdx) / 1024.0,
            pReader->idStr);

  pReader->cost.headFileLoadTime += (et1 - st) / 1000.0;

_end:
  tsdbBICacheRelease(pFileReader->pTsdb->biCache, handle);
  return code;
}

static void doCleanupTableScanInfo(STableBlockScanInfo* pScanInfo) {
  // reset the index in last block when handing a new file
  tMapDataClear(&pScanInfo->mapData);
  taosArrayClear(pScanInfo->pBlockList);
}

static void cleanupTableScanInfo(SReaderStatus* pStatus) {
  if (pStatus->mapDataCleaned) {
    return;
  }

  SSHashObj* pTableMap = pStatus->pTableMap;
  STableBlockScanInfo** px = NULL;
  int32_t iter = 0;

  while (1) {
    px = tSimpleHashIterate(pTableMap, px, &iter);
    if (px == NULL) {
      break;
    }

    doCleanupTableScanInfo(*px);
  }

  pStatus->mapDataCleaned = true;
}

static int32_t doLoadFileBlock(STsdbReader* pReader, SArray* pIndexList, SBlockNumber* pBlockNum, SArray* pTableScanInfoList) {
  size_t  sizeInDisk = 0;
  size_t  numOfTables = taosArrayGetSize(pIndexList);

  int64_t st = taosGetTimestampUs();
  cleanupTableScanInfo(&pReader->status);

  // set the flag for the new file
  pReader->status.mapDataCleaned = false;
  for (int32_t i = 0; i < numOfTables; ++i) {
    SBlockIdx*           pBlockIdx = taosArrayGet(pIndexList, i);
    STableBlockScanInfo* pScanInfo = getTableBlockScanInfo(pReader->status.pTableMap, pBlockIdx->uid, pReader->idStr);
    if (pScanInfo == NULL) {
      return terrno;
    }

    tMapDataReset(&pScanInfo->mapData);
    tsdbReadDataBlk(pReader->pFileReader, pBlockIdx, &pScanInfo->mapData);
    taosArrayEnsureCap(pScanInfo->pBlockList, pScanInfo->mapData.nItem);

    sizeInDisk += pScanInfo->mapData.nData;

    int32_t     step = ASCENDING_TRAVERSE(pReader->order) ? 1 : -1;
    STimeWindow w = pReader->window;
    if (ASCENDING_TRAVERSE(pReader->order)) {
      w.skey = pScanInfo->lastKey + step;
    } else {
      w.ekey = pScanInfo->lastKey + step;
    }

    if (isEmptyQueryTimeWindow(&w)) {
      continue;
    }

    SDataBlk block = {0};
    for (int32_t j = 0; j < pScanInfo->mapData.nItem; ++j) {
      tGetDataBlk(pScanInfo->mapData.pData + pScanInfo->mapData.aOffset[j], &block);

      // 1. time range check
      // if (block.minKey.ts > pReader->window.ekey || block.maxKey.ts < pReader->window.skey) {
      if (block.minKey.ts > w.ekey || block.maxKey.ts < w.skey) {
        continue;
      }

      // 2. version range check
      if (block.minVer > pReader->verRange.maxVer || block.maxVer < pReader->verRange.minVer) {
        continue;
      }

      SBlockIndex bIndex = {.ordinalIndex = j, .inFileOffset = block.aSubBlock->offset};
      bIndex.window = (STimeWindow){.skey = block.minKey.ts, .ekey = block.maxKey.ts};

      void* p1 = taosArrayPush(pScanInfo->pBlockList, &bIndex);
      if (p1 == NULL) {
        tMapDataClear(&pScanInfo->mapData);
        return TSDB_CODE_OUT_OF_MEMORY;
      }

      pBlockNum->numOfBlocks += 1;
    }

    if (taosArrayGetSize(pScanInfo->pBlockList) > 0) {
      taosArrayPush(pTableScanInfoList, &pScanInfo);
    }
  }

  pBlockNum->numOfLastFiles = pReader->pFileReader->pSet->nSttF;
  int32_t total = pBlockNum->numOfLastFiles + pBlockNum->numOfBlocks;

  double el = (taosGetTimestampUs() - st) / 1000.0;
  tsdbDebug(
      "load block of %ld tables completed, blocks:%d in %d tables, last-files:%d, block-info-size:%.2f Kb, elapsed "
      "time:%.2f ms %s",
      numOfTables, pBlockNum->numOfBlocks, (int32_t)taosArrayGetSize(pTableScanInfoList), pBlockNum->numOfLastFiles,
      sizeInDisk / 1000.0, el, pReader->idStr);

  pReader->cost.numOfBlocks += total;
  pReader->cost.headFileLoadTime += el;

  return TSDB_CODE_SUCCESS;
}

static void setBlockAllDumped(SFileBlockDumpInfo* pDumpInfo, int64_t maxKey, int32_t order) {
  int32_t step = ASCENDING_TRAVERSE(order) ? 1 : -1;
  pDumpInfo->allDumped = true;
  pDumpInfo->lastKey = maxKey + step;
}

static int32_t doCopyColVal(SColumnInfoData* pColInfoData, int32_t rowIndex, int32_t colIndex, SColVal* pColVal,
                            SBlockLoadSuppInfo* pSup) {
  if (IS_VAR_DATA_TYPE(pColVal->type)) {
    if (!COL_VAL_IS_VALUE(pColVal)) {
      colDataSetNULL(pColInfoData, rowIndex);
    } else {
      varDataSetLen(pSup->buildBuf[colIndex], pColVal->value.nData);
      if (pColVal->value.nData > pColInfoData->info.bytes) {
        tsdbWarn("column cid:%d actual data len %d is bigger than schema len %d", pColVal->cid, pColVal->value.nData,
                 pColInfoData->info.bytes);
        return TSDB_CODE_TDB_INVALID_TABLE_SCHEMA_VER;
      }
      if (pColVal->value.nData > 0) {  // pData may be null, if nData is 0
        memcpy(varDataVal(pSup->buildBuf[colIndex]), pColVal->value.pData, pColVal->value.nData);
      }

      colDataSetVal(pColInfoData, rowIndex, pSup->buildBuf[colIndex], false);
    }
  } else {
    colDataSetVal(pColInfoData, rowIndex, (const char*)&pColVal->value, !COL_VAL_IS_VALUE(pColVal));
  }

  return TSDB_CODE_SUCCESS;
}

static SFileDataBlockInfo* getCurrentBlockInfo(SDataBlockIter* pBlockIter) {
  size_t num = taosArrayGetSize(pBlockIter->blockList);
  if (num == 0) {
    ASSERT(pBlockIter->numOfBlocks == num);
    return NULL;
  }

  SFileDataBlockInfo* pBlockInfo = taosArrayGet(pBlockIter->blockList, pBlockIter->index);
  return pBlockInfo;
}

static SDataBlk* getCurrentBlock(SDataBlockIter* pBlockIter) { return &pBlockIter->block; }

static int doBinarySearchKey(TSKEY* keyList, int num, int pos, TSKEY key, int order) {
  // start end position
  int s, e;
  s = pos;

  // check
  ASSERT(pos >= 0 && pos < num && num > 0);
  if (order == TSDB_ORDER_ASC) {
    // find the first position which is smaller than the key
    e = num - 1;
    if (key < keyList[pos]) return -1;
    while (1) {
      // check can return
      if (key >= keyList[e]) return e;
      if (key <= keyList[s]) return s;
      if (e - s <= 1) return s;

      // change start or end position
      int mid = s + (e - s + 1) / 2;
      if (keyList[mid] > key)
        e = mid;
      else if (keyList[mid] < key)
        s = mid;
      else
        return mid;
    }
  } else {  // DESC
    // find the first position which is bigger than the key
    e = 0;
    if (key > keyList[pos]) return -1;
    while (1) {
      // check can return
      if (key <= keyList[e]) return e;
      if (key >= keyList[s]) return s;
      if (s - e <= 1) return s;

      // change start or end position
      int mid = s - (s - e + 1) / 2;
      if (keyList[mid] < key)
        e = mid;
      else if (keyList[mid] > key)
        s = mid;
      else
        return mid;
    }
  }
}

static int32_t getEndPosInDataBlock(STsdbReader* pReader, SBlockData* pBlockData, SDataBlk* pBlock, int32_t pos) {
  // NOTE: reverse the order to find the end position in data block
  int32_t endPos = -1;
  bool    asc = ASCENDING_TRAVERSE(pReader->order);

  if (asc && pReader->window.ekey >= pBlock->maxKey.ts) {
    endPos = pBlock->nRow - 1;
  } else if (!asc && pReader->window.skey <= pBlock->minKey.ts) {
    endPos = 0;
  } else {
    int64_t key = asc ? pReader->window.ekey : pReader->window.skey;
    endPos = doBinarySearchKey(pBlockData->aTSKEY, pBlock->nRow, pos, key, pReader->order);
  }

  if ((pReader->verRange.maxVer >= pBlock->minVer && pReader->verRange.maxVer < pBlock->maxVer)||
      (pReader->verRange.minVer <= pBlock->maxVer && pReader->verRange.minVer > pBlock->minVer)) {
    int32_t i = endPos;

    if (asc) {
      for(; i >= 0; --i) {
        if (pBlockData->aVersion[i] <= pReader->verRange.maxVer) {
          break;
        }
      }
    } else {
      for(; i < pBlock->nRow; ++i) {
        if (pBlockData->aVersion[i] >= pReader->verRange.minVer) {
          break;
        }
      }
    }

    endPos = i;
  }

  return endPos;
}

static void copyPrimaryTsCol(const SBlockData* pBlockData, SFileBlockDumpInfo* pDumpInfo, SColumnInfoData* pColData,
                             int32_t dumpedRows, bool asc) {
  if (asc) {
    memcpy(pColData->pData, &pBlockData->aTSKEY[pDumpInfo->rowIndex], dumpedRows * sizeof(int64_t));
  } else {
    int32_t startIndex = pDumpInfo->rowIndex - dumpedRows + 1;
    memcpy(pColData->pData, &pBlockData->aTSKEY[startIndex], dumpedRows * sizeof(int64_t));

    // todo: opt perf by extract the loop
    // reverse the array list
    int32_t  mid = dumpedRows >> 1u;
    int64_t* pts = (int64_t*)pColData->pData;
    for (int32_t j = 0; j < mid; ++j) {
      int64_t t = pts[j];
      pts[j] = pts[dumpedRows - j - 1];
      pts[dumpedRows - j - 1] = t;
    }
  }
}

// a faster version of copy procedure.
static void copyNumericCols(const SColData* pData, SFileBlockDumpInfo* pDumpInfo, SColumnInfoData* pColData,
                            int32_t dumpedRows, bool asc) {
  uint8_t* p = NULL;
  if (asc) {
    p = pData->pData + tDataTypes[pData->type].bytes * pDumpInfo->rowIndex;
  } else {
    int32_t startIndex = pDumpInfo->rowIndex - dumpedRows + 1;
    p = pData->pData + tDataTypes[pData->type].bytes * startIndex;
  }

  int32_t step = asc ? 1 : -1;

  // make sure it is aligned to 8bit, the allocated memory address is aligned to 256bit
  //  ASSERT((((uint64_t)pColData->pData) & (0x8 - 1)) == 0);

  // 1. copy data in a batch model
  memcpy(pColData->pData, p, dumpedRows * tDataTypes[pData->type].bytes);

  // 2. reverse the array list in case of descending order scan data block
  if (!asc) {
    switch (pColData->info.type) {
      case TSDB_DATA_TYPE_TIMESTAMP:
      case TSDB_DATA_TYPE_DOUBLE:
      case TSDB_DATA_TYPE_BIGINT:
      case TSDB_DATA_TYPE_UBIGINT: {
        int32_t  mid = dumpedRows >> 1u;
        int64_t* pts = (int64_t*)pColData->pData;
        for (int32_t j = 0; j < mid; ++j) {
          int64_t t = pts[j];
          pts[j] = pts[dumpedRows - j - 1];
          pts[dumpedRows - j - 1] = t;
        }
        break;
      }

      case TSDB_DATA_TYPE_BOOL:
      case TSDB_DATA_TYPE_TINYINT:
      case TSDB_DATA_TYPE_UTINYINT: {
        int32_t mid = dumpedRows >> 1u;
        int8_t* pts = (int8_t*)pColData->pData;
        for (int32_t j = 0; j < mid; ++j) {
          int8_t t = pts[j];
          pts[j] = pts[dumpedRows - j - 1];
          pts[dumpedRows - j - 1] = t;
        }
        break;
      }

      case TSDB_DATA_TYPE_SMALLINT:
      case TSDB_DATA_TYPE_USMALLINT: {
        int32_t  mid = dumpedRows >> 1u;
        int16_t* pts = (int16_t*)pColData->pData;
        for (int32_t j = 0; j < mid; ++j) {
          int64_t t = pts[j];
          pts[j] = pts[dumpedRows - j - 1];
          pts[dumpedRows - j - 1] = t;
        }
        break;
      }

      case TSDB_DATA_TYPE_FLOAT:
      case TSDB_DATA_TYPE_INT:
      case TSDB_DATA_TYPE_UINT: {
        int32_t  mid = dumpedRows >> 1u;
        int32_t* pts = (int32_t*)pColData->pData;
        for (int32_t j = 0; j < mid; ++j) {
          int32_t t = pts[j];
          pts[j] = pts[dumpedRows - j - 1];
          pts[dumpedRows - j - 1] = t;
        }
        break;
      }
    }
  }

  // 3. if the  null value exists, check items one-by-one
  if (pData->flag != HAS_VALUE) {
    int32_t rowIndex = 0;

    for (int32_t j = pDumpInfo->rowIndex; rowIndex < dumpedRows; j += step, rowIndex++) {
      uint8_t v = tColDataGetBitValue(pData, j);
      if (v == 0 || v == 1) {
        colDataSetNull_f(pColData->nullbitmap, rowIndex);
        pColData->hasNull = true;
      }
    }
  }
}

static int32_t copyBlockDataToSDataBlock(STsdbReader* pReader) {
  SReaderStatus*      pStatus = &pReader->status;
  SDataBlockIter*     pBlockIter = &pStatus->blockIter;
  SBlockLoadSuppInfo* pSupInfo = &pReader->suppInfo;
  SFileBlockDumpInfo* pDumpInfo = &pReader->status.fBlockDumpInfo;

  SBlockData*         pBlockData = &pStatus->fileBlockData;
  SFileDataBlockInfo* pBlockInfo = getCurrentBlockInfo(pBlockIter);
  SDataBlk*           pBlock = getCurrentBlock(pBlockIter);
  SSDataBlock*        pResBlock = pReader->resBlockInfo.pResBlock;
  int32_t             numOfOutputCols = pSupInfo->numOfCols;
  int32_t             code = TSDB_CODE_SUCCESS;

  SColVal cv = {0};
  int64_t st = taosGetTimestampUs();
  bool    asc = ASCENDING_TRAVERSE(pReader->order);
  int32_t step = asc ? 1 : -1;

  // no data exists, return directly.
  if (pBlockData->nRow == 0 || pBlockData->aTSKEY == 0) {
    tsdbWarn("%p no need to copy since no data in blockData, table uid:%" PRIu64 " has been dropped, %s", pReader,
             pBlockInfo->uid, pReader->idStr);
    pResBlock->info.rows = 0;
    return 0;
  }

  // row index of dump info remain the initial position, let's find the appropriate start position.
  if ((pDumpInfo->rowIndex == 0 && asc) || (pDumpInfo->rowIndex == pBlock->nRow - 1 && (!asc))) {
    if (asc && pReader->window.skey <= pBlock->minKey.ts && pReader->verRange.minVer <= pBlock->minVer) {
      // pDumpInfo->rowIndex = 0;
    } else if (!asc && pReader->window.ekey >= pBlock->maxKey.ts && pReader->verRange.maxVer >= pBlock->maxVer) {
      // pDumpInfo->rowIndex = pBlock->nRow - 1;
    } else {  // find the appropriate the start position in current block, and set it to be the current rowIndex
      int32_t pos = asc ? pBlock->nRow - 1 : 0;
      int32_t order = asc ? TSDB_ORDER_DESC : TSDB_ORDER_ASC;
      int64_t key = asc ? pReader->window.skey : pReader->window.ekey;
      pDumpInfo->rowIndex = doBinarySearchKey(pBlockData->aTSKEY, pBlock->nRow, pos, key, order);

      if (pDumpInfo->rowIndex < 0) {
        tsdbError(
            "%p failed to locate the start position in current block, global index:%d, table index:%d, brange:%" PRId64
            "-%" PRId64 ", minVer:%" PRId64 ", maxVer:%" PRId64 " %s",
            pReader, pBlockIter->index, pBlockInfo->tbBlockIdx, pBlock->minKey.ts, pBlock->maxKey.ts, pBlock->minVer,
            pBlock->maxVer, pReader->idStr);
        return TSDB_CODE_INVALID_PARA;
      }

      ASSERT(pReader->verRange.minVer <= pBlock->maxVer && pReader->verRange.maxVer >= pBlock->minVer);

      // find the appropriate start position that satisfies the version requirement.
      if ((pReader->verRange.maxVer >= pBlock->minVer && pReader->verRange.maxVer < pBlock->maxVer)||
          (pReader->verRange.minVer <= pBlock->maxVer && pReader->verRange.minVer > pBlock->minVer)) {
        int32_t i = pDumpInfo->rowIndex;
        if (asc) {
          for(; i < pBlock->nRow; ++i) {
            if (pBlockData->aVersion[i] >= pReader->verRange.minVer) {
              break;
            }
          }
        } else {
          for(; i >= 0; --i) {
            if (pBlockData->aVersion[i] <= pReader->verRange.maxVer) {
              break;
            }
          }
        }

        pDumpInfo->rowIndex = i;
      }
    }
  }

  // time window check
  int32_t endIndex = getEndPosInDataBlock(pReader, pBlockData, pBlock, pDumpInfo->rowIndex);
  if (endIndex == -1) {
    setBlockAllDumped(pDumpInfo, pReader->window.ekey, pReader->order);
    return TSDB_CODE_SUCCESS;
  }

  endIndex += step;
  int32_t dumpedRows = asc ? (endIndex - pDumpInfo->rowIndex) : (pDumpInfo->rowIndex - endIndex);
  if (dumpedRows > pReader->resBlockInfo.capacity) {  // output buffer check
    dumpedRows = pReader->resBlockInfo.capacity;
  } else if (dumpedRows <= 0) {  // no qualified rows in current data block, abort directly.
    setBlockAllDumped(pDumpInfo, pReader->window.ekey, pReader->order);
    return TSDB_CODE_SUCCESS;
  }

  int32_t i = 0;
  int32_t rowIndex = 0;

  SColumnInfoData* pColData = taosArrayGet(pResBlock->pDataBlock, pSupInfo->slotId[i]);
  if (pSupInfo->colId[i] == PRIMARYKEY_TIMESTAMP_COL_ID) {
    copyPrimaryTsCol(pBlockData, pDumpInfo, pColData, dumpedRows, asc);
    i += 1;
  }

  int32_t colIndex = 0;
  int32_t num = pBlockData->nColData;
  while (i < numOfOutputCols && colIndex < num) {
    rowIndex = 0;

    SColData* pData = tBlockDataGetColDataByIdx(pBlockData, colIndex);
    if (pData->cid < pSupInfo->colId[i]) {
      colIndex += 1;
    } else if (pData->cid == pSupInfo->colId[i]) {
      pColData = taosArrayGet(pResBlock->pDataBlock, pSupInfo->slotId[i]);

      if (pData->flag == HAS_NONE || pData->flag == HAS_NULL || pData->flag == (HAS_NULL | HAS_NONE)) {
        colDataSetNNULL(pColData, 0, dumpedRows);
      } else {
        if (IS_MATHABLE_TYPE(pColData->info.type)) {
          copyNumericCols(pData, pDumpInfo, pColData, dumpedRows, asc);
        } else {  // varchar/nchar type
          for (int32_t j = pDumpInfo->rowIndex; rowIndex < dumpedRows; j += step) {
            tColDataGetValue(pData, j, &cv);
            code = doCopyColVal(pColData, rowIndex++, i, &cv, pSupInfo);
            if (code) {
              return code;
            }
          }
        }
      }

      colIndex += 1;
      i += 1;
    } else {  // the specified column does not exist in file block, fill with null data
      pColData = taosArrayGet(pResBlock->pDataBlock, pSupInfo->slotId[i]);
      colDataSetNNULL(pColData, 0, dumpedRows);
      i += 1;
    }
  }

  // fill the mis-matched columns with null value
  while (i < numOfOutputCols) {
    pColData = taosArrayGet(pResBlock->pDataBlock, pSupInfo->slotId[i]);
    colDataSetNNULL(pColData, 0, dumpedRows);
    i += 1;
  }

  pResBlock->info.dataLoad = 1;
  pResBlock->info.rows = dumpedRows;
  pDumpInfo->rowIndex += step * dumpedRows;

  // check if current block are all handled
  if (pDumpInfo->rowIndex >= 0 && pDumpInfo->rowIndex < pBlock->nRow) {
    int64_t ts = pBlockData->aTSKEY[pDumpInfo->rowIndex];
    if (outOfTimeWindow(ts, &pReader->window)) {  // the remain data has out of query time window, ignore current block
      setBlockAllDumped(pDumpInfo, ts, pReader->order);
    }
  } else {
    int64_t ts = asc ? pBlock->maxKey.ts : pBlock->minKey.ts;
    setBlockAllDumped(pDumpInfo, ts, pReader->order);
  }

  double elapsedTime = (taosGetTimestampUs() - st) / 1000.0;
  pReader->cost.blockLoadTime += elapsedTime;

  int32_t unDumpedRows = asc ? pBlock->nRow - pDumpInfo->rowIndex : pDumpInfo->rowIndex + 1;
  tsdbDebug("%p copy file block to sdatablock, global index:%d, table index:%d, brange:%" PRId64 "-%" PRId64
            ", rows:%d, remain:%d, minVer:%" PRId64 ", maxVer:%" PRId64 ", uid:%" PRIu64 " elapsed time:%.2f ms, %s",
            pReader, pBlockIter->index, pBlockInfo->tbBlockIdx, pBlock->minKey.ts, pBlock->maxKey.ts, dumpedRows,
            unDumpedRows, pBlock->minVer, pBlock->maxVer, pBlockInfo->uid, elapsedTime, pReader->idStr);

  return TSDB_CODE_SUCCESS;
}

static FORCE_INLINE STSchema* getTableSchemaImpl(STsdbReader* pReader, uint64_t uid) {
  ASSERT(pReader->pSchema == NULL);

  int32_t code = metaGetTbTSchemaEx(pReader->pTsdb->pVnode->pMeta, pReader->suid, uid, -1, &pReader->pSchema);
  if (code != TSDB_CODE_SUCCESS || pReader->pSchema == NULL) {
    terrno = code;
    tsdbError("failed to get table schema, uid:%" PRIu64 ", it may have been dropped, ver:-1, %s", uid, pReader->idStr);
    return NULL;
  }

  code = tsdbRowMergerInit(&pReader->status.merger, pReader->pSchema);
  if (code != TSDB_CODE_SUCCESS) {
    terrno = code;
    tsdbError("failed to init merger, code:%s, %s", tstrerror(code), pReader->idStr);
    return NULL;
  }

  return pReader->pSchema;
}

static int32_t doLoadFileBlockData(STsdbReader* pReader, SDataBlockIter* pBlockIter, SBlockData* pBlockData,
                                   uint64_t uid) {
  int32_t   code = 0;
  STSchema* pSchema = pReader->pSchema;
  int64_t   st = taosGetTimestampUs();

  tBlockDataReset(pBlockData);

  if (pReader->pSchema == NULL) {
    pSchema = getTableSchemaImpl(pReader, uid);
    if (pSchema == NULL) {
      tsdbDebug("%p table uid:%" PRIu64 " has been dropped, no data existed, %s", pReader, uid, pReader->idStr);
      return code;
    }
  }

  SBlockLoadSuppInfo* pSup = &pReader->suppInfo;
  TABLEID             tid = {.suid = pReader->suid, .uid = uid};
  code = tBlockDataInit(pBlockData, &tid, pSchema, &pSup->colId[1], pSup->numOfCols - 1);
  if (code != TSDB_CODE_SUCCESS) {
    return code;
  }

  SFileDataBlockInfo* pBlockInfo = getCurrentBlockInfo(pBlockIter);
  SFileBlockDumpInfo* pDumpInfo = &pReader->status.fBlockDumpInfo;

  SDataBlk* pBlock = getCurrentBlock(pBlockIter);
  code = tsdbReadDataBlock(pReader->pFileReader, pBlock, pBlockData);
  if (code != TSDB_CODE_SUCCESS) {
    tsdbError("%p error occurs in loading file block, global index:%d, table index:%d, brange:%" PRId64 "-%" PRId64
              ", rows:%d, code:%s %s",
              pReader, pBlockIter->index, pBlockInfo->tbBlockIdx, pBlock->minKey.ts, pBlock->maxKey.ts, pBlock->nRow,
              tstrerror(code), pReader->idStr);
    return code;
  }

  double elapsedTime = (taosGetTimestampUs() - st) / 1000.0;

  tsdbDebug("%p load file block into buffer, global index:%d, index in table block list:%d, brange:%" PRId64 "-%" PRId64
            ", rows:%d, minVer:%" PRId64 ", maxVer:%" PRId64 ", elapsed time:%.2f ms, %s",
            pReader, pBlockIter->index, pBlockInfo->tbBlockIdx, pBlock->minKey.ts, pBlock->maxKey.ts, pBlock->nRow,
            pBlock->minVer, pBlock->maxVer, elapsedTime, pReader->idStr);

  pReader->cost.blockLoadTime += elapsedTime;
  pDumpInfo->allDumped = false;

  return TSDB_CODE_SUCCESS;
}

static void cleanupBlockOrderSupporter(SBlockOrderSupporter* pSup) {
  taosMemoryFreeClear(pSup->numOfBlocksPerTable);
  taosMemoryFreeClear(pSup->indexPerTable);

  for (int32_t i = 0; i < pSup->numOfTables; ++i) {
    SBlockOrderWrapper* pBlockInfo = pSup->pDataBlockInfo[i];
    taosMemoryFreeClear(pBlockInfo);
  }

  taosMemoryFreeClear(pSup->pDataBlockInfo);
}

static int32_t initBlockOrderSupporter(SBlockOrderSupporter* pSup, int32_t numOfTables) {
  pSup->numOfBlocksPerTable = taosMemoryCalloc(1, sizeof(int32_t) * numOfTables);
  pSup->indexPerTable = taosMemoryCalloc(1, sizeof(int32_t) * numOfTables);
  pSup->pDataBlockInfo = taosMemoryCalloc(1, POINTER_BYTES * numOfTables);

  if (pSup->numOfBlocksPerTable == NULL || pSup->indexPerTable == NULL || pSup->pDataBlockInfo == NULL) {
    cleanupBlockOrderSupporter(pSup);
    return TSDB_CODE_OUT_OF_MEMORY;
  }

  return TSDB_CODE_SUCCESS;
}

static int32_t fileDataBlockOrderCompar(const void* pLeft, const void* pRight, void* param) {
  int32_t leftIndex = *(int32_t*)pLeft;
  int32_t rightIndex = *(int32_t*)pRight;

  SBlockOrderSupporter* pSupporter = (SBlockOrderSupporter*)param;

  int32_t leftTableBlockIndex = pSupporter->indexPerTable[leftIndex];
  int32_t rightTableBlockIndex = pSupporter->indexPerTable[rightIndex];

  if (leftTableBlockIndex > pSupporter->numOfBlocksPerTable[leftIndex]) {
    /* left block is empty */
    return 1;
  } else if (rightTableBlockIndex > pSupporter->numOfBlocksPerTable[rightIndex]) {
    /* right block is empty */
    return -1;
  }

  SBlockOrderWrapper* pLeftBlock = &pSupporter->pDataBlockInfo[leftIndex][leftTableBlockIndex];
  SBlockOrderWrapper* pRightBlock = &pSupporter->pDataBlockInfo[rightIndex][rightTableBlockIndex];

  return pLeftBlock->offset > pRightBlock->offset ? 1 : -1;
}

static int32_t doSetCurrentBlock(SDataBlockIter* pBlockIter, const char* idStr) {
  SFileDataBlockInfo* pBlockInfo = getCurrentBlockInfo(pBlockIter);
  if (pBlockInfo != NULL) {
    STableBlockScanInfo* pScanInfo = getTableBlockScanInfo(pBlockIter->pTableMap, pBlockInfo->uid, idStr);
    if (pScanInfo == NULL) {
      return terrno;
    }

    SBlockIndex* pIndex = taosArrayGet(pScanInfo->pBlockList, pBlockInfo->tbBlockIdx);
    tMapDataGetItemByIdx(&pScanInfo->mapData, pIndex->ordinalIndex, &pBlockIter->block, tGetDataBlk);
  }

#if 0
  qDebug("check file block, table uid:%"PRIu64" index:%d offset:%"PRId64", ", pScanInfo->uid, *mapDataIndex, pBlockIter->block.aSubBlock[0].offset);
#endif

  return TSDB_CODE_SUCCESS;
}

static int32_t initBlockIterator(STsdbReader* pReader, SDataBlockIter* pBlockIter, int32_t numOfBlocks, SArray* pTableList) {
  bool asc = ASCENDING_TRAVERSE(pReader->order);

  SBlockOrderSupporter sup = {0};
  pBlockIter->numOfBlocks = numOfBlocks;
  taosArrayClear(pBlockIter->blockList);
  pBlockIter->pTableMap = pReader->status.pTableMap;

  // access data blocks according to the offset of each block in asc/desc order.
  int32_t numOfTables = taosArrayGetSize(pTableList);

  int64_t st = taosGetTimestampUs();
  int32_t code = initBlockOrderSupporter(&sup, numOfTables);
  if (code != TSDB_CODE_SUCCESS) {
    return code;
  }

  int32_t cnt = 0;

  for (int32_t i = 0; i < numOfTables; ++i) {
    STableBlockScanInfo* pTableScanInfo = taosArrayGetP(pTableList, i);
    ASSERT(pTableScanInfo->pBlockList != NULL && taosArrayGetSize(pTableScanInfo->pBlockList) > 0);

    size_t num = taosArrayGetSize(pTableScanInfo->pBlockList);
    sup.numOfBlocksPerTable[sup.numOfTables] = num;

    char* buf = taosMemoryMalloc(sizeof(SBlockOrderWrapper) * num);
    if (buf == NULL) {
      cleanupBlockOrderSupporter(&sup);
      return TSDB_CODE_OUT_OF_MEMORY;
    }

    sup.pDataBlockInfo[sup.numOfTables] = (SBlockOrderWrapper*)buf;

    for (int32_t k = 0; k < num; ++k) {
      SBlockIndex* pIndex = taosArrayGet(pTableScanInfo->pBlockList, k);
      sup.pDataBlockInfo[sup.numOfTables][k] =
          (SBlockOrderWrapper){.uid = pTableScanInfo->uid, .offset = pIndex->inFileOffset};
      cnt++;
    }

    sup.numOfTables += 1;
  }

  if (numOfBlocks != cnt && sup.numOfTables != numOfTables) {
    cleanupBlockOrderSupporter(&sup);
    return TSDB_CODE_INVALID_PARA;
  }

  // since there is only one table qualified, blocks are not sorted
  if (sup.numOfTables == 1) {
    for (int32_t i = 0; i < numOfBlocks; ++i) {
      SFileDataBlockInfo blockInfo = {.uid = sup.pDataBlockInfo[0][i].uid, .tbBlockIdx = i};
      taosArrayPush(pBlockIter->blockList, &blockInfo);
    }

    int64_t et = taosGetTimestampUs();
    tsdbDebug("%p create blocks info struct completed for one table, %d blocks not sorted, elapsed time:%.2f ms %s",
              pReader, numOfBlocks, (et - st) / 1000.0, pReader->idStr);

    pBlockIter->index = asc ? 0 : (numOfBlocks - 1);
    cleanupBlockOrderSupporter(&sup);
    doSetCurrentBlock(pBlockIter, pReader->idStr);
    return TSDB_CODE_SUCCESS;
  }

  tsdbDebug("%p create data blocks info struct completed, %d blocks in %d tables %s", pReader, cnt, sup.numOfTables,
            pReader->idStr);

  SMultiwayMergeTreeInfo* pTree = NULL;

  uint8_t ret = tMergeTreeCreate(&pTree, sup.numOfTables, &sup, fileDataBlockOrderCompar);
  if (ret != TSDB_CODE_SUCCESS) {
    cleanupBlockOrderSupporter(&sup);
    return TSDB_CODE_OUT_OF_MEMORY;
  }

  int32_t numOfTotal = 0;
  while (numOfTotal < cnt) {
    int32_t pos = tMergeTreeGetChosenIndex(pTree);
    int32_t index = sup.indexPerTable[pos]++;

    SFileDataBlockInfo blockInfo = {.uid = sup.pDataBlockInfo[pos][index].uid, .tbBlockIdx = index};
    taosArrayPush(pBlockIter->blockList, &blockInfo);

    // set data block index overflow, in order to disable the offset comparator
    if (sup.indexPerTable[pos] >= sup.numOfBlocksPerTable[pos]) {
      sup.indexPerTable[pos] = sup.numOfBlocksPerTable[pos] + 1;
    }

    numOfTotal += 1;
    tMergeTreeAdjust(pTree, tMergeTreeGetAdjustIndex(pTree));
  }

  int64_t et = taosGetTimestampUs();
  tsdbDebug("%p %d data blocks access order completed, elapsed time:%.2f ms %s", pReader, numOfBlocks,
            (et - st) / 1000.0, pReader->idStr);
  cleanupBlockOrderSupporter(&sup);
  taosMemoryFree(pTree);

  pBlockIter->index = asc ? 0 : (numOfBlocks - 1);
  doSetCurrentBlock(pBlockIter, pReader->idStr);

  return TSDB_CODE_SUCCESS;
}

static bool blockIteratorNext(SDataBlockIter* pBlockIter, const char* idStr) {
  bool asc = ASCENDING_TRAVERSE(pBlockIter->order);

  int32_t step = asc ? 1 : -1;
  if ((pBlockIter->index >= pBlockIter->numOfBlocks - 1 && asc) || (pBlockIter->index <= 0 && (!asc))) {
    return false;
  }

  pBlockIter->index += step;
  doSetCurrentBlock(pBlockIter, idStr);

  return true;
}

/**
 * This is an two rectangles overlap cases.
 */
static int32_t dataBlockPartiallyRequired(STimeWindow* pWindow, SVersionRange* pVerRange, SDataBlk* pBlock) {
  return (pWindow->ekey < pBlock->maxKey.ts && pWindow->ekey >= pBlock->minKey.ts) ||
         (pWindow->skey > pBlock->minKey.ts && pWindow->skey <= pBlock->maxKey.ts) ||
         (pVerRange->minVer > pBlock->minVer && pVerRange->minVer <= pBlock->maxVer) ||
         (pVerRange->maxVer < pBlock->maxVer && pVerRange->maxVer >= pBlock->minVer);
}

static bool getNeighborBlockOfSameTable(SFileDataBlockInfo* pBlockInfo, STableBlockScanInfo* pTableBlockScanInfo,
                                        int32_t* nextIndex, int32_t order, SBlockIndex* pBlockIndex) {
  bool asc = ASCENDING_TRAVERSE(order);
  if (asc && pBlockInfo->tbBlockIdx >= taosArrayGetSize(pTableBlockScanInfo->pBlockList) - 1) {
    return false;
  }

  if (!asc && pBlockInfo->tbBlockIdx == 0) {
    return false;
  }

  int32_t step = asc ? 1 : -1;
  *nextIndex = pBlockInfo->tbBlockIdx + step;
  *pBlockIndex = *(SBlockIndex*)taosArrayGet(pTableBlockScanInfo->pBlockList, *nextIndex);
  //  tMapDataGetItemByIdx(&pTableBlockScanInfo->mapData, pIndex->ordinalIndex, pBlock, tGetDataBlk);
  return true;
}

static int32_t findFileBlockInfoIndex(SDataBlockIter* pBlockIter, SFileDataBlockInfo* pFBlockInfo) {
  int32_t step = ASCENDING_TRAVERSE(pBlockIter->order) ? 1 : -1;
  int32_t index = pBlockIter->index;

  while (index < pBlockIter->numOfBlocks && index >= 0) {
    SFileDataBlockInfo* pFBlock = taosArrayGet(pBlockIter->blockList, index);
    if (pFBlock->uid == pFBlockInfo->uid && pFBlock->tbBlockIdx == pFBlockInfo->tbBlockIdx) {
      return index;
    }

    index += step;
  }

  return -1;
}

static int32_t setFileBlockActiveInBlockIter(SDataBlockIter* pBlockIter, int32_t index, int32_t step) {
  if (index < 0 || index >= pBlockIter->numOfBlocks) {
    return -1;
  }

  SFileDataBlockInfo fblock = *(SFileDataBlockInfo*)taosArrayGet(pBlockIter->blockList, index);
  pBlockIter->index += step;

  if (index != pBlockIter->index) {
    taosArrayRemove(pBlockIter->blockList, index);
    taosArrayInsert(pBlockIter->blockList, pBlockIter->index, &fblock);

    SFileDataBlockInfo* pBlockInfo = taosArrayGet(pBlockIter->blockList, pBlockIter->index);
    ASSERT(pBlockInfo->uid == fblock.uid && pBlockInfo->tbBlockIdx == fblock.tbBlockIdx);
  }

  doSetCurrentBlock(pBlockIter, "");
  return TSDB_CODE_SUCCESS;
}

// todo: this attribute could be acquired during extractin the global ordered block list.
static bool overlapWithNeighborBlock(SDataBlk* pBlock, SBlockIndex* pNeighborBlockIndex, int32_t order) {
  // it is the last block in current file, no chance to overlap with neighbor blocks.
  if (ASCENDING_TRAVERSE(order)) {
    return pBlock->maxKey.ts == pNeighborBlockIndex->window.skey;
  } else {
    return pBlock->minKey.ts == pNeighborBlockIndex->window.ekey;
  }
}

static bool bufferDataInFileBlockGap(int32_t order, TSDBKEY key, SDataBlk* pBlock) {
  bool ascScan = ASCENDING_TRAVERSE(order);

  return (ascScan && (key.ts != TSKEY_INITIAL_VAL && key.ts <= pBlock->minKey.ts)) ||
         (!ascScan && (key.ts != TSKEY_INITIAL_VAL && key.ts >= pBlock->maxKey.ts));
}

static bool keyOverlapFileBlock(TSDBKEY key, SDataBlk* pBlock, SVersionRange* pVerRange) {
  return (key.ts >= pBlock->minKey.ts && key.ts <= pBlock->maxKey.ts) && (pBlock->maxVer >= pVerRange->minVer) &&
         (pBlock->minVer <= pVerRange->maxVer);
}

static bool doCheckforDatablockOverlap(STableBlockScanInfo* pBlockScanInfo, const SDataBlk* pBlock,
                                       int32_t startIndex) {
  size_t num = taosArrayGetSize(pBlockScanInfo->delSkyline);

  for (int32_t i = startIndex; i < num; i += 1) {
    TSDBKEY* p = taosArrayGet(pBlockScanInfo->delSkyline, i);
    if (p->ts >= pBlock->minKey.ts && p->ts <= pBlock->maxKey.ts) {
      if (p->version >= pBlock->minVer) {
        return true;
      }
    } else if (p->ts < pBlock->minKey.ts) {  // p->ts < pBlock->minKey.ts
      if (p->version >= pBlock->minVer) {
        if (i < num - 1) {
          TSDBKEY* pnext = taosArrayGet(pBlockScanInfo->delSkyline, i + 1);
          if (pnext->ts >= pBlock->minKey.ts) {
            return true;
          }
        } else {  // it must be the last point
          ASSERT(p->version == 0);
        }
      }
    } else {  // (p->ts > pBlock->maxKey.ts) {
      return false;
    }
  }

  return false;
}

static bool overlapWithDelSkyline(STableBlockScanInfo* pBlockScanInfo, const SDataBlk* pBlock, int32_t order) {
  if (pBlockScanInfo->delSkyline == NULL) {
    return false;
  }

  // ts is not overlap
  TSDBKEY* pFirst = taosArrayGet(pBlockScanInfo->delSkyline, 0);
  TSDBKEY* pLast = taosArrayGetLast(pBlockScanInfo->delSkyline);
  if (pBlock->minKey.ts > pLast->ts || pBlock->maxKey.ts < pFirst->ts) {
    return false;
  }

  // version is not overlap
  if (ASCENDING_TRAVERSE(order)) {
    return doCheckforDatablockOverlap(pBlockScanInfo, pBlock, pBlockScanInfo->fileDelIndex);
  } else {
    int32_t index = pBlockScanInfo->fileDelIndex;
    while (1) {
      TSDBKEY* p = taosArrayGet(pBlockScanInfo->delSkyline, index);
      if (p->ts > pBlock->minKey.ts && index > 0) {
        index -= 1;
      } else {  // find the first point that is smaller than the minKey.ts of dataBlock.
        if (p->ts == pBlock->minKey.ts && p->version < pBlock->maxVer && index > 0) {
          index -= 1;
        }
        break;
      }
    }

    return doCheckforDatablockOverlap(pBlockScanInfo, pBlock, index);
  }
}

typedef struct {
  bool overlapWithNeighborBlock;
  bool hasDupTs;
  bool overlapWithDelInfo;
  bool overlapWithLastBlock;
  bool overlapWithKeyInBuf;
  bool partiallyRequired;
  bool moreThanCapcity;
} SDataBlockToLoadInfo;

static void getBlockToLoadInfo(SDataBlockToLoadInfo* pInfo, SFileDataBlockInfo* pBlockInfo, SDataBlk* pBlock,
                               STableBlockScanInfo* pScanInfo, TSDBKEY keyInBuf, SLastBlockReader* pLastBlockReader,
                               STsdbReader* pReader) {
  int32_t     neighborIndex = 0;
  SBlockIndex bIndex = {0};

  bool hasNeighbor = getNeighborBlockOfSameTable(pBlockInfo, pScanInfo, &neighborIndex, pReader->order, &bIndex);

  // overlap with neighbor
  if (hasNeighbor) {
    pInfo->overlapWithNeighborBlock = overlapWithNeighborBlock(pBlock, &bIndex, pReader->order);
  }

  // has duplicated ts of different version in this block
  pInfo->hasDupTs = (pBlock->nSubBlock == 1) ? pBlock->hasDup : true;
  pInfo->overlapWithDelInfo = overlapWithDelSkyline(pScanInfo, pBlock, pReader->order);

  if (hasDataInLastBlock(pLastBlockReader)) {
    int64_t tsLast = getCurrentKeyInLastBlock(pLastBlockReader);
    pInfo->overlapWithLastBlock = !(pBlock->maxKey.ts < tsLast || pBlock->minKey.ts > tsLast);
  }

  pInfo->moreThanCapcity = pBlock->nRow > pReader->resBlockInfo.capacity;
  pInfo->partiallyRequired = dataBlockPartiallyRequired(&pReader->window, &pReader->verRange, pBlock);
  pInfo->overlapWithKeyInBuf = keyOverlapFileBlock(keyInBuf, pBlock, &pReader->verRange);
}

// 1. the version of all rows should be less than the endVersion
// 2. current block should not overlap with next neighbor block
// 3. current timestamp should not be overlap with each other
// 4. output buffer should be large enough to hold all rows in current block
// 5. delete info should not overlap with current block data
// 6. current block should not contain the duplicated ts
static bool fileBlockShouldLoad(STsdbReader* pReader, SFileDataBlockInfo* pBlockInfo, SDataBlk* pBlock,
                                STableBlockScanInfo* pScanInfo, TSDBKEY keyInBuf, SLastBlockReader* pLastBlockReader) {
  SDataBlockToLoadInfo info = {0};
  getBlockToLoadInfo(&info, pBlockInfo, pBlock, pScanInfo, keyInBuf, pLastBlockReader, pReader);

  bool loadDataBlock =
      (info.overlapWithNeighborBlock || info.hasDupTs || info.partiallyRequired || info.overlapWithKeyInBuf ||
       info.moreThanCapcity || info.overlapWithDelInfo || info.overlapWithLastBlock);

  // log the reason why load the datablock for profile
  if (loadDataBlock) {
    tsdbDebug("%p uid:%" PRIu64
              " need to load the datablock, overlapneighbor:%d, hasDup:%d, partiallyRequired:%d, "
              "overlapWithKey:%d, greaterThanBuf:%d, overlapWithDel:%d, overlapWithlastBlock:%d, %s",
              pReader, pBlockInfo->uid, info.overlapWithNeighborBlock, info.hasDupTs, info.partiallyRequired,
              info.overlapWithKeyInBuf, info.moreThanCapcity, info.overlapWithDelInfo, info.overlapWithLastBlock,
              pReader->idStr);
  }

  return loadDataBlock;
}

static bool isCleanFileDataBlock(STsdbReader* pReader, SFileDataBlockInfo* pBlockInfo, SDataBlk* pBlock,
                                 STableBlockScanInfo* pScanInfo, TSDBKEY keyInBuf, SLastBlockReader* pLastBlockReader) {
  SDataBlockToLoadInfo info = {0};
  getBlockToLoadInfo(&info, pBlockInfo, pBlock, pScanInfo, keyInBuf, pLastBlockReader, pReader);
  bool isCleanFileBlock = !(info.overlapWithNeighborBlock || info.hasDupTs || info.overlapWithKeyInBuf ||
                            info.overlapWithDelInfo || info.overlapWithLastBlock);
  return isCleanFileBlock;
}

static int32_t buildDataBlockFromBuf(STsdbReader* pReader, STableBlockScanInfo* pBlockScanInfo, int64_t endKey) {
  if (!(pBlockScanInfo->iiter.hasVal || pBlockScanInfo->iter.hasVal)) {
    return TSDB_CODE_SUCCESS;
  }

  SSDataBlock* pBlock = pReader->resBlockInfo.pResBlock;

  int64_t st = taosGetTimestampUs();
  int32_t code = buildDataBlockFromBufImpl(pBlockScanInfo, endKey, pReader->resBlockInfo.capacity, pReader);

  blockDataUpdateTsWindow(pBlock, pReader->suppInfo.slotId[0]);
  pBlock->info.id.uid = pBlockScanInfo->uid;

  setComposedBlockFlag(pReader, true);

  double elapsedTime = (taosGetTimestampUs() - st) / 1000.0;
  tsdbDebug("%p build data block from cache completed, elapsed time:%.2f ms, numOfRows:%" PRId64 ", brange:%" PRId64
            " - %" PRId64 ", uid:%" PRIu64 ",  %s",
            pReader, elapsedTime, pBlock->info.rows, pBlock->info.window.skey, pBlock->info.window.ekey,
            pBlockScanInfo->uid, pReader->idStr);

  pReader->cost.buildmemBlock += elapsedTime;
  return code;
}

static bool tryCopyDistinctRowFromFileBlock(STsdbReader* pReader, SBlockData* pBlockData, int64_t key,
                                            SFileBlockDumpInfo* pDumpInfo, bool* copied) {
  // opt version
  // 1. it is not a border point
  // 2. the direct next point is not an duplicated timestamp
  int32_t code = TSDB_CODE_SUCCESS;

  *copied = false;
  bool asc = (pReader->order == TSDB_ORDER_ASC);
  if ((pDumpInfo->rowIndex < pDumpInfo->totalRows - 1 && asc) || (pDumpInfo->rowIndex > 0 && (!asc))) {
    int32_t step = pReader->order == TSDB_ORDER_ASC ? 1 : -1;

    int64_t nextKey = pBlockData->aTSKEY[pDumpInfo->rowIndex + step];
    if (nextKey != key) {  // merge is not needed
      code = doAppendRowFromFileBlock(pReader->resBlockInfo.pResBlock, pReader, pBlockData, pDumpInfo->rowIndex);
      if (code) {
        return code;
      }
      pDumpInfo->rowIndex += step;
      *copied = true;
    }
  }

  return code;
}

static bool nextRowFromLastBlocks(SLastBlockReader* pLastBlockReader, STableBlockScanInfo* pScanInfo,
                                  SVersionRange* pVerRange) {
  int32_t step = ASCENDING_TRAVERSE(pLastBlockReader->order) ? 1 : -1;

  while (1) {
    bool hasVal = tMergeTreeNext(&pLastBlockReader->mergeTree);
    if (!hasVal) {  // the next value will be the accessed key in stt
      pScanInfo->lastKeyInStt += step;
      return false;
    }

    TSDBROW* pRow = tMergeTreeGetRow(&pLastBlockReader->mergeTree);
    int64_t key = pRow->pBlockData->aTSKEY[pRow->iRow];
    int64_t ver = pRow->pBlockData->aVersion[pRow->iRow];

    pLastBlockReader->currentKey = key;
    pScanInfo->lastKeyInStt = key;

    if (!hasBeenDropped(pScanInfo->delSkyline, &pScanInfo->lastBlockDelIndex, key, ver, pLastBlockReader->order, pVerRange)) {
      return true;
    }
  }
}

static bool tryCopyDistinctRowFromSttBlock(TSDBROW* fRow, SLastBlockReader* pLastBlockReader,
                                           STableBlockScanInfo* pScanInfo, int64_t ts, STsdbReader* pReader,
                                           bool* copied) {
  int32_t code = TSDB_CODE_SUCCESS;

  *copied = false;

  bool hasVal = nextRowFromLastBlocks(pLastBlockReader, pScanInfo, &pReader->verRange);
  if (hasVal) {
    int64_t next1 = getCurrentKeyInLastBlock(pLastBlockReader);
    if (next1 != ts) {
      code = doAppendRowFromFileBlock(pReader->resBlockInfo.pResBlock, pReader, fRow->pBlockData, fRow->iRow);
      if (code) {
        return code;
      }

      *copied = true;
      return code;
    }
  } else {
    code = doAppendRowFromFileBlock(pReader->resBlockInfo.pResBlock, pReader, fRow->pBlockData, fRow->iRow);
    if (code) {
      return code;
    }

    *copied = true;
    return code;
  }

  return code;
}

static FORCE_INLINE STSchema* doGetSchemaForTSRow(int32_t sversion, STsdbReader* pReader, uint64_t uid) {
  // always set the newest schema version in pReader->pSchema
  if (pReader->pSchema == NULL) {
    STSchema* ps = getTableSchemaImpl(pReader, uid);
    if (ps == NULL) {
      return NULL;
    }
  }

  if (pReader->pSchema && sversion == pReader->pSchema->version) {
    return pReader->pSchema;
  }

  void** p = tSimpleHashGet(pReader->pSchemaMap, &sversion, sizeof(sversion));
  if (p != NULL) {
    return *(STSchema**)p;
  }

  STSchema* ptr = NULL;
  int32_t code = metaGetTbTSchemaEx(pReader->pTsdb->pVnode->pMeta, pReader->suid, uid, sversion, &ptr);
  if (code != TSDB_CODE_SUCCESS) {
    terrno = code;
    return NULL;
  } else {
    code = tSimpleHashPut(pReader->pSchemaMap, &sversion, sizeof(sversion), &ptr, POINTER_BYTES);
    if (code != TSDB_CODE_SUCCESS) {
      terrno = code;
      return NULL;
    }
    return ptr;
  }
}

static int32_t doMergeBufAndFileRows(STsdbReader* pReader, STableBlockScanInfo* pBlockScanInfo, TSDBROW* pRow,
                                     SIterInfo* pIter, int64_t key, SLastBlockReader* pLastBlockReader) {
  SRowMerger*         pMerger = &pReader->status.merger;
  SRow*               pTSRow = NULL;
  SBlockData*         pBlockData = &pReader->status.fileBlockData;
  SFileBlockDumpInfo* pDumpInfo = &pReader->status.fBlockDumpInfo;

  int64_t tsLast = INT64_MIN;
  if (hasDataInLastBlock(pLastBlockReader)) {
    tsLast = getCurrentKeyInLastBlock(pLastBlockReader);
  }

  TSDBKEY k = TSDBROW_KEY(pRow);
  TSDBROW fRow = tsdbRowFromBlockData(pBlockData, pDumpInfo->rowIndex);

  // merge is not initialized yet, due to the fact that the pReader->pSchema is not initialized
  if (pMerger->pArray == NULL) {
    ASSERT(pReader->pSchema == NULL);
    STSchema* ps = getTableSchemaImpl(pReader, pBlockScanInfo->uid);
    if (ps == NULL) {
      return terrno;
    }
  }

  int64_t minKey = 0;
  if (pReader->order == TSDB_ORDER_ASC) {
    minKey = INT64_MAX;  // chosen the minimum value
    if (minKey > tsLast && hasDataInLastBlock(pLastBlockReader)) {
      minKey = tsLast;
    }

    if (minKey > k.ts) {
      minKey = k.ts;
    }

    if (minKey > key && hasDataInFileBlock(pBlockData, pDumpInfo)) {
      minKey = key;
    }
  } else {
    minKey = INT64_MIN;
    if (minKey < tsLast && hasDataInLastBlock(pLastBlockReader)) {
      minKey = tsLast;
    }

    if (minKey < k.ts) {
      minKey = k.ts;
    }

    if (minKey < key && hasDataInFileBlock(pBlockData, pDumpInfo)) {
      minKey = key;
    }
  }

  // todo remove init
  bool init = false;

  // ASC: file block ---> last block -----> imem -----> mem
  // DESC: mem -----> imem -----> last block -----> file block
  if (pReader->order == TSDB_ORDER_ASC) {
    if (minKey == key) {
      init = true;
      int32_t code = tsdbRowMergerAdd(pMerger, &fRow, pReader->pSchema);
      if (code != TSDB_CODE_SUCCESS) {
        return code;
      }
      doMergeRowsInFileBlocks(pBlockData, pBlockScanInfo, pReader);
    }

    if (minKey == tsLast) {
      TSDBROW* fRow1 = tMergeTreeGetRow(&pLastBlockReader->mergeTree);
      if (init) {
        tsdbRowMergerAdd(pMerger, fRow1, NULL);
      } else {
        init = true;
        int32_t code = tsdbRowMergerAdd(pMerger, fRow1, pReader->pSchema);
        if (code != TSDB_CODE_SUCCESS) {
          return code;
        }
      }
      doMergeRowsInLastBlock(pLastBlockReader, pBlockScanInfo, tsLast, pMerger, &pReader->verRange, pReader->idStr);
    }

    if (minKey == k.ts) {
      STSchema* pSchema = doGetSchemaForTSRow(TSDBROW_SVERSION(pRow), pReader, pBlockScanInfo->uid);
      if (pSchema == NULL) {
        return terrno;
      }
      if (init) {
        tsdbRowMergerAdd(pMerger, pRow, pSchema);
      } else {
        init = true;
        int32_t code = tsdbRowMergerAdd(pMerger, pRow, pSchema);
        if (code != TSDB_CODE_SUCCESS) {
          return code;
        }
      }
      int32_t code = doMergeRowsInBuf(pIter, pBlockScanInfo->uid, k.ts, pBlockScanInfo->delSkyline, pReader);
      if (code != TSDB_CODE_SUCCESS) {
        return code;
      }
    }
  } else {
    if (minKey == k.ts) {
      init = true;
      STSchema* pSchema = doGetSchemaForTSRow(TSDBROW_SVERSION(pRow), pReader, pBlockScanInfo->uid);
      if (pSchema == NULL) {
        return terrno;
      }

      int32_t   code = tsdbRowMergerAdd(pMerger, pRow, pSchema);
      if (code != TSDB_CODE_SUCCESS) {
        return code;
      }

      code = doMergeRowsInBuf(pIter, pBlockScanInfo->uid, k.ts, pBlockScanInfo->delSkyline, pReader);
      if (code != TSDB_CODE_SUCCESS || pMerger->pTSchema == NULL) {
        return code;
      }
    }

    if (minKey == tsLast) {
      TSDBROW* fRow1 = tMergeTreeGetRow(&pLastBlockReader->mergeTree);
      if (init) {
        tsdbRowMergerAdd(pMerger, fRow1, NULL);
      } else {
        init = true;
        int32_t code = tsdbRowMergerAdd(pMerger, fRow1, pReader->pSchema);
        if (code != TSDB_CODE_SUCCESS) {
          return code;
        }
      }
      doMergeRowsInLastBlock(pLastBlockReader, pBlockScanInfo, tsLast, pMerger, &pReader->verRange, pReader->idStr);
    }

    if (minKey == key) {
      if (init) {
        tsdbRowMergerAdd(pMerger, &fRow, NULL);
      } else {
        init = true;
        int32_t code = tsdbRowMergerAdd(pMerger, &fRow, pReader->pSchema);
        if (code != TSDB_CODE_SUCCESS) {
          return code;
        }
      }
      doMergeRowsInFileBlocks(pBlockData, pBlockScanInfo, pReader);
    }
  }

  int32_t code = tsdbRowMergerGetRow(pMerger, &pTSRow);
  if (code != TSDB_CODE_SUCCESS) {
    return code;
  }

  code = doAppendRowFromTSRow(pReader->resBlockInfo.pResBlock, pReader, pTSRow, pBlockScanInfo);

  taosMemoryFree(pTSRow);
  tsdbRowMergerClear(pMerger);

  return code;
}

static int32_t doMergeFileBlockAndLastBlock(SLastBlockReader* pLastBlockReader, STsdbReader* pReader,
                                            STableBlockScanInfo* pBlockScanInfo, SBlockData* pBlockData,
                                            bool mergeBlockData) {
  SRowMerger* pMerger = &pReader->status.merger;
  SFileBlockDumpInfo* pDumpInfo = &pReader->status.fBlockDumpInfo;

  int64_t  tsLastBlock = getCurrentKeyInLastBlock(pLastBlockReader);
  bool     copied = false;
  int32_t  code = TSDB_CODE_SUCCESS;
  SRow*    pTSRow = NULL;
  TSDBROW* pRow = tMergeTreeGetRow(&pLastBlockReader->mergeTree);

  // create local variable to hold the row value
  TSDBROW  fRow = {.iRow = pRow->iRow, .type = TSDBROW_COL_FMT, .pBlockData = pRow->pBlockData};

  tsdbTrace("fRow ptr:%p, %d, uid:%" PRIu64 ", %s", pRow->pBlockData, pRow->iRow, pLastBlockReader->uid, pReader->idStr);

  // only last block exists
  if ((!mergeBlockData) || (tsLastBlock != pBlockData->aTSKEY[pDumpInfo->rowIndex])) {
    code = tryCopyDistinctRowFromSttBlock(&fRow, pLastBlockReader, pBlockScanInfo, tsLastBlock, pReader, &copied);
    if (code) {
      return code;
    }

    if (copied) {
      pBlockScanInfo->lastKey = tsLastBlock;
      return TSDB_CODE_SUCCESS;
    } else {
      code = tsdbRowMergerAdd(pMerger, &fRow, pReader->pSchema);
      if (code != TSDB_CODE_SUCCESS) {
        return code;
      }

      TSDBROW* pRow1 = tMergeTreeGetRow(&pLastBlockReader->mergeTree);
      tsdbRowMergerAdd(pMerger, pRow1, NULL);
      doMergeRowsInLastBlock(pLastBlockReader, pBlockScanInfo, tsLastBlock, pMerger, &pReader->verRange, pReader->idStr);

      code = tsdbRowMergerGetRow(pMerger, &pTSRow);
      if (code != TSDB_CODE_SUCCESS) {
        return code;
      }

      code = doAppendRowFromTSRow(pReader->resBlockInfo.pResBlock, pReader, pTSRow, pBlockScanInfo);

      taosMemoryFree(pTSRow);
      tsdbRowMergerClear(pMerger);

      if (code != TSDB_CODE_SUCCESS) {
        return code;
      }
    }
  } else {  // not merge block data
    code = tsdbRowMergerAdd(pMerger, &fRow, pReader->pSchema);
    if (code != TSDB_CODE_SUCCESS) {
      return code;
    }

    doMergeRowsInLastBlock(pLastBlockReader, pBlockScanInfo, tsLastBlock, pMerger, &pReader->verRange, pReader->idStr);

    // merge with block data if ts == key
    if (tsLastBlock == pBlockData->aTSKEY[pDumpInfo->rowIndex]) {
      doMergeRowsInFileBlocks(pBlockData, pBlockScanInfo, pReader);
    }

    code = tsdbRowMergerGetRow(pMerger, &pTSRow);
    if (code != TSDB_CODE_SUCCESS) {
      return code;
    }

    code = doAppendRowFromTSRow(pReader->resBlockInfo.pResBlock, pReader, pTSRow, pBlockScanInfo);

    taosMemoryFree(pTSRow);
    tsdbRowMergerClear(pMerger);

    if (code != TSDB_CODE_SUCCESS) {
      return code;
    }
  }

  return TSDB_CODE_SUCCESS;
}

static int32_t mergeFileBlockAndLastBlock(STsdbReader* pReader, SLastBlockReader* pLastBlockReader, int64_t key,
                                          STableBlockScanInfo* pBlockScanInfo, SBlockData* pBlockData) {
  SFileBlockDumpInfo* pDumpInfo = &pReader->status.fBlockDumpInfo;
  SRowMerger* pMerger = &pReader->status.merger;

  // merge is not initialized yet, due to the fact that the pReader->pSchema is not initialized
  if (pMerger->pArray == NULL) {
    ASSERT(pReader->pSchema == NULL);
    STSchema* ps = getTableSchemaImpl(pReader, pBlockScanInfo->uid);
    if (ps == NULL) {
      return terrno;
    }
  }

  if (hasDataInFileBlock(pBlockData, pDumpInfo)) {
    // no last block available, only data block exists
    if (!hasDataInLastBlock(pLastBlockReader)) {
      return mergeRowsInFileBlocks(pBlockData, pBlockScanInfo, key, pReader);
    }

    // row in last file block
    TSDBROW fRow = tsdbRowFromBlockData(pBlockData, pDumpInfo->rowIndex);
    int64_t ts = getCurrentKeyInLastBlock(pLastBlockReader);
    ASSERT(ts >= key);

    if (ASCENDING_TRAVERSE(pReader->order)) {
      if (key < ts) {  // imem, mem are all empty, file blocks (data blocks and last block) exist
        return mergeRowsInFileBlocks(pBlockData, pBlockScanInfo, key, pReader);
      } else if (key == ts) {
        SRow*       pTSRow = NULL;
        int32_t code = tsdbRowMergerAdd(pMerger, &fRow, pReader->pSchema);
        if (code != TSDB_CODE_SUCCESS) {
          return code;
        }

        doMergeRowsInFileBlocks(pBlockData, pBlockScanInfo, pReader);

        TSDBROW* pRow1 = tMergeTreeGetRow(&pLastBlockReader->mergeTree);
        tsdbRowMergerAdd(pMerger, pRow1, NULL);

        doMergeRowsInLastBlock(pLastBlockReader, pBlockScanInfo, ts, pMerger, &pReader->verRange, pReader->idStr);

        code = tsdbRowMergerGetRow(pMerger, &pTSRow);
        if (code != TSDB_CODE_SUCCESS) {
          return code;
        }

        code = doAppendRowFromTSRow(pReader->resBlockInfo.pResBlock, pReader, pTSRow, pBlockScanInfo);

        taosMemoryFree(pTSRow);
        tsdbRowMergerClear(pMerger);
        return code;
      } else {
        return TSDB_CODE_SUCCESS;
      }
    } else {  // desc order
      return doMergeFileBlockAndLastBlock(pLastBlockReader, pReader, pBlockScanInfo, pBlockData, true);
    }
  } else {  // only last block exists
    return doMergeFileBlockAndLastBlock(pLastBlockReader, pReader, pBlockScanInfo, NULL, false);
  }
}

static int32_t doMergeMultiLevelRows(STsdbReader* pReader, STableBlockScanInfo* pBlockScanInfo, SBlockData* pBlockData,
                                     SLastBlockReader* pLastBlockReader) {
  SRowMerger*         pMerger = &pReader->status.merger;
  SRow*               pTSRow = NULL;
  int32_t             code = TSDB_CODE_SUCCESS;
  SFileBlockDumpInfo* pDumpInfo = &pReader->status.fBlockDumpInfo;
  SArray*             pDelList = pBlockScanInfo->delSkyline;

  TSDBROW* pRow = getValidMemRow(&pBlockScanInfo->iter, pDelList, pReader);
  TSDBROW* piRow = getValidMemRow(&pBlockScanInfo->iiter, pDelList, pReader);

  int64_t tsLast = INT64_MIN;
  if (hasDataInLastBlock(pLastBlockReader)) {
    tsLast = getCurrentKeyInLastBlock(pLastBlockReader);
  }

  int64_t key = hasDataInFileBlock(pBlockData, pDumpInfo) ? pBlockData->aTSKEY[pDumpInfo->rowIndex] : INT64_MIN;

  TSDBKEY   k = TSDBROW_KEY(pRow);
  TSDBKEY   ik = TSDBROW_KEY(piRow);
  STSchema* pSchema = doGetSchemaForTSRow(TSDBROW_SVERSION(pRow), pReader, pBlockScanInfo->uid);
  if (pSchema == NULL) {
    return code;
  }

  STSchema* piSchema = doGetSchemaForTSRow(TSDBROW_SVERSION(piRow), pReader, pBlockScanInfo->uid);
  if (piSchema == NULL) {
    return code;
  }

  // merge is not initialized yet, due to the fact that the pReader->pSchema is not initialized
  if (pMerger->pArray == NULL) {
    ASSERT(pReader->pSchema == NULL);
    STSchema* ps = getTableSchemaImpl(pReader, pBlockScanInfo->uid);
    if (ps == NULL) {
      return terrno;
    }
  }

  int64_t minKey = 0;
  if (ASCENDING_TRAVERSE(pReader->order)) {
    minKey = INT64_MAX;  // let's find the minimum
    if (minKey > k.ts) {
      minKey = k.ts;
    }

    if (minKey > ik.ts) {
      minKey = ik.ts;
    }

    if (minKey > key && hasDataInFileBlock(pBlockData, pDumpInfo)) {
      minKey = key;
    }

    if (minKey > tsLast && hasDataInLastBlock(pLastBlockReader)) {
      minKey = tsLast;
    }
  } else {
    minKey = INT64_MIN;  // let find the maximum ts value
    if (minKey < k.ts) {
      minKey = k.ts;
    }

    if (minKey < ik.ts) {
      minKey = ik.ts;
    }

    if (minKey < key && hasDataInFileBlock(pBlockData, pDumpInfo)) {
      minKey = key;
    }

    if (minKey < tsLast && hasDataInLastBlock(pLastBlockReader)) {
      minKey = tsLast;
    }
  }

  bool init = false;

  // ASC: file block -----> last block -----> imem -----> mem
  // DESC: mem -----> imem -----> last block -----> file block
  if (ASCENDING_TRAVERSE(pReader->order)) {
    if (minKey == key) {
      init = true;
      TSDBROW fRow = tsdbRowFromBlockData(pBlockData, pDumpInfo->rowIndex);
      code = tsdbRowMergerAdd(pMerger, &fRow, pReader->pSchema);
      if (code != TSDB_CODE_SUCCESS) {
        return code;
      }

      doMergeRowsInFileBlocks(pBlockData, pBlockScanInfo, pReader);
    }

    if (minKey == tsLast) {
      TSDBROW* pRow1 = tMergeTreeGetRow(&pLastBlockReader->mergeTree);
      if (init) {
        tsdbRowMergerAdd(pMerger, pRow1, NULL);
      } else {
        init = true;
        code = tsdbRowMergerAdd(pMerger, pRow1, pReader->pSchema);
        if (code != TSDB_CODE_SUCCESS) {
          return code;
        }
      }

      doMergeRowsInLastBlock(pLastBlockReader, pBlockScanInfo, tsLast, pMerger, &pReader->verRange, pReader->idStr);
    }

    if (minKey == ik.ts) {
      if (init) {
        tsdbRowMergerAdd(pMerger, piRow, piSchema);
      } else {
        init = true;
        code = tsdbRowMergerAdd(pMerger, piRow, piSchema);
        if (code != TSDB_CODE_SUCCESS) {
          return code;
        }
      }

      code = doMergeRowsInBuf(&pBlockScanInfo->iiter, pBlockScanInfo->uid, ik.ts, pBlockScanInfo->delSkyline, pReader);
      if (code != TSDB_CODE_SUCCESS) {
        return code;
      }
    }

    if (minKey == k.ts) {
      if (init) {
        tsdbRowMergerAdd(pMerger, pRow, pSchema);
      } else {
        // STSchema* pSchema = doGetSchemaForTSRow(TSDBROW_SVERSION(pRow), pReader, pBlockScanInfo->uid);
        code = tsdbRowMergerAdd(pMerger, pRow, pSchema);
        if (code != TSDB_CODE_SUCCESS) {
          return code;
        }
      }
      code = doMergeRowsInBuf(&pBlockScanInfo->iter, pBlockScanInfo->uid, k.ts, pBlockScanInfo->delSkyline, pReader);
      if (code != TSDB_CODE_SUCCESS) {
        return code;
      }
    }
  } else {
    if (minKey == k.ts) {
      init = true;
      code = tsdbRowMergerAdd(pMerger, pRow, pSchema);
      if (code != TSDB_CODE_SUCCESS) {
        return code;
      }

      code = doMergeRowsInBuf(&pBlockScanInfo->iter, pBlockScanInfo->uid, k.ts, pBlockScanInfo->delSkyline, pReader);
      if (code != TSDB_CODE_SUCCESS) {
        return code;
      }
    }

    if (minKey == ik.ts) {
      if (init) {
        tsdbRowMergerAdd(pMerger, piRow, piSchema);
      } else {
        init = true;
        code = tsdbRowMergerAdd(pMerger, piRow, piSchema);
        if (code != TSDB_CODE_SUCCESS) {
          return code;
        }
      }
      code = doMergeRowsInBuf(&pBlockScanInfo->iiter, pBlockScanInfo->uid, ik.ts, pBlockScanInfo->delSkyline, pReader);
      if (code != TSDB_CODE_SUCCESS) {
        return code;
      }
    }

    if (minKey == tsLast) {
      TSDBROW* pRow1 = tMergeTreeGetRow(&pLastBlockReader->mergeTree);
      if (init) {
        tsdbRowMergerAdd(pMerger, pRow1, NULL);
      } else {
        init = true;
        code = tsdbRowMergerAdd(pMerger, pRow1, pReader->pSchema);
        if (code != TSDB_CODE_SUCCESS) {
          return code;
        }
      }
      doMergeRowsInLastBlock(pLastBlockReader, pBlockScanInfo, tsLast, pMerger, &pReader->verRange, pReader->idStr);
    }

    if (minKey == key) {
      TSDBROW fRow = tsdbRowFromBlockData(pBlockData, pDumpInfo->rowIndex);
      if (!init) {
        code = tsdbRowMergerAdd(pMerger, &fRow, pReader->pSchema);
        if (code != TSDB_CODE_SUCCESS) {
          return code;
        }
      } else {
        tsdbRowMergerAdd(pMerger, &fRow, NULL);
      }
      doMergeRowsInFileBlocks(pBlockData, pBlockScanInfo, pReader);
    }
  }

  code = tsdbRowMergerGetRow(pMerger, &pTSRow);
  if (code != TSDB_CODE_SUCCESS) {
    return code;
  }

  code = doAppendRowFromTSRow(pReader->resBlockInfo.pResBlock, pReader, pTSRow, pBlockScanInfo);

  taosMemoryFree(pTSRow);
  tsdbRowMergerClear(pMerger);
  return code;
}

static int32_t initMemDataIterator(STableBlockScanInfo* pBlockScanInfo, STsdbReader* pReader) {
  if (pBlockScanInfo->iterInit) {
    return TSDB_CODE_SUCCESS;
  }

  int32_t code = TSDB_CODE_SUCCESS;

  TSDBKEY startKey = {0};
  if (ASCENDING_TRAVERSE(pReader->order)) {
    // startKey = (TSDBKEY){.ts = pReader->window.skey, .version = pReader->verRange.minVer};
    startKey = (TSDBKEY){.ts = pBlockScanInfo->lastKey + 1, .version = pReader->verRange.minVer};
  } else {
    // startKey = (TSDBKEY){.ts = pReader->window.ekey, .version = pReader->verRange.maxVer};
    startKey = (TSDBKEY){.ts = pBlockScanInfo->lastKey - 1, .version = pReader->verRange.maxVer};
  }

  int32_t backward = (!ASCENDING_TRAVERSE(pReader->order));
  int64_t st = 0;

  STbData* d = NULL;
  if (pReader->pReadSnap->pMem != NULL) {
    d = tsdbGetTbDataFromMemTable(pReader->pReadSnap->pMem, pReader->suid, pBlockScanInfo->uid);
    if (d != NULL) {
      code = tsdbTbDataIterCreate(d, &startKey, backward, &pBlockScanInfo->iter.iter);
      if (code == TSDB_CODE_SUCCESS) {
        pBlockScanInfo->iter.hasVal = (tsdbTbDataIterGet(pBlockScanInfo->iter.iter) != NULL);

        tsdbDebug("%p uid:%" PRIu64 ", check data in mem from skey:%" PRId64 ", order:%d, ts range in buf:%" PRId64
                  "-%" PRId64 " %s",
                  pReader, pBlockScanInfo->uid, startKey.ts, pReader->order, d->minKey, d->maxKey, pReader->idStr);
      } else {
        tsdbError("%p uid:%" PRIu64 ", failed to create iterator for imem, code:%s, %s", pReader, pBlockScanInfo->uid,
                  tstrerror(code), pReader->idStr);
        return code;
      }
    }
  } else {
    tsdbDebug("%p uid:%" PRIu64 ", no data in mem, %s", pReader, pBlockScanInfo->uid, pReader->idStr);
  }

  STbData* di = NULL;
  if (pReader->pReadSnap->pIMem != NULL) {
    di = tsdbGetTbDataFromMemTable(pReader->pReadSnap->pIMem, pReader->suid, pBlockScanInfo->uid);
    if (di != NULL) {
      code = tsdbTbDataIterCreate(di, &startKey, backward, &pBlockScanInfo->iiter.iter);
      if (code == TSDB_CODE_SUCCESS) {
        pBlockScanInfo->iiter.hasVal = (tsdbTbDataIterGet(pBlockScanInfo->iiter.iter) != NULL);

        tsdbDebug("%p uid:%" PRIu64 ", check data in imem from skey:%" PRId64 ", order:%d, ts range in buf:%" PRId64
                  "-%" PRId64 " %s",
                  pReader, pBlockScanInfo->uid, startKey.ts, pReader->order, di->minKey, di->maxKey, pReader->idStr);
      } else {
        tsdbError("%p uid:%" PRIu64 ", failed to create iterator for mem, code:%s, %s", pReader, pBlockScanInfo->uid,
                  tstrerror(code), pReader->idStr);
        return code;
      }
    }
  } else {
    tsdbDebug("%p uid:%" PRIu64 ", no data in imem, %s", pReader, pBlockScanInfo->uid, pReader->idStr);
  }

  st = taosGetTimestampUs();
  initDelSkylineIterator(pBlockScanInfo, pReader, d, di);
  pReader->cost.initDelSkylineIterTime += (taosGetTimestampUs() - st) / 1000.0;

  pBlockScanInfo->iterInit = true;
  return TSDB_CODE_SUCCESS;
}

static bool isValidFileBlockRow(SBlockData* pBlockData, SFileBlockDumpInfo* pDumpInfo,
                                STableBlockScanInfo* pBlockScanInfo, STsdbReader* pReader) {
  // it is an multi-table data block
  if (pBlockData->aUid != NULL) {
    uint64_t uid = pBlockData->aUid[pDumpInfo->rowIndex];
    if (uid != pBlockScanInfo->uid) {  // move to next row
      return false;
    }
  }

  // check for version and time range
  int64_t ver = pBlockData->aVersion[pDumpInfo->rowIndex];
  if (ver > pReader->verRange.maxVer || ver < pReader->verRange.minVer) {
    return false;
  }

  int64_t ts = pBlockData->aTSKEY[pDumpInfo->rowIndex];
  if (ts > pReader->window.ekey || ts < pReader->window.skey) {
    return false;
  }

  if (hasBeenDropped(pBlockScanInfo->delSkyline, &pBlockScanInfo->fileDelIndex, ts, ver, pReader->order,
                     &pReader->verRange)) {
    return false;
  }

  return true;
}

static bool initLastBlockReader(SLastBlockReader* pLBlockReader, STableBlockScanInfo* pScanInfo, STsdbReader* pReader) {
  // the last block reader has been initialized for this table.
  if (pLBlockReader->uid == pScanInfo->uid) {
    return hasDataInLastBlock(pLBlockReader);
  }

  if (pLBlockReader->uid != 0) {
    tMergeTreeClose(&pLBlockReader->mergeTree);
  }

  initMemDataIterator(pScanInfo, pReader);
  pLBlockReader->uid = pScanInfo->uid;

  STimeWindow w = pLBlockReader->window;
  if (ASCENDING_TRAVERSE(pLBlockReader->order)) {
    w.skey = pScanInfo->lastKeyInStt;
  } else {
    w.ekey = pScanInfo->lastKeyInStt;
  }

  tsdbDebug("init last block reader, window:%" PRId64 "-%" PRId64 ", uid:%" PRIu64 ", %s", w.skey, w.ekey,
            pScanInfo->uid, pReader->idStr);
  int32_t code = tMergeTreeOpen(&pLBlockReader->mergeTree, (pLBlockReader->order == TSDB_ORDER_DESC),
                                pReader->pFileReader, pReader->suid, pScanInfo->uid, &w, &pLBlockReader->verRange,
                                pLBlockReader->pInfo, false, pReader->idStr, false, pReader->status.pLDataIter);
  if (code != TSDB_CODE_SUCCESS) {
    return false;
  }

  return nextRowFromLastBlocks(pLBlockReader, pScanInfo, &pReader->verRange);
}

static bool hasDataInLastBlock(SLastBlockReader* pLastBlockReader) { return pLastBlockReader->mergeTree.pIter != NULL; }

bool hasDataInFileBlock(const SBlockData* pBlockData, const SFileBlockDumpInfo* pDumpInfo) {
  if ((pBlockData->nRow > 0) && (pBlockData->nRow != pDumpInfo->totalRows)) {
    return false;  // this is an invalid result.
  }
  return pBlockData->nRow > 0 && (!pDumpInfo->allDumped);
}

int32_t mergeRowsInFileBlocks(SBlockData* pBlockData, STableBlockScanInfo* pBlockScanInfo, int64_t key,
                              STsdbReader* pReader) {
  SRowMerger*         pMerger = &pReader->status.merger;
  SFileBlockDumpInfo* pDumpInfo = &pReader->status.fBlockDumpInfo;
  bool                copied = false;
  int32_t             code = tryCopyDistinctRowFromFileBlock(pReader, pBlockData, key, pDumpInfo, &copied);
  if (code) {
    return code;
  }

  // merge is not initialized yet, due to the fact that the pReader->pSchema is not initialized
  if (pMerger->pArray == NULL) {
    ASSERT(pReader->pSchema == NULL);
    STSchema* ps = getTableSchemaImpl(pReader, pBlockScanInfo->uid);
    if (ps == NULL) {
      return terrno;
    }
  }

  if (copied) {
    pBlockScanInfo->lastKey = key;
    return TSDB_CODE_SUCCESS;
  } else {
    TSDBROW fRow = tsdbRowFromBlockData(pBlockData, pDumpInfo->rowIndex);

    SRow*      pTSRow = NULL;
    code = tsdbRowMergerAdd(pMerger, &fRow, pReader->pSchema);
    if (code != TSDB_CODE_SUCCESS) {
      return code;
    }

    doMergeRowsInFileBlocks(pBlockData, pBlockScanInfo, pReader);
    code = tsdbRowMergerGetRow(pMerger, &pTSRow);
    if (code != TSDB_CODE_SUCCESS) {
      return code;
    }

    code = doAppendRowFromTSRow(pReader->resBlockInfo.pResBlock, pReader, pTSRow, pBlockScanInfo);

    taosMemoryFree(pTSRow);
    tsdbRowMergerClear(pMerger);
    return code;
  }
}

static int32_t buildComposedDataBlockImpl(STsdbReader* pReader, STableBlockScanInfo* pBlockScanInfo,
                                          SBlockData* pBlockData, SLastBlockReader* pLastBlockReader) {
  SFileBlockDumpInfo* pDumpInfo = &pReader->status.fBlockDumpInfo;

  TSDBROW *pRow = NULL, *piRow = NULL;
  int64_t key = (pBlockData->nRow > 0 && (!pDumpInfo->allDumped)) ? pBlockData->aTSKEY[pDumpInfo->rowIndex] : INT64_MIN;
  if (pBlockScanInfo->iter.hasVal) {
    pRow = getValidMemRow(&pBlockScanInfo->iter, pBlockScanInfo->delSkyline, pReader);
  }

  if (pBlockScanInfo->iiter.hasVal) {
    piRow = getValidMemRow(&pBlockScanInfo->iiter, pBlockScanInfo->delSkyline, pReader);
  }

  // two levels of mem-table does contain the valid rows
  if (pRow != NULL && piRow != NULL) {
    return doMergeMultiLevelRows(pReader, pBlockScanInfo, pBlockData, pLastBlockReader);
  }

  // imem + file + last block
  if (pBlockScanInfo->iiter.hasVal) {
    return doMergeBufAndFileRows(pReader, pBlockScanInfo, piRow, &pBlockScanInfo->iiter, key, pLastBlockReader);
  }

  // mem + file + last block
  if (pBlockScanInfo->iter.hasVal) {
    return doMergeBufAndFileRows(pReader, pBlockScanInfo, pRow, &pBlockScanInfo->iter, key, pLastBlockReader);
  }

  // files data blocks + last block
  return mergeFileBlockAndLastBlock(pReader, pLastBlockReader, key, pBlockScanInfo, pBlockData);
}

static int32_t loadNeighborIfOverlap(SFileDataBlockInfo* pBlockInfo, STableBlockScanInfo* pBlockScanInfo,
                                     STsdbReader* pReader, bool* loadNeighbor) {
  int32_t     code = TSDB_CODE_SUCCESS;
  int32_t     step = ASCENDING_TRAVERSE(pReader->order) ? 1 : -1;
  int32_t     nextIndex = -1;
  SBlockIndex nxtBIndex = {0};

  *loadNeighbor = false;
  SDataBlk* pBlock = getCurrentBlock(&pReader->status.blockIter);

  bool hasNeighbor = getNeighborBlockOfSameTable(pBlockInfo, pBlockScanInfo, &nextIndex, pReader->order, &nxtBIndex);
  if (!hasNeighbor) {  // do nothing
    return code;
  }

  if (overlapWithNeighborBlock(pBlock, &nxtBIndex, pReader->order)) {  // load next block
    SReaderStatus*  pStatus = &pReader->status;
    SDataBlockIter* pBlockIter = &pStatus->blockIter;

    // 1. find the next neighbor block in the scan block list
    SFileDataBlockInfo fb = {.uid = pBlockInfo->uid, .tbBlockIdx = nextIndex};
    int32_t            neighborIndex = findFileBlockInfoIndex(pBlockIter, &fb);

    // 2. remove it from the scan block list
    setFileBlockActiveInBlockIter(pBlockIter, neighborIndex, step);

    // 3. load the neighbor block, and set it to be the currently accessed file data block
    code = doLoadFileBlockData(pReader, pBlockIter, &pStatus->fileBlockData, pBlockInfo->uid);
    if (code != TSDB_CODE_SUCCESS) {
      return code;
    }

    // 4. check the data values
    initBlockDumpInfo(pReader, pBlockIter);
    *loadNeighbor = true;
  }

  return code;
}

static void updateComposedBlockInfo(STsdbReader* pReader, double el, STableBlockScanInfo* pBlockScanInfo) {
  SSDataBlock* pResBlock = pReader->resBlockInfo.pResBlock;

  pResBlock->info.id.uid = (pBlockScanInfo != NULL) ? pBlockScanInfo->uid : 0;
  pResBlock->info.dataLoad = 1;
  blockDataUpdateTsWindow(pResBlock, pReader->suppInfo.slotId[0]);

  setComposedBlockFlag(pReader, true);

  pReader->cost.composedBlocks += 1;
  pReader->cost.buildComposedBlockTime += el;
}

static int32_t buildComposedDataBlock(STsdbReader* pReader) {
  int32_t code = TSDB_CODE_SUCCESS;

  SSDataBlock* pResBlock = pReader->resBlockInfo.pResBlock;

  SFileDataBlockInfo* pBlockInfo = getCurrentBlockInfo(&pReader->status.blockIter);
  SLastBlockReader*   pLastBlockReader = pReader->status.fileIter.pLastBlockReader;

  bool    asc = ASCENDING_TRAVERSE(pReader->order);
  int64_t st = taosGetTimestampUs();
  int32_t step = asc ? 1 : -1;
  double  el = 0;
  SDataBlk* pBlock = getCurrentBlock(&pReader->status.blockIter);
  SFileBlockDumpInfo* pDumpInfo = &pReader->status.fBlockDumpInfo;

  STableBlockScanInfo* pBlockScanInfo = NULL;
  if (pBlockInfo != NULL) {
    if (pReader->pIgnoreTables && taosHashGet(*pReader->pIgnoreTables, &pBlockInfo->uid, sizeof(pBlockInfo->uid))) {
      setBlockAllDumped(pDumpInfo, pBlock->maxKey.ts, pReader->order);
      return code;
    }
    
    pBlockScanInfo = getTableBlockScanInfo(pReader->status.pTableMap, pBlockInfo->uid, pReader->idStr);
    if (pBlockScanInfo == NULL) {
      goto _end;
    }

    TSDBKEY   keyInBuf = getCurrentKeyInBuf(pBlockScanInfo, pReader);

    // it is a clean block, load it directly
    if (isCleanFileDataBlock(pReader, pBlockInfo, pBlock, pBlockScanInfo, keyInBuf, pLastBlockReader) &&
        pBlock->nRow <= pReader->resBlockInfo.capacity) {
      if (asc || (!hasDataInLastBlock(pLastBlockReader))) {
        code = copyBlockDataToSDataBlock(pReader);
        if (code) {
          goto _end;
        }

        // record the last key value
        pBlockScanInfo->lastKey = asc ? pBlock->maxKey.ts : pBlock->minKey.ts;
        goto _end;
      }
    }
  } else {  // file blocks not exist
    pBlockScanInfo = *pReader->status.pTableIter;
    if (pReader->pIgnoreTables && taosHashGet(*pReader->pIgnoreTables, &pBlockScanInfo->uid, sizeof(pBlockScanInfo->uid))) {
      setBlockAllDumped(pDumpInfo, pBlock->maxKey.ts, pReader->order);
      return code;
    }
  }

  SBlockData* pBlockData = &pReader->status.fileBlockData;

  while (1) {
    bool hasBlockData = false;
    {
      while (pBlockData->nRow > 0 &&
             pBlockData->uid == pBlockScanInfo->uid) {  // find the first qualified row in data block
        if (isValidFileBlockRow(pBlockData, pDumpInfo, pBlockScanInfo, pReader)) {
          hasBlockData = true;
          break;
        }

        pDumpInfo->rowIndex += step;

        pBlock = getCurrentBlock(&pReader->status.blockIter);
        if (pDumpInfo->rowIndex >= pBlock->nRow || pDumpInfo->rowIndex < 0) {
          pBlockInfo = getCurrentBlockInfo(&pReader->status.blockIter);  // NOTE: get the new block info

          // continue check for the next file block if the last ts in the current block
          // is overlapped with the next neighbor block
          bool loadNeighbor = false;
          code = loadNeighborIfOverlap(pBlockInfo, pBlockScanInfo, pReader, &loadNeighbor);
          if ((!loadNeighbor) || (code != 0)) {
            setBlockAllDumped(pDumpInfo, pBlock->maxKey.ts, pReader->order);
            break;
          }
        }
      }
    }

    // no data in last block and block, no need to proceed.
    if (hasBlockData == false) {
      break;
    }

    code = buildComposedDataBlockImpl(pReader, pBlockScanInfo, pBlockData, pLastBlockReader);
    if (code) {
      goto _end;
    }

    // currently loaded file data block is consumed
    if ((pBlockData->nRow > 0) && (pDumpInfo->rowIndex >= pBlockData->nRow || pDumpInfo->rowIndex < 0)) {
      pBlock = getCurrentBlock(&pReader->status.blockIter);
      setBlockAllDumped(pDumpInfo, pBlock->maxKey.ts, pReader->order);
      break;
    }

    if (pResBlock->info.rows >= pReader->resBlockInfo.capacity) {
      break;
    }
  }

_end:
  el = (taosGetTimestampUs() - st) / 1000.0;
  updateComposedBlockInfo(pReader, el, pBlockScanInfo);

  if (pResBlock->info.rows > 0) {
    tsdbDebug("%p uid:%" PRIu64 ", composed data block created, brange:%" PRIu64 "-%" PRIu64 " rows:%" PRId64
              ", elapsed time:%.2f ms %s",
              pReader, pResBlock->info.id.uid, pResBlock->info.window.skey, pResBlock->info.window.ekey,
              pResBlock->info.rows, el, pReader->idStr);
  }

  return code;
}

void setComposedBlockFlag(STsdbReader* pReader, bool composed) { pReader->status.composedDataBlock = composed; }

int32_t getInitialDelIndex(const SArray* pDelSkyline, int32_t order) {
  if (pDelSkyline == NULL) {
    return 0;
  }

  return ASCENDING_TRAVERSE(order) ? 0 : taosArrayGetSize(pDelSkyline) - 1;
}

int32_t initDelSkylineIterator(STableBlockScanInfo* pBlockScanInfo, STsdbReader* pReader, STbData* pMemTbData,
                               STbData* piMemTbData) {
  if (pBlockScanInfo->delSkyline != NULL) {
    return TSDB_CODE_SUCCESS;
  }

  int32_t code = 0;
  SArray* pDelData = taosArrayInit(4, sizeof(SDelData));

  SDelFile* pDelFile = pReader->pReadSnap->fs.pDelFile;
  if (pDelFile && taosArrayGetSize(pReader->pDelIdx) > 0) {
    SDelIdx  idx = {.suid = pReader->suid, .uid = pBlockScanInfo->uid};
    SDelIdx* pIdx = taosArraySearch(pReader->pDelIdx, &idx, tCmprDelIdx, TD_EQ);

    if (pIdx != NULL) {
      code = tsdbReadDelData(pReader->pDelFReader, pIdx, pDelData);
    }
    if (code != TSDB_CODE_SUCCESS) {
      goto _err;
    }
  }

  SDelData* p = NULL;
  if (pMemTbData != NULL) {
    p = pMemTbData->pHead;
    while (p) {
      taosArrayPush(pDelData, p);
      p = p->pNext;
    }
  }

  if (piMemTbData != NULL) {
    p = piMemTbData->pHead;
    while (p) {
      taosArrayPush(pDelData, p);
      p = p->pNext;
    }
  }

  if (taosArrayGetSize(pDelData) > 0) {
    pBlockScanInfo->delSkyline = taosArrayInit(4, sizeof(TSDBKEY));
    code = tsdbBuildDeleteSkyline(pDelData, 0, (int32_t)(taosArrayGetSize(pDelData) - 1), pBlockScanInfo->delSkyline);
  }

  taosArrayDestroy(pDelData);
  int32_t index = getInitialDelIndex(pBlockScanInfo->delSkyline, pReader->order);

  pBlockScanInfo->iter.index = index;
  pBlockScanInfo->iiter.index = index;
  pBlockScanInfo->fileDelIndex = index;
  pBlockScanInfo->lastBlockDelIndex = index;

  return code;

_err:
  taosArrayDestroy(pDelData);
  return code;
}

TSDBKEY getCurrentKeyInBuf(STableBlockScanInfo* pScanInfo, STsdbReader* pReader) {
  bool asc = ASCENDING_TRAVERSE(pReader->order);
  //  TSKEY initialVal = asc? TSKEY_MIN:TSKEY_MAX;

  TSDBKEY key = {.ts = TSKEY_INITIAL_VAL}, ikey = {.ts = TSKEY_INITIAL_VAL};

  bool     hasKey = false, hasIKey = false;
  TSDBROW* pRow = getValidMemRow(&pScanInfo->iter, pScanInfo->delSkyline, pReader);
  if (pRow != NULL) {
    hasKey = true;
    key = TSDBROW_KEY(pRow);
  }

  TSDBROW* pIRow = getValidMemRow(&pScanInfo->iiter, pScanInfo->delSkyline, pReader);
  if (pIRow != NULL) {
    hasIKey = true;
    ikey = TSDBROW_KEY(pIRow);
  }

  if (hasKey) {
    if (hasIKey) {  // has data in mem & imem
      if (asc) {
        return key.ts <= ikey.ts ? key : ikey;
      } else {
        return key.ts <= ikey.ts ? ikey : key;
      }
    } else {  // no data in imem
      return key;
    }
  } else {
    // no data in mem & imem, return the initial value
    // only imem has data, return ikey
    return ikey;
  }
}

static int32_t moveToNextFile(STsdbReader* pReader, SBlockNumber* pBlockNum, SArray* pTableList) {
  SReaderStatus* pStatus = &pReader->status;
  pBlockNum->numOfBlocks = 0;
  pBlockNum->numOfLastFiles = 0;

  size_t  numOfTables = tSimpleHashGetSize(pReader->status.pTableMap);
  SArray* pIndexList = taosArrayInit(numOfTables, sizeof(SBlockIdx));

  while (1) {
    // only check here, since the iterate data in memory is very fast.
    if (pReader->code != TSDB_CODE_SUCCESS) {
      tsdbWarn("tsdb reader is stopped ASAP, code:%s, %s", strerror(pReader->code), pReader->idStr);
      return pReader->code;
    }

    bool    hasNext = false;
    int32_t code = filesetIteratorNext(&pStatus->fileIter, pReader, &hasNext);
    if (code != TSDB_CODE_SUCCESS) {
      taosArrayDestroy(pIndexList);
      return code;
    }

    if (!hasNext) {  // no data files on disk
      break;
    }

    taosArrayClear(pIndexList);
    code = doLoadBlockIndex(pReader, pReader->pFileReader, pIndexList);
    if (code != TSDB_CODE_SUCCESS) {
      taosArrayDestroy(pIndexList);
      return code;
    }

    if (taosArrayGetSize(pIndexList) > 0 || pReader->pFileReader->pSet->nSttF > 0) {
      code = doLoadFileBlock(pReader, pIndexList, pBlockNum, pTableList);
      if (code != TSDB_CODE_SUCCESS) {
        taosArrayDestroy(pIndexList);
        return code;
      }

      if (pBlockNum->numOfBlocks + pBlockNum->numOfLastFiles > 0) {
        break;
      }
    }

    // no blocks in current file, try next files
  }

  taosArrayDestroy(pIndexList);

  if (pReader->pReadSnap != NULL) {
    SDelFile* pDelFile = pReader->pReadSnap->fs.pDelFile;
    if (pReader->pDelFReader == NULL && pDelFile != NULL) {
      int32_t code = tsdbDelFReaderOpen(&pReader->pDelFReader, pDelFile, pReader->pTsdb);
      if (code != TSDB_CODE_SUCCESS) {
        return code;
      }

      pReader->pDelIdx = taosArrayInit(4, sizeof(SDelIdx));
      if (pReader->pDelIdx == NULL) {
        code = TSDB_CODE_OUT_OF_MEMORY;
        return code;
      }

      code = tsdbReadDelIdx(pReader->pDelFReader, pReader->pDelIdx);
      if (code != TSDB_CODE_SUCCESS) {
        taosArrayDestroy(pReader->pDelIdx);
        return code;
      }
    }
  }

  return TSDB_CODE_SUCCESS;
}

static void resetTableListIndex(SReaderStatus* pStatus) {
  STableUidList* pList = &pStatus->uidList;

  pList->currentIndex = 0;
  uint64_t uid = pList->tableUidList[0];
  pStatus->pTableIter = tSimpleHashGet(pStatus->pTableMap, &uid, sizeof(uid));
}

static bool moveToNextTable(STableUidList* pOrderedCheckInfo, SReaderStatus* pStatus) {
  pOrderedCheckInfo->currentIndex += 1;
  if (pOrderedCheckInfo->currentIndex >= tSimpleHashGetSize(pStatus->pTableMap)) {
    pStatus->pTableIter = NULL;
    return false;
  }

  uint64_t uid = pOrderedCheckInfo->tableUidList[pOrderedCheckInfo->currentIndex];
  pStatus->pTableIter = tSimpleHashGet(pStatus->pTableMap, &uid, sizeof(uid));
  return (pStatus->pTableIter != NULL);
}

static int32_t doLoadLastBlockSequentially(STsdbReader* pReader) {
  SReaderStatus*    pStatus = &pReader->status;
  SLastBlockReader* pLastBlockReader = pStatus->fileIter.pLastBlockReader;
  STableUidList*    pUidList = &pStatus->uidList;
  int32_t           code = TSDB_CODE_SUCCESS;

  if (tSimpleHashGetSize(pStatus->pTableMap) == 0) {
    return TSDB_CODE_SUCCESS;
  }

  SSDataBlock* pResBlock = pReader->resBlockInfo.pResBlock;

  while (1) {
    if (pReader->code != TSDB_CODE_SUCCESS) {
      tsdbWarn("tsdb reader is stopped ASAP, code:%s, %s", strerror(pReader->code), pReader->idStr);
      return pReader->code;
    }

    // load the last data block of current table
    STableBlockScanInfo* pScanInfo = *(STableBlockScanInfo**)pStatus->pTableIter;
    if (pReader->pIgnoreTables && taosHashGet(*pReader->pIgnoreTables, &pScanInfo->uid, sizeof(pScanInfo->uid))) {
      // reset the index in last block when handing a new file
      doCleanupTableScanInfo(pScanInfo);
      pStatus->mapDataCleaned = true;

      bool hasNexTable = moveToNextTable(pUidList, pStatus);
      if (!hasNexTable) {
        return TSDB_CODE_SUCCESS;
      }

      continue;
    }

    // reset the index in last block when handing a new file
    doCleanupTableScanInfo(pScanInfo);
    pStatus->mapDataCleaned = true;

    bool hasDataInLastFile = initLastBlockReader(pLastBlockReader, pScanInfo, pReader);
    if (!hasDataInLastFile) {
      bool hasNexTable = moveToNextTable(pUidList, pStatus);
      if (!hasNexTable) {
        return TSDB_CODE_SUCCESS;
      }

      continue;
    }

    int64_t st = taosGetTimestampUs();
    while (1) {
      bool hasBlockLData = hasDataInLastBlock(pLastBlockReader);

      // no data in last block and block, no need to proceed.
      if (hasBlockLData == false) {
        break;
      }

      code = buildComposedDataBlockImpl(pReader, pScanInfo, &pReader->status.fileBlockData, pLastBlockReader);
      if (code) {
        return code;
      }

      if (pResBlock->info.rows >= pReader->resBlockInfo.capacity) {
        break;
      }
    }

    double el = (taosGetTimestampUs() - st) / 1000.0;
    updateComposedBlockInfo(pReader, el, pScanInfo);

    if (pResBlock->info.rows > 0) {
      tsdbDebug("%p uid:%" PRIu64 ", composed data block created, brange:%" PRIu64 "-%" PRIu64 " rows:%" PRId64
                ", elapsed time:%.2f ms %s",
                pReader, pResBlock->info.id.uid, pResBlock->info.window.skey, pResBlock->info.window.ekey,
                pResBlock->info.rows, el, pReader->idStr);
      return TSDB_CODE_SUCCESS;
    }

    // current table is exhausted, let's try next table
    bool hasNexTable = moveToNextTable(pUidList, pStatus);
    if (!hasNexTable) {
      return TSDB_CODE_SUCCESS;
    }
  }
}

static int32_t doBuildDataBlock(STsdbReader* pReader) {
  int32_t   code = TSDB_CODE_SUCCESS;

  SReaderStatus*       pStatus = &pReader->status;
  SDataBlockIter*      pBlockIter = &pStatus->blockIter;
  STableBlockScanInfo* pScanInfo = NULL;
  SFileDataBlockInfo*  pBlockInfo = getCurrentBlockInfo(pBlockIter);
  SLastBlockReader*    pLastBlockReader = pReader->status.fileIter.pLastBlockReader;
  SDataBlk*            pBlock = getCurrentBlock(pBlockIter);

  if (pReader->pIgnoreTables && taosHashGet(*pReader->pIgnoreTables, &pBlockInfo->uid, sizeof(pBlockInfo->uid))) {
    setBlockAllDumped(&pStatus->fBlockDumpInfo, pBlock->maxKey.ts, pReader->order);
    return code;
  }

  if (pReader->code != TSDB_CODE_SUCCESS) {
    return pReader->code;
  }

  pScanInfo = getTableBlockScanInfo(pReader->status.pTableMap, pBlockInfo->uid, pReader->idStr);
  if (pScanInfo == NULL) {
    return terrno;
  }


  initLastBlockReader(pLastBlockReader, pScanInfo, pReader);
  TSDBKEY keyInBuf = getCurrentKeyInBuf(pScanInfo, pReader);

  if (fileBlockShouldLoad(pReader, pBlockInfo, pBlock, pScanInfo, keyInBuf, pLastBlockReader)) {
    code = doLoadFileBlockData(pReader, pBlockIter, &pStatus->fileBlockData, pScanInfo->uid);
    if (code != TSDB_CODE_SUCCESS) {
      return code;
    }

    // build composed data block
    code = buildComposedDataBlock(pReader);
  } else if (bufferDataInFileBlockGap(pReader->order, keyInBuf, pBlock)) {
    // data in memory that are earlier than current file block
    // rows in buffer should be less than the file block in asc, greater than file block in desc
    int64_t endKey = (ASCENDING_TRAVERSE(pReader->order)) ? pBlock->minKey.ts : pBlock->maxKey.ts;
    code = buildDataBlockFromBuf(pReader, pScanInfo, endKey);
  } else {
    if (hasDataInLastBlock(pLastBlockReader) && !ASCENDING_TRAVERSE(pReader->order)) {
      // only return the rows in last block
      int64_t tsLast = getCurrentKeyInLastBlock(pLastBlockReader);
      ASSERT(tsLast >= pBlock->maxKey.ts);

      SBlockData* pBData = &pReader->status.fileBlockData;
      tBlockDataReset(pBData);

      SSDataBlock* pResBlock = pReader->resBlockInfo.pResBlock;
      tsdbDebug("load data in last block firstly, due to desc scan data, %s", pReader->idStr);

      int64_t st = taosGetTimestampUs();

      while (1) {
        bool hasBlockLData = hasDataInLastBlock(pLastBlockReader);

        // no data in last block and block, no need to proceed.
        if (hasBlockLData == false) {
          break;
        }

        code = buildComposedDataBlockImpl(pReader, pScanInfo, &pReader->status.fileBlockData, pLastBlockReader);
        if (code) {
          return code;
        }

        if (pResBlock->info.rows >= pReader->resBlockInfo.capacity) {
          break;
        }
      }

      double el = (taosGetTimestampUs() - st) / 1000.0;
      updateComposedBlockInfo(pReader, el, pScanInfo);

      if (pResBlock->info.rows > 0) {
        tsdbDebug("%p uid:%" PRIu64 ", composed data block created, brange:%" PRIu64 "-%" PRIu64 " rows:%" PRId64
                  ", elapsed time:%.2f ms %s",
                  pReader, pResBlock->info.id.uid, pResBlock->info.window.skey, pResBlock->info.window.ekey,
                  pResBlock->info.rows, el, pReader->idStr);
      }
    } else {  // whole block is required, return it directly
      SDataBlockInfo* pInfo = &pReader->resBlockInfo.pResBlock->info;
      pInfo->rows = pBlock->nRow;
      pInfo->id.uid = pScanInfo->uid;
      pInfo->dataLoad = 0;
      pInfo->window = (STimeWindow){.skey = pBlock->minKey.ts, .ekey = pBlock->maxKey.ts};
      setComposedBlockFlag(pReader, false);
      setBlockAllDumped(&pStatus->fBlockDumpInfo, pBlock->maxKey.ts, pReader->order);

      // update the last key for the corresponding table
      pScanInfo->lastKey = ASCENDING_TRAVERSE(pReader->order) ? pInfo->window.ekey : pInfo->window.skey;
      tsdbDebug("%p uid:%" PRIu64
                " clean file block retrieved from file, global index:%d, "
                "table index:%d, rows:%d, brange:%" PRId64 "-%" PRId64 ", %s",
                pReader, pScanInfo->uid, pBlockIter->index, pBlockInfo->tbBlockIdx, pBlock->nRow, pBlock->minKey.ts,
                pBlock->maxKey.ts, pReader->idStr);
    }
  }

  return (pReader->code != TSDB_CODE_SUCCESS)? pReader->code:code;
}

static int32_t doSumFileBlockRows(STsdbReader* pReader, SDataFReader* pFileReader) {
  int64_t    st = taosGetTimestampUs();
  LRUHandle* handle = NULL;
  int32_t    code = tsdbCacheGetBlockIdx(pFileReader->pTsdb->biCache, pFileReader, &handle);
  if (code != TSDB_CODE_SUCCESS || handle == NULL) {
    goto _end;
  }

  int32_t numOfTables = tSimpleHashGetSize(pReader->status.pTableMap);

  SArray* aBlockIdx = (SArray*)taosLRUCacheValue(pFileReader->pTsdb->biCache, handle);
  size_t  num = taosArrayGetSize(aBlockIdx);
  if (num == 0) {
    tsdbBICacheRelease(pFileReader->pTsdb->biCache, handle);
    return TSDB_CODE_SUCCESS;
  }

  SBlockIdx* pBlockIdx = NULL;
  for (int32_t i = 0; i < num; ++i) {
    pBlockIdx = (SBlockIdx*)taosArrayGet(aBlockIdx, i);
    if (pBlockIdx->suid != pReader->suid) {
      continue;
    }

    STableBlockScanInfo** p = tSimpleHashGet(pReader->status.pTableMap, &pBlockIdx->uid, sizeof(pBlockIdx->uid));
    if (p == NULL) {
      continue;
    }

    STableBlockScanInfo* pScanInfo = *p;
    tMapDataReset(&pScanInfo->mapData);
    tsdbReadDataBlk(pReader->pFileReader, pBlockIdx, &pScanInfo->mapData);

    SDataBlk block = {0};
    for (int32_t j = 0; j < pScanInfo->mapData.nItem; ++j) {
      tGetDataBlk(pScanInfo->mapData.pData + pScanInfo->mapData.aOffset[j], &block);
      pReader->rowsNum += block.nRow;
    }
  }

_end:
  tsdbBICacheRelease(pFileReader->pTsdb->biCache, handle);
  return code;
}

static int32_t doSumSttBlockRows(STsdbReader* pReader) {
  int32_t            code = TSDB_CODE_SUCCESS;
  SLastBlockReader*  pLastBlockReader = pReader->status.fileIter.pLastBlockReader;
  SSttBlockLoadInfo* pBlockLoadInfo = NULL;

  for (int32_t i = 0; i < pReader->pFileReader->pSet->nSttF; ++i) {  // open all last file
    pBlockLoadInfo = &pLastBlockReader->pInfo[i];

    code = tsdbReadSttBlk(pReader->pFileReader, i, pBlockLoadInfo->aSttBlk);
    if (code) {
      return code;
    }

    size_t size = taosArrayGetSize(pBlockLoadInfo->aSttBlk);
    if (size >= 1) {
      SSttBlk* pStart = taosArrayGet(pBlockLoadInfo->aSttBlk, 0);
      SSttBlk* pEnd = taosArrayGet(pBlockLoadInfo->aSttBlk, size - 1);

      // all identical
      if (pStart->suid == pEnd->suid) {
        if (pStart->suid != pReader->suid) {
          // no qualified stt block existed
          taosArrayClear(pBlockLoadInfo->aSttBlk);
          continue;
        }
        for (int32_t j = 0; j < size; ++j) {
          SSttBlk* p = taosArrayGet(pBlockLoadInfo->aSttBlk, j);
          pReader->rowsNum += p->nRow;
        }
      } else {
        for (int32_t j = 0; j < size; ++j) {
          SSttBlk* p = taosArrayGet(pBlockLoadInfo->aSttBlk, j);
          uint64_t s = p->suid;
          if (s < pReader->suid) {
            continue;
          }

          if (s == pReader->suid) {
            pReader->rowsNum += p->nRow;
          } else if (s > pReader->suid) {
            break;
          }
        }
      }
    }
  }

  return code;
}

static int32_t readRowsCountFromFiles(STsdbReader* pReader) {
  int32_t code = TSDB_CODE_SUCCESS;

  while (1) {
    bool hasNext = false;
    code = filesetIteratorNext(&pReader->status.fileIter, pReader, &hasNext);
    if (code) {
      return code;
    }

    if (!hasNext) {  // no data files on disk
      break;
    }

    code = doSumFileBlockRows(pReader, pReader->pFileReader);
    if (code != TSDB_CODE_SUCCESS) {
      return code;
    }

    code = doSumSttBlockRows(pReader);
    if (code != TSDB_CODE_SUCCESS) {
      return code;
    }
  }

  pReader->status.loadFromFile = false;

  return code;
}

static int32_t readRowsCountFromMem(STsdbReader* pReader) {
  int32_t code = TSDB_CODE_SUCCESS;
  int64_t memNum = 0, imemNum = 0;
  if (pReader->pReadSnap->pMem != NULL) {
    tsdbMemTableCountRows(pReader->pReadSnap->pMem, pReader->status.pTableMap, &memNum);
  }

  if (pReader->pReadSnap->pIMem != NULL) {
    tsdbMemTableCountRows(pReader->pReadSnap->pIMem, pReader->status.pTableMap, &imemNum);
  }

  pReader->rowsNum += memNum + imemNum;

  return code;
}

static int32_t buildBlockFromBufferSequentially(STsdbReader* pReader) {
  SReaderStatus* pStatus = &pReader->status;
  STableUidList* pUidList = &pStatus->uidList;

  while (1) {
    if (pReader->code != TSDB_CODE_SUCCESS) {
      tsdbWarn("tsdb reader is stopped ASAP, code:%s, %s", strerror(pReader->code), pReader->idStr);
      return pReader->code;
    }

    STableBlockScanInfo** pBlockScanInfo = pStatus->pTableIter;
    if (pReader->pIgnoreTables && taosHashGet(*pReader->pIgnoreTables, &(*pBlockScanInfo)->uid, sizeof((*pBlockScanInfo)->uid))) {
      bool hasNexTable = moveToNextTable(pUidList, pStatus);
      if (!hasNexTable) {
        return TSDB_CODE_SUCCESS;
      }
<<<<<<< HEAD

=======
>>>>>>> 46f731e4
      pBlockScanInfo = pStatus->pTableIter;
    }
    
    initMemDataIterator(*pBlockScanInfo, pReader);

    int64_t endKey = (ASCENDING_TRAVERSE(pReader->order)) ? INT64_MAX : INT64_MIN;
    int32_t code = buildDataBlockFromBuf(pReader, *pBlockScanInfo, endKey);
    if (code != TSDB_CODE_SUCCESS) {
      return code;
    }

    if (pReader->resBlockInfo.pResBlock->info.rows > 0) {
      return TSDB_CODE_SUCCESS;
    }

    // current table is exhausted, let's try next table
    bool hasNexTable = moveToNextTable(pUidList, pStatus);
    if (!hasNexTable) {
      return TSDB_CODE_SUCCESS;
    }
  }
}

// set the correct start position in case of the first/last file block, according to the query time window
static void initBlockDumpInfo(STsdbReader* pReader, SDataBlockIter* pBlockIter) {
  int64_t             lastKey = ASCENDING_TRAVERSE(pReader->order) ? INT64_MIN : INT64_MAX;
  SDataBlk*           pBlock = getCurrentBlock(pBlockIter);
  SFileDataBlockInfo* pBlockInfo = getCurrentBlockInfo(pBlockIter);
  if (pBlockInfo) {
    STableBlockScanInfo* pScanInfo = tSimpleHashGet(pBlockIter->pTableMap, &pBlockInfo->uid, sizeof(pBlockInfo->uid));
    if (pScanInfo) {
      lastKey = pScanInfo->lastKey;
    }
  }
  SReaderStatus* pStatus = &pReader->status;

  SFileBlockDumpInfo* pDumpInfo = &pStatus->fBlockDumpInfo;

  pDumpInfo->totalRows = pBlock->nRow;
  pDumpInfo->allDumped = false;
  pDumpInfo->rowIndex = ASCENDING_TRAVERSE(pReader->order) ? 0 : pBlock->nRow - 1;
  pDumpInfo->lastKey = lastKey;
}

static int32_t initForFirstBlockInFile(STsdbReader* pReader, SDataBlockIter* pBlockIter) {
  SBlockNumber num = {0};
  SArray* pTableList = taosArrayInit(40, POINTER_BYTES);

  int32_t code = moveToNextFile(pReader, &num, pTableList);
  if (code != TSDB_CODE_SUCCESS) {
    taosArrayDestroy(pTableList);
    return code;
  }

  // all data files are consumed, try data in buffer
  if (num.numOfBlocks + num.numOfLastFiles == 0) {
    pReader->status.loadFromFile = false;
    taosArrayDestroy(pTableList);
    return code;
  }

  // initialize the block iterator for a new fileset
  if (num.numOfBlocks > 0) {
    code = initBlockIterator(pReader, pBlockIter, num.numOfBlocks, pTableList);
  } else {  // no block data, only last block exists
    tBlockDataReset(&pReader->status.fileBlockData);
    resetDataBlockIterator(pBlockIter, pReader->order);
    resetTableListIndex(&pReader->status);
  }

  // set the correct start position according to the query time window
  initBlockDumpInfo(pReader, pBlockIter);
  taosArrayDestroy(pTableList);
  return code;
}

static bool fileBlockPartiallyRead(SFileBlockDumpInfo* pDumpInfo, bool asc) {
  return (!pDumpInfo->allDumped) &&
         ((pDumpInfo->rowIndex > 0 && asc) || (pDumpInfo->rowIndex < (pDumpInfo->totalRows - 1) && (!asc)));
}

typedef enum {
  TSDB_READ_RETURN = 0x1,
  TSDB_READ_CONTINUE = 0x2,
} ERetrieveType;

static ERetrieveType doReadDataFromLastFiles(STsdbReader* pReader) {
  int32_t         code = TSDB_CODE_SUCCESS;
  SSDataBlock*    pResBlock = pReader->resBlockInfo.pResBlock;
  SDataBlockIter* pBlockIter = &pReader->status.blockIter;

  while(1) {
    terrno = 0;

    code = doLoadLastBlockSequentially(pReader);
    if (code != TSDB_CODE_SUCCESS) {
      terrno = code;
      return TSDB_READ_RETURN;
    }

    if (pResBlock->info.rows > 0) {
      return TSDB_READ_RETURN;
    }

    // all data blocks are checked in this last block file, now let's try the next file
    ASSERT(pReader->status.pTableIter == NULL);
    code = initForFirstBlockInFile(pReader, pBlockIter);

    // error happens or all the data files are completely checked
    if ((code != TSDB_CODE_SUCCESS) || (pReader->status.loadFromFile == false)) {
      terrno = code;
      return TSDB_READ_RETURN;
    }

    if (pBlockIter->numOfBlocks > 0) { // there are data blocks existed.
      return TSDB_READ_CONTINUE;
    } else {  // all blocks in data file are checked, let's check the data in last files
      resetTableListIndex(&pReader->status);
    }
  }
}

static int32_t buildBlockFromFiles(STsdbReader* pReader) {
  int32_t code = TSDB_CODE_SUCCESS;
  bool    asc = ASCENDING_TRAVERSE(pReader->order);

  SDataBlockIter* pBlockIter = &pReader->status.blockIter;
  SSDataBlock* pResBlock = pReader->resBlockInfo.pResBlock;

  if (pBlockIter->numOfBlocks == 0) {
    // let's try to extract data from stt files.
    ERetrieveType type = doReadDataFromLastFiles(pReader);
    if (type == TSDB_READ_RETURN) {
      return terrno;
    }

    code = doBuildDataBlock(pReader);
    if (code != TSDB_CODE_SUCCESS || pResBlock->info.rows > 0) {
      return code;
    }
  }

  while (1) {
    SFileBlockDumpInfo* pDumpInfo = &pReader->status.fBlockDumpInfo;

    if (fileBlockPartiallyRead(pDumpInfo, asc)) {  // file data block is partially loaded
      code = buildComposedDataBlock(pReader);
    } else {
      // current block are exhausted, try the next file block
      if (pDumpInfo->allDumped) {
        // try next data block in current file
        bool hasNext = blockIteratorNext(&pReader->status.blockIter, pReader->idStr);
        if (hasNext) {  // check for the next block in the block accessed order list
          initBlockDumpInfo(pReader, pBlockIter);
        } else {
          // all data blocks in files are checked, let's check the data in last files.
          ASSERT(pReader->status.pCurrentFileset->nSttF > 0);

          // data blocks in current file are exhausted, let's try the next file now
          SBlockData* pBlockData = &pReader->status.fileBlockData;
          if (pBlockData->uid != 0) {
            tBlockDataClear(pBlockData);
          }

          tBlockDataReset(pBlockData);
          resetDataBlockIterator(pBlockIter, pReader->order);
          resetTableListIndex(&pReader->status);

          ERetrieveType type = doReadDataFromLastFiles(pReader);
          if (type == TSDB_READ_RETURN) {
            return terrno;
          }
        }
      }

      code = doBuildDataBlock(pReader);
    }

    if (code != TSDB_CODE_SUCCESS || pResBlock->info.rows > 0) {
      return code;
    }
  }
}

static STsdb* getTsdbByRetentions(SVnode* pVnode, TSKEY winSKey, SRetention* retentions, const char* idStr,
                                  int8_t* pLevel) {
  if (VND_IS_RSMA(pVnode)) {
    int8_t  level = 0;
    int8_t  precision = pVnode->config.tsdbCfg.precision;
    int64_t now = taosGetTimestamp(precision);
    int64_t offset = tsQueryRsmaTolerance * ((precision == TSDB_TIME_PRECISION_MILLI)   ? 1L
                                             : (precision == TSDB_TIME_PRECISION_MICRO) ? 1000L
                                                                                        : 1000000L);

    for (int8_t i = 0; i < TSDB_RETENTION_MAX; ++i) {
      SRetention* pRetention = retentions + level;
      if (pRetention->keep <= 0) {
        if (level > 0) {
          --level;
        }
        break;
      }
      if ((now - pRetention->keep) <= (winSKey + offset)) {
        break;
      }
      ++level;
    }

    const char* str = (idStr != NULL) ? idStr : "";

    if (level == TSDB_RETENTION_L0) {
      *pLevel = TSDB_RETENTION_L0;
      tsdbDebug("vgId:%d, rsma level %d is selected to query %s", TD_VID(pVnode), TSDB_RETENTION_L0, str);
      return VND_RSMA0(pVnode);
    } else if (level == TSDB_RETENTION_L1) {
      *pLevel = TSDB_RETENTION_L1;
      tsdbDebug("vgId:%d, rsma level %d is selected to query %s", TD_VID(pVnode), TSDB_RETENTION_L1, str);
      return VND_RSMA1(pVnode);
    } else {
      *pLevel = TSDB_RETENTION_L2;
      tsdbDebug("vgId:%d, rsma level %d is selected to query %s", TD_VID(pVnode), TSDB_RETENTION_L2, str);
      return VND_RSMA2(pVnode);
    }
  }

  return VND_TSDB(pVnode);
}

SVersionRange getQueryVerRange(SVnode* pVnode, SQueryTableDataCond* pCond, int8_t level) {
  int64_t startVer = (pCond->startVersion == -1) ? 0 : pCond->startVersion;

  int64_t endVer = 0;
  if (pCond->endVersion == -1) {
    // user not specified end version, set current maximum version of vnode as the endVersion
    endVer = pVnode->state.applied;
  } else {
    endVer = (pCond->endVersion > pVnode->state.applied) ? pVnode->state.applied : pCond->endVersion;
  }

  return (SVersionRange){.minVer = startVer, .maxVer = endVer};
}

bool hasBeenDropped(const SArray* pDelList, int32_t* index, int64_t key, int64_t ver, int32_t order, SVersionRange* pVerRange) {
  if (pDelList == NULL) {
    return false;
  }

  size_t  num = taosArrayGetSize(pDelList);
  bool    asc = ASCENDING_TRAVERSE(order);
  int32_t step = asc ? 1 : -1;

  if (asc) {
    if (*index >= num - 1) {
      TSDBKEY* last = taosArrayGetLast(pDelList);
      ASSERT(key >= last->ts);

      if (key > last->ts) {
        return false;
      } else if (key == last->ts) {
        TSDBKEY* prev = taosArrayGet(pDelList, num - 2);
        return (prev->version >= ver && prev->version <= pVerRange->maxVer &&
                prev->version >= pVerRange->minVer);
      }
    } else {
      TSDBKEY* pCurrent = taosArrayGet(pDelList, *index);
      TSDBKEY* pNext = taosArrayGet(pDelList, (*index) + 1);

      if (key < pCurrent->ts) {
        return false;
      }

      if (pCurrent->ts <= key && pNext->ts >= key && pCurrent->version >= ver &&
          pVerRange->maxVer >= pCurrent->version) {
        return true;
      }

      while (pNext->ts <= key && (*index) < num - 1) {
        (*index) += 1;

        if ((*index) < num - 1) {
          pCurrent = taosArrayGet(pDelList, *index);
          pNext = taosArrayGet(pDelList, (*index) + 1);

          // it is not a consecutive deletion range, ignore it
          if (pCurrent->version == 0 && pNext->version > 0) {
            continue;
          }

          if (pCurrent->ts <= key && pNext->ts >= key && pCurrent->version >= ver &&
              pVerRange->maxVer >= pCurrent->version) {
            return true;
          }
        }
      }

      return false;
    }
  } else {
    if (*index <= 0) {
      TSDBKEY* pFirst = taosArrayGet(pDelList, 0);

      if (key < pFirst->ts) {
        return false;
      } else if (key == pFirst->ts) {
        return pFirst->version >= ver;
      } else {
        ASSERT(0);
      }
    } else {
      TSDBKEY* pCurrent = taosArrayGet(pDelList, *index);
      TSDBKEY* pPrev = taosArrayGet(pDelList, (*index) - 1);

      if (key > pCurrent->ts) {
        return false;
      }

      if (pPrev->ts <= key && pCurrent->ts >= key && pPrev->version >= ver) {
        return true;
      }

      while (pPrev->ts >= key && (*index) > 1) {
        (*index) += step;

        if ((*index) >= 1) {
          pCurrent = taosArrayGet(pDelList, *index);
          pPrev = taosArrayGet(pDelList, (*index) - 1);

          // it is not a consecutive deletion range, ignore it
          if (pCurrent->version > 0 && pPrev->version == 0) {
            continue;
          }

          if (pPrev->ts <= key && pCurrent->ts >= key && pPrev->version >= ver) {
            return true;
          }
        }
      }

      return false;
    }
  }

  return false;
}

TSDBROW* getValidMemRow(SIterInfo* pIter, const SArray* pDelList, STsdbReader* pReader) {
  if (!pIter->hasVal) {
    return NULL;
  }

  TSDBROW* pRow = tsdbTbDataIterGet(pIter->iter);
  TSDBKEY  key = TSDBROW_KEY(pRow);

  if (outOfTimeWindow(key.ts, &pReader->window)) {
    pIter->hasVal = false;
    return NULL;
  }

  // it is a valid data version
  if ((key.version <= pReader->verRange.maxVer && key.version >= pReader->verRange.minVer) &&
      (!hasBeenDropped(pDelList, &pIter->index, key.ts, key.version, pReader->order, &pReader->verRange))) {
    return pRow;
  }

  while (1) {
    pIter->hasVal = tsdbTbDataIterNext(pIter->iter);
    if (!pIter->hasVal) {
      return NULL;
    }

    pRow = tsdbTbDataIterGet(pIter->iter);

    key = TSDBROW_KEY(pRow);
    if (outOfTimeWindow(key.ts, &pReader->window)) {
      pIter->hasVal = false;
      return NULL;
    }

    if (key.version <= pReader->verRange.maxVer && key.version >= pReader->verRange.minVer &&
        (!hasBeenDropped(pDelList, &pIter->index, key.ts, key.version, pReader->order, &pReader->verRange))) {
      return pRow;
    }
  }
}

int32_t doMergeRowsInBuf(SIterInfo* pIter, uint64_t uid, int64_t ts, SArray* pDelList, STsdbReader* pReader) {
  SRowMerger* pMerger = &pReader->status.merger;

  while (1) {
    pIter->hasVal = tsdbTbDataIterNext(pIter->iter);
    if (!pIter->hasVal) {
      break;
    }

    // data exists but not valid
    TSDBROW* pRow = getValidMemRow(pIter, pDelList, pReader);
    if (pRow == NULL) {
      break;
    }

    // ts is not identical, quit
    TSDBKEY k = TSDBROW_KEY(pRow);
    if (k.ts != ts) {
      break;
    }

    if (pRow->type == TSDBROW_ROW_FMT) {
      STSchema* pTSchema = doGetSchemaForTSRow(TSDBROW_SVERSION(pRow), pReader, uid);
      if (pTSchema == NULL) {
        return terrno;
      }

      tsdbRowMergerAdd(pMerger, pRow, pTSchema);
    } else {  // column format
      tsdbRowMergerAdd(pMerger, pRow, NULL);
    }
  }

  return TSDB_CODE_SUCCESS;
}

static int32_t doMergeRowsInFileBlockImpl(SBlockData* pBlockData, int32_t rowIndex, int64_t key, SRowMerger* pMerger,
                                          SVersionRange* pVerRange, int32_t step) {
  while (rowIndex < pBlockData->nRow && rowIndex >= 0 && pBlockData->aTSKEY[rowIndex] == key) {
    if (pBlockData->aVersion[rowIndex] > pVerRange->maxVer || pBlockData->aVersion[rowIndex] < pVerRange->minVer) {
      rowIndex += step;
      continue;
    }

    TSDBROW fRow = tsdbRowFromBlockData(pBlockData, rowIndex);
    tsdbRowMergerAdd(pMerger, &fRow, NULL);
    rowIndex += step;
  }

  return rowIndex;
}

typedef enum {
  CHECK_FILEBLOCK_CONT = 0x1,
  CHECK_FILEBLOCK_QUIT = 0x2,
} CHECK_FILEBLOCK_STATE;

static int32_t checkForNeighborFileBlock(STsdbReader* pReader, STableBlockScanInfo* pScanInfo, SDataBlk* pBlock,
                                         SFileDataBlockInfo* pFBlock, SRowMerger* pMerger, int64_t key,
                                         CHECK_FILEBLOCK_STATE* state) {
  SFileBlockDumpInfo* pDumpInfo = &pReader->status.fBlockDumpInfo;
  SBlockData*         pBlockData = &pReader->status.fileBlockData;
  bool                asc = ASCENDING_TRAVERSE(pReader->order);

  *state = CHECK_FILEBLOCK_QUIT;
  int32_t step = ASCENDING_TRAVERSE(pReader->order) ? 1 : -1;

  bool    loadNeighbor = true;
  int32_t code = loadNeighborIfOverlap(pFBlock, pScanInfo, pReader, &loadNeighbor);

  if (loadNeighbor && (code == TSDB_CODE_SUCCESS)) {
    pDumpInfo->rowIndex =
        doMergeRowsInFileBlockImpl(pBlockData, pDumpInfo->rowIndex, key, pMerger, &pReader->verRange, step);
    if ((pDumpInfo->rowIndex >= pDumpInfo->totalRows && asc) || (pDumpInfo->rowIndex < 0 && !asc)) {
      *state = CHECK_FILEBLOCK_CONT;
    }
  }

  return code;
}

int32_t doMergeRowsInFileBlocks(SBlockData* pBlockData, STableBlockScanInfo* pScanInfo, STsdbReader* pReader) {
  SFileBlockDumpInfo* pDumpInfo = &pReader->status.fBlockDumpInfo;

  SRowMerger* pMerger = &pReader->status.merger;
  bool    asc = ASCENDING_TRAVERSE(pReader->order);
  int64_t key = pBlockData->aTSKEY[pDumpInfo->rowIndex];
  int32_t step = asc ? 1 : -1;

  pDumpInfo->rowIndex += step;
  if ((pDumpInfo->rowIndex <= pBlockData->nRow - 1 && asc) || (pDumpInfo->rowIndex >= 0 && !asc)) {
    pDumpInfo->rowIndex =
        doMergeRowsInFileBlockImpl(pBlockData, pDumpInfo->rowIndex, key, pMerger, &pReader->verRange, step);
  }

  // all rows are consumed, let's try next file block
  if ((pDumpInfo->rowIndex >= pBlockData->nRow && asc) || (pDumpInfo->rowIndex < 0 && !asc)) {
    while (1) {
      CHECK_FILEBLOCK_STATE st;

      SFileDataBlockInfo* pFileBlockInfo = getCurrentBlockInfo(&pReader->status.blockIter);
      SDataBlk*           pCurrentBlock = getCurrentBlock(&pReader->status.blockIter);
      if (pFileBlockInfo == NULL) {
        st = CHECK_FILEBLOCK_QUIT;
        break;
      }

      checkForNeighborFileBlock(pReader, pScanInfo, pCurrentBlock, pFileBlockInfo, pMerger, key, &st);
      if (st == CHECK_FILEBLOCK_QUIT) {
        break;
      }
    }
  }

  return TSDB_CODE_SUCCESS;
}

int32_t doMergeRowsInLastBlock(SLastBlockReader* pLastBlockReader, STableBlockScanInfo* pScanInfo, int64_t ts,
                               SRowMerger* pMerger, SVersionRange* pVerRange, const char* idStr) {
  while (nextRowFromLastBlocks(pLastBlockReader, pScanInfo, pVerRange)) {
    int64_t next1 = getCurrentKeyInLastBlock(pLastBlockReader);
    if (next1 == ts) {
      TSDBROW* pRow1 = tMergeTreeGetRow(&pLastBlockReader->mergeTree);
      tsdbRowMergerAdd(pMerger, pRow1, NULL);
    } else {
      tsdbTrace("uid:%" PRIu64 " last del index:%d, del range:%d, lastKeyInStt:%" PRId64 ", %s", pScanInfo->uid,
                pScanInfo->lastBlockDelIndex, (int32_t)taosArrayGetSize(pScanInfo->delSkyline), pScanInfo->lastKeyInStt,
                idStr);
      break;
    }
  }

  return TSDB_CODE_SUCCESS;
}

int32_t doMergeMemTableMultiRows(TSDBROW* pRow, uint64_t uid, SIterInfo* pIter, SArray* pDelList, TSDBROW* pResRow,
                                 STsdbReader* pReader, bool* freeTSRow) {
  TSDBROW* pNextRow = NULL;
  TSDBROW  current = *pRow;

  {  // if the timestamp of the next valid row has a different ts, return current row directly
    pIter->hasVal = tsdbTbDataIterNext(pIter->iter);

    if (!pIter->hasVal) {
      *pResRow = *pRow;
      *freeTSRow = false;
      return TSDB_CODE_SUCCESS;
    } else {  // has next point in mem/imem
      pNextRow = getValidMemRow(pIter, pDelList, pReader);
      if (pNextRow == NULL) {
        *pResRow = current;
        *freeTSRow = false;
        return TSDB_CODE_SUCCESS;
      }

      if (TSDBROW_TS(&current) != TSDBROW_TS(pNextRow)) {
        *pResRow = current;
        *freeTSRow = false;
        return TSDB_CODE_SUCCESS;
      }
    }
  }

  terrno = 0;
  int32_t code = 0;

  // start to merge duplicated rows
  if (current.type == TSDBROW_ROW_FMT) {
    // get the correct schema for data in memory
    STSchema* pTSchema = doGetSchemaForTSRow(TSDBROW_SVERSION(&current), pReader, uid);
    if (pTSchema == NULL) {
      return terrno;
    }

    code = tsdbRowMergerAdd(&pReader->status.merger, &current, pTSchema);
    if (code != TSDB_CODE_SUCCESS) {
      return code;
    }

    STSchema* pTSchema1 = doGetSchemaForTSRow(TSDBROW_SVERSION(pNextRow), pReader, uid);
    if (pTSchema1 == NULL) {
      return terrno;
    }

    tsdbRowMergerAdd(&pReader->status.merger,pNextRow, pTSchema1);
  } else {  // let's merge rows in file block
    code = tsdbRowMergerAdd(&pReader->status.merger, &current, pReader->pSchema);
    if (code != TSDB_CODE_SUCCESS) {
      return code;
    }

    tsdbRowMergerAdd(&pReader->status.merger,pNextRow, NULL);
  }

  code = doMergeRowsInBuf(pIter, uid, TSDBROW_TS(&current), pDelList, pReader);
  if (code != TSDB_CODE_SUCCESS) {
    return code;
  }

  code = tsdbRowMergerGetRow(&pReader->status.merger, &pResRow->pTSRow);
  if (code != TSDB_CODE_SUCCESS) {
    return code;
  }

  pResRow->type = TSDBROW_ROW_FMT;
  tsdbRowMergerClear(&pReader->status.merger);
  *freeTSRow = true;

  return TSDB_CODE_SUCCESS;
}

int32_t doMergeMemIMemRows(TSDBROW* pRow, TSDBROW* piRow, STableBlockScanInfo* pBlockScanInfo, STsdbReader* pReader,
                           SRow** pTSRow) {
  SRowMerger* pMerger = &pReader->status.merger;

  TSDBKEY   k = TSDBROW_KEY(pRow);
  TSDBKEY   ik = TSDBROW_KEY(piRow);
  STSchema* pSchema = doGetSchemaForTSRow(TSDBROW_SVERSION(pRow), pReader, pBlockScanInfo->uid);
  if (pSchema == NULL) {
    return terrno;
  }

  STSchema* piSchema = doGetSchemaForTSRow(TSDBROW_SVERSION(piRow), pReader, pBlockScanInfo->uid);
  if (piSchema == NULL) {
    return terrno;
  }

  if (ASCENDING_TRAVERSE(pReader->order)) {  // ascending order imem --> mem
    int32_t code = tsdbRowMergerAdd(&pReader->status.merger, piRow, piSchema);
    if (code != TSDB_CODE_SUCCESS) {
      return code;
    }

    code = doMergeRowsInBuf(&pBlockScanInfo->iiter, pBlockScanInfo->uid, ik.ts, pBlockScanInfo->delSkyline, pReader);
    if (code != TSDB_CODE_SUCCESS) {
      return code;
    }

    tsdbRowMergerAdd(&pReader->status.merger,pRow, pSchema);
    code =
        doMergeRowsInBuf(&pBlockScanInfo->iter, pBlockScanInfo->uid, k.ts, pBlockScanInfo->delSkyline, pReader);
    if (code != TSDB_CODE_SUCCESS) {
      return code;
    }

  } else {
    int32_t code = tsdbRowMergerAdd(&pReader->status.merger, pRow, pSchema);
    if (code != TSDB_CODE_SUCCESS || pMerger->pTSchema == NULL) {
      return code;
    }

    code = doMergeRowsInBuf(&pBlockScanInfo->iter, pBlockScanInfo->uid, k.ts, pBlockScanInfo->delSkyline, pReader);
    if (code != TSDB_CODE_SUCCESS) {
      return code;
    }

    tsdbRowMergerAdd(&pReader->status.merger, piRow, piSchema);
    code = doMergeRowsInBuf(&pBlockScanInfo->iiter, pBlockScanInfo->uid, ik.ts, pBlockScanInfo->delSkyline, pReader);
    if (code != TSDB_CODE_SUCCESS) {
      return code;
    }
  }

  int32_t code = tsdbRowMergerGetRow(pMerger, pTSRow);
  tsdbRowMergerClear(pMerger);
  return code;
}

int32_t tsdbGetNextRowInMem(STableBlockScanInfo* pBlockScanInfo, STsdbReader* pReader, TSDBROW* pResRow, int64_t endKey,
                            bool* freeTSRow) {
  TSDBROW* pRow = getValidMemRow(&pBlockScanInfo->iter, pBlockScanInfo->delSkyline, pReader);
  TSDBROW* piRow = getValidMemRow(&pBlockScanInfo->iiter, pBlockScanInfo->delSkyline, pReader);
  SArray*  pDelList = pBlockScanInfo->delSkyline;
  uint64_t uid = pBlockScanInfo->uid;

  // todo refactor
  bool asc = ASCENDING_TRAVERSE(pReader->order);
  if (pBlockScanInfo->iter.hasVal) {
    TSDBKEY k = TSDBROW_KEY(pRow);
    if ((k.ts >= endKey && asc) || (k.ts <= endKey && !asc)) {
      pRow = NULL;
    }
  }

  if (pBlockScanInfo->iiter.hasVal) {
    TSDBKEY k = TSDBROW_KEY(piRow);
    if ((k.ts >= endKey && asc) || (k.ts <= endKey && !asc)) {
      piRow = NULL;
    }
  }

  if (pBlockScanInfo->iter.hasVal && pBlockScanInfo->iiter.hasVal && pRow != NULL && piRow != NULL) {
    TSDBKEY k = TSDBROW_KEY(pRow);
    TSDBKEY ik = TSDBROW_KEY(piRow);

    int32_t code = TSDB_CODE_SUCCESS;
    if (ik.ts != k.ts) {
      if (((ik.ts < k.ts) && asc) || ((ik.ts > k.ts) && (!asc))) {  // ik.ts < k.ts
        code = doMergeMemTableMultiRows(piRow, uid, &pBlockScanInfo->iiter, pDelList, pResRow, pReader, freeTSRow);
      } else if (((k.ts < ik.ts) && asc) || ((k.ts > ik.ts) && (!asc))) {
        code = doMergeMemTableMultiRows(pRow, uid, &pBlockScanInfo->iter, pDelList, pResRow, pReader, freeTSRow);
      }
    } else {  // ik.ts == k.ts
      *freeTSRow = true;
      pResRow->type = TSDBROW_ROW_FMT;
      code = doMergeMemIMemRows(pRow, piRow, pBlockScanInfo, pReader, &pResRow->pTSRow);
      if (code != TSDB_CODE_SUCCESS) {
        return code;
      }
    }

    return code;
  }

  if (pBlockScanInfo->iter.hasVal && pRow != NULL) {
    return doMergeMemTableMultiRows(pRow, pBlockScanInfo->uid, &pBlockScanInfo->iter, pDelList, pResRow, pReader,
                                    freeTSRow);
  }

  if (pBlockScanInfo->iiter.hasVal && piRow != NULL) {
    return doMergeMemTableMultiRows(piRow, uid, &pBlockScanInfo->iiter, pDelList, pResRow, pReader, freeTSRow);
  }

  return TSDB_CODE_SUCCESS;
}

int32_t doAppendRowFromTSRow(SSDataBlock* pBlock, STsdbReader* pReader, SRow* pTSRow, STableBlockScanInfo* pScanInfo) {
  int32_t outputRowIndex = pBlock->info.rows;
  int64_t uid = pScanInfo->uid;
  int32_t code = TSDB_CODE_SUCCESS;

  SBlockLoadSuppInfo* pSupInfo = &pReader->suppInfo;
  STSchema*           pSchema = doGetSchemaForTSRow(pTSRow->sver, pReader, uid);
  if (pSchema == NULL) {
    return terrno;
  }

  SColVal colVal = {0};
  int32_t i = 0, j = 0;

  if (pSupInfo->colId[i] == PRIMARYKEY_TIMESTAMP_COL_ID) {
    SColumnInfoData* pColData = taosArrayGet(pBlock->pDataBlock, pSupInfo->slotId[i]);
    ((int64_t*)pColData->pData)[outputRowIndex] = pTSRow->ts;
    i += 1;
  }

  while (i < pSupInfo->numOfCols && j < pSchema->numOfCols) {
    col_id_t colId = pSupInfo->colId[i];

    if (colId == pSchema->columns[j].colId) {
      SColumnInfoData* pColInfoData = taosArrayGet(pBlock->pDataBlock, pSupInfo->slotId[i]);

      tRowGet(pTSRow, pSchema, j, &colVal);
      code = doCopyColVal(pColInfoData, outputRowIndex, i, &colVal, pSupInfo);
      if (code) {
        return code;
      }
      i += 1;
      j += 1;
    } else if (colId < pSchema->columns[j].colId) {
      SColumnInfoData* pColInfoData = taosArrayGet(pBlock->pDataBlock, pSupInfo->slotId[i]);

      colDataSetNULL(pColInfoData, outputRowIndex);
      i += 1;
    } else if (colId > pSchema->columns[j].colId) {
      j += 1;
    }
  }

  // set null value since current column does not exist in the "pSchema"
  while (i < pSupInfo->numOfCols) {
    SColumnInfoData* pColInfoData = taosArrayGet(pBlock->pDataBlock, pSupInfo->slotId[i]);
    colDataSetNULL(pColInfoData, outputRowIndex);
    i += 1;
  }

  pBlock->info.dataLoad = 1;
  pBlock->info.rows += 1;
  pScanInfo->lastKey = pTSRow->ts;
  return TSDB_CODE_SUCCESS;
}

int32_t doAppendRowFromFileBlock(SSDataBlock* pResBlock, STsdbReader* pReader, SBlockData* pBlockData,
                                 int32_t rowIndex) {
  int32_t i = 0, j = 0;
  int32_t outputRowIndex = pResBlock->info.rows;
  int32_t code = TSDB_CODE_SUCCESS;

  SBlockLoadSuppInfo* pSupInfo = &pReader->suppInfo;
  ((int64_t*)pReader->status.pPrimaryTsCol->pData)[outputRowIndex] = pBlockData->aTSKEY[rowIndex];
  i += 1;

  SColVal cv = {0};
  int32_t numOfInputCols = pBlockData->nColData;
  int32_t numOfOutputCols = pSupInfo->numOfCols;

  while (i < numOfOutputCols && j < numOfInputCols) {
    SColData* pData = tBlockDataGetColDataByIdx(pBlockData, j);
    if (pData->cid < pSupInfo->colId[i]) {
      j += 1;
      continue;
    }

    SColumnInfoData* pCol = TARRAY_GET_ELEM(pResBlock->pDataBlock, pSupInfo->slotId[i]);
    if (pData->cid == pSupInfo->colId[i]) {
      tColDataGetValue(pData, rowIndex, &cv);
      code = doCopyColVal(pCol, outputRowIndex, i, &cv, pSupInfo);
      if (code) {
        return code;
      }
      j += 1;
    } else if (pData->cid > pCol->info.colId) {
      // the specified column does not exist in file block, fill with null data
      colDataSetNULL(pCol, outputRowIndex);
    }

    i += 1;
  }

  while (i < numOfOutputCols) {
    SColumnInfoData* pCol = taosArrayGet(pResBlock->pDataBlock, pSupInfo->slotId[i]);
    colDataSetNULL(pCol, outputRowIndex);
    i += 1;
  }

  pResBlock->info.dataLoad = 1;
  pResBlock->info.rows += 1;
  return TSDB_CODE_SUCCESS;
}

int32_t buildDataBlockFromBufImpl(STableBlockScanInfo* pBlockScanInfo, int64_t endKey, int32_t capacity,
                                  STsdbReader* pReader) {
  SSDataBlock* pBlock = pReader->resBlockInfo.pResBlock;
  int32_t      code = TSDB_CODE_SUCCESS;

  do {
    //    SRow* pTSRow = NULL;
    TSDBROW row = {.type = -1};
    bool    freeTSRow = false;
    tsdbGetNextRowInMem(pBlockScanInfo, pReader, &row, endKey, &freeTSRow);
    if (row.type == -1) {
      break;
    }

    if (row.type == TSDBROW_ROW_FMT) {
      code = doAppendRowFromTSRow(pBlock, pReader, row.pTSRow, pBlockScanInfo);

      if (freeTSRow) {
        taosMemoryFree(row.pTSRow);
      }

      if (code) {
        return code;
      }
    } else {
      code = doAppendRowFromFileBlock(pBlock, pReader, row.pBlockData, row.iRow);
      if (code) {
        break;
      }
    }

    // no data in buffer, return immediately
    if (!(pBlockScanInfo->iter.hasVal || pBlockScanInfo->iiter.hasVal)) {
      break;
    }

    if (pBlock->info.rows >= capacity) {
      break;
    }
  } while (1);

  return code;
}

// TODO refactor: with createDataBlockScanInfo
int32_t tsdbSetTableList(STsdbReader* pReader, const void* pTableList, int32_t num) {
  int32_t size = tSimpleHashGetSize(pReader->status.pTableMap);

  STableBlockScanInfo** p = NULL;
  int32_t iter = 0;

  while ((p = tSimpleHashIterate(pReader->status.pTableMap, p, &iter)) != NULL) {
    clearBlockScanInfo(*p);
  }

  if (size < num) {
    int32_t code = ensureBlockScanInfoBuf(&pReader->blockInfoBuf, num);
    if (code) {
      return code;
    }

    char* p1 = taosMemoryRealloc(pReader->status.uidList.tableUidList, sizeof(uint64_t) * num);
    if (p1 == NULL) {
      return TSDB_CODE_OUT_OF_MEMORY;
    }

    pReader->status.uidList.tableUidList = (uint64_t*)p1;
  }

  tSimpleHashClear(pReader->status.pTableMap);
  STableUidList* pUidList = &pReader->status.uidList;
  pUidList->currentIndex = 0;

  STableKeyInfo* pList = (STableKeyInfo*)pTableList;
  for (int32_t i = 0; i < num; ++i) {
    STableBlockScanInfo* pInfo = getPosInBlockInfoBuf(&pReader->blockInfoBuf, i);
    pInfo->uid = pList[i].uid;
    pUidList->tableUidList[i] = pList[i].uid;

    // todo extract method
    if (ASCENDING_TRAVERSE(pReader->order)) {
      int64_t skey = pReader->window.skey;
      pInfo->lastKey = (skey > INT64_MIN) ? (skey - 1) : skey;
      pInfo->lastKeyInStt = skey;
    } else {
      int64_t ekey = pReader->window.ekey;
      pInfo->lastKey = (ekey < INT64_MAX) ? (ekey + 1) : ekey;
      pInfo->lastKeyInStt = ekey;
    }

    tSimpleHashPut(pReader->status.pTableMap, &pInfo->uid, sizeof(uint64_t), &pInfo, POINTER_BYTES);
  }

  return TDB_CODE_SUCCESS;
}

void* tsdbGetIdx(SMeta* pMeta) {
  if (pMeta == NULL) {
    return NULL;
  }
  return metaGetIdx(pMeta);
}

void* tsdbGetIvtIdx(SMeta* pMeta) {
  if (pMeta == NULL) {
    return NULL;
  }
  return metaGetIvtIdx(pMeta);
}

uint64_t tsdbGetReaderMaxVersion(STsdbReader* pReader) { return pReader->verRange.maxVer; }

static int32_t doOpenReaderImpl(STsdbReader* pReader) {
  SReaderStatus*  pStatus = &pReader->status;
  SDataBlockIter* pBlockIter = &pStatus->blockIter;

  initFilesetIterator(&pStatus->fileIter, pReader->pReadSnap->fs.aDFileSet, pReader);
  resetDataBlockIterator(&pStatus->blockIter, pReader->order);

  int32_t code = TSDB_CODE_SUCCESS;
  if (pStatus->fileIter.numOfFiles == 0) {
    pStatus->loadFromFile = false;
  } else if (READ_MODE_COUNT_ONLY == pReader->readMode) {
    // DO NOTHING
  } else {
    code = initForFirstBlockInFile(pReader, pBlockIter);
  }

  if (!pStatus->loadFromFile) {
    resetTableListIndex(pStatus);
  }

  return code;
}

static void freeSchemaFunc(void* param) {
  void **p = (void **)param;
  taosMemoryFreeClear(*p);
}

// ====================================== EXPOSED APIs ======================================
int32_t tsdbReaderOpen(void* pVnode, SQueryTableDataCond* pCond, void* pTableList, int32_t numOfTables,
                       SSDataBlock* pResBlock, void** ppReader, const char* idstr, bool countOnly, SHashObj** pIgnoreTables) {
  STimeWindow window = pCond->twindows;
  SVnodeCfg* pConf = &(((SVnode*)pVnode)->config);

  int32_t capacity = pConf->tsdbCfg.maxRows;
  if (pResBlock != NULL) {
    blockDataEnsureCapacity(pResBlock, capacity);
  }

  int32_t code = tsdbReaderCreate(pVnode, pCond, ppReader, capacity, pResBlock, idstr);
  if (code != TSDB_CODE_SUCCESS) {
    goto _err;
  }

  // check for query time window
  STsdbReader* pReader = *ppReader;
  if (isEmptyQueryTimeWindow(&pReader->window) && pCond->type == TIMEWINDOW_RANGE_CONTAINED) {
    tsdbDebug("%p query window not overlaps with the data set, no result returned, %s", pReader, pReader->idStr);
    return TSDB_CODE_SUCCESS;
  }

  if (pCond->type == TIMEWINDOW_RANGE_EXTERNAL) {
    // update the SQueryTableDataCond to create inner reader
    int32_t order = pCond->order;
    if (order == TSDB_ORDER_ASC) {
      pCond->twindows.ekey = window.skey - 1;
      pCond->twindows.skey = INT64_MIN;
      pCond->order = TSDB_ORDER_DESC;
    } else {
      pCond->twindows.skey = window.ekey + 1;
      pCond->twindows.ekey = INT64_MAX;
      pCond->order = TSDB_ORDER_ASC;
    }

    // here we only need one more row, so the capacity is set to be ONE.
    code = tsdbReaderCreate(pVnode, pCond, (void**)&((STsdbReader*)pReader)->innerReader[0], 1, pResBlock, idstr);
    if (code != TSDB_CODE_SUCCESS) {
      goto _err;
    }

    if (order == TSDB_ORDER_ASC) {
      pCond->twindows.skey = window.ekey + 1;
      pCond->twindows.ekey = INT64_MAX;
    } else {
      pCond->twindows.skey = INT64_MIN;
      pCond->twindows.ekey = window.ekey - 1;
    }
    pCond->order = order;

    code = tsdbReaderCreate(pVnode, pCond, (void**)&((STsdbReader*)pReader)->innerReader[1], 1, pResBlock, idstr);
    if (code != TSDB_CODE_SUCCESS) {
      goto _err;
    }
  }

  // NOTE: the endVersion in pCond is the data version not schema version, so pCond->endVersion is not correct here.
  //  no valid error code set in metaGetTbTSchema, so let's set the error code here.
  //  we should proceed in case of tmq processing.
  if (pCond->suid != 0) {
    pReader->pSchema = metaGetTbTSchema(pReader->pTsdb->pVnode->pMeta, pReader->suid, -1, 1);
    if (pReader->pSchema == NULL) {
      tsdbError("failed to get table schema, suid:%" PRIu64 ", ver:-1, %s", pReader->suid, pReader->idStr);
    }
  } else if (numOfTables > 0) {
    STableKeyInfo* pKey = pTableList;
    pReader->pSchema = metaGetTbTSchema(pReader->pTsdb->pVnode->pMeta, pKey->uid, -1, 1);
    if (pReader->pSchema == NULL) {
      tsdbError("failed to get table schema, uid:%" PRIu64 ", ver:-1, %s", pKey->uid, pReader->idStr);
    }
  }

  if (pReader->pSchema != NULL) {
    tsdbRowMergerInit(&pReader->status.merger, pReader->pSchema);
  }

  pReader->pSchemaMap = tSimpleHashInit(8, taosFastHash);
  if (pReader->pSchemaMap == NULL) {
    tsdbError("failed init schema hash for reader %s", pReader->idStr);
    code = TSDB_CODE_OUT_OF_MEMORY;
    goto _err;
  }

  tSimpleHashSetFreeFp(pReader->pSchemaMap, freeSchemaFunc);
  if (pReader->pSchema != NULL) {
    code = updateBlockSMAInfo(pReader->pSchema, &pReader->suppInfo);
    if (code != TSDB_CODE_SUCCESS) {
      goto _err;
    }
  }

  STsdbReader* p = (pReader->innerReader[0] != NULL) ? pReader->innerReader[0] : pReader;
  pReader->status.pTableMap =
      createDataBlockScanInfo(p, &pReader->blockInfoBuf, pTableList, &pReader->status.uidList, numOfTables);
  if (pReader->status.pTableMap == NULL) {
    *ppReader = NULL;
    code = TSDB_CODE_OUT_OF_MEMORY;
    goto _err;
  }

  pReader->status.pLDataIter = taosMemoryCalloc(pConf->sttTrigger, sizeof(SLDataIter));
  if (pReader->status.pLDataIter == NULL) {
    terrno = TSDB_CODE_OUT_OF_MEMORY;
    goto _err;
  }

  pReader->flag = READER_STATUS_SUSPEND;

  if (countOnly) {
    pReader->readMode = READ_MODE_COUNT_ONLY;
  }

  pReader->pIgnoreTables = pIgnoreTables;

  tsdbDebug("%p total numOfTable:%d in this query %s", pReader, numOfTables, pReader->idStr);
  return code;

_err:
  tsdbError("failed to create data reader, code:%s %s", tstrerror(code), idstr);
  tsdbReaderClose(*ppReader);
  *ppReader = NULL;  // reset the pointer value.
  return code;
}

static void clearSharedPtr(STsdbReader* p) {
  p->status.pLDataIter = NULL;
  p->status.pTableMap = NULL;
  p->status.uidList.tableUidList = NULL;
  p->pReadSnap = NULL;
  p->pSchema = NULL;
  p->pSchemaMap = NULL;
}

static void setSharedPtr(STsdbReader* pDst, const STsdbReader* pSrc) {
  pDst->status.pTableMap = pSrc->status.pTableMap;
  pDst->status.pLDataIter = pSrc->status.pLDataIter;
  pDst->status.uidList = pSrc->status.uidList;
  pDst->pSchema = pSrc->pSchema;
  pDst->pSchemaMap = pSrc->pSchemaMap;
  pDst->pReadSnap = pSrc->pReadSnap;

  if (pDst->pSchema) {
    tsdbRowMergerInit(&pDst->status.merger, pDst->pSchema);
  }
}

void tsdbReaderClose(STsdbReader* pReader) {
  if (pReader == NULL) {
    return;
  }

  tsdbAcquireReader(pReader);

  {
    if (pReader->innerReader[0] != NULL || pReader->innerReader[1] != NULL) {
      STsdbReader* p = pReader->innerReader[0];
      clearSharedPtr(p);

      p = pReader->innerReader[1];
      clearSharedPtr(p);

      tsdbReaderClose(pReader->innerReader[0]);
      tsdbReaderClose(pReader->innerReader[1]);
    }
  }

  SBlockLoadSuppInfo* pSupInfo = &pReader->suppInfo;

  taosArrayDestroy(pSupInfo->pColAgg);
  for (int32_t i = 0; i < pSupInfo->numOfCols; ++i) {
    if (pSupInfo->buildBuf[i] != NULL) {
      taosMemoryFreeClear(pSupInfo->buildBuf[i]);
    }
  }

  if (pReader->resBlockInfo.freeBlock) {
    pReader->resBlockInfo.pResBlock = blockDataDestroy(pReader->resBlockInfo.pResBlock);
  }

  taosMemoryFree(pSupInfo->colId);
  tBlockDataDestroy(&pReader->status.fileBlockData);
  cleanupDataBlockIterator(&pReader->status.blockIter);

  size_t numOfTables = tSimpleHashGetSize(pReader->status.pTableMap);
  if (pReader->status.pTableMap != NULL) {
    destroyAllBlockScanInfo(pReader->status.pTableMap);
    clearBlockScanInfoBuf(&pReader->blockInfoBuf);
  }

  if (pReader->pFileReader != NULL) {
    tsdbDataFReaderClose(&pReader->pFileReader);
  }

  if (pReader->pDelFReader != NULL) {
    tsdbDelFReaderClose(&pReader->pDelFReader);
  }

  if (pReader->pDelIdx != NULL) {
    taosArrayDestroy(pReader->pDelIdx);
    pReader->pDelIdx = NULL;
  }

  qTrace("tsdb/reader-close: %p, untake snapshot", pReader);
  tsdbUntakeReadSnap(pReader, pReader->pReadSnap, true);
  pReader->pReadSnap = NULL;

  tsdbReleaseReader(pReader);

  tsdbUninitReaderLock(pReader);

  taosMemoryFreeClear(pReader->status.pLDataIter);
  taosMemoryFreeClear(pReader->status.uidList.tableUidList);
  SIOCostSummary* pCost = &pReader->cost;

  SFilesetIter* pFilesetIter = &pReader->status.fileIter;
  if (pFilesetIter->pLastBlockReader != NULL) {
    SLastBlockReader* pLReader = pFilesetIter->pLastBlockReader;
    tMergeTreeClose(&pLReader->mergeTree);

    getLastBlockLoadInfo(pLReader->pInfo, &pCost->lastBlockLoad, &pCost->lastBlockLoadTime);

    pLReader->pInfo = destroyLastBlockLoadInfo(pLReader->pInfo);
    taosMemoryFree(pLReader);
  }

  tsdbDebug(
      "%p :io-cost summary: head-file:%" PRIu64 ", head-file time:%.2f ms, SMA:%" PRId64
      " SMA-time:%.2f ms, fileBlocks:%" PRId64
      ", fileBlocks-load-time:%.2f ms, "
      "build in-memory-block-time:%.2f ms, lastBlocks:%" PRId64 ", lastBlocks-time:%.2f ms, composed-blocks:%" PRId64
      ", composed-blocks-time:%.2fms, STableBlockScanInfo size:%.2f Kb, createTime:%.2f ms,initDelSkylineIterTime:%.2f "
      "ms, %s",
      pReader, pCost->headFileLoad, pCost->headFileLoadTime, pCost->smaDataLoad, pCost->smaLoadTime, pCost->numOfBlocks,
      pCost->blockLoadTime, pCost->buildmemBlock, pCost->lastBlockLoad, pCost->lastBlockLoadTime, pCost->composedBlocks,
      pCost->buildComposedBlockTime, numOfTables * sizeof(STableBlockScanInfo) / 1000.0, pCost->createScanInfoList,
      pCost->initDelSkylineIterTime, pReader->idStr);

  taosMemoryFree(pReader->idStr);

  tsdbRowMergerCleanup(&pReader->status.merger);
  taosMemoryFree(pReader->pSchema);

  tSimpleHashCleanup(pReader->pSchemaMap);
  taosMemoryFreeClear(pReader);
}

int32_t tsdbReaderSuspend(STsdbReader* pReader) {
  int32_t code = 0;

  // save reader's base state & reset top state to be reconstructed from base state
  SReaderStatus*       pStatus = &pReader->status;
  STableBlockScanInfo* pBlockScanInfo = NULL;

  if (pStatus->loadFromFile) {
    SFileDataBlockInfo* pBlockInfo = getCurrentBlockInfo(&pReader->status.blockIter);
    if (pBlockInfo != NULL) {
      pBlockScanInfo = getTableBlockScanInfo(pStatus->pTableMap, pBlockInfo->uid, pReader->idStr);
      if (pBlockScanInfo == NULL) {
        goto _err;
      }
    } else {
      pBlockScanInfo = *pStatus->pTableIter;
    }

    tsdbDataFReaderClose(&pReader->pFileReader);

    // resetDataBlockScanInfo excluding lastKey
    STableBlockScanInfo** p = NULL;
    int32_t iter = 0;

    while ((p = tSimpleHashIterate(pStatus->pTableMap, p, &iter)) != NULL) {
      STableBlockScanInfo* pInfo = *(STableBlockScanInfo**)p;

      pInfo->iterInit = false;
      pInfo->iter.hasVal = false;
      pInfo->iiter.hasVal = false;

      if (pInfo->iter.iter != NULL) {
        pInfo->iter.iter = tsdbTbDataIterDestroy(pInfo->iter.iter);
      }

      if (pInfo->iiter.iter != NULL) {
        pInfo->iiter.iter = tsdbTbDataIterDestroy(pInfo->iiter.iter);
      }

      pInfo->delSkyline = taosArrayDestroy(pInfo->delSkyline);
    }
  } else {
    // resetDataBlockScanInfo excluding lastKey
    STableBlockScanInfo** p = NULL;
    int32_t iter = 0;

    while ((p = tSimpleHashIterate(pStatus->pTableMap, p, &iter)) != NULL) {
      STableBlockScanInfo* pInfo = *(STableBlockScanInfo**)p;

      pInfo->iterInit = false;
      pInfo->iter.hasVal = false;
      pInfo->iiter.hasVal = false;

      if (pInfo->iter.iter != NULL) {
        pInfo->iter.iter = tsdbTbDataIterDestroy(pInfo->iter.iter);
      }

      if (pInfo->iiter.iter != NULL) {
        pInfo->iiter.iter = tsdbTbDataIterDestroy(pInfo->iiter.iter);
      }

      pInfo->delSkyline = taosArrayDestroy(pInfo->delSkyline);
    }

    pBlockScanInfo = pStatus->pTableIter == NULL ? NULL : *pStatus->pTableIter;
    if (pBlockScanInfo) {
      // save lastKey to restore memory iterator
      STimeWindow w = pReader->resBlockInfo.pResBlock->info.window;
      pBlockScanInfo->lastKey = ASCENDING_TRAVERSE(pReader->order) ? w.ekey : w.skey;

      // reset current current table's data block scan info,
      pBlockScanInfo->iterInit = false;
      pBlockScanInfo->iter.hasVal = false;
      pBlockScanInfo->iiter.hasVal = false;
      if (pBlockScanInfo->iter.iter != NULL) {
        pBlockScanInfo->iter.iter = tsdbTbDataIterDestroy(pBlockScanInfo->iter.iter);
      }

      if (pBlockScanInfo->iiter.iter != NULL) {
        pBlockScanInfo->iiter.iter = tsdbTbDataIterDestroy(pBlockScanInfo->iiter.iter);
      }

      pBlockScanInfo->pBlockList = taosArrayDestroy(pBlockScanInfo->pBlockList);
      tMapDataClear(&pBlockScanInfo->mapData);
      // TODO: keep skyline for reuse
      pBlockScanInfo->delSkyline = taosArrayDestroy(pBlockScanInfo->delSkyline);
    }
  }

  tsdbUntakeReadSnap(pReader, pReader->pReadSnap, false);
  pReader->pReadSnap = NULL;
  pReader->flag = READER_STATUS_SUSPEND;

  tsdbDebug("reader: %p suspended uid %" PRIu64 " in this query %s", pReader, pBlockScanInfo ? pBlockScanInfo->uid : 0,
            pReader->idStr);
  return code;

_err:
  tsdbError("failed to suspend data reader, code:%s %s", tstrerror(code), pReader->idStr);
  return code;
}

static int32_t tsdbSetQueryReseek(void* pQHandle) {
  int32_t      code = 0;
  STsdbReader* pReader = pQHandle;

  code = tsdbTryAcquireReader(pReader);
  if (code == 0) {
    if (pReader->flag == READER_STATUS_SUSPEND) {
      tsdbReleaseReader(pReader);
      return code;
    }

    tsdbReaderSuspend(pReader);

    tsdbReleaseReader(pReader);

    return code;
  } else if (code == EBUSY) {
    return TSDB_CODE_VND_QUERY_BUSY;
  } else {
    terrno = TAOS_SYSTEM_ERROR(code);
    return TSDB_CODE_FAILED;
  }
}

int32_t tsdbReaderResume(STsdbReader* pReader) {
  int32_t code = 0;

  STableBlockScanInfo** pBlockScanInfo = pReader->status.pTableIter;

  //  restore reader's state
  //  task snapshot
  int32_t numOfTables = tSimpleHashGetSize(pReader->status.pTableMap);
  if (numOfTables > 0) {
    qTrace("tsdb/reader: %p, take snapshot", pReader);
    code = tsdbTakeReadSnap(pReader, tsdbSetQueryReseek, &pReader->pReadSnap);
    if (code != TSDB_CODE_SUCCESS) {
      goto _err;
    }

    if (pReader->type == TIMEWINDOW_RANGE_CONTAINED) {
      code = doOpenReaderImpl(pReader);
      if (code != TSDB_CODE_SUCCESS) {
        return code;
      }
    } else {
      STsdbReader* pPrevReader = pReader->innerReader[0];
      STsdbReader* pNextReader = pReader->innerReader[1];

      // we need only one row
      pPrevReader->resBlockInfo.capacity = 1;
      setSharedPtr(pPrevReader, pReader);

      pNextReader->resBlockInfo.capacity = 1;
      setSharedPtr(pNextReader, pReader);

      code = doOpenReaderImpl(pPrevReader);
      if (code != TSDB_CODE_SUCCESS) {
        return code;
      }
    }
  }

  pReader->flag = READER_STATUS_NORMAL;
  tsdbDebug("reader: %p resumed uid %" PRIu64 ", numOfTable:%" PRId32 ", in this query %s", pReader,
            pBlockScanInfo ? (*pBlockScanInfo)->uid : 0, numOfTables, pReader->idStr);
  return code;

_err:
  tsdbError("failed to resume data reader, code:%s %s", tstrerror(code), pReader->idStr);
  return code;
}

static bool tsdbReadRowsCountOnly(STsdbReader* pReader) {
  int32_t      code = TSDB_CODE_SUCCESS;
  SSDataBlock* pBlock = pReader->resBlockInfo.pResBlock;

  if (pReader->status.loadFromFile == false) {
    return false;
  }

  code = readRowsCountFromFiles(pReader);
  if (code != TSDB_CODE_SUCCESS) {
    return false;
  }

  code = readRowsCountFromMem(pReader);
  if (code != TSDB_CODE_SUCCESS) {
    return false;
  }

  pBlock->info.rows = pReader->rowsNum;
  pBlock->info.id.uid = 0;
  pBlock->info.dataLoad = 0;

  pReader->rowsNum = 0;

  return pBlock->info.rows > 0;
}

static int32_t doTsdbNextDataBlock(STsdbReader* pReader, bool* hasNext) {
  int32_t code = TSDB_CODE_SUCCESS;

  // cleanup the data that belongs to the previous data block
  SSDataBlock* pBlock = pReader->resBlockInfo.pResBlock;
  blockDataCleanup(pBlock);

  *hasNext = false;

  SReaderStatus* pStatus = &pReader->status;
  if (tSimpleHashGetSize(pStatus->pTableMap) == 0) {
    return code;
  }

  if (READ_MODE_COUNT_ONLY == pReader->readMode) {
    return tsdbReadRowsCountOnly(pReader);
  }

  if (pStatus->loadFromFile) {
    code = buildBlockFromFiles(pReader);
    if (code != TSDB_CODE_SUCCESS) {
      return code;
    }

    if (pBlock->info.rows <= 0) {
      resetTableListIndex(&pReader->status);
      code = buildBlockFromBufferSequentially(pReader);
    }
  } else {  // no data in files, let's try the buffer
    code = buildBlockFromBufferSequentially(pReader);
  }

  *hasNext = pBlock->info.rows > 0;

  return code;
}

int32_t tsdbNextDataBlock(STsdbReader* pReader, bool* hasNext) {
  int32_t code = TSDB_CODE_SUCCESS;

  *hasNext = false;

  if (isEmptyQueryTimeWindow(&pReader->window) || pReader->step == EXTERNAL_ROWS_NEXT || pReader->code != TSDB_CODE_SUCCESS) {
    return (pReader->code != TSDB_CODE_SUCCESS)? pReader->code:code;
  }

  SReaderStatus* pStatus = &pReader->status;

  code = tsdbAcquireReader(pReader);
  qTrace("tsdb/read: %p, take read mutex, code: %d", pReader, code);

  if (pReader->flag == READER_STATUS_SUSPEND) {
    code = tsdbReaderResume(pReader);
    if (code != TSDB_CODE_SUCCESS) {
      tsdbReleaseReader(pReader);
      return code;
    }
  }

  if (pReader->innerReader[0] != NULL && pReader->step == 0) {
    code = doTsdbNextDataBlock(pReader->innerReader[0], hasNext);
    if (code) {
      tsdbReleaseReader(pReader);
      return code;
    }

    pReader->step = EXTERNAL_ROWS_PREV;
    if (*hasNext) {
      pStatus = &pReader->innerReader[0]->status;
      if (pStatus->composedDataBlock) {
        qTrace("tsdb/read: %p, unlock read mutex", pReader);
        tsdbReleaseReader(pReader);
      }

      return code;
    }
  }

  if (pReader->step == EXTERNAL_ROWS_PREV) {
    // prepare for the main scan
    code = doOpenReaderImpl(pReader);
    int32_t step = 1;
    resetAllDataBlockScanInfo(pReader->status.pTableMap, pReader->innerReader[0]->window.ekey, step);

    if (code != TSDB_CODE_SUCCESS) {
      return code;
    }

    pReader->step = EXTERNAL_ROWS_MAIN;
  }

  code = doTsdbNextDataBlock(pReader, hasNext);
  if (code != TSDB_CODE_SUCCESS) {
    tsdbReleaseReader(pReader);
    return code;
  }

  if (*hasNext) {
    if (pStatus->composedDataBlock) {
      qTrace("tsdb/read: %p, unlock read mutex", pReader);
      tsdbReleaseReader(pReader);
    }

    return code;
  }

  if (pReader->step == EXTERNAL_ROWS_MAIN && pReader->innerReader[1] != NULL) {
    // prepare for the next row scan
    int32_t step = -1;
    code = doOpenReaderImpl(pReader->innerReader[1]);
    resetAllDataBlockScanInfo(pReader->innerReader[1]->status.pTableMap, pReader->window.ekey, step);
    if (code != TSDB_CODE_SUCCESS) {
      return code;
    }

    code = doTsdbNextDataBlock(pReader->innerReader[1], hasNext);
    if (code != TSDB_CODE_SUCCESS) {
      tsdbReleaseReader(pReader);
      return code;
    }

    pReader->step = EXTERNAL_ROWS_NEXT;
    if (*hasNext) {
      pStatus = &pReader->innerReader[1]->status;
      if (pStatus->composedDataBlock) {
        qTrace("tsdb/read: %p, unlock read mutex", pReader);
        tsdbReleaseReader(pReader);
      }

      return code;
    }
  }

  qTrace("tsdb/read: %p, unlock read mutex", pReader);
  tsdbReleaseReader(pReader);

  return code;
}

static bool doFillNullColSMA(SBlockLoadSuppInfo* pSup, int32_t numOfRows, int32_t numOfCols, SColumnDataAgg* pTsAgg) {
  bool hasNullSMA = false;
  // do fill all null column value SMA info
  int32_t i = 0, j = 0;
  int32_t size = (int32_t)taosArrayGetSize(pSup->pColAgg);
  taosArrayInsert(pSup->pColAgg, 0, pTsAgg);
  size++;

  while (j < numOfCols && i < size) {
    SColumnDataAgg* pAgg = taosArrayGet(pSup->pColAgg, i);
    if (pAgg->colId == pSup->colId[j]) {
      i += 1;
      j += 1;
    } else if (pAgg->colId < pSup->colId[j]) {
      i += 1;
    } else if (pSup->colId[j] < pAgg->colId) {
      if (pSup->colId[j] != PRIMARYKEY_TIMESTAMP_COL_ID) {
        SColumnDataAgg nullColAgg = {.colId = pSup->colId[j], .numOfNull = numOfRows};
        taosArrayInsert(pSup->pColAgg, i, &nullColAgg);
        i += 1;
        size++;
        hasNullSMA = true;
      }
      j += 1;
    }
  }

  while (j < numOfCols) {
    if (pSup->colId[j] != PRIMARYKEY_TIMESTAMP_COL_ID) {
      SColumnDataAgg nullColAgg = {.colId = pSup->colId[j], .numOfNull = numOfRows};
      taosArrayInsert(pSup->pColAgg, i, &nullColAgg);
      i += 1;
      hasNullSMA = true;
    }
    j++;
  }

  return hasNullSMA;
}

int32_t tsdbRetrieveDatablockSMA(STsdbReader* pReader, SSDataBlock* pDataBlock, bool* allHave, bool *hasNullSMA) {
  SColumnDataAgg*** pBlockSMA = &pDataBlock->pBlockAgg;

  int32_t code = 0;
  *allHave = false;
  *pBlockSMA = NULL;

  if (pReader->type == TIMEWINDOW_RANGE_EXTERNAL) {
    return TSDB_CODE_SUCCESS;
  }

  // there is no statistics data for composed block
  if (pReader->status.composedDataBlock || (!pReader->suppInfo.smaValid)) {
    return TSDB_CODE_SUCCESS;
  }

  SFileDataBlockInfo* pFBlock = getCurrentBlockInfo(&pReader->status.blockIter);
  SBlockLoadSuppInfo* pSup = &pReader->suppInfo;

  if (pReader->resBlockInfo.pResBlock->info.id.uid != pFBlock->uid) {
    return TSDB_CODE_SUCCESS;
  }

  int64_t st = taosGetTimestampUs();

  SDataBlk* pBlock = getCurrentBlock(&pReader->status.blockIter);
  if (tDataBlkHasSma(pBlock)) {
    code = tsdbReadBlockSma(pReader->pFileReader, pBlock, pSup->pColAgg);
    if (code != TSDB_CODE_SUCCESS) {
      tsdbDebug("vgId:%d, failed to load block SMA for uid %" PRIu64 ", code:%s, %s", 0, pFBlock->uid, tstrerror(code),
                pReader->idStr);
      return code;
    }
  } else {
    *pBlockSMA = NULL;
    return TSDB_CODE_SUCCESS;
  }

  *allHave = true;

  // always load the first primary timestamp column data
  SColumnDataAgg* pTsAgg = &pSup->tsColAgg;

  pTsAgg->numOfNull = 0;
  pTsAgg->colId = PRIMARYKEY_TIMESTAMP_COL_ID;
  pTsAgg->min = pReader->resBlockInfo.pResBlock->info.window.skey;
  pTsAgg->max = pReader->resBlockInfo.pResBlock->info.window.ekey;

  // update the number of NULL data rows
  size_t numOfCols = pSup->numOfCols;

  // ensure capacity
  if (pDataBlock->pDataBlock) {
    size_t colsNum = taosArrayGetSize(pDataBlock->pDataBlock);
    taosArrayEnsureCap(pSup->pColAgg, colsNum);
  }

  SSDataBlock* pResBlock = pReader->resBlockInfo.pResBlock;
  if (pResBlock->pBlockAgg == NULL) {
    size_t num = taosArrayGetSize(pResBlock->pDataBlock);
    pResBlock->pBlockAgg = taosMemoryCalloc(num, POINTER_BYTES);
  }

  // do fill all null column value SMA info
  if (doFillNullColSMA(pSup, pBlock->nRow, numOfCols, pTsAgg)) {
    *hasNullSMA = true;
    return TSDB_CODE_SUCCESS;
  }
  size_t size = taosArrayGetSize(pSup->pColAgg);

  int32_t i = 0, j = 0;
  while (j < numOfCols && i < size) {
    SColumnDataAgg* pAgg = taosArrayGet(pSup->pColAgg, i);
    if (pAgg->colId == pSup->colId[j]) {
      pResBlock->pBlockAgg[pSup->slotId[j]] = pAgg;
      i += 1;
      j += 1;
    } else if (pAgg->colId < pSup->colId[j]) {
      i += 1;
    } else if (pSup->colId[j] < pAgg->colId) {
      pResBlock->pBlockAgg[pSup->slotId[j]] = NULL;
      *allHave = false;
      j += 1;
    }
  }

  *pBlockSMA = pResBlock->pBlockAgg;
  pReader->cost.smaDataLoad += 1;

  double elapsedTime = (taosGetTimestampUs() - st) / 1000.0;
  pReader->cost.smaLoadTime += elapsedTime;

  tsdbDebug("vgId:%d, succeed to load block SMA for uid %" PRIu64 ", %s", 0, pFBlock->uid, pReader->idStr);
  return code;
}

STableBlockScanInfo* getTableBlockScanInfo(SSHashObj* pTableMap, uint64_t uid, const char* id) {
  STableBlockScanInfo** p = tSimpleHashGet(pTableMap, &uid, sizeof(uid));
  if (p == NULL || *p == NULL) {
    terrno = TSDB_CODE_INVALID_PARA;
    int32_t size = tSimpleHashGetSize(pTableMap);
    tsdbError("failed to locate the uid:%" PRIu64 " in query table uid list, total tables:%d, %s", uid, size, id);
    return NULL;
  }

  return *p;
}

static SSDataBlock* doRetrieveDataBlock(STsdbReader* pReader) {
  SReaderStatus*       pStatus = &pReader->status;
  int32_t              code = TSDB_CODE_SUCCESS;
  SFileDataBlockInfo*  pBlockInfo = getCurrentBlockInfo(&pStatus->blockIter);

  if (pReader->code != TSDB_CODE_SUCCESS) {
    return NULL;
  }

  STableBlockScanInfo* pBlockScanInfo = getTableBlockScanInfo(pStatus->pTableMap, pBlockInfo->uid, pReader->idStr);
  if (pBlockScanInfo == NULL) {
    return NULL;
  }

  code = doLoadFileBlockData(pReader, &pStatus->blockIter, &pStatus->fileBlockData, pBlockScanInfo->uid);
  if (code != TSDB_CODE_SUCCESS) {
    tBlockDataDestroy(&pStatus->fileBlockData);
    terrno = code;
    return NULL;
  }

  code = copyBlockDataToSDataBlock(pReader);
  if (code != TSDB_CODE_SUCCESS) {
    tBlockDataDestroy(&pStatus->fileBlockData);
    terrno = code;
    return NULL;
  }

  return pReader->resBlockInfo.pResBlock;
}

SSDataBlock* tsdbRetrieveDataBlock(STsdbReader* pReader, SArray* pIdList) {
  STsdbReader* pTReader = pReader;
  if (pReader->type == TIMEWINDOW_RANGE_EXTERNAL) {
    if (pReader->step == EXTERNAL_ROWS_PREV) {
      pTReader = pReader->innerReader[0];
    } else if (pReader->step == EXTERNAL_ROWS_NEXT) {
      pTReader = pReader->innerReader[1];
    }
  }

  SReaderStatus* pStatus = &pTReader->status;
  if (pStatus->composedDataBlock) {
    return pTReader->resBlockInfo.pResBlock;
  }

  SSDataBlock* ret = doRetrieveDataBlock(pTReader);

  qTrace("tsdb/read-retrieve: %p, unlock read mutex", pReader);
  tsdbReleaseReader(pReader);

  return ret;
}

int32_t tsdbReaderReset(STsdbReader* pReader, SQueryTableDataCond* pCond) {
  int32_t code = TSDB_CODE_SUCCESS;

  qTrace("tsdb/reader-reset: %p, take read mutex", pReader);
  tsdbAcquireReader(pReader);

  if (pReader->flag == READER_STATUS_SUSPEND) {
    code = tsdbReaderResume(pReader);
    if (code != TSDB_CODE_SUCCESS) {
      tsdbReleaseReader(pReader);
      return code;
    }
  }

  if (isEmptyQueryTimeWindow(&pReader->window) || pReader->pReadSnap == NULL) {
    tsdbDebug("tsdb reader reset return %p, %s", pReader->pReadSnap, pReader->idStr);
    tsdbReleaseReader(pReader);
    return TSDB_CODE_SUCCESS;
  }

  SReaderStatus*  pStatus = &pReader->status;
  SDataBlockIter* pBlockIter = &pStatus->blockIter;

  pReader->order = pCond->order;
  pReader->type = TIMEWINDOW_RANGE_CONTAINED;
  pStatus->loadFromFile = true;
  pStatus->pTableIter = NULL;
  pReader->window = updateQueryTimeWindow(pReader->pTsdb, &pCond->twindows);

  // allocate buffer in order to load data blocks from file
  memset(&pReader->suppInfo.tsColAgg, 0, sizeof(SColumnDataAgg));

  pReader->suppInfo.tsColAgg.colId = PRIMARYKEY_TIMESTAMP_COL_ID;
  tsdbDataFReaderClose(&pReader->pFileReader);

  int32_t numOfTables = tSimpleHashGetSize(pStatus->pTableMap);

  initFilesetIterator(&pStatus->fileIter, pReader->pReadSnap->fs.aDFileSet, pReader);
  resetDataBlockIterator(pBlockIter, pReader->order);
  resetTableListIndex(&pReader->status);

  bool    asc = ASCENDING_TRAVERSE(pReader->order);
  int32_t step = asc ? 1 : -1;
  int64_t ts = asc ? pReader->window.skey - 1 : pReader->window.ekey + 1;
  resetAllDataBlockScanInfo(pStatus->pTableMap, ts, step);

  // no data in files, let's try buffer in memory
  if (pStatus->fileIter.numOfFiles == 0) {
    pStatus->loadFromFile = false;
    resetTableListIndex(pStatus);
  } else {
    code = initForFirstBlockInFile(pReader, pBlockIter);
    if (code != TSDB_CODE_SUCCESS) {
      tsdbError("%p reset reader failed, numOfTables:%d, query range:%" PRId64 " - %" PRId64 " in query %s", pReader,
                numOfTables, pReader->window.skey, pReader->window.ekey, pReader->idStr);

      tsdbReleaseReader(pReader);
      return code;
    }
  }

  tsdbDebug("%p reset reader, suid:%" PRIu64 ", numOfTables:%d, skey:%" PRId64 ", query range:%" PRId64 " - %" PRId64
            " in query %s",
            pReader, pReader->suid, numOfTables, pCond->twindows.skey, pReader->window.skey, pReader->window.ekey,
            pReader->idStr);

  tsdbReleaseReader(pReader);

  return code;
}

static int32_t getBucketIndex(int32_t startRow, int32_t bucketRange, int32_t numOfRows, int32_t numOfBucket) {
  if (numOfRows < startRow) {
    return 0;
  }
  int32_t bucketIndex = ((numOfRows - startRow) / bucketRange);
  if (bucketIndex == numOfBucket) {
    bucketIndex -= 1;
  }
  return bucketIndex;
}

int32_t tsdbGetFileBlocksDistInfo(STsdbReader* pReader, STableBlockDistInfo* pTableBlockInfo) {
  int32_t code = TSDB_CODE_SUCCESS;
  pTableBlockInfo->totalSize = 0;
  pTableBlockInfo->totalRows = 0;
  pTableBlockInfo->numOfVgroups = 1;

  const int32_t numOfBuckets = 20.0;

  // find the start data block in file
  tsdbAcquireReader(pReader);
  if (pReader->flag == READER_STATUS_SUSPEND) {
    code = tsdbReaderResume(pReader);
    if (code != TSDB_CODE_SUCCESS) {
      tsdbReleaseReader(pReader);
      return code;
    }
  }
  SReaderStatus* pStatus = &pReader->status;

  STsdbCfg* pc = &pReader->pTsdb->pVnode->config.tsdbCfg;
  pTableBlockInfo->defMinRows = pc->minRows;
  pTableBlockInfo->defMaxRows = pc->maxRows;

  int32_t bucketRange = ceil(((double)(pc->maxRows - pc->minRows)) / numOfBuckets);

  pTableBlockInfo->numOfFiles += 1;

  int32_t numOfTables = (int32_t)tSimpleHashGetSize(pStatus->pTableMap);
  int     defaultRows = 4096;

  SDataBlockIter* pBlockIter = &pStatus->blockIter;
  pTableBlockInfo->numOfFiles += pStatus->fileIter.numOfFiles;

  if (pBlockIter->numOfBlocks > 0) {
    pTableBlockInfo->numOfBlocks += pBlockIter->numOfBlocks;
  }

  pTableBlockInfo->numOfTables = numOfTables;
  bool hasNext = (pBlockIter->numOfBlocks > 0);

  while (true) {
    if (hasNext) {
      SDataBlk* pBlock = getCurrentBlock(pBlockIter);

      int32_t numOfRows = pBlock->nRow;
      pTableBlockInfo->totalRows += numOfRows;

      if (numOfRows > pTableBlockInfo->maxRows) {
        pTableBlockInfo->maxRows = numOfRows;
      }

      if (numOfRows < pTableBlockInfo->minRows) {
        pTableBlockInfo->minRows = numOfRows;
      }

      if (numOfRows < defaultRows) {
        pTableBlockInfo->numOfSmallBlocks += 1;
      }

      pTableBlockInfo->totalSize += pBlock->aSubBlock[0].szBlock;

      int32_t bucketIndex = getBucketIndex(pTableBlockInfo->defMinRows, bucketRange, numOfRows, numOfBuckets);
      pTableBlockInfo->blockRowsHisto[bucketIndex]++;

      hasNext = blockIteratorNext(&pStatus->blockIter, pReader->idStr);
    } else {
      code = initForFirstBlockInFile(pReader, pBlockIter);
      if ((code != TSDB_CODE_SUCCESS) || (pStatus->loadFromFile == false)) {
        break;
      }

      pTableBlockInfo->numOfBlocks += pBlockIter->numOfBlocks;
      hasNext = (pBlockIter->numOfBlocks > 0);
    }

    //    tsdbDebug("%p %d blocks found in file for %d table(s), fid:%d, %s", pReader, numOfBlocks, numOfTables,
    //              pReader->pFileGroup->fid, pReader->idStr);
  }
  tsdbReleaseReader(pReader);
  return code;
}

int64_t tsdbGetNumOfRowsInMemTable(STsdbReader* pReader) {
  int32_t code = TSDB_CODE_SUCCESS;
  int64_t rows = 0;

  SReaderStatus* pStatus = &pReader->status;
  tsdbAcquireReader(pReader);
  if (pReader->flag == READER_STATUS_SUSPEND) {
    code = tsdbReaderResume(pReader);
    if (code != TSDB_CODE_SUCCESS) {
      tsdbReleaseReader(pReader);
      return code;
    }
  }

  int32_t iter = 0;
  pStatus->pTableIter = tSimpleHashIterate(pStatus->pTableMap, NULL, &iter);

  while (pStatus->pTableIter != NULL) {
    STableBlockScanInfo* pBlockScanInfo = *(STableBlockScanInfo**)pStatus->pTableIter;

    STbData* d = NULL;
    if (pReader->pReadSnap->pMem != NULL) {
      d = tsdbGetTbDataFromMemTable(pReader->pReadSnap->pMem, pReader->suid, pBlockScanInfo->uid);
      if (d != NULL) {
        rows += tsdbGetNRowsInTbData(d);
      }
    }

    STbData* di = NULL;
    if (pReader->pReadSnap->pIMem != NULL) {
      di = tsdbGetTbDataFromMemTable(pReader->pReadSnap->pIMem, pReader->suid, pBlockScanInfo->uid);
      if (di != NULL) {
        rows += tsdbGetNRowsInTbData(di);
      }
    }

    // current table is exhausted, let's try the next table
    pStatus->pTableIter = tSimpleHashIterate(pStatus->pTableMap, pStatus->pTableIter, &iter);
  }

  tsdbReleaseReader(pReader);

  return rows;
}

int32_t tsdbGetTableSchema(void* pVnode, int64_t uid, STSchema** pSchema, int64_t* suid) {
  SMetaReader mr = {0};
  metaReaderInit(&mr, ((SVnode*)pVnode)->pMeta, 0);
  int32_t code = metaReaderGetTableEntryByUidCache(&mr, uid);
  if (code != TSDB_CODE_SUCCESS) {
    terrno = TSDB_CODE_TDB_INVALID_TABLE_ID;
    metaReaderClear(&mr);
    return terrno;
  }

  *suid = 0;

  // only child table and ordinary table is allowed, super table is not allowed.
  if (mr.me.type == TSDB_CHILD_TABLE) {
    tDecoderClear(&mr.coder);
    *suid = mr.me.ctbEntry.suid;
    code = metaReaderGetTableEntryByUidCache(&mr, *suid);
    if (code != TSDB_CODE_SUCCESS) {
      terrno = TSDB_CODE_TDB_INVALID_TABLE_ID;
      metaReaderClear(&mr);
      return terrno;
    }
  } else if (mr.me.type == TSDB_NORMAL_TABLE) {  // do nothing
  } else {
    terrno = TSDB_CODE_INVALID_PARA;
    metaReaderClear(&mr);
    return terrno;
  }

  metaReaderClear(&mr);

  // get the newest table schema version
  code = metaGetTbTSchemaEx(((SVnode*)pVnode)->pMeta, *suid, uid, -1, pSchema);
  return code;
}

int32_t tsdbTakeReadSnap(STsdbReader* pReader, _query_reseek_func_t reseek, STsdbReadSnap** ppSnap) {
  int32_t        code = 0;
  STsdb*         pTsdb = pReader->pTsdb;
  SVersionRange* pRange = &pReader->verRange;

  // alloc
  STsdbReadSnap* pSnap = (STsdbReadSnap*)taosMemoryCalloc(1, sizeof(*pSnap));
  if (pSnap == NULL) {
    code = TSDB_CODE_OUT_OF_MEMORY;
    goto _exit;
  }

  // lock
  taosThreadRwlockRdlock(&pTsdb->rwLock);

  // take snapshot
  if (pTsdb->mem && (pRange->minVer <= pTsdb->mem->maxVer && pRange->maxVer >= pTsdb->mem->minVer)) {
    pSnap->pMem = pTsdb->mem;
    pSnap->pNode = taosMemoryMalloc(sizeof(*pSnap->pNode));
    if (pSnap->pNode == NULL) {
      taosThreadRwlockUnlock(&pTsdb->rwLock);
      code = TSDB_CODE_OUT_OF_MEMORY;
      goto _exit;
    }
    pSnap->pNode->pQHandle = pReader;
    pSnap->pNode->reseek = reseek;

    tsdbRefMemTable(pTsdb->mem, pSnap->pNode);
  }

  if (pTsdb->imem && (pRange->minVer <= pTsdb->imem->maxVer && pRange->maxVer >= pTsdb->imem->minVer)) {
    pSnap->pIMem = pTsdb->imem;
    pSnap->pINode = taosMemoryMalloc(sizeof(*pSnap->pINode));
    if (pSnap->pINode == NULL) {
      taosThreadRwlockUnlock(&pTsdb->rwLock);
      code = TSDB_CODE_OUT_OF_MEMORY;
      goto _exit;
    }
    pSnap->pINode->pQHandle = pReader;
    pSnap->pINode->reseek = reseek;

    tsdbRefMemTable(pTsdb->imem, pSnap->pINode);
  }

  // fs
  code = tsdbFSRef(pTsdb, &pSnap->fs);
  if (code) {
    taosThreadRwlockUnlock(&pTsdb->rwLock);
    goto _exit;
  }

  // unlock
  taosThreadRwlockUnlock(&pTsdb->rwLock);

  tsdbTrace("vgId:%d, take read snapshot", TD_VID(pTsdb->pVnode));

_exit:
  if (code) {
    *ppSnap = NULL;
    if (pSnap) {
      if (pSnap->pNode) taosMemoryFree(pSnap->pNode);
      if (pSnap->pINode) taosMemoryFree(pSnap->pINode);
      taosMemoryFree(pSnap);
    }
  } else {
    *ppSnap = pSnap;
  }
  return code;
}

void tsdbUntakeReadSnap(STsdbReader* pReader, STsdbReadSnap* pSnap, bool proactive) {
  STsdb* pTsdb = pReader->pTsdb;

  if (pSnap) {
    if (pSnap->pMem) {
      tsdbUnrefMemTable(pSnap->pMem, pSnap->pNode, proactive);
    }

    if (pSnap->pIMem) {
      tsdbUnrefMemTable(pSnap->pIMem, pSnap->pINode, proactive);
    }

    tsdbFSUnref(pTsdb, &pSnap->fs);
    if (pSnap->pNode) taosMemoryFree(pSnap->pNode);
    if (pSnap->pINode) taosMemoryFree(pSnap->pINode);
    taosMemoryFree(pSnap);
  }
  tsdbTrace("vgId:%d, untake read snapshot", TD_VID(pTsdb->pVnode));
}

// if failed, do nothing
void tsdbReaderSetId(STsdbReader* pReader, const char* idstr) {
  taosMemoryFreeClear(pReader->idStr);
  pReader->idStr = taosStrdup(idstr);
}

void tsdbReaderSetCloseFlag(STsdbReader* pReader) { pReader->code = TSDB_CODE_TSC_QUERY_CANCELLED; }

/*-------------todo:refactor the implementation of those APIs in this file to seperate the API into two files------*/
// opt perf, do NOT create so many readers
int64_t tsdbGetLastTimestamp(SVnode* pVnode, void* pTableList, int32_t numOfTables, const char* pIdStr) {
  SQueryTableDataCond cond = {.type = TIMEWINDOW_RANGE_CONTAINED, .numOfCols = 1, .order = TSDB_ORDER_DESC,
                              .startVersion = -1, .endVersion = -1};
  cond.twindows.skey = INT64_MIN;
  cond.twindows.ekey = INT64_MAX;

  cond.colList = taosMemoryCalloc(1, sizeof(SColumnInfo));
  cond.pSlotList = taosMemoryMalloc(sizeof(int32_t) * cond.numOfCols);
  if (cond.colList == NULL || cond.pSlotList == NULL) {
    // todo
  }

  cond.colList[0].colId = 1;
  cond.colList[0].slotId = 0;
  cond.colList[0].type = TSDB_DATA_TYPE_TIMESTAMP;

  cond.pSlotList[0] = 0;

  STableKeyInfo* pTableKeyInfo = pTableList;
  STsdbReader* pReader = NULL;
  SSDataBlock* pBlock = createDataBlock();

  SColumnInfoData data = {0};
  data.info = (SColumnInfo) {.type = TSDB_DATA_TYPE_TIMESTAMP, .colId = 1, .bytes = TSDB_KEYSIZE};
  blockDataAppendColInfo(pBlock, &data);

  int64_t key = INT64_MIN;

  for(int32_t i = 0; i < numOfTables; ++i) {
    int32_t code = tsdbReaderOpen(pVnode, &cond, &pTableKeyInfo[i], 1, pBlock, (void**)&pReader, pIdStr, false, NULL);
    if (code != TSDB_CODE_SUCCESS) {
      return code;
    }

    bool hasData = false;
    code = tsdbNextDataBlock(pReader, &hasData);
    if (!hasData || code != TSDB_CODE_SUCCESS) {
      continue;
    }

    SColumnInfoData* pCol = taosArrayGet(pBlock->pDataBlock, 0);
    int64_t k = *(int64_t*)pCol->pData;

    if (key < k) {
      key = k;
    }

    tsdbReaderClose(pReader);
  }

  return 0;
}<|MERGE_RESOLUTION|>--- conflicted
+++ resolved
@@ -3488,10 +3488,6 @@
       if (!hasNexTable) {
         return TSDB_CODE_SUCCESS;
       }
-<<<<<<< HEAD
-
-=======
->>>>>>> 46f731e4
       pBlockScanInfo = pStatus->pTableIter;
     }
     
