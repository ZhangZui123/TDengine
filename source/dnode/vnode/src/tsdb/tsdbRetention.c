--- conflicted
+++ resolved
@@ -20,22 +20,7 @@
 #include "vnd.h"
 #include "tsdbInt.h"
 
-<<<<<<< HEAD
-extern int32_t tsdbAsyncCompact(STsdb *tsdb, const STimeWindow *tw, bool s3Migrate);
-extern bool    tsdbShouldCompact(const STFileSet *fset, int32_t vgId);
-
-typedef struct {
-  STsdb  *tsdb;
-  int32_t szPage;
-  int64_t now;
-  int64_t cid;
-
-  STFileSet   *fset;
-  TFileOpArray fopArr;
-} SRTNer;
-=======
 extern int32_t tsdbAsyncCompact(STsdb *tsdb, const STimeWindow *tw, bool ssMigrate);
->>>>>>> bcc25e56
 
 static int32_t tsdbDoRemoveFileObject(SRTNer *rtner, const STFileObj *fobj) {
   STFileOp op = {
@@ -461,319 +446,7 @@
   return code;
 }
 
-<<<<<<< HEAD
-#ifdef USE_S3
-static int32_t tsdbS3FidLevel(int32_t fid, STsdbKeepCfg *pKeepCfg, int32_t s3KeepLocal, int64_t nowSec) {
-  int32_t localFid;
-  TSKEY   key;
-
-  if (pKeepCfg->precision == TSDB_TIME_PRECISION_MILLI) {
-    nowSec = nowSec * 1000;
-  } else if (pKeepCfg->precision == TSDB_TIME_PRECISION_MICRO) {
-    nowSec = nowSec * 1000000l;
-  } else if (pKeepCfg->precision == TSDB_TIME_PRECISION_NANO) {
-    nowSec = nowSec * 1000000000l;
-  }
-
-  nowSec = nowSec - pKeepCfg->keepTimeOffset * tsTickPerHour[pKeepCfg->precision];
-
-  key = nowSec - s3KeepLocal * tsTickPerMin[pKeepCfg->precision];
-  localFid = tsdbKeyFid(key, pKeepCfg->days, pKeepCfg->precision);
-
-  if (fid >= localFid) {
-    return 0;
-  } else {
-    return 1;
-  }
-}
-
-static int32_t tsdbMigrateDataFileLCS3(SRTNer *rtner, const STFileObj *fobj, int64_t size, int64_t chunksize) {
-  int32_t   code = 0;
-  int32_t   lino = 0;
-  STFileOp  op = {0};
-  TdFilePtr fdFrom = NULL, fdTo = NULL;
-  int32_t   lcn = fobj->f->lcn + (size - 1) / chunksize;
-
-  // remove old
-  op = (STFileOp){
-      .optype = TSDB_FOP_REMOVE,
-      .fid = fobj->f->fid,
-      .of = fobj->f[0],
-  };
-
-  TAOS_CHECK_GOTO(TARRAY2_APPEND(&rtner->fopArr, op), &lino, _exit);
-
-  // create new
-  op = (STFileOp){
-      .optype = TSDB_FOP_CREATE,
-      .fid = fobj->f->fid,
-      .nf =
-          {
-              .type = fobj->f->type,
-              .did = fobj->f->did,
-              .fid = fobj->f->fid,
-              .minVer = fobj->f->minVer,
-              .maxVer = fobj->f->maxVer,
-              .cid = fobj->f->cid,
-              .size = fobj->f->size,
-              .lcn = lcn,
-              .stt[0] =
-                  {
-                      .level = fobj->f->stt[0].level,
-                  },
-          },
-  };
-
-  TAOS_CHECK_GOTO(TARRAY2_APPEND(&rtner->fopArr, op), &lino, _exit);
-
-  char fname[TSDB_FILENAME_LEN];
-  tsdbTFileName(rtner->tsdb, &op.nf, fname);
-  char   *object_name = taosDirEntryBaseName(fname);
-  char    object_name_prefix[TSDB_FILENAME_LEN];
-  int32_t node_id = vnodeNodeId(rtner->tsdb->pVnode);
-  snprintf(object_name_prefix, TSDB_FQDN_LEN, "%d/%s", node_id, object_name);
-
-  char *dot = strrchr(object_name_prefix, '.');
-  if (!dot) {
-    tsdbError("vgId:%d, incorrect lcn: %d, %s at line %d", TD_VID(rtner->tsdb->pVnode), lcn, __func__, lino);
-    TAOS_CHECK_GOTO(TSDB_CODE_FAILED, &lino, _exit);
-  }
-
-  char *dot2 = strchr(object_name, '.');
-  if (!dot) {
-    tsdbError("vgId:%d, incorrect lcn: %d, %s at line %d", TD_VID(rtner->tsdb->pVnode), lcn, __func__, lino);
-    TAOS_CHECK_GOTO(TSDB_CODE_FAILED, &lino, _exit);
-  }
-  snprintf(dot2 + 1, TSDB_FQDN_LEN - (dot2 + 1 - object_name), "%d.data", fobj->f->lcn);
-
-  // do copy the file
-  for (int32_t cn = fobj->f->lcn; cn < lcn; ++cn) {
-    snprintf(dot + 1, TSDB_FQDN_LEN - (dot + 1 - object_name_prefix), "%d.data", cn);
-    int64_t c_offset = chunksize * (cn - fobj->f->lcn);
-
-    TAOS_CHECK_GOTO(tcsPutObjectFromFileOffset(fname, object_name_prefix, c_offset, chunksize), &lino, _exit);
-  }
-
-  // copy last chunk
-  int64_t lc_offset = chunksize * (lcn - fobj->f->lcn);
-  int64_t lc_size = size - lc_offset;
-
-  snprintf(dot2 + 1, TSDB_FQDN_LEN - (dot2 + 1 - object_name), "%d.data", fobj->f->lcn);
-
-  fdFrom = taosOpenFile(fname, TD_FILE_READ);
-  if (fdFrom == NULL) {
-    TAOS_CHECK_GOTO(terrno, &lino, _exit);
-  }
-
-  tsdbInfo("vgId:%d, open lcfile: %s size: %" PRId64, TD_VID(rtner->tsdb->pVnode), fname, lc_size);
-
-  snprintf(dot2 + 1, TSDB_FQDN_LEN - (dot2 + 1 - object_name), "%d.data", lcn);
-  fdTo = taosOpenFile(fname, TD_FILE_WRITE | TD_FILE_CREATE | TD_FILE_TRUNC);
-  if (fdTo == NULL) {
-    TAOS_CHECK_GOTO(terrno, &lino, _exit);
-  }
-
-  int64_t n = taosFSendFile(fdTo, fdFrom, &lc_offset, lc_size);
-  if (n < 0) {
-    TAOS_CHECK_GOTO(terrno, &lino, _exit);
-  }
-
-_exit:
-  if (code) {
-    tsdbError("vgId:%d %s failed at line %s:%d since %s", TD_VID(rtner->tsdb->pVnode), __func__, __FILE__, lino,
-              tstrerror(code));
-  }
-  if (taosCloseFile(&fdFrom) != 0) {
-    tsdbTrace("vgId:%d, failed to close file", TD_VID(rtner->tsdb->pVnode));
-  }
-
-  if (taosCloseFile(&fdTo) != 0) {
-    tsdbTrace("vgId:%d, failed to close file", TD_VID(rtner->tsdb->pVnode));
-  }
-  return code;
-}
-
-static int32_t tsdbMigrateDataFileS3(SRTNer *rtner, const STFileObj *fobj, int64_t size, int64_t chunksize) {
-  int32_t   code = 0;
-  int32_t   lino = 0;
-  STFileOp  op = {0};
-  int32_t   lcn = (size - 1) / chunksize + 1;
-  TdFilePtr fdFrom = NULL, fdTo = NULL;
-
-  // remove old
-  op = (STFileOp){
-      .optype = TSDB_FOP_REMOVE,
-      .fid = fobj->f->fid,
-      .of = fobj->f[0],
-  };
-
-  TAOS_CHECK_GOTO(TARRAY2_APPEND(&rtner->fopArr, op), &lino, _exit);
-
-  // create new
-  op = (STFileOp){
-      .optype = TSDB_FOP_CREATE,
-      .fid = fobj->f->fid,
-      .nf =
-          {
-              .type = fobj->f->type,
-              .did = fobj->f->did,
-              .fid = fobj->f->fid,
-              .minVer = fobj->f->minVer,
-              .maxVer = fobj->f->maxVer,
-              .cid = fobj->f->cid,
-              .size = fobj->f->size,
-              .lcn = lcn,
-              .stt[0] =
-                  {
-                      .level = fobj->f->stt[0].level,
-                  },
-          },
-  };
-
-  TAOS_CHECK_GOTO(TARRAY2_APPEND(&rtner->fopArr, op), &lino, _exit);
-
-  char fname[TSDB_FILENAME_LEN];
-  tsdbTFileName(rtner->tsdb, &op.nf, fname);
-  char   *object_name = taosDirEntryBaseName(fname);
-  char    object_name_prefix[TSDB_FILENAME_LEN];
-  int32_t node_id = vnodeNodeId(rtner->tsdb->pVnode);
-  snprintf(object_name_prefix, TSDB_FQDN_LEN, "%d/%s", node_id, object_name);
-
-  char *dot = strrchr(object_name_prefix, '.');
-  if (!dot) {
-    tsdbError("vgId:%d, incorrect lcn: %d, %s at line %d", TD_VID(rtner->tsdb->pVnode), lcn, __func__, lino);
-    TAOS_CHECK_GOTO(TSDB_CODE_FAILED, &lino, _exit);
-  }
-
-  // do copy the file
-  for (int32_t cn = 1; cn < lcn; ++cn) {
-    snprintf(dot + 1, TSDB_FQDN_LEN - (dot + 1 - object_name_prefix), "%d.data", cn);
-    int64_t c_offset = chunksize * (cn - 1);
-
-    TAOS_CHECK_GOTO(tcsPutObjectFromFileOffset(fobj->fname, object_name_prefix, c_offset, chunksize), &lino, _exit);
-  }
-
-  // copy last chunk
-  int64_t lc_offset = (int64_t)(lcn - 1) * chunksize;
-  int64_t lc_size = size - lc_offset;
-
-  dot = strchr(object_name, '.');
-  if (!dot) {
-    tsdbError("vgId:%d, incorrect lcn: %d, %s at line %d", TD_VID(rtner->tsdb->pVnode), lcn, __func__, lino);
-    TAOS_CHECK_GOTO(TSDB_CODE_FAILED, &lino, _exit);
-  }
-  snprintf(dot + 1, TSDB_FQDN_LEN - (dot + 1 - object_name), "%d.data", lcn);
-
-  fdFrom = taosOpenFile(fobj->fname, TD_FILE_READ);
-  if (fdFrom == NULL) {
-    TAOS_CHECK_GOTO(terrno, &lino, _exit);
-  }
-
-  tsdbInfo("vgId: %d, open lcfile: %s size: %" PRId64, TD_VID(rtner->tsdb->pVnode), fname, fobj->f->size);
-
-  fdTo = taosOpenFile(fname, TD_FILE_WRITE | TD_FILE_CREATE | TD_FILE_TRUNC);
-  if (fdTo == NULL) {
-    TAOS_CHECK_GOTO(terrno, &lino, _exit);
-  }
-
-  int64_t n = taosFSendFile(fdTo, fdFrom, &lc_offset, lc_size);
-  if (n < 0) {
-    TAOS_CHECK_GOTO(terrno, &lino, _exit);
-  }
-
-_exit:
-  if (code) {
-    tsdbError("vgId:%d %s failed at line %s:%d since %s", TD_VID(rtner->tsdb->pVnode), __func__, __FILE__, lino,
-              tstrerror(code));
-  }
-  if (taosCloseFile(&fdFrom) != 0) {
-    tsdbTrace("vgId:%d, failed to close file", TD_VID(rtner->tsdb->pVnode));
-  }
-  if (taosCloseFile(&fdTo) != 0) {
-    tsdbTrace("vgId:%d, failed to close file", TD_VID(rtner->tsdb->pVnode));
-  }
-  return code;
-}
-
-static int32_t tsdbDoS3Migrate(SRTNer *rtner) {
-  int32_t code = 0;
-  int32_t lino = 0;
-
-  STFileSet *fset = rtner->fset;
-  STFileObj *fobj = fset->farr[TSDB_FTYPE_DATA];
-  if (!fobj) {
-    return 0;
-  }
-
-  int32_t expLevel = tsdbFidLevel(fset->fid, &rtner->tsdb->keepCfg, rtner->now);
-  if (expLevel < 0) {  // expired
-    return 0;
-  }
-
-  SVnodeCfg *pCfg = &rtner->tsdb->pVnode->config;
-  int32_t    s3KeepLocal = pCfg->s3KeepLocal;
-  int32_t    s3ExpLevel = tsdbS3FidLevel(fset->fid, &rtner->tsdb->keepCfg, s3KeepLocal, rtner->now);
-  if (s3ExpLevel < 1) {  // keep on local storage
-    return 0;
-  }
-
-  if (!tsdbShouldCompact(fset, TD_VID(rtner->tsdb->pVnode)) && fobj->f->lcn < 0) {
-    fobj->f->lcn = 0;
-  }
-
-  int64_t chunksize = (int64_t)pCfg->tsdbPageSize * pCfg->s3ChunkSize;
-  int32_t lcn = fobj->f->lcn;
-
-  if (/*lcn < 1 && */ taosCheckExistFile(fobj->fname)) {
-    int64_t mtime = 0;
-    int64_t size = 0;
-    int32_t r = taosStatFile(fobj->fname, &size, &mtime, NULL);
-    if (size > chunksize && mtime < rtner->now - tsS3UploadDelaySec) {
-      if (pCfg->s3Compact && lcn < 0) {
-        STimeWindow win = {0};
-        tsdbFidKeyRange(fset->fid, rtner->tsdb->keepCfg.days, rtner->tsdb->keepCfg.precision, &win.skey, &win.ekey);
-
-        tsdbInfo("vgId:%d, async compact begin lcn: %d.", TD_VID(rtner->tsdb->pVnode), lcn);
-        code = tsdbAsyncCompact(rtner->tsdb, &win, true);
-        tsdbInfo("vgId:%d, async compact end lcn: %d.", TD_VID(rtner->tsdb->pVnode), lcn);
-        goto _exit;
-        return code;
-      }
-
-      TAOS_CHECK_GOTO(tsdbMigrateDataFileS3(rtner, fobj, size, chunksize), &lino, _exit);
-    }
-  } else {
-    if (lcn <= 1) {
-      TAOS_CHECK_GOTO(TSDB_CODE_INVALID_PARA, &lino, _exit);
-    }
-    char fname1[TSDB_FILENAME_LEN];
-    tsdbTFileLastChunkName(rtner->tsdb, fobj->f, fname1);
-
-    if (taosCheckExistFile(fname1)) {
-      int64_t mtime = 0;
-      int64_t size = 0;
-      if (taosStatFile(fname1, &size, &mtime, NULL) != 0) {
-        tsdbError("vgId:%d, %s failed at %s:%d ", TD_VID(rtner->tsdb->pVnode), __func__, __FILE__, __LINE__);
-      }
-      if (size > chunksize && mtime < rtner->now - tsS3UploadDelaySec) {
-        TAOS_CHECK_GOTO(tsdbMigrateDataFileLCS3(rtner, fobj, size, chunksize), &lino, _exit);
-      }
-    } else {
-      tsdbError("vgId:%d, file: %s not found, %s at line %d", TD_VID(rtner->tsdb->pVnode), fname1, __func__, lino);
-      return code;
-    }
-  }
-
-_exit:
-  if (code) {
-    tsdbError("vgId:%d %s failed at %s:%d since %s", TD_VID(rtner->tsdb->pVnode), __func__, __FILE__, lino,
-              tstrerror(code));
-  }
-  return code;
-}
-=======
 #ifdef USE_SHARED_STORAGE
->>>>>>> bcc25e56
 
 int32_t tsdbAsyncSsMigrate(STsdb *tsdb, SSsMigrateVgroupReq *pReq) {
   int32_t code = 0;
