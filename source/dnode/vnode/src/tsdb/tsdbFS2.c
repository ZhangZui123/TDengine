--- conflicted
+++ resolved
@@ -1206,165 +1206,4 @@
     pHash = NULL;
   }
   return code;
-<<<<<<< HEAD
-}
-
-const char *gFSBgTaskName[] = {NULL, "MERGE", "RETENTION", "COMPACT"};
-
-static int32_t tsdbFSRunBgTask(void *arg) {
-  STFSBgTask   *task = (STFSBgTask *)arg;
-  STFileSystem *fs = task->fs;
-  STFileSet    *fset;
-
-  tsdbFSGetFSet(fs, task->fid, &fset);
-
-  ASSERT(fset != NULL && fset->bgTaskRunning == task);
-
-  task->launchTime = taosGetTimestampMs();
-  task->run(task->arg);
-  task->finishTime = taosGetTimestampMs();
-
-  tsdbDebug("vgId:%d bg task:%s task id:%" PRId64 " finished, schedule time:%" PRId64 " launch time:%" PRId64
-            " finish time:%" PRId64,
-            TD_VID(fs->tsdb->pVnode), gFSBgTaskName[task->type], task->taskid, task->scheduleTime, task->launchTime,
-            task->finishTime);
-
-  taosThreadMutexLock(&fs->tsdb->mutex);
-
-  // free last
-  tsdbDoDoneBgTask(fs, task);
-  fset->bgTaskRunning = NULL;
-
-  // schedule next
-  if (fset->bgTaskNum > 0) {
-    if (fs->stop) {
-      while (fset->bgTaskNum > 0) {
-        STFSBgTask *nextTask = fset->bgTaskQueue->next;
-        nextTask->prev->next = nextTask->next;
-        nextTask->next->prev = nextTask->prev;
-        fset->bgTaskNum--;
-        tsdbDoDoneBgTask(fs, nextTask);
-      }
-    } else {
-      // pop task from head
-      fset->bgTaskRunning = fset->bgTaskQueue->next;
-      fset->bgTaskRunning->prev->next = fset->bgTaskRunning->next;
-      fset->bgTaskRunning->next->prev = fset->bgTaskRunning->prev;
-      fset->bgTaskNum--;
-      vnodeScheduleTaskEx(1, tsdbFSRunBgTask, fset->bgTaskRunning);
-    }
-  }
-
-  taosThreadMutexUnlock(&fs->tsdb->mutex);
-  return 0;
-}
-
-// IMPORTANT: the caller must hold the fs->tsdb->mutex
-int32_t tsdbFSScheduleBgTask(STFileSystem *fs, int32_t fid, EFSBgTaskT type, int32_t (*run)(void *),
-                             void (*destroy)(void *), void *arg, int64_t *taskid) {
-  if (fs->stop) {
-    if (destroy) {
-      destroy(arg);
-    }
-    return 0;
-  }
-
-  STFileSet *fset;
-  tsdbFSGetFSet(fs, fid, &fset);
-
-  ASSERT(fset != NULL);
-
-  for (STFSBgTask *task = fset->bgTaskQueue->next; task != fset->bgTaskQueue; task = task->next) {
-    if (task->type == type) {
-      if (destroy) {
-        destroy(arg);
-      }
-      return 0;
-    }
-  }
-
-  // do schedule task
-  STFSBgTask *task = taosMemoryCalloc(1, sizeof(STFSBgTask));
-  if (task == NULL) return TSDB_CODE_OUT_OF_MEMORY;
-  taosThreadCondInit(task->done, NULL);
-
-  task->fs = fs;
-  task->fid = fid;
-  task->type = type;
-  task->run = run;
-  task->destroy = destroy;
-  task->arg = arg;
-  task->scheduleTime = taosGetTimestampMs();
-  task->taskid = ++fs->taskid;
-
-  if (fset->bgTaskRunning == NULL && fset->bgTaskNum == 0) {
-    // launch task directly
-    fset->bgTaskRunning = task;
-    vnodeScheduleTaskEx(1, tsdbFSRunBgTask, task);
-  } else {
-    // add to the queue tail
-    fset->bgTaskNum++;
-    task->next = fset->bgTaskQueue;
-    task->prev = fset->bgTaskQueue->prev;
-    task->prev->next = task;
-    task->next->prev = task;
-  }
-
-  if (taskid) *taskid = task->taskid;
-  return 0;
-}
-
-/* Try stop the bg task. If task is `stoped`, return true, else `false`
- * The caller must hold the fs->tsdb->mutex
- */
-bool tsdbFSStopBgTask(STFileSystem *fs, int32_t fid, int64_t taskId) {
-  STFileSet *fset = NULL;
-  tsdbFSGetFSet(fs, fid, &fset);
-  ASSERT(fset);
-
-  if (fset->bgTaskRunning->taskid == taskId) {
-    return false;
-  } else {
-    for (STFSBgTask *task = fset->bgTaskQueue->next; task != fset->bgTaskQueue; task = task->next) {
-      if (task->taskid == taskId) {
-        // stop and remove current task
-        task->next->prev = task->prev;
-        task->prev->next = task->next;
-        fset->bgTaskNum--;
-        tsdbDoDoneBgTask(fs, task);
-        return true;
-      }
-    }
-    return false;
-  }
-}
-
-int32_t tsdbFSDisableBgTask(STFileSystem *fs) {
-  taosThreadMutexLock(&fs->tsdb->mutex);
-  for (;;) {
-    fs->stop = true;
-    bool done = true;
-
-    STFileSet *fset;
-    TARRAY2_FOREACH(fs->fSetArr, fset) {
-      if (fset->bgTaskRunning) {
-        tsdbDoWaitBgTask(fs, fset->bgTaskRunning);
-        done = false;
-        break;
-      }
-    }
-
-    if (done) break;
-  }
-  taosThreadMutexUnlock(&fs->tsdb->mutex);
-  return 0;
-}
-
-int32_t tsdbFSEnableBgTask(STFileSystem *fs) {
-  taosThreadMutexLock(&fs->tsdb->mutex);
-  fs->stop = false;
-  taosThreadMutexUnlock(&fs->tsdb->mutex);
-  return 0;
-=======
->>>>>>> 0ffc707f
 }