--- conflicted
+++ resolved
@@ -95,34 +95,22 @@
 
 // head
 int32_t tsdbFileWriteBrinBlock(STsdbFD *fd, SBrinBlock *brinBlock, int8_t cmprAlg, int64_t *fileSize,
-<<<<<<< HEAD
-                               TBrinBlkArray *brinBlkArray, uint8_t **bufArr, SVersionRange *range,
+                               TBrinBlkArray *brinBlkArray, SBuffer *buffers, SVersionRange *range,
                                 int32_t encryptAlgorithm, char* encryptKey);
 int32_t tsdbFileWriteBrinBlk(STsdbFD *fd, TBrinBlkArray *brinBlkArray, SFDataPtr *ptr, int64_t *fileSize,
-                              int32_t encryptAlgorithm, char* encryptKey);
-int32_t tsdbFileWriteHeadFooter(STsdbFD *fd, int64_t *fileSize, const SHeadFooter *footer, int32_t encryptAlgorithm, 
-                                char* encryptKey);
-=======
-                               TBrinBlkArray *brinBlkArray, SBuffer *buffers, SVersionRange *range);
-int32_t tsdbFileWriteBrinBlk(STsdbFD *fd, TBrinBlkArray *brinBlkArray, SFDataPtr *ptr, int64_t *fileSize);
-int32_t tsdbFileWriteHeadFooter(STsdbFD *fd, int64_t *fileSize, const SHeadFooter *footer);
->>>>>>> 82ee169d
+                            int32_t encryptAlgorithm, char* encryptKey);
+int32_t tsdbFileWriteHeadFooter(STsdbFD *fd, int64_t *fileSize, const SHeadFooter *footer,
+                               int32_t encryptAlgorithm, char* encryptKey);
 
 // tomb
 int32_t tsdbDataFileWriteTombRecord(SDataFileWriter *writer, const STombRecord *record);
 int32_t tsdbFileWriteTombBlock(STsdbFD *fd, STombBlock *tombBlock, int8_t cmprAlg, int64_t *fileSize,
-<<<<<<< HEAD
-                               TTombBlkArray *tombBlkArray, uint8_t **bufArr, SVersionRange *range,
+                               TTombBlkArray *tombBlkArray, SBuffer *buffers, SVersionRange *range,
                                 int32_t encryptAlgorithm, char* encryptKey);
 int32_t tsdbFileWriteTombBlk(STsdbFD *fd, const TTombBlkArray *tombBlkArray, SFDataPtr *ptr, int64_t *fileSize,
-                              int32_t encryptAlgorithm, char* encryptKey);
-int32_t tsdbFileWriteTombFooter(STsdbFD *fd, const STombFooter *footer, int64_t *fileSize, int32_t encryptAlgorithm,
-                                char* encryptKey);
-=======
-                               TTombBlkArray *tombBlkArray, SBuffer *buffers, SVersionRange *range);
-int32_t tsdbFileWriteTombBlk(STsdbFD *fd, const TTombBlkArray *tombBlkArray, SFDataPtr *ptr, int64_t *fileSize);
-int32_t tsdbFileWriteTombFooter(STsdbFD *fd, const STombFooter *footer, int64_t *fileSize);
->>>>>>> 82ee169d
+                            int32_t encryptAlgorithm, char* encryptKey);
+int32_t tsdbFileWriteTombFooter(STsdbFD *fd, const STombFooter *footer, int64_t *fileSize,
+                               int32_t encryptAlgorithm, char* encryptKey);
 
 // utils
 int32_t tsdbWriterUpdVerRange(SVersionRange *range, int64_t minVer, int64_t maxVer);
