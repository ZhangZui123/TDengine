/*
 * Copyright (c) 2019 TAOS Data, Inc. <jhtao@taosdata.com>
 *
 * This program is free software: you can use, redistribute, and/or modify
 * it under the terms of the GNU Affero General Public License, version 3
 * or later ("AGPL"), as published by the Free Software Foundation.
 *
 * This program is distributed in the hope that it will be useful, but WITHOUT
 * ANY WARRANTY; without even the implied warranty of MERCHANTABILITY or
 * FITNESS FOR A PARTICULAR PURPOSE.
 *
 * You should have received a copy of the GNU Affero General Public License
 * along with this program. If not, see <http://www.gnu.org/licenses/>.
 */

#include "tsdb.h"

// SLDataIter =================================================
typedef struct SLDataIter {
  SRBTreeNode   node;
  SSstBlk      *pSstBlk;
  SDataFReader *pReader;
  int32_t       iSst;
  int8_t        backward;
  SArray       *aSstBlk;
  int32_t       iSstBlk;
  SBlockData    bData[2];
  int32_t       loadIndex;
  int32_t       iRow;
  SRowInfo      rInfo;
  uint64_t      uid;
  STimeWindow   timeWindow;
  SVersionRange verRange;
} SLDataIter;

static SBlockData* getCurrentBlock(SLDataIter* pIter) {
  return &pIter->bData[pIter->loadIndex];
}

static SBlockData* getNextBlock(SLDataIter* pIter) {
  pIter->loadIndex ^= 1;
  return getCurrentBlock(pIter);
}

int32_t tLDataIterOpen(struct SLDataIter **pIter, SDataFReader *pReader, int32_t iSst, int8_t backward, uint64_t uid,
                       STimeWindow *pTimeWindow, SVersionRange *pRange) {
  int32_t code = 0;
  *pIter = taosMemoryCalloc(1, sizeof(SLDataIter));
  if (*pIter == NULL) {
    code = TSDB_CODE_OUT_OF_MEMORY;
    goto _exit;
  }

  (*pIter)->uid = uid;
  (*pIter)->timeWindow = *pTimeWindow;
  (*pIter)->verRange = *pRange;
  (*pIter)->pReader = pReader;
  (*pIter)->iSst = iSst;
  (*pIter)->backward = backward;
  (*pIter)->aSstBlk = taosArrayInit(0, sizeof(SSstBlk));
  if ((*pIter)->aSstBlk == NULL) {
    code = TSDB_CODE_OUT_OF_MEMORY;
    goto _exit;
  }

  code = tBlockDataCreate(&(*pIter)->bData[0]);
  if (code) {
    goto _exit;
  }

  code = tBlockDataCreate(&(*pIter)->bData[1]);
  if (code) {
    goto _exit;
  }

  code = tsdbReadSstBlk(pReader, iSst, (*pIter)->aSstBlk);
  if (code) {
    goto _exit;
  }

  size_t size = taosArrayGetSize((*pIter)->aSstBlk);

  // find the start block
  int32_t index = -1;
  if (!backward) {  // asc
    for (int32_t i = 0; i < size; ++i) {
      SSstBlk *p = taosArrayGet((*pIter)->aSstBlk, i);
      if (p->minUid <= uid && p->maxUid >= uid) {
        index = i;
        break;
      }
    }
  } else {  // desc
    for (int32_t i = size - 1; i >= 0; --i) {
      SSstBlk *p = taosArrayGet((*pIter)->aSstBlk, i);
      if (p->minUid <= uid && p->maxUid >= uid) {
        index = i;
        break;
      }
    }
  }

  (*pIter)->iSstBlk = index;
  if (index != -1) {
    (*pIter)->pSstBlk = taosArrayGet((*pIter)->aSstBlk, (*pIter)->iSstBlk);
  }

_exit:
  return code;
}

void tLDataIterClose(SLDataIter *pIter) {
  tBlockDataDestroy(&pIter->bData[0], 1);
  tBlockDataDestroy(&pIter->bData[1], 1);
  taosArrayDestroy(pIter->aSstBlk);
  taosMemoryFree(pIter);
}

extern int32_t tsdbReadSstBlockEx(SDataFReader *pReader, int32_t iSst, SSstBlk *pSstBlk, SBlockData *pBlockData);

void tLDataIterNextBlock(SLDataIter *pIter) {
  int32_t step = pIter->backward ? -1 : 1;
  pIter->iSstBlk += step;

  int32_t index = -1;
  size_t  size = taosArrayGetSize(pIter->aSstBlk);
  for (int32_t i = pIter->iSstBlk; i < size && i >= 0; i += step) {
    SSstBlk *p = taosArrayGet(pIter->aSstBlk, i);
    if ((!pIter->backward) && p->minUid > pIter->uid) {
      break;
    }

    if (pIter->backward && p->maxUid < pIter->uid) {
      break;
    }

    if (p->minUid <= pIter->uid && p->maxUid >= pIter->uid) {
      index = i;
      break;
    }
  }

  if (index == -1) {
    pIter->pSstBlk = NULL;
  } else {
    pIter->pSstBlk = (SSstBlk *)taosArrayGet(pIter->aSstBlk, pIter->iSstBlk);
  }
}

static void findNextValidRow(SLDataIter *pIter) {
  int32_t step = pIter->backward ? -1 : 1;

  bool    hasVal = false;
  int32_t i = pIter->iRow;
  SBlockData* pBlockData = getCurrentBlock(pIter);

  for (; i < pBlockData->nRow && i >= 0; i += step) {
    if (pBlockData->aUid != NULL) {
      if (!pIter->backward) {
        if (pBlockData->aUid[i] < pIter->uid) {
          continue;
        } else if (pBlockData->aUid[i] > pIter->uid) {
          break;
        }
      } else {
        if (pBlockData->aUid[i] > pIter->uid) {
          continue;
        } else if (pBlockData->aUid[i] < pIter->uid) {
          break;
        }
      }
    }

    int64_t ts = pBlockData->aTSKEY[i];
    if (!pIter->backward) {               // asc
      if (ts > pIter->timeWindow.ekey) {  // no more data
        break;
      } else if (ts < pIter->timeWindow.skey) {
        continue;
      }
    } else {
      if (ts < pIter->timeWindow.skey) {
        break;
      } else if (ts > pIter->timeWindow.ekey) {
        continue;
      }
    }

    int64_t ver = pBlockData->aVersion[i];
    if (ver < pIter->verRange.minVer) {
      continue;
    }

    // todo opt handle desc case
    if (ver > pIter->verRange.maxVer) {
      continue;
    }

    //  todo handle delete soon
#if 0
    TSDBKEY k = {.ts = ts, .version = ver};
        if (hasBeenDropped(pBlockScanInfo->delSkyline, &pBlockScanInfo->lastBlockDelIndex, &k, pLastBlockReader->order)) {
          continue;
        }
#endif

    hasVal = true;
    break;
  }

  pIter->iRow = (hasVal) ? i : -1;
}

bool tLDataIterNextRow(SLDataIter *pIter) {
  int32_t code = 0;
  int32_t step = pIter->backward ? -1 : 1;

  // no qualified last file block in current file, no need to fetch row
  if (pIter->pSstBlk == NULL) {
    return false;
  }

  int32_t iBlockL = pIter->iSstBlk;
  SBlockData* pBlockData = getCurrentBlock(pIter);

  if (pBlockData->nRow == 0 && pIter->pSstBlk != NULL) {  // current block not loaded yet
    pBlockData = getNextBlock(pIter);
    code = tsdbReadSstBlockEx(pIter->pReader, pIter->iSst, pIter->pSstBlk, pBlockData);
    if (code != TSDB_CODE_SUCCESS) {
      goto _exit;
    }

    pIter->iRow = (pIter->backward) ? pBlockData->nRow : -1;
  }

  pIter->iRow += step;

  while (1) {
    findNextValidRow(pIter);

    if (pIter->iRow >= pBlockData->nRow || pIter->iRow < 0) {
      tLDataIterNextBlock(pIter);
      if (pIter->pSstBlk == NULL) {  // no more data
        goto _exit;
      }
    } else {
      break;
    }

    if (iBlockL != pIter->iSstBlk) {
      pBlockData = getNextBlock(pIter);
      code = tsdbReadSstBlockEx(pIter->pReader, pIter->iSst, pIter->pSstBlk, pBlockData);
      if (code) {
        goto _exit;
      }
      pIter->iRow = pIter->backward ? (pBlockData->nRow - 1) : 0;
    }
  }

  pIter->rInfo.suid = pBlockData->suid;
  pIter->rInfo.uid = pBlockData->uid;
  pIter->rInfo.row = tsdbRowFromBlockData(pBlockData, pIter->iRow);

_exit:
  if (code != TSDB_CODE_SUCCESS) {
    terrno = code;
  }

  return (code == TSDB_CODE_SUCCESS) && (pIter->pSstBlk != NULL);
}

SRowInfo *tLDataIterGet(SLDataIter *pIter) { return &pIter->rInfo; }

// SMergeTree =================================================
static FORCE_INLINE int32_t tLDataIterCmprFn(const void *p1, const void *p2) {
  SLDataIter *pIter1 = (SLDataIter *)(((uint8_t *)p1) - sizeof(SRBTreeNode));
  SLDataIter *pIter2 = (SLDataIter *)(((uint8_t *)p2) - sizeof(SRBTreeNode));

  TSDBKEY key1 = TSDBROW_KEY(&pIter1->rInfo.row);
  TSDBKEY key2 = TSDBROW_KEY(&pIter2->rInfo.row);

  if (key1.ts < key2.ts) {
    return -1;
  } else if (key1.ts > key2.ts) {
    return 1;
  } else {
    if (key1.version < key2.version) {
      return -1;
    } else if (key1.version > key2.version) {
      return 1;
    } else {
      return 0;
    }
  }
}

int32_t tMergeTreeOpen(SMergeTree *pMTree, int8_t backward, SDataFReader *pFReader, uint64_t uid,
                       STimeWindow *pTimeWindow, SVersionRange *pVerRange) {
  pMTree->backward = backward;
  pMTree->pIter = NULL;
  pMTree->pIterList = taosArrayInit(4, POINTER_BYTES);
  if (pMTree->pIterList == NULL) {
    return TSDB_CODE_OUT_OF_MEMORY;
  }

  tRBTreeCreate(&pMTree->rbt, tLDataIterCmprFn);
  int32_t code = TSDB_CODE_OUT_OF_MEMORY;

  struct SLDataIter *pIterList[TSDB_DEFAULT_LAST_FILE] = {0};
  for (int32_t i = 0; i < pFReader->pSet->nSstF; ++i) {  // open all last file
    code = tLDataIterOpen(&pIterList[i], pFReader, i, pMTree->backward, uid, pTimeWindow, pVerRange);
    if (code != TSDB_CODE_SUCCESS) {
      goto _end;
    }

    bool hasVal = tLDataIterNextRow(pIterList[i]);
    if (hasVal) {
      taosArrayPush(pMTree->pIterList, &pIterList[i]);
      tMergeTreeAddIter(pMTree, pIterList[i]);
    } else {
      tLDataIterClose(pIterList[i]);
    }
  }

  return code;

_end:
  tMergeTreeClose(pMTree);
  return code;
}

void tMergeTreeAddIter(SMergeTree *pMTree, SLDataIter *pIter) { tRBTreePut(&pMTree->rbt, (SRBTreeNode *)pIter); }

bool tMergeTreeNext(SMergeTree *pMTree) {
  int32_t code = TSDB_CODE_SUCCESS;
  if (pMTree->pIter) {
    SLDataIter *pIter = pMTree->pIter;

    bool hasVal = tLDataIterNextRow(pIter);
    if (!hasVal) {
      pMTree->pIter = NULL;
    }

    // compare with min in RB Tree
    pIter = (SLDataIter *)tRBTreeMin(&pMTree->rbt);
    if (pMTree->pIter && pIter) {
<<<<<<< HEAD
      int32_t c = pMTree->rbt.cmprFn(pMTree->pIter->node.payload, pIter->node.payload);
=======
      int32_t c = pMTree->rbt.cmprFn(RBTREE_NODE_PAYLOAD(&pMTree->pIter->node), RBTREE_NODE_PAYLOAD(&pIter->node));
>>>>>>> 82f0ba36
      if (c > 0) {
        tRBTreePut(&pMTree->rbt, (SRBTreeNode *)pMTree->pIter);
        pMTree->pIter = NULL;
      } else {
        ASSERT(c);
      }
    }
  }

  if (pMTree->pIter == NULL) {
    pMTree->pIter = (SLDataIter *)tRBTreeMin(&pMTree->rbt);
    if (pMTree->pIter) {
      tRBTreeDrop(&pMTree->rbt, (SRBTreeNode *)pMTree->pIter);
    }
  }

  return pMTree->pIter != NULL;
}

TSDBROW tMergeTreeGetRow(SMergeTree *pMTree) { return pMTree->pIter->rInfo.row; }

void tMergeTreeClose(SMergeTree *pMTree) {
  size_t size = taosArrayGetSize(pMTree->pIterList);
  for (int32_t i = 0; i < size; ++i) {
    SLDataIter *pIter = taosArrayGetP(pMTree->pIterList, i);
    tLDataIterClose(pIter);
  }

  pMTree->pIterList = taosArrayDestroy(pMTree->pIterList);
  pMTree->pIter = NULL;
}<|MERGE_RESOLUTION|>--- conflicted
+++ resolved
@@ -344,11 +344,7 @@
     // compare with min in RB Tree
     pIter = (SLDataIter *)tRBTreeMin(&pMTree->rbt);
     if (pMTree->pIter && pIter) {
-<<<<<<< HEAD
-      int32_t c = pMTree->rbt.cmprFn(pMTree->pIter->node.payload, pIter->node.payload);
-=======
       int32_t c = pMTree->rbt.cmprFn(RBTREE_NODE_PAYLOAD(&pMTree->pIter->node), RBTREE_NODE_PAYLOAD(&pIter->node));
->>>>>>> 82f0ba36
       if (c > 0) {
         tRBTreePut(&pMTree->rbt, (SRBTreeNode *)pMTree->pIter);
         pMTree->pIter = NULL;
