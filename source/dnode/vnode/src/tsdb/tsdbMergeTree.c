--- conflicted
+++ resolved
@@ -399,39 +399,6 @@
                           rows - i);
         taosArrayAddBatch(pBlockLoadInfo->info.pCount, tBufferGetDataAt(&block.counts, i * sizeof(int64_t)), rows - i);
 
-<<<<<<< HEAD
-        SValue vFirst = {0}, vLast = {0};
-        for (int32_t f = i; f < rows; ++f) {
-          int32_t code = tValueColumnGet(&block.firstKeyPKs[0], f, &vFirst);
-          if (code) {
-            break;
-          }
-
-          if (IS_VAR_DATA_TYPE(vFirst.type)) {
-            char *p = (char *)vFirst.pData;
-            char *pBuf = taosMemoryMalloc(vFirst.nData);
-            memcpy(pBuf, p, vFirst.nData);
-            vFirst.pData = (uint8_t *)pBuf;
-          }
-          taosArrayPush(pBlockLoadInfo->info.pFirstKey, &vFirst);
-
-          code = tValueColumnGet(&block.lastKeyPKs[0], f, &vLast);
-          if (code) {
-            break;
-          }
-
-          if (IS_VAR_DATA_TYPE(vLast.type)) {
-            char *p = (char *)vLast.pData;
-            char *pBuf = taosMemoryMalloc(vLast.nData);
-            memcpy(pBuf, p, vLast.nData);
-            vLast.pData = (uint8_t *)pBuf;
-          }
-          taosArrayPush(pBlockLoadInfo->info.pLastKey, &vLast);
-        }
-
-      } else {
-        STbStatisRecord record;
-=======
         if (block.numOfPKs > 0) {
           SValue vFirst = {0}, vLast = {0};
           for (int32_t f = i; f < rows; ++f) {
@@ -457,7 +424,6 @@
       } else {
         STbStatisRecord record = {0};
 
->>>>>>> 27dd0349
         while (i < rows) {
           tStatisBlockGet(&block, i, &record);
           if (record.suid != suid) {
@@ -470,10 +436,6 @@
           taosArrayPush(pBlockLoadInfo->info.pFirstTs, &record.firstKey.ts);
           taosArrayPush(pBlockLoadInfo->info.pLastTs, &record.lastKey.ts);
 
-<<<<<<< HEAD
-          taosArrayPush(pBlockLoadInfo->info.pFirstKey, &record.firstKey.pks[0]);
-          taosArrayPush(pBlockLoadInfo->info.pLastKey, &record.lastKey.pks[0]);
-=======
           if (record.firstKey.numOfPKs > 0) {
             SValue s = record.firstKey.pks[0];
             tValueDupPayload(&s);
@@ -486,7 +448,6 @@
             taosArrayPush(pBlockLoadInfo->info.pLastKey, &s);
           }
 
->>>>>>> 27dd0349
           i += 1;
         }
       }
@@ -566,15 +527,9 @@
   if (index >= 0) {
     pRange->skey.ts = *(int64_t *)taosArrayGet(pLoadInfo->info.pFirstTs, index);
     pRange->ekey.ts = *(int64_t *)taosArrayGet(pLoadInfo->info.pLastTs, index);
-<<<<<<< HEAD
 
     *numOfRows += *(int64_t *)taosArrayGet(pLoadInfo->info.pCount, index);
 
-=======
-
-    *numOfRows += *(int64_t *)taosArrayGet(pLoadInfo->info.pCount, index);
-
->>>>>>> 27dd0349
     if (pRange->skey.numOfPKs > 0) {
       memcpy(&pRange->skey.pks[0], taosArrayGet(pLoadInfo->info.pFirstKey, index), sizeof(SValue));
       memcpy(&pRange->ekey.pks[0], taosArrayGet(pLoadInfo->info.pLastKey, index), sizeof(SValue));
