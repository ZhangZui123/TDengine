--- conflicted
+++ resolved
@@ -33,7 +33,7 @@
 
 extern int32_t tsdbOpenFile(const char *path, STsdb *pTsdb, int32_t flag, STsdbFD **ppFD);
 extern void    tsdbCloseFile(STsdbFD **ppFD);
-<<<<<<< HEAD
+
 extern int32_t tsdbWriteFile(STsdbFD *pFD, int64_t offset, const uint8_t *pBuf, int64_t size, 
                             int32_t encryptAlgorithm, char* encryptKey);
 extern int32_t tsdbReadFile(STsdbFD *pFD, int64_t offset, uint8_t *pBuf, int64_t size, int64_t szHint,
@@ -41,12 +41,6 @@
 extern int32_t tsdbReadFileToBuffer(STsdbFD *pFD, int64_t offset, int64_t size, SBuffer *buffer, int64_t szHint,
                                     int32_t encryptAlgorithm, char* encryptKey);
 extern int32_t tsdbFsyncFile(STsdbFD *pFD, int32_t encryptAlgorithm, char* encryptKey);
-=======
-extern int32_t tsdbWriteFile(STsdbFD *pFD, int64_t offset, const uint8_t *pBuf, int64_t size);
-extern int32_t tsdbReadFile(STsdbFD *pFD, int64_t offset, uint8_t *pBuf, int64_t size, int64_t szHint);
-extern int32_t tsdbReadFileToBuffer(STsdbFD *pFD, int64_t offset, int64_t size, SBuffer *buffer, int64_t szHint);
-extern int32_t tsdbFsyncFile(STsdbFD *pFD);
->>>>>>> 82ee169d
 
 #ifdef __cplusplus
 }
