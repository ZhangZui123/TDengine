/*
 * Copyright (c) 2019 TAOS Data, Inc. <jhtao@taosdata.com>
 *
 * This program is free software: you can use, redistribute, and/or modify
 * it under the terms of the GNU Affero General Public License, version 3
 * or later ("AGPL"), as published by the Free Software Foundation.
 *
 * This program is distributed in the hope that it will be useful, but WITHOUT
 * ANY WARRANTY; without even the implied warranty of MERCHANTABILITY or
 * FITNESS FOR A PARTICULAR PURPOSE.
 *
 * You should have received a copy of the GNU Affero General Public License
 * along with this program. If not, see <http://www.gnu.org/licenses/>.
 */

#include "tdataformat.h"
#include "tsdb.h"

// SMapData =======================================================================
void tMapDataReset(SMapData *pMapData) {
  pMapData->nItem = 0;
  pMapData->nData = 0;
}

void tMapDataClear(SMapData *pMapData) {
  tFree(pMapData->aOffset);
  tFree(pMapData->pData);
  pMapData->pData = NULL;
  pMapData->aOffset = NULL;
}

int32_t tMapDataPutItem(SMapData *pMapData, void *pItem, int32_t (*tPutItemFn)(uint8_t *, void *)) {
  int32_t code = 0;
  int32_t offset = pMapData->nData;
  int32_t nItem = pMapData->nItem;

  pMapData->nItem++;
  pMapData->nData += tPutItemFn(NULL, pItem);

  // alloc
  code = tRealloc((uint8_t **)&pMapData->aOffset, sizeof(int32_t) * pMapData->nItem);
  if (code) goto _exit;
  code = tRealloc(&pMapData->pData, pMapData->nData);
  if (code) goto _exit;

  // put
  pMapData->aOffset[nItem] = offset;
  tPutItemFn(pMapData->pData + offset, pItem);

_exit:
  return code;
}

int32_t tMapDataCopy(SMapData *pFrom, SMapData *pTo) {
  int32_t code = 0;

  pTo->nItem = pFrom->nItem;
  pTo->nData = pFrom->nData;
  code = tRealloc((uint8_t **)&pTo->aOffset, sizeof(int32_t) * pFrom->nItem);
  if (code) goto _exit;
  code = tRealloc(&pTo->pData, pFrom->nData);
  if (code) goto _exit;
  memcpy(pTo->aOffset, pFrom->aOffset, sizeof(int32_t) * pFrom->nItem);
  memcpy(pTo->pData, pFrom->pData, pFrom->nData);

_exit:
  return code;
}

int32_t tMapDataSearch(SMapData *pMapData, void *pSearchItem, int32_t (*tGetItemFn)(uint8_t *, void *),
                       int32_t (*tItemCmprFn)(const void *, const void *), void *pItem) {
  int32_t code = 0;
  int32_t lidx = 0;
  int32_t ridx = pMapData->nItem - 1;
  int32_t midx;
  int32_t c;

  while (lidx <= ridx) {
    midx = (lidx + ridx) / 2;

    tMapDataGetItemByIdx(pMapData, midx, pItem, tGetItemFn);

    c = tItemCmprFn(pSearchItem, pItem);
    if (c == 0) {
      goto _exit;
    } else if (c < 0) {
      ridx = midx - 1;
    } else {
      lidx = midx + 1;
    }
  }

  code = TSDB_CODE_NOT_FOUND;

_exit:
  return code;
}

void tMapDataGetItemByIdx(SMapData *pMapData, int32_t idx, void *pItem, int32_t (*tGetItemFn)(uint8_t *, void *)) {
  ASSERT(idx >= 0 && idx < pMapData->nItem);
  tGetItemFn(pMapData->pData + pMapData->aOffset[idx], pItem);
}

int32_t tMapDataToArray(SMapData *pMapData, int32_t itemSize, int32_t (*tGetItemFn)(uint8_t *, void *),
                        SArray **ppArray) {
  int32_t code = 0;

  SArray *pArray = taosArrayInit(pMapData->nItem, itemSize);
  if (pArray == NULL) {
    code = TSDB_CODE_OUT_OF_MEMORY;
    goto _exit;
  }

  for (int32_t i = 0; i < pMapData->nItem; i++) {
    tMapDataGetItemByIdx(pMapData, i, taosArrayReserve(pArray, 1), tGetItemFn);
  }

_exit:
  *ppArray = pArray;
  return code;
}

int32_t tPutMapData(uint8_t *p, SMapData *pMapData) {
  int32_t n = 0;

  n += tPutI32v(p ? p + n : p, pMapData->nItem);
  if (pMapData->nItem) {
    int32_t lOffset = 0;
    for (int32_t iItem = 0; iItem < pMapData->nItem; iItem++) {
      n += tPutI32v(p ? p + n : p, pMapData->aOffset[iItem] - lOffset);
      lOffset = pMapData->aOffset[iItem];
    }

    n += tPutI32v(p ? p + n : p, pMapData->nData);
    if (p) {
      memcpy(p + n, pMapData->pData, pMapData->nData);
    }
    n += pMapData->nData;
  }

  return n;
}

int32_t tGetMapData(uint8_t *p, SMapData *pMapData) {
  int32_t n = 0;
  int32_t offset;

  tMapDataReset(pMapData);

  n += tGetI32v(p + n, &pMapData->nItem);
  if (pMapData->nItem) {
    if (tRealloc((uint8_t **)&pMapData->aOffset, sizeof(int32_t) * pMapData->nItem)) return -1;

    int32_t lOffset = 0;
    for (int32_t iItem = 0; iItem < pMapData->nItem; iItem++) {
      n += tGetI32v(p + n, &pMapData->aOffset[iItem]);
      pMapData->aOffset[iItem] += lOffset;
      lOffset = pMapData->aOffset[iItem];
    }

    n += tGetI32v(p + n, &pMapData->nData);
    if (tRealloc(&pMapData->pData, pMapData->nData)) return -1;
    memcpy(pMapData->pData, p + n, pMapData->nData);
    n += pMapData->nData;
  }

  return n;
}

// TABLEID =======================================================================
int32_t tTABLEIDCmprFn(const void *p1, const void *p2) {
  TABLEID *pId1 = (TABLEID *)p1;
  TABLEID *pId2 = (TABLEID *)p2;

  if (pId1->suid < pId2->suid) {
    return -1;
  } else if (pId1->suid > pId2->suid) {
    return 1;
  }

  if (pId1->uid < pId2->uid) {
    return -1;
  } else if (pId1->uid > pId2->uid) {
    return 1;
  }

  return 0;
}

// SBlockIdx ======================================================
int32_t tPutBlockIdx(uint8_t *p, void *ph) {
  int32_t    n = 0;
  SBlockIdx *pBlockIdx = (SBlockIdx *)ph;

  n += tPutI64(p ? p + n : p, pBlockIdx->suid);
  n += tPutI64(p ? p + n : p, pBlockIdx->uid);
  n += tPutI64v(p ? p + n : p, pBlockIdx->offset);
  n += tPutI64v(p ? p + n : p, pBlockIdx->size);

  return n;
}

int32_t tGetBlockIdx(uint8_t *p, void *ph) {
  int32_t    n = 0;
  SBlockIdx *pBlockIdx = (SBlockIdx *)ph;

  n += tGetI64(p + n, &pBlockIdx->suid);
  n += tGetI64(p + n, &pBlockIdx->uid);
  n += tGetI64v(p + n, &pBlockIdx->offset);
  n += tGetI64v(p + n, &pBlockIdx->size);

  return n;
}

int32_t tCmprBlockIdx(void const *lhs, void const *rhs) {
  SBlockIdx *lBlockIdx = (SBlockIdx *)lhs;
  SBlockIdx *rBlockIdx = (SBlockIdx *)rhs;

  if (lBlockIdx->suid < rBlockIdx->suid) {
    return -1;
  } else if (lBlockIdx->suid > rBlockIdx->suid) {
    return 1;
  }

  if (lBlockIdx->uid < rBlockIdx->uid) {
    return -1;
  } else if (lBlockIdx->uid > rBlockIdx->uid) {
    return 1;
  }

  return 0;
}

int32_t tCmprBlockL(void const *lhs, void const *rhs) {
  SBlockIdx *lBlockIdx = (SBlockIdx *)lhs;
  SSttBlk   *rBlockL = (SSttBlk *)rhs;

  if (lBlockIdx->suid < rBlockL->suid) {
    return -1;
  } else if (lBlockIdx->suid > rBlockL->suid) {
    return 1;
  }

  if (lBlockIdx->uid < rBlockL->minUid) {
    return -1;
  } else if (lBlockIdx->uid > rBlockL->maxUid) {
    return 1;
  }

  return 0;
}

// SDataBlk ======================================================
void tDataBlkReset(SDataBlk *pDataBlk) {
  *pDataBlk = (SDataBlk){.minKey = TSDBKEY_MAX, .maxKey = TSDBKEY_MIN, .minVer = VERSION_MAX, .maxVer = VERSION_MIN};
}

int32_t tPutDataBlk(uint8_t *p, void *ph) {
  int32_t   n = 0;
  SDataBlk *pDataBlk = (SDataBlk *)ph;

  n += tPutI64v(p ? p + n : p, pDataBlk->minKey.version);
  n += tPutI64v(p ? p + n : p, pDataBlk->minKey.ts);
  n += tPutI64v(p ? p + n : p, pDataBlk->maxKey.version);
  n += tPutI64v(p ? p + n : p, pDataBlk->maxKey.ts);
  n += tPutI64v(p ? p + n : p, pDataBlk->minVer);
  n += tPutI64v(p ? p + n : p, pDataBlk->maxVer);
  n += tPutI32v(p ? p + n : p, pDataBlk->nRow);
  n += tPutI8(p ? p + n : p, pDataBlk->hasDup);
  n += tPutI8(p ? p + n : p, pDataBlk->nSubBlock);
  for (int8_t iSubBlock = 0; iSubBlock < pDataBlk->nSubBlock; iSubBlock++) {
    n += tPutI64v(p ? p + n : p, pDataBlk->aSubBlock[iSubBlock].offset);
    n += tPutI32v(p ? p + n : p, pDataBlk->aSubBlock[iSubBlock].szBlock);
    n += tPutI32v(p ? p + n : p, pDataBlk->aSubBlock[iSubBlock].szKey);
  }
  if (pDataBlk->nSubBlock == 1 && !pDataBlk->hasDup) {
    n += tPutI64v(p ? p + n : p, pDataBlk->smaInfo.offset);
    n += tPutI32v(p ? p + n : p, pDataBlk->smaInfo.size);
  }

  return n;
}

int32_t tGetDataBlk(uint8_t *p, void *ph) {
  int32_t   n = 0;
  SDataBlk *pDataBlk = (SDataBlk *)ph;

  n += tGetI64v(p + n, &pDataBlk->minKey.version);
  n += tGetI64v(p + n, &pDataBlk->minKey.ts);
  n += tGetI64v(p + n, &pDataBlk->maxKey.version);
  n += tGetI64v(p + n, &pDataBlk->maxKey.ts);
  n += tGetI64v(p + n, &pDataBlk->minVer);
  n += tGetI64v(p + n, &pDataBlk->maxVer);
  n += tGetI32v(p + n, &pDataBlk->nRow);
  n += tGetI8(p + n, &pDataBlk->hasDup);
  n += tGetI8(p + n, &pDataBlk->nSubBlock);
  for (int8_t iSubBlock = 0; iSubBlock < pDataBlk->nSubBlock; iSubBlock++) {
    n += tGetI64v(p + n, &pDataBlk->aSubBlock[iSubBlock].offset);
    n += tGetI32v(p + n, &pDataBlk->aSubBlock[iSubBlock].szBlock);
    n += tGetI32v(p + n, &pDataBlk->aSubBlock[iSubBlock].szKey);
  }
  if (pDataBlk->nSubBlock == 1 && !pDataBlk->hasDup) {
    n += tGetI64v(p + n, &pDataBlk->smaInfo.offset);
    n += tGetI32v(p + n, &pDataBlk->smaInfo.size);
  } else {
    pDataBlk->smaInfo.offset = 0;
    pDataBlk->smaInfo.size = 0;
  }

  return n;
}

int32_t tDataBlkCmprFn(const void *p1, const void *p2) {
  SDataBlk *pBlock1 = (SDataBlk *)p1;
  SDataBlk *pBlock2 = (SDataBlk *)p2;

  if (tsdbKeyCmprFn(&pBlock1->maxKey, &pBlock2->minKey) < 0) {
    return -1;
  } else if (tsdbKeyCmprFn(&pBlock1->minKey, &pBlock2->maxKey) > 0) {
    return 1;
  }

  return 0;
}

bool tDataBlkHasSma(SDataBlk *pDataBlk) {
  if (pDataBlk->nSubBlock > 1) return false;
  if (pDataBlk->hasDup) return false;

  return pDataBlk->smaInfo.size > 0;
}

// SSttBlk ======================================================
int32_t tPutSttBlk(uint8_t *p, void *ph) {
  int32_t  n = 0;
  SSttBlk *pSttBlk = (SSttBlk *)ph;

  n += tPutI64(p ? p + n : p, pSttBlk->suid);
  n += tPutI64(p ? p + n : p, pSttBlk->minUid);
  n += tPutI64(p ? p + n : p, pSttBlk->maxUid);
  n += tPutI64v(p ? p + n : p, pSttBlk->minKey);
  n += tPutI64v(p ? p + n : p, pSttBlk->maxKey);
  n += tPutI64v(p ? p + n : p, pSttBlk->minVer);
  n += tPutI64v(p ? p + n : p, pSttBlk->maxVer);
  n += tPutI32v(p ? p + n : p, pSttBlk->nRow);
  n += tPutI64v(p ? p + n : p, pSttBlk->bInfo.offset);
  n += tPutI32v(p ? p + n : p, pSttBlk->bInfo.szBlock);
  n += tPutI32v(p ? p + n : p, pSttBlk->bInfo.szKey);

  return n;
}

int32_t tGetSttBlk(uint8_t *p, void *ph) {
  int32_t  n = 0;
  SSttBlk *pSttBlk = (SSttBlk *)ph;

  n += tGetI64(p + n, &pSttBlk->suid);
  n += tGetI64(p + n, &pSttBlk->minUid);
  n += tGetI64(p + n, &pSttBlk->maxUid);
  n += tGetI64v(p + n, &pSttBlk->minKey);
  n += tGetI64v(p + n, &pSttBlk->maxKey);
  n += tGetI64v(p + n, &pSttBlk->minVer);
  n += tGetI64v(p + n, &pSttBlk->maxVer);
  n += tGetI32v(p + n, &pSttBlk->nRow);
  n += tGetI64v(p + n, &pSttBlk->bInfo.offset);
  n += tGetI32v(p + n, &pSttBlk->bInfo.szBlock);
  n += tGetI32v(p + n, &pSttBlk->bInfo.szKey);

  return n;
}

// SBlockCol ======================================================
int32_t tPutBlockCol(uint8_t *p, void *ph) {
  int32_t    n = 0;
  SBlockCol *pBlockCol = (SBlockCol *)ph;

  ASSERT(pBlockCol->flag && (pBlockCol->flag != HAS_NONE));

  n += tPutI16v(p ? p + n : p, pBlockCol->cid);
  n += tPutI8(p ? p + n : p, pBlockCol->type);
  n += tPutI8(p ? p + n : p, pBlockCol->smaOn);
  n += tPutI8(p ? p + n : p, pBlockCol->flag);
  n += tPutI32v(p ? p + n : p, pBlockCol->szOrigin);

  if (pBlockCol->flag != HAS_NULL) {
    if (pBlockCol->flag != HAS_VALUE) {
      n += tPutI32v(p ? p + n : p, pBlockCol->szBitmap);
    }

    if (IS_VAR_DATA_TYPE(pBlockCol->type)) {
      n += tPutI32v(p ? p + n : p, pBlockCol->szOffset);
    }

    if (pBlockCol->flag != (HAS_NULL | HAS_NONE)) {
      n += tPutI32v(p ? p + n : p, pBlockCol->szValue);
    }

    n += tPutI32v(p ? p + n : p, pBlockCol->offset);
  }

_exit:
  return n;
}

int32_t tGetBlockCol(uint8_t *p, void *ph) {
  int32_t    n = 0;
  SBlockCol *pBlockCol = (SBlockCol *)ph;

  n += tGetI16v(p + n, &pBlockCol->cid);
  n += tGetI8(p + n, &pBlockCol->type);
  n += tGetI8(p + n, &pBlockCol->smaOn);
  n += tGetI8(p + n, &pBlockCol->flag);
  n += tGetI32v(p + n, &pBlockCol->szOrigin);

  ASSERT(pBlockCol->flag && (pBlockCol->flag != HAS_NONE));

  pBlockCol->szBitmap = 0;
  pBlockCol->szOffset = 0;
  pBlockCol->szValue = 0;
  pBlockCol->offset = 0;

  if (pBlockCol->flag != HAS_NULL) {
    if (pBlockCol->flag != HAS_VALUE) {
      n += tGetI32v(p + n, &pBlockCol->szBitmap);
    }

    if (IS_VAR_DATA_TYPE(pBlockCol->type)) {
      n += tGetI32v(p + n, &pBlockCol->szOffset);
    }

    if (pBlockCol->flag != (HAS_NULL | HAS_NONE)) {
      n += tGetI32v(p + n, &pBlockCol->szValue);
    }

    n += tGetI32v(p + n, &pBlockCol->offset);
  }

  return n;
}

int32_t tBlockColCmprFn(const void *p1, const void *p2) {
  if (((SBlockCol *)p1)->cid < ((SBlockCol *)p2)->cid) {
    return -1;
  } else if (((SBlockCol *)p1)->cid > ((SBlockCol *)p2)->cid) {
    return 1;
  }

  return 0;
}

// SDelIdx ======================================================
int32_t tCmprDelIdx(void const *lhs, void const *rhs) {
  SDelIdx *lDelIdx = (SDelIdx *)lhs;
  SDelIdx *rDelIdx = (SDelIdx *)rhs;

  if (lDelIdx->suid < rDelIdx->suid) {
    return -1;
  } else if (lDelIdx->suid > rDelIdx->suid) {
    return 1;
  }

  if (lDelIdx->uid < rDelIdx->uid) {
    return -1;
  } else if (lDelIdx->uid > rDelIdx->uid) {
    return 1;
  }

  return 0;
}

int32_t tPutDelIdx(uint8_t *p, void *ph) {
  SDelIdx *pDelIdx = (SDelIdx *)ph;
  int32_t  n = 0;

  n += tPutI64(p ? p + n : p, pDelIdx->suid);
  n += tPutI64(p ? p + n : p, pDelIdx->uid);
  n += tPutI64v(p ? p + n : p, pDelIdx->offset);
  n += tPutI64v(p ? p + n : p, pDelIdx->size);

  return n;
}

int32_t tGetDelIdx(uint8_t *p, void *ph) {
  SDelIdx *pDelIdx = (SDelIdx *)ph;
  int32_t  n = 0;

  n += tGetI64(p + n, &pDelIdx->suid);
  n += tGetI64(p + n, &pDelIdx->uid);
  n += tGetI64v(p + n, &pDelIdx->offset);
  n += tGetI64v(p + n, &pDelIdx->size);

  return n;
}

// SDelData ======================================================
int32_t tPutDelData(uint8_t *p, void *ph) {
  SDelData *pDelData = (SDelData *)ph;
  int32_t   n = 0;

  n += tPutI64v(p ? p + n : p, pDelData->version);
  n += tPutI64(p ? p + n : p, pDelData->sKey);
  n += tPutI64(p ? p + n : p, pDelData->eKey);

  return n;
}

int32_t tGetDelData(uint8_t *p, void *ph) {
  SDelData *pDelData = (SDelData *)ph;
  int32_t   n = 0;

  n += tGetI64v(p + n, &pDelData->version);
  n += tGetI64(p + n, &pDelData->sKey);
  n += tGetI64(p + n, &pDelData->eKey);

  return n;
}

int32_t tsdbKeyFid(TSKEY key, int32_t minutes, int8_t precision) {
  if (key < 0) {
    return (int)((key + 1) / tsTickPerMin[precision] / minutes - 1);
  } else {
    return (int)((key / tsTickPerMin[precision] / minutes));
  }
}

void tsdbFidKeyRange(int32_t fid, int32_t minutes, int8_t precision, TSKEY *minKey, TSKEY *maxKey) {
  *minKey = tsTickPerMin[precision] * fid * minutes;
  *maxKey = *minKey + tsTickPerMin[precision] * minutes - 1;
}

int32_t tsdbFidLevel(int32_t fid, STsdbKeepCfg *pKeepCfg, int64_t now) {
  int32_t aFid[3];
  TSKEY   key;

  if (pKeepCfg->precision == TSDB_TIME_PRECISION_MILLI) {
    now = now * 1000;
  } else if (pKeepCfg->precision == TSDB_TIME_PRECISION_MICRO) {
    now = now * 1000000l;
  } else if (pKeepCfg->precision == TSDB_TIME_PRECISION_NANO) {
    now = now * 1000000000l;
  } else {
    ASSERT(0);
  }

  key = now - pKeepCfg->keep0 * tsTickPerMin[pKeepCfg->precision];
  aFid[0] = tsdbKeyFid(key, pKeepCfg->days, pKeepCfg->precision);
  key = now - pKeepCfg->keep1 * tsTickPerMin[pKeepCfg->precision];
  aFid[1] = tsdbKeyFid(key, pKeepCfg->days, pKeepCfg->precision);
  key = now - pKeepCfg->keep2 * tsTickPerMin[pKeepCfg->precision];
  aFid[2] = tsdbKeyFid(key, pKeepCfg->days, pKeepCfg->precision);

  if (fid >= aFid[0]) {
    return 0;
  } else if (fid >= aFid[1]) {
    return 1;
  } else if (fid >= aFid[2]) {
    return 2;
  } else {
    return -1;
  }
}

// TSDBROW ======================================================
void tsdbRowGetColVal(TSDBROW *pRow, STSchema *pTSchema, int32_t iCol, SColVal *pColVal) {
  STColumn *pTColumn = &pTSchema->columns[iCol];
  SValue    value;

  ASSERT(iCol > 0);

  if (pRow->type == TSDBROW_ROW_FMT) {
    tRowGet(pRow->pTSRow, pTSchema, iCol, pColVal);
  } else if (pRow->type == TSDBROW_COL_FMT) {
    SColData *pColData;

    tBlockDataGetColData(pRow->pBlockData, pTColumn->colId, &pColData);

    if (pColData) {
      tColDataGetValue(pColData, pRow->iRow, pColVal);
    } else {
      *pColVal = COL_VAL_NONE(pTColumn->colId, pTColumn->type);
    }
  } else {
    ASSERT(0);
  }
}

int32_t tsdbRowCmprFn(const void *p1, const void *p2) {
  return tsdbKeyCmprFn(&TSDBROW_KEY((TSDBROW *)p1), &TSDBROW_KEY((TSDBROW *)p2));
}

// STSDBRowIter ======================================================
int32_t tsdbRowIterOpen(STSDBRowIter *pIter, TSDBROW *pRow, STSchema *pTSchema) {
  int32_t code = 0;

  pIter->pRow = pRow;
  if (pRow->type == TSDBROW_ROW_FMT) {
    code = tRowIterOpen(pRow->pTSRow, pTSchema, &pIter->pIter);
    if (code) goto _exit;
  } else if (pRow->type == TSDBROW_COL_FMT) {
    pIter->iColData = 0;
  } else {
    ASSERT(0);
  }

_exit:
  return code;
}

void tsdbRowClose(STSDBRowIter *pIter) {
  if (pIter->pRow->type == TSDBROW_ROW_FMT) {
    tRowIterClose(&pIter->pIter);
  }
}

SColVal *tsdbRowIterNext(STSDBRowIter *pIter) {
  if (pIter->pRow->type == TSDBROW_ROW_FMT) {
    return tRowIterNext(pIter->pIter);
  } else if (pIter->pRow->type == TSDBROW_COL_FMT) {
    if (pIter->iColData == 0) {
      pIter->cv = COL_VAL_VALUE(PRIMARYKEY_TIMESTAMP_COL_ID, TSDB_DATA_TYPE_TIMESTAMP,
                                (SValue){.val = pIter->pRow->pBlockData->aTSKEY[pIter->pRow->iRow]});
      ++pIter->iColData;
      return &pIter->cv;
    }

    if (pIter->iColData < pIter->pRow->pBlockData->nColData) {
      tColDataGetValue(&pIter->pRow->pBlockData->aColData[pIter->iColData], pIter->pRow->iRow, &pIter->cv);
      ++pIter->iColData;
      return &pIter->cv;
    } else {
      return NULL;
    }
  } else {
    ASSERT(0);
    return NULL;  // suppress error report by compiler
  }
}

// SRowMerger ======================================================
int32_t tsdbRowMergerAdd(SRowMerger *pMerger, TSDBROW *pRow, STSchema *pTSchema) {
  int32_t   code = 0;
  TSDBKEY   key = TSDBROW_KEY(pRow);
  SColVal * pColVal = &(SColVal){0};
  STColumn *pTColumn;
  int32_t   iCol, jCol = 1;

  if (NULL == pTSchema) {
    pTSchema = pMerger->pTSchema;
  }

  if (taosArrayGetSize(pMerger->pArray) == 0) {
    // ts
    jCol = 0;
    pTColumn = &pTSchema->columns[jCol++];

    ASSERT(pTColumn->type == TSDB_DATA_TYPE_TIMESTAMP);

    *pColVal = COL_VAL_VALUE(pTColumn->colId, pTColumn->type, (SValue){.val = key.ts});
    if (taosArrayPush(pMerger->pArray, pColVal) == NULL) {
      code = TSDB_CODE_OUT_OF_MEMORY;
      return code;
      //      goto _exit;
    }

    // other
    for (iCol = 1; jCol < pTSchema->numOfCols && iCol < pMerger->pTSchema->numOfCols; ++iCol) {
      pTColumn = &pMerger->pTSchema->columns[iCol];
      if (pTSchema->columns[jCol].colId < pTColumn->colId) {
        ++jCol;
        --iCol;
        continue;
      } else if (pTSchema->columns[jCol].colId > pTColumn->colId) {
        taosArrayPush(pMerger->pArray, &COL_VAL_NONE(pTColumn->colId, pTColumn->type));
        continue;
      }

      tsdbRowGetColVal(pRow, pTSchema, jCol++, pColVal);
      if ((!COL_VAL_IS_NONE(pColVal)) && (!COL_VAL_IS_NULL(pColVal)) && IS_VAR_DATA_TYPE(pColVal->type)) {
        uint8_t *pVal = pColVal->value.pData;

        pColVal->value.pData = NULL;
        code = tRealloc(&pColVal->value.pData, pColVal->value.nData);
        if (code) {
          return TSDB_CODE_OUT_OF_MEMORY;
        }

        if (pColVal->value.nData) {
          memcpy(pColVal->value.pData, pVal, pColVal->value.nData);
        }
      }

      if (taosArrayPush(pMerger->pArray, pColVal) == NULL) {
        code = TSDB_CODE_OUT_OF_MEMORY;
        return code;
      }
    }

    for (; iCol < pMerger->pTSchema->numOfCols; ++iCol) {
      pTColumn = &pMerger->pTSchema->columns[iCol];
      taosArrayPush(pMerger->pArray, &COL_VAL_NONE(pTColumn->colId, pTColumn->type));
    }

    pMerger->version = key.version;
    return 0;
  } else {
    ASSERT(((SColVal *)pMerger->pArray->pData)->value.val == key.ts);

    for (iCol = 1; iCol < pMerger->pTSchema->numOfCols && jCol < pTSchema->numOfCols; ++iCol) {
      pTColumn = &pMerger->pTSchema->columns[iCol];
      if (pTSchema->columns[jCol].colId < pTColumn->colId) {
        ++jCol;
        --iCol;
        continue;
      } else if (pTSchema->columns[jCol].colId > pTColumn->colId) {
        continue;
      }

      tsdbRowGetColVal(pRow, pTSchema, jCol++, pColVal);

      if (key.version > pMerger->version) {
        if (!COL_VAL_IS_NONE(pColVal)) {
          if (IS_VAR_DATA_TYPE(pColVal->type)) {
            SColVal *pTColVal = taosArrayGet(pMerger->pArray, iCol);
            if (!COL_VAL_IS_NULL(pColVal)) {
              code = tRealloc(&pTColVal->value.pData, pColVal->value.nData);
              if (code) return code;

              pTColVal->value.nData = pColVal->value.nData;
              if (pTColVal->value.nData) {
                memcpy(pTColVal->value.pData, pColVal->value.pData, pTColVal->value.nData);
              }
              pTColVal->flag = 0;
            } else {
              tFree(pTColVal->value.pData);
              taosArraySet(pMerger->pArray, iCol, pColVal);
            }
          } else {
            taosArraySet(pMerger->pArray, iCol, pColVal);
          }
        }
      } else if (key.version < pMerger->version) {
        SColVal *tColVal = (SColVal *)taosArrayGet(pMerger->pArray, iCol);
        if (COL_VAL_IS_NONE(tColVal) && !COL_VAL_IS_NONE(pColVal)) {
          if ((!COL_VAL_IS_NULL(pColVal)) && IS_VAR_DATA_TYPE(pColVal->type)) {
            code = tRealloc(&tColVal->value.pData, pColVal->value.nData);
            if (code) return code;

            tColVal->value.nData = pColVal->value.nData;
            if (pColVal->value.nData) {
              memcpy(tColVal->value.pData, pColVal->value.pData, pColVal->value.nData);
            }
            tColVal->flag = 0;
          } else {
            taosArraySet(pMerger->pArray, iCol, pColVal);
          }
        }
      } else {
        ASSERT(0 && "dup versions not allowed");
      }
    }

    pMerger->version = key.version;
    return code;
  }
}

int32_t tsdbRowMergerInit(SRowMerger* pMerger, STSchema *pSchema) {
  pMerger->pTSchema = pSchema;
  pMerger->pArray = taosArrayInit(pSchema->numOfCols, sizeof(SColVal));
  if (pMerger->pArray == NULL) {
    return TSDB_CODE_OUT_OF_MEMORY;
  } else {
    return TSDB_CODE_SUCCESS;
  }
}

void tsdbRowMergerClear(SRowMerger* pMerger) {
  for (int32_t iCol = 1; iCol < pMerger->pTSchema->numOfCols; iCol++) {
    SColVal *pTColVal = taosArrayGet(pMerger->pArray, iCol);
    if (IS_VAR_DATA_TYPE(pTColVal->type)) {
      tFree(pTColVal->value.pData);
    }
  }

  taosArrayClear(pMerger->pArray);
}

void tsdbRowMergerCleanup(SRowMerger* pMerger) {
  int32_t numOfCols = taosArrayGetSize(pMerger->pArray);
  for (int32_t iCol = 1; iCol < numOfCols; iCol++) {
    SColVal *pTColVal = taosArrayGet(pMerger->pArray, iCol);
    if (IS_VAR_DATA_TYPE(pTColVal->type)) {
      tFree(pTColVal->value.pData);
    }
  }

  taosArrayDestroy(pMerger->pArray);
}

int32_t tsdbRowMergerGetRow(SRowMerger *pMerger, SRow **ppRow) {
  return tRowBuild(pMerger->pArray, pMerger->pTSchema, ppRow);
}

/*
// delete skyline ======================================================
static int32_t tsdbMergeSkyline2(SArray *aSkyline1, SArray *aSkyline2, SArray *aSkyline) {
  int32_t  code = 0;
  int32_t  i1 = 0;
  int32_t  n1 = taosArrayGetSize(aSkyline1);
  int32_t  i2 = 0;
  int32_t  n2 = taosArrayGetSize(aSkyline2);
  TSDBKEY *pSkyline1;
  TSDBKEY *pSkyline2;
  TSDBKEY  item;
  int64_t  version1 = 0;
  int64_t  version2 = 0;

  ASSERT(n1 > 0 && n2 > 0);

  taosArrayClear(aSkyline);

  while (i1 < n1 && i2 < n2) {
    pSkyline1 = (TSDBKEY *)taosArrayGet(aSkyline1, i1);
    pSkyline2 = (TSDBKEY *)taosArrayGet(aSkyline2, i2);

    if (pSkyline1->ts < pSkyline2->ts) {
      version1 = pSkyline1->version;
      i1++;
    } else if (pSkyline1->ts > pSkyline2->ts) {
      version2 = pSkyline2->version;
      i2++;
    } else {
      version1 = pSkyline1->version;
      version2 = pSkyline2->version;
      i1++;
      i2++;
    }

    item.ts = TMIN(pSkyline1->ts, pSkyline2->ts);
    item.version = TMAX(version1, version2);
    if (taosArrayPush(aSkyline, &item) == NULL) {
      code = TSDB_CODE_OUT_OF_MEMORY;
      goto _exit;
    }
  }

  while (i1 < n1) {
    pSkyline1 = (TSDBKEY *)taosArrayGet(aSkyline1, i1);
    item.ts = pSkyline1->ts;
    item.version = pSkyline1->version;
    if (taosArrayPush(aSkyline, &item) == NULL) {
      code = TSDB_CODE_OUT_OF_MEMORY;
      goto _exit;
    }
    i1++;
  }

  while (i2 < n2) {
    pSkyline2 = (TSDBKEY *)taosArrayGet(aSkyline2, i2);
    item.ts = pSkyline2->ts;
    item.version = pSkyline2->version;
    if (taosArrayPush(aSkyline, &item) == NULL) {
      code = TSDB_CODE_OUT_OF_MEMORY;
      goto _exit;
    }
    i2++;
  }

_exit:
  return code;
}
*/

// delete skyline ======================================================
static int32_t tsdbMergeSkyline(SArray *pSkyline1, SArray *pSkyline2, SArray *pSkyline) {
  int32_t  code = 0;
  int32_t  i1 = 0;
  int32_t  n1 = taosArrayGetSize(pSkyline1);
  int32_t  i2 = 0;
  int32_t  n2 = taosArrayGetSize(pSkyline2);
  TSDBKEY *pKey1;
  TSDBKEY *pKey2;
  int64_t  version1 = 0;
  int64_t  version2 = 0;

  ASSERT(n1 > 0 && n2 > 0);

  taosArrayClear(pSkyline);
  TSDBKEY **pItem = TARRAY_GET_ELEM(pSkyline, 0);

  while (i1 < n1 && i2 < n2) {
    pKey1 = (TSDBKEY *)taosArrayGetP(pSkyline1, i1);
    pKey2 = (TSDBKEY *)taosArrayGetP(pSkyline2, i2);

    if (pKey1->ts < pKey2->ts) {
      version1 = pKey1->version;
      *pItem = pKey1;
      i1++;
    } else if (pKey1->ts > pKey2->ts) {
      version2 = pKey2->version;
      *pItem = pKey2;
      i2++;
    } else {
      version1 = pKey1->version;
      version2 = pKey2->version;
      *pItem = pKey1;
      i1++;
      i2++;
    }

    (*pItem)->version = TMAX(version1, version2);
    pItem++;
  }

  while (i1 < n1) {
    pKey1 = (TSDBKEY *)taosArrayGetP(pSkyline1, i1);
    *pItem = pKey1;
    pItem++;
    i1++;
  }

  while (i2 < n2) {
    pKey2 = (TSDBKEY *)taosArrayGetP(pSkyline2, i2);
    *pItem = pKey2;
    pItem++;
    i2++;
  }

  pSkyline->size = TARRAY_ELEM_IDX(pSkyline, pItem);
  return code;
}

int32_t tsdbBuildDeleteSkylineImpl(SArray *aSkyline, int32_t sidx, int32_t eidx, SArray *pSkyline) {
  int32_t   code = 0;
  SDelData *pDelData;
  int32_t   midx;

  taosArrayClear(pSkyline);
  if (sidx == eidx) {
    TSDBKEY *pItem1 = taosArrayGet(aSkyline, sidx * 2);
    TSDBKEY *pItem2 = taosArrayGet(aSkyline, sidx * 2 + 1);
    taosArrayPush(pSkyline, &pItem1);
    taosArrayPush(pSkyline, &pItem2);
  } else {
    SArray *pSkyline1 = NULL;
    SArray *pSkyline2 = NULL;
    midx = (sidx + eidx) / 2;

    pSkyline1 = taosArrayInit((midx - sidx + 1) * 2, POINTER_BYTES);
    pSkyline2 = taosArrayInit((eidx - midx) * 2, POINTER_BYTES);
    if (pSkyline1 == NULL || pSkyline1 == NULL) {
      code = TSDB_CODE_OUT_OF_MEMORY;
      goto _clear;
    }

    code = tsdbBuildDeleteSkylineImpl(aSkyline, sidx, midx, pSkyline1);
    if (code) goto _clear;

    code = tsdbBuildDeleteSkylineImpl(aSkyline, midx + 1, eidx, pSkyline2);
    if (code) goto _clear;

    code = tsdbMergeSkyline(pSkyline1, pSkyline2, pSkyline);

  _clear:
    taosArrayDestroy(pSkyline1);
    taosArrayDestroy(pSkyline2);
  }

  return code;
}

int32_t tsdbBuildDeleteSkyline(SArray *aDelData, int32_t sidx, int32_t eidx, SArray *aSkyline) {
  SDelData *pDelData;
  int32_t   code = 0;
  int32_t   dataNum = eidx - sidx + 1;
  SArray   *aTmpSkyline = taosArrayInit(dataNum * 2, sizeof(TSDBKEY));
  SArray   *pSkyline = taosArrayInit(dataNum * 2, POINTER_BYTES);

  taosArrayClear(aSkyline);
  for (int32_t i = sidx; i <= eidx; ++i) {
    pDelData = (SDelData *)taosArrayGet(aDelData, i);
    taosArrayPush(aTmpSkyline, &(TSDBKEY){.ts = pDelData->sKey, .version = pDelData->version});
    taosArrayPush(aTmpSkyline, &(TSDBKEY){.ts = pDelData->eKey, .version = 0});
  }

  code = tsdbBuildDeleteSkylineImpl(aTmpSkyline, sidx, eidx, pSkyline);
  if (code) goto _clear;

  int32_t skylineNum = taosArrayGetSize(pSkyline);
  for (int32_t i = 0; i < skylineNum; ++i) {
    TSDBKEY *p = taosArrayGetP(pSkyline, i);
    taosArrayPush(aSkyline, p);
  }

_clear:
  taosArrayDestroy(aTmpSkyline);
  taosArrayDestroy(pSkyline);

  return code;
}

/*
int32_t tsdbBuildDeleteSkyline2(SArray *aDelData, int32_t sidx, int32_t eidx, SArray *aSkyline) {
  int32_t   code = 0;
  SDelData *pDelData;
  int32_t   midx;

  taosArrayClear(aSkyline);
  if (sidx == eidx) {
    pDelData = (SDelData *)taosArrayGet(aDelData, sidx);
    taosArrayPush(aSkyline, &(TSDBKEY){.ts = pDelData->sKey, .version = pDelData->version});
    taosArrayPush(aSkyline, &(TSDBKEY){.ts = pDelData->eKey, .version = 0});
  } else {
    SArray *aSkyline1 = NULL;
    SArray *aSkyline2 = NULL;

    aSkyline1 = taosArrayInit(0, sizeof(TSDBKEY));
    aSkyline2 = taosArrayInit(0, sizeof(TSDBKEY));
    if (aSkyline1 == NULL || aSkyline2 == NULL) {
      code = TSDB_CODE_OUT_OF_MEMORY;
      goto _clear;
    }
    midx = (sidx + eidx) / 2;

    code = tsdbBuildDeleteSkyline(aDelData, sidx, midx, aSkyline1);
    if (code) goto _clear;

    code = tsdbBuildDeleteSkyline(aDelData, midx + 1, eidx, aSkyline2);
    if (code) goto _clear;

    code = tsdbMergeSkyline(aSkyline1, aSkyline2, aSkyline);

  _clear:
    taosArrayDestroy(aSkyline1);
    taosArrayDestroy(aSkyline2);
  }

  return code;
}
*/

// SBlockData ======================================================
int32_t tBlockDataCreate(SBlockData *pBlockData) {
  pBlockData->suid = 0;
  pBlockData->uid = 0;
  pBlockData->nRow = 0;
  pBlockData->aUid = NULL;
  pBlockData->aVersion = NULL;
  pBlockData->aTSKEY = NULL;
  pBlockData->nColData = 0;
  pBlockData->aColData = NULL;
<<<<<<< HEAD
  return 0;
=======
  return code;
>>>>>>> ef80b5b0
}

void tBlockDataDestroy(SBlockData *pBlockData) {
  tFree(pBlockData->aUid);
  tFree(pBlockData->aVersion);
  tFree(pBlockData->aTSKEY);

  for (int32_t i = 0; i < pBlockData->nColData; i++) {
    tColDataDestroy(&pBlockData->aColData[i]);
  }

  if (pBlockData->aColData) {
    taosMemoryFree(pBlockData->aColData);
    pBlockData->aColData = NULL;
  }
}

static int32_t tBlockDataAdjustColData(SBlockData *pBlockData, int32_t nColData) {
  int32_t code = 0;

  if (pBlockData->nColData > nColData) {
    for (int32_t i = nColData; i < pBlockData->nColData; i++) {
      tColDataDestroy(&pBlockData->aColData[i]);
    }
  } else if (pBlockData->nColData < nColData) {
    SColData *aColData = taosMemoryRealloc(pBlockData->aColData, sizeof(SBlockData) * nColData);
    if (aColData == NULL) {
      code = TSDB_CODE_OUT_OF_MEMORY;
      goto _exit;
    }

    pBlockData->aColData = aColData;
    memset(&pBlockData->aColData[pBlockData->nColData], 0, sizeof(SBlockData) * (nColData - pBlockData->nColData));
  }
  pBlockData->nColData = nColData;

_exit:
  return code;
}
int32_t tBlockDataInit(SBlockData *pBlockData, TABLEID *pId, STSchema *pTSchema, int16_t *aCid, int32_t nCid) {
  int32_t code = 0;

  ASSERT(pId->suid || pId->uid);

  pBlockData->suid = pId->suid;
  pBlockData->uid = pId->uid;
  pBlockData->nRow = 0;

  if (aCid) {
    code = tBlockDataAdjustColData(pBlockData, nCid);
    if (code) goto _exit;

    int32_t   iColumn = 1;
    STColumn *pTColumn = &pTSchema->columns[iColumn];
    for (int32_t iCid = 0; iCid < nCid; iCid++) {

      // aCid array (from taos client catalog) contains columns that does not exist in the pTSchema. the pTSchema is newer
      if (pTColumn == NULL) {
        continue;
      }

      while (pTColumn->colId < aCid[iCid]) {
        iColumn++;
        ASSERT(iColumn < pTSchema->numOfCols);
        pTColumn = &pTSchema->columns[iColumn];
      }

      if (pTColumn->colId != aCid[iCid]) {
        continue;
      }

      tColDataInit(&pBlockData->aColData[iCid], pTColumn->colId, pTColumn->type,
                   (pTColumn->flags & COL_SMA_ON) ? 1 : 0);

      iColumn++;
      pTColumn = (iColumn < pTSchema->numOfCols) ? &pTSchema->columns[iColumn] : NULL;
    }
  } else {
    code = tBlockDataAdjustColData(pBlockData, pTSchema->numOfCols - 1);
    if (code) goto _exit;

    for (int32_t iColData = 0; iColData < pBlockData->nColData; iColData++) {
      STColumn *pTColumn = &pTSchema->columns[iColData + 1];
      tColDataInit(&pBlockData->aColData[iColData], pTColumn->colId, pTColumn->type,
                   (pTColumn->flags & COL_SMA_ON) ? 1 : 0);
    }
  }

_exit:
  return code;
}

void tBlockDataReset(SBlockData *pBlockData) {
  pBlockData->suid = 0;
  pBlockData->uid = 0;
  pBlockData->nRow = 0;
  for (int32_t i = 0; i < pBlockData->nColData; i++) {
    tColDataDestroy(&pBlockData->aColData[i]);
  }
  pBlockData->nColData = 0;
  taosMemoryFreeClear(pBlockData->aColData);
}

void tBlockDataClear(SBlockData *pBlockData) {
  ASSERT(pBlockData->suid || pBlockData->uid);

  pBlockData->nRow = 0;
  for (int32_t iColData = 0; iColData < pBlockData->nColData; iColData++) {
    tColDataClear(tBlockDataGetColDataByIdx(pBlockData, iColData));
  }
}

/* flag > 0: forward update
 * flag == 0: insert
 * flag < 0: backward update
 */
static int32_t tBlockDataUpsertBlockRow(SBlockData *pBlockData, SBlockData *pBlockDataFrom, int32_t iRow,
                                        int32_t flag) {
  int32_t code = 0;

  SColVal   cv = {0};
  int32_t   iColDataFrom = 0;
  SColData *pColDataFrom = (iColDataFrom < pBlockDataFrom->nColData) ? &pBlockDataFrom->aColData[iColDataFrom] : NULL;

  for (int32_t iColDataTo = 0; iColDataTo < pBlockData->nColData; iColDataTo++) {
    SColData *pColDataTo = &pBlockData->aColData[iColDataTo];

    while (pColDataFrom && pColDataFrom->cid < pColDataTo->cid) {
      pColDataFrom = (++iColDataFrom < pBlockDataFrom->nColData) ? &pBlockDataFrom->aColData[iColDataFrom] : NULL;
    }

    if (pColDataFrom == NULL || pColDataFrom->cid > pColDataTo->cid) {
      cv = COL_VAL_NONE(pColDataTo->cid, pColDataTo->type);
      if (flag == 0 && (code = tColDataAppendValue(pColDataTo, &cv))) goto _exit;
    } else {
      tColDataGetValue(pColDataFrom, iRow, &cv);

      if (flag) {
        code = tColDataUpdateValue(pColDataTo, &cv, flag > 0);
      } else {
        code = tColDataAppendValue(pColDataTo, &cv);
      }
      if (code) goto _exit;

      pColDataFrom = (++iColDataFrom < pBlockDataFrom->nColData) ? &pBlockDataFrom->aColData[iColDataFrom] : NULL;
    }
  }

_exit:
  return code;
}

int32_t tBlockDataAppendRow(SBlockData *pBlockData, TSDBROW *pRow, STSchema *pTSchema, int64_t uid) {
  int32_t code = 0;

  ASSERT(pBlockData->suid || pBlockData->uid);

  // uid
  if (pBlockData->uid == 0) {
    ASSERT(uid);
    code = tRealloc((uint8_t **)&pBlockData->aUid, sizeof(int64_t) * (pBlockData->nRow + 1));
    if (code) goto _exit;
    pBlockData->aUid[pBlockData->nRow] = uid;
  }
  // version
  code = tRealloc((uint8_t **)&pBlockData->aVersion, sizeof(int64_t) * (pBlockData->nRow + 1));
  if (code) goto _exit;
  pBlockData->aVersion[pBlockData->nRow] = TSDBROW_VERSION(pRow);
  // timestamp
  code = tRealloc((uint8_t **)&pBlockData->aTSKEY, sizeof(TSKEY) * (pBlockData->nRow + 1));
  if (code) goto _exit;
  pBlockData->aTSKEY[pBlockData->nRow] = TSDBROW_TS(pRow);

  if (pRow->type == TSDBROW_ROW_FMT) {
    code = tRowUpsertColData(pRow->pTSRow, pTSchema, pBlockData->aColData, pBlockData->nColData, 0 /* append */);
    if (code) goto _exit;
  } else if (pRow->type == TSDBROW_COL_FMT) {
    code = tBlockDataUpsertBlockRow(pBlockData, pRow->pBlockData, pRow->iRow, 0 /* append */);
    if (code) goto _exit;
  } else {
    ASSERT(0);
  }
  pBlockData->nRow++;

_exit:
  return code;
}
static int32_t tBlockDataUpdateRow(SBlockData *pBlockData, TSDBROW *pRow, STSchema *pTSchema) {
  int32_t code = 0;

  // version
  int64_t lversion = pBlockData->aVersion[pBlockData->nRow - 1];
  int64_t rversion = TSDBROW_VERSION(pRow);
  ASSERT(lversion != rversion);
  if (rversion > lversion) {
    pBlockData->aVersion[pBlockData->nRow - 1] = rversion;
  }

  // update other rows
  if (pRow->type == TSDBROW_ROW_FMT) {
    code = tRowUpsertColData(pRow->pTSRow, pTSchema, pBlockData->aColData, pBlockData->nColData,
                             (rversion > lversion) ? 1 : -1 /* update */);
    if (code) goto _exit;
  } else if (pRow->type == TSDBROW_COL_FMT) {
    code = tBlockDataUpsertBlockRow(pBlockData, pRow->pBlockData, pRow->iRow, (rversion > lversion) ? 1 : -1);
    if (code) goto _exit;
  } else {
    ASSERT(0);
  }

_exit:
  return code;
}

int32_t tBlockDataTryUpsertRow(SBlockData *pBlockData, TSDBROW *pRow, int64_t uid) {
  if (pBlockData->nRow == 0) {
    return 1;
  } else if (pBlockData->aTSKEY[pBlockData->nRow - 1] == TSDBROW_TS(pRow)) {
    return pBlockData->nRow;
  } else {
    return pBlockData->nRow + 1;
  }
}

int32_t tBlockDataUpsertRow(SBlockData *pBlockData, TSDBROW *pRow, STSchema *pTSchema, int64_t uid) {
  if (pBlockData->nRow > 0 && pBlockData->aTSKEY[pBlockData->nRow - 1] == TSDBROW_TS(pRow)) {
    return tBlockDataUpdateRow(pBlockData, pRow, pTSchema);
  } else {
    return tBlockDataAppendRow(pBlockData, pRow, pTSchema, uid);
  }
}

void tBlockDataGetColData(SBlockData *pBlockData, int16_t cid, SColData **ppColData) {
  ASSERT(cid != PRIMARYKEY_TIMESTAMP_COL_ID);
  int32_t lidx = 0;
  int32_t ridx = pBlockData->nColData - 1;

  while (lidx <= ridx) {
    int32_t   midx = (lidx + ridx) >> 1;
    SColData *pColData = tBlockDataGetColDataByIdx(pBlockData, midx);
    int32_t   c = (pColData->cid == cid) ? 0 : ((pColData->cid > cid) ? 1 : -1);

    if (c == 0) {
      *ppColData = pColData;
      return;
    } else if (c < 0) {
      lidx = midx + 1;
    } else {
      ridx = midx - 1;
    }
  }

  *ppColData = NULL;
}

int32_t tCmprBlockData(SBlockData *pBlockData, int8_t cmprAlg, uint8_t **ppOut, int32_t *szOut, uint8_t *aBuf[],
                       int32_t aBufN[]) {
  int32_t code = 0;

  SDiskDataHdr hdr = {.delimiter = TSDB_FILE_DLMT,
                      .fmtVer = 0,
                      .suid = pBlockData->suid,
                      .uid = pBlockData->uid,
                      .nRow = pBlockData->nRow,
                      .cmprAlg = cmprAlg};

  // encode =================
  // columns AND SBlockCol
  aBufN[0] = 0;
  for (int32_t iColData = 0; iColData < pBlockData->nColData; iColData++) {
    SColData *pColData = tBlockDataGetColDataByIdx(pBlockData, iColData);

    ASSERT(pColData->flag);

    if (pColData->flag == HAS_NONE) continue;

    SBlockCol blockCol = {.cid = pColData->cid,
                          .type = pColData->type,
                          .smaOn = pColData->smaOn,
                          .flag = pColData->flag,
                          .szOrigin = pColData->nData};

    if (pColData->flag != HAS_NULL) {
      code = tsdbCmprColData(pColData, cmprAlg, &blockCol, &aBuf[0], aBufN[0], &aBuf[2]);
      if (code) goto _exit;

      blockCol.offset = aBufN[0];
      aBufN[0] = aBufN[0] + blockCol.szBitmap + blockCol.szOffset + blockCol.szValue;
    }

    code = tRealloc(&aBuf[1], hdr.szBlkCol + tPutBlockCol(NULL, &blockCol));
    if (code) goto _exit;
    hdr.szBlkCol += tPutBlockCol(aBuf[1] + hdr.szBlkCol, &blockCol);
  }

  // SBlockCol
  aBufN[1] = hdr.szBlkCol;

  // uid + version + tskey
  aBufN[2] = 0;
  if (pBlockData->uid == 0) {
    code = tsdbCmprData((uint8_t *)pBlockData->aUid, sizeof(int64_t) * pBlockData->nRow, TSDB_DATA_TYPE_BIGINT, cmprAlg,
                        &aBuf[2], aBufN[2], &hdr.szUid, &aBuf[3]);
    if (code) goto _exit;
  }
  aBufN[2] += hdr.szUid;

  code = tsdbCmprData((uint8_t *)pBlockData->aVersion, sizeof(int64_t) * pBlockData->nRow, TSDB_DATA_TYPE_BIGINT,
                      cmprAlg, &aBuf[2], aBufN[2], &hdr.szVer, &aBuf[3]);
  if (code) goto _exit;
  aBufN[2] += hdr.szVer;

  code = tsdbCmprData((uint8_t *)pBlockData->aTSKEY, sizeof(TSKEY) * pBlockData->nRow, TSDB_DATA_TYPE_TIMESTAMP,
                      cmprAlg, &aBuf[2], aBufN[2], &hdr.szKey, &aBuf[3]);
  if (code) goto _exit;
  aBufN[2] += hdr.szKey;

  // hdr
  aBufN[3] = tPutDiskDataHdr(NULL, &hdr);
  code = tRealloc(&aBuf[3], aBufN[3]);
  if (code) goto _exit;
  tPutDiskDataHdr(aBuf[3], &hdr);

  // aggragate
  if (ppOut) {
    *szOut = aBufN[0] + aBufN[1] + aBufN[2] + aBufN[3];
    code = tRealloc(ppOut, *szOut);
    if (code) goto _exit;

    memcpy(*ppOut, aBuf[3], aBufN[3]);
    memcpy(*ppOut + aBufN[3], aBuf[2], aBufN[2]);
    if (aBufN[1]) {
      memcpy(*ppOut + aBufN[3] + aBufN[2], aBuf[1], aBufN[1]);
    }
    if (aBufN[0]) {
      memcpy(*ppOut + aBufN[3] + aBufN[2] + aBufN[1], aBuf[0], aBufN[0]);
    }
  }

_exit:
  return code;
}

int32_t tDecmprBlockData(uint8_t *pIn, int32_t szIn, SBlockData *pBlockData, uint8_t *aBuf[]) {
  int32_t code = 0;

  tBlockDataReset(pBlockData);

  int32_t      n = 0;
  SDiskDataHdr hdr = {0};

  // SDiskDataHdr
  n += tGetDiskDataHdr(pIn + n, &hdr);
  ASSERT(hdr.delimiter == TSDB_FILE_DLMT);

  pBlockData->suid = hdr.suid;
  pBlockData->uid = hdr.uid;
  pBlockData->nRow = hdr.nRow;

  // uid
  if (hdr.uid == 0) {
    ASSERT(hdr.szUid);
    code = tsdbDecmprData(pIn + n, hdr.szUid, TSDB_DATA_TYPE_BIGINT, hdr.cmprAlg, (uint8_t **)&pBlockData->aUid,
                          sizeof(int64_t) * hdr.nRow, &aBuf[0]);
    if (code) goto _exit;
  } else {
    ASSERT(!hdr.szUid);
  }
  n += hdr.szUid;

  // version
  code = tsdbDecmprData(pIn + n, hdr.szVer, TSDB_DATA_TYPE_BIGINT, hdr.cmprAlg, (uint8_t **)&pBlockData->aVersion,
                        sizeof(int64_t) * hdr.nRow, &aBuf[0]);
  if (code) goto _exit;
  n += hdr.szVer;

  // TSKEY
  code = tsdbDecmprData(pIn + n, hdr.szKey, TSDB_DATA_TYPE_TIMESTAMP, hdr.cmprAlg, (uint8_t **)&pBlockData->aTSKEY,
                        sizeof(TSKEY) * hdr.nRow, &aBuf[0]);
  if (code) goto _exit;
  n += hdr.szKey;

  // loop to decode each column data
  if (hdr.szBlkCol == 0) goto _exit;

  int32_t nColData = 0;
  int32_t nt = 0;
  while (nt < hdr.szBlkCol) {
    SBlockCol blockCol = {0};
    nt += tGetBlockCol(pIn + n + nt, &blockCol);
    ++nColData;
  }
  ASSERT(nt == hdr.szBlkCol);

  code = tBlockDataAdjustColData(pBlockData, nColData);
  if (code) goto _exit;

  nt = 0;
  int32_t iColData = 0;
  while (nt < hdr.szBlkCol) {
    SBlockCol blockCol = {0};
    nt += tGetBlockCol(pIn + n + nt, &blockCol);

    SColData *pColData = &pBlockData->aColData[iColData++];

    tColDataInit(pColData, blockCol.cid, blockCol.type, blockCol.smaOn);
    if (blockCol.flag == HAS_NULL) {
      for (int32_t iRow = 0; iRow < hdr.nRow; iRow++) {
        code = tColDataAppendValue(pColData, &COL_VAL_NULL(blockCol.cid, blockCol.type));
        if (code) goto _exit;
      }
    } else {
      code = tsdbDecmprColData(pIn + n + hdr.szBlkCol + blockCol.offset, &blockCol, hdr.cmprAlg, hdr.nRow, pColData,
                               &aBuf[0]);
      if (code) goto _exit;
    }
  }

_exit:
  return code;
}

// SDiskDataHdr ==============================
int32_t tPutDiskDataHdr(uint8_t *p, const SDiskDataHdr *pHdr) {
  int32_t n = 0;

  n += tPutU32(p ? p + n : p, pHdr->delimiter);
  n += tPutU32v(p ? p + n : p, pHdr->fmtVer);
  n += tPutI64(p ? p + n : p, pHdr->suid);
  n += tPutI64(p ? p + n : p, pHdr->uid);
  n += tPutI32v(p ? p + n : p, pHdr->szUid);
  n += tPutI32v(p ? p + n : p, pHdr->szVer);
  n += tPutI32v(p ? p + n : p, pHdr->szKey);
  n += tPutI32v(p ? p + n : p, pHdr->szBlkCol);
  n += tPutI32v(p ? p + n : p, pHdr->nRow);
  n += tPutI8(p ? p + n : p, pHdr->cmprAlg);

  return n;
}

int32_t tGetDiskDataHdr(uint8_t *p, void *ph) {
  int32_t       n = 0;
  SDiskDataHdr *pHdr = (SDiskDataHdr *)ph;

  n += tGetU32(p + n, &pHdr->delimiter);
  n += tGetU32v(p + n, &pHdr->fmtVer);
  n += tGetI64(p + n, &pHdr->suid);
  n += tGetI64(p + n, &pHdr->uid);
  n += tGetI32v(p + n, &pHdr->szUid);
  n += tGetI32v(p + n, &pHdr->szVer);
  n += tGetI32v(p + n, &pHdr->szKey);
  n += tGetI32v(p + n, &pHdr->szBlkCol);
  n += tGetI32v(p + n, &pHdr->nRow);
  n += tGetI8(p + n, &pHdr->cmprAlg);

  return n;
}

// ALGORITHM ==============================
int32_t tPutColumnDataAgg(uint8_t *p, SColumnDataAgg *pColAgg) {
  int32_t n = 0;

  n += tPutI16v(p ? p + n : p, pColAgg->colId);
  n += tPutI16v(p ? p + n : p, pColAgg->numOfNull);
  n += tPutI64(p ? p + n : p, pColAgg->sum);
  n += tPutI64(p ? p + n : p, pColAgg->max);
  n += tPutI64(p ? p + n : p, pColAgg->min);

  return n;
}

int32_t tGetColumnDataAgg(uint8_t *p, SColumnDataAgg *pColAgg) {
  int32_t n = 0;

  n += tGetI16v(p + n, &pColAgg->colId);
  n += tGetI16v(p + n, &pColAgg->numOfNull);
  n += tGetI64(p + n, &pColAgg->sum);
  n += tGetI64(p + n, &pColAgg->max);
  n += tGetI64(p + n, &pColAgg->min);

  return n;
}

int32_t tsdbCmprData(uint8_t *pIn, int32_t szIn, int8_t type, int8_t cmprAlg, uint8_t **ppOut, int32_t nOut,
                     int32_t *szOut, uint8_t **ppBuf) {
  int32_t code = 0;

  ASSERT(szIn > 0 && ppOut);

  if (cmprAlg == NO_COMPRESSION) {
    code = tRealloc(ppOut, nOut + szIn);
    if (code) goto _exit;

    memcpy(*ppOut + nOut, pIn, szIn);
    *szOut = szIn;
  } else {
    int32_t size = szIn + COMP_OVERFLOW_BYTES;

    code = tRealloc(ppOut, nOut + size);
    if (code) goto _exit;

    if (cmprAlg == TWO_STAGE_COMP) {
      ASSERT(ppBuf);
      code = tRealloc(ppBuf, size);
      if (code) goto _exit;
    }

    *szOut =
        tDataTypes[type].compFunc(pIn, szIn, szIn / tDataTypes[type].bytes, *ppOut + nOut, size, cmprAlg, *ppBuf, size);
    if (*szOut <= 0) {
      code = TSDB_CODE_COMPRESS_ERROR;
      goto _exit;
    }
  }

_exit:
  return code;
}

int32_t tsdbDecmprData(uint8_t *pIn, int32_t szIn, int8_t type, int8_t cmprAlg, uint8_t **ppOut, int32_t szOut,
                       uint8_t **ppBuf) {
  int32_t code = 0;

  code = tRealloc(ppOut, szOut);
  if (code) goto _exit;

  if (cmprAlg == NO_COMPRESSION) {
    ASSERT(szIn == szOut);
    memcpy(*ppOut, pIn, szOut);
  } else {
    if (cmprAlg == TWO_STAGE_COMP) {
      code = tRealloc(ppBuf, szOut + COMP_OVERFLOW_BYTES);
      if (code) goto _exit;
    }

    int32_t size = tDataTypes[type].decompFunc(pIn, szIn, szOut / tDataTypes[type].bytes, *ppOut, szOut, cmprAlg,
                                               *ppBuf, szOut + COMP_OVERFLOW_BYTES);
    if (size <= 0) {
      code = TSDB_CODE_COMPRESS_ERROR;
      goto _exit;
    }

    ASSERT(size == szOut);
  }

_exit:
  return code;
}

int32_t tsdbCmprColData(SColData *pColData, int8_t cmprAlg, SBlockCol *pBlockCol, uint8_t **ppOut, int32_t nOut,
                        uint8_t **ppBuf) {
  int32_t code = 0;

  ASSERT(pColData->flag && (pColData->flag != HAS_NONE) && (pColData->flag != HAS_NULL));

  pBlockCol->szBitmap = 0;
  pBlockCol->szOffset = 0;
  pBlockCol->szValue = 0;

  int32_t size = 0;
  // bitmap
  if (pColData->flag != HAS_VALUE) {
    int32_t szBitMap;
    if (pColData->flag == (HAS_VALUE | HAS_NULL | HAS_NONE)) {
      szBitMap = BIT2_SIZE(pColData->nVal);
    } else {
      szBitMap = BIT1_SIZE(pColData->nVal);
    }

    code = tsdbCmprData(pColData->pBitMap, szBitMap, TSDB_DATA_TYPE_TINYINT, cmprAlg, ppOut, nOut + size,
                        &pBlockCol->szBitmap, ppBuf);
    if (code) goto _exit;
  }
  size += pBlockCol->szBitmap;

  // offset
  if (IS_VAR_DATA_TYPE(pColData->type) && pColData->flag != (HAS_NULL | HAS_NONE)) {
    code = tsdbCmprData((uint8_t *)pColData->aOffset, sizeof(int32_t) * pColData->nVal, TSDB_DATA_TYPE_INT, cmprAlg,
                        ppOut, nOut + size, &pBlockCol->szOffset, ppBuf);
    if (code) goto _exit;
  }
  size += pBlockCol->szOffset;

  // value
  if ((pColData->flag != (HAS_NULL | HAS_NONE)) && pColData->nData) {
    code = tsdbCmprData((uint8_t *)pColData->pData, pColData->nData, pColData->type, cmprAlg, ppOut, nOut + size,
                        &pBlockCol->szValue, ppBuf);
    if (code) goto _exit;
  }
  size += pBlockCol->szValue;

_exit:
  return code;
}

int32_t tsdbDecmprColData(uint8_t *pIn, SBlockCol *pBlockCol, int8_t cmprAlg, int32_t nVal, SColData *pColData,
                          uint8_t **ppBuf) {
  int32_t code = 0;

  ASSERT(pColData->cid == pBlockCol->cid);
  ASSERT(pColData->type == pBlockCol->type);
  pColData->smaOn = pBlockCol->smaOn;
  pColData->flag = pBlockCol->flag;
  pColData->nVal = nVal;
  pColData->nData = pBlockCol->szOrigin;

  uint8_t *p = pIn;
  // bitmap
  if (pBlockCol->szBitmap) {
    int32_t szBitMap;
    if (pColData->flag == (HAS_VALUE | HAS_NULL | HAS_NONE)) {
      szBitMap = BIT2_SIZE(pColData->nVal);
    } else {
      szBitMap = BIT1_SIZE(pColData->nVal);
    }

    code = tsdbDecmprData(p, pBlockCol->szBitmap, TSDB_DATA_TYPE_TINYINT, cmprAlg, &pColData->pBitMap, szBitMap, ppBuf);
    if (code) goto _exit;
  }
  p += pBlockCol->szBitmap;

  // offset
  if (pBlockCol->szOffset) {
    code = tsdbDecmprData(p, pBlockCol->szOffset, TSDB_DATA_TYPE_INT, cmprAlg, (uint8_t **)&pColData->aOffset,
                          sizeof(int32_t) * pColData->nVal, ppBuf);
    if (code) goto _exit;
  }
  p += pBlockCol->szOffset;

  // value
  if (pBlockCol->szValue) {
    code = tsdbDecmprData(p, pBlockCol->szValue, pColData->type, cmprAlg, &pColData->pData, pColData->nData, ppBuf);
    if (code) goto _exit;
  }
  p += pBlockCol->szValue;

_exit:
  return code;
}<|MERGE_RESOLUTION|>--- conflicted
+++ resolved
@@ -640,7 +640,7 @@
 int32_t tsdbRowMergerAdd(SRowMerger *pMerger, TSDBROW *pRow, STSchema *pTSchema) {
   int32_t   code = 0;
   TSDBKEY   key = TSDBROW_KEY(pRow);
-  SColVal * pColVal = &(SColVal){0};
+  SColVal  *pColVal = &(SColVal){0};
   STColumn *pTColumn;
   int32_t   iCol, jCol = 1;
 
@@ -764,7 +764,7 @@
   }
 }
 
-int32_t tsdbRowMergerInit(SRowMerger* pMerger, STSchema *pSchema) {
+int32_t tsdbRowMergerInit(SRowMerger *pMerger, STSchema *pSchema) {
   pMerger->pTSchema = pSchema;
   pMerger->pArray = taosArrayInit(pSchema->numOfCols, sizeof(SColVal));
   if (pMerger->pArray == NULL) {
@@ -774,7 +774,7 @@
   }
 }
 
-void tsdbRowMergerClear(SRowMerger* pMerger) {
+void tsdbRowMergerClear(SRowMerger *pMerger) {
   for (int32_t iCol = 1; iCol < pMerger->pTSchema->numOfCols; iCol++) {
     SColVal *pTColVal = taosArrayGet(pMerger->pArray, iCol);
     if (IS_VAR_DATA_TYPE(pTColVal->type)) {
@@ -785,7 +785,7 @@
   taosArrayClear(pMerger->pArray);
 }
 
-void tsdbRowMergerCleanup(SRowMerger* pMerger) {
+void tsdbRowMergerCleanup(SRowMerger *pMerger) {
   int32_t numOfCols = taosArrayGetSize(pMerger->pArray);
   for (int32_t iCol = 1; iCol < numOfCols; iCol++) {
     SColVal *pTColVal = taosArrayGet(pMerger->pArray, iCol);
@@ -1049,11 +1049,7 @@
   pBlockData->aTSKEY = NULL;
   pBlockData->nColData = 0;
   pBlockData->aColData = NULL;
-<<<<<<< HEAD
   return 0;
-=======
-  return code;
->>>>>>> ef80b5b0
 }
 
 void tBlockDataDestroy(SBlockData *pBlockData) {
@@ -1109,8 +1105,8 @@
     int32_t   iColumn = 1;
     STColumn *pTColumn = &pTSchema->columns[iColumn];
     for (int32_t iCid = 0; iCid < nCid; iCid++) {
-
-      // aCid array (from taos client catalog) contains columns that does not exist in the pTSchema. the pTSchema is newer
+      // aCid array (from taos client catalog) contains columns that does not exist in the pTSchema. the pTSchema is
+      // newer
       if (pTColumn == NULL) {
         continue;
       }
