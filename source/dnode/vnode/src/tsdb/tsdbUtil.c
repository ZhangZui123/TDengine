/*
 * Copyright (c) 2019 TAOS Data, Inc. <jhtao@taosdata.com>
 *
 * This program is free software: you can use, redistribute, and/or modify
 * it under the terms of the GNU Affero General Public License, version 3
 * or later ("AGPL"), as published by the Free Software Foundation.
 *
 * This program is distributed in the hope that it will be useful, but WITHOUT
 * ANY WARRANTY; without even the implied warranty of MERCHANTABILITY or
 * FITNESS FOR A PARTICULAR PURPOSE.
 *
 * You should have received a copy of the GNU Affero General Public License
 * along with this program. If not, see <http://www.gnu.org/licenses/>.
 */

#include "tcompression.h"
#include "tdataformat.h"
#include "tsdb.h"
#include "tsdbDef.h"

int32_t tsdbGetColCmprAlgFromSet(SHashObj *set, int16_t colId, uint32_t *alg);

static int32_t tBlockDataCompressKeyPart(SBlockData *bData, SDiskDataHdr *hdr, SBuffer *buffer, SBuffer *assist,
                                         SColCompressInfo *pCompressExt);

static int32_t tBlockDataCompressKeyPart(SBlockData *bData, SDiskDataHdr *hdr, SBuffer *buffer, SBuffer *assist);

// SMapData =======================================================================
void tMapDataReset(SMapData *pMapData) {
  pMapData->nItem = 0;
  pMapData->nData = 0;
}

void tMapDataClear(SMapData *pMapData) {
  tFree(pMapData->aOffset);
  tFree(pMapData->pData);
  pMapData->pData = NULL;
  pMapData->aOffset = NULL;
}

#ifdef BUILD_NO_CALL
int32_t tMapDataPutItem(SMapData *pMapData, void *pItem, int32_t (*tPutItemFn)(uint8_t *, void *)) {
  int32_t code = 0;
  int32_t offset = pMapData->nData;
  int32_t nItem = pMapData->nItem;

  pMapData->nItem++;
  pMapData->nData += tPutItemFn(NULL, pItem);

  // alloc
  code = tRealloc((uint8_t **)&pMapData->aOffset, sizeof(int32_t) * pMapData->nItem);
  if (code) goto _exit;
  code = tRealloc(&pMapData->pData, pMapData->nData);
  if (code) goto _exit;

  // put
  pMapData->aOffset[nItem] = offset;
  tPutItemFn(pMapData->pData + offset, pItem);

_exit:
  return code;
}

int32_t tMapDataCopy(SMapData *pFrom, SMapData *pTo) {
  int32_t code = 0;

  pTo->nItem = pFrom->nItem;
  pTo->nData = pFrom->nData;
  code = tRealloc((uint8_t **)&pTo->aOffset, sizeof(int32_t) * pFrom->nItem);
  if (code) goto _exit;
  code = tRealloc(&pTo->pData, pFrom->nData);
  if (code) goto _exit;
  memcpy(pTo->aOffset, pFrom->aOffset, sizeof(int32_t) * pFrom->nItem);
  memcpy(pTo->pData, pFrom->pData, pFrom->nData);

_exit:
  return code;
}

int32_t tMapDataSearch(SMapData *pMapData, void *pSearchItem, int32_t (*tGetItemFn)(uint8_t *, void *),
                       int32_t (*tItemCmprFn)(const void *, const void *), void *pItem) {
  int32_t code = 0;
  int32_t lidx = 0;
  int32_t ridx = pMapData->nItem - 1;
  int32_t midx;
  int32_t c;

  while (lidx <= ridx) {
    midx = (lidx + ridx) / 2;

    tMapDataGetItemByIdx(pMapData, midx, pItem, tGetItemFn);

    c = tItemCmprFn(pSearchItem, pItem);
    if (c == 0) {
      goto _exit;
    } else if (c < 0) {
      ridx = midx - 1;
    } else {
      lidx = midx + 1;
    }
  }

  code = TSDB_CODE_NOT_FOUND;

_exit:
  return code;
}
#endif

void tMapDataGetItemByIdx(SMapData *pMapData, int32_t idx, void *pItem, int32_t (*tGetItemFn)(uint8_t *, void *)) {
  ASSERT(idx >= 0 && idx < pMapData->nItem);
  tGetItemFn(pMapData->pData + pMapData->aOffset[idx], pItem);
}

#ifdef BUILD_NO_CALL
int32_t tMapDataToArray(SMapData *pMapData, int32_t itemSize, int32_t (*tGetItemFn)(uint8_t *, void *),
                        SArray **ppArray) {
  int32_t code = 0;

  SArray *pArray = taosArrayInit(pMapData->nItem, itemSize);
  if (pArray == NULL) {
    code = TSDB_CODE_OUT_OF_MEMORY;
    goto _exit;
  }

  for (int32_t i = 0; i < pMapData->nItem; i++) {
    tMapDataGetItemByIdx(pMapData, i, taosArrayReserve(pArray, 1), tGetItemFn);
  }

_exit:
  *ppArray = pArray;
  return code;
}

int32_t tPutMapData(uint8_t *p, SMapData *pMapData) {
  int32_t n = 0;

  n += tPutI32v(p ? p + n : p, pMapData->nItem);
  if (pMapData->nItem) {
    int32_t lOffset = 0;
    for (int32_t iItem = 0; iItem < pMapData->nItem; iItem++) {
      n += tPutI32v(p ? p + n : p, pMapData->aOffset[iItem] - lOffset);
      lOffset = pMapData->aOffset[iItem];
    }

    n += tPutI32v(p ? p + n : p, pMapData->nData);
    if (p) {
      memcpy(p + n, pMapData->pData, pMapData->nData);
    }
    n += pMapData->nData;
  }

  return n;
}
#endif

int32_t tGetMapData(uint8_t *p, SMapData *pMapData) {
  int32_t n = 0;
  int32_t offset;

  tMapDataReset(pMapData);

  n += tGetI32v(p + n, &pMapData->nItem);
  if (pMapData->nItem) {
    if (tRealloc((uint8_t **)&pMapData->aOffset, sizeof(int32_t) * pMapData->nItem)) return -1;

    int32_t lOffset = 0;
    for (int32_t iItem = 0; iItem < pMapData->nItem; iItem++) {
      n += tGetI32v(p + n, &pMapData->aOffset[iItem]);
      pMapData->aOffset[iItem] += lOffset;
      lOffset = pMapData->aOffset[iItem];
    }

    n += tGetI32v(p + n, &pMapData->nData);
    if (tRealloc(&pMapData->pData, pMapData->nData)) return -1;
    memcpy(pMapData->pData, p + n, pMapData->nData);
    n += pMapData->nData;
  }

  return n;
}

#ifdef BUILD_NO_CALL
// TABLEID =======================================================================
int32_t tTABLEIDCmprFn(const void *p1, const void *p2) {
  TABLEID *pId1 = (TABLEID *)p1;
  TABLEID *pId2 = (TABLEID *)p2;

  if (pId1->suid < pId2->suid) {
    return -1;
  } else if (pId1->suid > pId2->suid) {
    return 1;
  }

  if (pId1->uid < pId2->uid) {
    return -1;
  } else if (pId1->uid > pId2->uid) {
    return 1;
  }

  return 0;
}

// SBlockIdx ======================================================
int32_t tPutBlockIdx(uint8_t *p, void *ph) {
  int32_t    n = 0;
  SBlockIdx *pBlockIdx = (SBlockIdx *)ph;

  n += tPutI64(p ? p + n : p, pBlockIdx->suid);
  n += tPutI64(p ? p + n : p, pBlockIdx->uid);
  n += tPutI64v(p ? p + n : p, pBlockIdx->offset);
  n += tPutI64v(p ? p + n : p, pBlockIdx->size);

  return n;
}
#endif

int32_t tGetBlockIdx(uint8_t *p, void *ph) {
  int32_t    n = 0;
  SBlockIdx *pBlockIdx = (SBlockIdx *)ph;

  n += tGetI64(p + n, &pBlockIdx->suid);
  n += tGetI64(p + n, &pBlockIdx->uid);
  n += tGetI64v(p + n, &pBlockIdx->offset);
  n += tGetI64v(p + n, &pBlockIdx->size);

  return n;
}

#ifdef BUILD_NO_CALL
int32_t tCmprBlockIdx(void const *lhs, void const *rhs) {
  SBlockIdx *lBlockIdx = (SBlockIdx *)lhs;
  SBlockIdx *rBlockIdx = (SBlockIdx *)rhs;

  if (lBlockIdx->suid < rBlockIdx->suid) {
    return -1;
  } else if (lBlockIdx->suid > rBlockIdx->suid) {
    return 1;
  }

  if (lBlockIdx->uid < rBlockIdx->uid) {
    return -1;
  } else if (lBlockIdx->uid > rBlockIdx->uid) {
    return 1;
  }

  return 0;
}

int32_t tCmprBlockL(void const *lhs, void const *rhs) {
  SBlockIdx *lBlockIdx = (SBlockIdx *)lhs;
  SSttBlk   *rBlockL = (SSttBlk *)rhs;

  if (lBlockIdx->suid < rBlockL->suid) {
    return -1;
  } else if (lBlockIdx->suid > rBlockL->suid) {
    return 1;
  }

  if (lBlockIdx->uid < rBlockL->minUid) {
    return -1;
  } else if (lBlockIdx->uid > rBlockL->maxUid) {
    return 1;
  }

  return 0;
}

// SDataBlk ======================================================
void tDataBlkReset(SDataBlk *pDataBlk) {
  *pDataBlk = (SDataBlk){.minKey = TSDBKEY_MAX, .maxKey = TSDBKEY_MIN, .minVer = VERSION_MAX, .maxVer = VERSION_MIN};
}

int32_t tPutDataBlk(uint8_t *p, void *ph) {
  int32_t   n = 0;
  SDataBlk *pDataBlk = (SDataBlk *)ph;

  n += tPutI64v(p ? p + n : p, pDataBlk->minKey.version);
  n += tPutI64v(p ? p + n : p, pDataBlk->minKey.ts);
  n += tPutI64v(p ? p + n : p, pDataBlk->maxKey.version);
  n += tPutI64v(p ? p + n : p, pDataBlk->maxKey.ts);
  n += tPutI64v(p ? p + n : p, pDataBlk->minVer);
  n += tPutI64v(p ? p + n : p, pDataBlk->maxVer);
  n += tPutI32v(p ? p + n : p, pDataBlk->nRow);
  n += tPutI8(p ? p + n : p, pDataBlk->hasDup);
  n += tPutI8(p ? p + n : p, pDataBlk->nSubBlock);
  for (int8_t iSubBlock = 0; iSubBlock < pDataBlk->nSubBlock; iSubBlock++) {
    n += tPutI64v(p ? p + n : p, pDataBlk->aSubBlock[iSubBlock].offset);
    n += tPutI32v(p ? p + n : p, pDataBlk->aSubBlock[iSubBlock].szBlock);
    n += tPutI32v(p ? p + n : p, pDataBlk->aSubBlock[iSubBlock].szKey);
  }
  if (pDataBlk->nSubBlock == 1 && !pDataBlk->hasDup) {
    n += tPutI64v(p ? p + n : p, pDataBlk->smaInfo.offset);
    n += tPutI32v(p ? p + n : p, pDataBlk->smaInfo.size);
  }

  return n;
}
#endif

int32_t tGetDataBlk(uint8_t *p, void *ph) {
  int32_t   n = 0;
  SDataBlk *pDataBlk = (SDataBlk *)ph;

  n += tGetI64v(p + n, &pDataBlk->minKey.version);
  n += tGetI64v(p + n, &pDataBlk->minKey.ts);
  n += tGetI64v(p + n, &pDataBlk->maxKey.version);
  n += tGetI64v(p + n, &pDataBlk->maxKey.ts);
  n += tGetI64v(p + n, &pDataBlk->minVer);
  n += tGetI64v(p + n, &pDataBlk->maxVer);
  n += tGetI32v(p + n, &pDataBlk->nRow);
  n += tGetI8(p + n, &pDataBlk->hasDup);
  n += tGetI8(p + n, &pDataBlk->nSubBlock);
  for (int8_t iSubBlock = 0; iSubBlock < pDataBlk->nSubBlock; iSubBlock++) {
    n += tGetI64v(p + n, &pDataBlk->aSubBlock[iSubBlock].offset);
    n += tGetI32v(p + n, &pDataBlk->aSubBlock[iSubBlock].szBlock);
    n += tGetI32v(p + n, &pDataBlk->aSubBlock[iSubBlock].szKey);
  }
  if (pDataBlk->nSubBlock == 1 && !pDataBlk->hasDup) {
    n += tGetI64v(p + n, &pDataBlk->smaInfo.offset);
    n += tGetI32v(p + n, &pDataBlk->smaInfo.size);
  } else {
    pDataBlk->smaInfo.offset = 0;
    pDataBlk->smaInfo.size = 0;
  }

  return n;
}

#ifdef BUILD_NO_CALL
int32_t tDataBlkCmprFn(const void *p1, const void *p2) {
  SDataBlk *pBlock1 = (SDataBlk *)p1;
  SDataBlk *pBlock2 = (SDataBlk *)p2;

  if (tsdbKeyCmprFn(&pBlock1->maxKey, &pBlock2->minKey) < 0) {
    return -1;
  } else if (tsdbKeyCmprFn(&pBlock1->minKey, &pBlock2->maxKey) > 0) {
    return 1;
  }

  return 0;
}

bool tDataBlkHasSma(SDataBlk *pDataBlk) {
  if (pDataBlk->nSubBlock > 1) return false;
  if (pDataBlk->hasDup) return false;

  return pDataBlk->smaInfo.size > 0;
}

// SSttBlk ======================================================
int32_t tPutSttBlk(uint8_t *p, void *ph) {
  int32_t  n = 0;
  SSttBlk *pSttBlk = (SSttBlk *)ph;

  n += tPutI64(p ? p + n : p, pSttBlk->suid);
  n += tPutI64(p ? p + n : p, pSttBlk->minUid);
  n += tPutI64(p ? p + n : p, pSttBlk->maxUid);
  n += tPutI64v(p ? p + n : p, pSttBlk->minKey);
  n += tPutI64v(p ? p + n : p, pSttBlk->maxKey);
  n += tPutI64v(p ? p + n : p, pSttBlk->minVer);
  n += tPutI64v(p ? p + n : p, pSttBlk->maxVer);
  n += tPutI32v(p ? p + n : p, pSttBlk->nRow);
  n += tPutI64v(p ? p + n : p, pSttBlk->bInfo.offset);
  n += tPutI32v(p ? p + n : p, pSttBlk->bInfo.szBlock);
  n += tPutI32v(p ? p + n : p, pSttBlk->bInfo.szKey);

  return n;
}
#endif

int32_t tGetSttBlk(uint8_t *p, void *ph) {
  int32_t  n = 0;
  SSttBlk *pSttBlk = (SSttBlk *)ph;

  n += tGetI64(p + n, &pSttBlk->suid);
  n += tGetI64(p + n, &pSttBlk->minUid);
  n += tGetI64(p + n, &pSttBlk->maxUid);
  n += tGetI64v(p + n, &pSttBlk->minKey);
  n += tGetI64v(p + n, &pSttBlk->maxKey);
  n += tGetI64v(p + n, &pSttBlk->minVer);
  n += tGetI64v(p + n, &pSttBlk->maxVer);
  n += tGetI32v(p + n, &pSttBlk->nRow);
  n += tGetI64v(p + n, &pSttBlk->bInfo.offset);
  n += tGetI32v(p + n, &pSttBlk->bInfo.szBlock);
  n += tGetI32v(p + n, &pSttBlk->bInfo.szKey);

  return n;
}

// SBlockCol ======================================================
<<<<<<< HEAD
int32_t tPutBlockCol(SBuffer *buffer, const SBlockCol *pBlockCol) {
=======

static const int32_t BLOCK_WITH_ALG_VER = 2;

int32_t tPutBlockCol(SBuffer *buffer, const SBlockCol *pBlockCol, int32_t ver, uint32_t defaultCmprAlg) {
>>>>>>> 9478fd99
  int32_t code;

  ASSERT(pBlockCol->flag && (pBlockCol->flag != HAS_NONE));

  if ((code = tBufferPutI16v(buffer, pBlockCol->cid))) return code;
  if ((code = tBufferPutI8(buffer, pBlockCol->type))) return code;
  if ((code = tBufferPutI8(buffer, pBlockCol->cflag))) return code;
  if ((code = tBufferPutI8(buffer, pBlockCol->flag))) return code;
  if ((code = tBufferPutI32v(buffer, pBlockCol->szOrigin))) return code;

  if (pBlockCol->flag != HAS_NULL) {
    if (pBlockCol->flag != HAS_VALUE) {
      if ((code = tBufferPutI32v(buffer, pBlockCol->szBitmap))) return code;
    }

    if (IS_VAR_DATA_TYPE(pBlockCol->type)) {
      if ((code = tBufferPutI32v(buffer, pBlockCol->szOffset))) return code;
    }

    if (pBlockCol->flag != (HAS_NULL | HAS_NONE)) {
      if ((code = tBufferPutI32v(buffer, pBlockCol->szValue))) return code;
    }

    if ((code = tBufferPutI32v(buffer, pBlockCol->offset))) return code;
  }
<<<<<<< HEAD

  return 0;
}

int32_t tGetBlockCol(SBufferReader *br, SBlockCol *pBlockCol) {
=======
  if (ver >= BLOCK_WITH_ALG_VER) {
    if ((code = tBufferPutU32(buffer, pBlockCol->alg))) return code;
  } else {
    if ((code = tBufferPutU32(buffer, defaultCmprAlg))) return code;
  }
  return 0;
}

int32_t tGetBlockCol(SBufferReader *br, SBlockCol *pBlockCol, int32_t ver, uint32_t defaultCmprAlg) {
>>>>>>> 9478fd99
  int32_t code;

  if ((code = tBufferGetI16v(br, &pBlockCol->cid))) return code;
  if ((code = tBufferGetI8(br, &pBlockCol->type))) return code;
  if ((code = tBufferGetI8(br, &pBlockCol->cflag))) return code;
  if ((code = tBufferGetI8(br, &pBlockCol->flag))) return code;
  if ((code = tBufferGetI32v(br, &pBlockCol->szOrigin))) return code;

  ASSERT(pBlockCol->flag && (pBlockCol->flag != HAS_NONE));

  pBlockCol->szBitmap = 0;
  pBlockCol->szOffset = 0;
  pBlockCol->szValue = 0;
  pBlockCol->offset = 0;

  if (pBlockCol->flag != HAS_NULL) {
    if (pBlockCol->flag != HAS_VALUE) {
      if ((code = tBufferGetI32v(br, &pBlockCol->szBitmap))) return code;
    }

    if (IS_VAR_DATA_TYPE(pBlockCol->type)) {
      if ((code = tBufferGetI32v(br, &pBlockCol->szOffset))) return code;
    }

    if (pBlockCol->flag != (HAS_NULL | HAS_NONE)) {
      if ((code = tBufferGetI32v(br, &pBlockCol->szValue))) return code;
    }

    if ((code = tBufferGetI32v(br, &pBlockCol->offset))) return code;
  }

<<<<<<< HEAD
=======
  if (ver >= BLOCK_WITH_ALG_VER) {
    if ((code = tBufferGetU32(br, &pBlockCol->alg))) return code;
  } else {
    pBlockCol->alg = defaultCmprAlg;
  }

>>>>>>> 9478fd99
  return 0;
}

#ifdef BUILD_NO_CALL
int32_t tBlockColCmprFn(const void *p1, const void *p2) {
  if (((SBlockCol *)p1)->cid < ((SBlockCol *)p2)->cid) {
    return -1;
  } else if (((SBlockCol *)p1)->cid > ((SBlockCol *)p2)->cid) {
    return 1;
  }

  return 0;
}

// SDelIdx ======================================================
int32_t tCmprDelIdx(void const *lhs, void const *rhs) {
  SDelIdx *lDelIdx = (SDelIdx *)lhs;
  SDelIdx *rDelIdx = (SDelIdx *)rhs;

  if (lDelIdx->suid < rDelIdx->suid) {
    return -1;
  } else if (lDelIdx->suid > rDelIdx->suid) {
    return 1;
  }

  if (lDelIdx->uid < rDelIdx->uid) {
    return -1;
  } else if (lDelIdx->uid > rDelIdx->uid) {
    return 1;
  }

  return 0;
}

int32_t tPutDelIdx(uint8_t *p, void *ph) {
  SDelIdx *pDelIdx = (SDelIdx *)ph;
  int32_t  n = 0;

  n += tPutI64(p ? p + n : p, pDelIdx->suid);
  n += tPutI64(p ? p + n : p, pDelIdx->uid);
  n += tPutI64v(p ? p + n : p, pDelIdx->offset);
  n += tPutI64v(p ? p + n : p, pDelIdx->size);

  return n;
}
#endif

int32_t tGetDelIdx(uint8_t *p, void *ph) {
  SDelIdx *pDelIdx = (SDelIdx *)ph;
  int32_t  n = 0;

  n += tGetI64(p + n, &pDelIdx->suid);
  n += tGetI64(p + n, &pDelIdx->uid);
  n += tGetI64v(p + n, &pDelIdx->offset);
  n += tGetI64v(p + n, &pDelIdx->size);

  return n;
}

#ifdef BUILD_NO_CALL
// SDelData ======================================================
int32_t tPutDelData(uint8_t *p, void *ph) {
  SDelData *pDelData = (SDelData *)ph;
  int32_t   n = 0;

  n += tPutI64v(p ? p + n : p, pDelData->version);
  n += tPutI64(p ? p + n : p, pDelData->sKey);
  n += tPutI64(p ? p + n : p, pDelData->eKey);

  return n;
}
#endif

int32_t tGetDelData(uint8_t *p, void *ph) {
  SDelData *pDelData = (SDelData *)ph;
  int32_t   n = 0;

  n += tGetI64v(p + n, &pDelData->version);
  n += tGetI64(p + n, &pDelData->sKey);
  n += tGetI64(p + n, &pDelData->eKey);

  return n;
}

int32_t tsdbKeyFid(TSKEY key, int32_t minutes, int8_t precision) {
  int64_t fid;
  if (key < 0) {
    fid = ((key + 1) / tsTickPerMin[precision] / minutes - 1);
    return (fid < INT32_MIN) ? INT32_MIN : (int32_t)fid;
  } else {
    fid = ((key / tsTickPerMin[precision] / minutes));
    return (fid > INT32_MAX) ? INT32_MAX : (int32_t)fid;
  }
}

void tsdbFidKeyRange(int32_t fid, int32_t minutes, int8_t precision, TSKEY *minKey, TSKEY *maxKey) {
  *minKey = tsTickPerMin[precision] * fid * minutes;
  *maxKey = *minKey + tsTickPerMin[precision] * minutes - 1;
}

int32_t tsdbFidLevel(int32_t fid, STsdbKeepCfg *pKeepCfg, int64_t nowSec) {
  int32_t aFid[3];
  TSKEY   key;

  if (pKeepCfg->precision == TSDB_TIME_PRECISION_MILLI) {
    nowSec = nowSec * 1000;
  } else if (pKeepCfg->precision == TSDB_TIME_PRECISION_MICRO) {
    nowSec = nowSec * 1000000l;
  } else if (pKeepCfg->precision == TSDB_TIME_PRECISION_NANO) {
    nowSec = nowSec * 1000000000l;
  } else {
    ASSERT(0);
  }

  nowSec = nowSec - pKeepCfg->keepTimeOffset * tsTickPerHour[pKeepCfg->precision];

  key = nowSec - pKeepCfg->keep0 * tsTickPerMin[pKeepCfg->precision];
  aFid[0] = tsdbKeyFid(key, pKeepCfg->days, pKeepCfg->precision);
  key = nowSec - pKeepCfg->keep1 * tsTickPerMin[pKeepCfg->precision];
  aFid[1] = tsdbKeyFid(key, pKeepCfg->days, pKeepCfg->precision);
  key = nowSec - pKeepCfg->keep2 * tsTickPerMin[pKeepCfg->precision];
  aFid[2] = tsdbKeyFid(key, pKeepCfg->days, pKeepCfg->precision);

  if (fid >= aFid[0]) {
    return 0;
  } else if (fid >= aFid[1]) {
    return 1;
  } else if (fid >= aFid[2]) {
    return 2;
  } else {
    return -1;
  }
}

// TSDBROW ======================================================
void tsdbRowGetColVal(TSDBROW *pRow, STSchema *pTSchema, int32_t iCol, SColVal *pColVal) {
  STColumn *pTColumn = &pTSchema->columns[iCol];
  SValue    value;

  ASSERT(iCol > 0);

  if (pRow->type == TSDBROW_ROW_FMT) {
    tRowGet(pRow->pTSRow, pTSchema, iCol, pColVal);
  } else if (pRow->type == TSDBROW_COL_FMT) {
    SColData *pColData = tBlockDataGetColData(pRow->pBlockData, pTColumn->colId);

    if (pColData) {
      tColDataGetValue(pColData, pRow->iRow, pColVal);
    } else {
      *pColVal = COL_VAL_NONE(pTColumn->colId, pTColumn->type);
    }
  } else {
    ASSERT(0);
  }
}

void tsdbRowGetKey(TSDBROW *row, STsdbRowKey *key) {
  if (row->type == TSDBROW_ROW_FMT) {
    key->version = row->version;
    tRowGetKey(row->pTSRow, &key->key);
  } else {
    key->version = row->pBlockData->aVersion[row->iRow];
    tColRowGetKey(row->pBlockData, row->iRow, &key->key);
  }
}

<<<<<<< HEAD
void tColRowGetKey(SBlockData* pBlock, int32_t irow, SRowKey* key) {
=======
void tColRowGetKey(SBlockData *pBlock, int32_t irow, SRowKey *key) {
>>>>>>> 9478fd99
  key->ts = pBlock->aTSKEY[irow];
  key->numOfPKs = 0;

  for (int32_t i = 0; i < pBlock->nColData; i++) {
    SColData *pColData = &pBlock->aColData[i];
    if (pColData->cflag & COL_IS_KEY) {
      SColVal cv;
      tColDataGetValue(pColData, irow, &cv);
      ASSERT(COL_VAL_IS_VALUE(&cv));
      key->pks[key->numOfPKs] = cv.value;
      key->numOfPKs++;
    } else {
      break;
    }
  }
}

int32_t tsdbRowKeyCmpr(const STsdbRowKey *key1, const STsdbRowKey *key2) {
  int32_t c = tRowKeyCompare(&key1->key, &key2->key);

  if (c) {
    return c;
  }

  if (key1->version < key2->version) {
    return -1;
  } else if (key1->version > key2->version) {
    return 1;
  }
  return 0;
}

int32_t tsdbRowCompare(const void *p1, const void *p2) {
  STsdbRowKey key1, key2;

  tsdbRowGetKey((TSDBROW *)p1, &key1);
  tsdbRowGetKey((TSDBROW *)p2, &key2);
  return tsdbRowKeyCmpr(&key1, &key2);
}

int32_t tsdbRowCompareWithoutVersion(const void *p1, const void *p2) {
  STsdbRowKey key1, key2;

  tsdbRowGetKey((TSDBROW *)p1, &key1);
  tsdbRowGetKey((TSDBROW *)p2, &key2);
  return tRowKeyCompare(&key1.key, &key2.key);
}

// STSDBRowIter ======================================================
int32_t tsdbRowIterOpen(STSDBRowIter *pIter, TSDBROW *pRow, STSchema *pTSchema) {
  int32_t code = 0;

  pIter->pRow = pRow;
  if (pRow->type == TSDBROW_ROW_FMT) {
    code = tRowIterOpen(pRow->pTSRow, pTSchema, &pIter->pIter);
    if (code) goto _exit;
  } else if (pRow->type == TSDBROW_COL_FMT) {
    pIter->iColData = 0;
  } else {
    ASSERT(0);
  }

_exit:
  return code;
}

void tsdbRowClose(STSDBRowIter *pIter) {
  if (pIter->pRow->type == TSDBROW_ROW_FMT) {
    tRowIterClose(&pIter->pIter);
  }
}

SColVal *tsdbRowIterNext(STSDBRowIter *pIter) {
  if (pIter->pRow->type == TSDBROW_ROW_FMT) {
    return tRowIterNext(pIter->pIter);
  } else if (pIter->pRow->type == TSDBROW_COL_FMT) {
    if (pIter->iColData == 0) {
      pIter->cv = COL_VAL_VALUE(
          PRIMARYKEY_TIMESTAMP_COL_ID,
          ((SValue){.type = TSDB_DATA_TYPE_TIMESTAMP, .val = pIter->pRow->pBlockData->aTSKEY[pIter->pRow->iRow]}));
      ++pIter->iColData;
      return &pIter->cv;
    }

    if (pIter->iColData <= pIter->pRow->pBlockData->nColData) {
      tColDataGetValue(&pIter->pRow->pBlockData->aColData[pIter->iColData - 1], pIter->pRow->iRow, &pIter->cv);
      ++pIter->iColData;
      return &pIter->cv;
    } else {
      return NULL;
    }
  } else {
    ASSERT(0);
    return NULL;  // suppress error report by compiler
  }
}

// SRowMerger ======================================================
int32_t tsdbRowMergerAdd(SRowMerger *pMerger, TSDBROW *pRow, STSchema *pTSchema) {
  int32_t   code = 0;
  TSDBKEY   key = TSDBROW_KEY(pRow);
  SColVal  *pColVal = &(SColVal){0};
  STColumn *pTColumn;
  int32_t   iCol, jCol = 1;

  if (NULL == pTSchema) {
    pTSchema = pMerger->pTSchema;
  }

  if (taosArrayGetSize(pMerger->pArray) == 0) {
    // ts
    jCol = 0;
    pTColumn = &pTSchema->columns[jCol++];

    ASSERT(pTColumn->type == TSDB_DATA_TYPE_TIMESTAMP);

    *pColVal = COL_VAL_VALUE(pTColumn->colId, ((SValue){.type = pTColumn->type, .val = key.ts}));
    if (taosArrayPush(pMerger->pArray, pColVal) == NULL) {
      code = TSDB_CODE_OUT_OF_MEMORY;
      return code;
    }

    // other
    for (iCol = 1; jCol < pTSchema->numOfCols && iCol < pMerger->pTSchema->numOfCols; ++iCol) {
      pTColumn = &pMerger->pTSchema->columns[iCol];
      if (pTSchema->columns[jCol].colId < pTColumn->colId) {
        ++jCol;
        --iCol;
        continue;
      } else if (pTSchema->columns[jCol].colId > pTColumn->colId) {
        taosArrayPush(pMerger->pArray, &COL_VAL_NONE(pTColumn->colId, pTColumn->type));
        continue;
      }

      tsdbRowGetColVal(pRow, pTSchema, jCol++, pColVal);
      if ((!COL_VAL_IS_NONE(pColVal)) && (!COL_VAL_IS_NULL(pColVal)) && IS_VAR_DATA_TYPE(pColVal->value.type)) {
        uint8_t *pVal = pColVal->value.pData;

        pColVal->value.pData = NULL;
        code = tRealloc(&pColVal->value.pData, pColVal->value.nData);
        if (code) {
          return TSDB_CODE_OUT_OF_MEMORY;
        }

        if (pColVal->value.nData) {
          memcpy(pColVal->value.pData, pVal, pColVal->value.nData);
        }
      }

      if (taosArrayPush(pMerger->pArray, pColVal) == NULL) {
        code = TSDB_CODE_OUT_OF_MEMORY;
        return code;
      }
    }

    for (; iCol < pMerger->pTSchema->numOfCols; ++iCol) {
      pTColumn = &pMerger->pTSchema->columns[iCol];
      taosArrayPush(pMerger->pArray, &COL_VAL_NONE(pTColumn->colId, pTColumn->type));
    }

    pMerger->version = key.version;
    return 0;
  } else {
    ASSERT(((SColVal *)pMerger->pArray->pData)->value.val == key.ts);

    for (iCol = 1; iCol < pMerger->pTSchema->numOfCols && jCol < pTSchema->numOfCols; ++iCol) {
      pTColumn = &pMerger->pTSchema->columns[iCol];
      if (pTSchema->columns[jCol].colId < pTColumn->colId) {
        ++jCol;
        --iCol;
        continue;
      } else if (pTSchema->columns[jCol].colId > pTColumn->colId) {
        continue;
      }

      tsdbRowGetColVal(pRow, pTSchema, jCol++, pColVal);

      if (key.version > pMerger->version) {
        if (!COL_VAL_IS_NONE(pColVal)) {
          if (IS_VAR_DATA_TYPE(pColVal->value.type)) {
            SColVal *pTColVal = taosArrayGet(pMerger->pArray, iCol);
            if (!COL_VAL_IS_NULL(pColVal)) {
              code = tRealloc(&pTColVal->value.pData, pColVal->value.nData);
              if (code) return code;

              pTColVal->value.nData = pColVal->value.nData;
              if (pTColVal->value.nData) {
                memcpy(pTColVal->value.pData, pColVal->value.pData, pTColVal->value.nData);
              }
              pTColVal->flag = 0;
            } else {
              tFree(pTColVal->value.pData);
              taosArraySet(pMerger->pArray, iCol, pColVal);
            }
          } else {
            taosArraySet(pMerger->pArray, iCol, pColVal);
          }
        }
      } else if (key.version < pMerger->version) {
        SColVal *tColVal = (SColVal *)taosArrayGet(pMerger->pArray, iCol);
        if (COL_VAL_IS_NONE(tColVal) && !COL_VAL_IS_NONE(pColVal)) {
          if ((!COL_VAL_IS_NULL(pColVal)) && IS_VAR_DATA_TYPE(pColVal->value.type)) {
            code = tRealloc(&tColVal->value.pData, pColVal->value.nData);
            if (code) return code;

            tColVal->value.nData = pColVal->value.nData;
            if (pColVal->value.nData) {
              memcpy(tColVal->value.pData, pColVal->value.pData, pColVal->value.nData);
            }
            tColVal->flag = 0;
          } else {
            taosArraySet(pMerger->pArray, iCol, pColVal);
          }
        }
      } else {
        ASSERT(0 && "dup versions not allowed");
      }
    }

    pMerger->version = key.version;
    return code;
  }
}

int32_t tsdbRowMergerInit(SRowMerger *pMerger, STSchema *pSchema) {
  pMerger->pTSchema = pSchema;
  pMerger->pArray = taosArrayInit(pSchema->numOfCols, sizeof(SColVal));
  if (pMerger->pArray == NULL) {
    return TSDB_CODE_OUT_OF_MEMORY;
  } else {
    return TSDB_CODE_SUCCESS;
  }
}

void tsdbRowMergerClear(SRowMerger *pMerger) {
  for (int32_t iCol = 1; iCol < pMerger->pTSchema->numOfCols; iCol++) {
    SColVal *pTColVal = taosArrayGet(pMerger->pArray, iCol);
    if (IS_VAR_DATA_TYPE(pTColVal->value.type)) {
      tFree(pTColVal->value.pData);
    }
  }

  taosArrayClear(pMerger->pArray);
}

void tsdbRowMergerCleanup(SRowMerger *pMerger) {
  int32_t numOfCols = taosArrayGetSize(pMerger->pArray);
  for (int32_t iCol = 1; iCol < numOfCols; iCol++) {
    SColVal *pTColVal = taosArrayGet(pMerger->pArray, iCol);
    if (IS_VAR_DATA_TYPE(pTColVal->value.type)) {
      tFree(pTColVal->value.pData);
    }
  }

  taosArrayDestroy(pMerger->pArray);
}

int32_t tsdbRowMergerGetRow(SRowMerger *pMerger, SRow **ppRow) {
  return tRowBuild(pMerger->pArray, pMerger->pTSchema, ppRow);
}

/*
// delete skyline ======================================================
static int32_t tsdbMergeSkyline2(SArray *aSkyline1, SArray *aSkyline2, SArray *aSkyline) {
  int32_t  code = 0;
  int32_t  i1 = 0;
  int32_t  n1 = taosArrayGetSize(aSkyline1);
  int32_t  i2 = 0;
  int32_t  n2 = taosArrayGetSize(aSkyline2);
  TSDBKEY *pSkyline1;
  TSDBKEY *pSkyline2;
  TSDBKEY  item;
  int64_t  version1 = 0;
  int64_t  version2 = 0;

  ASSERT(n1 > 0 && n2 > 0);

  taosArrayClear(aSkyline);

  while (i1 < n1 && i2 < n2) {
    pSkyline1 = (TSDBKEY *)taosArrayGet(aSkyline1, i1);
    pSkyline2 = (TSDBKEY *)taosArrayGet(aSkyline2, i2);

    if (pSkyline1->ts < pSkyline2->ts) {
      version1 = pSkyline1->version;
      i1++;
    } else if (pSkyline1->ts > pSkyline2->ts) {
      version2 = pSkyline2->version;
      i2++;
    } else {
      version1 = pSkyline1->version;
      version2 = pSkyline2->version;
      i1++;
      i2++;
    }

    item.ts = TMIN(pSkyline1->ts, pSkyline2->ts);
    item.version = TMAX(version1, version2);
    if (taosArrayPush(aSkyline, &item) == NULL) {
      code = TSDB_CODE_OUT_OF_MEMORY;
      goto _exit;
    }
  }

  while (i1 < n1) {
    pSkyline1 = (TSDBKEY *)taosArrayGet(aSkyline1, i1);
    item.ts = pSkyline1->ts;
    item.version = pSkyline1->version;
    if (taosArrayPush(aSkyline, &item) == NULL) {
      code = TSDB_CODE_OUT_OF_MEMORY;
      goto _exit;
    }
    i1++;
  }

  while (i2 < n2) {
    pSkyline2 = (TSDBKEY *)taosArrayGet(aSkyline2, i2);
    item.ts = pSkyline2->ts;
    item.version = pSkyline2->version;
    if (taosArrayPush(aSkyline, &item) == NULL) {
      code = TSDB_CODE_OUT_OF_MEMORY;
      goto _exit;
    }
    i2++;
  }

_exit:
  return code;
}
*/

// delete skyline ======================================================
static int32_t tsdbMergeSkyline(SArray *pSkyline1, SArray *pSkyline2, SArray *pSkyline) {
  int32_t  code = 0;
  int32_t  i1 = 0;
  int32_t  n1 = taosArrayGetSize(pSkyline1);
  int32_t  i2 = 0;
  int32_t  n2 = taosArrayGetSize(pSkyline2);
  TSDBKEY *pKey1;
  TSDBKEY *pKey2;
  int64_t  version1 = 0;
  int64_t  version2 = 0;

  ASSERT(n1 > 0 && n2 > 0);

  taosArrayClear(pSkyline);
  TSDBKEY **pItem = TARRAY_GET_ELEM(pSkyline, 0);

  while (i1 < n1 && i2 < n2) {
    pKey1 = (TSDBKEY *)taosArrayGetP(pSkyline1, i1);
    pKey2 = (TSDBKEY *)taosArrayGetP(pSkyline2, i2);

    if (pKey1->ts < pKey2->ts) {
      version1 = pKey1->version;
      *pItem = pKey1;
      i1++;
    } else if (pKey1->ts > pKey2->ts) {
      version2 = pKey2->version;
      *pItem = pKey2;
      i2++;
    } else {
      version1 = pKey1->version;
      version2 = pKey2->version;
      *pItem = pKey1;
      i1++;
      i2++;
    }

    (*pItem)->version = TMAX(version1, version2);
    pItem++;
  }

  while (i1 < n1) {
    pKey1 = (TSDBKEY *)taosArrayGetP(pSkyline1, i1);
    *pItem = pKey1;
    pItem++;
    i1++;
  }

  while (i2 < n2) {
    pKey2 = (TSDBKEY *)taosArrayGetP(pSkyline2, i2);
    *pItem = pKey2;
    pItem++;
    i2++;
  }

  pSkyline->size = TARRAY_ELEM_IDX(pSkyline, pItem);
  return code;
}

int32_t tsdbBuildDeleteSkylineImpl(SArray *aSkyline, int32_t sidx, int32_t eidx, SArray *pSkyline) {
  int32_t   code = 0;
  SDelData *pDelData;
  int32_t   midx;

  taosArrayClear(pSkyline);
  if (sidx == eidx) {
    TSDBKEY *pItem1 = taosArrayGet(aSkyline, sidx * 2);
    TSDBKEY *pItem2 = taosArrayGet(aSkyline, sidx * 2 + 1);
    taosArrayPush(pSkyline, &pItem1);
    taosArrayPush(pSkyline, &pItem2);
  } else {
    SArray *pSkyline1 = NULL;
    SArray *pSkyline2 = NULL;
    midx = (sidx + eidx) / 2;

    pSkyline1 = taosArrayInit((midx - sidx + 1) * 2, POINTER_BYTES);
    pSkyline2 = taosArrayInit((eidx - midx) * 2, POINTER_BYTES);
    if (pSkyline1 == NULL || pSkyline1 == NULL) {
      code = TSDB_CODE_OUT_OF_MEMORY;
      goto _clear;
    }

    code = tsdbBuildDeleteSkylineImpl(aSkyline, sidx, midx, pSkyline1);
    if (code) goto _clear;

    code = tsdbBuildDeleteSkylineImpl(aSkyline, midx + 1, eidx, pSkyline2);
    if (code) goto _clear;

    code = tsdbMergeSkyline(pSkyline1, pSkyline2, pSkyline);

  _clear:
    taosArrayDestroy(pSkyline1);
    taosArrayDestroy(pSkyline2);
  }

  return code;
}

int32_t tsdbBuildDeleteSkyline(SArray *aDelData, int32_t sidx, int32_t eidx, SArray *aSkyline) {
  SDelData *pDelData;
  int32_t   code = 0;
  int32_t   dataNum = eidx - sidx + 1;
  SArray   *aTmpSkyline = taosArrayInit(dataNum * 2, sizeof(TSDBKEY));
  SArray   *pSkyline = taosArrayInit(dataNum * 2, POINTER_BYTES);

  taosArrayClear(aSkyline);
  for (int32_t i = sidx; i <= eidx; ++i) {
    pDelData = (SDelData *)taosArrayGet(aDelData, i);
    taosArrayPush(aTmpSkyline, &(TSDBKEY){.ts = pDelData->sKey, .version = pDelData->version});
    taosArrayPush(aTmpSkyline, &(TSDBKEY){.ts = pDelData->eKey, .version = 0});
  }

  code = tsdbBuildDeleteSkylineImpl(aTmpSkyline, sidx, eidx, pSkyline);
  if (code) goto _clear;

  int32_t skylineNum = taosArrayGetSize(pSkyline);
  for (int32_t i = 0; i < skylineNum; ++i) {
    TSDBKEY *p = taosArrayGetP(pSkyline, i);
    taosArrayPush(aSkyline, p);
  }

_clear:
  taosArrayDestroy(aTmpSkyline);
  taosArrayDestroy(pSkyline);

  return code;
}

/*
int32_t tsdbBuildDeleteSkyline2(SArray *aDelData, int32_t sidx, int32_t eidx, SArray *aSkyline) {
  int32_t   code = 0;
  SDelData *pDelData;
  int32_t   midx;

  taosArrayClear(aSkyline);
  if (sidx == eidx) {
    pDelData = (SDelData *)taosArrayGet(aDelData, sidx);
    taosArrayPush(aSkyline, &(TSDBKEY){.ts = pDelData->sKey, .version = pDelData->version});
    taosArrayPush(aSkyline, &(TSDBKEY){.ts = pDelData->eKey, .version = 0});
  } else {
    SArray *aSkyline1 = NULL;
    SArray *aSkyline2 = NULL;

    aSkyline1 = taosArrayInit(0, sizeof(TSDBKEY));
    aSkyline2 = taosArrayInit(0, sizeof(TSDBKEY));
    if (aSkyline1 == NULL || aSkyline2 == NULL) {
      code = TSDB_CODE_OUT_OF_MEMORY;
      goto _clear;
    }
    midx = (sidx + eidx) / 2;

    code = tsdbBuildDeleteSkyline(aDelData, sidx, midx, aSkyline1);
    if (code) goto _clear;

    code = tsdbBuildDeleteSkyline(aDelData, midx + 1, eidx, aSkyline2);
    if (code) goto _clear;

    code = tsdbMergeSkyline(aSkyline1, aSkyline2, aSkyline);

  _clear:
    taosArrayDestroy(aSkyline1);
    taosArrayDestroy(aSkyline2);
  }

  return code;
}
*/

// SBlockData ======================================================
int32_t tBlockDataCreate(SBlockData *pBlockData) {
  pBlockData->suid = 0;
  pBlockData->uid = 0;
  pBlockData->nRow = 0;
  pBlockData->aUid = NULL;
  pBlockData->aVersion = NULL;
  pBlockData->aTSKEY = NULL;
  pBlockData->nColData = 0;
  pBlockData->aColData = NULL;
  return 0;
}

void tBlockDataDestroy(SBlockData *pBlockData) {
  tFree(pBlockData->aUid);
  tFree(pBlockData->aVersion);
  tFree(pBlockData->aTSKEY);

  for (int32_t i = 0; i < pBlockData->nColData; i++) {
    tColDataDestroy(&pBlockData->aColData[i]);
  }

  if (pBlockData->aColData) {
    taosMemoryFree(pBlockData->aColData);
    pBlockData->aColData = NULL;
  }
}

static int32_t tBlockDataAdjustColData(SBlockData *pBlockData, int32_t nColData) {
  int32_t code = 0;

  if (pBlockData->nColData > nColData) {
    for (int32_t i = nColData; i < pBlockData->nColData; i++) {
      tColDataDestroy(&pBlockData->aColData[i]);
    }
  } else if (pBlockData->nColData < nColData) {
    SColData *aColData = taosMemoryRealloc(pBlockData->aColData, sizeof(SBlockData) * nColData);
    if (aColData == NULL) {
      code = TSDB_CODE_OUT_OF_MEMORY;
      goto _exit;
    }

    pBlockData->aColData = aColData;
    memset(&pBlockData->aColData[pBlockData->nColData], 0, sizeof(SBlockData) * (nColData - pBlockData->nColData));
  }
  pBlockData->nColData = nColData;

_exit:
  return code;
}
int32_t tBlockDataInit(SBlockData *pBlockData, TABLEID *pId, STSchema *pTSchema, int16_t *aCid, int32_t nCid) {
  int32_t code = 0;

  ASSERT(pId->suid || pId->uid);

  pBlockData->suid = pId->suid;
  pBlockData->uid = pId->uid;
  pBlockData->nRow = 0;

  if (aCid) {
    code = tBlockDataAdjustColData(pBlockData, nCid);
    if (code) goto _exit;

    int32_t   iColumn = 1;
    STColumn *pTColumn = &pTSchema->columns[iColumn];
    for (int32_t iCid = 0; iCid < nCid; iCid++) {
      // aCid array (from taos client catalog) contains columns that does not exist in the pTSchema. the pTSchema is
      // newer
      if (pTColumn == NULL) {
        continue;
      }

      while (pTColumn->colId < aCid[iCid]) {
        iColumn++;
        ASSERT(iColumn < pTSchema->numOfCols);
        pTColumn = &pTSchema->columns[iColumn];
      }

      if (pTColumn->colId != aCid[iCid]) {
        continue;
      }

      tColDataInit(&pBlockData->aColData[iCid], pTColumn->colId, pTColumn->type, pTColumn->flags);

      iColumn++;
      pTColumn = (iColumn < pTSchema->numOfCols) ? &pTSchema->columns[iColumn] : NULL;
    }
  } else {
    code = tBlockDataAdjustColData(pBlockData, pTSchema->numOfCols - 1);
    if (code) goto _exit;

    for (int32_t iColData = 0; iColData < pBlockData->nColData; iColData++) {
      STColumn *pTColumn = &pTSchema->columns[iColData + 1];
      tColDataInit(&pBlockData->aColData[iColData], pTColumn->colId, pTColumn->type, pTColumn->flags);
    }
  }

_exit:
  return code;
}

void tBlockDataReset(SBlockData *pBlockData) {
  pBlockData->suid = 0;
  pBlockData->uid = 0;
  pBlockData->nRow = 0;
  for (int32_t i = 0; i < pBlockData->nColData; i++) {
    tColDataDestroy(&pBlockData->aColData[i]);
  }
  pBlockData->nColData = 0;
  taosMemoryFreeClear(pBlockData->aColData);
}

void tBlockDataClear(SBlockData *pBlockData) {
  ASSERT(pBlockData->suid || pBlockData->uid);

  pBlockData->nRow = 0;
  for (int32_t iColData = 0; iColData < pBlockData->nColData; iColData++) {
    tColDataClear(tBlockDataGetColDataByIdx(pBlockData, iColData));
  }
}

int32_t tBlockDataAddColData(SBlockData *pBlockData, int16_t cid, int8_t type, int8_t cflag, SColData **ppColData) {
  ASSERT(pBlockData->nColData == 0 || pBlockData->aColData[pBlockData->nColData - 1].cid < cid);

  SColData *newColData = taosMemoryRealloc(pBlockData->aColData, sizeof(SColData) * (pBlockData->nColData + 1));
  if (newColData == NULL) {
    return TSDB_CODE_OUT_OF_MEMORY;
  }

  pBlockData->aColData = newColData;
  pBlockData->nColData++;

  *ppColData = &pBlockData->aColData[pBlockData->nColData - 1];
  memset(*ppColData, 0, sizeof(SColData));
  tColDataInit(*ppColData, cid, type, cflag);

  return 0;
}

/* flag > 0: forward update
 * flag == 0: insert
 * flag < 0: backward update
 */
static int32_t tBlockDataUpsertBlockRow(SBlockData *pBlockData, SBlockData *pBlockDataFrom, int32_t iRow,
                                        int32_t flag) {
  int32_t code = 0;

  SColVal   cv = {0};
  int32_t   iColDataFrom = 0;
  SColData *pColDataFrom = (iColDataFrom < pBlockDataFrom->nColData) ? &pBlockDataFrom->aColData[iColDataFrom] : NULL;

  for (int32_t iColDataTo = 0; iColDataTo < pBlockData->nColData; iColDataTo++) {
    SColData *pColDataTo = &pBlockData->aColData[iColDataTo];

    while (pColDataFrom && pColDataFrom->cid < pColDataTo->cid) {
      pColDataFrom = (++iColDataFrom < pBlockDataFrom->nColData) ? &pBlockDataFrom->aColData[iColDataFrom] : NULL;
    }

    if (pColDataFrom == NULL || pColDataFrom->cid > pColDataTo->cid) {
      cv = COL_VAL_NONE(pColDataTo->cid, pColDataTo->type);
      if (flag == 0 && (code = tColDataAppendValue(pColDataTo, &cv))) goto _exit;
    } else {
      tColDataGetValue(pColDataFrom, iRow, &cv);

      if (flag) {
        code = tColDataUpdateValue(pColDataTo, &cv, flag > 0);
      } else {
        code = tColDataAppendValue(pColDataTo, &cv);
      }
      if (code) goto _exit;

      pColDataFrom = (++iColDataFrom < pBlockDataFrom->nColData) ? &pBlockDataFrom->aColData[iColDataFrom] : NULL;
    }
  }

_exit:
  return code;
}

int32_t tBlockDataAppendRow(SBlockData *pBlockData, TSDBROW *pRow, STSchema *pTSchema, int64_t uid) {
  int32_t code = 0;

  ASSERT(pBlockData->suid || pBlockData->uid);

  // uid
  if (pBlockData->uid == 0) {
    ASSERT(uid);
    code = tRealloc((uint8_t **)&pBlockData->aUid, sizeof(int64_t) * (pBlockData->nRow + 1));
    if (code) goto _exit;
    pBlockData->aUid[pBlockData->nRow] = uid;
  }
  // version
  code = tRealloc((uint8_t **)&pBlockData->aVersion, sizeof(int64_t) * (pBlockData->nRow + 1));
  if (code) goto _exit;
  pBlockData->aVersion[pBlockData->nRow] = TSDBROW_VERSION(pRow);
  // timestamp
  code = tRealloc((uint8_t **)&pBlockData->aTSKEY, sizeof(TSKEY) * (pBlockData->nRow + 1));
  if (code) goto _exit;
  pBlockData->aTSKEY[pBlockData->nRow] = TSDBROW_TS(pRow);

  if (pRow->type == TSDBROW_ROW_FMT) {
    code = tRowUpsertColData(pRow->pTSRow, pTSchema, pBlockData->aColData, pBlockData->nColData, 0 /* append */);
    if (code) goto _exit;
  } else if (pRow->type == TSDBROW_COL_FMT) {
    code = tBlockDataUpsertBlockRow(pBlockData, pRow->pBlockData, pRow->iRow, 0 /* append */);
    if (code) goto _exit;
  } else {
    ASSERT(0);
  }
  pBlockData->nRow++;

_exit:
  return code;
}
int32_t tBlockDataUpdateRow(SBlockData *pBlockData, TSDBROW *pRow, STSchema *pTSchema) {
  int32_t code = 0;

  // version
  int64_t lversion = pBlockData->aVersion[pBlockData->nRow - 1];
  int64_t rversion = TSDBROW_VERSION(pRow);
  ASSERT(lversion != rversion);
  if (rversion > lversion) {
    pBlockData->aVersion[pBlockData->nRow - 1] = rversion;
  }

  // update other rows
  if (pRow->type == TSDBROW_ROW_FMT) {
    code = tRowUpsertColData(pRow->pTSRow, pTSchema, pBlockData->aColData, pBlockData->nColData,
                             (rversion > lversion) ? 1 : -1 /* update */);
    if (code) goto _exit;
  } else if (pRow->type == TSDBROW_COL_FMT) {
    code = tBlockDataUpsertBlockRow(pBlockData, pRow->pBlockData, pRow->iRow, (rversion > lversion) ? 1 : -1);
    if (code) goto _exit;
  } else {
    ASSERT(0);
  }

_exit:
  return code;
}

#ifdef BUILD_NO_CALL
int32_t tBlockDataTryUpsertRow(SBlockData *pBlockData, TSDBROW *pRow, int64_t uid) {
  if (pBlockData->nRow == 0) {
    return 1;
  } else if (pBlockData->aTSKEY[pBlockData->nRow - 1] == TSDBROW_TS(pRow)) {
    return pBlockData->nRow;
  } else {
    return pBlockData->nRow + 1;
  }
}

int32_t tBlockDataUpsertRow(SBlockData *pBlockData, TSDBROW *pRow, STSchema *pTSchema, int64_t uid) {
  if (pBlockData->nRow > 0 && pBlockData->aTSKEY[pBlockData->nRow - 1] == TSDBROW_TS(pRow)) {
    return tBlockDataUpdateRow(pBlockData, pRow, pTSchema);
  } else {
    return tBlockDataAppendRow(pBlockData, pRow, pTSchema, uid);
  }
}
#endif

SColData *tBlockDataGetColData(SBlockData *pBlockData, int16_t cid) {
  ASSERT(cid != PRIMARYKEY_TIMESTAMP_COL_ID);
  int32_t lidx = 0;
  int32_t ridx = pBlockData->nColData - 1;

  while (lidx <= ridx) {
    int32_t   midx = (lidx + ridx) >> 1;
    SColData *pColData = tBlockDataGetColDataByIdx(pBlockData, midx);
    int32_t   c = (pColData->cid == cid) ? 0 : ((pColData->cid > cid) ? 1 : -1);

    if (c == 0) {
      return pColData;
    } else if (c < 0) {
      lidx = midx + 1;
    } else {
      ridx = midx - 1;
    }
  }

  return NULL;
}

/* buffers[0]: SDiskDataHdr
 * buffers[1]: key part: uid + version + ts + primary keys
 * buffers[2]: SBlockCol part
 * buffers[3]: regular column part
 */
<<<<<<< HEAD
int32_t tBlockDataCompress(SBlockData *bData, int8_t cmprAlg, SBuffer *buffers, SBuffer *assist) {
  int32_t code = 0;
  int32_t lino = 0;

  SDiskDataHdr hdr = {
      .delimiter = TSDB_FILE_DLMT,
      .fmtVer = 1,
=======
int32_t tBlockDataCompress(SBlockData *bData, void *pCompr, SBuffer *buffers, SBuffer *assist) {
  int32_t code = 0;
  int32_t lino = 0;

  SColCompressInfo *pInfo = pCompr;
  code = tsdbGetColCmprAlgFromSet(pInfo->pColCmpr, 1, &pInfo->defaultCmprAlg);

  SDiskDataHdr hdr = {
      .delimiter = TSDB_FILE_DLMT,
      .fmtVer = 2,
>>>>>>> 9478fd99
      .suid = bData->suid,
      .uid = bData->uid,
      .szUid = 0,     // filled by compress key
      .szVer = 0,     // filled by compress key
      .szKey = 0,     // filled by compress key
      .szBlkCol = 0,  // filled by this func
      .nRow = bData->nRow,
<<<<<<< HEAD
      .cmprAlg = cmprAlg,
      .numOfPKs = 0,  // filled by compress key
  };

  // Key part
  tBufferClear(&buffers[1]);
  code = tBlockDataCompressKeyPart(bData, &hdr, &buffers[1], assist);
=======
      .cmprAlg = pInfo->defaultCmprAlg,
      .numOfPKs = 0,  // filled by compress key
  };
  // Key part

  tBufferClear(&buffers[1]);
  code = tBlockDataCompressKeyPart(bData, &hdr, &buffers[1], assist, (SColCompressInfo *)pInfo);
>>>>>>> 9478fd99
  TSDB_CHECK_CODE(code, lino, _exit);

  // Regulart column part
  tBufferClear(&buffers[2]);
  tBufferClear(&buffers[3]);
  for (int i = 0; i < bData->nColData; i++) {
    SColData *colData = tBlockDataGetColDataByIdx(bData, i);

    if (colData->cflag & COL_IS_KEY) {
      continue;
<<<<<<< HEAD
    }
    if (colData->flag == HAS_NONE) {
      continue;
    }

    SColDataCompressInfo cinfo = {
        .cmprAlg = cmprAlg,
    };
=======
    }
    if (colData->flag == HAS_NONE) {
      continue;
    }

    SColDataCompressInfo cinfo = {
        .cmprAlg = pInfo->defaultCmprAlg,
    };
    code = tsdbGetColCmprAlgFromSet(pInfo->pColCmpr, colData->cid, &cinfo.cmprAlg);
    if (code < 0) {
      //
    }

>>>>>>> 9478fd99
    int32_t offset = buffers[3].size;
    code = tColDataCompress(colData, &cinfo, &buffers[3], assist);
    TSDB_CHECK_CODE(code, lino, _exit);

<<<<<<< HEAD
    SBlockCol blockCol = (SBlockCol){
        .cid = cinfo.columnId,
        .type = cinfo.dataType,
        .cflag = cinfo.columnFlag,
        .flag = cinfo.flag,
        .szOrigin = cinfo.dataOriginalSize,
        .szBitmap = cinfo.bitmapCompressedSize,
        .szOffset = cinfo.offsetCompressedSize,
        .szValue = cinfo.dataCompressedSize,
        .offset = offset,
    };

    code = tPutBlockCol(&buffers[2], &blockCol);
=======
    SBlockCol blockCol = (SBlockCol){.cid = cinfo.columnId,
                                     .type = cinfo.dataType,
                                     .cflag = cinfo.columnFlag,
                                     .flag = cinfo.flag,
                                     .szOrigin = cinfo.dataOriginalSize,
                                     .szBitmap = cinfo.bitmapCompressedSize,
                                     .szOffset = cinfo.offsetCompressedSize,
                                     .szValue = cinfo.dataCompressedSize,
                                     .offset = offset,
                                     .alg = cinfo.cmprAlg};

    code = tPutBlockCol(&buffers[2], &blockCol, hdr.fmtVer, hdr.cmprAlg);
>>>>>>> 9478fd99
    TSDB_CHECK_CODE(code, lino, _exit);
  }
  hdr.szBlkCol = buffers[2].size;

  // SDiskDataHdr part
  tBufferClear(&buffers[0]);
  code = tPutDiskDataHdr(&buffers[0], &hdr);
  TSDB_CHECK_CODE(code, lino, _exit);

_exit:
  return code;
}

int32_t tBlockDataDecompress(SBufferReader *br, SBlockData *blockData, SBuffer *assist) {
  int32_t       code = 0;
  int32_t       lino = 0;
  SDiskDataHdr  hdr = {0};
  SCompressInfo cinfo;

  // SDiskDataHdr
  code = tGetDiskDataHdr(br, &hdr);
  TSDB_CHECK_CODE(code, lino, _exit);
<<<<<<< HEAD

  tBlockDataReset(blockData);
  blockData->suid = hdr.suid;
  blockData->uid = hdr.uid;
  blockData->nRow = hdr.nRow;

  // Key part
  code = tBlockDataDecompressKeyPart(&hdr, br, blockData, assist);
  TSDB_CHECK_CODE(code, lino, _exit);

  // Column part
  SBufferReader br2 = *br;
  br->offset += hdr.szBlkCol;
  for (uint32_t startOffset = br2.offset; br2.offset - startOffset < hdr.szBlkCol;) {
    SBlockCol blockCol;

    code = tGetBlockCol(&br2, &blockCol);
=======

  tBlockDataReset(blockData);
  blockData->suid = hdr.suid;
  blockData->uid = hdr.uid;
  blockData->nRow = hdr.nRow;

  // Key part
  code = tBlockDataDecompressKeyPart(&hdr, br, blockData, assist);
  TSDB_CHECK_CODE(code, lino, _exit);

  // Column part
  SBufferReader br2 = *br;
  br->offset += hdr.szBlkCol;
  for (uint32_t startOffset = br2.offset; br2.offset - startOffset < hdr.szBlkCol;) {
    SBlockCol blockCol;

    code = tGetBlockCol(&br2, &blockCol, hdr.fmtVer, hdr.cmprAlg);
    if (blockCol.alg == 0) blockCol.alg = hdr.cmprAlg;
>>>>>>> 9478fd99
    TSDB_CHECK_CODE(code, lino, _exit);
    code = tBlockDataDecompressColData(&hdr, &blockCol, br, blockData, assist);
    TSDB_CHECK_CODE(code, lino, _exit);
  }

_exit:
  return code;
}

// SDiskDataHdr ==============================
int32_t tPutDiskDataHdr(SBuffer *buffer, const SDiskDataHdr *pHdr) {
  int32_t code;

  if ((code = tBufferPutU32(buffer, pHdr->delimiter))) return code;
  if ((code = tBufferPutU32v(buffer, pHdr->fmtVer))) return code;
  if ((code = tBufferPutI64(buffer, pHdr->suid))) return code;
  if ((code = tBufferPutI64(buffer, pHdr->uid))) return code;
  if ((code = tBufferPutI32v(buffer, pHdr->szUid))) return code;
  if ((code = tBufferPutI32v(buffer, pHdr->szVer))) return code;
  if ((code = tBufferPutI32v(buffer, pHdr->szKey))) return code;
  if ((code = tBufferPutI32v(buffer, pHdr->szBlkCol))) return code;
  if ((code = tBufferPutI32v(buffer, pHdr->nRow))) return code;
<<<<<<< HEAD
  if ((code = tBufferPutI8(buffer, pHdr->cmprAlg))) return code;
  if (pHdr->fmtVer == 1) {
    if ((code = tBufferPutI8(buffer, pHdr->numOfPKs))) return code;
    for (int i = 0; i < pHdr->numOfPKs; i++) {
      if ((code = tPutBlockCol(buffer, &pHdr->primaryBlockCols[i]))) return code;
=======
  if (pHdr->fmtVer < 2) {
    if ((code = tBufferPutI8(buffer, pHdr->cmprAlg))) return code;
  } else if (pHdr->fmtVer == 2) {
    if ((code = tBufferPutU32(buffer, pHdr->cmprAlg))) return code;
  } else {
    // more data fmt ver
  }
  if (pHdr->fmtVer >= 1) {
    if ((code = tBufferPutI8(buffer, pHdr->numOfPKs))) return code;
    for (int i = 0; i < pHdr->numOfPKs; i++) {
      if ((code = tPutBlockCol(buffer, &pHdr->primaryBlockCols[i], pHdr->fmtVer, pHdr->cmprAlg))) return code;
>>>>>>> 9478fd99
    }
  }

  return 0;
}

int32_t tGetDiskDataHdr(SBufferReader *br, SDiskDataHdr *pHdr) {
  int32_t code;

  if ((code = tBufferGetU32(br, &pHdr->delimiter))) return code;
  if ((code = tBufferGetU32v(br, &pHdr->fmtVer))) return code;
  if ((code = tBufferGetI64(br, &pHdr->suid))) return code;
  if ((code = tBufferGetI64(br, &pHdr->uid))) return code;
  if ((code = tBufferGetI32v(br, &pHdr->szUid))) return code;
  if ((code = tBufferGetI32v(br, &pHdr->szVer))) return code;
  if ((code = tBufferGetI32v(br, &pHdr->szKey))) return code;
  if ((code = tBufferGetI32v(br, &pHdr->szBlkCol))) return code;
  if ((code = tBufferGetI32v(br, &pHdr->nRow))) return code;
<<<<<<< HEAD
  if ((code = tBufferGetI8(br, &pHdr->cmprAlg))) return code;
  if (pHdr->fmtVer == 1) {
    if ((code = tBufferGetI8(br, &pHdr->numOfPKs))) return code;
    for (int i = 0; i < pHdr->numOfPKs; i++) {
      if ((code = tGetBlockCol(br, &pHdr->primaryBlockCols[i]))) return code;
=======
  if (pHdr->fmtVer < 2) {
    int8_t cmprAlg = 0;
    if ((code = tBufferGetI8(br, &cmprAlg))) return code;
    pHdr->cmprAlg = cmprAlg;
  } else if (pHdr->fmtVer == 2) {
    if ((code = tBufferGetU32(br, &pHdr->cmprAlg))) return code;
  } else {
    // more data fmt ver
  }
  if (pHdr->fmtVer >= 1) {
    if ((code = tBufferGetI8(br, &pHdr->numOfPKs))) return code;
    for (int i = 0; i < pHdr->numOfPKs; i++) {
      if ((code = tGetBlockCol(br, &pHdr->primaryBlockCols[i], pHdr->fmtVer, pHdr->cmprAlg))) {
        return code;
      }
>>>>>>> 9478fd99
    }
  } else {
    pHdr->numOfPKs = 0;
  }

  return 0;
}

// ALGORITHM ==============================
int32_t tPutColumnDataAgg(SBuffer *buffer, SColumnDataAgg *pColAgg) {
  int32_t code;

  if ((code = tBufferPutI16v(buffer, pColAgg->colId))) return code;
  if ((code = tBufferPutI16v(buffer, pColAgg->numOfNull))) return code;
  if ((code = tBufferPutI64(buffer, pColAgg->sum))) return code;
  if ((code = tBufferPutI64(buffer, pColAgg->max))) return code;
  if ((code = tBufferPutI64(buffer, pColAgg->min))) return code;

  return 0;
}

int32_t tGetColumnDataAgg(SBufferReader *br, SColumnDataAgg *pColAgg) {
  int32_t code;

  if ((code = tBufferGetI16v(br, &pColAgg->colId))) return code;
  if ((code = tBufferGetI16v(br, &pColAgg->numOfNull))) return code;
  if ((code = tBufferGetI64(br, &pColAgg->sum))) return code;
  if ((code = tBufferGetI64(br, &pColAgg->max))) return code;
  if ((code = tBufferGetI64(br, &pColAgg->min))) return code;

  return 0;
}

<<<<<<< HEAD
static int32_t tBlockDataCompressKeyPart(SBlockData *bData, SDiskDataHdr *hdr, SBuffer *buffer, SBuffer *assist) {
=======
static int32_t tBlockDataCompressKeyPart(SBlockData *bData, SDiskDataHdr *hdr, SBuffer *buffer, SBuffer *assist,
                                         SColCompressInfo *compressInfo) {
>>>>>>> 9478fd99
  int32_t       code = 0;
  int32_t       lino = 0;
  SCompressInfo cinfo;

  // uid
  if (bData->uid == 0) {
    cinfo = (SCompressInfo){
        .cmprAlg = hdr->cmprAlg,
        .dataType = TSDB_DATA_TYPE_BIGINT,
        .originalSize = sizeof(int64_t) * bData->nRow,
    };
    code = tCompressDataToBuffer(bData->aUid, &cinfo, buffer, assist);
    TSDB_CHECK_CODE(code, lino, _exit);
    hdr->szUid = cinfo.compressedSize;
<<<<<<< HEAD
  }

  // version
  cinfo = (SCompressInfo){
      .cmprAlg = hdr->cmprAlg,
      .dataType = TSDB_DATA_TYPE_BIGINT,
      .originalSize = sizeof(int64_t) * bData->nRow,
  };
  code = tCompressDataToBuffer((uint8_t *)bData->aVersion, &cinfo, buffer, assist);
  TSDB_CHECK_CODE(code, lino, _exit);
  hdr->szVer = cinfo.compressedSize;

  // ts
  cinfo = (SCompressInfo){
      .cmprAlg = hdr->cmprAlg,
      .dataType = TSDB_DATA_TYPE_TIMESTAMP,
      .originalSize = sizeof(TSKEY) * bData->nRow,
  };
  code = tCompressDataToBuffer((uint8_t *)bData->aTSKEY, &cinfo, buffer, assist);
  TSDB_CHECK_CODE(code, lino, _exit);
  hdr->szKey = cinfo.compressedSize;

  // primary keys
  for (hdr->numOfPKs = 0; hdr->numOfPKs < bData->nColData; hdr->numOfPKs++) {
    ASSERT(hdr->numOfPKs <= TD_MAX_PK_COLS);

    SBlockCol *blockCol = &hdr->primaryBlockCols[hdr->numOfPKs];
    SColData  *colData = tBlockDataGetColDataByIdx(bData, hdr->numOfPKs);

    if ((colData->cflag & COL_IS_KEY) == 0) {
      break;
    }

    SColDataCompressInfo info = {
        .cmprAlg = hdr->cmprAlg,
    };
    code = tColDataCompress(colData, &info, buffer, assist);
    TSDB_CHECK_CODE(code, lino, _exit);

    *blockCol = (SBlockCol){
        .cid = info.columnId,
        .type = info.dataType,
        .cflag = info.columnFlag,
        .flag = info.flag,
        .szOrigin = info.dataOriginalSize,
        .szBitmap = info.bitmapCompressedSize,
        .szOffset = info.offsetCompressedSize,
        .szValue = info.dataCompressedSize,
        .offset = 0,
    };
  }
=======
  }

  // version
  cinfo = (SCompressInfo){
      .cmprAlg = hdr->cmprAlg,
      .dataType = TSDB_DATA_TYPE_BIGINT,
      .originalSize = sizeof(int64_t) * bData->nRow,
  };
  code = tCompressDataToBuffer((uint8_t *)bData->aVersion, &cinfo, buffer, assist);
  TSDB_CHECK_CODE(code, lino, _exit);
  hdr->szVer = cinfo.compressedSize;

  // ts
  cinfo = (SCompressInfo){
      .cmprAlg = hdr->cmprAlg,
      .dataType = TSDB_DATA_TYPE_TIMESTAMP,
      .originalSize = sizeof(TSKEY) * bData->nRow,
  };

  code = tCompressDataToBuffer((uint8_t *)bData->aTSKEY, &cinfo, buffer, assist);
  TSDB_CHECK_CODE(code, lino, _exit);
  hdr->szKey = cinfo.compressedSize;

  // primary keys
  for (hdr->numOfPKs = 0; hdr->numOfPKs < bData->nColData; hdr->numOfPKs++) {
    ASSERT(hdr->numOfPKs <= TD_MAX_PK_COLS);

    SBlockCol *blockCol = &hdr->primaryBlockCols[hdr->numOfPKs];
    SColData  *colData = tBlockDataGetColDataByIdx(bData, hdr->numOfPKs);

    if ((colData->cflag & COL_IS_KEY) == 0) {
      break;
    }

    SColDataCompressInfo info = {
        .cmprAlg = hdr->cmprAlg,
    };
    code = tsdbGetColCmprAlgFromSet(compressInfo->pColCmpr, colData->cid, &info.cmprAlg);
    if (code < 0) {
      // do nothing
    } else {
    }

    code = tColDataCompress(colData, &info, buffer, assist);
    TSDB_CHECK_CODE(code, lino, _exit);

    *blockCol = (SBlockCol){
        .cid = info.columnId,
        .type = info.dataType,
        .cflag = info.columnFlag,
        .flag = info.flag,
        .szOrigin = info.dataOriginalSize,
        .szBitmap = info.bitmapCompressedSize,
        .szOffset = info.offsetCompressedSize,
        .szValue = info.dataCompressedSize,
        .offset = 0,
        .alg = info.cmprAlg,
    };
  }

_exit:
  return code;
}

int32_t tBlockDataDecompressColData(const SDiskDataHdr *hdr, const SBlockCol *blockCol, SBufferReader *br,
                                    SBlockData *blockData, SBuffer *assist) {
  int32_t code = 0;
  int32_t lino = 0;

  SColData *colData;

  code = tBlockDataAddColData(blockData, blockCol->cid, blockCol->type, blockCol->cflag, &colData);
  TSDB_CHECK_CODE(code, lino, _exit);

  // ASSERT(blockCol->flag != HAS_NONE);

  SColDataCompressInfo info = {
      .cmprAlg = blockCol->alg,
      .columnFlag = blockCol->cflag,
      .flag = blockCol->flag,
      .dataType = blockCol->type,
      .columnId = blockCol->cid,
      .numOfData = hdr->nRow,
      .bitmapOriginalSize = 0,
      .bitmapCompressedSize = blockCol->szBitmap,
      .offsetOriginalSize = blockCol->szOffset ? sizeof(int32_t) * hdr->nRow : 0,
      .offsetCompressedSize = blockCol->szOffset,
      .dataOriginalSize = blockCol->szOrigin,
      .dataCompressedSize = blockCol->szValue,
  };

  switch (blockCol->flag) {
    case (HAS_NONE | HAS_NULL | HAS_VALUE):
      info.bitmapOriginalSize = BIT2_SIZE(hdr->nRow);
      break;
    case (HAS_NONE | HAS_NULL):
    case (HAS_NONE | HAS_VALUE):
    case (HAS_NULL | HAS_VALUE):
      info.bitmapOriginalSize = BIT1_SIZE(hdr->nRow);
      break;
  }

  code = tColDataDecompress(BR_PTR(br), &info, colData, assist);
  TSDB_CHECK_CODE(code, lino, _exit);
  br->offset += blockCol->szBitmap + blockCol->szOffset + blockCol->szValue;
>>>>>>> 9478fd99

_exit:
  return code;
}

<<<<<<< HEAD
int32_t tBlockDataDecompressColData(const SDiskDataHdr *hdr, const SBlockCol *blockCol, SBufferReader *br,
                                    SBlockData *blockData, SBuffer *assist) {
  int32_t code = 0;
  int32_t lino = 0;

  SColData *colData;

  code = tBlockDataAddColData(blockData, blockCol->cid, blockCol->type, blockCol->cflag, &colData);
  TSDB_CHECK_CODE(code, lino, _exit);

  // ASSERT(blockCol->flag != HAS_NONE);

  SColDataCompressInfo info = {
      .cmprAlg = hdr->cmprAlg,
      .columnFlag = blockCol->cflag,
      .flag = blockCol->flag,
      .dataType = blockCol->type,
      .columnId = blockCol->cid,
      .numOfData = hdr->nRow,
      .bitmapOriginalSize = 0,
      .bitmapCompressedSize = blockCol->szBitmap,
      .offsetOriginalSize = blockCol->szOffset ? sizeof(int32_t) * hdr->nRow : 0,
      .offsetCompressedSize = blockCol->szOffset,
      .dataOriginalSize = blockCol->szOrigin,
      .dataCompressedSize = blockCol->szValue,
  };

  switch (blockCol->flag) {
    case (HAS_NONE | HAS_NULL | HAS_VALUE):
      info.bitmapOriginalSize = BIT2_SIZE(hdr->nRow);
      break;
    case (HAS_NONE | HAS_NULL):
    case (HAS_NONE | HAS_VALUE):
    case (HAS_NULL | HAS_VALUE):
      info.bitmapOriginalSize = BIT1_SIZE(hdr->nRow);
      break;
  }

  code = tColDataDecompress(BR_PTR(br), &info, colData, assist);
  TSDB_CHECK_CODE(code, lino, _exit);
  br->offset += blockCol->szBitmap + blockCol->szOffset + blockCol->szValue;
=======
int32_t tBlockDataDecompressKeyPart(const SDiskDataHdr *hdr, SBufferReader *br, SBlockData *blockData,
                                    SBuffer *assist) {
  int32_t       code = 0;
  int32_t       lino = 0;
  SCompressInfo cinfo;

  // uid
  if (hdr->szUid > 0) {
    cinfo = (SCompressInfo){
        .cmprAlg = hdr->cmprAlg,
        .dataType = TSDB_DATA_TYPE_BIGINT,
        .compressedSize = hdr->szUid,
        .originalSize = sizeof(int64_t) * hdr->nRow,
    };

    code = tRealloc((uint8_t **)&blockData->aUid, cinfo.originalSize);
    TSDB_CHECK_CODE(code, lino, _exit);
    code = tDecompressData(BR_PTR(br), &cinfo, blockData->aUid, cinfo.originalSize, assist);
    TSDB_CHECK_CODE(code, lino, _exit);
    br->offset += cinfo.compressedSize;
  }

  // version
  cinfo = (SCompressInfo){
      .cmprAlg = hdr->cmprAlg,
      .dataType = TSDB_DATA_TYPE_BIGINT,
      .compressedSize = hdr->szVer,
      .originalSize = sizeof(int64_t) * hdr->nRow,
  };
  code = tRealloc((uint8_t **)&blockData->aVersion, cinfo.originalSize);
  TSDB_CHECK_CODE(code, lino, _exit);
  code = tDecompressData(BR_PTR(br), &cinfo, blockData->aVersion, cinfo.originalSize, assist);
  TSDB_CHECK_CODE(code, lino, _exit);
  br->offset += cinfo.compressedSize;

  // ts
  cinfo = (SCompressInfo){
      .cmprAlg = hdr->cmprAlg,
      .dataType = TSDB_DATA_TYPE_TIMESTAMP,
      .compressedSize = hdr->szKey,
      .originalSize = sizeof(TSKEY) * hdr->nRow,
  };
  code = tRealloc((uint8_t **)&blockData->aTSKEY, cinfo.originalSize);
  TSDB_CHECK_CODE(code, lino, _exit);
  code = tDecompressData(BR_PTR(br), &cinfo, blockData->aTSKEY, cinfo.originalSize, assist);
  TSDB_CHECK_CODE(code, lino, _exit);
  br->offset += cinfo.compressedSize;

  // primary keys
  for (int i = 0; i < hdr->numOfPKs; i++) {
    const SBlockCol *blockCol = &hdr->primaryBlockCols[i];

    ASSERT(blockCol->flag == HAS_VALUE);
    ASSERT(blockCol->cflag & COL_IS_KEY);

    code = tBlockDataDecompressColData(hdr, blockCol, br, blockData, assist);
    TSDB_CHECK_CODE(code, lino, _exit);
  }
>>>>>>> 9478fd99

_exit:
  return code;
}

<<<<<<< HEAD
int32_t tBlockDataDecompressKeyPart(const SDiskDataHdr *hdr, SBufferReader *br, SBlockData *blockData,
                                    SBuffer *assist) {
  int32_t       code = 0;
  int32_t       lino = 0;
  SCompressInfo cinfo;

  // uid
  if (hdr->szUid > 0) {
    cinfo = (SCompressInfo){
        .cmprAlg = hdr->cmprAlg,
        .dataType = TSDB_DATA_TYPE_BIGINT,
        .compressedSize = hdr->szUid,
        .originalSize = sizeof(int64_t) * hdr->nRow,
    };

    code = tRealloc((uint8_t **)&blockData->aUid, cinfo.originalSize);
    TSDB_CHECK_CODE(code, lino, _exit);
    code = tDecompressData(BR_PTR(br), &cinfo, blockData->aUid, cinfo.originalSize, assist);
    TSDB_CHECK_CODE(code, lino, _exit);
    br->offset += cinfo.compressedSize;
  }

  // version
  cinfo = (SCompressInfo){
      .cmprAlg = hdr->cmprAlg,
      .dataType = TSDB_DATA_TYPE_BIGINT,
      .compressedSize = hdr->szVer,
      .originalSize = sizeof(int64_t) * hdr->nRow,
  };
  code = tRealloc((uint8_t **)&blockData->aVersion, cinfo.originalSize);
  TSDB_CHECK_CODE(code, lino, _exit);
  code = tDecompressData(BR_PTR(br), &cinfo, blockData->aVersion, cinfo.originalSize, assist);
  TSDB_CHECK_CODE(code, lino, _exit);
  br->offset += cinfo.compressedSize;

  // ts
  cinfo = (SCompressInfo){
      .cmprAlg = hdr->cmprAlg,
      .dataType = TSDB_DATA_TYPE_TIMESTAMP,
      .compressedSize = hdr->szKey,
      .originalSize = sizeof(TSKEY) * hdr->nRow,
  };
  code = tRealloc((uint8_t **)&blockData->aTSKEY, cinfo.originalSize);
  TSDB_CHECK_CODE(code, lino, _exit);
  code = tDecompressData(BR_PTR(br), &cinfo, blockData->aTSKEY, cinfo.originalSize, assist);
  TSDB_CHECK_CODE(code, lino, _exit);
  br->offset += cinfo.compressedSize;

  // primary keys
  for (int i = 0; i < hdr->numOfPKs; i++) {
    const SBlockCol *blockCol = &hdr->primaryBlockCols[i];

    ASSERT(blockCol->flag == HAS_VALUE);
    ASSERT(blockCol->cflag & COL_IS_KEY);

    code = tBlockDataDecompressColData(hdr, blockCol, br, blockData, assist);
    TSDB_CHECK_CODE(code, lino, _exit);
  }
=======
int32_t tsdbGetColCmprAlgFromSet(SHashObj *set, int16_t colId, uint32_t *alg) {
  if (set == NULL) return -1;

  uint32_t *ret = taosHashGet(set, &colId, sizeof(colId));
  if (ret == NULL) return -1;

  *alg = *ret;
  return 0;
}
uint32_t tsdbCvtTimestampAlg(uint32_t alg) {
  DEFINE_VAR(alg)
>>>>>>> 9478fd99

  return 0;
}<|MERGE_RESOLUTION|>--- conflicted
+++ resolved
@@ -23,8 +23,6 @@
 static int32_t tBlockDataCompressKeyPart(SBlockData *bData, SDiskDataHdr *hdr, SBuffer *buffer, SBuffer *assist,
                                          SColCompressInfo *pCompressExt);
 
-static int32_t tBlockDataCompressKeyPart(SBlockData *bData, SDiskDataHdr *hdr, SBuffer *buffer, SBuffer *assist);
-
 // SMapData =======================================================================
 void tMapDataReset(SMapData *pMapData) {
   pMapData->nItem = 0;
@@ -389,14 +387,10 @@
 }
 
 // SBlockCol ======================================================
-<<<<<<< HEAD
-int32_t tPutBlockCol(SBuffer *buffer, const SBlockCol *pBlockCol) {
-=======
 
 static const int32_t BLOCK_WITH_ALG_VER = 2;
 
 int32_t tPutBlockCol(SBuffer *buffer, const SBlockCol *pBlockCol, int32_t ver, uint32_t defaultCmprAlg) {
->>>>>>> 9478fd99
   int32_t code;
 
   ASSERT(pBlockCol->flag && (pBlockCol->flag != HAS_NONE));
@@ -422,13 +416,6 @@
 
     if ((code = tBufferPutI32v(buffer, pBlockCol->offset))) return code;
   }
-<<<<<<< HEAD
-
-  return 0;
-}
-
-int32_t tGetBlockCol(SBufferReader *br, SBlockCol *pBlockCol) {
-=======
   if (ver >= BLOCK_WITH_ALG_VER) {
     if ((code = tBufferPutU32(buffer, pBlockCol->alg))) return code;
   } else {
@@ -438,7 +425,6 @@
 }
 
 int32_t tGetBlockCol(SBufferReader *br, SBlockCol *pBlockCol, int32_t ver, uint32_t defaultCmprAlg) {
->>>>>>> 9478fd99
   int32_t code;
 
   if ((code = tBufferGetI16v(br, &pBlockCol->cid))) return code;
@@ -470,15 +456,12 @@
     if ((code = tBufferGetI32v(br, &pBlockCol->offset))) return code;
   }
 
-<<<<<<< HEAD
-=======
   if (ver >= BLOCK_WITH_ALG_VER) {
     if ((code = tBufferGetU32(br, &pBlockCol->alg))) return code;
   } else {
     pBlockCol->alg = defaultCmprAlg;
   }
 
->>>>>>> 9478fd99
   return 0;
 }
 
@@ -645,11 +628,7 @@
   }
 }
 
-<<<<<<< HEAD
-void tColRowGetKey(SBlockData* pBlock, int32_t irow, SRowKey* key) {
-=======
 void tColRowGetKey(SBlockData *pBlock, int32_t irow, SRowKey *key) {
->>>>>>> 9478fd99
   key->ts = pBlock->aTSKEY[irow];
   key->numOfPKs = 0;
 
@@ -1437,15 +1416,6 @@
  * buffers[2]: SBlockCol part
  * buffers[3]: regular column part
  */
-<<<<<<< HEAD
-int32_t tBlockDataCompress(SBlockData *bData, int8_t cmprAlg, SBuffer *buffers, SBuffer *assist) {
-  int32_t code = 0;
-  int32_t lino = 0;
-
-  SDiskDataHdr hdr = {
-      .delimiter = TSDB_FILE_DLMT,
-      .fmtVer = 1,
-=======
 int32_t tBlockDataCompress(SBlockData *bData, void *pCompr, SBuffer *buffers, SBuffer *assist) {
   int32_t code = 0;
   int32_t lino = 0;
@@ -1456,7 +1426,6 @@
   SDiskDataHdr hdr = {
       .delimiter = TSDB_FILE_DLMT,
       .fmtVer = 2,
->>>>>>> 9478fd99
       .suid = bData->suid,
       .uid = bData->uid,
       .szUid = 0,     // filled by compress key
@@ -1464,15 +1433,6 @@
       .szKey = 0,     // filled by compress key
       .szBlkCol = 0,  // filled by this func
       .nRow = bData->nRow,
-<<<<<<< HEAD
-      .cmprAlg = cmprAlg,
-      .numOfPKs = 0,  // filled by compress key
-  };
-
-  // Key part
-  tBufferClear(&buffers[1]);
-  code = tBlockDataCompressKeyPart(bData, &hdr, &buffers[1], assist);
-=======
       .cmprAlg = pInfo->defaultCmprAlg,
       .numOfPKs = 0,  // filled by compress key
   };
@@ -1480,7 +1440,6 @@
 
   tBufferClear(&buffers[1]);
   code = tBlockDataCompressKeyPart(bData, &hdr, &buffers[1], assist, (SColCompressInfo *)pInfo);
->>>>>>> 9478fd99
   TSDB_CHECK_CODE(code, lino, _exit);
 
   // Regulart column part
@@ -1491,16 +1450,6 @@
 
     if (colData->cflag & COL_IS_KEY) {
       continue;
-<<<<<<< HEAD
-    }
-    if (colData->flag == HAS_NONE) {
-      continue;
-    }
-
-    SColDataCompressInfo cinfo = {
-        .cmprAlg = cmprAlg,
-    };
-=======
     }
     if (colData->flag == HAS_NONE) {
       continue;
@@ -1514,26 +1463,10 @@
       //
     }
 
->>>>>>> 9478fd99
     int32_t offset = buffers[3].size;
     code = tColDataCompress(colData, &cinfo, &buffers[3], assist);
     TSDB_CHECK_CODE(code, lino, _exit);
 
-<<<<<<< HEAD
-    SBlockCol blockCol = (SBlockCol){
-        .cid = cinfo.columnId,
-        .type = cinfo.dataType,
-        .cflag = cinfo.columnFlag,
-        .flag = cinfo.flag,
-        .szOrigin = cinfo.dataOriginalSize,
-        .szBitmap = cinfo.bitmapCompressedSize,
-        .szOffset = cinfo.offsetCompressedSize,
-        .szValue = cinfo.dataCompressedSize,
-        .offset = offset,
-    };
-
-    code = tPutBlockCol(&buffers[2], &blockCol);
-=======
     SBlockCol blockCol = (SBlockCol){.cid = cinfo.columnId,
                                      .type = cinfo.dataType,
                                      .cflag = cinfo.columnFlag,
@@ -1546,7 +1479,6 @@
                                      .alg = cinfo.cmprAlg};
 
     code = tPutBlockCol(&buffers[2], &blockCol, hdr.fmtVer, hdr.cmprAlg);
->>>>>>> 9478fd99
     TSDB_CHECK_CODE(code, lino, _exit);
   }
   hdr.szBlkCol = buffers[2].size;
@@ -1569,7 +1501,6 @@
   // SDiskDataHdr
   code = tGetDiskDataHdr(br, &hdr);
   TSDB_CHECK_CODE(code, lino, _exit);
-<<<<<<< HEAD
 
   tBlockDataReset(blockData);
   blockData->suid = hdr.suid;
@@ -1586,27 +1517,8 @@
   for (uint32_t startOffset = br2.offset; br2.offset - startOffset < hdr.szBlkCol;) {
     SBlockCol blockCol;
 
-    code = tGetBlockCol(&br2, &blockCol);
-=======
-
-  tBlockDataReset(blockData);
-  blockData->suid = hdr.suid;
-  blockData->uid = hdr.uid;
-  blockData->nRow = hdr.nRow;
-
-  // Key part
-  code = tBlockDataDecompressKeyPart(&hdr, br, blockData, assist);
-  TSDB_CHECK_CODE(code, lino, _exit);
-
-  // Column part
-  SBufferReader br2 = *br;
-  br->offset += hdr.szBlkCol;
-  for (uint32_t startOffset = br2.offset; br2.offset - startOffset < hdr.szBlkCol;) {
-    SBlockCol blockCol;
-
     code = tGetBlockCol(&br2, &blockCol, hdr.fmtVer, hdr.cmprAlg);
     if (blockCol.alg == 0) blockCol.alg = hdr.cmprAlg;
->>>>>>> 9478fd99
     TSDB_CHECK_CODE(code, lino, _exit);
     code = tBlockDataDecompressColData(&hdr, &blockCol, br, blockData, assist);
     TSDB_CHECK_CODE(code, lino, _exit);
@@ -1629,13 +1541,6 @@
   if ((code = tBufferPutI32v(buffer, pHdr->szKey))) return code;
   if ((code = tBufferPutI32v(buffer, pHdr->szBlkCol))) return code;
   if ((code = tBufferPutI32v(buffer, pHdr->nRow))) return code;
-<<<<<<< HEAD
-  if ((code = tBufferPutI8(buffer, pHdr->cmprAlg))) return code;
-  if (pHdr->fmtVer == 1) {
-    if ((code = tBufferPutI8(buffer, pHdr->numOfPKs))) return code;
-    for (int i = 0; i < pHdr->numOfPKs; i++) {
-      if ((code = tPutBlockCol(buffer, &pHdr->primaryBlockCols[i]))) return code;
-=======
   if (pHdr->fmtVer < 2) {
     if ((code = tBufferPutI8(buffer, pHdr->cmprAlg))) return code;
   } else if (pHdr->fmtVer == 2) {
@@ -1647,7 +1552,6 @@
     if ((code = tBufferPutI8(buffer, pHdr->numOfPKs))) return code;
     for (int i = 0; i < pHdr->numOfPKs; i++) {
       if ((code = tPutBlockCol(buffer, &pHdr->primaryBlockCols[i], pHdr->fmtVer, pHdr->cmprAlg))) return code;
->>>>>>> 9478fd99
     }
   }
 
@@ -1666,13 +1570,6 @@
   if ((code = tBufferGetI32v(br, &pHdr->szKey))) return code;
   if ((code = tBufferGetI32v(br, &pHdr->szBlkCol))) return code;
   if ((code = tBufferGetI32v(br, &pHdr->nRow))) return code;
-<<<<<<< HEAD
-  if ((code = tBufferGetI8(br, &pHdr->cmprAlg))) return code;
-  if (pHdr->fmtVer == 1) {
-    if ((code = tBufferGetI8(br, &pHdr->numOfPKs))) return code;
-    for (int i = 0; i < pHdr->numOfPKs; i++) {
-      if ((code = tGetBlockCol(br, &pHdr->primaryBlockCols[i]))) return code;
-=======
   if (pHdr->fmtVer < 2) {
     int8_t cmprAlg = 0;
     if ((code = tBufferGetI8(br, &cmprAlg))) return code;
@@ -1688,7 +1585,6 @@
       if ((code = tGetBlockCol(br, &pHdr->primaryBlockCols[i], pHdr->fmtVer, pHdr->cmprAlg))) {
         return code;
       }
->>>>>>> 9478fd99
     }
   } else {
     pHdr->numOfPKs = 0;
@@ -1722,12 +1618,8 @@
   return 0;
 }
 
-<<<<<<< HEAD
-static int32_t tBlockDataCompressKeyPart(SBlockData *bData, SDiskDataHdr *hdr, SBuffer *buffer, SBuffer *assist) {
-=======
 static int32_t tBlockDataCompressKeyPart(SBlockData *bData, SDiskDataHdr *hdr, SBuffer *buffer, SBuffer *assist,
                                          SColCompressInfo *compressInfo) {
->>>>>>> 9478fd99
   int32_t       code = 0;
   int32_t       lino = 0;
   SCompressInfo cinfo;
@@ -1742,59 +1634,6 @@
     code = tCompressDataToBuffer(bData->aUid, &cinfo, buffer, assist);
     TSDB_CHECK_CODE(code, lino, _exit);
     hdr->szUid = cinfo.compressedSize;
-<<<<<<< HEAD
-  }
-
-  // version
-  cinfo = (SCompressInfo){
-      .cmprAlg = hdr->cmprAlg,
-      .dataType = TSDB_DATA_TYPE_BIGINT,
-      .originalSize = sizeof(int64_t) * bData->nRow,
-  };
-  code = tCompressDataToBuffer((uint8_t *)bData->aVersion, &cinfo, buffer, assist);
-  TSDB_CHECK_CODE(code, lino, _exit);
-  hdr->szVer = cinfo.compressedSize;
-
-  // ts
-  cinfo = (SCompressInfo){
-      .cmprAlg = hdr->cmprAlg,
-      .dataType = TSDB_DATA_TYPE_TIMESTAMP,
-      .originalSize = sizeof(TSKEY) * bData->nRow,
-  };
-  code = tCompressDataToBuffer((uint8_t *)bData->aTSKEY, &cinfo, buffer, assist);
-  TSDB_CHECK_CODE(code, lino, _exit);
-  hdr->szKey = cinfo.compressedSize;
-
-  // primary keys
-  for (hdr->numOfPKs = 0; hdr->numOfPKs < bData->nColData; hdr->numOfPKs++) {
-    ASSERT(hdr->numOfPKs <= TD_MAX_PK_COLS);
-
-    SBlockCol *blockCol = &hdr->primaryBlockCols[hdr->numOfPKs];
-    SColData  *colData = tBlockDataGetColDataByIdx(bData, hdr->numOfPKs);
-
-    if ((colData->cflag & COL_IS_KEY) == 0) {
-      break;
-    }
-
-    SColDataCompressInfo info = {
-        .cmprAlg = hdr->cmprAlg,
-    };
-    code = tColDataCompress(colData, &info, buffer, assist);
-    TSDB_CHECK_CODE(code, lino, _exit);
-
-    *blockCol = (SBlockCol){
-        .cid = info.columnId,
-        .type = info.dataType,
-        .cflag = info.columnFlag,
-        .flag = info.flag,
-        .szOrigin = info.dataOriginalSize,
-        .szBitmap = info.bitmapCompressedSize,
-        .szOffset = info.offsetCompressedSize,
-        .szValue = info.dataCompressedSize,
-        .offset = 0,
-    };
-  }
-=======
   }
 
   // version
@@ -1900,55 +1739,11 @@
   code = tColDataDecompress(BR_PTR(br), &info, colData, assist);
   TSDB_CHECK_CODE(code, lino, _exit);
   br->offset += blockCol->szBitmap + blockCol->szOffset + blockCol->szValue;
->>>>>>> 9478fd99
 
 _exit:
   return code;
 }
 
-<<<<<<< HEAD
-int32_t tBlockDataDecompressColData(const SDiskDataHdr *hdr, const SBlockCol *blockCol, SBufferReader *br,
-                                    SBlockData *blockData, SBuffer *assist) {
-  int32_t code = 0;
-  int32_t lino = 0;
-
-  SColData *colData;
-
-  code = tBlockDataAddColData(blockData, blockCol->cid, blockCol->type, blockCol->cflag, &colData);
-  TSDB_CHECK_CODE(code, lino, _exit);
-
-  // ASSERT(blockCol->flag != HAS_NONE);
-
-  SColDataCompressInfo info = {
-      .cmprAlg = hdr->cmprAlg,
-      .columnFlag = blockCol->cflag,
-      .flag = blockCol->flag,
-      .dataType = blockCol->type,
-      .columnId = blockCol->cid,
-      .numOfData = hdr->nRow,
-      .bitmapOriginalSize = 0,
-      .bitmapCompressedSize = blockCol->szBitmap,
-      .offsetOriginalSize = blockCol->szOffset ? sizeof(int32_t) * hdr->nRow : 0,
-      .offsetCompressedSize = blockCol->szOffset,
-      .dataOriginalSize = blockCol->szOrigin,
-      .dataCompressedSize = blockCol->szValue,
-  };
-
-  switch (blockCol->flag) {
-    case (HAS_NONE | HAS_NULL | HAS_VALUE):
-      info.bitmapOriginalSize = BIT2_SIZE(hdr->nRow);
-      break;
-    case (HAS_NONE | HAS_NULL):
-    case (HAS_NONE | HAS_VALUE):
-    case (HAS_NULL | HAS_VALUE):
-      info.bitmapOriginalSize = BIT1_SIZE(hdr->nRow);
-      break;
-  }
-
-  code = tColDataDecompress(BR_PTR(br), &info, colData, assist);
-  TSDB_CHECK_CODE(code, lino, _exit);
-  br->offset += blockCol->szBitmap + blockCol->szOffset + blockCol->szValue;
-=======
 int32_t tBlockDataDecompressKeyPart(const SDiskDataHdr *hdr, SBufferReader *br, SBlockData *blockData,
                                     SBuffer *assist) {
   int32_t       code = 0;
@@ -2007,72 +1802,11 @@
     code = tBlockDataDecompressColData(hdr, blockCol, br, blockData, assist);
     TSDB_CHECK_CODE(code, lino, _exit);
   }
->>>>>>> 9478fd99
 
 _exit:
   return code;
 }
 
-<<<<<<< HEAD
-int32_t tBlockDataDecompressKeyPart(const SDiskDataHdr *hdr, SBufferReader *br, SBlockData *blockData,
-                                    SBuffer *assist) {
-  int32_t       code = 0;
-  int32_t       lino = 0;
-  SCompressInfo cinfo;
-
-  // uid
-  if (hdr->szUid > 0) {
-    cinfo = (SCompressInfo){
-        .cmprAlg = hdr->cmprAlg,
-        .dataType = TSDB_DATA_TYPE_BIGINT,
-        .compressedSize = hdr->szUid,
-        .originalSize = sizeof(int64_t) * hdr->nRow,
-    };
-
-    code = tRealloc((uint8_t **)&blockData->aUid, cinfo.originalSize);
-    TSDB_CHECK_CODE(code, lino, _exit);
-    code = tDecompressData(BR_PTR(br), &cinfo, blockData->aUid, cinfo.originalSize, assist);
-    TSDB_CHECK_CODE(code, lino, _exit);
-    br->offset += cinfo.compressedSize;
-  }
-
-  // version
-  cinfo = (SCompressInfo){
-      .cmprAlg = hdr->cmprAlg,
-      .dataType = TSDB_DATA_TYPE_BIGINT,
-      .compressedSize = hdr->szVer,
-      .originalSize = sizeof(int64_t) * hdr->nRow,
-  };
-  code = tRealloc((uint8_t **)&blockData->aVersion, cinfo.originalSize);
-  TSDB_CHECK_CODE(code, lino, _exit);
-  code = tDecompressData(BR_PTR(br), &cinfo, blockData->aVersion, cinfo.originalSize, assist);
-  TSDB_CHECK_CODE(code, lino, _exit);
-  br->offset += cinfo.compressedSize;
-
-  // ts
-  cinfo = (SCompressInfo){
-      .cmprAlg = hdr->cmprAlg,
-      .dataType = TSDB_DATA_TYPE_TIMESTAMP,
-      .compressedSize = hdr->szKey,
-      .originalSize = sizeof(TSKEY) * hdr->nRow,
-  };
-  code = tRealloc((uint8_t **)&blockData->aTSKEY, cinfo.originalSize);
-  TSDB_CHECK_CODE(code, lino, _exit);
-  code = tDecompressData(BR_PTR(br), &cinfo, blockData->aTSKEY, cinfo.originalSize, assist);
-  TSDB_CHECK_CODE(code, lino, _exit);
-  br->offset += cinfo.compressedSize;
-
-  // primary keys
-  for (int i = 0; i < hdr->numOfPKs; i++) {
-    const SBlockCol *blockCol = &hdr->primaryBlockCols[i];
-
-    ASSERT(blockCol->flag == HAS_VALUE);
-    ASSERT(blockCol->cflag & COL_IS_KEY);
-
-    code = tBlockDataDecompressColData(hdr, blockCol, br, blockData, assist);
-    TSDB_CHECK_CODE(code, lino, _exit);
-  }
-=======
 int32_t tsdbGetColCmprAlgFromSet(SHashObj *set, int16_t colId, uint32_t *alg) {
   if (set == NULL) return -1;
 
@@ -2084,7 +1818,6 @@
 }
 uint32_t tsdbCvtTimestampAlg(uint32_t alg) {
   DEFINE_VAR(alg)
->>>>>>> 9478fd99
 
   return 0;
 }