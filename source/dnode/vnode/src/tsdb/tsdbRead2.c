/*
 * Copyright (c) 2019 TAOS Data, Inc. <jhtao@taosdata.com>
 *
 * This program is free software: you can use, redistribute, and/or modify
 * it under the terms of the GNU Affero General Public License, version 3
 * or later ("AGPL"), as published by the Free Software Foundation.
 *
 * This program is distributed in the hope that it will be useful, but WITHOUT
 * ANY WARRANTY; without even the implied warranty of MERCHANTABILITY or
 * FITNESS FOR A PARTICULAR PURPOSE.
 *
 * You should have received a copy of the GNU Affero General Public License
 * along with this program. If not, see <http://www.gnu.org/licenses/>.
 */

#include "osDef.h"
#include "tsdb.h"
#include "tsdbDataFileRW.h"
#include "tsdbFS2.h"
#include "tsdbMerge.h"
#include "tsdbReadUtil.h"
#include "tsdbUtil2.h"
#include "tsimplehash.h"

#define ASCENDING_TRAVERSE(o)       (o == TSDB_ORDER_ASC)
#define getCurrentKeyInSttBlock(_r) (&((_r)->currentKey))
#define tColRowGetKeyDeepCopy(_pBlock, _irow, _slotId, _pKey)      \
  do {                                                             \
    (_pKey)->ts = (_pBlock)->aTSKEY[(_irow)];                      \
    (_pKey)->numOfPKs = 0;                                         \
    if ((_slotId) != -1) {                                         \
      tColRowGetPriamyKeyDeepCopy(_pBlock, _irow, _slotId, _pKey); \
    }                                                              \
  } while (0)

#define outOfTimeWindow(_ts, _window) (((_ts) > (_window)->ekey) || ((_ts) < (_window)->skey))

typedef struct {
  bool overlapWithNeighborBlock;
  bool hasDupTs;
  bool overlapWithDelInfo;
  bool overlapWithSttBlock;
  bool overlapWithKeyInBuf;
  bool partiallyRequired;
  bool moreThanCapcity;
} SDataBlockToLoadInfo;

static int32_t  getCurrentBlockInfo(SDataBlockIter* pBlockIter, SFileDataBlockInfo** pInfo, const char* idStr);
static int32_t  buildDataBlockFromBufImpl(STableBlockScanInfo* pBlockScanInfo, int64_t endKey, int32_t capacity,
                                          STsdbReader* pReader);
static void     getValidMemRow(SIterInfo* pIter, const SArray* pDelList, STsdbReader* pReader, TSDBROW** pRes);
static int32_t  doMergeRowsInFileBlocks(SBlockData* pBlockData, STableBlockScanInfo* pScanInfo, SRowKey* pKey,
                                        STsdbReader* pReader);
static int32_t  doMergeRowsInSttBlock(SSttBlockReader* pSttBlockReader, STableBlockScanInfo* pScanInfo,
                                      SRowMerger* pMerger, int32_t pkSrcSlot, SVersionRange* pVerRange, const char* id);
static int32_t  doMergeRowsInBuf(SIterInfo* pIter, uint64_t uid, SRowKey* pCurKey, SArray* pDelList,
                                 STsdbReader* pReader);
static int32_t  doAppendRowFromTSRow(SSDataBlock* pBlock, STsdbReader* pReader, SRow* pTSRow,
                                     STableBlockScanInfo* pScanInfo);
static int32_t  doAppendRowFromFileBlock(SSDataBlock* pResBlock, STsdbReader* pReader, SBlockData* pBlockData,
                                         int32_t rowIndex);
static void     setComposedBlockFlag(STsdbReader* pReader, bool composed);
static bool     hasBeenDropped(const SArray* pDelList, int32_t* index, int64_t key, int64_t ver, int32_t order,
                               SVersionRange* pVerRange, bool hasPk);

static int32_t doMergeMemTableMultiRows(TSDBROW* pRow, SRowKey* pKey, uint64_t uid, SIterInfo* pIter, SArray* pDelList,
                                        TSDBROW* pResRow, STsdbReader* pReader, bool* freeTSRow);
static int32_t doMergeMemIMemRows(TSDBROW* pRow, SRowKey* pRowKey, TSDBROW* piRow, SRowKey* piRowKey,
                                  STableBlockScanInfo* pBlockScanInfo, STsdbReader* pReader, SRow** pTSRow);
static int32_t mergeRowsInFileBlocks(SBlockData* pBlockData, STableBlockScanInfo* pBlockScanInfo, SRowKey* pKey,
                                     STsdbReader* pReader);
static int32_t mergeRowsInSttBlocks(SSttBlockReader* pSttBlockReader, STableBlockScanInfo* pScanInfo,
                                    STsdbReader* pReader);

static int32_t initDelSkylineIterator(STableBlockScanInfo* pBlockScanInfo, int32_t order, SReadCostSummary* pCost);
static void getTsdbByRetentions(SVnode* pVnode, SQueryTableDataCond* pCond, SRetention* retentions, const char* idstr,
                                int8_t* pLevel, STsdb** pTsdb);
static SVersionRange getQueryVerRange(SVnode* pVnode, SQueryTableDataCond* pCond, int8_t level);
static int32_t       doBuildDataBlock(STsdbReader* pReader);
static TSDBKEY       getCurrentKeyInBuf(STableBlockScanInfo* pScanInfo, STsdbReader* pReader);
static bool          hasDataInFileBlock(const SBlockData* pBlockData, const SFileBlockDumpInfo* pDumpInfo);
static bool          hasDataInSttBlock(STableBlockScanInfo* pInfo);
static void          initBlockDumpInfo(STsdbReader* pReader, SDataBlockIter* pBlockIter);
static int32_t       getInitialDelIndex(const SArray* pDelSkyline, int32_t order);
static int32_t       resetTableListIndex(SReaderStatus* pStatus, const char* id);
static void          getMemTableTimeRange(STsdbReader* pReader, int64_t* pMaxKey, int64_t* pMinKey);
static void          updateComposedBlockInfo(STsdbReader* pReader, double el, STableBlockScanInfo* pBlockScanInfo);
static int32_t       buildFromPreFilesetBuffer(STsdbReader* pReader);

static void resetPreFilesetMemTableListIndex(SReaderStatus* pStatus);

FORCE_INLINE int32_t pkCompEx(SRowKey* p1, SRowKey* p2) {
  if (p2 == NULL) {
    return 1;
  }

  if (p1 == NULL) {
    return -1;
  }

  if (p1->ts < p2->ts) {
    return -1;
  } else if (p1->ts > p2->ts) {
    return 1;
  }

  if (p1->numOfPKs == 0) {
    return 0;
  } else {
    return tRowKeyCompare(p1, p2);
  }
}

static void tColRowGetPriamyKeyDeepCopy(SBlockData* pBlock, int32_t irow, int32_t slotId, SRowKey* pKey) {
  SColData* pColData = &pBlock->aColData[slotId];
  SColVal   cv;
  tColDataGetValue(pColData, irow, &cv);

  pKey->numOfPKs = 1;
  pKey->pks[0].type = cv.value.type;

  if (IS_NUMERIC_TYPE(cv.value.type)) {
    pKey->pks[0].val = cv.value.val;
  } else {
    pKey->pks[0].nData = cv.value.nData;
    (void)memcpy(pKey->pks[0].pData, cv.value.pData, cv.value.nData);
  }
}

// for test purpose, todo remove it
static int32_t tGetPrimaryKeyIndex(uint8_t* p, SPrimaryKeyIndex* index) {
  int32_t n = 0;
  n += tGetI8(p + n, &index->type);
  n += tGetU32v(p + n, &index->offset);
  return n;
}

static void tRowGetPrimaryKeyDeepCopy(SRow* pRow, SRowKey* pKey) {
  SPrimaryKeyIndex indices[TD_MAX_PK_COLS];

  uint8_t* data = pRow->data;
  for (int32_t i = 0; i < pRow->numOfPKs; i++) {
    data += tGetPrimaryKeyIndex(data, &indices[i]);
  }

  // primary keys
  for (int32_t i = 0; i < pRow->numOfPKs; i++) {
    pKey->pks[i].type = indices[i].type;

    uint8_t* tdata = data + indices[i].offset;
    if (pRow->flag >> 4) {
      tdata += tGetI16v(tdata, NULL);
    }

    if (IS_VAR_DATA_TYPE(indices[i].type)) {
      tdata += tGetU32v(tdata, &pKey->pks[i].nData);
      (void)memcpy(pKey->pks[i].pData, tdata, pKey->pks[i].nData);
    } else {
      (void)memcpy(&pKey->pks[i].val, data + indices[i].offset, tDataTypes[pKey->pks[i].type].bytes);
    }
  }
}

static int32_t setColumnIdSlotList(SBlockLoadSuppInfo* pSupInfo, SColumnInfo* pCols, const int32_t* pSlotIdList,
                                   int32_t numOfCols) {
  bool initSucc = true;

  pSupInfo->pk.pk = 0;
  pSupInfo->numOfPks = 0;
  pSupInfo->pkSrcSlot = -1;
  pSupInfo->pkDstSlot = -1;
  pSupInfo->smaValid = true;
  pSupInfo->numOfCols = numOfCols;

  pSupInfo->colId = taosMemoryMalloc(numOfCols * (sizeof(int16_t) * 2 + POINTER_BYTES));
  if (pSupInfo->colId == NULL) {
    taosMemoryFree(pSupInfo->colId);
    return terrno;
  }

  pSupInfo->slotId = (int16_t*)((char*)pSupInfo->colId + (sizeof(int16_t) * numOfCols));
  pSupInfo->buildBuf = (char**)((char*)pSupInfo->slotId + (sizeof(int16_t) * numOfCols));
  for (int32_t i = 0; i < numOfCols; ++i) {
    pSupInfo->colId[i] = pCols[i].colId;
    pSupInfo->slotId[i] = pSlotIdList[i];

    if (IS_VAR_DATA_TYPE(pCols[i].type)) {
      pSupInfo->buildBuf[i] = taosMemoryMalloc(pCols[i].bytes);
      if (pSupInfo->buildBuf[i] == NULL) {
        tsdbError("failed to prepare memory for set columnId slot list, size:%d, code:out of memory", pCols[i].bytes);
        initSucc = false;
      }
    } else {
      pSupInfo->buildBuf[i] = NULL;
    }

    if (pCols[i].pk) {
      pSupInfo->pk = pCols[i];
      pSupInfo->pkSrcSlot = i - 1;
      pSupInfo->pkDstSlot = pSlotIdList[i];
      pSupInfo->numOfPks += 1;
    }
  }

  return (initSucc)? TSDB_CODE_SUCCESS:TSDB_CODE_OUT_OF_MEMORY;
}

static int32_t updateBlockSMAInfo(STSchema* pSchema, SBlockLoadSuppInfo* pSupInfo) {
  int32_t i = 0, j = 0;

  while (i < pSchema->numOfCols && j < pSupInfo->numOfCols) {
    STColumn* pTCol = &pSchema->columns[i];
    if (pTCol->colId == pSupInfo->colId[j]) {
      if (!IS_BSMA_ON(pTCol) && (PRIMARYKEY_TIMESTAMP_COL_ID != pTCol->colId)) {
        pSupInfo->smaValid = false;
        return TSDB_CODE_SUCCESS;
      }

      i += 1;
      j += 1;
    } else if (pTCol->colId < pSupInfo->colId[j]) {  // do nothing
      i += 1;
    } else {
      return TSDB_CODE_TDB_INVALID_TABLE_SCHEMA_VER;
    }
  }

  return TSDB_CODE_SUCCESS;
}

static bool isEmptyQueryTimeWindow(STimeWindow* pWindow) { return pWindow->skey > pWindow->ekey; }

// Update the query time window according to the data time to live(TTL) information, in order to avoid to return
// the expired data to client, even it is queried already.
static STimeWindow updateQueryTimeWindow(STsdb* pTsdb, STimeWindow* pWindow) {
  int64_t     earlyTs = tsdbGetEarliestTs(pTsdb);
  STimeWindow win = *pWindow;
  if (win.skey < earlyTs) {
    win.skey = earlyTs;
  }

  return win;
}

// init file iterator
static int32_t initFilesetIterator(SFilesetIter* pIter, TFileSetArray* pFileSetArray, STsdbReader* pReader) {
  SBlockLoadSuppInfo* pInfo = &pReader->suppInfo;
  size_t              numOfFileset = TARRAY2_SIZE(pFileSetArray);
  bool                asc = ASCENDING_TRAVERSE(pReader->info.order);
  int32_t             code = TSDB_CODE_SUCCESS;

  pIter->index = asc ? -1 : numOfFileset;
  pIter->order = pReader->info.order;
  pIter->pFilesetList = pFileSetArray;
  pIter->numOfFiles = numOfFileset;

  if (pIter->pSttBlockReader == NULL) {
    pIter->pSttBlockReader = taosMemoryCalloc(1, sizeof(struct SSttBlockReader));
    if (pIter->pSttBlockReader == NULL) {
      tsdbError("failed to prepare the last block iterator, since:%s %s", tstrerror(terrno), pReader->idStr);
      return terrno;
    }
  }

  SSttBlockReader* pSttReader = pIter->pSttBlockReader;
  pSttReader->order = pReader->info.order;
  pSttReader->window = pReader->info.window;
  pSttReader->verRange = pReader->info.verRange;
  pSttReader->numOfPks = pReader->suppInfo.numOfPks;
  pSttReader->uid = 0;

  tMergeTreeClose(&pSttReader->mergeTree);
  code = initRowKey(&pSttReader->currentKey, INT64_MIN, pInfo->numOfPks, pInfo->pk.type, pInfo->pk.bytes, asc);
  if (code != TSDB_CODE_SUCCESS) {
    tsdbError("failed init row key, %s", pReader->idStr);
  } else {
    tsdbDebug("init fileset iterator, total files:%d %s", pIter->numOfFiles, pReader->idStr);
  }

  return code;
}

static int32_t filesetIteratorNext(SFilesetIter* pIter, STsdbReader* pReader, bool* hasNext) {
  bool    asc = ASCENDING_TRAVERSE(pIter->order);
  int32_t step = asc ? 1 : -1;
  int32_t code = 0;

  pIter->index += step;
  if ((asc && pIter->index >= pIter->numOfFiles) || ((!asc) && pIter->index < 0)) {
    *hasNext = false;
    return TSDB_CODE_SUCCESS;
  }

  SReadCostSummary* pCost = &pReader->cost;

  pIter->pSttBlockReader->uid = 0;
  tMergeTreeClose(&pIter->pSttBlockReader->mergeTree);
  destroySttBlockReader(pReader->status.pLDataIterArray, &pCost->sttCost);

  pReader->status.pLDataIterArray = taosArrayInit(4, POINTER_BYTES);
  if (pReader->status.pLDataIterArray == NULL) {
    return TSDB_CODE_OUT_OF_MEMORY;
  }

  // check file the time range of coverage
  STimeWindow win = {0};

  while (1) {
    if (pReader->pFileReader != NULL) {
      tsdbDataFileReaderClose(&pReader->pFileReader);
    }

    pReader->status.pCurrentFileset = pIter->pFilesetList->data[pIter->index];

    STFileObj** pFileObj = pReader->status.pCurrentFileset->farr;
    if (pFileObj[0] != NULL || pFileObj[3] != NULL) {
      SDataFileReaderConfig conf = {.tsdb = pReader->pTsdb, .szPage = pReader->pTsdb->pVnode->config.tsdbPageSize};

      const char* filesName[4] = {0};

      if (pFileObj[0] != NULL) {
        conf.files[0].file = *pFileObj[0]->f;
        conf.files[0].exist = true;
        filesName[0] = pFileObj[0]->fname;

        conf.files[1].file = *pFileObj[1]->f;
        conf.files[1].exist = true;
        filesName[1] = pFileObj[1]->fname;

        conf.files[2].file = *pFileObj[2]->f;
        conf.files[2].exist = true;
        filesName[2] = pFileObj[2]->fname;
      }

      if (pFileObj[3] != NULL) {
        conf.files[3].exist = true;
        conf.files[3].file = *pFileObj[3]->f;
        filesName[3] = pFileObj[3]->fname;
      }

      code = tsdbDataFileReaderOpen(filesName, &conf, &pReader->pFileReader);
      if (code != TSDB_CODE_SUCCESS) {
        goto _err;
      }

      pReader->cost.headFileLoad += 1;
    }

    int32_t fid = pReader->status.pCurrentFileset->fid;
    tsdbFidKeyRange(fid, pReader->pTsdb->keepCfg.days, pReader->pTsdb->keepCfg.precision, &win.skey, &win.ekey);

    // current file are no longer overlapped with query time window, ignore remain files
    if ((asc && win.skey > pReader->info.window.ekey) || (!asc && win.ekey < pReader->info.window.skey)) {
      tsdbDebug("%p remain files are not qualified for qrange:%" PRId64 "-%" PRId64 ", ignore, %s", pReader,
                pReader->info.window.skey, pReader->info.window.ekey, pReader->idStr);
      *hasNext = false;
      return TSDB_CODE_SUCCESS;
    }

    if ((asc && (win.ekey < pReader->info.window.skey)) || ((!asc) && (win.skey > pReader->info.window.ekey))) {
      pIter->index += step;
      if ((asc && pIter->index >= pIter->numOfFiles) || ((!asc) && pIter->index < 0)) {
        *hasNext = false;
        return TSDB_CODE_SUCCESS;
      }
      continue;
    }

    tsdbDebug("%p file found fid:%d for qrange:%" PRId64 "-%" PRId64 ", %s", pReader, fid, pReader->info.window.skey,
              pReader->info.window.ekey, pReader->idStr);

    *hasNext = true;
    return TSDB_CODE_SUCCESS;
  }

_err:
  *hasNext = false;
  return code;
}

bool shouldFreePkBuf(SBlockLoadSuppInfo* pSupp) { return (pSupp->numOfPks > 0) && IS_VAR_DATA_TYPE(pSupp->pk.type); }

int32_t resetDataBlockIterator(SDataBlockIter* pIter, int32_t order, bool needFree, const char* id) {
  pIter->order = order;
  pIter->index = -1;
  pIter->numOfBlocks = 0;

  if (pIter->blockList == NULL) {
    pIter->blockList = taosArrayInit(4, sizeof(SFileDataBlockInfo));
    if (pIter->blockList == NULL) {
<<<<<<< HEAD
      tsdbError("%s failed to reset block iter, func:%s at line:%d code:%s", id, __func__, __LINE__, tstrerror(terrno));
=======
>>>>>>> ec143691
      return terrno;
    }
  } else {
    clearDataBlockIterator(pIter, needFree);
  }

  return TSDB_CODE_SUCCESS;
}

static void initReaderStatus(SReaderStatus* pStatus) {
  pStatus->pTableIter = NULL;
  pStatus->loadFromFile = true;
}

static int32_t createResBlock(SQueryTableDataCond* pCond, int32_t capacity, SSDataBlock** pResBlock) {
  QRY_PARAM_CHECK(pResBlock);

  SSDataBlock* pBlock = NULL;
  int32_t code = createDataBlock(&pBlock);
  if (code != 0) {
    return code;
  }

  for (int32_t i = 0; i < pCond->numOfCols; ++i) {
    SColumnInfoData colInfo = {0};
    colInfo.info = pCond->colList[i];
    code = blockDataAppendColInfo(pBlock, &colInfo);
    if (code != TSDB_CODE_SUCCESS) {
      taosMemoryFree(pBlock);
      return code;
    }
  }

  code = blockDataEnsureCapacity(pBlock, capacity);
  if (code != TSDB_CODE_SUCCESS) {
    taosMemoryFree(pBlock);
  }

  *pResBlock = pBlock;
  return code;
}

static int32_t tsdbInitReaderLock(STsdbReader* pReader) {
  int32_t code = taosThreadMutexInit(&pReader->readerMutex, NULL);
  tsdbTrace("tsdb/read: %p, post-init read mutex: %p, code: %d", pReader, &pReader->readerMutex, code);

  return code;
}

static int32_t tsdbUninitReaderLock(STsdbReader* pReader) {
  int32_t code = TSDB_CODE_SUCCESS;
  tsdbTrace("tsdb/read: %p, pre-uninit read mutex: %p, code: %d", pReader, &pReader->readerMutex, code);

  code = taosThreadMutexDestroy(&pReader->readerMutex);
  tsdbTrace("tsdb/read: %p, post-uninit read mutex: %p, code: %d", pReader, &pReader->readerMutex, code);

  return code;
}

static int32_t tsdbAcquireReader(STsdbReader* pReader) {
  int32_t code = -1;
  tsdbTrace("tsdb/read: %s, pre-take read mutex: %p, code: %d", pReader->idStr, &pReader->readerMutex, code);

  code = taosThreadMutexLock(&pReader->readerMutex);
  if (code != 0) {
    tsdbError("tsdb/read:%p, failed to lock reader mutex, code:%s", pReader->idStr, tstrerror(code));
  } else {
    tsdbTrace("tsdb/read: %s, post-take read mutex: %p, code: %d", pReader->idStr, &pReader->readerMutex, code);
  }

  return code;
}

static int32_t tsdbTryAcquireReader(STsdbReader* pReader) {
  int32_t code = taosThreadMutexTryLock(&pReader->readerMutex);
  if (code != TSDB_CODE_SUCCESS) {
    tsdbError("tsdb/read: %p, post-trytake read mutex: %p, code: %d", pReader, &pReader->readerMutex, code);
  } else {
    tsdbTrace("tsdb/read: %p, post-trytask read mutex: %p", pReader, &pReader->readerMutex);
  }
  return code;
}

static int32_t tsdbReleaseReader(STsdbReader* pReader) {
  int32_t code = taosThreadMutexUnlock(&pReader->readerMutex);
  if (code != TSDB_CODE_SUCCESS) {
    tsdbError("tsdb/read: %p post-untake read mutex:%p failed, code:%d", pReader, &pReader->readerMutex, code);
  } else {
    tsdbTrace("tsdb/read: %p, post-untake read mutex: %p", pReader, &pReader->readerMutex);
  }
  return code;
}

void tsdbReleaseDataBlock2(STsdbReader* pReader) {
  SReaderStatus* pStatus = &pReader->status;
  if (!pStatus->composedDataBlock) {
    (void) tsdbReleaseReader(pReader);
  }
}

static int32_t initResBlockInfo(SResultBlockInfo* pResBlockInfo, int64_t capacity, SSDataBlock* pResBlock,
                                SQueryTableDataCond* pCond, SBlockLoadSuppInfo* pSup) {
  pResBlockInfo->capacity = capacity;
  pResBlockInfo->pResBlock = pResBlock;
  int32_t code = 0;

  if (pResBlockInfo->pResBlock == NULL) {
    pResBlockInfo->freeBlock = true;
    pResBlockInfo->pResBlock = NULL;

    code = createResBlock(pCond, pResBlockInfo->capacity, &pResBlockInfo->pResBlock);
    if (code != TSDB_CODE_SUCCESS) {
      return code;
    }

    if (pSup->numOfPks > 0) {
      SSDataBlock* p = pResBlockInfo->pResBlock;
      p->info.pks[0].type = pSup->pk.type;
      p->info.pks[1].type = pSup->pk.type;

      if (IS_VAR_DATA_TYPE(pSup->pk.type)) {
        p->info.pks[0].pData = taosMemoryCalloc(1, pSup->pk.bytes);
        if (p->info.pks[0].pData == NULL) {
          return terrno;
        }

        p->info.pks[1].pData = taosMemoryCalloc(1, pSup->pk.bytes);
        if (p->info.pks[1].pData == NULL) {
          taosMemoryFreeClear(p->info.pks[0].pData);
          return terrno;
        }

        p->info.pks[0].nData = pSup->pk.bytes;
        p->info.pks[1].nData = pSup->pk.bytes;
      }
    }
  } else {
    pResBlockInfo->freeBlock = false;
  }

  return code;
}

static int32_t tsdbReaderCreate(SVnode* pVnode, SQueryTableDataCond* pCond, void** ppReader, int32_t capacity,
                                SSDataBlock* pResBlock, const char* idstr) {
  int32_t      code = 0;
  int8_t       level = 0;
  STsdbReader* pReader = (STsdbReader*)taosMemoryCalloc(1, sizeof(*pReader));
  if (pReader == NULL) {
    code = terrno;
    goto _end;
  }

  if (VND_IS_TSMA(pVnode)) {
    tsdbDebug("vgId:%d, tsma is selected to query, %s", TD_VID(pVnode), idstr);
  }

  initReaderStatus(&pReader->status);
  getTsdbByRetentions(pVnode, pCond, pVnode->config.tsdbCfg.retentions, idstr, &level, &pReader->pTsdb);

  pReader->info.suid = pCond->suid;
  pReader->info.order = pCond->order;
  pReader->info.verRange = getQueryVerRange(pVnode, pCond, level);
  pReader->info.window = updateQueryTimeWindow(pReader->pTsdb, &pCond->twindows);

  pReader->idStr = (idstr != NULL) ? taosStrdup(idstr) : NULL;
  if (idstr != NULL && pReader->idStr == NULL) {
    code = TSDB_CODE_OUT_OF_MEMORY;
    goto _end;
  }

  pReader->type = pCond->type;
  pReader->bFilesetDelimited = false;
  pReader->blockInfoBuf.numPerBucket = 1000;  // 1000 tables per bucket

  if (pCond->numOfCols <= 0) {
    tsdbError("vgId:%d, invalid column number %d in query cond, %s", TD_VID(pVnode), pCond->numOfCols, idstr);
    code = TSDB_CODE_INVALID_PARA;
    goto _end;
  }

  // allocate buffer in order to load data blocks from file
  SBlockLoadSuppInfo* pSup = &pReader->suppInfo;
  pSup->tsColAgg.colId = PRIMARYKEY_TIMESTAMP_COL_ID;
  code = setColumnIdSlotList(pSup, pCond->colList, pCond->pSlotList, pCond->numOfCols);
  if (code != TSDB_CODE_SUCCESS) {
    goto _end;
  }

  code = initResBlockInfo(&pReader->resBlockInfo, capacity, pResBlock, pCond, pSup);
  if (code != TSDB_CODE_SUCCESS) {
    goto _end;
  }

  code = tBlockDataCreate(&pReader->status.fileBlockData);
  if (code != TSDB_CODE_SUCCESS) {
    goto _end;
  }

  if (pReader->suppInfo.colId[0] != PRIMARYKEY_TIMESTAMP_COL_ID) {
    tsdbError("the first column isn't primary timestamp, %d, %s", pReader->suppInfo.colId[0], pReader->idStr);
    code = TSDB_CODE_INVALID_PARA;
    goto _end;
  }

  pReader->status.pPrimaryTsCol = taosArrayGet(pReader->resBlockInfo.pResBlock->pDataBlock, pSup->slotId[0]);
  if (pReader->status.pPrimaryTsCol == NULL) {
    code = TSDB_CODE_INVALID_PARA;
    goto _end;
  }

  int32_t type = pReader->status.pPrimaryTsCol->info.type;
  if (type != TSDB_DATA_TYPE_TIMESTAMP) {
    tsdbError("the first column isn't primary timestamp in result block, actual: %s, %s", tDataTypes[type].name,
              pReader->idStr);
    code = TSDB_CODE_INVALID_PARA;
    goto _end;
  }

  code = tsdbInitReaderLock(pReader);
  if (code != TSDB_CODE_SUCCESS) {
    goto _end;
  }

  code = tsem_init(&pReader->resumeAfterSuspend, 0, 0);
  if (code != TSDB_CODE_SUCCESS) {
    goto _end;
  }

  *ppReader = pReader;
  return code;

_end:
  tsdbReaderClose2(pReader);
  *ppReader = NULL;
  return code;
}

static int32_t doLoadBlockIndex(STsdbReader* pReader, SDataFileReader* pFileReader, SArray* pIndexList) {
  int64_t st = taosGetTimestampUs();
  int32_t numOfTables = tSimpleHashGetSize(pReader->status.pTableMap);
  if (pFileReader == NULL) {
    return TSDB_CODE_SUCCESS;
  }

  const TBrinBlkArray* pBlkArray = NULL;

  int32_t code = tsdbDataFileReadBrinBlk(pFileReader, &pBlkArray);
  if (code != TSDB_CODE_SUCCESS) {
    return code;
  }

#if 0
  LRUHandle* handle = NULL;

  int32_t    code = tsdbCacheGetBlockIdx(pFileReader->pTsdb->biCache, pFileReader, &handle);
  if (code != TSDB_CODE_SUCCESS || handle == NULL) {
    goto _end;
  }


  SArray* aBlockIdx = (SArray*)taosLRUCacheValue(pFileReader->pTsdb->biCache, handle);
  size_t  num = taosArrayGetSize(aBlockIdx);
  if (num == 0) {
    tsdbBICacheRelease(pFileReader->pTsdb->biCache, handle);
    return TSDB_CODE_SUCCESS;
  }
#endif

  // todo binary search to the start position
  int64_t et1 = taosGetTimestampUs();

  SBrinBlk*      pBrinBlk = NULL;
  STableUidList* pList = &pReader->status.uidList;

  int32_t i = 0;
  while (i < TARRAY2_SIZE(pBlkArray)) {
    pBrinBlk = &pBlkArray->data[i];
    if (pBrinBlk->maxTbid.suid < pReader->info.suid) {
      i += 1;
      continue;
    }

    if (pBrinBlk->minTbid.suid > pReader->info.suid) {  // not include the queried table/super table, quit the loop
      break;
    }

    if (!(pBrinBlk->minTbid.suid <= pReader->info.suid && pBrinBlk->maxTbid.suid >= pReader->info.suid)) {
      tsdbError("tsdb failed at: %s %d", __func__, __LINE__);
      return TSDB_CODE_INTERNAL_ERROR;
    }
    if (pBrinBlk->maxTbid.suid == pReader->info.suid && pBrinBlk->maxTbid.uid < pList->tableUidList[0]) {
      i += 1;
      continue;
    }

    if (pBrinBlk->minTbid.suid == pReader->info.suid && pBrinBlk->minTbid.uid > pList->tableUidList[numOfTables - 1]) {
      break;
    }

    void* p1 = taosArrayPush(pIndexList, pBrinBlk);
    if (p1 == NULL) {
      return terrno;
    }

    i += 1;
  }

  int64_t et2 = taosGetTimestampUs();
  tsdbDebug("load block index for %d/%d tables completed, elapsed time:%.2f ms, set BrinBlk:%.2f ms, size:%.2f Kb %s",
            numOfTables, (int32_t)pBlkArray->size, (et1 - st) / 1000.0, (et2 - et1) / 1000.0,
            pBlkArray->size * sizeof(SBrinBlk) / 1024.0, pReader->idStr);

  pReader->cost.headFileLoadTime += (et1 - st) / 1000.0;

_end:
  //  tsdbBICacheRelease(pFileReader->pTsdb->biCache, handle);
  return code;
}

static int32_t loadFileBlockBrinInfo(STsdbReader* pReader, SArray* pIndexList, SBlockNumber* pBlockNum,
                                     SArray* pTableScanInfoList) {
  int32_t         k = 0;
  size_t          sizeInDisk = 0;
  int64_t         st = taosGetTimestampUs();
  bool            asc = ASCENDING_TRAVERSE(pReader->info.order);
  STimeWindow     w = pReader->info.window;
  SBrinRecord*    pRecord = NULL;
  int32_t         numOfTables = tSimpleHashGetSize(pReader->status.pTableMap);
  SBrinRecordIter iter = {0};

  // clear info for the new file
  cleanupInfoForNextFileset(pReader->status.pTableMap);
  initBrinRecordIter(&iter, pReader->pFileReader, pIndexList);

  while (1) {
    int32_t code = getNextBrinRecord(&iter, &pRecord);
    if (code != TSDB_CODE_SUCCESS) {
      clearBrinBlockIter(&iter);
      return code;
    }

    if (pRecord == NULL) {
      break;
    }

    if (pRecord->suid > pReader->info.suid) {
      break;
    }

    uint64_t uid = pReader->status.uidList.tableUidList[k];
    if (pRecord->suid < pReader->info.suid) {
      continue;
    }

    if (uid < pRecord->uid) {  // forward the table uid index
      while (k < numOfTables && pReader->status.uidList.tableUidList[k] < pRecord->uid) {
        k += 1;
      }

      if (k >= numOfTables) {
        break;
      }

      uid = pReader->status.uidList.tableUidList[k];
    }

    if (pRecord->uid < uid) {
      continue;
    }

    if (!(pRecord->suid == pReader->info.suid && uid == pRecord->uid)) {
      tsdbError("tsdb failed at: %s:%d", __func__, __LINE__);
      clearBrinBlockIter(&iter);
      return TSDB_CODE_INTERNAL_ERROR;
    }

    STableBlockScanInfo* pScanInfo = NULL;
    code = getTableBlockScanInfo(pReader->status.pTableMap, uid, &pScanInfo, pReader->idStr);
    if (code != TSDB_CODE_SUCCESS) {
      clearBrinBlockIter(&iter);
      return code;
    }

    // here we should find the first timestamp that is greater than the lastProcKey
    // the window is an open interval NOW.
    if (asc) {
      w.skey = pScanInfo->lastProcKey.ts;
    } else {
      w.ekey = pScanInfo->lastProcKey.ts;
    }

    // NOTE: specialized for open interval
    if (((w.skey < INT64_MAX) && ((w.skey + 1) > w.ekey)) || (w.skey == INT64_MAX)) {
      k += 1;
      if (k >= numOfTables) {
        break;
      } else {
        continue;
      }
    }

    // 1. time range check
    if (pRecord->firstKey.key.ts > w.ekey || pRecord->lastKey.key.ts < w.skey) {
      continue;
    }

    if (asc) {
      if (pkCompEx(&pRecord->lastKey.key, &pScanInfo->lastProcKey) <= 0) {
        continue;
      }
    } else {
      if (pkCompEx(&pRecord->firstKey.key, &pScanInfo->lastProcKey) >= 0) {
        continue;
      }
    }

    // 2. version range check, version range is an CLOSED interval
    if (pRecord->minVer > pReader->info.verRange.maxVer || pRecord->maxVer < pReader->info.verRange.minVer) {
      continue;
    }

    if (pScanInfo->pBlockList == NULL) {
      pScanInfo->pBlockList = taosArrayInit(4, sizeof(SFileDataBlockInfo));
      if (pScanInfo->pBlockList == NULL) {
        clearBrinBlockIter(&iter);
        return terrno;
      }
    }

    if (pScanInfo->pBlockIdxList == NULL) {
      pScanInfo->pBlockIdxList = taosArrayInit(4, sizeof(STableDataBlockIdx));
      if (pScanInfo->pBlockIdxList == NULL) {
        clearBrinBlockIter(&iter);
        return terrno;
      }
    }

    SFileDataBlockInfo blockInfo = {.tbBlockIdx = TARRAY_SIZE(pScanInfo->pBlockList)};
    code = recordToBlockInfo(&blockInfo, pRecord);
    if (code != TSDB_CODE_SUCCESS) {
      clearBrinBlockIter(&iter);
      return code;
    }
    void* p1 = taosArrayPush(pScanInfo->pBlockList, &blockInfo);
    if (p1 == NULL) {
      clearBrinBlockIter(&iter);
      return terrno;
    }

    // todo: refactor to record the fileset skey/ekey
    if (pScanInfo->filesetWindow.skey > pRecord->firstKey.key.ts) {
      pScanInfo->filesetWindow.skey = pRecord->firstKey.key.ts;
    }

    if (pScanInfo->filesetWindow.ekey < pRecord->lastKey.key.ts) {
      pScanInfo->filesetWindow.ekey = pRecord->lastKey.key.ts;
    }

    pBlockNum->numOfBlocks += 1;
    if (taosArrayGetSize(pTableScanInfoList) == 0) {
      p1 = taosArrayPush(pTableScanInfoList, &pScanInfo);
    } else {
      STableBlockScanInfo** p = taosArrayGetLast(pTableScanInfoList);
      if (p == NULL) {
        clearBrinBlockIter(&iter);
        return TSDB_CODE_INVALID_PARA;
      }

      if ((*p)->uid != uid) {
        p1 = taosArrayPush(pTableScanInfoList, &pScanInfo);
      }
    }

    if (p1 == NULL) {
      clearBrinBlockIter(&iter);
      return terrno;
    }
  }

  clearBrinBlockIter(&iter);

  pBlockNum->numOfSttFiles = pReader->status.pCurrentFileset->lvlArr->size;
  int32_t total = pBlockNum->numOfSttFiles + pBlockNum->numOfBlocks;

  double el = (taosGetTimestampUs() - st) / 1000.0;
  tsdbDebug(
      "load block of %d tables completed, blocks:%d in %d tables, stt-files:%d, block-info-size:%.2f Kb, elapsed "
      "time:%.2f ms %s",
      numOfTables, pBlockNum->numOfBlocks, (int32_t)taosArrayGetSize(pTableScanInfoList), pBlockNum->numOfSttFiles,
      sizeInDisk / 1000.0, el, pReader->idStr);

  pReader->cost.numOfBlocks += total;
  pReader->cost.headFileLoadTime += el;

  return TSDB_CODE_SUCCESS;
}

static void setBlockAllDumped(SFileBlockDumpInfo* pDumpInfo, int64_t maxKey, int32_t order) {
  pDumpInfo->allDumped = true;
}

static void updateLastKeyInfo(SRowKey* pKey, SFileDataBlockInfo* pBlockInfo, SDataBlockInfo* pInfo, int32_t numOfPks,
                              bool asc) {
  pKey->ts = asc ? pInfo->window.ekey : pInfo->window.skey;
  pKey->numOfPKs = numOfPks;
  if (pKey->numOfPKs <= 0) {
    return;
  }

  if (IS_NUMERIC_TYPE(pKey->pks[0].type)) {
    pKey->pks[0].val = asc ? pBlockInfo->lastPk.val : pBlockInfo->firstPk.val;
  } else {
    uint8_t* p = asc ? pBlockInfo->lastPk.pData : pBlockInfo->firstPk.pData;
    pKey->pks[0].nData = asc ? varDataLen(pBlockInfo->lastPk.pData) : varDataLen(pBlockInfo->firstPk.pData);
    (void)memcpy(pKey->pks[0].pData, p, pKey->pks[0].nData);
  }
}

static int32_t doCopyColVal(SColumnInfoData* pColInfoData, int32_t rowIndex, int32_t colIndex, SColVal* pColVal,
                            SBlockLoadSuppInfo* pSup) {
  int32_t code = 0;

  if (IS_VAR_DATA_TYPE(pColVal->value.type)) {
    if (!COL_VAL_IS_VALUE(pColVal)) {
      colDataSetNULL(pColInfoData, rowIndex);
    } else {
      varDataSetLen(pSup->buildBuf[colIndex], pColVal->value.nData);
      if ((pColVal->value.nData + VARSTR_HEADER_SIZE) > pColInfoData->info.bytes) {
        tsdbWarn("column cid:%d actual data len %d is bigger than schema len %d", pColVal->cid, pColVal->value.nData,
                 pColInfoData->info.bytes);
        return TSDB_CODE_TDB_INVALID_TABLE_SCHEMA_VER;
      }

      if (pColVal->value.nData > 0) {  // pData may be null, if nData is 0
        (void)memcpy(varDataVal(pSup->buildBuf[colIndex]), pColVal->value.pData, pColVal->value.nData);
      }

      code = colDataSetVal(pColInfoData, rowIndex, pSup->buildBuf[colIndex], false);
    }
  } else {
    code = colDataSetVal(pColInfoData, rowIndex, (const char*)&pColVal->value.val, !COL_VAL_IS_VALUE(pColVal));
  }

  return code;
}

static int32_t getCurrentBlockInfo(SDataBlockIter* pBlockIter, SFileDataBlockInfo** pInfo, const char* id) {
  *pInfo = NULL;

  if (pBlockIter->blockList == NULL) {
    return TSDB_CODE_FAILED;
  }

  size_t num = TARRAY_SIZE(pBlockIter->blockList);
  if (num == 0) {
    if (num != pBlockIter->numOfBlocks) {
      tsdbError("tsdb read failed at: %s:%d %s", __func__, __LINE__, id);
    }
    return TSDB_CODE_FAILED;
  }

  *pInfo = taosArrayGet(pBlockIter->blockList, pBlockIter->index);
  return (*pInfo) != NULL? TSDB_CODE_SUCCESS:TSDB_CODE_FAILED;
}

static int32_t doBinarySearchKey(const TSKEY* keyList, int num, int pos, TSKEY key, int order) {
  // start end position
  int s, e;
  s = pos;

  // check
  if (!(pos >= 0 && pos < num && num > 0)) {
    return -1;
  }
  if (order == TSDB_ORDER_ASC) {
    // find the first position which is smaller than the key
    e = num - 1;
    if (key < keyList[pos]) return -1;
    while (1) {
      // check can return
      if (key >= keyList[e]) return e;
      if (key <= keyList[s]) return s;
      if (e - s <= 1) return s;

      // change start or end position
      int mid = s + (e - s + 1) / 2;
      if (keyList[mid] > key)
        e = mid;
      else if (keyList[mid] < key)
        s = mid;
      else
        return mid;
    }
  } else {  // DESC
    // find the first position which is bigger than the key
    e = 0;
    if (key > keyList[pos]) return -1;
    while (1) {
      // check can return
      if (key <= keyList[e]) return e;
      if (key >= keyList[s]) return s;
      if (s - e <= 1) return s;

      // change start or end position
      int mid = s - (s - e + 1) / 2;
      if (keyList[mid] < key)
        e = mid;
      else if (keyList[mid] > key)
        s = mid;
      else
        return mid;
    }
  }
}

// handle the repeat ts cases.
static int32_t findFirstPos(const int64_t* pTsList, int32_t num, int32_t startPos, bool asc) {
  int32_t i = startPos;
  int64_t startTs = pTsList[startPos];
  if (asc) {
    while (i < num && (pTsList[i] == startTs)) {
      i++;
    }
    return i - 1;
  } else {
    while (i >= 0 && (pTsList[i] == startTs)) {
      i--;
    }
    return i + 1;
  }
}

static int32_t getEndPosInDataBlock(STsdbReader* pReader, SBlockData* pBlockData, SBrinRecord* pRecord, int32_t pos) {
  // NOTE: reverse the order to find the end position in data block
  int32_t endPos = -1;
  bool    asc = ASCENDING_TRAVERSE(pReader->info.order);

  if (asc && pReader->info.window.ekey >= pRecord->lastKey.key.ts) {
    endPos = pRecord->numRow - 1;
  } else if (!asc && pReader->info.window.skey <= pRecord->firstKey.key.ts) {
    endPos = 0;
  } else {
    int64_t key = asc ? pReader->info.window.ekey : pReader->info.window.skey;
    endPos = doBinarySearchKey(pBlockData->aTSKEY, pRecord->numRow, pos, key, pReader->info.order);
    if (endPos == -1) {
      return endPos;
    }

    endPos = findFirstPos(pBlockData->aTSKEY, pRecord->numRow, endPos, asc);
  }

  if ((pReader->info.verRange.maxVer >= pRecord->minVer && pReader->info.verRange.maxVer < pRecord->maxVer) ||
      (pReader->info.verRange.minVer <= pRecord->maxVer && pReader->info.verRange.minVer > pRecord->minVer)) {
    int32_t i = endPos;

    if (asc) {
      for (; i >= 0; --i) {
        if (pBlockData->aVersion[i] <= pReader->info.verRange.maxVer) {
          break;
        }
      }
    } else {
      for (; i < pRecord->numRow; ++i) {
        if (pBlockData->aVersion[i] >= pReader->info.verRange.minVer) {
          break;
        }
      }
    }

    endPos = i;
  }

  return endPos;
}

static void copyPrimaryTsCol(const SBlockData* pBlockData, SFileBlockDumpInfo* pDumpInfo, SColumnInfoData* pColData,
                             int32_t dumpedRows, bool asc) {
  if (asc) {
    (void)memcpy(pColData->pData, &pBlockData->aTSKEY[pDumpInfo->rowIndex], dumpedRows * sizeof(int64_t));
  } else {
    int32_t startIndex = pDumpInfo->rowIndex - dumpedRows + 1;
    (void)memcpy(pColData->pData, &pBlockData->aTSKEY[startIndex], dumpedRows * sizeof(int64_t));

    // todo: opt perf by extract the loop
    // reverse the array list
    int32_t  mid = dumpedRows >> 1u;
    int64_t* pts = (int64_t*)pColData->pData;
    for (int32_t j = 0; j < mid; ++j) {
      int64_t t = pts[j];
      pts[j] = pts[dumpedRows - j - 1];
      pts[dumpedRows - j - 1] = t;
    }
  }
}

// a faster version of copy procedure.
static void copyNumericCols(const SColData* pData, SFileBlockDumpInfo* pDumpInfo, SColumnInfoData* pColData,
                            int32_t dumpedRows, bool asc) {
  uint8_t* p = NULL;
  if (asc) {
    p = pData->pData + tDataTypes[pData->type].bytes * pDumpInfo->rowIndex;
  } else {
    int32_t startIndex = pDumpInfo->rowIndex - dumpedRows + 1;
    p = pData->pData + tDataTypes[pData->type].bytes * startIndex;
  }

  int32_t step = asc ? 1 : -1;

  // make sure it is aligned to 8bit, the allocated memory address is aligned to 256bit

  // 1. copy data in a batch model
  (void)memcpy(pColData->pData, p, dumpedRows * tDataTypes[pData->type].bytes);

  // 2. reverse the array list in case of descending order scan data block
  if (!asc) {
    switch (pColData->info.type) {
      case TSDB_DATA_TYPE_TIMESTAMP:
      case TSDB_DATA_TYPE_DOUBLE:
      case TSDB_DATA_TYPE_BIGINT:
      case TSDB_DATA_TYPE_UBIGINT: {
        int32_t  mid = dumpedRows >> 1u;
        int64_t* pts = (int64_t*)pColData->pData;
        for (int32_t j = 0; j < mid; ++j) {
          int64_t t = pts[j];
          pts[j] = pts[dumpedRows - j - 1];
          pts[dumpedRows - j - 1] = t;
        }
        break;
      }

      case TSDB_DATA_TYPE_BOOL:
      case TSDB_DATA_TYPE_TINYINT:
      case TSDB_DATA_TYPE_UTINYINT: {
        int32_t mid = dumpedRows >> 1u;
        int8_t* pts = (int8_t*)pColData->pData;
        for (int32_t j = 0; j < mid; ++j) {
          int8_t t = pts[j];
          pts[j] = pts[dumpedRows - j - 1];
          pts[dumpedRows - j - 1] = t;
        }
        break;
      }

      case TSDB_DATA_TYPE_SMALLINT:
      case TSDB_DATA_TYPE_USMALLINT: {
        int32_t  mid = dumpedRows >> 1u;
        int16_t* pts = (int16_t*)pColData->pData;
        for (int32_t j = 0; j < mid; ++j) {
          int64_t t = pts[j];
          pts[j] = pts[dumpedRows - j - 1];
          pts[dumpedRows - j - 1] = t;
        }
        break;
      }

      case TSDB_DATA_TYPE_FLOAT:
      case TSDB_DATA_TYPE_INT:
      case TSDB_DATA_TYPE_UINT: {
        int32_t  mid = dumpedRows >> 1u;
        int32_t* pts = (int32_t*)pColData->pData;
        for (int32_t j = 0; j < mid; ++j) {
          int32_t t = pts[j];
          pts[j] = pts[dumpedRows - j - 1];
          pts[dumpedRows - j - 1] = t;
        }
        break;
      }
    }
  }

  // 3. if the  null value exists, check items one-by-one
  if (pData->flag != HAS_VALUE) {
    int32_t rowIndex = 0;

    for (int32_t j = pDumpInfo->rowIndex; rowIndex < dumpedRows; j += step, rowIndex++) {
      uint8_t v = tColDataGetBitValue(pData, j);
      if (v == 0 || v == 1) {
        colDataSetNull_f(pColData->nullbitmap, rowIndex);
        pColData->hasNull = true;
      }
    }
  }
}

static void blockInfoToRecord(SBrinRecord* record, SFileDataBlockInfo* pBlockInfo, SBlockLoadSuppInfo* pSupp) {
  record->uid = pBlockInfo->uid;
  record->firstKey = (STsdbRowKey){.key = {.ts = pBlockInfo->firstKey, .numOfPKs = pSupp->numOfPks}};
  record->lastKey = (STsdbRowKey){.key = {.ts = pBlockInfo->lastKey, .numOfPKs = pSupp->numOfPks}};

  if (pSupp->numOfPks > 0) {
    SValue* pFirst = &record->firstKey.key.pks[0];
    SValue* pLast = &record->lastKey.key.pks[0];

    pFirst->type = pSupp->pk.type;
    pLast->type = pSupp->pk.type;

    if (IS_VAR_DATA_TYPE(pFirst->type)) {
      pFirst->pData = (uint8_t*)varDataVal(pBlockInfo->firstPk.pData);
      pFirst->nData = varDataLen(pBlockInfo->firstPk.pData);

      pLast->pData = (uint8_t*)varDataVal(pBlockInfo->lastPk.pData);
      pLast->nData = varDataLen(pBlockInfo->lastPk.pData);
    } else {
      pFirst->val = pBlockInfo->firstPk.val;
      pLast->val = pBlockInfo->lastPk.val;
    }
  }

  record->minVer = pBlockInfo->minVer;
  record->maxVer = pBlockInfo->maxVer;
  record->blockOffset = pBlockInfo->blockOffset;
  record->smaOffset = pBlockInfo->smaOffset;
  record->blockSize = pBlockInfo->blockSize;
  record->blockKeySize = pBlockInfo->blockKeySize;
  record->smaSize = pBlockInfo->smaSize;
  record->numRow = pBlockInfo->numRow;
  record->count = pBlockInfo->count;
}

static int32_t copyBlockDataToSDataBlock(STsdbReader* pReader, SRowKey* pLastProcKey) {
  SReaderStatus*      pStatus = &pReader->status;
  SDataBlockIter*     pBlockIter = &pStatus->blockIter;
  SBlockLoadSuppInfo* pSupInfo = &pReader->suppInfo;
  SFileBlockDumpInfo* pDumpInfo = &pReader->status.fBlockDumpInfo;

  SBlockData*         pBlockData = &pStatus->fileBlockData;
  SFileDataBlockInfo* pBlockInfo = NULL;
  SSDataBlock*        pResBlock = pReader->resBlockInfo.pResBlock;
  int32_t             numOfOutputCols = pSupInfo->numOfCols;
  int32_t             code = TSDB_CODE_SUCCESS;
  int64_t             st = taosGetTimestampUs();
  bool                asc = ASCENDING_TRAVERSE(pReader->info.order);
  int32_t             step = asc ? 1 : -1;

  code = getCurrentBlockInfo(pBlockIter, &pBlockInfo, pReader->idStr);
  if (code != TSDB_CODE_SUCCESS) {
    return code;
  }

  SColVal     cv = {0};
  SBrinRecord tmp;
  blockInfoToRecord(&tmp, pBlockInfo, pSupInfo);
  SBrinRecord* pRecord = &tmp;

  // no data exists, return directly.
  if (pBlockData->nRow == 0 || pBlockData->aTSKEY == 0) {
    tsdbWarn("%p no need to copy since no data in blockData, table uid:%" PRIu64 " has been dropped, %s", pReader,
             pBlockInfo->uid, pReader->idStr);
    pResBlock->info.rows = 0;
    return 0;
  }

  // row index of dump info remain the initial position, let's find the appropriate start position.
  if (((pDumpInfo->rowIndex == 0) && asc) || ((pDumpInfo->rowIndex == (pRecord->numRow - 1)) && (!asc))) {
    if (asc && pReader->info.window.skey <= pRecord->firstKey.key.ts &&
        pReader->info.verRange.minVer <= pRecord->minVer) {
      // pDumpInfo->rowIndex = 0;
    } else if (!asc && pReader->info.window.ekey >= pRecord->lastKey.key.ts &&
               pReader->info.verRange.maxVer >= pRecord->maxVer) {
      // pDumpInfo->rowIndex = pRecord->numRow - 1;
    } else {  // find the appropriate the start position in current block, and set it to be the current rowIndex
      int32_t pos = asc ? pRecord->numRow - 1 : 0;
      int32_t order = asc ? TSDB_ORDER_DESC : TSDB_ORDER_ASC;
      int64_t key = asc ? pReader->info.window.skey : pReader->info.window.ekey;
      pDumpInfo->rowIndex = doBinarySearchKey(pBlockData->aTSKEY, pRecord->numRow, pos, key, order);

      if (pDumpInfo->rowIndex < 0) {
        tsdbError(
            "%p failed to locate the start position in current block, global index:%d, table index:%d, brange:%" PRId64
            "-%" PRId64 ", minVer:%" PRId64 ", maxVer:%" PRId64 " %s",
            pReader, pBlockIter->index, pBlockInfo->tbBlockIdx, pRecord->firstKey.key.ts, pRecord->lastKey.key.ts,
            pRecord->minVer, pRecord->maxVer, pReader->idStr);
        return TSDB_CODE_INVALID_PARA;
      }

      pDumpInfo->rowIndex = findFirstPos(pBlockData->aTSKEY, pRecord->numRow, pDumpInfo->rowIndex, (!asc));
      if (!(pReader->info.verRange.minVer <= pRecord->maxVer && pReader->info.verRange.maxVer >= pRecord->minVer)) {
        tsdbError("tsdb failed at: %s:%d", __func__, __LINE__);
        return TSDB_CODE_INVALID_PARA;
      }

      // find the appropriate start position that satisfies the version requirement.
      if ((pReader->info.verRange.maxVer >= pRecord->minVer && pReader->info.verRange.maxVer < pRecord->maxVer) ||
          (pReader->info.verRange.minVer <= pRecord->maxVer && pReader->info.verRange.minVer > pRecord->minVer)) {
        int32_t i = pDumpInfo->rowIndex;
        if (asc) {
          for (; i < pRecord->numRow; ++i) {
            if (pBlockData->aVersion[i] >= pReader->info.verRange.minVer) {
              break;
            }
          }
        } else {
          for (; i >= 0; --i) {
            if (pBlockData->aVersion[i] <= pReader->info.verRange.maxVer) {
              break;
            }
          }
        }

        pDumpInfo->rowIndex = i;
      }
    }
  }

  // time window check
  int32_t endIndex = getEndPosInDataBlock(pReader, pBlockData, pRecord, pDumpInfo->rowIndex);
  if (endIndex == -1) {
    setBlockAllDumped(pDumpInfo, pReader->info.window.ekey, pReader->info.order);
    return TSDB_CODE_SUCCESS;
  }

  endIndex += step;
  int32_t dumpedRows = asc ? (endIndex - pDumpInfo->rowIndex) : (pDumpInfo->rowIndex - endIndex);
  if (dumpedRows > pReader->resBlockInfo.capacity) {  // output buffer check
    dumpedRows = pReader->resBlockInfo.capacity;
  } else if (dumpedRows <= 0) {  // no qualified rows in current data block, quit directly.
    setBlockAllDumped(pDumpInfo, pReader->info.window.ekey, pReader->info.order);
    return TSDB_CODE_SUCCESS;
  }

  int32_t i = 0;
  int32_t rowIndex = 0;

  SColumnInfoData* pColData = taosArrayGet(pResBlock->pDataBlock, pSupInfo->slotId[i]);
  if (pColData == NULL) {
    return TSDB_CODE_INVALID_PARA;
  }

  if (pSupInfo->colId[i] == PRIMARYKEY_TIMESTAMP_COL_ID) {
    copyPrimaryTsCol(pBlockData, pDumpInfo, pColData, dumpedRows, asc);
    i += 1;
  }

  int32_t colIndex = 0;
  int32_t num = pBlockData->nColData;
  while (i < numOfOutputCols && colIndex < num) {
    rowIndex = 0;

    SColData* pData = tBlockDataGetColDataByIdx(pBlockData, colIndex);
    if (pData->cid < pSupInfo->colId[i]) {
      colIndex += 1;
    } else if (pData->cid == pSupInfo->colId[i]) {
      pColData = taosArrayGet(pResBlock->pDataBlock, pSupInfo->slotId[i]);
      if (pColData == NULL) {
        return TSDB_CODE_INVALID_PARA;
      }

      if (pData->flag == HAS_NONE || pData->flag == HAS_NULL || pData->flag == (HAS_NULL | HAS_NONE)) {
        colDataSetNNULL(pColData, 0, dumpedRows);
      } else {
        if (IS_MATHABLE_TYPE(pColData->info.type)) {
          copyNumericCols(pData, pDumpInfo, pColData, dumpedRows, asc);
        } else {  // varchar/nchar type
          for (int32_t j = pDumpInfo->rowIndex; rowIndex < dumpedRows; j += step) {
            tColDataGetValue(pData, j, &cv);
            code = doCopyColVal(pColData, rowIndex++, i, &cv, pSupInfo);
            if (code) {
              return code;
            }
          }
        }
      }

      colIndex += 1;
      i += 1;
    } else {  // the specified column does not exist in file block, fill with null data
      pColData = taosArrayGet(pResBlock->pDataBlock, pSupInfo->slotId[i]);
      if (pColData == NULL) {
        return TSDB_CODE_INVALID_PARA;
      }

      colDataSetNNULL(pColData, 0, dumpedRows);
      i += 1;
    }
  }

  // fill the mis-matched columns with null value
  while (i < numOfOutputCols) {
    pColData = taosArrayGet(pResBlock->pDataBlock, pSupInfo->slotId[i]);
    if (pColData == NULL) {
      return TSDB_CODE_INVALID_PARA;
    }

    colDataSetNNULL(pColData, 0, dumpedRows);
    i += 1;
  }

  pResBlock->info.dataLoad = 1;
  pResBlock->info.rows = dumpedRows;
  pDumpInfo->rowIndex += step * dumpedRows;

  tColRowGetKeyDeepCopy(pBlockData, pDumpInfo->rowIndex - step, pSupInfo->pkSrcSlot, pLastProcKey);

  // check if current block are all handled
  if (pDumpInfo->rowIndex >= 0 && pDumpInfo->rowIndex < pRecord->numRow) {
    int64_t ts = pBlockData->aTSKEY[pDumpInfo->rowIndex];

    // the remain data has out of query time window, ignore current block
    if (outOfTimeWindow(ts, &pReader->info.window)) {
      setBlockAllDumped(pDumpInfo, ts, pReader->info.order);
    }
  } else {
    int64_t ts = asc ? pRecord->lastKey.key.ts : pRecord->firstKey.key.ts;
    setBlockAllDumped(pDumpInfo, ts, pReader->info.order);
  }

  double elapsedTime = (taosGetTimestampUs() - st) / 1000.0;
  pReader->cost.blockLoadTime += elapsedTime;

  int32_t unDumpedRows = asc ? pRecord->numRow - pDumpInfo->rowIndex : pDumpInfo->rowIndex + 1;
  tsdbDebug("%p copy file block to sdatablock, global index:%d, table index:%d, brange:%" PRId64 "-%" PRId64
            ", rows:%d, remain:%d, minVer:%" PRId64 ", maxVer:%" PRId64 ", uid:%" PRIu64 " elapsed time:%.2f ms, %s",
            pReader, pBlockIter->index, pBlockInfo->tbBlockIdx, pRecord->firstKey.key.ts, pRecord->lastKey.key.ts,
            dumpedRows, unDumpedRows, pRecord->minVer, pRecord->maxVer, pBlockInfo->uid, elapsedTime, pReader->idStr);

  return TSDB_CODE_SUCCESS;
}

static FORCE_INLINE STSchema* getTableSchemaImpl(STsdbReader* pReader, uint64_t uid) {
  if (pReader->info.pSchema != NULL) {
    terrno = TSDB_CODE_INVALID_PARA;
    tsdbError("tsdb invalid input param at: %s:%d", __func__, __LINE__);
    return NULL;
  }

  int32_t code = metaGetTbTSchemaEx(pReader->pTsdb->pVnode->pMeta, pReader->info.suid, uid, -1, &pReader->info.pSchema);
  if (code != TSDB_CODE_SUCCESS || pReader->info.pSchema == NULL) {
    terrno = code;
    tsdbError("failed to get table schema, uid:%" PRIu64 ", it may have been dropped, ver:-1, %s", uid, pReader->idStr);
    return NULL;
  }

  code = tsdbRowMergerInit(&pReader->status.merger, pReader->info.pSchema);
  if (code != TSDB_CODE_SUCCESS) {
    terrno = code;
    tsdbError("failed to init merger, code:%s, %s", tstrerror(code), pReader->idStr);
    return NULL;
  }

  return pReader->info.pSchema;
}

static int32_t doLoadFileBlockData(STsdbReader* pReader, SDataBlockIter* pBlockIter, SBlockData* pBlockData,
                                   uint64_t uid) {
  int32_t             code = 0;
  STSchema*           pSchema = pReader->info.pSchema;
  int64_t             st = taosGetTimestampUs();
  SFileDataBlockInfo* pBlockInfo = NULL;
  SBlockLoadSuppInfo* pSup = &pReader->suppInfo;

  tBlockDataReset(pBlockData);

  if (pReader->info.pSchema == NULL) {
    pSchema = getTableSchemaImpl(pReader, uid);
    if (pSchema == NULL) {
      code = terrno;
      tsdbError("%p table uid:%" PRIu64 " failed to get tableschema, code:%s, %s", pReader, uid, tstrerror(code),
                pReader->idStr);
      return code;
    }
  }

  code = getCurrentBlockInfo(pBlockIter, &pBlockInfo, pReader->idStr);
  if (code != TSDB_CODE_SUCCESS) {
    return code;
  }

  SFileBlockDumpInfo* pDumpInfo = &pReader->status.fBlockDumpInfo;

  SBrinRecord tmp;
  blockInfoToRecord(&tmp, pBlockInfo, pSup);
  SBrinRecord* pRecord = &tmp;
  code = tsdbDataFileReadBlockDataByColumn(pReader->pFileReader, pRecord, pBlockData, pSchema, &pSup->colId[1],
                                           pSup->numOfCols - 1);
  if (code != TSDB_CODE_SUCCESS) {
    tsdbError("%p error occurs in loading file block, global index:%d, table index:%d, brange:%" PRId64 "-%" PRId64
              ", rows:%d, code:%s %s",
              pReader, pBlockIter->index, pBlockInfo->tbBlockIdx, pBlockInfo->firstKey, pBlockInfo->lastKey,
              pBlockInfo->numRow, tstrerror(code), pReader->idStr);
    return code;
  }

  double elapsedTime = (taosGetTimestampUs() - st) / 1000.0;

  tsdbDebug("%p load file block into buffer, global index:%d, index in table block list:%d, brange:%" PRId64 "-%" PRId64
            ", rows:%d, minVer:%" PRId64 ", maxVer:%" PRId64 ", elapsed time:%.2f ms, %s",
            pReader, pBlockIter->index, pBlockInfo->tbBlockIdx, pRecord->firstKey.key.ts, pRecord->lastKey.key.ts,
            pRecord->numRow, pRecord->minVer, pRecord->maxVer, elapsedTime, pReader->idStr);

  pReader->cost.blockLoadTime += elapsedTime;
  pDumpInfo->allDumped = false;

  return code;
}

/**
 * This is an two rectangles overlap cases.
 */
static int32_t dataBlockPartiallyRequired(STimeWindow* pWindow, SVersionRange* pVerRange, SFileDataBlockInfo* pBlock) {
  return (pWindow->ekey < pBlock->lastKey && pWindow->ekey >= pBlock->firstKey) ||
         (pWindow->skey > pBlock->firstKey && pWindow->skey <= pBlock->lastKey) ||
         (pVerRange->minVer > pBlock->minVer && pVerRange->minVer <= pBlock->maxVer) ||
         (pVerRange->maxVer < pBlock->maxVer && pVerRange->maxVer >= pBlock->minVer);
}

static bool getNeighborBlockOfTable(SDataBlockIter* pBlockIter, SFileDataBlockInfo* pBlockInfo,
                                    STableBlockScanInfo* pScanInfo, int32_t* nextIndex, int32_t order,
                                    SBrinRecord* pRecord, SBlockLoadSuppInfo* pSupInfo) {
  bool    asc = ASCENDING_TRAVERSE(order);
  int32_t step = asc ? 1 : -1;

  if (asc && pBlockInfo->tbBlockIdx >= taosArrayGetSize(pScanInfo->pBlockIdxList) - 1) {
    return false;
  }

  if (!asc && pBlockInfo->tbBlockIdx == 0) {
    return false;
  }

  STableDataBlockIdx* pTableDataBlockIdx = taosArrayGet(pScanInfo->pBlockIdxList, pBlockInfo->tbBlockIdx + step);
  if (pTableDataBlockIdx == NULL) {
    return TSDB_CODE_INVALID_PARA;
  }

  SFileDataBlockInfo* p = taosArrayGet(pBlockIter->blockList, pTableDataBlockIdx->globalIndex);
  if (p == NULL) {
    return TSDB_CODE_INVALID_PARA;
  }

  blockInfoToRecord(pRecord, p, pSupInfo);

  *nextIndex = pBlockInfo->tbBlockIdx + step;
  return true;
}

static int32_t setFileBlockActiveInBlockIter(STsdbReader* pReader, SDataBlockIter* pBlockIter, int32_t index,
                                             int32_t step) {
  int32_t code = TSDB_CODE_SUCCESS;
  if (index < 0 || index >= pBlockIter->numOfBlocks) {
    return TSDB_CODE_FAILED;
  }

  void* p = taosArrayGet(pBlockIter->blockList, index);
  if (p == NULL) {
    return TSDB_CODE_INVALID_PARA;
  }

  SFileDataBlockInfo fblock = *(SFileDataBlockInfo*) p;
  pBlockIter->index += step;

  if (index != pBlockIter->index) {
    if (index > pBlockIter->index) {
      for (int32_t i = index - 1; i >= pBlockIter->index; --i) {
        SFileDataBlockInfo* pBlockInfo = taosArrayGet(pBlockIter->blockList, i);
        if (pBlockInfo == NULL) {
          return TSDB_CODE_INVALID_PARA;
        }

        STableBlockScanInfo* pBlockScanInfo = NULL;
        code = getTableBlockScanInfo(pReader->status.pTableMap, pBlockInfo->uid, &pBlockScanInfo, pReader->idStr);
        if (code != TSDB_CODE_SUCCESS) {
          return code;
        }

        STableDataBlockIdx* pTableDataBlockIdx = taosArrayGet(pBlockScanInfo->pBlockIdxList, pBlockInfo->tbBlockIdx);
        if (pTableDataBlockIdx == NULL) {
          return TSDB_CODE_INVALID_PARA;
        }

        pTableDataBlockIdx->globalIndex = i + 1;

        taosArraySet(pBlockIter->blockList, i + 1, pBlockInfo);
      }
    } else if (index < pBlockIter->index) {
      for (int32_t i = index + 1; i <= pBlockIter->index; ++i) {
        SFileDataBlockInfo* pBlockInfo = taosArrayGet(pBlockIter->blockList, i);
        if (pBlockInfo == NULL) {
          return TSDB_CODE_INVALID_PARA;
        }

        STableBlockScanInfo* pBlockScanInfo = NULL;
        code = getTableBlockScanInfo(pReader->status.pTableMap, pBlockInfo->uid, &pBlockScanInfo, pReader->idStr);
        if (code != TSDB_CODE_SUCCESS) {
          return code;
        }

        STableDataBlockIdx* pTableDataBlockIdx = taosArrayGet(pBlockScanInfo->pBlockIdxList, pBlockInfo->tbBlockIdx);
        if (pTableDataBlockIdx == NULL) {
          return TSDB_CODE_INVALID_PARA;
        }

        pTableDataBlockIdx->globalIndex = i - 1;
        taosArraySet(pBlockIter->blockList, i - 1, pBlockInfo);
      }
    }

    taosArraySet(pBlockIter->blockList, pBlockIter->index, &fblock);
    STableBlockScanInfo* pBlockScanInfo = NULL;
    code = getTableBlockScanInfo(pReader->status.pTableMap, fblock.uid, &pBlockScanInfo, pReader->idStr);
    if (code != TSDB_CODE_SUCCESS) {
      return code;
    }

    STableDataBlockIdx* pTableDataBlockIdx = taosArrayGet(pBlockScanInfo->pBlockIdxList, fblock.tbBlockIdx);
    if (pTableDataBlockIdx == NULL) {
      return TSDB_CODE_INVALID_PARA;
    }

    pTableDataBlockIdx->globalIndex = pBlockIter->index;
  }

  return TSDB_CODE_SUCCESS;
}

// todo: this attribute could be acquired during extractin the global ordered block list.
static bool overlapWithNeighborBlock2(SFileDataBlockInfo* pBlock, SBrinRecord* pRec, int32_t order, int32_t pkType,
                                      int32_t numOfPk) {
  // it is the last block in current file, no chance to overlap with neighbor blocks.
  if (ASCENDING_TRAVERSE(order)) {
    if (pBlock->lastKey == pRec->firstKey.key.ts) {
      if (numOfPk > 0) {
        SValue v1 = {.type = pkType};
        if (IS_VAR_DATA_TYPE(pkType)) {
          v1.pData = (uint8_t*)varDataVal(pBlock->lastPk.pData), v1.nData = varDataLen(pBlock->lastPk.pData);
        } else {
          v1.val = pBlock->lastPk.val;
        }
        return (tValueCompare(&v1, &pRec->firstKey.key.pks[0]) == 0);
      } else {  // no pk
        return true;
      }
    } else {
      return false;
    }
  } else {
    if (pBlock->firstKey == pRec->lastKey.key.ts) {
      if (numOfPk > 0) {
        SValue v1 = {.type = pkType};
        if (IS_VAR_DATA_TYPE(pkType)) {
          v1.pData = (uint8_t*)varDataVal(pBlock->firstPk.pData), v1.nData = varDataLen(pBlock->firstPk.pData);
        } else {
          v1.val = pBlock->firstPk.val;
        }
        return (tValueCompare(&v1, &pRec->lastKey.key.pks[0]) == 0);
      } else {  // no pk
        return true;
      }
    } else {
      return false;
    }
  }
}

static int64_t getBoarderKeyInFiles(SFileDataBlockInfo* pBlock, STableBlockScanInfo* pScanInfo, int32_t order) {
  bool ascScan = ASCENDING_TRAVERSE(order);

  int64_t key = 0;
  if (pScanInfo->sttKeyInfo.status == STT_FILE_HAS_DATA) {
    int64_t keyInStt = pScanInfo->sttKeyInfo.nextProcKey.ts;
    key = ascScan ? TMIN(pBlock->firstKey, keyInStt) : TMAX(pBlock->lastKey, keyInStt);
  } else {
    key = ascScan ? pBlock->firstKey : pBlock->lastKey;
  }

  return key;
}

static bool bufferDataInFileBlockGap(TSDBKEY keyInBuf, SFileDataBlockInfo* pBlock, STableBlockScanInfo* pScanInfo,
                                     int32_t order) {
  bool    ascScan = ASCENDING_TRAVERSE(order);
  int64_t key = getBoarderKeyInFiles(pBlock, pScanInfo, order);

  return (ascScan && (keyInBuf.ts != TSKEY_INITIAL_VAL && keyInBuf.ts < key)) ||
         (!ascScan && (keyInBuf.ts != TSKEY_INITIAL_VAL && keyInBuf.ts > key));
}

static bool keyOverlapFileBlock(TSDBKEY key, SFileDataBlockInfo* pBlock, SVersionRange* pVerRange) {
  return (key.ts >= pBlock->firstKey && key.ts <= pBlock->lastKey) && (pBlock->maxVer >= pVerRange->minVer) &&
         (pBlock->minVer <= pVerRange->maxVer);
}

static void getBlockToLoadInfo(SDataBlockToLoadInfo* pInfo, SFileDataBlockInfo* pBlockInfo,
                               STableBlockScanInfo* pScanInfo, TSDBKEY keyInBuf, STsdbReader* pReader) {
  SBrinRecord         rec = {0};
  int32_t             neighborIndex = 0;
  int32_t             order = pReader->info.order;
  SBlockLoadSuppInfo* pSupInfo = &pReader->suppInfo;

  bool hasNeighbor =
      getNeighborBlockOfTable(&pReader->status.blockIter, pBlockInfo, pScanInfo, &neighborIndex, order, &rec, pSupInfo);

  // overlap with neighbor
  if (hasNeighbor) {
    pInfo->overlapWithNeighborBlock =
        overlapWithNeighborBlock2(pBlockInfo, &rec, order, pSupInfo->pk.type, pSupInfo->numOfPks);
  }

  SBrinRecord pRecord;
  blockInfoToRecord(&pRecord, pBlockInfo, pSupInfo);

  // has duplicated ts of different version in this block
  pInfo->hasDupTs = (pBlockInfo->numRow > pBlockInfo->count) || (pBlockInfo->count <= 0);
  pInfo->overlapWithDelInfo = overlapWithDelSkyline(pScanInfo, &pRecord, order);

  // todo handle the primary key overlap case
  if (pScanInfo->sttKeyInfo.status == STT_FILE_HAS_DATA) {
    int64_t nextProcKeyInStt = pScanInfo->sttKeyInfo.nextProcKey.ts;
    pInfo->overlapWithSttBlock = !(pBlockInfo->lastKey < nextProcKeyInStt || pBlockInfo->firstKey > nextProcKeyInStt);
  }

  pInfo->moreThanCapcity = pBlockInfo->numRow > pReader->resBlockInfo.capacity;
  pInfo->partiallyRequired = dataBlockPartiallyRequired(&pReader->info.window, &pReader->info.verRange, pBlockInfo);
  pInfo->overlapWithKeyInBuf = keyOverlapFileBlock(keyInBuf, pBlockInfo, &pReader->info.verRange);
}

// 1. the version of all rows should be less than the endVersion
// 2. current block should not overlap with next neighbor block
// 3. current timestamp should not be overlap with each other
// 4. output buffer should be large enough to hold all rows in current block
// 5. delete info should not overlap with current block data
// 6. current block should not contain the duplicated ts
static bool fileBlockShouldLoad(STsdbReader* pReader, SFileDataBlockInfo* pBlockInfo, STableBlockScanInfo* pScanInfo,
                                TSDBKEY keyInBuf) {
  SDataBlockToLoadInfo info = {0};
  getBlockToLoadInfo(&info, pBlockInfo, pScanInfo, keyInBuf, pReader);

  bool loadDataBlock =
      (info.overlapWithNeighborBlock || info.hasDupTs || info.partiallyRequired || info.overlapWithKeyInBuf ||
       info.moreThanCapcity || info.overlapWithDelInfo || info.overlapWithSttBlock);

  // log the reason why load the datablock for profile
  if (loadDataBlock) {
    tsdbDebug("%p uid:%" PRIu64
              " need to load the datablock, overlapneighbor:%d, hasDup:%d, partiallyRequired:%d, "
              "overlapWithKey:%d, greaterThanBuf:%d, overlapWithDel:%d, overlapWithSttBlock:%d, %s",
              pReader, pBlockInfo->uid, info.overlapWithNeighborBlock, info.hasDupTs, info.partiallyRequired,
              info.overlapWithKeyInBuf, info.moreThanCapcity, info.overlapWithDelInfo, info.overlapWithSttBlock,
              pReader->idStr);
  }

  return loadDataBlock;
}

static bool isCleanFileDataBlock(STsdbReader* pReader, SFileDataBlockInfo* pBlockInfo, STableBlockScanInfo* pScanInfo,
                                 TSDBKEY keyInBuf) {
  SDataBlockToLoadInfo info = {0};
  getBlockToLoadInfo(&info, pBlockInfo, pScanInfo, keyInBuf, pReader);
  bool isCleanFileBlock = !(info.overlapWithNeighborBlock || info.hasDupTs || info.overlapWithKeyInBuf ||
                            info.overlapWithDelInfo || info.overlapWithSttBlock);
  return isCleanFileBlock;
}

static int32_t initRowMergeIfNeeded(STsdbReader* pReader, int64_t uid) {
  SRowMerger* pMerger = &pReader->status.merger;
  int32_t     code = 0;

  if (pMerger->pArray == NULL) {
    STSchema* ps = getTableSchemaImpl(pReader, uid);
    if (ps == NULL) {
      return terrno;
    }
  }

  return code;
}

static int32_t buildDataBlockFromBuf(STsdbReader* pReader, STableBlockScanInfo* pBlockScanInfo, int64_t endKey) {
  if (!(pBlockScanInfo->iiter.hasVal || pBlockScanInfo->iter.hasVal)) {
    return TSDB_CODE_SUCCESS;
  }

  int32_t code = initRowMergeIfNeeded(pReader, pBlockScanInfo->uid);
  if (code != 0) {
    return code;
  }

  int64_t      st = taosGetTimestampUs();
  SSDataBlock* pBlock = pReader->resBlockInfo.pResBlock;
  code = buildDataBlockFromBufImpl(pBlockScanInfo, endKey, pReader->resBlockInfo.capacity, pReader);

  double el = (taosGetTimestampUs() - st) / 1000.0;
  updateComposedBlockInfo(pReader, el, pBlockScanInfo);

  tsdbDebug("%p build data block from cache completed, elapsed time:%.2f ms, numOfRows:%" PRId64 ", brange:%" PRId64
            " - %" PRId64 ", uid:%" PRIu64 ",  %s",
            pReader, el, pBlock->info.rows, pBlock->info.window.skey, pBlock->info.window.ekey, pBlockScanInfo->uid,
            pReader->idStr);

  pReader->cost.buildmemBlock += el;
  return code;
}

static bool tryCopyDistinctRowFromFileBlock(STsdbReader* pReader, SBlockData* pBlockData, SRowKey* pKey,
                                            SFileBlockDumpInfo* pDumpInfo, bool* copied) {
  // opt version
  // 1. it is not a border point
  // 2. the direct next point is not an duplicated timestamp
  int32_t code = TSDB_CODE_SUCCESS;

  *copied = false;
  bool asc = (pReader->info.order == TSDB_ORDER_ASC);
  if ((pDumpInfo->rowIndex < pDumpInfo->totalRows - 1 && asc) || (pDumpInfo->rowIndex > 0 && (!asc))) {
    int32_t step = ASCENDING_TRAVERSE(pReader->info.order) ? 1 : -1;

    SRowKey nextRowKey;
    tColRowGetKey(pBlockData, pDumpInfo->rowIndex + step, &nextRowKey);

    if (pkCompEx(pKey, &nextRowKey) != 0) {  // merge is not needed
      code = doAppendRowFromFileBlock(pReader->resBlockInfo.pResBlock, pReader, pBlockData, pDumpInfo->rowIndex);
      if (code) {
        return code;
      }
      pDumpInfo->rowIndex += step;
      *copied = true;
    }
  }

  return code;
}

static int32_t nextRowFromSttBlocks(SSttBlockReader* pSttBlockReader, STableBlockScanInfo* pScanInfo, int32_t pkSrcSlot,
                                    SVersionRange* pVerRange) {
  int32_t  code = 0;
  int32_t  order = pSttBlockReader->order;
  int32_t  step = ASCENDING_TRAVERSE(order) ? 1 : -1;
  SRowKey* pNextProc = &pScanInfo->sttKeyInfo.nextProcKey;

  while (1) {
    bool hasVal = false;
    code = tMergeTreeNext(&pSttBlockReader->mergeTree, &hasVal);
    if (code) {
      tsdbError("failed to iter the next row in stt-file merge tree, code:%s, %s", tstrerror(code),
                pSttBlockReader->mergeTree.idStr);
      return code;
    }

    if (!hasVal) {  // the next value will be the accessed key in stt
      pScanInfo->sttKeyInfo.status = STT_FILE_NO_DATA;

      // next file, the timestamps in the next file must be greater than those in current
      pNextProc->ts += step;
      if (pSttBlockReader->numOfPks > 0) {
        if (IS_NUMERIC_TYPE(pNextProc->pks[0].type)) {
          pNextProc->pks[0].val = INT64_MIN;
        } else {
          memset(pNextProc->pks[0].pData, 0, pNextProc->pks[0].nData);
        }
      }
      return code;
    }

    TSDBROW* pRow = tMergeTreeGetRow(&pSttBlockReader->mergeTree);
    int64_t  key = pRow->pBlockData->aTSKEY[pRow->iRow];
    int64_t  ver = pRow->pBlockData->aVersion[pRow->iRow];

    if (pSttBlockReader->numOfPks == 0) {
      pSttBlockReader->currentKey.ts = key;
    } else {
      tColRowGetKeyDeepCopy(pRow->pBlockData, pRow->iRow, pkSrcSlot, &pSttBlockReader->currentKey);
    }

    tColRowGetKeyDeepCopy(pRow->pBlockData, pRow->iRow, pkSrcSlot, pNextProc);

    if (pScanInfo->delSkyline != NULL && TARRAY_SIZE(pScanInfo->delSkyline) > 0) {
      if (!hasBeenDropped(pScanInfo->delSkyline, &pScanInfo->sttBlockDelIndex, key, ver, order, pVerRange,
                          pSttBlockReader->numOfPks > 0)) {
        pScanInfo->sttKeyInfo.status = STT_FILE_HAS_DATA;
        return code;
      }
    } else {
      pScanInfo->sttKeyInfo.status = STT_FILE_HAS_DATA;
      return code;
    }
  }

  return code;
}

static void doPinSttBlock(SSttBlockReader* pSttBlockReader) { tMergeTreePinSttBlock(&pSttBlockReader->mergeTree); }

static void doUnpinSttBlock(SSttBlockReader* pSttBlockReader) { tMergeTreeUnpinSttBlock(&pSttBlockReader->mergeTree); }

static bool tryCopyDistinctRowFromSttBlock(TSDBROW* fRow, SSttBlockReader* pSttBlockReader,
                                           STableBlockScanInfo* pScanInfo, SRowKey* pSttKey, STsdbReader* pReader,
                                           bool* copied) {
  int32_t code = TSDB_CODE_SUCCESS;
  *copied = false;

  // avoid the fetch next row replace the referenced stt block in buffer
  doPinSttBlock(pSttBlockReader);
  code = nextRowFromSttBlocks(pSttBlockReader, pScanInfo, pReader->suppInfo.pkSrcSlot, &pReader->info.verRange);
  doUnpinSttBlock(pSttBlockReader);

  if (code) {
    return code;
  }

  if (hasDataInSttBlock(pScanInfo)) {
    SRowKey* pNext = getCurrentKeyInSttBlock(pSttBlockReader);
    if (pkCompEx(pSttKey, pNext) != 0) {
      code = doAppendRowFromFileBlock(pReader->resBlockInfo.pResBlock, pReader, fRow->pBlockData, fRow->iRow);
      *copied = (code == TSDB_CODE_SUCCESS);
      return code;
    }
  } else {
    code = doAppendRowFromFileBlock(pReader->resBlockInfo.pResBlock, pReader, fRow->pBlockData, fRow->iRow);
    *copied = (code == TSDB_CODE_SUCCESS);
    return code;
  }

  return code;
}

static FORCE_INLINE STSchema* doGetSchemaForTSRow(int32_t sversion, STsdbReader* pReader, uint64_t uid) {
  // always set the newest schema version in pReader->info.pSchema
  if (pReader->info.pSchema == NULL) {
    STSchema* ps = getTableSchemaImpl(pReader, uid);
    if (ps == NULL) {
      return NULL;
    }
  }

  if (pReader->info.pSchema && sversion == pReader->info.pSchema->version) {
    return pReader->info.pSchema;
  }

  void** p = tSimpleHashGet(pReader->pSchemaMap, &sversion, sizeof(sversion));
  if (p != NULL) {
    return *(STSchema**)p;
  }

  STSchema* ptr = NULL;
  int32_t   code = metaGetTbTSchemaEx(pReader->pTsdb->pVnode->pMeta, pReader->info.suid, uid, sversion, &ptr);
  if (code != TSDB_CODE_SUCCESS) {
    terrno = code;
    return NULL;
  } else {
    code = tSimpleHashPut(pReader->pSchemaMap, &sversion, sizeof(sversion), &ptr, POINTER_BYTES);
    if (code != TSDB_CODE_SUCCESS) {
      terrno = code;
      return NULL;
    }
    return ptr;
  }
}

static int32_t doMergeBufAndFileRows(STsdbReader* pReader, STableBlockScanInfo* pBlockScanInfo, TSDBROW* pRow,
                                     SIterInfo* pIter, SSttBlockReader* pSttBlockReader) {
  SRowMerger*         pMerger = &pReader->status.merger;
  SRow*               pTSRow = NULL;
  SBlockData*         pBlockData = &pReader->status.fileBlockData;
  SFileBlockDumpInfo* pDumpInfo = &pReader->status.fBlockDumpInfo;
  int32_t             pkSrcSlot = pReader->suppInfo.pkSrcSlot;

  SRowKey* pSttKey = NULL;
  if (hasDataInSttBlock(pBlockScanInfo) && (!pBlockScanInfo->cleanSttBlocks)) {
    pSttKey = getCurrentKeyInSttBlock(pSttBlockReader);
  }

  SRowKey k = {0};
  tRowGetKeyEx(pRow, &k);

  STSchema* pSchema = NULL;
  if (pRow->type == TSDBROW_ROW_FMT) {
    pSchema = doGetSchemaForTSRow(TSDBROW_SVERSION(pRow), pReader, pBlockScanInfo->uid);
    if (pSchema == NULL) {
      return terrno;
    }
  }

  SRowKey* pfKey = &(SRowKey){0};
  if (hasDataInFileBlock(pBlockData, pDumpInfo)) {
    tColRowGetKey(pBlockData, pDumpInfo->rowIndex, pfKey);
  } else {
    pfKey = NULL;
  }

  TSDBROW fRow = tsdbRowFromBlockData(pBlockData, pDumpInfo->rowIndex);

  // merge is not initialized yet, due to the fact that the pReader->info.pSchema is not initialized
  int32_t code = initRowMergeIfNeeded(pReader, pBlockScanInfo->uid);
  if (code != 0) {
    return code;
  }

  SRowKey minKey = k;
  if (pReader->info.order == TSDB_ORDER_ASC) {
    if (pfKey != NULL && pkCompEx(pfKey, &minKey) < 0) {
      minKey = *pfKey;
    }

    if (pSttKey != NULL && pkCompEx(pSttKey, &minKey) < 0) {
      minKey = *pSttKey;
    }
  } else {
    if (pfKey != NULL && pkCompEx(pfKey, &minKey) > 0) {
      minKey = *pfKey;
    }

    if (pSttKey != NULL && pkCompEx(pSttKey, &minKey) > 0) {
      minKey = *pSttKey;
    }
  }

  // copy the last key before the time of stt reader loading the next stt block, in which the underlying data block may
  // be changed, resulting in the corresponding changing of the value of sttRowKey
  tRowKeyAssign(&pBlockScanInfo->lastProcKey, &minKey);

  // file block ---> stt block -----> mem
  if (pkCompEx(&minKey, pfKey) == 0) {
    code = tsdbRowMergerAdd(pMerger, &fRow, NULL);
    if (code != TSDB_CODE_SUCCESS) {
      return code;
    }

    code = doMergeRowsInFileBlocks(pBlockData, pBlockScanInfo, pfKey, pReader);
    if (code != TSDB_CODE_SUCCESS) {
      return code;
    }
  }

  if (pkCompEx(&minKey, pSttKey) == 0) {
    TSDBROW* fRow1 = tMergeTreeGetRow(&pSttBlockReader->mergeTree);
    code = tsdbRowMergerAdd(pMerger, fRow1, NULL);
    if (code != TSDB_CODE_SUCCESS) {
      return code;
    }
    code = doMergeRowsInSttBlock(pSttBlockReader, pBlockScanInfo, pMerger, pkSrcSlot, &pReader->info.verRange, pReader->idStr);
    if (code != TSDB_CODE_SUCCESS) {
      return code;
    }
  }

  if (pkCompEx(&minKey, &k) == 0) {
    code = tsdbRowMergerAdd(pMerger, pRow, pSchema);
    if (code != TSDB_CODE_SUCCESS) {
      return code;
    }

    code = doMergeRowsInBuf(pIter, pBlockScanInfo->uid, &k, pBlockScanInfo->delSkyline, pReader);
    if (code != TSDB_CODE_SUCCESS) {
      return code;
    }
  }

  code = tsdbRowMergerGetRow(pMerger, &pTSRow);
  if (code != TSDB_CODE_SUCCESS) {
    return code;
  }

  code = doAppendRowFromTSRow(pReader->resBlockInfo.pResBlock, pReader, pTSRow, pBlockScanInfo);

  taosMemoryFree(pTSRow);
  tsdbRowMergerClear(pMerger);

  return code;
}

static int32_t mergeFileBlockAndSttBlock(STsdbReader* pReader, SSttBlockReader* pSttBlockReader, SRowKey* pKey,
                                         STableBlockScanInfo* pBlockScanInfo, SBlockData* pBlockData) {
  SFileBlockDumpInfo* pDumpInfo = &pReader->status.fBlockDumpInfo;
  SRowMerger*         pMerger = &pReader->status.merger;
  int32_t             code = TSDB_CODE_SUCCESS;
  int32_t             pkSrcSlot = pReader->suppInfo.pkSrcSlot;

  // merge is not initialized yet, due to the fact that the pReader->info.pSchema is not initialized
  code = initRowMergeIfNeeded(pReader, pBlockScanInfo->uid);
  if (code != 0) {
    return code;
  }

  bool dataInDataFile = hasDataInFileBlock(pBlockData, pDumpInfo);
  bool dataInSttFile = hasDataInSttBlock(pBlockScanInfo);

  if (dataInDataFile && (!dataInSttFile)) {
    // no stt file block available, only data block exists
    return mergeRowsInFileBlocks(pBlockData, pBlockScanInfo, pKey, pReader);
  } else if ((!dataInDataFile) && dataInSttFile) {
    // no data in data file exists
    return mergeRowsInSttBlocks(pSttBlockReader, pBlockScanInfo, pReader);
  } else if (pBlockScanInfo->cleanSttBlocks && pReader->info.execMode == READER_EXEC_ROWS) {
    // opt model for count data in stt file, which is not overlap with data blocks in files.
    return mergeRowsInFileBlocks(pBlockData, pBlockScanInfo, pKey, pReader);
  } else {
    // row in both stt file blocks and data file blocks
    TSDBROW  fRow = tsdbRowFromBlockData(pBlockData, pDumpInfo->rowIndex);
    SRowKey* pSttKey = getCurrentKeyInSttBlock(pSttBlockReader);

    int32_t ret = pkCompEx(pKey, pSttKey);

    if (ASCENDING_TRAVERSE(pReader->info.order)) {
      if (ret < 0) {  // asc
        return mergeRowsInFileBlocks(pBlockData, pBlockScanInfo, pKey, pReader);
      } else if (ret > 0) {
        return mergeRowsInSttBlocks(pSttBlockReader, pBlockScanInfo, pReader);
      }
    } else {  // desc
      if (ret > 0) {
        return mergeRowsInFileBlocks(pBlockData, pBlockScanInfo, pKey, pReader);
      } else if (ret < 0) {
        return mergeRowsInSttBlocks(pSttBlockReader, pBlockScanInfo, pReader);
      }
    }

    // pKey == pSttKey
    tRowKeyAssign(&pBlockScanInfo->lastProcKey, pKey);

    // the following for key == sttKey->key.ts
    // file block ------> stt  block
    SRow* pTSRow = NULL;
    code = tsdbRowMergerAdd(pMerger, &fRow, NULL);
    if (code != TSDB_CODE_SUCCESS) {
      return code;
    }

    code = doMergeRowsInFileBlocks(pBlockData, pBlockScanInfo, pKey, pReader);
    if (code != TSDB_CODE_SUCCESS) {
      return code;
    }

    TSDBROW* pRow1 = tMergeTreeGetRow(&pSttBlockReader->mergeTree);
    code = tsdbRowMergerAdd(pMerger, pRow1, NULL);
    if (code != TSDB_CODE_SUCCESS) {
      return code;
    }

    // pSttKey will be changed when sttBlockReader iterates to the next row, so use pKey instead.
    code = doMergeRowsInSttBlock(pSttBlockReader, pBlockScanInfo, pMerger, pkSrcSlot, &pReader->info.verRange, pReader->idStr);
    if (code != TSDB_CODE_SUCCESS) {
      return code;
    }

    code = tsdbRowMergerGetRow(pMerger, &pTSRow);
    if (code != TSDB_CODE_SUCCESS) {
      return code;
    }

    code = doAppendRowFromTSRow(pReader->resBlockInfo.pResBlock, pReader, pTSRow, pBlockScanInfo);

    taosMemoryFree(pTSRow);
    tsdbRowMergerClear(pMerger);
    return code;
  }
}

static int32_t doMergeMultiLevelRows(STsdbReader* pReader, STableBlockScanInfo* pBlockScanInfo, SBlockData* pBlockData,
                                     SSttBlockReader* pSttBlockReader) {
  SRowMerger*         pMerger = &pReader->status.merger;
  SRow*               pTSRow = NULL;
  int32_t             code = TSDB_CODE_SUCCESS;
  SFileBlockDumpInfo* pDumpInfo = &pReader->status.fBlockDumpInfo;
  SArray*             pDelList = pBlockScanInfo->delSkyline;
  int32_t             pkSrcSlot = pReader->suppInfo.pkSrcSlot;
  TSDBROW*            pRow = NULL;
  TSDBROW*            piRow = NULL;

  getValidMemRow(&pBlockScanInfo->iter, pDelList, pReader, &pRow);
  getValidMemRow(&pBlockScanInfo->iiter, pDelList, pReader, &piRow);

  SRowKey* pSttKey = NULL;
  if (hasDataInSttBlock(pBlockScanInfo) && (!pBlockScanInfo->cleanSttBlocks)) {
    pSttKey = getCurrentKeyInSttBlock(pSttBlockReader);
  }

  SRowKey* pfKey = &(SRowKey){0};
  if (hasDataInFileBlock(pBlockData, pDumpInfo)) {
    tColRowGetKey(pBlockData, pDumpInfo->rowIndex, pfKey);
  } else {
    pfKey = NULL;
  }

  SRowKey k = {0}, ik = {0};
  tRowGetKeyEx(pRow, &k);
  tRowGetKeyEx(piRow, &ik);

  STSchema* pSchema = NULL;
  if (pRow->type == TSDBROW_ROW_FMT) {
    pSchema = doGetSchemaForTSRow(TSDBROW_SVERSION(pRow), pReader, pBlockScanInfo->uid);
    if (pSchema == NULL) {
      return terrno;
    }
  }

  STSchema* piSchema = NULL;
  if (piRow->type == TSDBROW_ROW_FMT) {
    piSchema = doGetSchemaForTSRow(TSDBROW_SVERSION(piRow), pReader, pBlockScanInfo->uid);
    if (piSchema == NULL) {
      return terrno;
    }
  }

  // merge is not initialized yet, due to the fact that the pReader->info.pSchema is not initialized
  code = initRowMergeIfNeeded(pReader, pBlockScanInfo->uid);
  if (code != 0) {
    return code;
  }

  SRowKey minKey = k;
  if (ASCENDING_TRAVERSE(pReader->info.order)) {
    if (pkCompEx(&ik, &minKey) < 0) {  // minKey > ik.key.ts) {
      minKey = ik;
    }

    if ((pfKey != NULL) && (pkCompEx(pfKey, &minKey) < 0)) {
      minKey = *pfKey;
    }

    if ((pSttKey != NULL) && (pkCompEx(pSttKey, &minKey) < 0)) {
      minKey = *pSttKey;
    }
  } else {
    if (pkCompEx(&ik, &minKey) > 0) {
      minKey = ik;
    }

    if ((pfKey != NULL) && (pkCompEx(pfKey, &minKey) > 0)) {
      minKey = *pfKey;
    }

    if ((pSttKey != NULL) && (pkCompEx(pSttKey, &minKey) > 0)) {
      minKey = *pSttKey;
    }
  }

  tRowKeyAssign(&pBlockScanInfo->lastProcKey, &minKey);

  // file block -----> stt block -----> imem -----> mem
  if (pkCompEx(&minKey, pfKey) == 0) {
    TSDBROW fRow = tsdbRowFromBlockData(pBlockData, pDumpInfo->rowIndex);
    code = tsdbRowMergerAdd(pMerger, &fRow, NULL);
    if (code != TSDB_CODE_SUCCESS) {
      return code;
    }

    code = doMergeRowsInFileBlocks(pBlockData, pBlockScanInfo, pfKey, pReader);
    if (code != TSDB_CODE_SUCCESS) {
      return code;
    }
  }

  if (pkCompEx(&minKey, pSttKey) == 0) {
    TSDBROW* pRow1 = tMergeTreeGetRow(&pSttBlockReader->mergeTree);
    code = tsdbRowMergerAdd(pMerger, pRow1, NULL);
    if (code != TSDB_CODE_SUCCESS) {
      return code;
    }

    code = doMergeRowsInSttBlock(pSttBlockReader, pBlockScanInfo, pMerger, pkSrcSlot, &pReader->info.verRange, pReader->idStr);
    if (code != TSDB_CODE_SUCCESS) {
      return code;
    }
  }

  if (pkCompEx(&minKey, &ik) == 0) {
    code = tsdbRowMergerAdd(pMerger, piRow, piSchema);
    if (code != TSDB_CODE_SUCCESS) {
      return code;
    }

    code = doMergeRowsInBuf(&pBlockScanInfo->iiter, pBlockScanInfo->uid, &ik, pBlockScanInfo->delSkyline, pReader);
    if (code != TSDB_CODE_SUCCESS) {
      return code;
    }
  }

  if (pkCompEx(&minKey, &k) == 0) {
    code = tsdbRowMergerAdd(pMerger, pRow, pSchema);
    if (code != TSDB_CODE_SUCCESS) {
      return code;
    }

    code = doMergeRowsInBuf(&pBlockScanInfo->iter, pBlockScanInfo->uid, &k, pBlockScanInfo->delSkyline, pReader);
    if (code != TSDB_CODE_SUCCESS) {
      return code;
    }
  }

  code = tsdbRowMergerGetRow(pMerger, &pTSRow);
  if (code != TSDB_CODE_SUCCESS) {
    return code;
  }

  code = doAppendRowFromTSRow(pReader->resBlockInfo.pResBlock, pReader, pTSRow, pBlockScanInfo);

  taosMemoryFree(pTSRow);
  tsdbRowMergerClear(pMerger);
  return code;
}

int32_t doInitMemDataIter(STsdbReader* pReader, STbData** pData, STableBlockScanInfo* pBlockScanInfo, STsdbRowKey* pKey,
                          SMemTable* pMem, SIterInfo* pIter, const char* type) {
  int32_t code = TSDB_CODE_SUCCESS;
  int32_t backward = (!ASCENDING_TRAVERSE(pReader->info.order));
  pIter->hasVal = false;

  if (pMem != NULL) {
    *pData = tsdbGetTbDataFromMemTable(pMem, pReader->info.suid, pBlockScanInfo->uid);

    if ((*pData) != NULL) {
      code = tsdbTbDataIterCreate((*pData), pKey, backward, &pIter->iter);
      if (code == TSDB_CODE_SUCCESS) {
        pIter->hasVal = (tsdbTbDataIterGet(pIter->iter) != NULL);

        tsdbDebug("%p uid:%" PRIu64 ", check data in %s from skey:%" PRId64 ", order:%d, ts range in buf:%" PRId64
                  "-%" PRId64 " %s",
                  pReader, pBlockScanInfo->uid, type, pKey->key.ts, pReader->info.order, (*pData)->minKey,
                  (*pData)->maxKey, pReader->idStr);
      } else {
        tsdbError("%p uid:%" PRIu64 ", failed to create iterator for %s, code:%s, %s", pReader, pBlockScanInfo->uid,
                  type, tstrerror(code), pReader->idStr);
        return code;
      }
    }
  } else {
    tsdbDebug("%p uid:%" PRIu64 ", no data in %s, %s", pReader, pBlockScanInfo->uid, type, pReader->idStr);
  }

  return code;
}

static void doForwardDataIter(SRowKey* pKey, SIterInfo* pIter, STableBlockScanInfo* pBlockScanInfo,
                              STsdbReader* pReader) {
  SRowKey rowKey = {0};
  TSDBROW* pRow = NULL;

  while (1) {
    getValidMemRow(pIter, pBlockScanInfo->delSkyline, pReader, &pRow);
    if (!pIter->hasVal) {
      break;
    }

    tRowGetKeyEx(pRow, &rowKey);
    int32_t ret = pkCompEx(pKey, &rowKey);
    if (ret == 0) {
      pIter->hasVal = tsdbTbDataIterNext(pIter->iter);
    } else {
      break;
    }
  }
}

// handle the open interval issue. Find the first row key that is greater than the given one.
static void forwardDataIter(SRowKey* pKey, STableBlockScanInfo* pBlockScanInfo, STsdbReader* pReader) {
  doForwardDataIter(pKey, &pBlockScanInfo->iter, pBlockScanInfo, pReader);
  doForwardDataIter(pKey, &pBlockScanInfo->iiter, pBlockScanInfo, pReader);
}

static int32_t initMemDataIterator(STableBlockScanInfo* pBlockScanInfo, STsdbReader* pReader) {
  STbData*       d = NULL;
  STbData*       di = NULL;
  bool           asc = ASCENDING_TRAVERSE(pReader->info.order);
  bool           forward = true;
  STsdbReadSnap* pSnap = pReader->pReadSnap;
  STimeWindow*   pWindow = &pReader->info.window;

  if (pBlockScanInfo->iterInit) {
    return TSDB_CODE_SUCCESS;
  }

  STsdbRowKey startKey;
  startKey.key = pBlockScanInfo->lastProcKey;
  startKey.version = asc ? pReader->info.verRange.minVer : pReader->info.verRange.maxVer;
  if ((asc && (startKey.key.ts < pWindow->skey)) || ((!asc) && startKey.key.ts > pWindow->ekey)) {
    startKey.key.ts = asc ? pWindow->skey : pWindow->ekey;
    forward = false;
  }

  int32_t code = doInitMemDataIter(pReader, &d, pBlockScanInfo, &startKey, pSnap->pMem, &pBlockScanInfo->iter, "mem");
  if (code != TSDB_CODE_SUCCESS) {
    return code;
  }

  code = doInitMemDataIter(pReader, &di, pBlockScanInfo, &startKey, pSnap->pIMem, &pBlockScanInfo->iiter, "imem");
  if (code != TSDB_CODE_SUCCESS) {
    return code;
  }

  code = loadMemTombData(&pBlockScanInfo->pMemDelData, d, di, pReader->info.verRange.maxVer);
  if (code != TSDB_CODE_SUCCESS) {
    return code;
  }

  if (forward) {
    forwardDataIter(&startKey.key, pBlockScanInfo, pReader);
  }

  pBlockScanInfo->iterInit = true;
  return TSDB_CODE_SUCCESS;
}

static bool isValidFileBlockRow(SBlockData* pBlockData, int32_t rowIndex, STableBlockScanInfo* pBlockScanInfo, bool asc,
                                STsdbReaderInfo* pInfo, STsdbReader* pReader) {
  // it is an multi-table data block
  if (pBlockData->aUid != NULL) {
    uint64_t uid = pBlockData->aUid[rowIndex];
    if (uid != pBlockScanInfo->uid) {  // move to next row
      return false;
    }
  }

  // check for version and time range
  int64_t ver = pBlockData->aVersion[rowIndex];
  if (ver > pInfo->verRange.maxVer || ver < pInfo->verRange.minVer) {
    return false;
  }

  int64_t ts = pBlockData->aTSKEY[rowIndex];
  if (ts > pInfo->window.ekey || ts < pInfo->window.skey) {
    return false;
  }

  if ((asc && (ts < pBlockScanInfo->lastProcKey.ts)) || ((!asc) && (ts > pBlockScanInfo->lastProcKey.ts))) {
    return false;
  }

  if (ts == pBlockScanInfo->lastProcKey.ts) {  // todo opt perf
    SRowKey nextRowKey;                        // lazy eval
    tColRowGetKey(pBlockData, rowIndex, &nextRowKey);
    if (pkCompEx(&pBlockScanInfo->lastProcKey, &nextRowKey) == 0) {
      return false;
    }
  }

  if (pBlockScanInfo->delSkyline != NULL && TARRAY_SIZE(pBlockScanInfo->delSkyline) > 0) {
    bool dropped = hasBeenDropped(pBlockScanInfo->delSkyline, &pBlockScanInfo->fileDelIndex, ts, ver, pInfo->order,
                                  &pInfo->verRange, pReader->suppInfo.numOfPks > 0);
    if (dropped) {
      return false;
    }
  }

  return true;
}

static void initSttBlockReader(SSttBlockReader* pSttBlockReader, STableBlockScanInfo* pScanInfo, STsdbReader* pReader) {
  int32_t order = pReader->info.order;
  bool    asc = ASCENDING_TRAVERSE(order);

  // the stt block reader has been initialized for this table.
  if (pSttBlockReader->uid == pScanInfo->uid) {
    return;
  }

  if (pSttBlockReader->uid != 0) {
    tMergeTreeClose(&pSttBlockReader->mergeTree);
  }

  pSttBlockReader->uid = pScanInfo->uid;

  // second or third time init stt block reader
  if (pScanInfo->cleanSttBlocks && (pReader->info.execMode == READER_EXEC_ROWS)) {
    // only allowed to retrieve clean stt blocks for count once
    if (pScanInfo->sttBlockReturned) {
      pScanInfo->sttKeyInfo.status = STT_FILE_NO_DATA;
      tsdbDebug("uid:%" PRIu64 " set no stt-file data after stt-block retrieved, %s", pScanInfo->uid, pReader->idStr);
    }
    return;
  }

  STimeWindow w = pSttBlockReader->window;
  if (asc) {
    w.skey = pScanInfo->sttKeyInfo.nextProcKey.ts;
  } else {
    w.ekey = pScanInfo->sttKeyInfo.nextProcKey.ts;
  }

  int64_t st = taosGetTimestampUs();
  tsdbDebug("init stt block reader, window:%" PRId64 "-%" PRId64 ", uid:%" PRIu64 ", %s", w.skey, w.ekey,
            pScanInfo->uid, pReader->idStr);

  SMergeTreeConf conf = {
      .uid = pScanInfo->uid,
      .suid = pReader->info.suid,
      .pTsdb = pReader->pTsdb,
      .timewindow = w,
      .verRange = pSttBlockReader->verRange,
      .strictTimeRange = false,
      .pSchema = pReader->info.pSchema,
      .pCurrentFileset = pReader->status.pCurrentFileset,
      .backward = (pSttBlockReader->order == TSDB_ORDER_DESC),
      .pSttFileBlockIterArray = pReader->status.pLDataIterArray,
      .pCols = pReader->suppInfo.colId,
      .numOfCols = pReader->suppInfo.numOfCols,
      .loadTombFn = loadSttTombDataForAll,
      .pCurRowKey = &pScanInfo->sttKeyInfo.nextProcKey,
      .pReader = pReader,
      .idstr = pReader->idStr,
      .rspRows = (pReader->info.execMode == READER_EXEC_ROWS),
  };

  SSttDataInfoForTable info = {.pKeyRangeList = taosArrayInit(4, sizeof(SSttKeyRange))};
  if (info.pKeyRangeList == NULL) {
    pReader->code = terrno;
    return;
  }

  int32_t code = tMergeTreeOpen2(&pSttBlockReader->mergeTree, &conf, &info);
  if (code != TSDB_CODE_SUCCESS) {
    taosArrayDestroy(info.pKeyRangeList);
    pReader->code = code;
    return;
  }

  code = initMemDataIterator(pScanInfo, pReader);
  if (code != TSDB_CODE_SUCCESS) {
    taosArrayDestroy(info.pKeyRangeList);
    pReader->code = code;
    return;
  }

  code = initDelSkylineIterator(pScanInfo, pReader->info.order, &pReader->cost);
  if (code != TSDB_CODE_SUCCESS) {
    taosArrayDestroy(info.pKeyRangeList);
    pReader->code = code;
    return;
  }

  if (conf.rspRows) {
    pScanInfo->cleanSttBlocks = isCleanSttBlock(info.pKeyRangeList, &pReader->info.window, pScanInfo, order);
    if (pScanInfo->cleanSttBlocks) {
      pScanInfo->numOfRowsInStt = info.numOfRows;

      // calculate the time window for data in stt files
      for (int32_t i = 0; i < taosArrayGetSize(info.pKeyRangeList); ++i) {
        SSttKeyRange* pKeyRange = taosArrayGet(info.pKeyRangeList, i);
        if (pKeyRange == NULL) {
          continue;
        }

        if (pkCompEx(&pScanInfo->sttRange.skey, &pKeyRange->skey) > 0) {
          tRowKeyAssign(&pScanInfo->sttRange.skey, &pKeyRange->skey);
        }

        if (pkCompEx(&pScanInfo->sttRange.ekey, &pKeyRange->ekey) < 0) {
          tRowKeyAssign(&pScanInfo->sttRange.ekey, &pKeyRange->ekey);
        }
      }

      pScanInfo->sttKeyInfo.status = taosArrayGetSize(info.pKeyRangeList) ? STT_FILE_HAS_DATA : STT_FILE_NO_DATA;

      SRowKey* p = asc ? &pScanInfo->sttRange.skey : &pScanInfo->sttRange.ekey;
      tRowKeyAssign(&pScanInfo->sttKeyInfo.nextProcKey, p);
    } else {                                // not clean stt blocks
      INIT_KEYRANGE(&pScanInfo->sttRange);  // reset the time window
      code = nextRowFromSttBlocks(pSttBlockReader, pScanInfo, pReader->suppInfo.pkSrcSlot, &pReader->info.verRange);
    }
  } else {
    pScanInfo->cleanSttBlocks = false;
    INIT_KEYRANGE(&pScanInfo->sttRange);  // reset the time window
    code = nextRowFromSttBlocks(pSttBlockReader, pScanInfo, pReader->suppInfo.pkSrcSlot, &pReader->info.verRange);
  }

  pScanInfo->sttBlockReturned = false;
  taosArrayDestroy(info.pKeyRangeList);

  int64_t el = taosGetTimestampUs() - st;
  pReader->cost.initSttBlockReader += (el / 1000.0);

  tsdbDebug("init stt block reader completed, elapsed time:%" PRId64 "us %s", el, pReader->idStr);
  if (code != 0) {
    pReader->code = code;
  }
}

static bool hasDataInSttBlock(STableBlockScanInfo* pInfo) { return pInfo->sttKeyInfo.status == STT_FILE_HAS_DATA; }

bool hasDataInFileBlock(const SBlockData* pBlockData, const SFileBlockDumpInfo* pDumpInfo) {
  if ((pBlockData->nRow > 0) && (pBlockData->nRow != pDumpInfo->totalRows)) {
    return false;  // this is an invalid result.
  }
  return pBlockData->nRow > 0 && (!pDumpInfo->allDumped);
}

int32_t mergeRowsInFileBlocks(SBlockData* pBlockData, STableBlockScanInfo* pBlockScanInfo, SRowKey* pKey,
                              STsdbReader* pReader) {
  SRowMerger*         pMerger = &pReader->status.merger;
  SFileBlockDumpInfo* pDumpInfo = &pReader->status.fBlockDumpInfo;
  bool                copied = false;

  int32_t code = tryCopyDistinctRowFromFileBlock(pReader, pBlockData, pKey, pDumpInfo, &copied);
  if (code != TSDB_CODE_SUCCESS) {
    return code;
  }

  // merge is not initialized yet, due to the fact that the pReader->info.pSchema is not initialized
  code = initRowMergeIfNeeded(pReader, pBlockScanInfo->uid);
  if (code != 0) {
    return code;
  }

  tRowKeyAssign(&pBlockScanInfo->lastProcKey, pKey);

  if (copied) {
    return TSDB_CODE_SUCCESS;
  } else {
    TSDBROW fRow = tsdbRowFromBlockData(pBlockData, pDumpInfo->rowIndex);

    SRow* pTSRow = NULL;
    code = tsdbRowMergerAdd(pMerger, &fRow, NULL);
    if (code != TSDB_CODE_SUCCESS) {
      return code;
    }

    code = doMergeRowsInFileBlocks(pBlockData, pBlockScanInfo, pKey, pReader);
    if (code != TSDB_CODE_SUCCESS) {
      return code;
    }

    code = tsdbRowMergerGetRow(pMerger, &pTSRow);
    if (code != TSDB_CODE_SUCCESS) {
      return code;
    }

    code = doAppendRowFromTSRow(pReader->resBlockInfo.pResBlock, pReader, pTSRow, pBlockScanInfo);

    taosMemoryFree(pTSRow);
    tsdbRowMergerClear(pMerger);
    return code;
  }
}

int32_t mergeRowsInSttBlocks(SSttBlockReader* pSttBlockReader, STableBlockScanInfo* pScanInfo, STsdbReader* pReader) {
  bool        copied = false;
  SRow*       pTSRow = NULL;
  int32_t     pkSrcSlot = pReader->suppInfo.pkSrcSlot;
  SRowMerger* pMerger = &pReader->status.merger;

  // let's record the last processed key
  tRowKeyAssign(&pScanInfo->lastProcKey, getCurrentKeyInSttBlock(pSttBlockReader));

  TSDBROW* pRow = tMergeTreeGetRow(&pSttBlockReader->mergeTree);
  TSDBROW  fRow = {.iRow = pRow->iRow, .type = TSDBROW_COL_FMT, .pBlockData = pRow->pBlockData};

  if (IS_VAR_DATA_TYPE(pScanInfo->lastProcKey.pks[0].type)) {
    tsdbTrace("fRow ptr:%p, %d, uid:%" PRIu64 ", ts:%" PRId64 " pk:%s %s", pRow->pBlockData, pRow->iRow,
              pSttBlockReader->uid, fRow.pBlockData->aTSKEY[fRow.iRow], pScanInfo->lastProcKey.pks[0].pData,
              pReader->idStr);
  }

  int32_t code =
      tryCopyDistinctRowFromSttBlock(&fRow, pSttBlockReader, pScanInfo, &pScanInfo->lastProcKey, pReader, &copied);
  if (code) {
    return code;
  }

  if (copied) {
    return TSDB_CODE_SUCCESS;
  } else {
    code = tsdbRowMergerAdd(pMerger, &fRow, NULL);
    if (code != TSDB_CODE_SUCCESS) {
      return code;
    }

    TSDBROW* pRow1 = tMergeTreeGetRow(&pSttBlockReader->mergeTree);
    code = tsdbRowMergerAdd(pMerger, pRow1, NULL);
    if (code != TSDB_CODE_SUCCESS) {
      return code;
    }

    code = doMergeRowsInSttBlock(pSttBlockReader, pScanInfo, pMerger, pkSrcSlot, &pReader->info.verRange, pReader->idStr);
    if (code != TSDB_CODE_SUCCESS) {
      return code;
    }

    code = tsdbRowMergerGetRow(pMerger, &pTSRow);
    if (code != TSDB_CODE_SUCCESS) {
      return code;
    }

    code = doAppendRowFromTSRow(pReader->resBlockInfo.pResBlock, pReader, pTSRow, pScanInfo);

    taosMemoryFree(pTSRow);
    tsdbRowMergerClear(pMerger);
    return code;
  }
}

static int32_t buildComposedDataBlockImpl(STsdbReader* pReader, STableBlockScanInfo* pBlockScanInfo,
                                          SBlockData* pBlockData, SSttBlockReader* pSttBlockReader) {
  SFileBlockDumpInfo* pDumpInfo = &pReader->status.fBlockDumpInfo;

  TSDBROW *pRow = NULL, *piRow = NULL;

  SRowKey* pKey = &(SRowKey){0};
  if (hasDataInFileBlock(pBlockData, pDumpInfo)) {
    tColRowGetKey(pBlockData, pDumpInfo->rowIndex, pKey);
  } else {
    pKey = NULL;
  }

  if (pBlockScanInfo->iter.hasVal) {
    getValidMemRow(&pBlockScanInfo->iter, pBlockScanInfo->delSkyline, pReader, &pRow);
  }

  if (pBlockScanInfo->iiter.hasVal) {
    getValidMemRow(&pBlockScanInfo->iiter, pBlockScanInfo->delSkyline, pReader, &piRow);
  }

  // two levels of mem-table does contain the valid rows
  if (pRow != NULL && piRow != NULL) {
    return doMergeMultiLevelRows(pReader, pBlockScanInfo, pBlockData, pSttBlockReader);
  }

  // imem + file + stt block
  if (pBlockScanInfo->iiter.hasVal) {
    return doMergeBufAndFileRows(pReader, pBlockScanInfo, piRow, &pBlockScanInfo->iiter, pSttBlockReader);
  }

  // mem + file + stt block
  if (pBlockScanInfo->iter.hasVal) {
    return doMergeBufAndFileRows(pReader, pBlockScanInfo, pRow, &pBlockScanInfo->iter, pSttBlockReader);
  }

  // files data blocks + stt block
  return mergeFileBlockAndSttBlock(pReader, pSttBlockReader, pKey, pBlockScanInfo, pBlockData);
}

static int32_t loadNeighborIfOverlap(SFileDataBlockInfo* pBlockInfo, STableBlockScanInfo* pBlockScanInfo,
                                     STsdbReader* pReader, bool* loadNeighbor) {
  int32_t             code = TSDB_CODE_SUCCESS;
  int32_t             order = pReader->info.order;
  SDataBlockIter*     pIter = &pReader->status.blockIter;
  SBlockLoadSuppInfo* pSupInfo = &pReader->suppInfo;
  int32_t             step = ASCENDING_TRAVERSE(order) ? 1 : -1;
  int32_t             nextIndex = -1;
  SBrinRecord         rec = {0};

  *loadNeighbor = false;
  bool hasNeighbor = getNeighborBlockOfTable(pIter, pBlockInfo, pBlockScanInfo, &nextIndex, order, &rec, pSupInfo);
  if (!hasNeighbor) {  // do nothing
    return code;
  }

  // load next block
  if (overlapWithNeighborBlock2(pBlockInfo, &rec, order, pReader->suppInfo.pk.type, pReader->suppInfo.numOfPks)) {
    SReaderStatus*  pStatus = &pReader->status;
    SDataBlockIter* pBlockIter = &pStatus->blockIter;

    // 1. find the next neighbor block in the scan block list
    STableDataBlockIdx* tableDataBlockIdx = taosArrayGet(pBlockScanInfo->pBlockIdxList, nextIndex);
    if (tableDataBlockIdx == NULL) {
      return TSDB_CODE_INVALID_PARA;
    }

    // 2. remove it from the scan block list
    int32_t neighborIndex = tableDataBlockIdx->globalIndex;
    code = setFileBlockActiveInBlockIter(pReader, pBlockIter, neighborIndex, step);
    if (code != TSDB_CODE_SUCCESS) {
      return code;
    }

    // 3. load the neighbor block, and set it to be the currently accessed file data block
    code = doLoadFileBlockData(pReader, pBlockIter, &pStatus->fileBlockData, pBlockInfo->uid);
    if (code != TSDB_CODE_SUCCESS) {
      return code;
    }

    // 4. check the data values
    initBlockDumpInfo(pReader, pBlockIter);
    *loadNeighbor = true;
  }

  return code;
}

void updateComposedBlockInfo(STsdbReader* pReader, double el, STableBlockScanInfo* pBlockScanInfo) {
  SSDataBlock* pResBlock = pReader->resBlockInfo.pResBlock;

  pResBlock->info.id.uid = (pBlockScanInfo != NULL) ? pBlockScanInfo->uid : 0;
  pResBlock->info.dataLoad = 1;
  pResBlock->info.version = pReader->info.verRange.maxVer;

  int32_t code = blockDataUpdateTsWindow(pResBlock, pReader->suppInfo.slotId[0]);
  code = blockDataUpdatePkRange(pResBlock, pReader->suppInfo.pkDstSlot, ASCENDING_TRAVERSE(pReader->info.order));
  setComposedBlockFlag(pReader, true);

  pReader->cost.composedBlocks += 1;
  pReader->cost.buildComposedBlockTime += el;
}

static int32_t buildComposedDataBlock(STsdbReader* pReader) {
  int32_t             code = TSDB_CODE_SUCCESS;
  bool                asc = ASCENDING_TRAVERSE(pReader->info.order);
  int64_t             st = taosGetTimestampUs();
  int32_t             step = asc ? 1 : -1;
  double              el = 0;
  SSDataBlock*        pResBlock = pReader->resBlockInfo.pResBlock;
  SFileDataBlockInfo* pBlockInfo = NULL;
  SSttBlockReader*    pSttBlockReader = pReader->status.fileIter.pSttBlockReader;
  SFileBlockDumpInfo* pDumpInfo = &pReader->status.fBlockDumpInfo;

  code = getCurrentBlockInfo(&pReader->status.blockIter, &pBlockInfo, pReader->idStr);
  if (code != TSDB_CODE_SUCCESS) {
    return 0;
  }

  if (pReader->pIgnoreTables && taosHashGet(*pReader->pIgnoreTables, &pBlockInfo->uid, sizeof(pBlockInfo->uid))) {
    setBlockAllDumped(pDumpInfo, pBlockInfo->lastKey, pReader->info.order);
    return code;
  }

  STableBlockScanInfo* pBlockScanInfo = NULL;
  code = getTableBlockScanInfo(pReader->status.pTableMap, pBlockInfo->uid, &pBlockScanInfo, pReader->idStr);
  if (code != TSDB_CODE_SUCCESS) {
    goto _end;
  }

  TSDBKEY keyInBuf = getCurrentKeyInBuf(pBlockScanInfo, pReader);

  // it is a clean block, load it directly
  int64_t cap = pReader->resBlockInfo.capacity;
  bool    directCopy = isCleanFileDataBlock(pReader, pBlockInfo, pBlockScanInfo, keyInBuf) &&
                    (pBlockInfo->numRow <= cap) && (pBlockScanInfo->sttKeyInfo.status == STT_FILE_NO_DATA) &&
                    ((asc && ((pBlockInfo->lastKey < keyInBuf.ts) || (keyInBuf.ts == INT64_MIN))) ||
                     (!asc && (pBlockInfo->lastKey > keyInBuf.ts)));
  if (directCopy) {
    code = copyBlockDataToSDataBlock(pReader, &pBlockScanInfo->lastProcKey);
    goto _end;
  }

  SBlockData* pBlockData = &pReader->status.fileBlockData;
  initSttBlockReader(pSttBlockReader, pBlockScanInfo, pReader);
  if (pReader->code != 0) {
    code = pReader->code;
    goto _end;
  }

  while (1) {
    bool hasBlockData = false;
    {
      while (pBlockData->nRow > 0 && pBlockData->uid == pBlockScanInfo->uid) {
        // find the first qualified row in data block
        if (isValidFileBlockRow(pBlockData, pDumpInfo->rowIndex, pBlockScanInfo, asc, &pReader->info, pReader)) {
          hasBlockData = true;
          break;
        }

        pDumpInfo->rowIndex += step;

        if (pDumpInfo->rowIndex >= pBlockData->nRow || pDumpInfo->rowIndex < 0) {
          // NOTE: get the new block info
          code = getCurrentBlockInfo(&pReader->status.blockIter, &pBlockInfo, pReader->idStr);
          if (code != TSDB_CODE_SUCCESS) {
            goto _end;
          }

          // continue check for the next file block if the last ts in the current block
          // is overlapped with the next neighbor block
          bool loadNeighbor = false;
          code = loadNeighborIfOverlap(pBlockInfo, pBlockScanInfo, pReader, &loadNeighbor);
          if ((!loadNeighbor) || (code != 0)) {
            setBlockAllDumped(pDumpInfo, pBlockInfo->lastKey, pReader->info.order);
            break;
          }
        }
      }
    }

    // no data in last block and block, no need to proceed.
    if (hasBlockData == false) {
      break;
    }

    code = buildComposedDataBlockImpl(pReader, pBlockScanInfo, pBlockData, pSttBlockReader);
    if (code) {
      goto _end;
    }

    // currently loaded file data block is consumed
    if ((pBlockData->nRow > 0) && (pDumpInfo->rowIndex >= pBlockData->nRow || pDumpInfo->rowIndex < 0)) {
      setBlockAllDumped(pDumpInfo, pBlockInfo->lastKey, pReader->info.order);
      break;
    }

    if (pResBlock->info.rows >= pReader->resBlockInfo.capacity) {
      break;
    }
  }

_end:
  el = (taosGetTimestampUs() - st) / 1000.0;
  updateComposedBlockInfo(pReader, el, pBlockScanInfo);

  if (pResBlock->info.rows > 0) {
    tsdbDebug("%p uid:%" PRIu64 ", composed data block created, brange:%" PRIu64 "-%" PRIu64 " rows:%" PRId64
              ", elapsed time:%.2f ms %s",
              pReader, pResBlock->info.id.uid, pResBlock->info.window.skey, pResBlock->info.window.ekey,
              pResBlock->info.rows, el, pReader->idStr);
  }

  return code;
}

void setComposedBlockFlag(STsdbReader* pReader, bool composed) { pReader->status.composedDataBlock = composed; }

int32_t getInitialDelIndex(const SArray* pDelSkyline, int32_t order) {
  if (pDelSkyline == NULL) {
    return 0;
  }

  return ASCENDING_TRAVERSE(order) ? 0 : taosArrayGetSize(pDelSkyline) - 1;
}

int32_t initDelSkylineIterator(STableBlockScanInfo* pBlockScanInfo, int32_t order, SReadCostSummary* pCost) {
  int32_t code = 0;
  int32_t newDelDataInFile = taosArrayGetSize(pBlockScanInfo->pFileDelData);
  if (newDelDataInFile == 0 &&
      ((pBlockScanInfo->delSkyline != NULL) || (TARRAY_SIZE(pBlockScanInfo->pMemDelData) == 0))) {
    return code;
  }

  int64_t st = taosGetTimestampUs();

  if (pBlockScanInfo->delSkyline != NULL) {
    taosArrayClear(pBlockScanInfo->delSkyline);
  } else {
    pBlockScanInfo->delSkyline = taosArrayInit(4, sizeof(TSDBKEY));
    if (pBlockScanInfo->delSkyline == NULL) {
      return terrno;
    }
  }

  SArray* pSource = pBlockScanInfo->pFileDelData;
  if (pSource == NULL) {
    pSource = pBlockScanInfo->pMemDelData;
  } else {
    void* p1 = taosArrayAddAll(pSource, pBlockScanInfo->pMemDelData);
    if (p1 == NULL) {
      return TSDB_CODE_OUT_OF_MEMORY;
    }
  }

  code = tsdbBuildDeleteSkyline(pSource, 0, taosArrayGetSize(pSource) - 1, pBlockScanInfo->delSkyline);

  taosArrayClear(pBlockScanInfo->pFileDelData);
  int32_t index = getInitialDelIndex(pBlockScanInfo->delSkyline, order);

  pBlockScanInfo->iter.index = index;
  pBlockScanInfo->iiter.index = index;
  pBlockScanInfo->fileDelIndex = index;
  pBlockScanInfo->sttBlockDelIndex = index;

  double el = taosGetTimestampUs() - st;
  pCost->createSkylineIterTime = el / 1000.0;

  return code;
}

TSDBKEY getCurrentKeyInBuf(STableBlockScanInfo* pScanInfo, STsdbReader* pReader) {
  bool    asc = ASCENDING_TRAVERSE(pReader->info.order);
  TSDBKEY key = {.ts = TSKEY_INITIAL_VAL}, ikey = {.ts = TSKEY_INITIAL_VAL};

  bool     hasKey = false, hasIKey = false;
  TSDBROW* pRow = NULL;
  TSDBROW* pIRow = NULL;

  getValidMemRow(&pScanInfo->iter, pScanInfo->delSkyline, pReader, &pRow);
  if (pRow != NULL) {
    hasKey = true;
    key = TSDBROW_KEY(pRow);
  }

  getValidMemRow(&pScanInfo->iiter, pScanInfo->delSkyline, pReader, &pIRow);
  if (pIRow != NULL) {
    hasIKey = true;
    ikey = TSDBROW_KEY(pIRow);
  }

  if (hasKey) {
    if (hasIKey) {  // has data in mem & imem
      if (asc) {
        return key.ts <= ikey.ts ? key : ikey;
      } else {
        return key.ts <= ikey.ts ? ikey : key;
      }
    } else {  // no data in imem
      return key;
    }
  } else {
    // no data in mem & imem, return the initial value
    // only imem has data, return ikey
    return ikey;
  }
}

static void prepareDurationForNextFileSet(STsdbReader* pReader) {
  if (pReader->status.bProcMemFirstFileset) {
    pReader->status.prevFilesetStartKey = INT64_MIN;
    pReader->status.prevFilesetEndKey = INT64_MAX;
    pReader->status.bProcMemFirstFileset = false;
  }

  int32_t     fid = pReader->status.pCurrentFileset->fid;
  STimeWindow winFid = {0};
  tsdbFidKeyRange(fid, pReader->pTsdb->keepCfg.days, pReader->pTsdb->keepCfg.precision, &winFid.skey, &winFid.ekey);

  if (ASCENDING_TRAVERSE(pReader->info.order)) {
    pReader->status.bProcMemPreFileset = !(pReader->status.memTableMaxKey < pReader->status.prevFilesetStartKey ||
                                           (winFid.skey - 1) < pReader->status.memTableMinKey);
  } else {
    pReader->status.bProcMemPreFileset = !(pReader->status.memTableMaxKey < (winFid.ekey + 1) ||
                                           pReader->status.prevFilesetEndKey < pReader->status.memTableMinKey);
  }

  if (pReader->status.bProcMemPreFileset) {
    tsdbDebug("will start pre-fileset %d buffer processing. %s", fid, pReader->idStr);
    pReader->status.procMemUidList.tableUidList = pReader->status.uidList.tableUidList;
    resetPreFilesetMemTableListIndex(&pReader->status);
  }

  if (!pReader->status.bProcMemPreFileset) {
    if (pReader->notifyFn) {
      STsdReaderNotifyInfo info = {0};
      info.duration.filesetId = fid;
      pReader->notifyFn(TSD_READER_NOTIFY_DURATION_START, &info, pReader->notifyParam);
      tsdbDebug("new duration %d start notification when no buffer preceeding fileset, %s", fid, pReader->idStr);
    }
  }

  pReader->status.prevFilesetStartKey = winFid.skey;
  pReader->status.prevFilesetEndKey = winFid.ekey;
}

static int32_t moveToNextFile(STsdbReader* pReader, SBlockNumber* pBlockNum, SArray* pTableList) {
  SReaderStatus* pStatus = &pReader->status;
  pBlockNum->numOfBlocks = 0;
  pBlockNum->numOfSttFiles = 0;

  size_t  numOfTables = tSimpleHashGetSize(pReader->status.pTableMap);
  SArray* pIndexList = taosArrayInit(numOfTables, sizeof(SBrinBlk));
  if (pIndexList == NULL) {
    return terrno;
  }

  while (1) {
    // only check here, since the iterate data in memory is very fast.
    if (pReader->code != TSDB_CODE_SUCCESS) {
      tsdbWarn("tsdb reader is stopped ASAP, code:%s, %s", tstrerror(pReader->code), pReader->idStr);
      return pReader->code;
    }

    bool    hasNext = false;
    int32_t code = filesetIteratorNext(&pStatus->fileIter, pReader, &hasNext);
    if (code != TSDB_CODE_SUCCESS) {
      taosArrayDestroy(pIndexList);
      return code;
    }

    if (!hasNext) {  // no data files on disk
      break;
    }

    taosArrayClear(pIndexList);
    code = doLoadBlockIndex(pReader, pReader->pFileReader, pIndexList);
    if (code != TSDB_CODE_SUCCESS) {
      taosArrayDestroy(pIndexList);
      return code;
    }

    if (taosArrayGetSize(pIndexList) > 0 || pReader->status.pCurrentFileset->lvlArr->size > 0) {
      code = loadFileBlockBrinInfo(pReader, pIndexList, pBlockNum, pTableList);
      if (code != TSDB_CODE_SUCCESS) {
        taosArrayDestroy(pIndexList);
        return code;
      }

      if (pBlockNum->numOfBlocks + pBlockNum->numOfSttFiles > 0) {
        if (pReader->bFilesetDelimited) {
          prepareDurationForNextFileSet(pReader);
        }
        break;
      }
    }

    // no blocks in current file, try next files
  }

  taosArrayDestroy(pIndexList);
  return loadDataFileTombDataForAll(pReader);
}

// pTableIter can be NULL, no need to handle the return value
static int32_t resetTableListIndex(SReaderStatus* pStatus, const char* id) {
  STableUidList* pList = &pStatus->uidList;

  pList->currentIndex = 0;
  uint64_t uid = pList->tableUidList[0];
  pStatus->pTableIter = tSimpleHashGet(pStatus->pTableMap, &uid, sizeof(uid));
  if (pStatus->pTableIter == NULL) {
    tsdbError("%s failed to load tableBlockScanInfo for uid:%"PRId64", code: internal error", id, uid);
    return TSDB_CODE_INTERNAL_ERROR;
  }

  return 0;
}

static void resetPreFilesetMemTableListIndex(SReaderStatus* pStatus) {
  STableUidList* pList = &pStatus->procMemUidList;

  pList->currentIndex = 0;
  uint64_t uid = pList->tableUidList[0];
  pStatus->pProcMemTableIter = tSimpleHashGet(pStatus->pTableMap, &uid, sizeof(uid));
}

static bool moveToNextTable(STableUidList* pOrderedCheckInfo, SReaderStatus* pStatus) {
  pOrderedCheckInfo->currentIndex += 1;
  if (pOrderedCheckInfo->currentIndex >= tSimpleHashGetSize(pStatus->pTableMap)) {
    pStatus->pTableIter = NULL;
    return false;
  }

  uint64_t uid = pOrderedCheckInfo->tableUidList[pOrderedCheckInfo->currentIndex];
  pStatus->pTableIter = tSimpleHashGet(pStatus->pTableMap, &uid, sizeof(uid));
  return (pStatus->pTableIter != NULL);
}

static bool moveToNextTableForPreFileSetMem(SReaderStatus* pStatus) {
  STableUidList* pUidList = &pStatus->procMemUidList;
  pUidList->currentIndex += 1;
  if (pUidList->currentIndex >= tSimpleHashGetSize(pStatus->pTableMap)) {
    pStatus->pProcMemTableIter = NULL;
    return false;
  }

  uint64_t uid = pUidList->tableUidList[pUidList->currentIndex];
  pStatus->pProcMemTableIter = tSimpleHashGet(pStatus->pTableMap, &uid, sizeof(uid));
  return (pStatus->pProcMemTableIter != NULL);
}

static int32_t buildCleanBlockFromSttFiles(STsdbReader* pReader, STableBlockScanInfo* pScanInfo) {
  SReaderStatus*   pStatus = &pReader->status;
  SSttBlockReader* pSttBlockReader = pStatus->fileIter.pSttBlockReader;
  SSDataBlock*     pResBlock = pReader->resBlockInfo.pResBlock;

  bool asc = ASCENDING_TRAVERSE(pReader->info.order);

  SDataBlockInfo* pInfo = &pResBlock->info;
  int32_t code = blockDataEnsureCapacity(pResBlock, pScanInfo->numOfRowsInStt);
  if (code != TSDB_CODE_SUCCESS) {
    return code;
  }

  pInfo->rows = pScanInfo->numOfRowsInStt;
  pInfo->id.uid = pScanInfo->uid;
  pInfo->dataLoad = 1;
  pInfo->window.skey = pScanInfo->sttRange.skey.ts;
  pInfo->window.ekey = pScanInfo->sttRange.ekey.ts;

  setComposedBlockFlag(pReader, true);

  pScanInfo->sttKeyInfo.nextProcKey.ts = asc ? pScanInfo->sttRange.ekey.ts + 1 : pScanInfo->sttRange.skey.ts - 1;
  pScanInfo->sttKeyInfo.status = STT_FILE_NO_DATA;

  if (asc) {
    tRowKeyAssign(&pScanInfo->lastProcKey, &pScanInfo->sttRange.ekey);
  } else {
    tRowKeyAssign(&pScanInfo->lastProcKey, &pScanInfo->sttRange.skey);
  }

  pScanInfo->sttBlockReturned = true;
  pSttBlockReader->mergeTree.pIter = NULL;

  tsdbDebug("%p uid:%" PRId64 " return clean stt block as one, brange:%" PRId64 "-%" PRId64 " rows:%" PRId64 " %s",
            pReader, pResBlock->info.id.uid, pResBlock->info.window.skey, pResBlock->info.window.ekey,
            pResBlock->info.rows, pReader->idStr);
  return code;
}

static void buildCleanBlockFromDataFiles(STsdbReader* pReader, STableBlockScanInfo* pScanInfo,
                                         SFileDataBlockInfo* pBlockInfo, int32_t blockIndex) {
  // whole data block is required, return it directly
  SReaderStatus*  pStatus = &pReader->status;
  SDataBlockInfo* pInfo = &pReader->resBlockInfo.pResBlock->info;
  bool            asc = ASCENDING_TRAVERSE(pReader->info.order);

  pInfo->rows = pBlockInfo->numRow;
  pInfo->id.uid = pScanInfo->uid;
  pInfo->dataLoad = 0;
  pInfo->version = pReader->info.verRange.maxVer;
  pInfo->window = (STimeWindow){.skey = pBlockInfo->firstKey, .ekey = pBlockInfo->lastKey};

  if (pReader->suppInfo.numOfPks > 0) {
    if (IS_NUMERIC_TYPE(pReader->suppInfo.pk.type)) {
      pInfo->pks[0].val = pBlockInfo->firstPk.val;
      pInfo->pks[1].val = pBlockInfo->lastPk.val;
    } else {
      (void)memcpy(pInfo->pks[0].pData, varDataVal(pBlockInfo->firstPk.pData), varDataLen(pBlockInfo->firstPk.pData));
      (void)memcpy(pInfo->pks[1].pData, varDataVal(pBlockInfo->lastPk.pData), varDataLen(pBlockInfo->lastPk.pData));

      pInfo->pks[0].nData = varDataLen(pBlockInfo->firstPk.pData);
      pInfo->pks[1].nData = varDataLen(pBlockInfo->lastPk.pData);
    }
  }

  // update the last key for the corresponding table
  setComposedBlockFlag(pReader, false);
  setBlockAllDumped(&pStatus->fBlockDumpInfo, pBlockInfo->lastKey, pReader->info.order);
  updateLastKeyInfo(&pScanInfo->lastProcKey, pBlockInfo, pInfo, pReader->suppInfo.numOfPks, asc);

  tsdbDebug("%p uid:%" PRIu64
            " clean file block retrieved from file, global index:%d, "
            "table index:%d, rows:%d, brange:%" PRId64 "-%" PRId64 ", %s",
            pReader, pScanInfo->uid, blockIndex, pBlockInfo->tbBlockIdx, pBlockInfo->numRow, pBlockInfo->firstKey,
            pBlockInfo->lastKey, pReader->idStr);
}

static int32_t doLoadSttBlockSequentially(STsdbReader* pReader) {
  SReaderStatus*   pStatus = &pReader->status;
  SSttBlockReader* pSttBlockReader = pStatus->fileIter.pSttBlockReader;
  STableUidList*   pUidList = &pStatus->uidList;
  int32_t          code = TSDB_CODE_SUCCESS;

  if (tSimpleHashGetSize(pStatus->pTableMap) == 0) {
    return TSDB_CODE_SUCCESS;
  }

  SSDataBlock* pResBlock = pReader->resBlockInfo.pResBlock;

  while (1) {
    if (pReader->code != TSDB_CODE_SUCCESS) {
      tsdbWarn("tsdb reader is stopped ASAP, code:%s, %s", tstrerror(pReader->code), pReader->idStr);
      return pReader->code;
    }

    // load the last data block of current table
    STableBlockScanInfo* pScanInfo = NULL;
    if (pStatus->pTableIter == NULL) {
      tsdbError("table Iter is null, invalid pScanInfo, try next table %s", pReader->idStr);
      bool hasNexTable = moveToNextTable(pUidList, pStatus);
      if (!hasNexTable) {
        return TSDB_CODE_SUCCESS;
      }

      continue;
    } else {
      pScanInfo = *(STableBlockScanInfo**) pStatus->pTableIter;
    }

    if (pReader->pIgnoreTables && taosHashGet(*pReader->pIgnoreTables, &pScanInfo->uid, sizeof(pScanInfo->uid))) {
      // reset the index in last block when handing a new file
      bool hasNexTable = moveToNextTable(pUidList, pStatus);
      if (!hasNexTable) {
        return TSDB_CODE_SUCCESS;
      }

      continue;
    }

    initSttBlockReader(pSttBlockReader, pScanInfo, pReader);
    if (pReader->code != TSDB_CODE_SUCCESS) {
      return pReader->code;
    }
    
    if (!hasDataInSttBlock(pScanInfo)) {
      bool hasNexTable = moveToNextTable(pUidList, pStatus);
      if (!hasNexTable) {
        return TSDB_CODE_SUCCESS;
      }

      continue;
    }

    // if only require the total rows, no need to load data from stt file if it is clean stt blocks
    if (pReader->info.execMode == READER_EXEC_ROWS && pScanInfo->cleanSttBlocks) {
      code = buildCleanBlockFromSttFiles(pReader, pScanInfo);
      return code;
    }

    int64_t st = taosGetTimestampUs();
    while (1) {
      // no data in stt block and block, no need to proceed.
      if (!hasDataInSttBlock(pScanInfo)) {
        break;
      }

      code = buildComposedDataBlockImpl(pReader, pScanInfo, &pReader->status.fileBlockData, pSttBlockReader);
      if (code) {
        return code;
      }

      if (pResBlock->info.rows >= pReader->resBlockInfo.capacity) {
        break;
      }
    }

    double el = (taosGetTimestampUs() - st) / 1000.0;
    updateComposedBlockInfo(pReader, el, pScanInfo);

    if (pResBlock->info.rows > 0) {
      tsdbDebug("%p uid:%" PRIu64 ", composed data block created, brange:%" PRIu64 "-%" PRIu64 " rows:%" PRId64
                ", elapsed time:%.2f ms %s",
                pReader, pResBlock->info.id.uid, pResBlock->info.window.skey, pResBlock->info.window.ekey,
                pResBlock->info.rows, el, pReader->idStr);
      return TSDB_CODE_SUCCESS;
    }

    // current table is exhausted, let's try next table
    bool hasNexTable = moveToNextTable(pUidList, pStatus);
    if (!hasNexTable) {
      return TSDB_CODE_SUCCESS;
    }
  }
}

// current active data block not overlap with the stt-files/stt-blocks
static bool notOverlapWithFiles(SFileDataBlockInfo* pBlockInfo, STableBlockScanInfo* pScanInfo, bool asc) {
  if ((!hasDataInSttBlock(pScanInfo)) || (pScanInfo->cleanSttBlocks == true)) {
    return true;
  } else {
    int64_t keyInStt = pScanInfo->sttKeyInfo.nextProcKey.ts;
    return (asc && pBlockInfo->lastKey < keyInStt) || (!asc && pBlockInfo->firstKey > keyInStt);
  }
}

static int32_t doBuildDataBlock(STsdbReader* pReader) {
  SReaderStatus*       pStatus = &pReader->status;
  SDataBlockIter*      pBlockIter = &pStatus->blockIter;
  STableBlockScanInfo* pScanInfo = NULL;
  SFileDataBlockInfo*  pBlockInfo = NULL;
  SSttBlockReader*     pSttBlockReader = pReader->status.fileIter.pSttBlockReader;
  bool                 asc = ASCENDING_TRAVERSE(pReader->info.order);
  int32_t              code = TSDB_CODE_SUCCESS;

  code = getCurrentBlockInfo(pBlockIter, &pBlockInfo, pReader->idStr);
  if (code != TSDB_CODE_SUCCESS) {
    return code;
  }

  if (pReader->pIgnoreTables && taosHashGet(*pReader->pIgnoreTables, &pBlockInfo->uid, sizeof(pBlockInfo->uid))) {
    setBlockAllDumped(&pStatus->fBlockDumpInfo, pBlockInfo->lastKey, pReader->info.order);
    return code;
  }

  if (pReader->code != TSDB_CODE_SUCCESS) {
    return pReader->code;
  }

  code = getTableBlockScanInfo(pReader->status.pTableMap, pBlockInfo->uid, &pScanInfo, pReader->idStr);
  if (code != TSDB_CODE_SUCCESS) {
    return code;
  }

  if (pScanInfo->sttKeyInfo.status == STT_FILE_READER_UNINIT) {
    initSttBlockReader(pSttBlockReader, pScanInfo, pReader);
    if (pReader->code != 0) {
      return pReader->code;
    }
  }

  TSDBKEY keyInBuf = getCurrentKeyInBuf(pScanInfo, pReader);
  if (fileBlockShouldLoad(pReader, pBlockInfo, pScanInfo, keyInBuf)) {
    code = doLoadFileBlockData(pReader, pBlockIter, &pStatus->fileBlockData, pScanInfo->uid);
    if (code != TSDB_CODE_SUCCESS) {
      return code;
    }

    // build composed data block
    code = buildComposedDataBlock(pReader);
  } else if (bufferDataInFileBlockGap(keyInBuf, pBlockInfo, pScanInfo, pReader->info.order)) {
    // data in memory that are earlier than current file block and stt blocks
    // rows in buffer should be less than the file block in asc, greater than file block in desc
    int64_t endKey = getBoarderKeyInFiles(pBlockInfo, pScanInfo, pReader->info.order);
    code = buildDataBlockFromBuf(pReader, pScanInfo, endKey);
  } else {
    if (notOverlapWithFiles(pBlockInfo, pScanInfo, asc)) {
      int64_t keyInStt = pScanInfo->sttKeyInfo.nextProcKey.ts;

      if ((!hasDataInSttBlock(pScanInfo)) || (asc && pBlockInfo->lastKey < keyInStt) ||
          (!asc && pBlockInfo->firstKey > keyInStt)) {
        // the stt blocks may located in the gap of different data block, but the whole sttRange may overlap with the
        // data block, so the overlap check is invalid actually.
        buildCleanBlockFromDataFiles(pReader, pScanInfo, pBlockInfo, pBlockIter->index);
      } else {  // clean stt block
        if (!(pReader->info.execMode == READER_EXEC_ROWS && pSttBlockReader->mergeTree.pIter == NULL)) {
          tsdbError("tsdb reader failed at: %s:%d", __func__, __LINE__);
          return TSDB_CODE_INTERNAL_ERROR;
        }
        code = buildCleanBlockFromSttFiles(pReader, pScanInfo);
        return code;
      }
    } else {
      SBlockData* pBData = &pReader->status.fileBlockData;
      tBlockDataReset(pBData);

      SSDataBlock* pResBlock = pReader->resBlockInfo.pResBlock;

      tsdbDebug("load data in stt block firstly %s", pReader->idStr);
      int64_t st = taosGetTimestampUs();

      // let's load data from stt files, make sure clear the cleanStt block flag before load the data from stt files
      initSttBlockReader(pSttBlockReader, pScanInfo, pReader);
      if (pReader->code != 0) {
        return pReader->code;
      }

      // no data in stt block, no need to proceed.
      while (hasDataInSttBlock(pScanInfo)) {
        if (pScanInfo->sttKeyInfo.status != STT_FILE_HAS_DATA) {
          tsdbError("tsdb reader failed at: %s:%d", __func__, __LINE__);
          return TSDB_CODE_INTERNAL_ERROR;
        }

        code = buildComposedDataBlockImpl(pReader, pScanInfo, &pReader->status.fileBlockData, pSttBlockReader);
        if (code != TSDB_CODE_SUCCESS) {
          return code;
        }

        if (pResBlock->info.rows >= pReader->resBlockInfo.capacity) {
          break;
        }

        // data in stt now overlaps with current active file data block, need to composed with file data block.
        SRowKey* pSttKey = getCurrentKeyInSttBlock(pSttBlockReader);
        if ((pSttKey->ts >= pBlockInfo->firstKey && asc) || (pSttKey->ts <= pBlockInfo->lastKey && (!asc))) {
          tsdbDebug("%p lastKeyInStt:%" PRId64 ", overlap with file block, brange:%" PRId64 "-%" PRId64 " %s", pReader,
                    pSttKey->ts, pBlockInfo->firstKey, pBlockInfo->lastKey, pReader->idStr);
          break;
        }
      }

      double el = (taosGetTimestampUs() - st) / 1000.0;
      updateComposedBlockInfo(pReader, el, pScanInfo);

      if (pResBlock->info.rows > 0) {
        tsdbDebug("%p uid:%" PRIu64 ", composed data block created, brange:%" PRIu64 "-%" PRIu64 " rows:%" PRId64
                  ", elapsed time:%.2f ms %s",
                  pReader, pResBlock->info.id.uid, pResBlock->info.window.skey, pResBlock->info.window.ekey,
                  pResBlock->info.rows, el, pReader->idStr);
      }
    }
  }

  return (pReader->code != TSDB_CODE_SUCCESS) ? pReader->code : code;
}

static int32_t buildBlockFromBufferSeqForPreFileset(STsdbReader* pReader, int64_t endKey) {
  SReaderStatus* pStatus = &pReader->status;

  tsdbDebug("seq load data blocks from cache that preceeds fileset %d, %s", pReader->status.pCurrentFileset->fid,
            pReader->idStr);

  while (1) {
    if (pReader->code != TSDB_CODE_SUCCESS) {
      tsdbWarn("tsdb reader is stopped ASAP, code:%s, %s", tstrerror(pReader->code), pReader->idStr);
      return pReader->code;
    }

    STableBlockScanInfo** pBlockScanInfo = pStatus->pProcMemTableIter;
    if (pReader->pIgnoreTables &&
        taosHashGet(*pReader->pIgnoreTables, &(*pBlockScanInfo)->uid, sizeof((*pBlockScanInfo)->uid))) {
      bool hasNexTable = moveToNextTableForPreFileSetMem(pStatus);
      if (!hasNexTable) {
        return TSDB_CODE_SUCCESS;
      }
      continue;
    }

    int32_t code = initMemDataIterator(*pBlockScanInfo, pReader);
    if (code != TSDB_CODE_SUCCESS) {
      return code;
    }

    code = initDelSkylineIterator(*pBlockScanInfo, pReader->info.order, &pReader->cost);
    if (code != TSDB_CODE_SUCCESS) {
      return code;
    }

    code = buildDataBlockFromBuf(pReader, *pBlockScanInfo, endKey);
    if (code != TSDB_CODE_SUCCESS) {
      return code;
    }

    if (pReader->resBlockInfo.pResBlock->info.rows > 0) {
      return TSDB_CODE_SUCCESS;
    }

    // current table is exhausted, let's try next table
    bool hasNexTable = moveToNextTableForPreFileSetMem(pStatus);
    if (!hasNexTable) {
      return TSDB_CODE_SUCCESS;
    }
  }
}

static int32_t buildBlockFromBufferSequentially(STsdbReader* pReader, int64_t endKey) {
  SReaderStatus* pStatus = &pReader->status;
  STableUidList* pUidList = &pStatus->uidList;

  tsdbDebug("seq load data blocks from cache, %s", pReader->idStr);

  while (1) {
    if (pReader->code != TSDB_CODE_SUCCESS) {
      tsdbWarn("tsdb reader is stopped ASAP, code:%s, %s", tstrerror(pReader->code), pReader->idStr);
      return pReader->code;
    }

    STableBlockScanInfo** pBlockScanInfo = pStatus->pTableIter;
    if (pBlockScanInfo == NULL || *pBlockScanInfo == NULL) {
      return TSDB_CODE_SUCCESS;
    }

    if (pReader->pIgnoreTables &&
        taosHashGet(*pReader->pIgnoreTables, &(*pBlockScanInfo)->uid, sizeof((*pBlockScanInfo)->uid))) {
      bool hasNexTable = moveToNextTable(pUidList, pStatus);
      if (!hasNexTable) {
        return TSDB_CODE_SUCCESS;
      }
      continue;
    }

    int32_t code = initMemDataIterator(*pBlockScanInfo, pReader);
    if (code != TSDB_CODE_SUCCESS) {
      return code;
    }

    code = initDelSkylineIterator(*pBlockScanInfo, pReader->info.order, &pReader->cost);
    if (code != TSDB_CODE_SUCCESS) {
      return code;
    }

    code = buildDataBlockFromBuf(pReader, *pBlockScanInfo, endKey);
    if (code != TSDB_CODE_SUCCESS) {
      return code;
    }

    if (pReader->resBlockInfo.pResBlock->info.rows > 0) {
      return TSDB_CODE_SUCCESS;
    }

    // current table is exhausted, let's try next table
    bool hasNexTable = moveToNextTable(pUidList, pStatus);
    if (!hasNexTable) {
      return TSDB_CODE_SUCCESS;
    }
  }
}

// set the correct start position in case of the first/last file block, according to the query time window
static void initBlockDumpInfo(STsdbReader* pReader, SDataBlockIter* pBlockIter) {
  SFileDataBlockInfo* pBlockInfo = NULL;
  SReaderStatus*      pStatus = &pReader->status;
  SFileBlockDumpInfo* pDumpInfo = &pStatus->fBlockDumpInfo;

  int32_t code = getCurrentBlockInfo(pBlockIter, &pBlockInfo, pReader->idStr);
  if (code == TSDB_CODE_SUCCESS) {
    pDumpInfo->totalRows = pBlockInfo->numRow;
    pDumpInfo->rowIndex = ASCENDING_TRAVERSE(pReader->info.order) ? 0 : pBlockInfo->numRow - 1;
  } else {
    pDumpInfo->totalRows = 0;
    pDumpInfo->rowIndex = 0;
  }

  pDumpInfo->allDumped = false;
}

static int32_t initForFirstBlockInFile(STsdbReader* pReader, SDataBlockIter* pBlockIter) {
  SBlockNumber num = {0};
  SArray*      pTableList = taosArrayInit(40, POINTER_BYTES);
  if (pTableList == NULL) {
    return terrno;
  }

  int32_t code = moveToNextFile(pReader, &num, pTableList);
  if (code != TSDB_CODE_SUCCESS) {
    taosArrayDestroy(pTableList);
    return code;
  }

  // all data files are consumed, try data in buffer
  if (num.numOfBlocks + num.numOfSttFiles == 0) {
    pReader->status.loadFromFile = false;
    taosArrayDestroy(pTableList);
    return code;
  }

  // initialize the block iterator for a new fileset
  if (num.numOfBlocks > 0) {
    code = initBlockIterator(pReader, pBlockIter, num.numOfBlocks, pTableList);
  } else {  // no block data, only last block exists
    tBlockDataReset(&pReader->status.fileBlockData);
    code = resetDataBlockIterator(pBlockIter, pReader->info.order, shouldFreePkBuf(&pReader->suppInfo), pReader->idStr);
    if (code) {
      return code;
    }

    code = resetTableListIndex(&pReader->status, pReader->idStr);
    if (code) {
      return code;
    }
  }

  if (code == TSDB_CODE_SUCCESS) { // set the correct start position according to the query time window
    initBlockDumpInfo(pReader, pBlockIter);
  }

  taosArrayDestroy(pTableList);
  return code;
}

static bool fileBlockPartiallyRead(SFileBlockDumpInfo* pDumpInfo, bool asc) {
  return (!pDumpInfo->allDumped) &&
         ((pDumpInfo->rowIndex > 0 && asc) || (pDumpInfo->rowIndex < (pDumpInfo->totalRows - 1) && (!asc)));
}

typedef enum {
  TSDB_READ_RETURN = 0x1,
  TSDB_READ_CONTINUE = 0x2,
} ERetrieveType;

static int32_t doReadDataFromSttFiles(STsdbReader* pReader, ERetrieveType* pReturnType) {
  int32_t         code = TSDB_CODE_SUCCESS;
  SSDataBlock*    pResBlock = pReader->resBlockInfo.pResBlock;
  SDataBlockIter* pBlockIter = &pReader->status.blockIter;

  *pReturnType = TSDB_READ_RETURN;

  tsdbDebug("seq load data blocks from stt files %s", pReader->idStr);

  while (1) {
    code = doLoadSttBlockSequentially(pReader);
    if (code != TSDB_CODE_SUCCESS) {
      *pReturnType = TSDB_READ_RETURN;
      return code;
    }

    if (pResBlock->info.rows > 0) {
      *pReturnType = TSDB_READ_RETURN;
      return code;
    }

    // all data blocks are checked in this stt file, now let's try the next file set
    if (pReader->status.pTableIter != NULL) {
      code = TSDB_CODE_INTERNAL_ERROR;
      tsdbError("tsdb reader failed at: %s:%d, code:%s", __func__, __LINE__, tstrerror(code));
      return code;
    }

    code = initForFirstBlockInFile(pReader, pBlockIter);

    // error happens or all the data files are completely checked
    if ((code != TSDB_CODE_SUCCESS) || (pReader->status.loadFromFile == false)) {
      *pReturnType = TSDB_READ_RETURN;
      return code;
    }

    if (pReader->status.bProcMemPreFileset) {
      code = buildFromPreFilesetBuffer(pReader);
      if (code != TSDB_CODE_SUCCESS) {
        return code;
      }
      if (pResBlock->info.rows > 0) {
        pReader->status.processingMemPreFileSet = true;
        *pReturnType = TSDB_READ_RETURN;
        return code;
      }
    }

    if (pBlockIter->numOfBlocks > 0) {  // there are data blocks existed.
      *pReturnType = TSDB_READ_CONTINUE;
    } else {  // all blocks in data file are checked, let's check the data in stt-files
      code = resetTableListIndex(&pReader->status, pReader->idStr);
    }

    return code;
  }
}

static int32_t buildBlockFromFiles(STsdbReader* pReader) {
  int32_t code = TSDB_CODE_SUCCESS;
  bool    asc = ASCENDING_TRAVERSE(pReader->info.order);

  SDataBlockIter*     pBlockIter = &pReader->status.blockIter;
  SSDataBlock*        pResBlock = pReader->resBlockInfo.pResBlock;
  SFileBlockDumpInfo* pDumpInfo = &pReader->status.fBlockDumpInfo;
  SBlockData*         pBlockData = &pReader->status.fileBlockData;
  const char*         id = pReader->idStr;

  if (pBlockIter->numOfBlocks == 0) {
    // let's try to extract data from stt files.
    ERetrieveType type = 0;
    code = doReadDataFromSttFiles(pReader, &type);
    if (code != 0 || type == TSDB_READ_RETURN) {
      return code;
    }

    code = doBuildDataBlock(pReader);
    if (code != TSDB_CODE_SUCCESS || pResBlock->info.rows > 0) {
      return code;
    }
  }

  while (1) {
    if (fileBlockPartiallyRead(pDumpInfo, asc)) {  // file data block is partially loaded
      code = buildComposedDataBlock(pReader);
    } else {
      // current block are exhausted, try the next file block
      if (pDumpInfo->allDumped) {
        // try next data block in current file
        bool hasNext = blockIteratorNext(&pReader->status.blockIter, pReader->idStr);
        if (hasNext) {  // check for the next block in the block accessed order list
          initBlockDumpInfo(pReader, pBlockIter);
        } else {
          // all data blocks in files are checked, let's check the data in last files.
          // data blocks in current file are exhausted, let's try the next file now
          if (pBlockData->uid != 0) {
            tBlockDataClear(pBlockData);
          }

          tBlockDataReset(pBlockData);
          code = resetDataBlockIterator(pBlockIter, pReader->info.order, shouldFreePkBuf(&pReader->suppInfo), id);
          if (code != TSDB_CODE_SUCCESS) {
            return code;
          }

          code = resetTableListIndex(&pReader->status, id);
          if (code != TSDB_CODE_SUCCESS) {
            return code;
          }

          ERetrieveType type = 0;
          code = doReadDataFromSttFiles(pReader, &type);
          if (code != 0 || type == TSDB_READ_RETURN) {
            return code;
          }
        }
      }

      code = doBuildDataBlock(pReader);
    }

    if (code != TSDB_CODE_SUCCESS || pResBlock->info.rows > 0) {
      return code;
    }
  }
}

static void getTsdbByRetentions(SVnode* pVnode, SQueryTableDataCond* pCond, SRetention* retentions, const char* idStr,
                                int8_t* pLevel, STsdb** pTsdb) {
  if (pTsdb == NULL) {
    return;
  }

  *pTsdb = NULL;
  if (VND_IS_RSMA(pVnode) && !pCond->skipRollup) {
    int8_t  level = 0;
    int8_t  precision = pVnode->config.tsdbCfg.precision;
    int64_t now = taosGetTimestamp(precision);
    int64_t offset = tsQueryRsmaTolerance * ((precision == TSDB_TIME_PRECISION_MILLI)   ? 1L
                                             : (precision == TSDB_TIME_PRECISION_MICRO) ? 1000L
                                                                                        : 1000000L);

    for (int32_t i = 0; i < TSDB_RETENTION_MAX; ++i) {
      SRetention* pRetention = retentions + level;
      if (pRetention->keep <= 0) {
        if (level > 0) {
          --level;
        }
        break;
      }
      if ((now - pRetention->keep) <= (pCond->twindows.skey + offset)) {
        break;
      }
      ++level;
    }

    const char* str = (idStr != NULL) ? idStr : "";

    if (level == TSDB_RETENTION_L0) {
      *pLevel = TSDB_RETENTION_L0;
      tsdbDebug("vgId:%d, rsma level %d is selected to query %s", TD_VID(pVnode), TSDB_RETENTION_L0, str);
      *pTsdb = VND_RSMA0(pVnode);
      return;
    } else if (level == TSDB_RETENTION_L1) {
      *pLevel = TSDB_RETENTION_L1;
      tsdbDebug("vgId:%d, rsma level %d is selected to query %s", TD_VID(pVnode), TSDB_RETENTION_L1, str);
      *pTsdb =  VND_RSMA1(pVnode);
      return;
    } else {
      *pLevel = TSDB_RETENTION_L2;
      tsdbDebug("vgId:%d, rsma level %d is selected to query %s", TD_VID(pVnode), TSDB_RETENTION_L2, str);
      *pTsdb = VND_RSMA2(pVnode);
      return;
    }
  }

  *pTsdb = VND_TSDB(pVnode);
}

SVersionRange getQueryVerRange(SVnode* pVnode, SQueryTableDataCond* pCond, int8_t level) {
  int64_t startVer = (pCond->startVersion == -1) ? 0 : pCond->startVersion;

  int64_t endVer = 0;
  if (pCond->endVersion == -1) {
    // user not specified end version, set current maximum version of vnode as the endVersion
    endVer = pVnode->state.applied;
  } else {
    endVer = (pCond->endVersion > pVnode->state.applied) ? pVnode->state.applied : pCond->endVersion;
  }

  return (SVersionRange){.minVer = startVer, .maxVer = endVer};
}

static int32_t reverseSearchStartPos(const SArray* pDelList, int32_t index, int64_t key, bool asc) {
  size_t  num = taosArrayGetSize(pDelList);
  int32_t start = index;

  if (asc) {
    if (start >= num - 1) {
      start = num - 1;
    }

    TSDBKEY* p = taosArrayGet(pDelList, start);
    if (p == NULL) {
      return TSDB_CODE_INVALID_PARA;
    }

    while (p->ts >= key && start > 0) {
      start -= 1;
    }
  } else {
    if (index <= 0) {
      start = 0;
    }

    TSDBKEY* p = taosArrayGet(pDelList, start);
    if (p == NULL) {
      return TSDB_CODE_INVALID_PARA;
    }

    while (p->ts <= key && start < num - 1) {
      start += 1;
    }
  }

  return start;
}

bool hasBeenDropped(const SArray* pDelList, int32_t* index, int64_t key, int64_t ver, int32_t order,
                    SVersionRange* pVerRange, bool hasPk) {
  if (pDelList == NULL || (TARRAY_SIZE(pDelList) == 0)) {
    return false;
  }

  size_t  num = taosArrayGetSize(pDelList);
  bool    asc = ASCENDING_TRAVERSE(order);
  int32_t step = asc ? 1 : -1;

  if (hasPk) {  // handle the case where duplicated timestamps existed.
    *index = reverseSearchStartPos(pDelList, *index, key, asc);
  }

  if (asc) {
    if (*index >= num - 1) {
      TSDBKEY* last = taosArrayGetLast(pDelList);
      if (last == NULL) {
        return false;
      }

      if (key > last->ts) {
        return false;
      } else if (key == last->ts) {
        TSDBKEY* prev = taosArrayGet(pDelList, num - 2);
        if (prev == NULL) {
          return false;
        }

        return (prev->version >= ver && prev->version <= pVerRange->maxVer && prev->version >= pVerRange->minVer);
      }
    } else {
      TSDBKEY* pCurrent = taosArrayGet(pDelList, *index);
      TSDBKEY* pNext = taosArrayGet(pDelList, (*index) + 1);
      if (pCurrent == NULL || pNext == NULL) {
        return false;
      }

      if (key < pCurrent->ts) {
        return false;
      }

      if (pCurrent->ts <= key && pNext->ts >= key && pCurrent->version >= ver &&
          pVerRange->maxVer >= pCurrent->version) {
        return true;
      }

      while (pNext->ts <= key && (*index) < num - 1) {
        (*index) += 1;

        if ((*index) < num - 1) {
          pCurrent = taosArrayGet(pDelList, *index);
          pNext = taosArrayGet(pDelList, (*index) + 1);
          if (pCurrent == NULL || pNext == NULL) {
            return false;
          }

          // it is not a consecutive deletion range, ignore it
          if (pCurrent->version == 0 && pNext->version > 0) {
            continue;
          }

          if (pCurrent->ts <= key && pNext->ts >= key && pCurrent->version >= ver &&
              pVerRange->maxVer >= pCurrent->version) {
            return true;
          }
        }
      }

      return false;
    }
  } else {
    if (*index <= 0) {
      TSDBKEY* pFirst = taosArrayGet(pDelList, 0);
      if (pFirst == NULL) {
        return false;
      }

      if (key < pFirst->ts) {
        return false;
      } else if (key == pFirst->ts) {
        return pFirst->version >= ver;
      } else {
        tsdbError("unexpected error, key:%" PRId64 ", first:%" PRId64, key, pFirst->ts);
      }
    } else {
      TSDBKEY* pCurrent = taosArrayGet(pDelList, *index);
      TSDBKEY* pPrev = taosArrayGet(pDelList, (*index) - 1);
      if (pCurrent == NULL || pPrev == NULL) {
        return false;
      }

      if (key > pCurrent->ts) {
        return false;
      }

      if (pPrev->ts <= key && pCurrent->ts >= key && pPrev->version >= ver) {
        return true;
      }

      while (pPrev->ts >= key && (*index) > 1) {
        (*index) += step;

        if ((*index) >= 1) {
          pCurrent = taosArrayGet(pDelList, *index);
          pPrev = taosArrayGet(pDelList, (*index) - 1);
          if (pCurrent == NULL || pPrev == NULL) {
            return false;
          }

          // it is not a consecutive deletion range, ignore it
          if (pCurrent->version > 0 && pPrev->version == 0) {
            continue;
          }

          if (pPrev->ts <= key && pCurrent->ts >= key && pPrev->version >= ver) {
            return true;
          }
        }
      }

      return false;
    }
  }

  return false;
}

FORCE_INLINE void getValidMemRow(SIterInfo* pIter, const SArray* pDelList, STsdbReader* pReader, TSDBROW** pRes) {
  *pRes = NULL;

  if (!pIter->hasVal) {
    return;
  }

  int32_t  order = pReader->info.order;
  TSDBROW* pRow = tsdbTbDataIterGet(pIter->iter);

  TSDBKEY key;
  TSDBROW_INIT_KEY(pRow, key);
  if (outOfTimeWindow(key.ts, &pReader->info.window)) {
    pIter->hasVal = false;
    return;
  }

  // it is a valid data version
  if (key.version <= pReader->info.verRange.maxVer && key.version >= pReader->info.verRange.minVer) {
    if (pDelList == NULL || TARRAY_SIZE(pDelList) == 0) {
      *pRes = pRow;
      return;
    } else {
      bool dropped = hasBeenDropped(pDelList, &pIter->index, key.ts, key.version, order, &pReader->info.verRange,
                                    pReader->suppInfo.numOfPks > 0);
      if (!dropped) {
        *pRes = pRow;
        return;
      }
    }
  }

  while (1) {
    pIter->hasVal = tsdbTbDataIterNext(pIter->iter);
    if (!pIter->hasVal) {
      return;
    }

    pRow = tsdbTbDataIterGet(pIter->iter);

    TSDBROW_INIT_KEY(pRow, key);
    if (outOfTimeWindow(key.ts, &pReader->info.window)) {
      pIter->hasVal = false;
      return;
    }

    if (key.version <= pReader->info.verRange.maxVer && key.version >= pReader->info.verRange.minVer) {
      if (pDelList == NULL || TARRAY_SIZE(pDelList) == 0) {
        *pRes = pRow;
        return;
      } else {
        bool dropped = hasBeenDropped(pDelList, &pIter->index, key.ts, key.version, order, &pReader->info.verRange,
                                      pReader->suppInfo.numOfPks > 0);
        if (!dropped) {
          *pRes = pRow;
          return;
        }
      }
    }
  }
}

int32_t doMergeRowsInBuf(SIterInfo* pIter, uint64_t uid, SRowKey* pCurKey, SArray* pDelList, STsdbReader* pReader) {
  SRowMerger* pMerger = &pReader->status.merger;
  int32_t code = 0;

  while (1) {
    pIter->hasVal = tsdbTbDataIterNext(pIter->iter);
    if (!pIter->hasVal) {
      break;
    }

    // data exists but not valid
    TSDBROW* pRow = NULL;
    getValidMemRow(pIter, pDelList, pReader, &pRow);
    if (pRow == NULL) {
      break;
    }

    // ts is not identical, quit
    if (TSDBROW_TS(pRow) != pCurKey->ts) {
      break;
    }

    if (pCurKey->numOfPKs > 0) {
      SRowKey nextKey = {0};
      tRowGetKeyEx(pRow, &nextKey);
      if (pkCompEx(pCurKey, &nextKey) != 0) {
        break;
      }
    }

    STSchema* pTSchema = NULL;
    if (pRow->type == TSDBROW_ROW_FMT) {
      pTSchema = doGetSchemaForTSRow(TSDBROW_SVERSION(pRow), pReader, uid);
      if (pTSchema == NULL) {
        return terrno;
      }
    }

    code = tsdbRowMergerAdd(pMerger, pRow, pTSchema);
    if (code != TSDB_CODE_SUCCESS) {
      return code;
    }
  }

  return code;
}

static int32_t doMergeRowsInFileBlockImpl(SBlockData* pBlockData, int32_t* rowIndex, SRowKey* pKey, SRowMerger* pMerger,
                                          SVersionRange* pVerRange, int32_t step) {
  int32_t code = 0;
  while ((*rowIndex) < pBlockData->nRow && (*rowIndex) >= 0) {
    SRowKey cur;
    tColRowGetKey(pBlockData, (*rowIndex), &cur);
    if (pkCompEx(&cur, pKey) != 0) {
      break;
    }

    if (pBlockData->aVersion[(*rowIndex)] > pVerRange->maxVer ||
        pBlockData->aVersion[(*rowIndex)] < pVerRange->minVer) {
      (*rowIndex) += step;
      continue;
    }

    TSDBROW fRow = tsdbRowFromBlockData(pBlockData, (*rowIndex));
    code = tsdbRowMergerAdd(pMerger, &fRow, NULL);
    if (code != TSDB_CODE_SUCCESS) {
      return code;
    }
    (*rowIndex) += step;
  }
  return code;
}

typedef enum {
  CHECK_FILEBLOCK_CONT = 0x1,
  CHECK_FILEBLOCK_QUIT = 0x2,
} CHECK_FILEBLOCK_STATE;

static int32_t checkForNeighborFileBlock(STsdbReader* pReader, STableBlockScanInfo* pScanInfo,
                                         SFileDataBlockInfo* pFBlock, SRowMerger* pMerger, SRowKey* pKey,
                                         CHECK_FILEBLOCK_STATE* state) {
  SFileBlockDumpInfo* pDumpInfo = &pReader->status.fBlockDumpInfo;
  SBlockData*         pBlockData = &pReader->status.fileBlockData;
  bool                asc = ASCENDING_TRAVERSE(pReader->info.order);
  SVersionRange*      pVerRange = &pReader->info.verRange;
  bool                loadNeighbor = true;
  int32_t             step = ASCENDING_TRAVERSE(pReader->info.order) ? 1 : -1;

  int32_t code = loadNeighborIfOverlap(pFBlock, pScanInfo, pReader, &loadNeighbor);
  *state = CHECK_FILEBLOCK_QUIT;

  if (loadNeighbor && (code == TSDB_CODE_SUCCESS)) {
    code = doMergeRowsInFileBlockImpl(pBlockData, &pDumpInfo->rowIndex, pKey, pMerger, pVerRange, step);
    if (code != TSDB_CODE_SUCCESS) {
      return code;
    }
    if ((pDumpInfo->rowIndex >= pDumpInfo->totalRows && asc) || (pDumpInfo->rowIndex < 0 && !asc)) {
      *state = CHECK_FILEBLOCK_CONT;
    }
  }

  return code;
}

int32_t doMergeRowsInFileBlocks(SBlockData* pBlockData, STableBlockScanInfo* pScanInfo, SRowKey* pKey,
                                STsdbReader* pReader) {
  SFileBlockDumpInfo* pDumpInfo = &pReader->status.fBlockDumpInfo;
  SRowMerger*         pMerger = &pReader->status.merger;
  bool                asc = ASCENDING_TRAVERSE(pReader->info.order);
  int32_t             step = asc ? 1 : -1;
  SVersionRange*      pRange = &pReader->info.verRange;
  int32_t             code = 0;

  pDumpInfo->rowIndex += step;
  if ((pDumpInfo->rowIndex <= pBlockData->nRow - 1 && asc) || (pDumpInfo->rowIndex >= 0 && !asc)) {
    code = doMergeRowsInFileBlockImpl(pBlockData, &pDumpInfo->rowIndex, pKey, pMerger, pRange, step);
    if (code != TSDB_CODE_SUCCESS) {
      return code;
    }
  }

  // all rows are consumed, let's try next file block
  if ((pDumpInfo->rowIndex >= pBlockData->nRow && asc) || (pDumpInfo->rowIndex < 0 && !asc)) {
    while (1) {
      CHECK_FILEBLOCK_STATE st;

      SFileDataBlockInfo* pFileBlockInfo = NULL;
      code = getCurrentBlockInfo(&pReader->status.blockIter, &pFileBlockInfo, pReader->idStr);
      if (code != TSDB_CODE_SUCCESS) {
        return code;
      }

      if (pFileBlockInfo == NULL) {
        st = CHECK_FILEBLOCK_QUIT;
        break;
      }

      code = checkForNeighborFileBlock(pReader, pScanInfo, pFileBlockInfo, pMerger, pKey, &st);
      if (st == CHECK_FILEBLOCK_QUIT || code != TSDB_CODE_SUCCESS) {
        break;
      }
    }
  }

  return code;
}

int32_t doMergeRowsInSttBlock(SSttBlockReader* pSttBlockReader, STableBlockScanInfo* pScanInfo, SRowMerger* pMerger,
                              int32_t pkSrcSlot, SVersionRange* pVerRange, const char* idStr) {
  SRowKey* pRowKey = &pScanInfo->lastProcKey;
  int32_t code = TSDB_CODE_SUCCESS;

  while (1) {
    code = nextRowFromSttBlocks(pSttBlockReader, pScanInfo, pkSrcSlot, pVerRange);
    if (code || (!hasDataInSttBlock(pScanInfo))) {
      return code;
    }

    SRowKey* pNextKey = getCurrentKeyInSttBlock(pSttBlockReader);

    int32_t ret = pkCompEx(pRowKey, pNextKey);
    if (ret == 0) {
      TSDBROW* pRow1 = tMergeTreeGetRow(&pSttBlockReader->mergeTree);
      code = tsdbRowMergerAdd(pMerger, pRow1, NULL);
      if (code != TSDB_CODE_SUCCESS) {
        break;
      }
    } else {
      tsdbTrace("uid:%" PRIu64 " last del index:%d, del range:%d, lastKeyInStt:%" PRId64 ", %s", pScanInfo->uid,
                pScanInfo->sttBlockDelIndex, (int32_t)taosArrayGetSize(pScanInfo->delSkyline),
                pScanInfo->sttKeyInfo.nextProcKey.ts, idStr);
      break;
    }
  }

  return code;
}

int32_t doMergeMemTableMultiRows(TSDBROW* pRow, SRowKey* pKey, uint64_t uid, SIterInfo* pIter, SArray* pDelList,
                                 TSDBROW* pResRow, STsdbReader* pReader, bool* freeTSRow) {
  SRowMerger* pMerger = &pReader->status.merger;
  TSDBROW*    pNextRow = NULL;
  TSDBROW     current = *pRow;

  {  // if the timestamp of the next valid row has a different ts, return current row directly
    pIter->hasVal = tsdbTbDataIterNext(pIter->iter);

    if (!pIter->hasVal) {
      *pResRow = *pRow;
      *freeTSRow = false;
      return TSDB_CODE_SUCCESS;
    } else {  // has next point in mem/imem
      getValidMemRow(pIter, pDelList, pReader, &pNextRow);
      if (pNextRow == NULL) {
        *pResRow = current;
        *freeTSRow = false;
        return TSDB_CODE_SUCCESS;
      }

      if (TSDBROW_TS(&current) != TSDBROW_TS(pNextRow)) {
        *pResRow = current;
        *freeTSRow = false;
        return TSDB_CODE_SUCCESS;
      }

      if (pKey->numOfPKs > 0) {
        SRowKey nextRowKey = {0};
        tRowGetKeyEx(pNextRow, &nextRowKey);
        if (pkCompEx(pKey, &nextRowKey) != 0) {
          *pResRow = current;
          *freeTSRow = false;
          return TSDB_CODE_SUCCESS;
        }
      }
    }
  }

  terrno = 0;
  int32_t code = 0;

  // start to merge duplicated rows
  STSchema* pTSchema = NULL;
  if (current.type == TSDBROW_ROW_FMT) {  // get the correct schema for row-wise data in memory
    pTSchema = doGetSchemaForTSRow(current.pTSRow->sver, pReader, uid);
    if (pTSchema == NULL) {
      return terrno;
    }
  }

  code = tsdbRowMergerAdd(pMerger, &current, pTSchema);
  if (code != TSDB_CODE_SUCCESS) {
    return code;
  }

  STSchema* pTSchema1 = NULL;
  if (pNextRow->type == TSDBROW_ROW_FMT) {  // get the correct schema for row-wise data in memory
    pTSchema1 = doGetSchemaForTSRow(pNextRow->pTSRow->sver, pReader, uid);
    if (pTSchema1 == NULL) {
      return terrno;
    }
  }

  code = tsdbRowMergerAdd(pMerger, pNextRow, pTSchema1);
  if (code != TSDB_CODE_SUCCESS) {
    return code;
  }

  code = doMergeRowsInBuf(pIter, uid, pKey, pDelList, pReader);
  if (code != TSDB_CODE_SUCCESS) {
    return code;
  }

  code = tsdbRowMergerGetRow(pMerger, &pResRow->pTSRow);
  if (code != TSDB_CODE_SUCCESS) {
    return code;
  }

  pResRow->type = TSDBROW_ROW_FMT;
  tsdbRowMergerClear(pMerger);
  *freeTSRow = true;

  return TSDB_CODE_SUCCESS;
}

int32_t doMergeMemIMemRows(TSDBROW* pRow, SRowKey* pRowKey, TSDBROW* piRow, SRowKey* piRowKey,
                           STableBlockScanInfo* pBlockScanInfo, STsdbReader* pReader, SRow** pTSRow) {
  SRowMerger* pMerger = &pReader->status.merger;
  int32_t     code = TSDB_CODE_SUCCESS;

  STSchema* pSchema = NULL;
  if (pRow->type == TSDBROW_ROW_FMT) {
    pSchema = doGetSchemaForTSRow(TSDBROW_SVERSION(pRow), pReader, pBlockScanInfo->uid);
    if (pSchema == NULL) {
      return terrno;
    }
  }

  STSchema* piSchema = NULL;
  if (piRow->type == TSDBROW_ROW_FMT) {
    piSchema = doGetSchemaForTSRow(TSDBROW_SVERSION(piRow), pReader, pBlockScanInfo->uid);
    if (piSchema == NULL) {
      return terrno;
    }
  }

  if (ASCENDING_TRAVERSE(pReader->info.order)) {  // ascending order imem --> mem
    code = tsdbRowMergerAdd(pMerger, piRow, piSchema);
    if (code != TSDB_CODE_SUCCESS) {
      return code;
    }

    code = doMergeRowsInBuf(&pBlockScanInfo->iiter, pBlockScanInfo->uid, piRowKey, pBlockScanInfo->delSkyline, pReader);
    if (code != TSDB_CODE_SUCCESS) {
      return code;
    }

    code = tsdbRowMergerAdd(pMerger, pRow, pSchema);
    if (code != TSDB_CODE_SUCCESS) {
      return code;
    }

    code = doMergeRowsInBuf(&pBlockScanInfo->iter, pBlockScanInfo->uid, pRowKey, pBlockScanInfo->delSkyline, pReader);
    if (code != TSDB_CODE_SUCCESS) {
      return code;
    }
  } else {
    code = tsdbRowMergerAdd(pMerger, pRow, pSchema);
    if (code != TSDB_CODE_SUCCESS) {
      return code;
    }

    code = doMergeRowsInBuf(&pBlockScanInfo->iter, pBlockScanInfo->uid, pRowKey, pBlockScanInfo->delSkyline, pReader);
    if (code != TSDB_CODE_SUCCESS) {
      return code;
    }

    code = tsdbRowMergerAdd(pMerger, piRow, piSchema);
    if (code != TSDB_CODE_SUCCESS) {
      return code;
    }

    code = doMergeRowsInBuf(&pBlockScanInfo->iiter, pBlockScanInfo->uid, piRowKey, pBlockScanInfo->delSkyline, pReader);
    if (code != TSDB_CODE_SUCCESS) {
      return code;
    }
  }

  tRowKeyAssign(&pBlockScanInfo->lastProcKey, pRowKey);

  code = tsdbRowMergerGetRow(pMerger, pTSRow);
  tsdbRowMergerClear(pMerger);
  return code;
}

static int32_t tsdbGetNextRowInMem(STableBlockScanInfo* pBlockScanInfo, STsdbReader* pReader, TSDBROW* pResRow,
                                   int64_t endKey, bool* freeTSRow) {
  TSDBROW* pRow = NULL;
  TSDBROW* piRow = NULL;

  getValidMemRow(&pBlockScanInfo->iter, pBlockScanInfo->delSkyline, pReader, &pRow);
  getValidMemRow(&pBlockScanInfo->iiter, pBlockScanInfo->delSkyline, pReader, &piRow);

  SArray*    pDelList = pBlockScanInfo->delSkyline;
  uint64_t   uid = pBlockScanInfo->uid;
  SIterInfo* piter = &pBlockScanInfo->iter;
  SIterInfo* piiter = &pBlockScanInfo->iiter;
  SRowKey    rowKey = {0}, irowKey = {0};

  // todo refactor
  bool asc = ASCENDING_TRAVERSE(pReader->info.order);
  if (piter->hasVal) {
    tRowGetKeyEx(pRow, &rowKey);
    if ((rowKey.ts >= endKey && asc) || (rowKey.ts <= endKey && !asc)) {
      pRow = NULL;
    }
  }

  if (piiter->hasVal) {
    tRowGetKeyEx(piRow, &irowKey);
    if ((irowKey.ts >= endKey && asc) || (irowKey.ts <= endKey && !asc)) {
      piRow = NULL;
    }
  }

  if (pRow != NULL && piRow != NULL) {
    int32_t code = TSDB_CODE_SUCCESS;
    if (rowKey.numOfPKs == 0) {
      if ((rowKey.ts > irowKey.ts && asc) || (rowKey.ts < irowKey.ts && (!asc))) {  // ik.ts < k.ts
        code = doMergeMemTableMultiRows(piRow, &irowKey, uid, piiter, pDelList, pResRow, pReader, freeTSRow);
      } else if ((rowKey.ts < irowKey.ts && asc) || (rowKey.ts > irowKey.ts && (!asc))) {
        code = doMergeMemTableMultiRows(pRow, &rowKey, uid, piter, pDelList, pResRow, pReader, freeTSRow);
      } else {  // ik.ts == k.ts
        *freeTSRow = true;
        pResRow->type = TSDBROW_ROW_FMT;
        code = doMergeMemIMemRows(pRow, &rowKey, piRow, &irowKey, pBlockScanInfo, pReader, &pResRow->pTSRow);
        if (code != TSDB_CODE_SUCCESS) {
          return code;
        }
      }
    } else {
      int32_t ret = pkCompEx(&rowKey, &irowKey);
      if (ret != 0) {
        if ((ret > 0 && asc) || (ret < 0 && (!asc))) {  // ik.ts < k.ts
          code = doMergeMemTableMultiRows(piRow, &irowKey, uid, piiter, pDelList, pResRow, pReader, freeTSRow);
        } else if ((ret < 0 && asc) || (ret > 0 && (!asc))) {
          code = doMergeMemTableMultiRows(pRow, &rowKey, uid, piter, pDelList, pResRow, pReader, freeTSRow);
        }
      } else {  // ik.ts == k.ts
        *freeTSRow = true;
        pResRow->type = TSDBROW_ROW_FMT;
        code = doMergeMemIMemRows(pRow, &rowKey, piRow, &irowKey, pBlockScanInfo, pReader, &pResRow->pTSRow);
        if (code != TSDB_CODE_SUCCESS) {
          return code;
        }
      }
    }

    return code;
  }

  if (piter->hasVal && pRow != NULL) {
    return doMergeMemTableMultiRows(pRow, &rowKey, uid, piter, pDelList, pResRow, pReader, freeTSRow);
  }

  if (piiter->hasVal && piRow != NULL) {
    return doMergeMemTableMultiRows(piRow, &irowKey, uid, piiter, pDelList, pResRow, pReader, freeTSRow);
  }

  return TSDB_CODE_SUCCESS;
}

int32_t doAppendRowFromTSRow(SSDataBlock* pBlock, STsdbReader* pReader, SRow* pTSRow, STableBlockScanInfo* pScanInfo) {
  int32_t outputRowIndex = pBlock->info.rows;
  int64_t uid = pScanInfo->uid;
  int32_t code = TSDB_CODE_SUCCESS;

  SBlockLoadSuppInfo* pSupInfo = &pReader->suppInfo;
  STSchema*           pSchema = doGetSchemaForTSRow(pTSRow->sver, pReader, uid);
  if (pSchema == NULL) {
    return terrno;
  }

  SColVal colVal = {0};
  int32_t i = 0, j = 0;

  if (pSupInfo->colId[i] == PRIMARYKEY_TIMESTAMP_COL_ID) {
    SColumnInfoData* pColData = taosArrayGet(pBlock->pDataBlock, pSupInfo->slotId[i]);
    if (pColData == NULL) {
      return TSDB_CODE_INVALID_PARA;
    }

    ((int64_t*)pColData->pData)[outputRowIndex] = pTSRow->ts;
    i += 1;
  }

  while (i < pSupInfo->numOfCols && j < pSchema->numOfCols) {
    col_id_t colId = pSupInfo->colId[i];

    if (colId == pSchema->columns[j].colId) {
      SColumnInfoData* pColInfoData = taosArrayGet(pBlock->pDataBlock, pSupInfo->slotId[i]);
      if (pColInfoData == NULL) {
        return TSDB_CODE_INVALID_PARA;
      }

      code = tRowGet(pTSRow, pSchema, j, &colVal);
      if (code) {
        return code;
      }

      code = doCopyColVal(pColInfoData, outputRowIndex, i, &colVal, pSupInfo);
      if (code) {
        return code;
      }
      i += 1;
      j += 1;
    } else if (colId < pSchema->columns[j].colId) {
      SColumnInfoData* pColInfoData = taosArrayGet(pBlock->pDataBlock, pSupInfo->slotId[i]);
      if (pColInfoData == NULL) {
        return TSDB_CODE_INVALID_PARA;
      }

      colDataSetNULL(pColInfoData, outputRowIndex);
      i += 1;
    } else if (colId > pSchema->columns[j].colId) {
      j += 1;
    }
  }

  // set null value since current column does not exist in the "pSchema"
  while (i < pSupInfo->numOfCols) {
    SColumnInfoData* pColInfoData = taosArrayGet(pBlock->pDataBlock, pSupInfo->slotId[i]);
    if (pColInfoData == NULL) {
      return TSDB_CODE_INVALID_PARA;
    }

    colDataSetNULL(pColInfoData, outputRowIndex);
    i += 1;
  }

  pBlock->info.dataLoad = 1;
  pBlock->info.rows += 1;
  return TSDB_CODE_SUCCESS;
}

int32_t doAppendRowFromFileBlock(SSDataBlock* pResBlock, STsdbReader* pReader, SBlockData* pBlockData,
                                 int32_t rowIndex) {
  int32_t i = 0, j = 0;
  int32_t outputRowIndex = pResBlock->info.rows;
  int32_t code = TSDB_CODE_SUCCESS;

  SBlockLoadSuppInfo* pSupInfo = &pReader->suppInfo;
  ((int64_t*)pReader->status.pPrimaryTsCol->pData)[outputRowIndex] = pBlockData->aTSKEY[rowIndex];
  i += 1;

  SColVal cv = {0};
  int32_t numOfInputCols = pBlockData->nColData;
  int32_t numOfOutputCols = pSupInfo->numOfCols;

  while (i < numOfOutputCols && j < numOfInputCols) {
    SColData* pData = tBlockDataGetColDataByIdx(pBlockData, j);
    if (pData->cid < pSupInfo->colId[i]) {
      j += 1;
      continue;
    }

    SColumnInfoData* pCol = TARRAY_GET_ELEM(pResBlock->pDataBlock, pSupInfo->slotId[i]);
    if (pData->cid == pSupInfo->colId[i]) {
      tColDataGetValue(pData, rowIndex, &cv);
      code = doCopyColVal(pCol, outputRowIndex, i, &cv, pSupInfo);
      if (code) {
        return code;
      }
      j += 1;
    } else if (pData->cid > pCol->info.colId) {
      // the specified column does not exist in file block, fill with null data
      colDataSetNULL(pCol, outputRowIndex);
    }

    i += 1;
  }

  while (i < numOfOutputCols) {
    SColumnInfoData* pCol = taosArrayGet(pResBlock->pDataBlock, pSupInfo->slotId[i]);
    if (pCol == NULL) {
      return TSDB_CODE_INVALID_PARA;
    }

    colDataSetNULL(pCol, outputRowIndex);
    i += 1;
  }

  pResBlock->info.dataLoad = 1;
  pResBlock->info.rows += 1;
  return TSDB_CODE_SUCCESS;
}

int32_t buildDataBlockFromBufImpl(STableBlockScanInfo* pBlockScanInfo, int64_t endKey, int32_t capacity,
                                  STsdbReader* pReader) {
  SSDataBlock* pBlock = pReader->resBlockInfo.pResBlock;
  int32_t      code = TSDB_CODE_SUCCESS;

  do {
    TSDBROW row = {.type = -1};
    bool    freeTSRow = false;
    code = tsdbGetNextRowInMem(pBlockScanInfo, pReader, &row, endKey, &freeTSRow);
    if (code != TSDB_CODE_SUCCESS) {
      return code;
    }

    if (row.type == -1) {
      break;
    }

    if (row.type == TSDBROW_ROW_FMT) {
      code = doAppendRowFromTSRow(pBlock, pReader, row.pTSRow, pBlockScanInfo);
      if (code == TSDB_CODE_SUCCESS) {
        pBlockScanInfo->lastProcKey.ts = row.pTSRow->ts;
        pBlockScanInfo->lastProcKey.numOfPKs = row.pTSRow->numOfPKs;
        if (row.pTSRow->numOfPKs > 0) {
          tRowGetPrimaryKeyDeepCopy(row.pTSRow, &pBlockScanInfo->lastProcKey);
        }
      }

      if (freeTSRow) {
        taosMemoryFree(row.pTSRow);
      }

      if (code) {
        return code;
      }
    } else {
      code = doAppendRowFromFileBlock(pBlock, pReader, row.pBlockData, row.iRow);
      if (code) {
        return code;
      }

      tColRowGetKeyDeepCopy(row.pBlockData, row.iRow, pReader->suppInfo.pkSrcSlot, &pBlockScanInfo->lastProcKey);
    }

    // no data in buffer, return immediately
    if (!(pBlockScanInfo->iter.hasVal || pBlockScanInfo->iiter.hasVal)) {
      break;
    }

    if (pBlock->info.rows >= capacity) {
      break;
    }
  } while (1);

  return code;
}

// TODO refactor: with createDataBlockScanInfo
int32_t tsdbSetTableList2(STsdbReader* pReader, const void* pTableList, int32_t num) {
  int32_t code = TSDB_CODE_SUCCESS;
  int32_t size = tSimpleHashGetSize(pReader->status.pTableMap);

  STableBlockScanInfo** p = NULL;
  int32_t               iter = 0;

  code = tsdbAcquireReader(pReader);
  if (code) {
    return code;
  }

  while ((p = tSimpleHashIterate(pReader->status.pTableMap, p, &iter)) != NULL) {
    clearBlockScanInfo(*p);
  }

  tSimpleHashClear(pReader->status.pTableMap);

  if (size < num) {
    code = ensureBlockScanInfoBuf(&pReader->blockInfoBuf, num);
    if (code) {
      (void) tsdbReleaseReader(pReader);
      return code;
    }

    char* p1 = taosMemoryRealloc(pReader->status.uidList.tableUidList, sizeof(uint64_t) * num);
    if (p1 == NULL) {
      (void) tsdbReleaseReader(pReader);
      return terrno;
    }

    pReader->status.uidList.tableUidList = (uint64_t*)p1;
  }

  STableUidList* pUidList = &pReader->status.uidList;
  pUidList->currentIndex = 0;

  STableKeyInfo* pList = (STableKeyInfo*)pTableList;
  for (int32_t i = 0; i < num; ++i) {
    pUidList->tableUidList[i] = pList[i].uid;

    STableBlockScanInfo* pInfo = NULL;
    code = getPosInBlockInfoBuf(&pReader->blockInfoBuf, i, &pInfo);
    if (code != TSDB_CODE_SUCCESS) {
      (void) tsdbReleaseReader(pReader);
      return code;
    }

    code = initTableBlockScanInfo(pInfo, pList[i].uid, pReader->status.pTableMap, pReader);
    if (code != TSDB_CODE_SUCCESS) {
      (void) tsdbReleaseReader(pReader);
      return code;
    }
  }

  (void) tsdbReleaseReader(pReader);
  return code;
}

uint64_t tsdbGetReaderMaxVersion2(STsdbReader* pReader) { return pReader->info.verRange.maxVer; }

static int32_t doOpenReaderImpl(STsdbReader* pReader) {
  SReaderStatus*  pStatus = &pReader->status;
  SDataBlockIter* pBlockIter = &pStatus->blockIter;
  int32_t         code = TSDB_CODE_SUCCESS;

  if (pReader->bFilesetDelimited) {
    getMemTableTimeRange(pReader, &pReader->status.memTableMaxKey, &pReader->status.memTableMinKey);
    pReader->status.bProcMemFirstFileset = true;
  }

  code = initFilesetIterator(&pStatus->fileIter, pReader->pReadSnap->pfSetArray, pReader);
  if (code != TSDB_CODE_SUCCESS) {
    return code;
  }

  code = resetDataBlockIterator(&pStatus->blockIter, pReader->info.order, shouldFreePkBuf(&pReader->suppInfo),
                                pReader->idStr);
  if (code != TSDB_CODE_SUCCESS) {
    return code;
  }

  if (pStatus->fileIter.numOfFiles == 0) {
    pStatus->loadFromFile = false;
  } else {
    code = initForFirstBlockInFile(pReader, pBlockIter);
  }

  if (!pStatus->loadFromFile) {
    code = resetTableListIndex(pStatus, pReader->idStr);
  }

  return code;
}

static void freeSchemaFunc(void* param) {
  void** p = (void**)param;
  taosMemoryFreeClear(*p);
}

static void clearSharedPtr(STsdbReader* p) {
  if (p) {
    p->status.pTableMap = NULL;
    p->status.uidList.tableUidList = NULL;
    p->info.pSchema = NULL;
    p->pReadSnap = NULL;
    p->pSchemaMap = NULL;
  }
}

static int32_t setSharedPtr(STsdbReader* pDst, const STsdbReader* pSrc) {
  pDst->status.pTableMap = pSrc->status.pTableMap;
  pDst->status.uidList = pSrc->status.uidList;
  pDst->info.pSchema = pSrc->info.pSchema;
  pDst->pSchemaMap = pSrc->pSchemaMap;
  pDst->pReadSnap = pSrc->pReadSnap;
  pDst->pReadSnap->pfSetArray = pSrc->pReadSnap->pfSetArray;

  if (pDst->info.pSchema) {
    return tsdbRowMergerInit(&pDst->status.merger, pDst->info.pSchema);
  }

  return TSDB_CODE_SUCCESS;
}

// ====================================== EXPOSED APIs ======================================
int32_t tsdbReaderOpen2(void* pVnode, SQueryTableDataCond* pCond, void* pTableList, int32_t numOfTables,
                        SSDataBlock* pResBlock, void** ppReader, const char* idstr, SHashObj** pIgnoreTables) {
  STimeWindow window = pCond->twindows;
  SVnodeCfg*  pConf = &(((SVnode*)pVnode)->config);
  int32_t     code = 0;
  int32_t     lino = 0;

  int32_t capacity = pConf->tsdbCfg.maxRows;
  if (pResBlock != NULL) {
    code = blockDataEnsureCapacity(pResBlock, capacity);
    TSDB_CHECK_CODE(code, lino, _err);
  }

  code = tsdbReaderCreate(pVnode, pCond, ppReader, capacity, pResBlock, idstr);
  TSDB_CHECK_CODE(code, lino, _err);

  // check for query time window
  STsdbReader* pReader = *ppReader;
  if (isEmptyQueryTimeWindow(&pReader->info.window) && pCond->type == TIMEWINDOW_RANGE_CONTAINED) {
    tsdbDebug("%p query window not overlaps with the data set, no result returned, %s", pReader, pReader->idStr);
    return TSDB_CODE_SUCCESS;
  }

  if (pCond->type == TIMEWINDOW_RANGE_EXTERNAL) {
    // update the SQueryTableDataCond to create inner reader
    int32_t order = pCond->order;
    if (order == TSDB_ORDER_ASC) {
      pCond->twindows.ekey = window.skey - 1;
      pCond->twindows.skey = INT64_MIN;
      pCond->order = TSDB_ORDER_DESC;
    } else {
      pCond->twindows.skey = window.ekey + 1;
      pCond->twindows.ekey = INT64_MAX;
      pCond->order = TSDB_ORDER_ASC;
    }

    // here we only need one more row, so the capacity is set to be ONE.
    code = tsdbReaderCreate(pVnode, pCond, (void**)&((STsdbReader*)pReader)->innerReader[0], 1, pResBlock, idstr);
    TSDB_CHECK_CODE(code, lino, _err);

    if (order == TSDB_ORDER_ASC) {
      pCond->twindows.skey = window.ekey + 1;
      pCond->twindows.ekey = INT64_MAX;
    } else {
      pCond->twindows.skey = INT64_MIN;
      pCond->twindows.ekey = window.ekey - 1;
    }
    pCond->order = order;

    code = tsdbReaderCreate(pVnode, pCond, (void**)&((STsdbReader*)pReader)->innerReader[1], 1, pResBlock, idstr);
    TSDB_CHECK_CODE(code, lino, _err);
  }

  // NOTE: the endVersion in pCond is the data version not schema version, so pCond->endVersion is not correct here.
  //  no valid error code set in metaGetTbTSchema, so let's set the error code here.
  //  we should proceed in case of tmq processing.
  if (pCond->suid != 0) {
    code = metaGetTbTSchemaMaybeNull(pReader->pTsdb->pVnode->pMeta, pReader->info.suid, -1, 1, &pReader->info.pSchema);
    TSDB_CHECK_CODE(code, lino, _err);
    if (pReader->info.pSchema == NULL) {
      tsdbWarn("failed to get table schema, suid:%" PRIu64 ", ver:-1, %s", pReader->info.suid, pReader->idStr);
    }
  } else if (numOfTables > 0) {
    STableKeyInfo* pKey = pTableList;
    code = metaGetTbTSchemaMaybeNull(pReader->pTsdb->pVnode->pMeta, pKey->uid, -1, 1, &pReader->info.pSchema);
    TSDB_CHECK_CODE(code, lino, _err);
    if (pReader->info.pSchema == NULL) {
      tsdbWarn("failed to get table schema, uid:%" PRIu64 ", ver:-1, %s", pKey->uid, pReader->idStr);
    }
  }

  if (pReader->info.pSchema != NULL) {
    code = tsdbRowMergerInit(&pReader->status.merger, pReader->info.pSchema);
    TSDB_CHECK_CODE(code, lino, _err);
  }

  pReader->pSchemaMap = tSimpleHashInit(8, taosFastHash);
  if (pReader->pSchemaMap == NULL) {
    tsdbError("failed init schema hash for reader %s", pReader->idStr);
    TSDB_CHECK_NULL(pReader->pSchemaMap, code, lino, _err, terrno);
  }

  tSimpleHashSetFreeFp(pReader->pSchemaMap, freeSchemaFunc);
  if (pReader->info.pSchema != NULL) {
    code = updateBlockSMAInfo(pReader->info.pSchema, &pReader->suppInfo);
    TSDB_CHECK_CODE(code, lino, _err);
  }

  STsdbReader* p = (pReader->innerReader[0] != NULL) ? pReader->innerReader[0] : pReader;

  code = createDataBlockScanInfo(p, &pReader->blockInfoBuf, pTableList, &pReader->status.uidList, numOfTables, &pReader->status.pTableMap);
  TSDB_CHECK_CODE(code, lino, _err);

  pReader->status.pLDataIterArray = taosArrayInit(4, POINTER_BYTES);
  TSDB_CHECK_NULL(pReader->status.pLDataIterArray, code, lino, _err, terrno);

  pReader->flag = READER_STATUS_SUSPEND;
  pReader->info.execMode = pCond->notLoadData ? READER_EXEC_ROWS : READER_EXEC_DATA;

  pReader->pIgnoreTables = pIgnoreTables;
  tsdbDebug("%p total numOfTable:%d, window:%" PRId64 " - %" PRId64 ", verRange:%" PRId64 " - %" PRId64
            " in this query %s",
            pReader, numOfTables, pReader->info.window.skey, pReader->info.window.ekey, pReader->info.verRange.minVer,
            pReader->info.verRange.maxVer, pReader->idStr);

  return code;

_err:
  tsdbError("failed to create data reader, error at:%d code:%s %s", lino, tstrerror(code), idstr);
  tsdbReaderClose2(*ppReader);
  *ppReader = NULL;  // reset the pointer value.
  return code;
}

void tsdbReaderClose2(STsdbReader* pReader) {
  if (pReader == NULL) {
    return;
  }

  int32_t code = tsdbAcquireReader(pReader);
  if (code) {
    return;
  }

  {
    if (pReader->innerReader[0] != NULL || pReader->innerReader[1] != NULL) {
      STsdbReader* p = pReader->innerReader[0];
      clearSharedPtr(p);

      p = pReader->innerReader[1];
      clearSharedPtr(p);

      tsdbReaderClose2(pReader->innerReader[0]);
      tsdbReaderClose2(pReader->innerReader[1]);
    }
  }

  SBlockLoadSuppInfo* pSupInfo = &pReader->suppInfo;
  TARRAY2_DESTROY(&pSupInfo->colAggArray, NULL);

  if (pSupInfo->buildBuf) {
    for (int32_t i = 0; i < pSupInfo->numOfCols; ++i) {
      if (pSupInfo->buildBuf[i] != NULL) {
        taosMemoryFreeClear(pSupInfo->buildBuf[i]);
      }
    }
  }

  if (pReader->resBlockInfo.freeBlock) {
    blockDataDestroy(pReader->resBlockInfo.pResBlock);
    pReader->resBlockInfo.pResBlock = NULL;
  }

  taosMemoryFree(pSupInfo->colId);
  tBlockDataDestroy(&pReader->status.fileBlockData);
  cleanupDataBlockIterator(&pReader->status.blockIter, shouldFreePkBuf(&pReader->suppInfo));

  size_t numOfTables = tSimpleHashGetSize(pReader->status.pTableMap);
  if (pReader->status.pTableMap != NULL) {
    destroyAllBlockScanInfo(pReader->status.pTableMap);
    pReader->status.pTableMap = NULL;
  }
  clearBlockScanInfoBuf(&pReader->blockInfoBuf);

  if (pReader->pFileReader != NULL) {
    tsdbDataFileReaderClose(&pReader->pFileReader);
  }

  SReadCostSummary* pCost = &pReader->cost;
  SFilesetIter*     pFilesetIter = &pReader->status.fileIter;
  if (pFilesetIter->pSttBlockReader != NULL) {
    SSttBlockReader* pSttBlockReader = pFilesetIter->pSttBlockReader;
    tMergeTreeClose(&pSttBlockReader->mergeTree);

    clearRowKey(&pSttBlockReader->currentKey);
    taosMemoryFree(pSttBlockReader);
  }

  destroySttBlockReader(pReader->status.pLDataIterArray, &pCost->sttCost);
  taosMemoryFreeClear(pReader->status.uidList.tableUidList);

  tsdbTrace("tsdb/reader-close: %p, untake snapshot", pReader);
  void* p = pReader->pReadSnap;
  if ((p == atomic_val_compare_exchange_ptr((void**)&pReader->pReadSnap, p, NULL)) && (p != NULL)) {
    tsdbUntakeReadSnap2(pReader, p, true);
    pReader->pReadSnap = NULL;
  }

  (void) tsem_destroy(&pReader->resumeAfterSuspend);
  (void) tsdbReleaseReader(pReader);
  (void) tsdbUninitReaderLock(pReader);

  tsdbDebug(
      "%p :io-cost summary: head-file:%" PRIu64 ", head-file time:%.2f ms, SMA:%" PRId64
      " SMA-time:%.2f ms, fileBlocks:%" PRId64
      ", fileBlocks-load-time:%.2f ms, "
      "build in-memory-block-time:%.2f ms, sttBlocks:%" PRId64 ", sttBlocks-time:%.2f ms, sttStatisBlock:%" PRId64
      ", stt-statis-Block-time:%.2f ms, composed-blocks:%" PRId64
      ", composed-blocks-time:%.2fms, STableBlockScanInfo size:%.2f Kb, createTime:%.2f ms,createSkylineIterTime:%.2f "
      "ms, initSttBlockReader:%.2fms, %s",
      pReader, pCost->headFileLoad, pCost->headFileLoadTime, pCost->smaDataLoad, pCost->smaLoadTime, pCost->numOfBlocks,
      pCost->blockLoadTime, pCost->buildmemBlock, pCost->sttCost.loadBlocks, pCost->sttCost.blockElapsedTime,
      pCost->sttCost.loadStatisBlocks, pCost->sttCost.statisElapsedTime, pCost->composedBlocks,
      pCost->buildComposedBlockTime, numOfTables * sizeof(STableBlockScanInfo) / 1000.0, pCost->createScanInfoList,
      pCost->createSkylineIterTime, pCost->initSttBlockReader, pReader->idStr);

  taosMemoryFree(pReader->idStr);

  tsdbRowMergerCleanup(&pReader->status.merger);
  taosMemoryFree(pReader->info.pSchema);

  tSimpleHashCleanup(pReader->pSchemaMap);
  taosMemoryFreeClear(pReader);
}

static int32_t doSuspendCurrentReader(STsdbReader* pCurrentReader) {
  SReaderStatus* pStatus = &pCurrentReader->status;

  if (pStatus->loadFromFile) {
    tsdbDataFileReaderClose(&pCurrentReader->pFileReader);

    SReadCostSummary* pCost = &pCurrentReader->cost;
    destroySttBlockReader(pStatus->pLDataIterArray, &pCost->sttCost);
    pStatus->pLDataIterArray = taosArrayInit(4, POINTER_BYTES);
    if (pStatus->pLDataIterArray == NULL) {
      return terrno;
    }
  }

  // resetDataBlockScanInfo excluding lastKey
  STableBlockScanInfo** p = NULL;

  int32_t step = ASCENDING_TRAVERSE(pCurrentReader->info.order) ? 1 : -1;
  int32_t iter = 0;
  while ((p = tSimpleHashIterate(pStatus->pTableMap, p, &iter)) != NULL) {
    STableBlockScanInfo* pInfo = *(STableBlockScanInfo**)p;
    clearBlockScanInfo(pInfo);
    //    pInfo->sttKeyInfo.nextProcKey = pInfo->lastProcKey.ts + step;
    //    pInfo->sttKeyInfo.nextProcKey = pInfo->lastProcKey + step;
  }

  pStatus->uidList.currentIndex = 0;
  initReaderStatus(pStatus);

  return TSDB_CODE_SUCCESS;
}

int32_t tsdbReaderSuspend2(STsdbReader* pReader) {
  // save reader's base state & reset top state to be reconstructed from base state
  int32_t code = 0;
  pReader->status.suspendInvoked = true;  // record the suspend status

  if (pReader->type == TIMEWINDOW_RANGE_EXTERNAL) {
    if (pReader->step == EXTERNAL_ROWS_PREV) {
      code = doSuspendCurrentReader(pReader->innerReader[0]);
    } else if (pReader->step == EXTERNAL_ROWS_MAIN) {
      code = doSuspendCurrentReader(pReader);
    } else {
      code = doSuspendCurrentReader(pReader->innerReader[1]);
    }
  } else {
    code = doSuspendCurrentReader(pReader);
  }

  // make sure only release once
  void* p = pReader->pReadSnap;
  if ((p == atomic_val_compare_exchange_ptr((void**)&pReader->pReadSnap, p, NULL)) && (p != NULL)) {
    tsdbUntakeReadSnap2(pReader, p, false);
    pReader->pReadSnap = NULL;
  }

  if (pReader->bFilesetDelimited) {
    pReader->status.memTableMinKey = INT64_MAX;
    pReader->status.memTableMaxKey = INT64_MIN;
  }
  pReader->flag = READER_STATUS_SUSPEND;

  if (pReader->type == TIMEWINDOW_RANGE_EXTERNAL) {
    clearSharedPtr(pReader->innerReader[0]);
    clearSharedPtr(pReader->innerReader[1]);
  }

#if SUSPEND_RESUME_TEST
  tsem_post(&pReader->resumeAfterSuspend);
#endif

  tsdbDebug("reader: %p suspended in this query %s, step:%d", pReader, pReader->idStr, pReader->step);
  return code;
}

static int32_t tsdbSetQueryReseek(void* pQHandle) {
  int32_t      code = 0;
  STsdbReader* pReader = pQHandle;

  code = tsdbTryAcquireReader(pReader);
  if (code == 0) {
    if (pReader->flag == READER_STATUS_SUSPEND) {
      code = tsdbReleaseReader(pReader);
      return code;
    }

    code = tsdbReaderSuspend2(pReader);
    (void) tsdbReleaseReader(pReader);
    return code;
  } else if (code == EBUSY) {
    return TSDB_CODE_VND_QUERY_BUSY;
  } else {
    terrno = TAOS_SYSTEM_ERROR(code);
    return TSDB_CODE_FAILED;
  }
}

int32_t tsdbReaderResume2(STsdbReader* pReader) {
  int32_t               code = 0;
  STableBlockScanInfo** pBlockScanInfo = pReader->status.pTableIter;

  //  restore reader's state, task snapshot
  int32_t numOfTables = tSimpleHashGetSize(pReader->status.pTableMap);
  if (numOfTables > 0) {
    tsdbTrace("tsdb/reader: %p, take snapshot", pReader);
    code = tsdbTakeReadSnap2(pReader, tsdbSetQueryReseek, &pReader->pReadSnap, pReader->idStr);
    if (code != TSDB_CODE_SUCCESS) {
      goto _err;
    }

    // open reader failure may cause the flag still to be READER_STATUS_SUSPEND, which may cause suspend reader failure.
    // So we need to set it A.S.A.P
    pReader->flag = READER_STATUS_NORMAL;

    if (pReader->type == TIMEWINDOW_RANGE_CONTAINED) {
      code = doOpenReaderImpl(pReader);
      if (code != TSDB_CODE_SUCCESS) {
        return code;
      }
    } else {
      STsdbReader* pPrevReader = pReader->innerReader[0];
      STsdbReader* pNextReader = pReader->innerReader[1];

      // we need only one row
      pPrevReader->resBlockInfo.capacity = 1;
      code = setSharedPtr(pPrevReader, pReader);
      if (code != TSDB_CODE_SUCCESS) {
        return code;
      }

      pNextReader->resBlockInfo.capacity = 1;
      code = setSharedPtr(pNextReader, pReader);
      if (code != TSDB_CODE_SUCCESS) {
        return code;
      }

      if (pReader->step == 0 || pReader->step == EXTERNAL_ROWS_PREV) {
        code = doOpenReaderImpl(pPrevReader);
      } else if (pReader->step == EXTERNAL_ROWS_MAIN) {
        code = doOpenReaderImpl(pReader);
      } else {
        code = doOpenReaderImpl(pNextReader);
      }

      if (code != TSDB_CODE_SUCCESS) {
        return code;
      }
    }
  }

  tsdbDebug("reader: %p resumed uid %" PRIu64 ", numOfTable:%" PRId32 ", in this query %s", pReader,
            pBlockScanInfo ? (*pBlockScanInfo)->uid : 0, numOfTables, pReader->idStr);
  return code;

_err:
  tsdbError("failed to resume data reader, code:%s %s", tstrerror(code), pReader->idStr);
  return code;
}

static int32_t buildFromPreFilesetBuffer(STsdbReader* pReader) {
  int32_t        code = TSDB_CODE_SUCCESS;
  SReaderStatus* pStatus = &pReader->status;

  SSDataBlock* pBlock = pReader->resBlockInfo.pResBlock;

  int32_t     fid = pReader->status.pCurrentFileset->fid;
  STimeWindow win = {0};
  tsdbFidKeyRange(fid, pReader->pTsdb->keepCfg.days, pReader->pTsdb->keepCfg.precision, &win.skey, &win.ekey);

  int64_t endKey = (ASCENDING_TRAVERSE(pReader->info.order)) ? win.skey : win.ekey;
  code = buildBlockFromBufferSeqForPreFileset(pReader, endKey);
  if (code != TSDB_CODE_SUCCESS || pBlock->info.rows > 0) {
    return code;
  } else {
    tsdbDebug("finished pre-fileset %d buffer processing. %s", fid, pReader->idStr);
    pStatus->bProcMemPreFileset = false;
    pStatus->processingMemPreFileSet = false;
    if (pReader->notifyFn) {
      STsdReaderNotifyInfo info = {0};
      info.duration.filesetId = fid;
      pReader->notifyFn(TSD_READER_NOTIFY_DURATION_START, &info, pReader->notifyParam);
      tsdbDebug("new duration %d start notification when buffer pre-fileset, %s", fid, pReader->idStr);
    }
  }
  return code;
}

static int32_t doTsdbNextDataBlockFilesetDelimited(STsdbReader* pReader) {
  SReaderStatus* pStatus = &pReader->status;
  int32_t        code = TSDB_CODE_SUCCESS;
  SSDataBlock*   pBlock = pReader->resBlockInfo.pResBlock;

  if (pStatus->loadFromFile) {
    if (pStatus->bProcMemPreFileset) {
      code = buildFromPreFilesetBuffer(pReader);
      if (code != TSDB_CODE_SUCCESS || pBlock->info.rows > 0) {
        return code;
      }
    }

    code = buildBlockFromFiles(pReader);
    if (code != TSDB_CODE_SUCCESS) {
      return code;
    }

    tsdbTrace("block from file rows: %" PRId64 ", will process pre-file set buffer: %d. %s", pBlock->info.rows,
              pStatus->bProcMemFirstFileset, pReader->idStr);
    if (pStatus->bProcMemPreFileset) {
      if (pBlock->info.rows > 0) {
        if (pReader->notifyFn && !pReader->status.processingMemPreFileSet) {
          int32_t              fid = pReader->status.pCurrentFileset->fid;
          STsdReaderNotifyInfo info = {0};
          info.duration.filesetId = fid;
          pReader->notifyFn(TSD_READER_NOTIFY_NEXT_DURATION_BLOCK, &info, pReader->notifyParam);
        }
      } else {
        pStatus->bProcMemPreFileset = false;
      }
    }

    if (pBlock->info.rows <= 0) {
      code = resetTableListIndex(&pReader->status, pReader->idStr);
      if (code) {
        return code;
      }

      int64_t endKey = (ASCENDING_TRAVERSE(pReader->info.order)) ? INT64_MAX : INT64_MIN;
      code = buildBlockFromBufferSequentially(pReader, endKey);
    }
  } else {  // no data in files, let's try the buffer
    int64_t endKey = (ASCENDING_TRAVERSE(pReader->info.order)) ? INT64_MAX : INT64_MIN;
    code = buildBlockFromBufferSequentially(pReader, endKey);
  }
  return code;
}

static int32_t doTsdbNextDataBlockFilesFirst(STsdbReader* pReader) {
  SReaderStatus* pStatus = &pReader->status;
  int32_t        code = TSDB_CODE_SUCCESS;
  SSDataBlock*   pBlock = pReader->resBlockInfo.pResBlock;

  if (pStatus->loadFromFile) {
    code = buildBlockFromFiles(pReader);
    if (code != TSDB_CODE_SUCCESS) {
      return code;
    }

    if (pBlock->info.rows <= 0) {
      code = resetTableListIndex(&pReader->status, pReader->idStr);
      if (code) {
        return code;
      }

      int64_t endKey = (ASCENDING_TRAVERSE(pReader->info.order)) ? INT64_MAX : INT64_MIN;
      code = buildBlockFromBufferSequentially(pReader, endKey);
    }
  } else {  // no data in files, let's try the buffer
    int64_t endKey = (ASCENDING_TRAVERSE(pReader->info.order)) ? INT64_MAX : INT64_MIN;
    code = buildBlockFromBufferSequentially(pReader, endKey);
  }
  return code;
}

static int32_t doTsdbNextDataBlock2(STsdbReader* pReader, bool* hasNext) {
  int32_t code = TSDB_CODE_SUCCESS;

  // cleanup the data that belongs to the previous data block
  SSDataBlock* pBlock = pReader->resBlockInfo.pResBlock;
  blockDataCleanup(pBlock);

  *hasNext = false;

  SReaderStatus* pStatus = &pReader->status;
  if (tSimpleHashGetSize(pStatus->pTableMap) == 0) {
    return code;
  }

  if (!pReader->bFilesetDelimited) {
    code = doTsdbNextDataBlockFilesFirst(pReader);
  } else {
    code = doTsdbNextDataBlockFilesetDelimited(pReader);
  }

  *hasNext = pBlock->info.rows > 0;

  return code;
}

int32_t tsdbNextDataBlock2(STsdbReader* pReader, bool* hasNext) {
  int32_t code = TSDB_CODE_SUCCESS;

  *hasNext = false;

  if (isEmptyQueryTimeWindow(&pReader->info.window) || pReader->step == EXTERNAL_ROWS_NEXT ||
      pReader->code != TSDB_CODE_SUCCESS) {
    return (pReader->code != TSDB_CODE_SUCCESS) ? pReader->code : code;
  }

  SReaderStatus* pStatus = &pReader->status;

  // NOTE: the following codes is used to perform test for suspend/resume for tsdbReader when it blocks the commit
  // the data should be ingested in round-robin and all the child tables should be createted before ingesting data
  // the version range of query will be used to identify the correctness of suspend/resume functions.
  // this function will blocked before loading the SECOND block from vnode-buffer, and restart itself from sst-files
#if SUSPEND_RESUME_TEST
  if (!pReader->status.suspendInvoked && !pReader->status.loadFromFile) {
    tsem_wait(&pReader->resumeAfterSuspend);
  }
#endif

  code = tsdbAcquireReader(pReader);
  if (code != TSDB_CODE_SUCCESS) {
    return code;
  }

  tsdbTrace("tsdb/read: %p, take read mutex, code: %d", pReader, code);

  if (pReader->flag == READER_STATUS_SUSPEND) {
    code = tsdbReaderResume2(pReader);
    if (code != TSDB_CODE_SUCCESS) {
      // release reader failure should be suppressed here, to avoid over-write the original error code
      (void) tsdbReleaseReader(pReader);
      return code;
    }
  }

  if (pReader->innerReader[0] != NULL && pReader->step == 0) {
    code = doTsdbNextDataBlock2(pReader->innerReader[0], hasNext);
    if (code) {
      (void) tsdbReleaseReader(pReader);
      return code;
    }

    pReader->step = EXTERNAL_ROWS_PREV;
    if (*hasNext) {
      pStatus = &pReader->innerReader[0]->status;
      if (pStatus->composedDataBlock) {
        tsdbTrace("tsdb/read: %p, unlock read mutex", pReader);
        code = tsdbReleaseReader(pReader);
      }

      return code;
    }
  }

  if (pReader->step == EXTERNAL_ROWS_PREV) {
    // prepare for the main scan
    if (tSimpleHashGetSize(pReader->status.pTableMap) > 0) {
      code = doOpenReaderImpl(pReader);
    }

    int32_t step = 1;
    resetAllDataBlockScanInfo(pReader->status.pTableMap, pReader->innerReader[0]->info.window.ekey, step);

    if (code != TSDB_CODE_SUCCESS) {
      (void) tsdbReleaseReader(pReader);
      return code;
    }

    pReader->step = EXTERNAL_ROWS_MAIN;
  }

  code = doTsdbNextDataBlock2(pReader, hasNext);
  if (code != TSDB_CODE_SUCCESS) {
    (void) tsdbReleaseReader(pReader);
    return code;
  }

  if (*hasNext) {
    if (pStatus->composedDataBlock) {
      tsdbTrace("tsdb/read: %p, unlock read mutex", pReader);
      code = tsdbReleaseReader(pReader);
    }
    return code;
  }

  if (pReader->step == EXTERNAL_ROWS_MAIN && pReader->innerReader[1] != NULL) {
    // prepare for the next row scan
    if (tSimpleHashGetSize(pReader->status.pTableMap) > 0) {
      code = doOpenReaderImpl(pReader->innerReader[1]);
    }

    int32_t step = -1;
    resetAllDataBlockScanInfo(pReader->innerReader[1]->status.pTableMap, pReader->info.window.ekey, step);
    if (code != TSDB_CODE_SUCCESS) {
      (void) tsdbReleaseReader(pReader);
      return code;
    }

    code = doTsdbNextDataBlock2(pReader->innerReader[1], hasNext);
    if (code != TSDB_CODE_SUCCESS) {
      (void) tsdbReleaseReader(pReader);
      return code;
    }

    pReader->step = EXTERNAL_ROWS_NEXT;
    if (*hasNext) {
      pStatus = &pReader->innerReader[1]->status;
      if (pStatus->composedDataBlock) {
        tsdbTrace("tsdb/read: %p, unlock read mutex", pReader);
        code = tsdbReleaseReader(pReader);
      }

      return code;
    }
  }

  tsdbTrace("tsdb/read: %p, unlock read mutex", pReader);
  code = tsdbReleaseReader(pReader);
  return code;
}

static void doFillNullColSMA(SBlockLoadSuppInfo* pSup, int32_t numOfRows, int32_t numOfCols, SColumnDataAgg* pTsAgg) {
  // do fill all null column value SMA info
  int32_t i = 0, j = 0;
  int32_t size = (int32_t)TARRAY2_SIZE(&pSup->colAggArray);
  int32_t code = TARRAY2_INSERT_PTR(&pSup->colAggArray, 0, pTsAgg);
  if (code != TSDB_CODE_SUCCESS) {
    return;
  }

  size++;

  while (j < numOfCols && i < size) {
    SColumnDataAgg* pAgg = &pSup->colAggArray.data[i];
    if (pAgg->colId == pSup->colId[j]) {
      i += 1;
      j += 1;
    } else if (pAgg->colId < pSup->colId[j]) {
      i += 1;
    } else if (pSup->colId[j] < pAgg->colId) {
      if (pSup->colId[j] != PRIMARYKEY_TIMESTAMP_COL_ID) {
        SColumnDataAgg nullColAgg = {.colId = pSup->colId[j], .numOfNull = numOfRows};
        code = TARRAY2_INSERT_PTR(&pSup->colAggArray, i, &nullColAgg);
        if (code != TSDB_CODE_SUCCESS) {
          return;
        }

        i += 1;
        size++;
      }
      j += 1;
    }
  }

  while (j < numOfCols) {
    if (pSup->colId[j] != PRIMARYKEY_TIMESTAMP_COL_ID) {
      SColumnDataAgg nullColAgg = {.colId = pSup->colId[j], .numOfNull = numOfRows};
      code = TARRAY2_INSERT_PTR(&pSup->colAggArray, i, &nullColAgg);
      if (code != TSDB_CODE_SUCCESS) {
        return;
      }

      i += 1;
    }
    j++;
  }
}

int32_t tsdbRetrieveDatablockSMA2(STsdbReader* pReader, SSDataBlock* pDataBlock, bool* allHave, bool* hasNullSMA) {
  SColumnDataAgg**    pBlockSMA = &pDataBlock->pBlockAgg;
  SFileDataBlockInfo* pBlockInfo = NULL;
  int32_t             code = 0;
  *allHave = false;
  *pBlockSMA = NULL;

  if (pReader->type == TIMEWINDOW_RANGE_EXTERNAL) {
    return TSDB_CODE_SUCCESS;
  }

  // there is no statistics data for composed block
  if (pReader->status.composedDataBlock || (!pReader->suppInfo.smaValid)) {
    return TSDB_CODE_SUCCESS;
  }

  code = getCurrentBlockInfo(&pReader->status.blockIter, &pBlockInfo, pReader->idStr);
  if (code != TSDB_CODE_SUCCESS) {
    return code;
  }

  SBlockLoadSuppInfo* pSup = &pReader->suppInfo;

  SSDataBlock* pResBlock = pReader->resBlockInfo.pResBlock;
  if (pResBlock->info.id.uid != pBlockInfo->uid) {
    return TSDB_CODE_SUCCESS;
  }

  //  int64_t st = taosGetTimestampUs();
  TARRAY2_CLEAR(&pSup->colAggArray, 0);

  SBrinRecord pRecord;
  blockInfoToRecord(&pRecord, pBlockInfo, pSup);
  code = tsdbDataFileReadBlockSma(pReader->pFileReader, &pRecord, &pSup->colAggArray);
  if (code != TSDB_CODE_SUCCESS) {
    tsdbDebug("vgId:%d, failed to load block SMA for uid %" PRIu64 ", code:%s, %s", 0, pBlockInfo->uid, tstrerror(code),
              pReader->idStr);
    return code;
  }

  if (pSup->colAggArray.size > 0) {
    *allHave = true;
  } else {
    *pBlockSMA = NULL;
    return TSDB_CODE_SUCCESS;
  }

  // always load the first primary timestamp column data
  SColumnDataAgg* pTsAgg = &pSup->tsColAgg;

  pTsAgg->numOfNull = 0;
  pTsAgg->colId = PRIMARYKEY_TIMESTAMP_COL_ID;
  pTsAgg->min = pResBlock->info.window.skey;
  pTsAgg->max = pResBlock->info.window.ekey;

  // update the number of NULL data rows
  size_t numOfCols = pSup->numOfCols;

  if (pResBlock->pBlockAgg == NULL) {
    size_t num = taosArrayGetSize(pResBlock->pDataBlock);
    pResBlock->pBlockAgg = taosMemoryCalloc(num, sizeof(SColumnDataAgg));
    if (pResBlock->pBlockAgg == NULL) {
      return terrno;
    }
    for (int i = 0; i < num; ++i) {
      pResBlock->pBlockAgg[i].colId = -1;
    }
  }

  // do fill all null column value SMA info
  doFillNullColSMA(pSup, pBlockInfo->numRow, numOfCols, pTsAgg);

  size_t size = pSup->colAggArray.size;

  int32_t i = 0, j = 0;
  while (j < numOfCols && i < size) {
    SColumnDataAgg* pAgg = &pSup->colAggArray.data[i];
    if (pAgg->colId == pSup->colId[j]) {
      pResBlock->pBlockAgg[pSup->slotId[j]] = *pAgg;
      i += 1;
      j += 1;
    } else if (pAgg->colId < pSup->colId[j]) {
      i += 1;
    } else if (pSup->colId[j] < pAgg->colId) {
      pResBlock->pBlockAgg[pSup->slotId[j]].colId = -1;
      *allHave = false;
      j += 1;
    }
  }

  *pBlockSMA = pResBlock->pBlockAgg;
  pReader->cost.smaDataLoad += 1;

  //  double elapsedTime = (taosGetTimestampUs() - st) / 1000.0;
  pReader->cost.smaLoadTime += 0;  // elapsedTime;

  tsdbDebug("vgId:%d, succeed to load block SMA for uid %" PRIu64 ", %s", 0, pBlockInfo->uid, pReader->idStr);
  return code;
}

static int32_t doRetrieveDataBlock(STsdbReader* pReader, SSDataBlock** pBlock) {
  SReaderStatus*      pStatus = &pReader->status;
  int32_t             code = TSDB_CODE_SUCCESS;
  SFileDataBlockInfo* pBlockInfo = NULL;
  *pBlock = NULL;

  code = getCurrentBlockInfo(&pStatus->blockIter, &pBlockInfo, pReader->idStr);
  if (code != TSDB_CODE_SUCCESS) {
    return code;
  }

  if (pReader->code != TSDB_CODE_SUCCESS) {
    return pReader->code;
  }

  STableBlockScanInfo* pBlockScanInfo = NULL;
  code = getTableBlockScanInfo(pStatus->pTableMap, pBlockInfo->uid, &pBlockScanInfo, pReader->idStr);
  if (code != TSDB_CODE_SUCCESS) {
    return code;
  }

  code = doLoadFileBlockData(pReader, &pStatus->blockIter, &pStatus->fileBlockData, pBlockScanInfo->uid);
  if (code != TSDB_CODE_SUCCESS) {
    tBlockDataReset(&pStatus->fileBlockData);
    return code;
  }

  code = copyBlockDataToSDataBlock(pReader, &pBlockScanInfo->lastProcKey);
  if (code != TSDB_CODE_SUCCESS) {
    tBlockDataReset(&pStatus->fileBlockData);
  }

  *pBlock = pReader->resBlockInfo.pResBlock;
  return code;
}

int32_t tsdbRetrieveDataBlock2(STsdbReader* pReader, SSDataBlock** pBlock, SArray* pIdList) {
  *pBlock = NULL;

  STsdbReader* pTReader = pReader;
  if (pReader->type == TIMEWINDOW_RANGE_EXTERNAL) {
    if (pReader->step == EXTERNAL_ROWS_PREV) {
      pTReader = pReader->innerReader[0];
    } else if (pReader->step == EXTERNAL_ROWS_NEXT) {
      pTReader = pReader->innerReader[1];
    }
  }

  SReaderStatus* pStatus = &pTReader->status;
  if (pStatus->composedDataBlock || pReader->info.execMode == READER_EXEC_ROWS) {
    //    tsdbReaderSuspend2(pReader);
    //    tsdbReaderResume2(pReader);
    *pBlock = pTReader->resBlockInfo.pResBlock;
    return TSDB_CODE_SUCCESS;
  }

  int32_t code = doRetrieveDataBlock(pTReader, pBlock);

  tsdbTrace("tsdb/read-retrieve: %p, unlock read mutex", pReader);
  (void) tsdbReleaseReader(pReader);

  //  tsdbReaderSuspend2(pReader);
  //  tsdbReaderResume2(pReader);
  return code;
}

int32_t tsdbReaderReset2(STsdbReader* pReader, SQueryTableDataCond* pCond) {
  int32_t code = TSDB_CODE_SUCCESS;

  tsdbTrace("tsdb/reader-reset: %p, take read mutex", pReader);
  code = tsdbAcquireReader(pReader);
  if (code != TSDB_CODE_SUCCESS) {
    return code;
  }

  if (pReader->flag == READER_STATUS_SUSPEND) {
    code = tsdbReaderResume2(pReader);
    if (code != TSDB_CODE_SUCCESS) {
      (void) tsdbReleaseReader(pReader);
      return code;
    }
  }

  if (isEmptyQueryTimeWindow(&pReader->info.window) || pReader->pReadSnap == NULL) {
    tsdbDebug("tsdb reader reset return %p, %s", pReader->pReadSnap, pReader->idStr);
    return tsdbReleaseReader(pReader);
  }

  SReaderStatus*  pStatus = &pReader->status;
  SDataBlockIter* pBlockIter = &pStatus->blockIter;

  pReader->info.order = pCond->order;
  pReader->type = TIMEWINDOW_RANGE_CONTAINED;
  pReader->info.window = updateQueryTimeWindow(pReader->pTsdb, &pCond->twindows);
  pStatus->loadFromFile = true;
  pStatus->pTableIter = NULL;

  // allocate buffer in order to load data blocks from file
  memset(&pReader->suppInfo.tsColAgg, 0, sizeof(SColumnDataAgg));

  pReader->suppInfo.tsColAgg.colId = PRIMARYKEY_TIMESTAMP_COL_ID;
  tsdbDataFileReaderClose(&pReader->pFileReader);

  int32_t numOfTables = tSimpleHashGetSize(pStatus->pTableMap);

  code = initFilesetIterator(&pStatus->fileIter, pReader->pReadSnap->pfSetArray, pReader);
  if (code != TSDB_CODE_SUCCESS) {
    (void) tsdbReleaseReader(pReader);
    return code;
  }

  code = resetDataBlockIterator(pBlockIter, pReader->info.order, shouldFreePkBuf(&pReader->suppInfo), pReader->idStr);
  if (code != TSDB_CODE_SUCCESS) {
    (void) tsdbReleaseReader(pReader);
    return code;
  }

  code = resetTableListIndex(&pReader->status, pReader->idStr);
  if (code != TSDB_CODE_SUCCESS) {
    (void) tsdbReleaseReader(pReader);
    return code;
  }

  bool    asc = ASCENDING_TRAVERSE(pReader->info.order);
  int32_t step = asc ? 1 : -1;
  int64_t ts = 0;
  if (asc) {
    ts = (pReader->info.window.skey > INT64_MIN) ? pReader->info.window.skey - 1 : pReader->info.window.skey;
  } else {
    ts = (pReader->info.window.ekey < INT64_MAX) ? pReader->info.window.ekey + 1 : pReader->info.window.ekey;
  }
  resetAllDataBlockScanInfo(pStatus->pTableMap, ts, step);

  // no data in files, let's try buffer in memory
  if (pStatus->fileIter.numOfFiles == 0) {
    pStatus->loadFromFile = false;
    code = resetTableListIndex(pStatus, pReader->idStr);
    if (code != TSDB_CODE_SUCCESS) {
      (void) tsdbReleaseReader(pReader);
      return code;
    }
  } else {
    code = initForFirstBlockInFile(pReader, pBlockIter);
    if (code != TSDB_CODE_SUCCESS) {
      tsdbError("%p reset reader failed, numOfTables:%d, query range:%" PRId64 " - %" PRId64 " in query %s", pReader,
                numOfTables, pReader->info.window.skey, pReader->info.window.ekey, pReader->idStr);

      (void) tsdbReleaseReader(pReader);
      return code;
    }
  }

  tsdbDebug("%p reset reader, suid:%" PRIu64 ", numOfTables:%d, skey:%" PRId64 ", query range:%" PRId64 " - %" PRId64
            " in query %s",
            pReader, pReader->info.suid, numOfTables, pCond->twindows.skey, pReader->info.window.skey,
            pReader->info.window.ekey, pReader->idStr);

  code = tsdbReleaseReader(pReader);
  return code;
}

static int32_t getBucketIndex(int32_t startRow, int32_t bucketRange, int32_t numOfRows, int32_t numOfBucket) {
  if (numOfRows < startRow) {
    return 0;
  }
  int32_t bucketIndex = ((numOfRows - startRow) / bucketRange);
  if (bucketIndex == numOfBucket) {
    bucketIndex -= 1;
  }
  return bucketIndex;
}

int32_t tsdbGetFileBlocksDistInfo2(STsdbReader* pReader, STableBlockDistInfo* pTableBlockInfo) {
  int32_t       code = TSDB_CODE_SUCCESS;
  const int32_t numOfBuckets = 20.0;

  pTableBlockInfo->totalSize = 0;
  pTableBlockInfo->totalRows = 0;
  pTableBlockInfo->numOfVgroups = 1;

  // find the start data block in file
  code = tsdbAcquireReader(pReader);
  if (code != TSDB_CODE_SUCCESS) {
    return code;
  }

  if (pReader->flag == READER_STATUS_SUSPEND) {
    code = tsdbReaderResume2(pReader);
    if (code != TSDB_CODE_SUCCESS) {
      return tsdbReleaseReader(pReader);
    }
  }

  SMergeTreeConf conf = {
      .pReader = pReader,
      .pSchema = pReader->info.pSchema,
      .pCols = pReader->suppInfo.colId,
      .numOfCols = pReader->suppInfo.numOfCols,
      .suid = pReader->info.suid,
  };

  SReaderStatus* pStatus = &pReader->status;
  if (pStatus->pCurrentFileset != NULL) {
    pTableBlockInfo->numOfSttRows += tsdbGetRowsInSttFiles(pStatus->pCurrentFileset, pStatus->pLDataIterArray,
                                                           pReader->pTsdb, &conf, pReader->idStr);
  }

  STsdbCfg* pc = &pReader->pTsdb->pVnode->config.tsdbCfg;
  pTableBlockInfo->defMinRows = pc->minRows;
  pTableBlockInfo->defMaxRows = pc->maxRows;

  int32_t bucketRange = ceil(((double)(pc->maxRows - pc->minRows)) / numOfBuckets);

  pTableBlockInfo->numOfFiles += 1;

  int32_t numOfTables = (int32_t)tSimpleHashGetSize(pStatus->pTableMap);

  SDataBlockIter* pBlockIter = &pStatus->blockIter;
  pTableBlockInfo->numOfFiles += pStatus->fileIter.numOfFiles;

  if (pBlockIter->numOfBlocks > 0) {
    pTableBlockInfo->numOfBlocks += pBlockIter->numOfBlocks;
  }

  pTableBlockInfo->numOfTables = numOfTables;
  bool hasNext = (pBlockIter->numOfBlocks > 0);

  while (true) {
    if (hasNext) {
      SFileDataBlockInfo* pBlockInfo = NULL;
      code = getCurrentBlockInfo(pBlockIter, &pBlockInfo, pReader->idStr);
      if (code != TSDB_CODE_SUCCESS) {
        break;
      }

      int32_t numOfRows = pBlockInfo->numRow;

      pTableBlockInfo->totalRows += numOfRows;

      if (numOfRows > pTableBlockInfo->maxRows) {
        pTableBlockInfo->maxRows = numOfRows;
      }

      if (numOfRows < pTableBlockInfo->minRows) {
        pTableBlockInfo->minRows = numOfRows;
      }

      pTableBlockInfo->totalSize += pBlockInfo->blockSize;

      int32_t bucketIndex = getBucketIndex(pTableBlockInfo->defMinRows, bucketRange, numOfRows, numOfBuckets);
      pTableBlockInfo->blockRowsHisto[bucketIndex]++;

      hasNext = blockIteratorNext(&pStatus->blockIter, pReader->idStr);
    } else {
      code = initForFirstBlockInFile(pReader, pBlockIter);
      if ((code != TSDB_CODE_SUCCESS) || (pStatus->loadFromFile == false)) {
        break;
      }

      // add the data in stt files of new fileset
      if (pStatus->pCurrentFileset != NULL) {
        pTableBlockInfo->numOfSttRows += tsdbGetRowsInSttFiles(pStatus->pCurrentFileset, pStatus->pLDataIterArray,
                                                               pReader->pTsdb, &conf, pReader->idStr);
      }

      pTableBlockInfo->numOfBlocks += pBlockIter->numOfBlocks;
      hasNext = (pBlockIter->numOfBlocks > 0);
    }
  }

  // record the data in stt files
  (void) tsdbReleaseReader(pReader);
  return code;
}

static void getMemTableTimeRange(STsdbReader* pReader, int64_t* pMaxKey, int64_t* pMinKey) {
  int32_t code = TSDB_CODE_SUCCESS;
  int64_t rows = 0;

  SReaderStatus* pStatus = &pReader->status;

  int32_t iter = 0;
  int64_t maxKey = INT64_MIN;
  int64_t minKey = INT64_MAX;

  void* pHashIter = tSimpleHashIterate(pStatus->pTableMap, NULL, &iter);
  while (pHashIter != NULL) {
    STableBlockScanInfo* pBlockScanInfo = *(STableBlockScanInfo**)pHashIter;

    STbData* d = NULL;
    if (pReader->pReadSnap->pMem != NULL) {
      d = tsdbGetTbDataFromMemTable(pReader->pReadSnap->pMem, pReader->info.suid, pBlockScanInfo->uid);
      if (d != NULL) {
        if (d->maxKey > maxKey) {
          maxKey = d->maxKey;
        }
        if (d->minKey < minKey) {
          minKey = d->minKey;
        }
      }
    }

    STbData* di = NULL;
    if (pReader->pReadSnap->pIMem != NULL) {
      di = tsdbGetTbDataFromMemTable(pReader->pReadSnap->pIMem, pReader->info.suid, pBlockScanInfo->uid);
      if (di != NULL) {
        if (di->maxKey > maxKey) {
          maxKey = di->maxKey;
        }
        if (di->minKey < minKey) {
          minKey = di->minKey;
        }
      }
    }

    // current table is exhausted, let's try the next table
    pHashIter = tSimpleHashIterate(pStatus->pTableMap, pHashIter, &iter);
  }

  *pMaxKey = maxKey;
  *pMinKey = minKey;
}

int64_t tsdbGetNumOfRowsInMemTable2(STsdbReader* pReader) {
  int32_t code = TSDB_CODE_SUCCESS;
  int64_t rows = 0;

  SReaderStatus* pStatus = &pReader->status;
  code = tsdbAcquireReader(pReader);
  if (code != TSDB_CODE_SUCCESS) {
    return code;
  }

  if (pReader->flag == READER_STATUS_SUSPEND) {
    code = tsdbReaderResume2(pReader);
    if (code != TSDB_CODE_SUCCESS) {
      (void) tsdbReleaseReader(pReader);
      return code;
    }
  }

  int32_t iter = 0;
  pStatus->pTableIter = tSimpleHashIterate(pStatus->pTableMap, NULL, &iter);

  while (pStatus->pTableIter != NULL) {
    STableBlockScanInfo* pBlockScanInfo = *(STableBlockScanInfo**)pStatus->pTableIter;

    STbData* d = NULL;
    if (pReader->pReadSnap->pMem != NULL) {
      d = tsdbGetTbDataFromMemTable(pReader->pReadSnap->pMem, pReader->info.suid, pBlockScanInfo->uid);
      if (d != NULL) {
        rows += tsdbGetNRowsInTbData(d);
      }
    }

    STbData* di = NULL;
    if (pReader->pReadSnap->pIMem != NULL) {
      di = tsdbGetTbDataFromMemTable(pReader->pReadSnap->pIMem, pReader->info.suid, pBlockScanInfo->uid);
      if (di != NULL) {
        rows += tsdbGetNRowsInTbData(di);
      }
    }

    // current table is exhausted, let's try the next table
    pStatus->pTableIter = tSimpleHashIterate(pStatus->pTableMap, pStatus->pTableIter, &iter);
  }

  (void) tsdbReleaseReader(pReader);

  return rows;
}

int32_t tsdbGetTableSchema(SMeta* pMeta, int64_t uid, STSchema** pSchema, int64_t* suid) {
  SMetaReader mr = {0};
  metaReaderDoInit(&mr, pMeta, META_READER_LOCK);
  int32_t code = metaReaderGetTableEntryByUidCache(&mr, uid);
  if (code != TSDB_CODE_SUCCESS) {
    code = TSDB_CODE_TDB_INVALID_TABLE_ID;
    metaReaderClear(&mr);
    return code;
  }

  *suid = 0;

  // only child table and ordinary table is allowed, super table is not allowed.
  if (mr.me.type == TSDB_CHILD_TABLE) {
    tDecoderClear(&mr.coder);
    *suid = mr.me.ctbEntry.suid;
    code = metaReaderGetTableEntryByUidCache(&mr, *suid);
    if (code != TSDB_CODE_SUCCESS) {
      code = TSDB_CODE_TDB_INVALID_TABLE_ID;
      metaReaderClear(&mr);
      return code;
    }
  } else if (mr.me.type == TSDB_NORMAL_TABLE) {  // do nothing
  } else {
    code = TSDB_CODE_INVALID_PARA;
    metaReaderClear(&mr);
    return code;
  }

  metaReaderClear(&mr);

  // get the newest table schema version
  code = metaGetTbTSchemaEx(pMeta, *suid, uid, -1, pSchema);
  return code;
}

int32_t tsdbTakeReadSnap2(STsdbReader* pReader, _query_reseek_func_t reseek, STsdbReadSnap** ppSnap, const char* id) {
  int32_t        code = 0;
  STsdb*         pTsdb = pReader->pTsdb;
  SVersionRange* pRange = &pReader->info.verRange;
  int32_t        lino = 0;
  *ppSnap = NULL;

  // lock
  code = taosThreadMutexLock(&pTsdb->mutex);
  if (code != TSDB_CODE_SUCCESS) {
    tsdbError("%s failed to lock tsdb, code:%s", id, tstrerror(code));
    return code;
  }

  // alloc
  STsdbReadSnap* pSnap = (STsdbReadSnap*)taosMemoryCalloc(1, sizeof(STsdbReadSnap));
  if (pSnap == NULL) {
    (void) taosThreadMutexUnlock(&pTsdb->mutex);
    TSDB_CHECK_NULL(pSnap, code, lino, _exit, terrno);
  }

  // take snapshot
  if (pTsdb->mem && (pRange->minVer <= pTsdb->mem->maxVer && pRange->maxVer >= pTsdb->mem->minVer)) {
    pSnap->pMem = pTsdb->mem;
    pSnap->pNode = taosMemoryMalloc(sizeof(*pSnap->pNode));
    if (pSnap->pNode == NULL) {
      (void) taosThreadMutexUnlock(&pTsdb->mutex);
      TSDB_CHECK_NULL(pSnap->pNode, code, lino, _exit, terrno);
    }

    pSnap->pNode->pQHandle = pReader;
    pSnap->pNode->reseek = reseek;

    code = tsdbRefMemTable(pTsdb->mem, pSnap->pNode);
    TSDB_CHECK_CODE(code, lino, _exit);
  }

  if (pTsdb->imem && (pRange->minVer <= pTsdb->imem->maxVer && pRange->maxVer >= pTsdb->imem->minVer)) {
    pSnap->pIMem = pTsdb->imem;
    pSnap->pINode = taosMemoryMalloc(sizeof(*pSnap->pINode));
    if (pSnap->pINode == NULL) {
      code = terrno;

      if (pTsdb->mem && pSnap->pNode) {
        tsdbUnrefMemTable(pTsdb->mem, pSnap->pNode, true);  // unref the previous refed mem
      }

      (void) taosThreadMutexUnlock(&pTsdb->mutex);
      goto _exit;
    }

    pSnap->pINode->pQHandle = pReader;
    pSnap->pINode->reseek = reseek;

    code = tsdbRefMemTable(pTsdb->imem, pSnap->pINode);
    TSDB_CHECK_CODE(code, lino, _exit);
  }

  // fs
  code = tsdbFSCreateRefSnapshotWithoutLock(pTsdb->pFS, &pSnap->pfSetArray);
  if (code) {
    if (pSnap->pNode) {
      tsdbUnrefMemTable(pTsdb->mem, pSnap->pNode, true);  // unref the previous refed mem
    }

    if (pSnap->pINode) {
      tsdbUnrefMemTable(pTsdb->imem, pSnap->pINode, true);
    }

    (void) taosThreadMutexUnlock(&pTsdb->mutex);
    TSDB_CHECK_CODE(code, lino, _exit);
  }

  // unlock
  (void) taosThreadMutexUnlock(&pTsdb->mutex);
  *ppSnap = pSnap;

  tsdbTrace("%s vgId:%d, take read snapshot", id, TD_VID(pTsdb->pVnode));
  return code;

_exit:
  tsdbError("%s vgId:%d take read snapshot failed, line:%d code:%s", id, TD_VID(pTsdb->pVnode), lino, tstrerror(code));

  if (pSnap) {
    if (pSnap->pNode) taosMemoryFree(pSnap->pNode);
    if (pSnap->pINode) taosMemoryFree(pSnap->pINode);
    taosMemoryFree(pSnap);
  }
  return code;
}

void tsdbUntakeReadSnap2(STsdbReader* pReader, STsdbReadSnap* pSnap, bool proactive) {
  STsdb* pTsdb = pReader->pTsdb;

  if (pSnap) {
    if (pSnap->pMem) {
      tsdbUnrefMemTable(pSnap->pMem, pSnap->pNode, proactive);
    }

    if (pSnap->pIMem) {
      tsdbUnrefMemTable(pSnap->pIMem, pSnap->pINode, proactive);
    }

    if (pSnap->pNode) taosMemoryFree(pSnap->pNode);
    if (pSnap->pINode) taosMemoryFree(pSnap->pINode);

    tsdbFSDestroyRefSnapshot(&pSnap->pfSetArray);

    taosMemoryFree(pSnap);
  }
  tsdbTrace("vgId:%d, untake read snapshot", TD_VID(pTsdb->pVnode));
}

// if failed, do nothing
int32_t tsdbReaderSetId(void* p, const char* idstr) {
  STsdbReader* pReader = (STsdbReader*) p;
  taosMemoryFreeClear(pReader->idStr);

  pReader->idStr = taosStrdup(idstr);
  if (pReader->idStr == NULL) {
    tsdbError("%s failed to build reader id, code:%s", idstr, tstrerror(terrno));
    return terrno;
  }

  pReader->status.fileIter.pSttBlockReader->mergeTree.idStr = pReader->idStr;
  return 0;
}

void tsdbReaderSetCloseFlag(STsdbReader* pReader) { /*pReader->code = TSDB_CODE_TSC_QUERY_CANCELLED;*/ }

void tsdbSetFilesetDelimited(STsdbReader* pReader) { pReader->bFilesetDelimited = true; }

void tsdbReaderSetNotifyCb(STsdbReader* pReader, TsdReaderNotifyCbFn notifyFn, void* param) {
  pReader->notifyFn = notifyFn;
  pReader->notifyParam = param;
}<|MERGE_RESOLUTION|>--- conflicted
+++ resolved
@@ -388,10 +388,7 @@
   if (pIter->blockList == NULL) {
     pIter->blockList = taosArrayInit(4, sizeof(SFileDataBlockInfo));
     if (pIter->blockList == NULL) {
-<<<<<<< HEAD
       tsdbError("%s failed to reset block iter, func:%s at line:%d code:%s", id, __func__, __LINE__, tstrerror(terrno));
-=======
->>>>>>> ec143691
       return terrno;
     }
   } else {
