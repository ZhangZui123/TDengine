/*
 * Copyright (c) 2019 TAOS Data, Inc. <jhtao@taosdata.com>
 *
 * This program is free software: you can use, redistribute, and/or modify
 * it under the terms of the GNU Affero General Public License, version 3
 * or later ("AGPL"), as published by the Free Software Foundation.
 *
 * This program is distributed in the hope that it will be useful, but WITHOUT
 * ANY WARRANTY; without even the implied warranty of MERCHANTABILITY or
 * FITNESS FOR A PARTICULAR PURPOSE.
 *
 * You should have received a copy of the GNU Affero General Public License
 * along with this program. If not, see <http://www.gnu.org/licenses/>.
 */

#include "osDef.h"
#include "tsdb.h"
#include "tsdbDataFileRW.h"
#include "tsdbFS2.h"
#include "tsdbMerge.h"
#include "tsdbReadUtil.h"
#include "tsdbUtil2.h"
#include "tsimplehash.h"

#define ASCENDING_TRAVERSE(o)       (o == TSDB_ORDER_ASC)
#define getCurrentKeyInSttBlock(_r) ((_r)->currentKey)

typedef struct {
  bool overlapWithNeighborBlock;
  bool hasDupTs;
  bool overlapWithDelInfo;
  bool overlapWithSttBlock;
  bool overlapWithKeyInBuf;
  bool partiallyRequired;
  bool moreThanCapcity;
} SDataBlockToLoadInfo;

static SFileDataBlockInfo* getCurrentBlockInfo(SDataBlockIter* pBlockIter);
static int32_t  buildDataBlockFromBufImpl(STableBlockScanInfo* pBlockScanInfo, int64_t endKey, int32_t capacity,
                                          STsdbReader* pReader);
static TSDBROW* getValidMemRow(SIterInfo* pIter, const SArray* pDelList, STsdbReader* pReader);
static int32_t  doMergeRowsInFileBlocks(SBlockData* pBlockData, STableBlockScanInfo* pScanInfo, STsdbReader* pReader);
static int32_t  doMergeRowsInSttBlock(SSttBlockReader* pSttBlockReader, STableBlockScanInfo* pScanInfo, int64_t ts,
                                      SRowMerger* pMerger, SVersionRange* pVerRange, const char* id);
static int32_t  doMergeRowsInBuf(SIterInfo* pIter, uint64_t uid, int64_t ts, SArray* pDelList, STsdbReader* pReader);
static int32_t  doAppendRowFromTSRow(SSDataBlock* pBlock, STsdbReader* pReader, SRow* pTSRow,
                                     STableBlockScanInfo* pScanInfo);
static int32_t  doAppendRowFromFileBlock(SSDataBlock* pResBlock, STsdbReader* pReader, SBlockData* pBlockData,
                                         int32_t rowIndex);
static void     setComposedBlockFlag(STsdbReader* pReader, bool composed);
static bool     hasBeenDropped(const SArray* pDelList, int32_t* index, int64_t key, int64_t ver, int32_t order,
                               SVersionRange* pVerRange);

static int32_t doMergeMemTableMultiRows(TSDBROW* pRow, uint64_t uid, SIterInfo* pIter, SArray* pDelList,
                                        TSDBROW* pResRow, STsdbReader* pReader, bool* freeTSRow);
static int32_t doMergeMemIMemRows(TSDBROW* pRow, TSDBROW* piRow, STableBlockScanInfo* pBlockScanInfo,
                                  STsdbReader* pReader, SRow** pTSRow);
static int32_t mergeRowsInFileBlocks(SBlockData* pBlockData, STableBlockScanInfo* pBlockScanInfo, int64_t key,
                                     STsdbReader* pReader);
static int32_t mergeRowsInSttBlocks(SSttBlockReader* pSttBlockReader, STableBlockScanInfo* pBlockScanInfo,
                                    STsdbReader* pReader);

static int32_t initDelSkylineIterator(STableBlockScanInfo* pBlockScanInfo, int32_t order, SReadCostSummary* pCost);
static STsdb* getTsdbByRetentions(SVnode* pVnode, SQueryTableDataCond* pCond, SRetention* retentions, const char* idstr,
                                  int8_t* pLevel);
static SVersionRange getQueryVerRange(SVnode* pVnode, SQueryTableDataCond* pCond, int8_t level);
static int32_t       doBuildDataBlock(STsdbReader* pReader);
static TSDBKEY       getCurrentKeyInBuf(STableBlockScanInfo* pScanInfo, STsdbReader* pReader);
static bool          hasDataInFileBlock(const SBlockData* pBlockData, const SFileBlockDumpInfo* pDumpInfo);
static bool          hasDataInSttBlock(STableBlockScanInfo* pInfo);
static void          initBlockDumpInfo(STsdbReader* pReader, SDataBlockIter* pBlockIter);
static int32_t       getInitialDelIndex(const SArray* pDelSkyline, int32_t order);
static void          resetTableListIndex(SReaderStatus* pStatus);
static void          getMemTableTimeRange(STsdbReader* pReader, int64_t* pMaxKey, int64_t* pMinKey);
static void          updateComposedBlockInfo(STsdbReader* pReader, double el, STableBlockScanInfo* pBlockScanInfo);

static bool outOfTimeWindow(int64_t ts, STimeWindow* pWindow) { return (ts > pWindow->ekey) || (ts < pWindow->skey); }

static void resetPreFilesetMemTableListIndex(SReaderStatus* pStatus);

static int32_t setColumnIdSlotList(SBlockLoadSuppInfo* pSupInfo, SColumnInfo* pCols, const int32_t* pSlotIdList,
                                   int32_t numOfCols) {
  pSupInfo->smaValid = true;
  pSupInfo->numOfCols = numOfCols;
  pSupInfo->colId = taosMemoryMalloc(numOfCols * (sizeof(int16_t) * 2 + POINTER_BYTES));
  if (pSupInfo->colId == NULL) {
    taosMemoryFree(pSupInfo->colId);
    return TSDB_CODE_OUT_OF_MEMORY;
  }

  pSupInfo->slotId = (int16_t*)((char*)pSupInfo->colId + (sizeof(int16_t) * numOfCols));
  pSupInfo->buildBuf = (char**)((char*)pSupInfo->slotId + (sizeof(int16_t) * numOfCols));
  for (int32_t i = 0; i < numOfCols; ++i) {
    pSupInfo->colId[i] = pCols[i].colId;
    pSupInfo->slotId[i] = pSlotIdList[i];

    if (IS_VAR_DATA_TYPE(pCols[i].type)) {
      pSupInfo->buildBuf[i] = taosMemoryMalloc(pCols[i].bytes);
    } else {
      pSupInfo->buildBuf[i] = NULL;
    }
  }

  return TSDB_CODE_SUCCESS;
}

static int32_t updateBlockSMAInfo(STSchema* pSchema, SBlockLoadSuppInfo* pSupInfo) {
  int32_t i = 0, j = 0;

  while (i < pSchema->numOfCols && j < pSupInfo->numOfCols) {
    STColumn* pTCol = &pSchema->columns[i];
    if (pTCol->colId == pSupInfo->colId[j]) {
      if (!IS_BSMA_ON(pTCol)) {
        pSupInfo->smaValid = false;
        return TSDB_CODE_SUCCESS;
      }

      i += 1;
      j += 1;
    } else if (pTCol->colId < pSupInfo->colId[j]) {  // do nothing
      i += 1;
    } else {
      return TSDB_CODE_TDB_INVALID_TABLE_SCHEMA_VER;
    }
  }

  return TSDB_CODE_SUCCESS;
}

static bool isEmptyQueryTimeWindow(STimeWindow* pWindow) { return pWindow->skey > pWindow->ekey; }

// Update the query time window according to the data time to live(TTL) information, in order to avoid to return
// the expired data to client, even it is queried already.
static STimeWindow updateQueryTimeWindow(STsdb* pTsdb, STimeWindow* pWindow) {
  STsdbKeepCfg* pCfg = &pTsdb->keepCfg;

  int64_t now = taosGetTimestamp(pCfg->precision);
  int64_t earilyTs = now - (tsTickPerMin[pCfg->precision] * pCfg->keep2) + 1;  // needs to add one tick

  STimeWindow win = *pWindow;
  if (win.skey < earilyTs) {
    win.skey = earilyTs;
  }

  return win;
}

// init file iterator
static int32_t initFilesetIterator(SFilesetIter* pIter, TFileSetArray* pFileSetArray, STsdbReader* pReader) {
  size_t numOfFileset = TARRAY2_SIZE(pFileSetArray);

  pIter->index = ASCENDING_TRAVERSE(pReader->info.order) ? -1 : numOfFileset;
  pIter->order = pReader->info.order;
  pIter->pFilesetList = pFileSetArray;
  pIter->numOfFiles = numOfFileset;

  if (pIter->pSttBlockReader == NULL) {
    pIter->pSttBlockReader = taosMemoryCalloc(1, sizeof(struct SSttBlockReader));
    if (pIter->pSttBlockReader == NULL) {
      int32_t code = TSDB_CODE_OUT_OF_MEMORY;
      tsdbError("failed to prepare the last block iterator, since:%s %s", tstrerror(code), pReader->idStr);
      return code;
    }
  }

  SSttBlockReader* pLReader = pIter->pSttBlockReader;
  pLReader->order = pReader->info.order;
  pLReader->window = pReader->info.window;
  pLReader->verRange = pReader->info.verRange;

  pLReader->uid = 0;
  tMergeTreeClose(&pLReader->mergeTree);
  tsdbDebug("init fileset iterator, total files:%d %s", pIter->numOfFiles, pReader->idStr);
  return TSDB_CODE_SUCCESS;
}

static int32_t filesetIteratorNext(SFilesetIter* pIter, STsdbReader* pReader, bool* hasNext) {
  bool    asc = ASCENDING_TRAVERSE(pIter->order);
  int32_t step = asc ? 1 : -1;
  int32_t code = 0;

  pIter->index += step;
  if ((asc && pIter->index >= pIter->numOfFiles) || ((!asc) && pIter->index < 0)) {
    *hasNext = false;
    return TSDB_CODE_SUCCESS;
  }

  SReadCostSummary* pCost = &pReader->cost;

  pIter->pSttBlockReader->uid = 0;
  tMergeTreeClose(&pIter->pSttBlockReader->mergeTree);
  pReader->status.pLDataIterArray = destroySttBlockReader(pReader->status.pLDataIterArray, &pCost->sttCost);
  pReader->status.pLDataIterArray = taosArrayInit(4, POINTER_BYTES);

  // check file the time range of coverage
  STimeWindow win = {0};

  while (1) {
    if (pReader->pFileReader != NULL) {
      tsdbDataFileReaderClose(&pReader->pFileReader);
    }

    pReader->status.pCurrentFileset = pIter->pFilesetList->data[pIter->index];

    STFileObj** pFileObj = pReader->status.pCurrentFileset->farr;
    if (pFileObj[0] != NULL || pFileObj[3] != NULL) {
      SDataFileReaderConfig conf = {.tsdb = pReader->pTsdb, .szPage = pReader->pTsdb->pVnode->config.tsdbPageSize};

      const char* filesName[4] = {0};

      if (pFileObj[0] != NULL) {
        conf.files[0].file = *pFileObj[0]->f;
        conf.files[0].exist = true;
        filesName[0] = pFileObj[0]->fname;

        conf.files[1].file = *pFileObj[1]->f;
        conf.files[1].exist = true;
        filesName[1] = pFileObj[1]->fname;

        conf.files[2].file = *pFileObj[2]->f;
        conf.files[2].exist = true;
        filesName[2] = pFileObj[2]->fname;
      }

      if (pFileObj[3] != NULL) {
        conf.files[3].exist = true;
        conf.files[3].file = *pFileObj[3]->f;
        filesName[3] = pFileObj[3]->fname;
      }

      code = tsdbDataFileReaderOpen(filesName, &conf, &pReader->pFileReader);
      if (code != TSDB_CODE_SUCCESS) {
        goto _err;
      }

      pReader->cost.headFileLoad += 1;
    }

    int32_t fid = pReader->status.pCurrentFileset->fid;
    tsdbFidKeyRange(fid, pReader->pTsdb->keepCfg.days, pReader->pTsdb->keepCfg.precision, &win.skey, &win.ekey);

    // current file are no longer overlapped with query time window, ignore remain files
    if ((asc && win.skey > pReader->info.window.ekey) || (!asc && win.ekey < pReader->info.window.skey)) {
      tsdbDebug("%p remain files are not qualified for qrange:%" PRId64 "-%" PRId64 ", ignore, %s", pReader,
                pReader->info.window.skey, pReader->info.window.ekey, pReader->idStr);
      *hasNext = false;
      return TSDB_CODE_SUCCESS;
    }

    if ((asc && (win.ekey < pReader->info.window.skey)) || ((!asc) && (win.skey > pReader->info.window.ekey))) {
      pIter->index += step;
      if ((asc && pIter->index >= pIter->numOfFiles) || ((!asc) && pIter->index < 0)) {
        *hasNext = false;
        return TSDB_CODE_SUCCESS;
      }
      continue;
    }

    tsdbDebug("%p file found fid:%d for qrange:%" PRId64 "-%" PRId64 ", %s", pReader, fid, pReader->info.window.skey,
              pReader->info.window.ekey, pReader->idStr);

    *hasNext = true;
    return TSDB_CODE_SUCCESS;
  }

_err:
  *hasNext = false;
  return code;
}

static void resetDataBlockIterator(SDataBlockIter* pIter, int32_t order) {
  pIter->order = order;
  pIter->index = -1;
  pIter->numOfBlocks = 0;
  if (pIter->blockList == NULL) {
    pIter->blockList = taosArrayInit(4, sizeof(SFileDataBlockInfo));
  } else {
    taosArrayClear(pIter->blockList);
  }
}

static void cleanupDataBlockIterator(SDataBlockIter* pIter) { taosArrayDestroy(pIter->blockList); }

static void initReaderStatus(SReaderStatus* pStatus) {
  pStatus->pTableIter = NULL;
  pStatus->loadFromFile = true;
}

static SSDataBlock* createResBlock(SQueryTableDataCond* pCond, int32_t capacity) {
  SSDataBlock* pResBlock = createDataBlock();
  if (pResBlock == NULL) {
    terrno = TSDB_CODE_OUT_OF_MEMORY;
    return NULL;
  }

  for (int32_t i = 0; i < pCond->numOfCols; ++i) {
    SColumnInfoData colInfo = {0};
    colInfo.info = pCond->colList[i];
    blockDataAppendColInfo(pResBlock, &colInfo);
  }

  int32_t code = blockDataEnsureCapacity(pResBlock, capacity);
  if (code != TSDB_CODE_SUCCESS) {
    terrno = code;
    taosMemoryFree(pResBlock);
    return NULL;
  }
  return pResBlock;
}

static int32_t tsdbInitReaderLock(STsdbReader* pReader) {
  int32_t code = taosThreadMutexInit(&pReader->readerMutex, NULL);
  qTrace("tsdb/read: %p, post-init read mutex: %p, code: %d", pReader, &pReader->readerMutex, code);

  return code;
}

static int32_t tsdbUninitReaderLock(STsdbReader* pReader) {
  int32_t code = -1;
  qTrace("tsdb/read: %p, pre-uninit read mutex: %p, code: %d", pReader, &pReader->readerMutex, code);

  code = taosThreadMutexDestroy(&pReader->readerMutex);

  qTrace("tsdb/read: %p, post-uninit read mutex: %p, code: %d", pReader, &pReader->readerMutex, code);

  return code;
}

static int32_t tsdbAcquireReader(STsdbReader* pReader) {
  int32_t code = -1;
  qTrace("tsdb/read: %p, pre-take read mutex: %p, code: %d", pReader, &pReader->readerMutex, code);

  code = taosThreadMutexLock(&pReader->readerMutex);

  qTrace("tsdb/read: %p, post-take read mutex: %p, code: %d", pReader, &pReader->readerMutex, code);

  return code;
}

static int32_t tsdbTryAcquireReader(STsdbReader* pReader) {
  int32_t code = taosThreadMutexTryLock(&pReader->readerMutex);
  qTrace("tsdb/read: %p, post-trytake read mutex: %p, code: %d", pReader, &pReader->readerMutex, code);

  return code;
}

static int32_t tsdbReleaseReader(STsdbReader* pReader) {
  int32_t code = taosThreadMutexUnlock(&pReader->readerMutex);
  qTrace("tsdb/read: %p, post-untake read mutex: %p, code: %d", pReader, &pReader->readerMutex, code);

  return code;
}

void tsdbReleaseDataBlock2(STsdbReader* pReader) {
  SReaderStatus* pStatus = &pReader->status;
  if (!pStatus->composedDataBlock) {
    tsdbReleaseReader(pReader);
  }
}

static int32_t initResBlockInfo(SResultBlockInfo* pResBlockInfo, int64_t capacity, SSDataBlock* pResBlock,
                                SQueryTableDataCond* pCond) {
  pResBlockInfo->capacity = capacity;
  pResBlockInfo->pResBlock = pResBlock;
  terrno = 0;

  if (pResBlockInfo->pResBlock == NULL) {
    pResBlockInfo->freeBlock = true;
    pResBlockInfo->pResBlock = createResBlock(pCond, pResBlockInfo->capacity);
  } else {
    pResBlockInfo->freeBlock = false;
  }

  return terrno;
}

static int32_t tsdbReaderCreate(SVnode* pVnode, SQueryTableDataCond* pCond, void** ppReader, int32_t capacity,
                                SSDataBlock* pResBlock, const char* idstr) {
  int32_t      code = 0;
  int8_t       level = 0;
  STsdbReader* pReader = (STsdbReader*)taosMemoryCalloc(1, sizeof(*pReader));
  if (pReader == NULL) {
    code = TSDB_CODE_OUT_OF_MEMORY;
    goto _end;
  }

  if (VND_IS_TSMA(pVnode)) {
    tsdbDebug("vgId:%d, tsma is selected to query, %s", TD_VID(pVnode), idstr);
  }

  initReaderStatus(&pReader->status);

  pReader->pTsdb = getTsdbByRetentions(pVnode, pCond, pVnode->config.tsdbCfg.retentions, idstr, &level);
  pReader->info.suid = pCond->suid;
  pReader->info.order = pCond->order;

  pReader->idStr = (idstr != NULL) ? taosStrdup(idstr) : NULL;
  pReader->info.verRange = getQueryVerRange(pVnode, pCond, level);
  pReader->type = pCond->type;
  pReader->info.window = updateQueryTimeWindow(pReader->pTsdb, &pCond->twindows);
  pReader->blockInfoBuf.numPerBucket = 1000;  // 1000 tables per bucket

  code = initResBlockInfo(&pReader->resBlockInfo, capacity, pResBlock, pCond);
  if (code != TSDB_CODE_SUCCESS) {
    goto _end;
  }

  if (pCond->numOfCols <= 0) {
    tsdbError("vgId:%d, invalid column number %d in query cond, %s", TD_VID(pVnode), pCond->numOfCols, idstr);
    code = TSDB_CODE_INVALID_PARA;
    goto _end;
  }

  // allocate buffer in order to load data blocks from file
  SBlockLoadSuppInfo* pSup = &pReader->suppInfo;
  pSup->tsColAgg.colId = PRIMARYKEY_TIMESTAMP_COL_ID;
  setColumnIdSlotList(pSup, pCond->colList, pCond->pSlotList, pCond->numOfCols);

  code = tBlockDataCreate(&pReader->status.fileBlockData);
  if (code != TSDB_CODE_SUCCESS) {
    terrno = code;
    goto _end;
  }

  if (pReader->suppInfo.colId[0] != PRIMARYKEY_TIMESTAMP_COL_ID) {
    tsdbError("the first column isn't primary timestamp, %d, %s", pReader->suppInfo.colId[0], pReader->idStr);
    code = TSDB_CODE_INVALID_PARA;
    goto _end;
  }

  pReader->status.pPrimaryTsCol = taosArrayGet(pReader->resBlockInfo.pResBlock->pDataBlock, pSup->slotId[0]);
  int32_t type = pReader->status.pPrimaryTsCol->info.type;
  if (type != TSDB_DATA_TYPE_TIMESTAMP) {
    tsdbError("the first column isn't primary timestamp in result block, actual: %s, %s", tDataTypes[type].name,
              pReader->idStr);
    code = TSDB_CODE_INVALID_PARA;
    goto _end;
  }

  pReader->bFilesetDelimited = false;

  tsdbInitReaderLock(pReader);
  tsem_init(&pReader->resumeAfterSuspend, 0, 0);

  *ppReader = pReader;
  return code;

_end:
  tsdbReaderClose2(pReader);
  *ppReader = NULL;
  return code;
}

static int32_t doLoadBlockIndex(STsdbReader* pReader, SDataFileReader* pFileReader, SArray* pIndexList) {
  int64_t st = taosGetTimestampUs();
  int32_t numOfTables = tSimpleHashGetSize(pReader->status.pTableMap);
  if (pFileReader == NULL) {
    return TSDB_CODE_SUCCESS;
  }

  const TBrinBlkArray* pBlkArray = NULL;

  int32_t code = tsdbDataFileReadBrinBlk(pFileReader, &pBlkArray);
  if (code != TSDB_CODE_SUCCESS) {
    return code;
  }

#if 0
  LRUHandle* handle = NULL;

  int32_t    code = tsdbCacheGetBlockIdx(pFileReader->pTsdb->biCache, pFileReader, &handle);
  if (code != TSDB_CODE_SUCCESS || handle == NULL) {
    goto _end;
  }


  SArray* aBlockIdx = (SArray*)taosLRUCacheValue(pFileReader->pTsdb->biCache, handle);
  size_t  num = taosArrayGetSize(aBlockIdx);
  if (num == 0) {
    tsdbBICacheRelease(pFileReader->pTsdb->biCache, handle);
    return TSDB_CODE_SUCCESS;
  }
#endif

  // todo binary search to the start position
  int64_t et1 = taosGetTimestampUs();

  SBrinBlk*      pBrinBlk = NULL;
  STableUidList* pList = &pReader->status.uidList;

  int32_t i = 0;

  while (i < TARRAY2_SIZE(pBlkArray)) {
    pBrinBlk = &pBlkArray->data[i];
    if (pBrinBlk->maxTbid.suid < pReader->info.suid) {
      i += 1;
      continue;
    }

    if (pBrinBlk->minTbid.suid > pReader->info.suid) {  // not include the queried table/super table, quit the loop
      break;
    }

    ASSERT(pBrinBlk->minTbid.suid <= pReader->info.suid && pBrinBlk->maxTbid.suid >= pReader->info.suid);
    if (pBrinBlk->maxTbid.suid == pReader->info.suid && pBrinBlk->maxTbid.uid < pList->tableUidList[0]) {
      i += 1;
      continue;
    }

    if (pBrinBlk->minTbid.suid == pReader->info.suid && pBrinBlk->minTbid.uid > pList->tableUidList[numOfTables - 1]) {
      break;
    }

    taosArrayPush(pIndexList, pBrinBlk);
    i += 1;
  }

  int64_t et2 = taosGetTimestampUs();
  tsdbDebug("load block index for %d/%d tables completed, elapsed time:%.2f ms, set BrinBlk:%.2f ms, size:%.2f Kb %s",
            numOfTables, (int32_t)pBlkArray->size, (et1 - st) / 1000.0, (et2 - et1) / 1000.0,
            pBlkArray->size * sizeof(SBrinBlk) / 1024.0, pReader->idStr);

  pReader->cost.headFileLoadTime += (et1 - st) / 1000.0;

_end:
  //  tsdbBICacheRelease(pFileReader->pTsdb->biCache, handle);
  return code;
}

static int32_t doLoadFileBlock(STsdbReader* pReader, SArray* pIndexList, SBlockNumber* pBlockNum,
                               SArray* pTableScanInfoList) {
  size_t  sizeInDisk = 0;
  int64_t st = taosGetTimestampUs();

  // clear info for the new file
  cleanupInfoForNextFileset(pReader->status.pTableMap);

  int32_t      k = 0;
  int32_t      numOfTables = tSimpleHashGetSize(pReader->status.pTableMap);
  int32_t      step = ASCENDING_TRAVERSE(pReader->info.order) ? 1 : -1;
  STimeWindow  w = pReader->info.window;
  SBrinRecord* pRecord = NULL;

  SBrinRecordIter iter = {0};
  initBrinRecordIter(&iter, pReader->pFileReader, pIndexList);

  while (((pRecord = getNextBrinRecord(&iter)) != NULL)) {
    if (pRecord->suid > pReader->info.suid) {
      break;
    }

    uint64_t uid = pReader->status.uidList.tableUidList[k];
    if (pRecord->suid < pReader->info.suid) {
      continue;
    }

    if (uid < pRecord->uid) {  // forward the table uid index
      while (k < numOfTables && pReader->status.uidList.tableUidList[k] < pRecord->uid) {
        k += 1;
      }

      if (k >= numOfTables) {
        break;
      }

      uid = pReader->status.uidList.tableUidList[k];
    }

    if (pRecord->uid < uid) {
      continue;
    }

    ASSERT(pRecord->suid == pReader->info.suid && uid == pRecord->uid);

    STableBlockScanInfo* pScanInfo = getTableBlockScanInfo(pReader->status.pTableMap, uid, pReader->idStr);
    if (ASCENDING_TRAVERSE(pReader->info.order)) {
      w.skey = pScanInfo->lastProcKey + step;
    } else {
      w.ekey = pScanInfo->lastProcKey + step;
    }

    if (isEmptyQueryTimeWindow(&w)) {
      k += 1;

      if (k >= numOfTables) {
        break;
      } else {
        continue;
      }
    }

    // 1. time range check
    if (pRecord->firstKey > w.ekey || pRecord->lastKey < w.skey) {
      continue;
    }

    // 2. version range check
    if (pRecord->minVer > pReader->info.verRange.maxVer || pRecord->maxVer < pReader->info.verRange.minVer) {
      continue;
    }

    if (pScanInfo->pBlockList == NULL) {
      pScanInfo->pBlockList = taosArrayInit(4, sizeof(SBrinRecord));
    }

    void* p1 = taosArrayPush(pScanInfo->pBlockList, pRecord);
    if (p1 == NULL) {
      return TSDB_CODE_OUT_OF_MEMORY;
    }

    if (pScanInfo->filesetWindow.skey > pRecord->firstKey) {
      pScanInfo->filesetWindow.skey = pRecord->firstKey;
    }
    if (pScanInfo->filesetWindow.ekey < pRecord->lastKey) {
      pScanInfo->filesetWindow.ekey = pRecord->lastKey;
    }

    pBlockNum->numOfBlocks += 1;
    if (taosArrayGetSize(pTableScanInfoList) == 0) {
      taosArrayPush(pTableScanInfoList, &pScanInfo);
    } else {
      STableBlockScanInfo** p = taosArrayGetLast(pTableScanInfoList);
      if ((*p)->uid != uid) {
        taosArrayPush(pTableScanInfoList, &pScanInfo);
      }
    }
  }

  clearBrinBlockIter(&iter);

  pBlockNum->numOfSttFiles = pReader->status.pCurrentFileset->lvlArr->size;
  int32_t total = pBlockNum->numOfSttFiles + pBlockNum->numOfBlocks;

  double el = (taosGetTimestampUs() - st) / 1000.0;
  tsdbDebug(
      "load block of %d tables completed, blocks:%d in %d tables, stt-files:%d, block-info-size:%.2f Kb, elapsed "
      "time:%.2f ms %s",
      numOfTables, pBlockNum->numOfBlocks, (int32_t)taosArrayGetSize(pTableScanInfoList), pBlockNum->numOfSttFiles,
      sizeInDisk / 1000.0, el, pReader->idStr);

  pReader->cost.numOfBlocks += total;
  pReader->cost.headFileLoadTime += el;

  return TSDB_CODE_SUCCESS;
}

static void setBlockAllDumped(SFileBlockDumpInfo* pDumpInfo, int64_t maxKey, int32_t order) {
  int32_t step = ASCENDING_TRAVERSE(order) ? 1 : -1;
  pDumpInfo->allDumped = true;
  pDumpInfo->lastKey = maxKey + step;
}

static int32_t doCopyColVal(SColumnInfoData* pColInfoData, int32_t rowIndex, int32_t colIndex, SColVal* pColVal,
                            SBlockLoadSuppInfo* pSup) {
  if (IS_VAR_DATA_TYPE(pColVal->type)) {
    if (!COL_VAL_IS_VALUE(pColVal)) {
      colDataSetNULL(pColInfoData, rowIndex);
    } else {
      varDataSetLen(pSup->buildBuf[colIndex], pColVal->value.nData);
      if (pColVal->value.nData > pColInfoData->info.bytes) {
        tsdbWarn("column cid:%d actual data len %d is bigger than schema len %d", pColVal->cid, pColVal->value.nData,
                 pColInfoData->info.bytes);
        return TSDB_CODE_TDB_INVALID_TABLE_SCHEMA_VER;
      }
      if (pColVal->value.nData > 0) {  // pData may be null, if nData is 0
        memcpy(varDataVal(pSup->buildBuf[colIndex]), pColVal->value.pData, pColVal->value.nData);
      }

      colDataSetVal(pColInfoData, rowIndex, pSup->buildBuf[colIndex], false);
    }
  } else {
    colDataSetVal(pColInfoData, rowIndex, (const char*)&pColVal->value, !COL_VAL_IS_VALUE(pColVal));
  }

  return TSDB_CODE_SUCCESS;
}

static SFileDataBlockInfo* getCurrentBlockInfo(SDataBlockIter* pBlockIter) {
  if (pBlockIter->blockList == NULL) {
    return NULL;
  }

  size_t num = TARRAY_SIZE(pBlockIter->blockList);
  if (num == 0) {
    ASSERT(pBlockIter->numOfBlocks == num);
    return NULL;
  }

  SFileDataBlockInfo* pBlockInfo = taosArrayGet(pBlockIter->blockList, pBlockIter->index);
  return pBlockInfo;
}

static int doBinarySearchKey(TSKEY* keyList, int num, int pos, TSKEY key, int order) {
  // start end position
  int s, e;
  s = pos;

  // check
  ASSERT(pos >= 0 && pos < num && num > 0);
  if (order == TSDB_ORDER_ASC) {
    // find the first position which is smaller than the key
    e = num - 1;
    if (key < keyList[pos]) return -1;
    while (1) {
      // check can return
      if (key >= keyList[e]) return e;
      if (key <= keyList[s]) return s;
      if (e - s <= 1) return s;

      // change start or end position
      int mid = s + (e - s + 1) / 2;
      if (keyList[mid] > key)
        e = mid;
      else if (keyList[mid] < key)
        s = mid;
      else
        return mid;
    }
  } else {  // DESC
    // find the first position which is bigger than the key
    e = 0;
    if (key > keyList[pos]) return -1;
    while (1) {
      // check can return
      if (key <= keyList[e]) return e;
      if (key >= keyList[s]) return s;
      if (s - e <= 1) return s;

      // change start or end position
      int mid = s - (s - e + 1) / 2;
      if (keyList[mid] < key)
        e = mid;
      else if (keyList[mid] > key)
        s = mid;
      else
        return mid;
    }
  }
}

static int32_t getEndPosInDataBlock(STsdbReader* pReader, SBlockData* pBlockData, SBrinRecord* pRecord, int32_t pos) {
  // NOTE: reverse the order to find the end position in data block
  int32_t endPos = -1;
  bool    asc = ASCENDING_TRAVERSE(pReader->info.order);

  if (asc && pReader->info.window.ekey >= pRecord->lastKey) {
    endPos = pRecord->numRow - 1;
  } else if (!asc && pReader->info.window.skey <= pRecord->firstKey) {
    endPos = 0;
  } else {
    int64_t key = asc ? pReader->info.window.ekey : pReader->info.window.skey;
    endPos = doBinarySearchKey(pBlockData->aTSKEY, pRecord->numRow, pos, key, pReader->info.order);
  }

  if ((pReader->info.verRange.maxVer >= pRecord->minVer && pReader->info.verRange.maxVer < pRecord->maxVer) ||
      (pReader->info.verRange.minVer <= pRecord->maxVer && pReader->info.verRange.minVer > pRecord->minVer)) {
    int32_t i = endPos;

    if (asc) {
      for (; i >= 0; --i) {
        if (pBlockData->aVersion[i] <= pReader->info.verRange.maxVer) {
          break;
        }
      }
    } else {
      for (; i < pRecord->numRow; ++i) {
        if (pBlockData->aVersion[i] >= pReader->info.verRange.minVer) {
          break;
        }
      }
    }

    endPos = i;
  }

  return endPos;
}

static void copyPrimaryTsCol(const SBlockData* pBlockData, SFileBlockDumpInfo* pDumpInfo, SColumnInfoData* pColData,
                             int32_t dumpedRows, bool asc) {
  if (asc) {
    memcpy(pColData->pData, &pBlockData->aTSKEY[pDumpInfo->rowIndex], dumpedRows * sizeof(int64_t));
  } else {
    int32_t startIndex = pDumpInfo->rowIndex - dumpedRows + 1;
    memcpy(pColData->pData, &pBlockData->aTSKEY[startIndex], dumpedRows * sizeof(int64_t));

    // todo: opt perf by extract the loop
    // reverse the array list
    int32_t  mid = dumpedRows >> 1u;
    int64_t* pts = (int64_t*)pColData->pData;
    for (int32_t j = 0; j < mid; ++j) {
      int64_t t = pts[j];
      pts[j] = pts[dumpedRows - j - 1];
      pts[dumpedRows - j - 1] = t;
    }
  }
}

// a faster version of copy procedure.
static void copyNumericCols(const SColData* pData, SFileBlockDumpInfo* pDumpInfo, SColumnInfoData* pColData,
                            int32_t dumpedRows, bool asc) {
  uint8_t* p = NULL;
  if (asc) {
    p = pData->pData + tDataTypes[pData->type].bytes * pDumpInfo->rowIndex;
  } else {
    int32_t startIndex = pDumpInfo->rowIndex - dumpedRows + 1;
    p = pData->pData + tDataTypes[pData->type].bytes * startIndex;
  }

  int32_t step = asc ? 1 : -1;

  // make sure it is aligned to 8bit, the allocated memory address is aligned to 256bit
  //  ASSERT((((uint64_t)pColData->pData) & (0x8 - 1)) == 0);

  // 1. copy data in a batch model
  memcpy(pColData->pData, p, dumpedRows * tDataTypes[pData->type].bytes);

  // 2. reverse the array list in case of descending order scan data block
  if (!asc) {
    switch (pColData->info.type) {
      case TSDB_DATA_TYPE_TIMESTAMP:
      case TSDB_DATA_TYPE_DOUBLE:
      case TSDB_DATA_TYPE_BIGINT:
      case TSDB_DATA_TYPE_UBIGINT: {
        int32_t  mid = dumpedRows >> 1u;
        int64_t* pts = (int64_t*)pColData->pData;
        for (int32_t j = 0; j < mid; ++j) {
          int64_t t = pts[j];
          pts[j] = pts[dumpedRows - j - 1];
          pts[dumpedRows - j - 1] = t;
        }
        break;
      }

      case TSDB_DATA_TYPE_BOOL:
      case TSDB_DATA_TYPE_TINYINT:
      case TSDB_DATA_TYPE_UTINYINT: {
        int32_t mid = dumpedRows >> 1u;
        int8_t* pts = (int8_t*)pColData->pData;
        for (int32_t j = 0; j < mid; ++j) {
          int8_t t = pts[j];
          pts[j] = pts[dumpedRows - j - 1];
          pts[dumpedRows - j - 1] = t;
        }
        break;
      }

      case TSDB_DATA_TYPE_SMALLINT:
      case TSDB_DATA_TYPE_USMALLINT: {
        int32_t  mid = dumpedRows >> 1u;
        int16_t* pts = (int16_t*)pColData->pData;
        for (int32_t j = 0; j < mid; ++j) {
          int64_t t = pts[j];
          pts[j] = pts[dumpedRows - j - 1];
          pts[dumpedRows - j - 1] = t;
        }
        break;
      }

      case TSDB_DATA_TYPE_FLOAT:
      case TSDB_DATA_TYPE_INT:
      case TSDB_DATA_TYPE_UINT: {
        int32_t  mid = dumpedRows >> 1u;
        int32_t* pts = (int32_t*)pColData->pData;
        for (int32_t j = 0; j < mid; ++j) {
          int32_t t = pts[j];
          pts[j] = pts[dumpedRows - j - 1];
          pts[dumpedRows - j - 1] = t;
        }
        break;
      }
    }
  }

  // 3. if the  null value exists, check items one-by-one
  if (pData->flag != HAS_VALUE) {
    int32_t rowIndex = 0;

    for (int32_t j = pDumpInfo->rowIndex; rowIndex < dumpedRows; j += step, rowIndex++) {
      uint8_t v = tColDataGetBitValue(pData, j);
      if (v == 0 || v == 1) {
        colDataSetNull_f(pColData->nullbitmap, rowIndex);
        pColData->hasNull = true;
      }
    }
  }
}

static void blockInfoToRecord(SBrinRecord* record, SFileDataBlockInfo* pBlockInfo){
  record->uid = pBlockInfo->uid;
  record->firstKey = pBlockInfo->firstKey;
  record->lastKey = pBlockInfo->lastKey;
  record->minVer = pBlockInfo->minVer;
  record->maxVer = pBlockInfo->maxVer;
  record->blockOffset = pBlockInfo->blockOffset;
  record->smaOffset = pBlockInfo->smaOffset;
  record->blockSize = pBlockInfo->blockSize;
  record->blockKeySize = pBlockInfo->blockKeySize;
  record->smaSize = pBlockInfo->smaSize;
  record->numRow = pBlockInfo->numRow;
  record->count = pBlockInfo->count;
}

static int32_t copyBlockDataToSDataBlock(STsdbReader* pReader) {
  SReaderStatus*      pStatus = &pReader->status;
  SDataBlockIter*     pBlockIter = &pStatus->blockIter;
  SBlockLoadSuppInfo* pSupInfo = &pReader->suppInfo;
  SFileBlockDumpInfo* pDumpInfo = &pReader->status.fBlockDumpInfo;

  SBlockData*         pBlockData = &pStatus->fileBlockData;
  SFileDataBlockInfo* pBlockInfo = getCurrentBlockInfo(pBlockIter);
  SSDataBlock*        pResBlock = pReader->resBlockInfo.pResBlock;
  int32_t             numOfOutputCols = pSupInfo->numOfCols;
  int32_t             code = TSDB_CODE_SUCCESS;

  SColVal cv = {0};
  int64_t st = taosGetTimestampUs();
  bool    asc = ASCENDING_TRAVERSE(pReader->info.order);
  int32_t step = asc ? 1 : -1;

  SBrinRecord tmp;
  blockInfoToRecord(&tmp, pBlockInfo);
  SBrinRecord* pRecord = &tmp;

  // no data exists, return directly.
  if (pBlockData->nRow == 0 || pBlockData->aTSKEY == 0) {
    tsdbWarn("%p no need to copy since no data in blockData, table uid:%" PRIu64 " has been dropped, %s", pReader,
             pBlockInfo->uid, pReader->idStr);
    pResBlock->info.rows = 0;
    return 0;
  }

  // row index of dump info remain the initial position, let's find the appropriate start position.
  if ((pDumpInfo->rowIndex == 0 && asc) || (pDumpInfo->rowIndex == pRecord->numRow - 1 && (!asc))) {
    if (asc && pReader->info.window.skey <= pRecord->firstKey && pReader->info.verRange.minVer <= pRecord->minVer) {
      // pDumpInfo->rowIndex = 0;
    } else if (!asc && pReader->info.window.ekey >= pRecord->lastKey &&
               pReader->info.verRange.maxVer >= pRecord->maxVer) {
      // pDumpInfo->rowIndex = pRecord->numRow - 1;
    } else {  // find the appropriate the start position in current block, and set it to be the current rowIndex
      int32_t pos = asc ? pRecord->numRow - 1 : 0;
      int32_t order = asc ? TSDB_ORDER_DESC : TSDB_ORDER_ASC;
      int64_t key = asc ? pReader->info.window.skey : pReader->info.window.ekey;
      pDumpInfo->rowIndex = doBinarySearchKey(pBlockData->aTSKEY, pRecord->numRow, pos, key, order);

      if (pDumpInfo->rowIndex < 0) {
        tsdbError(
            "%p failed to locate the start position in current block, global index:%d, table index:%d, brange:%" PRId64
            "-%" PRId64 ", minVer:%" PRId64 ", maxVer:%" PRId64 " %s",
            pReader, pBlockIter->index, pBlockInfo->tbBlockIdx, pRecord->firstKey, pRecord->lastKey, pRecord->minVer,
            pRecord->maxVer, pReader->idStr);
        return TSDB_CODE_INVALID_PARA;
      }

      ASSERT(pReader->info.verRange.minVer <= pRecord->maxVer && pReader->info.verRange.maxVer >= pRecord->minVer);

      // find the appropriate start position that satisfies the version requirement.
      if ((pReader->info.verRange.maxVer >= pRecord->minVer && pReader->info.verRange.maxVer < pRecord->maxVer) ||
          (pReader->info.verRange.minVer <= pRecord->maxVer && pReader->info.verRange.minVer > pRecord->minVer)) {
        int32_t i = pDumpInfo->rowIndex;
        if (asc) {
          for (; i < pRecord->numRow; ++i) {
            if (pBlockData->aVersion[i] >= pReader->info.verRange.minVer) {
              break;
            }
          }
        } else {
          for (; i >= 0; --i) {
            if (pBlockData->aVersion[i] <= pReader->info.verRange.maxVer) {
              break;
            }
          }
        }

        pDumpInfo->rowIndex = i;
      }
    }
  }

  // time window check
  int32_t endIndex = getEndPosInDataBlock(pReader, pBlockData, pRecord, pDumpInfo->rowIndex);
  if (endIndex == -1) {
    setBlockAllDumped(pDumpInfo, pReader->info.window.ekey, pReader->info.order);
    return TSDB_CODE_SUCCESS;
  }

  endIndex += step;
  int32_t dumpedRows = asc ? (endIndex - pDumpInfo->rowIndex) : (pDumpInfo->rowIndex - endIndex);
  if (dumpedRows > pReader->resBlockInfo.capacity) {  // output buffer check
    dumpedRows = pReader->resBlockInfo.capacity;
  } else if (dumpedRows <= 0) {  // no qualified rows in current data block, abort directly.
    setBlockAllDumped(pDumpInfo, pReader->info.window.ekey, pReader->info.order);
    return TSDB_CODE_SUCCESS;
  }

  int32_t i = 0;
  int32_t rowIndex = 0;

  SColumnInfoData* pColData = taosArrayGet(pResBlock->pDataBlock, pSupInfo->slotId[i]);
  if (pSupInfo->colId[i] == PRIMARYKEY_TIMESTAMP_COL_ID) {
    copyPrimaryTsCol(pBlockData, pDumpInfo, pColData, dumpedRows, asc);
    i += 1;
  }

  int32_t colIndex = 0;
  int32_t num = pBlockData->nColData;
  while (i < numOfOutputCols && colIndex < num) {
    rowIndex = 0;

    SColData* pData = tBlockDataGetColDataByIdx(pBlockData, colIndex);
    if (pData->cid < pSupInfo->colId[i]) {
      colIndex += 1;
    } else if (pData->cid == pSupInfo->colId[i]) {
      pColData = taosArrayGet(pResBlock->pDataBlock, pSupInfo->slotId[i]);

      if (pData->flag == HAS_NONE || pData->flag == HAS_NULL || pData->flag == (HAS_NULL | HAS_NONE)) {
        colDataSetNNULL(pColData, 0, dumpedRows);
      } else {
        if (IS_MATHABLE_TYPE(pColData->info.type)) {
          copyNumericCols(pData, pDumpInfo, pColData, dumpedRows, asc);
        } else {  // varchar/nchar type
          for (int32_t j = pDumpInfo->rowIndex; rowIndex < dumpedRows; j += step) {
            tColDataGetValue(pData, j, &cv);
            code = doCopyColVal(pColData, rowIndex++, i, &cv, pSupInfo);
            if (code) {
              return code;
            }
          }
        }
      }

      colIndex += 1;
      i += 1;
    } else {  // the specified column does not exist in file block, fill with null data
      pColData = taosArrayGet(pResBlock->pDataBlock, pSupInfo->slotId[i]);
      colDataSetNNULL(pColData, 0, dumpedRows);
      i += 1;
    }
  }

  // fill the mis-matched columns with null value
  while (i < numOfOutputCols) {
    pColData = taosArrayGet(pResBlock->pDataBlock, pSupInfo->slotId[i]);
    colDataSetNNULL(pColData, 0, dumpedRows);
    i += 1;
  }

  pResBlock->info.dataLoad = 1;
  pResBlock->info.rows = dumpedRows;
  pDumpInfo->rowIndex += step * dumpedRows;

  // check if current block are all handled
  if (pDumpInfo->rowIndex >= 0 && pDumpInfo->rowIndex < pRecord->numRow) {
    int64_t ts = pBlockData->aTSKEY[pDumpInfo->rowIndex];
    if (outOfTimeWindow(ts, &pReader->info.window)) {
      // the remain data has out of query time window, ignore current block
      setBlockAllDumped(pDumpInfo, ts, pReader->info.order);
    }
  } else {
    int64_t ts = asc ? pRecord->lastKey : pRecord->firstKey;
    setBlockAllDumped(pDumpInfo, ts, pReader->info.order);
  }

  double elapsedTime = (taosGetTimestampUs() - st) / 1000.0;
  pReader->cost.blockLoadTime += elapsedTime;

  int32_t unDumpedRows = asc ? pRecord->numRow - pDumpInfo->rowIndex : pDumpInfo->rowIndex + 1;
  tsdbDebug("%p copy file block to sdatablock, global index:%d, table index:%d, brange:%" PRId64 "-%" PRId64
            ", rows:%d, remain:%d, minVer:%" PRId64 ", maxVer:%" PRId64 ", uid:%" PRIu64 " elapsed time:%.2f ms, %s",
            pReader, pBlockIter->index, pBlockInfo->tbBlockIdx, pRecord->firstKey, pRecord->lastKey, dumpedRows,
            unDumpedRows, pRecord->minVer, pRecord->maxVer, pBlockInfo->uid, elapsedTime, pReader->idStr);

  return TSDB_CODE_SUCCESS;
}

static FORCE_INLINE STSchema* getTableSchemaImpl(STsdbReader* pReader, uint64_t uid) {
  ASSERT(pReader->info.pSchema == NULL);

  int32_t code = metaGetTbTSchemaEx(pReader->pTsdb->pVnode->pMeta, pReader->info.suid, uid, -1, &pReader->info.pSchema);
  if (code != TSDB_CODE_SUCCESS || pReader->info.pSchema == NULL) {
    terrno = code;
    tsdbError("failed to get table schema, uid:%" PRIu64 ", it may have been dropped, ver:-1, %s", uid, pReader->idStr);
    return NULL;
  }

  code = tsdbRowMergerInit(&pReader->status.merger, pReader->info.pSchema);
  if (code != TSDB_CODE_SUCCESS) {
    terrno = code;
    tsdbError("failed to init merger, code:%s, %s", tstrerror(code), pReader->idStr);
    return NULL;
  }

  return pReader->info.pSchema;
}

static int32_t doLoadFileBlockData(STsdbReader* pReader, SDataBlockIter* pBlockIter, SBlockData* pBlockData,
                                   uint64_t uid) {
  int32_t   code = 0;
  STSchema* pSchema = pReader->info.pSchema;
  int64_t   st = taosGetTimestampUs();

  tBlockDataReset(pBlockData);

  if (pReader->info.pSchema == NULL) {
    pSchema = getTableSchemaImpl(pReader, uid);
    if (pSchema == NULL) {
      tsdbDebug("%p table uid:%" PRIu64 " has been dropped, no data existed, %s", pReader, uid, pReader->idStr);
      return code;
    }
  }

  SBlockLoadSuppInfo* pSup = &pReader->suppInfo;
  SFileDataBlockInfo* pBlockInfo = getCurrentBlockInfo(pBlockIter);
  SFileBlockDumpInfo* pDumpInfo = &pReader->status.fBlockDumpInfo;

  SBrinRecord tmp;
  blockInfoToRecord(&tmp, pBlockInfo);
  SBrinRecord* pRecord = &tmp;
  code = tsdbDataFileReadBlockDataByColumn(pReader->pFileReader, pRecord, pBlockData, pSchema, &pSup->colId[1],
                                           pSup->numOfCols - 1);
  if (code != TSDB_CODE_SUCCESS) {
    tsdbError("%p error occurs in loading file block, global index:%d, table index:%d, brange:%" PRId64 "-%" PRId64
              ", rows:%d, code:%s %s",
              pReader, pBlockIter->index, pBlockInfo->tbBlockIdx, pBlockInfo->firstKey,
              pBlockInfo->lastKey, pBlockInfo->numRow, tstrerror(code), pReader->idStr);
    return code;
  }

  double elapsedTime = (taosGetTimestampUs() - st) / 1000.0;

  tsdbDebug("%p load file block into buffer, global index:%d, index in table block list:%d, brange:%" PRId64 "-%" PRId64
            ", rows:%d, minVer:%" PRId64 ", maxVer:%" PRId64 ", elapsed time:%.2f ms, %s",
            pReader, pBlockIter->index, pBlockInfo->tbBlockIdx, pRecord->firstKey, pRecord->lastKey, pRecord->numRow,
            pRecord->minVer, pRecord->maxVer, elapsedTime, pReader->idStr);

  pReader->cost.blockLoadTime += elapsedTime;
  pDumpInfo->allDumped = false;

  return TSDB_CODE_SUCCESS;
}

/**
 * This is an two rectangles overlap cases.
 */
static int32_t dataBlockPartiallyRequired(STimeWindow* pWindow, SVersionRange* pVerRange, SFileDataBlockInfo* pBlock) {
  return (pWindow->ekey < pBlock->lastKey && pWindow->ekey >= pBlock->firstKey) ||
         (pWindow->skey > pBlock->firstKey && pWindow->skey <= pBlock->lastKey) ||
         (pVerRange->minVer > pBlock->minVer && pVerRange->minVer <= pBlock->maxVer) ||
         (pVerRange->maxVer < pBlock->maxVer && pVerRange->maxVer >= pBlock->minVer);
}

static bool getNeighborBlockOfSameTable(SDataBlockIter* pBlockIter, SFileDataBlockInfo* pBlockInfo,
                                        STableBlockScanInfo* pTableBlockScanInfo, int32_t* nextIndex, int32_t order,
                                        SBrinRecord* pRecord) {
  bool asc = ASCENDING_TRAVERSE(order);
  if (asc && pBlockInfo->tbBlockIdx >= taosArrayGetSize(pTableBlockScanInfo->pBlockIdxList) - 1) {
    return false;
  }

  if (!asc && pBlockInfo->tbBlockIdx == 0) {
    return false;
  }

  int32_t             step = asc ? 1 : -1;
  STableDataBlockIdx* pTableDataBlockIdx =
      taosArrayGet(pTableBlockScanInfo->pBlockIdxList, pBlockInfo->tbBlockIdx + step);
  SFileDataBlockInfo* p = taosArrayGet(pBlockIter->blockList, pTableDataBlockIdx->globalIndex);
  blockInfoToRecord(pRecord, p);

  *nextIndex = pBlockInfo->tbBlockIdx + step;
  return true;
}

static int32_t findFileBlockInfoIndex(SDataBlockIter* pBlockIter, SFileDataBlockInfo* pFBlockInfo) {
  int32_t step = ASCENDING_TRAVERSE(pBlockIter->order) ? 1 : -1;
  int32_t index = pBlockIter->index;

  while (index < pBlockIter->numOfBlocks && index >= 0) {
    SFileDataBlockInfo* pFBlock = taosArrayGet(pBlockIter->blockList, index);
    if (pFBlock->uid == pFBlockInfo->uid && pFBlock->tbBlockIdx == pFBlockInfo->tbBlockIdx) {
      return index;
    }

    index += step;
  }

  return -1;
}

static int32_t setFileBlockActiveInBlockIter(STsdbReader* pReader, SDataBlockIter* pBlockIter, int32_t index,
                                             int32_t step) {
  if (index < 0 || index >= pBlockIter->numOfBlocks) {
    return -1;
  }

  SFileDataBlockInfo fblock = *(SFileDataBlockInfo*)taosArrayGet(pBlockIter->blockList, index);
  pBlockIter->index += step;

  if (index != pBlockIter->index) {
    if (index > pBlockIter->index) {
      for (int32_t i = index - 1; i >= pBlockIter->index; --i) {
        SFileDataBlockInfo* pBlockInfo = taosArrayGet(pBlockIter->blockList, i);

        STableBlockScanInfo* pBlockScanInfo =
            getTableBlockScanInfo(pReader->status.pTableMap, pBlockInfo->uid, pReader->idStr);
        STableDataBlockIdx* pTableDataBlockIdx = taosArrayGet(pBlockScanInfo->pBlockIdxList, pBlockInfo->tbBlockIdx);
        pTableDataBlockIdx->globalIndex = i + 1;

        taosArraySet(pBlockIter->blockList, i + 1, pBlockInfo);
      }
    } else if (index < pBlockIter->index) {
      for (int32_t i = index + 1; i <= pBlockIter->index; ++i) {
        SFileDataBlockInfo* pBlockInfo = taosArrayGet(pBlockIter->blockList, i);

        STableBlockScanInfo* pBlockScanInfo =
            getTableBlockScanInfo(pReader->status.pTableMap, pBlockInfo->uid, pReader->idStr);
        STableDataBlockIdx* pTableDataBlockIdx = taosArrayGet(pBlockScanInfo->pBlockIdxList, pBlockInfo->tbBlockIdx);
        pTableDataBlockIdx->globalIndex = i - 1;

        taosArraySet(pBlockIter->blockList, i - 1, pBlockInfo);
      }
    }

    taosArraySet(pBlockIter->blockList, pBlockIter->index, &fblock);
    STableBlockScanInfo* pBlockScanInfo = getTableBlockScanInfo(pReader->status.pTableMap, fblock.uid, pReader->idStr);
    STableDataBlockIdx*  pTableDataBlockIdx = taosArrayGet(pBlockScanInfo->pBlockIdxList, fblock.tbBlockIdx);
    pTableDataBlockIdx->globalIndex = pBlockIter->index;
  }

  return TSDB_CODE_SUCCESS;
}

// todo: this attribute could be acquired during extractin the global ordered block list.
static bool overlapWithNeighborBlock2(SFileDataBlockInfo* pBlock, SBrinRecord* pRec, int32_t order) {
  // it is the last block in current file, no chance to overlap with neighbor blocks.
  if (ASCENDING_TRAVERSE(order)) {
    return pBlock->lastKey == pRec->firstKey;
  } else {
    return pBlock->firstKey == pRec->lastKey;
  }
}

static int64_t getBoarderKeyInFiles(SFileDataBlockInfo* pBlock, STableBlockScanInfo* pScanInfo, int32_t order) {
  bool ascScan = ASCENDING_TRAVERSE(order);

  int64_t key = 0;
  if (pScanInfo->sttKeyInfo.status == STT_FILE_HAS_DATA) {
    int64_t keyInStt = pScanInfo->sttKeyInfo.nextProcKey;
    key = ascScan ? TMIN(pBlock->firstKey, keyInStt) : TMAX(pBlock->lastKey, keyInStt);
  } else {
    key = ascScan ? pBlock->firstKey : pBlock->lastKey;
  }

  return key;
}

static bool bufferDataInFileBlockGap(TSDBKEY keyInBuf, SFileDataBlockInfo* pBlock, STableBlockScanInfo* pScanInfo,
                                     int32_t order) {
  bool    ascScan = ASCENDING_TRAVERSE(order);
  int64_t key = getBoarderKeyInFiles(pBlock, pScanInfo, order);

  return (ascScan && (keyInBuf.ts != TSKEY_INITIAL_VAL && keyInBuf.ts < key)) ||
         (!ascScan && (keyInBuf.ts != TSKEY_INITIAL_VAL && keyInBuf.ts > key));
}

static bool keyOverlapFileBlock(TSDBKEY key, SFileDataBlockInfo* pBlock, SVersionRange* pVerRange) {
  return (key.ts >= pBlock->firstKey && key.ts <= pBlock->lastKey) &&
         (pBlock->maxVer >= pVerRange->minVer) && (pBlock->minVer <= pVerRange->maxVer);
}

static void getBlockToLoadInfo(SDataBlockToLoadInfo* pInfo, SFileDataBlockInfo* pBlockInfo,
                               STableBlockScanInfo* pScanInfo, TSDBKEY keyInBuf, STsdbReader* pReader) {
  SBrinRecord rec = {0};
  int32_t     neighborIndex = 0;

  bool hasNeighbor = getNeighborBlockOfSameTable(&pReader->status.blockIter, pBlockInfo, pScanInfo, &neighborIndex,
                                                 pReader->info.order, &rec);

  // overlap with neighbor
  if (hasNeighbor) {
    pInfo->overlapWithNeighborBlock = overlapWithNeighborBlock2(pBlockInfo, &rec, pReader->info.order);
  }

  SBrinRecord pRecord;
  blockInfoToRecord(&pRecord, pBlockInfo);
  // has duplicated ts of different version in this block
  pInfo->hasDupTs = (pBlockInfo->numRow > pBlockInfo->count) || (pBlockInfo->count <= 0);
  pInfo->overlapWithDelInfo = overlapWithDelSkyline(pScanInfo, &pRecord, pReader->info.order);

  ASSERT(pScanInfo->sttKeyInfo.status != STT_FILE_READER_UNINIT);
  if (pScanInfo->sttKeyInfo.status == STT_FILE_HAS_DATA) {
    int64_t nextProcKeyInStt = pScanInfo->sttKeyInfo.nextProcKey;
    pInfo->overlapWithSttBlock =
        !(pBlockInfo->lastKey < nextProcKeyInStt || pBlockInfo->firstKey > nextProcKeyInStt);
  }

  pInfo->moreThanCapcity = pBlockInfo->numRow > pReader->resBlockInfo.capacity;
  pInfo->partiallyRequired = dataBlockPartiallyRequired(&pReader->info.window, &pReader->info.verRange, pBlockInfo);
  pInfo->overlapWithKeyInBuf = keyOverlapFileBlock(keyInBuf, pBlockInfo, &pReader->info.verRange);
}

// 1. the version of all rows should be less than the endVersion
// 2. current block should not overlap with next neighbor block
// 3. current timestamp should not be overlap with each other
// 4. output buffer should be large enough to hold all rows in current block
// 5. delete info should not overlap with current block data
// 6. current block should not contain the duplicated ts
static bool fileBlockShouldLoad(STsdbReader* pReader, SFileDataBlockInfo* pBlockInfo, STableBlockScanInfo* pScanInfo,
                                TSDBKEY keyInBuf) {
  SDataBlockToLoadInfo info = {0};
  getBlockToLoadInfo(&info, pBlockInfo, pScanInfo, keyInBuf, pReader);

  bool loadDataBlock =
      (info.overlapWithNeighborBlock || info.hasDupTs || info.partiallyRequired || info.overlapWithKeyInBuf ||
       info.moreThanCapcity || info.overlapWithDelInfo || info.overlapWithSttBlock);

  // log the reason why load the datablock for profile
  if (loadDataBlock) {
    tsdbDebug("%p uid:%" PRIu64
              " need to load the datablock, overlapneighbor:%d, hasDup:%d, partiallyRequired:%d, "
              "overlapWithKey:%d, greaterThanBuf:%d, overlapWithDel:%d, overlapWithSttBlock:%d, %s",
              pReader, pBlockInfo->uid, info.overlapWithNeighborBlock, info.hasDupTs, info.partiallyRequired,
              info.overlapWithKeyInBuf, info.moreThanCapcity, info.overlapWithDelInfo, info.overlapWithSttBlock,
              pReader->idStr);
  }

  return loadDataBlock;
}

static bool isCleanFileDataBlock(STsdbReader* pReader, SFileDataBlockInfo* pBlockInfo, STableBlockScanInfo* pScanInfo,
                                 TSDBKEY keyInBuf) {
  SDataBlockToLoadInfo info = {0};
  getBlockToLoadInfo(&info, pBlockInfo, pScanInfo, keyInBuf, pReader);
  bool isCleanFileBlock = !(info.overlapWithNeighborBlock || info.hasDupTs || info.overlapWithKeyInBuf ||
                            info.overlapWithDelInfo || info.overlapWithSttBlock);
  return isCleanFileBlock;
}

static int32_t buildDataBlockFromBuf(STsdbReader* pReader, STableBlockScanInfo* pBlockScanInfo, int64_t endKey) {
  if (!(pBlockScanInfo->iiter.hasVal || pBlockScanInfo->iter.hasVal)) {
    return TSDB_CODE_SUCCESS;
  }

  int64_t      st = taosGetTimestampUs();
  SSDataBlock* pBlock = pReader->resBlockInfo.pResBlock;
  int32_t      code = buildDataBlockFromBufImpl(pBlockScanInfo, endKey, pReader->resBlockInfo.capacity, pReader);

  double el = (taosGetTimestampUs() - st) / 1000.0;
  updateComposedBlockInfo(pReader, el, pBlockScanInfo);

  tsdbDebug("%p build data block from cache completed, elapsed time:%.2f ms, numOfRows:%" PRId64 ", brange:%" PRId64
            " - %" PRId64 ", uid:%" PRIu64 ",  %s",
            pReader, el, pBlock->info.rows, pBlock->info.window.skey, pBlock->info.window.ekey, pBlockScanInfo->uid,
            pReader->idStr);

  pReader->cost.buildmemBlock += el;
  return code;
}

static bool tryCopyDistinctRowFromFileBlock(STsdbReader* pReader, SBlockData* pBlockData, int64_t key,
                                            SFileBlockDumpInfo* pDumpInfo, bool* copied) {
  // opt version
  // 1. it is not a border point
  // 2. the direct next point is not an duplicated timestamp
  int32_t code = TSDB_CODE_SUCCESS;

  *copied = false;
  bool asc = (pReader->info.order == TSDB_ORDER_ASC);
  if ((pDumpInfo->rowIndex < pDumpInfo->totalRows - 1 && asc) || (pDumpInfo->rowIndex > 0 && (!asc))) {
    int32_t step = pReader->info.order == TSDB_ORDER_ASC ? 1 : -1;

    int64_t nextKey = pBlockData->aTSKEY[pDumpInfo->rowIndex + step];
    if (nextKey != key) {  // merge is not needed
      code = doAppendRowFromFileBlock(pReader->resBlockInfo.pResBlock, pReader, pBlockData, pDumpInfo->rowIndex);
      if (code) {
        return code;
      }
      pDumpInfo->rowIndex += step;
      *copied = true;
    }
  }

  return code;
}

static bool nextRowFromSttBlocks(SSttBlockReader* pSttBlockReader, STableBlockScanInfo* pScanInfo,
                                 SVersionRange* pVerRange) {
  int32_t order = pSttBlockReader->order;
  int32_t step = ASCENDING_TRAVERSE(order) ? 1 : -1;

  while (1) {
    bool hasVal = tMergeTreeNext(&pSttBlockReader->mergeTree);
    if (!hasVal) {  // the next value will be the accessed key in stt
      pScanInfo->sttKeyInfo.status = STT_FILE_NO_DATA;
      pScanInfo->sttKeyInfo.nextProcKey += step;
      return false;
    }

    TSDBROW* pRow = tMergeTreeGetRow(&pSttBlockReader->mergeTree);
    int64_t  key = pRow->pBlockData->aTSKEY[pRow->iRow];
    int64_t  ver = pRow->pBlockData->aVersion[pRow->iRow];

    pSttBlockReader->currentKey = key;
    pScanInfo->sttKeyInfo.nextProcKey = key;

    if (pScanInfo->delSkyline != NULL && TARRAY_SIZE(pScanInfo->delSkyline) > 0) {
      if (!hasBeenDropped(pScanInfo->delSkyline, &pScanInfo->sttBlockDelIndex, key, ver, order, pVerRange)) {
        pScanInfo->sttKeyInfo.status = STT_FILE_HAS_DATA;
        return true;
      }
    } else {
      pScanInfo->sttKeyInfo.status = STT_FILE_HAS_DATA;
      return true;
    }
  }
}

static void doPinSttBlock(SSttBlockReader* pSttBlockReader) { tMergeTreePinSttBlock(&pSttBlockReader->mergeTree); }

static void doUnpinSttBlock(SSttBlockReader* pSttBlockReader) { tMergeTreeUnpinSttBlock(&pSttBlockReader->mergeTree); }

static bool tryCopyDistinctRowFromSttBlock(TSDBROW* fRow, SSttBlockReader* pSttBlockReader,
                                           STableBlockScanInfo* pScanInfo, int64_t ts, STsdbReader* pReader,
                                           bool* copied) {
  int32_t code = TSDB_CODE_SUCCESS;
  *copied = false;

  // avoid the fetch next row replace the referenced stt block in buffer
  doPinSttBlock(pSttBlockReader);
  bool hasVal = nextRowFromSttBlocks(pSttBlockReader, pScanInfo, &pReader->info.verRange);
  doUnpinSttBlock(pSttBlockReader);
  if (hasVal) {
    int64_t next1 = getCurrentKeyInSttBlock(pSttBlockReader);
    if (next1 != ts) {
      code = doAppendRowFromFileBlock(pReader->resBlockInfo.pResBlock, pReader, fRow->pBlockData, fRow->iRow);
      if (code) {
        return code;
      }

      *copied = true;
      return code;
    }
  } else {
    code = doAppendRowFromFileBlock(pReader->resBlockInfo.pResBlock, pReader, fRow->pBlockData, fRow->iRow);
    if (code) {
      return code;
    }

    *copied = true;
    return code;
  }

  return code;
}

static FORCE_INLINE STSchema* doGetSchemaForTSRow(int32_t sversion, STsdbReader* pReader, uint64_t uid) {
  // always set the newest schema version in pReader->info.pSchema
  if (pReader->info.pSchema == NULL) {
    STSchema* ps = getTableSchemaImpl(pReader, uid);
    if (ps == NULL) {
      return NULL;
    }
  }

  if (pReader->info.pSchema && sversion == pReader->info.pSchema->version) {
    return pReader->info.pSchema;
  }

  void** p = tSimpleHashGet(pReader->pSchemaMap, &sversion, sizeof(sversion));
  if (p != NULL) {
    return *(STSchema**)p;
  }

  STSchema* ptr = NULL;
  int32_t   code = metaGetTbTSchemaEx(pReader->pTsdb->pVnode->pMeta, pReader->info.suid, uid, sversion, &ptr);
  if (code != TSDB_CODE_SUCCESS) {
    terrno = code;
    return NULL;
  } else {
    code = tSimpleHashPut(pReader->pSchemaMap, &sversion, sizeof(sversion), &ptr, POINTER_BYTES);
    if (code != TSDB_CODE_SUCCESS) {
      terrno = code;
      return NULL;
    }
    return ptr;
  }
}

static int32_t doMergeBufAndFileRows(STsdbReader* pReader, STableBlockScanInfo* pBlockScanInfo, TSDBROW* pRow,
                                     SIterInfo* pIter, int64_t key, SSttBlockReader* pSttBlockReader) {
  SRowMerger*         pMerger = &pReader->status.merger;
  SRow*               pTSRow = NULL;
  SBlockData*         pBlockData = &pReader->status.fileBlockData;
  SFileBlockDumpInfo* pDumpInfo = &pReader->status.fBlockDumpInfo;

  int64_t tsLast = INT64_MIN;
  if (hasDataInSttBlock(pBlockScanInfo) && (!pBlockScanInfo->cleanSttBlocks)) {
    tsLast = getCurrentKeyInSttBlock(pSttBlockReader);
  }

  TSDBKEY k = TSDBROW_KEY(pRow);
  TSDBROW fRow = tsdbRowFromBlockData(pBlockData, pDumpInfo->rowIndex);

  // merge is not initialized yet, due to the fact that the pReader->info.pSchema is not initialized
  if (pMerger->pArray == NULL) {
    ASSERT(pReader->info.pSchema == NULL);
    STSchema* ps = getTableSchemaImpl(pReader, pBlockScanInfo->uid);
    if (ps == NULL) {
      return terrno;
    }
  }

  int64_t minKey = 0;
  if (pReader->info.order == TSDB_ORDER_ASC) {
    minKey = INT64_MAX;  // chosen the minimum value
    if (minKey > tsLast && hasDataInSttBlock(pBlockScanInfo) && (!pBlockScanInfo->cleanSttBlocks)) {
      minKey = tsLast;
    }

    if (minKey > k.ts) {
      minKey = k.ts;
    }

    if (minKey > key && hasDataInFileBlock(pBlockData, pDumpInfo)) {
      minKey = key;
    }
  } else {
    minKey = INT64_MIN;
    if (minKey < tsLast && hasDataInSttBlock(pBlockScanInfo) && (!pBlockScanInfo->cleanSttBlocks)) {
      minKey = tsLast;
    }

    if (minKey < k.ts) {
      minKey = k.ts;
    }

    if (minKey < key && hasDataInFileBlock(pBlockData, pDumpInfo)) {
      minKey = key;
    }
  }

  // ASC: file block ---> last block -----> imem -----> mem
  // DESC: mem -----> imem -----> last block -----> file block
  if (pReader->info.order == TSDB_ORDER_ASC) {
    if (minKey == key) {
      int32_t code = tsdbRowMergerAdd(pMerger, &fRow, NULL);
      if (code != TSDB_CODE_SUCCESS) {
        return code;
      }
      doMergeRowsInFileBlocks(pBlockData, pBlockScanInfo, pReader);
    }

    if (minKey == tsLast) {
      TSDBROW* fRow1 = tMergeTreeGetRow(&pSttBlockReader->mergeTree);
      int32_t  code = tsdbRowMergerAdd(pMerger, fRow1, NULL);
      if (code != TSDB_CODE_SUCCESS) {
        return code;
      }
      doMergeRowsInSttBlock(pSttBlockReader, pBlockScanInfo, tsLast, pMerger, &pReader->info.verRange, pReader->idStr);
    }

    if (minKey == k.ts) {
      STSchema* pTSchema = NULL;
      if (pRow->type == TSDBROW_ROW_FMT) {
        pTSchema = doGetSchemaForTSRow(TSDBROW_SVERSION(pRow), pReader, pBlockScanInfo->uid);
        if (pTSchema == NULL) {
          return terrno;
        }
      }

      int32_t code = tsdbRowMergerAdd(pMerger, pRow, pTSchema);
      if (code != TSDB_CODE_SUCCESS) {
        return code;
      }

      code = doMergeRowsInBuf(pIter, pBlockScanInfo->uid, k.ts, pBlockScanInfo->delSkyline, pReader);
      if (code != TSDB_CODE_SUCCESS) {
        return code;
      }
    }
  } else {
    if (minKey == k.ts) {
      STSchema* pTSchema = NULL;
      if (pRow->type == TSDBROW_ROW_FMT) {
        pTSchema = doGetSchemaForTSRow(TSDBROW_SVERSION(pRow), pReader, pBlockScanInfo->uid);
        if (pTSchema == NULL) {
          return terrno;
        }
      }

      int32_t code = tsdbRowMergerAdd(pMerger, pRow, pTSchema);
      if (code != TSDB_CODE_SUCCESS) {
        return code;
      }

      code = doMergeRowsInBuf(pIter, pBlockScanInfo->uid, k.ts, pBlockScanInfo->delSkyline, pReader);
      if (code != TSDB_CODE_SUCCESS || pMerger->pTSchema == NULL) {
        return code;
      }
    }

    if (minKey == tsLast) {
      TSDBROW* fRow1 = tMergeTreeGetRow(&pSttBlockReader->mergeTree);
      int32_t  code = tsdbRowMergerAdd(pMerger, fRow1, NULL);
      if (code != TSDB_CODE_SUCCESS) {
        return code;
      }
      doMergeRowsInSttBlock(pSttBlockReader, pBlockScanInfo, tsLast, pMerger, &pReader->info.verRange, pReader->idStr);
    }

    if (minKey == key) {
      int32_t code = tsdbRowMergerAdd(pMerger, &fRow, NULL);
      if (code != TSDB_CODE_SUCCESS) {
        return code;
      }
      doMergeRowsInFileBlocks(pBlockData, pBlockScanInfo, pReader);
    }
  }

  int32_t code = tsdbRowMergerGetRow(pMerger, &pTSRow);
  if (code != TSDB_CODE_SUCCESS) {
    return code;
  }

  code = doAppendRowFromTSRow(pReader->resBlockInfo.pResBlock, pReader, pTSRow, pBlockScanInfo);

  taosMemoryFree(pTSRow);
  tsdbRowMergerClear(pMerger);

  return code;
}

static int32_t mergeFileBlockAndSttBlock(STsdbReader* pReader, SSttBlockReader* pSttBlockReader, int64_t key,
                                         STableBlockScanInfo* pBlockScanInfo, SBlockData* pBlockData) {
  SFileBlockDumpInfo* pDumpInfo = &pReader->status.fBlockDumpInfo;
  SRowMerger*         pMerger = &pReader->status.merger;
  int32_t             code = TSDB_CODE_SUCCESS;

  // merge is not initialized yet, due to the fact that the pReader->info.pSchema is not initialized
  if (pMerger->pArray == NULL) {
    ASSERT(pReader->info.pSchema == NULL);
    STSchema* ps = getTableSchemaImpl(pReader, pBlockScanInfo->uid);
    if (ps == NULL) {
      return terrno;
    }
  }

  bool dataInDataFile = hasDataInFileBlock(pBlockData, pDumpInfo);
  bool dataInSttFile = hasDataInSttBlock(pBlockScanInfo);
  if (dataInDataFile && (!dataInSttFile)) {
    // no stt file block available, only data block exists
    return mergeRowsInFileBlocks(pBlockData, pBlockScanInfo, key, pReader);
  } else if ((!dataInDataFile) && dataInSttFile) {
    // no data ile block exists
    return mergeRowsInSttBlocks(pSttBlockReader, pBlockScanInfo, pReader);
  } else if (pBlockScanInfo->cleanSttBlocks && pReader->info.execMode == READER_EXEC_ROWS) {
    // opt model for count data in stt file, which is not overlap with data blocks in files.
    return mergeRowsInFileBlocks(pBlockData, pBlockScanInfo, key, pReader);
  } else {
    // row in both stt file blocks and data file blocks
    TSDBROW fRow = tsdbRowFromBlockData(pBlockData, pDumpInfo->rowIndex);
    int64_t tsLast = getCurrentKeyInSttBlock(pSttBlockReader);
    if (ASCENDING_TRAVERSE(pReader->info.order)) {
      if (key < tsLast) {  // asc
        return mergeRowsInFileBlocks(pBlockData, pBlockScanInfo, key, pReader);
      } else if (key > tsLast) {
        return mergeRowsInSttBlocks(pSttBlockReader, pBlockScanInfo, pReader);
      }
    } else {  // desc
      if (key > tsLast) {
        return mergeRowsInFileBlocks(pBlockData, pBlockScanInfo, key, pReader);
      } else if (key < tsLast) {
        return mergeRowsInSttBlocks(pSttBlockReader, pBlockScanInfo, pReader);
      }
    }

    // the following for key == tsLast
    // ASC:  file block ------> stt  block
    // DESC: stt  block ------> file block
    SRow* pTSRow = NULL;
    if (ASCENDING_TRAVERSE(pReader->info.order)) {
      code = tsdbRowMergerAdd(pMerger, &fRow, NULL);
      if (code != TSDB_CODE_SUCCESS) {
        return code;
      }

      doMergeRowsInFileBlocks(pBlockData, pBlockScanInfo, pReader);

      TSDBROW* pRow1 = tMergeTreeGetRow(&pSttBlockReader->mergeTree);
      code = tsdbRowMergerAdd(pMerger, pRow1, NULL);
      if (code != TSDB_CODE_SUCCESS) {
        return code;
      }

      doMergeRowsInSttBlock(pSttBlockReader, pBlockScanInfo, tsLast, pMerger, &pReader->info.verRange, pReader->idStr);
    } else {
      TSDBROW* pRow1 = tMergeTreeGetRow(&pSttBlockReader->mergeTree);
      code = tsdbRowMergerAdd(pMerger, pRow1, NULL);
      if (code != TSDB_CODE_SUCCESS) {
        return code;
      }

      doMergeRowsInSttBlock(pSttBlockReader, pBlockScanInfo, tsLast, pMerger, &pReader->info.verRange, pReader->idStr);

      code = tsdbRowMergerAdd(pMerger, &fRow, NULL);
      if (code != TSDB_CODE_SUCCESS) {
        return code;
      }

      doMergeRowsInFileBlocks(pBlockData, pBlockScanInfo, pReader);
    }

    code = tsdbRowMergerGetRow(pMerger, &pTSRow);
    if (code != TSDB_CODE_SUCCESS) {
      return code;
    }

    code = doAppendRowFromTSRow(pReader->resBlockInfo.pResBlock, pReader, pTSRow, pBlockScanInfo);

    taosMemoryFree(pTSRow);
    tsdbRowMergerClear(pMerger);
    return code;
  }
}

static int32_t doMergeMultiLevelRows(STsdbReader* pReader, STableBlockScanInfo* pBlockScanInfo, SBlockData* pBlockData,
                                     SSttBlockReader* pSttBlockReader) {
  SRowMerger*         pMerger = &pReader->status.merger;
  SRow*               pTSRow = NULL;
  int32_t             code = TSDB_CODE_SUCCESS;
  SFileBlockDumpInfo* pDumpInfo = &pReader->status.fBlockDumpInfo;
  SArray*             pDelList = pBlockScanInfo->delSkyline;

  TSDBROW* pRow = getValidMemRow(&pBlockScanInfo->iter, pDelList, pReader);
  TSDBROW* piRow = getValidMemRow(&pBlockScanInfo->iiter, pDelList, pReader);

  int64_t tsLast = INT64_MIN;
  if (hasDataInSttBlock(pBlockScanInfo) && (!pBlockScanInfo->cleanSttBlocks)) {
    tsLast = getCurrentKeyInSttBlock(pSttBlockReader);
  }

  int64_t key = hasDataInFileBlock(pBlockData, pDumpInfo) ? pBlockData->aTSKEY[pDumpInfo->rowIndex] : INT64_MIN;

  TSDBKEY k = TSDBROW_KEY(pRow);
  TSDBKEY ik = TSDBROW_KEY(piRow);

  STSchema* pSchema = NULL;
  if (pRow->type == TSDBROW_ROW_FMT) {
    pSchema = doGetSchemaForTSRow(TSDBROW_SVERSION(pRow), pReader, pBlockScanInfo->uid);
    if (pSchema == NULL) {
      return terrno;
    }
  }

  STSchema* piSchema = NULL;
  if (piRow->type == TSDBROW_ROW_FMT) {
    piSchema = doGetSchemaForTSRow(TSDBROW_SVERSION(piRow), pReader, pBlockScanInfo->uid);
    if (piSchema == NULL) {
      return code;
    }
  }

  // merge is not initialized yet, due to the fact that the pReader->info.pSchema is not initialized
  if (pMerger->pArray == NULL) {
    ASSERT(pReader->info.pSchema == NULL);
    STSchema* ps = getTableSchemaImpl(pReader, pBlockScanInfo->uid);
    if (ps == NULL) {
      return terrno;
    }
  }

  int64_t minKey = 0;
  if (ASCENDING_TRAVERSE(pReader->info.order)) {
    minKey = INT64_MAX;  // let's find the minimum
    if (minKey > k.ts) {
      minKey = k.ts;
    }

    if (minKey > ik.ts) {
      minKey = ik.ts;
    }

    if (minKey > key && hasDataInFileBlock(pBlockData, pDumpInfo)) {
      minKey = key;
    }

    if (minKey > tsLast && hasDataInSttBlock(pBlockScanInfo) && (!pBlockScanInfo->cleanSttBlocks)) {
      minKey = tsLast;
    }
  } else {
    minKey = INT64_MIN;  // let find the maximum ts value
    if (minKey < k.ts) {
      minKey = k.ts;
    }

    if (minKey < ik.ts) {
      minKey = ik.ts;
    }

    if (minKey < key && hasDataInFileBlock(pBlockData, pDumpInfo)) {
      minKey = key;
    }

    if (minKey < tsLast && hasDataInSttBlock(pBlockScanInfo) && (!pBlockScanInfo->cleanSttBlocks)) {
      minKey = tsLast;
    }
  }

  // ASC: file block -----> stt block -----> imem -----> mem
  // DESC: mem -----> imem -----> stt block -----> file block
  if (ASCENDING_TRAVERSE(pReader->info.order)) {
    if (minKey == key) {
      TSDBROW fRow = tsdbRowFromBlockData(pBlockData, pDumpInfo->rowIndex);
      code = tsdbRowMergerAdd(pMerger, &fRow, NULL);
      if (code != TSDB_CODE_SUCCESS) {
        return code;
      }

      doMergeRowsInFileBlocks(pBlockData, pBlockScanInfo, pReader);
    }

    if (minKey == tsLast) {
      TSDBROW* pRow1 = tMergeTreeGetRow(&pSttBlockReader->mergeTree);
      code = tsdbRowMergerAdd(pMerger, pRow1, NULL);
      if (code != TSDB_CODE_SUCCESS) {
        return code;
      }

      doMergeRowsInSttBlock(pSttBlockReader, pBlockScanInfo, tsLast, pMerger, &pReader->info.verRange, pReader->idStr);
    }

    if (minKey == ik.ts) {
      code = tsdbRowMergerAdd(pMerger, piRow, piSchema);
      if (code != TSDB_CODE_SUCCESS) {
        return code;
      }

      code = doMergeRowsInBuf(&pBlockScanInfo->iiter, pBlockScanInfo->uid, ik.ts, pBlockScanInfo->delSkyline, pReader);
      if (code != TSDB_CODE_SUCCESS) {
        return code;
      }
    }

    if (minKey == k.ts) {
      code = tsdbRowMergerAdd(pMerger, pRow, pSchema);
      if (code != TSDB_CODE_SUCCESS) {
        return code;
      }

      code = doMergeRowsInBuf(&pBlockScanInfo->iter, pBlockScanInfo->uid, k.ts, pBlockScanInfo->delSkyline, pReader);
      if (code != TSDB_CODE_SUCCESS) {
        return code;
      }
    }
  } else {
    if (minKey == k.ts) {
      code = tsdbRowMergerAdd(pMerger, pRow, pSchema);
      if (code != TSDB_CODE_SUCCESS) {
        return code;
      }

      code = doMergeRowsInBuf(&pBlockScanInfo->iter, pBlockScanInfo->uid, k.ts, pBlockScanInfo->delSkyline, pReader);
      if (code != TSDB_CODE_SUCCESS) {
        return code;
      }
    }

    if (minKey == ik.ts) {
      code = tsdbRowMergerAdd(pMerger, piRow, piSchema);
      if (code != TSDB_CODE_SUCCESS) {
        return code;
      }

      code = doMergeRowsInBuf(&pBlockScanInfo->iiter, pBlockScanInfo->uid, ik.ts, pBlockScanInfo->delSkyline, pReader);
      if (code != TSDB_CODE_SUCCESS) {
        return code;
      }
    }

    if (minKey == tsLast) {
      TSDBROW* pRow1 = tMergeTreeGetRow(&pSttBlockReader->mergeTree);
      code = tsdbRowMergerAdd(pMerger, pRow1, NULL);
      if (code != TSDB_CODE_SUCCESS) {
        return code;
      }

      doMergeRowsInSttBlock(pSttBlockReader, pBlockScanInfo, tsLast, pMerger, &pReader->info.verRange, pReader->idStr);
    }

    if (minKey == key) {
      TSDBROW fRow = tsdbRowFromBlockData(pBlockData, pDumpInfo->rowIndex);
      code = tsdbRowMergerAdd(pMerger, &fRow, NULL);
      if (code != TSDB_CODE_SUCCESS) {
        return code;
      }

      doMergeRowsInFileBlocks(pBlockData, pBlockScanInfo, pReader);
    }
  }

  code = tsdbRowMergerGetRow(pMerger, &pTSRow);
  if (code != TSDB_CODE_SUCCESS) {
    return code;
  }

  code = doAppendRowFromTSRow(pReader->resBlockInfo.pResBlock, pReader, pTSRow, pBlockScanInfo);

  taosMemoryFree(pTSRow);
  tsdbRowMergerClear(pMerger);
  return code;
}

int32_t doInitMemDataIter(STsdbReader* pReader, STbData** pData, STableBlockScanInfo* pBlockScanInfo, TSDBKEY* pKey,
                          SMemTable* pMem, SIterInfo* pIter, const char* type) {
  int32_t code = TSDB_CODE_SUCCESS;
  int32_t backward = (!ASCENDING_TRAVERSE(pReader->info.order));
  pIter->hasVal = false;

  if (pMem != NULL) {
    *pData = tsdbGetTbDataFromMemTable(pMem, pReader->info.suid, pBlockScanInfo->uid);

    if ((*pData) != NULL) {
      code = tsdbTbDataIterCreate((*pData), pKey, backward, &pIter->iter);
      if (code == TSDB_CODE_SUCCESS) {
        pIter->hasVal = (tsdbTbDataIterGet(pIter->iter) != NULL);

        tsdbDebug("%p uid:%" PRIu64 ", check data in %s from skey:%" PRId64 ", order:%d, ts range in buf:%" PRId64
                  "-%" PRId64 " %s",
                  pReader, pBlockScanInfo->uid, type, pKey->ts, pReader->info.order, (*pData)->minKey, (*pData)->maxKey,
                  pReader->idStr);
      } else {
        tsdbError("%p uid:%" PRIu64 ", failed to create iterator for %s, code:%s, %s", pReader, pBlockScanInfo->uid,
                  type, tstrerror(code), pReader->idStr);
        return code;
      }
    }
  } else {
    tsdbDebug("%p uid:%" PRIu64 ", no data in %s, %s", pReader, pBlockScanInfo->uid, type, pReader->idStr);
  }

  return code;
}

static int32_t initMemDataIterator(STableBlockScanInfo* pBlockScanInfo, STsdbReader* pReader) {
  if (pBlockScanInfo->iterInit) {
    return TSDB_CODE_SUCCESS;
  }

  STbData* d = NULL;
  TSDBKEY  startKey = {0};
  if (ASCENDING_TRAVERSE(pReader->info.order)) {
    startKey = (TSDBKEY){.ts = pBlockScanInfo->lastProcKey + 1, .version = pReader->info.verRange.minVer};
  } else {
    startKey = (TSDBKEY){.ts = pBlockScanInfo->lastProcKey - 1, .version = pReader->info.verRange.maxVer};
  }

  int32_t code =
      doInitMemDataIter(pReader, &d, pBlockScanInfo, &startKey, pReader->pReadSnap->pMem, &pBlockScanInfo->iter, "mem");
  if (code != TSDB_CODE_SUCCESS) {
    return code;
  }

  STbData* di = NULL;
  code = doInitMemDataIter(pReader, &di, pBlockScanInfo, &startKey, pReader->pReadSnap->pIMem, &pBlockScanInfo->iiter,
                           "imem");
  if (code != TSDB_CODE_SUCCESS) {
    return code;
  }

  loadMemTombData(&pBlockScanInfo->pMemDelData, d, di, pReader->info.verRange.maxVer);

  pBlockScanInfo->iterInit = true;
  return TSDB_CODE_SUCCESS;
}

static bool isValidFileBlockRow(SBlockData* pBlockData, int32_t rowIndex, STableBlockScanInfo* pBlockScanInfo, bool asc,
                                STsdbReaderInfo* pInfo) {
  // it is an multi-table data block
  if (pBlockData->aUid != NULL) {
    uint64_t uid = pBlockData->aUid[rowIndex];
    if (uid != pBlockScanInfo->uid) {  // move to next row
      return false;
    }
  }

  // check for version and time range
  int64_t ver = pBlockData->aVersion[rowIndex];
  if (ver > pInfo->verRange.maxVer || ver < pInfo->verRange.minVer) {
<<<<<<< HEAD
    return false;
  }

  int64_t ts = pBlockData->aTSKEY[rowIndex];
  if (ts > pInfo->window.ekey || ts < pInfo->window.skey) {
    return false;
  }

=======
    return false;
  }

  int64_t ts = pBlockData->aTSKEY[rowIndex];
  if (ts > pInfo->window.ekey || ts < pInfo->window.skey) {
    return false;
  }

>>>>>>> 0ab308ef
  if ((asc && (ts <= pBlockScanInfo->lastProcKey)) || ((!asc) && (ts >= pBlockScanInfo->lastProcKey))) {
    return false;
  }

  if (pBlockScanInfo->delSkyline != NULL && TARRAY_SIZE(pBlockScanInfo->delSkyline) > 0) {
    bool dropped = hasBeenDropped(pBlockScanInfo->delSkyline, &pBlockScanInfo->fileDelIndex, ts, ver,
                                  pInfo->order, &pInfo->verRange);
    if (dropped) {
      return false;
    }
  }

  return true;
}

static bool initSttBlockReader(SSttBlockReader* pSttBlockReader, STableBlockScanInfo* pScanInfo, STsdbReader* pReader) {
  bool hasData = true;

  // the stt block reader has been initialized for this table.
  if (pSttBlockReader->uid == pScanInfo->uid) {
    return hasDataInSttBlock(pScanInfo);
  }

  if (pSttBlockReader->uid != 0) {
    tMergeTreeClose(&pSttBlockReader->mergeTree);
  }

  pSttBlockReader->uid = pScanInfo->uid;

  // second time init stt block reader
  if (pScanInfo->cleanSttBlocks && pReader->info.execMode == READER_EXEC_ROWS) {
    return !pScanInfo->sttBlockReturned;
  }

  STimeWindow w = pSttBlockReader->window;
  if (ASCENDING_TRAVERSE(pSttBlockReader->order)) {
    w.skey = pScanInfo->sttKeyInfo.nextProcKey;
  } else {
    w.ekey = pScanInfo->sttKeyInfo.nextProcKey;
  }

  int64_t st = taosGetTimestampUs();
  tsdbDebug("init stt block reader, window:%" PRId64 "-%" PRId64 ", uid:%" PRIu64 ", %s", w.skey, w.ekey,
            pScanInfo->uid, pReader->idStr);

  SMergeTreeConf conf = {
      .uid = pScanInfo->uid,
      .suid = pReader->info.suid,
      .pTsdb = pReader->pTsdb,
      .timewindow = w,
      .verRange = pSttBlockReader->verRange,
      .strictTimeRange = false,
      .pSchema = pReader->info.pSchema,
      .pCurrentFileset = pReader->status.pCurrentFileset,
      .backward = (pSttBlockReader->order == TSDB_ORDER_DESC),
      .pSttFileBlockIterArray = pReader->status.pLDataIterArray,
      .pCols = pReader->suppInfo.colId,
      .numOfCols = pReader->suppInfo.numOfCols,
      .loadTombFn = loadSttTombDataForAll,
      .pReader = pReader,
      .idstr = pReader->idStr,
      .rspRows = (pReader->info.execMode == READER_EXEC_ROWS),
  };

  SSttDataInfoForTable info = {.pTimeWindowList = taosArrayInit(4, sizeof(STimeWindow))};
  int32_t              code = tMergeTreeOpen2(&pSttBlockReader->mergeTree, &conf, &info);
  if (code != TSDB_CODE_SUCCESS) {
    return false;
  }

  initMemDataIterator(pScanInfo, pReader);
  initDelSkylineIterator(pScanInfo, pReader->info.order, &pReader->cost);

  if (conf.rspRows) {
    pScanInfo->cleanSttBlocks =
        isCleanSttBlock(info.pTimeWindowList, &pReader->info.window, pScanInfo, pReader->info.order);

    if (pScanInfo->cleanSttBlocks) {
      pScanInfo->numOfRowsInStt = info.numOfRows;
      pScanInfo->sttWindow.skey = INT64_MAX;
      pScanInfo->sttWindow.ekey = INT64_MIN;

      // calculate the time window for data in stt files
      for (int32_t i = 0; i < taosArrayGetSize(info.pTimeWindowList); ++i) {
        STimeWindow* pWindow = taosArrayGet(info.pTimeWindowList, i);
        if (pScanInfo->sttWindow.skey > pWindow->skey) {
          pScanInfo->sttWindow.skey = pWindow->skey;
        }

        if (pScanInfo->sttWindow.ekey < pWindow->ekey) {
          pScanInfo->sttWindow.ekey = pWindow->ekey;
        }
      }

      pScanInfo->sttKeyInfo.status = taosArrayGetSize(info.pTimeWindowList) ? STT_FILE_HAS_DATA : STT_FILE_NO_DATA;
      pScanInfo->sttKeyInfo.nextProcKey =
          ASCENDING_TRAVERSE(pReader->info.order) ? pScanInfo->sttWindow.skey : pScanInfo->sttWindow.ekey;
      hasData = true;
    } else {  // not clean stt blocks
      INIT_TIMEWINDOW(&pScanInfo->sttWindow);  //reset the time window
      pScanInfo->sttBlockReturned = false;
      hasData = nextRowFromSttBlocks(pSttBlockReader, pScanInfo, &pReader->info.verRange);
    }
  } else {
    pScanInfo->cleanSttBlocks = false;
    INIT_TIMEWINDOW(&pScanInfo->sttWindow);  //reset the time window
    pScanInfo->sttBlockReturned = false;
    hasData = nextRowFromSttBlocks(pSttBlockReader, pScanInfo, &pReader->info.verRange);
  }

  taosArrayDestroy(info.pTimeWindowList);

  int64_t el = taosGetTimestampUs() - st;
  pReader->cost.initSttBlockReader += (el / 1000.0);

  tsdbDebug("init stt block reader completed, elapsed time:%" PRId64 "us %s", el, pReader->idStr);
  return hasData;
}

static bool hasDataInSttBlock(STableBlockScanInfo* pInfo) { return pInfo->sttKeyInfo.status == STT_FILE_HAS_DATA; }

bool hasDataInFileBlock(const SBlockData* pBlockData, const SFileBlockDumpInfo* pDumpInfo) {
  if ((pBlockData->nRow > 0) && (pBlockData->nRow != pDumpInfo->totalRows)) {
    return false;  // this is an invalid result.
  }
  return pBlockData->nRow > 0 && (!pDumpInfo->allDumped);
}

int32_t mergeRowsInFileBlocks(SBlockData* pBlockData, STableBlockScanInfo* pBlockScanInfo, int64_t key,
                              STsdbReader* pReader) {
  SRowMerger*         pMerger = &pReader->status.merger;
  SFileBlockDumpInfo* pDumpInfo = &pReader->status.fBlockDumpInfo;
  bool                copied = false;

  int32_t code = tryCopyDistinctRowFromFileBlock(pReader, pBlockData, key, pDumpInfo, &copied);
  if (code != TSDB_CODE_SUCCESS) {
    return code;
  }

  // merge is not initialized yet, due to the fact that the pReader->info.pSchema is not initialized
  if (pMerger->pArray == NULL) {
    ASSERT(pReader->info.pSchema == NULL);
    STSchema* ps = getTableSchemaImpl(pReader, pBlockScanInfo->uid);
    if (ps == NULL) {
      return terrno;
    }
  }

  if (copied) {
    pBlockScanInfo->lastProcKey = key;
    return TSDB_CODE_SUCCESS;
  } else {
    TSDBROW fRow = tsdbRowFromBlockData(pBlockData, pDumpInfo->rowIndex);

    SRow* pTSRow = NULL;
    code = tsdbRowMergerAdd(pMerger, &fRow, NULL);
    if (code != TSDB_CODE_SUCCESS) {
      return code;
    }

    doMergeRowsInFileBlocks(pBlockData, pBlockScanInfo, pReader);
    code = tsdbRowMergerGetRow(pMerger, &pTSRow);
    if (code != TSDB_CODE_SUCCESS) {
      return code;
    }

    code = doAppendRowFromTSRow(pReader->resBlockInfo.pResBlock, pReader, pTSRow, pBlockScanInfo);

    taosMemoryFree(pTSRow);
    tsdbRowMergerClear(pMerger);
    return code;
  }
}

int32_t mergeRowsInSttBlocks(SSttBlockReader* pSttBlockReader, STableBlockScanInfo* pBlockScanInfo,
                             STsdbReader* pReader) {
  bool    copied = false;
  SRow*   pTSRow = NULL;
  int64_t tsLastBlock = getCurrentKeyInSttBlock(pSttBlockReader);

  SRowMerger* pMerger = &pReader->status.merger;
  TSDBROW*    pRow = tMergeTreeGetRow(&pSttBlockReader->mergeTree);
  TSDBROW     fRow = {.iRow = pRow->iRow, .type = TSDBROW_COL_FMT, .pBlockData = pRow->pBlockData};

  tsdbTrace("fRow ptr:%p, %d, uid:%" PRIu64 ", ts:%" PRId64 " %s", pRow->pBlockData, pRow->iRow, pSttBlockReader->uid,
            fRow.pBlockData->aTSKEY[fRow.iRow], pReader->idStr);

  int32_t code = tryCopyDistinctRowFromSttBlock(&fRow, pSttBlockReader, pBlockScanInfo, tsLastBlock, pReader, &copied);
  if (code) {
    return code;
  }

  if (copied) {
    pBlockScanInfo->lastProcKey = tsLastBlock;
    return TSDB_CODE_SUCCESS;
  } else {
    code = tsdbRowMergerAdd(pMerger, &fRow, NULL);
    if (code != TSDB_CODE_SUCCESS) {
      return code;
    }

    TSDBROW* pRow1 = tMergeTreeGetRow(&pSttBlockReader->mergeTree);
    tsdbRowMergerAdd(pMerger, pRow1, NULL);
    doMergeRowsInSttBlock(pSttBlockReader, pBlockScanInfo, tsLastBlock, pMerger, &pReader->info.verRange,
                          pReader->idStr);

    code = tsdbRowMergerGetRow(pMerger, &pTSRow);
    if (code != TSDB_CODE_SUCCESS) {
      return code;
    }

    code = doAppendRowFromTSRow(pReader->resBlockInfo.pResBlock, pReader, pTSRow, pBlockScanInfo);

    taosMemoryFree(pTSRow);
    tsdbRowMergerClear(pMerger);
    return code;
  }
}

static int32_t buildComposedDataBlockImpl(STsdbReader* pReader, STableBlockScanInfo* pBlockScanInfo,
                                          SBlockData* pBlockData, SSttBlockReader* pSttBlockReader) {
  SFileBlockDumpInfo* pDumpInfo = &pReader->status.fBlockDumpInfo;

  TSDBROW *pRow = NULL, *piRow = NULL;
  int64_t  key = (pBlockData->nRow > 0 && (!pDumpInfo->allDumped))
                     ? pBlockData->aTSKEY[pDumpInfo->rowIndex]
                     : (ASCENDING_TRAVERSE(pReader->info.order) ? INT64_MAX : INT64_MIN);
  if (pBlockScanInfo->iter.hasVal) {
    pRow = getValidMemRow(&pBlockScanInfo->iter, pBlockScanInfo->delSkyline, pReader);
  }

  if (pBlockScanInfo->iiter.hasVal) {
    piRow = getValidMemRow(&pBlockScanInfo->iiter, pBlockScanInfo->delSkyline, pReader);
  }

  // two levels of mem-table does contain the valid rows
  if (pRow != NULL && piRow != NULL) {
    return doMergeMultiLevelRows(pReader, pBlockScanInfo, pBlockData, pSttBlockReader);
  }

  // imem + file + stt block
  if (pBlockScanInfo->iiter.hasVal) {
    return doMergeBufAndFileRows(pReader, pBlockScanInfo, piRow, &pBlockScanInfo->iiter, key, pSttBlockReader);
  }

  // mem + file + stt block
  if (pBlockScanInfo->iter.hasVal) {
    return doMergeBufAndFileRows(pReader, pBlockScanInfo, pRow, &pBlockScanInfo->iter, key, pSttBlockReader);
  }

  // files data blocks + stt block
  return mergeFileBlockAndSttBlock(pReader, pSttBlockReader, key, pBlockScanInfo, pBlockData);
}

static int32_t loadNeighborIfOverlap(SFileDataBlockInfo* pBlockInfo, STableBlockScanInfo* pBlockScanInfo,
                                     STsdbReader* pReader, bool* loadNeighbor) {
  int32_t code = TSDB_CODE_SUCCESS;
  int32_t step = ASCENDING_TRAVERSE(pReader->info.order) ? 1 : -1;
  int32_t nextIndex = -1;

  *loadNeighbor = false;

  SBrinRecord rec = {0};
  bool hasNeighbor = getNeighborBlockOfSameTable(&pReader->status.blockIter, pBlockInfo, pBlockScanInfo, &nextIndex,
                                                 pReader->info.order, &rec);
  if (!hasNeighbor) {  // do nothing
    return code;
  }

  if (overlapWithNeighborBlock2(pBlockInfo, &rec, pReader->info.order)) {  // load next block
    SReaderStatus*  pStatus = &pReader->status;
    SDataBlockIter* pBlockIter = &pStatus->blockIter;

    // 1. find the next neighbor block in the scan block list
    STableDataBlockIdx* tableDataBlockIdx = taosArrayGet(pBlockScanInfo->pBlockIdxList, nextIndex);
    int32_t             neighborIndex = tableDataBlockIdx->globalIndex;

    // 2. remove it from the scan block list
    setFileBlockActiveInBlockIter(pReader, pBlockIter, neighborIndex, step);

    // 3. load the neighbor block, and set it to be the currently accessed file data block
    code = doLoadFileBlockData(pReader, pBlockIter, &pStatus->fileBlockData, pBlockInfo->uid);
    if (code != TSDB_CODE_SUCCESS) {
      return code;
    }

    // 4. check the data values
    initBlockDumpInfo(pReader, pBlockIter);
    *loadNeighbor = true;
  }

  return code;
}

void updateComposedBlockInfo(STsdbReader* pReader, double el, STableBlockScanInfo* pBlockScanInfo) {
  SSDataBlock* pResBlock = pReader->resBlockInfo.pResBlock;

  pResBlock->info.id.uid = (pBlockScanInfo != NULL) ? pBlockScanInfo->uid : 0;
  pResBlock->info.dataLoad = 1;
  blockDataUpdateTsWindow(pResBlock, pReader->suppInfo.slotId[0]);
  setComposedBlockFlag(pReader, true);

  pReader->cost.composedBlocks += 1;
  pReader->cost.buildComposedBlockTime += el;
}

static int32_t buildComposedDataBlock(STsdbReader* pReader) {
  int32_t             code = TSDB_CODE_SUCCESS;
  bool                asc = ASCENDING_TRAVERSE(pReader->info.order);
  int64_t             st = taosGetTimestampUs();
  int32_t             step = asc ? 1 : -1;
  double              el = 0;
  SSDataBlock*        pResBlock = pReader->resBlockInfo.pResBlock;
  SFileDataBlockInfo* pBlockInfo = getCurrentBlockInfo(&pReader->status.blockIter);
  SSttBlockReader*    pSttBlockReader = pReader->status.fileIter.pSttBlockReader;
  SFileBlockDumpInfo* pDumpInfo = &pReader->status.fBlockDumpInfo;

  STableBlockScanInfo* pBlockScanInfo = NULL;
  if (pBlockInfo == NULL) {
    return 0;
  }

  if (pReader->pIgnoreTables && taosHashGet(*pReader->pIgnoreTables, &pBlockInfo->uid, sizeof(pBlockInfo->uid))) {
    setBlockAllDumped(pDumpInfo, pBlockInfo->lastKey, pReader->info.order);
    return code;
  }

  pBlockScanInfo = getTableBlockScanInfo(pReader->status.pTableMap, pBlockInfo->uid, pReader->idStr);
  if (pBlockScanInfo == NULL) {
    goto _end;
  }

  TSDBKEY keyInBuf = getCurrentKeyInBuf(pBlockScanInfo, pReader);

  // it is a clean block, load it directly
  int64_t cap = pReader->resBlockInfo.capacity;
  if (isCleanFileDataBlock(pReader, pBlockInfo, pBlockScanInfo, keyInBuf) && (pBlockInfo->numRow <= cap)) {
    if (((asc && (pBlockInfo->firstKey < keyInBuf.ts)) || (!asc && (pBlockInfo->lastKey > keyInBuf.ts))) &&
        (pBlockScanInfo->sttKeyInfo.status == STT_FILE_NO_DATA)) {
      code = copyBlockDataToSDataBlock(pReader);
      if (code) {
        goto _end;
      }

      // record the last key value
      pBlockScanInfo->lastProcKey = asc ? pBlockInfo->lastKey : pBlockInfo->firstKey;
      goto _end;
    }
  }

  SBlockData* pBlockData = &pReader->status.fileBlockData;
  initSttBlockReader(pSttBlockReader, pBlockScanInfo, pReader);

  while (1) {
    bool hasBlockData = false;
    {
      while (pBlockData->nRow > 0 && pBlockData->uid == pBlockScanInfo->uid) {
        // find the first qualified row in data block
        if (isValidFileBlockRow(pBlockData, pDumpInfo->rowIndex, pBlockScanInfo, asc, &pReader->info)) {
          hasBlockData = true;
          break;
        }

        pDumpInfo->rowIndex += step;

        if (pDumpInfo->rowIndex >= pBlockData->nRow || pDumpInfo->rowIndex < 0) {
          pBlockInfo = getCurrentBlockInfo(&pReader->status.blockIter);  // NOTE: get the new block info

          // continue check for the next file block if the last ts in the current block
          // is overlapped with the next neighbor block
          bool loadNeighbor = false;
          code = loadNeighborIfOverlap(pBlockInfo, pBlockScanInfo, pReader, &loadNeighbor);
          if ((!loadNeighbor) || (code != 0)) {
            setBlockAllDumped(pDumpInfo, pBlockInfo->lastKey, pReader->info.order);
            break;
          }
        }
      }
    }

    // no data in last block and block, no need to proceed.
    if (hasBlockData == false) {
      break;
    }

    code = buildComposedDataBlockImpl(pReader, pBlockScanInfo, pBlockData, pSttBlockReader);
    if (code) {
      goto _end;
    }

    // currently loaded file data block is consumed
    if ((pBlockData->nRow > 0) && (pDumpInfo->rowIndex >= pBlockData->nRow || pDumpInfo->rowIndex < 0)) {
      setBlockAllDumped(pDumpInfo, pBlockInfo->lastKey, pReader->info.order);
      break;
    }

    if (pResBlock->info.rows >= pReader->resBlockInfo.capacity) {
      break;
    }
  }

_end:
  el = (taosGetTimestampUs() - st) / 1000.0;
  updateComposedBlockInfo(pReader, el, pBlockScanInfo);

  if (pResBlock->info.rows > 0) {
    tsdbDebug("%p uid:%" PRIu64 ", composed data block created, brange:%" PRIu64 "-%" PRIu64 " rows:%" PRId64
              ", elapsed time:%.2f ms %s",
              pReader, pResBlock->info.id.uid, pResBlock->info.window.skey, pResBlock->info.window.ekey,
              pResBlock->info.rows, el, pReader->idStr);
  }

  return code;
}

void setComposedBlockFlag(STsdbReader* pReader, bool composed) { pReader->status.composedDataBlock = composed; }

int32_t getInitialDelIndex(const SArray* pDelSkyline, int32_t order) {
  if (pDelSkyline == NULL) {
    return 0;
  }

  return ASCENDING_TRAVERSE(order) ? 0 : taosArrayGetSize(pDelSkyline) - 1;
}

int32_t initDelSkylineIterator(STableBlockScanInfo* pBlockScanInfo, int32_t order, SReadCostSummary* pCost) {
  int32_t code = 0;
  int32_t newDelDataInFile = taosArrayGetSize(pBlockScanInfo->pFileDelData);
  if (newDelDataInFile == 0 &&
      ((pBlockScanInfo->delSkyline != NULL) || (TARRAY_SIZE(pBlockScanInfo->pMemDelData) == 0))) {
    return code;
  }

  int64_t st = taosGetTimestampUs();

  if (pBlockScanInfo->delSkyline != NULL) {
    taosArrayClear(pBlockScanInfo->delSkyline);
  } else {
    pBlockScanInfo->delSkyline = taosArrayInit(4, sizeof(TSDBKEY));
  }

  SArray* pSource = pBlockScanInfo->pFileDelData;
  if (pSource == NULL) {
    pSource = pBlockScanInfo->pMemDelData;
  } else {
    taosArrayAddAll(pSource, pBlockScanInfo->pMemDelData);
  }

  code = tsdbBuildDeleteSkyline(pSource, 0, taosArrayGetSize(pSource) - 1, pBlockScanInfo->delSkyline);

  taosArrayClear(pBlockScanInfo->pFileDelData);
  int32_t index = getInitialDelIndex(pBlockScanInfo->delSkyline, order);

  pBlockScanInfo->iter.index = index;
  pBlockScanInfo->iiter.index = index;
  pBlockScanInfo->fileDelIndex = index;
  pBlockScanInfo->sttBlockDelIndex = index;

  double el = taosGetTimestampUs() - st;
  pCost->createSkylineIterTime = el / 1000.0;

  return code;
}

TSDBKEY getCurrentKeyInBuf(STableBlockScanInfo* pScanInfo, STsdbReader* pReader) {
  bool    asc = ASCENDING_TRAVERSE(pReader->info.order);
  TSDBKEY key = {.ts = TSKEY_INITIAL_VAL}, ikey = {.ts = TSKEY_INITIAL_VAL};

  bool     hasKey = false, hasIKey = false;
  TSDBROW* pRow = getValidMemRow(&pScanInfo->iter, pScanInfo->delSkyline, pReader);
  if (pRow != NULL) {
    hasKey = true;
    key = TSDBROW_KEY(pRow);
  }

  TSDBROW* pIRow = getValidMemRow(&pScanInfo->iiter, pScanInfo->delSkyline, pReader);
  if (pIRow != NULL) {
    hasIKey = true;
    ikey = TSDBROW_KEY(pIRow);
  }

  if (hasKey) {
    if (hasIKey) {  // has data in mem & imem
      if (asc) {
        return key.ts <= ikey.ts ? key : ikey;
      } else {
        return key.ts <= ikey.ts ? ikey : key;
      }
    } else {  // no data in imem
      return key;
    }
  } else {
    // no data in mem & imem, return the initial value
    // only imem has data, return ikey
    return ikey;
  }
}

static void prepareDurationForNextFileSet(STsdbReader* pReader) {
  if (pReader->status.bProcMemFirstFileset) {
    pReader->status.prevFilesetStartKey = INT64_MIN;
    pReader->status.prevFilesetEndKey = INT64_MAX;
    pReader->status.bProcMemFirstFileset = false;
  }

  int32_t     fid = pReader->status.pCurrentFileset->fid;
  STimeWindow winFid = {0};
  tsdbFidKeyRange(fid, pReader->pTsdb->keepCfg.days, pReader->pTsdb->keepCfg.precision, &winFid.skey, &winFid.ekey);

  if (ASCENDING_TRAVERSE(pReader->info.order)) {
    pReader->status.bProcMemPreFileset = !(pReader->status.memTableMaxKey < pReader->status.prevFilesetStartKey ||
                                           (winFid.skey - 1) < pReader->status.memTableMinKey);
  } else {
    pReader->status.bProcMemPreFileset = !(pReader->status.memTableMaxKey < (winFid.ekey + 1) ||
                                           pReader->status.prevFilesetEndKey < pReader->status.memTableMinKey);
  }

  if (pReader->status.bProcMemPreFileset) {
    tsdbDebug("will start pre-fileset %d buffer processing. %s", fid, pReader->idStr);
    pReader->status.procMemUidList.tableUidList = pReader->status.uidList.tableUidList;
    resetPreFilesetMemTableListIndex(&pReader->status);
  }

  if (!pReader->status.bProcMemPreFileset) {
    if (pReader->notifyFn) {
      STsdReaderNotifyInfo info = {0};
      info.duration.filesetId = fid;
      pReader->notifyFn(TSD_READER_NOTIFY_DURATION_START, &info, pReader->notifyParam);
      tsdbDebug("new duration %d start notification when no buffer preceeding fileset, %s", fid, pReader->idStr);
    }
  }

  pReader->status.prevFilesetStartKey = winFid.skey;
  pReader->status.prevFilesetEndKey = winFid.ekey;
}

static int32_t moveToNextFile(STsdbReader* pReader, SBlockNumber* pBlockNum, SArray* pTableList) {
  SReaderStatus* pStatus = &pReader->status;
  pBlockNum->numOfBlocks = 0;
  pBlockNum->numOfSttFiles = 0;

  size_t  numOfTables = tSimpleHashGetSize(pReader->status.pTableMap);
  SArray* pIndexList = taosArrayInit(numOfTables, sizeof(SBrinBlk));

  while (1) {
    // only check here, since the iterate data in memory is very fast.
    if (pReader->code != TSDB_CODE_SUCCESS) {
      tsdbWarn("tsdb reader is stopped ASAP, code:%s, %s", strerror(pReader->code), pReader->idStr);
      return pReader->code;
    }

    bool    hasNext = false;
    int32_t code = filesetIteratorNext(&pStatus->fileIter, pReader, &hasNext);
    if (code != TSDB_CODE_SUCCESS) {
      taosArrayDestroy(pIndexList);
      return code;
    }

    if (!hasNext) {  // no data files on disk
      break;
    }

    taosArrayClear(pIndexList);
    code = doLoadBlockIndex(pReader, pReader->pFileReader, pIndexList);
    if (code != TSDB_CODE_SUCCESS) {
      taosArrayDestroy(pIndexList);
      return code;
    }

    if (taosArrayGetSize(pIndexList) > 0 || pReader->status.pCurrentFileset->lvlArr->size > 0) {
      code = doLoadFileBlock(pReader, pIndexList, pBlockNum, pTableList);
      if (code != TSDB_CODE_SUCCESS) {
        taosArrayDestroy(pIndexList);
        return code;
      }

      if (pBlockNum->numOfBlocks + pBlockNum->numOfSttFiles > 0) {
        if (pReader->bFilesetDelimited) {
          prepareDurationForNextFileSet(pReader);
        }
        break;
      }
    }

    // no blocks in current file, try next files
  }

  taosArrayDestroy(pIndexList);
  return loadDataFileTombDataForAll(pReader);
}

static void resetTableListIndex(SReaderStatus* pStatus) {
  STableUidList* pList = &pStatus->uidList;

  pList->currentIndex = 0;
  uint64_t uid = pList->tableUidList[0];
  pStatus->pTableIter = tSimpleHashGet(pStatus->pTableMap, &uid, sizeof(uid));
}

static void resetPreFilesetMemTableListIndex(SReaderStatus* pStatus) {
  STableUidList* pList = &pStatus->procMemUidList;

  pList->currentIndex = 0;
  uint64_t uid = pList->tableUidList[0];
  pStatus->pProcMemTableIter = tSimpleHashGet(pStatus->pTableMap, &uid, sizeof(uid));
}

static bool moveToNextTable(STableUidList* pOrderedCheckInfo, SReaderStatus* pStatus) {
  pOrderedCheckInfo->currentIndex += 1;
  if (pOrderedCheckInfo->currentIndex >= tSimpleHashGetSize(pStatus->pTableMap)) {
    pStatus->pTableIter = NULL;
    return false;
  }

  uint64_t uid = pOrderedCheckInfo->tableUidList[pOrderedCheckInfo->currentIndex];
  pStatus->pTableIter = tSimpleHashGet(pStatus->pTableMap, &uid, sizeof(uid));
  return (pStatus->pTableIter != NULL);
}

static bool moveToNextTableForPreFileSetMem(SReaderStatus* pStatus) {
  STableUidList* pUidList = &pStatus->procMemUidList;
  pUidList->currentIndex += 1;
  if (pUidList->currentIndex >= tSimpleHashGetSize(pStatus->pTableMap)) {
    pStatus->pProcMemTableIter = NULL;
    return false;
  }

  uint64_t uid = pUidList->tableUidList[pUidList->currentIndex];
  pStatus->pProcMemTableIter = tSimpleHashGet(pStatus->pTableMap, &uid, sizeof(uid));
  return (pStatus->pProcMemTableIter != NULL);
}

static int32_t doLoadSttBlockSequentially(STsdbReader* pReader) {
  SReaderStatus*   pStatus = &pReader->status;
  SSttBlockReader* pSttBlockReader = pStatus->fileIter.pSttBlockReader;
  STableUidList*   pUidList = &pStatus->uidList;
  int32_t          code = TSDB_CODE_SUCCESS;

  if (tSimpleHashGetSize(pStatus->pTableMap) == 0) {
    return TSDB_CODE_SUCCESS;
  }

  SSDataBlock* pResBlock = pReader->resBlockInfo.pResBlock;

  while (1) {
    if (pReader->code != TSDB_CODE_SUCCESS) {
      tsdbWarn("tsdb reader is stopped ASAP, code:%s, %s", strerror(pReader->code), pReader->idStr);
      return pReader->code;
    }

    // load the last data block of current table
    STableBlockScanInfo* pScanInfo = *(STableBlockScanInfo**)pStatus->pTableIter;
    if (pScanInfo == NULL) {
      tsdbError("table Iter is null, invalid pScanInfo, try next table %s", pReader->idStr);
      bool hasNexTable = moveToNextTable(pUidList, pStatus);
      if (!hasNexTable) {
        return TSDB_CODE_SUCCESS;
      }

      continue;
    }

    if (pReader->pIgnoreTables && taosHashGet(*pReader->pIgnoreTables, &pScanInfo->uid, sizeof(pScanInfo->uid))) {
      // reset the index in last block when handing a new file
      bool hasNexTable = moveToNextTable(pUidList, pStatus);
      if (!hasNexTable) {
        return TSDB_CODE_SUCCESS;
      }

      continue;
    }

    bool hasDataInSttFile = initSttBlockReader(pSttBlockReader, pScanInfo, pReader);
    if (!hasDataInSttFile) {
      bool hasNexTable = moveToNextTable(pUidList, pStatus);
      if (!hasNexTable) {
        return TSDB_CODE_SUCCESS;
      }

      continue;
    }

    // if only require the total rows, no need to load data from stt file if it is clean stt blocks
    if (pReader->info.execMode == READER_EXEC_ROWS && pScanInfo->cleanSttBlocks) {
      bool asc = ASCENDING_TRAVERSE(pReader->info.order);

      SDataBlockInfo* pInfo = &pResBlock->info;
      blockDataEnsureCapacity(pResBlock, pScanInfo->numOfRowsInStt);

      pInfo->rows = pScanInfo->numOfRowsInStt;
      pInfo->id.uid = pScanInfo->uid;
      pInfo->dataLoad = 1;
      pInfo->window = pScanInfo->sttWindow;

      setComposedBlockFlag(pReader, true);

      pScanInfo->sttKeyInfo.nextProcKey = asc ? pScanInfo->sttWindow.ekey + 1 : pScanInfo->sttWindow.skey - 1;
      pScanInfo->sttKeyInfo.status = STT_FILE_NO_DATA;
      pScanInfo->lastProcKey = asc ? pScanInfo->sttWindow.ekey : pScanInfo->sttWindow.skey;
      pScanInfo->sttBlockReturned = true;

      pSttBlockReader->mergeTree.pIter = NULL;

      tsdbDebug("%p uid:%" PRId64 " return clean stt block as one, brange:%" PRId64 "-%" PRId64 " rows:%" PRId64 " %s",
                pReader, pResBlock->info.id.uid, pResBlock->info.window.skey, pResBlock->info.window.ekey,
                pResBlock->info.rows, pReader->idStr);
      return TSDB_CODE_SUCCESS;
    }

    int64_t st = taosGetTimestampUs();
    while (1) {
      // no data in stt block and block, no need to proceed.
      if (!hasDataInSttBlock(pScanInfo)) {
        break;
      }

      code = buildComposedDataBlockImpl(pReader, pScanInfo, &pReader->status.fileBlockData, pSttBlockReader);
      if (code) {
        return code;
      }

      if (pResBlock->info.rows >= pReader->resBlockInfo.capacity) {
        break;
      }
    }

    double el = (taosGetTimestampUs() - st) / 1000.0;
    updateComposedBlockInfo(pReader, el, pScanInfo);

    if (pResBlock->info.rows > 0) {
      tsdbDebug("%p uid:%" PRIu64 ", composed data block created, brange:%" PRIu64 "-%" PRIu64 " rows:%" PRId64
                ", elapsed time:%.2f ms %s",
                pReader, pResBlock->info.id.uid, pResBlock->info.window.skey, pResBlock->info.window.ekey,
                pResBlock->info.rows, el, pReader->idStr);
      return TSDB_CODE_SUCCESS;
    }

    // current table is exhausted, let's try next table
    bool hasNexTable = moveToNextTable(pUidList, pStatus);
    if (!hasNexTable) {
      return TSDB_CODE_SUCCESS;
    }
  }
}

static bool notOverlapWithSttFiles(SFileDataBlockInfo* pBlockInfo, STableBlockScanInfo* pScanInfo, bool asc) {
  ASSERT(pScanInfo->sttKeyInfo.status != STT_FILE_READER_UNINIT);

  if (pScanInfo->sttKeyInfo.status == STT_FILE_NO_DATA) {
    return true;
  } else {
    int64_t keyInStt = pScanInfo->sttKeyInfo.nextProcKey;
    return (asc && pBlockInfo->lastKey < keyInStt) || (!asc && pBlockInfo->firstKey > keyInStt);
  }
}

static int32_t doBuildDataBlock(STsdbReader* pReader) {
  SReaderStatus*       pStatus = &pReader->status;
  SDataBlockIter*      pBlockIter = &pStatus->blockIter;
  STableBlockScanInfo* pScanInfo = NULL;
  SFileDataBlockInfo*  pBlockInfo = getCurrentBlockInfo(pBlockIter);
  SSttBlockReader*     pSttBlockReader = pReader->status.fileIter.pSttBlockReader;
  bool                 asc = ASCENDING_TRAVERSE(pReader->info.order);
  int32_t              code = TSDB_CODE_SUCCESS;

  if (pReader->pIgnoreTables && taosHashGet(*pReader->pIgnoreTables, &pBlockInfo->uid, sizeof(pBlockInfo->uid))) {
    setBlockAllDumped(&pStatus->fBlockDumpInfo, pBlockInfo->lastKey, pReader->info.order);
    return code;
  }

  if (pReader->code != TSDB_CODE_SUCCESS) {
    return pReader->code;
  }

  pScanInfo = getTableBlockScanInfo(pReader->status.pTableMap, pBlockInfo->uid, pReader->idStr);
  if (pScanInfo == NULL) {
    return terrno;
  }

  if (pScanInfo->sttKeyInfo.status == STT_FILE_READER_UNINIT) {
    initSttBlockReader(pSttBlockReader, pScanInfo, pReader);
  }

  TSDBKEY keyInBuf = getCurrentKeyInBuf(pScanInfo, pReader);
  if (fileBlockShouldLoad(pReader, pBlockInfo, pScanInfo, keyInBuf)) {
    code = doLoadFileBlockData(pReader, pBlockIter, &pStatus->fileBlockData, pScanInfo->uid);
    if (code != TSDB_CODE_SUCCESS) {
      return code;
    }

    // build composed data block
    code = buildComposedDataBlock(pReader);
  } else if (bufferDataInFileBlockGap(keyInBuf, pBlockInfo, pScanInfo, pReader->info.order)) {
    // data in memory that are earlier than current file block and stt blocks
    // rows in buffer should be less than the file block in asc, greater than file block in desc
    int64_t endKey = getBoarderKeyInFiles(pBlockInfo, pScanInfo, pReader->info.order);
    code = buildDataBlockFromBuf(pReader, pScanInfo, endKey);
  } else {
    if (notOverlapWithSttFiles(pBlockInfo, pScanInfo, asc)) {
      // whole block is required, return it directly
      SDataBlockInfo* pInfo = &pReader->resBlockInfo.pResBlock->info;
      pInfo->rows = pBlockInfo->numRow;
      pInfo->id.uid = pScanInfo->uid;
      pInfo->dataLoad = 0;
      pInfo->window = (STimeWindow){.skey = pBlockInfo->firstKey, .ekey = pBlockInfo->lastKey};
      setComposedBlockFlag(pReader, false);
      setBlockAllDumped(&pStatus->fBlockDumpInfo, pBlockInfo->lastKey, pReader->info.order);

      // update the last key for the corresponding table
      pScanInfo->lastProcKey = asc ? pInfo->window.ekey : pInfo->window.skey;
      tsdbDebug("%p uid:%" PRIu64
                " clean file block retrieved from file, global index:%d, "
                "table index:%d, rows:%d, brange:%" PRId64 "-%" PRId64 ", %s",
                pReader, pScanInfo->uid, pBlockIter->index, pBlockInfo->tbBlockIdx, pBlockInfo->numRow,
                pBlockInfo->firstKey, pBlockInfo->lastKey, pReader->idStr);
    } else {
      SBlockData* pBData = &pReader->status.fileBlockData;
      tBlockDataReset(pBData);

      SSDataBlock* pResBlock = pReader->resBlockInfo.pResBlock;

      tsdbDebug("load data in stt block firstly %s", pReader->idStr);
      int64_t st = taosGetTimestampUs();

      // let's load data from stt files, make sure clear the cleanStt block flag before load the data from stt files
      pScanInfo->cleanSttBlocks = false;
      initSttBlockReader(pSttBlockReader, pScanInfo, pReader);

      // no data in stt block, no need to proceed.
      while (hasDataInSttBlock(pScanInfo)) {
        ASSERT(pScanInfo->sttKeyInfo.status == STT_FILE_HAS_DATA);

        code = buildComposedDataBlockImpl(pReader, pScanInfo, &pReader->status.fileBlockData, pSttBlockReader);
        if (code != TSDB_CODE_SUCCESS) {
          return code;
        }

        if (pResBlock->info.rows >= pReader->resBlockInfo.capacity) {
          break;
        }

        // data in stt now overlaps with current active file data block, need to composed with file data block.
        int64_t lastKeyInStt = getCurrentKeyInSttBlock(pSttBlockReader);
        if ((lastKeyInStt >= pBlockInfo->firstKey && asc) ||
            (lastKeyInStt <= pBlockInfo->lastKey && (!asc))) {
          tsdbDebug("%p lastKeyInStt:%" PRId64 ", overlap with file block, brange:%" PRId64 "-%" PRId64 " %s", pReader,
                    lastKeyInStt, pBlockInfo->firstKey, pBlockInfo->lastKey, pReader->idStr);
          break;
        }
      }

      double el = (taosGetTimestampUs() - st) / 1000.0;
      updateComposedBlockInfo(pReader, el, pScanInfo);

      if (pResBlock->info.rows > 0) {
        tsdbDebug("%p uid:%" PRIu64 ", composed data block created, brange:%" PRIu64 "-%" PRIu64 " rows:%" PRId64
                  ", elapsed time:%.2f ms %s",
                  pReader, pResBlock->info.id.uid, pResBlock->info.window.skey, pResBlock->info.window.ekey,
                  pResBlock->info.rows, el, pReader->idStr);
      }
    }
  }

  return (pReader->code != TSDB_CODE_SUCCESS) ? pReader->code : code;
}

static int32_t buildBlockFromBufferSeqForPreFileset(STsdbReader* pReader, int64_t endKey) {
  SReaderStatus* pStatus = &pReader->status;

  tsdbDebug("seq load data blocks from cache that preceeds fileset %d, %s", pReader->status.pCurrentFileset->fid,
            pReader->idStr);

  while (1) {
    if (pReader->code != TSDB_CODE_SUCCESS) {
      tsdbWarn("tsdb reader is stopped ASAP, code:%s, %s", strerror(pReader->code), pReader->idStr);
      return pReader->code;
    }

    STableBlockScanInfo** pBlockScanInfo = pStatus->pProcMemTableIter;
    if (pReader->pIgnoreTables &&
        taosHashGet(*pReader->pIgnoreTables, &(*pBlockScanInfo)->uid, sizeof((*pBlockScanInfo)->uid))) {
      bool hasNexTable = moveToNextTableForPreFileSetMem(pStatus);
      if (!hasNexTable) {
        return TSDB_CODE_SUCCESS;
      }
      continue;
    }

    initMemDataIterator(*pBlockScanInfo, pReader);
    initDelSkylineIterator(*pBlockScanInfo, pReader->info.order, &pReader->cost);

    int32_t code = buildDataBlockFromBuf(pReader, *pBlockScanInfo, endKey);
    if (code != TSDB_CODE_SUCCESS) {
      return code;
    }

    if (pReader->resBlockInfo.pResBlock->info.rows > 0) {
      return TSDB_CODE_SUCCESS;
    }

    // current table is exhausted, let's try next table
    bool hasNexTable = moveToNextTableForPreFileSetMem(pStatus);
    if (!hasNexTable) {
      return TSDB_CODE_SUCCESS;
    }
  }
}

static int32_t buildBlockFromBufferSequentially(STsdbReader* pReader, int64_t endKey) {
  SReaderStatus* pStatus = &pReader->status;
  STableUidList* pUidList = &pStatus->uidList;

  tsdbDebug("seq load data blocks from cache, %s", pReader->idStr);

  while (1) {
    if (pReader->code != TSDB_CODE_SUCCESS) {
      tsdbWarn("tsdb reader is stopped ASAP, code:%s, %s", strerror(pReader->code), pReader->idStr);
      return pReader->code;
    }

    STableBlockScanInfo** pBlockScanInfo = pStatus->pTableIter;
    if (pReader->pIgnoreTables &&
        taosHashGet(*pReader->pIgnoreTables, &(*pBlockScanInfo)->uid, sizeof((*pBlockScanInfo)->uid))) {
      bool hasNexTable = moveToNextTable(pUidList, pStatus);
      if (!hasNexTable) {
        return TSDB_CODE_SUCCESS;
      }
      continue;
    }

    initMemDataIterator(*pBlockScanInfo, pReader);
    initDelSkylineIterator(*pBlockScanInfo, pReader->info.order, &pReader->cost);

    int32_t code = buildDataBlockFromBuf(pReader, *pBlockScanInfo, endKey);
    if (code != TSDB_CODE_SUCCESS) {
      return code;
    }

    if (pReader->resBlockInfo.pResBlock->info.rows > 0) {
      return TSDB_CODE_SUCCESS;
    }

    // current table is exhausted, let's try next table
    bool hasNexTable = moveToNextTable(pUidList, pStatus);
    if (!hasNexTable) {
      return TSDB_CODE_SUCCESS;
    }
  }
}

// set the correct start position in case of the first/last file block, according to the query time window
static void initBlockDumpInfo(STsdbReader* pReader, SDataBlockIter* pBlockIter) {
  int64_t             lastKey = ASCENDING_TRAVERSE(pReader->info.order) ? INT64_MIN : INT64_MAX;
  SFileDataBlockInfo* pBlockInfo = getCurrentBlockInfo(pBlockIter);
  SReaderStatus*      pStatus = &pReader->status;
  SFileBlockDumpInfo* pDumpInfo = &pStatus->fBlockDumpInfo;

  if (pBlockInfo) {
    STableBlockScanInfo* pScanInfo = tSimpleHashGet(pBlockIter->pTableMap, &pBlockInfo->uid, sizeof(pBlockInfo->uid));
    if (pScanInfo) {
      lastKey = pScanInfo->lastProcKey;
    }

    pDumpInfo->totalRows = pBlockInfo->numRow;
    pDumpInfo->rowIndex = ASCENDING_TRAVERSE(pReader->info.order) ? 0 : pBlockInfo->numRow - 1;
  } else {
    pDumpInfo->totalRows = 0;
    pDumpInfo->rowIndex = 0;
  }

  pDumpInfo->allDumped = false;
  pDumpInfo->lastKey = lastKey;
}

static int32_t initForFirstBlockInFile(STsdbReader* pReader, SDataBlockIter* pBlockIter) {
  SBlockNumber num = {0};
  SArray*      pTableList = taosArrayInit(40, POINTER_BYTES);

  int32_t code = moveToNextFile(pReader, &num, pTableList);
  if (code != TSDB_CODE_SUCCESS) {
    taosArrayDestroy(pTableList);
    return code;
  }

  // all data files are consumed, try data in buffer
  if (num.numOfBlocks + num.numOfSttFiles == 0) {
    pReader->status.loadFromFile = false;
    taosArrayDestroy(pTableList);
    return code;
  }

  // initialize the block iterator for a new fileset
  if (num.numOfBlocks > 0) {
    code = initBlockIterator(pReader, pBlockIter, num.numOfBlocks, pTableList);
  } else {  // no block data, only last block exists
    tBlockDataReset(&pReader->status.fileBlockData);
    resetDataBlockIterator(pBlockIter, pReader->info.order);
    resetTableListIndex(&pReader->status);
  }

  // set the correct start position according to the query time window
  initBlockDumpInfo(pReader, pBlockIter);
  taosArrayDestroy(pTableList);
  return code;
}

static bool fileBlockPartiallyRead(SFileBlockDumpInfo* pDumpInfo, bool asc) {
  return (!pDumpInfo->allDumped) &&
         ((pDumpInfo->rowIndex > 0 && asc) || (pDumpInfo->rowIndex < (pDumpInfo->totalRows - 1) && (!asc)));
}

typedef enum {
  TSDB_READ_RETURN = 0x1,
  TSDB_READ_CONTINUE = 0x2,
} ERetrieveType;

static ERetrieveType doReadDataFromSttFiles(STsdbReader* pReader) {
  int32_t         code = TSDB_CODE_SUCCESS;
  SSDataBlock*    pResBlock = pReader->resBlockInfo.pResBlock;
  SDataBlockIter* pBlockIter = &pReader->status.blockIter;

  tsdbDebug("seq load data blocks from stt files %s", pReader->idStr);

  while (1) {
    terrno = 0;

    code = doLoadSttBlockSequentially(pReader);
    if (code != TSDB_CODE_SUCCESS) {
      terrno = code;
      return TSDB_READ_RETURN;
    }

    if (pResBlock->info.rows > 0) {
      return TSDB_READ_RETURN;
    }

    // all data blocks are checked in this stt file, now let's try the next file set
    ASSERT(pReader->status.pTableIter == NULL);
    code = initForFirstBlockInFile(pReader, pBlockIter);

    // error happens or all the data files are completely checked
    if ((code != TSDB_CODE_SUCCESS) || (pReader->status.loadFromFile == false)) {
      terrno = code;
      return TSDB_READ_RETURN;
    }

    if (pBlockIter->numOfBlocks > 0) {  // there are data blocks existed.
      return TSDB_READ_CONTINUE;
    } else {  // all blocks in data file are checked, let's check the data in last files
      resetTableListIndex(&pReader->status);
    }
  }
}

static int32_t buildBlockFromFiles(STsdbReader* pReader) {
  int32_t code = TSDB_CODE_SUCCESS;
  bool    asc = ASCENDING_TRAVERSE(pReader->info.order);

  SDataBlockIter* pBlockIter = &pReader->status.blockIter;
  SSDataBlock*    pResBlock = pReader->resBlockInfo.pResBlock;

  if (pBlockIter->numOfBlocks == 0) {
    // let's try to extract data from stt files.
    ERetrieveType type = doReadDataFromSttFiles(pReader);
    if (type == TSDB_READ_RETURN) {
      return terrno;
    }

    code = doBuildDataBlock(pReader);
    if (code != TSDB_CODE_SUCCESS || pResBlock->info.rows > 0) {
      return code;
    }
  }

  while (1) {
    SFileBlockDumpInfo* pDumpInfo = &pReader->status.fBlockDumpInfo;

    if (fileBlockPartiallyRead(pDumpInfo, asc)) {  // file data block is partially loaded
      code = buildComposedDataBlock(pReader);
    } else {
      // current block are exhausted, try the next file block
      if (pDumpInfo->allDumped) {
        // try next data block in current file
        bool hasNext = blockIteratorNext(&pReader->status.blockIter, pReader->idStr);
        if (hasNext) {  // check for the next block in the block accessed order list
          initBlockDumpInfo(pReader, pBlockIter);
        } else {
          // all data blocks in files are checked, let's check the data in last files.
          // data blocks in current file are exhausted, let's try the next file now
          SBlockData* pBlockData = &pReader->status.fileBlockData;
          if (pBlockData->uid != 0) {
            tBlockDataClear(pBlockData);
          }

          tBlockDataReset(pBlockData);
          resetDataBlockIterator(pBlockIter, pReader->info.order);
          resetTableListIndex(&pReader->status);

          ERetrieveType type = doReadDataFromSttFiles(pReader);
          if (type == TSDB_READ_RETURN) {
            return terrno;
          }
        }
      }

      code = doBuildDataBlock(pReader);
    }

    if (code != TSDB_CODE_SUCCESS || pResBlock->info.rows > 0) {
      return code;
    }
  }
}

static STsdb* getTsdbByRetentions(SVnode* pVnode, SQueryTableDataCond* pCond, SRetention* retentions, const char* idStr,
                                  int8_t* pLevel) {
  if (VND_IS_RSMA(pVnode) && !pCond->skipRollup) {
    int8_t  level = 0;
    int8_t  precision = pVnode->config.tsdbCfg.precision;
    int64_t now = taosGetTimestamp(precision);
    int64_t offset = tsQueryRsmaTolerance * ((precision == TSDB_TIME_PRECISION_MILLI)   ? 1L
                                             : (precision == TSDB_TIME_PRECISION_MICRO) ? 1000L
                                                                                        : 1000000L);

    for (int8_t i = 0; i < TSDB_RETENTION_MAX; ++i) {
      SRetention* pRetention = retentions + level;
      if (pRetention->keep <= 0) {
        if (level > 0) {
          --level;
        }
        break;
      }
      if ((now - pRetention->keep) <= (pCond->twindows.skey + offset)) {
        break;
      }
      ++level;
    }

    const char* str = (idStr != NULL) ? idStr : "";

    if (level == TSDB_RETENTION_L0) {
      *pLevel = TSDB_RETENTION_L0;
      tsdbDebug("vgId:%d, rsma level %d is selected to query %s", TD_VID(pVnode), TSDB_RETENTION_L0, str);
      return VND_RSMA0(pVnode);
    } else if (level == TSDB_RETENTION_L1) {
      *pLevel = TSDB_RETENTION_L1;
      tsdbDebug("vgId:%d, rsma level %d is selected to query %s", TD_VID(pVnode), TSDB_RETENTION_L1, str);
      return VND_RSMA1(pVnode);
    } else {
      *pLevel = TSDB_RETENTION_L2;
      tsdbDebug("vgId:%d, rsma level %d is selected to query %s", TD_VID(pVnode), TSDB_RETENTION_L2, str);
      return VND_RSMA2(pVnode);
    }
  }

  return VND_TSDB(pVnode);
}

SVersionRange getQueryVerRange(SVnode* pVnode, SQueryTableDataCond* pCond, int8_t level) {
  int64_t startVer = (pCond->startVersion == -1) ? 0 : pCond->startVersion;

  int64_t endVer = 0;
  if (pCond->endVersion == -1) {
    // user not specified end version, set current maximum version of vnode as the endVersion
    endVer = pVnode->state.applied;
  } else {
    endVer = (pCond->endVersion > pVnode->state.applied) ? pVnode->state.applied : pCond->endVersion;
  }

  return (SVersionRange){.minVer = startVer, .maxVer = endVer};
}

bool hasBeenDropped(const SArray* pDelList, int32_t* index, int64_t key, int64_t ver, int32_t order,
                    SVersionRange* pVerRange) {
  if (pDelList == NULL || (TARRAY_SIZE(pDelList) == 0)) {
    return false;
  }

  size_t  num = taosArrayGetSize(pDelList);
  bool    asc = ASCENDING_TRAVERSE(order);
  int32_t step = asc ? 1 : -1;

  if (asc) {
    if (*index >= num - 1) {
      TSDBKEY* last = taosArrayGetLast(pDelList);
      ASSERT(key >= last->ts);

      if (key > last->ts) {
        return false;
      } else if (key == last->ts) {
        TSDBKEY* prev = taosArrayGet(pDelList, num - 2);
        return (prev->version >= ver && prev->version <= pVerRange->maxVer && prev->version >= pVerRange->minVer);
      }
    } else {
      TSDBKEY* pCurrent = taosArrayGet(pDelList, *index);
      TSDBKEY* pNext = taosArrayGet(pDelList, (*index) + 1);

      if (key < pCurrent->ts) {
        return false;
      }

      if (pCurrent->ts <= key && pNext->ts >= key && pCurrent->version >= ver &&
          pVerRange->maxVer >= pCurrent->version) {
        return true;
      }

      while (pNext->ts <= key && (*index) < num - 1) {
        (*index) += 1;

        if ((*index) < num - 1) {
          pCurrent = taosArrayGet(pDelList, *index);
          pNext = taosArrayGet(pDelList, (*index) + 1);

          // it is not a consecutive deletion range, ignore it
          if (pCurrent->version == 0 && pNext->version > 0) {
            continue;
          }

          if (pCurrent->ts <= key && pNext->ts >= key && pCurrent->version >= ver &&
              pVerRange->maxVer >= pCurrent->version) {
            return true;
          }
        }
      }

      return false;
    }
  } else {
    if (*index <= 0) {
      TSDBKEY* pFirst = taosArrayGet(pDelList, 0);

      if (key < pFirst->ts) {
        return false;
      } else if (key == pFirst->ts) {
        return pFirst->version >= ver;
      } else {
        ASSERT(0);
      }
    } else {
      TSDBKEY* pCurrent = taosArrayGet(pDelList, *index);
      TSDBKEY* pPrev = taosArrayGet(pDelList, (*index) - 1);

      if (key > pCurrent->ts) {
        return false;
      }

      if (pPrev->ts <= key && pCurrent->ts >= key && pPrev->version >= ver) {
        return true;
      }

      while (pPrev->ts >= key && (*index) > 1) {
        (*index) += step;

        if ((*index) >= 1) {
          pCurrent = taosArrayGet(pDelList, *index);
          pPrev = taosArrayGet(pDelList, (*index) - 1);

          // it is not a consecutive deletion range, ignore it
          if (pCurrent->version > 0 && pPrev->version == 0) {
            continue;
          }

          if (pPrev->ts <= key && pCurrent->ts >= key && pPrev->version >= ver) {
            return true;
          }
        }
      }

      return false;
    }
  }

  return false;
}

TSDBROW* getValidMemRow(SIterInfo* pIter, const SArray* pDelList, STsdbReader* pReader) {
  if (!pIter->hasVal) {
    return NULL;
  }

  TSDBROW* pRow = tsdbTbDataIterGet(pIter->iter);
  TSDBKEY  key = TSDBROW_KEY(pRow);
  int32_t  order = pReader->info.order;
  if (outOfTimeWindow(key.ts, &pReader->info.window)) {
    pIter->hasVal = false;
    return NULL;
  }

  // it is a valid data version
  if (key.version <= pReader->info.verRange.maxVer && key.version >= pReader->info.verRange.minVer) {
    if (pDelList == NULL || TARRAY_SIZE(pDelList) == 0) {
      return pRow;
    } else {
      bool dropped = hasBeenDropped(pDelList, &pIter->index, key.ts, key.version, order, &pReader->info.verRange);
      if (!dropped) {
        return pRow;
      }
    }
  }

  while (1) {
    pIter->hasVal = tsdbTbDataIterNext(pIter->iter);
    if (!pIter->hasVal) {
      return NULL;
    }

    pRow = tsdbTbDataIterGet(pIter->iter);

    key = TSDBROW_KEY(pRow);
    if (outOfTimeWindow(key.ts, &pReader->info.window)) {
      pIter->hasVal = false;
      return NULL;
    }

    if (key.version <= pReader->info.verRange.maxVer && key.version >= pReader->info.verRange.minVer) {
      if (pDelList == NULL || TARRAY_SIZE(pDelList) == 0) {
        return pRow;
      } else {
        bool dropped = hasBeenDropped(pDelList, &pIter->index, key.ts, key.version, order, &pReader->info.verRange);
        if (!dropped) {
          return pRow;
        }
      }
    }
  }
}

int32_t doMergeRowsInBuf(SIterInfo* pIter, uint64_t uid, int64_t ts, SArray* pDelList, STsdbReader* pReader) {
  SRowMerger* pMerger = &pReader->status.merger;

  while (1) {
    pIter->hasVal = tsdbTbDataIterNext(pIter->iter);
    if (!pIter->hasVal) {
      break;
    }

    // data exists but not valid
    TSDBROW* pRow = getValidMemRow(pIter, pDelList, pReader);
    if (pRow == NULL) {
      break;
    }

    // ts is not identical, quit
    TSDBKEY k = TSDBROW_KEY(pRow);
    if (k.ts != ts) {
      break;
    }

    STSchema* pTSchema = NULL;
    if (pRow->type == TSDBROW_ROW_FMT) {
      pTSchema = doGetSchemaForTSRow(TSDBROW_SVERSION(pRow), pReader, uid);
      if (pTSchema == NULL) {
        return terrno;
      }
    }

    tsdbRowMergerAdd(pMerger, pRow, pTSchema);
  }

  return TSDB_CODE_SUCCESS;
}

static int32_t doMergeRowsInFileBlockImpl(SBlockData* pBlockData, int32_t rowIndex, int64_t key, SRowMerger* pMerger,
                                          SVersionRange* pVerRange, int32_t step) {
  while (rowIndex < pBlockData->nRow && rowIndex >= 0 && pBlockData->aTSKEY[rowIndex] == key) {
    if (pBlockData->aVersion[rowIndex] > pVerRange->maxVer || pBlockData->aVersion[rowIndex] < pVerRange->minVer) {
      rowIndex += step;
      continue;
    }

    TSDBROW fRow = tsdbRowFromBlockData(pBlockData, rowIndex);
    tsdbRowMergerAdd(pMerger, &fRow, NULL);
    rowIndex += step;
  }

  return rowIndex;
}

typedef enum {
  CHECK_FILEBLOCK_CONT = 0x1,
  CHECK_FILEBLOCK_QUIT = 0x2,
} CHECK_FILEBLOCK_STATE;

static int32_t checkForNeighborFileBlock(STsdbReader* pReader, STableBlockScanInfo* pScanInfo,
                                         SFileDataBlockInfo* pFBlock, SRowMerger* pMerger, int64_t key,
                                         CHECK_FILEBLOCK_STATE* state) {
  SFileBlockDumpInfo* pDumpInfo = &pReader->status.fBlockDumpInfo;
  SBlockData*         pBlockData = &pReader->status.fileBlockData;
  bool                asc = ASCENDING_TRAVERSE(pReader->info.order);

  *state = CHECK_FILEBLOCK_QUIT;
  int32_t step = ASCENDING_TRAVERSE(pReader->info.order) ? 1 : -1;

  bool    loadNeighbor = true;
  int32_t code = loadNeighborIfOverlap(pFBlock, pScanInfo, pReader, &loadNeighbor);

  if (loadNeighbor && (code == TSDB_CODE_SUCCESS)) {
    pDumpInfo->rowIndex =
        doMergeRowsInFileBlockImpl(pBlockData, pDumpInfo->rowIndex, key, pMerger, &pReader->info.verRange, step);
    if ((pDumpInfo->rowIndex >= pDumpInfo->totalRows && asc) || (pDumpInfo->rowIndex < 0 && !asc)) {
      *state = CHECK_FILEBLOCK_CONT;
    }
  }

  return code;
}

int32_t doMergeRowsInFileBlocks(SBlockData* pBlockData, STableBlockScanInfo* pScanInfo, STsdbReader* pReader) {
  SFileBlockDumpInfo* pDumpInfo = &pReader->status.fBlockDumpInfo;

  SRowMerger* pMerger = &pReader->status.merger;
  bool        asc = ASCENDING_TRAVERSE(pReader->info.order);
  int64_t     key = pBlockData->aTSKEY[pDumpInfo->rowIndex];
  int32_t     step = asc ? 1 : -1;

  pDumpInfo->rowIndex += step;
  if ((pDumpInfo->rowIndex <= pBlockData->nRow - 1 && asc) || (pDumpInfo->rowIndex >= 0 && !asc)) {
    pDumpInfo->rowIndex =
        doMergeRowsInFileBlockImpl(pBlockData, pDumpInfo->rowIndex, key, pMerger, &pReader->info.verRange, step);
  }

  // all rows are consumed, let's try next file block
  if ((pDumpInfo->rowIndex >= pBlockData->nRow && asc) || (pDumpInfo->rowIndex < 0 && !asc)) {
    while (1) {
      CHECK_FILEBLOCK_STATE st;

      SFileDataBlockInfo* pFileBlockInfo = getCurrentBlockInfo(&pReader->status.blockIter);
      if (pFileBlockInfo == NULL) {
        st = CHECK_FILEBLOCK_QUIT;
        break;
      }

      checkForNeighborFileBlock(pReader, pScanInfo, pFileBlockInfo, pMerger, key, &st);
      if (st == CHECK_FILEBLOCK_QUIT) {
        break;
      }
    }
  }

  return TSDB_CODE_SUCCESS;
}

int32_t doMergeRowsInSttBlock(SSttBlockReader* pSttBlockReader, STableBlockScanInfo* pScanInfo, int64_t ts,
                              SRowMerger* pMerger, SVersionRange* pVerRange, const char* idStr) {
  while (nextRowFromSttBlocks(pSttBlockReader, pScanInfo, pVerRange)) {
    int64_t next1 = getCurrentKeyInSttBlock(pSttBlockReader);
    if (next1 == ts) {
      TSDBROW* pRow1 = tMergeTreeGetRow(&pSttBlockReader->mergeTree);
      tsdbRowMergerAdd(pMerger, pRow1, NULL);
    } else {
      tsdbTrace("uid:%" PRIu64 " last del index:%d, del range:%d, lastKeyInStt:%" PRId64 ", %s", pScanInfo->uid,
                pScanInfo->sttBlockDelIndex, (int32_t)taosArrayGetSize(pScanInfo->delSkyline),
                pScanInfo->sttKeyInfo.nextProcKey, idStr);
      break;
    }
  }

  return TSDB_CODE_SUCCESS;
}

int32_t doMergeMemTableMultiRows(TSDBROW* pRow, uint64_t uid, SIterInfo* pIter, SArray* pDelList, TSDBROW* pResRow,
                                 STsdbReader* pReader, bool* freeTSRow) {
  TSDBROW* pNextRow = NULL;
  TSDBROW  current = *pRow;

  {  // if the timestamp of the next valid row has a different ts, return current row directly
    pIter->hasVal = tsdbTbDataIterNext(pIter->iter);

    if (!pIter->hasVal) {
      *pResRow = *pRow;
      *freeTSRow = false;
      return TSDB_CODE_SUCCESS;
    } else {  // has next point in mem/imem
      pNextRow = getValidMemRow(pIter, pDelList, pReader);
      if (pNextRow == NULL) {
        *pResRow = current;
        *freeTSRow = false;
        return TSDB_CODE_SUCCESS;
      }

      if (TSDBROW_TS(&current) != TSDBROW_TS(pNextRow)) {
        *pResRow = current;
        *freeTSRow = false;
        return TSDB_CODE_SUCCESS;
      }
    }
  }

  terrno = 0;
  int32_t code = 0;

  // start to merge duplicated rows
  STSchema* pTSchema = NULL;
  if (current.type == TSDBROW_ROW_FMT) {  // get the correct schema for row-wise data in memory
    pTSchema = doGetSchemaForTSRow(TSDBROW_SVERSION(&current), pReader, uid);
    if (pTSchema == NULL) {
      return terrno;
    }
  }

  code = tsdbRowMergerAdd(&pReader->status.merger, &current, pTSchema);
  if (code != TSDB_CODE_SUCCESS) {
    return code;
  }

  STSchema* pTSchema1 = NULL;
  if (pNextRow->type == TSDBROW_ROW_FMT) {  // get the correct schema for row-wise data in memory
    pTSchema1 = doGetSchemaForTSRow(TSDBROW_SVERSION(pNextRow), pReader, uid);
    if (pTSchema1 == NULL) {
      return terrno;
    }
  }

  code = tsdbRowMergerAdd(&pReader->status.merger, pNextRow, pTSchema1);
  if (code != TSDB_CODE_SUCCESS) {
    return code;
  }

  code = doMergeRowsInBuf(pIter, uid, TSDBROW_TS(&current), pDelList, pReader);
  if (code != TSDB_CODE_SUCCESS) {
    return code;
  }

  code = tsdbRowMergerGetRow(&pReader->status.merger, &pResRow->pTSRow);
  if (code != TSDB_CODE_SUCCESS) {
    return code;
  }

  pResRow->type = TSDBROW_ROW_FMT;
  tsdbRowMergerClear(&pReader->status.merger);
  *freeTSRow = true;

  return TSDB_CODE_SUCCESS;
}

int32_t doMergeMemIMemRows(TSDBROW* pRow, TSDBROW* piRow, STableBlockScanInfo* pBlockScanInfo, STsdbReader* pReader,
                           SRow** pTSRow) {
  SRowMerger* pMerger = &pReader->status.merger;

  TSDBKEY k = TSDBROW_KEY(pRow);
  TSDBKEY ik = TSDBROW_KEY(piRow);

  STSchema* pSchema = NULL;
  if (pRow->type == TSDBROW_ROW_FMT) {
    pSchema = doGetSchemaForTSRow(TSDBROW_SVERSION(pRow), pReader, pBlockScanInfo->uid);
    if (pSchema == NULL) {
      return terrno;
    }
  }

  STSchema* piSchema = NULL;
  if (piRow->type == TSDBROW_ROW_FMT) {
    piSchema = doGetSchemaForTSRow(TSDBROW_SVERSION(piRow), pReader, pBlockScanInfo->uid);
    if (piSchema == NULL) {
      return terrno;
    }
  }

  if (ASCENDING_TRAVERSE(pReader->info.order)) {  // ascending order imem --> mem
    int32_t code = tsdbRowMergerAdd(&pReader->status.merger, piRow, piSchema);
    if (code != TSDB_CODE_SUCCESS) {
      return code;
    }

    code = doMergeRowsInBuf(&pBlockScanInfo->iiter, pBlockScanInfo->uid, ik.ts, pBlockScanInfo->delSkyline, pReader);
    if (code != TSDB_CODE_SUCCESS) {
      return code;
    }

    tsdbRowMergerAdd(&pReader->status.merger, pRow, pSchema);
    code = doMergeRowsInBuf(&pBlockScanInfo->iter, pBlockScanInfo->uid, k.ts, pBlockScanInfo->delSkyline, pReader);
    if (code != TSDB_CODE_SUCCESS) {
      return code;
    }

  } else {
    int32_t code = tsdbRowMergerAdd(&pReader->status.merger, pRow, pSchema);
    if (code != TSDB_CODE_SUCCESS || pMerger->pTSchema == NULL) {
      return code;
    }

    code = doMergeRowsInBuf(&pBlockScanInfo->iter, pBlockScanInfo->uid, k.ts, pBlockScanInfo->delSkyline, pReader);
    if (code != TSDB_CODE_SUCCESS) {
      return code;
    }

    tsdbRowMergerAdd(&pReader->status.merger, piRow, piSchema);
    code = doMergeRowsInBuf(&pBlockScanInfo->iiter, pBlockScanInfo->uid, ik.ts, pBlockScanInfo->delSkyline, pReader);
    if (code != TSDB_CODE_SUCCESS) {
      return code;
    }
  }

  int32_t code = tsdbRowMergerGetRow(pMerger, pTSRow);
  tsdbRowMergerClear(pMerger);
  return code;
}

static int32_t tsdbGetNextRowInMem(STableBlockScanInfo* pBlockScanInfo, STsdbReader* pReader, TSDBROW* pResRow,
                                   int64_t endKey, bool* freeTSRow) {
  TSDBROW* pRow = getValidMemRow(&pBlockScanInfo->iter, pBlockScanInfo->delSkyline, pReader);
  TSDBROW* piRow = getValidMemRow(&pBlockScanInfo->iiter, pBlockScanInfo->delSkyline, pReader);
  SArray*  pDelList = pBlockScanInfo->delSkyline;
  uint64_t uid = pBlockScanInfo->uid;

  // todo refactor
  bool asc = ASCENDING_TRAVERSE(pReader->info.order);
  if (pBlockScanInfo->iter.hasVal) {
    TSDBKEY k = TSDBROW_KEY(pRow);
    if ((k.ts >= endKey && asc) || (k.ts <= endKey && !asc)) {
      pRow = NULL;
    }
  }

  if (pBlockScanInfo->iiter.hasVal) {
    TSDBKEY k = TSDBROW_KEY(piRow);
    if ((k.ts >= endKey && asc) || (k.ts <= endKey && !asc)) {
      piRow = NULL;
    }
  }

  if (pBlockScanInfo->iter.hasVal && pBlockScanInfo->iiter.hasVal && pRow != NULL && piRow != NULL) {
    TSDBKEY k = TSDBROW_KEY(pRow);
    TSDBKEY ik = TSDBROW_KEY(piRow);

    int32_t code = TSDB_CODE_SUCCESS;
    if (ik.ts != k.ts) {
      if (((ik.ts < k.ts) && asc) || ((ik.ts > k.ts) && (!asc))) {  // ik.ts < k.ts
        code = doMergeMemTableMultiRows(piRow, uid, &pBlockScanInfo->iiter, pDelList, pResRow, pReader, freeTSRow);
      } else if (((k.ts < ik.ts) && asc) || ((k.ts > ik.ts) && (!asc))) {
        code = doMergeMemTableMultiRows(pRow, uid, &pBlockScanInfo->iter, pDelList, pResRow, pReader, freeTSRow);
      }
    } else {  // ik.ts == k.ts
      *freeTSRow = true;
      pResRow->type = TSDBROW_ROW_FMT;
      code = doMergeMemIMemRows(pRow, piRow, pBlockScanInfo, pReader, &pResRow->pTSRow);
      if (code != TSDB_CODE_SUCCESS) {
        return code;
      }
    }

    return code;
  }

  if (pBlockScanInfo->iter.hasVal && pRow != NULL) {
    return doMergeMemTableMultiRows(pRow, pBlockScanInfo->uid, &pBlockScanInfo->iter, pDelList, pResRow, pReader,
                                    freeTSRow);
  }

  if (pBlockScanInfo->iiter.hasVal && piRow != NULL) {
    return doMergeMemTableMultiRows(piRow, uid, &pBlockScanInfo->iiter, pDelList, pResRow, pReader, freeTSRow);
  }

  return TSDB_CODE_SUCCESS;
}

int32_t doAppendRowFromTSRow(SSDataBlock* pBlock, STsdbReader* pReader, SRow* pTSRow, STableBlockScanInfo* pScanInfo) {
  int32_t outputRowIndex = pBlock->info.rows;
  int64_t uid = pScanInfo->uid;
  int32_t code = TSDB_CODE_SUCCESS;

  SBlockLoadSuppInfo* pSupInfo = &pReader->suppInfo;
  STSchema*           pSchema = doGetSchemaForTSRow(pTSRow->sver, pReader, uid);
  if (pSchema == NULL) {
    return terrno;
  }

  SColVal colVal = {0};
  int32_t i = 0, j = 0;

  if (pSupInfo->colId[i] == PRIMARYKEY_TIMESTAMP_COL_ID) {
    SColumnInfoData* pColData = taosArrayGet(pBlock->pDataBlock, pSupInfo->slotId[i]);
    ((int64_t*)pColData->pData)[outputRowIndex] = pTSRow->ts;
    i += 1;
  }

  while (i < pSupInfo->numOfCols && j < pSchema->numOfCols) {
    col_id_t colId = pSupInfo->colId[i];

    if (colId == pSchema->columns[j].colId) {
      SColumnInfoData* pColInfoData = taosArrayGet(pBlock->pDataBlock, pSupInfo->slotId[i]);

      tRowGet(pTSRow, pSchema, j, &colVal);
      code = doCopyColVal(pColInfoData, outputRowIndex, i, &colVal, pSupInfo);
      if (code) {
        return code;
      }
      i += 1;
      j += 1;
    } else if (colId < pSchema->columns[j].colId) {
      SColumnInfoData* pColInfoData = taosArrayGet(pBlock->pDataBlock, pSupInfo->slotId[i]);

      colDataSetNULL(pColInfoData, outputRowIndex);
      i += 1;
    } else if (colId > pSchema->columns[j].colId) {
      j += 1;
    }
  }

  // set null value since current column does not exist in the "pSchema"
  while (i < pSupInfo->numOfCols) {
    SColumnInfoData* pColInfoData = taosArrayGet(pBlock->pDataBlock, pSupInfo->slotId[i]);
    colDataSetNULL(pColInfoData, outputRowIndex);
    i += 1;
  }

  pBlock->info.dataLoad = 1;
  pBlock->info.rows += 1;
  pScanInfo->lastProcKey = pTSRow->ts;
  return TSDB_CODE_SUCCESS;
}

int32_t doAppendRowFromFileBlock(SSDataBlock* pResBlock, STsdbReader* pReader, SBlockData* pBlockData,
                                 int32_t rowIndex) {
  int32_t i = 0, j = 0;
  int32_t outputRowIndex = pResBlock->info.rows;
  int32_t code = TSDB_CODE_SUCCESS;

  SBlockLoadSuppInfo* pSupInfo = &pReader->suppInfo;
  ((int64_t*)pReader->status.pPrimaryTsCol->pData)[outputRowIndex] = pBlockData->aTSKEY[rowIndex];
  i += 1;

  SColVal cv = {0};
  int32_t numOfInputCols = pBlockData->nColData;
  int32_t numOfOutputCols = pSupInfo->numOfCols;

  while (i < numOfOutputCols && j < numOfInputCols) {
    SColData* pData = tBlockDataGetColDataByIdx(pBlockData, j);
    if (pData->cid < pSupInfo->colId[i]) {
      j += 1;
      continue;
    }

    SColumnInfoData* pCol = TARRAY_GET_ELEM(pResBlock->pDataBlock, pSupInfo->slotId[i]);
    if (pData->cid == pSupInfo->colId[i]) {
      tColDataGetValue(pData, rowIndex, &cv);
      code = doCopyColVal(pCol, outputRowIndex, i, &cv, pSupInfo);
      if (code) {
        return code;
      }
      j += 1;
    } else if (pData->cid > pCol->info.colId) {
      // the specified column does not exist in file block, fill with null data
      colDataSetNULL(pCol, outputRowIndex);
    }

    i += 1;
  }

  while (i < numOfOutputCols) {
    SColumnInfoData* pCol = taosArrayGet(pResBlock->pDataBlock, pSupInfo->slotId[i]);
    colDataSetNULL(pCol, outputRowIndex);
    i += 1;
  }

  pResBlock->info.dataLoad = 1;
  pResBlock->info.rows += 1;
  return TSDB_CODE_SUCCESS;
}

int32_t buildDataBlockFromBufImpl(STableBlockScanInfo* pBlockScanInfo, int64_t endKey, int32_t capacity,
                                  STsdbReader* pReader) {
  SSDataBlock* pBlock = pReader->resBlockInfo.pResBlock;
  int32_t      code = TSDB_CODE_SUCCESS;

  do {
    TSDBROW row = {.type = -1};
    bool    freeTSRow = false;
    tsdbGetNextRowInMem(pBlockScanInfo, pReader, &row, endKey, &freeTSRow);
    if (row.type == -1) {
      break;
    }

    if (row.type == TSDBROW_ROW_FMT) {
      int64_t ts = row.pTSRow->ts;
      code = doAppendRowFromTSRow(pBlock, pReader, row.pTSRow, pBlockScanInfo);

      if (freeTSRow) {
        taosMemoryFree(row.pTSRow);
      }

      if (code) {
        return code;
      }

      pBlockScanInfo->lastProcKey = ts;
    } else {
      code = doAppendRowFromFileBlock(pBlock, pReader, row.pBlockData, row.iRow);
      if (code) {
        break;
      }
      pBlockScanInfo->lastProcKey = row.pBlockData->aTSKEY[row.iRow];
    }

    // no data in buffer, return immediately
    if (!(pBlockScanInfo->iter.hasVal || pBlockScanInfo->iiter.hasVal)) {
      break;
    }

    if (pBlock->info.rows >= capacity) {
      break;
    }
  } while (1);

  return code;
}

// TODO refactor: with createDataBlockScanInfo
int32_t tsdbSetTableList2(STsdbReader* pReader, const void* pTableList, int32_t num) {
  int32_t size = tSimpleHashGetSize(pReader->status.pTableMap);

  STableBlockScanInfo** p = NULL;
  int32_t               iter = 0;

  while ((p = tSimpleHashIterate(pReader->status.pTableMap, p, &iter)) != NULL) {
    clearBlockScanInfo(*p);
  }

  if (size < num) {
    int32_t code = ensureBlockScanInfoBuf(&pReader->blockInfoBuf, num);
    if (code) {
      return code;
    }

    char* p1 = taosMemoryRealloc(pReader->status.uidList.tableUidList, sizeof(uint64_t) * num);
    if (p1 == NULL) {
      return TSDB_CODE_OUT_OF_MEMORY;
    }

    pReader->status.uidList.tableUidList = (uint64_t*)p1;
  }

  tSimpleHashClear(pReader->status.pTableMap);
  STableUidList* pUidList = &pReader->status.uidList;
  pUidList->currentIndex = 0;

  STableKeyInfo* pList = (STableKeyInfo*)pTableList;
  for (int32_t i = 0; i < num; ++i) {
    STableBlockScanInfo* pInfo = getPosInBlockInfoBuf(&pReader->blockInfoBuf, i);
    pInfo->uid = pList[i].uid;
    pUidList->tableUidList[i] = pList[i].uid;

    // todo extract method
    if (ASCENDING_TRAVERSE(pReader->info.order)) {
      int64_t skey = pReader->info.window.skey;
      pInfo->lastProcKey = (skey > INT64_MIN) ? (skey - 1) : skey;
      pInfo->sttKeyInfo.nextProcKey = skey;
    } else {
      int64_t ekey = pReader->info.window.ekey;
      pInfo->lastProcKey = (ekey < INT64_MAX) ? (ekey + 1) : ekey;
      pInfo->sttKeyInfo.nextProcKey = ekey;
    }

    pInfo->sttKeyInfo.status = STT_FILE_READER_UNINIT;
    tSimpleHashPut(pReader->status.pTableMap, &pInfo->uid, sizeof(uint64_t), &pInfo, POINTER_BYTES);
  }

  return TDB_CODE_SUCCESS;
}

void* tsdbGetIdx2(SMeta* pMeta) {
  if (pMeta == NULL) {
    return NULL;
  }
  return metaGetIdx(pMeta);
}

void* tsdbGetIvtIdx2(SMeta* pMeta) {
  if (pMeta == NULL) {
    return NULL;
  }
  return metaGetIvtIdx(pMeta);
}

uint64_t tsdbGetReaderMaxVersion2(STsdbReader* pReader) { return pReader->info.verRange.maxVer; }

static int32_t doOpenReaderImpl(STsdbReader* pReader) {
  SReaderStatus*  pStatus = &pReader->status;
  SDataBlockIter* pBlockIter = &pStatus->blockIter;

  if (pReader->bFilesetDelimited) {
    getMemTableTimeRange(pReader, &pReader->status.memTableMaxKey, &pReader->status.memTableMinKey);
    pReader->status.bProcMemFirstFileset = true;
  }

  initFilesetIterator(&pStatus->fileIter, pReader->pReadSnap->pfSetArray, pReader);
  resetDataBlockIterator(&pStatus->blockIter, pReader->info.order);

  int32_t code = TSDB_CODE_SUCCESS;
  if (pStatus->fileIter.numOfFiles == 0) {
    pStatus->loadFromFile = false;
    //  } else if (READER_EXEC_DATA == pReader->info.readMode) {
    // DO NOTHING
  } else {
    code = initForFirstBlockInFile(pReader, pBlockIter);
  }

  if (!pStatus->loadFromFile) {
    resetTableListIndex(pStatus);
  }

  return code;
}

static void freeSchemaFunc(void* param) {
  void** p = (void**)param;
  taosMemoryFreeClear(*p);
}

static void clearSharedPtr(STsdbReader* p) {
  p->status.pTableMap = NULL;
  p->status.uidList.tableUidList = NULL;
  p->info.pSchema = NULL;
  p->pReadSnap = NULL;
  p->pSchemaMap = NULL;
}

static void setSharedPtr(STsdbReader* pDst, const STsdbReader* pSrc) {
  pDst->status.pTableMap = pSrc->status.pTableMap;
  pDst->status.uidList = pSrc->status.uidList;
  pDst->info.pSchema = pSrc->info.pSchema;
  pDst->pSchemaMap = pSrc->pSchemaMap;
  pDst->pReadSnap = pSrc->pReadSnap;
  pDst->pReadSnap->pfSetArray = pSrc->pReadSnap->pfSetArray;

  if (pDst->info.pSchema) {
    tsdbRowMergerInit(&pDst->status.merger, pDst->info.pSchema);
  }
}

// ====================================== EXPOSED APIs ======================================
int32_t tsdbReaderOpen2(void* pVnode, SQueryTableDataCond* pCond, void* pTableList, int32_t numOfTables,
                        SSDataBlock* pResBlock, void** ppReader, const char* idstr, SHashObj** pIgnoreTables) {
  STimeWindow window = pCond->twindows;
  SVnodeCfg*  pConf = &(((SVnode*)pVnode)->config);

  int32_t capacity = pConf->tsdbCfg.maxRows;
  if (pResBlock != NULL) {
    blockDataEnsureCapacity(pResBlock, capacity);
  }

  int32_t code = tsdbReaderCreate(pVnode, pCond, ppReader, capacity, pResBlock, idstr);
  if (code != TSDB_CODE_SUCCESS) {
    goto _err;
  }

  // check for query time window
  STsdbReader* pReader = *ppReader;
  if (isEmptyQueryTimeWindow(&pReader->info.window) && pCond->type == TIMEWINDOW_RANGE_CONTAINED) {
    tsdbDebug("%p query window not overlaps with the data set, no result returned, %s", pReader, pReader->idStr);
    return TSDB_CODE_SUCCESS;
  }

  if (pCond->type == TIMEWINDOW_RANGE_EXTERNAL) {
    // update the SQueryTableDataCond to create inner reader
    int32_t order = pCond->order;
    if (order == TSDB_ORDER_ASC) {
      pCond->twindows.ekey = window.skey - 1;
      pCond->twindows.skey = INT64_MIN;
      pCond->order = TSDB_ORDER_DESC;
    } else {
      pCond->twindows.skey = window.ekey + 1;
      pCond->twindows.ekey = INT64_MAX;
      pCond->order = TSDB_ORDER_ASC;
    }

    // here we only need one more row, so the capacity is set to be ONE.
    code = tsdbReaderCreate(pVnode, pCond, (void**)&((STsdbReader*)pReader)->innerReader[0], 1, pResBlock, idstr);
    if (code != TSDB_CODE_SUCCESS) {
      goto _err;
    }

    if (order == TSDB_ORDER_ASC) {
      pCond->twindows.skey = window.ekey + 1;
      pCond->twindows.ekey = INT64_MAX;
    } else {
      pCond->twindows.skey = INT64_MIN;
      pCond->twindows.ekey = window.ekey - 1;
    }
    pCond->order = order;

    code = tsdbReaderCreate(pVnode, pCond, (void**)&((STsdbReader*)pReader)->innerReader[1], 1, pResBlock, idstr);
    if (code != TSDB_CODE_SUCCESS) {
      goto _err;
    }
  }

  // NOTE: the endVersion in pCond is the data version not schema version, so pCond->endVersion is not correct here.
  //  no valid error code set in metaGetTbTSchema, so let's set the error code here.
  //  we should proceed in case of tmq processing.
  if (pCond->suid != 0) {
    pReader->info.pSchema = metaGetTbTSchema(pReader->pTsdb->pVnode->pMeta, pReader->info.suid, -1, 1);
    if (pReader->info.pSchema == NULL) {
      tsdbError("failed to get table schema, suid:%" PRIu64 ", ver:-1, %s", pReader->info.suid, pReader->idStr);
    }
  } else if (numOfTables > 0) {
    STableKeyInfo* pKey = pTableList;
    pReader->info.pSchema = metaGetTbTSchema(pReader->pTsdb->pVnode->pMeta, pKey->uid, -1, 1);
    if (pReader->info.pSchema == NULL) {
      tsdbError("failed to get table schema, uid:%" PRIu64 ", ver:-1, %s", pKey->uid, pReader->idStr);
    }
  }

  if (pReader->info.pSchema != NULL) {
    tsdbRowMergerInit(&pReader->status.merger, pReader->info.pSchema);
  }

  pReader->pSchemaMap = tSimpleHashInit(8, taosFastHash);
  if (pReader->pSchemaMap == NULL) {
    tsdbError("failed init schema hash for reader %s", pReader->idStr);
    code = TSDB_CODE_OUT_OF_MEMORY;
    goto _err;
  }

  tSimpleHashSetFreeFp(pReader->pSchemaMap, freeSchemaFunc);
  if (pReader->info.pSchema != NULL) {
    code = updateBlockSMAInfo(pReader->info.pSchema, &pReader->suppInfo);
    if (code != TSDB_CODE_SUCCESS) {
      goto _err;
    }
  }

  STsdbReader* p = (pReader->innerReader[0] != NULL) ? pReader->innerReader[0] : pReader;
  pReader->status.pTableMap =
      createDataBlockScanInfo(p, &pReader->blockInfoBuf, pTableList, &pReader->status.uidList, numOfTables);
  if (pReader->status.pTableMap == NULL) {
    *ppReader = NULL;
    code = TSDB_CODE_OUT_OF_MEMORY;
    goto _err;
  }

  pReader->status.pLDataIterArray = taosArrayInit(4, POINTER_BYTES);
  if (pReader->status.pLDataIterArray == NULL) {
    terrno = TSDB_CODE_OUT_OF_MEMORY;
    goto _err;
  }

  pReader->flag = READER_STATUS_SUSPEND;
  pReader->info.execMode = pCond->notLoadData ? READER_EXEC_ROWS : READER_EXEC_DATA;

  pReader->pIgnoreTables = pIgnoreTables;
  tsdbDebug("%p total numOfTable:%d, window:%" PRId64 " - %" PRId64 ", verRange:%" PRId64 " - %" PRId64
            " in this query %s",
            pReader, numOfTables, pReader->info.window.skey, pReader->info.window.ekey, pReader->info.verRange.minVer,
            pReader->info.verRange.maxVer, pReader->idStr);

  return code;

_err:
  tsdbError("failed to create data reader, code:%s %s", tstrerror(code), idstr);
  tsdbReaderClose2(*ppReader);
  *ppReader = NULL;  // reset the pointer value.
  return code;
}

void tsdbReaderClose2(STsdbReader* pReader) {
  if (pReader == NULL) {
    return;
  }

  tsdbAcquireReader(pReader);

  {
    if (pReader->innerReader[0] != NULL || pReader->innerReader[1] != NULL) {
      STsdbReader* p = pReader->innerReader[0];
      clearSharedPtr(p);

      p = pReader->innerReader[1];
      clearSharedPtr(p);

      tsdbReaderClose2(pReader->innerReader[0]);
      tsdbReaderClose2(pReader->innerReader[1]);
    }
  }

  SBlockLoadSuppInfo* pSupInfo = &pReader->suppInfo;
  TARRAY2_DESTROY(&pSupInfo->colAggArray, NULL);
  for (int32_t i = 0; i < pSupInfo->numOfCols; ++i) {
    if (pSupInfo->buildBuf[i] != NULL) {
      taosMemoryFreeClear(pSupInfo->buildBuf[i]);
    }
  }

  if (pReader->resBlockInfo.freeBlock) {
    pReader->resBlockInfo.pResBlock = blockDataDestroy(pReader->resBlockInfo.pResBlock);
  }

  taosMemoryFree(pSupInfo->colId);
  tBlockDataDestroy(&pReader->status.fileBlockData);
  cleanupDataBlockIterator(&pReader->status.blockIter);

  size_t numOfTables = tSimpleHashGetSize(pReader->status.pTableMap);
  if (pReader->status.pTableMap != NULL) {
    destroyAllBlockScanInfo(pReader->status.pTableMap);
    clearBlockScanInfoBuf(&pReader->blockInfoBuf);
    pReader->status.pTableMap = NULL;
  }

  if (pReader->pFileReader != NULL) {
    tsdbDataFileReaderClose(&pReader->pFileReader);
  }

  SReadCostSummary* pCost = &pReader->cost;
  SFilesetIter*     pFilesetIter = &pReader->status.fileIter;
  if (pFilesetIter->pSttBlockReader != NULL) {
    SSttBlockReader* pLReader = pFilesetIter->pSttBlockReader;
    tMergeTreeClose(&pLReader->mergeTree);
    taosMemoryFree(pLReader);
  }

  destroySttBlockReader(pReader->status.pLDataIterArray, &pCost->sttCost);
  taosMemoryFreeClear(pReader->status.uidList.tableUidList);

  qTrace("tsdb/reader-close: %p, untake snapshot", pReader);
  tsdbUntakeReadSnap2(pReader, pReader->pReadSnap, true);
  pReader->pReadSnap = NULL;

  tsem_destroy(&pReader->resumeAfterSuspend);
  tsdbReleaseReader(pReader);
  tsdbUninitReaderLock(pReader);

  tsdbDebug(
      "%p :io-cost summary: head-file:%" PRIu64 ", head-file time:%.2f ms, SMA:%" PRId64
      " SMA-time:%.2f ms, fileBlocks:%" PRId64
      ", fileBlocks-load-time:%.2f ms, "
      "build in-memory-block-time:%.2f ms, sttBlocks:%" PRId64 ", sttBlocks-time:%.2f ms, sttStatisBlock:%" PRId64
      ", stt-statis-Block-time:%.2f ms, composed-blocks:%" PRId64
      ", composed-blocks-time:%.2fms, STableBlockScanInfo size:%.2f Kb, createTime:%.2f ms,createSkylineIterTime:%.2f "
      "ms, initSttBlockReader:%.2fms, %s",
      pReader, pCost->headFileLoad, pCost->headFileLoadTime, pCost->smaDataLoad, pCost->smaLoadTime, pCost->numOfBlocks,
      pCost->blockLoadTime, pCost->buildmemBlock, pCost->sttCost.loadBlocks, pCost->sttCost.blockElapsedTime,
      pCost->sttCost.loadStatisBlocks, pCost->sttCost.statisElapsedTime, pCost->composedBlocks,
      pCost->buildComposedBlockTime, numOfTables * sizeof(STableBlockScanInfo) / 1000.0, pCost->createScanInfoList,
      pCost->createSkylineIterTime, pCost->initSttBlockReader, pReader->idStr);

  taosMemoryFree(pReader->idStr);

  tsdbRowMergerCleanup(&pReader->status.merger);
  taosMemoryFree(pReader->info.pSchema);

  tSimpleHashCleanup(pReader->pSchemaMap);
  taosMemoryFreeClear(pReader);
}

static int32_t doSuspendCurrentReader(STsdbReader* pCurrentReader) {
  SReaderStatus* pStatus = &pCurrentReader->status;

  if (pStatus->loadFromFile) {
    tsdbDataFileReaderClose(&pCurrentReader->pFileReader);

    SReadCostSummary* pCost = &pCurrentReader->cost;
    pStatus->pLDataIterArray = destroySttBlockReader(pStatus->pLDataIterArray, &pCost->sttCost);
    pStatus->pLDataIterArray = taosArrayInit(4, POINTER_BYTES);
  }

  // resetDataBlockScanInfo excluding lastKey
  STableBlockScanInfo** p = NULL;

  int32_t step = ASCENDING_TRAVERSE(pCurrentReader->info.order) ? 1 : -1;
  int32_t iter = 0;
  while ((p = tSimpleHashIterate(pStatus->pTableMap, p, &iter)) != NULL) {
    STableBlockScanInfo* pInfo = *(STableBlockScanInfo**)p;
    clearBlockScanInfo(pInfo);
    pInfo->sttKeyInfo.nextProcKey = pInfo->lastProcKey + step;
  }

  pStatus->uidList.currentIndex = 0;
  initReaderStatus(pStatus);

  return TSDB_CODE_SUCCESS;
}

int32_t tsdbReaderSuspend2(STsdbReader* pReader) {
  // save reader's base state & reset top state to be reconstructed from base state
  int32_t code = 0;
  pReader->status.suspendInvoked = true;  // record the suspend status

  if (pReader->type == TIMEWINDOW_RANGE_EXTERNAL) {
    if (pReader->step == EXTERNAL_ROWS_PREV) {
      doSuspendCurrentReader(pReader->innerReader[0]);
    } else if (pReader->step == EXTERNAL_ROWS_MAIN) {
      doSuspendCurrentReader(pReader);
    } else {
      doSuspendCurrentReader(pReader->innerReader[1]);
    }
  } else {
    doSuspendCurrentReader(pReader);
  }

  tsdbUntakeReadSnap2(pReader, pReader->pReadSnap, false);
  pReader->pReadSnap = NULL;
  if (pReader->bFilesetDelimited) {
    pReader->status.memTableMinKey = INT64_MAX;
    pReader->status.memTableMaxKey = INT64_MIN;
  }
  pReader->flag = READER_STATUS_SUSPEND;

  if (pReader->type == TIMEWINDOW_RANGE_EXTERNAL) {
    clearSharedPtr(pReader->innerReader[0]);
    clearSharedPtr(pReader->innerReader[1]);
  }

#if SUSPEND_RESUME_TEST
  tsem_post(&pReader->resumeAfterSuspend);
#endif

  tsdbDebug("reader: %p suspended in this query %s, step:%d", pReader, pReader->idStr, pReader->step);
  return code;
}

static int32_t tsdbSetQueryReseek(void* pQHandle) {
  int32_t      code = 0;
  STsdbReader* pReader = pQHandle;

  code = tsdbTryAcquireReader(pReader);
  if (code == 0) {
    if (pReader->flag == READER_STATUS_SUSPEND) {
      tsdbReleaseReader(pReader);
      return code;
    }

    tsdbReaderSuspend2(pReader);
    tsdbReleaseReader(pReader);

    return code;
  } else if (code == EBUSY) {
    return TSDB_CODE_VND_QUERY_BUSY;
  } else {
    terrno = TAOS_SYSTEM_ERROR(code);
    return TSDB_CODE_FAILED;
  }
}

int32_t tsdbReaderResume2(STsdbReader* pReader) {
  int32_t               code = 0;
  STableBlockScanInfo** pBlockScanInfo = pReader->status.pTableIter;

  //  restore reader's state, task snapshot
  int32_t numOfTables = tSimpleHashGetSize(pReader->status.pTableMap);
  if (numOfTables > 0) {
    qTrace("tsdb/reader: %p, take snapshot", pReader);
    code = tsdbTakeReadSnap2(pReader, tsdbSetQueryReseek, &pReader->pReadSnap);
    if (code != TSDB_CODE_SUCCESS) {
      goto _err;
    }

    if (pReader->type == TIMEWINDOW_RANGE_CONTAINED) {
      code = doOpenReaderImpl(pReader);
      if (code != TSDB_CODE_SUCCESS) {
        return code;
      }
    } else {
      STsdbReader* pPrevReader = pReader->innerReader[0];
      STsdbReader* pNextReader = pReader->innerReader[1];

      // we need only one row
      pPrevReader->resBlockInfo.capacity = 1;
      setSharedPtr(pPrevReader, pReader);

      pNextReader->resBlockInfo.capacity = 1;
      setSharedPtr(pNextReader, pReader);

      if (pReader->step == 0 || pReader->step == EXTERNAL_ROWS_PREV) {
        code = doOpenReaderImpl(pPrevReader);
      } else if (pReader->step == EXTERNAL_ROWS_MAIN) {
        code = doOpenReaderImpl(pReader);
      } else {
        code = doOpenReaderImpl(pNextReader);
      }

      if (code != TSDB_CODE_SUCCESS) {
        return code;
      }
    }
  }

  pReader->flag = READER_STATUS_NORMAL;
  tsdbDebug("reader: %p resumed uid %" PRIu64 ", numOfTable:%" PRId32 ", in this query %s", pReader,
            pBlockScanInfo ? (*pBlockScanInfo)->uid : 0, numOfTables, pReader->idStr);
  return code;

_err:
  tsdbError("failed to resume data reader, code:%s %s", tstrerror(code), pReader->idStr);
  return code;
}

static int32_t buildFromPreFilesetBuffer(STsdbReader* pReader) {
  int32_t        code = TSDB_CODE_SUCCESS;
  SReaderStatus* pStatus = &pReader->status;

  SSDataBlock* pBlock = pReader->resBlockInfo.pResBlock;

  int32_t     fid = pReader->status.pCurrentFileset->fid;
  STimeWindow win = {0};
  tsdbFidKeyRange(fid, pReader->pTsdb->keepCfg.days, pReader->pTsdb->keepCfg.precision, &win.skey, &win.ekey);

  int64_t endKey = (ASCENDING_TRAVERSE(pReader->info.order)) ? win.skey : win.ekey;
  code = buildBlockFromBufferSeqForPreFileset(pReader, endKey);
  if (code != TSDB_CODE_SUCCESS || pBlock->info.rows > 0) {
    return code;
  } else {
    tsdbDebug("finished pre-fileset %d buffer processing. %s", fid, pReader->idStr);
    pStatus->bProcMemPreFileset = false;
    if (pReader->notifyFn) {
      STsdReaderNotifyInfo info = {0};
      info.duration.filesetId = fid;
      pReader->notifyFn(TSD_READER_NOTIFY_DURATION_START, &info, pReader->notifyParam);
      tsdbDebug("new duration %d start notification when buffer pre-fileset, %s", fid, pReader->idStr);
    }
  }
  return code;
}

static int32_t doTsdbNextDataBlockFilesetDelimited(STsdbReader* pReader) {
  SReaderStatus* pStatus = &pReader->status;
  int32_t        code = TSDB_CODE_SUCCESS;
  SSDataBlock*   pBlock = pReader->resBlockInfo.pResBlock;

  if (pStatus->loadFromFile) {
    if (pStatus->bProcMemPreFileset) {
      code = buildFromPreFilesetBuffer(pReader);
      if (code != TSDB_CODE_SUCCESS || pBlock->info.rows > 0) {
        return code;
      }
    }

    code = buildBlockFromFiles(pReader);
    if (code != TSDB_CODE_SUCCESS) {
      return code;
    }

    tsdbTrace("block from file rows: %" PRId64 ", will process pre-file set buffer: %d. %s", pBlock->info.rows,
              pStatus->bProcMemFirstFileset, pReader->idStr);
    if (pStatus->bProcMemPreFileset) {
      if (pBlock->info.rows > 0) {
        if (pReader->notifyFn) {
          int32_t              fid = pReader->status.pCurrentFileset->fid;
          STsdReaderNotifyInfo info = {0};
          info.duration.filesetId = fid;
          pReader->notifyFn(TSD_READER_NOTIFY_NEXT_DURATION_BLOCK, &info, pReader->notifyParam);
        }
      } else {
        pStatus->bProcMemPreFileset = false;
      }
    }

    if (pBlock->info.rows <= 0) {
      resetTableListIndex(&pReader->status);
      int64_t endKey = (ASCENDING_TRAVERSE(pReader->info.order)) ? INT64_MAX : INT64_MIN;
      code = buildBlockFromBufferSequentially(pReader, endKey);
    }
  } else {  // no data in files, let's try the buffer
    int64_t endKey = (ASCENDING_TRAVERSE(pReader->info.order)) ? INT64_MAX : INT64_MIN;
    code = buildBlockFromBufferSequentially(pReader, endKey);
  }
  return code;
}

static int32_t doTsdbNextDataBlockFilesFirst(STsdbReader* pReader) {
  SReaderStatus* pStatus = &pReader->status;
  int32_t        code = TSDB_CODE_SUCCESS;
  SSDataBlock*   pBlock = pReader->resBlockInfo.pResBlock;

  if (pStatus->loadFromFile) {
    code = buildBlockFromFiles(pReader);
    if (code != TSDB_CODE_SUCCESS) {
      return code;
    }

    if (pBlock->info.rows <= 0) {
      resetTableListIndex(&pReader->status);
      int64_t endKey = (ASCENDING_TRAVERSE(pReader->info.order)) ? INT64_MAX : INT64_MIN;
      code = buildBlockFromBufferSequentially(pReader, endKey);
    }
  } else {  // no data in files, let's try the buffer
    int64_t endKey = (ASCENDING_TRAVERSE(pReader->info.order)) ? INT64_MAX : INT64_MIN;
    code = buildBlockFromBufferSequentially(pReader, endKey);
  }
  return code;
}

static int32_t doTsdbNextDataBlock2(STsdbReader* pReader, bool* hasNext) {
  int32_t code = TSDB_CODE_SUCCESS;

  // cleanup the data that belongs to the previous data block
  SSDataBlock* pBlock = pReader->resBlockInfo.pResBlock;
  blockDataCleanup(pBlock);

  *hasNext = false;

  SReaderStatus* pStatus = &pReader->status;
  if (tSimpleHashGetSize(pStatus->pTableMap) == 0) {
    return code;
  }

  if (!pReader->bFilesetDelimited) {
    code = doTsdbNextDataBlockFilesFirst(pReader);
  } else {
    code = doTsdbNextDataBlockFilesetDelimited(pReader);
  }

  *hasNext = pBlock->info.rows > 0;

  return code;
}

int32_t tsdbNextDataBlock2(STsdbReader* pReader, bool* hasNext) {
  int32_t code = TSDB_CODE_SUCCESS;

  *hasNext = false;

  if (isEmptyQueryTimeWindow(&pReader->info.window) || pReader->step == EXTERNAL_ROWS_NEXT ||
      pReader->code != TSDB_CODE_SUCCESS) {
    return (pReader->code != TSDB_CODE_SUCCESS) ? pReader->code : code;
  }

  SReaderStatus* pStatus = &pReader->status;

  // NOTE: the following codes is used to perform test for suspend/resume for tsdbReader when it blocks the commit
  // the data should be ingested in round-robin and all the child tables should be createted before ingesting data
  // the version range of query will be used to identify the correctness of suspend/resume functions.
  // this function will blocked before loading the SECOND block from vnode-buffer, and restart itself from sst-files
#if SUSPEND_RESUME_TEST
  if (!pReader->status.suspendInvoked && !pReader->status.loadFromFile) {
    tsem_wait(&pReader->resumeAfterSuspend);
  }
#endif

  code = tsdbAcquireReader(pReader);
  qTrace("tsdb/read: %p, take read mutex, code: %d", pReader, code);

  if (pReader->flag == READER_STATUS_SUSPEND) {
    code = tsdbReaderResume2(pReader);
    if (code != TSDB_CODE_SUCCESS) {
      tsdbReleaseReader(pReader);
      return code;
    }
  }

  if (pReader->innerReader[0] != NULL && pReader->step == 0) {
    code = doTsdbNextDataBlock2(pReader->innerReader[0], hasNext);
    if (code) {
      tsdbReleaseReader(pReader);
      return code;
    }

    pReader->step = EXTERNAL_ROWS_PREV;
    if (*hasNext) {
      pStatus = &pReader->innerReader[0]->status;
      if (pStatus->composedDataBlock) {
        qTrace("tsdb/read: %p, unlock read mutex", pReader);
        tsdbReleaseReader(pReader);
      }

      return code;
    }
  }

  if (pReader->step == EXTERNAL_ROWS_PREV) {
    // prepare for the main scan
    code = doOpenReaderImpl(pReader);
    int32_t step = 1;
    resetAllDataBlockScanInfo(pReader->status.pTableMap, pReader->innerReader[0]->info.window.ekey, step);

    if (code != TSDB_CODE_SUCCESS) {
      return code;
    }

    pReader->step = EXTERNAL_ROWS_MAIN;
  }

  code = doTsdbNextDataBlock2(pReader, hasNext);
  if (code != TSDB_CODE_SUCCESS) {
    tsdbReleaseReader(pReader);
    return code;
  }

  if (*hasNext) {
    if (pStatus->composedDataBlock) {
      qTrace("tsdb/read: %p, unlock read mutex", pReader);
      tsdbReleaseReader(pReader);
    }

    return code;
  }

  if (pReader->step == EXTERNAL_ROWS_MAIN && pReader->innerReader[1] != NULL) {
    // prepare for the next row scan
    int32_t step = -1;
    code = doOpenReaderImpl(pReader->innerReader[1]);
    resetAllDataBlockScanInfo(pReader->innerReader[1]->status.pTableMap, pReader->info.window.ekey, step);
    if (code != TSDB_CODE_SUCCESS) {
      return code;
    }

    code = doTsdbNextDataBlock2(pReader->innerReader[1], hasNext);
    if (code != TSDB_CODE_SUCCESS) {
      tsdbReleaseReader(pReader);
      return code;
    }

    pReader->step = EXTERNAL_ROWS_NEXT;
    if (*hasNext) {
      pStatus = &pReader->innerReader[1]->status;
      if (pStatus->composedDataBlock) {
        qTrace("tsdb/read: %p, unlock read mutex", pReader);
        tsdbReleaseReader(pReader);
      }

      return code;
    }
  }

  qTrace("tsdb/read: %p, unlock read mutex", pReader);
  tsdbReleaseReader(pReader);

  return code;
}

static void doFillNullColSMA(SBlockLoadSuppInfo* pSup, int32_t numOfRows, int32_t numOfCols, SColumnDataAgg* pTsAgg) {
  // do fill all null column value SMA info
  int32_t i = 0, j = 0;
  int32_t size = (int32_t)TARRAY2_SIZE(&pSup->colAggArray);
  int32_t code = TARRAY2_INSERT_PTR(&pSup->colAggArray, 0, pTsAgg);
  if (code != TSDB_CODE_SUCCESS) {
    return;
  }

  size++;

  while (j < numOfCols && i < size) {
    SColumnDataAgg* pAgg = &pSup->colAggArray.data[i];
    if (pAgg->colId == pSup->colId[j]) {
      i += 1;
      j += 1;
    } else if (pAgg->colId < pSup->colId[j]) {
      i += 1;
    } else if (pSup->colId[j] < pAgg->colId) {
      if (pSup->colId[j] != PRIMARYKEY_TIMESTAMP_COL_ID) {
        SColumnDataAgg nullColAgg = {.colId = pSup->colId[j], .numOfNull = numOfRows};
        code = TARRAY2_INSERT_PTR(&pSup->colAggArray, i, &nullColAgg);
        if (code != TSDB_CODE_SUCCESS) {
          return;
        }

        i += 1;
        size++;
      }
      j += 1;
    }
  }

  while (j < numOfCols) {
    if (pSup->colId[j] != PRIMARYKEY_TIMESTAMP_COL_ID) {
      SColumnDataAgg nullColAgg = {.colId = pSup->colId[j], .numOfNull = numOfRows};
      code = TARRAY2_INSERT_PTR(&pSup->colAggArray, i, &nullColAgg);
      if (code != TSDB_CODE_SUCCESS) {
        return;
      }

      i += 1;
    }
    j++;
  }
}

int32_t tsdbRetrieveDatablockSMA2(STsdbReader* pReader, SSDataBlock* pDataBlock, bool* allHave, bool* hasNullSMA) {
  SColumnDataAgg*** pBlockSMA = &pDataBlock->pBlockAgg;

  int32_t code = 0;
  *allHave = false;
  *pBlockSMA = NULL;

  if (pReader->type == TIMEWINDOW_RANGE_EXTERNAL) {
    return TSDB_CODE_SUCCESS;
  }

  // there is no statistics data for composed block
  if (pReader->status.composedDataBlock || (!pReader->suppInfo.smaValid)) {
    return TSDB_CODE_SUCCESS;
  }

  SFileDataBlockInfo* pFBlock = getCurrentBlockInfo(&pReader->status.blockIter);
  SBlockLoadSuppInfo* pSup = &pReader->suppInfo;

  SSDataBlock* pResBlock = pReader->resBlockInfo.pResBlock;
  if (pResBlock->info.id.uid != pFBlock->uid) {
    return TSDB_CODE_SUCCESS;
  }

  //  int64_t st = taosGetTimestampUs();
  TARRAY2_CLEAR(&pSup->colAggArray, 0);

  SBrinRecord pRecord;
  blockInfoToRecord(&pRecord, pFBlock);
  code = tsdbDataFileReadBlockSma(pReader->pFileReader, &pRecord, &pSup->colAggArray);
  if (code != TSDB_CODE_SUCCESS) {
    tsdbDebug("vgId:%d, failed to load block SMA for uid %" PRIu64 ", code:%s, %s", 0, pFBlock->uid, tstrerror(code),
              pReader->idStr);
    return code;
  }

  if (pSup->colAggArray.size > 0) {
    *allHave = true;
  } else {
    *pBlockSMA = NULL;
    return TSDB_CODE_SUCCESS;
  }

  // always load the first primary timestamp column data
  SColumnDataAgg* pTsAgg = &pSup->tsColAgg;

  pTsAgg->numOfNull = 0;
  pTsAgg->colId = PRIMARYKEY_TIMESTAMP_COL_ID;
  pTsAgg->min = pResBlock->info.window.skey;
  pTsAgg->max = pResBlock->info.window.ekey;

  // update the number of NULL data rows
  size_t numOfCols = pSup->numOfCols;

  if (pResBlock->pBlockAgg == NULL) {
    size_t num = taosArrayGetSize(pResBlock->pDataBlock);
    pResBlock->pBlockAgg = taosMemoryCalloc(num, POINTER_BYTES);
  }

  // do fill all null column value SMA info
  doFillNullColSMA(pSup, pFBlock->numRow, numOfCols, pTsAgg);

  size_t size = pSup->colAggArray.size;

  int32_t i = 0, j = 0;
  while (j < numOfCols && i < size) {
    SColumnDataAgg* pAgg = &pSup->colAggArray.data[i];
    if (pAgg->colId == pSup->colId[j]) {
      pResBlock->pBlockAgg[pSup->slotId[j]] = pAgg;
      i += 1;
      j += 1;
    } else if (pAgg->colId < pSup->colId[j]) {
      i += 1;
    } else if (pSup->colId[j] < pAgg->colId) {
      pResBlock->pBlockAgg[pSup->slotId[j]] = NULL;
      *allHave = false;
      j += 1;
    }
  }

  *pBlockSMA = pResBlock->pBlockAgg;
  pReader->cost.smaDataLoad += 1;

  //  double elapsedTime = (taosGetTimestampUs() - st) / 1000.0;
  pReader->cost.smaLoadTime += 0;  // elapsedTime;

  tsdbDebug("vgId:%d, succeed to load block SMA for uid %" PRIu64 ", %s", 0, pFBlock->uid, pReader->idStr);
  return code;
}

static SSDataBlock* doRetrieveDataBlock(STsdbReader* pReader) {
  SReaderStatus*      pStatus = &pReader->status;
  int32_t             code = TSDB_CODE_SUCCESS;
  SFileDataBlockInfo* pBlockInfo = getCurrentBlockInfo(&pStatus->blockIter);

  if (pReader->code != TSDB_CODE_SUCCESS) {
    return NULL;
  }

  STableBlockScanInfo* pBlockScanInfo = getTableBlockScanInfo(pStatus->pTableMap, pBlockInfo->uid, pReader->idStr);
  if (pBlockScanInfo == NULL) {
    return NULL;
  }

  code = doLoadFileBlockData(pReader, &pStatus->blockIter, &pStatus->fileBlockData, pBlockScanInfo->uid);
  if (code != TSDB_CODE_SUCCESS) {
    tBlockDataReset(&pStatus->fileBlockData);
    terrno = code;
    return NULL;
  }

  code = copyBlockDataToSDataBlock(pReader);
  if (code != TSDB_CODE_SUCCESS) {
    tBlockDataReset(&pStatus->fileBlockData);
    terrno = code;
    return NULL;
  }

  return pReader->resBlockInfo.pResBlock;
}

SSDataBlock* tsdbRetrieveDataBlock2(STsdbReader* pReader, SArray* pIdList) {
  STsdbReader* pTReader = pReader;
  if (pReader->type == TIMEWINDOW_RANGE_EXTERNAL) {
    if (pReader->step == EXTERNAL_ROWS_PREV) {
      pTReader = pReader->innerReader[0];
    } else if (pReader->step == EXTERNAL_ROWS_NEXT) {
      pTReader = pReader->innerReader[1];
    }
  }

  SReaderStatus* pStatus = &pTReader->status;
  if (pStatus->composedDataBlock || pReader->info.execMode == READER_EXEC_ROWS) {
    return pTReader->resBlockInfo.pResBlock;
  }

  SSDataBlock* ret = doRetrieveDataBlock(pTReader);

  qTrace("tsdb/read-retrieve: %p, unlock read mutex", pReader);
  tsdbReleaseReader(pReader);

  return ret;
}

int32_t tsdbReaderReset2(STsdbReader* pReader, SQueryTableDataCond* pCond) {
  int32_t code = TSDB_CODE_SUCCESS;

  qTrace("tsdb/reader-reset: %p, take read mutex", pReader);
  tsdbAcquireReader(pReader);

  if (pReader->flag == READER_STATUS_SUSPEND) {
    code = tsdbReaderResume2(pReader);
    if (code != TSDB_CODE_SUCCESS) {
      tsdbReleaseReader(pReader);
      return code;
    }
  }

  if (isEmptyQueryTimeWindow(&pReader->info.window) || pReader->pReadSnap == NULL) {
    tsdbDebug("tsdb reader reset return %p, %s", pReader->pReadSnap, pReader->idStr);
    tsdbReleaseReader(pReader);
    return TSDB_CODE_SUCCESS;
  }

  SReaderStatus*  pStatus = &pReader->status;
  SDataBlockIter* pBlockIter = &pStatus->blockIter;

  pReader->info.order = pCond->order;
  pReader->type = TIMEWINDOW_RANGE_CONTAINED;
  pReader->info.window = updateQueryTimeWindow(pReader->pTsdb, &pCond->twindows);
  pStatus->loadFromFile = true;
  pStatus->pTableIter = NULL;

  // allocate buffer in order to load data blocks from file
  memset(&pReader->suppInfo.tsColAgg, 0, sizeof(SColumnDataAgg));

  pReader->suppInfo.tsColAgg.colId = PRIMARYKEY_TIMESTAMP_COL_ID;
  tsdbDataFileReaderClose(&pReader->pFileReader);

  int32_t numOfTables = tSimpleHashGetSize(pStatus->pTableMap);

  initFilesetIterator(&pStatus->fileIter, pReader->pReadSnap->pfSetArray, pReader);
  resetDataBlockIterator(pBlockIter, pReader->info.order);
  resetTableListIndex(&pReader->status);

  bool    asc = ASCENDING_TRAVERSE(pReader->info.order);
  int32_t step = asc ? 1 : -1;
  int64_t ts = asc ? pReader->info.window.skey - 1 : pReader->info.window.ekey + 1;
  resetAllDataBlockScanInfo(pStatus->pTableMap, ts, step);

  // no data in files, let's try buffer in memory
  if (pStatus->fileIter.numOfFiles == 0) {
    pStatus->loadFromFile = false;
    resetTableListIndex(pStatus);
  } else {
    code = initForFirstBlockInFile(pReader, pBlockIter);
    if (code != TSDB_CODE_SUCCESS) {
      tsdbError("%p reset reader failed, numOfTables:%d, query range:%" PRId64 " - %" PRId64 " in query %s", pReader,
                numOfTables, pReader->info.window.skey, pReader->info.window.ekey, pReader->idStr);

      tsdbReleaseReader(pReader);
      return code;
    }
  }

  tsdbDebug("%p reset reader, suid:%" PRIu64 ", numOfTables:%d, skey:%" PRId64 ", query range:%" PRId64 " - %" PRId64
            " in query %s",
            pReader, pReader->info.suid, numOfTables, pCond->twindows.skey, pReader->info.window.skey,
            pReader->info.window.ekey, pReader->idStr);

  tsdbReleaseReader(pReader);

  return code;
}

static int32_t getBucketIndex(int32_t startRow, int32_t bucketRange, int32_t numOfRows, int32_t numOfBucket) {
  if (numOfRows < startRow) {
    return 0;
  }
  int32_t bucketIndex = ((numOfRows - startRow) / bucketRange);
  if (bucketIndex == numOfBucket) {
    bucketIndex -= 1;
  }
  return bucketIndex;
}

int32_t tsdbGetFileBlocksDistInfo2(STsdbReader* pReader, STableBlockDistInfo* pTableBlockInfo) {
  int32_t       code = TSDB_CODE_SUCCESS;
  const int32_t numOfBuckets = 20.0;

  pTableBlockInfo->totalSize = 0;
  pTableBlockInfo->totalRows = 0;
  pTableBlockInfo->numOfVgroups = 1;

  // find the start data block in file
  tsdbAcquireReader(pReader);
  if (pReader->flag == READER_STATUS_SUSPEND) {
    code = tsdbReaderResume2(pReader);
    if (code != TSDB_CODE_SUCCESS) {
      tsdbReleaseReader(pReader);
      return code;
    }
  }

  SMergeTreeConf conf = {
      .pReader = pReader,
      .pSchema = pReader->info.pSchema,
      .pCols = pReader->suppInfo.colId,
      .numOfCols = pReader->suppInfo.numOfCols,
      .suid = pReader->info.suid,
  };

  SReaderStatus* pStatus = &pReader->status;
  if (pStatus->pCurrentFileset != NULL) {
    pTableBlockInfo->numOfSttRows += tsdbGetRowsInSttFiles(pStatus->pCurrentFileset, pStatus->pLDataIterArray,
                                                           pReader->pTsdb, &conf, pReader->idStr);
  }

  STsdbCfg* pc = &pReader->pTsdb->pVnode->config.tsdbCfg;
  pTableBlockInfo->defMinRows = pc->minRows;
  pTableBlockInfo->defMaxRows = pc->maxRows;

  int32_t bucketRange = ceil(((double)(pc->maxRows - pc->minRows)) / numOfBuckets);

  pTableBlockInfo->numOfFiles += 1;

  int32_t numOfTables = (int32_t)tSimpleHashGetSize(pStatus->pTableMap);

  SDataBlockIter* pBlockIter = &pStatus->blockIter;
  pTableBlockInfo->numOfFiles += pStatus->fileIter.numOfFiles;

  if (pBlockIter->numOfBlocks > 0) {
    pTableBlockInfo->numOfBlocks += pBlockIter->numOfBlocks;
  }

  pTableBlockInfo->numOfTables = numOfTables;
  bool hasNext = (pBlockIter->numOfBlocks > 0);

  while (true) {
    if (hasNext) {
      SFileDataBlockInfo* pBlockInfo = getCurrentBlockInfo(pBlockIter);
      int32_t             numOfRows = pBlockInfo->numRow;

      pTableBlockInfo->totalRows += numOfRows;

      if (numOfRows > pTableBlockInfo->maxRows) {
        pTableBlockInfo->maxRows = numOfRows;
      }

      if (numOfRows < pTableBlockInfo->minRows) {
        pTableBlockInfo->minRows = numOfRows;
      }

      pTableBlockInfo->totalSize += pBlockInfo->blockSize;

      int32_t bucketIndex = getBucketIndex(pTableBlockInfo->defMinRows, bucketRange, numOfRows, numOfBuckets);
      pTableBlockInfo->blockRowsHisto[bucketIndex]++;

      hasNext = blockIteratorNext(&pStatus->blockIter, pReader->idStr);
    } else {
      code = initForFirstBlockInFile(pReader, pBlockIter);
      if ((code != TSDB_CODE_SUCCESS) || (pStatus->loadFromFile == false)) {
        break;
      }

      // add the data in stt files of new fileset
      if (pStatus->pCurrentFileset != NULL) {
        pTableBlockInfo->numOfSttRows += tsdbGetRowsInSttFiles(pStatus->pCurrentFileset, pStatus->pLDataIterArray,
                                                               pReader->pTsdb, &conf, pReader->idStr);
      }

      pTableBlockInfo->numOfBlocks += pBlockIter->numOfBlocks;
      hasNext = (pBlockIter->numOfBlocks > 0);
    }
  }

  // record the data in stt files
  tsdbReleaseReader(pReader);
  return code;
}

static void getMemTableTimeRange(STsdbReader* pReader, int64_t* pMaxKey, int64_t* pMinKey) {
  int32_t code = TSDB_CODE_SUCCESS;
  int64_t rows = 0;

  SReaderStatus* pStatus = &pReader->status;

  int32_t iter = 0;
  int64_t maxKey = INT64_MIN;
  int64_t minKey = INT64_MAX;

  void* pHashIter = tSimpleHashIterate(pStatus->pTableMap, NULL, &iter);
  while (pHashIter != NULL) {
    STableBlockScanInfo* pBlockScanInfo = *(STableBlockScanInfo**)pHashIter;

    STbData* d = NULL;
    if (pReader->pReadSnap->pMem != NULL) {
      d = tsdbGetTbDataFromMemTable(pReader->pReadSnap->pMem, pReader->info.suid, pBlockScanInfo->uid);
      if (d != NULL) {
        if (d->maxKey > maxKey) {
          maxKey = d->maxKey;
        }
        if (d->minKey < minKey) {
          minKey = d->minKey;
        }
      }
    }

    STbData* di = NULL;
    if (pReader->pReadSnap->pIMem != NULL) {
      di = tsdbGetTbDataFromMemTable(pReader->pReadSnap->pIMem, pReader->info.suid, pBlockScanInfo->uid);
      if (di != NULL) {
        if (di->maxKey > maxKey) {
          maxKey = di->maxKey;
        }
        if (di->minKey < minKey) {
          minKey = di->minKey;
        }
      }
    }

    // current table is exhausted, let's try the next table
    pHashIter = tSimpleHashIterate(pStatus->pTableMap, pHashIter, &iter);
  }

  *pMaxKey = maxKey;
  *pMinKey = minKey;
}

int64_t tsdbGetNumOfRowsInMemTable2(STsdbReader* pReader) {
  int32_t code = TSDB_CODE_SUCCESS;
  int64_t rows = 0;

  SReaderStatus* pStatus = &pReader->status;
  tsdbAcquireReader(pReader);
  if (pReader->flag == READER_STATUS_SUSPEND) {
    code = tsdbReaderResume2(pReader);
    if (code != TSDB_CODE_SUCCESS) {
      tsdbReleaseReader(pReader);
      return code;
    }
  }

  int32_t iter = 0;
  pStatus->pTableIter = tSimpleHashIterate(pStatus->pTableMap, NULL, &iter);

  while (pStatus->pTableIter != NULL) {
    STableBlockScanInfo* pBlockScanInfo = *(STableBlockScanInfo**)pStatus->pTableIter;

    STbData* d = NULL;
    if (pReader->pReadSnap->pMem != NULL) {
      d = tsdbGetTbDataFromMemTable(pReader->pReadSnap->pMem, pReader->info.suid, pBlockScanInfo->uid);
      if (d != NULL) {
        rows += tsdbGetNRowsInTbData(d);
      }
    }

    STbData* di = NULL;
    if (pReader->pReadSnap->pIMem != NULL) {
      di = tsdbGetTbDataFromMemTable(pReader->pReadSnap->pIMem, pReader->info.suid, pBlockScanInfo->uid);
      if (di != NULL) {
        rows += tsdbGetNRowsInTbData(di);
      }
    }

    // current table is exhausted, let's try the next table
    pStatus->pTableIter = tSimpleHashIterate(pStatus->pTableMap, pStatus->pTableIter, &iter);
  }

  tsdbReleaseReader(pReader);

  return rows;
}

int32_t tsdbGetTableSchema(void* pVnode, int64_t uid, STSchema** pSchema, int64_t* suid) {
  SMetaReader mr = {0};
  metaReaderDoInit(&mr, ((SVnode*)pVnode)->pMeta, 0);
  int32_t code = metaReaderGetTableEntryByUidCache(&mr, uid);
  if (code != TSDB_CODE_SUCCESS) {
    terrno = TSDB_CODE_TDB_INVALID_TABLE_ID;
    metaReaderClear(&mr);
    return terrno;
  }

  *suid = 0;

  // only child table and ordinary table is allowed, super table is not allowed.
  if (mr.me.type == TSDB_CHILD_TABLE) {
    tDecoderClear(&mr.coder);
    *suid = mr.me.ctbEntry.suid;
    code = metaReaderGetTableEntryByUidCache(&mr, *suid);
    if (code != TSDB_CODE_SUCCESS) {
      terrno = TSDB_CODE_TDB_INVALID_TABLE_ID;
      metaReaderClear(&mr);
      return terrno;
    }
  } else if (mr.me.type == TSDB_NORMAL_TABLE) {  // do nothing
  } else {
    terrno = TSDB_CODE_INVALID_PARA;
    metaReaderClear(&mr);
    return terrno;
  }

  metaReaderClear(&mr);

  // get the newest table schema version
  code = metaGetTbTSchemaEx(((SVnode*)pVnode)->pMeta, *suid, uid, -1, pSchema);
  return code;
}

int32_t tsdbTakeReadSnap2(STsdbReader* pReader, _query_reseek_func_t reseek, STsdbReadSnap** ppSnap) {
  int32_t        code = 0;
  STsdb*         pTsdb = pReader->pTsdb;
  SVersionRange* pRange = &pReader->info.verRange;

  // lock
  taosThreadMutexLock(&pTsdb->mutex);

  // alloc
  STsdbReadSnap* pSnap = (STsdbReadSnap*)taosMemoryCalloc(1, sizeof(STsdbReadSnap));
  if (pSnap == NULL) {
    taosThreadMutexUnlock(&pTsdb->mutex);
    code = TSDB_CODE_OUT_OF_MEMORY;
    goto _exit;
  }

  // take snapshot
  if (pTsdb->mem && (pRange->minVer <= pTsdb->mem->maxVer && pRange->maxVer >= pTsdb->mem->minVer)) {
    pSnap->pMem = pTsdb->mem;
    pSnap->pNode = taosMemoryMalloc(sizeof(*pSnap->pNode));
    if (pSnap->pNode == NULL) {
      taosThreadMutexUnlock(&pTsdb->mutex);
      code = TSDB_CODE_OUT_OF_MEMORY;
      goto _exit;
    }

    pSnap->pNode->pQHandle = pReader;
    pSnap->pNode->reseek = reseek;

    tsdbRefMemTable(pTsdb->mem, pSnap->pNode);
  }

  if (pTsdb->imem && (pRange->minVer <= pTsdb->imem->maxVer && pRange->maxVer >= pTsdb->imem->minVer)) {
    pSnap->pIMem = pTsdb->imem;
    pSnap->pINode = taosMemoryMalloc(sizeof(*pSnap->pINode));
    if (pSnap->pINode == NULL) {
      taosThreadMutexUnlock(&pTsdb->mutex);
      code = TSDB_CODE_OUT_OF_MEMORY;
      goto _exit;
    }

    pSnap->pINode->pQHandle = pReader;
    pSnap->pINode->reseek = reseek;

    tsdbRefMemTable(pTsdb->imem, pSnap->pINode);
  }

  // fs
  code = tsdbFSCreateRefSnapshotWithoutLock(pTsdb->pFS, &pSnap->pfSetArray);

  // unlock
  taosThreadMutexUnlock(&pTsdb->mutex);

  if (code == TSDB_CODE_SUCCESS) {
    tsdbTrace("vgId:%d, take read snapshot", TD_VID(pTsdb->pVnode));
  }

_exit:
  if (code != TSDB_CODE_SUCCESS) {
    tsdbError("vgId:%d take read snapshot failed, code:%s", TD_VID(pTsdb->pVnode), tstrerror(code));

    *ppSnap = NULL;
    if (pSnap) {
      if (pSnap->pNode) taosMemoryFree(pSnap->pNode);
      if (pSnap->pINode) taosMemoryFree(pSnap->pINode);
      taosMemoryFree(pSnap);
    }
  } else {
    *ppSnap = pSnap;
  }

  return code;
}

void tsdbUntakeReadSnap2(STsdbReader* pReader, STsdbReadSnap* pSnap, bool proactive) {
  STsdb* pTsdb = pReader->pTsdb;

  if (pSnap) {
    if (pSnap->pMem) {
      tsdbUnrefMemTable(pSnap->pMem, pSnap->pNode, proactive);
    }

    if (pSnap->pIMem) {
      tsdbUnrefMemTable(pSnap->pIMem, pSnap->pINode, proactive);
    }

    if (pSnap->pNode) taosMemoryFree(pSnap->pNode);
    if (pSnap->pINode) taosMemoryFree(pSnap->pINode);

    tsdbFSDestroyRefSnapshot(&pSnap->pfSetArray);

    taosMemoryFree(pSnap);
  }
  tsdbTrace("vgId:%d, untake read snapshot", TD_VID(pTsdb->pVnode));
}

// if failed, do nothing
void tsdbReaderSetId2(STsdbReader* pReader, const char* idstr) {
  taosMemoryFreeClear(pReader->idStr);
  pReader->idStr = taosStrdup(idstr);
  pReader->status.fileIter.pSttBlockReader->mergeTree.idStr = pReader->idStr;
}

void tsdbReaderSetCloseFlag(STsdbReader* pReader) { /*pReader->code = TSDB_CODE_TSC_QUERY_CANCELLED;*/
}

void tsdbSetFilesetDelimited(STsdbReader* pReader) { pReader->bFilesetDelimited = true; }

void tsdbReaderSetNotifyCb(STsdbReader* pReader, TsdReaderNotifyCbFn notifyFn, void* param) {
  pReader->notifyFn = notifyFn;
  pReader->notifyParam = param;
}<|MERGE_RESOLUTION|>--- conflicted
+++ resolved
@@ -1986,7 +1986,6 @@
   // check for version and time range
   int64_t ver = pBlockData->aVersion[rowIndex];
   if (ver > pInfo->verRange.maxVer || ver < pInfo->verRange.minVer) {
-<<<<<<< HEAD
     return false;
   }
 
@@ -1995,16 +1994,6 @@
     return false;
   }
 
-=======
-    return false;
-  }
-
-  int64_t ts = pBlockData->aTSKEY[rowIndex];
-  if (ts > pInfo->window.ekey || ts < pInfo->window.skey) {
-    return false;
-  }
-
->>>>>>> 0ab308ef
   if ((asc && (ts <= pBlockScanInfo->lastProcKey)) || ((!asc) && (ts >= pBlockScanInfo->lastProcKey))) {
     return false;
   }
