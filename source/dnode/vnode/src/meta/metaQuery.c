/*
 * Copyright (c) 2019 TAOS Data, Inc. <jhtao@taosdata.com>
 *
 * This program is free software: you can use, redistribute, and/or modify
 * it under the terms of the GNU Affero General Public License, version 3
 * or later ("AGPL"), as published by the Free Software Foundation.
 *
 * This program is distributed in the hope that it will be useful, but WITHOUT
 * ANY WARRANTY; without even the implied warranty of MERCHANTABILITY or
 * FITNESS FOR A PARTICULAR PURPOSE.
 *
 * You should have received a copy of the GNU Affero General Public License
 * along with this program. If not, see <http://www.gnu.org/licenses/>.
 */

#include "meta.h"

void metaReaderInit(SMetaReader *pReader, SMeta *pMeta, int32_t flags) {
  memset(pReader, 0, sizeof(*pReader));
  pReader->flags = flags;
  pReader->pMeta = pMeta;
  metaRLock(pMeta);
}

void metaReaderClear(SMetaReader *pReader) {
  if (pReader->pMeta) {
    metaULock(pReader->pMeta);
  }
  tDecoderClear(&pReader->coder);
  tdbFree(pReader->pBuf);
}

int metaGetTableEntryByVersion(SMetaReader *pReader, int64_t version, tb_uid_t uid) {
  SMeta *  pMeta = pReader->pMeta;
  STbDbKey tbDbKey = {.version = version, .uid = uid};

  // query table.db
  if (tdbTbGet(pMeta->pTbDb, &tbDbKey, sizeof(tbDbKey), &pReader->pBuf, &pReader->szBuf) < 0) {
    terrno = TSDB_CODE_PAR_TABLE_NOT_EXIST;
    goto _err;
  }

  // decode the entry
  tDecoderInit(&pReader->coder, pReader->pBuf, pReader->szBuf);

  if (metaDecodeEntry(&pReader->coder, &pReader->me) < 0) {
    goto _err;
  }

  return 0;

_err:
  return -1;
}

int metaGetTableEntryByUid(SMetaReader *pReader, tb_uid_t uid) {
  SMeta * pMeta = pReader->pMeta;
  int64_t version;

  // query uid.idx
  if (tdbTbGet(pMeta->pUidIdx, &uid, sizeof(uid), &pReader->pBuf, &pReader->szBuf) < 0) {
    terrno = TSDB_CODE_PAR_TABLE_NOT_EXIST;
    return -1;
  }

  version = *(int64_t *)pReader->pBuf;
  return metaGetTableEntryByVersion(pReader, version, uid);
}

int metaGetTableEntryByName(SMetaReader *pReader, const char *name) {
  SMeta *  pMeta = pReader->pMeta;
  tb_uid_t uid;

  // query name.idx
  if (tdbTbGet(pMeta->pNameIdx, name, strlen(name) + 1, &pReader->pBuf, &pReader->szBuf) < 0) {
    terrno = TSDB_CODE_PAR_TABLE_NOT_EXIST;
    return -1;
  }

  uid = *(tb_uid_t *)pReader->pBuf;
  return metaGetTableEntryByUid(pReader, uid);
}

tb_uid_t metaGetTableEntryUidByName(SMeta *pMeta, const char *name) {
  void *   pData = NULL;
  int      nData = 0;
  tb_uid_t uid = 0;

  if (tdbTbGet(pMeta->pNameIdx, name, strlen(name) + 1, &pData, &nData) == 0) {
    uid = *(tb_uid_t *)pData;
    tdbFree(pData);
  }

  return 0;
}

int metaReadNext(SMetaReader *pReader) {
  SMeta *pMeta = pReader->pMeta;

  // TODO

  return 0;
}

#if 1  // ===================================================
SMTbCursor *metaOpenTbCursor(SMeta *pMeta) {
  SMTbCursor *pTbCur = NULL;

  pTbCur = (SMTbCursor *)taosMemoryCalloc(1, sizeof(*pTbCur));
  if (pTbCur == NULL) {
    return NULL;
  }

  metaReaderInit(&pTbCur->mr, pMeta, 0);

  tdbTbcOpen(pMeta->pUidIdx, &pTbCur->pDbc, NULL);

  tdbTbcMoveToFirst(pTbCur->pDbc);

  return pTbCur;
}

void metaCloseTbCursor(SMTbCursor *pTbCur) {
  if (pTbCur) {
    tdbFree(pTbCur->pKey);
    tdbFree(pTbCur->pVal);
    metaReaderClear(&pTbCur->mr);
    if (pTbCur->pDbc) {
      tdbTbcClose(pTbCur->pDbc);
    }
    taosMemoryFree(pTbCur);
  }
}

int metaTbCursorNext(SMTbCursor *pTbCur) {
  int    ret;
  void * pBuf;
  STbCfg tbCfg;

  for (;;) {
    ret = tdbTbcNext(pTbCur->pDbc, &pTbCur->pKey, &pTbCur->kLen, &pTbCur->pVal, &pTbCur->vLen);
    if (ret < 0) {
      return -1;
    }

    metaGetTableEntryByVersion(&pTbCur->mr, *(int64_t *)pTbCur->pVal, *(tb_uid_t *)pTbCur->pKey);
    if (pTbCur->mr.me.type == TSDB_SUPER_TABLE) {
      continue;
    }

    break;
  }

  return 0;
}

SSchemaWrapper *metaGetTableSchema(SMeta *pMeta, tb_uid_t uid, int32_t sver, bool isinline) {
  void *          pData = NULL;
  int             nData = 0;
  int64_t         version;
  SSchemaWrapper  schema = {0};
  SSchemaWrapper *pSchema = NULL;
  SDecoder        dc = {0};

  metaRLock(pMeta);
  if (sver < 0) {
    if (tdbTbGet(pMeta->pUidIdx, &uid, sizeof(uid), &pData, &nData) < 0) {
      goto _err;
    }

    version = *(int64_t *)pData;

    tdbTbGet(pMeta->pTbDb, &(STbDbKey){.uid = uid, .version = version}, sizeof(STbDbKey), &pData, &nData);

    SMetaEntry me = {0};
    tDecoderInit(&dc, pData, nData);
    metaDecodeEntry(&dc, &me);
    if (me.type == TSDB_SUPER_TABLE) {
      pSchema = tCloneSSchemaWrapper(&me.stbEntry.schemaRow);
    } else if (me.type == TSDB_NORMAL_TABLE) {
      pSchema = tCloneSSchemaWrapper(&me.ntbEntry.schemaRow);
    } else {
      ASSERT(0);
    }
    tDecoderClear(&dc);
  } else {
    if (tdbTbGet(pMeta->pSkmDb, &(SSkmDbKey){.uid = uid, .sver = sver}, sizeof(SSkmDbKey), &pData, &nData) < 0) {
      goto _err;
    }

    tDecoderInit(&dc, pData, nData);
    tDecodeSSchemaWrapper(&dc, &schema);
    pSchema = tCloneSSchemaWrapper(&schema);
    tDecoderClear(&dc);
  }

  metaULock(pMeta);
  tdbFree(pData);
  return pSchema;

_err:
  metaULock(pMeta);
  tdbFree(pData);
  return NULL;
}

struct SMCtbCursor {
  SMeta *  pMeta;
  TBC *    pCur;
  tb_uid_t suid;
  void *   pKey;
  void *   pVal;
  int      kLen;
  int      vLen;
};

SMCtbCursor *metaOpenCtbCursor(SMeta *pMeta, tb_uid_t uid) {
  SMCtbCursor *pCtbCur = NULL;
  SCtbIdxKey   ctbIdxKey;
  int          ret;
  int          c;

  pCtbCur = (SMCtbCursor *)taosMemoryCalloc(1, sizeof(*pCtbCur));
  if (pCtbCur == NULL) {
    return NULL;
  }

  pCtbCur->pMeta = pMeta;
  pCtbCur->suid = uid;
  metaRLock(pMeta);

  ret = tdbTbcOpen(pMeta->pCtbIdx, &pCtbCur->pCur, NULL);
  if (ret < 0) {
    metaULock(pMeta);
    taosMemoryFree(pCtbCur);
    return NULL;
  }

  // move to the suid
  ctbIdxKey.suid = uid;
  ctbIdxKey.uid = INT64_MIN;
  tdbTbcMoveTo(pCtbCur->pCur, &ctbIdxKey, sizeof(ctbIdxKey), &c);
  if (c > 0) {
    tdbTbcMoveToNext(pCtbCur->pCur);
  }

  return pCtbCur;
}

void metaCloseCtbCursor(SMCtbCursor *pCtbCur) {
  if (pCtbCur) {
    if (pCtbCur->pMeta) metaULock(pCtbCur->pMeta);
    if (pCtbCur->pCur) {
      tdbTbcClose(pCtbCur->pCur);

      tdbFree(pCtbCur->pKey);
      tdbFree(pCtbCur->pVal);
    }

    taosMemoryFree(pCtbCur);
  }
}

tb_uid_t metaCtbCursorNext(SMCtbCursor *pCtbCur) {
  int         ret;
  SCtbIdxKey *pCtbIdxKey;

  ret = tdbTbcNext(pCtbCur->pCur, &pCtbCur->pKey, &pCtbCur->kLen, &pCtbCur->pVal, &pCtbCur->vLen);
  if (ret < 0) {
    return 0;
  }

  pCtbIdxKey = pCtbCur->pKey;
  if (pCtbIdxKey->suid > pCtbCur->suid) {
    return 0;
  }

  return pCtbIdxKey->uid;
}

STSchema *metaGetTbTSchema(SMeta *pMeta, tb_uid_t uid, int32_t sver) {
  tb_uid_t        quid;
  SMetaReader     mr = {0};
  STSchema *      pTSchema = NULL;
  SSchemaWrapper *pSW = NULL;
  STSchemaBuilder sb = {0};
  SSchema *       pSchema;

  metaReaderInit(&mr, pMeta, 0);
  metaGetTableEntryByUid(&mr, uid);

  if (mr.me.type == TSDB_CHILD_TABLE) {
    quid = mr.me.ctbEntry.suid;
  } else {
    quid = uid;
  }

  metaReaderClear(&mr);

  pSW = metaGetTableSchema(pMeta, quid, sver, 0);
  if (!pSW) return NULL;

  tdInitTSchemaBuilder(&sb, pSW->version);
  for (int i = 0; i < pSW->nCols; i++) {
    pSchema = pSW->pSchema + i;
    tdAddColToSchema(&sb, pSchema->type, pSchema->flags, pSchema->colId, pSchema->bytes);
  }
  pTSchema = tdGetSchemaFromBuilder(&sb);

  tdDestroyTSchemaBuilder(&sb);

  taosMemoryFree(pSW->pSchema);
  taosMemoryFree(pSW);
  return pTSchema;
}

int metaGetTbNum(SMeta *pMeta) {
  // TODO
  // ASSERT(0);
  return 0;
}

typedef struct {
  SMeta *  pMeta;
  TBC *    pCur;
  tb_uid_t uid;
  void *   pKey;
  void *   pVal;
  int      kLen;
  int      vLen;
} SMSmaCursor;

SMSmaCursor *metaOpenSmaCursor(SMeta *pMeta, tb_uid_t uid) {
  SMSmaCursor *pSmaCur = NULL;
  SSmaIdxKey   smaIdxKey;
  int          ret;
  int          c;

  pSmaCur = (SMSmaCursor *)taosMemoryCalloc(1, sizeof(*pSmaCur));
  if (pSmaCur == NULL) {
    terrno = TSDB_CODE_OUT_OF_MEMORY;
    return NULL;
  }

  pSmaCur->pMeta = pMeta;
  pSmaCur->uid = uid;
  metaRLock(pMeta);

  ret = tdbTbcOpen(pMeta->pSmaIdx, &pSmaCur->pCur, NULL);
  if (ret < 0) {
    metaULock(pMeta);
    taosMemoryFree(pSmaCur);
    return NULL;
  }

  // move to the suid
  smaIdxKey.uid = uid;
  smaIdxKey.smaUid = INT64_MIN;
  tdbTbcMoveTo(pSmaCur->pCur, &smaIdxKey, sizeof(smaIdxKey), &c);
  if (c > 0) {
    tdbTbcMoveToNext(pSmaCur->pCur);
  }

  return pSmaCur;
}

void metaCloseSmaCursor(SMSmaCursor *pSmaCur) {
  if (pSmaCur) {
    if (pSmaCur->pMeta) metaULock(pSmaCur->pMeta);
    if (pSmaCur->pCur) {
      tdbTbcClose(pSmaCur->pCur);

      tdbFree(pSmaCur->pKey);
      tdbFree(pSmaCur->pVal);
    }

    taosMemoryFree(pSmaCur);
  }
}

tb_uid_t metaSmaCursorNext(SMSmaCursor *pSmaCur) {
  int         ret;
  SSmaIdxKey *pSmaIdxKey;

  ret = tdbTbcNext(pSmaCur->pCur, &pSmaCur->pKey, &pSmaCur->kLen, &pSmaCur->pVal, &pSmaCur->vLen);
  if (ret < 0) {
    return 0;
  }

  pSmaIdxKey = pSmaCur->pKey;
  if (pSmaIdxKey->uid > pSmaCur->uid) {
    return 0;
  }

  return pSmaIdxKey->uid;
}

STSmaWrapper *metaGetSmaInfoByTable(SMeta *pMeta, tb_uid_t uid, bool deepCopy) {
  STSmaWrapper *pSW = NULL;
  SArray *      pSmaIds = NULL;

  if (!(pSmaIds = metaGetSmaIdsByTable(pMeta, uid))) {
    return NULL;
  }

  pSW = taosMemoryCalloc(1, sizeof(*pSW));
  if (!pSW) {
    terrno = TSDB_CODE_OUT_OF_MEMORY;
    goto _err;
  }

  pSW->number = taosArrayGetSize(pSmaIds);
  pSW->tSma = taosMemoryCalloc(pSW->number, sizeof(STSma));

  if (!pSW->tSma) {
    terrno = TSDB_CODE_OUT_OF_MEMORY;
    goto _err;
  }

  SMetaReader mr = {0};
  metaReaderInit(&mr, pMeta, 0);
  int64_t smaId;
  int     smaIdx = 0;
  STSma * pTSma = NULL;
  for (int i = 0; i < pSW->number; ++i) {
    smaId = *(tb_uid_t *)taosArrayGet(pSmaIds, i);
    if (metaGetTableEntryByUid(&mr, smaId) < 0) {
      metaWarn("vgId:%d no entry for tbId: %" PRIi64 ", smaId: %" PRIi64, TD_VID(pMeta->pVnode), uid, smaId);
      continue;
    }
    pTSma = pSW->tSma + smaIdx;
    memcpy(pTSma, mr.me.smaEntry.tsma, sizeof(STSma));
    if (deepCopy) {
      if (pTSma->exprLen > 0) {
        if (!(pTSma->expr = taosMemoryCalloc(1, pTSma->exprLen))) {
          terrno = TSDB_CODE_OUT_OF_MEMORY;
          goto _err;
        }
        memcpy((void *)pTSma->expr, mr.me.smaEntry.tsma->expr, pTSma->exprLen);
      }
      if (pTSma->tagsFilterLen > 0) {
        if (!(pTSma->tagsFilter = taosMemoryCalloc(1, pTSma->tagsFilterLen))) {
          terrno = TSDB_CODE_OUT_OF_MEMORY;
          goto _err;
        }
      }
      memcpy((void *)pTSma->tagsFilter, mr.me.smaEntry.tsma->tagsFilter, pTSma->tagsFilterLen);
    } else {
      pTSma->exprLen = 0;
      pTSma->expr = NULL;
      pTSma->tagsFilterLen = 0;
      pTSma->tagsFilter = NULL;
    }

    ++smaIdx;
  }

  if (smaIdx <= 0) goto _err;
  pSW->number = smaIdx;

  metaReaderClear(&mr);
  taosArrayDestroy(pSmaIds);
  return pSW;
_err:
  metaReaderClear(&mr);
  taosArrayDestroy(pSmaIds);
  tdFreeTSmaWrapper(pSW, deepCopy);
  return NULL;
}

STSma *metaGetSmaInfoByIndex(SMeta *pMeta, int64_t indexUid) {
  STSma *     pTSma = NULL;
  SMetaReader mr = {0};
  metaReaderInit(&mr, pMeta, 0);
  if (metaGetTableEntryByUid(&mr, indexUid) < 0) {
    metaWarn("vgId:%d failed to get table entry for smaId: %" PRIi64, TD_VID(pMeta->pVnode), indexUid);
    metaReaderClear(&mr);
    return NULL;
  }
  pTSma = (STSma *)taosMemoryMalloc(sizeof(STSma));
  if (!pTSma) {
    terrno = TSDB_CODE_OUT_OF_MEMORY;
    metaReaderClear(&mr);
    return NULL;
  }

  memcpy(pTSma, mr.me.smaEntry.tsma, sizeof(STSma));

  metaReaderClear(&mr);
  return pTSma;
}

SArray *metaGetSmaIdsByTable(SMeta *pMeta, tb_uid_t uid) {
  SArray *    pUids = NULL;
  SSmaIdxKey *pSmaIdxKey = NULL;

  SMSmaCursor *pCur = metaOpenSmaCursor(pMeta, uid);
  if (!pCur) {
    return NULL;
  }

  while (1) {
    tb_uid_t id = metaSmaCursorNext(pCur);
    if (id == 0) {
      break;
    }

    if (!pUids) {
      pUids = taosArrayInit(16, sizeof(tb_uid_t));
      if (!pUids) {
        terrno = TSDB_CODE_OUT_OF_MEMORY;
        metaCloseSmaCursor(pCur);
        return NULL;
      }
    }

    pSmaIdxKey = (SSmaIdxKey *)pCur->pKey;

    if (taosArrayPush(pUids, &pSmaIdxKey->smaUid) < 0) {
      terrno = TSDB_CODE_OUT_OF_MEMORY;
      metaCloseSmaCursor(pCur);
      taosArrayDestroy(pUids);
      return NULL;
    }
  }

  metaCloseSmaCursor(pCur);
  return pUids;
}

SArray *metaGetSmaTbUids(SMeta *pMeta) {
  SArray *    pUids = NULL;
  SSmaIdxKey *pSmaIdxKey = NULL;
  tb_uid_t    lastUid = 0;

  SMSmaCursor *pCur = metaOpenSmaCursor(pMeta, 0);
  if (!pCur) {
    return NULL;
  }

  while (1) {
    tb_uid_t uid = metaSmaCursorNext(pCur);
    if (uid == 0) {
      break;
    }

    if (lastUid == uid) {
      continue;
    }

    lastUid = uid;

    if (!pUids) {
      pUids = taosArrayInit(16, sizeof(tb_uid_t));
      if (!pUids) {
        terrno = TSDB_CODE_OUT_OF_MEMORY;
        metaCloseSmaCursor(pCur);
        return NULL;
      }
    }

    if (taosArrayPush(pUids, &uid) < 0) {
      terrno = TSDB_CODE_OUT_OF_MEMORY;
      metaCloseSmaCursor(pCur);
      taosArrayDestroy(pUids);
      return NULL;
    }
  }

  metaCloseSmaCursor(pCur);
  return pUids;
}

#endif

const void *metaGetTableTagVal(SMetaEntry *pEntry, int16_t type, STagVal *val) {
  ASSERT(pEntry->type == TSDB_CHILD_TABLE);
<<<<<<< HEAD
  STag *tag = (STag *)pEntry->ctbEntry.pTags;
  if (type == TSDB_DATA_TYPE_JSON){
    if(tag->nTag == 0){
      return NULL;
    }
    return tag;
  }
  bool find = tTagGet(tag, val);

  if(!find){
    return NULL;
  }
  return val;
=======
  return tdGetKVRowValOfCol((const SKVRow)pEntry->ctbEntry.pTags, cid);
}
typedef struct {
  SMeta *  pMeta;
  TBC *    pCur;
  tb_uid_t suid;
  int16_t  cid;
  int16_t  type;
  void *   pKey;
  void *   pVal;
  int32_t  kLen;
  int32_t  vLen;
} SIdxCursor;

int32_t metaFilteTableIds(SMeta *pMeta, SMetaFltParam *param, SArray *pUids) {
  SIdxCursor *pCursor = NULL;

  char *tagData = param->val;

  int32_t ret = 0, valid = 0;
  pCursor = (SIdxCursor *)taosMemoryCalloc(1, sizeof(SIdxCursor));
  pCursor->pMeta = pMeta;
  pCursor->suid = param->suid;
  pCursor->cid = param->cid;
  pCursor->type = param->type;

  metaRLock(pMeta);
  ret = tdbTbcOpen(pMeta->pTagIdx, &pCursor->pCur, NULL);
  if (ret < 0) {
    goto END;
  }
  STagIdxKey *pKey = NULL;
  int32_t     nKey = 0;

  ret = metaCreateTagIdxKey(pCursor->suid, pCursor->cid, param->val, pCursor->type,
                            param->reverse ? INT64_MAX : INT64_MIN, &pKey, &nKey);
  if (ret != 0) {
    goto END;
  }
  int cmp = 0;
  if (tdbTbcMoveTo(pCursor->pCur, pKey, nKey, &cmp) < 0) {
    goto END;
  }
  void *  entryKey = NULL, *entryVal = NULL;
  int32_t nEntryKey, nEntryVal;
  while (1) {
    valid = tdbTbcGet(pCursor->pCur, (const void **)&entryKey, &nEntryKey, (const void **)&entryVal, &nEntryVal);
    if (valid < 0) {
      break;
    }
    STagIdxKey *p = entryKey;
    if (p != NULL) {
      int32_t cmp = (*param->filterFunc)(p->data, pKey->data, pKey->type);
      if (cmp == 0) {
        // match
        tb_uid_t tuid = *(tb_uid_t *)(p->data + tDataTypes[pCursor->type].bytes);
        taosArrayPush(pUids, &tuid);
      } else if (cmp == 1) {
        // not match but should continue to iter
      } else {
        // not match and no more result
        break;
      }
    }
    valid = param->reverse ? tdbTbcMoveToPrev(pCursor->pCur) : tdbTbcMoveToNext(pCursor->pCur);
    if (valid < 0) {
      break;
    }
  }
END:
  if (pCursor->pMeta) metaULock(pCursor->pMeta);
  if (pCursor->pCur) tdbTbcClose(pCursor->pCur);

  taosMemoryFree(pCursor);

  return ret;
>>>>>>> 5422db24
}<|MERGE_RESOLUTION|>--- conflicted
+++ resolved
@@ -575,7 +575,6 @@
 
 const void *metaGetTableTagVal(SMetaEntry *pEntry, int16_t type, STagVal *val) {
   ASSERT(pEntry->type == TSDB_CHILD_TABLE);
-<<<<<<< HEAD
   STag *tag = (STag *)pEntry->ctbEntry.pTags;
   if (type == TSDB_DATA_TYPE_JSON){
     if(tag->nTag == 0){
@@ -589,82 +588,4 @@
     return NULL;
   }
   return val;
-=======
-  return tdGetKVRowValOfCol((const SKVRow)pEntry->ctbEntry.pTags, cid);
-}
-typedef struct {
-  SMeta *  pMeta;
-  TBC *    pCur;
-  tb_uid_t suid;
-  int16_t  cid;
-  int16_t  type;
-  void *   pKey;
-  void *   pVal;
-  int32_t  kLen;
-  int32_t  vLen;
-} SIdxCursor;
-
-int32_t metaFilteTableIds(SMeta *pMeta, SMetaFltParam *param, SArray *pUids) {
-  SIdxCursor *pCursor = NULL;
-
-  char *tagData = param->val;
-
-  int32_t ret = 0, valid = 0;
-  pCursor = (SIdxCursor *)taosMemoryCalloc(1, sizeof(SIdxCursor));
-  pCursor->pMeta = pMeta;
-  pCursor->suid = param->suid;
-  pCursor->cid = param->cid;
-  pCursor->type = param->type;
-
-  metaRLock(pMeta);
-  ret = tdbTbcOpen(pMeta->pTagIdx, &pCursor->pCur, NULL);
-  if (ret < 0) {
-    goto END;
-  }
-  STagIdxKey *pKey = NULL;
-  int32_t     nKey = 0;
-
-  ret = metaCreateTagIdxKey(pCursor->suid, pCursor->cid, param->val, pCursor->type,
-                            param->reverse ? INT64_MAX : INT64_MIN, &pKey, &nKey);
-  if (ret != 0) {
-    goto END;
-  }
-  int cmp = 0;
-  if (tdbTbcMoveTo(pCursor->pCur, pKey, nKey, &cmp) < 0) {
-    goto END;
-  }
-  void *  entryKey = NULL, *entryVal = NULL;
-  int32_t nEntryKey, nEntryVal;
-  while (1) {
-    valid = tdbTbcGet(pCursor->pCur, (const void **)&entryKey, &nEntryKey, (const void **)&entryVal, &nEntryVal);
-    if (valid < 0) {
-      break;
-    }
-    STagIdxKey *p = entryKey;
-    if (p != NULL) {
-      int32_t cmp = (*param->filterFunc)(p->data, pKey->data, pKey->type);
-      if (cmp == 0) {
-        // match
-        tb_uid_t tuid = *(tb_uid_t *)(p->data + tDataTypes[pCursor->type].bytes);
-        taosArrayPush(pUids, &tuid);
-      } else if (cmp == 1) {
-        // not match but should continue to iter
-      } else {
-        // not match and no more result
-        break;
-      }
-    }
-    valid = param->reverse ? tdbTbcMoveToPrev(pCursor->pCur) : tdbTbcMoveToNext(pCursor->pCur);
-    if (valid < 0) {
-      break;
-    }
-  }
-END:
-  if (pCursor->pMeta) metaULock(pCursor->pMeta);
-  if (pCursor->pCur) tdbTbcClose(pCursor->pCur);
-
-  taosMemoryFree(pCursor);
-
-  return ret;
->>>>>>> 5422db24
 }