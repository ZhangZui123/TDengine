/*
 * Copyright (c) 2019 TAOS Data, Inc. <jhtao@taosdata.com>
 *
 * This program is free software: you can use, redistribute, and/or modify
 * it under the terms of the GNU Affero General Public License, version 3
 * or later ("AGPL"), as published by the Free Software Foundation.
 *
 * This program is distributed in the hope that it will be useful, but WITHOUT
 * ANY WARRANTY; without even the implied warranty of MERCHANTABILITY or
 * FITNESS FOR A PARTICULAR PURPOSE.
 *
 * You should have received a copy of the GNU Affero General Public License
 * along with this program. If not, see <http://www.gnu.org/licenses/>.
 */

#include "meta.h"

void metaReaderInit(SMetaReader *pReader, SMeta *pMeta, int32_t flags) {
  memset(pReader, 0, sizeof(*pReader));
  pReader->flags = flags;
  pReader->pMeta = pMeta;
  if (!(flags & META_READER_NOLOCK)) {
    metaRLock(pMeta);
  }
}

void metaReaderReleaseLock(SMetaReader *pReader) {
  if (pReader->pMeta && !(pReader->flags & META_READER_NOLOCK)) {
    metaULock(pReader->pMeta);
    pReader->flags |= META_READER_NOLOCK;
  }
}

void metaReaderClear(SMetaReader *pReader) {
  if (pReader->pMeta && !(pReader->flags & META_READER_NOLOCK)) {
    metaULock(pReader->pMeta);
  }
  tDecoderClear(&pReader->coder);
  tdbFree(pReader->pBuf);
}

int metaGetTableEntryByVersion(SMetaReader *pReader, int64_t version, tb_uid_t uid) {
  SMeta   *pMeta = pReader->pMeta;
  STbDbKey tbDbKey = {.version = version, .uid = uid};

  // query table.db
  if (tdbTbGet(pMeta->pTbDb, &tbDbKey, sizeof(tbDbKey), &pReader->pBuf, &pReader->szBuf) < 0) {
    terrno = TSDB_CODE_PAR_TABLE_NOT_EXIST;
    goto _err;
  }

  // decode the entry
  tDecoderInit(&pReader->coder, pReader->pBuf, pReader->szBuf);

  if (metaDecodeEntry(&pReader->coder, &pReader->me) < 0) {
    goto _err;
  }

  return 0;

_err:
  return -1;
}

// int metaGetTableEntryByUidTest(void* meta, SArray *uidList) {
//
//   SArray* readerList = taosArrayInit(taosArrayGetSize(uidList), sizeof(SMetaReader));
//   SArray* uidVersion = taosArrayInit(taosArrayGetSize(uidList), sizeof(STbDbKey));
//   SMeta  *pMeta = meta;
//   int64_t version;
//   SHashObj *uHash = taosHashInit(32, taosGetDefaultHashFunction(TSDB_DATA_TYPE_BIGINT), false, HASH_NO_LOCK);
//
//   int64_t stt1 = taosGetTimestampUs();
//   for(int i = 0; i < taosArrayGetSize(uidList); i++) {
//     void* ppVal = NULL;
//     int vlen = 0;
//     uint64_t *  uid = taosArrayGet(uidList, i);
//     // query uid.idx
//     if (tdbTbGet(pMeta->pUidIdx, uid, sizeof(*uid), &ppVal, &vlen) < 0) {
//       continue;
//     }
//     version = *(int64_t *)ppVal;
//
//     STbDbKey tbDbKey = {.version = version, .uid = *uid};
//     taosArrayPush(uidVersion, &tbDbKey);
//     taosHashPut(uHash, uid, sizeof(int64_t), ppVal, sizeof(int64_t));
//   }
//   int64_t stt2 = taosGetTimestampUs();
//   qDebug("metaGetTableEntryByUidTest1 rows:%d, cost:%ld us", taosArrayGetSize(uidList), stt2-stt1);
//
//   TBC        *pCur = NULL;
//   tdbTbcOpen(pMeta->pTbDb, &pCur, NULL);
//   tdbTbcMoveToFirst(pCur);
//   void *pKey = NULL;
//   int   kLen = 0;
//
//   while(1){
//     SMetaReader pReader = {0};
//     int32_t ret = tdbTbcNext(pCur, &pKey, &kLen, &pReader.pBuf, &pReader.szBuf);
//     if (ret < 0) break;
//     STbDbKey *tmp = (STbDbKey*)pKey;
//     int64_t *ver = (int64_t*)taosHashGet(uHash, &tmp->uid, sizeof(int64_t));
//     if(ver == NULL || *ver != tmp->version) continue;
//     taosArrayPush(readerList, &pReader);
//   }
//   tdbTbcClose(pCur);
//
//   taosArrayClear(readerList);
//   int64_t stt3 = taosGetTimestampUs();
//   qDebug("metaGetTableEntryByUidTest2 rows:%d, cost:%ld us", taosArrayGetSize(uidList), stt3-stt2);
//   for(int i = 0; i < taosArrayGetSize(uidVersion); i++) {
//     SMetaReader pReader = {0};
//
//     STbDbKey *tbDbKey = taosArrayGet(uidVersion, i);
//     // query table.db
//     if (tdbTbGet(pMeta->pTbDb, tbDbKey, sizeof(STbDbKey), &pReader.pBuf, &pReader.szBuf) < 0) {
//       continue;
//     }
//     taosArrayPush(readerList, &pReader);
//   }
//   int64_t stt4 = taosGetTimestampUs();
//   qDebug("metaGetTableEntryByUidTest3 rows:%d, cost:%ld us", taosArrayGetSize(uidList), stt4-stt3);
//
//   for(int i = 0; i < taosArrayGetSize(readerList); i++){
//     SMetaReader* pReader  = taosArrayGet(readerList, i);
//     metaReaderInit(pReader, meta, 0);
//     // decode the entry
//     tDecoderInit(&pReader->coder, pReader->pBuf, pReader->szBuf);
//
//     if (metaDecodeEntry(&pReader->coder, &pReader->me) < 0) {
//     }
//     metaReaderClear(pReader);
//   }
//   int64_t stt5 = taosGetTimestampUs();
//   qDebug("metaGetTableEntryByUidTest4 rows:%d, cost:%ld us", taosArrayGetSize(readerList), stt5-stt4);
//   return 0;
// }

bool metaIsTableExist(SMeta *pMeta, tb_uid_t uid) {
  // query uid.idx
  metaRLock(pMeta);

  if (tdbTbGet(pMeta->pUidIdx, &uid, sizeof(uid), NULL, NULL) < 0) {
    metaULock(pMeta);

    return false;
  }

  metaULock(pMeta);

  return true;
}

int metaGetTableEntryByUid(SMetaReader *pReader, tb_uid_t uid) {
  SMeta  *pMeta = pReader->pMeta;
  int64_t version;

  // query uid.idx
  if (tdbTbGet(pMeta->pUidIdx, &uid, sizeof(uid), &pReader->pBuf, &pReader->szBuf) < 0) {
    terrno = TSDB_CODE_PAR_TABLE_NOT_EXIST;
    return -1;
  }

  version = ((SUidIdxVal *)pReader->pBuf)[0].version;
  return metaGetTableEntryByVersion(pReader, version, uid);
}

int metaGetTableEntryByName(SMetaReader *pReader, const char *name) {
  SMeta   *pMeta = pReader->pMeta;
  tb_uid_t uid;

  // query name.idx
  if (tdbTbGet(pMeta->pNameIdx, name, strlen(name) + 1, &pReader->pBuf, &pReader->szBuf) < 0) {
    terrno = TSDB_CODE_PAR_TABLE_NOT_EXIST;
    return -1;
  }

  uid = *(tb_uid_t *)pReader->pBuf;
  return metaGetTableEntryByUid(pReader, uid);
}

tb_uid_t metaGetTableEntryUidByName(SMeta *pMeta, const char *name) {
  void    *pData = NULL;
  int      nData = 0;
  tb_uid_t uid = 0;

  metaRLock(pMeta);

  if (tdbTbGet(pMeta->pNameIdx, name, strlen(name) + 1, &pData, &nData) == 0) {
    uid = *(tb_uid_t *)pData;
    tdbFree(pData);
  }

  metaULock(pMeta);

  return uid;
}

int metaGetTableNameByUid(void *meta, uint64_t uid, char *tbName) {
  int         code = 0;
  SMetaReader mr = {0};
  metaReaderInit(&mr, (SMeta *)meta, 0);
  code = metaGetTableEntryByUid(&mr, uid);
  if (code < 0) {
    metaReaderClear(&mr);
    return -1;
  }

  STR_TO_VARSTR(tbName, mr.me.name);
  metaReaderClear(&mr);

  return 0;
}
int metaGetTableUidByName(void *meta, char *tbName, int64_t *uid) {
  int         code = 0;
  SMetaReader mr = {0};
  metaReaderInit(&mr, (SMeta *)meta, 0);

  SMetaReader *pReader = &mr;

  // query name.idx
  if (tdbTbGet(pReader->pMeta->pNameIdx, tbName, strlen(tbName) + 1, &pReader->pBuf, &pReader->szBuf) < 0) {
    terrno = TSDB_CODE_PAR_TABLE_NOT_EXIST;
    metaReaderClear(&mr);
    return -1;
  }

  *uid = *(tb_uid_t *)pReader->pBuf;

  metaReaderClear(&mr);

  return 0;
}

int metaGetTableTypeByName(void *meta, char *tbName, ETableType *tbType) {
  int         code = 0;
  SMetaReader mr = {0};
  metaReaderInit(&mr, (SMeta *)meta, 0);

  code = metaGetTableEntryByName(&mr, tbName);
  if (code == 0) *tbType = mr.me.type;

  metaReaderClear(&mr);
  return code;
}

int metaReadNext(SMetaReader *pReader) {
  SMeta *pMeta = pReader->pMeta;

  // TODO

  return 0;
}

#if 1  // ===================================================
SMTbCursor *metaOpenTbCursor(SMeta *pMeta) {
  SMTbCursor *pTbCur = NULL;

  pTbCur = (SMTbCursor *)taosMemoryCalloc(1, sizeof(*pTbCur));
  if (pTbCur == NULL) {
    return NULL;
  }

  metaReaderInit(&pTbCur->mr, pMeta, 0);

  tdbTbcOpen(pMeta->pUidIdx, &pTbCur->pDbc, NULL);

  tdbTbcMoveToFirst(pTbCur->pDbc);

  return pTbCur;
}

void metaCloseTbCursor(SMTbCursor *pTbCur) {
  if (pTbCur) {
    tdbFree(pTbCur->pKey);
    tdbFree(pTbCur->pVal);
    metaReaderClear(&pTbCur->mr);
    if (pTbCur->pDbc) {
      tdbTbcClose(pTbCur->pDbc);
    }
    taosMemoryFree(pTbCur);
  }
}

int metaTbCursorNext(SMTbCursor *pTbCur) {
  int    ret;
  void  *pBuf;
  STbCfg tbCfg;

  for (;;) {
    ret = tdbTbcNext(pTbCur->pDbc, &pTbCur->pKey, &pTbCur->kLen, &pTbCur->pVal, &pTbCur->vLen);
    if (ret < 0) {
      return -1;
    }

    tDecoderClear(&pTbCur->mr.coder);

    metaGetTableEntryByVersion(&pTbCur->mr, ((SUidIdxVal *)pTbCur->pVal)[0].version, *(tb_uid_t *)pTbCur->pKey);
    if (pTbCur->mr.me.type == TSDB_SUPER_TABLE) {
      continue;
    }

    break;
  }

  return 0;
}

SSchemaWrapper *metaGetTableSchema(SMeta *pMeta, tb_uid_t uid, int32_t sver, int lock) {
  void           *pData = NULL;
  int             nData = 0;
  int64_t         version;
  SSchemaWrapper  schema = {0};
  SSchemaWrapper *pSchema = NULL;
  SDecoder        dc = {0};
  if (lock) {
    metaRLock(pMeta);
  }
_query:
  if (tdbTbGet(pMeta->pUidIdx, &uid, sizeof(uid), &pData, &nData) < 0) {
    goto _err;
  }

  version = ((SUidIdxVal *)pData)[0].version;

  tdbTbGet(pMeta->pTbDb, &(STbDbKey){.uid = uid, .version = version}, sizeof(STbDbKey), &pData, &nData);
  SMetaEntry me = {0};
  tDecoderInit(&dc, pData, nData);
  metaDecodeEntry(&dc, &me);
  if (me.type == TSDB_SUPER_TABLE) {
    if (sver == -1 || sver == me.stbEntry.schemaRow.version) {
      pSchema = tCloneSSchemaWrapper(&me.stbEntry.schemaRow);
      tDecoderClear(&dc);
      goto _exit;
    }
    {  // Traverse to find the previous qualified data
      TBC *pCur;
      tdbTbcOpen(pMeta->pTbDb, &pCur, NULL);
      STbDbKey key = {.version = sver, .uid = INT64_MAX};
      int      c = 0;
      tdbTbcMoveTo(pCur, &key, sizeof(key), &c);
      if (c < 0) {
        tdbTbcMoveToPrev(pCur);
      }

      void *pKey = NULL;
      void *pVal = NULL;
      int   vLen = 0, kLen = 0;
      while (1) {
        int32_t ret = tdbTbcPrev(pCur, &pKey, &kLen, &pVal, &vLen);
        if (ret < 0) break;

        STbDbKey *tmp = (STbDbKey *)pKey;
        if (tmp->uid != uid) {
          continue;
        }
        SDecoder   dcNew = {0};
        SMetaEntry meNew = {0};
        tDecoderInit(&dcNew, pVal, vLen);
        metaDecodeEntry(&dcNew, &meNew);
        pSchema = tCloneSSchemaWrapper(&meNew.stbEntry.schemaRow);
        tDecoderClear(&dcNew);
        tdbTbcClose(pCur);
        tdbFree(pKey);
        tdbFree(pVal);
        goto _exit;
      }
      tdbFree(pKey);
      tdbFree(pVal);
      tdbTbcClose(pCur);
    }
  } else if (me.type == TSDB_CHILD_TABLE) {
    uid = me.ctbEntry.suid;
    tDecoderClear(&dc);
    goto _query;
  } else {
    if (sver == -1 || sver == me.ntbEntry.schemaRow.version) {
      pSchema = tCloneSSchemaWrapper(&me.ntbEntry.schemaRow);
      tDecoderClear(&dc);
      goto _exit;
    }
  }
  tDecoderClear(&dc);

  // query from skm db
  if (tdbTbGet(pMeta->pSkmDb, &(SSkmDbKey){.uid = uid, .sver = sver}, sizeof(SSkmDbKey), &pData, &nData) < 0) {
    goto _err;
  }

  tDecoderInit(&dc, pData, nData);
  tDecodeSSchemaWrapperEx(&dc, &schema);
  pSchema = tCloneSSchemaWrapper(&schema);
  tDecoderClear(&dc);

_exit:
  tDecoderClear(&dc);
  if (lock) {
    metaULock(pMeta);
  }
  tdbFree(pData);
  return pSchema;

_err:
  tDecoderClear(&dc);
  if (lock) {
    metaULock(pMeta);
  }
  tdbFree(pData);
  return NULL;
}

int metaTtlSmaller(SMeta *pMeta, uint64_t ttl, SArray *uidList) {
  TBC *pCur;
  int  ret = tdbTbcOpen(pMeta->pTtlIdx, &pCur, NULL);
  if (ret < 0) {
    return ret;
  }

  STtlIdxKey ttlKey = {0};
  ttlKey.dtime = ttl;
  ttlKey.uid = INT64_MAX;
  int c = 0;
  tdbTbcMoveTo(pCur, &ttlKey, sizeof(ttlKey), &c);
  if (c < 0) {
    tdbTbcMoveToPrev(pCur);
  }

  void *pKey = NULL;
  int   kLen = 0;
  while (1) {
    ret = tdbTbcPrev(pCur, &pKey, &kLen, NULL, NULL);
    if (ret < 0) {
      break;
    }
    ttlKey = *(STtlIdxKey *)pKey;
    taosArrayPush(uidList, &ttlKey.uid);
  }
  tdbFree(pKey);
  tdbTbcClose(pCur);
  return 0;
}

struct SMCtbCursor {
  SMeta   *pMeta;
  TBC     *pCur;
  tb_uid_t suid;
  void    *pKey;
  void    *pVal;
  int      kLen;
  int      vLen;
};

SMCtbCursor *metaOpenCtbCursor(SMeta *pMeta, tb_uid_t uid, int lock) {
  SMCtbCursor *pCtbCur = NULL;
  SCtbIdxKey   ctbIdxKey;
  int          ret = 0;
  int          c = 0;

  pCtbCur = (SMCtbCursor *)taosMemoryCalloc(1, sizeof(*pCtbCur));
  if (pCtbCur == NULL) {
    return NULL;
  }

  pCtbCur->pMeta = pMeta;
  pCtbCur->suid = uid;
  if (lock) {
    metaRLock(pMeta);
  }

  ret = tdbTbcOpen(pMeta->pCtbIdx, &pCtbCur->pCur, NULL);
  if (ret < 0) {
    metaULock(pMeta);
    taosMemoryFree(pCtbCur);
    return NULL;
  }

  // move to the suid
  ctbIdxKey.suid = uid;
  ctbIdxKey.uid = INT64_MIN;
  tdbTbcMoveTo(pCtbCur->pCur, &ctbIdxKey, sizeof(ctbIdxKey), &c);
  if (c > 0) {
    tdbTbcMoveToNext(pCtbCur->pCur);
  }

  return pCtbCur;
}

void metaCloseCtbCursor(SMCtbCursor *pCtbCur, int lock) {
  if (pCtbCur) {
    if (pCtbCur->pMeta && lock) metaULock(pCtbCur->pMeta);
    if (pCtbCur->pCur) {
      tdbTbcClose(pCtbCur->pCur);

      tdbFree(pCtbCur->pKey);
      tdbFree(pCtbCur->pVal);
    }

    taosMemoryFree(pCtbCur);
  }
}

tb_uid_t metaCtbCursorNext(SMCtbCursor *pCtbCur) {
  int         ret;
  SCtbIdxKey *pCtbIdxKey;

  ret = tdbTbcNext(pCtbCur->pCur, &pCtbCur->pKey, &pCtbCur->kLen, &pCtbCur->pVal, &pCtbCur->vLen);
  if (ret < 0) {
    return 0;
  }

  pCtbIdxKey = pCtbCur->pKey;
  if (pCtbIdxKey->suid > pCtbCur->suid) {
    return 0;
  }

  return pCtbIdxKey->uid;
}

struct SMStbCursor {
  SMeta   *pMeta;
  TBC     *pCur;
  tb_uid_t suid;
  void    *pKey;
  void    *pVal;
  int      kLen;
  int      vLen;
};

SMStbCursor *metaOpenStbCursor(SMeta *pMeta, tb_uid_t suid) {
  SMStbCursor *pStbCur = NULL;
  int          ret = 0;
  int          c = 0;

  pStbCur = (SMStbCursor *)taosMemoryCalloc(1, sizeof(*pStbCur));
  if (pStbCur == NULL) {
    terrno = TSDB_CODE_OUT_OF_MEMORY;
    return NULL;
  }

  pStbCur->pMeta = pMeta;
  pStbCur->suid = suid;
  metaRLock(pMeta);

  ret = tdbTbcOpen(pMeta->pSuidIdx, &pStbCur->pCur, NULL);
  if (ret < 0) {
    terrno = TSDB_CODE_OUT_OF_MEMORY;
    metaULock(pMeta);
    taosMemoryFree(pStbCur);
    return NULL;
  }

  // move to the suid
  tdbTbcMoveTo(pStbCur->pCur, &suid, sizeof(suid), &c);
  if (c > 0) {
    tdbTbcMoveToNext(pStbCur->pCur);
  }

  return pStbCur;
}

void metaCloseStbCursor(SMStbCursor *pStbCur) {
  if (pStbCur) {
    if (pStbCur->pMeta) metaULock(pStbCur->pMeta);
    if (pStbCur->pCur) {
      tdbTbcClose(pStbCur->pCur);

      tdbFree(pStbCur->pKey);
      tdbFree(pStbCur->pVal);
    }

    taosMemoryFree(pStbCur);
  }
}

tb_uid_t metaStbCursorNext(SMStbCursor *pStbCur) {
  int ret;

  ret = tdbTbcNext(pStbCur->pCur, &pStbCur->pKey, &pStbCur->kLen, &pStbCur->pVal, &pStbCur->vLen);
  if (ret < 0) {
    return 0;
  }
  return *(tb_uid_t *)pStbCur->pKey;
}

STSchema *metaGetTbTSchema(SMeta *pMeta, tb_uid_t uid, int32_t sver, int lock) {
  // SMetaReader     mr = {0};
  STSchema       *pTSchema = NULL;
  SSchemaWrapper *pSW = NULL;
  STSchemaBuilder sb = {0};
  SSchema        *pSchema;

  pSW = metaGetTableSchema(pMeta, uid, sver, lock);
  if (!pSW) return NULL;

  tdInitTSchemaBuilder(&sb, pSW->version);
  for (int i = 0; i < pSW->nCols; i++) {
    pSchema = pSW->pSchema + i;
    tdAddColToSchema(&sb, pSchema->type, pSchema->flags, pSchema->colId, pSchema->bytes);
  }
  pTSchema = tdGetSchemaFromBuilder(&sb);

  tdDestroyTSchemaBuilder(&sb);

  taosMemoryFree(pSW->pSchema);
  taosMemoryFree(pSW);
  return pTSchema;
}

int32_t metaGetTbTSchemaEx(SMeta *pMeta, tb_uid_t suid, tb_uid_t uid, int32_t sver, STSchema **ppTSchema) {
  int32_t code = 0;

  void     *pData = NULL;
  int       nData = 0;
  SSkmDbKey skmDbKey;
  if (sver <= 0) {
    SMetaInfo info;
    if (metaGetInfo(pMeta, suid ? suid : uid, &info) == 0) {
      sver = info.skmVer;
    } else {
      TBC *pSkmDbC = NULL;
      int  c;

      skmDbKey.uid = suid ? suid : uid;
      skmDbKey.sver = INT32_MAX;

      tdbTbcOpen(pMeta->pSkmDb, &pSkmDbC, NULL);
      metaRLock(pMeta);

      if (tdbTbcMoveTo(pSkmDbC, &skmDbKey, sizeof(skmDbKey), &c) < 0) {
        metaULock(pMeta);
        tdbTbcClose(pSkmDbC);
        code = TSDB_CODE_NOT_FOUND;
        goto _exit;
      }

      ASSERT(c);

      if (c < 0) {
        tdbTbcMoveToPrev(pSkmDbC);
      }

      const void *pKey = NULL;
      int32_t     nKey = 0;
      tdbTbcGet(pSkmDbC, &pKey, &nKey, NULL, NULL);

      if (((SSkmDbKey *)pKey)->uid != skmDbKey.uid) {
        metaULock(pMeta);
        tdbTbcClose(pSkmDbC);
        code = TSDB_CODE_NOT_FOUND;
        goto _exit;
      }

      sver = ((SSkmDbKey *)pKey)->sver;

      metaULock(pMeta);
      tdbTbcClose(pSkmDbC);
    }
  }

  ASSERT(sver > 0);

  skmDbKey.uid = suid ? suid : uid;
  skmDbKey.sver = sver;
  metaRLock(pMeta);
  if (tdbTbGet(pMeta->pSkmDb, &skmDbKey, sizeof(SSkmDbKey), &pData, &nData) < 0) {
    metaULock(pMeta);
    code = TSDB_CODE_NOT_FOUND;
    goto _exit;
  }
  metaULock(pMeta);

  // decode
  SDecoder        dc = {0};
  SSchemaWrapper  schema;
  SSchemaWrapper *pSchemaWrapper = &schema;

  tDecoderInit(&dc, pData, nData);
  (void)tDecodeSSchemaWrapper(&dc, pSchemaWrapper);
  tDecoderClear(&dc);
  tdbFree(pData);

  // convert
  STSchemaBuilder sb = {0};

  tdInitTSchemaBuilder(&sb, pSchemaWrapper->version);
  for (int i = 0; i < pSchemaWrapper->nCols; i++) {
    SSchema *pSchema = pSchemaWrapper->pSchema + i;
    tdAddColToSchema(&sb, pSchema->type, pSchema->flags, pSchema->colId, pSchema->bytes);
  }

  STSchema *pTSchema = tdGetSchemaFromBuilder(&sb);
  if (pTSchema == NULL) {
    code = TSDB_CODE_OUT_OF_MEMORY;
  }

  tdDestroyTSchemaBuilder(&sb);

  *ppTSchema = pTSchema;
  taosMemoryFree(pSchemaWrapper->pSchema);

_exit:
  return code;
}

// N.B. Called by statusReq per second
int64_t metaGetTbNum(SMeta *pMeta) {
  // num of child tables (excluding normal tables , stables and others)

  /* int64_t num = 0; */
  /* vnodeGetAllCtbNum(pMeta->pVnode, &num); */

  return pMeta->pVnode->config.vndStats.numOfCTables + pMeta->pVnode->config.vndStats.numOfNTables;
}

// N.B. Called by statusReq per second
int64_t metaGetTimeSeriesNum(SMeta *pMeta) {
  // sum of (number of columns of stable -  1) * number of ctables (excluding timestamp column)
  if (pMeta->pVnode->config.vndStats.numOfTimeSeries <= 0 ||
      ++pMeta->pVnode->config.vndStats.itvTimeSeries % (60 * 5) == 0) {
    int64_t num = 0;
    vnodeGetTimeSeriesNum(pMeta->pVnode, &num);
    pMeta->pVnode->config.vndStats.numOfTimeSeries = num;

    pMeta->pVnode->config.vndStats.itvTimeSeries = (TD_VID(pMeta->pVnode) % 100) * 2;
  }

  return pMeta->pVnode->config.vndStats.numOfTimeSeries + pMeta->pVnode->config.vndStats.numOfNTimeSeries;
}

typedef struct {
  SMeta   *pMeta;
  TBC     *pCur;
  tb_uid_t uid;
  void    *pKey;
  void    *pVal;
  int      kLen;
  int      vLen;
} SMSmaCursor;

SMSmaCursor *metaOpenSmaCursor(SMeta *pMeta, tb_uid_t uid) {
  SMSmaCursor *pSmaCur = NULL;
  SSmaIdxKey   smaIdxKey;
  int          ret;
  int          c;

  pSmaCur = (SMSmaCursor *)taosMemoryCalloc(1, sizeof(*pSmaCur));
  if (pSmaCur == NULL) {
    terrno = TSDB_CODE_OUT_OF_MEMORY;
    return NULL;
  }

  pSmaCur->pMeta = pMeta;
  pSmaCur->uid = uid;
  metaRLock(pMeta);

  ret = tdbTbcOpen(pMeta->pSmaIdx, &pSmaCur->pCur, NULL);
  if (ret < 0) {
    metaULock(pMeta);
    taosMemoryFree(pSmaCur);
    return NULL;
  }

  // move to the suid
  smaIdxKey.uid = uid;
  smaIdxKey.smaUid = INT64_MIN;
  tdbTbcMoveTo(pSmaCur->pCur, &smaIdxKey, sizeof(smaIdxKey), &c);
  if (c > 0) {
    tdbTbcMoveToNext(pSmaCur->pCur);
  }

  return pSmaCur;
}

void metaCloseSmaCursor(SMSmaCursor *pSmaCur) {
  if (pSmaCur) {
    if (pSmaCur->pMeta) metaULock(pSmaCur->pMeta);
    if (pSmaCur->pCur) {
      tdbTbcClose(pSmaCur->pCur);

      tdbFree(pSmaCur->pKey);
      tdbFree(pSmaCur->pVal);
    }

    taosMemoryFree(pSmaCur);
  }
}

tb_uid_t metaSmaCursorNext(SMSmaCursor *pSmaCur) {
  int         ret;
  SSmaIdxKey *pSmaIdxKey;

  ret = tdbTbcNext(pSmaCur->pCur, &pSmaCur->pKey, &pSmaCur->kLen, &pSmaCur->pVal, &pSmaCur->vLen);
  if (ret < 0) {
    return 0;
  }

  pSmaIdxKey = pSmaCur->pKey;
  if (pSmaIdxKey->uid > pSmaCur->uid) {
    return 0;
  }

  return pSmaIdxKey->uid;
}

STSmaWrapper *metaGetSmaInfoByTable(SMeta *pMeta, tb_uid_t uid, bool deepCopy) {
  STSmaWrapper *pSW = NULL;
  SArray       *pSmaIds = NULL;

  if (!(pSmaIds = metaGetSmaIdsByTable(pMeta, uid))) {
    return NULL;
  }

  pSW = taosMemoryCalloc(1, sizeof(*pSW));
  if (!pSW) {
    terrno = TSDB_CODE_OUT_OF_MEMORY;
    goto _err;
  }

  pSW->number = taosArrayGetSize(pSmaIds);
  pSW->tSma = taosMemoryCalloc(pSW->number, sizeof(STSma));

  if (!pSW->tSma) {
    terrno = TSDB_CODE_OUT_OF_MEMORY;
    goto _err;
  }

  SMetaReader mr = {0};
  metaReaderInit(&mr, pMeta, 0);
  int64_t smaId;
  int     smaIdx = 0;
  STSma  *pTSma = NULL;
  for (int i = 0; i < pSW->number; ++i) {
    smaId = *(tb_uid_t *)taosArrayGet(pSmaIds, i);
    if (metaGetTableEntryByUid(&mr, smaId) < 0) {
      tDecoderClear(&mr.coder);
      metaWarn("vgId:%d, no entry for tbId:%" PRIi64 ", smaId:%" PRIi64, TD_VID(pMeta->pVnode), uid, smaId);
      continue;
    }
    tDecoderClear(&mr.coder);
    pTSma = pSW->tSma + smaIdx;
    memcpy(pTSma, mr.me.smaEntry.tsma, sizeof(STSma));
    if (deepCopy) {
      if (pTSma->exprLen > 0) {
        if (!(pTSma->expr = taosMemoryCalloc(1, pTSma->exprLen))) {
          terrno = TSDB_CODE_OUT_OF_MEMORY;
          goto _err;
        }
        memcpy((void *)pTSma->expr, mr.me.smaEntry.tsma->expr, pTSma->exprLen);
      }
      if (pTSma->tagsFilterLen > 0) {
        if (!(pTSma->tagsFilter = taosMemoryCalloc(1, pTSma->tagsFilterLen))) {
          terrno = TSDB_CODE_OUT_OF_MEMORY;
          goto _err;
        }
      }
      memcpy((void *)pTSma->tagsFilter, mr.me.smaEntry.tsma->tagsFilter, pTSma->tagsFilterLen);
    } else {
      pTSma->exprLen = 0;
      pTSma->expr = NULL;
      pTSma->tagsFilterLen = 0;
      pTSma->tagsFilter = NULL;
    }

    ++smaIdx;
  }

  if (smaIdx <= 0) goto _err;
  pSW->number = smaIdx;

  metaReaderClear(&mr);
  taosArrayDestroy(pSmaIds);
  return pSW;
_err:
  metaReaderClear(&mr);
  taosArrayDestroy(pSmaIds);
  tFreeTSmaWrapper(pSW, deepCopy);
  return NULL;
}

STSma *metaGetSmaInfoByIndex(SMeta *pMeta, int64_t indexUid) {
  STSma      *pTSma = NULL;
  SMetaReader mr = {0};
  metaReaderInit(&mr, pMeta, 0);
  if (metaGetTableEntryByUid(&mr, indexUid) < 0) {
    metaWarn("vgId:%d, failed to get table entry for smaId:%" PRIi64, TD_VID(pMeta->pVnode), indexUid);
    metaReaderClear(&mr);
    return NULL;
  }
  pTSma = (STSma *)taosMemoryMalloc(sizeof(STSma));
  if (!pTSma) {
    terrno = TSDB_CODE_OUT_OF_MEMORY;
    metaReaderClear(&mr);
    return NULL;
  }

  memcpy(pTSma, mr.me.smaEntry.tsma, sizeof(STSma));

  metaReaderClear(&mr);
  return pTSma;
}

SArray *metaGetSmaIdsByTable(SMeta *pMeta, tb_uid_t uid) {
  SArray     *pUids = NULL;
  SSmaIdxKey *pSmaIdxKey = NULL;

  SMSmaCursor *pCur = metaOpenSmaCursor(pMeta, uid);
  if (!pCur) {
    return NULL;
  }

  while (1) {
    tb_uid_t id = metaSmaCursorNext(pCur);
    if (id == 0) {
      break;
    }

    if (!pUids) {
      pUids = taosArrayInit(16, sizeof(tb_uid_t));
      if (!pUids) {
        terrno = TSDB_CODE_OUT_OF_MEMORY;
        metaCloseSmaCursor(pCur);
        return NULL;
      }
    }

    pSmaIdxKey = (SSmaIdxKey *)pCur->pKey;

    if (!taosArrayPush(pUids, &pSmaIdxKey->smaUid)) {
      terrno = TSDB_CODE_OUT_OF_MEMORY;
      metaCloseSmaCursor(pCur);
      taosArrayDestroy(pUids);
      return NULL;
    }
  }

  metaCloseSmaCursor(pCur);
  return pUids;
}

SArray *metaGetSmaTbUids(SMeta *pMeta) {
  SArray     *pUids = NULL;
  SSmaIdxKey *pSmaIdxKey = NULL;
  tb_uid_t    lastUid = 0;

  SMSmaCursor *pCur = metaOpenSmaCursor(pMeta, 0);
  if (!pCur) {
    return NULL;
  }

  while (1) {
    tb_uid_t uid = metaSmaCursorNext(pCur);
    if (uid == 0) {
      break;
    }

    if (lastUid == uid) {
      continue;
    }

    lastUid = uid;

    if (!pUids) {
      pUids = taosArrayInit(16, sizeof(tb_uid_t));
      if (!pUids) {
        terrno = TSDB_CODE_OUT_OF_MEMORY;
        metaCloseSmaCursor(pCur);
        return NULL;
      }
    }

    if (!taosArrayPush(pUids, &uid)) {
      terrno = TSDB_CODE_OUT_OF_MEMORY;
      metaCloseSmaCursor(pCur);
      taosArrayDestroy(pUids);
      return NULL;
    }
  }

  metaCloseSmaCursor(pCur);
  return pUids;
}

#endif

const void *metaGetTableTagVal(void *pTag, int16_t type, STagVal *val) {
  STag *tag = (STag *)pTag;
  if (type == TSDB_DATA_TYPE_JSON) {
    return tag;
  }
  bool find = tTagGet(tag, val);

  if (!find) {
    return NULL;
  }

#ifdef TAG_FILTER_DEBUG
  if (IS_VAR_DATA_TYPE(val->type)) {
    char *buf = taosMemoryCalloc(val->nData + 1, 1);
    memcpy(buf, val->pData, val->nData);
    metaDebug("metaTag table val varchar index:%d cid:%d type:%d value:%s", 1, val->cid, val->type, buf);
    taosMemoryFree(buf);
  } else {
    double dval = 0;
    GET_TYPED_DATA(dval, double, val->type, &val->i64);
    metaDebug("metaTag table val number index:%d cid:%d type:%d value:%f", 1, val->cid, val->type, dval);
  }

  SArray *pTagVals = NULL;
  tTagToValArray((STag *)pTag, &pTagVals);
  for (int i = 0; i < taosArrayGetSize(pTagVals); i++) {
    STagVal *pTagVal = (STagVal *)taosArrayGet(pTagVals, i);

    if (IS_VAR_DATA_TYPE(pTagVal->type)) {
      char *buf = taosMemoryCalloc(pTagVal->nData + 1, 1);
      memcpy(buf, pTagVal->pData, pTagVal->nData);
      metaDebug("metaTag table varchar index:%d cid:%d type:%d value:%s", i, pTagVal->cid, pTagVal->type, buf);
      taosMemoryFree(buf);
    } else {
      double dval = 0;
      GET_TYPED_DATA(dval, double, pTagVal->type, &pTagVal->i64);
      metaDebug("metaTag table number index:%d cid:%d type:%d value:%f", i, pTagVal->cid, pTagVal->type, dval);
    }
  }
#endif

  return val;
}

typedef struct {
  SMeta   *pMeta;
  TBC     *pCur;
  tb_uid_t suid;
  int16_t  cid;
  int16_t  type;
  void    *pKey;
  void    *pVal;
  int32_t  kLen;
  int32_t  vLen;
} SIdxCursor;

int32_t metaFilterCreateTime(SMeta *pMeta, SMetaFltParam *param, SArray *pUids) {
  int32_t ret = 0;

  SIdxCursor *pCursor = NULL;
  pCursor = (SIdxCursor *)taosMemoryCalloc(1, sizeof(SIdxCursor));
  pCursor->pMeta = pMeta;
  pCursor->suid = param->suid;
  pCursor->cid = param->cid;
  pCursor->type = param->type;

  metaRLock(pMeta);
  ret = tdbTbcOpen(pMeta->pCtimeIdx, &pCursor->pCur, NULL);
  if (ret != 0) {
    goto END;
  }
  int64_t uidLimit = param->reverse ? INT64_MAX : 0;

  SCtimeIdxKey  ctimeKey = {.ctime = *(int64_t *)(param->val), .uid = uidLimit};
  SCtimeIdxKey *pCtimeKey = &ctimeKey;

  int cmp = 0;
  if (tdbTbcMoveTo(pCursor->pCur, &ctimeKey, sizeof(ctimeKey), &cmp) < 0) {
    goto END;
  }
  bool    first = true;
  int32_t valid = 0;
  while (1) {
    void   *entryKey = NULL;
    int32_t nEntryKey = -1;
    valid = tdbTbcGet(pCursor->pCur, (const void **)&entryKey, &nEntryKey, NULL, NULL);
    if (valid < 0) break;

    SCtimeIdxKey *p = entryKey;
    if (first) {
      valid = param->reverse ? tdbTbcMoveToPrev(pCursor->pCur) : tdbTbcMoveToNext(pCursor->pCur);
      if (valid < 0) break;
      continue;
    } else {
      break;
    }
    int32_t cmp = (*param->filterFunc)((void *)&p->ctime, (void *)&pCtimeKey->ctime, param->type);
    if (cmp == 0) taosArrayPush(pUids, &p->uid);
    if (cmp == -1) break;
    valid = param->reverse ? tdbTbcMoveToPrev(pCursor->pCur) : tdbTbcMoveToNext(pCursor->pCur);
    if (valid < 0) break;
  }

END:
  if (pCursor->pMeta) metaULock(pCursor->pMeta);
  if (pCursor->pCur) tdbTbcClose(pCursor->pCur);

  taosMemoryFree(pCursor);
  return ret;
}

int32_t metaFilterTableName(SMeta *pMeta, SMetaFltParam *param, SArray *pUids) {
  int32_t ret = 0;
  char   *buf = NULL;

  STagIdxKey *pKey = NULL;
  int32_t     nKey = 0;

  SIdxCursor *pCursor = NULL;
  pCursor = (SIdxCursor *)taosMemoryCalloc(1, sizeof(SIdxCursor));
  pCursor->pMeta = pMeta;
  pCursor->suid = param->suid;
  pCursor->cid = param->cid;
  pCursor->type = param->type;

  metaRLock(pMeta);
  ret = tdbTbcOpen(pMeta->pNameIdx, &pCursor->pCur, NULL);

END:
  if (pCursor->pMeta) metaULock(pCursor->pMeta);
  if (pCursor->pCur) tdbTbcClose(pCursor->pCur);
  taosMemoryFree(buf);
  taosMemoryFree(pKey);

  taosMemoryFree(pCursor);

  return ret;
}
int32_t metaFilterTtl(SMeta *pMeta, SMetaFltParam *param, SArray *pUids) {
  int32_t ret = 0;
  char   *buf = NULL;

  STtlIdxKey *pKey = NULL;
  int32_t     nKey = 0;

  SIdxCursor *pCursor = NULL;
  pCursor = (SIdxCursor *)taosMemoryCalloc(1, sizeof(SIdxCursor));
  pCursor->pMeta = pMeta;
  pCursor->suid = param->suid;
  pCursor->cid = param->cid;
  pCursor->type = param->type;

  metaRLock(pMeta);
  ret = tdbTbcOpen(pMeta->pTtlIdx, &pCursor->pCur, NULL);

END:
  if (pCursor->pMeta) metaULock(pCursor->pMeta);
  if (pCursor->pCur) tdbTbcClose(pCursor->pCur);
  taosMemoryFree(buf);
  taosMemoryFree(pKey);

  taosMemoryFree(pCursor);

  return ret;
  // impl later
  return 0;
}
int32_t metaFilterTableIds(SMeta *pMeta, SMetaFltParam *param, SArray *pUids) {
  int32_t ret = 0;
  char   *buf = NULL;

  STagIdxKey *pKey = NULL;
  int32_t     nKey = 0;

  SIdxCursor *pCursor = NULL;
  pCursor = (SIdxCursor *)taosMemoryCalloc(1, sizeof(SIdxCursor));
  pCursor->pMeta = pMeta;
  pCursor->suid = param->suid;
  pCursor->cid = param->cid;
  pCursor->type = param->type;

  metaRLock(pMeta);
  ret = tdbTbcOpen(pMeta->pCtimeIdx, &pCursor->pCur, NULL);
  if (ret < 0) {
    goto END;
  }

  int32_t maxSize = 0;
  int32_t nTagData = 0;
  void   *tagData = NULL;

  if (param->val == NULL) {
    metaError("vgId:%d, failed to filter NULL data", TD_VID(pMeta->pVnode));
<<<<<<< HEAD
    ret = -1;
=======
>>>>>>> 308dd565
    goto END;
  } else {
    if (IS_VAR_DATA_TYPE(param->type)) {
      tagData = varDataVal(param->val);
      nTagData = varDataLen(param->val);

      if (param->type == TSDB_DATA_TYPE_NCHAR) {
        maxSize = 4 * nTagData + 1;
        buf = taosMemoryCalloc(1, maxSize);
        if (false == taosMbsToUcs4(tagData, nTagData, (TdUcs4 *)buf, maxSize, &maxSize)) {
          goto END;
        }

        tagData = buf;
        nTagData = maxSize;
      }
    } else {
      tagData = param->val;
      nTagData = tDataTypes[param->type].bytes;
    }
  }
  ret = metaCreateTagIdxKey(pCursor->suid, pCursor->cid, tagData, nTagData, pCursor->type,
                            param->reverse ? INT64_MAX : INT64_MIN, &pKey, &nKey);

  if (ret != 0) {
    goto END;
  }
  int cmp = 0;
  if (tdbTbcMoveTo(pCursor->pCur, pKey, nKey, &cmp) < 0) {
    goto END;
  }

  bool    first = true;
  int32_t valid = 0;
  while (1) {
    void   *entryKey = NULL, *entryVal = NULL;
    int32_t nEntryKey, nEntryVal;

    valid = tdbTbcGet(pCursor->pCur, (const void **)&entryKey, &nEntryKey, (const void **)&entryVal, &nEntryVal);
    if (valid < 0) {
      break;
    }
    STagIdxKey *p = entryKey;
    if (p->type != pCursor->type) {
      if (first) {
        valid = param->reverse ? tdbTbcMoveToPrev(pCursor->pCur) : tdbTbcMoveToNext(pCursor->pCur);
        if (valid < 0) break;
        continue;
      } else {
        break;
      }
    }
    if (p == NULL || p->suid != pKey->suid) {
      break;
    }
    first = false;
    int32_t cmp = (*param->filterFunc)(p->data, pKey->data, pKey->type);
    if (cmp == 0) {
      // match
      tb_uid_t tuid = 0;
      if (IS_VAR_DATA_TYPE(pKey->type)) {
        tuid = *(tb_uid_t *)(p->data + varDataTLen(p->data));
      } else {
        tuid = *(tb_uid_t *)(p->data + tDataTypes[pCursor->type].bytes);
      }
      taosArrayPush(pUids, &tuid);
    } else if (cmp == 1) {
      // not match but should continue to iter
    } else {
      // not match and no more result
      break;
    }
    valid = param->reverse ? tdbTbcMoveToPrev(pCursor->pCur) : tdbTbcMoveToNext(pCursor->pCur);
    if (valid < 0) {
      break;
    }
  }

END:
  if (pCursor->pMeta) metaULock(pCursor->pMeta);
  if (pCursor->pCur) tdbTbcClose(pCursor->pCur);
  taosMemoryFree(buf);
  taosMemoryFree(pKey);

  taosMemoryFree(pCursor);

  return ret;
}

static int32_t metaGetTableTagByUid(SMeta *pMeta, int64_t suid, int64_t uid, void **tag, int32_t *len, bool lock) {
  int ret = 0;
  if (lock) {
    metaRLock(pMeta);
  }

  SCtbIdxKey ctbIdxKey = {.suid = suid, .uid = uid};
  ret = tdbTbGet(pMeta->pCtbIdx, &ctbIdxKey, sizeof(SCtbIdxKey), tag, len);
  if (lock) {
    metaULock(pMeta);
  }

  return ret;
}
int32_t metaGetTableTagsByUids(SMeta *pMeta, int64_t suid, SArray *uidList, SHashObj *tags) {
  const int32_t LIMIT = 128;

  int32_t isLock = false;
  int32_t sz = uidList ? taosArrayGetSize(uidList) : 0;
  for (int i = 0; i < sz; i++) {
    tb_uid_t *id = taosArrayGet(uidList, i);

    if (i % LIMIT == 0) {
      if (isLock) metaULock(pMeta);

      metaRLock(pMeta);
      isLock = true;
    }

    if (taosHashGet(tags, id, sizeof(tb_uid_t)) == NULL) {
      void   *val = NULL;
      int32_t len = 0;
      if (metaGetTableTagByUid(pMeta, suid, *id, &val, &len, false) == 0) {
        taosHashPut(tags, id, sizeof(tb_uid_t), val, len);
        tdbFree(val);
      } else {
        metaError("vgId:%d, failed to table IDs, suid: %" PRId64 ", uid: %" PRId64 "", TD_VID(pMeta->pVnode), suid,
                  *id);
      }
    }
  }
  if (isLock) metaULock(pMeta);

  return 0;
}

int32_t metaGetTableTags(SMeta *pMeta, uint64_t suid, SArray *uidList, SHashObj *tags) {
  SMCtbCursor *pCur = metaOpenCtbCursor(pMeta, suid, 1);

  SHashObj *uHash = NULL;
  size_t    len = taosArrayGetSize(uidList);  // len > 0 means there already have uids
  if (len > 0) {
    uHash = taosHashInit(32, taosGetDefaultHashFunction(TSDB_DATA_TYPE_BIGINT), false, HASH_NO_LOCK);
    for (int i = 0; i < len; i++) {
      int64_t *uid = taosArrayGet(uidList, i);
      taosHashPut(uHash, uid, sizeof(int64_t), &i, sizeof(i));
    }
  }
  while (1) {
    tb_uid_t id = metaCtbCursorNext(pCur);
    if (id == 0) {
      break;
    }

    if (len > 0 && taosHashGet(uHash, &id, sizeof(int64_t)) == NULL) {
      continue;
    } else if (len == 0) {
      taosArrayPush(uidList, &id);
    }

    taosHashPut(tags, &id, sizeof(int64_t), pCur->pVal, pCur->vLen);
  }

  taosHashCleanup(uHash);
  metaCloseCtbCursor(pCur, 1);
  return TSDB_CODE_SUCCESS;
}

int32_t metaCacheGet(SMeta *pMeta, int64_t uid, SMetaInfo *pInfo);

int32_t metaGetInfo(SMeta *pMeta, int64_t uid, SMetaInfo *pInfo) {
  int32_t code = 0;
  void   *pData = NULL;
  int     nData = 0;

  metaRLock(pMeta);

  // search cache
  if (metaCacheGet(pMeta, uid, pInfo) == 0) {
    metaULock(pMeta);
    goto _exit;
  }

  // search TDB
  if (tdbTbGet(pMeta->pUidIdx, &uid, sizeof(uid), &pData, &nData) < 0) {
    // not found
    metaULock(pMeta);
    code = TSDB_CODE_NOT_FOUND;
    goto _exit;
  }

  metaULock(pMeta);

  pInfo->uid = uid;
  pInfo->suid = ((SUidIdxVal *)pData)->suid;
  pInfo->version = ((SUidIdxVal *)pData)->version;
  pInfo->skmVer = ((SUidIdxVal *)pData)->skmVer;

  // upsert the cache
  metaWLock(pMeta);
  metaCacheUpsert(pMeta, pInfo);
  metaULock(pMeta);

_exit:
  tdbFree(pData);
  return code;
}

int32_t metaGetStbStats(SMeta *pMeta, int64_t uid, SMetaStbStats *pInfo) {
  int32_t code = 0;

  metaRLock(pMeta);

  // fast path: search cache
  if (metaStatsCacheGet(pMeta, uid, pInfo) == TSDB_CODE_SUCCESS) {
    metaULock(pMeta);
    goto _exit;
  }

  // slow path: search TDB
  int64_t ctbNum = 0;
  vnodeGetCtbNum(pMeta->pVnode, uid, &ctbNum);

  metaULock(pMeta);

  pInfo->uid = uid;
  pInfo->ctbNum = ctbNum;

  // upsert the cache
  metaWLock(pMeta);
  metaStatsCacheUpsert(pMeta, pInfo);
  metaULock(pMeta);

_exit:
  return code;
}<|MERGE_RESOLUTION|>--- conflicted
+++ resolved
@@ -1175,10 +1175,7 @@
 
   if (param->val == NULL) {
     metaError("vgId:%d, failed to filter NULL data", TD_VID(pMeta->pVnode));
-<<<<<<< HEAD
     ret = -1;
-=======
->>>>>>> 308dd565
     goto END;
   } else {
     if (IS_VAR_DATA_TYPE(param->type)) {
