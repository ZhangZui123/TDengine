/*
 * Copyright (c) 2019 TAOS Data, Inc. <jhtao@taosdata.com>
 *
 * This program is free software: you can use, redistribute, and/or modify
 * it under the terms of the GNU Affero General Public License, version 3
 * or later ("AGPL"), as published by the Free Software Foundation.
 *
 * This program is distributed in the hope that it will be useful, but WITHOUT
 * ANY WARRANTY; without even the implied warranty of MERCHANTABILITY or
 * FITNESS FOR A PARTICULAR PURPOSE.
 *
 * You should have received a copy of the GNU Affero General Public License
 * along with this program. If not, see <http://www.gnu.org/licenses/>.
 */

#include "meta.h"
#include "vnd.h"

#ifndef NO_UNALIGNED_ACCESS
#define TDB_KEY_ALIGN(k1, k2, kType)
#else
#define TDB_KEY_ALIGN(k1, k2, kType)   \
  kType _k1, _k2;                      \
  if (((uintptr_t)(k1) & 7)) {         \
    memcpy(&_k1, (k1), sizeof(kType)); \
    (k1) = &_k1;                       \
  }                                    \
  if (((uintptr_t)(k2) & 7)) {         \
    memcpy(&_k2, (k2), sizeof(kType)); \
    (k2) = &_k2;                       \
  }
#endif

static int tbDbKeyCmpr(const void *pKey1, int kLen1, const void *pKey2, int kLen2);
static int skmDbKeyCmpr(const void *pKey1, int kLen1, const void *pKey2, int kLen2);
static int ctbIdxKeyCmpr(const void *pKey1, int kLen1, const void *pKey2, int kLen2);
int        tagIdxKeyCmpr(const void *pKey1, int kLen1, const void *pKey2, int kLen2);
static int uidIdxKeyCmpr(const void *pKey1, int kLen1, const void *pKey2, int kLen2);
static int smaIdxKeyCmpr(const void *pKey1, int kLen1, const void *pKey2, int kLen2);
static int taskIdxKeyCmpr(const void *pKey1, int kLen1, const void *pKey2, int kLen2);

static int btimeIdxCmpr(const void *pKey1, int kLen1, const void *pKey2, int kLen2);
static int ncolIdxCmpr(const void *pKey1, int kLen1, const void *pKey2, int kLen2);

static void metaInitLock(SMeta *pMeta) {
  TdThreadRwlockAttr attr;
  (void)taosThreadRwlockAttrInit(&attr);
  (void)taosThreadRwlockAttrSetKindNP(&attr, PTHREAD_RWLOCK_PREFER_WRITER_NONRECURSIVE_NP);
  (void)taosThreadRwlockInit(&pMeta->lock, &attr);
  (void)taosThreadRwlockAttrDestroy(&attr);
  return;
}
static void metaDestroyLock(SMeta *pMeta) { (void)taosThreadRwlockDestroy(&pMeta->lock); }

static void metaCleanup(SMeta **ppMeta);

static void doScan(SMeta *pMeta) {
  TBC    *cursor = NULL;
  int32_t code;

  // open file to write
  char path[TSDB_FILENAME_LEN] = {0};
  snprintf(path, TSDB_FILENAME_LEN - 1, "%s%s", pMeta->path, TD_DIRSEP "scan.txt");
  TdFilePtr fp = taosOpenFile(path, TD_FILE_CREATE | TD_FILE_WRITE | TD_FILE_TRUNC);
  if (fp == NULL) {
    metaError("failed to open file:%s, reason:%s", path, tstrerror(terrno));
    return;
  }

  code = tdbTbcOpen(pMeta->pTbDb, &cursor, NULL);
  if (code) {
    if (taosCloseFile(&fp) != 0) {
      metaError("failed to close file:%s, reason:%s", path, tstrerror(terrno));
    }
    metaError("failed to open table.db cursor, reason:%s", tstrerror(terrno));
    return;
  }

  code = tdbTbcMoveToFirst(cursor);
  if (code) {
    if (taosCloseFile(&fp) != 0) {
      metaError("failed to close file:%s, reason:%s", path, tstrerror(terrno));
    }
    tdbTbcClose(cursor);
    metaError("failed to move to first, reason:%s", tstrerror(terrno));
    return;
  }

  for (;;) {
    const void *pKey;
    int         kLen;
    const void *pVal;
    int         vLen;
    if (tdbTbcGet(cursor, &pKey, &kLen, &pVal, &vLen) < 0) {
      break;
    }

    // decode entry
    SDecoder   dc = {0};
    SMetaEntry me = {0};

    tDecoderInit(&dc, (uint8_t *)pVal, vLen);

    if (metaDecodeEntry(&dc, &me) < 0) {
      tDecoderClear(&dc);
      break;
    }

    // skip deleted entry
    if (tdbTbGet(pMeta->pUidIdx, &me.uid, sizeof(me.uid), NULL, NULL) == 0) {
      // print entry
      char buf[1024] = {0};
      if (me.type == TSDB_SUPER_TABLE) {
        snprintf(buf, sizeof(buf) - 1, "type: super table, version:%" PRId64 " uid: %" PRId64 " name: %s\n", me.version,
                 me.uid, me.name);

      } else if (me.type == TSDB_CHILD_TABLE) {
        snprintf(buf, sizeof(buf) - 1,
                 "type: child table, version:%" PRId64 " uid: %" PRId64 " name: %s suid:%" PRId64 "\n", me.version,
                 me.uid, me.name, me.ctbEntry.suid);
      } else {
        snprintf(buf, sizeof(buf) - 1, "type: normal table, version:%" PRId64 " uid: %" PRId64 " name: %s\n",
                 me.version, me.uid, me.name);
      }

      if (taosWriteFile(fp, buf, strlen(buf)) < 0) {
        metaError("failed to write file:%s, reason:%s", path, tstrerror(terrno));
        tDecoderClear(&dc);
        break;
      }
    }

    tDecoderClear(&dc);

    if (tdbTbcMoveToNext(cursor) < 0) {
      break;
    }
  }

  tdbTbcClose(cursor);

  // close file
  if (taosFsyncFile(fp) < 0) {
    metaError("failed to fsync file:%s, reason:%s", path, tstrerror(terrno));
  }
  if (taosCloseFile(&fp) < 0) {
    metaError("failed to close file:%s, reason:%s", path, tstrerror(terrno));
  }
}

int32_t metaOpenImpl(SVnode *pVnode, SMeta **ppMeta, const char *metaDir, int8_t rollback) {
  SMeta  *pMeta = NULL;
  int32_t code = 0;
  int32_t lino = 0;
  int32_t offset;
  int32_t pathLen = 0;
  char    path[TSDB_FILENAME_LEN] = {0};
  char    indexFullPath[128] = {0};

  // create handle
  vnodeGetPrimaryPath(pVnode, false, path, TSDB_FILENAME_LEN);
  offset = strlen(path);
  snprintf(path + offset, TSDB_FILENAME_LEN - offset - 1, "%s%s", TD_DIRSEP, metaDir);

  if (strncmp(metaDir, VNODE_META_TMP_DIR, strlen(VNODE_META_TMP_DIR)) == 0) {
    taosRemoveDir(path);
  }

  pathLen = strlen(path) + 1;
  if ((pMeta = taosMemoryCalloc(1, sizeof(*pMeta) + pathLen)) == NULL) {
    TSDB_CHECK_CODE(code = terrno, lino, _exit);
  }

  metaInitLock(pMeta);

  pMeta->path = (char *)&pMeta[1];
  tstrncpy(pMeta->path, path, pathLen);
  int32_t ret = taosRealPath(pMeta->path, NULL, strlen(path) + 1);

  pMeta->pVnode = pVnode;

  // create path if not created yet
  code = taosMkDir(pMeta->path);
  TSDB_CHECK_CODE(code, lino, _exit);

  // open env
  code = tdbOpen(pMeta->path, pVnode->config.szPage, pVnode->config.szCache, &pMeta->pEnv, rollback,
                 pVnode->config.tdbEncryptAlgorithm, pVnode->config.tdbEncryptKey);
  TSDB_CHECK_CODE(code, lino, _exit);

  // open pTbDb
  code = tdbTbOpen("table.db", sizeof(STbDbKey), -1, tbDbKeyCmpr, pMeta->pEnv, &pMeta->pTbDb, 0);
  TSDB_CHECK_CODE(code, lino, _exit);

  // open pSkmDb
  code = tdbTbOpen("schema.db", sizeof(SSkmDbKey), -1, skmDbKeyCmpr, pMeta->pEnv, &pMeta->pSkmDb, 0);
  TSDB_CHECK_CODE(code, lino, _exit);

  // open pUidIdx
  code = tdbTbOpen("uid.idx", sizeof(tb_uid_t), sizeof(SUidIdxVal), uidIdxKeyCmpr, pMeta->pEnv, &pMeta->pUidIdx, 0);
  TSDB_CHECK_CODE(code, lino, _exit);

  // open pNameIdx
  code = tdbTbOpen("name.idx", -1, sizeof(tb_uid_t), NULL, pMeta->pEnv, &pMeta->pNameIdx, 0);
  TSDB_CHECK_CODE(code, lino, _exit);

  // open pCtbIdx
  code = tdbTbOpen("ctb.idx", sizeof(SCtbIdxKey), -1, ctbIdxKeyCmpr, pMeta->pEnv, &pMeta->pCtbIdx, 0);
  TSDB_CHECK_CODE(code, lino, _exit);

  // open pSuidIdx
  code = tdbTbOpen("suid.idx", sizeof(tb_uid_t), 0, uidIdxKeyCmpr, pMeta->pEnv, &pMeta->pSuidIdx, 0);
  TSDB_CHECK_CODE(code, lino, _exit);

  (void)tsnprintf(indexFullPath, sizeof(indexFullPath), "%s/%s", pMeta->path, "invert");
  ret = taosMkDir(indexFullPath);

  SIndexOpts opts = {.cacheSize = 8 * 1024 * 1024};
  code = indexOpen(&opts, indexFullPath, (SIndex **)&pMeta->pTagIvtIdx);
  TSDB_CHECK_CODE(code, lino, _exit);

  code = tdbTbOpen("tag.idx", -1, 0, tagIdxKeyCmpr, pMeta->pEnv, &pMeta->pTagIdx, 0);
  TSDB_CHECK_CODE(code, lino, _exit);

  // open pTtlMgr ("ttlv1.idx")
  char logPrefix[128] = {0};
  (void)tsnprintf(logPrefix, sizeof(logPrefix), "vgId:%d", TD_VID(pVnode));
  code = ttlMgrOpen(&pMeta->pTtlMgr, pMeta->pEnv, 0, logPrefix, tsTtlFlushThreshold);
  TSDB_CHECK_CODE(code, lino, _exit);

  // open pSmaIdx
  code = tdbTbOpen("sma.idx", sizeof(SSmaIdxKey), 0, smaIdxKeyCmpr, pMeta->pEnv, &pMeta->pSmaIdx, 0);
  TSDB_CHECK_CODE(code, lino, _exit);

  // idx table create time
  code = tdbTbOpen("ctime.idx", sizeof(SBtimeIdxKey), 0, btimeIdxCmpr, pMeta->pEnv, &pMeta->pBtimeIdx, 0);
  TSDB_CHECK_CODE(code, lino, _exit);

  // idx num of col, normal table only
  code = tdbTbOpen("ncol.idx", sizeof(SNcolIdxKey), 0, ncolIdxCmpr, pMeta->pEnv, &pMeta->pNcolIdx, 0);
  TSDB_CHECK_CODE(code, lino, _exit);

  code = tdbTbOpen("stream.task.db", sizeof(int64_t), -1, taskIdxKeyCmpr, pMeta->pEnv, &pMeta->pStreamDb, 0);
  TSDB_CHECK_CODE(code, lino, _exit);

  code = metaCacheOpen(pMeta);
  TSDB_CHECK_CODE(code, lino, _exit);

  code = metaInitTbFilterCache(pMeta);
  TSDB_CHECK_CODE(code, lino, _exit);

#if 0
  // Do NOT remove this code, it is used to do debug stuff
  doScan(pMeta);
#endif

_exit:
  if (code) {
    metaError("vgId:%d %s failed at %s:%d since %s, path:%s", TD_VID(pVnode), __func__, __FILE__, lino, tstrerror(code),
              path);
    metaCleanup(&pMeta);
    *ppMeta = NULL;
  } else {
    metaDebug("vgId:%d %s success", TD_VID(pVnode), __func__);
    *ppMeta = pMeta;
  }
  TAOS_RETURN(code);
}

void vnodeGetMetaPath(SVnode *pVnode, const char *metaDir, char *fname) {
  vnodeGetPrimaryPath(pVnode, false, fname, TSDB_FILENAME_LEN);
  int32_t offset = strlen(fname);
  snprintf(fname + offset, TSDB_FILENAME_LEN - offset - 1, "%s%s", TD_DIRSEP, metaDir);
}

bool generateNewMeta = false;

static void metaResetStatisInfo(SMeta *pMeta) {
  pMeta->pVnode->config.vndStats.numOfSTables = 0;
  pMeta->pVnode->config.vndStats.numOfCTables = 0;
  pMeta->pVnode->config.vndStats.numOfNTables = 0;
  pMeta->pVnode->config.vndStats.numOfVTables = 0;
  pMeta->pVnode->config.vndStats.numOfVCTables = 0;
  pMeta->pVnode->config.vndStats.numOfNTimeSeries = 0;
  pMeta->pVnode->config.vndStats.numOfTimeSeries = 0;
<<<<<<< HEAD
  pMeta->pVnode->config.vndStats.numOfTimeSeries = 0;
=======
>>>>>>> fdd791ba
}

static int32_t metaGenerateNewMeta(SMeta **ppMeta) {
  SMeta  *pNewMeta = NULL;
  SMeta  *pMeta = *ppMeta;
  SVnode *pVnode = pMeta->pVnode;

  metaInfo("vgId:%d start to generate new meta", TD_VID(pMeta->pVnode));

  // Reset statistics info
  metaResetStatisInfo(pMeta);

  // Open a new meta for organization
  int32_t code = metaOpenImpl(pMeta->pVnode, &pNewMeta, VNODE_META_TMP_DIR, false);
  if (code) {
    return code;
  }

  code = metaBegin(pNewMeta, META_BEGIN_HEAP_NIL);
  if (code) {
    return code;
  }

#if 1
  // i == 0, scan super table
  // i == 1, scan normal table and child table
  for (int i = 0; i < 2; i++) {
    TBC    *uidCursor = NULL;
    int32_t counter = 0;

    code = tdbTbcOpen(pMeta->pUidIdx, &uidCursor, NULL);
    if (code) {
      metaError("vgId:%d failed to open uid index cursor, reason:%s", TD_VID(pVnode), tstrerror(code));
      return code;
    }

    code = tdbTbcMoveToFirst(uidCursor);
    if (code) {
      metaError("vgId:%d failed to move to first, reason:%s", TD_VID(pVnode), tstrerror(code));
      tdbTbcClose(uidCursor);
      return code;
    }

    for (;;) {
      const void *pKey;
      int         kLen;
      const void *pVal;
      int         vLen;

      if (tdbTbcGet(uidCursor, &pKey, &kLen, &pVal, &vLen) < 0) {
        break;
      }

      tb_uid_t    uid = *(tb_uid_t *)pKey;
      SUidIdxVal *pUidIdxVal = (SUidIdxVal *)pVal;
      if ((i == 0 && (pUidIdxVal->suid && pUidIdxVal->suid == uid))          // super table
          || (i == 1 && (pUidIdxVal->suid == 0 || pUidIdxVal->suid != uid))  // normal table and child table
      ) {
        counter++;
        if (i == 0) {
          metaInfo("vgId:%d counter:%d new meta handle %s table uid:%" PRId64, TD_VID(pVnode), counter, "super", uid);
        } else {
          metaInfo("vgId:%d counter:%d new meta handle %s table uid:%" PRId64, TD_VID(pVnode), counter,
                   pUidIdxVal->suid == 0 ? "normal" : "child", uid);
        }

        // fetch table entry
        void *value = NULL;
        int   valueSize = 0;
        if (tdbTbGet(pMeta->pTbDb,
                     &(STbDbKey){
                         .version = pUidIdxVal->version,
                         .uid = uid,
                     },
                     sizeof(uid), &value, &valueSize) == 0) {
          SDecoder   dc = {0};
          SMetaEntry me = {0};
          tDecoderInit(&dc, value, valueSize);
          if (metaDecodeEntry(&dc, &me) == 0) {
            if (me.type == TSDB_CHILD_TABLE &&
                tdbTbGet(pMeta->pUidIdx, &me.ctbEntry.suid, sizeof(me.ctbEntry.suid), NULL, NULL) != 0) {
              metaError("vgId:%d failed to get super table uid:%" PRId64 " for child table uid:%" PRId64,
                        TD_VID(pVnode), me.ctbEntry.suid, uid);
            } else if (metaHandleEntry2(pNewMeta, &me) != 0) {
              metaError("vgId:%d failed to handle entry, uid:%" PRId64, TD_VID(pVnode), uid);
            }
          }
          tDecoderClear(&dc);
        }
        tdbFree(value);
      }

      code = tdbTbcMoveToNext(uidCursor);
      if (code) {
        metaError("vgId:%d failed to move to next, reason:%s", TD_VID(pVnode), tstrerror(code));
        return code;
      }
    }

    tdbTbcClose(uidCursor);
  }
#else
  TBC *cursor = NULL;

  code = tdbTbcOpen(pMeta->pTbDb, &cursor, NULL);
  if (code) {
    metaError("vgId:%d failed to open table.db cursor, reason:%s", TD_VID(pVnode), tstrerror(code));
    return code;
  }

  code = tdbTbcMoveToFirst(cursor);
  if (code) {
    metaError("vgId:%d failed to move to first, reason:%s", TD_VID(pVnode), tstrerror(code));
    tdbTbcClose(cursor);
    return code;
  }

  while (true) {
    const void *pKey;
    int         kLen;
    const void *pVal;
    int         vLen;

    if (tdbTbcGet(cursor, &pKey, &kLen, &pVal, &vLen) < 0) {
      break;
    }

    STbDbKey  *pKeyEntry = (STbDbKey *)pKey;
    SDecoder   dc = {0};
    SMetaEntry me = {0};

    tDecoderInit(&dc, (uint8_t *)pVal, vLen);
    if (metaDecodeEntry(&dc, &me) < 0) {
      tDecoderClear(&dc);
      break;
    }

    if (metaHandleEntry2(pNewMeta, &me) != 0) {
      metaError("vgId:%d failed to handle entry, uid:%" PRId64, TD_VID(pVnode), pKeyEntry->uid);
      tDecoderClear(&dc);
      break;
    }
    tDecoderClear(&dc);

    code = tdbTbcMoveToNext(cursor);
    if (code) {
      metaError("vgId:%d failed to move to next, reason:%s", TD_VID(pVnode), tstrerror(code));
      break;
    }
  }

  tdbTbcClose(cursor);

#endif

  code = metaCommit(pNewMeta, pNewMeta->txn);
  if (code) {
    metaError("vgId:%d failed to commit, reason:%s", TD_VID(pVnode), tstrerror(code));
    return code;
  }

  code = metaFinishCommit(pNewMeta, pNewMeta->txn);
  if (code) {
    metaError("vgId:%d failed to finish commit, reason:%s", TD_VID(pVnode), tstrerror(code));
    return code;
  }

  if ((code = metaBegin(pNewMeta, META_BEGIN_HEAP_NIL)) != 0) {
    metaError("vgId:%d failed to begin new meta, reason:%s", TD_VID(pVnode), tstrerror(code));
  }
  metaClose(&pNewMeta);
  metaInfo("vgId:%d finish to generate new meta", TD_VID(pVnode));

  // Commit the new metadata
  char metaDir[TSDB_FILENAME_LEN] = {0};
  char metaTempDir[TSDB_FILENAME_LEN] = {0};
  char metaBackupDir[TSDB_FILENAME_LEN] = {0};

  vnodeGetMetaPath(pVnode, VNODE_META_DIR, metaDir);
  vnodeGetMetaPath(pVnode, VNODE_META_TMP_DIR, metaTempDir);
  vnodeGetMetaPath(pVnode, VNODE_META_BACKUP_DIR, metaBackupDir);

  metaClose(ppMeta);
  if (taosRenameFile(metaDir, metaBackupDir) != 0) {
    metaError("vgId:%d failed to rename old meta to backup, reason:%s", TD_VID(pVnode), tstrerror(terrno));
    return terrno;
  }

  // rename the new meta to old meta
  if (taosRenameFile(metaTempDir, metaDir) != 0) {
    metaError("vgId:%d failed to rename new meta to old meta, reason:%s", TD_VID(pVnode), tstrerror(terrno));
    return terrno;
  }

  code = metaOpenImpl(pVnode, ppMeta, VNODE_META_DIR, false);
  if (code) {
    metaError("vgId:%d failed to open new meta, reason:%s", TD_VID(pVnode), tstrerror(code));
    return code;
  }

  metaInfo("vgId:%d successfully opened new meta", TD_VID(pVnode));

  return 0;
}

int32_t metaOpen(SVnode *pVnode, SMeta **ppMeta, int8_t rollback) {
  int32_t code = TSDB_CODE_SUCCESS;
  char    metaDir[TSDB_FILENAME_LEN] = {0};
  char    metaBackupDir[TSDB_FILENAME_LEN] = {0};
  char    metaTempDir[TSDB_FILENAME_LEN] = {0};

  vnodeGetMetaPath(pVnode, VNODE_META_DIR, metaDir);
  vnodeGetMetaPath(pVnode, VNODE_META_BACKUP_DIR, metaBackupDir);
  vnodeGetMetaPath(pVnode, VNODE_META_TMP_DIR, metaTempDir);

  bool metaExists = taosCheckExistFile(metaDir);
  bool metaBackupExists = taosCheckExistFile(metaBackupDir);
  bool metaTempExists = taosCheckExistFile(metaTempDir);

  if ((!metaBackupExists && !metaExists && metaTempExists)     //
      || (metaBackupExists && !metaExists && !metaTempExists)  //
      || (metaBackupExists && metaExists && metaTempExists)    //
  ) {
    metaError("vgId:%d, invalid meta state, please check!", TD_VID(pVnode));
    TAOS_RETURN(TSDB_CODE_FAILED);
  } else if (!metaBackupExists && metaExists && metaTempExists) {
    taosRemoveDir(metaTempDir);
  } else if (metaBackupExists && !metaExists && metaTempExists) {
    code = taosRenameFile(metaTempDir, metaDir);
    if (code) {
      metaError("vgId:%d, %s failed at %s:%d since %s", TD_VID(pVnode), __func__, __FILE__, __LINE__, tstrerror(code));
      TAOS_RETURN(code);
    }
    taosRemoveDir(metaBackupDir);
  } else if (metaBackupExists && metaExists && !metaTempExists) {
    taosRemoveDir(metaBackupDir);
  }

  // Do open meta
  code = metaOpenImpl(pVnode, ppMeta, VNODE_META_DIR, rollback);
  if (code) {
    metaError("vgId:%d, %s failed at %s:%d since %s", TD_VID(pVnode), __func__, __FILE__, __LINE__, tstrerror(code));
    TAOS_RETURN(code);
  }

  if (generateNewMeta) {
    code = metaGenerateNewMeta(ppMeta);
    if (code) {
      metaError("vgId:%d, %s failed at %s:%d since %s", TD_VID(pVnode), __func__, __FILE__, __LINE__, tstrerror(code));
      TAOS_RETURN(code);
    }
  }

  return TSDB_CODE_SUCCESS;
}

int32_t metaUpgrade(SVnode *pVnode, SMeta **ppMeta) {
  int32_t code = TSDB_CODE_SUCCESS;
  int32_t lino;
  SMeta  *pMeta = *ppMeta;

  if (ttlMgrNeedUpgrade(pMeta->pEnv)) {
    code = metaBegin(pMeta, META_BEGIN_HEAP_OS);
    TSDB_CHECK_CODE(code, lino, _exit);

    code = ttlMgrUpgrade(pMeta->pTtlMgr, pMeta);
    TSDB_CHECK_CODE(code, lino, _exit);

    code = metaCommit(pMeta, pMeta->txn);
    TSDB_CHECK_CODE(code, lino, _exit);
  }

_exit:
  if (code) {
    metaError("vgId:%d %s failed at %s:%d since %s", TD_VID(pVnode), __func__, __FILE__, __LINE__, tstrerror(code));
    metaCleanup(ppMeta);
  }
  return code;
}

void metaClose(SMeta **ppMeta) {
  metaCleanup(ppMeta);
  return;
}

int metaAlterCache(SMeta *pMeta, int32_t nPage) {
  int32_t code = 0;
  metaWLock(pMeta);
  code = tdbAlter(pMeta->pEnv, nPage);
  metaULock(pMeta);

  if (code) {
    metaError("vgId:%d %s failed since %s", TD_VID(pMeta->pVnode), __func__, tstrerror(code));
  }
  return code;
}

void metaRLock(SMeta *pMeta) {
  metaTrace("meta rlock %p", &pMeta->lock);
  if (taosThreadRwlockRdlock(&pMeta->lock) != 0) {
    metaError("vgId:%d failed to lock %p", TD_VID(pMeta->pVnode), &pMeta->lock);
  }
}

void metaWLock(SMeta *pMeta) {
  metaTrace("meta wlock %p", &pMeta->lock);
  if (taosThreadRwlockWrlock(&pMeta->lock) != 0) {
    metaError("vgId:%d failed to lock %p", TD_VID(pMeta->pVnode), &pMeta->lock);
  }
}

void metaULock(SMeta *pMeta) {
  metaTrace("meta ulock %p", &pMeta->lock);
  if (taosThreadRwlockUnlock(&pMeta->lock) != 0) {
    metaError("vgId:%d failed to unlock %p", TD_VID(pMeta->pVnode), &pMeta->lock);
  }
}

static void metaCleanup(SMeta **ppMeta) {
  SMeta *pMeta = *ppMeta;
  if (pMeta) {
    metaInfo("vgId:%d meta clean up, path:%s", TD_VID(pMeta->pVnode), pMeta->path);
    if (pMeta->pEnv) metaAbort(pMeta);
    if (pMeta->pCache) metaCacheClose(pMeta);
#ifdef BUILD_NO_CALL
    if (pMeta->pIdx) metaCloseIdx(pMeta);
#endif
    if (pMeta->pStreamDb) tdbTbClose(pMeta->pStreamDb);
    if (pMeta->pNcolIdx) tdbTbClose(pMeta->pNcolIdx);
    if (pMeta->pBtimeIdx) tdbTbClose(pMeta->pBtimeIdx);
    if (pMeta->pSmaIdx) tdbTbClose(pMeta->pSmaIdx);
    if (pMeta->pTtlMgr) ttlMgrClose(pMeta->pTtlMgr);
    if (pMeta->pTagIvtIdx) indexClose(pMeta->pTagIvtIdx);
    if (pMeta->pTagIdx) tdbTbClose(pMeta->pTagIdx);
    if (pMeta->pCtbIdx) tdbTbClose(pMeta->pCtbIdx);
    if (pMeta->pSuidIdx) tdbTbClose(pMeta->pSuidIdx);
    if (pMeta->pNameIdx) tdbTbClose(pMeta->pNameIdx);
    if (pMeta->pUidIdx) tdbTbClose(pMeta->pUidIdx);
    if (pMeta->pSkmDb) tdbTbClose(pMeta->pSkmDb);
    if (pMeta->pTbDb) tdbTbClose(pMeta->pTbDb);
    if (pMeta->pEnv) tdbClose(pMeta->pEnv);
    metaDestroyLock(pMeta);

    taosMemoryFreeClear(*ppMeta);
  }
}

static int tbDbKeyCmpr(const void *pKey1, int kLen1, const void *pKey2, int kLen2) {
  STbDbKey *pTbDbKey1 = (STbDbKey *)pKey1;
  STbDbKey *pTbDbKey2 = (STbDbKey *)pKey2;

  TDB_KEY_ALIGN(pTbDbKey1, pTbDbKey2, STbDbKey);

  if (pTbDbKey1->version > pTbDbKey2->version) {
    return 1;
  } else if (pTbDbKey1->version < pTbDbKey2->version) {
    return -1;
  }

  if (pTbDbKey1->uid > pTbDbKey2->uid) {
    return 1;
  } else if (pTbDbKey1->uid < pTbDbKey2->uid) {
    return -1;
  }

  return 0;
}

static int skmDbKeyCmpr(const void *pKey1, int kLen1, const void *pKey2, int kLen2) {
  SSkmDbKey *pSkmDbKey1 = (SSkmDbKey *)pKey1;
  SSkmDbKey *pSkmDbKey2 = (SSkmDbKey *)pKey2;

  TDB_KEY_ALIGN(pSkmDbKey1, pSkmDbKey2, SSkmDbKey);

  if (pSkmDbKey1->uid > pSkmDbKey2->uid) {
    return 1;
  } else if (pSkmDbKey1->uid < pSkmDbKey2->uid) {
    return -1;
  }

  if (pSkmDbKey1->sver > pSkmDbKey2->sver) {
    return 1;
  } else if (pSkmDbKey1->sver < pSkmDbKey2->sver) {
    return -1;
  }

  return 0;
}

static int uidIdxKeyCmpr(const void *pKey1, int kLen1, const void *pKey2, int kLen2) {
  tb_uid_t uid1 = taosGetInt64Aligned((int64_t*)pKey1);
  tb_uid_t uid2 = taosGetInt64Aligned((int64_t*)pKey2);

  if (uid1 > uid2) {
    return 1;
  } else if (uid1 < uid2) {
    return -1;
  }

  return 0;
}

static int ctbIdxKeyCmpr(const void *pKey1, int kLen1, const void *pKey2, int kLen2) {
  SCtbIdxKey *pCtbIdxKey1 = (SCtbIdxKey *)pKey1;
  SCtbIdxKey *pCtbIdxKey2 = (SCtbIdxKey *)pKey2;

  TDB_KEY_ALIGN(pCtbIdxKey1, pCtbIdxKey2, SCtbIdxKey);

  if (pCtbIdxKey1->suid > pCtbIdxKey2->suid) {
    return 1;
  } else if (pCtbIdxKey1->suid < pCtbIdxKey2->suid) {
    return -1;
  }

  if (pCtbIdxKey1->uid > pCtbIdxKey2->uid) {
    return 1;
  } else if (pCtbIdxKey1->uid < pCtbIdxKey2->uid) {
    return -1;
  }

  return 0;
}

int tagIdxKeyCmpr(const void *pKey1, int kLen1, const void *pKey2, int kLen2) {
  STagIdxKey *pTagIdxKey1 = (STagIdxKey *)pKey1;
  STagIdxKey *pTagIdxKey2 = (STagIdxKey *)pKey2;
  tb_uid_t    uid1 = 0, uid2 = 0;
  int         c;

  TDB_KEY_ALIGN(pTagIdxKey1, pTagIdxKey2, STagIdxKey);

  // compare suid
  if (pTagIdxKey1->suid > pTagIdxKey2->suid) {
    return 1;
  } else if (pTagIdxKey1->suid < pTagIdxKey2->suid) {
    return -1;
  }

  // compare column id
  if (pTagIdxKey1->cid > pTagIdxKey2->cid) {
    return 1;
  } else if (pTagIdxKey1->cid < pTagIdxKey2->cid) {
    return -1;
  }

  if (pTagIdxKey1->type != pTagIdxKey2->type) {
    metaError("meta/open: incorrect tag idx type.");
    return TSDB_CODE_FAILED;
  }

  // check NULL, NULL is always the smallest
  if (pTagIdxKey1->isNull && !pTagIdxKey2->isNull) {
    return -1;
  } else if (!pTagIdxKey1->isNull && pTagIdxKey2->isNull) {
    return 1;
  } else if (!pTagIdxKey1->isNull && !pTagIdxKey2->isNull) {
    // all not NULL, compr tag vals
    __compar_fn_t func = getComparFunc(pTagIdxKey1->type, 0);
    if (func == NULL) {
      metaError("meta/open: %s", terrstr());
      return TSDB_CODE_FAILED;
    }
    c = func(pTagIdxKey1->data, pTagIdxKey2->data);
    if (c) return c;
  }

  // both null or tag values are equal, then continue to compare uids
  if (IS_VAR_DATA_TYPE(pTagIdxKey1->type)) {
    uid1 = *(tb_uid_t *)(pTagIdxKey1->data + varDataTLen(pTagIdxKey1->data));
    uid2 = *(tb_uid_t *)(pTagIdxKey2->data + varDataTLen(pTagIdxKey2->data));
  } else {
    uid1 = *(tb_uid_t *)(pTagIdxKey1->data + tDataTypes[pTagIdxKey1->type].bytes);
    uid2 = *(tb_uid_t *)(pTagIdxKey2->data + tDataTypes[pTagIdxKey2->type].bytes);
  }

  // compare uid
  if (uid1 < uid2) {
    return -1;
  } else if (uid1 > uid2) {
    return 1;
  } else {
    return 0;
  }

  return 0;
}

static int btimeIdxCmpr(const void *pKey1, int kLen1, const void *pKey2, int kLen2) {
  SBtimeIdxKey *pBtimeIdxKey1 = (SBtimeIdxKey *)pKey1;
  SBtimeIdxKey *pBtimeIdxKey2 = (SBtimeIdxKey *)pKey2;

  TDB_KEY_ALIGN(pBtimeIdxKey1, pBtimeIdxKey2, SBtimeIdxKey);

  if (pBtimeIdxKey1->btime > pBtimeIdxKey2->btime) {
    return 1;
  } else if (pBtimeIdxKey1->btime < pBtimeIdxKey2->btime) {
    return -1;
  }

  if (pBtimeIdxKey1->uid > pBtimeIdxKey2->uid) {
    return 1;
  } else if (pBtimeIdxKey1->uid < pBtimeIdxKey2->uid) {
    return -1;
  }

  return 0;
}

static int ncolIdxCmpr(const void *pKey1, int kLen1, const void *pKey2, int kLen2) {
  SNcolIdxKey *pNcolIdxKey1 = (SNcolIdxKey *)pKey1;
  SNcolIdxKey *pNcolIdxKey2 = (SNcolIdxKey *)pKey2;

  TDB_KEY_ALIGN(pNcolIdxKey1, pNcolIdxKey2, SNcolIdxKey);

  if (pNcolIdxKey1->ncol > pNcolIdxKey2->ncol) {
    return 1;
  } else if (pNcolIdxKey1->ncol < pNcolIdxKey2->ncol) {
    return -1;
  }

  if (pNcolIdxKey1->uid > pNcolIdxKey2->uid) {
    return 1;
  } else if (pNcolIdxKey1->uid < pNcolIdxKey2->uid) {
    return -1;
  }

  return 0;
}

static int smaIdxKeyCmpr(const void *pKey1, int kLen1, const void *pKey2, int kLen2) {
  SSmaIdxKey *pSmaIdxKey1 = (SSmaIdxKey *)pKey1;
  SSmaIdxKey *pSmaIdxKey2 = (SSmaIdxKey *)pKey2;

  TDB_KEY_ALIGN(pSmaIdxKey1, pSmaIdxKey2, SSmaIdxKey);

  if (pSmaIdxKey1->uid > pSmaIdxKey2->uid) {
    return 1;
  } else if (pSmaIdxKey1->uid < pSmaIdxKey2->uid) {
    return -1;
  }

  if (pSmaIdxKey1->smaUid > pSmaIdxKey2->smaUid) {
    return 1;
  } else if (pSmaIdxKey1->smaUid < pSmaIdxKey2->smaUid) {
    return -1;
  }

  return 0;
}

static int taskIdxKeyCmpr(const void *pKey1, int kLen1, const void *pKey2, int kLen2) {
  int32_t uid1 = *(int32_t *)pKey1;
  int32_t uid2 = *(int32_t *)pKey2;

  if (uid1 > uid2) {
    return 1;
  } else if (uid1 < uid2) {
    return -1;
  }

  return 0;
}<|MERGE_RESOLUTION|>--- conflicted
+++ resolved
@@ -283,10 +283,6 @@
   pMeta->pVnode->config.vndStats.numOfVCTables = 0;
   pMeta->pVnode->config.vndStats.numOfNTimeSeries = 0;
   pMeta->pVnode->config.vndStats.numOfTimeSeries = 0;
-<<<<<<< HEAD
-  pMeta->pVnode->config.vndStats.numOfTimeSeries = 0;
-=======
->>>>>>> fdd791ba
 }
 
 static int32_t metaGenerateNewMeta(SMeta **ppMeta) {
