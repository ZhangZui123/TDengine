/*
 * Copyright (c) 2019 TAOS Data, Inc. <jhtao@taosdata.com>
 *
 * This program is free software: you can use, redistribute, and/or modify
 * it under the terms of the GNU Affero General Public License, version 3
 * or later ("AGPL"), as published by the Free Software Foundation.
 *
 * This program is distributed in the hope that it will be useful, but WITHOUT
 * ANY WARRANTY; without even the implied warranty of MERCHANTABILITY or
 * FITNESS FOR A PARTICULAR PURPOSE.
 *
 * You should have received a copy of the GNU Affero General Public License
 * along with this program. If not, see <http://www.gnu.org/licenses/>.
 */

#include "meta.h"

static int metaHandleEntry(SMeta *pMeta, const SMetaEntry *pME);
static int metaSaveToTbDb(SMeta *pMeta, const SMetaEntry *pME);
static int metaUpdateUidIdx(SMeta *pMeta, const SMetaEntry *pME);
static int metaUpdateNameIdx(SMeta *pMeta, const SMetaEntry *pME);
static int metaUpdateTtlIdx(SMeta *pMeta, const SMetaEntry *pME);
static int metaSaveToSkmDb(SMeta *pMeta, const SMetaEntry *pME);
static int metaUpdateCtbIdx(SMeta *pMeta, const SMetaEntry *pME);
static int metaUpdateTagIdx(SMeta *pMeta, const SMetaEntry *pCtbEntry);
static int metaDropTableByUid(SMeta *pMeta, tb_uid_t uid, int *type);

int metaCreateSTable(SMeta *pMeta, int64_t version, SVCreateStbReq *pReq) {
  SMetaEntry  me = {0};
  int         kLen = 0;
  int         vLen = 0;
  const void *pKey = NULL;
  const void *pVal = NULL;
  void *      pBuf = NULL;
  int32_t     szBuf = 0;
  void *      p = NULL;
  SMetaReader mr = {0};

  // validate req
  metaReaderInit(&mr, pMeta, 0);
  if (metaGetTableEntryByName(&mr, pReq->name) == 0) {
// TODO: just for pass case
#if 0
    terrno = TSDB_CODE_TDB_TABLE_ALREADY_EXIST;
    metaReaderClear(&mr);
    return -1;
#else
    metaReaderClear(&mr);
    return 0;
#endif
  }
  metaReaderClear(&mr);

  // set structs
  me.version = version;
  me.type = TSDB_SUPER_TABLE;
  me.uid = pReq->suid;
  me.name = pReq->name;
  me.stbEntry.schema = pReq->schema;
  me.stbEntry.schemaTag = pReq->schemaTag;

  if (metaHandleEntry(pMeta, &me) < 0) goto _err;

  metaDebug("vgId:%d super table is created, name:%s uid: %" PRId64, TD_VID(pMeta->pVnode), pReq->name, pReq->suid);

  return 0;

_err:
  metaError("vgId:%d failed to create super table: %s uid: %" PRId64 " since %s", TD_VID(pMeta->pVnode), pReq->name,
            pReq->suid, tstrerror(terrno));
  return -1;
}

int metaDropSTable(SMeta *pMeta, int64_t verison, SVDropStbReq *pReq) {
<<<<<<< HEAD
  TBC *       pNameIdxc = NULL;
  TBC *       pUidIdxc = NULL;
  TBC *       pCtbIdxc = NULL;
  SCtbIdxKey *pCtbIdxKey;
  const void *pKey = NULL;
  int         nKey;
  const void *pData = NULL;
  int         nData;
  int         c, ret;

  // prepare uid idx cursor
  tdbTbcOpen(pMeta->pUidIdx, &pUidIdxc, &pMeta->txn);
  ret = tdbTbcMoveTo(pUidIdxc, &pReq->suid, sizeof(tb_uid_t), &c);
  if (ret < 0 || c != 0) {
    terrno = TSDB_CODE_VND_TB_NOT_EXIST;
    tdbTbcClose(pUidIdxc);
    goto _err;
  }

  // prepare name idx cursor
  tdbTbcOpen(pMeta->pNameIdx, &pNameIdxc, &pMeta->txn);
  ret = tdbTbcMoveTo(pNameIdxc, pReq->name, strlen(pReq->name) + 1, &c);
  if (ret < 0 || c != 0) {
    ASSERT(0);
=======
  void *pKey = NULL;
  int   nKey = 0;
  void *pData = NULL;
  int   nData = 0;
  int   c = 0;
  int   rc = 0;

  // check if super table exists
  rc = tdbTbGet(pMeta->pNameIdx, pReq->name, strlen(pReq->name) + 1, &pData, &nData);
  if (rc < 0 || *(tb_uid_t *)pData != pReq->suid) {
    terrno = TSDB_CODE_VND_TABLE_NOT_EXIST;
    return -1;
>>>>>>> 884d1668
  }

  // drop all child tables
  TBC    *pCtbIdxc = NULL;
  SArray *pArray = taosArrayInit(8, sizeof(tb_uid_t));

  tdbTbcOpen(pMeta->pCtbIdx, &pCtbIdxc, &pMeta->txn);
  rc = tdbTbcMoveTo(pCtbIdxc, &(SCtbIdxKey){.suid = pReq->suid, .uid = INT64_MIN}, sizeof(SCtbIdxKey), &c);
  if (rc < 0) {
    tdbTbcClose(pCtbIdxc);
    metaWLock(pMeta);
    goto _drop_super_table;
  }

  for (;;) {
    rc = tdbTbcNext(pCtbIdxc, &pKey, &nKey, NULL, NULL);
    if (rc < 0) break;

    if (((SCtbIdxKey *)pKey)->suid < pReq->suid) {
      continue;
    } else if (((SCtbIdxKey *)pKey)->suid > pReq->suid) {
      break;
    }

    taosArrayPush(pArray, &(((SCtbIdxKey *)pKey)->uid));
  }

  tdbTbcClose(pCtbIdxc);

  metaWLock(pMeta);

  for (int32_t iChild = 0; iChild < taosArrayGetSize(pArray); iChild++) {
    tb_uid_t uid = *(tb_uid_t *)taosArrayGet(pArray, iChild);
    metaDropTableByUid(pMeta, uid, NULL);
  }

  taosArrayDestroy(pArray);

  // drop super table
_drop_super_table:
  tdbTbGet(pMeta->pUidIdx, &pReq->suid, sizeof(tb_uid_t), &pData, &nData);
  tdbTbDelete(pMeta->pTbDb, &(STbDbKey){.version = *(int64_t *)pData, .uid = pReq->suid}, sizeof(STbDbKey),
              &pMeta->txn);
  tdbTbDelete(pMeta->pNameIdx, pReq->name, strlen(pReq->name) + 1, &pMeta->txn);
  tdbTbDelete(pMeta->pUidIdx, &pReq->suid, sizeof(tb_uid_t), &pMeta->txn);

  metaULock(pMeta);

_exit:
  tdbFree(pKey);
  tdbFree(pData);
  metaDebug("vgId:%d  super table %s uid:%" PRId64 " is dropped", TD_VID(pMeta->pVnode), pReq->name, pReq->suid);
  return 0;
}

int metaAlterSTable(SMeta *pMeta, int64_t version, SVCreateStbReq *pReq) {
  SMetaEntry  oStbEntry = {0};
  SMetaEntry  nStbEntry = {0};
  TBC *       pUidIdxc = NULL;
  TBC *       pTbDbc = NULL;
  const void *pData;
  int         nData;
  int64_t     oversion;
  SDecoder    dc = {0};
  int32_t     ret;
  int32_t     c;

  tdbTbcOpen(pMeta->pUidIdx, &pUidIdxc, &pMeta->txn);
  ret = tdbTbcMoveTo(pUidIdxc, &pReq->suid, sizeof(tb_uid_t), &c);
  if (ret < 0 || c) {
    ASSERT(0);
    return -1;
  }

  ret = tdbTbcGet(pUidIdxc, NULL, NULL, &pData, &nData);
  if (ret < 0) {
    ASSERT(0);
    return -1;
  }

  oversion = *(int64_t *)pData;

  tdbTbcOpen(pMeta->pTbDb, &pTbDbc, &pMeta->txn);
  ret = tdbTbcMoveTo(pTbDbc, &((STbDbKey){.uid = pReq->suid, .version = oversion}), sizeof(STbDbKey), &c);
  ASSERT(ret == 0 && c == 0);

  ret = tdbTbcGet(pTbDbc, NULL, NULL, &pData, &nData);
  ASSERT(ret == 0);

  oStbEntry.pBuf = taosMemoryMalloc(nData);
  memcpy(oStbEntry.pBuf, pData, nData);
  tDecoderInit(&dc, oStbEntry.pBuf, nData);
  metaDecodeEntry(&dc, &oStbEntry);

  nStbEntry.version = version;
  nStbEntry.type = TSDB_SUPER_TABLE;
  nStbEntry.uid = pReq->suid;
  nStbEntry.name = pReq->name;
  nStbEntry.stbEntry.schema = pReq->schema;
  nStbEntry.stbEntry.schemaTag = pReq->schemaTag;

  metaWLock(pMeta);
  // compare two entry
  if (oStbEntry.stbEntry.schema.sver != pReq->schema.sver) {
    if (oStbEntry.stbEntry.schema.nCols != pReq->schema.nCols) {
      metaSaveToSkmDb(pMeta, &nStbEntry);
    }
  }

  // if (oStbEntry.stbEntry.schemaTag.sver != pReq->schemaTag.sver) {
  //   // change tag schema
  // }

  // update table.db
  metaSaveToTbDb(pMeta, &nStbEntry);

  // update uid index
  tdbTbcUpsert(pUidIdxc, &pReq->suid, sizeof(tb_uid_t), &version, sizeof(version), 0);

  if (oStbEntry.pBuf) taosMemoryFree(oStbEntry.pBuf);
  metaULock(pMeta);
  tDecoderClear(&dc);
  tdbTbcClose(pTbDbc);
  tdbTbcClose(pUidIdxc);
  return 0;
}

int metaCreateTable(SMeta *pMeta, int64_t version, SVCreateTbReq *pReq) {
  SMetaEntry  me = {0};
  SMetaReader mr = {0};

  // validate message
  if (pReq->type != TSDB_CHILD_TABLE && pReq->type != TSDB_NORMAL_TABLE) {
    terrno = TSDB_CODE_INVALID_MSG;
    goto _err;
  }

  // validate req
  metaReaderInit(&mr, pMeta, 0);
  if (metaGetTableEntryByName(&mr, pReq->name) == 0) {
    pReq->uid = mr.me.uid;
    if (pReq->type == TSDB_CHILD_TABLE) {
      pReq->ctb.suid = mr.me.ctbEntry.suid;
    }
    terrno = TSDB_CODE_TDB_TABLE_ALREADY_EXIST;
    metaReaderClear(&mr);
    return -1;
  }
  metaReaderClear(&mr);

  // build SMetaEntry
  me.version = version;
  me.type = pReq->type;
  me.uid = pReq->uid;
  me.name = pReq->name;
  if (me.type == TSDB_CHILD_TABLE) {
    me.ctbEntry.ctime = pReq->ctime;
    me.ctbEntry.ttlDays = pReq->ttl;
    me.ctbEntry.suid = pReq->ctb.suid;
    me.ctbEntry.pTags = pReq->ctb.pTag;
  } else {
    me.ntbEntry.ctime = pReq->ctime;
    me.ntbEntry.ttlDays = pReq->ttl;
    me.ntbEntry.schema = pReq->ntb.schema;
    me.ntbEntry.ncid = me.ntbEntry.schema.pSchema[me.ntbEntry.schema.nCols - 1].colId + 1;
  }

  if (metaHandleEntry(pMeta, &me) < 0) goto _err;

  metaDebug("vgId:%d table %s uid %" PRId64 " is created, type:%" PRId8, TD_VID(pMeta->pVnode), pReq->name, pReq->uid,
            pReq->type);
  return 0;

_err:
  metaError("vgId:%d failed to create table:%s type:%s since %s", TD_VID(pMeta->pVnode), pReq->name,
            pReq->type == TSDB_CHILD_TABLE ? "child table" : "normal table", tstrerror(terrno));
  return -1;
}

int metaDropTable(SMeta *pMeta, int64_t version, SVDropTbReq *pReq, SArray *tbUids) {
<<<<<<< HEAD
  TBC *       pTbDbc = NULL;
  TBC *       pUidIdxc = NULL;
  TBC *       pNameIdxc = NULL;
  const void *pData;
  int         nData;
  tb_uid_t    uid;
  int64_t     tver;
  SMetaEntry  me = {0};
  SDecoder    coder = {0};
  int8_t      type;
  int64_t     ctime;
  tb_uid_t    suid;
  int         c = 0, ret;

  // search & delete the name idx
  tdbTbcOpen(pMeta->pNameIdx, &pNameIdxc, &pMeta->txn);
  ret = tdbTbcMoveTo(pNameIdxc, pReq->name, strlen(pReq->name) + 1, &c);
  if (ret < 0 || !tdbTbcIsValid(pNameIdxc) || c) {
    tdbTbcClose(pNameIdxc);
=======
  void    *pData = NULL;
  int      nData = 0;
  int      rc = 0;
  tb_uid_t uid;
  int      type;

  rc = tdbTbGet(pMeta->pNameIdx, pReq->name, strlen(pReq->name) + 1, &pData, &nData);
  if (rc < 0) {
>>>>>>> 884d1668
    terrno = TSDB_CODE_VND_TABLE_NOT_EXIST;
    return -1;
  }
  uid = *(tb_uid_t *)pData;

  metaWLock(pMeta);
  metaDropTableByUid(pMeta, uid, &type);
  metaULock(pMeta);

  if (type == TSDB_CHILD_TABLE && tbUids) {
    taosArrayPush(tbUids, &uid);
  }

  tdbFree(pData);
  return 0;
}

static int metaDropTableByUid(SMeta *pMeta, tb_uid_t uid, int *type) {
  void      *pData = NULL;
  int        nData = 0;
  int        rc = 0;
  int64_t    version;
  SMetaEntry e = {0};
  SDecoder   dc = {0};

  rc = tdbTbGet(pMeta->pUidIdx, &uid, sizeof(uid), &pData, &nData);
  version = *(int64_t *)pData;

  tdbTbGet(pMeta->pTbDb, &(STbDbKey){.version = version, .uid = uid}, sizeof(STbDbKey), &pData, &nData);

  tDecoderInit(&dc, pData, nData);
  metaDecodeEntry(&dc, &e);

  if (type) *type = e.type;

  tdbTbDelete(pMeta->pTbDb, &(STbDbKey){.version = version, .uid = uid}, sizeof(STbDbKey), &pMeta->txn);
  tdbTbDelete(pMeta->pNameIdx, e.name, strlen(e.name) + 1, &pMeta->txn);
  tdbTbDelete(pMeta->pUidIdx, &uid, sizeof(uid), &pMeta->txn);
  if (e.type == TSDB_CHILD_TABLE) {
    tdbTbDelete(pMeta->pCtbIdx, &(SCtbIdxKey){.suid = e.ctbEntry.suid, .uid = uid}, sizeof(SCtbIdxKey), &pMeta->txn);
  } else if (e.type == TSDB_NORMAL_TABLE) {
    // drop schema.db (todo)
    // drop ttl.idx (todo)
  } else if (e.type == TSDB_SUPER_TABLE) {
    // drop schema.db (todo)
  }

  tDecoderClear(&dc);
  tdbFree(pData);

  return 0;
}

static int metaAlterTableColumn(SMeta *pMeta, int64_t version, SVAlterTbReq *pAlterTbReq) {
  void *          pVal = NULL;
  int             nVal = 0;
  const void *    pData = NULL;
  int             nData = 0;
  int             ret = 0;
  tb_uid_t        uid;
  int64_t         oversion;
  SSchema *       pColumn = NULL;
  SMetaEntry      entry = {0};
  SSchemaWrapper *pSchema;
  int             c;

  // search name index
  ret = tdbTbGet(pMeta->pNameIdx, pAlterTbReq->tbName, strlen(pAlterTbReq->tbName) + 1, &pVal, &nVal);
  if (ret < 0) {
    terrno = TSDB_CODE_VND_TABLE_NOT_EXIST;
    return -1;
  }

  uid = *(tb_uid_t *)pVal;
  tdbFree(pVal);
  pVal = NULL;

  // search uid index
  TBC *pUidIdxc = NULL;

  tdbTbcOpen(pMeta->pUidIdx, &pUidIdxc, &pMeta->txn);
  tdbTbcMoveTo(pUidIdxc, &uid, sizeof(uid), &c);
  ASSERT(c == 0);

  tdbTbcGet(pUidIdxc, NULL, NULL, &pData, &nData);
  oversion = *(int64_t *)pData;

  // search table.db
  TBC *pTbDbc = NULL;

  tdbTbcOpen(pMeta->pTbDb, &pTbDbc, &pMeta->txn);
  tdbTbcMoveTo(pTbDbc, &((STbDbKey){.uid = uid, .version = oversion}), sizeof(STbDbKey), &c);
  ASSERT(c == 0);
  tdbTbcGet(pTbDbc, NULL, NULL, &pData, &nData);

  // get table entry
  SDecoder dc = {0};
  entry.pBuf = taosMemoryMalloc(nData);
  memcpy(entry.pBuf, pData, nData);
  tDecoderInit(&dc, entry.pBuf, nData);
  ret = metaDecodeEntry(&dc, &entry);
  ASSERT(ret == 0);

  if (entry.type != TSDB_NORMAL_TABLE) {
    terrno = TSDB_CODE_VND_INVALID_TABLE_ACTION;
    goto _err;
  }

  // search the column to add/drop/update
  pSchema = &entry.ntbEntry.schema;
  int32_t iCol = 0;
  for (;;) {
    pColumn = NULL;

    if (iCol >= pSchema->nCols) break;
    pColumn = &pSchema->pSchema[iCol];

    if (strcmp(pColumn->name, pAlterTbReq->colName) == 0) break;
    iCol++;
  }

  entry.version = version;
  int      tlen;
  SSchema *pNewSchema = NULL;
  switch (pAlterTbReq->action) {
    case TSDB_ALTER_TABLE_ADD_COLUMN:
      if (pColumn) {
        terrno = TSDB_CODE_VND_COL_ALREADY_EXISTS;
        goto _err;
      }
      pSchema->sver++;
      pSchema->nCols++;
      pNewSchema = taosMemoryMalloc(sizeof(SSchema) * pSchema->nCols);
      memcpy(pNewSchema, pSchema->pSchema, sizeof(SSchema) * (pSchema->nCols - 1));
      pSchema->pSchema = pNewSchema;
      pSchema->pSchema[entry.ntbEntry.schema.nCols - 1].bytes = pAlterTbReq->bytes;
      pSchema->pSchema[entry.ntbEntry.schema.nCols - 1].type = pAlterTbReq->type;
      pSchema->pSchema[entry.ntbEntry.schema.nCols - 1].flags = pAlterTbReq->flags;
      pSchema->pSchema[entry.ntbEntry.schema.nCols - 1].colId = entry.ntbEntry.ncid++;
      strcpy(pSchema->pSchema[entry.ntbEntry.schema.nCols - 1].name, pAlterTbReq->colName);
      break;
    case TSDB_ALTER_TABLE_DROP_COLUMN:
      if (pColumn == NULL) {
        terrno = TSDB_CODE_VND_TABLE_COL_NOT_EXISTS;
        goto _err;
      }
      if (pColumn->colId == 0) {
        terrno = TSDB_CODE_VND_INVALID_TABLE_ACTION;
        goto _err;
      }
      pSchema->sver++;
      tlen = (pSchema->nCols - iCol - 1) * sizeof(SSchema);
      if (tlen) {
        memmove(pColumn, pColumn + 1, tlen);
      }
      pSchema->nCols--;
      break;
    case TSDB_ALTER_TABLE_UPDATE_COLUMN_BYTES:
      if (pColumn == NULL) {
        terrno = TSDB_CODE_VND_TABLE_COL_NOT_EXISTS;
        goto _err;
      }
      if (!IS_VAR_DATA_TYPE(pColumn->type) || pColumn->bytes > pAlterTbReq->colModBytes) {
        terrno = TSDB_CODE_VND_INVALID_TABLE_ACTION;
        goto _err;
      }
      pSchema->sver++;
      pColumn->bytes = pAlterTbReq->colModBytes;
      break;
    case TSDB_ALTER_TABLE_UPDATE_COLUMN_NAME:
      if (pColumn == NULL) {
        terrno = TSDB_CODE_VND_TABLE_COL_NOT_EXISTS;
        goto _err;
      }
      pSchema->sver++;
      strcpy(pColumn->name, pAlterTbReq->colNewName);
      break;
  }

  entry.version = version;

  // do actual write
  metaWLock(pMeta);

  // save to table db
  metaSaveToTbDb(pMeta, &entry);

  tdbTbcUpsert(pUidIdxc, &entry.uid, sizeof(tb_uid_t), &version, sizeof(version), 0);

  metaSaveToSkmDb(pMeta, &entry);

  metaULock(pMeta);

  if (pNewSchema) taosMemoryFree(pNewSchema);
  tDecoderClear(&dc);
  tdbTbcClose(pTbDbc);
  tdbTbcClose(pUidIdxc);
  return 0;

_err:
  tDecoderClear(&dc);
  tdbTbcClose(pTbDbc);
  tdbTbcClose(pUidIdxc);
  return -1;
}

static int metaUpdateTableTagVal(SMeta *pMeta, int64_t version, SVAlterTbReq *pAlterTbReq) {
  SMetaEntry  ctbEntry = {0};
  SMetaEntry  stbEntry = {0};
  void *      pVal = NULL;
  int         nVal = 0;
  int         ret;
  int         c;
  tb_uid_t    uid;
  int64_t     oversion;
  const void *pData = NULL;
  int         nData = 0;

  // search name index
  ret = tdbTbGet(pMeta->pNameIdx, pAlterTbReq->tbName, strlen(pAlterTbReq->tbName) + 1, &pVal, &nVal);
  if (ret < 0) {
    terrno = TSDB_CODE_VND_TABLE_NOT_EXIST;
    return -1;
  }

  uid = *(tb_uid_t *)pVal;
  tdbFree(pVal);
  pVal = NULL;

  // search uid index
  TBC *pUidIdxc = NULL;

  tdbTbcOpen(pMeta->pUidIdx, &pUidIdxc, &pMeta->txn);
  tdbTbcMoveTo(pUidIdxc, &uid, sizeof(uid), &c);
  ASSERT(c == 0);

  tdbTbcGet(pUidIdxc, NULL, NULL, &pData, &nData);
  oversion = *(int64_t *)pData;

  // search table.db
  TBC *    pTbDbc = NULL;
  SDecoder dc1 = {0};
  SDecoder dc2 = {0};

  /* get ctbEntry */
  tdbTbcOpen(pMeta->pTbDb, &pTbDbc, &pMeta->txn);
  tdbTbcMoveTo(pTbDbc, &((STbDbKey){.uid = uid, .version = oversion}), sizeof(STbDbKey), &c);
  ASSERT(c == 0);
  tdbTbcGet(pTbDbc, NULL, NULL, &pData, &nData);

  ctbEntry.pBuf = taosMemoryMalloc(nData);
  memcpy(ctbEntry.pBuf, pData, nData);
  tDecoderInit(&dc1, ctbEntry.pBuf, nData);
  metaDecodeEntry(&dc1, &ctbEntry);

  /* get stbEntry*/
  tdbTbGet(pMeta->pUidIdx, &ctbEntry.ctbEntry.suid, sizeof(tb_uid_t), &pVal, &nVal);
  tdbTbGet(pMeta->pTbDb, &((STbDbKey){.uid = ctbEntry.ctbEntry.suid, .version = *(int64_t *)pVal}), sizeof(STbDbKey),
           (void **)&stbEntry.pBuf, &nVal);
  tdbFree(pVal);
  tDecoderInit(&dc2, stbEntry.pBuf, nVal);
  metaDecodeEntry(&dc2, &stbEntry);

  SSchemaWrapper *pTagSchema = &stbEntry.stbEntry.schemaTag;
  SSchema *       pColumn = NULL;
  int32_t         iCol = 0;
  for (;;) {
    pColumn = NULL;

    if (iCol >= pTagSchema->nCols) break;
    pColumn = &pTagSchema->pSchema[iCol];

    if (strcmp(pColumn->name, pAlterTbReq->tagName) == 0) break;
    iCol++;
  }

  if (pColumn == NULL) {
    terrno = TSDB_CODE_VND_TABLE_COL_NOT_EXISTS;
    goto _err;
  }

  if (iCol == 0) {
    // TODO : need to update tag index
  }
  ctbEntry.version = version;
  if (pTagSchema->nCols == 1 && pTagSchema->pSchema[0].type == TSDB_DATA_TYPE_JSON) {
    ctbEntry.ctbEntry.pTags = taosMemoryMalloc(pAlterTbReq->nTagVal);
    if (ctbEntry.ctbEntry.pTags == NULL) {
      terrno = TSDB_CODE_OUT_OF_MEMORY;
      goto _err;
    }
    memcpy((void *)ctbEntry.ctbEntry.pTags, pAlterTbReq->pTagVal, pAlterTbReq->nTagVal);
  } else {
    SKVRowBuilder kvrb = {0};
    const SKVRow  pOldTag = (const SKVRow)ctbEntry.ctbEntry.pTags;
    SKVRow        pNewTag = NULL;

    tdInitKVRowBuilder(&kvrb);
    for (int32_t i = 0; i < pTagSchema->nCols; i++) {
      SSchema *pCol = &pTagSchema->pSchema[i];
      if (iCol == i) {
        tdAddColToKVRow(&kvrb, pCol->colId, pAlterTbReq->pTagVal, pAlterTbReq->nTagVal);
      } else {
        void *p = tdGetKVRowValOfCol(pOldTag, pCol->colId);
        if (p) {
          if (IS_VAR_DATA_TYPE(pCol->type)) {
            tdAddColToKVRow(&kvrb, pCol->colId, p, varDataTLen(p));
          } else {
            tdAddColToKVRow(&kvrb, pCol->colId, p, pCol->bytes);
          }
        }
      }
    }

    ctbEntry.ctbEntry.pTags = tdGetKVRowFromBuilder(&kvrb);
    tdDestroyKVRowBuilder(&kvrb);
  }

  // save to table.db
  metaSaveToTbDb(pMeta, &ctbEntry);

  // save to uid.idx
  tdbTbUpsert(pMeta->pUidIdx, &ctbEntry.uid, sizeof(tb_uid_t), &version, sizeof(version), &pMeta->txn);

  tDecoderClear(&dc1);
  tDecoderClear(&dc2);
  if (ctbEntry.ctbEntry.pTags) taosMemoryFree((void *)ctbEntry.ctbEntry.pTags);
  if (ctbEntry.pBuf) taosMemoryFree(ctbEntry.pBuf);
  if (stbEntry.pBuf) tdbFree(stbEntry.pBuf);
  tdbTbcClose(pTbDbc);
  tdbTbcClose(pUidIdxc);
  return 0;

_err:
  tDecoderClear(&dc1);
  tDecoderClear(&dc2);
  if (ctbEntry.pBuf) taosMemoryFree(ctbEntry.pBuf);
  if (stbEntry.pBuf) tdbFree(stbEntry.pBuf);
  tdbTbcClose(pTbDbc);
  tdbTbcClose(pUidIdxc);
  return -1;
}

static int metaUpdateTableOptions(SMeta *pMeta, int64_t version, SVAlterTbReq *pAlterTbReq) {
  // TODO
  ASSERT(0);
  return 0;
}

int metaAlterTable(SMeta *pMeta, int64_t version, SVAlterTbReq *pReq) {
  switch (pReq->action) {
    case TSDB_ALTER_TABLE_ADD_COLUMN:
    case TSDB_ALTER_TABLE_DROP_COLUMN:
    case TSDB_ALTER_TABLE_UPDATE_COLUMN_BYTES:
    case TSDB_ALTER_TABLE_UPDATE_COLUMN_NAME:
      return metaAlterTableColumn(pMeta, version, pReq);
    case TSDB_ALTER_TABLE_UPDATE_TAG_VAL:
      return metaUpdateTableTagVal(pMeta, version, pReq);
    case TSDB_ALTER_TABLE_UPDATE_OPTIONS:
      return metaUpdateTableOptions(pMeta, version, pReq);
    default:
      terrno = TSDB_CODE_VND_INVALID_TABLE_ACTION;
      return -1;
      break;
  }
}

static int metaSaveToTbDb(SMeta *pMeta, const SMetaEntry *pME) {
  STbDbKey tbDbKey;
  void *   pKey = NULL;
  void *   pVal = NULL;
  int      kLen = 0;
  int      vLen = 0;
  SEncoder coder = {0};

  // set key and value
  tbDbKey.version = pME->version;
  tbDbKey.uid = pME->uid;

  pKey = &tbDbKey;
  kLen = sizeof(tbDbKey);

  int32_t ret = 0;
  tEncodeSize(metaEncodeEntry, pME, vLen, ret);
  if (ret < 0) {
    goto _err;
  }

  pVal = taosMemoryMalloc(vLen);
  if (pVal == NULL) {
    terrno = TSDB_CODE_OUT_OF_MEMORY;
    goto _err;
  }

  tEncoderInit(&coder, pVal, vLen);

  if (metaEncodeEntry(&coder, pME) < 0) {
    goto _err;
  }

  tEncoderClear(&coder);

  // write to table.db
  if (tdbTbInsert(pMeta->pTbDb, pKey, kLen, pVal, vLen, &pMeta->txn) < 0) {
    goto _err;
  }

  taosMemoryFree(pVal);
  return 0;

_err:
  taosMemoryFree(pVal);
  return -1;
}

static int metaUpdateUidIdx(SMeta *pMeta, const SMetaEntry *pME) {
  return tdbTbInsert(pMeta->pUidIdx, &pME->uid, sizeof(tb_uid_t), &pME->version, sizeof(int64_t), &pMeta->txn);
}

static int metaUpdateNameIdx(SMeta *pMeta, const SMetaEntry *pME) {
  return tdbTbInsert(pMeta->pNameIdx, pME->name, strlen(pME->name) + 1, &pME->uid, sizeof(tb_uid_t), &pMeta->txn);
}

static int metaUpdateTtlIdx(SMeta *pMeta, const SMetaEntry *pME) {
  int32_t    ttlDays;
  int64_t    ctime;
  STtlIdxKey ttlKey;

  if (pME->type == TSDB_CHILD_TABLE) {
    ctime = pME->ctbEntry.ctime;
    ttlDays = pME->ctbEntry.ttlDays;
  } else if (pME->type == TSDB_NORMAL_TABLE) {
    ctime = pME->ntbEntry.ctime;
    ttlDays = pME->ntbEntry.ttlDays;
  } else {
    ASSERT(0);
  }

  if (ttlDays <= 0) return 0;

  ttlKey.dtime = ctime + ttlDays * 24 * 60 * 60;
  ttlKey.uid = pME->uid;

  return tdbTbInsert(pMeta->pTtlIdx, &ttlKey, sizeof(ttlKey), NULL, 0, &pMeta->txn);
}

static int metaUpdateCtbIdx(SMeta *pMeta, const SMetaEntry *pME) {
  SCtbIdxKey ctbIdxKey = {.suid = pME->ctbEntry.suid, .uid = pME->uid};
  return tdbTbInsert(pMeta->pCtbIdx, &ctbIdxKey, sizeof(ctbIdxKey), NULL, 0, &pMeta->txn);
}

static int metaCreateTagIdxKey(tb_uid_t suid, int32_t cid, const void *pTagData, int8_t type, tb_uid_t uid,
                               STagIdxKey **ppTagIdxKey, int32_t *nTagIdxKey) {
  int32_t nTagData = 0;

  if (pTagData) {
    if (IS_VAR_DATA_TYPE(type)) {
      nTagData = varDataTLen(pTagData);
    } else {
      nTagData = tDataTypes[type].bytes;
    }
  }
  *nTagIdxKey = sizeof(STagIdxKey) + nTagData + sizeof(tb_uid_t);

  *ppTagIdxKey = (STagIdxKey *)taosMemoryMalloc(*nTagIdxKey);
  if (*ppTagIdxKey == NULL) {
    terrno = TSDB_CODE_OUT_OF_MEMORY;
    return -1;
  }

  (*ppTagIdxKey)->suid = suid;
  (*ppTagIdxKey)->cid = cid;
  (*ppTagIdxKey)->isNull = (pTagData == NULL) ? 1 : 0;
  (*ppTagIdxKey)->type = type;
  if (nTagData) memcpy((*ppTagIdxKey)->data, pTagData, nTagData);
  *(tb_uid_t *)((*ppTagIdxKey)->data + nTagData) = uid;

  return 0;
}

static void metaDestroyTagIdxKey(STagIdxKey *pTagIdxKey) {
  if (pTagIdxKey) taosMemoryFree(pTagIdxKey);
}

static int metaUpdateTagIdx(SMeta *pMeta, const SMetaEntry *pCtbEntry) {
  void *         pData = NULL;
  int            nData = 0;
  STbDbKey       tbDbKey = {0};
  SMetaEntry     stbEntry = {0};
  STagIdxKey *   pTagIdxKey = NULL;
  int32_t        nTagIdxKey;
  const SSchema *pTagColumn;       // = &stbEntry.stbEntry.schema.pSchema[0];
  const void *   pTagData = NULL;  //
  SDecoder       dc = {0};

  // get super table
  tdbTbGet(pMeta->pUidIdx, &pCtbEntry->ctbEntry.suid, sizeof(tb_uid_t), &pData, &nData);
  tbDbKey.uid = pCtbEntry->ctbEntry.suid;
  tbDbKey.version = *(int64_t *)pData;
  tdbTbGet(pMeta->pTbDb, &tbDbKey, sizeof(tbDbKey), &pData, &nData);

  tDecoderInit(&dc, pData, nData);
  metaDecodeEntry(&dc, &stbEntry);

  pTagColumn = &stbEntry.stbEntry.schemaTag.pSchema[0];
  pTagData = tdGetKVRowValOfCol((const SKVRow)pCtbEntry->ctbEntry.pTags, pTagColumn->colId);

  // update tag index
#ifdef USE_INVERTED_INDEX
  tb_uid_t suid = pCtbEntry->ctbEntry.suid;
  tb_uid_t tuid = pCtbEntry->uid;

  SIndexMultiTerm *tmGroup = indexMultiTermCreate();

  SIndexTerm *tm = indexTermCreate(suid, ADD_VALUE, pTagColumn->type, pTagColumn->name, sizeof(pTagColumn->name),
                                   pTagData, pTagData == NULL ? 0 : strlen(pTagData));
  indexMultiTermAdd(tmGroup, tm);
  int ret = indexPut((SIndex *)pMeta->pTagIvtIdx, tmGroup, tuid);
  indexMultiTermDestroy(tmGroup);
#else
  if (metaCreateTagIdxKey(pCtbEntry->ctbEntry.suid, pTagColumn->colId, pTagData, pTagColumn->type, pCtbEntry->uid,
                          &pTagIdxKey, &nTagIdxKey) < 0) {
    return -1;
  }
  tdbTbInsert(pMeta->pTagIdx, pTagIdxKey, nTagIdxKey, NULL, 0, &pMeta->txn);
  metaDestroyTagIdxKey(pTagIdxKey);
#endif
  tDecoderClear(&dc);
  tdbFree(pData);
  return 0;
}

static int metaSaveToSkmDb(SMeta *pMeta, const SMetaEntry *pME) {
  SEncoder              coder = {0};
  void *                pVal = NULL;
  int                   vLen = 0;
  int                   rcode = 0;
  SSkmDbKey             skmDbKey = {0};
  const SSchemaWrapper *pSW;

  if (pME->type == TSDB_SUPER_TABLE) {
    pSW = &pME->stbEntry.schema;
  } else if (pME->type == TSDB_NORMAL_TABLE) {
    pSW = &pME->ntbEntry.schema;
  } else {
    ASSERT(0);
  }

  skmDbKey.uid = pME->uid;
  skmDbKey.sver = pSW->sver;

  // encode schema
  int32_t ret = 0;
  tEncodeSize(tEncodeSSchemaWrapper, pSW, vLen, ret);
  if (ret < 0) return -1;
  pVal = taosMemoryMalloc(vLen);
  if (pVal == NULL) {
    rcode = -1;
    terrno = TSDB_CODE_OUT_OF_MEMORY;
    goto _exit;
  }

  tEncoderInit(&coder, pVal, vLen);
  tEncodeSSchemaWrapper(&coder, pSW);

  if (tdbTbInsert(pMeta->pSkmDb, &skmDbKey, sizeof(skmDbKey), pVal, vLen, &pMeta->txn) < 0) {
    rcode = -1;
    goto _exit;
  }

_exit:
  taosMemoryFree(pVal);
  tEncoderClear(&coder);
  return rcode;
}

static int metaHandleEntry(SMeta *pMeta, const SMetaEntry *pME) {
  metaWLock(pMeta);

  // save to table.db
  if (metaSaveToTbDb(pMeta, pME) < 0) goto _err;

  // update uid.idx
  if (metaUpdateUidIdx(pMeta, pME) < 0) goto _err;

  // update name.idx
  if (metaUpdateNameIdx(pMeta, pME) < 0) goto _err;

  if (pME->type == TSDB_CHILD_TABLE) {
    // update ctb.idx
    if (metaUpdateCtbIdx(pMeta, pME) < 0) goto _err;

    // update tag.idx
    if (metaUpdateTagIdx(pMeta, pME) < 0) goto _err;
  } else {
    // update schema.db
    if (metaSaveToSkmDb(pMeta, pME) < 0) goto _err;
  }

  if (pME->type != TSDB_SUPER_TABLE) {
    if (metaUpdateTtlIdx(pMeta, pME) < 0) goto _err;
  }

  metaULock(pMeta);
  return 0;

_err:
  metaULock(pMeta);
  return -1;
}<|MERGE_RESOLUTION|>--- conflicted
+++ resolved
@@ -31,9 +31,9 @@
   int         vLen = 0;
   const void *pKey = NULL;
   const void *pVal = NULL;
-  void *      pBuf = NULL;
+  void       *pBuf = NULL;
   int32_t     szBuf = 0;
-  void *      p = NULL;
+  void       *p = NULL;
   SMetaReader mr = {0};
 
   // validate req
@@ -72,32 +72,6 @@
 }
 
 int metaDropSTable(SMeta *pMeta, int64_t verison, SVDropStbReq *pReq) {
-<<<<<<< HEAD
-  TBC *       pNameIdxc = NULL;
-  TBC *       pUidIdxc = NULL;
-  TBC *       pCtbIdxc = NULL;
-  SCtbIdxKey *pCtbIdxKey;
-  const void *pKey = NULL;
-  int         nKey;
-  const void *pData = NULL;
-  int         nData;
-  int         c, ret;
-
-  // prepare uid idx cursor
-  tdbTbcOpen(pMeta->pUidIdx, &pUidIdxc, &pMeta->txn);
-  ret = tdbTbcMoveTo(pUidIdxc, &pReq->suid, sizeof(tb_uid_t), &c);
-  if (ret < 0 || c != 0) {
-    terrno = TSDB_CODE_VND_TB_NOT_EXIST;
-    tdbTbcClose(pUidIdxc);
-    goto _err;
-  }
-
-  // prepare name idx cursor
-  tdbTbcOpen(pMeta->pNameIdx, &pNameIdxc, &pMeta->txn);
-  ret = tdbTbcMoveTo(pNameIdxc, pReq->name, strlen(pReq->name) + 1, &c);
-  if (ret < 0 || c != 0) {
-    ASSERT(0);
-=======
   void *pKey = NULL;
   int   nKey = 0;
   void *pData = NULL;
@@ -110,7 +84,6 @@
   if (rc < 0 || *(tb_uid_t *)pData != pReq->suid) {
     terrno = TSDB_CODE_VND_TABLE_NOT_EXIST;
     return -1;
->>>>>>> 884d1668
   }
 
   // drop all child tables
@@ -169,8 +142,8 @@
 int metaAlterSTable(SMeta *pMeta, int64_t version, SVCreateStbReq *pReq) {
   SMetaEntry  oStbEntry = {0};
   SMetaEntry  nStbEntry = {0};
-  TBC *       pUidIdxc = NULL;
-  TBC *       pTbDbc = NULL;
+  TBC        *pUidIdxc = NULL;
+  TBC        *pTbDbc = NULL;
   const void *pData;
   int         nData;
   int64_t     oversion;
@@ -291,27 +264,6 @@
 }
 
 int metaDropTable(SMeta *pMeta, int64_t version, SVDropTbReq *pReq, SArray *tbUids) {
-<<<<<<< HEAD
-  TBC *       pTbDbc = NULL;
-  TBC *       pUidIdxc = NULL;
-  TBC *       pNameIdxc = NULL;
-  const void *pData;
-  int         nData;
-  tb_uid_t    uid;
-  int64_t     tver;
-  SMetaEntry  me = {0};
-  SDecoder    coder = {0};
-  int8_t      type;
-  int64_t     ctime;
-  tb_uid_t    suid;
-  int         c = 0, ret;
-
-  // search & delete the name idx
-  tdbTbcOpen(pMeta->pNameIdx, &pNameIdxc, &pMeta->txn);
-  ret = tdbTbcMoveTo(pNameIdxc, pReq->name, strlen(pReq->name) + 1, &c);
-  if (ret < 0 || !tdbTbcIsValid(pNameIdxc) || c) {
-    tdbTbcClose(pNameIdxc);
-=======
   void    *pData = NULL;
   int      nData = 0;
   int      rc = 0;
@@ -320,7 +272,6 @@
 
   rc = tdbTbGet(pMeta->pNameIdx, pReq->name, strlen(pReq->name) + 1, &pData, &nData);
   if (rc < 0) {
->>>>>>> 884d1668
     terrno = TSDB_CODE_VND_TABLE_NOT_EXIST;
     return -1;
   }
@@ -375,14 +326,14 @@
 }
 
 static int metaAlterTableColumn(SMeta *pMeta, int64_t version, SVAlterTbReq *pAlterTbReq) {
-  void *          pVal = NULL;
+  void           *pVal = NULL;
   int             nVal = 0;
-  const void *    pData = NULL;
+  const void     *pData = NULL;
   int             nData = 0;
   int             ret = 0;
   tb_uid_t        uid;
   int64_t         oversion;
-  SSchema *       pColumn = NULL;
+  SSchema        *pColumn = NULL;
   SMetaEntry      entry = {0};
   SSchemaWrapper *pSchema;
   int             c;
@@ -530,7 +481,7 @@
 static int metaUpdateTableTagVal(SMeta *pMeta, int64_t version, SVAlterTbReq *pAlterTbReq) {
   SMetaEntry  ctbEntry = {0};
   SMetaEntry  stbEntry = {0};
-  void *      pVal = NULL;
+  void       *pVal = NULL;
   int         nVal = 0;
   int         ret;
   int         c;
@@ -561,7 +512,7 @@
   oversion = *(int64_t *)pData;
 
   // search table.db
-  TBC *    pTbDbc = NULL;
+  TBC     *pTbDbc = NULL;
   SDecoder dc1 = {0};
   SDecoder dc2 = {0};
 
@@ -585,7 +536,7 @@
   metaDecodeEntry(&dc2, &stbEntry);
 
   SSchemaWrapper *pTagSchema = &stbEntry.stbEntry.schemaTag;
-  SSchema *       pColumn = NULL;
+  SSchema        *pColumn = NULL;
   int32_t         iCol = 0;
   for (;;) {
     pColumn = NULL;
@@ -690,8 +641,8 @@
 
 static int metaSaveToTbDb(SMeta *pMeta, const SMetaEntry *pME) {
   STbDbKey tbDbKey;
-  void *   pKey = NULL;
-  void *   pVal = NULL;
+  void    *pKey = NULL;
+  void    *pVal = NULL;
   int      kLen = 0;
   int      vLen = 0;
   SEncoder coder = {0};
@@ -806,14 +757,14 @@
 }
 
 static int metaUpdateTagIdx(SMeta *pMeta, const SMetaEntry *pCtbEntry) {
-  void *         pData = NULL;
+  void          *pData = NULL;
   int            nData = 0;
   STbDbKey       tbDbKey = {0};
   SMetaEntry     stbEntry = {0};
-  STagIdxKey *   pTagIdxKey = NULL;
+  STagIdxKey    *pTagIdxKey = NULL;
   int32_t        nTagIdxKey;
   const SSchema *pTagColumn;       // = &stbEntry.stbEntry.schema.pSchema[0];
-  const void *   pTagData = NULL;  //
+  const void    *pTagData = NULL;  //
   SDecoder       dc = {0};
 
   // get super table
@@ -855,7 +806,7 @@
 
 static int metaSaveToSkmDb(SMeta *pMeta, const SMetaEntry *pME) {
   SEncoder              coder = {0};
-  void *                pVal = NULL;
+  void                 *pVal = NULL;
   int                   vLen = 0;
   int                   rcode = 0;
   SSkmDbKey             skmDbKey = {0};
