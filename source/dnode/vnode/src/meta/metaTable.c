/*
 * Copyright (c) 2019 TAOS Data, Inc. <jhtao@taosdata.com>
 *
 * This program is free software: you can use, redistribute, and/or modify
 * it under the terms of the GNU Affero General Public License, version 3
 * or later ("AGPL"), as published by the Free Software Foundation.
 *
 * This program is distributed in the hope that it will be useful, but WITHOUT
 * ANY WARRANTY; without even the implied warranty of MERCHANTABILITY or
 * FITNESS FOR A PARTICULAR PURPOSE.
 *
 * You should have received a copy of the GNU Affero General Public License
 * along with this program. If not, see <http://www.gnu.org/licenses/>.
 */

#include "meta.h"

extern SDmNotifyHandle dmNotifyHdl;

static int  metaSaveJsonVarToIdx(SMeta *pMeta, const SMetaEntry *pCtbEntry, const SSchema *pSchema);
static int  metaDelJsonVarFromIdx(SMeta *pMeta, const SMetaEntry *pCtbEntry, const SSchema *pSchema);
static int  metaSaveToTbDb(SMeta *pMeta, const SMetaEntry *pME);
static int  metaUpdateUidIdx(SMeta *pMeta, const SMetaEntry *pME);
static int  metaUpdateNameIdx(SMeta *pMeta, const SMetaEntry *pME);
static int  metaUpdateTtl(SMeta *pMeta, const SMetaEntry *pME);
static int  metaUpdateChangeTime(SMeta *pMeta, tb_uid_t uid, int64_t changeTimeMs);
static int  metaSaveToSkmDb(SMeta *pMeta, const SMetaEntry *pME);
static int  metaUpdateCtbIdx(SMeta *pMeta, const SMetaEntry *pME);
static int  metaUpdateSuidIdx(SMeta *pMeta, const SMetaEntry *pME);
static int  metaUpdateTagIdx(SMeta *pMeta, const SMetaEntry *pCtbEntry);
static int  metaDropTableByUid(SMeta *pMeta, tb_uid_t uid, int *type, tb_uid_t *pSuid, int8_t *pSysTbl);
static void metaDestroyTagIdxKey(STagIdxKey *pTagIdxKey);
// opt ins_tables query
static int metaUpdateBtimeIdx(SMeta *pMeta, const SMetaEntry *pME);
static int metaDeleteBtimeIdx(SMeta *pMeta, const SMetaEntry *pME);
static int metaUpdateNcolIdx(SMeta *pMeta, const SMetaEntry *pME);
static int metaDeleteNcolIdx(SMeta *pMeta, const SMetaEntry *pME);

int8_t updataTableColCmpr(SColCmprWrapper *pWp, SSchema *pSchema, int8_t add) {
  int32_t nCols = pWp->nCols;
  int32_t ver = pWp->version;
  if (add) {
    SColCmpr *p = taosMemoryCalloc(1, sizeof(SColCmpr) * (nCols + 1));
    memcpy(p, pWp->pColCmpr, sizeof(SColCmpr) * nCols);

    SColCmpr *pCol = p + nCols;
    pCol->id = pSchema->colId;
    pCol->alg = createDefaultColCmprByType(pSchema->type);
    pWp->nCols = nCols + 1;
    pWp->version = ver;
    pWp->pColCmpr = p;
  } else {
    for (int32_t i = 0; i < nCols; i++) {
      SColCmpr *pOCmpr = &pWp->pColCmpr[i];
      if (pOCmpr->id == pSchema->colId) {
        int32_t left = (nCols - i - 1) * sizeof(SColCmpr);
        if (left) {
          memmove(pWp->pColCmpr + i, pWp->pColCmpr + i + 1, left);
        }
        nCols--;
        break;
      }
    }
    pWp->nCols = nCols;
    pWp->version = ver;
  }
  return 1;
}
static void metaGetEntryInfo(const SMetaEntry *pEntry, SMetaInfo *pInfo) {
  pInfo->uid = pEntry->uid;
  pInfo->version = pEntry->version;
  if (pEntry->type == TSDB_SUPER_TABLE) {
    pInfo->suid = pEntry->uid;
    pInfo->skmVer = pEntry->stbEntry.schemaRow.version;
  } else if (pEntry->type == TSDB_CHILD_TABLE) {
    pInfo->suid = pEntry->ctbEntry.suid;
    pInfo->skmVer = 0;
  } else if (pEntry->type == TSDB_NORMAL_TABLE) {
    pInfo->suid = 0;
    pInfo->skmVer = pEntry->ntbEntry.schemaRow.version;
  } else {
    metaError("meta/table: invalide table type: %" PRId8 " get entry info failed.", pEntry->type);
  }
}

static int metaUpdateMetaRsp(tb_uid_t uid, char *tbName, SSchemaWrapper *pSchema, STableMetaRsp *pMetaRsp) {
  pMetaRsp->pSchemas = taosMemoryMalloc(pSchema->nCols * sizeof(SSchema));

  if (NULL == pMetaRsp->pSchemas) {
    terrno = TSDB_CODE_OUT_OF_MEMORY;
    return -1;
  }

  pMetaRsp->pSchemaExt = taosMemoryMalloc(pSchema->nCols * sizeof(SSchemaExt));

  tstrncpy(pMetaRsp->tbName, tbName, TSDB_TABLE_NAME_LEN);
  pMetaRsp->numOfColumns = pSchema->nCols;
  pMetaRsp->tableType = TSDB_NORMAL_TABLE;
  pMetaRsp->sversion = pSchema->version;
  pMetaRsp->tuid = uid;

  memcpy(pMetaRsp->pSchemas, pSchema->pSchema, pSchema->nCols * sizeof(SSchema));

  return 0;
}

static int metaSaveJsonVarToIdx(SMeta *pMeta, const SMetaEntry *pCtbEntry, const SSchema *pSchema) {
#ifdef USE_INVERTED_INDEX
  if (pMeta->pTagIvtIdx == NULL || pCtbEntry == NULL) {
    return -1;
  }
  void       *data = pCtbEntry->ctbEntry.pTags;
  const char *tagName = pSchema->name;

  tb_uid_t    suid = pCtbEntry->ctbEntry.suid;
  tb_uid_t    tuid = pCtbEntry->uid;
  const void *pTagData = pCtbEntry->ctbEntry.pTags;
  int32_t     nTagData = 0;

  SArray *pTagVals = NULL;
  if (tTagToValArray((const STag *)data, &pTagVals) != 0) {
    return -1;
  }

  SIndexMultiTerm *terms = indexMultiTermCreate();
  int16_t          nCols = taosArrayGetSize(pTagVals);
  for (int i = 0; i < nCols; i++) {
    STagVal *pTagVal = (STagVal *)taosArrayGet(pTagVals, i);
    char     type = pTagVal->type;

    char   *key = pTagVal->pKey;
    int32_t nKey = strlen(key);

    SIndexTerm *term = NULL;
    if (type == TSDB_DATA_TYPE_NULL) {
      term = indexTermCreate(suid, ADD_VALUE, TSDB_DATA_TYPE_VARCHAR, key, nKey, NULL, 0);
    } else if (type == TSDB_DATA_TYPE_NCHAR) {
      if (pTagVal->nData > 0) {
        char   *val = taosMemoryCalloc(1, pTagVal->nData + VARSTR_HEADER_SIZE);
        int32_t len = taosUcs4ToMbs((TdUcs4 *)pTagVal->pData, pTagVal->nData, val + VARSTR_HEADER_SIZE);
        memcpy(val, (uint16_t *)&len, VARSTR_HEADER_SIZE);
        type = TSDB_DATA_TYPE_VARCHAR;
        term = indexTermCreate(suid, ADD_VALUE, type, key, nKey, val, len);
        taosMemoryFree(val);
      } else if (pTagVal->nData == 0) {
        term = indexTermCreate(suid, ADD_VALUE, TSDB_DATA_TYPE_VARCHAR, key, nKey, pTagVal->pData, 0);
      }
    } else if (type == TSDB_DATA_TYPE_DOUBLE) {
      double val = *(double *)(&pTagVal->i64);
      int    len = sizeof(val);
      term = indexTermCreate(suid, ADD_VALUE, type, key, nKey, (const char *)&val, len);
    } else if (type == TSDB_DATA_TYPE_BOOL) {
      int val = *(int *)(&pTagVal->i64);
      int len = sizeof(val);
      term = indexTermCreate(suid, ADD_VALUE, TSDB_DATA_TYPE_BOOL, key, nKey, (const char *)&val, len);
    }
    if (term != NULL) {
      indexMultiTermAdd(terms, term);
    }
  }
  indexJsonPut(pMeta->pTagIvtIdx, terms, tuid);
  indexMultiTermDestroy(terms);

  taosArrayDestroy(pTagVals);
#endif
  return 0;
}
int metaDelJsonVarFromIdx(SMeta *pMeta, const SMetaEntry *pCtbEntry, const SSchema *pSchema) {
#ifdef USE_INVERTED_INDEX
  if (pMeta->pTagIvtIdx == NULL || pCtbEntry == NULL) {
    return -1;
  }
  void       *data = pCtbEntry->ctbEntry.pTags;
  const char *tagName = pSchema->name;

  tb_uid_t    suid = pCtbEntry->ctbEntry.suid;
  tb_uid_t    tuid = pCtbEntry->uid;
  const void *pTagData = pCtbEntry->ctbEntry.pTags;
  int32_t     nTagData = 0;

  SArray *pTagVals = NULL;
  if (tTagToValArray((const STag *)data, &pTagVals) != 0) {
    return -1;
  }

  SIndexMultiTerm *terms = indexMultiTermCreate();
  int16_t          nCols = taosArrayGetSize(pTagVals);
  for (int i = 0; i < nCols; i++) {
    STagVal *pTagVal = (STagVal *)taosArrayGet(pTagVals, i);
    char     type = pTagVal->type;

    char   *key = pTagVal->pKey;
    int32_t nKey = strlen(key);

    SIndexTerm *term = NULL;
    if (type == TSDB_DATA_TYPE_NULL) {
      term = indexTermCreate(suid, DEL_VALUE, TSDB_DATA_TYPE_VARCHAR, key, nKey, NULL, 0);
    } else if (type == TSDB_DATA_TYPE_NCHAR) {
      if (pTagVal->nData > 0) {
        char   *val = taosMemoryCalloc(1, pTagVal->nData + VARSTR_HEADER_SIZE);
        int32_t len = taosUcs4ToMbs((TdUcs4 *)pTagVal->pData, pTagVal->nData, val + VARSTR_HEADER_SIZE);
        memcpy(val, (uint16_t *)&len, VARSTR_HEADER_SIZE);
        type = TSDB_DATA_TYPE_VARCHAR;
        term = indexTermCreate(suid, DEL_VALUE, type, key, nKey, val, len);
        taosMemoryFree(val);
      } else if (pTagVal->nData == 0) {
        term = indexTermCreate(suid, DEL_VALUE, TSDB_DATA_TYPE_VARCHAR, key, nKey, pTagVal->pData, 0);
      }
    } else if (type == TSDB_DATA_TYPE_DOUBLE) {
      double val = *(double *)(&pTagVal->i64);
      int    len = sizeof(val);
      term = indexTermCreate(suid, DEL_VALUE, type, key, nKey, (const char *)&val, len);
    } else if (type == TSDB_DATA_TYPE_BOOL) {
      int val = *(int *)(&pTagVal->i64);
      int len = sizeof(val);
      term = indexTermCreate(suid, DEL_VALUE, TSDB_DATA_TYPE_BOOL, key, nKey, (const char *)&val, len);
    }
    if (term != NULL) {
      indexMultiTermAdd(terms, term);
    }
  }
  indexJsonPut(pMeta->pTagIvtIdx, terms, tuid);
  indexMultiTermDestroy(terms);
  taosArrayDestroy(pTagVals);
#endif
  return 0;
}

static inline void metaTimeSeriesNotifyCheck(SMeta *pMeta) {
#if defined(TD_ENTERPRISE)
  int64_t nTimeSeries = metaGetTimeSeriesNum(pMeta, 0);
  int64_t deltaTS = nTimeSeries - pMeta->pVnode->config.vndStats.numOfReportedTimeSeries;
  if (deltaTS > tsTimeSeriesThreshold) {
    if (0 == atomic_val_compare_exchange_8(&dmNotifyHdl.state, 1, 2)) {
      tsem_post(&dmNotifyHdl.sem);
    }
  }
#endif
}

int metaCreateSTable(SMeta *pMeta, int64_t version, SVCreateStbReq *pReq) {
  SMetaEntry  me = {0};
  int         kLen = 0;
  int         vLen = 0;
  const void *pKey = NULL;
  const void *pVal = NULL;
  void       *pBuf = NULL;
  int32_t     szBuf = 0;
  void       *p = NULL;

  // validate req
  void *pData = NULL;
  int   nData = 0;
  if (tdbTbGet(pMeta->pNameIdx, pReq->name, strlen(pReq->name) + 1, &pData, &nData) == 0) {
    tb_uid_t uid = *(tb_uid_t *)pData;
    tdbFree(pData);
    SMetaInfo info;
    if (metaGetInfo(pMeta, uid, &info, NULL) == TSDB_CODE_NOT_FOUND) {
      terrno = TSDB_CODE_PAR_TABLE_NOT_EXIST;
      return -1;
    }
    if (info.uid == info.suid) {
      return 0;
    } else {
      terrno = TSDB_CODE_TDB_TABLE_ALREADY_EXIST;
      return -1;
    }
  }

  // set structs
  me.version = version;
  me.type = TSDB_SUPER_TABLE;
  me.uid = pReq->suid;
  me.name = pReq->name;
  me.stbEntry.schemaRow = pReq->schemaRow;
  me.stbEntry.schemaTag = pReq->schemaTag;
  if (pReq->rollup) {
    TABLE_SET_ROLLUP(me.flags);
    me.stbEntry.rsmaParam = pReq->rsmaParam;
  }
  if (pReq->colCmpred) {
    TABLE_SET_COL_COMPRESSED(me.flags);
    me.colCmpr = pReq->colCmpr;
  }

  if (metaHandleEntry(pMeta, &me) < 0) goto _err;

  ++pMeta->pVnode->config.vndStats.numOfSTables;

  pMeta->changed = true;
  metaDebug("vgId:%d, stb:%s is created, suid:%" PRId64, TD_VID(pMeta->pVnode), pReq->name, pReq->suid);

  return 0;

_err:
  metaError("vgId:%d, failed to create stb:%s uid:%" PRId64 " since %s", TD_VID(pMeta->pVnode), pReq->name, pReq->suid,
            tstrerror(terrno));
  return -1;
}

int metaDropSTable(SMeta *pMeta, int64_t verison, SVDropStbReq *pReq, SArray *tbUidList) {
  void *pKey = NULL;
  int   nKey = 0;
  void *pData = NULL;
  int   nData = 0;
  int   c = 0;
  int   rc = 0;

  // check if super table exists
  rc = tdbTbGet(pMeta->pNameIdx, pReq->name, strlen(pReq->name) + 1, &pData, &nData);
  if (rc < 0 || *(tb_uid_t *)pData != pReq->suid) {
    tdbFree(pData);
    terrno = TSDB_CODE_TDB_STB_NOT_EXIST;
    return -1;
  }

  // drop all child tables
  TBC *pCtbIdxc = NULL;

  tdbTbcOpen(pMeta->pCtbIdx, &pCtbIdxc, NULL);
  rc = tdbTbcMoveTo(pCtbIdxc, &(SCtbIdxKey){.suid = pReq->suid, .uid = INT64_MIN}, sizeof(SCtbIdxKey), &c);
  if (rc < 0) {
    tdbTbcClose(pCtbIdxc);
    metaWLock(pMeta);
    goto _drop_super_table;
  }

  for (;;) {
    rc = tdbTbcNext(pCtbIdxc, &pKey, &nKey, NULL, NULL);
    if (rc < 0) break;

    if (((SCtbIdxKey *)pKey)->suid < pReq->suid) {
      continue;
    } else if (((SCtbIdxKey *)pKey)->suid > pReq->suid) {
      break;
    }

    taosArrayPush(tbUidList, &(((SCtbIdxKey *)pKey)->uid));
  }

  tdbTbcClose(pCtbIdxc);

  (void)tsdbCacheDropSubTables(pMeta->pVnode->pTsdb, tbUidList, pReq->suid);

  metaWLock(pMeta);

  for (int32_t iChild = 0; iChild < taosArrayGetSize(tbUidList); iChild++) {
    tb_uid_t uid = *(tb_uid_t *)taosArrayGet(tbUidList, iChild);
    metaDropTableByUid(pMeta, uid, NULL, NULL, NULL);
  }

  // drop super table
_drop_super_table:
  tdbTbGet(pMeta->pUidIdx, &pReq->suid, sizeof(tb_uid_t), &pData, &nData);
  tdbTbDelete(pMeta->pTbDb, &(STbDbKey){.version = ((SUidIdxVal *)pData)[0].version, .uid = pReq->suid},
              sizeof(STbDbKey), pMeta->txn);
  tdbTbDelete(pMeta->pNameIdx, pReq->name, strlen(pReq->name) + 1, pMeta->txn);
  tdbTbDelete(pMeta->pUidIdx, &pReq->suid, sizeof(tb_uid_t), pMeta->txn);
  tdbTbDelete(pMeta->pSuidIdx, &pReq->suid, sizeof(tb_uid_t), pMeta->txn);

  metaStatsCacheDrop(pMeta, pReq->suid);

  metaULock(pMeta);

  metaUpdTimeSeriesNum(pMeta);

  pMeta->changed = true;

_exit:
  tdbFree(pKey);
  tdbFree(pData);
  metaDebug("vgId:%d, super table %s uid:%" PRId64 " is dropped", TD_VID(pMeta->pVnode), pReq->name, pReq->suid);
  return 0;
}

static void metaGetSubtables(SMeta *pMeta, int64_t suid, SArray *uids) {
  if (!uids) return;

  int   c = 0;
  void *pKey = NULL;
  int   nKey = 0;
  TBC  *pCtbIdxc = NULL;

  tdbTbcOpen(pMeta->pCtbIdx, &pCtbIdxc, NULL);
  int rc = tdbTbcMoveTo(pCtbIdxc, &(SCtbIdxKey){.suid = suid, .uid = INT64_MIN}, sizeof(SCtbIdxKey), &c);
  if (rc < 0) {
    tdbTbcClose(pCtbIdxc);
    metaWLock(pMeta);
    return;
  }

  for (;;) {
    rc = tdbTbcNext(pCtbIdxc, &pKey, &nKey, NULL, NULL);
    if (rc < 0) break;

    if (((SCtbIdxKey *)pKey)->suid < suid) {
      continue;
    } else if (((SCtbIdxKey *)pKey)->suid > suid) {
      break;
    }

    taosArrayPush(uids, &(((SCtbIdxKey *)pKey)->uid));
  }

  tdbFree(pKey);

  tdbTbcClose(pCtbIdxc);
}

int metaAlterSTable(SMeta *pMeta, int64_t version, SVCreateStbReq *pReq) {
  SMetaEntry  oStbEntry = {0};
  SMetaEntry  nStbEntry = {0};
  TBC        *pUidIdxc = NULL;
  TBC        *pTbDbc = NULL;
  const void *pData;
  int         nData;
  int64_t     oversion;
  SDecoder    dc = {0};
  int32_t     ret;
  int32_t     c = -2;

  tdbTbcOpen(pMeta->pUidIdx, &pUidIdxc, NULL);
  ret = tdbTbcMoveTo(pUidIdxc, &pReq->suid, sizeof(tb_uid_t), &c);
  if (ret < 0 || c) {
    tdbTbcClose(pUidIdxc);

    terrno = TSDB_CODE_TDB_STB_NOT_EXIST;
    return -1;
  }

  ret = tdbTbcGet(pUidIdxc, NULL, NULL, &pData, &nData);
  if (ret < 0) {
    tdbTbcClose(pUidIdxc);

    terrno = TSDB_CODE_TDB_STB_NOT_EXIST;
    return -1;
  }

  oversion = ((SUidIdxVal *)pData)[0].version;

  tdbTbcOpen(pMeta->pTbDb, &pTbDbc, NULL);
  ret = tdbTbcMoveTo(pTbDbc, &((STbDbKey){.uid = pReq->suid, .version = oversion}), sizeof(STbDbKey), &c);
  if (!(ret == 0 && c == 0)) {
    tdbTbcClose(pUidIdxc);
    tdbTbcClose(pTbDbc);

    terrno = TSDB_CODE_TDB_STB_NOT_EXIST;
    metaError("meta/table: invalide ret: %" PRId32 " or c: %" PRId32 "alter stb failed.", ret, c);
    return -1;
  }

  ret = tdbTbcGet(pTbDbc, NULL, NULL, &pData, &nData);
  if (ret < 0) {
    tdbTbcClose(pUidIdxc);
    tdbTbcClose(pTbDbc);

    terrno = TSDB_CODE_TDB_STB_NOT_EXIST;
    return -1;
  }

  oStbEntry.pBuf = taosMemoryMalloc(nData);
  memcpy(oStbEntry.pBuf, pData, nData);
  tDecoderInit(&dc, oStbEntry.pBuf, nData);
  metaDecodeEntry(&dc, &oStbEntry);

  nStbEntry.version = version;
  nStbEntry.type = TSDB_SUPER_TABLE;
  nStbEntry.uid = pReq->suid;
  nStbEntry.name = pReq->name;
  nStbEntry.stbEntry.schemaRow = pReq->schemaRow;
  nStbEntry.stbEntry.schemaTag = pReq->schemaTag;
  nStbEntry.colCmpr = pReq->colCmpr;
  TABLE_SET_COL_COMPRESSED(nStbEntry.flags);

  int     nCols = pReq->schemaRow.nCols;
  int     onCols = oStbEntry.stbEntry.schemaRow.nCols;
  int32_t deltaCol = nCols - onCols;
  bool    updStat = deltaCol != 0 && !metaTbInFilterCache(pMeta, pReq->name, 1);

  if (!TSDB_CACHE_NO(pMeta->pVnode->config)) {
    STsdb  *pTsdb = pMeta->pVnode->pTsdb;
    SArray *uids = taosArrayInit(8, sizeof(int64_t));
    if (deltaCol == 1) {
      int16_t cid = pReq->schemaRow.pSchema[nCols - 1].colId;
      int8_t  col_type = pReq->schemaRow.pSchema[nCols - 1].type;

      metaGetSubtables(pMeta, pReq->suid, uids);
      tsdbCacheNewSTableColumn(pTsdb, uids, cid, col_type);
    } else if (deltaCol == -1) {
      int16_t cid = -1;
      bool    hasPrimaryKey = false;
      if (onCols >= 2) {
        hasPrimaryKey = (oStbEntry.stbEntry.schemaRow.pSchema[1].flags & COL_IS_KEY) ? true : false;
      }
      for (int i = 0, j = 0; i < nCols && j < onCols; ++i, ++j) {
        if (pReq->schemaRow.pSchema[i].colId != oStbEntry.stbEntry.schemaRow.pSchema[j].colId) {
          cid = oStbEntry.stbEntry.schemaRow.pSchema[j].colId;
          break;
        }
      }

      if (cid != -1) {
        metaGetSubtables(pMeta, pReq->suid, uids);
        tsdbCacheDropSTableColumn(pTsdb, uids, cid, hasPrimaryKey);
      }
    }
    if (uids) taosArrayDestroy(uids);
  }

  metaWLock(pMeta);
  // compare two entry
  if (oStbEntry.stbEntry.schemaRow.version != pReq->schemaRow.version) {
    metaSaveToSkmDb(pMeta, &nStbEntry);
  }

  // update table.db
  metaSaveToTbDb(pMeta, &nStbEntry);

  // update uid index
  metaUpdateUidIdx(pMeta, &nStbEntry);

  // metaStatsCacheDrop(pMeta, nStbEntry.uid);

  if (updStat) {
    metaUpdateStbStats(pMeta, pReq->suid, 0, deltaCol);
  }
  metaULock(pMeta);

  if (updStat) {
    int64_t ctbNum;
    metaGetStbStats(pMeta->pVnode, pReq->suid, &ctbNum, NULL);
    pMeta->pVnode->config.vndStats.numOfTimeSeries += (ctbNum * deltaCol);
    metaTimeSeriesNotifyCheck(pMeta);
  }

  pMeta->changed = true;

_exit:
  if (oStbEntry.pBuf) taosMemoryFree(oStbEntry.pBuf);
  tDecoderClear(&dc);
  tdbTbcClose(pTbDbc);
  tdbTbcClose(pUidIdxc);
  return 0;
}
int metaAddIndexToSTable(SMeta *pMeta, int64_t version, SVCreateStbReq *pReq) {
  SMetaEntry oStbEntry = {0};
  SMetaEntry nStbEntry = {0};

  STbDbKey tbDbKey = {0};

  TBC     *pUidIdxc = NULL;
  TBC     *pTbDbc = NULL;
  void    *pData = NULL;
  int      nData = 0;
  int64_t  oversion;
  SDecoder dc = {0};
  int32_t  ret;
  int32_t  c = -2;
  tb_uid_t suid = pReq->suid;

  // get super table
  if (tdbTbGet(pMeta->pUidIdx, &suid, sizeof(tb_uid_t), &pData, &nData) != 0) {
    ret = -1;
    goto _err;
  }

  tbDbKey.uid = suid;
  tbDbKey.version = ((SUidIdxVal *)pData)[0].version;
  tdbTbGet(pMeta->pTbDb, &tbDbKey, sizeof(tbDbKey), &pData, &nData);

  tDecoderInit(&dc, pData, nData);
  ret = metaDecodeEntry(&dc, &oStbEntry);
  if (ret < 0) {
    goto _err;
  }

  if (oStbEntry.stbEntry.schemaTag.pSchema == NULL || oStbEntry.stbEntry.schemaTag.pSchema == NULL) {
    goto _err;
  }

  if (oStbEntry.stbEntry.schemaTag.version == pReq->schemaTag.version) {
    goto _err;
  }

  if (oStbEntry.stbEntry.schemaTag.nCols != pReq->schemaTag.nCols) {
    goto _err;
  }

  int diffIdx = -1;
  for (int i = 0; i < pReq->schemaTag.nCols; i++) {
    SSchema *pNew = pReq->schemaTag.pSchema + i;
    SSchema *pOld = oStbEntry.stbEntry.schemaTag.pSchema + i;
    if (pNew->type != pOld->type || pNew->colId != pOld->colId || pNew->bytes != pOld->bytes ||
        strncmp(pOld->name, pNew->name, sizeof(pNew->name))) {
      goto _err;
    }
    if (IS_IDX_ON(pNew) && !IS_IDX_ON(pOld)) {
      // if (diffIdx != -1) goto _err;
      diffIdx = i;
      break;
    }
  }

  if (diffIdx == -1) {
    goto _err;
  }

  // Get target schema info
  SSchemaWrapper *pTagSchema = &pReq->schemaTag;
  if (pTagSchema->nCols == 1 && pTagSchema->pSchema[0].type == TSDB_DATA_TYPE_JSON) {
    terrno = TSDB_CODE_VND_COL_ALREADY_EXISTS;
    goto _err;
  }
  SSchema *pCol = pTagSchema->pSchema + diffIdx;

  /*
   * iterator all pTdDbc by uid and version
   */
  TBC *pCtbIdxc = NULL;
  tdbTbcOpen(pMeta->pCtbIdx, &pCtbIdxc, NULL);
  int rc = tdbTbcMoveTo(pCtbIdxc, &(SCtbIdxKey){.suid = suid, .uid = INT64_MIN}, sizeof(SCtbIdxKey), &c);
  if (rc < 0) {
    tdbTbcClose(pCtbIdxc);
    goto _err;
  }
  for (;;) {
    void *pKey = NULL, *pVal = NULL;
    int   nKey = 0, nVal = 0;
    rc = tdbTbcNext(pCtbIdxc, &pKey, &nKey, &pVal, &nVal);
    if (rc < 0) {
      tdbFree(pKey);
      tdbFree(pVal);
      tdbTbcClose(pCtbIdxc);
      pCtbIdxc = NULL;
      break;
    }
    if (((SCtbIdxKey *)pKey)->suid != suid) {
      tdbFree(pKey);
      tdbFree(pVal);
      continue;
    }
    STagIdxKey *pTagIdxKey = NULL;
    int32_t     nTagIdxKey;

    const void *pTagData = NULL;
    int32_t     nTagData = 0;

    SCtbIdxKey *table = (SCtbIdxKey *)pKey;
    STagVal     tagVal = {.cid = pCol->colId};
    tTagGet((const STag *)pVal, &tagVal);
    if (IS_VAR_DATA_TYPE(pCol->type)) {
      pTagData = tagVal.pData;
      nTagData = (int32_t)tagVal.nData;
    } else {
      pTagData = &(tagVal.i64);
      nTagData = tDataTypes[pCol->type].bytes;
    }
    rc = metaCreateTagIdxKey(suid, pCol->colId, pTagData, nTagData, pCol->type, table->uid, &pTagIdxKey, &nTagIdxKey);
    tdbFree(pKey);
    tdbFree(pVal);
    if (rc < 0) {
      metaDestroyTagIdxKey(pTagIdxKey);
      tdbTbcClose(pCtbIdxc);
      goto _err;
    }

    metaWLock(pMeta);
    tdbTbUpsert(pMeta->pTagIdx, pTagIdxKey, nTagIdxKey, NULL, 0, pMeta->txn);
    metaULock(pMeta);
    metaDestroyTagIdxKey(pTagIdxKey);
    pTagIdxKey = NULL;
  }

  nStbEntry.version = version;
  nStbEntry.type = TSDB_SUPER_TABLE;
  nStbEntry.uid = pReq->suid;
  nStbEntry.name = pReq->name;
  nStbEntry.stbEntry.schemaRow = pReq->schemaRow;
  nStbEntry.stbEntry.schemaTag = pReq->schemaTag;
  nStbEntry.colCmpr = pReq->colCmpr;

  metaWLock(pMeta);
  // update table.db
  metaSaveToTbDb(pMeta, &nStbEntry);
  // update uid index
  metaUpdateUidIdx(pMeta, &nStbEntry);
  metaULock(pMeta);

  if (oStbEntry.pBuf) taosMemoryFree(oStbEntry.pBuf);
  tDecoderClear(&dc);
  tdbFree(pData);

  tdbTbcClose(pCtbIdxc);
  return TSDB_CODE_SUCCESS;
_err:
  if (oStbEntry.pBuf) taosMemoryFree(oStbEntry.pBuf);
  tDecoderClear(&dc);
  tdbFree(pData);

  return TSDB_CODE_VND_COL_ALREADY_EXISTS;
}
int metaDropIndexFromSTable(SMeta *pMeta, int64_t version, SDropIndexReq *pReq) {
  SMetaEntry oStbEntry = {0};
  SMetaEntry nStbEntry = {0};

  STbDbKey tbDbKey = {0};
  TBC     *pUidIdxc = NULL;
  TBC     *pTbDbc = NULL;
  int      ret = 0;
  int      c = -2;
  void    *pData = NULL;
  int      nData = 0;
  int64_t  oversion;
  SDecoder dc = {0};

  tb_uid_t suid = pReq->stbUid;

  if (tdbTbGet(pMeta->pUidIdx, &suid, sizeof(tb_uid_t), &pData, &nData) != 0) {
    ret = -1;
    goto _err;
  }

  tbDbKey.uid = suid;
  tbDbKey.version = ((SUidIdxVal *)pData)[0].version;
  tdbTbGet(pMeta->pTbDb, &tbDbKey, sizeof(tbDbKey), &pData, &nData);
  tDecoderInit(&dc, pData, nData);
  ret = metaDecodeEntry(&dc, &oStbEntry);
  if (ret < 0) {
    goto _err;
  }

  SSchema *pCol = NULL;
  int32_t  colId = -1;
  for (int i = 0; i < oStbEntry.stbEntry.schemaTag.nCols; i++) {
    SSchema *schema = oStbEntry.stbEntry.schemaTag.pSchema + i;
    if (0 == strncmp(schema->name, pReq->colName, sizeof(pReq->colName))) {
      if (IS_IDX_ON(schema)) {
        pCol = schema;
      }
      break;
    }
  }

  if (pCol == NULL) {
    goto _err;
  }

  /*
   * iterator all pTdDbc by uid and version
   */
  TBC *pCtbIdxc = NULL;
  tdbTbcOpen(pMeta->pCtbIdx, &pCtbIdxc, NULL);
  int rc = tdbTbcMoveTo(pCtbIdxc, &(SCtbIdxKey){.suid = suid, .uid = INT64_MIN}, sizeof(SCtbIdxKey), &c);
  if (rc < 0) {
    tdbTbcClose(pCtbIdxc);
    goto _err;
  }
  for (;;) {
    void *pKey = NULL, *pVal = NULL;
    int   nKey = 0, nVal = 0;
    rc = tdbTbcNext(pCtbIdxc, &pKey, &nKey, &pVal, &nVal);
    if (rc < 0) {
      tdbFree(pKey);
      tdbFree(pVal);
      tdbTbcClose(pCtbIdxc);
      pCtbIdxc = NULL;
      break;
    }
    if (((SCtbIdxKey *)pKey)->suid != suid) {
      tdbFree(pKey);
      tdbFree(pVal);
      continue;
    }
    STagIdxKey *pTagIdxKey = NULL;
    int32_t     nTagIdxKey;

    const void *pTagData = NULL;
    int32_t     nTagData = 0;

    SCtbIdxKey *table = (SCtbIdxKey *)pKey;
    STagVal     tagVal = {.cid = pCol->colId};
    tTagGet((const STag *)pVal, &tagVal);
    if (IS_VAR_DATA_TYPE(pCol->type)) {
      pTagData = tagVal.pData;
      nTagData = (int32_t)tagVal.nData;
    } else {
      pTagData = &(tagVal.i64);
      nTagData = tDataTypes[pCol->type].bytes;
    }
    rc = metaCreateTagIdxKey(suid, pCol->colId, pTagData, nTagData, pCol->type, table->uid, &pTagIdxKey, &nTagIdxKey);
    tdbFree(pKey);
    tdbFree(pVal);
    if (rc < 0) {
      metaDestroyTagIdxKey(pTagIdxKey);
      tdbTbcClose(pCtbIdxc);
      goto _err;
    }

    metaWLock(pMeta);
    tdbTbDelete(pMeta->pTagIdx, pTagIdxKey, nTagIdxKey, pMeta->txn);
    metaULock(pMeta);
    metaDestroyTagIdxKey(pTagIdxKey);
    pTagIdxKey = NULL;
  }

  // clear idx flag
  SSCHMEA_SET_IDX_OFF(pCol);

  nStbEntry.version = version;
  nStbEntry.type = TSDB_SUPER_TABLE;
  nStbEntry.uid = oStbEntry.uid;
  nStbEntry.name = oStbEntry.name;

  SSchemaWrapper  *row = tCloneSSchemaWrapper(&oStbEntry.stbEntry.schemaRow);
  SSchemaWrapper  *tag = tCloneSSchemaWrapper(&oStbEntry.stbEntry.schemaTag);
  SColCmprWrapper *cmpr = tCloneSColCmprWrapper(&oStbEntry.colCmpr);

  nStbEntry.stbEntry.schemaRow = *row;
  nStbEntry.stbEntry.schemaTag = *tag;
  nStbEntry.stbEntry.rsmaParam = oStbEntry.stbEntry.rsmaParam;
  nStbEntry.colCmpr = *cmpr;

  nStbEntry.colCmpr = oStbEntry.colCmpr;

  metaWLock(pMeta);
  // update table.db
  metaSaveToTbDb(pMeta, &nStbEntry);
  // update uid index
  metaUpdateUidIdx(pMeta, &nStbEntry);
  metaULock(pMeta);

  tDeleteSchemaWrapper(tag);
  tDeleteSchemaWrapper(row);
  tDeleteSColCmprWrapper(cmpr);

  if (oStbEntry.pBuf) taosMemoryFree(oStbEntry.pBuf);
  tDecoderClear(&dc);
  tdbFree(pData);

  tdbTbcClose(pCtbIdxc);
  return TSDB_CODE_SUCCESS;
_err:
  if (oStbEntry.pBuf) taosMemoryFree(oStbEntry.pBuf);
  tDecoderClear(&dc);
  tdbFree(pData);

  return -1;
}

int metaCreateTable(SMeta *pMeta, int64_t ver, SVCreateTbReq *pReq, STableMetaRsp **pMetaRsp) {
  SMetaEntry  me = {0};
  SMetaReader mr = {0};

  // validate message
  if (pReq->type != TSDB_CHILD_TABLE && pReq->type != TSDB_NORMAL_TABLE) {
    terrno = TSDB_CODE_INVALID_MSG;
    goto _err;
  }

  if (pReq->type == TSDB_CHILD_TABLE) {
    tb_uid_t suid = metaGetTableEntryUidByName(pMeta, pReq->ctb.stbName);
    if (suid != pReq->ctb.suid) {
      terrno = TSDB_CODE_PAR_TABLE_NOT_EXIST;
      return -1;
    }
  }

  // validate req
  metaReaderDoInit(&mr, pMeta, META_READER_LOCK);
  if (metaGetTableEntryByName(&mr, pReq->name) == 0) {
    if (pReq->type == TSDB_CHILD_TABLE && pReq->ctb.suid != mr.me.ctbEntry.suid) {
      terrno = TSDB_CODE_TDB_TABLE_IN_OTHER_STABLE;
      metaReaderClear(&mr);
      return -1;
    }
    pReq->uid = mr.me.uid;
    if (pReq->type == TSDB_CHILD_TABLE) {
      pReq->ctb.suid = mr.me.ctbEntry.suid;
    }
    terrno = TSDB_CODE_TDB_TABLE_ALREADY_EXIST;
    metaReaderClear(&mr);
    return -1;
  } else if (terrno == TSDB_CODE_PAR_TABLE_NOT_EXIST) {
    terrno = TSDB_CODE_SUCCESS;
  }
  metaReaderClear(&mr);

  bool sysTbl = (pReq->type == TSDB_CHILD_TABLE) && metaTbInFilterCache(pMeta, pReq->ctb.stbName, 1);

<<<<<<< HEAD
  if (!sysTbl) {
    if ((terrno = grantCheck(TSDB_GRANT_TIMESERIES)) < 0) {
      goto _err;
    }
  }
=======
  if (!sysTbl && ((terrno = grantCheck(TSDB_GRANT_TIMESERIES)) < 0)) goto _err;
>>>>>>> 44b4580b

  // build SMetaEntry
  SVnodeStats *pStats = &pMeta->pVnode->config.vndStats;
  me.version = ver;
  me.type = pReq->type;
  me.uid = pReq->uid;
  me.name = pReq->name;
  if (me.type == TSDB_CHILD_TABLE) {
    me.ctbEntry.btime = pReq->btime;
    me.ctbEntry.ttlDays = pReq->ttl;
    me.ctbEntry.commentLen = pReq->commentLen;
    me.ctbEntry.comment = pReq->comment;
    me.ctbEntry.suid = pReq->ctb.suid;
    me.ctbEntry.pTags = pReq->ctb.pTag;

#ifdef TAG_FILTER_DEBUG
    SArray *pTagVals = NULL;
    int32_t code = tTagToValArray((STag *)pReq->ctb.pTag, &pTagVals);
    for (int i = 0; i < taosArrayGetSize(pTagVals); i++) {
      STagVal *pTagVal = (STagVal *)taosArrayGet(pTagVals, i);

      if (IS_VAR_DATA_TYPE(pTagVal->type)) {
        char *buf = taosMemoryCalloc(pTagVal->nData + 1, 1);
        memcpy(buf, pTagVal->pData, pTagVal->nData);
        metaDebug("metaTag table:%s varchar index:%d cid:%d type:%d value:%s", pReq->name, i, pTagVal->cid,
                  pTagVal->type, buf);
        taosMemoryFree(buf);
      } else {
        double val = 0;
        GET_TYPED_DATA(val, double, pTagVal->type, &pTagVal->i64);
        metaDebug("metaTag table:%s number index:%d cid:%d type:%d value:%f", pReq->name, i, pTagVal->cid,
                  pTagVal->type, val);
      }
    }
#endif

    ++pStats->numOfCTables;

    if (!sysTbl) {
      int32_t nCols = 0;
      metaGetStbStats(pMeta->pVnode, me.ctbEntry.suid, 0, &nCols);
      pStats->numOfTimeSeries += nCols - 1;
    }

    metaWLock(pMeta);
    metaUpdateStbStats(pMeta, me.ctbEntry.suid, 1, 0);
    metaUidCacheClear(pMeta, me.ctbEntry.suid);
    metaTbGroupCacheClear(pMeta, me.ctbEntry.suid);
    metaULock(pMeta);

    if (!TSDB_CACHE_NO(pMeta->pVnode->config)) {
      tsdbCacheNewTable(pMeta->pVnode->pTsdb, me.uid, me.ctbEntry.suid, NULL);
    }
  } else {
    me.ntbEntry.btime = pReq->btime;
    me.ntbEntry.ttlDays = pReq->ttl;
    me.ntbEntry.commentLen = pReq->commentLen;
    me.ntbEntry.comment = pReq->comment;
    me.ntbEntry.schemaRow = pReq->ntb.schemaRow;
    me.ntbEntry.ncid = me.ntbEntry.schemaRow.pSchema[me.ntbEntry.schemaRow.nCols - 1].colId + 1;
    me.colCmpr = pReq->colCmpr;
    TABLE_SET_COL_COMPRESSED(me.flags);

    ++pStats->numOfNTables;
    pStats->numOfNTimeSeries += me.ntbEntry.schemaRow.nCols - 1;

    if (!TSDB_CACHE_NO(pMeta->pVnode->config)) {
      tsdbCacheNewTable(pMeta->pVnode->pTsdb, me.uid, -1, &me.ntbEntry.schemaRow);
    }
  }

  if (metaHandleEntry(pMeta, &me) < 0) goto _err;

  metaTimeSeriesNotifyCheck(pMeta);

  if (pMetaRsp) {
    *pMetaRsp = taosMemoryCalloc(1, sizeof(STableMetaRsp));

    if (*pMetaRsp) {
      if (me.type == TSDB_CHILD_TABLE) {
        (*pMetaRsp)->tableType = TSDB_CHILD_TABLE;
        (*pMetaRsp)->tuid = pReq->uid;
        (*pMetaRsp)->suid = pReq->ctb.suid;
        strcpy((*pMetaRsp)->tbName, pReq->name);
      } else {
        metaUpdateMetaRsp(pReq->uid, pReq->name, &pReq->ntb.schemaRow, *pMetaRsp);
        for (int32_t i = 0; i < pReq->colCmpr.nCols; i++) {
          SColCmpr *p = &pReq->colCmpr.pColCmpr[i];
          (*pMetaRsp)->pSchemaExt[i].colId = p->id;
          (*pMetaRsp)->pSchemaExt[i].compress = p->alg;
        }
      }
    }
  }

  pMeta->changed = true;
  metaDebug("vgId:%d, table:%s uid %" PRId64 " is created, type:%" PRId8, TD_VID(pMeta->pVnode), pReq->name, pReq->uid,
            pReq->type);
  return 0;

_err:
  metaError("vgId:%d, failed to create table:%s type:%s since %s", TD_VID(pMeta->pVnode), pReq->name,
            pReq->type == TSDB_CHILD_TABLE ? "child table" : "normal table", tstrerror(terrno));
  return -1;
}

int metaDropTable(SMeta *pMeta, int64_t version, SVDropTbReq *pReq, SArray *tbUids, tb_uid_t *tbUid) {
  void    *pData = NULL;
  int      nData = 0;
  int      rc = 0;
  tb_uid_t uid = 0;
  tb_uid_t suid = 0;
  int8_t   sysTbl = 0;
  int      type;

  rc = tdbTbGet(pMeta->pNameIdx, pReq->name, strlen(pReq->name) + 1, &pData, &nData);
  if (rc < 0) {
    terrno = TSDB_CODE_TDB_TABLE_NOT_EXIST;
    return -1;
  }
  uid = *(tb_uid_t *)pData;

  metaWLock(pMeta);
  rc = metaDropTableByUid(pMeta, uid, &type, &suid, &sysTbl);
  metaULock(pMeta);

  if (rc < 0) goto _exit;

  if (!sysTbl && type == TSDB_CHILD_TABLE) {
    int32_t      nCols = 0;
    SVnodeStats *pStats = &pMeta->pVnode->config.vndStats;
    if (metaGetStbStats(pMeta->pVnode, suid, NULL, &nCols) == 0) {
      pStats->numOfTimeSeries -= nCols - 1;
    }
  }

  if ((type == TSDB_CHILD_TABLE || type == TSDB_NORMAL_TABLE) && tbUids) {
    taosArrayPush(tbUids, &uid);

    if (!TSDB_CACHE_NO(pMeta->pVnode->config)) {
      tsdbCacheDropTable(pMeta->pVnode->pTsdb, uid, suid, NULL);
    }
  }

  if ((type == TSDB_CHILD_TABLE) && tbUid) {
    *tbUid = uid;
  }

  pMeta->changed = true;
_exit:
  tdbFree(pData);
  return rc;
}

void metaDropTables(SMeta *pMeta, SArray *tbUids) {
  if (taosArrayGetSize(tbUids) == 0) return;

  int64_t    nCtbDropped = 0;
  SSHashObj *suidHash = tSimpleHashInit(16, taosGetDefaultHashFunction(TSDB_DATA_TYPE_BIGINT));

  metaWLock(pMeta);
  for (int i = 0; i < taosArrayGetSize(tbUids); ++i) {
    tb_uid_t uid = *(tb_uid_t *)taosArrayGet(tbUids, i);
    tb_uid_t suid = 0;
    int8_t   sysTbl = 0;
    int      type;
    metaDropTableByUid(pMeta, uid, &type, &suid, &sysTbl);
    if (!sysTbl && type == TSDB_CHILD_TABLE && suid != 0 && suidHash) {
      int64_t *pVal = tSimpleHashGet(suidHash, &suid, sizeof(tb_uid_t));
      if (pVal) {
        nCtbDropped = *pVal + 1;
      } else {
        nCtbDropped = 1;
      }
      tSimpleHashPut(suidHash, &suid, sizeof(tb_uid_t), &nCtbDropped, sizeof(int64_t));
    }
    /*
    if (!TSDB_CACHE_NO(pMeta->pVnode->config)) {
      tsdbCacheDropTable(pMeta->pVnode->pTsdb, uid, suid, NULL);
    }
    */
    metaDebug("batch drop table:%" PRId64, uid);
  }
  metaULock(pMeta);

  // update timeseries
  void   *pCtbDropped = NULL;
  int32_t iter = 0;
  while ((pCtbDropped = tSimpleHashIterate(suidHash, pCtbDropped, &iter))) {
    tb_uid_t    *pSuid = tSimpleHashGetKey(pCtbDropped, NULL);
    int32_t      nCols = 0;
    SVnodeStats *pStats = &pMeta->pVnode->config.vndStats;
    if (metaGetStbStats(pMeta->pVnode, *pSuid, NULL, &nCols) == 0) {
      pStats->numOfTimeSeries -= *(int64_t *)pCtbDropped * (nCols - 1);
    }
  }
  tSimpleHashCleanup(suidHash);

  pMeta->changed = true;
}

static int32_t metaFilterTableByHash(SMeta *pMeta, SArray *uidList) {
  int32_t code = 0;
  // 1, tranverse table's
  // 2, validate table name using vnodeValidateTableHash
  // 3, push invalidated table's uid into uidList

  TBC *pCur;
  code = tdbTbcOpen(pMeta->pTbDb, &pCur, NULL);
  if (code < 0) {
    return code;
  }

  code = tdbTbcMoveToFirst(pCur);
  if (code) {
    tdbTbcClose(pCur);
    return code;
  }

  void *pData = NULL, *pKey = NULL;
  int   nData = 0, nKey = 0;

  while (1) {
    int32_t ret = tdbTbcNext(pCur, &pKey, &nKey, &pData, &nData);
    if (ret < 0) {
      break;
    }

    SMetaEntry me = {0};
    SDecoder   dc = {0};
    tDecoderInit(&dc, pData, nData);
    metaDecodeEntry(&dc, &me);

    if (me.type != TSDB_SUPER_TABLE) {
      char tbFName[TSDB_TABLE_FNAME_LEN + 1];
      snprintf(tbFName, sizeof(tbFName), "%s.%s", pMeta->pVnode->config.dbname, me.name);
      tbFName[TSDB_TABLE_FNAME_LEN] = '\0';
      int32_t ret = vnodeValidateTableHash(pMeta->pVnode, tbFName);
      if (ret < 0 && terrno == TSDB_CODE_VND_HASH_MISMATCH) {
        taosArrayPush(uidList, &me.uid);
      }
    }
    tDecoderClear(&dc);
  }
  tdbFree(pData);
  tdbFree(pKey);
  tdbTbcClose(pCur);

  return 0;
}

int32_t metaTrimTables(SMeta *pMeta) {
  int32_t code = 0;

  SArray *tbUids = taosArrayInit(8, sizeof(int64_t));
  if (tbUids == NULL) {
    return TSDB_CODE_OUT_OF_MEMORY;
  }

  code = metaFilterTableByHash(pMeta, tbUids);
  if (code != 0) {
    goto end;
  }
  if (TARRAY_SIZE(tbUids) == 0) {
    goto end;
  }

  metaInfo("vgId:%d, trim %ld tables", TD_VID(pMeta->pVnode), taosArrayGetSize(tbUids));
  metaDropTables(pMeta, tbUids);

end:
  taosArrayDestroy(tbUids);

  return code;
}

int metaTtlFindExpired(SMeta *pMeta, int64_t timePointMs, SArray *tbUids, int32_t ttlDropMaxCount) {
  metaRLock(pMeta);

  int ret = ttlMgrFindExpired(pMeta->pTtlMgr, timePointMs, tbUids, ttlDropMaxCount);

  metaULock(pMeta);

  if (ret != 0) {
    metaError("ttl failed to find expired table, ret:%d", ret);
  }

  return ret;
}

static int metaBuildBtimeIdxKey(SBtimeIdxKey *btimeKey, const SMetaEntry *pME) {
  int64_t btime;
  if (pME->type == TSDB_CHILD_TABLE) {
    btime = pME->ctbEntry.btime;
  } else if (pME->type == TSDB_NORMAL_TABLE) {
    btime = pME->ntbEntry.btime;
  } else {
    return -1;
  }

  btimeKey->btime = btime;
  btimeKey->uid = pME->uid;
  return 0;
}

static int metaBuildNColIdxKey(SNcolIdxKey *ncolKey, const SMetaEntry *pME) {
  if (pME->type == TSDB_NORMAL_TABLE) {
    ncolKey->ncol = pME->ntbEntry.schemaRow.nCols;
    ncolKey->uid = pME->uid;
  } else {
    return -1;
  }
  return 0;
}

static int metaDeleteTtl(SMeta *pMeta, const SMetaEntry *pME) {
  if (pME->type != TSDB_CHILD_TABLE && pME->type != TSDB_NORMAL_TABLE) return 0;

  STtlDelTtlCtx ctx = {.uid = pME->uid, .pTxn = pMeta->txn};
  if (pME->type == TSDB_CHILD_TABLE) {
    ctx.ttlDays = pME->ctbEntry.ttlDays;
  } else {
    ctx.ttlDays = pME->ntbEntry.ttlDays;
  }

  return ttlMgrDeleteTtl(pMeta->pTtlMgr, &ctx);
}

static int metaDropTableByUid(SMeta *pMeta, tb_uid_t uid, int *type, tb_uid_t *pSuid, int8_t *pSysTbl) {
  void      *pData = NULL;
  int        nData = 0;
  int        rc = 0;
  SMetaEntry e = {0};
  SDecoder   dc = {0};

  rc = tdbTbGet(pMeta->pUidIdx, &uid, sizeof(uid), &pData, &nData);
  if (rc < 0) {
    return -1;
  }
  int64_t version = ((SUidIdxVal *)pData)[0].version;

  tdbTbGet(pMeta->pTbDb, &(STbDbKey){.version = version, .uid = uid}, sizeof(STbDbKey), &pData, &nData);

  tDecoderInit(&dc, pData, nData);
  rc = metaDecodeEntry(&dc, &e);
  if (rc < 0) {
    tDecoderClear(&dc);
    return -1;
  }

  if (type) *type = e.type;

  if (e.type == TSDB_CHILD_TABLE) {
    if (pSuid) *pSuid = e.ctbEntry.suid;
    void *tData = NULL;
    int   tLen = 0;

    if (tdbTbGet(pMeta->pUidIdx, &e.ctbEntry.suid, sizeof(tb_uid_t), &tData, &tLen) == 0) {
      STbDbKey tbDbKey = {.uid = e.ctbEntry.suid, .version = ((SUidIdxVal *)tData)[0].version};
      if (tdbTbGet(pMeta->pTbDb, &tbDbKey, sizeof(tbDbKey), &tData, &tLen) == 0) {
        SDecoder   tdc = {0};
        SMetaEntry stbEntry = {0};

        tDecoderInit(&tdc, tData, tLen);
        metaDecodeEntry(&tdc, &stbEntry);

        if (pSysTbl) *pSysTbl = metaTbInFilterCache(pMeta, stbEntry.name, 1) ? 1 : 0;

        SSchema        *pTagColumn = NULL;
        SSchemaWrapper *pTagSchema = &stbEntry.stbEntry.schemaTag;
        if (pTagSchema->nCols == 1 && pTagSchema->pSchema[0].type == TSDB_DATA_TYPE_JSON) {
          pTagColumn = &stbEntry.stbEntry.schemaTag.pSchema[0];
          metaDelJsonVarFromIdx(pMeta, &e, pTagColumn);
        } else {
          for (int i = 0; i < pTagSchema->nCols; i++) {
            pTagColumn = &stbEntry.stbEntry.schemaTag.pSchema[i];
            if (!IS_IDX_ON(pTagColumn)) continue;
            STagIdxKey *pTagIdxKey = NULL;
            int32_t     nTagIdxKey;

            const void *pTagData = NULL;
            int32_t     nTagData = 0;

            STagVal tagVal = {.cid = pTagColumn->colId};
            tTagGet((const STag *)e.ctbEntry.pTags, &tagVal);
            if (IS_VAR_DATA_TYPE(pTagColumn->type)) {
              pTagData = tagVal.pData;
              nTagData = (int32_t)tagVal.nData;
            } else {
              pTagData = &(tagVal.i64);
              nTagData = tDataTypes[pTagColumn->type].bytes;
            }

            if (metaCreateTagIdxKey(e.ctbEntry.suid, pTagColumn->colId, pTagData, nTagData, pTagColumn->type, uid,
                                    &pTagIdxKey, &nTagIdxKey) == 0) {
              tdbTbDelete(pMeta->pTagIdx, pTagIdxKey, nTagIdxKey, pMeta->txn);
            }
            metaDestroyTagIdxKey(pTagIdxKey);
            pTagIdxKey = NULL;
          }
        }
        tDecoderClear(&tdc);
      }
      tdbFree(tData);
    }
  }

  tdbTbDelete(pMeta->pTbDb, &(STbDbKey){.version = version, .uid = uid}, sizeof(STbDbKey), pMeta->txn);
  tdbTbDelete(pMeta->pNameIdx, e.name, strlen(e.name) + 1, pMeta->txn);
  tdbTbDelete(pMeta->pUidIdx, &uid, sizeof(uid), pMeta->txn);

  if (e.type == TSDB_CHILD_TABLE || e.type == TSDB_NORMAL_TABLE) metaDeleteBtimeIdx(pMeta, &e);
  if (e.type == TSDB_NORMAL_TABLE) metaDeleteNcolIdx(pMeta, &e);

  if (e.type != TSDB_SUPER_TABLE) metaDeleteTtl(pMeta, &e);

  if (e.type == TSDB_CHILD_TABLE) {
    tdbTbDelete(pMeta->pCtbIdx, &(SCtbIdxKey){.suid = e.ctbEntry.suid, .uid = uid}, sizeof(SCtbIdxKey), pMeta->txn);

    --pMeta->pVnode->config.vndStats.numOfCTables;
    metaUpdateStbStats(pMeta, e.ctbEntry.suid, -1, 0);
    metaUidCacheClear(pMeta, e.ctbEntry.suid);
    metaTbGroupCacheClear(pMeta, e.ctbEntry.suid);
    /*
    if (!TSDB_CACHE_NO(pMeta->pVnode->config)) {
      tsdbCacheDropTable(pMeta->pVnode->pTsdb, e.uid, e.ctbEntry.suid, NULL);
    }
    */
  } else if (e.type == TSDB_NORMAL_TABLE) {
    // drop schema.db (todo)

    --pMeta->pVnode->config.vndStats.numOfNTables;
    pMeta->pVnode->config.vndStats.numOfNTimeSeries -= e.ntbEntry.schemaRow.nCols - 1;

    /*
    if (!TSDB_CACHE_NO(pMeta->pVnode->config)) {
      tsdbCacheDropTable(pMeta->pVnode->pTsdb, e.uid, -1, &e.ntbEntry.schemaRow);
    }
    */
  } else if (e.type == TSDB_SUPER_TABLE) {
    tdbTbDelete(pMeta->pSuidIdx, &e.uid, sizeof(tb_uid_t), pMeta->txn);
    // drop schema.db (todo)

    metaStatsCacheDrop(pMeta, uid);
    metaUidCacheClear(pMeta, uid);
    metaTbGroupCacheClear(pMeta, uid);
    --pMeta->pVnode->config.vndStats.numOfSTables;
  }

  metaCacheDrop(pMeta, uid);

  tDecoderClear(&dc);
  tdbFree(pData);

  return 0;
}
// opt ins_tables
int metaUpdateBtimeIdx(SMeta *pMeta, const SMetaEntry *pME) {
  SBtimeIdxKey btimeKey = {0};
  if (metaBuildBtimeIdxKey(&btimeKey, pME) < 0) {
    return 0;
  }
  metaTrace("vgId:%d, start to save version:%" PRId64 " uid:%" PRId64 " btime:%" PRId64, TD_VID(pMeta->pVnode),
            pME->version, pME->uid, btimeKey.btime);

  return tdbTbUpsert(pMeta->pBtimeIdx, &btimeKey, sizeof(btimeKey), NULL, 0, pMeta->txn);
}

int metaDeleteBtimeIdx(SMeta *pMeta, const SMetaEntry *pME) {
  SBtimeIdxKey btimeKey = {0};
  if (metaBuildBtimeIdxKey(&btimeKey, pME) < 0) {
    return 0;
  }
  return tdbTbDelete(pMeta->pBtimeIdx, &btimeKey, sizeof(btimeKey), pMeta->txn);
}
int metaUpdateNcolIdx(SMeta *pMeta, const SMetaEntry *pME) {
  SNcolIdxKey ncolKey = {0};
  if (metaBuildNColIdxKey(&ncolKey, pME) < 0) {
    return 0;
  }
  return tdbTbUpsert(pMeta->pNcolIdx, &ncolKey, sizeof(ncolKey), NULL, 0, pMeta->txn);
}

int metaDeleteNcolIdx(SMeta *pMeta, const SMetaEntry *pME) {
  SNcolIdxKey ncolKey = {0};
  if (metaBuildNColIdxKey(&ncolKey, pME) < 0) {
    return 0;
  }
  return tdbTbDelete(pMeta->pNcolIdx, &ncolKey, sizeof(ncolKey), pMeta->txn);
}

static int metaAlterTableColumn(SMeta *pMeta, int64_t version, SVAlterTbReq *pAlterTbReq, STableMetaRsp *pMetaRsp) {
  void           *pVal = NULL;
  int             nVal = 0;
  const void     *pData = NULL;
  int             nData = 0;
  int             ret = 0;
  tb_uid_t        uid;
  int64_t         oversion;
  SSchema        *pColumn = NULL;
  SMetaEntry      entry = {0};
  SSchemaWrapper *pSchema;
  int             c;
  bool            freeColCmpr = false;
  if (pAlterTbReq->colName == NULL) {
    terrno = TSDB_CODE_INVALID_MSG;
    metaError("meta/table: null pAlterTbReq->colName");
    return -1;
  }

  // search name index
  ret = tdbTbGet(pMeta->pNameIdx, pAlterTbReq->tbName, strlen(pAlterTbReq->tbName) + 1, &pVal, &nVal);
  if (ret < 0) {
    terrno = TSDB_CODE_TDB_TABLE_NOT_EXIST;
    return -1;
  }

  uid = *(tb_uid_t *)pVal;
  tdbFree(pVal);
  pVal = NULL;

  // search uid index
  TBC *pUidIdxc = NULL;

  tdbTbcOpen(pMeta->pUidIdx, &pUidIdxc, NULL);
  tdbTbcMoveTo(pUidIdxc, &uid, sizeof(uid), &c);
  if (c != 0) {
    tdbTbcClose(pUidIdxc);
    metaError("meta/table: invalide c: %" PRId32 " alt tb column failed.", c);
    return -1;
  }

  tdbTbcGet(pUidIdxc, NULL, NULL, &pData, &nData);
  oversion = ((SUidIdxVal *)pData)[0].version;

  // search table.db
  TBC *pTbDbc = NULL;

  tdbTbcOpen(pMeta->pTbDb, &pTbDbc, NULL);
  tdbTbcMoveTo(pTbDbc, &((STbDbKey){.uid = uid, .version = oversion}), sizeof(STbDbKey), &c);
  if (c != 0) {
    tdbTbcClose(pUidIdxc);
    tdbTbcClose(pTbDbc);
    metaError("meta/table: invalide c: %" PRId32 " alt tb column failed.", c);
    return -1;
  }

  tdbTbcGet(pTbDbc, NULL, NULL, &pData, &nData);

  // get table entry
  SDecoder dc = {0};
  entry.pBuf = taosMemoryMalloc(nData);
  memcpy(entry.pBuf, pData, nData);
  tDecoderInit(&dc, entry.pBuf, nData);
  ret = metaDecodeEntry(&dc, &entry);
  if (ret != 0) {
    tdbTbcClose(pUidIdxc);
    tdbTbcClose(pTbDbc);
    tDecoderClear(&dc);
    metaError("meta/table: invalide ret: %" PRId32 " alt tb column failed.", ret);
    return -1;
  }

  if (entry.type != TSDB_NORMAL_TABLE) {
    terrno = TSDB_CODE_VND_INVALID_TABLE_ACTION;
    goto _err;
  }
  // search the column to add/drop/update
  pSchema = &entry.ntbEntry.schemaRow;

  // save old entry
  SMetaEntry oldEntry = {.type = TSDB_NORMAL_TABLE, .uid = entry.uid};
  oldEntry.ntbEntry.schemaRow.nCols = pSchema->nCols;

  int32_t rowLen = -1;
  if (pAlterTbReq->action == TSDB_ALTER_TABLE_ADD_COLUMN ||
      pAlterTbReq->action == TSDB_ALTER_TABLE_UPDATE_COLUMN_BYTES) {
    rowLen = 0;
  }

  int32_t  iCol = 0, jCol = 0;
  SSchema *qColumn = NULL;
  for (;;) {
    qColumn = NULL;

    if (jCol >= pSchema->nCols) break;
    qColumn = &pSchema->pSchema[jCol];

    if (!pColumn && (strcmp(qColumn->name, pAlterTbReq->colName) == 0)) {
      pColumn = qColumn;
      iCol = jCol;
      if (rowLen < 0) break;
    }
    rowLen += qColumn->bytes;
    ++jCol;
  }

  entry.version = version;
  int      tlen;
  SSchema *pNewSchema = NULL;
  SSchema  tScheam;
  switch (pAlterTbReq->action) {
    case TSDB_ALTER_TABLE_ADD_COLUMN:
      if (pColumn) {
        terrno = TSDB_CODE_VND_COL_ALREADY_EXISTS;
        goto _err;
      }
      if ((terrno = grantCheck(TSDB_GRANT_TIMESERIES)) < 0) {
        goto _err;
      }
      if (rowLen + pAlterTbReq->bytes > TSDB_MAX_BYTES_PER_ROW) {
        terrno = TSDB_CODE_PAR_INVALID_ROW_LENGTH;
        goto _err;
      }
      pSchema->version++;
      pSchema->nCols++;
      pNewSchema = taosMemoryMalloc(sizeof(SSchema) * pSchema->nCols);
      memcpy(pNewSchema, pSchema->pSchema, sizeof(SSchema) * (pSchema->nCols - 1));
      pSchema->pSchema = pNewSchema;
      pSchema->pSchema[entry.ntbEntry.schemaRow.nCols - 1].bytes = pAlterTbReq->bytes;
      pSchema->pSchema[entry.ntbEntry.schemaRow.nCols - 1].type = pAlterTbReq->type;
      pSchema->pSchema[entry.ntbEntry.schemaRow.nCols - 1].flags = pAlterTbReq->flags;
      pSchema->pSchema[entry.ntbEntry.schemaRow.nCols - 1].colId = entry.ntbEntry.ncid++;
      strcpy(pSchema->pSchema[entry.ntbEntry.schemaRow.nCols - 1].name, pAlterTbReq->colName);

      ++pMeta->pVnode->config.vndStats.numOfNTimeSeries;
      metaTimeSeriesNotifyCheck(pMeta);

      if (!TSDB_CACHE_NO(pMeta->pVnode->config)) {
        int16_t cid = pSchema->pSchema[entry.ntbEntry.schemaRow.nCols - 1].colId;
        int8_t  col_type = pSchema->pSchema[entry.ntbEntry.schemaRow.nCols - 1].type;
        (void)tsdbCacheNewNTableColumn(pMeta->pVnode->pTsdb, entry.uid, cid, col_type);
      }
      SSchema *pCol = &pSchema->pSchema[entry.ntbEntry.schemaRow.nCols - 1];
      updataTableColCmpr(&entry.colCmpr, pCol, 1);
      freeColCmpr = true;
      ASSERT(entry.colCmpr.nCols == pSchema->nCols);
      break;
    case TSDB_ALTER_TABLE_DROP_COLUMN:
      if (pColumn == NULL) {
        terrno = TSDB_CODE_VND_COL_NOT_EXISTS;
        goto _err;
      }
      if (pColumn->colId == 0) {
        terrno = TSDB_CODE_VND_INVALID_TABLE_ACTION;
        goto _err;
      }
      if (tqCheckColModifiable(pMeta->pVnode->pTq, uid, pColumn->colId) != 0) {
        terrno = TSDB_CODE_VND_COL_SUBSCRIBED;
        goto _err;
      }
      bool hasPrimayKey = false;
      if (pSchema->nCols >= 2) {
        hasPrimayKey = pSchema->pSchema[1].flags & COL_IS_KEY ? true : false;
      }

      memcpy(&tScheam, pColumn, sizeof(SSchema));
      pSchema->version++;
      tlen = (pSchema->nCols - iCol - 1) * sizeof(SSchema);
      if (tlen) {
        memmove(pColumn, pColumn + 1, tlen);
      }
      pSchema->nCols--;

      --pMeta->pVnode->config.vndStats.numOfNTimeSeries;

      if (!TSDB_CACHE_NO(pMeta->pVnode->config)) {
        int16_t cid = pColumn->colId;

        (void)tsdbCacheDropNTableColumn(pMeta->pVnode->pTsdb, entry.uid, cid, hasPrimayKey);
      }

      updataTableColCmpr(&entry.colCmpr, &tScheam, 0);
      ASSERT(entry.colCmpr.nCols == pSchema->nCols);
      break;
    case TSDB_ALTER_TABLE_UPDATE_COLUMN_BYTES:
      if (pColumn == NULL) {
        terrno = TSDB_CODE_VND_COL_NOT_EXISTS;
        goto _err;
      }
      if (!IS_VAR_DATA_TYPE(pColumn->type) || pColumn->bytes >= pAlterTbReq->colModBytes) {
        terrno = TSDB_CODE_VND_INVALID_TABLE_ACTION;
        goto _err;
      }
      if (rowLen + pAlterTbReq->colModBytes - pColumn->bytes > TSDB_MAX_BYTES_PER_ROW) {
        terrno = TSDB_CODE_PAR_INVALID_ROW_LENGTH;
        goto _err;
      }
      if (tqCheckColModifiable(pMeta->pVnode->pTq, uid, pColumn->colId) != 0) {
        terrno = TSDB_CODE_VND_COL_SUBSCRIBED;
        goto _err;
      }
      pSchema->version++;
      pColumn->bytes = pAlterTbReq->colModBytes;
      break;
    case TSDB_ALTER_TABLE_UPDATE_COLUMN_NAME:
      if (pAlterTbReq->colNewName == NULL) {
        terrno = TSDB_CODE_INVALID_MSG;
        goto _err;
      }
      if (pColumn == NULL) {
        terrno = TSDB_CODE_VND_COL_NOT_EXISTS;
        goto _err;
      }
      if (tqCheckColModifiable(pMeta->pVnode->pTq, uid, pColumn->colId) != 0) {
        terrno = TSDB_CODE_VND_COL_SUBSCRIBED;
        goto _err;
      }
      pSchema->version++;
      strcpy(pColumn->name, pAlterTbReq->colNewName);
      break;
  }

  entry.version = version;

  // do actual write
  metaWLock(pMeta);

  metaDeleteNcolIdx(pMeta, &oldEntry);
  metaUpdateNcolIdx(pMeta, &entry);
  // save to table db
  metaSaveToTbDb(pMeta, &entry);

  metaUpdateUidIdx(pMeta, &entry);

  metaSaveToSkmDb(pMeta, &entry);

  metaUpdateChangeTime(pMeta, entry.uid, pAlterTbReq->ctimeMs);

  metaULock(pMeta);

  metaUpdateMetaRsp(uid, pAlterTbReq->tbName, pSchema, pMetaRsp);
  for (int32_t i = 0; i < entry.colCmpr.nCols; i++) {
    SColCmpr *p = &entry.colCmpr.pColCmpr[i];
    pMetaRsp->pSchemaExt[i].colId = p->id;
    pMetaRsp->pSchemaExt[i].compress = p->alg;
  }

  if (entry.pBuf) taosMemoryFree(entry.pBuf);
  if (pNewSchema) taosMemoryFree(pNewSchema);
  if (freeColCmpr) taosMemoryFree(entry.colCmpr.pColCmpr);

  tdbTbcClose(pTbDbc);
  tdbTbcClose(pUidIdxc);
  tDecoderClear(&dc);

  return 0;

_err:
  if (entry.pBuf) taosMemoryFree(entry.pBuf);
  tdbTbcClose(pTbDbc);
  tdbTbcClose(pUidIdxc);
  tDecoderClear(&dc);

  return -1;
}

static int metaUpdateTableTagVal(SMeta *pMeta, int64_t version, SVAlterTbReq *pAlterTbReq) {
  SMetaEntry  ctbEntry = {0};
  SMetaEntry  stbEntry = {0};
  void       *pVal = NULL;
  int         nVal = 0;
  int         ret;
  int         c;
  tb_uid_t    uid;
  int64_t     oversion;
  const void *pData = NULL;
  int         nData = 0;

  if (pAlterTbReq->tagName == NULL) {
    terrno = TSDB_CODE_INVALID_MSG;
    return -1;
  }

  // search name index
  ret = tdbTbGet(pMeta->pNameIdx, pAlterTbReq->tbName, strlen(pAlterTbReq->tbName) + 1, &pVal, &nVal);
  if (ret < 0) {
    terrno = TSDB_CODE_TDB_TABLE_NOT_EXIST;
    return -1;
  }

  uid = *(tb_uid_t *)pVal;
  tdbFree(pVal);
  pVal = NULL;

  // search uid index
  TBC *pUidIdxc = NULL;

  tdbTbcOpen(pMeta->pUidIdx, &pUidIdxc, NULL);
  tdbTbcMoveTo(pUidIdxc, &uid, sizeof(uid), &c);
  if (c != 0) {
    tdbTbcClose(pUidIdxc);
    terrno = TSDB_CODE_TDB_TABLE_NOT_EXIST;
    metaError("meta/table: invalide c: %" PRId32 " update tb tag val failed.", c);
    return -1;
  }

  tdbTbcGet(pUidIdxc, NULL, NULL, &pData, &nData);
  oversion = ((SUidIdxVal *)pData)[0].version;

  // search table.db
  TBC     *pTbDbc = NULL;
  SDecoder dc1 = {0};
  SDecoder dc2 = {0};

  /* get ctbEntry */
  tdbTbcOpen(pMeta->pTbDb, &pTbDbc, NULL);
  tdbTbcMoveTo(pTbDbc, &((STbDbKey){.uid = uid, .version = oversion}), sizeof(STbDbKey), &c);
  if (c != 0) {
    tdbTbcClose(pUidIdxc);
    tdbTbcClose(pTbDbc);
    terrno = TSDB_CODE_TDB_TABLE_NOT_EXIST;
    metaError("meta/table: invalide c: %" PRId32 " update tb tag val failed.", c);
    return -1;
  }

  tdbTbcGet(pTbDbc, NULL, NULL, &pData, &nData);

  ctbEntry.pBuf = taosMemoryMalloc(nData);
  memcpy(ctbEntry.pBuf, pData, nData);
  tDecoderInit(&dc1, ctbEntry.pBuf, nData);
  metaDecodeEntry(&dc1, &ctbEntry);

  /* get stbEntry*/
  tdbTbGet(pMeta->pUidIdx, &ctbEntry.ctbEntry.suid, sizeof(tb_uid_t), &pVal, &nVal);
  if (!pVal) {
    terrno = TSDB_CODE_INVALID_MSG;
    goto _err;
  }

  tdbTbGet(pMeta->pTbDb, &((STbDbKey){.uid = ctbEntry.ctbEntry.suid, .version = ((SUidIdxVal *)pVal)[0].version}),
           sizeof(STbDbKey), (void **)&stbEntry.pBuf, &nVal);
  tdbFree(pVal);
  tDecoderInit(&dc2, stbEntry.pBuf, nVal);
  metaDecodeEntry(&dc2, &stbEntry);

  SSchemaWrapper *pTagSchema = &stbEntry.stbEntry.schemaTag;
  SSchema        *pColumn = NULL;
  int32_t         iCol = 0;
  for (;;) {
    pColumn = NULL;

    if (iCol >= pTagSchema->nCols) break;
    pColumn = &pTagSchema->pSchema[iCol];

    if (strcmp(pColumn->name, pAlterTbReq->tagName) == 0) break;
    iCol++;
  }

  if (pColumn == NULL) {
    terrno = TSDB_CODE_VND_COL_NOT_EXISTS;
    goto _err;
  }

  ctbEntry.version = version;
  if (pTagSchema->nCols == 1 && pTagSchema->pSchema[0].type == TSDB_DATA_TYPE_JSON) {
    ctbEntry.ctbEntry.pTags = taosMemoryMalloc(pAlterTbReq->nTagVal);
    if (ctbEntry.ctbEntry.pTags == NULL) {
      terrno = TSDB_CODE_OUT_OF_MEMORY;
      goto _err;
    }
    memcpy((void *)ctbEntry.ctbEntry.pTags, pAlterTbReq->pTagVal, pAlterTbReq->nTagVal);
  } else {
    const STag *pOldTag = (const STag *)ctbEntry.ctbEntry.pTags;
    STag       *pNewTag = NULL;
    SArray     *pTagArray = taosArrayInit(pTagSchema->nCols, sizeof(STagVal));
    if (!pTagArray) {
      terrno = TSDB_CODE_OUT_OF_MEMORY;
      goto _err;
    }
    for (int32_t i = 0; i < pTagSchema->nCols; i++) {
      SSchema *pCol = &pTagSchema->pSchema[i];
      if (iCol == i) {
        if (pAlterTbReq->isNull) {
          continue;
        }
        STagVal val = {0};
        val.type = pCol->type;
        val.cid = pCol->colId;
        if (IS_VAR_DATA_TYPE(pCol->type)) {
          val.pData = pAlterTbReq->pTagVal;
          val.nData = pAlterTbReq->nTagVal;
        } else {
          memcpy(&val.i64, pAlterTbReq->pTagVal, pAlterTbReq->nTagVal);
        }
        taosArrayPush(pTagArray, &val);
      } else {
        STagVal val = {.cid = pCol->colId};
        if (tTagGet(pOldTag, &val)) {
          taosArrayPush(pTagArray, &val);
        }
      }
    }
    if ((terrno = tTagNew(pTagArray, pTagSchema->version, false, &pNewTag)) < 0) {
      taosArrayDestroy(pTagArray);
      goto _err;
    }
    ctbEntry.ctbEntry.pTags = (uint8_t *)pNewTag;
    taosArrayDestroy(pTagArray);
  }

  metaWLock(pMeta);

  // save to table.db
  metaSaveToTbDb(pMeta, &ctbEntry);

  // save to uid.idx
  metaUpdateUidIdx(pMeta, &ctbEntry);

  metaUpdateTagIdx(pMeta, &ctbEntry);

  if (NULL == ctbEntry.ctbEntry.pTags) {
    metaError("meta/table: null tags, update tag val failed.");
    goto _err;
  }

  SCtbIdxKey ctbIdxKey = {.suid = ctbEntry.ctbEntry.suid, .uid = uid};
  tdbTbUpsert(pMeta->pCtbIdx, &ctbIdxKey, sizeof(ctbIdxKey), ctbEntry.ctbEntry.pTags,
              ((STag *)(ctbEntry.ctbEntry.pTags))->len, pMeta->txn);

  metaUidCacheClear(pMeta, ctbEntry.ctbEntry.suid);
  metaTbGroupCacheClear(pMeta, ctbEntry.ctbEntry.suid);

  metaUpdateChangeTime(pMeta, ctbEntry.uid, pAlterTbReq->ctimeMs);

  metaULock(pMeta);

  tDecoderClear(&dc1);
  tDecoderClear(&dc2);
  taosMemoryFree((void *)ctbEntry.ctbEntry.pTags);
  if (ctbEntry.pBuf) taosMemoryFree(ctbEntry.pBuf);
  if (stbEntry.pBuf) tdbFree(stbEntry.pBuf);
  tdbTbcClose(pTbDbc);
  tdbTbcClose(pUidIdxc);
  return 0;

_err:
  tDecoderClear(&dc1);
  tDecoderClear(&dc2);
  if (ctbEntry.pBuf) taosMemoryFree(ctbEntry.pBuf);
  if (stbEntry.pBuf) tdbFree(stbEntry.pBuf);
  tdbTbcClose(pTbDbc);
  tdbTbcClose(pUidIdxc);
  return -1;
}

static int metaUpdateTableOptions(SMeta *pMeta, int64_t version, SVAlterTbReq *pAlterTbReq) {
  void       *pVal = NULL;
  int         nVal = 0;
  const void *pData = NULL;
  int         nData = 0;
  int         ret = 0;
  tb_uid_t    uid;
  int64_t     oversion;
  SMetaEntry  entry = {0};
  int         c = 0;

  // search name index
  ret = tdbTbGet(pMeta->pNameIdx, pAlterTbReq->tbName, strlen(pAlterTbReq->tbName) + 1, &pVal, &nVal);
  if (ret < 0) {
    terrno = TSDB_CODE_TDB_TABLE_NOT_EXIST;
    return -1;
  }

  uid = *(tb_uid_t *)pVal;
  tdbFree(pVal);
  pVal = NULL;

  // search uid index
  TBC *pUidIdxc = NULL;

  tdbTbcOpen(pMeta->pUidIdx, &pUidIdxc, NULL);
  tdbTbcMoveTo(pUidIdxc, &uid, sizeof(uid), &c);
  if (c != 0) {
    tdbTbcClose(pUidIdxc);
    metaError("meta/table: invalide c: %" PRId32 " update tb options failed.", c);
    return -1;
  }

  tdbTbcGet(pUidIdxc, NULL, NULL, &pData, &nData);
  oversion = ((SUidIdxVal *)pData)[0].version;

  // search table.db
  TBC *pTbDbc = NULL;

  tdbTbcOpen(pMeta->pTbDb, &pTbDbc, NULL);
  tdbTbcMoveTo(pTbDbc, &((STbDbKey){.uid = uid, .version = oversion}), sizeof(STbDbKey), &c);
  if (c != 0) {
    tdbTbcClose(pUidIdxc);
    tdbTbcClose(pTbDbc);
    metaError("meta/table: invalide c: %" PRId32 " update tb options failed.", c);
    return -1;
  }

  tdbTbcGet(pTbDbc, NULL, NULL, &pData, &nData);

  // get table entry
  SDecoder dc = {0};
  entry.pBuf = taosMemoryMalloc(nData);
  memcpy(entry.pBuf, pData, nData);
  tDecoderInit(&dc, entry.pBuf, nData);
  ret = metaDecodeEntry(&dc, &entry);
  if (ret != 0) {
    tDecoderClear(&dc);
    tdbTbcClose(pUidIdxc);
    tdbTbcClose(pTbDbc);
    metaError("meta/table: invalide ret: %" PRId32 " alt tb options failed.", ret);
    return -1;
  }

  entry.version = version;
  metaWLock(pMeta);
  // build SMetaEntry
  if (entry.type == TSDB_CHILD_TABLE) {
    if (pAlterTbReq->updateTTL) {
      metaDeleteTtl(pMeta, &entry);
      entry.ctbEntry.ttlDays = pAlterTbReq->newTTL;
      metaUpdateTtl(pMeta, &entry);
    }
    if (pAlterTbReq->newCommentLen >= 0) {
      entry.ctbEntry.commentLen = pAlterTbReq->newCommentLen;
      entry.ctbEntry.comment = pAlterTbReq->newComment;
    }
  } else {
    if (pAlterTbReq->updateTTL) {
      metaDeleteTtl(pMeta, &entry);
      entry.ntbEntry.ttlDays = pAlterTbReq->newTTL;
      metaUpdateTtl(pMeta, &entry);
    }
    if (pAlterTbReq->newCommentLen >= 0) {
      entry.ntbEntry.commentLen = pAlterTbReq->newCommentLen;
      entry.ntbEntry.comment = pAlterTbReq->newComment;
    }
  }

  // save to table db
  metaSaveToTbDb(pMeta, &entry);
  metaUpdateUidIdx(pMeta, &entry);
  metaUpdateChangeTime(pMeta, entry.uid, pAlterTbReq->ctimeMs);

  metaULock(pMeta);

  tdbTbcClose(pTbDbc);
  tdbTbcClose(pUidIdxc);
  tDecoderClear(&dc);
  if (entry.pBuf) taosMemoryFree(entry.pBuf);
  return 0;
}

static int metaAddTagIndex(SMeta *pMeta, int64_t version, SVAlterTbReq *pAlterTbReq) {
  SMetaEntry  stbEntry = {0};
  void       *pVal = NULL;
  int         nVal = 0;
  int         ret;
  int         c;
  tb_uid_t    uid, suid;
  int64_t     oversion;
  const void *pData = NULL;
  int         nData = 0;
  SDecoder    dc = {0};

  if (pAlterTbReq->tagName == NULL) {
    terrno = TSDB_CODE_INVALID_MSG;
    return -1;
  }

  // search name index
  ret = tdbTbGet(pMeta->pNameIdx, pAlterTbReq->tbName, strlen(pAlterTbReq->tbName) + 1, &pVal, &nVal);
  if (ret < 0) {
    terrno = TSDB_CODE_TDB_TABLE_NOT_EXIST;
    return -1;
  } else {
    uid = *(tb_uid_t *)pVal;
    tdbFree(pVal);
    pVal = NULL;
  }

  if (tdbTbGet(pMeta->pUidIdx, &uid, sizeof(tb_uid_t), &pVal, &nVal) == -1) {
    ret = -1;
    goto _err;
  }
  suid = ((SUidIdxVal *)pVal)[0].suid;

  STbDbKey tbDbKey = {0};
  tbDbKey.uid = suid;
  tbDbKey.version = ((SUidIdxVal *)pVal)[0].version;
  tdbTbGet(pMeta->pTbDb, &tbDbKey, sizeof(tbDbKey), &pVal, &nVal);
  tDecoderInit(&dc, pVal, nVal);
  ret = metaDecodeEntry(&dc, &stbEntry);
  if (ret < 0) {
    goto _err;
  }

  // Get target schema info
  SSchemaWrapper *pTagSchema = &stbEntry.stbEntry.schemaTag;
  if (pTagSchema->nCols == 1 && pTagSchema->pSchema[0].type == TSDB_DATA_TYPE_JSON) {
    terrno = TSDB_CODE_VND_COL_ALREADY_EXISTS;
    goto _err;
  }
  SSchema *pCol = NULL;
  int32_t  iCol = 0;
  for (;;) {
    pCol = NULL;
    if (iCol >= pTagSchema->nCols) break;
    pCol = &pTagSchema->pSchema[iCol];
    if (strcmp(pCol->name, pAlterTbReq->tagName) == 0) break;
    iCol++;
  }

  if (iCol == 0) {
    terrno = TSDB_CODE_VND_COL_ALREADY_EXISTS;
    goto _err;
  }
  if (pCol == NULL) {
    terrno = TSDB_CODE_VND_COL_NOT_EXISTS;
    goto _err;
  }

  /*
   * iterator all pTdDbc by uid and version
   */
  TBC *pCtbIdxc = NULL;
  tdbTbcOpen(pMeta->pCtbIdx, &pCtbIdxc, NULL);
  int rc = tdbTbcMoveTo(pCtbIdxc, &(SCtbIdxKey){.suid = suid, .uid = INT64_MIN}, sizeof(SCtbIdxKey), &c);
  if (rc < 0) {
    tdbTbcClose(pCtbIdxc);
    goto _err;
  }
  for (;;) {
    void *pKey, *pVal;
    int   nKey, nVal;
    rc = tdbTbcNext(pCtbIdxc, &pKey, &nKey, &pVal, &nVal);
    if (rc < 0) break;
    if (((SCtbIdxKey *)pKey)->suid != uid) {
      tdbFree(pKey);
      tdbFree(pVal);
      continue;
    }
    STagIdxKey *pTagIdxKey = NULL;
    int32_t     nTagIdxKey;

    const void *pTagData = NULL;
    int32_t     nTagData = 0;

    STagVal tagVal = {.cid = pCol->colId};
    tTagGet((const STag *)pVal, &tagVal);
    if (IS_VAR_DATA_TYPE(pCol->type)) {
      pTagData = tagVal.pData;
      nTagData = (int32_t)tagVal.nData;
    } else {
      pTagData = &(tagVal.i64);
      nTagData = tDataTypes[pCol->type].bytes;
    }
    if (metaCreateTagIdxKey(suid, pCol->colId, pTagData, nTagData, pCol->type, uid, &pTagIdxKey, &nTagIdxKey) < 0) {
      tdbFree(pKey);
      tdbFree(pVal);
      metaDestroyTagIdxKey(pTagIdxKey);
      tdbTbcClose(pCtbIdxc);
      goto _err;
    }
    tdbTbUpsert(pMeta->pTagIdx, pTagIdxKey, nTagIdxKey, NULL, 0, pMeta->txn);
    metaDestroyTagIdxKey(pTagIdxKey);
    pTagIdxKey = NULL;
  }
  tdbTbcClose(pCtbIdxc);
  return 0;

_err:
  // tDecoderClear(&dc1);
  // tDecoderClear(&dc2);
  // if (ctbEntry.pBuf) taosMemoryFree(ctbEntry.pBuf);
  // if (stbEntry.pBuf) tdbFree(stbEntry.pBuf);
  // tdbTbcClose(pTbDbc);
  // tdbTbcClose(pUidIdxc);
  return -1;
}

typedef struct SMetaPair {
  void *key;
  int   nkey;
} SMetaPair;

static int metaDropTagIndex(SMeta *pMeta, int64_t version, SVAlterTbReq *pAlterTbReq) {
  SMetaEntry  stbEntry = {0};
  void       *pVal = NULL;
  int         nVal = 0;
  int         ret;
  int         c;
  tb_uid_t    suid;
  int64_t     oversion;
  const void *pData = NULL;
  int         nData = 0;
  SDecoder    dc = {0};

  if (pAlterTbReq->tagName == NULL) {
    terrno = TSDB_CODE_INVALID_MSG;
    return -1;
  }

  // search name index
  ret = tdbTbGet(pMeta->pNameIdx, pAlterTbReq->tbName, strlen(pAlterTbReq->tbName) + 1, &pVal, &nVal);
  if (ret < 0) {
    terrno = TSDB_CODE_TDB_TABLE_NOT_EXIST;
    return -1;
  }
  suid = *(tb_uid_t *)pVal;
  tdbFree(pVal);
  pVal = NULL;

  if (tdbTbGet(pMeta->pUidIdx, &suid, sizeof(tb_uid_t), &pVal, &nVal) == -1) {
    ret = -1;
    goto _err;
  }

  STbDbKey tbDbKey = {0};
  tbDbKey.uid = suid;
  tbDbKey.version = ((SUidIdxVal *)pVal)[0].version;
  tdbTbGet(pMeta->pTbDb, &tbDbKey, sizeof(tbDbKey), &pVal, &nVal);

  tDecoderInit(&dc, pVal, nVal);
  ret = metaDecodeEntry(&dc, &stbEntry);
  if (ret < 0) {
    goto _err;
  }

  // Get targe schema info
  SSchemaWrapper *pTagSchema = &stbEntry.stbEntry.schemaTag;
  if (pTagSchema->nCols == 1 && pTagSchema->pSchema[0].type == TSDB_DATA_TYPE_JSON) {
    terrno = TSDB_CODE_VND_COL_ALREADY_EXISTS;
    goto _err;
  }
  SSchema *pCol = NULL;
  int32_t  iCol = 0;
  for (;;) {
    pCol = NULL;
    if (iCol >= pTagSchema->nCols) break;
    pCol = &pTagSchema->pSchema[iCol];
    if (strcmp(pCol->name, pAlterTbReq->tagName) == 0) break;
    iCol++;
  }
  if (iCol == 0) {
    // cannot drop 1th tag index
    terrno = -1;
    goto _err;
  }
  if (pCol == NULL) {
    terrno = TSDB_CODE_VND_COL_NOT_EXISTS;
    goto _err;
  }

  if (IS_IDX_ON(pCol)) {
    terrno = TSDB_CODE_VND_COL_ALREADY_EXISTS;
    goto _err;
  }

  SArray *tagIdxList = taosArrayInit(512, sizeof(SMetaPair));

  TBC *pTagIdxc = NULL;
  tdbTbcOpen(pMeta->pTagIdx, &pTagIdxc, NULL);
  int rc =
      tdbTbcMoveTo(pTagIdxc, &(STagIdxKey){.suid = suid, .cid = INT32_MIN, .type = pCol->type}, sizeof(STagIdxKey), &c);
  for (;;) {
    void *pKey, *pVal;
    int   nKey, nVal;
    rc = tdbTbcNext(pTagIdxc, &pKey, &nKey, &pVal, &nVal);
    STagIdxKey *pIdxKey = (STagIdxKey *)pKey;
    if (pIdxKey->suid != suid || pIdxKey->cid != pCol->colId) {
      tdbFree(pKey);
      tdbFree(pVal);
      continue;
    }

    SMetaPair pair = {.key = pKey, nKey = nKey};
    taosArrayPush(tagIdxList, &pair);
  }
  tdbTbcClose(pTagIdxc);

  metaWLock(pMeta);
  for (int i = 0; i < taosArrayGetSize(tagIdxList); i++) {
    SMetaPair *pair = taosArrayGet(tagIdxList, i);
    tdbTbDelete(pMeta->pTagIdx, pair->key, pair->nkey, pMeta->txn);
  }
  metaULock(pMeta);

  taosArrayDestroy(tagIdxList);

  // set pCol->flags; INDEX_ON
  return 0;
_err:
  return -1;
}
int32_t metaUpdateTableColCompress(SMeta *pMeta, int64_t version, SVAlterTbReq *pReq) {
  // impl later
  SMetaEntry  tbEntry = {0};
  void       *pVal = NULL;
  int         nVal = 0;
  int         ret;
  int         c;
  tb_uid_t    suid;
  int64_t     oversion;
  const void *pData = NULL;
  int         nData = 0;
  SDecoder    dc = {0};
  ret = tdbTbGet(pMeta->pNameIdx, pReq->tbName, strlen(pReq->tbName) + 1, &pVal, &nVal);
  if (ret < 0) {
    terrno = TSDB_CODE_TDB_TABLE_NOT_EXIST;
    return -1;
  }
  suid = *(tb_uid_t *)pVal;
  tdbFree(pVal);
  pVal = NULL;

  if (tdbTbGet(pMeta->pUidIdx, &suid, sizeof(tb_uid_t), &pVal, &nVal) == -1) {
    terrno = TSDB_CODE_INVALID_MSG;
    ret = -1;
    goto _err;
  }

  STbDbKey tbDbKey = {0};
  tbDbKey.uid = suid;
  tbDbKey.version = ((SUidIdxVal *)pVal)[0].version;
  if (tdbTbGet(pMeta->pTbDb, &tbDbKey, sizeof(tbDbKey), &pVal, &nVal) < 0) {
    terrno = TSDB_CODE_INVALID_MSG;
    tdbFree(pVal);
    goto _err;
  }

  tDecoderInit(&dc, pVal, nVal);
  ret = metaDecodeEntry(&dc, &tbEntry);
  if (ret < 0) {
    terrno = TSDB_CODE_INVALID_MSG;
    tdbFree(pVal);
    tDecoderClear(&dc);
    goto _err;
  }
  if (tbEntry.type != TSDB_NORMAL_TABLE && tbEntry.type != TSDB_SUPER_TABLE) {
    terrno = TSDB_CODE_INVALID_MSG;
    tdbFree(pVal);
    tDecoderClear(&dc);
    goto _err;
  }
  int8_t           updated = 0;
  SColCmprWrapper *wp = &tbEntry.colCmpr;
  for (int32_t i = 0; i < wp->nCols; i++) {
    SColCmpr *p = &wp->pColCmpr[i];
    if (p->id == pReq->colId) {
      uint32_t dst = 0;
      updated = tUpdateCompress(p->alg, pReq->compress, TSDB_COLVAL_COMPRESS_DISABLED, TSDB_COLVAL_LEVEL_DISABLED,
                                TSDB_COLVAL_LEVEL_MEDIUM, &dst);
      if (updated) {
        p->alg = dst;
      }
    }
  }
  if (updated == 0) {
    tdbFree(pVal);
    tDecoderClear(&dc);
    terrno = TSDB_CODE_VND_COLUMN_COMPRESS_ALREADY_EXIST;
    goto _err;
  }
  tbEntry.version = version;

  metaWLock(pMeta);
  metaSaveToTbDb(pMeta, &tbEntry);
  metaUpdateUidIdx(pMeta, &tbEntry);
  metaUpdateChangeTime(pMeta, suid, pReq->ctimeMs);

  metaULock(pMeta);

  tdbFree(pVal);
  tDecoderClear(&dc);

  return 0;
_err:
  return -1;
}

int metaAlterTable(SMeta *pMeta, int64_t version, SVAlterTbReq *pReq, STableMetaRsp *pMetaRsp) {
  pMeta->changed = true;
  switch (pReq->action) {
    case TSDB_ALTER_TABLE_ADD_COLUMN:
    case TSDB_ALTER_TABLE_DROP_COLUMN:
    case TSDB_ALTER_TABLE_UPDATE_COLUMN_BYTES:
    case TSDB_ALTER_TABLE_UPDATE_COLUMN_NAME:
      return metaAlterTableColumn(pMeta, version, pReq, pMetaRsp);
    case TSDB_ALTER_TABLE_UPDATE_TAG_VAL:
      return metaUpdateTableTagVal(pMeta, version, pReq);
    case TSDB_ALTER_TABLE_UPDATE_OPTIONS:
      return metaUpdateTableOptions(pMeta, version, pReq);
    case TSDB_ALTER_TABLE_ADD_TAG_INDEX:
      return metaAddTagIndex(pMeta, version, pReq);
    case TSDB_ALTER_TABLE_DROP_TAG_INDEX:
      return metaDropTagIndex(pMeta, version, pReq);
    case TSDB_ALTER_TABLE_UPDATE_COLUMN_COMPRESS:
      return metaUpdateTableColCompress(pMeta, version, pReq);
    default:
      terrno = TSDB_CODE_VND_INVALID_TABLE_ACTION;
      return -1;
      break;
  }
}

static int metaSaveToTbDb(SMeta *pMeta, const SMetaEntry *pME) {
  STbDbKey tbDbKey;
  void    *pKey = NULL;
  void    *pVal = NULL;
  int      kLen = 0;
  int      vLen = 0;
  SEncoder coder = {0};

  // set key and value
  tbDbKey.version = pME->version;
  tbDbKey.uid = pME->uid;

  metaDebug("vgId:%d, start to save table version:%" PRId64 " uid:%" PRId64, TD_VID(pMeta->pVnode), pME->version,
            pME->uid);

  pKey = &tbDbKey;
  kLen = sizeof(tbDbKey);

  int32_t ret = 0;
  tEncodeSize(metaEncodeEntry, pME, vLen, ret);
  if (ret < 0) {
    goto _err;
  }

  pVal = taosMemoryMalloc(vLen);
  if (pVal == NULL) {
    terrno = TSDB_CODE_OUT_OF_MEMORY;
    goto _err;
  }

  tEncoderInit(&coder, pVal, vLen);

  if (metaEncodeEntry(&coder, pME) < 0) {
    goto _err;
  }

  tEncoderClear(&coder);

  // write to table.db
  if (tdbTbInsert(pMeta->pTbDb, pKey, kLen, pVal, vLen, pMeta->txn) < 0) {
    goto _err;
  }

  taosMemoryFree(pVal);
  return 0;

_err:
  metaError("vgId:%d, failed to save table version:%" PRId64 "uid:%" PRId64 " %s", TD_VID(pMeta->pVnode), pME->version,
            pME->uid, tstrerror(terrno));

  taosMemoryFree(pVal);
  return -1;
}

static int metaUpdateUidIdx(SMeta *pMeta, const SMetaEntry *pME) {
  // upsert cache
  SMetaInfo info;
  metaGetEntryInfo(pME, &info);
  metaCacheUpsert(pMeta, &info);

  SUidIdxVal uidIdxVal = {.suid = info.suid, .version = info.version, .skmVer = info.skmVer};

  return tdbTbUpsert(pMeta->pUidIdx, &pME->uid, sizeof(tb_uid_t), &uidIdxVal, sizeof(uidIdxVal), pMeta->txn);
}

static int metaUpdateSuidIdx(SMeta *pMeta, const SMetaEntry *pME) {
  return tdbTbUpsert(pMeta->pSuidIdx, &pME->uid, sizeof(tb_uid_t), NULL, 0, pMeta->txn);
}

static int metaUpdateNameIdx(SMeta *pMeta, const SMetaEntry *pME) {
  return tdbTbUpsert(pMeta->pNameIdx, pME->name, strlen(pME->name) + 1, &pME->uid, sizeof(tb_uid_t), pMeta->txn);
}

static int metaUpdateTtl(SMeta *pMeta, const SMetaEntry *pME) {
  if (pME->type != TSDB_CHILD_TABLE && pME->type != TSDB_NORMAL_TABLE) return 0;

  STtlUpdTtlCtx ctx = {.uid = pME->uid, .pTxn = pMeta->txn};
  if (pME->type == TSDB_CHILD_TABLE) {
    ctx.ttlDays = pME->ctbEntry.ttlDays;
    ctx.changeTimeMs = pME->ctbEntry.btime;
  } else {
    ctx.ttlDays = pME->ntbEntry.ttlDays;
    ctx.changeTimeMs = pME->ntbEntry.btime;
  }

  return ttlMgrInsertTtl(pMeta->pTtlMgr, &ctx);
}

static int metaUpdateChangeTime(SMeta *pMeta, tb_uid_t uid, int64_t changeTimeMs) {
  if (!tsTtlChangeOnWrite) return 0;

  if (changeTimeMs <= 0) {
    metaWarn("Skip to change ttl deletetion time on write, uid: %" PRId64, uid);
    return TSDB_CODE_VERSION_NOT_COMPATIBLE;
  }

  STtlUpdCtimeCtx ctx = {.uid = uid, .changeTimeMs = changeTimeMs, .pTxn = pMeta->txn};

  return ttlMgrUpdateChangeTime(pMeta->pTtlMgr, &ctx);
}

int metaUpdateChangeTimeWithLock(SMeta *pMeta, tb_uid_t uid, int64_t changeTimeMs) {
  if (!tsTtlChangeOnWrite) return 0;

  metaWLock(pMeta);
  int ret = metaUpdateChangeTime(pMeta, uid, changeTimeMs);
  metaULock(pMeta);
  return ret;
}

static int metaUpdateCtbIdx(SMeta *pMeta, const SMetaEntry *pME) {
  SCtbIdxKey ctbIdxKey = {.suid = pME->ctbEntry.suid, .uid = pME->uid};

  return tdbTbUpsert(pMeta->pCtbIdx, &ctbIdxKey, sizeof(ctbIdxKey), pME->ctbEntry.pTags,
                     ((STag *)(pME->ctbEntry.pTags))->len, pMeta->txn);
}

int metaCreateTagIdxKey(tb_uid_t suid, int32_t cid, const void *pTagData, int32_t nTagData, int8_t type, tb_uid_t uid,
                        STagIdxKey **ppTagIdxKey, int32_t *nTagIdxKey) {
  if (IS_VAR_DATA_TYPE(type)) {
    *nTagIdxKey = sizeof(STagIdxKey) + nTagData + VARSTR_HEADER_SIZE + sizeof(tb_uid_t);
  } else {
    *nTagIdxKey = sizeof(STagIdxKey) + nTagData + sizeof(tb_uid_t);
  }

  *ppTagIdxKey = (STagIdxKey *)taosMemoryMalloc(*nTagIdxKey);
  if (*ppTagIdxKey == NULL) {
    terrno = TSDB_CODE_OUT_OF_MEMORY;
    return -1;
  }

  (*ppTagIdxKey)->suid = suid;
  (*ppTagIdxKey)->cid = cid;
  (*ppTagIdxKey)->isNull = (pTagData == NULL) ? 1 : 0;
  (*ppTagIdxKey)->type = type;

  // refactor
  if (IS_VAR_DATA_TYPE(type)) {
    memcpy((*ppTagIdxKey)->data, (uint16_t *)&nTagData, VARSTR_HEADER_SIZE);
    if (pTagData != NULL) memcpy((*ppTagIdxKey)->data + VARSTR_HEADER_SIZE, pTagData, nTagData);
    *(tb_uid_t *)((*ppTagIdxKey)->data + VARSTR_HEADER_SIZE + nTagData) = uid;
  } else {
    if (pTagData != NULL) memcpy((*ppTagIdxKey)->data, pTagData, nTagData);
    *(tb_uid_t *)((*ppTagIdxKey)->data + nTagData) = uid;
  }

  return 0;
}

static void metaDestroyTagIdxKey(STagIdxKey *pTagIdxKey) {
  if (pTagIdxKey) taosMemoryFree(pTagIdxKey);
}

static int metaUpdateTagIdx(SMeta *pMeta, const SMetaEntry *pCtbEntry) {
  void          *pData = NULL;
  int            nData = 0;
  STbDbKey       tbDbKey = {0};
  SMetaEntry     stbEntry = {0};
  STagIdxKey    *pTagIdxKey = NULL;
  int32_t        nTagIdxKey;
  const SSchema *pTagColumn;
  const void    *pTagData = NULL;
  int32_t        nTagData = 0;
  SDecoder       dc = {0};
  int32_t        ret = 0;
  // get super table
  if (tdbTbGet(pMeta->pUidIdx, &pCtbEntry->ctbEntry.suid, sizeof(tb_uid_t), &pData, &nData) != 0) {
    metaError("vgId:%d, failed to get stable suid for update. version:%" PRId64, TD_VID(pMeta->pVnode),
              pCtbEntry->version);
    terrno = TSDB_CODE_TDB_INVALID_TABLE_ID;
    ret = -1;
    goto end;
  }
  tbDbKey.uid = pCtbEntry->ctbEntry.suid;
  tbDbKey.version = ((SUidIdxVal *)pData)[0].version;
  tdbTbGet(pMeta->pTbDb, &tbDbKey, sizeof(tbDbKey), &pData, &nData);

  tDecoderInit(&dc, pData, nData);
  ret = metaDecodeEntry(&dc, &stbEntry);
  if (ret < 0) {
    goto end;
  }

  if (stbEntry.stbEntry.schemaTag.pSchema == NULL) {
    goto end;
  }

  SSchemaWrapper *pTagSchema = &stbEntry.stbEntry.schemaTag;
  if (pTagSchema->nCols == 1 && pTagSchema->pSchema[0].type == TSDB_DATA_TYPE_JSON) {
    pTagColumn = &stbEntry.stbEntry.schemaTag.pSchema[0];
    STagVal tagVal = {.cid = pTagColumn->colId};

    pTagData = pCtbEntry->ctbEntry.pTags;
    nTagData = ((const STag *)pCtbEntry->ctbEntry.pTags)->len;
    ret = metaSaveJsonVarToIdx(pMeta, pCtbEntry, pTagColumn);
    goto end;
  } else {
    for (int i = 0; i < pTagSchema->nCols; i++) {
      pTagColumn = &pTagSchema->pSchema[i];
      if (!IS_IDX_ON(pTagColumn)) continue;

      STagVal tagVal = {.cid = pTagColumn->colId};
      tTagGet((const STag *)pCtbEntry->ctbEntry.pTags, &tagVal);
      if (IS_VAR_DATA_TYPE(pTagColumn->type)) {
        pTagData = tagVal.pData;
        nTagData = (int32_t)tagVal.nData;
      } else {
        pTagData = &(tagVal.i64);
        nTagData = tDataTypes[pTagColumn->type].bytes;
      }

      if (metaCreateTagIdxKey(pCtbEntry->ctbEntry.suid, pTagColumn->colId, pTagData, nTagData, pTagColumn->type,
                              pCtbEntry->uid, &pTagIdxKey, &nTagIdxKey) < 0) {
        ret = -1;
        goto end;
      }
      tdbTbUpsert(pMeta->pTagIdx, pTagIdxKey, nTagIdxKey, NULL, 0, pMeta->txn);
      metaDestroyTagIdxKey(pTagIdxKey);
      pTagIdxKey = NULL;
    }
  }
end:
  // metaDestroyTagIdxKey(pTagIdxKey);
  tDecoderClear(&dc);
  tdbFree(pData);
  return ret;
}

static int metaSaveToSkmDb(SMeta *pMeta, const SMetaEntry *pME) {
  SEncoder              coder = {0};
  void                 *pVal = NULL;
  int                   vLen = 0;
  int                   rcode = 0;
  SSkmDbKey             skmDbKey = {0};
  const SSchemaWrapper *pSW;

  if (pME->type == TSDB_SUPER_TABLE) {
    pSW = &pME->stbEntry.schemaRow;
  } else if (pME->type == TSDB_NORMAL_TABLE) {
    pSW = &pME->ntbEntry.schemaRow;
  } else {
    metaError("meta/table: invalide table type: %" PRId8 " save skm db failed.", pME->type);
    return TSDB_CODE_FAILED;
  }

  skmDbKey.uid = pME->uid;
  skmDbKey.sver = pSW->version;

  // if receive tmq meta message is: create stable1 then delete stable1 then create stable1 with multi vgroups
  if (tdbTbGet(pMeta->pSkmDb, &skmDbKey, sizeof(skmDbKey), NULL, NULL) == 0) {
    return rcode;
  }

  // encode schema
  int32_t ret = 0;
  tEncodeSize(tEncodeSSchemaWrapper, pSW, vLen, ret);
  if (ret < 0) return -1;
  pVal = taosMemoryMalloc(vLen);
  if (pVal == NULL) {
    rcode = -1;
    terrno = TSDB_CODE_OUT_OF_MEMORY;
    goto _exit;
  }

  tEncoderInit(&coder, pVal, vLen);
  tEncodeSSchemaWrapper(&coder, pSW);

  if (tdbTbInsert(pMeta->pSkmDb, &skmDbKey, sizeof(skmDbKey), pVal, vLen, pMeta->txn) < 0) {
    rcode = -1;
    goto _exit;
  }

  metaDebug("vgId:%d, set schema:(%" PRId64 ") sver:%d since %s", TD_VID(pMeta->pVnode), pME->uid, pSW->version,
            tstrerror(terrno));

_exit:
  taosMemoryFree(pVal);
  tEncoderClear(&coder);
  return rcode;
}

int metaHandleEntry(SMeta *pMeta, const SMetaEntry *pME) {
  int32_t code = 0;
  int32_t line = 0;
  metaWLock(pMeta);

  // save to table.db
  code = metaSaveToTbDb(pMeta, pME);
  VND_CHECK_CODE(code, line, _err);

  // update uid.idx
  code = metaUpdateUidIdx(pMeta, pME);
  VND_CHECK_CODE(code, line, _err);

  // update name.idx
  code = metaUpdateNameIdx(pMeta, pME);
  VND_CHECK_CODE(code, line, _err);

  if (pME->type == TSDB_CHILD_TABLE) {
    // update ctb.idx
    code = metaUpdateCtbIdx(pMeta, pME);
    VND_CHECK_CODE(code, line, _err);

    // update tag.idx
    code = metaUpdateTagIdx(pMeta, pME);
    VND_CHECK_CODE(code, line, _err);
  } else {
    // update schema.db
    code = metaSaveToSkmDb(pMeta, pME);
    VND_CHECK_CODE(code, line, _err);

    if (pME->type == TSDB_SUPER_TABLE) {
      code = metaUpdateSuidIdx(pMeta, pME);
      VND_CHECK_CODE(code, line, _err);
    }
  }

  code = metaUpdateBtimeIdx(pMeta, pME);
  VND_CHECK_CODE(code, line, _err);

  if (pME->type == TSDB_NORMAL_TABLE) {
    code = metaUpdateNcolIdx(pMeta, pME);
    VND_CHECK_CODE(code, line, _err);
  }

  if (pME->type != TSDB_SUPER_TABLE) {
    code = metaUpdateTtl(pMeta, pME);
    VND_CHECK_CODE(code, line, _err);
  }

  if (pME->type == TSDB_SUPER_TABLE || pME->type == TSDB_NORMAL_TABLE) {
  }

  metaULock(pMeta);
  metaDebug("vgId:%d, handle meta entry, ver:%" PRId64 ", uid:%" PRId64 ", name:%s", TD_VID(pMeta->pVnode),
            pME->version, pME->uid, pME->name);
  return 0;

_err:
  metaULock(pMeta);
  metaError("vgId:%d, failed to handle meta entry since %s at line:%d, ver:%" PRId64 ", uid:%" PRId64 ", name:%s",
            TD_VID(pMeta->pVnode), terrstr(), line, pME->version, pME->uid, pME->name);
  return -1;
}

int32_t colCompressDebug(SHashObj *pColCmprObj) {
  void *p = taosHashIterate(pColCmprObj, NULL);
  while (p) {
    uint32_t cmprAlg = *(uint32_t *)p;
    col_id_t colId = *(col_id_t *)taosHashGetKey(p, NULL);
    p = taosHashIterate(pColCmprObj, p);

    uint8_t l1, l2, lvl;
    tcompressDebug(cmprAlg, &l1, &l2, &lvl);

    const char *l1str = columnEncodeStr(l1);
    const char *l2str = columnCompressStr(l2);
    const char *lvlstr = columnLevelStr(lvl);
    metaDebug("colId: %d, encode:%s, compress:%s,level:%s", colId, l1str, l2str, lvlstr);
  }
  return 0;
}
int32_t metaGetColCmpr(SMeta *pMeta, tb_uid_t uid, SHashObj **ppColCmprObj) {
  int rc = 0;

  SHashObj  *pColCmprObj = taosHashInit(32, taosGetDefaultHashFunction(TSDB_DATA_TYPE_SMALLINT), false, HASH_NO_LOCK);
  void      *pData = NULL;
  int        nData = 0;
  SMetaEntry e = {0};
  SDecoder   dc = {0};

  metaRLock(pMeta);
  rc = tdbTbGet(pMeta->pUidIdx, &uid, sizeof(uid), &pData, &nData);
  if (rc < 0) {
    taosHashClear(pColCmprObj);
    metaULock(pMeta);
    return -1;
  }
  int64_t version = ((SUidIdxVal *)pData)[0].version;
  rc = tdbTbGet(pMeta->pTbDb, &(STbDbKey){.version = version, .uid = uid}, sizeof(STbDbKey), &pData, &nData);
  if (rc < 0) {
    metaULock(pMeta);
    taosHashClear(pColCmprObj);
    metaError("failed to get table entry");
    return rc;
  }

  tDecoderInit(&dc, pData, nData);
  rc = metaDecodeEntry(&dc, &e);
  if (rc < 0) {
    tDecoderClear(&dc);
    tdbFree(pData);
    metaULock(pMeta);
    taosHashClear(pColCmprObj);
    return -1;
  }
  if (useCompress(e.type)) {
    SColCmprWrapper *p = &e.colCmpr;
    for (int32_t i = 0; i < p->nCols; i++) {
      SColCmpr *pCmpr = &p->pColCmpr[i];
      taosHashPut(pColCmprObj, &pCmpr->id, sizeof(pCmpr->id), &pCmpr->alg, sizeof(pCmpr->alg));
    }
  } else {
    tDecoderClear(&dc);
    tdbFree(pData);
    metaULock(pMeta);
    taosHashClear(pColCmprObj);
    return 0;
  }
  tDecoderClear(&dc);
  tdbFree(pData);
  metaULock(pMeta);

  *ppColCmprObj = pColCmprObj;
  colCompressDebug(pColCmprObj);

  return 0;
}
// refactor later
void *metaGetIdx(SMeta *pMeta) { return pMeta->pTagIdx; }
void *metaGetIvtIdx(SMeta *pMeta) { return pMeta->pTagIvtIdx; }<|MERGE_RESOLUTION|>--- conflicted
+++ resolved
@@ -887,15 +887,7 @@
 
   bool sysTbl = (pReq->type == TSDB_CHILD_TABLE) && metaTbInFilterCache(pMeta, pReq->ctb.stbName, 1);
 
-<<<<<<< HEAD
-  if (!sysTbl) {
-    if ((terrno = grantCheck(TSDB_GRANT_TIMESERIES)) < 0) {
-      goto _err;
-    }
-  }
-=======
   if (!sysTbl && ((terrno = grantCheck(TSDB_GRANT_TIMESERIES)) < 0)) goto _err;
->>>>>>> 44b4580b
 
   // build SMetaEntry
   SVnodeStats *pStats = &pMeta->pVnode->config.vndStats;
