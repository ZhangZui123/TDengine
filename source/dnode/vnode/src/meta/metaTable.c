/*
 * Copyright (c) 2019 TAOS Data, Inc. <jhtao@taosdata.com>
 *
 * This program is free software: you can use, redistribute, and/or modify
 * it under the terms of the GNU Affero General Public License, version 3
 * or later ("AGPL"), as published by the Free Software Foundation.
 *
 * This program is distributed in the hope that it will be useful, but WITHOUT
 * ANY WARRANTY; without even the implied warranty of MERCHANTABILITY or
 * FITNESS FOR A PARTICULAR PURPOSE.
 *
 * You should have received a copy of the GNU Affero General Public License
 * along with this program. If not, see <http://www.gnu.org/licenses/>.
 */

#include "meta.h"

static int metaHandleEntry(SMeta *pMeta, const SMetaEntry *pME);
static int metaSaveToTbDb(SMeta *pMeta, const SMetaEntry *pME);
static int metaUpdateUidIdx(SMeta *pMeta, const SMetaEntry *pME);
static int metaUpdateNameIdx(SMeta *pMeta, const SMetaEntry *pME);
static int metaUpdateTtlIdx(SMeta *pMeta, const SMetaEntry *pME);
static int metaSaveToSkmDb(SMeta *pMeta, const SMetaEntry *pME);
static int metaUpdateCtbIdx(SMeta *pMeta, const SMetaEntry *pME);
static int metaUpdateTagIdx(SMeta *pMeta, const SMetaEntry *pCtbEntry);
static int metaDropTableByUid(SMeta *pMeta, tb_uid_t uid, int *type);

int metaCreateSTable(SMeta *pMeta, int64_t version, SVCreateStbReq *pReq) {
  SMetaEntry  me = {0};
  int         kLen = 0;
  int         vLen = 0;
  const void *pKey = NULL;
  const void *pVal = NULL;
  void *      pBuf = NULL;
  int32_t     szBuf = 0;
  void *      p = NULL;
  SMetaReader mr = {0};

  // validate req
  metaReaderInit(&mr, pMeta, 0);
  if (metaGetTableEntryByName(&mr, pReq->name) == 0) {
// TODO: just for pass case
#if 0
    terrno = TSDB_CODE_TDB_TABLE_ALREADY_EXIST;
    metaReaderClear(&mr);
    return -1;
#else
    metaReaderClear(&mr);
    return 0;
#endif
  }
  metaReaderClear(&mr);

  // set structs
  me.version = version;
  me.type = TSDB_SUPER_TABLE;
  me.uid = pReq->suid;
  me.name = pReq->name;
  me.stbEntry.schemaRow = pReq->schemaRow;
  me.stbEntry.schemaTag = pReq->schemaTag;

  if (metaHandleEntry(pMeta, &me) < 0) goto _err;

  metaDebug("vgId:%d super table is created, name:%s uid: %" PRId64, TD_VID(pMeta->pVnode), pReq->name, pReq->suid);

  return 0;

_err:
  metaError("vgId:%d failed to create super table: %s uid: %" PRId64 " since %s", TD_VID(pMeta->pVnode), pReq->name,
            pReq->suid, tstrerror(terrno));
  return -1;
}

int metaDropSTable(SMeta *pMeta, int64_t verison, SVDropStbReq *pReq) {
  void *pKey = NULL;
  int   nKey = 0;
  void *pData = NULL;
  int   nData = 0;
  int   c = 0;
  int   rc = 0;

  // check if super table exists
  rc = tdbTbGet(pMeta->pNameIdx, pReq->name, strlen(pReq->name) + 1, &pData, &nData);
  if (rc < 0 || *(tb_uid_t *)pData != pReq->suid) {
    terrno = TSDB_CODE_VND_TABLE_NOT_EXIST;
    return -1;
  }

  // drop all child tables
  TBC *   pCtbIdxc = NULL;
  SArray *pArray = taosArrayInit(8, sizeof(tb_uid_t));

  tdbTbcOpen(pMeta->pCtbIdx, &pCtbIdxc, &pMeta->txn);
  rc = tdbTbcMoveTo(pCtbIdxc, &(SCtbIdxKey){.suid = pReq->suid, .uid = INT64_MIN}, sizeof(SCtbIdxKey), &c);
  if (rc < 0) {
    tdbTbcClose(pCtbIdxc);
    metaWLock(pMeta);
    goto _drop_super_table;
  }

  for (;;) {
    rc = tdbTbcNext(pCtbIdxc, &pKey, &nKey, NULL, NULL);
    if (rc < 0) break;

    if (((SCtbIdxKey *)pKey)->suid < pReq->suid) {
      continue;
    } else if (((SCtbIdxKey *)pKey)->suid > pReq->suid) {
      break;
    }

    taosArrayPush(pArray, &(((SCtbIdxKey *)pKey)->uid));
  }

  tdbTbcClose(pCtbIdxc);

  metaWLock(pMeta);

  for (int32_t iChild = 0; iChild < taosArrayGetSize(pArray); iChild++) {
    tb_uid_t uid = *(tb_uid_t *)taosArrayGet(pArray, iChild);
    metaDropTableByUid(pMeta, uid, NULL);
  }

  taosArrayDestroy(pArray);

  // drop super table
_drop_super_table:
  tdbTbGet(pMeta->pUidIdx, &pReq->suid, sizeof(tb_uid_t), &pData, &nData);
  tdbTbDelete(pMeta->pTbDb, &(STbDbKey){.version = *(int64_t *)pData, .uid = pReq->suid}, sizeof(STbDbKey),
              &pMeta->txn);
  tdbTbDelete(pMeta->pNameIdx, pReq->name, strlen(pReq->name) + 1, &pMeta->txn);
  tdbTbDelete(pMeta->pUidIdx, &pReq->suid, sizeof(tb_uid_t), &pMeta->txn);

  metaULock(pMeta);

_exit:
  tdbFree(pKey);
  tdbFree(pData);
  metaDebug("vgId:%d  super table %s uid:%" PRId64 " is dropped", TD_VID(pMeta->pVnode), pReq->name, pReq->suid);
  return 0;
}

int metaAlterSTable(SMeta *pMeta, int64_t version, SVCreateStbReq *pReq) {
  SMetaEntry  oStbEntry = {0};
  SMetaEntry  nStbEntry = {0};
  TBC *       pUidIdxc = NULL;
  TBC *       pTbDbc = NULL;
  const void *pData;
  int         nData;
  int64_t     oversion;
  SDecoder    dc = {0};
  int32_t     ret;
  int32_t     c;

  tdbTbcOpen(pMeta->pUidIdx, &pUidIdxc, &pMeta->txn);
  ret = tdbTbcMoveTo(pUidIdxc, &pReq->suid, sizeof(tb_uid_t), &c);
  if (ret < 0 || c) {
    ASSERT(0);
    return -1;
  }

  ret = tdbTbcGet(pUidIdxc, NULL, NULL, &pData, &nData);
  if (ret < 0) {
    ASSERT(0);
    return -1;
  }

  oversion = *(int64_t *)pData;

  tdbTbcOpen(pMeta->pTbDb, &pTbDbc, &pMeta->txn);
  ret = tdbTbcMoveTo(pTbDbc, &((STbDbKey){.uid = pReq->suid, .version = oversion}), sizeof(STbDbKey), &c);
  ASSERT(ret == 0 && c == 0);

  ret = tdbTbcGet(pTbDbc, NULL, NULL, &pData, &nData);
  ASSERT(ret == 0);

  oStbEntry.pBuf = taosMemoryMalloc(nData);
  memcpy(oStbEntry.pBuf, pData, nData);
  tDecoderInit(&dc, oStbEntry.pBuf, nData);
  metaDecodeEntry(&dc, &oStbEntry);

  nStbEntry.version = version;
  nStbEntry.type = TSDB_SUPER_TABLE;
  nStbEntry.uid = pReq->suid;
  nStbEntry.name = pReq->name;
  nStbEntry.stbEntry.schemaRow = pReq->schemaRow;
  nStbEntry.stbEntry.schemaTag = pReq->schemaTag;

  metaWLock(pMeta);
  // compare two entry
  if (oStbEntry.stbEntry.schemaRow.version != pReq->schemaRow.version) {
    metaSaveToSkmDb(pMeta, &nStbEntry);
  }

  // if (oStbEntry.stbEntry.schemaTag.sver != pReq->schemaTag.sver) {
  //   // change tag schema
  // }

  // update table.db
  metaSaveToTbDb(pMeta, &nStbEntry);

  // update uid index
  tdbTbcUpsert(pUidIdxc, &pReq->suid, sizeof(tb_uid_t), &version, sizeof(version), 0);

  if (oStbEntry.pBuf) taosMemoryFree(oStbEntry.pBuf);
  metaULock(pMeta);
  tDecoderClear(&dc);
  tdbTbcClose(pTbDbc);
  tdbTbcClose(pUidIdxc);
  return 0;
}

int metaCreateTable(SMeta *pMeta, int64_t version, SVCreateTbReq *pReq) {
  SMetaEntry  me = {0};
  SMetaReader mr = {0};

  // validate message
  if (pReq->type != TSDB_CHILD_TABLE && pReq->type != TSDB_NORMAL_TABLE) {
    terrno = TSDB_CODE_INVALID_MSG;
    goto _err;
  }

  // validate req
  metaReaderInit(&mr, pMeta, 0);
  if (metaGetTableEntryByName(&mr, pReq->name) == 0) {
    pReq->uid = mr.me.uid;
    if (pReq->type == TSDB_CHILD_TABLE) {
      pReq->ctb.suid = mr.me.ctbEntry.suid;
    }
    terrno = TSDB_CODE_TDB_TABLE_ALREADY_EXIST;
    metaReaderClear(&mr);
    return -1;
  }
  metaReaderClear(&mr);

  // build SMetaEntry
  me.version = version;
  me.type = pReq->type;
  me.uid = pReq->uid;
  me.name = pReq->name;
  if (me.type == TSDB_CHILD_TABLE) {
    me.ctbEntry.ctime = pReq->ctime;
    me.ctbEntry.ttlDays = pReq->ttl;
    me.ctbEntry.suid = pReq->ctb.suid;
    me.ctbEntry.pTags = pReq->ctb.pTag;
  } else {
    me.ntbEntry.ctime = pReq->ctime;
    me.ntbEntry.ttlDays = pReq->ttl;
    me.ntbEntry.schemaRow = pReq->ntb.schemaRow;
    me.ntbEntry.ncid = me.ntbEntry.schemaRow.pSchema[me.ntbEntry.schemaRow.nCols - 1].colId + 1;
  }

  if (metaHandleEntry(pMeta, &me) < 0) goto _err;

  metaDebug("vgId:%d table %s uid %" PRId64 " is created, type:%" PRId8, TD_VID(pMeta->pVnode), pReq->name, pReq->uid,
            pReq->type);
  return 0;

_err:
  metaError("vgId:%d failed to create table:%s type:%s since %s", TD_VID(pMeta->pVnode), pReq->name,
            pReq->type == TSDB_CHILD_TABLE ? "child table" : "normal table", tstrerror(terrno));
  return -1;
}

int metaDropTable(SMeta *pMeta, int64_t version, SVDropTbReq *pReq, SArray *tbUids) {
  void *   pData = NULL;
  int      nData = 0;
  int      rc = 0;
  tb_uid_t uid;
  int      type;

  rc = tdbTbGet(pMeta->pNameIdx, pReq->name, strlen(pReq->name) + 1, &pData, &nData);
  if (rc < 0) {
    terrno = TSDB_CODE_VND_TABLE_NOT_EXIST;
    return -1;
  }
  uid = *(tb_uid_t *)pData;

  metaWLock(pMeta);
  metaDropTableByUid(pMeta, uid, &type);
  metaULock(pMeta);

  if (type == TSDB_CHILD_TABLE && tbUids) {
    taosArrayPush(tbUids, &uid);
  }

  tdbFree(pData);
  return 0;
}

static int metaDropTableByUid(SMeta *pMeta, tb_uid_t uid, int *type) {
  void *     pData = NULL;
  int        nData = 0;
  int        rc = 0;
  int64_t    version;
  SMetaEntry e = {0};
  SDecoder   dc = {0};

  rc = tdbTbGet(pMeta->pUidIdx, &uid, sizeof(uid), &pData, &nData);
  version = *(int64_t *)pData;

  tdbTbGet(pMeta->pTbDb, &(STbDbKey){.version = version, .uid = uid}, sizeof(STbDbKey), &pData, &nData);

  tDecoderInit(&dc, pData, nData);
  metaDecodeEntry(&dc, &e);

  if (type) *type = e.type;

  tdbTbDelete(pMeta->pTbDb, &(STbDbKey){.version = version, .uid = uid}, sizeof(STbDbKey), &pMeta->txn);
  tdbTbDelete(pMeta->pNameIdx, e.name, strlen(e.name) + 1, &pMeta->txn);
  tdbTbDelete(pMeta->pUidIdx, &uid, sizeof(uid), &pMeta->txn);
  if (e.type == TSDB_CHILD_TABLE) {
    tdbTbDelete(pMeta->pCtbIdx, &(SCtbIdxKey){.suid = e.ctbEntry.suid, .uid = uid}, sizeof(SCtbIdxKey), &pMeta->txn);
  } else if (e.type == TSDB_NORMAL_TABLE) {
    // drop schema.db (todo)
    // drop ttl.idx (todo)
  } else if (e.type == TSDB_SUPER_TABLE) {
    // drop schema.db (todo)
  }

  tDecoderClear(&dc);
  tdbFree(pData);

  return 0;
}

static int metaAlterTableColumn(SMeta *pMeta, int64_t version, SVAlterTbReq *pAlterTbReq) {
  void *          pVal = NULL;
  int             nVal = 0;
  const void *    pData = NULL;
  int             nData = 0;
  int             ret = 0;
  tb_uid_t        uid;
  int64_t         oversion;
  SSchema *       pColumn = NULL;
  SMetaEntry      entry = {0};
  SSchemaWrapper *pSchema;
  int             c;

  // search name index
  ret = tdbTbGet(pMeta->pNameIdx, pAlterTbReq->tbName, strlen(pAlterTbReq->tbName) + 1, &pVal, &nVal);
  if (ret < 0) {
    terrno = TSDB_CODE_VND_TABLE_NOT_EXIST;
    return -1;
  }

  uid = *(tb_uid_t *)pVal;
  tdbFree(pVal);
  pVal = NULL;

  // search uid index
  TBC *pUidIdxc = NULL;

  tdbTbcOpen(pMeta->pUidIdx, &pUidIdxc, &pMeta->txn);
  tdbTbcMoveTo(pUidIdxc, &uid, sizeof(uid), &c);
  ASSERT(c == 0);

  tdbTbcGet(pUidIdxc, NULL, NULL, &pData, &nData);
  oversion = *(int64_t *)pData;

  // search table.db
  TBC *pTbDbc = NULL;

  tdbTbcOpen(pMeta->pTbDb, &pTbDbc, &pMeta->txn);
  tdbTbcMoveTo(pTbDbc, &((STbDbKey){.uid = uid, .version = oversion}), sizeof(STbDbKey), &c);
  ASSERT(c == 0);
  tdbTbcGet(pTbDbc, NULL, NULL, &pData, &nData);

  // get table entry
  SDecoder dc = {0};
  entry.pBuf = taosMemoryMalloc(nData);
  memcpy(entry.pBuf, pData, nData);
  tDecoderInit(&dc, entry.pBuf, nData);
  ret = metaDecodeEntry(&dc, &entry);
  ASSERT(ret == 0);

  if (entry.type != TSDB_NORMAL_TABLE) {
    terrno = TSDB_CODE_VND_INVALID_TABLE_ACTION;
    goto _err;
  }

  // search the column to add/drop/update
  pSchema = &entry.ntbEntry.schemaRow;
  int32_t iCol = 0;
  for (;;) {
    pColumn = NULL;

    if (iCol >= pSchema->nCols) break;
    pColumn = &pSchema->pSchema[iCol];

    if (strcmp(pColumn->name, pAlterTbReq->colName) == 0) break;
    iCol++;
  }

  entry.version = version;
  int      tlen;
  SSchema *pNewSchema = NULL;
  switch (pAlterTbReq->action) {
    case TSDB_ALTER_TABLE_ADD_COLUMN:
      if (pColumn) {
        terrno = TSDB_CODE_VND_COL_ALREADY_EXISTS;
        goto _err;
      }
      pSchema->version++;
      pSchema->nCols++;
      pNewSchema = taosMemoryMalloc(sizeof(SSchema) * pSchema->nCols);
      memcpy(pNewSchema, pSchema->pSchema, sizeof(SSchema) * (pSchema->nCols - 1));
      pSchema->pSchema = pNewSchema;
      pSchema->pSchema[entry.ntbEntry.schemaRow.nCols - 1].bytes = pAlterTbReq->bytes;
      pSchema->pSchema[entry.ntbEntry.schemaRow.nCols - 1].type = pAlterTbReq->type;
      pSchema->pSchema[entry.ntbEntry.schemaRow.nCols - 1].flags = pAlterTbReq->flags;
      pSchema->pSchema[entry.ntbEntry.schemaRow.nCols - 1].colId = entry.ntbEntry.ncid++;
      strcpy(pSchema->pSchema[entry.ntbEntry.schemaRow.nCols - 1].name, pAlterTbReq->colName);
      break;
    case TSDB_ALTER_TABLE_DROP_COLUMN:
      if (pColumn == NULL) {
        terrno = TSDB_CODE_VND_TABLE_COL_NOT_EXISTS;
        goto _err;
      }
      if (pColumn->colId == 0) {
        terrno = TSDB_CODE_VND_INVALID_TABLE_ACTION;
        goto _err;
      }
      pSchema->version++;
      tlen = (pSchema->nCols - iCol - 1) * sizeof(SSchema);
      if (tlen) {
        memmove(pColumn, pColumn + 1, tlen);
      }
      pSchema->nCols--;
      break;
    case TSDB_ALTER_TABLE_UPDATE_COLUMN_BYTES:
      if (pColumn == NULL) {
        terrno = TSDB_CODE_VND_TABLE_COL_NOT_EXISTS;
        goto _err;
      }
      if (!IS_VAR_DATA_TYPE(pColumn->type) || pColumn->bytes > pAlterTbReq->colModBytes) {
        terrno = TSDB_CODE_VND_INVALID_TABLE_ACTION;
        goto _err;
      }
      pSchema->version++;
      pColumn->bytes = pAlterTbReq->colModBytes;
      break;
    case TSDB_ALTER_TABLE_UPDATE_COLUMN_NAME:
      if (pColumn == NULL) {
        terrno = TSDB_CODE_VND_TABLE_COL_NOT_EXISTS;
        goto _err;
      }
      pSchema->version++;
      strcpy(pColumn->name, pAlterTbReq->colNewName);
      break;
  }

  entry.version = version;

  // do actual write
  metaWLock(pMeta);

  // save to table db
  metaSaveToTbDb(pMeta, &entry);

  tdbTbcUpsert(pUidIdxc, &entry.uid, sizeof(tb_uid_t), &version, sizeof(version), 0);

  metaSaveToSkmDb(pMeta, &entry);

  metaULock(pMeta);

  if (pNewSchema) taosMemoryFree(pNewSchema);
  tDecoderClear(&dc);
  tdbTbcClose(pTbDbc);
  tdbTbcClose(pUidIdxc);
  return 0;

_err:
  tDecoderClear(&dc);
  tdbTbcClose(pTbDbc);
  tdbTbcClose(pUidIdxc);
  return -1;
}

static int metaUpdateTableTagVal(SMeta *pMeta, int64_t version, SVAlterTbReq *pAlterTbReq) {
  SMetaEntry  ctbEntry = {0};
  SMetaEntry  stbEntry = {0};
  void *      pVal = NULL;
  int         nVal = 0;
  int         ret;
  int         c;
  tb_uid_t    uid;
  int64_t     oversion;
  const void *pData = NULL;
  int         nData = 0;

  // search name index
  ret = tdbTbGet(pMeta->pNameIdx, pAlterTbReq->tbName, strlen(pAlterTbReq->tbName) + 1, &pVal, &nVal);
  if (ret < 0) {
    terrno = TSDB_CODE_VND_TABLE_NOT_EXIST;
    return -1;
  }

  uid = *(tb_uid_t *)pVal;
  tdbFree(pVal);
  pVal = NULL;

  // search uid index
  TBC *pUidIdxc = NULL;

  tdbTbcOpen(pMeta->pUidIdx, &pUidIdxc, &pMeta->txn);
  tdbTbcMoveTo(pUidIdxc, &uid, sizeof(uid), &c);
  ASSERT(c == 0);

  tdbTbcGet(pUidIdxc, NULL, NULL, &pData, &nData);
  oversion = *(int64_t *)pData;

  // search table.db
  TBC *    pTbDbc = NULL;
  SDecoder dc1 = {0};
  SDecoder dc2 = {0};

  /* get ctbEntry */
  tdbTbcOpen(pMeta->pTbDb, &pTbDbc, &pMeta->txn);
  tdbTbcMoveTo(pTbDbc, &((STbDbKey){.uid = uid, .version = oversion}), sizeof(STbDbKey), &c);
  ASSERT(c == 0);
  tdbTbcGet(pTbDbc, NULL, NULL, &pData, &nData);

  ctbEntry.pBuf = taosMemoryMalloc(nData);
  memcpy(ctbEntry.pBuf, pData, nData);
  tDecoderInit(&dc1, ctbEntry.pBuf, nData);
  metaDecodeEntry(&dc1, &ctbEntry);

  /* get stbEntry*/
  tdbTbGet(pMeta->pUidIdx, &ctbEntry.ctbEntry.suid, sizeof(tb_uid_t), &pVal, &nVal);
  tdbTbGet(pMeta->pTbDb, &((STbDbKey){.uid = ctbEntry.ctbEntry.suid, .version = *(int64_t *)pVal}), sizeof(STbDbKey),
           (void **)&stbEntry.pBuf, &nVal);
  tdbFree(pVal);
  tDecoderInit(&dc2, stbEntry.pBuf, nVal);
  metaDecodeEntry(&dc2, &stbEntry);

  SSchemaWrapper *pTagSchema = &stbEntry.stbEntry.schemaTag;
  SSchema *       pColumn = NULL;
  int32_t         iCol = 0;
  for (;;) {
    pColumn = NULL;

    if (iCol >= pTagSchema->nCols) break;
    pColumn = &pTagSchema->pSchema[iCol];

    if (strcmp(pColumn->name, pAlterTbReq->tagName) == 0) break;
    iCol++;
  }

  if (pColumn == NULL) {
    terrno = TSDB_CODE_VND_TABLE_COL_NOT_EXISTS;
    goto _err;
  }

  if (iCol == 0) {
    // TODO : need to update tag index
  }
  ctbEntry.version = version;
  if (pTagSchema->nCols == 1 && pTagSchema->pSchema[0].type == TSDB_DATA_TYPE_JSON) {
    ctbEntry.ctbEntry.pTags = taosMemoryMalloc(pAlterTbReq->nTagVal);
    if (ctbEntry.ctbEntry.pTags == NULL) {
      terrno = TSDB_CODE_OUT_OF_MEMORY;
      goto _err;
    }
    memcpy((void *)ctbEntry.ctbEntry.pTags, pAlterTbReq->pTagVal, pAlterTbReq->nTagVal);
  } else {
    const STag *pOldTag = (const STag *)ctbEntry.ctbEntry.pTags;
    STag       *pNewTag = NULL;
    SArray     *pTagArray = taosArrayInit(pTagSchema->nCols, sizeof(STagVal));
    if (!pTagArray) {
      terrno = TSDB_CODE_OUT_OF_MEMORY;
      goto _err;
    }
    for (int32_t i = 0; i < pTagSchema->nCols; i++) {
      SSchema *pCol = &pTagSchema->pSchema[i];
      if (iCol == i) {
        STagVal val = {0};
        val.type = pCol->type;
        val.cid = pCol->colId;
        if (IS_VAR_DATA_TYPE(pCol->type)) {
          val.pData = pAlterTbReq->pTagVal;
          val.nData = pAlterTbReq->nTagVal;
        }else{
          memcpy(&val.i64, pAlterTbReq->pTagVal, pAlterTbReq->nTagVal);
        }
        taosArrayPush(pTagArray, &val);
      } else {
        STagVal val = {0};
        if (tTagGet(pOldTag, &val)) {
          taosArrayPush(pTagArray, &val);
        }
      }
    }
    if ((terrno = tTagNew(pTagArray, pTagSchema->version, false, &pNewTag)) < 0) {
      taosArrayDestroy(pTagArray);
      goto _err;
    }
    ctbEntry.ctbEntry.pTags = (uint8_t *)pNewTag;
    taosArrayDestroy(pTagArray);
  }

  // save to table.db
  metaSaveToTbDb(pMeta, &ctbEntry);

  // save to uid.idx
  tdbTbUpsert(pMeta->pUidIdx, &ctbEntry.uid, sizeof(tb_uid_t), &version, sizeof(version), &pMeta->txn);

  tDecoderClear(&dc1);
  tDecoderClear(&dc2);
  if (ctbEntry.ctbEntry.pTags) taosMemoryFree((void *)ctbEntry.ctbEntry.pTags);
  if (ctbEntry.pBuf) taosMemoryFree(ctbEntry.pBuf);
  if (stbEntry.pBuf) tdbFree(stbEntry.pBuf);
  tdbTbcClose(pTbDbc);
  tdbTbcClose(pUidIdxc);
  return 0;

_err:
  tDecoderClear(&dc1);
  tDecoderClear(&dc2);
  if (ctbEntry.pBuf) taosMemoryFree(ctbEntry.pBuf);
  if (stbEntry.pBuf) tdbFree(stbEntry.pBuf);
  tdbTbcClose(pTbDbc);
  tdbTbcClose(pUidIdxc);
  return -1;
}

static int metaUpdateTableOptions(SMeta *pMeta, int64_t version, SVAlterTbReq *pAlterTbReq) {
  // TODO
  ASSERT(0);
  return 0;
}

int metaAlterTable(SMeta *pMeta, int64_t version, SVAlterTbReq *pReq) {
  switch (pReq->action) {
    case TSDB_ALTER_TABLE_ADD_COLUMN:
    case TSDB_ALTER_TABLE_DROP_COLUMN:
    case TSDB_ALTER_TABLE_UPDATE_COLUMN_BYTES:
    case TSDB_ALTER_TABLE_UPDATE_COLUMN_NAME:
      return metaAlterTableColumn(pMeta, version, pReq);
    case TSDB_ALTER_TABLE_UPDATE_TAG_VAL:
      return metaUpdateTableTagVal(pMeta, version, pReq);
    case TSDB_ALTER_TABLE_UPDATE_OPTIONS:
      return metaUpdateTableOptions(pMeta, version, pReq);
    default:
      terrno = TSDB_CODE_VND_INVALID_TABLE_ACTION;
      return -1;
      break;
  }
}

static int metaSaveToTbDb(SMeta *pMeta, const SMetaEntry *pME) {
  STbDbKey tbDbKey;
  void *   pKey = NULL;
  void *   pVal = NULL;
  int      kLen = 0;
  int      vLen = 0;
  SEncoder coder = {0};

  // set key and value
  tbDbKey.version = pME->version;
  tbDbKey.uid = pME->uid;

  pKey = &tbDbKey;
  kLen = sizeof(tbDbKey);

  int32_t ret = 0;
  tEncodeSize(metaEncodeEntry, pME, vLen, ret);
  if (ret < 0) {
    goto _err;
  }

  pVal = taosMemoryMalloc(vLen);
  if (pVal == NULL) {
    terrno = TSDB_CODE_OUT_OF_MEMORY;
    goto _err;
  }

  tEncoderInit(&coder, pVal, vLen);

  if (metaEncodeEntry(&coder, pME) < 0) {
    goto _err;
  }

  tEncoderClear(&coder);

  // write to table.db
  if (tdbTbInsert(pMeta->pTbDb, pKey, kLen, pVal, vLen, &pMeta->txn) < 0) {
    goto _err;
  }

  taosMemoryFree(pVal);
  return 0;

_err:
  taosMemoryFree(pVal);
  return -1;
}

static int metaUpdateUidIdx(SMeta *pMeta, const SMetaEntry *pME) {
  return tdbTbInsert(pMeta->pUidIdx, &pME->uid, sizeof(tb_uid_t), &pME->version, sizeof(int64_t), &pMeta->txn);
}

static int metaUpdateNameIdx(SMeta *pMeta, const SMetaEntry *pME) {
  return tdbTbInsert(pMeta->pNameIdx, pME->name, strlen(pME->name) + 1, &pME->uid, sizeof(tb_uid_t), &pMeta->txn);
}

static int metaUpdateTtlIdx(SMeta *pMeta, const SMetaEntry *pME) {
  int32_t    ttlDays;
  int64_t    ctime;
  STtlIdxKey ttlKey;

  if (pME->type == TSDB_CHILD_TABLE) {
    ctime = pME->ctbEntry.ctime;
    ttlDays = pME->ctbEntry.ttlDays;
  } else if (pME->type == TSDB_NORMAL_TABLE) {
    ctime = pME->ntbEntry.ctime;
    ttlDays = pME->ntbEntry.ttlDays;
  } else {
    ASSERT(0);
  }

  if (ttlDays <= 0) return 0;

  ttlKey.dtime = ctime + ttlDays * 24 * 60 * 60;
  ttlKey.uid = pME->uid;

  return tdbTbInsert(pMeta->pTtlIdx, &ttlKey, sizeof(ttlKey), NULL, 0, &pMeta->txn);
}

static int metaUpdateCtbIdx(SMeta *pMeta, const SMetaEntry *pME) {
  SCtbIdxKey ctbIdxKey = {.suid = pME->ctbEntry.suid, .uid = pME->uid};
  return tdbTbInsert(pMeta->pCtbIdx, &ctbIdxKey, sizeof(ctbIdxKey), NULL, 0, &pMeta->txn);
}

<<<<<<< HEAD
static int metaCreateTagIdxKey(tb_uid_t suid, int32_t cid, const void *pTagData, int32_t nTagData, int8_t type, tb_uid_t uid,
                               STagIdxKey **ppTagIdxKey, int32_t *nTagIdxKey) {
  // int32_t nTagData = 0;

  // if (pTagData) {
  //   if (IS_VAR_DATA_TYPE(type)) {
  //     nTagData = varDataTLen(pTagData);
  //   } else {
  //     nTagData = tDataTypes[type].bytes;
  //   }
  // }
=======
int metaCreateTagIdxKey(tb_uid_t suid, int32_t cid, const void *pTagData, int8_t type, tb_uid_t uid,
                        STagIdxKey **ppTagIdxKey, int32_t *nTagIdxKey) {
  int32_t nTagData = 0;

  if (pTagData) {
    if (IS_VAR_DATA_TYPE(type)) {
      nTagData = varDataTLen(pTagData);
    } else {
      nTagData = tDataTypes[type].bytes;
    }
  }
>>>>>>> 5422db24
  *nTagIdxKey = sizeof(STagIdxKey) + nTagData + sizeof(tb_uid_t);

  *ppTagIdxKey = (STagIdxKey *)taosMemoryMalloc(*nTagIdxKey);
  if (*ppTagIdxKey == NULL) {
    terrno = TSDB_CODE_OUT_OF_MEMORY;
    return -1;
  }

  (*ppTagIdxKey)->suid = suid;
  (*ppTagIdxKey)->cid = cid;
  (*ppTagIdxKey)->isNull = (pTagData == NULL) ? 1 : 0;
  (*ppTagIdxKey)->type = type;
  if (nTagData) memcpy((*ppTagIdxKey)->data, pTagData, nTagData);
  *(tb_uid_t *)((*ppTagIdxKey)->data + nTagData) = uid;

  return 0;
}

static void metaDestroyTagIdxKey(STagIdxKey *pTagIdxKey) {
  if (pTagIdxKey) taosMemoryFree(pTagIdxKey);
}

static int metaUpdateTagIdx(SMeta *pMeta, const SMetaEntry *pCtbEntry) {
  void *         pData = NULL;
  int            nData = 0;
  STbDbKey       tbDbKey = {0};
  SMetaEntry     stbEntry = {0};
  STagIdxKey *   pTagIdxKey = NULL;
  int32_t        nTagIdxKey;
  const SSchema *pTagColumn;       // = &stbEntry.stbEntry.schema.pSchema[0];
<<<<<<< HEAD
  const void    *pTagData = NULL;  //
  int32_t        nTagData = 0;
=======
  const void *   pTagData = NULL;  //
>>>>>>> 5422db24
  SDecoder       dc = {0};

  // get super table
  tdbTbGet(pMeta->pUidIdx, &pCtbEntry->ctbEntry.suid, sizeof(tb_uid_t), &pData, &nData);
  tbDbKey.uid = pCtbEntry->ctbEntry.suid;
  tbDbKey.version = *(int64_t *)pData;
  tdbTbGet(pMeta->pTbDb, &tbDbKey, sizeof(tbDbKey), &pData, &nData);

  tDecoderInit(&dc, pData, nData);
  metaDecodeEntry(&dc, &stbEntry);

  pTagColumn = &stbEntry.stbEntry.schemaTag.pSchema[0];

  if(pTagColumn->type != TSDB_DATA_TYPE_JSON){
    STagVal tagVal = {.cid = pTagColumn->colId};
    tTagGet((const STag *)pCtbEntry->ctbEntry.pTags, &tagVal);
    pTagData = tagVal.pData;
    nTagData = (int32_t)tagVal.nData;
  }else{
    //pTagData = pCtbEntry->ctbEntry.pTags;
    //nTagData = ((const STag *)pCtbEntry->ctbEntry.pTags)->len;
  }


  // update tag index
#ifdef USE_INVERTED_INDEX
  tb_uid_t suid = pCtbEntry->ctbEntry.suid;
  tb_uid_t tuid = pCtbEntry->uid;

  SIndexMultiTerm *tmGroup = indexMultiTermCreate();

  SIndexTerm *tm = indexTermCreate(suid, ADD_VALUE, pTagColumn->type, pTagColumn->name, sizeof(pTagColumn->name),
                                   pTagData, pTagData == NULL ? 0 : strlen(pTagData));
  indexMultiTermAdd(tmGroup, tm);
  int ret = indexPut((SIndex *)pMeta->pTagIvtIdx, tmGroup, tuid);
  indexMultiTermDestroy(tmGroup);
#else
  if (metaCreateTagIdxKey(pCtbEntry->ctbEntry.suid, pTagColumn->colId, pTagData, nTagData, pTagColumn->type, pCtbEntry->uid,
                          &pTagIdxKey, &nTagIdxKey) < 0) {
    return -1;
  }
  tdbTbInsert(pMeta->pTagIdx, pTagIdxKey, nTagIdxKey, NULL, 0, &pMeta->txn);
  metaDestroyTagIdxKey(pTagIdxKey);
#endif
  tDecoderClear(&dc);
  tdbFree(pData);
  return 0;
}

static int metaSaveToSkmDb(SMeta *pMeta, const SMetaEntry *pME) {
  SEncoder              coder = {0};
  void *                pVal = NULL;
  int                   vLen = 0;
  int                   rcode = 0;
  SSkmDbKey             skmDbKey = {0};
  const SSchemaWrapper *pSW;

  if (pME->type == TSDB_SUPER_TABLE) {
    pSW = &pME->stbEntry.schemaRow;
  } else if (pME->type == TSDB_NORMAL_TABLE) {
    pSW = &pME->ntbEntry.schemaRow;
  } else {
    ASSERT(0);
  }

  skmDbKey.uid = pME->uid;
  skmDbKey.sver = pSW->version;

  // encode schema
  int32_t ret = 0;
  tEncodeSize(tEncodeSSchemaWrapper, pSW, vLen, ret);
  if (ret < 0) return -1;
  pVal = taosMemoryMalloc(vLen);
  if (pVal == NULL) {
    rcode = -1;
    terrno = TSDB_CODE_OUT_OF_MEMORY;
    goto _exit;
  }

  tEncoderInit(&coder, pVal, vLen);
  tEncodeSSchemaWrapper(&coder, pSW);

  if (tdbTbInsert(pMeta->pSkmDb, &skmDbKey, sizeof(skmDbKey), pVal, vLen, &pMeta->txn) < 0) {
    rcode = -1;
    goto _exit;
  }

_exit:
  taosMemoryFree(pVal);
  tEncoderClear(&coder);
  return rcode;
}

static int metaHandleEntry(SMeta *pMeta, const SMetaEntry *pME) {
  metaWLock(pMeta);

  // save to table.db
  if (metaSaveToTbDb(pMeta, pME) < 0) goto _err;

  // update uid.idx
  if (metaUpdateUidIdx(pMeta, pME) < 0) goto _err;

  // update name.idx
  if (metaUpdateNameIdx(pMeta, pME) < 0) goto _err;

  if (pME->type == TSDB_CHILD_TABLE) {
    // update ctb.idx
    if (metaUpdateCtbIdx(pMeta, pME) < 0) goto _err;

    // update tag.idx
    if (metaUpdateTagIdx(pMeta, pME) < 0) goto _err;
  } else {
    // update schema.db
    if (metaSaveToSkmDb(pMeta, pME) < 0) goto _err;
  }

  if (pME->type != TSDB_SUPER_TABLE) {
    if (metaUpdateTtlIdx(pMeta, pME) < 0) goto _err;
  }

  metaULock(pMeta);
  return 0;

_err:
  metaULock(pMeta);
  return -1;
}
// refactor later
void *metaGetIdx(SMeta *pMeta) {
#ifdef USE_INVERTED_INDEX
  return pMeta->pTagIvtIdx;
#else
  return pMeta->pTagIdx;
#endif
}<|MERGE_RESOLUTION|>--- conflicted
+++ resolved
@@ -731,7 +731,6 @@
   return tdbTbInsert(pMeta->pCtbIdx, &ctbIdxKey, sizeof(ctbIdxKey), NULL, 0, &pMeta->txn);
 }
 
-<<<<<<< HEAD
 static int metaCreateTagIdxKey(tb_uid_t suid, int32_t cid, const void *pTagData, int32_t nTagData, int8_t type, tb_uid_t uid,
                                STagIdxKey **ppTagIdxKey, int32_t *nTagIdxKey) {
   // int32_t nTagData = 0;
@@ -743,19 +742,6 @@
   //     nTagData = tDataTypes[type].bytes;
   //   }
   // }
-=======
-int metaCreateTagIdxKey(tb_uid_t suid, int32_t cid, const void *pTagData, int8_t type, tb_uid_t uid,
-                        STagIdxKey **ppTagIdxKey, int32_t *nTagIdxKey) {
-  int32_t nTagData = 0;
-
-  if (pTagData) {
-    if (IS_VAR_DATA_TYPE(type)) {
-      nTagData = varDataTLen(pTagData);
-    } else {
-      nTagData = tDataTypes[type].bytes;
-    }
-  }
->>>>>>> 5422db24
   *nTagIdxKey = sizeof(STagIdxKey) + nTagData + sizeof(tb_uid_t);
 
   *ppTagIdxKey = (STagIdxKey *)taosMemoryMalloc(*nTagIdxKey);
@@ -786,12 +772,8 @@
   STagIdxKey *   pTagIdxKey = NULL;
   int32_t        nTagIdxKey;
   const SSchema *pTagColumn;       // = &stbEntry.stbEntry.schema.pSchema[0];
-<<<<<<< HEAD
   const void    *pTagData = NULL;  //
   int32_t        nTagData = 0;
-=======
-  const void *   pTagData = NULL;  //
->>>>>>> 5422db24
   SDecoder       dc = {0};
 
   // get super table
