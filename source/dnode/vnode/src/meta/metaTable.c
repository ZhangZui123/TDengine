/*
 * Copyright (c) 2019 TAOS Data, Inc. <jhtao@taosdata.com>
 *
 * This program is free software: you can use, redistribute, and/or modify
 * it under the terms of the GNU Affero General Public License, version 3
 * or later ("AGPL"), as published by the Free Software Foundation.
 *
 * This program is distributed in the hope that it will be useful, but WITHOUT
 * ANY WARRANTY; without even the implied warranty of MERCHANTABILITY or
 * FITNESS FOR A PARTICULAR PURPOSE.
 *
 * You should have received a copy of the GNU Affero General Public License
 * along with this program. If not, see <http://www.gnu.org/licenses/>.
 */

#include "meta.h"

static int metaHandleEntry(SMeta *pMeta, const SMetaEntry *pME);
static int metaSaveToTbDb(SMeta *pMeta, const SMetaEntry *pME);
static int metaUpdateUidIdx(SMeta *pMeta, const SMetaEntry *pME);
static int metaUpdateNameIdx(SMeta *pMeta, const SMetaEntry *pME);
static int metaUpdateTtlIdx(SMeta *pMeta, const SMetaEntry *pME);
static int metaSaveToSkmDb(SMeta *pMeta, const SMetaEntry *pME);
static int metaUpdateCtbIdx(SMeta *pMeta, const SMetaEntry *pME);
static int metaUpdateTagIdx(SMeta *pMeta, const SMetaEntry *pCtbEntry);
static int metaDropTableByUid(SMeta *pMeta, tb_uid_t uid, int *type);

int metaCreateSTable(SMeta *pMeta, int64_t version, SVCreateStbReq *pReq) {
  SMetaEntry  me = {0};
  int         kLen = 0;
  int         vLen = 0;
  const void *pKey = NULL;
  const void *pVal = NULL;
  void       *pBuf = NULL;
  int32_t     szBuf = 0;
  void       *p = NULL;
  SMetaReader mr = {0};

  // validate req
  metaReaderInit(&mr, pMeta, 0);
  if (metaGetTableEntryByName(&mr, pReq->name) == 0) {
// TODO: just for pass case
#if 0
    terrno = TSDB_CODE_TDB_TABLE_ALREADY_EXIST;
    metaReaderClear(&mr);
    return -1;
#else
    metaReaderClear(&mr);
    return 0;
#endif
  }
  metaReaderClear(&mr);

  // set structs
  me.version = version;
  me.type = TSDB_SUPER_TABLE;
  me.uid = pReq->suid;
  me.name = pReq->name;
  me.stbEntry.schemaRow = pReq->schemaRow;
  me.stbEntry.schemaTag = pReq->schemaTag;

  if (metaHandleEntry(pMeta, &me) < 0) goto _err;

  metaDebug("vgId:%d super table is created, name:%s uid: %" PRId64, TD_VID(pMeta->pVnode), pReq->name, pReq->suid);

  return 0;

_err:
  metaError("vgId:%d failed to create super table: %s uid: %" PRId64 " since %s", TD_VID(pMeta->pVnode), pReq->name,
            pReq->suid, tstrerror(terrno));
  return -1;
}

int metaDropSTable(SMeta *pMeta, int64_t verison, SVDropStbReq *pReq) {
  void *pKey = NULL;
  int   nKey = 0;
  void *pData = NULL;
  int   nData = 0;
  int   c = 0;
  int   rc = 0;

  // check if super table exists
  rc = tdbTbGet(pMeta->pNameIdx, pReq->name, strlen(pReq->name) + 1, &pData, &nData);
  if (rc < 0 || *(tb_uid_t *)pData != pReq->suid) {
    terrno = TSDB_CODE_VND_TABLE_NOT_EXIST;
    return -1;
  }

  // drop all child tables
  TBC    *pCtbIdxc = NULL;
  SArray *pArray = taosArrayInit(8, sizeof(tb_uid_t));

  tdbTbcOpen(pMeta->pCtbIdx, &pCtbIdxc, &pMeta->txn);
  rc = tdbTbcMoveTo(pCtbIdxc, &(SCtbIdxKey){.suid = pReq->suid, .uid = INT64_MIN}, sizeof(SCtbIdxKey), &c);
  if (rc < 0) {
    tdbTbcClose(pCtbIdxc);
    metaWLock(pMeta);
    goto _drop_super_table;
  }

  for (;;) {
    rc = tdbTbcNext(pCtbIdxc, &pKey, &nKey, NULL, NULL);
    if (rc < 0) break;

    if (((SCtbIdxKey *)pKey)->suid < pReq->suid) {
      continue;
    } else if (((SCtbIdxKey *)pKey)->suid > pReq->suid) {
      break;
    }

    taosArrayPush(pArray, &(((SCtbIdxKey *)pKey)->uid));
  }

  tdbTbcClose(pCtbIdxc);

  metaWLock(pMeta);

  for (int32_t iChild = 0; iChild < taosArrayGetSize(pArray); iChild++) {
    tb_uid_t uid = *(tb_uid_t *)taosArrayGet(pArray, iChild);
    metaDropTableByUid(pMeta, uid, NULL);
  }

  taosArrayDestroy(pArray);

  // drop super table
_drop_super_table:
  tdbTbGet(pMeta->pUidIdx, &pReq->suid, sizeof(tb_uid_t), &pData, &nData);
  tdbTbDelete(pMeta->pTbDb, &(STbDbKey){.version = *(int64_t *)pData, .uid = pReq->suid}, sizeof(STbDbKey),
              &pMeta->txn);
  tdbTbDelete(pMeta->pNameIdx, pReq->name, strlen(pReq->name) + 1, &pMeta->txn);
  tdbTbDelete(pMeta->pUidIdx, &pReq->suid, sizeof(tb_uid_t), &pMeta->txn);

  metaULock(pMeta);

_exit:
  tdbFree(pKey);
  tdbFree(pData);
  metaDebug("vgId:%d  super table %s uid:%" PRId64 " is dropped", TD_VID(pMeta->pVnode), pReq->name, pReq->suid);
  return 0;
}

int metaAlterSTable(SMeta *pMeta, int64_t version, SVCreateStbReq *pReq) {
  SMetaEntry  oStbEntry = {0};
  SMetaEntry  nStbEntry = {0};
  TBC        *pUidIdxc = NULL;
  TBC        *pTbDbc = NULL;
  const void *pData;
  int         nData;
  int64_t     oversion;
  SDecoder    dc = {0};
  int32_t     ret;
  int32_t     c;

  tdbTbcOpen(pMeta->pUidIdx, &pUidIdxc, &pMeta->txn);
  ret = tdbTbcMoveTo(pUidIdxc, &pReq->suid, sizeof(tb_uid_t), &c);
  if (ret < 0 || c) {
    ASSERT(0);
    return -1;
  }

  ret = tdbTbcGet(pUidIdxc, NULL, NULL, &pData, &nData);
  if (ret < 0) {
    ASSERT(0);
    return -1;
  }

  oversion = *(int64_t *)pData;

  tdbTbcOpen(pMeta->pTbDb, &pTbDbc, &pMeta->txn);
  ret = tdbTbcMoveTo(pTbDbc, &((STbDbKey){.uid = pReq->suid, .version = oversion}), sizeof(STbDbKey), &c);
  ASSERT(ret == 0 && c == 0);

  ret = tdbTbcGet(pTbDbc, NULL, NULL, &pData, &nData);
  ASSERT(ret == 0);

  oStbEntry.pBuf = taosMemoryMalloc(nData);
  memcpy(oStbEntry.pBuf, pData, nData);
  tDecoderInit(&dc, oStbEntry.pBuf, nData);
  metaDecodeEntry(&dc, &oStbEntry);

  nStbEntry.version = version;
  nStbEntry.type = TSDB_SUPER_TABLE;
  nStbEntry.uid = pReq->suid;
  nStbEntry.name = pReq->name;
  nStbEntry.stbEntry.schemaRow = pReq->schemaRow;
  nStbEntry.stbEntry.schemaTag = pReq->schemaTag;

  metaWLock(pMeta);
  // compare two entry
  if (oStbEntry.stbEntry.schemaRow.version != pReq->schemaRow.version) {
    metaSaveToSkmDb(pMeta, &nStbEntry);
  }

  // if (oStbEntry.stbEntry.schemaTag.sver != pReq->schemaTag.sver) {
  //   // change tag schema
  // }

  // update table.db
  metaSaveToTbDb(pMeta, &nStbEntry);

  // update uid index
  tdbTbcUpsert(pUidIdxc, &pReq->suid, sizeof(tb_uid_t), &version, sizeof(version), 0);

  if (oStbEntry.pBuf) taosMemoryFree(oStbEntry.pBuf);
  metaULock(pMeta);
  tDecoderClear(&dc);
  tdbTbcClose(pTbDbc);
  tdbTbcClose(pUidIdxc);
  return 0;
}

int metaCreateTable(SMeta *pMeta, int64_t version, SVCreateTbReq *pReq) {
  SMetaEntry  me = {0};
  SMetaReader mr = {0};

  // validate message
  if (pReq->type != TSDB_CHILD_TABLE && pReq->type != TSDB_NORMAL_TABLE) {
    terrno = TSDB_CODE_INVALID_MSG;
    goto _err;
  }

  // validate req
  metaReaderInit(&mr, pMeta, 0);
  if (metaGetTableEntryByName(&mr, pReq->name) == 0) {
    pReq->uid = mr.me.uid;
    if (pReq->type == TSDB_CHILD_TABLE) {
      pReq->ctb.suid = mr.me.ctbEntry.suid;
    }
    terrno = TSDB_CODE_TDB_TABLE_ALREADY_EXIST;
    metaReaderClear(&mr);
    return -1;
  }
  metaReaderClear(&mr);

  // build SMetaEntry
  me.version = version;
  me.type = pReq->type;
  me.uid = pReq->uid;
  me.name = pReq->name;
  if (me.type == TSDB_CHILD_TABLE) {
    me.ctbEntry.ctime = pReq->ctime;
    me.ctbEntry.ttlDays = pReq->ttl;
    me.ctbEntry.suid = pReq->ctb.suid;
    me.ctbEntry.pTags = pReq->ctb.pTag;
  } else {
    me.ntbEntry.ctime = pReq->ctime;
    me.ntbEntry.ttlDays = pReq->ttl;
    me.ntbEntry.schemaRow = pReq->ntb.schemaRow;
    me.ntbEntry.ncid = me.ntbEntry.schemaRow.pSchema[me.ntbEntry.schemaRow.nCols - 1].colId + 1;
  }

  if (metaHandleEntry(pMeta, &me) < 0) goto _err;

  metaDebug("vgId:%d table %s uid %" PRId64 " is created, type:%" PRId8, TD_VID(pMeta->pVnode), pReq->name, pReq->uid,
            pReq->type);
  return 0;

_err:
  metaError("vgId:%d failed to create table:%s type:%s since %s", TD_VID(pMeta->pVnode), pReq->name,
            pReq->type == TSDB_CHILD_TABLE ? "child table" : "normal table", tstrerror(terrno));
  return -1;
}

int metaDropTable(SMeta *pMeta, int64_t version, SVDropTbReq *pReq, SArray *tbUids) {
  void    *pData = NULL;
  int      nData = 0;
  int      rc = 0;
  tb_uid_t uid;
  int      type;

  rc = tdbTbGet(pMeta->pNameIdx, pReq->name, strlen(pReq->name) + 1, &pData, &nData);
  if (rc < 0) {
    terrno = TSDB_CODE_VND_TABLE_NOT_EXIST;
    return -1;
  }
  uid = *(tb_uid_t *)pData;

  metaWLock(pMeta);
  metaDropTableByUid(pMeta, uid, &type);
  metaULock(pMeta);

  if (type == TSDB_CHILD_TABLE && tbUids) {
    taosArrayPush(tbUids, &uid);
  }

  tdbFree(pData);
  return 0;
}

static int metaDropTableByUid(SMeta *pMeta, tb_uid_t uid, int *type) {
  void      *pData = NULL;
  int        nData = 0;
  int        rc = 0;
  int64_t    version;
  SMetaEntry e = {0};
  SDecoder   dc = {0};

  rc = tdbTbGet(pMeta->pUidIdx, &uid, sizeof(uid), &pData, &nData);
  version = *(int64_t *)pData;

  tdbTbGet(pMeta->pTbDb, &(STbDbKey){.version = version, .uid = uid}, sizeof(STbDbKey), &pData, &nData);

  tDecoderInit(&dc, pData, nData);
  metaDecodeEntry(&dc, &e);

  if (type) *type = e.type;

  tdbTbDelete(pMeta->pTbDb, &(STbDbKey){.version = version, .uid = uid}, sizeof(STbDbKey), &pMeta->txn);
  tdbTbDelete(pMeta->pNameIdx, e.name, strlen(e.name) + 1, &pMeta->txn);
  tdbTbDelete(pMeta->pUidIdx, &uid, sizeof(uid), &pMeta->txn);
  if (e.type == TSDB_CHILD_TABLE) {
    tdbTbDelete(pMeta->pCtbIdx, &(SCtbIdxKey){.suid = e.ctbEntry.suid, .uid = uid}, sizeof(SCtbIdxKey), &pMeta->txn);
  } else if (e.type == TSDB_NORMAL_TABLE) {
    // drop schema.db (todo)
    // drop ttl.idx (todo)
  } else if (e.type == TSDB_SUPER_TABLE) {
    // drop schema.db (todo)
  }

  tDecoderClear(&dc);
  tdbFree(pData);

  return 0;
}

static int metaAlterTableColumn(SMeta *pMeta, int64_t version, SVAlterTbReq *pAlterTbReq) {
  void           *pVal = NULL;
  int             nVal = 0;
  const void     *pData = NULL;
  int             nData = 0;
  int             ret = 0;
  tb_uid_t        uid;
  int64_t         oversion;
  SSchema        *pColumn = NULL;
  SMetaEntry      entry = {0};
  SSchemaWrapper *pSchema;
  int             c;

  // search name index
  ret = tdbTbGet(pMeta->pNameIdx, pAlterTbReq->tbName, strlen(pAlterTbReq->tbName) + 1, &pVal, &nVal);
  if (ret < 0) {
    terrno = TSDB_CODE_VND_TABLE_NOT_EXIST;
    return -1;
  }

  uid = *(tb_uid_t *)pVal;
  tdbFree(pVal);
  pVal = NULL;

  // search uid index
  TBC *pUidIdxc = NULL;

  tdbTbcOpen(pMeta->pUidIdx, &pUidIdxc, &pMeta->txn);
  tdbTbcMoveTo(pUidIdxc, &uid, sizeof(uid), &c);
  ASSERT(c == 0);

  tdbTbcGet(pUidIdxc, NULL, NULL, &pData, &nData);
  oversion = *(int64_t *)pData;

  // search table.db
  TBC *pTbDbc = NULL;

  tdbTbcOpen(pMeta->pTbDb, &pTbDbc, &pMeta->txn);
  tdbTbcMoveTo(pTbDbc, &((STbDbKey){.uid = uid, .version = oversion}), sizeof(STbDbKey), &c);
  ASSERT(c == 0);
  tdbTbcGet(pTbDbc, NULL, NULL, &pData, &nData);

  // get table entry
  SDecoder dc = {0};
  entry.pBuf = taosMemoryMalloc(nData);
  memcpy(entry.pBuf, pData, nData);
  tDecoderInit(&dc, entry.pBuf, nData);
  ret = metaDecodeEntry(&dc, &entry);
  ASSERT(ret == 0);

  if (entry.type != TSDB_NORMAL_TABLE) {
    terrno = TSDB_CODE_VND_INVALID_TABLE_ACTION;
    goto _err;
  }

  // search the column to add/drop/update
  pSchema = &entry.ntbEntry.schemaRow;
  int32_t iCol = 0;
  for (;;) {
    pColumn = NULL;

    if (iCol >= pSchema->nCols) break;
    pColumn = &pSchema->pSchema[iCol];

    if (strcmp(pColumn->name, pAlterTbReq->colName) == 0) break;
    iCol++;
  }

  entry.version = version;
  int      tlen;
  SSchema *pNewSchema = NULL;
  switch (pAlterTbReq->action) {
    case TSDB_ALTER_TABLE_ADD_COLUMN:
      if (pColumn) {
        terrno = TSDB_CODE_VND_COL_ALREADY_EXISTS;
        goto _err;
      }
      pSchema->version++;
      pSchema->nCols++;
      pNewSchema = taosMemoryMalloc(sizeof(SSchema) * pSchema->nCols);
      memcpy(pNewSchema, pSchema->pSchema, sizeof(SSchema) * (pSchema->nCols - 1));
      pSchema->pSchema = pNewSchema;
      pSchema->pSchema[entry.ntbEntry.schemaRow.nCols - 1].bytes = pAlterTbReq->bytes;
      pSchema->pSchema[entry.ntbEntry.schemaRow.nCols - 1].type = pAlterTbReq->type;
      pSchema->pSchema[entry.ntbEntry.schemaRow.nCols - 1].flags = pAlterTbReq->flags;
      pSchema->pSchema[entry.ntbEntry.schemaRow.nCols - 1].colId = entry.ntbEntry.ncid++;
      strcpy(pSchema->pSchema[entry.ntbEntry.schemaRow.nCols - 1].name, pAlterTbReq->colName);
      break;
    case TSDB_ALTER_TABLE_DROP_COLUMN:
      if (pColumn == NULL) {
        terrno = TSDB_CODE_VND_TABLE_COL_NOT_EXISTS;
        goto _err;
      }
      if (pColumn->colId == 0) {
        terrno = TSDB_CODE_VND_INVALID_TABLE_ACTION;
        goto _err;
      }
      pSchema->version++;
      tlen = (pSchema->nCols - iCol - 1) * sizeof(SSchema);
      if (tlen) {
        memmove(pColumn, pColumn + 1, tlen);
      }
      pSchema->nCols--;
      break;
    case TSDB_ALTER_TABLE_UPDATE_COLUMN_BYTES:
      if (pColumn == NULL) {
        terrno = TSDB_CODE_VND_TABLE_COL_NOT_EXISTS;
        goto _err;
      }
      if (!IS_VAR_DATA_TYPE(pColumn->type) || pColumn->bytes > pAlterTbReq->colModBytes) {
        terrno = TSDB_CODE_VND_INVALID_TABLE_ACTION;
        goto _err;
      }
      pSchema->version++;
      pColumn->bytes = pAlterTbReq->colModBytes;
      break;
    case TSDB_ALTER_TABLE_UPDATE_COLUMN_NAME:
      if (pColumn == NULL) {
        terrno = TSDB_CODE_VND_TABLE_COL_NOT_EXISTS;
        goto _err;
      }
      pSchema->version++;
      strcpy(pColumn->name, pAlterTbReq->colNewName);
      break;
  }

  entry.version = version;

  // do actual write
  metaWLock(pMeta);

  // save to table db
  metaSaveToTbDb(pMeta, &entry);

  tdbTbcUpsert(pUidIdxc, &entry.uid, sizeof(tb_uid_t), &version, sizeof(version), 0);

  metaSaveToSkmDb(pMeta, &entry);

  metaULock(pMeta);

  if (pNewSchema) taosMemoryFree(pNewSchema);
  tDecoderClear(&dc);
  tdbTbcClose(pTbDbc);
  tdbTbcClose(pUidIdxc);
  return 0;

_err:
  tDecoderClear(&dc);
  tdbTbcClose(pTbDbc);
  tdbTbcClose(pUidIdxc);
  return -1;
}

static int metaUpdateTableTagVal(SMeta *pMeta, int64_t version, SVAlterTbReq *pAlterTbReq) {
  SMetaEntry  ctbEntry = {0};
  SMetaEntry  stbEntry = {0};
  void       *pVal = NULL;
  int         nVal = 0;
  int         ret;
  int         c;
  tb_uid_t    uid;
  int64_t     oversion;
  const void *pData = NULL;
  int         nData = 0;

  // search name index
  ret = tdbTbGet(pMeta->pNameIdx, pAlterTbReq->tbName, strlen(pAlterTbReq->tbName) + 1, &pVal, &nVal);
  if (ret < 0) {
    terrno = TSDB_CODE_VND_TABLE_NOT_EXIST;
    return -1;
  }

  uid = *(tb_uid_t *)pVal;
  tdbFree(pVal);
  pVal = NULL;

  // search uid index
  TBC *pUidIdxc = NULL;

  tdbTbcOpen(pMeta->pUidIdx, &pUidIdxc, &pMeta->txn);
  tdbTbcMoveTo(pUidIdxc, &uid, sizeof(uid), &c);
  ASSERT(c == 0);

  tdbTbcGet(pUidIdxc, NULL, NULL, &pData, &nData);
  oversion = *(int64_t *)pData;

  // search table.db
  TBC     *pTbDbc = NULL;
  SDecoder dc1 = {0};
  SDecoder dc2 = {0};

  /* get ctbEntry */
  tdbTbcOpen(pMeta->pTbDb, &pTbDbc, &pMeta->txn);
  tdbTbcMoveTo(pTbDbc, &((STbDbKey){.uid = uid, .version = oversion}), sizeof(STbDbKey), &c);
  ASSERT(c == 0);
  tdbTbcGet(pTbDbc, NULL, NULL, &pData, &nData);

  ctbEntry.pBuf = taosMemoryMalloc(nData);
  memcpy(ctbEntry.pBuf, pData, nData);
  tDecoderInit(&dc1, ctbEntry.pBuf, nData);
  metaDecodeEntry(&dc1, &ctbEntry);

  /* get stbEntry*/
  tdbTbGet(pMeta->pUidIdx, &ctbEntry.ctbEntry.suid, sizeof(tb_uid_t), &pVal, &nVal);
  tdbTbGet(pMeta->pTbDb, &((STbDbKey){.uid = ctbEntry.ctbEntry.suid, .version = *(int64_t *)pVal}), sizeof(STbDbKey),
           (void **)&stbEntry.pBuf, &nVal);
  tdbFree(pVal);
  tDecoderInit(&dc2, stbEntry.pBuf, nVal);
  metaDecodeEntry(&dc2, &stbEntry);

  SSchemaWrapper *pTagSchema = &stbEntry.stbEntry.schemaTag;
  SSchema        *pColumn = NULL;
  int32_t         iCol = 0;
  for (;;) {
    pColumn = NULL;

    if (iCol >= pTagSchema->nCols) break;
    pColumn = &pTagSchema->pSchema[iCol];

    if (strcmp(pColumn->name, pAlterTbReq->tagName) == 0) break;
    iCol++;
  }

  if (pColumn == NULL) {
    terrno = TSDB_CODE_VND_TABLE_COL_NOT_EXISTS;
    goto _err;
  }

  if (iCol == 0) {
    // TODO : need to update tag index
  }
  ctbEntry.version = version;
  if (pTagSchema->nCols == 1 && pTagSchema->pSchema[0].type == TSDB_DATA_TYPE_JSON) {
    ctbEntry.ctbEntry.pTags = taosMemoryMalloc(pAlterTbReq->nTagVal);
    if (ctbEntry.ctbEntry.pTags == NULL) {
      terrno = TSDB_CODE_OUT_OF_MEMORY;
      goto _err;
    }
    memcpy((void *)ctbEntry.ctbEntry.pTags, pAlterTbReq->pTagVal, pAlterTbReq->nTagVal);
  } else {
    const STag *pOldTag = (const STag *)ctbEntry.ctbEntry.pTags;
    STag       *pNewTag = NULL;
    SArray     *pTagArray = taosArrayInit(pTagSchema->nCols, sizeof(STagVal));
    if (!pTagArray) {
      terrno = TSDB_CODE_OUT_OF_MEMORY;
      goto _err;
    }
    for (int32_t i = 0; i < pTagSchema->nCols; i++) {
      SSchema *pCol = &pTagSchema->pSchema[i];
      if (iCol == i) {
<<<<<<< HEAD
        tTagValPush(pTagArray, &pCol->colId, pCol->type, pAlterTbReq->pTagVal, pAlterTbReq->nTagVal, false);
      } else {
        STagVal tagVal = {.cid = pCol->colId};
        if (tTagGet(pOldTag, &tagVal) && tagVal.pData) {
          if (IS_VAR_DATA_TYPE(pCol->type)) {
            tTagValPush(pTagArray, &pCol->colId, pCol->type, varDataVal(tagVal.pData), varDataLen(tagVal.pData), false);
          } else {
            tTagValPush(pTagArray, &pCol->colId, pCol->type, tagVal.pData, pCol->bytes, false);
          }
=======
        STagVal val = {0};
        val.type = pCol->type;
        val.cid = pCol->colId;
        if (IS_VAR_DATA_TYPE(pCol->type)) {
          val.pData = pAlterTbReq->pTagVal;
          val.nData = pAlterTbReq->nTagVal;
        }else{
          memcpy(&val.i64, pAlterTbReq->pTagVal, pAlterTbReq->nTagVal);
        }
        taosArrayPush(pTagArray, &val);
      } else {
        STagVal val = {0};
        if (tTagGet(pOldTag, &val)) {
          taosArrayPush(pTagArray, &val);
>>>>>>> 737820ee
        }
      }
    }
    if ((terrno = tTagNew(pTagArray, pTagSchema->version, false, &pNewTag)) < 0) {
      taosArrayDestroy(pTagArray);
      goto _err;
    }
    ctbEntry.ctbEntry.pTags = (uint8_t *)pNewTag;
    taosArrayDestroy(pTagArray);
  }

  // save to table.db
  metaSaveToTbDb(pMeta, &ctbEntry);

  // save to uid.idx
  tdbTbUpsert(pMeta->pUidIdx, &ctbEntry.uid, sizeof(tb_uid_t), &version, sizeof(version), &pMeta->txn);

  tDecoderClear(&dc1);
  tDecoderClear(&dc2);
  if (ctbEntry.ctbEntry.pTags) taosMemoryFree((void *)ctbEntry.ctbEntry.pTags);
  if (ctbEntry.pBuf) taosMemoryFree(ctbEntry.pBuf);
  if (stbEntry.pBuf) tdbFree(stbEntry.pBuf);
  tdbTbcClose(pTbDbc);
  tdbTbcClose(pUidIdxc);
  return 0;

_err:
  tDecoderClear(&dc1);
  tDecoderClear(&dc2);
  if (ctbEntry.pBuf) taosMemoryFree(ctbEntry.pBuf);
  if (stbEntry.pBuf) tdbFree(stbEntry.pBuf);
  tdbTbcClose(pTbDbc);
  tdbTbcClose(pUidIdxc);
  return -1;
}

static int metaUpdateTableOptions(SMeta *pMeta, int64_t version, SVAlterTbReq *pAlterTbReq) {
  // TODO
  ASSERT(0);
  return 0;
}

int metaAlterTable(SMeta *pMeta, int64_t version, SVAlterTbReq *pReq) {
  switch (pReq->action) {
    case TSDB_ALTER_TABLE_ADD_COLUMN:
    case TSDB_ALTER_TABLE_DROP_COLUMN:
    case TSDB_ALTER_TABLE_UPDATE_COLUMN_BYTES:
    case TSDB_ALTER_TABLE_UPDATE_COLUMN_NAME:
      return metaAlterTableColumn(pMeta, version, pReq);
    case TSDB_ALTER_TABLE_UPDATE_TAG_VAL:
      return metaUpdateTableTagVal(pMeta, version, pReq);
    case TSDB_ALTER_TABLE_UPDATE_OPTIONS:
      return metaUpdateTableOptions(pMeta, version, pReq);
    default:
      terrno = TSDB_CODE_VND_INVALID_TABLE_ACTION;
      return -1;
      break;
  }
}

static int metaSaveToTbDb(SMeta *pMeta, const SMetaEntry *pME) {
  STbDbKey tbDbKey;
  void    *pKey = NULL;
  void    *pVal = NULL;
  int      kLen = 0;
  int      vLen = 0;
  SEncoder coder = {0};

  // set key and value
  tbDbKey.version = pME->version;
  tbDbKey.uid = pME->uid;

  pKey = &tbDbKey;
  kLen = sizeof(tbDbKey);

  int32_t ret = 0;
  tEncodeSize(metaEncodeEntry, pME, vLen, ret);
  if (ret < 0) {
    goto _err;
  }

  pVal = taosMemoryMalloc(vLen);
  if (pVal == NULL) {
    terrno = TSDB_CODE_OUT_OF_MEMORY;
    goto _err;
  }

  tEncoderInit(&coder, pVal, vLen);

  if (metaEncodeEntry(&coder, pME) < 0) {
    goto _err;
  }

  tEncoderClear(&coder);

  // write to table.db
  if (tdbTbInsert(pMeta->pTbDb, pKey, kLen, pVal, vLen, &pMeta->txn) < 0) {
    goto _err;
  }

  taosMemoryFree(pVal);
  return 0;

_err:
  taosMemoryFree(pVal);
  return -1;
}

static int metaUpdateUidIdx(SMeta *pMeta, const SMetaEntry *pME) {
  return tdbTbInsert(pMeta->pUidIdx, &pME->uid, sizeof(tb_uid_t), &pME->version, sizeof(int64_t), &pMeta->txn);
}

static int metaUpdateNameIdx(SMeta *pMeta, const SMetaEntry *pME) {
  return tdbTbInsert(pMeta->pNameIdx, pME->name, strlen(pME->name) + 1, &pME->uid, sizeof(tb_uid_t), &pMeta->txn);
}

static int metaUpdateTtlIdx(SMeta *pMeta, const SMetaEntry *pME) {
  int32_t    ttlDays;
  int64_t    ctime;
  STtlIdxKey ttlKey;

  if (pME->type == TSDB_CHILD_TABLE) {
    ctime = pME->ctbEntry.ctime;
    ttlDays = pME->ctbEntry.ttlDays;
  } else if (pME->type == TSDB_NORMAL_TABLE) {
    ctime = pME->ntbEntry.ctime;
    ttlDays = pME->ntbEntry.ttlDays;
  } else {
    ASSERT(0);
  }

  if (ttlDays <= 0) return 0;

  ttlKey.dtime = ctime + ttlDays * 24 * 60 * 60;
  ttlKey.uid = pME->uid;

  return tdbTbInsert(pMeta->pTtlIdx, &ttlKey, sizeof(ttlKey), NULL, 0, &pMeta->txn);
}

static int metaUpdateCtbIdx(SMeta *pMeta, const SMetaEntry *pME) {
  SCtbIdxKey ctbIdxKey = {.suid = pME->ctbEntry.suid, .uid = pME->uid};
  return tdbTbInsert(pMeta->pCtbIdx, &ctbIdxKey, sizeof(ctbIdxKey), NULL, 0, &pMeta->txn);
}

<<<<<<< HEAD
static int metaCreateTagIdxKey(tb_uid_t suid, int32_t cid, const void *pTagData, int32_t nTagData, int8_t type,
                               tb_uid_t uid, STagIdxKey **ppTagIdxKey, int32_t *nTagIdxKey) {
=======
int metaCreateTagIdxKey(tb_uid_t suid, int32_t cid, const void *pTagData, int32_t nTagData, int8_t type, tb_uid_t uid,
                               STagIdxKey **ppTagIdxKey, int32_t *nTagIdxKey) {
>>>>>>> 737820ee
  // int32_t nTagData = 0;

  // if (pTagData) {
  //   if (IS_VAR_DATA_TYPE(type)) {
  //     nTagData = varDataTLen(pTagData);
  //   } else {
  //     nTagData = tDataTypes[type].bytes;
  //   }
  // }
  *nTagIdxKey = sizeof(STagIdxKey) + nTagData + sizeof(tb_uid_t);

  *ppTagIdxKey = (STagIdxKey *)taosMemoryMalloc(*nTagIdxKey);
  if (*ppTagIdxKey == NULL) {
    terrno = TSDB_CODE_OUT_OF_MEMORY;
    return -1;
  }

  (*ppTagIdxKey)->suid = suid;
  (*ppTagIdxKey)->cid = cid;
  (*ppTagIdxKey)->isNull = (pTagData == NULL) ? 1 : 0;
  (*ppTagIdxKey)->type = type;
  if (nTagData) memcpy((*ppTagIdxKey)->data, pTagData, nTagData);
  *(tb_uid_t *)((*ppTagIdxKey)->data + nTagData) = uid;

  return 0;
}

static void metaDestroyTagIdxKey(STagIdxKey *pTagIdxKey) {
  if (pTagIdxKey) taosMemoryFree(pTagIdxKey);
}

static int metaUpdateTagIdx(SMeta *pMeta, const SMetaEntry *pCtbEntry) {
  void          *pData = NULL;
  int            nData = 0;
  STbDbKey       tbDbKey = {0};
  SMetaEntry     stbEntry = {0};
  STagIdxKey    *pTagIdxKey = NULL;
  int32_t        nTagIdxKey;
  const SSchema *pTagColumn;       // = &stbEntry.stbEntry.schema.pSchema[0];
  const void    *pTagData = NULL;  //
  int32_t        nTagData = 0;
  SDecoder       dc = {0};

  // get super table
  tdbTbGet(pMeta->pUidIdx, &pCtbEntry->ctbEntry.suid, sizeof(tb_uid_t), &pData, &nData);
  tbDbKey.uid = pCtbEntry->ctbEntry.suid;
  tbDbKey.version = *(int64_t *)pData;
  tdbTbGet(pMeta->pTbDb, &tbDbKey, sizeof(tbDbKey), &pData, &nData);

  tDecoderInit(&dc, pData, nData);
  metaDecodeEntry(&dc, &stbEntry);

  pTagColumn = &stbEntry.stbEntry.schemaTag.pSchema[0];

  STagVal tagVal = {.cid = pTagColumn->colId};
<<<<<<< HEAD
  tTagGet((const STag *)pCtbEntry->ctbEntry.pTags, &tagVal);
  pTagData = tagVal.pData;
  nTagData = (int32_t)tagVal.nData;
=======
  if(pTagColumn->type != TSDB_DATA_TYPE_JSON){
    tTagGet((const STag *)pCtbEntry->ctbEntry.pTags, &tagVal);
    if(IS_VAR_DATA_TYPE(pTagColumn->type)){
      pTagData = tagVal.pData;
      nTagData = (int32_t)tagVal.nData;
    }else{
      pTagData = &(tagVal.i64);
      nTagData = tDataTypes[pTagColumn->type].bytes;
    }
  }else{
    //pTagData = pCtbEntry->ctbEntry.pTags;
    //nTagData = ((const STag *)pCtbEntry->ctbEntry.pTags)->len;
  }

>>>>>>> 737820ee

  // update tag index
#ifdef USE_INVERTED_INDEX
  tb_uid_t suid = pCtbEntry->ctbEntry.suid;
  tb_uid_t tuid = pCtbEntry->uid;

  SIndexMultiTerm *tmGroup = indexMultiTermCreate();

  SIndexTerm *tm = indexTermCreate(suid, ADD_VALUE, pTagColumn->type, pTagColumn->name, sizeof(pTagColumn->name),
                                   pTagData, pTagData == NULL ? 0 : strlen(pTagData));
  indexMultiTermAdd(tmGroup, tm);
  int ret = indexPut((SIndex *)pMeta->pTagIvtIdx, tmGroup, tuid);
  indexMultiTermDestroy(tmGroup);
#else
<<<<<<< HEAD
  if (metaCreateTagIdxKey(pCtbEntry->ctbEntry.suid, pTagColumn->colId, pTagData, nTagData, pTagColumn->type,
                          pCtbEntry->uid, &pTagIdxKey, &nTagIdxKey) < 0) {
=======
  if (metaCreateTagIdxKey(pCtbEntry->ctbEntry.suid, pTagColumn->colId, pTagData, nTagData, pTagColumn->type, pCtbEntry->uid,
                          &pTagIdxKey, &nTagIdxKey) < 0) {
>>>>>>> 737820ee
    return -1;
  }
  tdbTbInsert(pMeta->pTagIdx, pTagIdxKey, nTagIdxKey, NULL, 0, &pMeta->txn);
  metaDestroyTagIdxKey(pTagIdxKey);
#endif
  tDecoderClear(&dc);
  tdbFree(pData);
  return 0;
}

static int metaSaveToSkmDb(SMeta *pMeta, const SMetaEntry *pME) {
  SEncoder              coder = {0};
  void                 *pVal = NULL;
  int                   vLen = 0;
  int                   rcode = 0;
  SSkmDbKey             skmDbKey = {0};
  const SSchemaWrapper *pSW;

  if (pME->type == TSDB_SUPER_TABLE) {
    pSW = &pME->stbEntry.schemaRow;
  } else if (pME->type == TSDB_NORMAL_TABLE) {
    pSW = &pME->ntbEntry.schemaRow;
  } else {
    ASSERT(0);
  }

  skmDbKey.uid = pME->uid;
  skmDbKey.sver = pSW->version;

  // encode schema
  int32_t ret = 0;
  tEncodeSize(tEncodeSSchemaWrapper, pSW, vLen, ret);
  if (ret < 0) return -1;
  pVal = taosMemoryMalloc(vLen);
  if (pVal == NULL) {
    rcode = -1;
    terrno = TSDB_CODE_OUT_OF_MEMORY;
    goto _exit;
  }

  tEncoderInit(&coder, pVal, vLen);
  tEncodeSSchemaWrapper(&coder, pSW);

  if (tdbTbInsert(pMeta->pSkmDb, &skmDbKey, sizeof(skmDbKey), pVal, vLen, &pMeta->txn) < 0) {
    rcode = -1;
    goto _exit;
  }

_exit:
  taosMemoryFree(pVal);
  tEncoderClear(&coder);
  return rcode;
}

static int metaHandleEntry(SMeta *pMeta, const SMetaEntry *pME) {
  metaWLock(pMeta);

  // save to table.db
  if (metaSaveToTbDb(pMeta, pME) < 0) goto _err;

  // update uid.idx
  if (metaUpdateUidIdx(pMeta, pME) < 0) goto _err;

  // update name.idx
  if (metaUpdateNameIdx(pMeta, pME) < 0) goto _err;

  if (pME->type == TSDB_CHILD_TABLE) {
    // update ctb.idx
    if (metaUpdateCtbIdx(pMeta, pME) < 0) goto _err;

    // update tag.idx
    if (metaUpdateTagIdx(pMeta, pME) < 0) goto _err;
  } else {
    // update schema.db
    if (metaSaveToSkmDb(pMeta, pME) < 0) goto _err;
  }

  if (pME->type != TSDB_SUPER_TABLE) {
    if (metaUpdateTtlIdx(pMeta, pME) < 0) goto _err;
  }

  metaULock(pMeta);
  return 0;

_err:
  metaULock(pMeta);
  return -1;
}
// refactor later
void *metaGetIdx(SMeta *pMeta) {
#ifdef USE_INVERTED_INDEX
  return pMeta->pTagIvtIdx;
#else
  return pMeta->pTagIdx;
#endif
}<|MERGE_RESOLUTION|>--- conflicted
+++ resolved
@@ -573,24 +573,13 @@
     for (int32_t i = 0; i < pTagSchema->nCols; i++) {
       SSchema *pCol = &pTagSchema->pSchema[i];
       if (iCol == i) {
-<<<<<<< HEAD
-        tTagValPush(pTagArray, &pCol->colId, pCol->type, pAlterTbReq->pTagVal, pAlterTbReq->nTagVal, false);
-      } else {
-        STagVal tagVal = {.cid = pCol->colId};
-        if (tTagGet(pOldTag, &tagVal) && tagVal.pData) {
-          if (IS_VAR_DATA_TYPE(pCol->type)) {
-            tTagValPush(pTagArray, &pCol->colId, pCol->type, varDataVal(tagVal.pData), varDataLen(tagVal.pData), false);
-          } else {
-            tTagValPush(pTagArray, &pCol->colId, pCol->type, tagVal.pData, pCol->bytes, false);
-          }
-=======
         STagVal val = {0};
         val.type = pCol->type;
         val.cid = pCol->colId;
         if (IS_VAR_DATA_TYPE(pCol->type)) {
           val.pData = pAlterTbReq->pTagVal;
           val.nData = pAlterTbReq->nTagVal;
-        }else{
+        } else {
           memcpy(&val.i64, pAlterTbReq->pTagVal, pAlterTbReq->nTagVal);
         }
         taosArrayPush(pTagArray, &val);
@@ -598,7 +587,6 @@
         STagVal val = {0};
         if (tTagGet(pOldTag, &val)) {
           taosArrayPush(pTagArray, &val);
->>>>>>> 737820ee
         }
       }
     }
@@ -743,13 +731,8 @@
   return tdbTbInsert(pMeta->pCtbIdx, &ctbIdxKey, sizeof(ctbIdxKey), NULL, 0, &pMeta->txn);
 }
 
-<<<<<<< HEAD
-static int metaCreateTagIdxKey(tb_uid_t suid, int32_t cid, const void *pTagData, int32_t nTagData, int8_t type,
-                               tb_uid_t uid, STagIdxKey **ppTagIdxKey, int32_t *nTagIdxKey) {
-=======
 int metaCreateTagIdxKey(tb_uid_t suid, int32_t cid, const void *pTagData, int32_t nTagData, int8_t type, tb_uid_t uid,
-                               STagIdxKey **ppTagIdxKey, int32_t *nTagIdxKey) {
->>>>>>> 737820ee
+                        STagIdxKey **ppTagIdxKey, int32_t *nTagIdxKey) {
   // int32_t nTagData = 0;
 
   // if (pTagData) {
@@ -805,26 +788,19 @@
   pTagColumn = &stbEntry.stbEntry.schemaTag.pSchema[0];
 
   STagVal tagVal = {.cid = pTagColumn->colId};
-<<<<<<< HEAD
-  tTagGet((const STag *)pCtbEntry->ctbEntry.pTags, &tagVal);
-  pTagData = tagVal.pData;
-  nTagData = (int32_t)tagVal.nData;
-=======
-  if(pTagColumn->type != TSDB_DATA_TYPE_JSON){
+  if (pTagColumn->type != TSDB_DATA_TYPE_JSON) {
     tTagGet((const STag *)pCtbEntry->ctbEntry.pTags, &tagVal);
-    if(IS_VAR_DATA_TYPE(pTagColumn->type)){
+    if (IS_VAR_DATA_TYPE(pTagColumn->type)) {
       pTagData = tagVal.pData;
       nTagData = (int32_t)tagVal.nData;
-    }else{
+    } else {
       pTagData = &(tagVal.i64);
       nTagData = tDataTypes[pTagColumn->type].bytes;
     }
-  }else{
-    //pTagData = pCtbEntry->ctbEntry.pTags;
-    //nTagData = ((const STag *)pCtbEntry->ctbEntry.pTags)->len;
-  }
-
->>>>>>> 737820ee
+  } else {
+    // pTagData = pCtbEntry->ctbEntry.pTags;
+    // nTagData = ((const STag *)pCtbEntry->ctbEntry.pTags)->len;
+  }
 
   // update tag index
 #ifdef USE_INVERTED_INDEX
@@ -839,13 +815,8 @@
   int ret = indexPut((SIndex *)pMeta->pTagIvtIdx, tmGroup, tuid);
   indexMultiTermDestroy(tmGroup);
 #else
-<<<<<<< HEAD
   if (metaCreateTagIdxKey(pCtbEntry->ctbEntry.suid, pTagColumn->colId, pTagData, nTagData, pTagColumn->type,
                           pCtbEntry->uid, &pTagIdxKey, &nTagIdxKey) < 0) {
-=======
-  if (metaCreateTagIdxKey(pCtbEntry->ctbEntry.suid, pTagColumn->colId, pTagData, nTagData, pTagColumn->type, pCtbEntry->uid,
-                          &pTagIdxKey, &nTagIdxKey) < 0) {
->>>>>>> 737820ee
     return -1;
   }
   tdbTbInsert(pMeta->pTagIdx, pTagIdxKey, nTagIdxKey, NULL, 0, &pMeta->txn);
