/*
 * Copyright (c) 2019 TAOS Data, Inc. <jhtao@taosdata.com>
 *
 * This program is free software: you can use, redistribute, and/or modify
 * it under the terms of the GNU Affero General Public License, version 3
 * or later ("AGPL"), as published by the Free Software Foundation.
 *
 * This program is distributed in the hope that it will be useful, but WITHOUT
 * ANY WARRANTY; without even the implied warranty of MERCHANTABILITY or
 * FITNESS FOR A PARTICULAR PURPOSE.
 *
 * You should have received a copy of the GNU Affero General Public License
 * along with this program. If not, see <http://www.gnu.org/licenses/>.
 */

#include "executor.h"
#include "rsync.h"
#include "sndInt.h"
#include "tqCommon.h"
#include "tuuid.h"

// clang-format off
#define sndError(...) do {  if (sndDebugFlag & DEBUG_ERROR) {taosPrintLog("SND ERROR ", DEBUG_ERROR, sndDebugFlag, __VA_ARGS__);}} while (0)
#define sndInfo(...)  do {   if (sndDebugFlag & DEBUG_INFO) { taosPrintLog("SND INFO ", DEBUG_INFO, sndDebugFlag, __VA_ARGS__);}} while (0)
#define sndDebug(...) do {  if (sndDebugFlag & DEBUG_DEBUG) { taosPrintLog("SND ", DEBUG_DEBUG, sndDebugFlag, __VA_ARGS__);}} while (0)
// clang-format on

static STaskId replaceStreamTaskId(SStreamTask *pTask) {
  ASSERT(pTask->info.fillHistory);
  STaskId id = {.streamId = pTask->id.streamId, .taskId = pTask->id.taskId};
  pTask->id.streamId = pTask->streamTaskId.streamId;
  pTask->id.taskId = pTask->streamTaskId.taskId;
  return id;
}
static void restoreStreamTaskId(SStreamTask *pTask, STaskId *pId) {
  ASSERT(pTask->info.fillHistory);
  pTask->id.taskId = pId->taskId;
  pTask->id.streamId = pId->streamId;
}

int32_t sndExpandTask(SSnode *pSnode, SStreamTask *pTask, int64_t nextProcessVer) {
  ASSERT(pTask->info.taskLevel == TASK_LEVEL__AGG && taosArrayGetSize(pTask->upstreamInfo.pList) != 0);
  int32_t code = streamTaskInit(pTask, pSnode->pMeta, &pSnode->msgCb, nextProcessVer);
  if (code != TSDB_CODE_SUCCESS) {
    return code;
  }
  pTask->pBackend = NULL;

  streamTaskOpenAllUpstreamInput(pTask);

  STaskId taskId = {0};
  if (pTask->info.fillHistory) {
    taskId = replaceStreamTaskId(pTask);
  }

  pTask->pState = streamStateOpen(pSnode->path, pTask, false, -1, -1);
  if (pTask->pState == NULL) {
    sndError("s-task:%s failed to open state for task", pTask->id.idStr);
    return -1;
  } else {
    sndDebug("s-task:%s state:%p", pTask->id.idStr, pTask->pState);
  }

  if (pTask->info.fillHistory) {
    restoreStreamTaskId(pTask, &taskId);
  }

  int32_t     numOfVgroups = (int32_t)taosArrayGetSize(pTask->upstreamInfo.pList);
  SReadHandle handle = {
      .checkpointId = pTask->chkInfo.checkpointId,
      .vnode = NULL,
      .numOfVgroups = numOfVgroups,
      .pStateBackend = pTask->pState,
      .fillHistory = pTask->info.fillHistory,
      .winRange = pTask->dataRange.window,
  };
  initStreamStateAPI(&handle.api);

  pTask->exec.pExecutor = qCreateStreamExecTaskInfo(pTask->exec.qmsg, &handle, SNODE_HANDLE, pTask->id.taskId);
  ASSERT(pTask->exec.pExecutor);
  qSetTaskId(pTask->exec.pExecutor, pTask->id.taskId, pTask->id.streamId);

  streamTaskResetUpstreamStageInfo(pTask);
  streamSetupScheduleTrigger(pTask);

  SCheckpointInfo *pChkInfo = &pTask->chkInfo;
  // checkpoint ver is the kept version, handled data should be the next version.
  if (pTask->chkInfo.checkpointId != 0) {
    pTask->chkInfo.nextProcessVer = pTask->chkInfo.checkpointVer + 1;
    sndInfo("s-task:%s restore from the checkpointId:%" PRId64 " ver:%" PRId64 " nextProcessVer:%" PRId64,
            pTask->id.idStr, pChkInfo->checkpointId, pChkInfo->checkpointVer, pChkInfo->nextProcessVer);
  }

  char *p = NULL;
  streamTaskGetStatus(pTask, &p);

  if (pTask->info.fillHistory) {
    sndInfo("vgId:%d expand stream task, s-task:%s, checkpointId:%" PRId64 " checkpointVer:%" PRId64
            " nextProcessVer:%" PRId64
            " child id:%d, level:%d, status:%s fill-history:%d, related stream task:0x%x trigger:%" PRId64 " ms",
            SNODE_HANDLE, pTask->id.idStr, pChkInfo->checkpointId, pChkInfo->checkpointVer, pChkInfo->nextProcessVer,
            pTask->info.selfChildId, pTask->info.taskLevel, p, pTask->info.fillHistory,
            (int32_t)pTask->streamTaskId.taskId, pTask->info.triggerParam);
  } else {
    sndInfo("vgId:%d expand stream task, s-task:%s, checkpointId:%" PRId64 " checkpointVer:%" PRId64
            " nextProcessVer:%" PRId64
            " child id:%d, level:%d, status:%s fill-history:%d, related fill-task:0x%x trigger:%" PRId64 " ms",
            SNODE_HANDLE, pTask->id.idStr, pChkInfo->checkpointId, pChkInfo->checkpointVer, pChkInfo->nextProcessVer,
            pTask->info.selfChildId, pTask->info.taskLevel, p, pTask->info.fillHistory,
            (int32_t)pTask->hTaskInfo.id.taskId, pTask->info.triggerParam);
  }
  return 0;
}

SSnode *sndOpen(const char *path, const SSnodeOpt *pOption) {
  SSnode *pSnode = taosMemoryCalloc(1, sizeof(SSnode));
  if (pSnode == NULL) {
    terrno = TSDB_CODE_OUT_OF_MEMORY;
    return NULL;
  }
  pSnode->path = taosStrdup(path);
  if (pSnode->path == NULL) {
    terrno = TSDB_CODE_OUT_OF_MEMORY;
    goto FAIL;
  }

  pSnode->msgCb = pOption->msgCb;
  pSnode->pMeta = streamMetaOpen(path, pSnode, (FTaskExpand *)sndExpandTask, SNODE_HANDLE, taosGetTimestampMs(), tqStartTaskCompleteCallback);
  if (pSnode->pMeta == NULL) {
    terrno = TSDB_CODE_OUT_OF_MEMORY;
    goto FAIL;
  }

  if (streamMetaLoadAllTasks(pSnode->pMeta) < 0) {
    goto FAIL;
  }

  stopRsync();
  startRsync();

  return pSnode;

FAIL:
  taosMemoryFree(pSnode->path);
  taosMemoryFree(pSnode);
  return NULL;
}

<<<<<<< HEAD
int32_t sndInit(SSnode * pSnode) {
  tqStreamTaskResetStatus(pSnode->pMeta);
  streamMetaStartAllTasks(pSnode->pMeta);
=======
int32_t sndInit(SSnode *pSnode) {
  resetStreamTaskStatus(pSnode->pMeta);
  startStreamTasks(pSnode->pMeta);
>>>>>>> 659acfd5
  return 0;
}

void sndClose(SSnode *pSnode) {
  stopRsync();
  streamMetaNotifyClose(pSnode->pMeta);
  streamMetaCommit(pSnode->pMeta);
  streamMetaClose(pSnode->pMeta);
  taosMemoryFree(pSnode->path);
  taosMemoryFree(pSnode);
}

int32_t sndProcessStreamMsg(SSnode *pSnode, SRpcMsg *pMsg) {
  switch (pMsg->msgType) {
    case TDMT_STREAM_TASK_RUN:
      return tqStreamTaskProcessRunReq(pSnode->pMeta, pMsg, true);
    case TDMT_STREAM_TASK_DISPATCH:
      return tqStreamTaskProcessDispatchReq(pSnode->pMeta, pMsg);
    case TDMT_STREAM_TASK_DISPATCH_RSP:
      return tqStreamTaskProcessDispatchRsp(pSnode->pMeta, pMsg);
    case TDMT_STREAM_RETRIEVE:
      return tqStreamTaskProcessRetrieveReq(pSnode->pMeta, pMsg);
    case TDMT_STREAM_RETRIEVE_RSP:  // 1036
      break;
    case TDMT_VND_STREAM_SCAN_HISTORY_FINISH:
      return tqStreamTaskProcessScanHistoryFinishReq(pSnode->pMeta, pMsg);
    case TDMT_VND_STREAM_SCAN_HISTORY_FINISH_RSP:
      return tqStreamTaskProcessScanHistoryFinishRsp(pSnode->pMeta, pMsg);
    case TDMT_VND_STREAM_TASK_CHECK:
      return tqStreamTaskProcessCheckReq(pSnode->pMeta, pMsg);
    case TDMT_VND_STREAM_TASK_CHECK_RSP:
      return tqStreamTaskProcessCheckRsp(pSnode->pMeta, pMsg, true);
    case TDMT_STREAM_TASK_CHECKPOINT_READY:
      return tqStreamTaskProcessCheckpointReadyMsg(pSnode->pMeta, pMsg);
    default:
      sndError("invalid snode msg:%d", pMsg->msgType);
      ASSERT(0);
  }
  return 0;
}

int32_t sndProcessWriteMsg(SSnode *pSnode, SRpcMsg *pMsg, SRpcMsg *pRsp) {
  switch (pMsg->msgType) {
    case TDMT_STREAM_TASK_DEPLOY: {
      void *  pReq = POINTER_SHIFT(pMsg->pCont, sizeof(SMsgHead));
      int32_t len = pMsg->contLen - sizeof(SMsgHead);
      return tqStreamTaskProcessDeployReq(pSnode->pMeta, -1, pReq, len, true, true);
    }

    case TDMT_STREAM_TASK_DROP:
      return tqStreamTaskProcessDropReq(pSnode->pMeta, pMsg->pCont, pMsg->contLen);
    case TDMT_VND_STREAM_TASK_UPDATE:
      return tqStreamTaskProcessUpdateReq(pSnode->pMeta, &pSnode->msgCb, pMsg, true);
    case TDMT_VND_STREAM_TASK_RESET:
      return tqStreamTaskProcessTaskResetReq(pSnode->pMeta, pMsg);
    default:
      ASSERT(0);
  }
  return 0;
}<|MERGE_RESOLUTION|>--- conflicted
+++ resolved
@@ -146,15 +146,9 @@
   return NULL;
 }
 
-<<<<<<< HEAD
-int32_t sndInit(SSnode * pSnode) {
+int32_t sndInit(SSnode *pSnode) {
   tqStreamTaskResetStatus(pSnode->pMeta);
   streamMetaStartAllTasks(pSnode->pMeta);
-=======
-int32_t sndInit(SSnode *pSnode) {
-  resetStreamTaskStatus(pSnode->pMeta);
-  startStreamTasks(pSnode->pMeta);
->>>>>>> 659acfd5
   return 0;
 }
 
