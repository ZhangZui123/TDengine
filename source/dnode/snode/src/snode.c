/*
 * Copyright (c) 2019 TAOS Data, Inc. <jhtao@taosdata.com>
 *
 * This program is free software: you can use, redistribute, and/or modify
 * it under the terms of the GNU Affero General Public License, version 3
 * or later ("AGPL"), as published by the Free Software Foundation.
 *
 * This program is distributed in the hope that it will be useful, but WITHOUT
 * ANY WARRANTY; without even the implied warranty of MERCHANTABILITY or
 * FITNESS FOR A PARTICULAR PURPOSE.
 *
 * You should have received a copy of the GNU Affero General Public License
 * along with this program. If not, see <http://www.gnu.org/licenses/>.
 */

#include "executor.h"
#include "rsync.h"
#include "sndInt.h"
#include "tqCommon.h"
#include "tuuid.h"

// clang-format off
#define sndError(...) do {  if (sndDebugFlag & DEBUG_ERROR) {taosPrintLog("SND ERROR ", DEBUG_ERROR, sndDebugFlag, __VA_ARGS__);}} while (0)
#define sndInfo(...)  do {   if (sndDebugFlag & DEBUG_INFO) { taosPrintLog("SND INFO ", DEBUG_INFO, sndDebugFlag, __VA_ARGS__);}} while (0)
#define sndDebug(...) do {  if (sndDebugFlag & DEBUG_DEBUG) { taosPrintLog("SND ", DEBUG_DEBUG, sndDebugFlag, __VA_ARGS__);}} while (0)
// clang-format on

int32_t sndBuildStreamTask(SSnode *pSnode, SStreamTask *pTask, int64_t nextProcessVer) {
  ASSERT(pTask->info.taskLevel == TASK_LEVEL__AGG && taosArrayGetSize(pTask->upstreamInfo.pList) != 0);
  int32_t code = streamTaskInit(pTask, pSnode->pMeta, &pSnode->msgCb, nextProcessVer);
  if (code != TSDB_CODE_SUCCESS) {
    return code;
  }

  pTask->pBackend = NULL;
  streamTaskOpenAllUpstreamInput(pTask);

  streamTaskResetUpstreamStageInfo(pTask);
  streamSetupScheduleTrigger(pTask);

  SCheckpointInfo *pChkInfo = &pTask->chkInfo;
  tqSetRestoreVersionInfo(pTask);

  char *p = streamTaskGetStatus(pTask).name;
  if (pTask->info.fillHistory) {
    sndInfo("vgId:%d build stream task, s-task:%s, checkpointId:%" PRId64 " checkpointVer:%" PRId64
            " nextProcessVer:%" PRId64
            " child id:%d, level:%d, status:%s fill-history:%d, related stream task:0x%x trigger:%" PRId64 " ms",
            SNODE_HANDLE, pTask->id.idStr, pChkInfo->checkpointId, pChkInfo->checkpointVer, pChkInfo->nextProcessVer,
            pTask->info.selfChildId, pTask->info.taskLevel, p, pTask->info.fillHistory,
            (int32_t)pTask->streamTaskId.taskId, pTask->info.delaySchedParam);
  } else {
    sndInfo("vgId:%d build stream task, s-task:%s, checkpointId:%" PRId64 " checkpointVer:%" PRId64
            " nextProcessVer:%" PRId64
            " child id:%d, level:%d, status:%s fill-history:%d, related fill-task:0x%x trigger:%" PRId64 " ms",
            SNODE_HANDLE, pTask->id.idStr, pChkInfo->checkpointId, pChkInfo->checkpointVer, pChkInfo->nextProcessVer,
            pTask->info.selfChildId, pTask->info.taskLevel, p, pTask->info.fillHistory,
            (int32_t)pTask->hTaskInfo.id.taskId, pTask->info.delaySchedParam);
  }
  return 0;
}

SSnode *sndOpen(const char *path, const SSnodeOpt *pOption) {
  int32_t code = 0;
  SSnode *pSnode = taosMemoryCalloc(1, sizeof(SSnode));
  if (pSnode == NULL) {
    terrno = TSDB_CODE_OUT_OF_MEMORY;
    return NULL;
  }

  stopRsync();
  code = startRsync();
  if (code != 0) {
    terrno = code;
    goto FAIL;
  }

  pSnode->msgCb = pOption->msgCb;
<<<<<<< HEAD
  pSnode->pMeta = streamMetaOpen(path, pSnode, (FTaskBuild *)sndBuildStreamTask, tqExpandStreamTask, SNODE_HANDLE,
                                 taosGetTimestampMs(), tqStartTaskCompleteCallback);
  if (pSnode->pMeta == NULL) {
    terrno = TSDB_CODE_OUT_OF_MEMORY;
=======
  int32_t code = streamMetaOpen(path, pSnode, (FTaskBuild *)sndBuildStreamTask, tqExpandStreamTask, SNODE_HANDLE,
                                taosGetTimestampMs(), tqStartTaskCompleteCallback, &pSnode->pMeta);
  if (code != TSDB_CODE_SUCCESS) {
>>>>>>> 9936e965
    goto FAIL;
  }

  streamMetaLoadAllTasks(pSnode->pMeta);
  return pSnode;

FAIL:
  taosMemoryFree(pSnode);
  return NULL;
}

int32_t sndInit(SSnode *pSnode) {
  streamTaskSchedTask(&pSnode->msgCb, pSnode->pMeta->vgId, 0, 0, STREAM_EXEC_T_START_ALL_TASKS);
  return 0;
}

void sndClose(SSnode *pSnode) {
  stopRsync();
  streamMetaNotifyClose(pSnode->pMeta);
  streamMetaCommit(pSnode->pMeta);
  streamMetaClose(pSnode->pMeta);
  taosMemoryFree(pSnode);
}

int32_t sndProcessStreamMsg(SSnode *pSnode, SRpcMsg *pMsg) {
  switch (pMsg->msgType) {
    case TDMT_STREAM_TASK_RUN:
      return tqStreamTaskProcessRunReq(pSnode->pMeta, pMsg, true);
    case TDMT_STREAM_TASK_DISPATCH:
      return tqStreamTaskProcessDispatchReq(pSnode->pMeta, pMsg);
    case TDMT_STREAM_TASK_DISPATCH_RSP:
      return tqStreamTaskProcessDispatchRsp(pSnode->pMeta, pMsg);
    case TDMT_STREAM_RETRIEVE:
      return tqStreamTaskProcessRetrieveReq(pSnode->pMeta, pMsg);
    case TDMT_STREAM_RETRIEVE_RSP:  // 1036
      break;
    case TDMT_VND_STREAM_TASK_CHECK:
      return tqStreamTaskProcessCheckReq(pSnode->pMeta, pMsg);
    case TDMT_VND_STREAM_TASK_CHECK_RSP:
      return tqStreamTaskProcessCheckRsp(pSnode->pMeta, pMsg, true);
    case TDMT_STREAM_TASK_CHECKPOINT_READY:
      return tqStreamTaskProcessCheckpointReadyMsg(pSnode->pMeta, pMsg);
    case TDMT_MND_STREAM_HEARTBEAT_RSP:
      return tqStreamProcessStreamHbRsp(pSnode->pMeta, pMsg);
    case TDMT_MND_STREAM_REQ_CHKPT_RSP:
      return tqStreamProcessReqCheckpointRsp(pSnode->pMeta, pMsg);
    case TDMT_STREAM_TASK_CHECKPOINT_READY_RSP:
      return tqStreamProcessCheckpointReadyRsp(pSnode->pMeta, pMsg);
    case TDMT_MND_STREAM_CHKPT_REPORT_RSP:
      return tqStreamProcessChkptReportRsp(pSnode->pMeta, pMsg);
    case TDMT_STREAM_RETRIEVE_TRIGGER:
      return tqStreamTaskProcessRetrieveTriggerReq(pSnode->pMeta, pMsg);
    case TDMT_STREAM_RETRIEVE_TRIGGER_RSP:
      return tqStreamTaskProcessRetrieveTriggerRsp(pSnode->pMeta, pMsg);
    default:
      sndError("invalid snode msg:%d", pMsg->msgType);
      ASSERT(0);
  }
  return 0;
}

int32_t sndProcessWriteMsg(SSnode *pSnode, SRpcMsg *pMsg, SRpcMsg *pRsp) {
  switch (pMsg->msgType) {
    case TDMT_STREAM_TASK_DEPLOY: {
      void   *pReq = POINTER_SHIFT(pMsg->pCont, sizeof(SMsgHead));
      int32_t len = pMsg->contLen - sizeof(SMsgHead);
      return tqStreamTaskProcessDeployReq(pSnode->pMeta, &pSnode->msgCb, pMsg->info.conn.applyIndex, pReq, len, true,
                                          true);
    }

    case TDMT_STREAM_TASK_DROP:
      return tqStreamTaskProcessDropReq(pSnode->pMeta, pMsg->pCont, pMsg->contLen);
    case TDMT_VND_STREAM_TASK_UPDATE:
      return tqStreamTaskProcessUpdateReq(pSnode->pMeta, &pSnode->msgCb, pMsg, true);
    case TDMT_VND_STREAM_TASK_RESET:
      return tqStreamTaskProcessTaskResetReq(pSnode->pMeta, pMsg->pCont);
    case TDMT_STREAM_TASK_PAUSE:
      return tqStreamTaskProcessTaskPauseReq(pSnode->pMeta, pMsg->pCont);
    case TDMT_STREAM_TASK_RESUME:
      return tqStreamTaskProcessTaskResumeReq(pSnode->pMeta, pMsg->info.conn.applyIndex, pMsg->pCont, false);
    case TDMT_STREAM_TASK_UPDATE_CHKPT:
      return tqStreamTaskProcessUpdateCheckpointReq(pSnode->pMeta, true, pMsg->pCont);
    case TDMT_STREAM_CONSEN_CHKPT:
      return tqStreamTaskProcessConsenChkptIdReq(pSnode->pMeta, pMsg);
    default:
      ASSERT(0);
  }
  return 0;
}<|MERGE_RESOLUTION|>--- conflicted
+++ resolved
@@ -76,16 +76,10 @@
   }
 
   pSnode->msgCb = pOption->msgCb;
-<<<<<<< HEAD
-  pSnode->pMeta = streamMetaOpen(path, pSnode, (FTaskBuild *)sndBuildStreamTask, tqExpandStreamTask, SNODE_HANDLE,
-                                 taosGetTimestampMs(), tqStartTaskCompleteCallback);
-  if (pSnode->pMeta == NULL) {
-    terrno = TSDB_CODE_OUT_OF_MEMORY;
-=======
-  int32_t code = streamMetaOpen(path, pSnode, (FTaskBuild *)sndBuildStreamTask, tqExpandStreamTask, SNODE_HANDLE,
-                                taosGetTimestampMs(), tqStartTaskCompleteCallback, &pSnode->pMeta);
+  code = streamMetaOpen(path, pSnode, (FTaskBuild *)sndBuildStreamTask, tqExpandStreamTask, SNODE_HANDLE,
+                        taosGetTimestampMs(), tqStartTaskCompleteCallback, &pSnode->pMeta);
   if (code != TSDB_CODE_SUCCESS) {
->>>>>>> 9936e965
+    terrno = code;
     goto FAIL;
   }
 
