--- conflicted
+++ resolved
@@ -63,18 +63,8 @@
     return code;
   }
 
-<<<<<<< HEAD
-=======
-  pTask->tsInfo.init = taosGetTimestampMs();
-  pTask->inputStatus = TASK_INPUT_STATUS__NORMAL;
-  pTask->outputInfo.status = TASK_OUTPUT_STATUS__NORMAL;
-  pTask->pMsgCb = &pSnode->msgCb;
-  pTask->chkInfo.version = ver;
-  pTask->pMeta = pSnode->pMeta;
-
   streamTaskOpenAllUpstreamInput(pTask);
 
->>>>>>> f8f8e7a8
   pTask->pState = streamStateOpen(pSnode->path, pTask, false, -1, -1);
   if (pTask->pState == NULL) {
     return -1;
