/*
 * Copyright (c) 2019 TAOS Data, Inc. <jhtao@taosdata.com>
 *
 * This program is free software: you can use, redistribute, and/or modify
 * it under the terms of the GNU Affero General Public License, version 3
 * or later ("AGPL"), as published by the Free Software Foundation.
 *
 * This program is distributed in the hope that it will be useful, but WITHOUT
 * ANY WARRANTY; without even the implied warranty of MERCHANTABILITY or
 * FITNESS FOR A PARTICULAR PURPOSE.
 *
 * You should have received a copy of the GNU Affero General Public License
 * along with this program. If not, see <http://www.gnu.org/licenses/>.
 */

#include "executor.h"
#include "rsync.h"
#include "sndInt.h"
#include "tqCommon.h"
#include "tuuid.h"

// clang-format off
#define sndError(...) do {  if (sndDebugFlag & DEBUG_ERROR) {taosPrintLog("SND ERROR ", DEBUG_ERROR, sndDebugFlag, __VA_ARGS__);}} while (0)
#define sndInfo(...)  do {   if (sndDebugFlag & DEBUG_INFO) { taosPrintLog("SND INFO ", DEBUG_INFO, sndDebugFlag, __VA_ARGS__);}} while (0)
#define sndDebug(...) do {  if (sndDebugFlag & DEBUG_DEBUG) { taosPrintLog("SND ", DEBUG_DEBUG, sndDebugFlag, __VA_ARGS__);}} while (0)
// clang-format on

static STaskId replaceStreamTaskId(SStreamTask *pTask) {
  ASSERT(pTask->info.fillHistory);
  STaskId id = {.streamId = pTask->id.streamId, .taskId = pTask->id.taskId};
  pTask->id.streamId = pTask->streamTaskId.streamId;
  pTask->id.taskId = pTask->streamTaskId.taskId;
  return id;
}
static void restoreStreamTaskId(SStreamTask *pTask, STaskId *pId) {
  ASSERT(pTask->info.fillHistory);
  pTask->id.taskId = pId->taskId;
  pTask->id.streamId = pId->streamId;
}

int32_t sndExpandTask(SSnode *pSnode, SStreamTask *pTask, int64_t nextProcessVer) {
  ASSERT(pTask->info.taskLevel == TASK_LEVEL__AGG && taosArrayGetSize(pTask->upstreamInfo.pList) != 0);
  int32_t code = streamTaskInit(pTask, pSnode->pMeta, &pSnode->msgCb, nextProcessVer);
  if (code != TSDB_CODE_SUCCESS) {
    return code;
  }
  pTask->pBackend = NULL;

  streamTaskOpenAllUpstreamInput(pTask);

  STaskId taskId = {0};
  if (pTask->info.fillHistory) {
    taskId = replaceStreamTaskId(pTask);
  }

  pTask->pState = streamStateOpen(pSnode->path, pTask, false, -1, -1);
  if (pTask->pState == NULL) {
    sndError("s-task:%s failed to open state for task", pTask->id.idStr);
    return -1;
  } else {
    sndDebug("s-task:%s state:%p", pTask->id.idStr, pTask->pState);
  }

  if (pTask->info.fillHistory) {
    restoreStreamTaskId(pTask, &taskId);
  }

  int32_t     numOfVgroups = (int32_t)taosArrayGetSize(pTask->upstreamInfo.pList);
  SReadHandle handle = {
      .checkpointId = pTask->chkInfo.checkpointId,
      .vnode = NULL,
      .numOfVgroups = numOfVgroups,
      .pStateBackend = pTask->pState,
      .fillHistory = pTask->info.fillHistory,
      .winRange = pTask->dataRange.window,
  };
  initStreamStateAPI(&handle.api);

  pTask->exec.pExecutor = qCreateStreamExecTaskInfo(pTask->exec.qmsg, &handle, SNODE_HANDLE, pTask->id.taskId);
  ASSERT(pTask->exec.pExecutor);
  qSetTaskId(pTask->exec.pExecutor, pTask->id.taskId, pTask->id.streamId);

  streamTaskResetUpstreamStageInfo(pTask);
  streamSetupScheduleTrigger(pTask);

  SCheckpointInfo *pChkInfo = &pTask->chkInfo;
  // checkpoint ver is the kept version, handled data should be the next version.
  if (pTask->chkInfo.checkpointId != 0) {
    pTask->chkInfo.nextProcessVer = pTask->chkInfo.checkpointVer + 1;
    sndInfo("s-task:%s restore from the checkpointId:%" PRId64 " ver:%" PRId64 " nextProcessVer:%" PRId64,
            pTask->id.idStr, pChkInfo->checkpointId, pChkInfo->checkpointVer, pChkInfo->nextProcessVer);
  }

  char* p = streamTaskGetStatus(pTask)->name;
  if (pTask->info.fillHistory) {
    sndInfo("vgId:%d expand stream task, s-task:%s, checkpointId:%" PRId64 " checkpointVer:%" PRId64
            " nextProcessVer:%" PRId64
            " child id:%d, level:%d, status:%s fill-history:%d, related stream task:0x%x trigger:%" PRId64 " ms",
            SNODE_HANDLE, pTask->id.idStr, pChkInfo->checkpointId, pChkInfo->checkpointVer, pChkInfo->nextProcessVer,
            pTask->info.selfChildId, pTask->info.taskLevel, p, pTask->info.fillHistory,
            (int32_t)pTask->streamTaskId.taskId, pTask->info.triggerParam);
  } else {
    sndInfo("vgId:%d expand stream task, s-task:%s, checkpointId:%" PRId64 " checkpointVer:%" PRId64
            " nextProcessVer:%" PRId64
            " child id:%d, level:%d, status:%s fill-history:%d, related fill-task:0x%x trigger:%" PRId64 " ms",
            SNODE_HANDLE, pTask->id.idStr, pChkInfo->checkpointId, pChkInfo->checkpointVer, pChkInfo->nextProcessVer,
            pTask->info.selfChildId, pTask->info.taskLevel, p, pTask->info.fillHistory,
            (int32_t)pTask->hTaskInfo.id.taskId, pTask->info.triggerParam);
  }
  return 0;
}

SSnode *sndOpen(const char *path, const SSnodeOpt *pOption) {
  SSnode *pSnode = taosMemoryCalloc(1, sizeof(SSnode));
  if (pSnode == NULL) {
    terrno = TSDB_CODE_OUT_OF_MEMORY;
    return NULL;
  }
  pSnode->path = taosStrdup(path);
  if (pSnode->path == NULL) {
    terrno = TSDB_CODE_OUT_OF_MEMORY;
    goto FAIL;
  }

  pSnode->msgCb = pOption->msgCb;
  pSnode->pMeta = streamMetaOpen(path, pSnode, (FTaskExpand *)sndExpandTask, SNODE_HANDLE, taosGetTimestampMs(), tqStartTaskCompleteCallback);
  if (pSnode->pMeta == NULL) {
    terrno = TSDB_CODE_OUT_OF_MEMORY;
    goto FAIL;
  }

  if (streamMetaLoadAllTasks(pSnode->pMeta) < 0) {
    goto FAIL;
  }

  stopRsync();
  startRsync();

  return pSnode;

FAIL:
  taosMemoryFree(pSnode->path);
  taosMemoryFree(pSnode);
  return NULL;
}

int32_t sndInit(SSnode *pSnode) {
  int32_t numOfTasks = 0;
  tqStreamTaskResetStatus(pSnode->pMeta, &numOfTasks);
  streamMetaStartAllTasks(pSnode->pMeta);
  return 0;
}

void sndClose(SSnode *pSnode) {
  stopRsync();
  streamMetaNotifyClose(pSnode->pMeta);
  streamMetaCommit(pSnode->pMeta);
  streamMetaClose(pSnode->pMeta);
  taosMemoryFree(pSnode->path);
  taosMemoryFree(pSnode);
}

int32_t sndProcessStreamMsg(SSnode *pSnode, SRpcMsg *pMsg) {
  switch (pMsg->msgType) {
    case TDMT_STREAM_TASK_RUN:
      return tqStreamTaskProcessRunReq(pSnode->pMeta, pMsg, true);
    case TDMT_STREAM_TASK_DISPATCH:
      return tqStreamTaskProcessDispatchReq(pSnode->pMeta, pMsg);
    case TDMT_STREAM_TASK_DISPATCH_RSP:
      return tqStreamTaskProcessDispatchRsp(pSnode->pMeta, pMsg);
    case TDMT_STREAM_RETRIEVE:
      return tqStreamTaskProcessRetrieveReq(pSnode->pMeta, pMsg);
    case TDMT_STREAM_RETRIEVE_RSP:  // 1036
      break;
    case TDMT_VND_STREAM_SCAN_HISTORY_FINISH:
      return tqStreamTaskProcessScanHistoryFinishReq(pSnode->pMeta, pMsg);
    case TDMT_VND_STREAM_SCAN_HISTORY_FINISH_RSP:
      return tqStreamTaskProcessScanHistoryFinishRsp(pSnode->pMeta, pMsg);
    case TDMT_VND_STREAM_TASK_CHECK:
      return tqStreamTaskProcessCheckReq(pSnode->pMeta, pMsg);
    case TDMT_VND_STREAM_TASK_CHECK_RSP:
      return tqStreamTaskProcessCheckRsp(pSnode->pMeta, pMsg, true);
    case TDMT_STREAM_TASK_CHECKPOINT_READY:
      return tqStreamTaskProcessCheckpointReadyMsg(pSnode->pMeta, pMsg);
    default:
      sndError("invalid snode msg:%d", pMsg->msgType);
      ASSERT(0);
  }
  return 0;
}

int32_t sndProcessWriteMsg(SSnode *pSnode, SRpcMsg *pMsg, SRpcMsg *pRsp) {
  switch (pMsg->msgType) {
    case TDMT_STREAM_TASK_DEPLOY: {
      void *  pReq = POINTER_SHIFT(pMsg->pCont, sizeof(SMsgHead));
      int32_t len = pMsg->contLen - sizeof(SMsgHead);
<<<<<<< HEAD
      return tqStreamTaskProcessDeployReq(pSnode->pMeta, &pSnode->msgCb, -1, pReq, len, true, true);
=======
      return tqStreamTaskProcessDeployReq(pSnode->pMeta, pMsg->info.conn.applyIndex, pReq, len, true, true);
>>>>>>> 0ab308ef
    }

    case TDMT_STREAM_TASK_DROP:
      return tqStreamTaskProcessDropReq(pSnode->pMeta, pMsg->pCont, pMsg->contLen);
    case TDMT_VND_STREAM_TASK_UPDATE:
      return tqStreamTaskProcessUpdateReq(pSnode->pMeta, &pSnode->msgCb, pMsg, true);
    case TDMT_VND_STREAM_TASK_RESET:
      return tqStreamTaskProcessTaskResetReq(pSnode->pMeta, pMsg);
    case TDMT_STREAM_TASK_PAUSE:
      return tqStreamTaskProcessTaskPauseReq(pSnode->pMeta, pMsg->pCont);
    case TDMT_STREAM_TASK_RESUME:
      return tqStreamTaskProcessTaskResumeReq(pSnode->pMeta, pMsg->info.conn.applyIndex, pMsg->pCont, false);
    default:
      ASSERT(0);
  }
  return 0;
}<|MERGE_RESOLUTION|>--- conflicted
+++ resolved
@@ -194,11 +194,7 @@
     case TDMT_STREAM_TASK_DEPLOY: {
       void *  pReq = POINTER_SHIFT(pMsg->pCont, sizeof(SMsgHead));
       int32_t len = pMsg->contLen - sizeof(SMsgHead);
-<<<<<<< HEAD
-      return tqStreamTaskProcessDeployReq(pSnode->pMeta, &pSnode->msgCb, -1, pReq, len, true, true);
-=======
       return tqStreamTaskProcessDeployReq(pSnode->pMeta, pMsg->info.conn.applyIndex, pReq, len, true, true);
->>>>>>> 0ab308ef
     }
 
     case TDMT_STREAM_TASK_DROP:
