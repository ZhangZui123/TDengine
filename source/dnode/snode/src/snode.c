/*
 * Copyright (c) 2019 TAOS Data, Inc. <jhtao@taosdata.com>
 *
 * This program is free software: you can use, redistribute, and/or modify
 * it under the terms of the GNU Affero General Public License, version 3
 * or later ("AGPL"), as published by the Free Software Foundation.
 *
 * This program is distributed in the hope that it will be useful, but WITHOUT
 * ANY WARRANTY; without even the implied warranty of MERCHANTABILITY or
 * FITNESS FOR A PARTICULAR PURPOSE.
 *
 * You should have received a copy of the GNU Affero General Public License
 * along with this program. If not, see <http://www.gnu.org/licenses/>.
 */

#include "executor.h"
#include "rsync.h"
#include "sndInt.h"
#include "stream.h"
#include "tstream.h"
#include "tuuid.h"
#include "stream.h"

#define sndError(...)                                                     \
  do {                                                                  \
    if (sndDebugFlag & DEBUG_ERROR) {                                     \
      taosPrintLog("SND ERROR ", DEBUG_ERROR, sndDebugFlag, __VA_ARGS__); \
    }                                                                   \
  } while (0)

#define sndInfo(...)                                                     \
  do {                                                                  \
    if (sndDebugFlag & DEBUG_INFO) {                                     \
      taosPrintLog("SND INFO ", DEBUG_INFO, sndDebugFlag, __VA_ARGS__); \
    }                                                                   \
  } while (0)

#define sndDebug(...)                                               \
  do {                                                            \
    if (sndDebugFlag & DEBUG_DEBUG) {                               \
      taosPrintLog("SND ", DEBUG_DEBUG, sndDebugFlag, __VA_ARGS__); \
    }                                                             \
  } while (0)

#define sndError(...)                                                     \
  do {                                                                    \
    if (sndDebugFlag & DEBUG_ERROR) {                                     \
      taosPrintLog("SND ERROR ", DEBUG_ERROR, sndDebugFlag, __VA_ARGS__); \
    }                                                                     \
  } while (0)

#define sndInfo(...)                                                    \
  do {                                                                  \
    if (sndDebugFlag & DEBUG_INFO) {                                    \
      taosPrintLog("SND INFO ", DEBUG_INFO, sndDebugFlag, __VA_ARGS__); \
    }                                                                   \
  } while (0)

#define sndDebug(...)                                               \
  do {                                                              \
    if (sndDebugFlag & DEBUG_DEBUG) {                               \
      taosPrintLog("SND ", DEBUG_DEBUG, sndDebugFlag, __VA_ARGS__); \
    }                                                               \
  } while (0)

void sndEnqueueStreamDispatch(SSnode *pSnode, SRpcMsg *pMsg) {
  char *  msgStr = pMsg->pCont;
  char *  msgBody = POINTER_SHIFT(msgStr, sizeof(SMsgHead));
  int32_t msgLen = pMsg->contLen - sizeof(SMsgHead);
  int32_t code = 0;

  SStreamDispatchReq req;
  SDecoder           decoder;
  tDecoderInit(&decoder, (uint8_t *)msgBody, msgLen);
  if (tDecodeStreamDispatchReq(&decoder, &req) < 0) {
    code = TSDB_CODE_MSG_DECODE_ERROR;
    tDecoderClear(&decoder);
    goto FAIL;
  }

  tDecoderClear(&decoder);

  SStreamTask *pTask = streamMetaAcquireTask(pSnode->pMeta, req.streamId, req.taskId);
  if (pTask) {
    SRpcMsg rsp = {.info = pMsg->info, .code = 0};
    streamProcessDispatchMsg(pTask, &req, &rsp);
    tDeleteStreamDispatchReq(&req);
    streamMetaReleaseTask(pSnode->pMeta, pTask);
    rpcFreeCont(pMsg->pCont);
    taosFreeQitem(pMsg);
    return;
  } else {
    tDeleteStreamDispatchReq(&req);
    return;
  }

FAIL:
  if (pMsg->info.handle == NULL) return;
  SRpcMsg rsp = {.code = code, .info = pMsg->info};
  tmsgSendRsp(&rsp);
  rpcFreeCont(pMsg->pCont);
  taosFreeQitem(pMsg);
}

int32_t sndExpandTask(SSnode *pSnode, SStreamTask *pTask, int64_t nextProcessVer) {
  ASSERT(pTask->info.taskLevel == TASK_LEVEL__AGG && taosArrayGetSize(pTask->upstreamInfo.pList) != 0);
  int32_t code = streamTaskInit(pTask, pSnode->pMeta, &pSnode->msgCb, nextProcessVer);
  if (code != TSDB_CODE_SUCCESS) {
    return code;
  }
  pTask->pBackend = NULL;

  streamTaskOpenAllUpstreamInput(pTask);

<<<<<<< HEAD
  SStreamTask *pSateTask = pTask;
=======
  SStreamTask* pSateTask = pTask;
>>>>>>> 421a154d
  SStreamTask  task = {0};
  if (pTask->info.fillHistory) {
    task.id.streamId = pTask->streamTaskId.streamId;
    task.id.taskId = pTask->streamTaskId.taskId;
    task.pMeta = pTask->pMeta;
    pSateTask = &task;
  }

  pTask->pState = streamStateOpen(pSnode->path, pSateTask, false, -1, -1);
  if (pTask->pState == NULL) {
    sndError("s-task:%s failed to open state for task", pTask->id.idStr);
    return -1;
  } else {
    sndDebug("s-task:%s state:%p", pTask->id.idStr, pTask->pState);
  }

  int32_t     numOfVgroups = (int32_t)taosArrayGetSize(pTask->upstreamInfo.pList);
  SReadHandle handle = {
      .checkpointId = pTask->chkInfo.checkpointId,
      .vnode = NULL,
      .numOfVgroups = numOfVgroups,
      .pStateBackend = pTask->pState,
      .fillHistory = pTask->info.fillHistory,
      .winRange = pTask->dataRange.window,
  };
  initStreamStateAPI(&handle.api);

  pTask->exec.pExecutor = qCreateStreamExecTaskInfo(pTask->exec.qmsg, &handle, SNODE_HANDLE, pTask->id.taskId);
  ASSERT(pTask->exec.pExecutor);
  qSetTaskId(pTask->exec.pExecutor, pTask->id.taskId, pTask->id.streamId);

  streamTaskResetUpstreamStageInfo(pTask);
  streamSetupScheduleTrigger(pTask);

  SCheckpointInfo *pChkInfo = &pTask->chkInfo;
  // checkpoint ver is the kept version, handled data should be the next version.
  if (pTask->chkInfo.checkpointId != 0) {
    pTask->chkInfo.nextProcessVer = pTask->chkInfo.checkpointVer + 1;
<<<<<<< HEAD
    sndInfo("s-task:%s restore from the checkpointId:%" PRId64 " ver:%" PRId64 " nextProcessVer:%" PRId64,
            pTask->id.idStr, pChkInfo->checkpointId, pChkInfo->checkpointVer, pChkInfo->nextProcessVer);
=======
    sndInfo("s-task:%s restore from the checkpointId:%" PRId64 " ver:%" PRId64 " nextProcessVer:%" PRId64, pTask->id.idStr,
           pChkInfo->checkpointId, pChkInfo->checkpointVer, pChkInfo->nextProcessVer);
>>>>>>> 421a154d
  } else {
    if (pTask->chkInfo.nextProcessVer == -1) {
      pTask->chkInfo.nextProcessVer = 0;
    }
  }

  char *p = NULL;
  streamTaskGetStatus(pTask, &p);

  sndInfo("snode:%d expand stream task, s-task:%s, checkpointId:%" PRId64 " checkpointVer:%" PRId64
<<<<<<< HEAD
          " nextProcessVer:%" PRId64 " child id:%d, level:%d, status:%s fill-history:%d, trigger:%" PRId64 " ms",
          SNODE_HANDLE, pTask->id.idStr, pChkInfo->checkpointId, pChkInfo->checkpointVer, pChkInfo->nextProcessVer,
          pTask->info.selfChildId, pTask->info.taskLevel, p, pTask->info.fillHistory, pTask->info.triggerParam);

  return 0;
}

int32_t sndStartStreamTasks(SSnode *pSnode) {
  int32_t      code = TSDB_CODE_SUCCESS;
  int32_t      vgId = SNODE_HANDLE;
  SStreamMeta *pMeta = pSnode->pMeta;

  int32_t numOfTasks = taosArrayGetSize(pMeta->pTaskList);
  sndDebug("vgId:%d start to check all %d stream task(s) downstream status", vgId, numOfTasks);
  if (numOfTasks == 0) {
    return TSDB_CODE_SUCCESS;
  }

  SArray *pTaskList = NULL;
  streamMetaWLock(pMeta);
  pTaskList = taosArrayDup(pMeta->pTaskList, NULL);
  taosHashClear(pMeta->startInfo.pReadyTaskSet);
  taosHashClear(pMeta->startInfo.pFailedTaskSet);
  pMeta->startInfo.startTs = taosGetTimestampMs();
  streamMetaWUnLock(pMeta);

  // broadcast the check downstream tasks msg
  for (int32_t i = 0; i < numOfTasks; ++i) {
    SStreamTaskId *pTaskId = taosArrayGet(pTaskList, i);
    SStreamTask *  pTask = streamMetaAcquireTask(pMeta, pTaskId->streamId, pTaskId->taskId);
    if (pTask == NULL) {
      continue;
    }

    // fill-history task can only be launched by related stream tasks.
    if (pTask->info.fillHistory == 1) {
      streamMetaReleaseTask(pMeta, pTask);
      continue;
    }

    if (pTask->status.downstreamReady == 1) {
      if (HAS_RELATED_FILLHISTORY_TASK(pTask)) {
        sndDebug("s-task:%s downstream ready, no need to check downstream, check only related fill-history task",
                 pTask->id.idStr);
        streamLaunchFillHistoryTask(pTask);
      }

      streamMetaUpdateTaskDownstreamStatus(pTask, pTask->execInfo.init, pTask->execInfo.start, true);
      streamMetaReleaseTask(pMeta, pTask);
      continue;
    }

    EStreamTaskEvent event = (HAS_RELATED_FILLHISTORY_TASK(pTask)) ? TASK_EVENT_INIT_STREAM_SCANHIST : TASK_EVENT_INIT;
    int32_t          ret = streamTaskHandleEvent(pTask->status.pSM, event);
    if (ret != TSDB_CODE_SUCCESS) {
      code = ret;
    }

    streamMetaReleaseTask(pMeta, pTask);
  }

  taosArrayDestroy(pTaskList);
  return code;
}

int32_t sndResetStreamTaskStatus(SSnode *pSnode) {
  SStreamMeta *pMeta = pSnode->pMeta;
  int32_t      vgId = pMeta->vgId;
  int32_t      numOfTasks = taosArrayGetSize(pMeta->pTaskList);

  sndDebug("vgId:%d reset all %d stream task(s) status to be uninit", vgId, numOfTasks);
  if (numOfTasks == 0) {
    return TSDB_CODE_SUCCESS;
  }

  for (int32_t i = 0; i < numOfTasks; ++i) {
    SStreamTaskId *pTaskId = taosArrayGet(pMeta->pTaskList, i);

    STaskId       id = {.streamId = pTaskId->streamId, .taskId = pTaskId->taskId};
    SStreamTask **pTask = taosHashGet(pMeta->pTasksMap, &id, sizeof(id));
    streamTaskResetStatus(*pTask);
  }
=======
        " nextProcessVer:%" PRId64 " child id:%d, level:%d, status:%s fill-history:%d, trigger:%" PRId64 " ms",
        SNODE_HANDLE, pTask->id.idStr, pChkInfo->checkpointId, pChkInfo->checkpointVer, pChkInfo->nextProcessVer,
        pTask->info.selfChildId, pTask->info.taskLevel, p, pTask->info.fillHistory, pTask->info.triggerParam);
>>>>>>> 421a154d

  return 0;
}

<<<<<<< HEAD
int32_t sndRestartStreamTasks(SSnode *pSnode) {
  SStreamMeta *pMeta = pSnode->pMeta;
=======
int32_t sndStartStreamTasks(SSnode* pSnode) {
  int32_t      code = TSDB_CODE_SUCCESS;
  int32_t      vgId = SNODE_HANDLE;
  SStreamMeta* pMeta = pSnode->pMeta;

  int32_t numOfTasks = taosArrayGetSize(pMeta->pTaskList);
  sndDebug("vgId:%d start to check all %d stream task(s) downstream status", vgId, numOfTasks);
  if (numOfTasks == 0) {
    return TSDB_CODE_SUCCESS;
  }

  SArray* pTaskList = NULL;
  streamMetaWLock(pMeta);
  pTaskList = taosArrayDup(pMeta->pTaskList, NULL);
  taosHashClear(pMeta->startInfo.pReadyTaskSet);
  taosHashClear(pMeta->startInfo.pFailedTaskSet);
  pMeta->startInfo.startTs = taosGetTimestampMs();
  streamMetaWUnLock(pMeta);

  // broadcast the check downstream tasks msg
  for (int32_t i = 0; i < numOfTasks; ++i) {
    SStreamTaskId* pTaskId = taosArrayGet(pTaskList, i);
    SStreamTask*   pTask = streamMetaAcquireTask(pMeta, pTaskId->streamId, pTaskId->taskId);
    if (pTask == NULL) {
      continue;
    }

    // fill-history task can only be launched by related stream tasks.
    if (pTask->info.fillHistory == 1) {
      streamMetaReleaseTask(pMeta, pTask);
      continue;
    }

    if (pTask->status.downstreamReady == 1) {
      if (HAS_RELATED_FILLHISTORY_TASK(pTask)) {
        sndDebug("s-task:%s downstream ready, no need to check downstream, check only related fill-history task",
                 pTask->id.idStr);
        streamLaunchFillHistoryTask(pTask);
      }

      streamMetaUpdateTaskDownstreamStatus(pTask, pTask->execInfo.init, pTask->execInfo.start, true);
      streamMetaReleaseTask(pMeta, pTask);
      continue;
    }

    EStreamTaskEvent event = (HAS_RELATED_FILLHISTORY_TASK(pTask)) ? TASK_EVENT_INIT_STREAM_SCANHIST : TASK_EVENT_INIT;
    int32_t ret = streamTaskHandleEvent(pTask->status.pSM, event);
    if (ret != TSDB_CODE_SUCCESS) {
      code = ret;
    }

    streamMetaReleaseTask(pMeta, pTask);
  }

  taosArrayDestroy(pTaskList);
  return code;
}

int32_t sndResetStreamTaskStatus(SSnode* pSnode) {
  SStreamMeta* pMeta = pSnode->pMeta;
  int32_t      vgId = pMeta->vgId;
  int32_t      numOfTasks = taosArrayGetSize(pMeta->pTaskList);

  sndDebug("vgId:%d reset all %d stream task(s) status to be uninit", vgId, numOfTasks);
  if (numOfTasks == 0) {
    return TSDB_CODE_SUCCESS;
  }

  for (int32_t i = 0; i < numOfTasks; ++i) {
    SStreamTaskId* pTaskId = taosArrayGet(pMeta->pTaskList, i);

    STaskId id = {.streamId = pTaskId->streamId, .taskId = pTaskId->taskId};
    SStreamTask** pTask = taosHashGet(pMeta->pTasksMap, &id, sizeof(id));
    streamTaskResetStatus(*pTask);
  }

  return 0;
}

int32_t sndRestartStreamTasks(SSnode* pSnode) {
  SStreamMeta* pMeta = pSnode->pMeta;
>>>>>>> 421a154d
  int32_t      vgId = pMeta->vgId;
  int32_t      code = 0;
  int64_t      st = taosGetTimestampMs();

<<<<<<< HEAD
  while (1) {
=======
  while(1) {
>>>>>>> 421a154d
    int32_t startVal = atomic_val_compare_exchange_32(&pMeta->startInfo.taskStarting, 0, 1);
    if (startVal == 0) {
      break;
    }

    sndDebug("vgId:%d in start stream tasks procedure, wait for 500ms and recheck", vgId);
    taosMsleep(500);
  }

  terrno = 0;
  sndInfo("vgId:%d tasks are all updated and stopped, restart all tasks, triggered by transId:%d", vgId,
          pMeta->updateInfo.transId);

  while (streamMetaTaskInTimer(pMeta)) {
    sndDebug("vgId:%d some tasks in timer, wait for 100ms and recheck", pMeta->vgId);
    taosMsleep(100);
  }

  streamMetaWLock(pMeta);

  code = streamMetaReopen(pMeta);
  if (code != TSDB_CODE_SUCCESS) {
    sndError("vgId:%d failed to reopen stream meta", vgId);
    streamMetaWUnLock(pMeta);
    code = terrno;
    return code;
  }

  streamMetaInitBackend(pMeta);
  int64_t el = taosGetTimestampMs() - st;

<<<<<<< HEAD
  sndInfo("vgId:%d close&reload state elapsed time:%.3fs", vgId, el / 1000.);
=======
  sndInfo("vgId:%d close&reload state elapsed time:%.3fs", vgId, el/1000.);
>>>>>>> 421a154d

  code = streamMetaLoadAllTasks(pMeta);
  if (code != TSDB_CODE_SUCCESS) {
    sndError("vgId:%d failed to load stream tasks, code:%s", vgId, tstrerror(terrno));
    streamMetaWUnLock(pMeta);
    code = terrno;
    return code;
  }
  sndInfo("vgId:%d restart all stream tasks after all tasks being updated", vgId);
  sndResetStreamTaskStatus(pSnode);

  streamMetaWUnLock(pMeta);
  sndStartStreamTasks(pSnode);

  code = terrno;
  return code;
}

SSnode *sndOpen(const char *path, const SSnodeOpt *pOption) {
  SSnode *pSnode = taosMemoryCalloc(1, sizeof(SSnode));
  if (pSnode == NULL) {
    terrno = TSDB_CODE_OUT_OF_MEMORY;
    return NULL;
  }
  pSnode->path = taosStrdup(path);
  if (pSnode->path == NULL) {
    terrno = TSDB_CODE_OUT_OF_MEMORY;
    goto FAIL;
  }

  pSnode->msgCb = pOption->msgCb;
  pSnode->pMeta = streamMetaOpen(path, pSnode, (FTaskExpand *)sndExpandTask, SNODE_HANDLE, taosGetTimestampMs());
  if (pSnode->pMeta == NULL) {
    terrno = TSDB_CODE_OUT_OF_MEMORY;
    goto FAIL;
  }

  if (streamMetaLoadAllTasks(pSnode->pMeta) < 0) {
    goto FAIL;
  }

  stopRsync();
  startRsync();

  return pSnode;

FAIL:
  taosMemoryFree(pSnode->path);
  taosMemoryFree(pSnode);
  return NULL;
}

<<<<<<< HEAD
int32_t sndInit(SSnode *pSnode) {
=======
int32_t sndInit(SSnode * pSnode) {
>>>>>>> 421a154d
  sndResetStreamTaskStatus(pSnode);
  sndStartStreamTasks(pSnode);
  return 0;
}

void sndClose(SSnode *pSnode) {
  stopRsync();
  streamMetaNotifyClose(pSnode->pMeta);
  streamMetaCommit(pSnode->pMeta);
  streamMetaClose(pSnode->pMeta);
  taosMemoryFree(pSnode->path);
  taosMemoryFree(pSnode);
}

int32_t sndGetLoad(SSnode *pSnode, SSnodeLoad *pLoad) { return 0; }

<<<<<<< HEAD
int32_t sndStartStreamTaskAsync(SSnode *pSnode, bool restart) {
  SStreamMeta *pMeta = pSnode->pMeta;
=======
int32_t sndStartStreamTaskAsync(SSnode* pSnode, bool restart) {
  SStreamMeta* pMeta = pSnode->pMeta;
>>>>>>> 421a154d
  int32_t      vgId = pMeta->vgId;

  int32_t numOfTasks = taosArrayGetSize(pMeta->pTaskList);
  if (numOfTasks == 0) {
    sndDebug("vgId:%d no stream tasks existed to run", vgId);
    return 0;
  }

<<<<<<< HEAD
  SStreamTaskRunReq *pRunReq = rpcMallocCont(sizeof(SStreamTaskRunReq));
=======
  SStreamTaskRunReq* pRunReq = rpcMallocCont(sizeof(SStreamTaskRunReq));
>>>>>>> 421a154d
  if (pRunReq == NULL) {
    terrno = TSDB_CODE_OUT_OF_MEMORY;
    sndError("vgId:%d failed to create msg to start wal scanning to launch stream tasks, code:%s", vgId, terrstr());
    return -1;
  }

  sndDebug("vgId:%d start all %d stream task(s) async", vgId, numOfTasks);
  pRunReq->head.vgId = vgId;
  pRunReq->streamId = 0;
<<<<<<< HEAD
  pRunReq->taskId = restart ? STREAM_EXEC_RESTART_ALL_TASKS_ID : STREAM_EXEC_START_ALL_TASKS_ID;
=======
  pRunReq->taskId = restart? STREAM_EXEC_RESTART_ALL_TASKS_ID:STREAM_EXEC_START_ALL_TASKS_ID;
>>>>>>> 421a154d

  SRpcMsg msg = {.msgType = TDMT_STREAM_TASK_RUN, .pCont = pRunReq, .contLen = sizeof(SStreamTaskRunReq)};
  tmsgPutToQueue(&pSnode->msgCb, STREAM_QUEUE, &msg);
  return 0;
}

int32_t sndProcessTaskDeployReq(SSnode *pSnode, char *msg, int32_t msgLen) {
  int32_t code;

  // 1.deserialize msg and build task
  SStreamTask *pTask = taosMemoryCalloc(1, sizeof(SStreamTask));
  if (pTask == NULL) {
    return -1;
  }

  SDecoder decoder;
  tDecoderInit(&decoder, (uint8_t *)msg, msgLen);
  code = tDecodeStreamTask(&decoder, pTask);
  if (code < 0) {
    tDecoderClear(&decoder);
    taosMemoryFree(pTask);
    return -1;
  }

  tDecoderClear(&decoder);

  ASSERT(pTask->info.taskLevel == TASK_LEVEL__AGG);

  // 2.save task
  streamMetaWLock(pSnode->pMeta);

  bool added = false;
  code = streamMetaRegisterTask(pSnode->pMeta, -1, pTask, &added);
  if (code < 0) {
    streamMetaWUnLock(pSnode->pMeta);
    return -1;
  }

  int32_t numOfTasks = streamMetaGetNumOfTasks(pSnode->pMeta);
  streamMetaWUnLock(pSnode->pMeta);

  char *p = NULL;
  streamTaskGetStatus(pTask, &p);

  sndDebug("snode:%d s-task:%s is deployed on snode and add into meta, status:%s, numOfTasks:%d", SNODE_HANDLE,
<<<<<<< HEAD
           pTask->id.idStr, p, numOfTasks);
=======
         pTask->id.idStr, p, numOfTasks);
>>>>>>> 421a154d

  EStreamTaskEvent event = (HAS_RELATED_FILLHISTORY_TASK(pTask)) ? TASK_EVENT_INIT_STREAM_SCANHIST : TASK_EVENT_INIT;
  streamTaskHandleEvent(pTask->status.pSM, event);
  return 0;
}

int32_t sndProcessTaskDropReq(SSnode *pSnode, char *msg, int32_t msgLen) {
  SVDropStreamTaskReq *pReq = (SVDropStreamTaskReq *)msg;
  sndDebug("snode:%d receive msg to drop stream task:0x%x", pSnode->pMeta->vgId, pReq->taskId);
  streamMetaUnregisterTask(pSnode->pMeta, pReq->streamId, pReq->taskId);

  // commit the update
  streamMetaWLock(pSnode->pMeta);
  int32_t numOfTasks = streamMetaGetNumOfTasks(pSnode->pMeta);
  sndDebug("vgId:%d task:0x%x dropped, remain tasks:%d", pSnode->pMeta->vgId, pReq->taskId, numOfTasks);

  if (streamMetaCommit(pSnode->pMeta) < 0) {
    // persist to disk
  }
  streamMetaWUnLock(pSnode->pMeta);
  return 0;
}

int32_t sndProcessTaskRunReq(SSnode *pSnode, SRpcMsg *pMsg) {
  SStreamTaskRunReq *pReq = pMsg->pCont;

  int32_t taskId = pReq->taskId;

  if (taskId == STREAM_EXEC_START_ALL_TASKS_ID) {
    sndStartStreamTasks(pSnode);
    return 0;
  } else if (taskId == STREAM_EXEC_RESTART_ALL_TASKS_ID) {
    sndRestartStreamTasks(pSnode);
    return 0;
  }

  SStreamTask *pTask = streamMetaAcquireTask(pSnode->pMeta, pReq->streamId, pReq->taskId);
  if (pTask) {
    streamExecTask(pTask);
    streamMetaReleaseTask(pSnode->pMeta, pTask);
    return 0;
  } else {
    return -1;
  }
}

int32_t sndProcessTaskDispatchReq(SSnode *pSnode, SRpcMsg *pMsg, bool exec) {
  char *             msgStr = pMsg->pCont;
  char *             msgBody = POINTER_SHIFT(msgStr, sizeof(SMsgHead));
  int32_t            msgLen = pMsg->contLen - sizeof(SMsgHead);
  SStreamDispatchReq req;
  SDecoder           decoder;
  tDecoderInit(&decoder, (uint8_t *)msgBody, msgLen);
  tDecodeStreamDispatchReq(&decoder, &req);
  tDecoderClear(&decoder);

  SStreamTask *pTask = streamMetaAcquireTask(pSnode->pMeta, req.streamId, req.taskId);
  if (pTask) {
    SRpcMsg rsp = {.info = pMsg->info, .code = 0};
    streamProcessDispatchMsg(pTask, &req, &rsp);
    tDeleteStreamDispatchReq(&req);
    streamMetaReleaseTask(pSnode->pMeta, pTask);
    return 0;
  } else {
    tDeleteStreamDispatchReq(&req);
    return -1;
  }
}

int32_t sndProcessTaskRetrieveReq(SSnode *pSnode, SRpcMsg *pMsg) {
  char *             msgStr = pMsg->pCont;
  char *             msgBody = POINTER_SHIFT(msgStr, sizeof(SMsgHead));
  int32_t            msgLen = pMsg->contLen - sizeof(SMsgHead);
  SStreamRetrieveReq req;
  SDecoder           decoder;
  tDecoderInit(&decoder, (uint8_t *)msgBody, msgLen);
  tDecodeStreamRetrieveReq(&decoder, &req);
  tDecoderClear(&decoder);
  SStreamTask *pTask = streamMetaAcquireTask(pSnode->pMeta, req.streamId, req.dstTaskId);

  if (pTask) {
    SRpcMsg rsp = {.info = pMsg->info, .code = 0};
    streamProcessRetrieveReq(pTask, &req, &rsp);
    streamMetaReleaseTask(pSnode->pMeta, pTask);
    tDeleteStreamRetrieveReq(&req);
    return 0;
  } else {
    return -1;
  }
}

int32_t sndProcessTaskDispatchRsp(SSnode *pSnode, SRpcMsg *pMsg) {
  SStreamDispatchRsp *pRsp = POINTER_SHIFT(pMsg->pCont, sizeof(SMsgHead));

  pRsp->upstreamTaskId = htonl(pRsp->upstreamTaskId);
  pRsp->streamId = htobe64(pRsp->streamId);
  pRsp->downstreamTaskId = htonl(pRsp->downstreamTaskId);
  pRsp->downstreamNodeId = htonl(pRsp->downstreamNodeId);
  pRsp->stage = htobe64(pRsp->stage);
  pRsp->msgId = htonl(pRsp->msgId);

  SStreamTask *pTask = streamMetaAcquireTask(pSnode->pMeta, pRsp->streamId, pRsp->upstreamTaskId);
  if (pTask) {
    streamProcessDispatchRsp(pTask, pRsp, pMsg->code);
    streamMetaReleaseTask(pSnode->pMeta, pTask);
    return 0;
  } else {
    return -1;
  }
}

int32_t sndProcessTaskRetrieveRsp(SSnode *pSnode, SRpcMsg *pMsg) {
  //
  return 0;
}

int32_t sndProcessTaskScanHistoryFinishReq(SSnode *pSnode, SRpcMsg *pMsg) {
<<<<<<< HEAD
  char *  msg = POINTER_SHIFT(pMsg->pCont, sizeof(SMsgHead));
=======
  char   *msg = POINTER_SHIFT(pMsg->pCont, sizeof(SMsgHead));
>>>>>>> 421a154d
  int32_t msgLen = pMsg->contLen - sizeof(SMsgHead);

  // deserialize
  SStreamScanHistoryFinishReq req;

  SDecoder decoder;
  tDecoderInit(&decoder, (uint8_t *)msg, msgLen);
  tDecodeStreamScanHistoryFinishReq(&decoder, &req);
  tDecoderClear(&decoder);

  // find task
  SStreamTask *pTask = streamMetaAcquireTask(pSnode->pMeta, req.streamId, req.downstreamTaskId);
  if (pTask == NULL) {
    return -1;
  }
  // do process request
  if (streamProcessScanHistoryFinishReq(pTask, &req, &pMsg->info) < 0) {
    streamMetaReleaseTask(pSnode->pMeta, pTask);
    return -1;
  }

  streamMetaReleaseTask(pSnode->pMeta, pTask);
  return 0;
}

int32_t sndProcessTaskScanHistoryFinishRsp(SSnode *pSnode, SRpcMsg *pMsg) {
<<<<<<< HEAD
  char *  msg = POINTER_SHIFT(pMsg->pCont, sizeof(SMsgHead));
=======
  char*   msg = POINTER_SHIFT(pMsg->pCont, sizeof(SMsgHead));
>>>>>>> 421a154d
  int32_t msgLen = pMsg->contLen - sizeof(SMsgHead);

  // deserialize
  SStreamCompleteHistoryMsg req = {0};

  SDecoder decoder;
<<<<<<< HEAD
  tDecoderInit(&decoder, (uint8_t *)msg, msgLen);
  tDecodeCompleteHistoryDataMsg(&decoder, &req);
  tDecoderClear(&decoder);

  SStreamTask *pTask = streamMetaAcquireTask(pSnode->pMeta, req.streamId, req.upstreamTaskId);
  if (pTask == NULL) {
    sndError("vgId:%d process scan history finish rsp, failed to find task:0x%x, it may be destroyed",
             pSnode->pMeta->vgId, req.upstreamTaskId);
=======
  tDecoderInit(&decoder, (uint8_t*)msg, msgLen);
  tDecodeCompleteHistoryDataMsg(&decoder, &req);
  tDecoderClear(&decoder);

  SStreamTask* pTask = streamMetaAcquireTask(pSnode->pMeta, req.streamId, req.upstreamTaskId);
  if (pTask == NULL) {
    sndError("vgId:%d process scan history finish rsp, failed to find task:0x%x, it may be destroyed",
           pSnode->pMeta->vgId, req.upstreamTaskId);
>>>>>>> 421a154d
    return -1;
  }

  int32_t remain = atomic_sub_fetch_32(&pTask->notReadyTasks, 1);
  if (remain > 0) {
    sndDebug("s-task:%s scan-history finish rsp received from downstream task:0x%x, unfinished remain:%d",
<<<<<<< HEAD
             pTask->id.idStr, req.downstreamId, remain);
=======
            pTask->id.idStr, req.downstreamId, remain);
>>>>>>> 421a154d
  } else {
    sndDebug(
        "s-task:%s scan-history finish rsp received from downstream task:0x%x, all downstream tasks rsp scan-history "
        "completed msg",
        pTask->id.idStr, req.downstreamId);
    streamProcessScanHistoryFinishRsp(pTask);
  }

  streamMetaReleaseTask(pSnode->pMeta, pTask);
  return 0;
}

// downstream task has complete the stream task checkpoint procedure, let's start the handle the rsp by execute task
<<<<<<< HEAD
int32_t sndProcessTaskCheckpointReadyMsg(SSnode *pSnode, SRpcMsg *pMsg) {
  SStreamMeta *pMeta = pSnode->pMeta;
  char *       msg = POINTER_SHIFT(pMsg->pCont, sizeof(SMsgHead));
=======
int32_t sndProcessTaskCheckpointReadyMsg(SSnode *pSnode, SRpcMsg* pMsg) {
  SStreamMeta* pMeta = pSnode->pMeta;
  char*        msg = POINTER_SHIFT(pMsg->pCont, sizeof(SMsgHead));
>>>>>>> 421a154d
  int32_t      len = pMsg->contLen - sizeof(SMsgHead);
  int32_t      code = 0;

  SStreamCheckpointReadyMsg req = {0};

  SDecoder decoder;
<<<<<<< HEAD
  tDecoderInit(&decoder, (uint8_t *)msg, len);
=======
  tDecoderInit(&decoder, (uint8_t*)msg, len);
>>>>>>> 421a154d
  if (tDecodeStreamCheckpointReadyMsg(&decoder, &req) < 0) {
    code = TSDB_CODE_MSG_DECODE_ERROR;
    tDecoderClear(&decoder);
    return code;
  }
  tDecoderClear(&decoder);

<<<<<<< HEAD
  SStreamTask *pTask = streamMetaAcquireTask(pMeta, req.streamId, req.upstreamTaskId);
  if (pTask == NULL) {
    sndError("vgId:%d failed to find s-task:0x%x, it may have been destroyed already", pMeta->vgId,
             req.downstreamTaskId);
=======
  SStreamTask* pTask = streamMetaAcquireTask(pMeta, req.streamId, req.upstreamTaskId);
  if (pTask == NULL) {
    sndError("vgId:%d failed to find s-task:0x%x, it may have been destroyed already", pMeta->vgId, req.downstreamTaskId);
>>>>>>> 421a154d
    return code;
  }

  sndDebug("snode vgId:%d s-task:%s received the checkpoint ready msg from task:0x%x (vgId:%d), handle it", pMeta->vgId,
<<<<<<< HEAD
           pTask->id.idStr, req.downstreamTaskId, req.downstreamNodeId);
=======
          pTask->id.idStr, req.downstreamTaskId, req.downstreamNodeId);
>>>>>>> 421a154d

  streamProcessCheckpointReadyMsg(pTask);
  streamMetaReleaseTask(pMeta, pTask);
  return code;
}

int32_t sndProcessStreamTaskCheckReq(SSnode *pSnode, SRpcMsg *pMsg) {
  char *  msgStr = pMsg->pCont;
  char *  msgBody = POINTER_SHIFT(msgStr, sizeof(SMsgHead));
  int32_t msgLen = pMsg->contLen - sizeof(SMsgHead);

  SStreamTaskCheckReq req;
  SDecoder            decoder;

  tDecoderInit(&decoder, (uint8_t *)msgBody, msgLen);
  tDecodeStreamTaskCheckReq(&decoder, &req);
  tDecoderClear(&decoder);

  int32_t taskId = req.downstreamTaskId;

  SStreamTaskCheckRsp rsp = {
      .reqId = req.reqId,
      .streamId = req.streamId,
      .childId = req.childId,
      .downstreamNodeId = req.downstreamNodeId,
      .downstreamTaskId = req.downstreamTaskId,
      .upstreamNodeId = req.upstreamNodeId,
      .upstreamTaskId = req.upstreamTaskId,
  };

  SStreamTask *pTask = streamMetaAcquireTask(pSnode->pMeta, req.streamId, taskId);

  if (pTask != NULL) {
    rsp.status = streamTaskCheckStatus(pTask, req.upstreamTaskId, req.upstreamNodeId, req.stage, &rsp.oldStage);
    streamMetaReleaseTask(pSnode->pMeta, pTask);
    char *p = NULL;
    streamTaskGetStatus(pTask, &p);
    sndDebug("s-task:%s status:%s, recv task check req(reqId:0x%" PRIx64 ") task:0x%x (vgId:%d), ready:%d",
<<<<<<< HEAD
             pTask->id.idStr, p, rsp.reqId, rsp.upstreamTaskId, rsp.upstreamNodeId, rsp.status);
  } else {
    rsp.status = TASK_DOWNSTREAM_NOT_READY;
    sndDebug("recv task check(taskId:0x%x not built yet) req(reqId:0x%" PRIx64
             ") from task:0x%x (vgId:%d), rsp status %d",
             taskId, rsp.reqId, rsp.upstreamTaskId, rsp.upstreamNodeId, rsp.status);
=======
            pTask->id.idStr, p, rsp.reqId, rsp.upstreamTaskId, rsp.upstreamNodeId, rsp.status);
  } else {
    rsp.status = TASK_DOWNSTREAM_NOT_READY;
    sndDebug("recv task check(taskId:0x%x not built yet) req(reqId:0x%" PRIx64 ") from task:0x%x (vgId:%d), rsp status %d",
           taskId, rsp.reqId, rsp.upstreamTaskId, rsp.upstreamNodeId, rsp.status);
>>>>>>> 421a154d
  }

  SEncoder encoder;
  int32_t  code;
  int32_t  len;

  tEncodeSize(tEncodeStreamTaskCheckRsp, &rsp, len, code);
  if (code < 0) {
    sndError("vgId:%d failed to encode task check rsp, task:0x%x", pSnode->pMeta->vgId, taskId);
    return -1;
  }

  void *buf = rpcMallocCont(sizeof(SMsgHead) + len);
  ((SMsgHead *)buf)->vgId = htonl(req.upstreamNodeId);

  void *abuf = POINTER_SHIFT(buf, sizeof(SMsgHead));
  tEncoderInit(&encoder, (uint8_t *)abuf, len);
  tEncodeStreamTaskCheckRsp(&encoder, &rsp);
  tEncoderClear(&encoder);

  SRpcMsg rspMsg = {.code = 0, .pCont = buf, .contLen = sizeof(SMsgHead) + len, .info = pMsg->info};

  tmsgSendRsp(&rspMsg);
  return 0;
}

int32_t sndProcessStreamTaskCheckRsp(SSnode *pSnode, SRpcMsg *pMsg) {
  char *  pReq = POINTER_SHIFT(pMsg->pCont, sizeof(SMsgHead));
  int32_t len = pMsg->contLen - sizeof(SMsgHead);

  int32_t             code;
  SStreamTaskCheckRsp rsp;

  SDecoder decoder;
  tDecoderInit(&decoder, (uint8_t *)pReq, len);
  code = tDecodeStreamTaskCheckRsp(&decoder, &rsp);

  if (code < 0) {
    tDecoderClear(&decoder);
    return -1;
  }

  tDecoderClear(&decoder);
  sndDebug("tq task:0x%x (vgId:%d) recv check rsp(reqId:0x%" PRIx64 ") from 0x%x (vgId:%d) status %d",
<<<<<<< HEAD
           rsp.upstreamTaskId, rsp.upstreamNodeId, rsp.reqId, rsp.downstreamTaskId, rsp.downstreamNodeId, rsp.status);
=======
          rsp.upstreamTaskId, rsp.upstreamNodeId, rsp.reqId, rsp.downstreamTaskId, rsp.downstreamNodeId, rsp.status);
>>>>>>> 421a154d

  SStreamTask *pTask = streamMetaAcquireTask(pSnode->pMeta, rsp.streamId, rsp.upstreamTaskId);
  if (pTask == NULL) {
    sndError("tq failed to locate the stream task:0x%x (vgId:%d), it may have been destroyed", rsp.upstreamTaskId,
<<<<<<< HEAD
             pSnode->pMeta->vgId);
=======
            pSnode->pMeta->vgId);
>>>>>>> 421a154d
    return -1;
  }

  code = streamProcessCheckRsp(pTask, &rsp);
  streamMetaReleaseTask(pSnode->pMeta, pTask);
  return code;
}

<<<<<<< HEAD
int32_t sndProcessTaskUpdateReq(SSnode *pSnode, SRpcMsg *pMsg) {
  SStreamMeta *pMeta = pSnode->pMeta;
  int32_t      vgId = SNODE_HANDLE;
  char *       msg = POINTER_SHIFT(pMsg->pCont, sizeof(SMsgHead));
=======
int32_t sndProcessTaskUpdateReq(SSnode* pSnode, SRpcMsg* pMsg) {
  SStreamMeta* pMeta = pSnode->pMeta;
  int32_t      vgId = SNODE_HANDLE;
  char*        msg = POINTER_SHIFT(pMsg->pCont, sizeof(SMsgHead));
>>>>>>> 421a154d
  int32_t      len = pMsg->contLen - sizeof(SMsgHead);
  SRpcMsg      rsp = {.info = pMsg->info, .code = TSDB_CODE_SUCCESS};

  SStreamTaskNodeUpdateMsg req = {0};

  SDecoder decoder;
<<<<<<< HEAD
  tDecoderInit(&decoder, (uint8_t *)msg, len);
=======
  tDecoderInit(&decoder, (uint8_t*)msg, len);
>>>>>>> 421a154d
  if (tDecodeStreamTaskUpdateMsg(&decoder, &req) < 0) {
    rsp.code = TSDB_CODE_MSG_DECODE_ERROR;
    sndError("vgId:%d failed to decode task update msg, code:%s", vgId, tstrerror(rsp.code));
    tDecoderClear(&decoder);
    return rsp.code;
  }

  tDecoderClear(&decoder);

  // update the nodeEpset when it exists
  streamMetaWLock(pMeta);

  // the task epset may be updated again and again, when replaying the WAL, the task may be in stop status.
<<<<<<< HEAD
  STaskId       id = {.streamId = req.streamId, .taskId = req.taskId};
  SStreamTask **ppTask = (SStreamTask **)taosHashGet(pMeta->pTasksMap, &id, sizeof(id));
  if (ppTask == NULL || *ppTask == NULL) {
    sndError("vgId:%d failed to acquire task:0x%x when handling update, it may have been dropped already", pMeta->vgId,
             req.taskId);
=======
  STaskId id = {.streamId = req.streamId, .taskId = req.taskId};
  SStreamTask** ppTask = (SStreamTask**)taosHashGet(pMeta->pTasksMap, &id, sizeof(id));
  if (ppTask == NULL || *ppTask == NULL) {
    sndError("vgId:%d failed to acquire task:0x%x when handling update, it may have been dropped already", pMeta->vgId,
            req.taskId);
>>>>>>> 421a154d
    rsp.code = TSDB_CODE_SUCCESS;
    streamMetaWUnLock(pMeta);

    taosArrayDestroy(req.pNodeList);
    return rsp.code;
  }

<<<<<<< HEAD
  SStreamTask *pTask = *ppTask;
=======
  SStreamTask* pTask = *ppTask;
>>>>>>> 421a154d

  if (pMeta->updateInfo.transId != req.transId) {
    pMeta->updateInfo.transId = req.transId;
    sndInfo("s-task:%s receive new trans to update nodeEp msg from mnode, transId:%d", pTask->id.idStr, req.transId);
    // info needs to be kept till the new trans to update the nodeEp arrived.
    taosHashClear(pMeta->updateInfo.pTasks);
  } else {
    sndDebug("s-task:%s recv trans to update nodeEp from mnode, transId:%d", pTask->id.idStr, req.transId);
  }

  STaskUpdateEntry entry = {.streamId = req.streamId, .taskId = req.taskId, .transId = req.transId};
<<<<<<< HEAD
  void *           exist = taosHashGet(pMeta->updateInfo.pTasks, &entry, sizeof(STaskUpdateEntry));
  if (exist != NULL) {
    sndDebug("s-task:%s (vgId:%d) already update in trans:%d, discard the nodeEp update msg", pTask->id.idStr, vgId,
             req.transId);
=======
  void* exist = taosHashGet(pMeta->updateInfo.pTasks, &entry, sizeof(STaskUpdateEntry));
  if (exist != NULL) {
    sndDebug("s-task:%s (vgId:%d) already update in trans:%d, discard the nodeEp update msg", pTask->id.idStr, vgId,
            req.transId);
>>>>>>> 421a154d
    rsp.code = TSDB_CODE_SUCCESS;
    streamMetaWUnLock(pMeta);
    taosArrayDestroy(req.pNodeList);
    return rsp.code;
  }

  streamMetaWUnLock(pMeta);

  // the following two functions should not be executed within the scope of meta lock to avoid deadlock
  streamTaskUpdateEpsetInfo(pTask, req.pNodeList);
  streamTaskResetStatus(pTask);

  // continue after lock the meta again
  streamMetaWLock(pMeta);

<<<<<<< HEAD
  SStreamTask **ppHTask = NULL;
  if (HAS_RELATED_FILLHISTORY_TASK(pTask)) {
    ppHTask = (SStreamTask **)taosHashGet(pMeta->pTasksMap, &pTask->hTaskInfo.id, sizeof(pTask->hTaskInfo.id));
    if (ppHTask == NULL || *ppHTask == NULL) {
      sndError(
          "vgId:%d failed to acquire fill-history task:0x%x when handling update, it may have been dropped already",
          pMeta->vgId, req.taskId);
=======
  SStreamTask** ppHTask = NULL;
  if (HAS_RELATED_FILLHISTORY_TASK(pTask)) {
    ppHTask = (SStreamTask**)taosHashGet(pMeta->pTasksMap, &pTask->hTaskInfo.id, sizeof(pTask->hTaskInfo.id));
    if (ppHTask == NULL || *ppHTask == NULL) {
      sndError("vgId:%d failed to acquire fill-history task:0x%x when handling update, it may have been dropped already",
              pMeta->vgId, req.taskId);
>>>>>>> 421a154d
      CLEAR_RELATED_FILLHISTORY_TASK(pTask);
    } else {
      sndDebug("s-task:%s fill-history task update nodeEp along with stream task", (*ppHTask)->id.idStr);
      streamTaskUpdateEpsetInfo(*ppHTask, req.pNodeList);
    }
  }

  {
    streamMetaSaveTask(pMeta, pTask);
    if (ppHTask != NULL) {
      streamMetaSaveTask(pMeta, *ppHTask);
    }

    if (streamMetaCommit(pMeta) < 0) {
      //     persist to disk
    }
  }

  streamTaskStop(pTask);

  // keep the already handled info
  taosHashPut(pMeta->updateInfo.pTasks, &entry, sizeof(entry), NULL, 0);

  if (ppHTask != NULL) {
    streamTaskStop(*ppHTask);
<<<<<<< HEAD
    sndDebug("s-task:%s task nodeEp update completed, streamTask and related fill-history task closed",
             pTask->id.idStr);
=======
    sndDebug("s-task:%s task nodeEp update completed, streamTask and related fill-history task closed", pTask->id.idStr);
>>>>>>> 421a154d
    taosHashPut(pMeta->updateInfo.pTasks, &(*ppHTask)->id, sizeof(pTask->id), NULL, 0);
  } else {
    sndDebug("s-task:%s task nodeEp update completed, streamTask closed", pTask->id.idStr);
  }

  rsp.code = 0;

  // possibly only handle the stream task.
  int32_t numOfTasks = streamMetaGetNumOfTasks(pMeta);
  int32_t updateTasks = taosHashGetSize(pMeta->updateInfo.pTasks);

  pMeta->startInfo.tasksWillRestart = 1;

  if (updateTasks < numOfTasks) {
    sndDebug("vgId:%d closed tasks:%d, unclosed:%d, all tasks will be started when nodeEp update completed", vgId,
<<<<<<< HEAD
             updateTasks, (numOfTasks - updateTasks));
    streamMetaWUnLock(pMeta);
  } else {
    sndDebug("vgId:%d all %d task(s) nodeEp updated and closed", vgId, numOfTasks);
#if 1
    sndStartStreamTaskAsync(pSnode, true);
    streamMetaWUnLock(pMeta);
#else
    streamMetaWUnLock(pMeta);

    // For debug purpose.
    // the following procedure consume many CPU resource, result in the re-election of leader
    // with high probability. So we employ it as a test case for the stream processing framework, with
    // checkpoint/restart/nodeUpdate etc.
    while (1) {
      int32_t startVal = atomic_val_compare_exchange_32(&pMeta->startInfo.taskStarting, 0, 1);
      if (startVal == 0) {
        break;
      }

      tqDebug("vgId:%d in start stream tasks procedure, wait for 500ms and recheck", vgId);
      taosMsleep(500);
    }

    while (streamMetaTaskInTimer(pMeta)) {
      tqDebug("vgId:%d some tasks in timer, wait for 100ms and recheck", pMeta->vgId);
      taosMsleep(100);
    }

    streamMetaWLock(pMeta);

    int32_t code = streamMetaReopen(pMeta);
    if (code != 0) {
      tqError("vgId:%d failed to reopen stream meta", vgId);
      streamMetaWUnLock(pMeta);
      taosArrayDestroy(req.pNodeList);
      return -1;
    }

    if (streamMetaLoadAllTasks(pTq->pStreamMeta) < 0) {
      tqError("vgId:%d failed to load stream tasks", vgId);
      streamMetaWUnLock(pMeta);
      taosArrayDestroy(req.pNodeList);
      return -1;
    }

    if (vnodeIsRoleLeader(pTq->pVnode) && !tsDisableStream) {
      tqInfo("vgId:%d start all stream tasks after all being updated", vgId);
      tqResetStreamTaskStatus(pTq);
      tqStartStreamTaskAsync(pTq, false);
    } else {
      tqInfo("vgId:%d, follower node not start stream tasks", vgId);
    }
    streamMetaWUnLock(pMeta);
=======
            updateTasks, (numOfTasks - updateTasks));
    streamMetaWUnLock(pMeta);
  } else {
      sndDebug("vgId:%d all %d task(s) nodeEp updated and closed", vgId, numOfTasks);
#if 1
      sndStartStreamTaskAsync(pSnode, true);
      streamMetaWUnLock(pMeta);
#else
      streamMetaWUnLock(pMeta);

      // For debug purpose.
      // the following procedure consume many CPU resource, result in the re-election of leader
      // with high probability. So we employ it as a test case for the stream processing framework, with
      // checkpoint/restart/nodeUpdate etc.
      while(1) {
        int32_t startVal = atomic_val_compare_exchange_32(&pMeta->startInfo.taskStarting, 0, 1);
        if (startVal == 0) {
          break;
        }

        tqDebug("vgId:%d in start stream tasks procedure, wait for 500ms and recheck", vgId);
        taosMsleep(500);
      }

      while (streamMetaTaskInTimer(pMeta)) {
        tqDebug("vgId:%d some tasks in timer, wait for 100ms and recheck", pMeta->vgId);
        taosMsleep(100);
      }

      streamMetaWLock(pMeta);

      int32_t code = streamMetaReopen(pMeta);
      if (code != 0) {
        tqError("vgId:%d failed to reopen stream meta", vgId);
        streamMetaWUnLock(pMeta);
        taosArrayDestroy(req.pNodeList);
        return -1;
      }

      if (streamMetaLoadAllTasks(pTq->pStreamMeta) < 0) {
        tqError("vgId:%d failed to load stream tasks", vgId);
        streamMetaWUnLock(pMeta);
        taosArrayDestroy(req.pNodeList);
        return -1;
      }

      if (vnodeIsRoleLeader(pTq->pVnode) && !tsDisableStream) {
        tqInfo("vgId:%d start all stream tasks after all being updated", vgId);
        tqResetStreamTaskStatus(pTq);
        tqStartStreamTaskAsync(pTq, false);
      } else {
        tqInfo("vgId:%d, follower node not start stream tasks", vgId);
      }
      streamMetaWUnLock(pMeta);
>>>>>>> 421a154d
#endif
  }

  taosArrayDestroy(req.pNodeList);
  return rsp.code;
}

int32_t sndProcessStreamMsg(SSnode *pSnode, SRpcMsg *pMsg) {
  switch (pMsg->msgType) {
    case TDMT_STREAM_TASK_RUN:
      return sndProcessTaskRunReq(pSnode, pMsg);
    case TDMT_STREAM_TASK_DISPATCH:
      return sndProcessTaskDispatchReq(pSnode, pMsg, true);
    case TDMT_STREAM_TASK_DISPATCH_RSP:
      return sndProcessTaskDispatchRsp(pSnode, pMsg);
    case TDMT_STREAM_RETRIEVE:
      return sndProcessTaskRetrieveReq(pSnode, pMsg);
    case TDMT_STREAM_RETRIEVE_RSP:
      return sndProcessTaskRetrieveRsp(pSnode, pMsg);
    case TDMT_VND_STREAM_SCAN_HISTORY_FINISH:
      return sndProcessTaskScanHistoryFinishReq(pSnode, pMsg);
    case TDMT_VND_STREAM_SCAN_HISTORY_FINISH_RSP:
      return sndProcessTaskScanHistoryFinishRsp(pSnode, pMsg);
    case TDMT_VND_STREAM_TASK_CHECK:
      return sndProcessStreamTaskCheckReq(pSnode, pMsg);
    case TDMT_VND_STREAM_TASK_CHECK_RSP:
      return sndProcessStreamTaskCheckRsp(pSnode, pMsg);
    case TDMT_STREAM_TASK_CHECKPOINT_READY:
      return sndProcessTaskCheckpointReadyMsg(pSnode, pMsg);
    default:
      ASSERT(0);
  }
  return 0;
}

int32_t sndProcessWriteMsg(SSnode *pSnode, SRpcMsg *pMsg, SRpcMsg *pRsp) {
  switch (pMsg->msgType) {
    case TDMT_STREAM_TASK_DEPLOY: {
<<<<<<< HEAD
      void *  pReq = POINTER_SHIFT(pMsg->pCont, sizeof(SMsgHead));
=======
      void   *pReq = POINTER_SHIFT(pMsg->pCont, sizeof(SMsgHead));
>>>>>>> 421a154d
      int32_t len = pMsg->contLen - sizeof(SMsgHead);
      return sndProcessTaskDeployReq(pSnode, pReq, len);
    }

    case TDMT_STREAM_TASK_DROP:
      return sndProcessTaskDropReq(pSnode, pMsg->pCont, pMsg->contLen);
    case TDMT_VND_STREAM_TASK_UPDATE:
      sndProcessTaskUpdateReq(pSnode, pMsg);
      break;
    default:
      ASSERT(0);
  }
  return 0;
}<|MERGE_RESOLUTION|>--- conflicted
+++ resolved
@@ -19,28 +19,6 @@
 #include "stream.h"
 #include "tstream.h"
 #include "tuuid.h"
-#include "stream.h"
-
-#define sndError(...)                                                     \
-  do {                                                                  \
-    if (sndDebugFlag & DEBUG_ERROR) {                                     \
-      taosPrintLog("SND ERROR ", DEBUG_ERROR, sndDebugFlag, __VA_ARGS__); \
-    }                                                                   \
-  } while (0)
-
-#define sndInfo(...)                                                     \
-  do {                                                                  \
-    if (sndDebugFlag & DEBUG_INFO) {                                     \
-      taosPrintLog("SND INFO ", DEBUG_INFO, sndDebugFlag, __VA_ARGS__); \
-    }                                                                   \
-  } while (0)
-
-#define sndDebug(...)                                               \
-  do {                                                            \
-    if (sndDebugFlag & DEBUG_DEBUG) {                               \
-      taosPrintLog("SND ", DEBUG_DEBUG, sndDebugFlag, __VA_ARGS__); \
-    }                                                             \
-  } while (0)
 
 #define sndError(...)                                                     \
   do {                                                                    \
@@ -112,11 +90,7 @@
 
   streamTaskOpenAllUpstreamInput(pTask);
 
-<<<<<<< HEAD
   SStreamTask *pSateTask = pTask;
-=======
-  SStreamTask* pSateTask = pTask;
->>>>>>> 421a154d
   SStreamTask  task = {0};
   if (pTask->info.fillHistory) {
     task.id.streamId = pTask->streamTaskId.streamId;
@@ -155,13 +129,8 @@
   // checkpoint ver is the kept version, handled data should be the next version.
   if (pTask->chkInfo.checkpointId != 0) {
     pTask->chkInfo.nextProcessVer = pTask->chkInfo.checkpointVer + 1;
-<<<<<<< HEAD
     sndInfo("s-task:%s restore from the checkpointId:%" PRId64 " ver:%" PRId64 " nextProcessVer:%" PRId64,
             pTask->id.idStr, pChkInfo->checkpointId, pChkInfo->checkpointVer, pChkInfo->nextProcessVer);
-=======
-    sndInfo("s-task:%s restore from the checkpointId:%" PRId64 " ver:%" PRId64 " nextProcessVer:%" PRId64, pTask->id.idStr,
-           pChkInfo->checkpointId, pChkInfo->checkpointVer, pChkInfo->nextProcessVer);
->>>>>>> 421a154d
   } else {
     if (pTask->chkInfo.nextProcessVer == -1) {
       pTask->chkInfo.nextProcessVer = 0;
@@ -172,7 +141,6 @@
   streamTaskGetStatus(pTask, &p);
 
   sndInfo("snode:%d expand stream task, s-task:%s, checkpointId:%" PRId64 " checkpointVer:%" PRId64
-<<<<<<< HEAD
           " nextProcessVer:%" PRId64 " child id:%d, level:%d, status:%s fill-history:%d, trigger:%" PRId64 " ms",
           SNODE_HANDLE, pTask->id.idStr, pChkInfo->checkpointId, pChkInfo->checkpointVer, pChkInfo->nextProcessVer,
           pTask->info.selfChildId, pTask->info.taskLevel, p, pTask->info.fillHistory, pTask->info.triggerParam);
@@ -255,110 +223,17 @@
     SStreamTask **pTask = taosHashGet(pMeta->pTasksMap, &id, sizeof(id));
     streamTaskResetStatus(*pTask);
   }
-=======
-        " nextProcessVer:%" PRId64 " child id:%d, level:%d, status:%s fill-history:%d, trigger:%" PRId64 " ms",
-        SNODE_HANDLE, pTask->id.idStr, pChkInfo->checkpointId, pChkInfo->checkpointVer, pChkInfo->nextProcessVer,
-        pTask->info.selfChildId, pTask->info.taskLevel, p, pTask->info.fillHistory, pTask->info.triggerParam);
->>>>>>> 421a154d
-
-  return 0;
-}
-
-<<<<<<< HEAD
+
+  return 0;
+}
+
 int32_t sndRestartStreamTasks(SSnode *pSnode) {
   SStreamMeta *pMeta = pSnode->pMeta;
-=======
-int32_t sndStartStreamTasks(SSnode* pSnode) {
-  int32_t      code = TSDB_CODE_SUCCESS;
-  int32_t      vgId = SNODE_HANDLE;
-  SStreamMeta* pMeta = pSnode->pMeta;
-
-  int32_t numOfTasks = taosArrayGetSize(pMeta->pTaskList);
-  sndDebug("vgId:%d start to check all %d stream task(s) downstream status", vgId, numOfTasks);
-  if (numOfTasks == 0) {
-    return TSDB_CODE_SUCCESS;
-  }
-
-  SArray* pTaskList = NULL;
-  streamMetaWLock(pMeta);
-  pTaskList = taosArrayDup(pMeta->pTaskList, NULL);
-  taosHashClear(pMeta->startInfo.pReadyTaskSet);
-  taosHashClear(pMeta->startInfo.pFailedTaskSet);
-  pMeta->startInfo.startTs = taosGetTimestampMs();
-  streamMetaWUnLock(pMeta);
-
-  // broadcast the check downstream tasks msg
-  for (int32_t i = 0; i < numOfTasks; ++i) {
-    SStreamTaskId* pTaskId = taosArrayGet(pTaskList, i);
-    SStreamTask*   pTask = streamMetaAcquireTask(pMeta, pTaskId->streamId, pTaskId->taskId);
-    if (pTask == NULL) {
-      continue;
-    }
-
-    // fill-history task can only be launched by related stream tasks.
-    if (pTask->info.fillHistory == 1) {
-      streamMetaReleaseTask(pMeta, pTask);
-      continue;
-    }
-
-    if (pTask->status.downstreamReady == 1) {
-      if (HAS_RELATED_FILLHISTORY_TASK(pTask)) {
-        sndDebug("s-task:%s downstream ready, no need to check downstream, check only related fill-history task",
-                 pTask->id.idStr);
-        streamLaunchFillHistoryTask(pTask);
-      }
-
-      streamMetaUpdateTaskDownstreamStatus(pTask, pTask->execInfo.init, pTask->execInfo.start, true);
-      streamMetaReleaseTask(pMeta, pTask);
-      continue;
-    }
-
-    EStreamTaskEvent event = (HAS_RELATED_FILLHISTORY_TASK(pTask)) ? TASK_EVENT_INIT_STREAM_SCANHIST : TASK_EVENT_INIT;
-    int32_t ret = streamTaskHandleEvent(pTask->status.pSM, event);
-    if (ret != TSDB_CODE_SUCCESS) {
-      code = ret;
-    }
-
-    streamMetaReleaseTask(pMeta, pTask);
-  }
-
-  taosArrayDestroy(pTaskList);
-  return code;
-}
-
-int32_t sndResetStreamTaskStatus(SSnode* pSnode) {
-  SStreamMeta* pMeta = pSnode->pMeta;
-  int32_t      vgId = pMeta->vgId;
-  int32_t      numOfTasks = taosArrayGetSize(pMeta->pTaskList);
-
-  sndDebug("vgId:%d reset all %d stream task(s) status to be uninit", vgId, numOfTasks);
-  if (numOfTasks == 0) {
-    return TSDB_CODE_SUCCESS;
-  }
-
-  for (int32_t i = 0; i < numOfTasks; ++i) {
-    SStreamTaskId* pTaskId = taosArrayGet(pMeta->pTaskList, i);
-
-    STaskId id = {.streamId = pTaskId->streamId, .taskId = pTaskId->taskId};
-    SStreamTask** pTask = taosHashGet(pMeta->pTasksMap, &id, sizeof(id));
-    streamTaskResetStatus(*pTask);
-  }
-
-  return 0;
-}
-
-int32_t sndRestartStreamTasks(SSnode* pSnode) {
-  SStreamMeta* pMeta = pSnode->pMeta;
->>>>>>> 421a154d
   int32_t      vgId = pMeta->vgId;
   int32_t      code = 0;
   int64_t      st = taosGetTimestampMs();
 
-<<<<<<< HEAD
   while (1) {
-=======
-  while(1) {
->>>>>>> 421a154d
     int32_t startVal = atomic_val_compare_exchange_32(&pMeta->startInfo.taskStarting, 0, 1);
     if (startVal == 0) {
       break;
@@ -390,11 +265,7 @@
   streamMetaInitBackend(pMeta);
   int64_t el = taosGetTimestampMs() - st;
 
-<<<<<<< HEAD
   sndInfo("vgId:%d close&reload state elapsed time:%.3fs", vgId, el / 1000.);
-=======
-  sndInfo("vgId:%d close&reload state elapsed time:%.3fs", vgId, el/1000.);
->>>>>>> 421a154d
 
   code = streamMetaLoadAllTasks(pMeta);
   if (code != TSDB_CODE_SUCCESS) {
@@ -447,11 +318,7 @@
   return NULL;
 }
 
-<<<<<<< HEAD
 int32_t sndInit(SSnode *pSnode) {
-=======
-int32_t sndInit(SSnode * pSnode) {
->>>>>>> 421a154d
   sndResetStreamTaskStatus(pSnode);
   sndStartStreamTasks(pSnode);
   return 0;
@@ -468,13 +335,8 @@
 
 int32_t sndGetLoad(SSnode *pSnode, SSnodeLoad *pLoad) { return 0; }
 
-<<<<<<< HEAD
 int32_t sndStartStreamTaskAsync(SSnode *pSnode, bool restart) {
   SStreamMeta *pMeta = pSnode->pMeta;
-=======
-int32_t sndStartStreamTaskAsync(SSnode* pSnode, bool restart) {
-  SStreamMeta* pMeta = pSnode->pMeta;
->>>>>>> 421a154d
   int32_t      vgId = pMeta->vgId;
 
   int32_t numOfTasks = taosArrayGetSize(pMeta->pTaskList);
@@ -483,11 +345,7 @@
     return 0;
   }
 
-<<<<<<< HEAD
   SStreamTaskRunReq *pRunReq = rpcMallocCont(sizeof(SStreamTaskRunReq));
-=======
-  SStreamTaskRunReq* pRunReq = rpcMallocCont(sizeof(SStreamTaskRunReq));
->>>>>>> 421a154d
   if (pRunReq == NULL) {
     terrno = TSDB_CODE_OUT_OF_MEMORY;
     sndError("vgId:%d failed to create msg to start wal scanning to launch stream tasks, code:%s", vgId, terrstr());
@@ -497,11 +355,7 @@
   sndDebug("vgId:%d start all %d stream task(s) async", vgId, numOfTasks);
   pRunReq->head.vgId = vgId;
   pRunReq->streamId = 0;
-<<<<<<< HEAD
   pRunReq->taskId = restart ? STREAM_EXEC_RESTART_ALL_TASKS_ID : STREAM_EXEC_START_ALL_TASKS_ID;
-=======
-  pRunReq->taskId = restart? STREAM_EXEC_RESTART_ALL_TASKS_ID:STREAM_EXEC_START_ALL_TASKS_ID;
->>>>>>> 421a154d
 
   SRpcMsg msg = {.msgType = TDMT_STREAM_TASK_RUN, .pCont = pRunReq, .contLen = sizeof(SStreamTaskRunReq)};
   tmsgPutToQueue(&pSnode->msgCb, STREAM_QUEUE, &msg);
@@ -547,11 +401,7 @@
   streamTaskGetStatus(pTask, &p);
 
   sndDebug("snode:%d s-task:%s is deployed on snode and add into meta, status:%s, numOfTasks:%d", SNODE_HANDLE,
-<<<<<<< HEAD
            pTask->id.idStr, p, numOfTasks);
-=======
-         pTask->id.idStr, p, numOfTasks);
->>>>>>> 421a154d
 
   EStreamTaskEvent event = (HAS_RELATED_FILLHISTORY_TASK(pTask)) ? TASK_EVENT_INIT_STREAM_SCANHIST : TASK_EVENT_INIT;
   streamTaskHandleEvent(pTask->status.pSM, event);
@@ -669,11 +519,7 @@
 }
 
 int32_t sndProcessTaskScanHistoryFinishReq(SSnode *pSnode, SRpcMsg *pMsg) {
-<<<<<<< HEAD
   char *  msg = POINTER_SHIFT(pMsg->pCont, sizeof(SMsgHead));
-=======
-  char   *msg = POINTER_SHIFT(pMsg->pCont, sizeof(SMsgHead));
->>>>>>> 421a154d
   int32_t msgLen = pMsg->contLen - sizeof(SMsgHead);
 
   // deserialize
@@ -700,18 +546,13 @@
 }
 
 int32_t sndProcessTaskScanHistoryFinishRsp(SSnode *pSnode, SRpcMsg *pMsg) {
-<<<<<<< HEAD
   char *  msg = POINTER_SHIFT(pMsg->pCont, sizeof(SMsgHead));
-=======
-  char*   msg = POINTER_SHIFT(pMsg->pCont, sizeof(SMsgHead));
->>>>>>> 421a154d
   int32_t msgLen = pMsg->contLen - sizeof(SMsgHead);
 
   // deserialize
   SStreamCompleteHistoryMsg req = {0};
 
   SDecoder decoder;
-<<<<<<< HEAD
   tDecoderInit(&decoder, (uint8_t *)msg, msgLen);
   tDecodeCompleteHistoryDataMsg(&decoder, &req);
   tDecoderClear(&decoder);
@@ -720,27 +561,13 @@
   if (pTask == NULL) {
     sndError("vgId:%d process scan history finish rsp, failed to find task:0x%x, it may be destroyed",
              pSnode->pMeta->vgId, req.upstreamTaskId);
-=======
-  tDecoderInit(&decoder, (uint8_t*)msg, msgLen);
-  tDecodeCompleteHistoryDataMsg(&decoder, &req);
-  tDecoderClear(&decoder);
-
-  SStreamTask* pTask = streamMetaAcquireTask(pSnode->pMeta, req.streamId, req.upstreamTaskId);
-  if (pTask == NULL) {
-    sndError("vgId:%d process scan history finish rsp, failed to find task:0x%x, it may be destroyed",
-           pSnode->pMeta->vgId, req.upstreamTaskId);
->>>>>>> 421a154d
     return -1;
   }
 
   int32_t remain = atomic_sub_fetch_32(&pTask->notReadyTasks, 1);
   if (remain > 0) {
     sndDebug("s-task:%s scan-history finish rsp received from downstream task:0x%x, unfinished remain:%d",
-<<<<<<< HEAD
              pTask->id.idStr, req.downstreamId, remain);
-=======
-            pTask->id.idStr, req.downstreamId, remain);
->>>>>>> 421a154d
   } else {
     sndDebug(
         "s-task:%s scan-history finish rsp received from downstream task:0x%x, all downstream tasks rsp scan-history "
@@ -754,26 +581,16 @@
 }
 
 // downstream task has complete the stream task checkpoint procedure, let's start the handle the rsp by execute task
-<<<<<<< HEAD
 int32_t sndProcessTaskCheckpointReadyMsg(SSnode *pSnode, SRpcMsg *pMsg) {
   SStreamMeta *pMeta = pSnode->pMeta;
   char *       msg = POINTER_SHIFT(pMsg->pCont, sizeof(SMsgHead));
-=======
-int32_t sndProcessTaskCheckpointReadyMsg(SSnode *pSnode, SRpcMsg* pMsg) {
-  SStreamMeta* pMeta = pSnode->pMeta;
-  char*        msg = POINTER_SHIFT(pMsg->pCont, sizeof(SMsgHead));
->>>>>>> 421a154d
   int32_t      len = pMsg->contLen - sizeof(SMsgHead);
   int32_t      code = 0;
 
   SStreamCheckpointReadyMsg req = {0};
 
   SDecoder decoder;
-<<<<<<< HEAD
   tDecoderInit(&decoder, (uint8_t *)msg, len);
-=======
-  tDecoderInit(&decoder, (uint8_t*)msg, len);
->>>>>>> 421a154d
   if (tDecodeStreamCheckpointReadyMsg(&decoder, &req) < 0) {
     code = TSDB_CODE_MSG_DECODE_ERROR;
     tDecoderClear(&decoder);
@@ -781,25 +598,15 @@
   }
   tDecoderClear(&decoder);
 
-<<<<<<< HEAD
   SStreamTask *pTask = streamMetaAcquireTask(pMeta, req.streamId, req.upstreamTaskId);
   if (pTask == NULL) {
     sndError("vgId:%d failed to find s-task:0x%x, it may have been destroyed already", pMeta->vgId,
              req.downstreamTaskId);
-=======
-  SStreamTask* pTask = streamMetaAcquireTask(pMeta, req.streamId, req.upstreamTaskId);
-  if (pTask == NULL) {
-    sndError("vgId:%d failed to find s-task:0x%x, it may have been destroyed already", pMeta->vgId, req.downstreamTaskId);
->>>>>>> 421a154d
     return code;
   }
 
   sndDebug("snode vgId:%d s-task:%s received the checkpoint ready msg from task:0x%x (vgId:%d), handle it", pMeta->vgId,
-<<<<<<< HEAD
            pTask->id.idStr, req.downstreamTaskId, req.downstreamNodeId);
-=======
-          pTask->id.idStr, req.downstreamTaskId, req.downstreamNodeId);
->>>>>>> 421a154d
 
   streamProcessCheckpointReadyMsg(pTask);
   streamMetaReleaseTask(pMeta, pTask);
@@ -838,20 +645,12 @@
     char *p = NULL;
     streamTaskGetStatus(pTask, &p);
     sndDebug("s-task:%s status:%s, recv task check req(reqId:0x%" PRIx64 ") task:0x%x (vgId:%d), ready:%d",
-<<<<<<< HEAD
              pTask->id.idStr, p, rsp.reqId, rsp.upstreamTaskId, rsp.upstreamNodeId, rsp.status);
   } else {
     rsp.status = TASK_DOWNSTREAM_NOT_READY;
     sndDebug("recv task check(taskId:0x%x not built yet) req(reqId:0x%" PRIx64
              ") from task:0x%x (vgId:%d), rsp status %d",
              taskId, rsp.reqId, rsp.upstreamTaskId, rsp.upstreamNodeId, rsp.status);
-=======
-            pTask->id.idStr, p, rsp.reqId, rsp.upstreamTaskId, rsp.upstreamNodeId, rsp.status);
-  } else {
-    rsp.status = TASK_DOWNSTREAM_NOT_READY;
-    sndDebug("recv task check(taskId:0x%x not built yet) req(reqId:0x%" PRIx64 ") from task:0x%x (vgId:%d), rsp status %d",
-           taskId, rsp.reqId, rsp.upstreamTaskId, rsp.upstreamNodeId, rsp.status);
->>>>>>> 421a154d
   }
 
   SEncoder encoder;
@@ -896,20 +695,12 @@
 
   tDecoderClear(&decoder);
   sndDebug("tq task:0x%x (vgId:%d) recv check rsp(reqId:0x%" PRIx64 ") from 0x%x (vgId:%d) status %d",
-<<<<<<< HEAD
            rsp.upstreamTaskId, rsp.upstreamNodeId, rsp.reqId, rsp.downstreamTaskId, rsp.downstreamNodeId, rsp.status);
-=======
-          rsp.upstreamTaskId, rsp.upstreamNodeId, rsp.reqId, rsp.downstreamTaskId, rsp.downstreamNodeId, rsp.status);
->>>>>>> 421a154d
 
   SStreamTask *pTask = streamMetaAcquireTask(pSnode->pMeta, rsp.streamId, rsp.upstreamTaskId);
   if (pTask == NULL) {
     sndError("tq failed to locate the stream task:0x%x (vgId:%d), it may have been destroyed", rsp.upstreamTaskId,
-<<<<<<< HEAD
              pSnode->pMeta->vgId);
-=======
-            pSnode->pMeta->vgId);
->>>>>>> 421a154d
     return -1;
   }
 
@@ -918,28 +709,17 @@
   return code;
 }
 
-<<<<<<< HEAD
 int32_t sndProcessTaskUpdateReq(SSnode *pSnode, SRpcMsg *pMsg) {
   SStreamMeta *pMeta = pSnode->pMeta;
   int32_t      vgId = SNODE_HANDLE;
   char *       msg = POINTER_SHIFT(pMsg->pCont, sizeof(SMsgHead));
-=======
-int32_t sndProcessTaskUpdateReq(SSnode* pSnode, SRpcMsg* pMsg) {
-  SStreamMeta* pMeta = pSnode->pMeta;
-  int32_t      vgId = SNODE_HANDLE;
-  char*        msg = POINTER_SHIFT(pMsg->pCont, sizeof(SMsgHead));
->>>>>>> 421a154d
   int32_t      len = pMsg->contLen - sizeof(SMsgHead);
   SRpcMsg      rsp = {.info = pMsg->info, .code = TSDB_CODE_SUCCESS};
 
   SStreamTaskNodeUpdateMsg req = {0};
 
   SDecoder decoder;
-<<<<<<< HEAD
   tDecoderInit(&decoder, (uint8_t *)msg, len);
-=======
-  tDecoderInit(&decoder, (uint8_t*)msg, len);
->>>>>>> 421a154d
   if (tDecodeStreamTaskUpdateMsg(&decoder, &req) < 0) {
     rsp.code = TSDB_CODE_MSG_DECODE_ERROR;
     sndError("vgId:%d failed to decode task update msg, code:%s", vgId, tstrerror(rsp.code));
@@ -953,19 +733,11 @@
   streamMetaWLock(pMeta);
 
   // the task epset may be updated again and again, when replaying the WAL, the task may be in stop status.
-<<<<<<< HEAD
   STaskId       id = {.streamId = req.streamId, .taskId = req.taskId};
   SStreamTask **ppTask = (SStreamTask **)taosHashGet(pMeta->pTasksMap, &id, sizeof(id));
   if (ppTask == NULL || *ppTask == NULL) {
     sndError("vgId:%d failed to acquire task:0x%x when handling update, it may have been dropped already", pMeta->vgId,
              req.taskId);
-=======
-  STaskId id = {.streamId = req.streamId, .taskId = req.taskId};
-  SStreamTask** ppTask = (SStreamTask**)taosHashGet(pMeta->pTasksMap, &id, sizeof(id));
-  if (ppTask == NULL || *ppTask == NULL) {
-    sndError("vgId:%d failed to acquire task:0x%x when handling update, it may have been dropped already", pMeta->vgId,
-            req.taskId);
->>>>>>> 421a154d
     rsp.code = TSDB_CODE_SUCCESS;
     streamMetaWUnLock(pMeta);
 
@@ -973,11 +745,7 @@
     return rsp.code;
   }
 
-<<<<<<< HEAD
   SStreamTask *pTask = *ppTask;
-=======
-  SStreamTask* pTask = *ppTask;
->>>>>>> 421a154d
 
   if (pMeta->updateInfo.transId != req.transId) {
     pMeta->updateInfo.transId = req.transId;
@@ -989,17 +757,10 @@
   }
 
   STaskUpdateEntry entry = {.streamId = req.streamId, .taskId = req.taskId, .transId = req.transId};
-<<<<<<< HEAD
   void *           exist = taosHashGet(pMeta->updateInfo.pTasks, &entry, sizeof(STaskUpdateEntry));
   if (exist != NULL) {
     sndDebug("s-task:%s (vgId:%d) already update in trans:%d, discard the nodeEp update msg", pTask->id.idStr, vgId,
              req.transId);
-=======
-  void* exist = taosHashGet(pMeta->updateInfo.pTasks, &entry, sizeof(STaskUpdateEntry));
-  if (exist != NULL) {
-    sndDebug("s-task:%s (vgId:%d) already update in trans:%d, discard the nodeEp update msg", pTask->id.idStr, vgId,
-            req.transId);
->>>>>>> 421a154d
     rsp.code = TSDB_CODE_SUCCESS;
     streamMetaWUnLock(pMeta);
     taosArrayDestroy(req.pNodeList);
@@ -1015,7 +776,6 @@
   // continue after lock the meta again
   streamMetaWLock(pMeta);
 
-<<<<<<< HEAD
   SStreamTask **ppHTask = NULL;
   if (HAS_RELATED_FILLHISTORY_TASK(pTask)) {
     ppHTask = (SStreamTask **)taosHashGet(pMeta->pTasksMap, &pTask->hTaskInfo.id, sizeof(pTask->hTaskInfo.id));
@@ -1023,14 +783,6 @@
       sndError(
           "vgId:%d failed to acquire fill-history task:0x%x when handling update, it may have been dropped already",
           pMeta->vgId, req.taskId);
-=======
-  SStreamTask** ppHTask = NULL;
-  if (HAS_RELATED_FILLHISTORY_TASK(pTask)) {
-    ppHTask = (SStreamTask**)taosHashGet(pMeta->pTasksMap, &pTask->hTaskInfo.id, sizeof(pTask->hTaskInfo.id));
-    if (ppHTask == NULL || *ppHTask == NULL) {
-      sndError("vgId:%d failed to acquire fill-history task:0x%x when handling update, it may have been dropped already",
-              pMeta->vgId, req.taskId);
->>>>>>> 421a154d
       CLEAR_RELATED_FILLHISTORY_TASK(pTask);
     } else {
       sndDebug("s-task:%s fill-history task update nodeEp along with stream task", (*ppHTask)->id.idStr);
@@ -1056,12 +808,8 @@
 
   if (ppHTask != NULL) {
     streamTaskStop(*ppHTask);
-<<<<<<< HEAD
     sndDebug("s-task:%s task nodeEp update completed, streamTask and related fill-history task closed",
              pTask->id.idStr);
-=======
-    sndDebug("s-task:%s task nodeEp update completed, streamTask and related fill-history task closed", pTask->id.idStr);
->>>>>>> 421a154d
     taosHashPut(pMeta->updateInfo.pTasks, &(*ppHTask)->id, sizeof(pTask->id), NULL, 0);
   } else {
     sndDebug("s-task:%s task nodeEp update completed, streamTask closed", pTask->id.idStr);
@@ -1077,7 +825,6 @@
 
   if (updateTasks < numOfTasks) {
     sndDebug("vgId:%d closed tasks:%d, unclosed:%d, all tasks will be started when nodeEp update completed", vgId,
-<<<<<<< HEAD
              updateTasks, (numOfTasks - updateTasks));
     streamMetaWUnLock(pMeta);
   } else {
@@ -1132,62 +879,6 @@
       tqInfo("vgId:%d, follower node not start stream tasks", vgId);
     }
     streamMetaWUnLock(pMeta);
-=======
-            updateTasks, (numOfTasks - updateTasks));
-    streamMetaWUnLock(pMeta);
-  } else {
-      sndDebug("vgId:%d all %d task(s) nodeEp updated and closed", vgId, numOfTasks);
-#if 1
-      sndStartStreamTaskAsync(pSnode, true);
-      streamMetaWUnLock(pMeta);
-#else
-      streamMetaWUnLock(pMeta);
-
-      // For debug purpose.
-      // the following procedure consume many CPU resource, result in the re-election of leader
-      // with high probability. So we employ it as a test case for the stream processing framework, with
-      // checkpoint/restart/nodeUpdate etc.
-      while(1) {
-        int32_t startVal = atomic_val_compare_exchange_32(&pMeta->startInfo.taskStarting, 0, 1);
-        if (startVal == 0) {
-          break;
-        }
-
-        tqDebug("vgId:%d in start stream tasks procedure, wait for 500ms and recheck", vgId);
-        taosMsleep(500);
-      }
-
-      while (streamMetaTaskInTimer(pMeta)) {
-        tqDebug("vgId:%d some tasks in timer, wait for 100ms and recheck", pMeta->vgId);
-        taosMsleep(100);
-      }
-
-      streamMetaWLock(pMeta);
-
-      int32_t code = streamMetaReopen(pMeta);
-      if (code != 0) {
-        tqError("vgId:%d failed to reopen stream meta", vgId);
-        streamMetaWUnLock(pMeta);
-        taosArrayDestroy(req.pNodeList);
-        return -1;
-      }
-
-      if (streamMetaLoadAllTasks(pTq->pStreamMeta) < 0) {
-        tqError("vgId:%d failed to load stream tasks", vgId);
-        streamMetaWUnLock(pMeta);
-        taosArrayDestroy(req.pNodeList);
-        return -1;
-      }
-
-      if (vnodeIsRoleLeader(pTq->pVnode) && !tsDisableStream) {
-        tqInfo("vgId:%d start all stream tasks after all being updated", vgId);
-        tqResetStreamTaskStatus(pTq);
-        tqStartStreamTaskAsync(pTq, false);
-      } else {
-        tqInfo("vgId:%d, follower node not start stream tasks", vgId);
-      }
-      streamMetaWUnLock(pMeta);
->>>>>>> 421a154d
 #endif
   }
 
@@ -1226,11 +917,7 @@
 int32_t sndProcessWriteMsg(SSnode *pSnode, SRpcMsg *pMsg, SRpcMsg *pRsp) {
   switch (pMsg->msgType) {
     case TDMT_STREAM_TASK_DEPLOY: {
-<<<<<<< HEAD
       void *  pReq = POINTER_SHIFT(pMsg->pCont, sizeof(SMsgHead));
-=======
-      void   *pReq = POINTER_SHIFT(pMsg->pCont, sizeof(SMsgHead));
->>>>>>> 421a154d
       int32_t len = pMsg->contLen - sizeof(SMsgHead);
       return sndProcessTaskDeployReq(pSnode, pReq, len);
     }
