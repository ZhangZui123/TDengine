--- conflicted
+++ resolved
@@ -85,13 +85,8 @@
 
   SCheckpointInfo *pChkInfo = &pTask->chkInfo;
   // checkpoint ver is the kept version, handled data should be the next version.
-<<<<<<< HEAD
-  if (pTask->chkInfo.checkpointId != 0) {
-    pTask->chkInfo.nextProcessVer = pTask->chkInfo.checkpointVer + 1;
-=======
   if (pChkInfo->checkpointId != 0) {
     pChkInfo->nextProcessVer = pChkInfo->checkpointVer + 1;
->>>>>>> 98ff21c8
     pChkInfo->processedVer = pChkInfo->checkpointVer;
     sndInfo("s-task:%s restore from the checkpointId:%" PRId64 " ver:%" PRId64 " nextProcessVer:%" PRId64,
             pTask->id.idStr, pChkInfo->checkpointId, pChkInfo->checkpointVer, pChkInfo->nextProcessVer);
