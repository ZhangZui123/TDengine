--- conflicted
+++ resolved
@@ -26,12 +26,9 @@
 void     mndCleanupSma(SMnode *pMnode);
 SSmaObj *mndAcquireSma(SMnode *pMnode, char *smaName);
 void     mndReleaseSma(SMnode *pMnode, SSmaObj *pSma);
-<<<<<<< HEAD
 int32_t  mndDropSmasByStb(SMnode *pMnode, STrans *pTrans, SDbObj *pDb, SStbObj *pStb);
 int32_t  mndDropSmasByDb(SMnode *pMnode, STrans *pTrans, SDbObj *pDb);
-=======
 int32_t  mndGetTableSma(SMnode *pMnode, char *tbFName, STableIndexRsp *rsp, bool *exist);
->>>>>>> 157e708f
 
 #ifdef __cplusplus
 }
