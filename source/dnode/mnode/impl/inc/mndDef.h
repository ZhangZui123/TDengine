--- conflicted
+++ resolved
@@ -591,13 +591,9 @@
   SRWLatch  lock;
   int8_t    source;
   SColCmpr* pCmpr;
-<<<<<<< HEAD
-  SExtSchema* pExtSchemas;
-=======
   int64_t   keep;
   SExtSchema* pExtSchemas;
   int8_t    virtualStb;
->>>>>>> 21317576
 } SStbObj;
 
 typedef struct {
