--- conflicted
+++ resolved
@@ -395,10 +395,7 @@
     mndReleaseQnode(pMnode, pQnode);
   }
 
-<<<<<<< HEAD
-=======
   int64_t dnodeVer = sdbGetTableVer(pMnode->pSdb, SDB_DNODE) + sdbGetTableVer(pMnode->pSdb, SDB_MNODE);
->>>>>>> 717acef0
   int64_t curMs = taosGetTimestampMs();
   bool    online = mndIsDnodeOnline(pMnode, pDnode, curMs);
   bool    dnodeChanged = (statusReq.dnodeVer != dnodeVer);
