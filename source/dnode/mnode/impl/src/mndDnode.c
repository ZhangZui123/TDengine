/*
 * Copyright (c) 2019 TAOS Data, Inc. <jhtao@taosdata.com>
 *
 * This program is free software: you can use, redistribute, and/or modify
 * it under the terms of the GNU Affero General Public License, version 3
 * or later ("AGPL"), as published by the Free Software Foundation.
 *
 * This program is distributed in the hope that it will be useful, but WITHOUT
 * ANY WARRANTY; without even the implied warranty of MERCHANTABILITY or
 * FITNESS FOR A PARTICULAR PURPOSE.
 *
 * You should have received a copy of the GNU Affero General Public License
 * along with this program. If not, see <http://www.gnu.org/licenses/>.
 */

#define _DEFAULT_SOURCE
#include "mndDnode.h"
#include "mndAuth.h"
#include "mndMnode.h"
#include "mndShow.h"
#include "mndTrans.h"
#include "mndUser.h"
#include "mndVgroup.h"

#define TSDB_DNODE_VER_NUMBER   1
#define TSDB_DNODE_RESERVE_SIZE 64

static const char *offlineReason[] = {
    "",
    "status msg timeout",
    "status not received",
    "version not match",
    "dnodeId not match",
    "clusterId not match",
    "interval not match",
    "timezone not match",
    "locale not match",
    "charset not match",
    "unknown",
};

static int32_t  mndCreateDefaultDnode(SMnode *pMnode);
static SSdbRaw *mndDnodeActionEncode(SDnodeObj *pDnode);
static SSdbRow *mndDnodeActionDecode(SSdbRaw *pRaw);
static int32_t  mndDnodeActionInsert(SSdb *pSdb, SDnodeObj *pDnode);
static int32_t  mndDnodeActionDelete(SSdb *pSdb, SDnodeObj *pDnode);
static int32_t  mndDnodeActionUpdate(SSdb *pSdb, SDnodeObj *pOld, SDnodeObj *pNew);

static int32_t mndProcessCreateDnodeReq(SNodeMsg *pReq);
static int32_t mndProcessDropDnodeReq(SNodeMsg *pReq);
static int32_t mndProcessConfigDnodeReq(SNodeMsg *pReq);
static int32_t mndProcessConfigDnodeRsp(SNodeMsg *pRsp);
static int32_t mndProcessStatusReq(SNodeMsg *pReq);

static int32_t mndRetrieveConfigs(SNodeMsg *pReq, SShowObj *pShow, SSDataBlock *pBlock, int32_t rows);
static void    mndCancelGetNextConfig(SMnode *pMnode, void *pIter);
static int32_t mndRetrieveDnodes(SNodeMsg *pReq, SShowObj *pShow, SSDataBlock *pBlock, int32_t rows);
static void    mndCancelGetNextDnode(SMnode *pMnode, void *pIter);

int32_t mndInitDnode(SMnode *pMnode) {
  SSdbTable table = {.sdbType = SDB_DNODE,
                     .keyType = SDB_KEY_INT32,
                     .deployFp = (SdbDeployFp)mndCreateDefaultDnode,
                     .encodeFp = (SdbEncodeFp)mndDnodeActionEncode,
                     .decodeFp = (SdbDecodeFp)mndDnodeActionDecode,
                     .insertFp = (SdbInsertFp)mndDnodeActionInsert,
                     .updateFp = (SdbUpdateFp)mndDnodeActionUpdate,
                     .deleteFp = (SdbDeleteFp)mndDnodeActionDelete};

  mndSetMsgHandle(pMnode, TDMT_MND_CREATE_DNODE, mndProcessCreateDnodeReq);
  mndSetMsgHandle(pMnode, TDMT_MND_DROP_DNODE, mndProcessDropDnodeReq);
  mndSetMsgHandle(pMnode, TDMT_MND_CONFIG_DNODE, mndProcessConfigDnodeReq);
  mndSetMsgHandle(pMnode, TDMT_DND_CONFIG_DNODE_RSP, mndProcessConfigDnodeRsp);
  mndSetMsgHandle(pMnode, TDMT_MND_STATUS, mndProcessStatusReq);

  mndAddShowRetrieveHandle(pMnode, TSDB_MGMT_TABLE_CONFIGS, mndRetrieveConfigs);
  mndAddShowFreeIterHandle(pMnode, TSDB_MGMT_TABLE_CONFIGS, mndCancelGetNextConfig);
  mndAddShowRetrieveHandle(pMnode, TSDB_MGMT_TABLE_DNODE, mndRetrieveDnodes);
  mndAddShowFreeIterHandle(pMnode, TSDB_MGMT_TABLE_DNODE, mndCancelGetNextDnode);

  return sdbSetTable(pMnode->pSdb, table);
}

void mndCleanupDnode(SMnode *pMnode) {}

static int32_t mndCreateDefaultDnode(SMnode *pMnode) {
  SDnodeObj dnodeObj = {0};
  dnodeObj.id = 1;
  dnodeObj.createdTime = taosGetTimestampMs();
  dnodeObj.updateTime = dnodeObj.createdTime;
  dnodeObj.port = pMnode->replicas[0].port;
  memcpy(&dnodeObj.fqdn, pMnode->replicas[0].fqdn, TSDB_FQDN_LEN);

  SSdbRaw *pRaw = mndDnodeActionEncode(&dnodeObj);
  if (pRaw == NULL) return -1;
  if (sdbSetRawStatus(pRaw, SDB_STATUS_READY) != 0) return -1;

  mDebug("dnode:%d, will be created while deploy sdb, raw:%p", dnodeObj.id, pRaw);
  return sdbWrite(pMnode->pSdb, pRaw);
}

static SSdbRaw *mndDnodeActionEncode(SDnodeObj *pDnode) {
  terrno = TSDB_CODE_OUT_OF_MEMORY;

  SSdbRaw *pRaw = sdbAllocRaw(SDB_DNODE, TSDB_DNODE_VER_NUMBER, sizeof(SDnodeObj) + TSDB_DNODE_RESERVE_SIZE);
  if (pRaw == NULL) goto DNODE_ENCODE_OVER;

  int32_t dataPos = 0;
  SDB_SET_INT32(pRaw, dataPos, pDnode->id, DNODE_ENCODE_OVER)
  SDB_SET_INT64(pRaw, dataPos, pDnode->createdTime, DNODE_ENCODE_OVER)
  SDB_SET_INT64(pRaw, dataPos, pDnode->updateTime, DNODE_ENCODE_OVER)
  SDB_SET_INT16(pRaw, dataPos, pDnode->port, DNODE_ENCODE_OVER)
  SDB_SET_BINARY(pRaw, dataPos, pDnode->fqdn, TSDB_FQDN_LEN, DNODE_ENCODE_OVER)
  SDB_SET_RESERVE(pRaw, dataPos, TSDB_DNODE_RESERVE_SIZE, DNODE_ENCODE_OVER)
  SDB_SET_DATALEN(pRaw, dataPos, DNODE_ENCODE_OVER);

  terrno = 0;

DNODE_ENCODE_OVER:
  if (terrno != 0) {
    mError("dnode:%d, failed to encode to raw:%p since %s", pDnode->id, pRaw, terrstr());
    sdbFreeRaw(pRaw);
    return NULL;
  }

  mTrace("dnode:%d, encode to raw:%p, row:%p", pDnode->id, pRaw, pDnode);
  return pRaw;
}

static SSdbRow *mndDnodeActionDecode(SSdbRaw *pRaw) {
  terrno = TSDB_CODE_OUT_OF_MEMORY;

  int8_t sver = 0;
  if (sdbGetRawSoftVer(pRaw, &sver) != 0) goto DNODE_DECODE_OVER;

  if (sver != TSDB_DNODE_VER_NUMBER) {
    terrno = TSDB_CODE_SDB_INVALID_DATA_VER;
    goto DNODE_DECODE_OVER;
  }

  SSdbRow *pRow = sdbAllocRow(sizeof(SDnodeObj));
  if (pRow == NULL) goto DNODE_DECODE_OVER;

  SDnodeObj *pDnode = sdbGetRowObj(pRow);
  if (pDnode == NULL) goto DNODE_DECODE_OVER;

  int32_t dataPos = 0;
  SDB_GET_INT32(pRaw, dataPos, &pDnode->id, DNODE_DECODE_OVER)
  SDB_GET_INT64(pRaw, dataPos, &pDnode->createdTime, DNODE_DECODE_OVER)
  SDB_GET_INT64(pRaw, dataPos, &pDnode->updateTime, DNODE_DECODE_OVER)
  SDB_GET_INT16(pRaw, dataPos, &pDnode->port, DNODE_DECODE_OVER)
  SDB_GET_BINARY(pRaw, dataPos, pDnode->fqdn, TSDB_FQDN_LEN, DNODE_DECODE_OVER)
  SDB_GET_RESERVE(pRaw, dataPos, TSDB_DNODE_RESERVE_SIZE, DNODE_DECODE_OVER)

  terrno = 0;

DNODE_DECODE_OVER:
  if (terrno != 0) {
    mError("dnode:%d, failed to decode from raw:%p since %s", pDnode->id, pRaw, terrstr());
    taosMemoryFreeClear(pRow);
    return NULL;
  }

  mTrace("dnode:%d, decode from raw:%p, row:%p", pDnode->id, pRaw, pDnode);
  return pRow;
}

static int32_t mndDnodeActionInsert(SSdb *pSdb, SDnodeObj *pDnode) {
  mTrace("dnode:%d, perform insert action, row:%p", pDnode->id, pDnode);
  pDnode->offlineReason = DND_REASON_STATUS_NOT_RECEIVED;
  snprintf(pDnode->ep, TSDB_EP_LEN, "%s:%u", pDnode->fqdn, pDnode->port);
  return 0;
}

static int32_t mndDnodeActionDelete(SSdb *pSdb, SDnodeObj *pDnode) {
  mTrace("dnode:%d, perform delete action, row:%p", pDnode->id, pDnode);
  return 0;
}

static int32_t mndDnodeActionUpdate(SSdb *pSdb, SDnodeObj *pOld, SDnodeObj *pNew) {
  mTrace("dnode:%d, perform update action, old row:%p new row:%p", pOld->id, pOld, pNew);
  pOld->updateTime = pNew->updateTime;
  return 0;
}

SDnodeObj *mndAcquireDnode(SMnode *pMnode, int32_t dnodeId) {
  SSdb      *pSdb = pMnode->pSdb;
  SDnodeObj *pDnode = sdbAcquire(pSdb, SDB_DNODE, &dnodeId);
  if (pDnode == NULL) {
    terrno = TSDB_CODE_MND_DNODE_NOT_EXIST;
  }
  return pDnode;
}

void mndReleaseDnode(SMnode *pMnode, SDnodeObj *pDnode) {
  SSdb *pSdb = pMnode->pSdb;
  sdbRelease(pSdb, pDnode);
}

SEpSet mndGetDnodeEpset(SDnodeObj *pDnode) {
  SEpSet epSet = {0};
  addEpIntoEpSet(&epSet, pDnode->fqdn, pDnode->port);
  return epSet;
}

static SDnodeObj *mndAcquireDnodeByEp(SMnode *pMnode, char *pEpStr) {
  SSdb *pSdb = pMnode->pSdb;

  void *pIter = NULL;
  while (1) {
    SDnodeObj *pDnode = NULL;
    pIter = sdbFetch(pSdb, SDB_DNODE, pIter, (void **)&pDnode);
    if (pIter == NULL) break;

    if (strncasecmp(pEpStr, pDnode->ep, TSDB_EP_LEN) == 0) {
      sdbCancelFetch(pSdb, pIter);
      return pDnode;
    }

    sdbRelease(pSdb, pDnode);
  }

  return NULL;
}

int32_t mndGetDnodeSize(SMnode *pMnode) {
  SSdb *pSdb = pMnode->pSdb;
  return sdbGetSize(pSdb, SDB_DNODE);
}

bool mndIsDnodeOnline(SMnode *pMnode, SDnodeObj *pDnode, int64_t curMs) {
  int64_t interval = TABS(pDnode->lastAccessTime - curMs);
  if (interval > 30000 * tsStatusInterval) {
    if (pDnode->rebootTime > 0) {
      pDnode->offlineReason = DND_REASON_STATUS_MSG_TIMEOUT;
    }
    return false;
  }
  return true;
}

static void mndGetDnodeData(SMnode *pMnode, SArray *pDnodeEps) {
  SSdb *pSdb = pMnode->pSdb;

  int32_t numOfEps = 0;
  void   *pIter = NULL;
  while (1) {
    SDnodeObj *pDnode = NULL;
    pIter = sdbFetch(pSdb, SDB_DNODE, pIter, (void **)&pDnode);
    if (pIter == NULL) break;

    SDnodeEp dnodeEp = {0};
    dnodeEp.id = pDnode->id;
    dnodeEp.isMnode = 0;
    dnodeEp.ep.port = pDnode->port;
    memcpy(dnodeEp.ep.fqdn, pDnode->fqdn, TSDB_FQDN_LEN);

    if (mndIsMnode(pMnode, pDnode->id)) {
      dnodeEp.isMnode = 1;
    }

    sdbRelease(pSdb, pDnode);
    taosArrayPush(pDnodeEps, &dnodeEp);
  }
}

static int32_t mndCheckClusterCfgPara(SMnode *pMnode, const SClusterCfg *pCfg) {
  if (pCfg->statusInterval != tsStatusInterval) {
    mError("statusInterval [%d - %d] cfg inconsistent", pCfg->statusInterval, tsStatusInterval);
    return DND_REASON_STATUS_INTERVAL_NOT_MATCH;
  }

  if ((0 != strcasecmp(pCfg->timezone, tsTimezoneStr)) && (pMnode->checkTime != pCfg->checkTime)) {
    mError("timezone [%s - %s] [%" PRId64 " - %" PRId64 "] cfg inconsistent", pCfg->timezone, tsTimezoneStr,
           pCfg->checkTime, pMnode->checkTime);
    return DND_REASON_TIME_ZONE_NOT_MATCH;
  }

  if (0 != strcasecmp(pCfg->locale, tsLocale)) {
    mError("locale [%s - %s]  cfg inconsistent", pCfg->locale, tsLocale);
    return DND_REASON_LOCALE_NOT_MATCH;
  }

  if (0 != strcasecmp(pCfg->charset, tsCharset)) {
    mError("charset [%s - %s] cfg inconsistent.", pCfg->charset, tsCharset);
    return DND_REASON_CHARSET_NOT_MATCH;
  }

  return 0;
}

static int32_t mndProcessStatusReq(SNodeMsg *pReq) {
  SMnode    *pMnode = pReq->pNode;
  SStatusReq statusReq = {0};
  SDnodeObj *pDnode = NULL;
  int32_t    code = -1;

  if (tDeserializeSStatusReq(pReq->rpcMsg.pCont, pReq->rpcMsg.contLen, &statusReq) != 0) {
    terrno = TSDB_CODE_INVALID_MSG;
    goto PROCESS_STATUS_MSG_OVER;
  }

  if (statusReq.dnodeId == 0) {
    pDnode = mndAcquireDnodeByEp(pMnode, statusReq.dnodeEp);
    if (pDnode == NULL) {
      mDebug("dnode:%s, not created yet", statusReq.dnodeEp);
      terrno = TSDB_CODE_MND_DNODE_NOT_EXIST;
      goto PROCESS_STATUS_MSG_OVER;
    }
  } else {
    pDnode = mndAcquireDnode(pMnode, statusReq.dnodeId);
    if (pDnode == NULL) {
      pDnode = mndAcquireDnodeByEp(pMnode, statusReq.dnodeEp);
      if (pDnode != NULL) {
        pDnode->offlineReason = DND_REASON_DNODE_ID_NOT_MATCH;
      }
      mError("dnode:%d, %s not exist", statusReq.dnodeId, statusReq.dnodeEp);
      terrno = TSDB_CODE_MND_DNODE_NOT_EXIST;
      goto PROCESS_STATUS_MSG_OVER;
    }
  }

  int32_t numOfVloads = (int32_t)taosArrayGetSize(statusReq.pVloads);
  for (int32_t v = 0; v < numOfVloads; ++v) {
    SVnodeLoad *pVload = taosArrayGet(statusReq.pVloads, v);

    SVgObj *pVgroup = mndAcquireVgroup(pMnode, pVload->vgId);
    if (pVgroup != NULL) {
      if (pVload->syncState == TAOS_SYNC_STATE_LEADER) {
        pVgroup->numOfTables = pVload->numOfTables;
        pVgroup->numOfTimeSeries = pVload->numOfTimeSeries;
        pVgroup->totalStorage = pVload->totalStorage;
        pVgroup->compStorage = pVload->compStorage;
        pVgroup->pointsWritten = pVload->pointsWritten;
      }
      bool roleChanged = false;
      for (int32_t vg = 0; vg < pVgroup->replica; ++vg) {
<<<<<<< HEAD
        // sync integration
        if (pVgroup->vnodeGid[vg].dnodeId == statusReq.dnodeId) {
          if (pVgroup->vnodeGid[vg].role != pVload->role) {
            roleChanged = true;
          }
          pVgroup->vnodeGid[vg].role = pVload->role;
        }
=======
        if (pVgroup->vnodeGid[vg].role != pVload->syncState) {
          roleChanged = true;
        }
        pVgroup->vnodeGid[vg].role = pVload->syncState;
>>>>>>> f3691845
      }
      if (roleChanged) {
        // notify scheduler role has changed
      }
    }

    mndReleaseVgroup(pMnode, pVgroup);
  }

  int64_t curMs = taosGetTimestampMs();
  bool    online = mndIsDnodeOnline(pMnode, pDnode, curMs);
  bool    dnodeChanged = (statusReq.dnodeVer != sdbGetTableVer(pMnode->pSdb, SDB_DNODE));
  bool    reboot = (pDnode->rebootTime != statusReq.rebootTime);
  bool    needCheck = !online || dnodeChanged || reboot;

  if (needCheck) {
    if (statusReq.sver != tsVersion) {
      if (pDnode != NULL) {
        pDnode->offlineReason = DND_REASON_VERSION_NOT_MATCH;
      }
      mError("dnode:%d, status msg version:%d not match cluster:%d", statusReq.dnodeId, statusReq.sver, tsVersion);
      terrno = TSDB_CODE_MND_INVALID_MSG_VERSION;
      goto PROCESS_STATUS_MSG_OVER;
    }

    if (statusReq.dnodeId == 0) {
      mDebug("dnode:%d, %s first access, set clusterId %" PRId64, pDnode->id, pDnode->ep, pMnode->clusterId);
    } else {
      if (statusReq.clusterId != pMnode->clusterId) {
        if (pDnode != NULL) {
          pDnode->offlineReason = DND_REASON_CLUSTER_ID_NOT_MATCH;
        }
        mError("dnode:%d, clusterId %" PRId64 " not match exist %" PRId64, pDnode->id, statusReq.clusterId,
               pMnode->clusterId);
        terrno = TSDB_CODE_MND_INVALID_CLUSTER_ID;
        goto PROCESS_STATUS_MSG_OVER;
      } else {
        pDnode->accessTimes++;
        mTrace("dnode:%d, status received, access times %d", pDnode->id, pDnode->accessTimes);
      }
    }

    // Verify whether the cluster parameters are consistent when status change from offline to ready
    int32_t ret = mndCheckClusterCfgPara(pMnode, &statusReq.clusterCfg);
    if (0 != ret) {
      pDnode->offlineReason = ret;
      mError("dnode:%d, cluster cfg inconsistent since:%s", pDnode->id, offlineReason[ret]);
      terrno = TSDB_CODE_MND_INVALID_CLUSTER_CFG;
      goto PROCESS_STATUS_MSG_OVER;
    }

    if (!online) {
      mInfo("dnode:%d, from offline to online", pDnode->id);
    } else {
      mDebug("dnode:%d, send dnode eps", pDnode->id);
    }

    pDnode->rebootTime = statusReq.rebootTime;
    pDnode->numOfCores = statusReq.numOfCores;
    pDnode->numOfSupportVnodes = statusReq.numOfSupportVnodes;

    SStatusRsp statusRsp = {0};
    statusRsp.dnodeVer = sdbGetTableVer(pMnode->pSdb, SDB_DNODE);
    statusRsp.dnodeCfg.dnodeId = pDnode->id;
    statusRsp.dnodeCfg.clusterId = pMnode->clusterId;
    statusRsp.pDnodeEps = taosArrayInit(mndGetDnodeSize(pMnode), sizeof(SDnodeEp));
    if (statusRsp.pDnodeEps == NULL) {
      terrno = TSDB_CODE_OUT_OF_MEMORY;
      goto PROCESS_STATUS_MSG_OVER;
    }

    mndGetDnodeData(pMnode, statusRsp.pDnodeEps);

    int32_t contLen = tSerializeSStatusRsp(NULL, 0, &statusRsp);
    void   *pHead = rpcMallocCont(contLen);
    tSerializeSStatusRsp(pHead, contLen, &statusRsp);
    taosArrayDestroy(statusRsp.pDnodeEps);

    pReq->rspLen = contLen;
    pReq->pRsp = pHead;
  }

  pDnode->lastAccessTime = curMs;
  code = 0;

PROCESS_STATUS_MSG_OVER:
  mndReleaseDnode(pMnode, pDnode);
  taosArrayDestroy(statusReq.pVloads);
  return code;
}

static int32_t mndCreateDnode(SMnode *pMnode, SNodeMsg *pReq, SCreateDnodeReq *pCreate) {
  SDnodeObj dnodeObj = {0};
  dnodeObj.id = sdbGetMaxId(pMnode->pSdb, SDB_DNODE);
  dnodeObj.createdTime = taosGetTimestampMs();
  dnodeObj.updateTime = dnodeObj.createdTime;
  dnodeObj.port = pCreate->port;
  memcpy(dnodeObj.fqdn, pCreate->fqdn, TSDB_FQDN_LEN);
  snprintf(dnodeObj.ep, TSDB_EP_LEN, "%s:%u", dnodeObj.fqdn, dnodeObj.port);

  STrans *pTrans = mndTransCreate(pMnode, TRN_POLICY_ROLLBACK, TRN_TYPE_CREATE_DNODE, &pReq->rpcMsg);
  if (pTrans == NULL) {
    mError("dnode:%s, failed to create since %s", dnodeObj.ep, terrstr());
    return -1;
  }
  mDebug("trans:%d, used to create dnode:%s", pTrans->id, dnodeObj.ep);

  SSdbRaw *pRedoRaw = mndDnodeActionEncode(&dnodeObj);
  if (pRedoRaw == NULL || mndTransAppendRedolog(pTrans, pRedoRaw) != 0) {
    mError("trans:%d, failed to append redo log since %s", pTrans->id, terrstr());
    mndTransDrop(pTrans);
    return -1;
  }
  sdbSetRawStatus(pRedoRaw, SDB_STATUS_READY);

  if (mndTransPrepare(pMnode, pTrans) != 0) {
    mError("trans:%d, failed to prepare since %s", pTrans->id, terrstr());
    mndTransDrop(pTrans);
    return -1;
  }

  mndTransDrop(pTrans);
  return 0;
}

static int32_t mndProcessCreateDnodeReq(SNodeMsg *pReq) {
  SMnode         *pMnode = pReq->pNode;
  int32_t         code = -1;
  SUserObj       *pUser = NULL;
  SDnodeObj      *pDnode = NULL;
  SCreateDnodeReq createReq = {0};

  if (tDeserializeSCreateDnodeReq(pReq->rpcMsg.pCont, pReq->rpcMsg.contLen, &createReq) != 0) {
    terrno = TSDB_CODE_INVALID_MSG;
    goto CREATE_DNODE_OVER;
  }

  mDebug("dnode:%s:%d, start to create", createReq.fqdn, createReq.port);

  if (createReq.fqdn[0] == 0 || createReq.port <= 0 || createReq.port > UINT16_MAX) {
    terrno = TSDB_CODE_MND_INVALID_DNODE_EP;
    goto CREATE_DNODE_OVER;
  }

  char ep[TSDB_EP_LEN];
  snprintf(ep, TSDB_EP_LEN, "%s:%d", createReq.fqdn, createReq.port);
  pDnode = mndAcquireDnodeByEp(pMnode, ep);
  if (pDnode != NULL) {
    terrno = TSDB_CODE_MND_DNODE_ALREADY_EXIST;
    goto CREATE_DNODE_OVER;
  }

  pUser = mndAcquireUser(pMnode, pReq->user);
  if (pUser == NULL) {
    terrno = TSDB_CODE_MND_NO_USER_FROM_CONN;
    goto CREATE_DNODE_OVER;
  }

  if (mndCheckNodeAuth(pUser)) {
    goto CREATE_DNODE_OVER;
  }

  code = mndCreateDnode(pMnode, pReq, &createReq);
  if (code == 0) code = TSDB_CODE_MND_ACTION_IN_PROGRESS;

CREATE_DNODE_OVER:
  if (code != 0 && code != TSDB_CODE_MND_ACTION_IN_PROGRESS) {
    mError("dnode:%s:%d, failed to create since %s", createReq.fqdn, createReq.port, terrstr());
  }

  mndReleaseDnode(pMnode, pDnode);
  mndReleaseUser(pMnode, pUser);
  return code;
}

static int32_t mndDropDnode(SMnode *pMnode, SNodeMsg *pReq, SDnodeObj *pDnode) {
  STrans *pTrans = mndTransCreate(pMnode, TRN_POLICY_ROLLBACK, TRN_TYPE_DROP_DNODE, &pReq->rpcMsg);
  if (pTrans == NULL) {
    mError("dnode:%d, failed to drop since %s", pDnode->id, terrstr());
    return -1;
  }
  mDebug("trans:%d, used to drop dnode:%d", pTrans->id, pDnode->id);

  SSdbRaw *pRedoRaw = mndDnodeActionEncode(pDnode);
  if (pRedoRaw == NULL || mndTransAppendRedolog(pTrans, pRedoRaw) != 0) {
    mError("trans:%d, failed to append redo log since %s", pTrans->id, terrstr());
    mndTransDrop(pTrans);
    return -1;
  }
  sdbSetRawStatus(pRedoRaw, SDB_STATUS_DROPPED);

  if (mndTransPrepare(pMnode, pTrans) != 0) {
    mError("trans:%d, failed to prepare since %s", pTrans->id, terrstr());
    mndTransDrop(pTrans);
    return -1;
  }

  mndTransDrop(pTrans);
  return 0;
}

static int32_t mndProcessDropDnodeReq(SNodeMsg *pReq) {
  SMnode        *pMnode = pReq->pNode;
  int32_t        code = -1;
  SUserObj      *pUser = NULL;
  SDnodeObj     *pDnode = NULL;
  SMnodeObj     *pMObj = NULL;
  SMDropMnodeReq dropReq = {0};

  if (tDeserializeSCreateDropMQSBNodeReq(pReq->rpcMsg.pCont, pReq->rpcMsg.contLen, &dropReq) != 0) {
    terrno = TSDB_CODE_INVALID_MSG;
    goto DROP_DNODE_OVER;
  }

  mDebug("dnode:%d, start to drop", dropReq.dnodeId);

  if (dropReq.dnodeId <= 0) {
    terrno = TSDB_CODE_MND_INVALID_DNODE_ID;
    goto DROP_DNODE_OVER;
  }

  pDnode = mndAcquireDnode(pMnode, dropReq.dnodeId);
  if (pDnode == NULL) {
    terrno = TSDB_CODE_MND_DNODE_NOT_EXIST;
    goto DROP_DNODE_OVER;
  }

  pMObj = mndAcquireMnode(pMnode, dropReq.dnodeId);
  if (pMObj != NULL) {
    terrno = TSDB_CODE_MND_MNODE_DEPLOYED;
    goto DROP_DNODE_OVER;
  }

  pUser = mndAcquireUser(pMnode, pReq->user);
  if (pUser == NULL) {
    terrno = TSDB_CODE_MND_NO_USER_FROM_CONN;
    goto DROP_DNODE_OVER;
  }

  if (mndCheckNodeAuth(pUser)) {
    goto DROP_DNODE_OVER;
  }

  code = mndDropDnode(pMnode, pReq, pDnode);
  if (code == 0) code = TSDB_CODE_MND_ACTION_IN_PROGRESS;

DROP_DNODE_OVER:
  if (code != 0 && code != TSDB_CODE_MND_ACTION_IN_PROGRESS) {
    mError("dnode:%d, failed to drop since %s", dropReq.dnodeId, terrstr());
  }

  mndReleaseDnode(pMnode, pDnode);
  mndReleaseUser(pMnode, pUser);
  mndReleaseMnode(pMnode, pMObj);

  return code;
}

static int32_t mndProcessConfigDnodeReq(SNodeMsg *pReq) {
  SMnode *pMnode = pReq->pNode;

  SMCfgDnodeReq cfgReq = {0};
  if (tDeserializeSMCfgDnodeReq(pReq->rpcMsg.pCont, pReq->rpcMsg.contLen, &cfgReq) != 0) {
    terrno = TSDB_CODE_INVALID_MSG;
    return -1;
  }

  SDnodeObj *pDnode = mndAcquireDnode(pMnode, cfgReq.dnodeId);
  if (pDnode == NULL) {
    terrno = TSDB_CODE_MND_DNODE_NOT_EXIST;
    mError("dnode:%d, failed to config since %s ", cfgReq.dnodeId, terrstr());
    return -1;
  }

  SEpSet epSet = mndGetDnodeEpset(pDnode);
  mndReleaseDnode(pMnode, pDnode);

  int32_t bufLen = tSerializeSMCfgDnodeReq(NULL, 0, &cfgReq);
  void   *pBuf = rpcMallocCont(bufLen);
  tSerializeSMCfgDnodeReq(pBuf, bufLen, &cfgReq);

  SRpcMsg rpcMsg = {
      .msgType = TDMT_DND_CONFIG_DNODE, .pCont = pBuf, .contLen = bufLen, .ahandle = pReq->rpcMsg.ahandle};

  mInfo("dnode:%d, app:%p config:%s req send to dnode", cfgReq.dnodeId, rpcMsg.ahandle, cfgReq.config);
  tmsgSendReq(&pMnode->msgCb, &epSet, &rpcMsg);

  return 0;
}

static int32_t mndProcessConfigDnodeRsp(SNodeMsg *pRsp) {
  mInfo("app:%p config rsp from dnode", pRsp->rpcMsg.ahandle);
  return TSDB_CODE_SUCCESS;
}

static int32_t mndRetrieveConfigs(SNodeMsg *pReq, SShowObj *pShow, SSDataBlock *pBlock, int32_t rows) {
  SMnode *pMnode = pReq->pNode;
  int32_t totalRows = 0;
  int32_t numOfRows = 0;
  char   *cfgOpts[TSDB_CONFIG_NUMBER] = {0};
  char    cfgVals[TSDB_CONFIG_NUMBER][TSDB_CONIIG_VALUE_LEN + 1] = {0};
  char   *pWrite;
  int32_t cols = 0;

  cfgOpts[totalRows] = "statusInterval";
  snprintf(cfgVals[totalRows], TSDB_CONIIG_VALUE_LEN, "%d", tsStatusInterval);
  totalRows++;

  cfgOpts[totalRows] = "timezone";
  snprintf(cfgVals[totalRows], TSDB_CONIIG_VALUE_LEN, "%s", tsTimezoneStr);
  totalRows++;

  cfgOpts[totalRows] = "locale";
  snprintf(cfgVals[totalRows], TSDB_CONIIG_VALUE_LEN, "%s", tsLocale);
  totalRows++;

  cfgOpts[totalRows] = "charset";
  snprintf(cfgVals[totalRows], TSDB_CONIIG_VALUE_LEN, "%s", tsCharset);
  totalRows++;

  char buf[TSDB_CONFIG_OPTION_LEN + VARSTR_HEADER_SIZE] = {0};
  char bufVal[TSDB_CONIIG_VALUE_LEN + VARSTR_HEADER_SIZE] = {0};

  for (int32_t i = 0; i < totalRows; i++) {
    cols = 0;

    STR_WITH_MAXSIZE_TO_VARSTR(buf, cfgOpts[i], TSDB_CONFIG_OPTION_LEN);

    SColumnInfoData *pColInfo = taosArrayGet(pBlock->pDataBlock, cols++);
    colDataAppend(pColInfo, numOfRows, (const char *)buf, false);

    STR_WITH_MAXSIZE_TO_VARSTR(bufVal, cfgVals[i], TSDB_CONIIG_VALUE_LEN);
    pColInfo = taosArrayGet(pBlock->pDataBlock, cols++);
    colDataAppend(pColInfo, numOfRows, (const char *)bufVal, false);

    numOfRows++;
  }

  pShow->numOfRows += numOfRows;
  return numOfRows;
}

static void mndCancelGetNextConfig(SMnode *pMnode, void *pIter) {}

static int32_t mndRetrieveDnodes(SNodeMsg *pReq, SShowObj *pShow, SSDataBlock *pBlock, int32_t rows) {
  SMnode    *pMnode = pReq->pNode;
  SSdb      *pSdb = pMnode->pSdb;
  int32_t    numOfRows = 0;
  int32_t    cols = 0;
  SDnodeObj *pDnode = NULL;
  int64_t    curMs = taosGetTimestampMs();

  while (numOfRows < rows) {
    pShow->pIter = sdbFetch(pSdb, SDB_DNODE, pShow->pIter, (void **)&pDnode);
    if (pShow->pIter == NULL) break;
    bool online = mndIsDnodeOnline(pMnode, pDnode, curMs);

    cols = 0;

    SColumnInfoData *pColInfo = taosArrayGet(pBlock->pDataBlock, cols++);
    colDataAppend(pColInfo, numOfRows, (const char *)&pDnode->id, false);

    char buf[tListLen(pDnode->ep) + VARSTR_HEADER_SIZE] = {0};
    STR_WITH_MAXSIZE_TO_VARSTR(buf, pDnode->ep, pShow->bytes[cols]);

    pColInfo = taosArrayGet(pBlock->pDataBlock, cols++);
    colDataAppend(pColInfo, numOfRows, buf, false);

    pColInfo = taosArrayGet(pBlock->pDataBlock, cols++);
    int16_t id = mndGetVnodesNum(pMnode, pDnode->id);
    colDataAppend(pColInfo, numOfRows, (const char *)&id, false);

    pColInfo = taosArrayGet(pBlock->pDataBlock, cols++);
    colDataAppend(pColInfo, numOfRows, (const char *)&pDnode->numOfSupportVnodes, false);

    char b1[9] = {0};
    STR_TO_VARSTR(b1, online ? "ready" : "offline");

    pColInfo = taosArrayGet(pBlock->pDataBlock, cols++);
    colDataAppend(pColInfo, numOfRows, b1, false);

    pColInfo = taosArrayGet(pBlock->pDataBlock, cols++);
    colDataAppend(pColInfo, numOfRows, (const char *)&pDnode->createdTime, false);

    char b[tListLen(offlineReason) + VARSTR_HEADER_SIZE] = {0};
    STR_TO_VARSTR(b, online ? "" : offlineReason[pDnode->offlineReason]);

    pColInfo = taosArrayGet(pBlock->pDataBlock, cols++);
    colDataAppend(pColInfo, numOfRows, b, false);

    numOfRows++;
    sdbRelease(pSdb, pDnode);
  }

  pShow->numOfRows += numOfRows;

  return numOfRows;
}

static void mndCancelGetNextDnode(SMnode *pMnode, void *pIter) {
  SSdb *pSdb = pMnode->pSdb;
  sdbCancelFetch(pSdb, pIter);
}<|MERGE_RESOLUTION|>--- conflicted
+++ resolved
@@ -335,20 +335,13 @@
       }
       bool roleChanged = false;
       for (int32_t vg = 0; vg < pVgroup->replica; ++vg) {
-<<<<<<< HEAD
         // sync integration
         if (pVgroup->vnodeGid[vg].dnodeId == statusReq.dnodeId) {
-          if (pVgroup->vnodeGid[vg].role != pVload->role) {
+          if (pVgroup->vnodeGid[vg].role != pVload->syncState) {
             roleChanged = true;
           }
-          pVgroup->vnodeGid[vg].role = pVload->role;
+          pVgroup->vnodeGid[vg].role = pVload->syncState;
         }
-=======
-        if (pVgroup->vnodeGid[vg].role != pVload->syncState) {
-          roleChanged = true;
-        }
-        pVgroup->vnodeGid[vg].role = pVload->syncState;
->>>>>>> f3691845
       }
       if (roleChanged) {
         // notify scheduler role has changed
