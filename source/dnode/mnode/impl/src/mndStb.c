/*
 * Copyright (c) 2019 TAOS Data, Inc. <jhtao@taosdata.com>
 *
 * This program is free software: you can use, redistribute, and/or modify
 * it under the terms of the GNU Affero General Public License, version 3
 * or later ("AGPL"), as published by the Free Software Foundation.
 *
 * This program is distributed in the hope that it will be useful, but WITHOUT
 * ANY WARRANTY; without even the implied warranty of MERCHANTABILITY or
 * FITNESS FOR A PARTICULAR PURPOSE.
 *
 * You should have received a copy of the GNU Affero General Public License
 * along with this program. If not, see <http://www.gnu.org/licenses/>.
 */

#define _DEFAULT_SOURCE
#include "mndStb.h"
#include "mndDb.h"
#include "mndDnode.h"
#include "mndIndex.h"
#include "mndIndexComm.h"
#include "mndInfoSchema.h"
#include "mndMnode.h"
#include "mndPerfSchema.h"
#include "mndPrivilege.h"
#include "mndScheduler.h"
#include "mndShow.h"
#include "mndSma.h"
#include "mndTopic.h"
#include "mndTrans.h"
#include "mndUser.h"
#include "mndVgroup.h"
#include "tname.h"
#include "audit.h"

#define STB_VER_NUMBER   1
#define STB_RESERVE_SIZE 64

static SSdbRow *mndStbActionDecode(SSdbRaw *pRaw);
static int32_t  mndStbActionInsert(SSdb *pSdb, SStbObj *pStb);
static int32_t  mndStbActionDelete(SSdb *pSdb, SStbObj *pStb);
static int32_t  mndStbActionUpdate(SSdb *pSdb, SStbObj *pOld, SStbObj *pNew);
static int32_t  mndProcessTtlTimer(SRpcMsg *pReq);
static int32_t  mndProcessTrimDbTimer(SRpcMsg *pReq);
static int32_t  mndProcessCreateStbReq(SRpcMsg *pReq);
static int32_t  mndProcessAlterStbReq(SRpcMsg *pReq);
static int32_t  mndProcessDropStbReq(SRpcMsg *pReq);
static int32_t  mndProcessDropTtltbRsp(SRpcMsg *pReq);
static int32_t  mndProcessTrimDbRsp(SRpcMsg *pReq);
static int32_t  mndProcessTableMetaReq(SRpcMsg *pReq);
static int32_t  mndRetrieveStb(SRpcMsg *pReq, SShowObj *pShow, SSDataBlock *pBlock, int32_t rows);
static int32_t  mndRetrieveStbCol(SRpcMsg *pReq, SShowObj *pShow, SSDataBlock *pBlock, int32_t rows);
static void     mndCancelGetNextStb(SMnode *pMnode, void *pIter);
static int32_t  mndProcessTableCfgReq(SRpcMsg *pReq);
static int32_t  mndAlterStbImp(SMnode *pMnode, SRpcMsg *pReq, SDbObj *pDb, SStbObj *pStb, bool needRsp,
                               void *alterOriData, int32_t alterOriDataLen);
static int32_t  mndAlterStbAndUpdateTagIdxImp(SMnode *pMnode, SRpcMsg *pReq, SDbObj *pDb, SStbObj *pStb, bool needRsp,
                                              void *alterOriData, int32_t alterOriDataLen, const SMAlterStbReq *pAlter);

static int32_t mndProcessCreateIndexReq(SRpcMsg *pReq);
static int32_t mndProcessDropIndexReq(SRpcMsg *pReq);

int32_t mndInitStb(SMnode *pMnode) {
  SSdbTable table = {
      .sdbType = SDB_STB,
      .keyType = SDB_KEY_BINARY,
      .encodeFp = (SdbEncodeFp)mndStbActionEncode,
      .decodeFp = (SdbDecodeFp)mndStbActionDecode,
      .insertFp = (SdbInsertFp)mndStbActionInsert,
      .updateFp = (SdbUpdateFp)mndStbActionUpdate,
      .deleteFp = (SdbDeleteFp)mndStbActionDelete,
  };

  mndSetMsgHandle(pMnode, TDMT_MND_CREATE_STB, mndProcessCreateStbReq);
  mndSetMsgHandle(pMnode, TDMT_MND_ALTER_STB, mndProcessAlterStbReq);
  mndSetMsgHandle(pMnode, TDMT_MND_DROP_STB, mndProcessDropStbReq);
  mndSetMsgHandle(pMnode, TDMT_VND_CREATE_STB_RSP, mndTransProcessRsp);
  mndSetMsgHandle(pMnode, TDMT_VND_DROP_TTL_TABLE_RSP, mndProcessDropTtltbRsp);
  mndSetMsgHandle(pMnode, TDMT_VND_TRIM_RSP, mndProcessTrimDbRsp);
  mndSetMsgHandle(pMnode, TDMT_VND_ALTER_STB_RSP, mndTransProcessRsp);
  mndSetMsgHandle(pMnode, TDMT_VND_DROP_STB_RSP, mndTransProcessRsp);
  mndSetMsgHandle(pMnode, TDMT_MND_TABLE_META, mndProcessTableMetaReq);
  mndSetMsgHandle(pMnode, TDMT_MND_TTL_TIMER, mndProcessTtlTimer);
  mndSetMsgHandle(pMnode, TDMT_MND_TRIM_DB_TIMER, mndProcessTrimDbTimer);
  mndSetMsgHandle(pMnode, TDMT_MND_TABLE_CFG, mndProcessTableCfgReq);
  //  mndSetMsgHandle(pMnode, TDMT_MND_SYSTABLE_RETRIEVE, mndProcessRetrieveStbReq);

  // mndSetMsgHandle(pMnode, TDMT_MND_CREATE_INDEX, mndProcessCreateIndexReq);
  // mndSetMsgHandle(pMnode, TDMT_MND_DROP_INDEX, mndProcessDropIndexReq);
  // mndSetMsgHandle(pMnode, TDMT_VND_CREATE_INDEX_RSP, mndTransProcessRsp);
  // mndSetMsgHandle(pMnode, TDMT_VND_DROP_INDEX_RSP, mndTransProcessRsp);

  mndAddShowRetrieveHandle(pMnode, TSDB_MGMT_TABLE_STB, mndRetrieveStb);
  mndAddShowFreeIterHandle(pMnode, TSDB_MGMT_TABLE_STB, mndCancelGetNextStb);

  mndAddShowRetrieveHandle(pMnode, TSDB_MGMT_TABLE_COL, mndRetrieveStbCol);
  mndAddShowFreeIterHandle(pMnode, TSDB_MGMT_TABLE_COL, mndCancelGetNextStb);

  return sdbSetTable(pMnode->pSdb, table);
}

void mndCleanupStb(SMnode *pMnode) {}

SSdbRaw *mndStbActionEncode(SStbObj *pStb) {
  terrno = TSDB_CODE_OUT_OF_MEMORY;

  int32_t size = sizeof(SStbObj) + (pStb->numOfColumns + pStb->numOfTags) * sizeof(SSchema) + pStb->commentLen +
                 pStb->ast1Len + pStb->ast2Len + STB_RESERVE_SIZE + taosArrayGetSize(pStb->pFuncs) * TSDB_FUNC_NAME_LEN;
  SSdbRaw *pRaw = sdbAllocRaw(SDB_STB, STB_VER_NUMBER, size);
  if (pRaw == NULL) goto _OVER;

  int32_t dataPos = 0;
  SDB_SET_BINARY(pRaw, dataPos, pStb->name, TSDB_TABLE_FNAME_LEN, _OVER)
  SDB_SET_BINARY(pRaw, dataPos, pStb->db, TSDB_DB_FNAME_LEN, _OVER)
  SDB_SET_INT64(pRaw, dataPos, pStb->createdTime, _OVER)
  SDB_SET_INT64(pRaw, dataPos, pStb->updateTime, _OVER)
  SDB_SET_INT64(pRaw, dataPos, pStb->uid, _OVER)
  SDB_SET_INT64(pRaw, dataPos, pStb->dbUid, _OVER)
  SDB_SET_INT32(pRaw, dataPos, pStb->tagVer, _OVER)
  SDB_SET_INT32(pRaw, dataPos, pStb->colVer, _OVER)
  SDB_SET_INT32(pRaw, dataPos, pStb->smaVer, _OVER)
  SDB_SET_INT32(pRaw, dataPos, pStb->nextColId, _OVER)
  SDB_SET_INT64(pRaw, dataPos, pStb->maxdelay[0], _OVER)
  SDB_SET_INT64(pRaw, dataPos, pStb->maxdelay[1], _OVER)
  SDB_SET_INT64(pRaw, dataPos, pStb->watermark[0], _OVER)
  SDB_SET_INT64(pRaw, dataPos, pStb->watermark[1], _OVER)
  SDB_SET_INT32(pRaw, dataPos, pStb->ttl, _OVER)
  SDB_SET_INT32(pRaw, dataPos, pStb->numOfColumns, _OVER)
  SDB_SET_INT32(pRaw, dataPos, pStb->numOfTags, _OVER)
  SDB_SET_INT32(pRaw, dataPos, pStb->numOfFuncs, _OVER)
  SDB_SET_INT32(pRaw, dataPos, pStb->commentLen, _OVER)
  SDB_SET_INT32(pRaw, dataPos, pStb->ast1Len, _OVER)
  SDB_SET_INT32(pRaw, dataPos, pStb->ast2Len, _OVER)

  for (int32_t i = 0; i < pStb->numOfColumns; ++i) {
    SSchema *pSchema = &pStb->pColumns[i];
    SDB_SET_INT8(pRaw, dataPos, pSchema->type, _OVER)
    SDB_SET_INT8(pRaw, dataPos, pSchema->flags, _OVER)
    SDB_SET_INT16(pRaw, dataPos, pSchema->colId, _OVER)
    SDB_SET_INT32(pRaw, dataPos, pSchema->bytes, _OVER)
    SDB_SET_BINARY(pRaw, dataPos, pSchema->name, TSDB_COL_NAME_LEN, _OVER)
  }

  for (int32_t i = 0; i < pStb->numOfTags; ++i) {
    SSchema *pSchema = &pStb->pTags[i];
    SDB_SET_INT8(pRaw, dataPos, pSchema->type, _OVER)
    SDB_SET_INT8(pRaw, dataPos, pSchema->flags, _OVER)
    SDB_SET_INT16(pRaw, dataPos, pSchema->colId, _OVER)
    SDB_SET_INT32(pRaw, dataPos, pSchema->bytes, _OVER)
    SDB_SET_BINARY(pRaw, dataPos, pSchema->name, TSDB_COL_NAME_LEN, _OVER)
  }

  for (int32_t i = 0; i < pStb->numOfFuncs; ++i) {
    char *func = taosArrayGet(pStb->pFuncs, i);
    SDB_SET_BINARY(pRaw, dataPos, func, TSDB_FUNC_NAME_LEN, _OVER)
  }

  if (pStb->commentLen > 0) {
    SDB_SET_BINARY(pRaw, dataPos, pStb->comment, pStb->commentLen + 1, _OVER)
  }

  if (pStb->ast1Len > 0) {
    SDB_SET_BINARY(pRaw, dataPos, pStb->pAst1, pStb->ast1Len, _OVER)
  }

  if (pStb->ast2Len > 0) {
    SDB_SET_BINARY(pRaw, dataPos, pStb->pAst2, pStb->ast2Len, _OVER)
  }

  SDB_SET_RESERVE(pRaw, dataPos, STB_RESERVE_SIZE, _OVER)
  SDB_SET_DATALEN(pRaw, dataPos, _OVER)

  terrno = 0;

_OVER:
  if (terrno != 0) {
    mError("stb:%s, failed to encode to raw:%p since %s", pStb->name, pRaw, terrstr());
    sdbFreeRaw(pRaw);
    return NULL;
  }

  mTrace("stb:%s, encode to raw:%p, row:%p", pStb->name, pRaw, pStb);
  return pRaw;
}

static SSdbRow *mndStbActionDecode(SSdbRaw *pRaw) {
  terrno = TSDB_CODE_OUT_OF_MEMORY;
  SSdbRow *pRow = NULL;
  SStbObj *pStb = NULL;

  int8_t sver = 0;
  if (sdbGetRawSoftVer(pRaw, &sver) != 0) goto _OVER;

  if (sver != STB_VER_NUMBER) {
    terrno = TSDB_CODE_SDB_INVALID_DATA_VER;
    goto _OVER;
  }

  pRow = sdbAllocRow(sizeof(SStbObj));
  if (pRow == NULL) goto _OVER;

  pStb = sdbGetRowObj(pRow);
  if (pStb == NULL) goto _OVER;

  int32_t dataPos = 0;
  SDB_GET_BINARY(pRaw, dataPos, pStb->name, TSDB_TABLE_FNAME_LEN, _OVER)
  SDB_GET_BINARY(pRaw, dataPos, pStb->db, TSDB_DB_FNAME_LEN, _OVER)
  SDB_GET_INT64(pRaw, dataPos, &pStb->createdTime, _OVER)
  SDB_GET_INT64(pRaw, dataPos, &pStb->updateTime, _OVER)
  SDB_GET_INT64(pRaw, dataPos, &pStb->uid, _OVER)
  SDB_GET_INT64(pRaw, dataPos, &pStb->dbUid, _OVER)
  SDB_GET_INT32(pRaw, dataPos, &pStb->tagVer, _OVER)
  SDB_GET_INT32(pRaw, dataPos, &pStb->colVer, _OVER)
  SDB_GET_INT32(pRaw, dataPos, &pStb->smaVer, _OVER)
  SDB_GET_INT32(pRaw, dataPos, &pStb->nextColId, _OVER)
  SDB_GET_INT64(pRaw, dataPos, &pStb->maxdelay[0], _OVER)
  SDB_GET_INT64(pRaw, dataPos, &pStb->maxdelay[1], _OVER)
  SDB_GET_INT64(pRaw, dataPos, &pStb->watermark[0], _OVER)
  SDB_GET_INT64(pRaw, dataPos, &pStb->watermark[1], _OVER)
  SDB_GET_INT32(pRaw, dataPos, &pStb->ttl, _OVER)
  SDB_GET_INT32(pRaw, dataPos, &pStb->numOfColumns, _OVER)
  SDB_GET_INT32(pRaw, dataPos, &pStb->numOfTags, _OVER)
  SDB_GET_INT32(pRaw, dataPos, &pStb->numOfFuncs, _OVER)
  SDB_GET_INT32(pRaw, dataPos, &pStb->commentLen, _OVER)
  SDB_GET_INT32(pRaw, dataPos, &pStb->ast1Len, _OVER)
  SDB_GET_INT32(pRaw, dataPos, &pStb->ast2Len, _OVER)

  pStb->pColumns = taosMemoryCalloc(pStb->numOfColumns, sizeof(SSchema));
  pStb->pTags = taosMemoryCalloc(pStb->numOfTags, sizeof(SSchema));
  pStb->pFuncs = taosArrayInit(pStb->numOfFuncs, TSDB_FUNC_NAME_LEN);
  if (pStb->pColumns == NULL || pStb->pTags == NULL || pStb->pFuncs == NULL) {
    goto _OVER;
  }

  for (int32_t i = 0; i < pStb->numOfColumns; ++i) {
    SSchema *pSchema = &pStb->pColumns[i];
    SDB_GET_INT8(pRaw, dataPos, &pSchema->type, _OVER)
    SDB_GET_INT8(pRaw, dataPos, &pSchema->flags, _OVER)
    SDB_GET_INT16(pRaw, dataPos, &pSchema->colId, _OVER)
    SDB_GET_INT32(pRaw, dataPos, &pSchema->bytes, _OVER)
    SDB_GET_BINARY(pRaw, dataPos, pSchema->name, TSDB_COL_NAME_LEN, _OVER)
  }

  for (int32_t i = 0; i < pStb->numOfTags; ++i) {
    SSchema *pSchema = &pStb->pTags[i];
    SDB_GET_INT8(pRaw, dataPos, &pSchema->type, _OVER)
    SDB_GET_INT8(pRaw, dataPos, &pSchema->flags, _OVER)
    SDB_GET_INT16(pRaw, dataPos, &pSchema->colId, _OVER)
    SDB_GET_INT32(pRaw, dataPos, &pSchema->bytes, _OVER)
    SDB_GET_BINARY(pRaw, dataPos, pSchema->name, TSDB_COL_NAME_LEN, _OVER)
  }

  for (int32_t i = 0; i < pStb->numOfFuncs; ++i) {
    char funcName[TSDB_FUNC_NAME_LEN] = {0};
    SDB_GET_BINARY(pRaw, dataPos, funcName, TSDB_FUNC_NAME_LEN, _OVER)
    taosArrayPush(pStb->pFuncs, funcName);
  }

  if (pStb->commentLen > 0) {
    pStb->comment = taosMemoryCalloc(pStb->commentLen + 1, 1);
    if (pStb->comment == NULL) goto _OVER;
    SDB_GET_BINARY(pRaw, dataPos, pStb->comment, pStb->commentLen + 1, _OVER)
  }

  if (pStb->ast1Len > 0) {
    pStb->pAst1 = taosMemoryCalloc(pStb->ast1Len, 1);
    if (pStb->pAst1 == NULL) goto _OVER;
    SDB_GET_BINARY(pRaw, dataPos, pStb->pAst1, pStb->ast1Len, _OVER)
  }

  if (pStb->ast2Len > 0) {
    pStb->pAst2 = taosMemoryCalloc(pStb->ast2Len, 1);
    if (pStb->pAst2 == NULL) goto _OVER;
    SDB_GET_BINARY(pRaw, dataPos, pStb->pAst2, pStb->ast2Len, _OVER)
  }
  SDB_GET_RESERVE(pRaw, dataPos, STB_RESERVE_SIZE, _OVER)

  terrno = 0;

_OVER:
  if (terrno != 0) {
    mError("stb:%s, failed to decode from raw:%p since %s", pStb == NULL ? "null" : pStb->name, pRaw, terrstr());
    if (pStb != NULL) {
      taosMemoryFreeClear(pStb->pColumns);
      taosMemoryFreeClear(pStb->pTags);
      taosMemoryFreeClear(pStb->comment);
    }
    taosMemoryFreeClear(pRow);
    return NULL;
  }

  mTrace("stb:%s, decode from raw:%p, row:%p", pStb->name, pRaw, pStb);
  return pRow;
}

void mndFreeStb(SStbObj *pStb) {
  taosArrayDestroy(pStb->pFuncs);
  taosMemoryFreeClear(pStb->pColumns);
  taosMemoryFreeClear(pStb->pTags);
  taosMemoryFreeClear(pStb->comment);
  taosMemoryFreeClear(pStb->pAst1);
  taosMemoryFreeClear(pStb->pAst2);
}

static int32_t mndStbActionInsert(SSdb *pSdb, SStbObj *pStb) {
  mTrace("stb:%s, perform insert action, row:%p", pStb->name, pStb);
  return 0;
}

static int32_t mndStbActionDelete(SSdb *pSdb, SStbObj *pStb) {
  mTrace("stb:%s, perform delete action, row:%p", pStb->name, pStb);
  mndFreeStb(pStb);
  return 0;
}

static int32_t mndStbActionUpdate(SSdb *pSdb, SStbObj *pOld, SStbObj *pNew) {
  mTrace("stb:%s, perform update action, old row:%p new row:%p", pOld->name, pOld, pNew);

  taosWLockLatch(&pOld->lock);

  if (pOld->numOfColumns < pNew->numOfColumns) {
    void *pColumns = taosMemoryMalloc(pNew->numOfColumns * sizeof(SSchema));
    if (pColumns != NULL) {
      taosMemoryFree(pOld->pColumns);
      pOld->pColumns = pColumns;
    } else {
      terrno = TSDB_CODE_OUT_OF_MEMORY;
      mTrace("stb:%s, failed to perform update action since %s", pOld->name, terrstr());
      taosWUnLockLatch(&pOld->lock);
    }
  }

  if (pOld->numOfTags < pNew->numOfTags) {
    void *pTags = taosMemoryMalloc(pNew->numOfTags * sizeof(SSchema));
    if (pTags != NULL) {
      taosMemoryFree(pOld->pTags);
      pOld->pTags = pTags;
    } else {
      terrno = TSDB_CODE_OUT_OF_MEMORY;
      mTrace("stb:%s, failed to perform update action since %s", pOld->name, terrstr());
      taosWUnLockLatch(&pOld->lock);
    }
  }

  if (pOld->commentLen < pNew->commentLen && pNew->commentLen > 0) {
    void *comment = taosMemoryMalloc(pNew->commentLen + 1);
    if (comment != NULL) {
      taosMemoryFree(pOld->comment);
      pOld->comment = comment;
    } else {
      terrno = TSDB_CODE_OUT_OF_MEMORY;
      mTrace("stb:%s, failed to perform update action since %s", pOld->name, terrstr());
      taosWUnLockLatch(&pOld->lock);
    }
  }
  pOld->commentLen = pNew->commentLen;

  if (pOld->ast1Len < pNew->ast1Len) {
    void *pAst1 = taosMemoryMalloc(pNew->ast1Len + 1);
    if (pAst1 != NULL) {
      taosMemoryFree(pOld->pAst1);
      pOld->pAst1 = pAst1;
    } else {
      terrno = TSDB_CODE_OUT_OF_MEMORY;
      mTrace("stb:%s, failed to perform update action since %s", pOld->name, terrstr());
      taosWUnLockLatch(&pOld->lock);
    }
  }

  if (pOld->ast2Len < pNew->ast2Len) {
    void *pAst2 = taosMemoryMalloc(pNew->ast2Len + 1);
    if (pAst2 != NULL) {
      taosMemoryFree(pOld->pAst2);
      pOld->pAst2 = pAst2;
    } else {
      terrno = TSDB_CODE_OUT_OF_MEMORY;
      mTrace("stb:%s, failed to perform update action since %s", pOld->name, terrstr());
      taosWUnLockLatch(&pOld->lock);
    }
  }

  pOld->updateTime = pNew->updateTime;
  pOld->tagVer = pNew->tagVer;
  pOld->colVer = pNew->colVer;
  pOld->smaVer = pNew->smaVer;
  pOld->nextColId = pNew->nextColId;
  pOld->ttl = pNew->ttl;
  if (pNew->numOfColumns > 0) {
    pOld->numOfColumns = pNew->numOfColumns;
    memcpy(pOld->pColumns, pNew->pColumns, pOld->numOfColumns * sizeof(SSchema));
  }
  if (pNew->numOfTags > 0) {
    pOld->numOfTags = pNew->numOfTags;
    memcpy(pOld->pTags, pNew->pTags, pOld->numOfTags * sizeof(SSchema));
  }
  if (pNew->commentLen > 0) {
    memcpy(pOld->comment, pNew->comment, pNew->commentLen + 1);
    pOld->commentLen = pNew->commentLen;
  }
  if (pNew->ast1Len != 0) {
    memcpy(pOld->pAst1, pNew->pAst1, pNew->ast1Len);
    pOld->ast1Len = pNew->ast1Len;
  }
  if (pNew->ast2Len != 0) {
    memcpy(pOld->pAst2, pNew->pAst2, pNew->ast2Len);
    pOld->ast2Len = pNew->ast2Len;
  }
  taosWUnLockLatch(&pOld->lock);
  return 0;
}

SStbObj *mndAcquireStb(SMnode *pMnode, char *stbName) {
  SSdb    *pSdb = pMnode->pSdb;
  SStbObj *pStb = sdbAcquire(pSdb, SDB_STB, stbName);
  if (pStb == NULL && terrno == TSDB_CODE_SDB_OBJ_NOT_THERE) {
    terrno = TSDB_CODE_MND_STB_NOT_EXIST;
  }
  return pStb;
}

void mndReleaseStb(SMnode *pMnode, SStbObj *pStb) {
  SSdb *pSdb = pMnode->pSdb;
  sdbRelease(pSdb, pStb);
}

SDbObj *mndAcquireDbByStb(SMnode *pMnode, const char *stbName) {
  SName name = {0};
  tNameFromString(&name, stbName, T_NAME_ACCT | T_NAME_DB | T_NAME_TABLE);

  char db[TSDB_TABLE_FNAME_LEN] = {0};
  tNameGetFullDbName(&name, db);

  return mndAcquireDb(pMnode, db);
}

static FORCE_INLINE int32_t schemaExColIdCompare(const void *colId, const void *pSchema) {
  if (*(col_id_t *)colId < ((SSchema *)pSchema)->colId) {
    return -1;
  } else if (*(col_id_t *)colId > ((SSchema *)pSchema)->colId) {
    return 1;
  }
  return 0;
}

void *mndBuildVCreateStbReq(SMnode *pMnode, SVgObj *pVgroup, SStbObj *pStb, int32_t *pContLen, void *alterOriData,
                            int32_t alterOriDataLen) {
  SEncoder       encoder = {0};
  int32_t        contLen;
  SName          name = {0};
  SVCreateStbReq req = {0};

  tNameFromString(&name, pStb->name, T_NAME_ACCT | T_NAME_DB | T_NAME_TABLE);
  char dbFName[TSDB_DB_FNAME_LEN] = {0};
  tNameGetFullDbName(&name, dbFName);

  req.name = (char *)tNameGetTableName(&name);
  req.suid = pStb->uid;
  req.rollup = pStb->ast1Len > 0 ? 1 : 0;
  req.alterOriData = alterOriData;
  req.alterOriDataLen = alterOriDataLen;
  // todo
  req.schemaRow.nCols = pStb->numOfColumns;
  req.schemaRow.version = pStb->colVer;
  req.schemaRow.pSchema = pStb->pColumns;
  req.schemaTag.nCols = pStb->numOfTags;
  req.schemaTag.version = pStb->tagVer;
  req.schemaTag.pSchema = pStb->pTags;

  if (req.rollup) {
    req.rsmaParam.maxdelay[0] = pStb->maxdelay[0];
    req.rsmaParam.maxdelay[1] = pStb->maxdelay[1];
    req.rsmaParam.watermark[0] = pStb->watermark[0];
    req.rsmaParam.watermark[1] = pStb->watermark[1];
    if (pStb->ast1Len > 0) {
      if (mndConvertRsmaTask(&req.rsmaParam.qmsg[0], &req.rsmaParam.qmsgLen[0], pStb->pAst1, pStb->uid,
                             STREAM_TRIGGER_WINDOW_CLOSE, req.rsmaParam.watermark[0],
                             req.rsmaParam.deleteMark[0]) < 0) {
        goto _err;
      }
    }
    if (pStb->ast2Len > 0) {
      if (mndConvertRsmaTask(&req.rsmaParam.qmsg[1], &req.rsmaParam.qmsgLen[1], pStb->pAst2, pStb->uid,
                             STREAM_TRIGGER_WINDOW_CLOSE, req.rsmaParam.watermark[1],
                             req.rsmaParam.deleteMark[1]) < 0) {
        goto _err;
      }
    }
  }
  // get length
  int32_t ret = 0;
  tEncodeSize(tEncodeSVCreateStbReq, &req, contLen, ret);
  if (ret < 0) {
    goto _err;
  }

  contLen += sizeof(SMsgHead);

  SMsgHead *pHead = taosMemoryCalloc(1, contLen);
  if (pHead == NULL) {
    terrno = TSDB_CODE_OUT_OF_MEMORY;
    goto _err;
  }

  pHead->contLen = htonl(contLen);
  pHead->vgId = htonl(pVgroup->vgId);

  void *pBuf = POINTER_SHIFT(pHead, sizeof(SMsgHead));
  tEncoderInit(&encoder, pBuf, contLen - sizeof(SMsgHead));
  if (tEncodeSVCreateStbReq(&encoder, &req) < 0) {
    taosMemoryFreeClear(pHead);
    tEncoderClear(&encoder);
    goto _err;
  }
  tEncoderClear(&encoder);

  *pContLen = contLen;
  taosMemoryFreeClear(req.rsmaParam.qmsg[0]);
  taosMemoryFreeClear(req.rsmaParam.qmsg[1]);
  return pHead;
_err:
  taosMemoryFreeClear(req.rsmaParam.qmsg[0]);
  taosMemoryFreeClear(req.rsmaParam.qmsg[1]);
  return NULL;
}

static void *mndBuildVDropStbReq(SMnode *pMnode, SVgObj *pVgroup, SStbObj *pStb, int32_t *pContLen) {
  SName        name = {0};
  SVDropStbReq req = {0};
  int32_t      contLen = 0;
  int32_t      ret = 0;
  SMsgHead    *pHead = NULL;
  SEncoder     encoder = {0};

  tNameFromString(&name, pStb->name, T_NAME_ACCT | T_NAME_DB | T_NAME_TABLE);

  req.name = (char *)tNameGetTableName(&name);
  req.suid = pStb->uid;

  tEncodeSize(tEncodeSVDropStbReq, &req, contLen, ret);
  if (ret < 0) return NULL;

  contLen += sizeof(SMsgHead);
  pHead = taosMemoryMalloc(contLen);
  if (pHead == NULL) {
    terrno = TSDB_CODE_OUT_OF_MEMORY;
    return NULL;
  }

  pHead->contLen = htonl(contLen);
  pHead->vgId = htonl(pVgroup->vgId);

  void *pBuf = POINTER_SHIFT(pHead, sizeof(SMsgHead));

  tEncoderInit(&encoder, pBuf, contLen - sizeof(SMsgHead));
  tEncodeSVDropStbReq(&encoder, &req);
  tEncoderClear(&encoder);

  *pContLen = contLen;
  return pHead;
}

int32_t mndCheckCreateStbReq(SMCreateStbReq *pCreate) {
  if (pCreate->igExists < 0 || pCreate->igExists > 1) {
    terrno = TSDB_CODE_MND_INVALID_STB_OPTION;
    return -1;
  }

  if (pCreate->numOfColumns < TSDB_MIN_COLUMNS || pCreate->numOfTags + pCreate->numOfColumns > TSDB_MAX_COLUMNS) {
    terrno = TSDB_CODE_PAR_INVALID_COLUMNS_NUM;
    return -1;
  }

  if (pCreate->numOfTags <= 0 || pCreate->numOfTags > TSDB_MAX_TAGS) {
    terrno = TSDB_CODE_MND_INVALID_STB_OPTION;
    return -1;
  }

  SField *pField = taosArrayGet(pCreate->pColumns, 0);
  if (pField->type != TSDB_DATA_TYPE_TIMESTAMP) {
    terrno = TSDB_CODE_PAR_INVALID_FIRST_COLUMN;
    return -1;
  }

  for (int32_t i = 0; i < pCreate->numOfColumns; ++i) {
    SField *pField1 = taosArrayGet(pCreate->pColumns, i);
    if (pField1->type >= TSDB_DATA_TYPE_MAX) {
      terrno = TSDB_CODE_MND_INVALID_STB_OPTION;
      return -1;
    }
    if (pField1->bytes <= 0) {
      terrno = TSDB_CODE_MND_INVALID_STB_OPTION;
      return -1;
    }
    if (pField1->name[0] == 0) {
      terrno = TSDB_CODE_MND_INVALID_STB_OPTION;
      return -1;
    }
  }

  for (int32_t i = 0; i < pCreate->numOfTags; ++i) {
    SField *pField1 = taosArrayGet(pCreate->pTags, i);
    if (pField1->type >= TSDB_DATA_TYPE_MAX) {
      terrno = TSDB_CODE_MND_INVALID_STB_OPTION;
      return -1;
    }
    if (pField1->bytes <= 0) {
      terrno = TSDB_CODE_MND_INVALID_STB_OPTION;
      return -1;
    }
    if (pField1->name[0] == 0) {
      terrno = TSDB_CODE_MND_INVALID_STB_OPTION;
      return -1;
    }
  }

  return 0;
}

static int32_t mndSetCreateStbRedoLogs(SMnode *pMnode, STrans *pTrans, SDbObj *pDb, SStbObj *pStb) {
  SSdbRaw *pRedoRaw = mndStbActionEncode(pStb);
  if (pRedoRaw == NULL) return -1;
  if (mndTransAppendRedolog(pTrans, pRedoRaw) != 0) {
    sdbFreeRaw(pRedoRaw);
    return -1;
  }
  if (sdbSetRawStatus(pRedoRaw, SDB_STATUS_CREATING) != 0) return -1;

  return 0;
}

static int32_t mndSetCreateStbUndoLogs(SMnode *pMnode, STrans *pTrans, SDbObj *pDb, SStbObj *pStb) {
  SSdbRaw *pUndoRaw = mndStbActionEncode(pStb);
  if (pUndoRaw == NULL) return -1;
  if (mndTransAppendUndolog(pTrans, pUndoRaw) != 0) {
    sdbFreeRaw(pUndoRaw);
    return -1;
  }
  if (sdbSetRawStatus(pUndoRaw, SDB_STATUS_DROPPED) != 0) return -1;

  return 0;
}

static int32_t mndSetCreateStbCommitLogs(SMnode *pMnode, STrans *pTrans, SDbObj *pDb, SStbObj *pStb) {
  SSdbRaw *pCommitRaw = mndStbActionEncode(pStb);
  if (pCommitRaw == NULL) return -1;
  if (mndTransAppendCommitlog(pTrans, pCommitRaw) != 0) {
    sdbFreeRaw(pCommitRaw);
    return -1;
  }
  if (sdbSetRawStatus(pCommitRaw, SDB_STATUS_READY) != 0) return -1;

  return 0;
}

static int32_t mndSetCreateStbRedoActions(SMnode *pMnode, STrans *pTrans, SDbObj *pDb, SStbObj *pStb) {
  SSdb   *pSdb = pMnode->pSdb;
  SVgObj *pVgroup = NULL;
  void   *pIter = NULL;
  int32_t contLen;

  while (1) {
    pIter = sdbFetch(pSdb, SDB_VGROUP, pIter, (void **)&pVgroup);
    if (pIter == NULL) break;
    if (!mndVgroupInDb(pVgroup, pDb->uid)) {
      sdbRelease(pSdb, pVgroup);
      continue;
    }

    void *pReq = mndBuildVCreateStbReq(pMnode, pVgroup, pStb, &contLen, NULL, 0);
    if (pReq == NULL) {
      sdbCancelFetch(pSdb, pIter);
      sdbRelease(pSdb, pVgroup);
      return -1;
    }

    STransAction action = {0};
    action.mTraceId = pTrans->mTraceId;
    action.epSet = mndGetVgroupEpset(pMnode, pVgroup);
    action.pCont = pReq;
    action.contLen = contLen;
    action.msgType = TDMT_VND_CREATE_STB;
    action.acceptableCode = TSDB_CODE_TDB_STB_ALREADY_EXIST;
    action.retryCode = TSDB_CODE_TDB_STB_NOT_EXIST;
    if (mndTransAppendRedoAction(pTrans, &action) != 0) {
      taosMemoryFree(pReq);
      sdbCancelFetch(pSdb, pIter);
      sdbRelease(pSdb, pVgroup);
      return -1;
    }
    sdbRelease(pSdb, pVgroup);
  }

  return 0;
}

int32_t mndSetForceDropCreateStbRedoActions(SMnode *pMnode, STrans *pTrans, SVgObj *pVgroup, SStbObj *pStb) {
  SSdb   *pSdb = pMnode->pSdb;
  int32_t contLen;

  void *pReq = mndBuildVCreateStbReq(pMnode, pVgroup, pStb, &contLen, NULL, 0);
  if (pReq == NULL) {
    return -1;
  }

  STransAction action = {0};
  action.mTraceId = pTrans->mTraceId;
  action.epSet = mndGetVgroupEpset(pMnode, pVgroup);
  action.pCont = pReq;
  action.contLen = contLen;
  action.msgType = TDMT_VND_CREATE_STB;
  action.acceptableCode = TSDB_CODE_TDB_STB_ALREADY_EXIST;
  action.retryCode = TSDB_CODE_TDB_STB_NOT_EXIST;
  if (mndTransAppendRedoAction(pTrans, &action) != 0) {
    taosMemoryFree(pReq);
    return -1;
  }

  return 0;
}

static int32_t mndSetCreateStbUndoActions(SMnode *pMnode, STrans *pTrans, SDbObj *pDb, SStbObj *pStb) {
  SSdb   *pSdb = pMnode->pSdb;
  SVgObj *pVgroup = NULL;
  void   *pIter = NULL;

  while (1) {
    pIter = sdbFetch(pSdb, SDB_VGROUP, pIter, (void **)&pVgroup);
    if (pIter == NULL) break;
    if (!mndVgroupInDb(pVgroup, pDb->uid)) {
      sdbRelease(pSdb, pVgroup);
      continue;
    }

    int32_t contLen = 0;
    void   *pReq = mndBuildVDropStbReq(pMnode, pVgroup, pStb, &contLen);
    if (pReq == NULL) {
      sdbCancelFetch(pSdb, pIter);
      sdbRelease(pSdb, pVgroup);
      terrno = TSDB_CODE_OUT_OF_MEMORY;
      return -1;
    }

    STransAction action = {0};
    action.epSet = mndGetVgroupEpset(pMnode, pVgroup);
    action.pCont = pReq;
    action.contLen = contLen;
    action.msgType = TDMT_VND_DROP_STB;
    action.acceptableCode = TSDB_CODE_TDB_STB_NOT_EXIST;
    if (mndTransAppendUndoAction(pTrans, &action) != 0) {
      taosMemoryFree(pReq);
      sdbCancelFetch(pSdb, pIter);
      sdbRelease(pSdb, pVgroup);
      return -1;
    }
    sdbRelease(pSdb, pVgroup);
  }

  return 0;
}

static SSchema *mndFindStbColumns(const SStbObj *pStb, const char *colName) {
  for (int32_t col = 0; col < pStb->numOfColumns; ++col) {
    SSchema *pSchema = &pStb->pColumns[col];
    if (strncasecmp(pSchema->name, colName, TSDB_COL_NAME_LEN) == 0) {
      return pSchema;
    }
  }
  return NULL;
}

int32_t mndBuildStbFromReq(SMnode *pMnode, SStbObj *pDst, SMCreateStbReq *pCreate, SDbObj *pDb) {
  memcpy(pDst->name, pCreate->name, TSDB_TABLE_FNAME_LEN);
  memcpy(pDst->db, pDb->name, TSDB_DB_FNAME_LEN);
  pDst->createdTime = taosGetTimestampMs();
  pDst->updateTime = pDst->createdTime;
  pDst->uid =
      (pCreate->source == TD_REQ_FROM_TAOX) ? pCreate->suid : mndGenerateUid(pCreate->name, TSDB_TABLE_FNAME_LEN);
  pDst->dbUid = pDb->uid;
  pDst->tagVer = 1;
  pDst->colVer = 1;
  pDst->smaVer = 1;
  pDst->nextColId = 1;
  pDst->maxdelay[0] = pCreate->delay1;
  pDst->maxdelay[1] = pCreate->delay2;
  pDst->watermark[0] = pCreate->watermark1;
  pDst->watermark[1] = pCreate->watermark2;
  pDst->ttl = pCreate->ttl;
  pDst->numOfColumns = pCreate->numOfColumns;
  pDst->numOfTags = pCreate->numOfTags;
  pDst->numOfFuncs = pCreate->numOfFuncs;
  pDst->commentLen = pCreate->commentLen;
  pDst->pFuncs = pCreate->pFuncs;
  pCreate->pFuncs = NULL;

  if (pDst->commentLen > 0) {
    pDst->comment = taosMemoryCalloc(pDst->commentLen + 1, 1);
    if (pDst->comment == NULL) {
      terrno = TSDB_CODE_OUT_OF_MEMORY;
      return -1;
    }
    memcpy(pDst->comment, pCreate->pComment, pDst->commentLen + 1);
  }

  pDst->ast1Len = pCreate->ast1Len;
  if (pDst->ast1Len > 0) {
    pDst->pAst1 = taosMemoryCalloc(pDst->ast1Len, 1);
    if (pDst->pAst1 == NULL) {
      terrno = TSDB_CODE_OUT_OF_MEMORY;
      return -1;
    }
    memcpy(pDst->pAst1, pCreate->pAst1, pDst->ast1Len);
  }

  pDst->ast2Len = pCreate->ast2Len;
  if (pDst->ast2Len > 0) {
    pDst->pAst2 = taosMemoryCalloc(pDst->ast2Len, 1);
    if (pDst->pAst2 == NULL) {
      terrno = TSDB_CODE_OUT_OF_MEMORY;
      return -1;
    }
    memcpy(pDst->pAst2, pCreate->pAst2, pDst->ast2Len);
  }

  pDst->pColumns = taosMemoryCalloc(1, pDst->numOfColumns * sizeof(SSchema));
  pDst->pTags = taosMemoryCalloc(1, pDst->numOfTags * sizeof(SSchema));
  if (pDst->pColumns == NULL || pDst->pTags == NULL) {
    terrno = TSDB_CODE_OUT_OF_MEMORY;
    return -1;
  }

  if (pDst->nextColId < 0 || pDst->nextColId >= 0x7fff - pDst->numOfColumns - pDst->numOfTags) {
    terrno = TSDB_CODE_MND_FIELD_VALUE_OVERFLOW;
    return -1;
  }

  for (int32_t i = 0; i < pDst->numOfColumns; ++i) {
    SField  *pField = taosArrayGet(pCreate->pColumns, i);
    SSchema *pSchema = &pDst->pColumns[i];
    pSchema->type = pField->type;
    pSchema->bytes = pField->bytes;
    pSchema->flags = pField->flags;
    memcpy(pSchema->name, pField->name, TSDB_COL_NAME_LEN);
    pSchema->colId = pDst->nextColId;
    pDst->nextColId++;
  }

  for (int32_t i = 0; i < pDst->numOfTags; ++i) {
    SField  *pField = taosArrayGet(pCreate->pTags, i);
    SSchema *pSchema = &pDst->pTags[i];
    pSchema->type = pField->type;
    pSchema->bytes = pField->bytes;
    if (i == 0) {
      SSCHMEA_SET_IDX_ON(pSchema);
    }
    memcpy(pSchema->name, pField->name, TSDB_COL_NAME_LEN);
    pSchema->colId = pDst->nextColId;
    pDst->nextColId++;
  }
  return 0;
}

static int32_t mndCreateStb(SMnode *pMnode, SRpcMsg *pReq, SMCreateStbReq *pCreate, SDbObj *pDb) {
  SStbObj stbObj = {0};
  int32_t code = -1;

  char fullIdxName[TSDB_INDEX_FNAME_LEN * 2] = {0};

  STrans *pTrans = mndTransCreate(pMnode, TRN_POLICY_ROLLBACK, TRN_CONFLICT_DB_INSIDE, pReq, "create-stb");
  if (pTrans == NULL) goto _OVER;

  mInfo("trans:%d, used to create stb:%s", pTrans->id, pCreate->name);
  if (mndBuildStbFromReq(pMnode, &stbObj, pCreate, pDb) != 0) goto _OVER;

  char randStr[24] = {0};
  taosRandStr2(randStr, tListLen(randStr) - 1);
  SSchema *pSchema = &(stbObj.pTags[0]);
  sprintf(fullIdxName, "%s.%s_%s", pDb->name, pSchema->name, randStr);

  SSIdx idx = {0};
  if (mndAcquireGlobalIdx(pMnode, fullIdxName, SDB_IDX, &idx) == 0 && idx.pIdx != NULL) {
    terrno = TSDB_CODE_MND_TAG_INDEX_ALREADY_EXIST;
    mndReleaseIdx(pMnode, idx.pIdx);

    goto _OVER;
  }

  SIdxObj idxObj = {0};
  memcpy(idxObj.name, fullIdxName, TSDB_INDEX_FNAME_LEN);
  memcpy(idxObj.stb, stbObj.name, TSDB_TABLE_FNAME_LEN);
  memcpy(idxObj.db, stbObj.db, TSDB_DB_FNAME_LEN);
  memcpy(idxObj.colName, pSchema->name, TSDB_COL_NAME_LEN);
  idxObj.createdTime = taosGetTimestampMs();
  idxObj.uid = mndGenerateUid(fullIdxName, strlen(fullIdxName));
  idxObj.stbUid = stbObj.uid;
  idxObj.dbUid = stbObj.dbUid;

  if (mndSetCreateIdxCommitLogs(pMnode, pTrans, &idxObj) < 0) goto _OVER;

  if (mndAddStbToTrans(pMnode, pTrans, pDb, &stbObj) < 0) goto _OVER;
  if (mndTransPrepare(pMnode, pTrans) != 0) goto _OVER;
  code = 0;

_OVER:
  mndTransDrop(pTrans);
  mndStbActionDelete(pMnode->pSdb, &stbObj);
  return code;
}

int32_t mndAddStbToTrans(SMnode *pMnode, STrans *pTrans, SDbObj *pDb, SStbObj *pStb) {
  mndTransSetDbName(pTrans, pDb->name, pStb->name);
  if (mndTransCheckConflict(pMnode, pTrans) != 0) return -1;
  if (mndSetCreateStbRedoLogs(pMnode, pTrans, pDb, pStb) != 0) return -1;
  if (mndSetCreateStbUndoLogs(pMnode, pTrans, pDb, pStb) != 0) return -1;
  if (mndSetCreateStbCommitLogs(pMnode, pTrans, pDb, pStb) != 0) return -1;
  if (mndSetCreateStbRedoActions(pMnode, pTrans, pDb, pStb) != 0) return -1;
  if (mndSetCreateStbUndoActions(pMnode, pTrans, pDb, pStb) != 0) return -1;
  return 0;
}

static int32_t mndProcessTtlTimer(SRpcMsg *pReq) {
  SMnode           *pMnode = pReq->info.node;
  SSdb             *pSdb = pMnode->pSdb;
  SVgObj           *pVgroup = NULL;
  void             *pIter = NULL;
  SVDropTtlTableReq ttlReq = {
      .timestampSec = taosGetTimestampSec(), .ttlDropMaxCount = tsTtlBatchDropNum, .nUids = 0, .pTbUids = NULL};
  int32_t reqLen = tSerializeSVDropTtlTableReq(NULL, 0, &ttlReq);
  int32_t contLen = reqLen + sizeof(SMsgHead);

  mDebug("start to process ttl timer");

  while (1) {
    pIter = sdbFetch(pSdb, SDB_VGROUP, pIter, (void **)&pVgroup);
    if (pIter == NULL) break;

    SMsgHead *pHead = rpcMallocCont(contLen);
    if (pHead == NULL) {
      sdbRelease(pSdb, pVgroup);
      continue;
    }
    pHead->contLen = htonl(contLen);
    pHead->vgId = htonl(pVgroup->vgId);
    tSerializeSVDropTtlTableReq((char *)pHead + sizeof(SMsgHead), reqLen, &ttlReq);

    SRpcMsg rpcMsg = {.msgType = TDMT_VND_DROP_TTL_TABLE, .pCont = pHead, .contLen = contLen, .info = pReq->info};
    SEpSet  epSet = mndGetVgroupEpset(pMnode, pVgroup);
    int32_t code = tmsgSendReq(&epSet, &rpcMsg);
    if (code != 0) {
      mError("vgId:%d, failed to send drop ttl table request to vnode since 0x%x", pVgroup->vgId, code);
    } else {
      mDebug("vgId:%d, send drop ttl table request to vnode, time:%" PRId32, pVgroup->vgId, ttlReq.timestampSec);
    }
    sdbRelease(pSdb, pVgroup);
  }

  return 0;
}

static int32_t mndProcessTrimDbTimer(SRpcMsg *pReq) {
  SMnode     *pMnode = pReq->info.node;
  SSdb       *pSdb = pMnode->pSdb;
  SVgObj     *pVgroup = NULL;
  void       *pIter = NULL;
  SVTrimDbReq trimReq = {.timestamp = taosGetTimestampSec()};
  int32_t     reqLen = tSerializeSVTrimDbReq(NULL, 0, &trimReq);
  int32_t     contLen = reqLen + sizeof(SMsgHead);

  while (1) {
    pIter = sdbFetch(pSdb, SDB_VGROUP, pIter, (void **)&pVgroup);
    if (pIter == NULL) break;

    SMsgHead *pHead = rpcMallocCont(contLen);
    if (pHead == NULL) {
      sdbCancelFetch(pSdb, pVgroup);
      sdbRelease(pSdb, pVgroup);
      continue;
    }
    pHead->contLen = htonl(contLen);
    pHead->vgId = htonl(pVgroup->vgId);
    tSerializeSVTrimDbReq((char *)pHead + sizeof(SMsgHead), reqLen, &trimReq);

    SRpcMsg rpcMsg = {.msgType = TDMT_VND_TRIM, .pCont = pHead, .contLen = contLen};
    SEpSet  epSet = mndGetVgroupEpset(pMnode, pVgroup);
    int32_t code = tmsgSendReq(&epSet, &rpcMsg);
    if (code != 0) {
      mError("vgId:%d, timer failed to send vnode-trim request to vnode since 0x%x", pVgroup->vgId, code);
    } else {
      mInfo("vgId:%d, timer send vnode-trim request to vnode, time:%d", pVgroup->vgId, trimReq.timestamp);
    }
    sdbRelease(pSdb, pVgroup);
  }

  return 0;
}

static int32_t mndFindSuperTableTagIndex(const SStbObj *pStb, const char *tagName) {
  for (int32_t tag = 0; tag < pStb->numOfTags; tag++) {
    if (strcmp(pStb->pTags[tag].name, tagName) == 0) {
      return tag;
    }
  }

  return -1;
}

static int32_t mndFindSuperTableColumnIndex(const SStbObj *pStb, const char *colName) {
  for (int32_t col = 0; col < pStb->numOfColumns; col++) {
    if (strcmp(pStb->pColumns[col].name, colName) == 0) {
      return col;
    }
  }

  return -1;
}

static int32_t mndBuildStbFromAlter(SStbObj *pStb, SStbObj *pDst, SMCreateStbReq *createReq) {
  taosRLockLatch(&pStb->lock);
  memcpy(pDst, pStb, sizeof(SStbObj));
  taosRUnLockLatch(&pStb->lock);

  pDst->updateTime = taosGetTimestampMs();
  pDst->numOfColumns = createReq->numOfColumns;
  pDst->numOfTags = createReq->numOfTags;
  pDst->pColumns = taosMemoryCalloc(1, pDst->numOfColumns * sizeof(SSchema));
  pDst->pTags = taosMemoryCalloc(1, pDst->numOfTags * sizeof(SSchema));
  if (pDst->pColumns == NULL || pDst->pTags == NULL) {
    terrno = TSDB_CODE_OUT_OF_MEMORY;
    return -1;
  }

  if (pDst->nextColId < 0 || pDst->nextColId >= 0x7fff - pDst->numOfColumns - pDst->numOfTags) {
    terrno = TSDB_CODE_MND_FIELD_VALUE_OVERFLOW;
    return -1;
  }

  for (int32_t i = 0; i < pDst->numOfColumns; ++i) {
    SField  *pField = taosArrayGet(createReq->pColumns, i);
    SSchema *pSchema = &pDst->pColumns[i];
    pSchema->type = pField->type;
    pSchema->bytes = pField->bytes;
    pSchema->flags = pField->flags;
    memcpy(pSchema->name, pField->name, TSDB_COL_NAME_LEN);
    int32_t cIndex = mndFindSuperTableColumnIndex(pStb, pField->name);
    if (cIndex >= 0) {
      pSchema->colId = pStb->pColumns[cIndex].colId;
    } else {
      pSchema->colId = pDst->nextColId++;
    }
  }

  for (int32_t i = 0; i < pDst->numOfTags; ++i) {
    SField  *pField = taosArrayGet(createReq->pTags, i);
    SSchema *pSchema = &pDst->pTags[i];
    pSchema->type = pField->type;
    pSchema->bytes = pField->bytes;
    memcpy(pSchema->name, pField->name, TSDB_COL_NAME_LEN);
    int32_t cIndex = mndFindSuperTableTagIndex(pStb, pField->name);
    if (cIndex >= 0) {
      pSchema->colId = pStb->pTags[cIndex].colId;
    } else {
      pSchema->colId = pDst->nextColId++;
    }
  }
  pDst->tagVer = createReq->tagVer;
  pDst->colVer = createReq->colVer;
  return TSDB_CODE_SUCCESS;
}

static char* mndAuditFieldTypeStr(int32_t type){
  switch (type)
  {
  case TSDB_DATA_TYPE_NULL:
    return "null";
  case TSDB_DATA_TYPE_BOOL:
    return "bool";
  case TSDB_DATA_TYPE_TINYINT:
    return "tinyint";
  case TSDB_DATA_TYPE_SMALLINT:
    return "smallint";
  case TSDB_DATA_TYPE_INT:
    return "int";
  case TSDB_DATA_TYPE_BIGINT:
    return "bigint";
  case TSDB_DATA_TYPE_FLOAT:
    return "float";
  case TSDB_DATA_TYPE_DOUBLE:
    return "double";
  case TSDB_DATA_TYPE_VARCHAR:
    return "varchar";
  case TSDB_DATA_TYPE_TIMESTAMP:
    return "timestamp";
  case TSDB_DATA_TYPE_NCHAR:
    return "nchar";
  case TSDB_DATA_TYPE_UTINYINT:
    return "utinyint";
  case TSDB_DATA_TYPE_USMALLINT:
    return "usmallint";
  case TSDB_DATA_TYPE_UINT:
    return "uint";
  case TSDB_DATA_TYPE_UBIGINT:
    return "ubigint";
  case TSDB_DATA_TYPE_JSON:
    return "json";
  case TSDB_DATA_TYPE_VARBINARY:
    return "varbinary";
  case TSDB_DATA_TYPE_DECIMAL:
    return "decimal";
  case TSDB_DATA_TYPE_BLOB:
    return "blob";
  case TSDB_DATA_TYPE_MEDIUMBLOB:
    return "mediumblob";
  case TSDB_DATA_TYPE_GEOMETRY:
    return "geometry";

  default:
    return "error";
  }
}

static void mndAuditFieldStr(char* detail, SArray *arr, int32_t len, int32_t max){
  int32_t detialLen = strlen(detail);
  int32_t fieldLen = 0;
  for (int32_t i = 0; i < len; ++i) {
    SField *pField = taosArrayGet(arr, i);
    char field[TSDB_COL_NAME_LEN + 20] = {0};
    fieldLen = strlen(", ");
    if(detialLen > 0 && detialLen < max-fieldLen-1) {
      strcat(detail, ", ");
      detialLen += fieldLen;
    }
    else{
      break;
    }
    sprintf(field, "%s:%s", pField->name, mndAuditFieldTypeStr(pField->type));
    fieldLen = strlen(field);
    if(detialLen < max-fieldLen-1) {
      strcat(detail, field);
      detialLen += fieldLen;
    }
    else{
      break;
    }
  }
}

static int32_t mndProcessCreateStbReq(SRpcMsg *pReq) {
  SMnode        *pMnode = pReq->info.node;
  int32_t        code = -1;
  SStbObj       *pStb = NULL;
  SDbObj        *pDb = NULL;
  SMCreateStbReq createReq = {0};
  bool           isAlter = false;

  if (tDeserializeSMCreateStbReq(pReq->pCont, pReq->contLen, &createReq) != 0) {
    terrno = TSDB_CODE_INVALID_MSG;
    goto _OVER;
  }

  mInfo("stb:%s, start to create", createReq.name);
  if (mndCheckCreateStbReq(&createReq) != 0) {
    terrno = TSDB_CODE_INVALID_MSG;
    goto _OVER;
  }

  pStb = mndAcquireStb(pMnode, createReq.name);
  if (pStb != NULL) {
    if (createReq.igExists) {
      if (createReq.source == TD_REQ_FROM_APP) {
        mInfo("stb:%s, already exist, ignore exist is set", createReq.name);
        code = 0;
        goto _OVER;
      } else if (pStb->uid != createReq.suid) {
        mInfo("stb:%s, alter table does not need to be done, because table is deleted", createReq.name);
        code = 0;
        goto _OVER;
      } else if (createReq.tagVer > 0 || createReq.colVer > 0) {
        int32_t tagDelta = createReq.tagVer - pStb->tagVer;
        int32_t colDelta = createReq.colVer - pStb->colVer;
        int32_t verDelta = tagDelta + colDelta;
        mInfo("stb:%s, already exist while create, input tagVer:%d colVer:%d, exist tagVer:%d colVer:%d",
              createReq.name, createReq.tagVer, createReq.colVer, pStb->tagVer, pStb->colVer);
        if (tagDelta <= 0 && colDelta <= 0) {
          mInfo("stb:%s, schema version is not incremented and nothing needs to be done", createReq.name);
          code = 0;
          goto _OVER;
        } else if ((tagDelta == 1 || colDelta == 1) && (verDelta == 1)) {
          isAlter = true;
          mInfo("stb:%s, schema version is only increased by 1 number, do alter operation", createReq.name);
        } else {
          mError("stb:%s, schema version increase more than 1 number, error is returned", createReq.name);
          terrno = TSDB_CODE_MND_INVALID_SCHEMA_VER;
          goto _OVER;
        }
      } else {
        mError("stb:%s, already exist while create, input tagVer:%d colVer:%d is invalid, origin tagVer:%d colVer:%d",
               createReq.name, createReq.tagVer, createReq.colVer, pStb->tagVer, pStb->colVer);
        terrno = TSDB_CODE_MND_INVALID_SCHEMA_VER;
        goto _OVER;
      }
    } else {
      terrno = TSDB_CODE_MND_STB_ALREADY_EXIST;
      goto _OVER;
    }
  } else if (terrno != TSDB_CODE_MND_STB_NOT_EXIST) {
    goto _OVER;
  } else if (createReq.source == TD_REQ_FROM_TAOX && (createReq.tagVer != 1 || createReq.colVer != 1)) {
    mInfo("stb:%s, alter table does not need to be done, because table is deleted", createReq.name);
    code = 0;
    goto _OVER;
  }

  pDb = mndAcquireDbByStb(pMnode, createReq.name);
  if (pDb == NULL) {
    terrno = TSDB_CODE_MND_DB_NOT_SELECTED;
    goto _OVER;
  }

  if (mndCheckDbPrivilege(pMnode, pReq->info.conn.user, MND_OPER_WRITE_DB, pDb) != 0) {
    goto _OVER;
  }

  int32_t numOfStbs = -1;
  if (mndGetNumOfStbs(pMnode, pDb->name, &numOfStbs) != 0) {
    goto _OVER;
  }

  if (pDb->cfg.numOfStables == 1 && numOfStbs != 0) {
    terrno = TSDB_CODE_MND_SINGLE_STB_MODE_DB;
    goto _OVER;
  }

  if ((terrno = grantCheck(TSDB_GRANT_STABLE)) < 0) {
    code = -1;
    goto _OVER;
  }

  if (isAlter) {
    bool    needRsp = false;
    SStbObj pDst = {0};
    if (mndBuildStbFromAlter(pStb, &pDst, &createReq) != 0) {
      taosMemoryFreeClear(pDst.pTags);
      taosMemoryFreeClear(pDst.pColumns);
      goto _OVER;
    }

    code = mndAlterStbImp(pMnode, pReq, pDb, &pDst, needRsp, NULL, 0);
    taosMemoryFreeClear(pDst.pTags);
    taosMemoryFreeClear(pDst.pColumns);
  } else {
    code = mndCreateStb(pMnode, pReq, &createReq, pDb);
  }
  if (code == 0) code = TSDB_CODE_ACTION_IN_PROGRESS;

  char detail[AUDIT_DETAIL_MAX] = {0};
  sprintf(detail, "colVer:%d, delay1:%" PRId64 ", delay2:%" PRId64 ", deleteMark1:%" PRId64 ", "
          "deleteMark2:%" PRId64 ", igExists:%d, numOfColumns:%d, numOfFuncs:%d, numOfTags:%d, "
          "source:%d, suid:%" PRId64 ", tagVer:%d, ttl:%d, "
          "watermark1:%" PRId64 ", watermark2:%" PRId64, 
          createReq.colVer, createReq.delay1, createReq.delay2, createReq.deleteMark1, 
          createReq.deleteMark2, createReq.igExists, createReq.numOfColumns, createReq.numOfFuncs, createReq.numOfTags,
          createReq.source, createReq.suid, createReq.tagVer, createReq.ttl,
          createReq.watermark1, createReq.watermark2);
  
  mndAuditFieldStr(detail, createReq.pColumns, createReq.numOfColumns, AUDIT_DETAIL_MAX);
  mndAuditFieldStr(detail, createReq.pTags, createReq.numOfTags, AUDIT_DETAIL_MAX);

  SName name = {0};
  tNameFromString(&name, createReq.name, T_NAME_ACCT | T_NAME_DB | T_NAME_TABLE);

  auditRecord(pReq, pMnode->clusterId, "createStb", name.dbname, name.tname, detail);

_OVER:
  if (code != 0 && code != TSDB_CODE_ACTION_IN_PROGRESS) {
    mError("stb:%s, failed to create since %s", createReq.name, terrstr());
  }

  mndReleaseStb(pMnode, pStb);
  mndReleaseDb(pMnode, pDb);
  tFreeSMCreateStbReq(&createReq);

  return code;
}

static int32_t mndCheckAlterStbReq(SMAlterStbReq *pAlter) {
  if (pAlter->commentLen >= 0) return 0;
  if (pAlter->ttl != 0) return 0;

  if (pAlter->numOfFields < 1 || pAlter->numOfFields != (int32_t)taosArrayGetSize(pAlter->pFields)) {
    terrno = TSDB_CODE_MND_INVALID_STB_OPTION;
    return -1;
  }

  for (int32_t i = 0; i < pAlter->numOfFields; ++i) {
    SField *pField = taosArrayGet(pAlter->pFields, i);
    if (pField->name[0] == 0) {
      terrno = TSDB_CODE_MND_INVALID_STB_OPTION;
      return -1;
    }
  }

  return 0;
}

int32_t mndAllocStbSchemas(const SStbObj *pOld, SStbObj *pNew) {
  pNew->pTags = taosMemoryCalloc(pNew->numOfTags, sizeof(SSchema));
  pNew->pColumns = taosMemoryCalloc(pNew->numOfColumns, sizeof(SSchema));
  if (pNew->pTags == NULL || pNew->pColumns == NULL) {
    terrno = TSDB_CODE_OUT_OF_MEMORY;
    return -1;
  }

  memcpy(pNew->pColumns, pOld->pColumns, sizeof(SSchema) * pOld->numOfColumns);
  memcpy(pNew->pTags, pOld->pTags, sizeof(SSchema) * pOld->numOfTags);
  return 0;
}

static int32_t mndUpdateStbCommentAndTTL(const SStbObj *pOld, SStbObj *pNew, char *pComment, int32_t commentLen,
                                         int32_t ttl) {
  if (commentLen > 0) {
    pNew->commentLen = commentLen;
    pNew->comment = taosMemoryCalloc(1, commentLen + 1);
    if (pNew->comment == NULL) {
      terrno = TSDB_CODE_OUT_OF_MEMORY;
      return -1;
    }
    memcpy(pNew->comment, pComment, commentLen + 1);
  } else if (commentLen == 0) {
    pNew->commentLen = 0;
  } else {
  }

  if (ttl >= 0) {
    pNew->ttl = ttl;
  }

  if (mndAllocStbSchemas(pOld, pNew) != 0) {
    return -1;
  }
  return 0;
}

static int32_t mndAddSuperTableTag(const SStbObj *pOld, SStbObj *pNew, SArray *pFields, int32_t ntags) {
  if (pOld->numOfTags + ntags > TSDB_MAX_TAGS) {
    terrno = TSDB_CODE_MND_TOO_MANY_TAGS;
    return -1;
  }

  if (pOld->numOfColumns + ntags + pOld->numOfTags > TSDB_MAX_COLUMNS) {
    terrno = TSDB_CODE_MND_TOO_MANY_COLUMNS;
    return -1;
  }

  pNew->numOfTags = pNew->numOfTags + ntags;
  if (mndAllocStbSchemas(pOld, pNew) != 0) {
    return -1;
  }

  if (pNew->nextColId < 0 || pNew->nextColId >= 0x7fff - ntags) {
    terrno = TSDB_CODE_MND_FIELD_VALUE_OVERFLOW;
    return -1;
  }

  for (int32_t i = 0; i < ntags; i++) {
    SField *pField = taosArrayGet(pFields, i);
    if (mndFindSuperTableColumnIndex(pOld, pField->name) >= 0) {
      terrno = TSDB_CODE_MND_COLUMN_ALREADY_EXIST;
      return -1;
    }

    if (mndFindSuperTableTagIndex(pOld, pField->name) >= 0) {
      terrno = TSDB_CODE_MND_TAG_ALREADY_EXIST;
      return -1;
    }

    SSchema *pSchema = &pNew->pTags[pOld->numOfTags + i];
    pSchema->bytes = pField->bytes;
    pSchema->type = pField->type;
    memcpy(pSchema->name, pField->name, TSDB_COL_NAME_LEN);
    pSchema->colId = pNew->nextColId;
    pNew->nextColId++;

    mInfo("stb:%s, start to add tag %s", pNew->name, pSchema->name);
  }

  pNew->tagVer++;
  return 0;
}

static int32_t mndCheckAlterColForTopic(SMnode *pMnode, const char *stbFullName, int64_t suid, col_id_t colId) {
  SSdb *pSdb = pMnode->pSdb;
  void *pIter = NULL;
  while (1) {
    SMqTopicObj *pTopic = NULL;
    pIter = sdbFetch(pSdb, SDB_TOPIC, pIter, (void **)&pTopic);
    if (pIter == NULL) break;

    mInfo("topic:%s, check tag and column modifiable, stb:%s suid:%" PRId64 " colId:%d, subType:%d sql:%s",
          pTopic->name, stbFullName, suid, colId, pTopic->subType, pTopic->sql);
    if (pTopic->ast == NULL) {
      sdbRelease(pSdb, pTopic);
      continue;
    }

    SNode *pAst = NULL;
    if (nodesStringToNode(pTopic->ast, &pAst) != 0) {
      terrno = TSDB_CODE_MND_FIELD_CONFLICT_WITH_TOPIC;
      mError("topic:%s, create ast error", pTopic->name);
      sdbRelease(pSdb, pTopic);
      sdbCancelFetch(pSdb, pIter);
      return -1;
    }

    SNodeList *pNodeList = NULL;
    nodesCollectColumns((SSelectStmt *)pAst, SQL_CLAUSE_FROM, NULL, COLLECT_COL_TYPE_ALL, &pNodeList);
    SNode *pNode = NULL;
    FOREACH(pNode, pNodeList) {
      SColumnNode *pCol = (SColumnNode *)pNode;
      mInfo("topic:%s, check colId:%d tableId:%" PRId64 " ctbStbUid:%" PRId64, pTopic->name, pCol->colId, pCol->tableId,
            pTopic->ctbStbUid);

      if (pCol->tableId != suid && pTopic->ctbStbUid != suid) {
        mInfo("topic:%s, check colId:%d passed", pTopic->name, pCol->colId);
        goto NEXT;
      }
      if (pCol->colId > 0 && pCol->colId == colId) {
        terrno = TSDB_CODE_MND_FIELD_CONFLICT_WITH_TOPIC;
        mError("topic:%s, check colId:%d conflicted", pTopic->name, pCol->colId);
        nodesDestroyNode(pAst);
        nodesDestroyList(pNodeList);
        sdbCancelFetch(pSdb, pIter);
        sdbRelease(pSdb, pTopic);
        return -1;
      }
      mInfo("topic:%s, check colId:%d passed", pTopic->name, pCol->colId);
    }

  NEXT:
    sdbRelease(pSdb, pTopic);
    nodesDestroyNode(pAst);
    nodesDestroyList(pNodeList);
  }
  return 0;
}

static int32_t mndCheckAlterColForStream(SMnode *pMnode, const char *stbFullName, int64_t suid, col_id_t colId) {
  SSdb *pSdb = pMnode->pSdb;
  void *pIter = NULL;
  while (1) {
    SStreamObj *pStream = NULL;
    pIter = sdbFetch(pSdb, SDB_STREAM, pIter, (void **)&pStream);
    if (pIter == NULL) break;

    SNode *pAst = NULL;
    if (nodesStringToNode(pStream->ast, &pAst) != 0) {
      terrno = TSDB_CODE_MND_INVALID_STREAM_OPTION;
      mError("stream:%s, create ast error", pStream->name);
      sdbRelease(pSdb, pStream);
      sdbCancelFetch(pSdb, pIter);
      return -1;
    }

    SNodeList *pNodeList = NULL;
    nodesCollectColumns((SSelectStmt *)pAst, SQL_CLAUSE_FROM, NULL, COLLECT_COL_TYPE_ALL, &pNodeList);
    SNode *pNode = NULL;
    FOREACH(pNode, pNodeList) {
      SColumnNode *pCol = (SColumnNode *)pNode;

      if (pCol->tableId != suid) {
        mInfo("stream:%s, check colId:%d passed", pStream->name, pCol->colId);
        goto NEXT;
      }
      if (pCol->colId > 0 && pCol->colId == colId) {
        terrno = TSDB_CODE_MND_STREAM_MUST_BE_DELETED;
        mError("stream:%s, check colId:%d conflicted", pStream->name, pCol->colId);
        nodesDestroyNode(pAst);
        nodesDestroyList(pNodeList);
        sdbRelease(pSdb, pStream);
        sdbCancelFetch(pSdb, pIter);
        return -1;
      }
      mInfo("stream:%s, check colId:%d passed", pStream->name, pCol->colId);
    }

  NEXT:
    sdbRelease(pSdb, pStream);
    nodesDestroyNode(pAst);
    nodesDestroyList(pNodeList);
  }
  return 0;
}

static int32_t mndCheckAlterColForTSma(SMnode *pMnode, const char *stbFullName, int64_t suid, col_id_t colId) {
  SSdb *pSdb = pMnode->pSdb;
  void *pIter = NULL;
  while (1) {
    SSmaObj *pSma = NULL;
    pIter = sdbFetch(pSdb, SDB_SMA, pIter, (void **)&pSma);
    if (pIter == NULL) break;

    mInfo("tsma:%s, check tag and column modifiable, stb:%s suid:%" PRId64 " colId:%d, sql:%s", pSma->name, stbFullName,
          suid, colId, pSma->sql);

    SNode *pAst = NULL;
    if (nodesStringToNode(pSma->ast, &pAst) != 0) {
      terrno = TSDB_CODE_SDB_INVALID_DATA_CONTENT;
      mError("tsma:%s, check tag and column modifiable, stb:%s suid:%" PRId64 " colId:%d failed since parse AST err",
             pSma->name, stbFullName, suid, colId);
      sdbCancelFetch(pSdb, pIter);
      return -1;
    }

    SNodeList *pNodeList = NULL;
    nodesCollectColumns((SSelectStmt *)pAst, SQL_CLAUSE_FROM, NULL, COLLECT_COL_TYPE_ALL, &pNodeList);
    SNode *pNode = NULL;
    FOREACH(pNode, pNodeList) {
      SColumnNode *pCol = (SColumnNode *)pNode;
      mInfo("tsma:%s, check colId:%d tableId:%" PRId64, pSma->name, pCol->colId, pCol->tableId);

      if ((pCol->tableId != suid) && (pSma->stbUid != suid)) {
        mInfo("tsma:%s, check colId:%d passed", pSma->name, pCol->colId);
        goto NEXT;
      }
      if ((pCol->colId) > 0 && (pCol->colId == colId)) {
        terrno = TSDB_CODE_MND_FIELD_CONFLICT_WITH_TSMA;
        mError("tsma:%s, check colId:%d conflicted", pSma->name, pCol->colId);
        nodesDestroyNode(pAst);
        nodesDestroyList(pNodeList);
        sdbRelease(pSdb, pSma);
        sdbCancelFetch(pSdb, pIter);
        return -1;
      }
      mInfo("tsma:%s, check colId:%d passed", pSma->name, pCol->colId);
    }

  NEXT:
    sdbRelease(pSdb, pSma);
    nodesDestroyNode(pAst);
    nodesDestroyList(pNodeList);
  }
  return 0;
}

int32_t mndCheckColAndTagModifiable(SMnode *pMnode, const char *stbFullName, int64_t suid, col_id_t colId) {
  if (mndCheckAlterColForTopic(pMnode, stbFullName, suid, colId) < 0) {
    return -1;
  }
  if (mndCheckAlterColForStream(pMnode, stbFullName, suid, colId) < 0) {
    return -1;
  }

  if (mndCheckAlterColForTSma(pMnode, stbFullName, suid, colId) < 0) {
    return -1;
  }
  return 0;
}

static int32_t mndDropSuperTableTag(SMnode *pMnode, const SStbObj *pOld, SStbObj *pNew, const char *tagName) {
  int32_t tag = mndFindSuperTableTagIndex(pOld, tagName);
  if (tag < 0) {
    terrno = TSDB_CODE_MND_TAG_NOT_EXIST;
    return -1;
  }

  col_id_t colId = pOld->pTags[tag].colId;
  if (mndCheckColAndTagModifiable(pMnode, pOld->name, pOld->uid, colId) != 0) {
    return -1;
  }

  if (mndAllocStbSchemas(pOld, pNew) != 0) {
    return -1;
  }

  memmove(pNew->pTags + tag, pNew->pTags + tag + 1, sizeof(SSchema) * (pNew->numOfTags - tag - 1));
  pNew->numOfTags--;

  pNew->tagVer++;

  // if (mndDropIndexByTag(pMnode, pOld, tagName) != 0) {
  //   return -1;
  // }
  mInfo("stb:%s, start to drop tag %s", pNew->name, tagName);
  return 0;
}

static int32_t mndAlterStbTagName(SMnode *pMnode, const SStbObj *pOld, SStbObj *pNew, SArray *pFields) {
  if ((int32_t)taosArrayGetSize(pFields) != 2) {
    terrno = TSDB_CODE_MND_INVALID_STB_OPTION;
    return -1;
  }

  SField *pField0 = taosArrayGet(pFields, 0);
  SField *pField1 = taosArrayGet(pFields, 1);

  const char *oldTagName = pField0->name;
  const char *newTagName = pField1->name;

  int32_t tag = mndFindSuperTableTagIndex(pOld, oldTagName);
  if (tag < 0) {
    terrno = TSDB_CODE_MND_TAG_NOT_EXIST;
    return -1;
  }

  col_id_t colId = pOld->pTags[tag].colId;
  if (mndCheckColAndTagModifiable(pMnode, pOld->name, pOld->uid, colId) != 0) {
    return -1;
  }

  if (mndFindSuperTableTagIndex(pOld, newTagName) >= 0) {
    terrno = TSDB_CODE_MND_TAG_ALREADY_EXIST;
    return -1;
  }

  if (mndFindSuperTableColumnIndex(pOld, newTagName) >= 0) {
    terrno = TSDB_CODE_MND_COLUMN_ALREADY_EXIST;
    return -1;
  }

  if (mndAllocStbSchemas(pOld, pNew) != 0) {
    return -1;
  }

  SSchema *pSchema = (SSchema *)(pNew->pTags + tag);
  memcpy(pSchema->name, newTagName, TSDB_COL_NAME_LEN);

  pNew->tagVer++;
  mInfo("stb:%s, start to modify tag %s to %s", pNew->name, oldTagName, newTagName);
  return 0;
}

static int32_t mndAlterStbTagBytes(SMnode *pMnode, const SStbObj *pOld, SStbObj *pNew, const SField *pField) {
  int32_t tag = mndFindSuperTableTagIndex(pOld, pField->name);
  if (tag < 0) {
    terrno = TSDB_CODE_MND_TAG_NOT_EXIST;
    return -1;
  }

  col_id_t colId = pOld->pTags[tag].colId;
  if (mndCheckColAndTagModifiable(pMnode, pOld->name, pOld->uid, colId) != 0) {
    return -1;
  }

  if (mndAllocStbSchemas(pOld, pNew) != 0) {
    return -1;
  }

  SSchema *pTag = pNew->pTags + tag;

  if (!(pTag->type == TSDB_DATA_TYPE_BINARY || pTag->type == TSDB_DATA_TYPE_VARBINARY ||
        pTag->type == TSDB_DATA_TYPE_NCHAR || pTag->type == TSDB_DATA_TYPE_GEOMETRY)) {
    terrno = TSDB_CODE_MND_INVALID_STB_OPTION;
    return -1;
  }

  if (pField->bytes <= pTag->bytes) {
    terrno = TSDB_CODE_MND_INVALID_ROW_BYTES;
    return -1;
  }

  pTag->bytes = pField->bytes;
  pNew->tagVer++;

  mInfo("stb:%s, start to modify tag len %s to %d", pNew->name, pField->name, pField->bytes);
  return 0;
}

static int32_t mndAddSuperTableColumn(const SStbObj *pOld, SStbObj *pNew, SArray *pFields, int32_t ncols) {
  if (pOld->numOfColumns + ncols + pOld->numOfTags > TSDB_MAX_COLUMNS) {
    terrno = TSDB_CODE_MND_TOO_MANY_COLUMNS;
    return -1;
  }

  pNew->numOfColumns = pNew->numOfColumns + ncols;
  if (mndAllocStbSchemas(pOld, pNew) != 0) {
    return -1;
  }

  if (pNew->nextColId < 0 || pNew->nextColId >= 0x7fff - ncols) {
    terrno = TSDB_CODE_MND_FIELD_VALUE_OVERFLOW;
    return -1;
  }

  for (int32_t i = 0; i < ncols; i++) {
    SField *pField = taosArrayGet(pFields, i);
    if (mndFindSuperTableColumnIndex(pOld, pField->name) >= 0) {
      terrno = TSDB_CODE_MND_COLUMN_ALREADY_EXIST;
      return -1;
    }

    if (mndFindSuperTableTagIndex(pOld, pField->name) >= 0) {
      terrno = TSDB_CODE_MND_TAG_ALREADY_EXIST;
      return -1;
    }

    SSchema *pSchema = &pNew->pColumns[pOld->numOfColumns + i];
    pSchema->bytes = pField->bytes;
    pSchema->type = pField->type;
    memcpy(pSchema->name, pField->name, TSDB_COL_NAME_LEN);
    pSchema->colId = pNew->nextColId;
    pNew->nextColId++;

    mInfo("stb:%s, start to add column %s", pNew->name, pSchema->name);
  }

  pNew->colVer++;
  return 0;
}

static int32_t mndDropSuperTableColumn(SMnode *pMnode, const SStbObj *pOld, SStbObj *pNew, const char *colName) {
  int32_t col = mndFindSuperTableColumnIndex(pOld, colName);
  if (col < 0) {
    terrno = TSDB_CODE_MND_COLUMN_NOT_EXIST;
    return -1;
  }

  if (col == 0) {
    terrno = TSDB_CODE_MND_INVALID_STB_ALTER_OPTION;
    return -1;
  }

  if (pOld->numOfColumns == 2) {
    terrno = TSDB_CODE_MND_INVALID_STB_ALTER_OPTION;
    return -1;
  }

  col_id_t colId = pOld->pColumns[col].colId;
  if (mndCheckColAndTagModifiable(pMnode, pOld->name, pOld->uid, colId) != 0) {
    return -1;
  }

  if (mndAllocStbSchemas(pOld, pNew) != 0) {
    return -1;
  }

  memmove(pNew->pColumns + col, pNew->pColumns + col + 1, sizeof(SSchema) * (pNew->numOfColumns - col - 1));
  pNew->numOfColumns--;

  pNew->colVer++;
  mInfo("stb:%s, start to drop col %s", pNew->name, colName);
  return 0;
}

static int32_t mndAlterStbColumnBytes(SMnode *pMnode, const SStbObj *pOld, SStbObj *pNew, const SField *pField) {
  int32_t col = mndFindSuperTableColumnIndex(pOld, pField->name);
  if (col < 0) {
    terrno = TSDB_CODE_MND_COLUMN_NOT_EXIST;
    return -1;
  }

  col_id_t colId = pOld->pColumns[col].colId;

  uint32_t nLen = 0;
  for (int32_t i = 0; i < pOld->numOfColumns; ++i) {
    nLen += (pOld->pColumns[i].colId == colId) ? pField->bytes : pOld->pColumns[i].bytes;
  }

  if (nLen > TSDB_MAX_BYTES_PER_ROW) {
    terrno = TSDB_CODE_MND_INVALID_ROW_BYTES;
    return -1;
  }

  if (mndCheckColAndTagModifiable(pMnode, pOld->name, pOld->uid, colId) != 0) {
    return -1;
  }

  if (mndAllocStbSchemas(pOld, pNew) != 0) {
    return -1;
  }

  SSchema *pCol = pNew->pColumns + col;
  if (!(pCol->type == TSDB_DATA_TYPE_BINARY || pCol->type == TSDB_DATA_TYPE_VARBINARY ||
        pCol->type == TSDB_DATA_TYPE_NCHAR || pCol->type == TSDB_DATA_TYPE_GEOMETRY)) {
    terrno = TSDB_CODE_MND_INVALID_STB_OPTION;
    return -1;
  }

  if (pField->bytes <= pCol->bytes) {
    terrno = TSDB_CODE_MND_INVALID_ROW_BYTES;
    return -1;
  }

  pCol->bytes = pField->bytes;
  pNew->colVer++;

  mInfo("stb:%s, start to modify col len %s to %d", pNew->name, pField->name, pField->bytes);
  return 0;
}

static int32_t mndSetAlterStbRedoLogs(SMnode *pMnode, STrans *pTrans, SDbObj *pDb, SStbObj *pStb) {
  SSdbRaw *pRedoRaw = mndStbActionEncode(pStb);
  if (pRedoRaw == NULL) return -1;
  if (mndTransAppendRedolog(pTrans, pRedoRaw) != 0) {
    sdbFreeRaw(pRedoRaw);
    return -1;
  }
  if (sdbSetRawStatus(pRedoRaw, SDB_STATUS_READY) != 0) return -1;

  return 0;
}

static int32_t mndSetAlterStbCommitLogs(SMnode *pMnode, STrans *pTrans, SDbObj *pDb, SStbObj *pStb) {
  SSdbRaw *pCommitRaw = mndStbActionEncode(pStb);
  if (pCommitRaw == NULL) return -1;
  if (mndTransAppendCommitlog(pTrans, pCommitRaw) != 0) {
    sdbFreeRaw(pCommitRaw);
    return -1;
  }
  if (sdbSetRawStatus(pCommitRaw, SDB_STATUS_READY) != 0) return -1;

  return 0;
}

static int32_t mndSetAlterStbRedoActions(SMnode *pMnode, STrans *pTrans, SDbObj *pDb, SStbObj *pStb, void *alterOriData,
                                         int32_t alterOriDataLen) {
  SSdb   *pSdb = pMnode->pSdb;
  SVgObj *pVgroup = NULL;
  void   *pIter = NULL;
  int32_t contLen;

  while (1) {
    pIter = sdbFetch(pSdb, SDB_VGROUP, pIter, (void **)&pVgroup);
    if (pIter == NULL) break;
    if (!mndVgroupInDb(pVgroup, pDb->uid)) {
      sdbRelease(pSdb, pVgroup);
      continue;
    }

    void *pReq = mndBuildVCreateStbReq(pMnode, pVgroup, pStb, &contLen, alterOriData, alterOriDataLen);
    if (pReq == NULL) {
      sdbCancelFetch(pSdb, pIter);
      sdbRelease(pSdb, pVgroup);
      return -1;
    }
    STransAction action = {0};
    action.epSet = mndGetVgroupEpset(pMnode, pVgroup);
    action.pCont = pReq;
    action.contLen = contLen;
    action.msgType = TDMT_VND_ALTER_STB;
    if (mndTransAppendRedoAction(pTrans, &action) != 0) {
      taosMemoryFree(pReq);
      sdbCancelFetch(pSdb, pIter);
      sdbRelease(pSdb, pVgroup);
      return -1;
    }
    sdbRelease(pSdb, pVgroup);
  }

  return 0;
}

static int32_t mndSetAlterStbRedoActions2(SMnode *pMnode, STrans *pTrans, SDbObj *pDb, SStbObj *pStb,
                                          void *alterOriData, int32_t alterOriDataLen) {
  SSdb   *pSdb = pMnode->pSdb;
  SVgObj *pVgroup = NULL;
  void   *pIter = NULL;
  int32_t contLen;

  while (1) {
    pIter = sdbFetch(pSdb, SDB_VGROUP, pIter, (void **)&pVgroup);
    if (pIter == NULL) break;
    if (!mndVgroupInDb(pVgroup, pDb->uid)) {
      sdbRelease(pSdb, pVgroup);
      continue;
    }

    void *pReq = mndBuildVCreateStbReq(pMnode, pVgroup, pStb, &contLen, alterOriData, alterOriDataLen);
    if (pReq == NULL) {
      sdbCancelFetch(pSdb, pIter);
      sdbRelease(pSdb, pVgroup);
      return -1;
    }
    STransAction action = {0};
    action.epSet = mndGetVgroupEpset(pMnode, pVgroup);
    action.pCont = pReq;
    action.contLen = contLen;
    action.msgType = TDMT_VND_CREATE_INDEX;
    if (mndTransAppendRedoAction(pTrans, &action) != 0) {
      taosMemoryFree(pReq);
      sdbCancelFetch(pSdb, pIter);
      sdbRelease(pSdb, pVgroup);
      return -1;
    }
    sdbRelease(pSdb, pVgroup);
  }

  return 0;
}
static int32_t mndBuildStbSchemaImp(SDbObj *pDb, SStbObj *pStb, const char *tbName, STableMetaRsp *pRsp) {
  taosRLockLatch(&pStb->lock);

  int32_t totalCols = pStb->numOfColumns + pStb->numOfTags;
  pRsp->pSchemas = taosMemoryCalloc(totalCols, sizeof(SSchema));
  if (pRsp->pSchemas == NULL) {
    taosRUnLockLatch(&pStb->lock);
    terrno = TSDB_CODE_OUT_OF_MEMORY;
    return -1;
  }

  tstrncpy(pRsp->dbFName, pStb->db, sizeof(pRsp->dbFName));
  tstrncpy(pRsp->tbName, tbName, sizeof(pRsp->tbName));
  tstrncpy(pRsp->stbName, tbName, sizeof(pRsp->stbName));
  pRsp->dbId = pDb->uid;
  pRsp->numOfTags = pStb->numOfTags;
  pRsp->numOfColumns = pStb->numOfColumns;
  pRsp->precision = pDb->cfg.precision;
  pRsp->tableType = TSDB_SUPER_TABLE;
  pRsp->sversion = pStb->colVer;
  pRsp->tversion = pStb->tagVer;
  pRsp->suid = pStb->uid;
  pRsp->tuid = pStb->uid;

  for (int32_t i = 0; i < pStb->numOfColumns; ++i) {
    SSchema *pSchema = &pRsp->pSchemas[i];
    SSchema *pSrcSchema = &pStb->pColumns[i];
    memcpy(pSchema->name, pSrcSchema->name, TSDB_COL_NAME_LEN);
    pSchema->type = pSrcSchema->type;
    pSchema->flags = pSrcSchema->flags;
    pSchema->colId = pSrcSchema->colId;
    pSchema->bytes = pSrcSchema->bytes;
  }

  for (int32_t i = 0; i < pStb->numOfTags; ++i) {
    SSchema *pSchema = &pRsp->pSchemas[i + pStb->numOfColumns];
    SSchema *pSrcSchema = &pStb->pTags[i];
    memcpy(pSchema->name, pSrcSchema->name, TSDB_COL_NAME_LEN);
    pSchema->type = pSrcSchema->type;
    pSchema->flags = pSrcSchema->flags;
    pSchema->colId = pSrcSchema->colId;
    pSchema->bytes = pSrcSchema->bytes;
  }

  taosRUnLockLatch(&pStb->lock);
  return 0;
}

static int32_t mndBuildStbCfgImp(SDbObj *pDb, SStbObj *pStb, const char *tbName, STableCfgRsp *pRsp) {
  taosRLockLatch(&pStb->lock);

  int32_t totalCols = pStb->numOfColumns + pStb->numOfTags;
  pRsp->pSchemas = taosMemoryCalloc(totalCols, sizeof(SSchema));
  if (pRsp->pSchemas == NULL) {
    taosRUnLockLatch(&pStb->lock);
    terrno = TSDB_CODE_OUT_OF_MEMORY;
    return -1;
  }

  tstrncpy(pRsp->dbFName, pStb->db, sizeof(pRsp->dbFName));
  tstrncpy(pRsp->tbName, tbName, sizeof(pRsp->tbName));
  tstrncpy(pRsp->stbName, tbName, sizeof(pRsp->stbName));
  pRsp->numOfTags = pStb->numOfTags;
  pRsp->numOfColumns = pStb->numOfColumns;
  pRsp->tableType = TSDB_SUPER_TABLE;
  pRsp->delay1 = pStb->maxdelay[0];
  pRsp->delay2 = pStb->maxdelay[1];
  pRsp->watermark1 = pStb->watermark[0];
  pRsp->watermark2 = pStb->watermark[1];
  pRsp->ttl = pStb->ttl;
  pRsp->commentLen = pStb->commentLen;
  if (pStb->commentLen > 0) {
    pRsp->pComment = taosStrdup(pStb->comment);
  }

  for (int32_t i = 0; i < pStb->numOfColumns; ++i) {
    SSchema *pSchema = &pRsp->pSchemas[i];
    SSchema *pSrcSchema = &pStb->pColumns[i];
    memcpy(pSchema->name, pSrcSchema->name, TSDB_COL_NAME_LEN);
    pSchema->type = pSrcSchema->type;
    pSchema->flags = pSrcSchema->flags;
    pSchema->colId = pSrcSchema->colId;
    pSchema->bytes = pSrcSchema->bytes;
  }

  for (int32_t i = 0; i < pStb->numOfTags; ++i) {
    SSchema *pSchema = &pRsp->pSchemas[i + pStb->numOfColumns];
    SSchema *pSrcSchema = &pStb->pTags[i];
    memcpy(pSchema->name, pSrcSchema->name, TSDB_COL_NAME_LEN);
    pSchema->type = pSrcSchema->type;
    pSchema->flags = pSrcSchema->flags;
    pSchema->colId = pSrcSchema->colId;
    pSchema->bytes = pSrcSchema->bytes;
  }

  if (pStb->numOfFuncs > 0) {
    pRsp->pFuncs = taosArrayDup(pStb->pFuncs, NULL);
  }

  taosRUnLockLatch(&pStb->lock);
  return 0;
}

static int32_t mndBuildStbSchema(SMnode *pMnode, const char *dbFName, const char *tbName, STableMetaRsp *pRsp,
                                 int32_t *smaVer) {
  char tbFName[TSDB_TABLE_FNAME_LEN] = {0};
  snprintf(tbFName, sizeof(tbFName), "%s.%s", dbFName, tbName);

  SDbObj *pDb = mndAcquireDb(pMnode, dbFName);
  if (pDb == NULL) {
    terrno = TSDB_CODE_MND_DB_NOT_SELECTED;
    return -1;
  }

  SStbObj *pStb = mndAcquireStb(pMnode, tbFName);
  if (pStb == NULL) {
    mndReleaseDb(pMnode, pDb);
    terrno = TSDB_CODE_PAR_TABLE_NOT_EXIST;
    return -1;
  }

  if (smaVer) {
    *smaVer = pStb->smaVer;
  }

  int32_t code = mndBuildStbSchemaImp(pDb, pStb, tbName, pRsp);
  mndReleaseDb(pMnode, pDb);
  mndReleaseStb(pMnode, pStb);
  return code;
}

static int32_t mndBuildStbCfg(SMnode *pMnode, const char *dbFName, const char *tbName, STableCfgRsp *pRsp) {
  char tbFName[TSDB_TABLE_FNAME_LEN] = {0};
  snprintf(tbFName, sizeof(tbFName), "%s.%s", dbFName, tbName);

  SDbObj *pDb = mndAcquireDb(pMnode, dbFName);
  if (pDb == NULL) {
    terrno = TSDB_CODE_MND_DB_NOT_SELECTED;
    return -1;
  }

  SStbObj *pStb = mndAcquireStb(pMnode, tbFName);
  if (pStb == NULL) {
    mndReleaseDb(pMnode, pDb);
    terrno = TSDB_CODE_PAR_TABLE_NOT_EXIST;
    return -1;
  }

  int32_t code = mndBuildStbCfgImp(pDb, pStb, tbName, pRsp);

  mndReleaseDb(pMnode, pDb);
  mndReleaseStb(pMnode, pStb);
  return code;
}

static int32_t mndBuildSMAlterStbRsp(SDbObj *pDb, SStbObj *pObj, void **pCont, int32_t *pLen) {
  int32_t       ret;
  SEncoder      ec = {0};
  uint32_t      contLen = 0;
  SMAlterStbRsp alterRsp = {0};
  SName         name = {0};
  tNameFromString(&name, pObj->name, T_NAME_ACCT | T_NAME_DB | T_NAME_TABLE);

  alterRsp.pMeta = taosMemoryCalloc(1, sizeof(STableMetaRsp));
  if (NULL == alterRsp.pMeta) {
    terrno = TSDB_CODE_OUT_OF_MEMORY;
    return -1;
  }

  ret = mndBuildStbSchemaImp(pDb, pObj, name.tname, alterRsp.pMeta);
  if (ret) {
    tFreeSMAlterStbRsp(&alterRsp);
    return ret;
  }

  tEncodeSize(tEncodeSMAlterStbRsp, &alterRsp, contLen, ret);
  if (ret) {
    tFreeSMAlterStbRsp(&alterRsp);
    return ret;
  }

  void *cont = taosMemoryMalloc(contLen);
  tEncoderInit(&ec, cont, contLen);
  tEncodeSMAlterStbRsp(&ec, &alterRsp);
  tEncoderClear(&ec);

  tFreeSMAlterStbRsp(&alterRsp);

  *pCont = cont;
  *pLen = contLen;

  return 0;
}

int32_t mndBuildSMCreateStbRsp(SMnode *pMnode, char *dbFName, char *stbFName, void **pCont, int32_t *pLen) {
  int32_t ret = -1;
  SDbObj *pDb = mndAcquireDb(pMnode, dbFName);
  if (NULL == pDb) {
    return -1;
  }

  SStbObj *pObj = mndAcquireStb(pMnode, stbFName);
  if (NULL == pObj) {
    goto _OVER;
  }

  SEncoder       ec = {0};
  uint32_t       contLen = 0;
  SMCreateStbRsp stbRsp = {0};
  SName          name = {0};
  tNameFromString(&name, pObj->name, T_NAME_ACCT | T_NAME_DB | T_NAME_TABLE);

  stbRsp.pMeta = taosMemoryCalloc(1, sizeof(STableMetaRsp));
  if (NULL == stbRsp.pMeta) {
    terrno = TSDB_CODE_OUT_OF_MEMORY;
    goto _OVER;
  }

  ret = mndBuildStbSchemaImp(pDb, pObj, name.tname, stbRsp.pMeta);
  if (ret) {
    tFreeSMCreateStbRsp(&stbRsp);
    goto _OVER;
  }

  tEncodeSize(tEncodeSMCreateStbRsp, &stbRsp, contLen, ret);
  if (ret) {
    tFreeSMCreateStbRsp(&stbRsp);
    goto _OVER;
  }

  void *cont = taosMemoryMalloc(contLen);
  tEncoderInit(&ec, cont, contLen);
  tEncodeSMCreateStbRsp(&ec, &stbRsp);
  tEncoderClear(&ec);

  tFreeSMCreateStbRsp(&stbRsp);

  *pCont = cont;
  *pLen = contLen;

  ret = 0;

_OVER:
  if (pObj) {
    mndReleaseStb(pMnode, pObj);
  }

  if (pDb) {
    mndReleaseDb(pMnode, pDb);
  }

  return ret;
}

static int32_t mndAlterStbImp(SMnode *pMnode, SRpcMsg *pReq, SDbObj *pDb, SStbObj *pStb, bool needRsp,
                              void *alterOriData, int32_t alterOriDataLen) {
  int32_t code = -1;
  STrans *pTrans = mndTransCreate(pMnode, TRN_POLICY_RETRY, TRN_CONFLICT_DB_INSIDE, pReq, "alter-stb");
  if (pTrans == NULL) goto _OVER;

  mInfo("trans:%d, used to alter stb:%s", pTrans->id, pStb->name);
  mndTransSetDbName(pTrans, pDb->name, pStb->name);
  if (mndTransCheckConflict(pMnode, pTrans) != 0) goto _OVER;

  if (needRsp) {
    void   *pCont = NULL;
    int32_t contLen = 0;
    if (mndBuildSMAlterStbRsp(pDb, pStb, &pCont, &contLen) != 0) goto _OVER;
    mndTransSetRpcRsp(pTrans, pCont, contLen);
  }

  if (mndSetAlterStbRedoLogs(pMnode, pTrans, pDb, pStb) != 0) goto _OVER;
  if (mndSetAlterStbCommitLogs(pMnode, pTrans, pDb, pStb) != 0) goto _OVER;
  if (mndSetAlterStbRedoActions(pMnode, pTrans, pDb, pStb, alterOriData, alterOriDataLen) != 0) goto _OVER;
  if (mndTransPrepare(pMnode, pTrans) != 0) goto _OVER;

  code = 0;

_OVER:
  mndTransDrop(pTrans);
  return code;
}

static int32_t mndAlterStbAndUpdateTagIdxImp(SMnode *pMnode, SRpcMsg *pReq, SDbObj *pDb, SStbObj *pStb, bool needRsp,
                                             void *alterOriData, int32_t alterOriDataLen, const SMAlterStbReq *pAlter) {
  int32_t code = -1;
  STrans *pTrans = mndTransCreate(pMnode, TRN_POLICY_RETRY, TRN_CONFLICT_DB_INSIDE, pReq, "alter-stb");
  if (pTrans == NULL) goto _OVER;

  mInfo("trans:%d, used to alter stb:%s", pTrans->id, pStb->name);
  mndTransSetDbName(pTrans, pDb->name, pStb->name);

  if (mndTransCheckConflict(pMnode, pTrans) != 0) goto _OVER;

  if (needRsp) {
    void   *pCont = NULL;
    int32_t contLen = 0;
    if (mndBuildSMAlterStbRsp(pDb, pStb, &pCont, &contLen) != 0) goto _OVER;
    mndTransSetRpcRsp(pTrans, pCont, contLen);
  }

  if (pAlter->alterType == TSDB_ALTER_TABLE_DROP_TAG) {
    SIdxObj idxObj = {0};
    SField *pField0 = taosArrayGet(pAlter->pFields, 0);
    bool    exist = false;
    if (mndGetIdxsByTagName(pMnode, pStb, pField0->name, &idxObj) == 0) {
      exist = true;
    }
    if (mndSetAlterStbRedoLogs(pMnode, pTrans, pDb, pStb) != 0) goto _OVER;
    if (mndSetAlterStbCommitLogs(pMnode, pTrans, pDb, pStb) != 0) goto _OVER;

    if (exist == true) {
      if (mndSetDropIdxRedoLogs(pMnode, pTrans, &idxObj) != 0) goto _OVER;
      if (mndSetDropIdxCommitLogs(pMnode, pTrans, &idxObj) != 0) goto _OVER;
    }

    if (mndSetAlterStbRedoActions(pMnode, pTrans, pDb, pStb, alterOriData, alterOriDataLen) != 0) goto _OVER;
    if (mndTransPrepare(pMnode, pTrans) != 0) goto _OVER;

  } else if (pAlter->alterType == TSDB_ALTER_TABLE_UPDATE_TAG_NAME) {
    SIdxObj     idxObj = {0};
    SField     *pField0 = taosArrayGet(pAlter->pFields, 0);
    SField     *pField1 = taosArrayGet(pAlter->pFields, 1);
    const char *oTagName = pField0->name;
    const char *nTagName = pField1->name;
    bool        exist = false;

    if (mndGetIdxsByTagName(pMnode, pStb, pField0->name, &idxObj) == 0) {
      exist = true;
    }

    if (mndSetAlterStbRedoLogs(pMnode, pTrans, pDb, pStb) != 0) goto _OVER;
    if (mndSetAlterStbCommitLogs(pMnode, pTrans, pDb, pStb) != 0) goto _OVER;

    if (exist == true) {
      memcpy(idxObj.colName, nTagName, strlen(nTagName));
      idxObj.colName[strlen(nTagName)] = 0;
      if (mndSetAlterIdxRedoLogs(pMnode, pTrans, &idxObj) != 0) goto _OVER;
      if (mndSetAlterIdxCommitLogs(pMnode, pTrans, &idxObj) != 0) goto _OVER;
    }

    if (mndSetAlterStbRedoActions(pMnode, pTrans, pDb, pStb, alterOriData, alterOriDataLen) != 0) goto _OVER;
    if (mndTransPrepare(pMnode, pTrans) != 0) goto _OVER;
  }
  code = 0;

_OVER:
  mndTransDrop(pTrans);
  return code;
}

static int32_t mndAlterStb(SMnode *pMnode, SRpcMsg *pReq, const SMAlterStbReq *pAlter, SDbObj *pDb, SStbObj *pOld) {
  bool    needRsp = true;
  int32_t code = -1;
  SField *pField0 = NULL;

  SStbObj stbObj = {0};
  taosRLockLatch(&pOld->lock);
  memcpy(&stbObj, pOld, sizeof(SStbObj));
  taosRUnLockLatch(&pOld->lock);
  stbObj.pColumns = NULL;
  stbObj.pTags = NULL;
  stbObj.updateTime = taosGetTimestampMs();
  stbObj.lock = 0;
  bool updateTagIndex = false;
  switch (pAlter->alterType) {
    case TSDB_ALTER_TABLE_ADD_TAG:
      code = mndAddSuperTableTag(pOld, &stbObj, pAlter->pFields, pAlter->numOfFields);
      break;
    case TSDB_ALTER_TABLE_DROP_TAG:
      pField0 = taosArrayGet(pAlter->pFields, 0);
      code = mndDropSuperTableTag(pMnode, pOld, &stbObj, pField0->name);
      updateTagIndex = true;
      break;
    case TSDB_ALTER_TABLE_UPDATE_TAG_NAME:
      code = mndAlterStbTagName(pMnode, pOld, &stbObj, pAlter->pFields);
      updateTagIndex = true;
      break;
    case TSDB_ALTER_TABLE_UPDATE_TAG_BYTES:
      pField0 = taosArrayGet(pAlter->pFields, 0);
      code = mndAlterStbTagBytes(pMnode, pOld, &stbObj, pField0);
      break;
    case TSDB_ALTER_TABLE_ADD_COLUMN:
      code = mndAddSuperTableColumn(pOld, &stbObj, pAlter->pFields, pAlter->numOfFields);
      break;
    case TSDB_ALTER_TABLE_DROP_COLUMN:
      pField0 = taosArrayGet(pAlter->pFields, 0);
      code = mndDropSuperTableColumn(pMnode, pOld, &stbObj, pField0->name);
      break;
    case TSDB_ALTER_TABLE_UPDATE_COLUMN_BYTES:
      pField0 = taosArrayGet(pAlter->pFields, 0);
      code = mndAlterStbColumnBytes(pMnode, pOld, &stbObj, pField0);
      break;
    case TSDB_ALTER_TABLE_UPDATE_OPTIONS:
      needRsp = false;
      code = mndUpdateStbCommentAndTTL(pOld, &stbObj, pAlter->comment, pAlter->commentLen, pAlter->ttl);
      break;
    default:
      needRsp = false;
      terrno = TSDB_CODE_OPS_NOT_SUPPORT;
      break;
  }

  if (code != 0) goto _OVER;
  if (updateTagIndex == false) {
    code = mndAlterStbImp(pMnode, pReq, pDb, &stbObj, needRsp, pReq->pCont, pReq->contLen);
  } else {
    code = mndAlterStbAndUpdateTagIdxImp(pMnode, pReq, pDb, &stbObj, needRsp, pReq->pCont, pReq->contLen, pAlter);
  }

_OVER:
  taosMemoryFreeClear(stbObj.pTags);
  taosMemoryFreeClear(stbObj.pColumns);
  if (pAlter->commentLen > 0) {
    taosMemoryFreeClear(stbObj.comment);
  }
  return code;
}

static int32_t mndProcessAlterStbReq(SRpcMsg *pReq) {
  SMnode       *pMnode = pReq->info.node;
  int32_t       code = -1;
  SDbObj       *pDb = NULL;
  SStbObj      *pStb = NULL;
  SMAlterStbReq alterReq = {0};

  if (tDeserializeSMAlterStbReq(pReq->pCont, pReq->contLen, &alterReq) != 0) {
    terrno = TSDB_CODE_INVALID_MSG;
    goto _OVER;
  }

  mInfo("stb:%s, start to alter", alterReq.name);
  if (mndCheckAlterStbReq(&alterReq) != 0) goto _OVER;

  pDb = mndAcquireDbByStb(pMnode, alterReq.name);
  if (pDb == NULL) {
    terrno = TSDB_CODE_MND_INVALID_DB;
    goto _OVER;
  }

  pStb = mndAcquireStb(pMnode, alterReq.name);
  if (pStb == NULL) {
    terrno = TSDB_CODE_MND_STB_NOT_EXIST;
    goto _OVER;
  }

  if (mndCheckDbPrivilege(pMnode, pReq->info.conn.user, MND_OPER_WRITE_DB, pDb) != 0) {
    goto _OVER;
  }

  code = mndAlterStb(pMnode, pReq, &alterReq, pDb, pStb);
  if (code == 0) code = TSDB_CODE_ACTION_IN_PROGRESS;

  char detail[2000] = {0};
  sprintf(detail, "alterType:%d, numOfFields:%d, ttl:%d" ,
          alterReq.alterType, alterReq.numOfFields, alterReq.ttl);

  SName name = {0};
  tNameFromString(&name, pDb->name, T_NAME_ACCT | T_NAME_DB);

  auditRecord(pReq, pMnode->clusterId, "alterStb", name.dbname, alterReq.name, detail);

_OVER:
  if (code != 0 && code != TSDB_CODE_ACTION_IN_PROGRESS) {
    mError("stb:%s, failed to alter since %s", alterReq.name, terrstr());
  }

  mndReleaseStb(pMnode, pStb);
  mndReleaseDb(pMnode, pDb);
  tFreeSMAltertbReq(&alterReq);

  return code;
}

static int32_t mndSetDropStbRedoLogs(SMnode *pMnode, STrans *pTrans, SStbObj *pStb) {
  SSdbRaw *pRedoRaw = mndStbActionEncode(pStb);
  if (pRedoRaw == NULL) return -1;
  if (mndTransAppendRedolog(pTrans, pRedoRaw) != 0) {
    sdbFreeRaw(pRedoRaw);
    return -1;
  }
  if (sdbSetRawStatus(pRedoRaw, SDB_STATUS_DROPPING) != 0) return -1;

  return 0;
}

static int32_t mndSetDropStbCommitLogs(SMnode *pMnode, STrans *pTrans, SStbObj *pStb) {
  SSdbRaw *pCommitRaw = mndStbActionEncode(pStb);
  if (pCommitRaw == NULL) return -1;
  if (mndTransAppendCommitlog(pTrans, pCommitRaw) != 0) {
    sdbFreeRaw(pCommitRaw);
    return -1;
  }
  if (sdbSetRawStatus(pCommitRaw, SDB_STATUS_DROPPED) != 0) return -1;

  return 0;
}

static int32_t mndSetDropStbRedoActions(SMnode *pMnode, STrans *pTrans, SDbObj *pDb, SStbObj *pStb) {
  SSdb   *pSdb = pMnode->pSdb;
  SVgObj *pVgroup = NULL;
  void   *pIter = NULL;

  while (1) {
    pIter = sdbFetch(pSdb, SDB_VGROUP, pIter, (void **)&pVgroup);
    if (pIter == NULL) break;
    if (!mndVgroupInDb(pVgroup, pDb->uid)) {
      sdbRelease(pSdb, pVgroup);
      continue;
    }

    int32_t contLen = 0;
    void   *pReq = mndBuildVDropStbReq(pMnode, pVgroup, pStb, &contLen);
    if (pReq == NULL) {
      sdbCancelFetch(pSdb, pIter);
      sdbRelease(pSdb, pVgroup);
      terrno = TSDB_CODE_OUT_OF_MEMORY;
      return -1;
    }

    STransAction action = {0};
    action.epSet = mndGetVgroupEpset(pMnode, pVgroup);
    action.pCont = pReq;
    action.contLen = contLen;
    action.msgType = TDMT_VND_DROP_STB;
    action.acceptableCode = TSDB_CODE_TDB_STB_NOT_EXIST;
    if (mndTransAppendRedoAction(pTrans, &action) != 0) {
      taosMemoryFree(pReq);
      sdbCancelFetch(pSdb, pIter);
      sdbRelease(pSdb, pVgroup);
      return -1;
    }
    sdbRelease(pSdb, pVgroup);
  }

  return 0;
}

static int32_t mndDropStb(SMnode *pMnode, SRpcMsg *pReq, SDbObj *pDb, SStbObj *pStb) {
  int32_t code = -1;
  STrans *pTrans = mndTransCreate(pMnode, TRN_POLICY_RETRY, TRN_CONFLICT_DB_INSIDE, pReq, "drop-stb");
  if (pTrans == NULL) goto _OVER;

  mInfo("trans:%d, used to drop stb:%s", pTrans->id, pStb->name);
  mndTransSetDbName(pTrans, pDb->name, pStb->name);
  if (mndTransCheckConflict(pMnode, pTrans) != 0) goto _OVER;

  if (mndSetDropStbRedoLogs(pMnode, pTrans, pStb) != 0) goto _OVER;
  if (mndSetDropStbCommitLogs(pMnode, pTrans, pStb) != 0) goto _OVER;
  if (mndSetDropStbRedoActions(pMnode, pTrans, pDb, pStb) != 0) goto _OVER;
  if (mndDropIdxsByStb(pMnode, pTrans, pDb, pStb) != 0) goto _OVER;
  if (mndDropSmasByStb(pMnode, pTrans, pDb, pStb) != 0) goto _OVER;
  if (mndTransPrepare(pMnode, pTrans) != 0) goto _OVER;
  code = 0;

_OVER:
  mndTransDrop(pTrans);
  return code;
}

static int32_t mndCheckDropStbForTopic(SMnode *pMnode, const char *stbFullName, int64_t suid) {
  SSdb *pSdb = pMnode->pSdb;
  void *pIter = NULL;
  while (1) {
    SMqTopicObj *pTopic = NULL;
    pIter = sdbFetch(pSdb, SDB_TOPIC, pIter, (void **)&pTopic);
    if (pIter == NULL) break;

    if (pTopic->subType == TOPIC_SUB_TYPE__TABLE) {
      if (pTopic->stbUid == suid) {
        sdbRelease(pSdb, pTopic);
        sdbCancelFetch(pSdb, pIter);
        return -1;
      }
    }

    if (pTopic->ast == NULL) {
      sdbRelease(pSdb, pTopic);
      continue;
    }

    SNode *pAst = NULL;
    if (nodesStringToNode(pTopic->ast, &pAst) != 0) {
      terrno = TSDB_CODE_MND_INVALID_TOPIC_OPTION;
      mError("topic:%s, create ast error", pTopic->name);
      sdbRelease(pSdb, pTopic);
      sdbCancelFetch(pSdb, pIter);
      return -1;
    }

    SNodeList *pNodeList = NULL;
    nodesCollectColumns((SSelectStmt *)pAst, SQL_CLAUSE_FROM, NULL, COLLECT_COL_TYPE_ALL, &pNodeList);
    SNode *pNode = NULL;
    FOREACH(pNode, pNodeList) {
      SColumnNode *pCol = (SColumnNode *)pNode;

      if (pCol->tableId == suid) {
        sdbRelease(pSdb, pTopic);
        nodesDestroyNode(pAst);
        nodesDestroyList(pNodeList);
        sdbCancelFetch(pSdb, pIter);
        return -1;
      } else {
        goto NEXT;
      }
    }
  NEXT:
    sdbRelease(pSdb, pTopic);
    nodesDestroyNode(pAst);
    nodesDestroyList(pNodeList);
  }
  return 0;
}

static int32_t mndCheckDropStbForStream(SMnode *pMnode, const char *stbFullName, int64_t suid) {
  SSdb *pSdb = pMnode->pSdb;
  void *pIter = NULL;
  while (1) {
    SStreamObj *pStream = NULL;
    pIter = sdbFetch(pSdb, SDB_STREAM, pIter, (void **)&pStream);
    if (pIter == NULL) break;

    if (pStream->smaId != 0) {
      sdbRelease(pSdb, pStream);
      continue;
    }

    if (pStream->targetStbUid == suid) {
      sdbCancelFetch(pSdb, pIter);
      sdbRelease(pSdb, pStream);
      return -1;
    }

    SNode *pAst = NULL;
    if (nodesStringToNode(pStream->ast, &pAst) != 0) {
      terrno = TSDB_CODE_MND_INVALID_STREAM_OPTION;
      mError("stream:%s, create ast error", pStream->name);
      sdbCancelFetch(pSdb, pIter);
      sdbRelease(pSdb, pStream);
      return -1;
    }

    SNodeList *pNodeList = NULL;
    nodesCollectColumns((SSelectStmt *)pAst, SQL_CLAUSE_FROM, NULL, COLLECT_COL_TYPE_ALL, &pNodeList);
    SNode *pNode = NULL;
    FOREACH(pNode, pNodeList) {
      SColumnNode *pCol = (SColumnNode *)pNode;

      if (pCol->tableId == suid) {
        sdbCancelFetch(pSdb, pIter);
        sdbRelease(pSdb, pStream);
        nodesDestroyNode(pAst);
        nodesDestroyList(pNodeList);
        return -1;
      } else {
        goto NEXT;
      }
    }
  NEXT:
    sdbRelease(pSdb, pStream);
    nodesDestroyNode(pAst);
    nodesDestroyList(pNodeList);
  }
  return 0;
}

static int32_t mndProcessDropTtltbRsp(SRpcMsg *pRsp) { return 0; }
static int32_t mndProcessTrimDbRsp(SRpcMsg *pRsp) { return 0; }

static int32_t mndProcessDropStbReq(SRpcMsg *pReq) {
  SMnode      *pMnode = pReq->info.node;
  int32_t      code = -1;
  SDbObj      *pDb = NULL;
  SStbObj     *pStb = NULL;
  SMDropStbReq dropReq = {0};

  if (tDeserializeSMDropStbReq(pReq->pCont, pReq->contLen, &dropReq) != 0) {
    terrno = TSDB_CODE_INVALID_MSG;
    goto _OVER;
  }

  mInfo("stb:%s, start to drop", dropReq.name);

  pStb = mndAcquireStb(pMnode, dropReq.name);
  if (pStb == NULL) {
    if (dropReq.igNotExists) {
      mInfo("stb:%s, not exist, ignore not exist is set", dropReq.name);
      code = 0;
      goto _OVER;
    } else {
      terrno = TSDB_CODE_MND_STB_NOT_EXIST;
      goto _OVER;
    }
  }

  if (dropReq.source == TD_REQ_FROM_TAOX && pStb->uid != dropReq.suid) {
    code = 0;
    goto _OVER;
  }

  pDb = mndAcquireDbByStb(pMnode, dropReq.name);
  if (pDb == NULL) {
    terrno = TSDB_CODE_MND_DB_NOT_SELECTED;
    goto _OVER;
  }

  if (mndCheckDbPrivilege(pMnode, pReq->info.conn.user, MND_OPER_WRITE_DB, pDb) != 0) {
    goto _OVER;
  }

  if (mndCheckDropStbForTopic(pMnode, dropReq.name, pStb->uid) < 0) {
    terrno = TSDB_CODE_MND_TOPIC_MUST_BE_DELETED;
    goto _OVER;
  }

  if (mndCheckDropStbForStream(pMnode, dropReq.name, pStb->uid) < 0) {
    terrno = TSDB_CODE_MND_STREAM_MUST_BE_DELETED;
    goto _OVER;
  }

  code = mndDropStb(pMnode, pReq, pDb, pStb);
  if (code == 0) code = TSDB_CODE_ACTION_IN_PROGRESS;

  char detail[2000] = {0};
  sprintf(detail, "igNotExists:%d, source:%d" ,
          dropReq.igNotExists, dropReq.source);
 
  SName name = {0};
<<<<<<< HEAD
  tNameFromString(&name, dropReq.name, T_NAME_ACCT | T_NAME_DB | T_NAME_TABLE);

  auditRecord(pReq, pMnode->clusterId, "dropStb", name.dbname, name.tname, detail);
=======
  tNameFromString(&name, pDb->name, T_NAME_ACCT | T_NAME_DB);

  auditRecord(pReq, pMnode->clusterId, "dropStb", name.dbname, dropReq.name, detail);
>>>>>>> 3ed78dda

_OVER:
  if (code != 0 && code != TSDB_CODE_ACTION_IN_PROGRESS) {
    mError("stb:%s, failed to drop since %s", dropReq.name, terrstr());
  }

  mndReleaseDb(pMnode, pDb);
  mndReleaseStb(pMnode, pStb);
  return code;
}

static int32_t mndProcessTableMetaReq(SRpcMsg *pReq) {
  SMnode       *pMnode = pReq->info.node;
  int32_t       code = -1;
  STableInfoReq infoReq = {0};
  STableMetaRsp metaRsp = {0};

  SUserObj *pUser = mndAcquireUser(pMnode, pReq->info.conn.user);
  if (pUser == NULL) return 0;
  bool sysinfo = pUser->sysInfo;

  if (tDeserializeSTableInfoReq(pReq->pCont, pReq->contLen, &infoReq) != 0) {
    terrno = TSDB_CODE_INVALID_MSG;
    goto _OVER;
  }

  if (0 == strcmp(infoReq.dbFName, TSDB_INFORMATION_SCHEMA_DB)) {
    mInfo("information_schema table:%s.%s, start to retrieve meta", infoReq.dbFName, infoReq.tbName);
    if (mndBuildInsTableSchema(pMnode, infoReq.dbFName, infoReq.tbName, sysinfo, &metaRsp) != 0) {
      goto _OVER;
    }
  } else if (0 == strcmp(infoReq.dbFName, TSDB_PERFORMANCE_SCHEMA_DB)) {
    mInfo("performance_schema table:%s.%s, start to retrieve meta", infoReq.dbFName, infoReq.tbName);
    if (mndBuildPerfsTableSchema(pMnode, infoReq.dbFName, infoReq.tbName, &metaRsp) != 0) {
      goto _OVER;
    }
  } else {
    mInfo("stb:%s.%s, start to retrieve meta", infoReq.dbFName, infoReq.tbName);
    if (mndBuildStbSchema(pMnode, infoReq.dbFName, infoReq.tbName, &metaRsp, NULL) != 0) {
      goto _OVER;
    }
  }

  int32_t rspLen = tSerializeSTableMetaRsp(NULL, 0, &metaRsp);
  if (rspLen < 0) {
    terrno = TSDB_CODE_INVALID_MSG;
    goto _OVER;
  }

  void *pRsp = rpcMallocCont(rspLen);
  if (pRsp == NULL) {
    terrno = TSDB_CODE_OUT_OF_MEMORY;
    goto _OVER;
  }

  tSerializeSTableMetaRsp(pRsp, rspLen, &metaRsp);
  pReq->info.rsp = pRsp;
  pReq->info.rspLen = rspLen;
  code = 0;

  mTrace("%s.%s, meta is retrieved", infoReq.dbFName, infoReq.tbName);

_OVER:
  if (code != 0) {
    mError("stb:%s.%s, failed to retrieve meta since %s", infoReq.dbFName, infoReq.tbName, terrstr());
  }

  mndReleaseUser(pMnode, pUser);
  tFreeSTableMetaRsp(&metaRsp);
  return code;
}

static int32_t mndProcessTableCfgReq(SRpcMsg *pReq) {
  SMnode      *pMnode = pReq->info.node;
  int32_t      code = -1;
  STableCfgReq cfgReq = {0};
  STableCfgRsp cfgRsp = {0};

  if (tDeserializeSTableCfgReq(pReq->pCont, pReq->contLen, &cfgReq) != 0) {
    terrno = TSDB_CODE_INVALID_MSG;
    goto _OVER;
  }

  char dbName[TSDB_DB_NAME_LEN] = {0};
  mndExtractShortDbNameFromDbFullName(cfgReq.dbFName, dbName);
  if (0 == strcmp(dbName, TSDB_INFORMATION_SCHEMA_DB)) {
    mInfo("information_schema table:%s.%s, start to retrieve cfg", cfgReq.dbFName, cfgReq.tbName);
    if (mndBuildInsTableCfg(pMnode, cfgReq.dbFName, cfgReq.tbName, &cfgRsp) != 0) {
      goto _OVER;
    }
  } else if (0 == strcmp(dbName, TSDB_PERFORMANCE_SCHEMA_DB)) {
    mInfo("performance_schema table:%s.%s, start to retrieve cfg", cfgReq.dbFName, cfgReq.tbName);
    if (mndBuildPerfsTableCfg(pMnode, cfgReq.dbFName, cfgReq.tbName, &cfgRsp) != 0) {
      goto _OVER;
    }
  } else {
    mInfo("stb:%s.%s, start to retrieve cfg", cfgReq.dbFName, cfgReq.tbName);
    if (mndBuildStbCfg(pMnode, cfgReq.dbFName, cfgReq.tbName, &cfgRsp) != 0) {
      goto _OVER;
    }
  }

  int32_t rspLen = tSerializeSTableCfgRsp(NULL, 0, &cfgRsp);
  if (rspLen < 0) {
    terrno = TSDB_CODE_INVALID_MSG;
    goto _OVER;
  }

  void *pRsp = rpcMallocCont(rspLen);
  if (pRsp == NULL) {
    terrno = TSDB_CODE_OUT_OF_MEMORY;
    goto _OVER;
  }

  tSerializeSTableCfgRsp(pRsp, rspLen, &cfgRsp);
  pReq->info.rsp = pRsp;
  pReq->info.rspLen = rspLen;
  code = 0;

  mTrace("%s.%s, cfg is retrieved", cfgReq.dbFName, cfgReq.tbName);

_OVER:
  if (code != 0) {
    mError("stb:%s.%s, failed to retrieve cfg since %s", cfgReq.dbFName, cfgReq.tbName, terrstr());
  }

  tFreeSTableCfgRsp(&cfgRsp);
  return code;
}

int32_t mndValidateStbInfo(SMnode *pMnode, SSTableVersion *pStbVersions, int32_t numOfStbs, void **ppRsp,
                           int32_t *pRspLen) {
  SSTbHbRsp hbRsp = {0};
  hbRsp.pMetaRsp = taosArrayInit(numOfStbs, sizeof(STableMetaRsp));
  if (hbRsp.pMetaRsp == NULL) {
    terrno = TSDB_CODE_OUT_OF_MEMORY;
    return -1;
  }

  hbRsp.pIndexRsp = taosArrayInit(numOfStbs, sizeof(STableIndexRsp));
  if (NULL == hbRsp.pIndexRsp) {
    taosArrayDestroy(hbRsp.pMetaRsp);
    terrno = TSDB_CODE_OUT_OF_MEMORY;
    return -1;
  }

  for (int32_t i = 0; i < numOfStbs; ++i) {
    SSTableVersion *pStbVersion = &pStbVersions[i];
    pStbVersion->suid = be64toh(pStbVersion->suid);
    pStbVersion->sversion = ntohs(pStbVersion->sversion);
    pStbVersion->tversion = ntohs(pStbVersion->tversion);
    pStbVersion->smaVer = ntohl(pStbVersion->smaVer);

    STableMetaRsp metaRsp = {0};
    int32_t       smaVer = 0;
    mInfo("stb:%s.%s, start to retrieve meta", pStbVersion->dbFName, pStbVersion->stbName);
    if (mndBuildStbSchema(pMnode, pStbVersion->dbFName, pStbVersion->stbName, &metaRsp, &smaVer) != 0) {
      metaRsp.numOfColumns = -1;
      metaRsp.suid = pStbVersion->suid;
      tstrncpy(metaRsp.dbFName, pStbVersion->dbFName, sizeof(metaRsp.dbFName));
      tstrncpy(metaRsp.tbName, pStbVersion->stbName, sizeof(metaRsp.tbName));
      tstrncpy(metaRsp.stbName, pStbVersion->stbName, sizeof(metaRsp.stbName));
      taosArrayPush(hbRsp.pMetaRsp, &metaRsp);
      continue;
    }

    if (pStbVersion->sversion != metaRsp.sversion || pStbVersion->tversion != metaRsp.tversion) {
      taosArrayPush(hbRsp.pMetaRsp, &metaRsp);
    } else {
      tFreeSTableMetaRsp(&metaRsp);
    }

    if (pStbVersion->smaVer && pStbVersion->smaVer != smaVer) {
      bool           exist = false;
      char           tbFName[TSDB_TABLE_FNAME_LEN];
      STableIndexRsp indexRsp = {0};
      indexRsp.pIndex = taosArrayInit(10, sizeof(STableIndexInfo));
      if (NULL == indexRsp.pIndex) {
        terrno = TSDB_CODE_OUT_OF_MEMORY;
        return -1;
      }

      sprintf(tbFName, "%s.%s", pStbVersion->dbFName, pStbVersion->stbName);
      int32_t code = mndGetTableSma(pMnode, tbFName, &indexRsp, &exist);
      if (code || !exist) {
        indexRsp.suid = pStbVersion->suid;
        indexRsp.version = -1;
        indexRsp.pIndex = NULL;
      }

      strcpy(indexRsp.dbFName, pStbVersion->dbFName);
      strcpy(indexRsp.tbName, pStbVersion->stbName);

      taosArrayPush(hbRsp.pIndexRsp, &indexRsp);
    }
  }

  int32_t rspLen = tSerializeSSTbHbRsp(NULL, 0, &hbRsp);
  if (rspLen < 0) {
    tFreeSSTbHbRsp(&hbRsp);
    terrno = TSDB_CODE_INVALID_MSG;
    return -1;
  }

  void *pRsp = taosMemoryMalloc(rspLen);
  if (pRsp == NULL) {
    tFreeSSTbHbRsp(&hbRsp);
    terrno = TSDB_CODE_OUT_OF_MEMORY;
    return -1;
  }

  tSerializeSSTbHbRsp(pRsp, rspLen, &hbRsp);
  tFreeSSTbHbRsp(&hbRsp);
  *ppRsp = pRsp;
  *pRspLen = rspLen;
  return 0;
}

int32_t mndGetNumOfStbs(SMnode *pMnode, char *dbName, int32_t *pNumOfStbs) {
  SSdb   *pSdb = pMnode->pSdb;
  SDbObj *pDb = mndAcquireDb(pMnode, dbName);
  if (pDb == NULL) {
    terrno = TSDB_CODE_MND_DB_NOT_SELECTED;
    return -1;
  }

  int32_t numOfStbs = 0;
  void   *pIter = NULL;
  while (1) {
    SStbObj *pStb = NULL;
    pIter = sdbFetch(pSdb, SDB_STB, pIter, (void **)&pStb);
    if (pIter == NULL) break;

    if (pStb->dbUid == pDb->uid) {
      numOfStbs++;
    }

    sdbRelease(pSdb, pStb);
  }

  *pNumOfStbs = numOfStbs;
  mndReleaseDb(pMnode, pDb);
  return 0;
}

void mndExtractDbNameFromStbFullName(const char *stbFullName, char *dst) {
  SName name = {0};
  tNameFromString(&name, stbFullName, T_NAME_ACCT | T_NAME_DB | T_NAME_TABLE);

  tNameGetFullDbName(&name, dst);
}

void mndExtractShortDbNameFromStbFullName(const char *stbFullName, char *dst) {
  SName name = {0};
  tNameFromString(&name, stbFullName, T_NAME_ACCT | T_NAME_DB | T_NAME_TABLE);

  tNameGetDbName(&name, dst);
}

void mndExtractShortDbNameFromDbFullName(const char *stbFullName, char *dst) {
  SName name = {0};
  tNameFromString(&name, stbFullName, T_NAME_ACCT | T_NAME_DB);

  tNameGetDbName(&name, dst);
}

void mndExtractTbNameFromStbFullName(const char *stbFullName, char *dst, int32_t dstSize) {
  int32_t pos = -1;
  int32_t num = 0;
  for (pos = 0; stbFullName[pos] != 0; ++pos) {
    if (stbFullName[pos] == TS_PATH_DELIMITER[0]) num++;
    if (num == 2) break;
  }

  if (num == 2) {
    tstrncpy(dst, stbFullName + pos + 1, dstSize);
  }
}

// static int32_t mndProcessRetrieveStbReq(SRpcMsg *pReq) {
//   SMnode    *pMnode = pReq->info.node;
//   SShowMgmt *pMgmt = &pMnode->showMgmt;
//   SShowObj  *pShow = NULL;
//   int32_t    rowsToRead = SHOW_STEP_SIZE;
//   int32_t    rowsRead = 0;
//
//   SRetrieveTableReq retrieveReq = {0};
//   if (tDeserializeSRetrieveTableReq(pReq->pCont, pReq->contLen, &retrieveReq) != 0) {
//     terrno = TSDB_CODE_INVALID_MSG;
//     return -1;
//   }
//
//   SMnode    *pMnode = pReq->info.node;
//   SSdb      *pSdb = pMnode->pSdb;
//   int32_t    numOfRows = 0;
//   SDbObj    *pDb = NULL;
//   ESdbStatus objStatus = 0;
//
//   SUserObj *pUser = mndAcquireUser(pMnode, pReq->info.conn.user);
//   if (pUser == NULL) return 0;
//   bool sysinfo = pUser->sysInfo;
//
//   // Append the information_schema database into the result.
////  if (!pShow->sysDbRsp) {
////    SDbObj infoschemaDb = {0};
////    setInformationSchemaDbCfg(pMnode, &infoschemaDb);
////    size_t numOfTables = 0;
////    getVisibleInfosTablesNum(sysinfo, &numOfTables);
////    mndDumpDbInfoData(pMnode, pBlock, &infoschemaDb, pShow, numOfRows, numOfTables, true, 0, 1);
////
////    numOfRows += 1;
////
////    SDbObj perfschemaDb = {0};
////    setPerfSchemaDbCfg(pMnode, &perfschemaDb);
////    numOfTables = 0;
////    getPerfDbMeta(NULL, &numOfTables);
////    mndDumpDbInfoData(pMnode, pBlock, &perfschemaDb, pShow, numOfRows, numOfTables, true, 0, 1);
////
////    numOfRows += 1;
////    pShow->sysDbRsp = true;
////  }
//
//  SSDataBlock* p = buildInfoSchemaTableMetaBlock(TSDB_INS_TABLE_COLS);
//  blockDataEnsureCapacity(p, rowsToRead);
//
//  size_t               size = 0;
//  const SSysTableMeta* pSysDbTableMeta = NULL;
//
//  getInfosDbMeta(&pSysDbTableMeta, &size);
//  p->info.rows = buildDbColsInfoBlock(sysinfo, p, pSysDbTableMeta, size, TSDB_INFORMATION_SCHEMA_DB);
//
//  getPerfDbMeta(&pSysDbTableMeta, &size);
//  p->info.rows = buildDbColsInfoBlock(sysinfo, p, pSysDbTableMeta, size, TSDB_PERFORMANCE_SCHEMA_DB);
//
//  blockDataDestroy(p);
//
//
//  while (numOfRows < rowsToRead) {
//    pShow->pIter = sdbFetchAll(pSdb, SDB_DB, pShow->pIter, (void **)&pDb, &objStatus, true);
//    if (pShow->pIter == NULL) break;
//    if (strncmp(retrieveReq.db, pDb->name, strlen(retrieveReq.db)) != 0){
//      continue;
//    }
//    if (mndCheckDbPrivilege(pMnode, pReq->info.conn.user, MND_OPER_READ_OR_WRITE_DB, pDb) != 0) {
//      continue;
//    }
//
//    while (numOfRows < rowsToRead) {
//      pShow->pIter = sdbFetch(pSdb, SDB_STB, pShow->pIter, (void **)&pStb);
//      if (pShow->pIter == NULL) break;
//
//      if (pDb != NULL && pStb->dbUid != pDb->uid) {
//        sdbRelease(pSdb, pStb);
//        continue;
//      }
//
//      cols = 0;
//
//      SName name = {0};
//      char  stbName[TSDB_TABLE_NAME_LEN + VARSTR_HEADER_SIZE] = {0};
//      mndExtractTbNameFromStbFullName(pStb->name, &stbName[VARSTR_HEADER_SIZE], TSDB_TABLE_NAME_LEN);
//      varDataSetLen(stbName, strlen(&stbName[VARSTR_HEADER_SIZE]));
//
//      SColumnInfoData *pColInfo = taosArrayGet(pBlock->pDataBlock, cols++);
//      colDataSetVal(pColInfo, numOfRows, (const char *)stbName, false);
//
//      char db[TSDB_DB_NAME_LEN + VARSTR_HEADER_SIZE] = {0};
//      tNameFromString(&name, pStb->db, T_NAME_ACCT | T_NAME_DB);
//      tNameGetDbName(&name, varDataVal(db));
//      varDataSetLen(db, strlen(varDataVal(db)));
//
//      pColInfo = taosArrayGet(pBlock->pDataBlock, cols++);
//      colDataSetVal(pColInfo, numOfRows, (const char *)db, false);
//
//      pColInfo = taosArrayGet(pBlock->pDataBlock, cols++);
//      colDataSetVal(pColInfo, numOfRows, (const char *)&pStb->createdTime, false);
//
//      pColInfo = taosArrayGet(pBlock->pDataBlock, cols++);
//      colDataSetVal(pColInfo, numOfRows, (const char *)&pStb->numOfColumns, false);
//
//      pColInfo = taosArrayGet(pBlock->pDataBlock, cols++);
//      colDataSetVal(pColInfo, numOfRows, (const char *)&pStb->numOfTags, false);
//
//      pColInfo = taosArrayGet(pBlock->pDataBlock, cols++);
//      colDataSetVal(pColInfo, numOfRows, (const char *)&pStb->updateTime, false);  // number of tables
//
//      pColInfo = taosArrayGet(pBlock->pDataBlock, cols++);
//      if (pStb->commentLen > 0) {
//        char comment[TSDB_TB_COMMENT_LEN + VARSTR_HEADER_SIZE] = {0};
//        STR_TO_VARSTR(comment, pStb->comment);
//        colDataSetVal(pColInfo, numOfRows, comment, false);
//      } else if (pStb->commentLen == 0) {
//        char comment[VARSTR_HEADER_SIZE + VARSTR_HEADER_SIZE] = {0};
//        STR_TO_VARSTR(comment, "");
//        colDataSetVal(pColInfo, numOfRows, comment, false);
//      } else {
//        colDataSetNULL(pColInfo, numOfRows);
//      }
//
//      char watermark[64 + VARSTR_HEADER_SIZE] = {0};
//      sprintf(varDataVal(watermark), "%" PRId64 "a,%" PRId64 "a", pStb->watermark[0], pStb->watermark[1]);
//      varDataSetLen(watermark, strlen(varDataVal(watermark)));
//
//      pColInfo = taosArrayGet(pBlock->pDataBlock, cols++);
//      colDataSetVal(pColInfo, numOfRows, (const char *)watermark, false);
//
//      char maxDelay[64 + VARSTR_HEADER_SIZE] = {0};
//      sprintf(varDataVal(maxDelay), "%" PRId64 "a,%" PRId64 "a", pStb->maxdelay[0], pStb->maxdelay[1]);
//      varDataSetLen(maxDelay, strlen(varDataVal(maxDelay)));
//
//      pColInfo = taosArrayGet(pBlock->pDataBlock, cols++);
//      colDataSetVal(pColInfo, numOfRows, (const char *)maxDelay, false);
//
//      char    rollup[160 + VARSTR_HEADER_SIZE] = {0};
//      int32_t rollupNum = (int32_t)taosArrayGetSize(pStb->pFuncs);
//      char   *sep = ", ";
//      int32_t sepLen = strlen(sep);
//      int32_t rollupLen = sizeof(rollup) - VARSTR_HEADER_SIZE - 2;
//      for (int32_t i = 0; i < rollupNum; ++i) {
//        char *funcName = taosArrayGet(pStb->pFuncs, i);
//        if (i) {
//          strncat(varDataVal(rollup), sep, rollupLen);
//          rollupLen -= sepLen;
//        }
//        strncat(varDataVal(rollup), funcName, rollupLen);
//        rollupLen -= strlen(funcName);
//      }
//      varDataSetLen(rollup, strlen(varDataVal(rollup)));
//
//      pColInfo = taosArrayGet(pBlock->pDataBlock, cols++);
//      colDataSetVal(pColInfo, numOfRows, (const char *)rollup, false);
//
//      numOfRows++;
//      sdbRelease(pSdb, pStb);
//    }
//
//    if (pDb != NULL) {
//      mndReleaseDb(pMnode, pDb);
//    }
//
//    sdbRelease(pSdb, pDb);
//  }
//
//  pShow->numOfRows += numOfRows;
//  mndReleaseUser(pMnode, pUser);
//
//
//
//
//
//
//
//
//  ShowRetrieveFp retrieveFp = pMgmt->retrieveFps[pShow->type];
//  if (retrieveFp == NULL) {
//    mndReleaseShowObj(pShow, false);
//    terrno = TSDB_CODE_MSG_NOT_PROCESSED;
//    mError("show:0x%" PRIx64 ", failed to retrieve data since %s", pShow->id, terrstr());
//    return -1;
//  }
//
//  mDebug("show:0x%" PRIx64 ", start retrieve data, type:%d", pShow->id, pShow->type);
//  if (retrieveReq.user[0] != 0) {
//    memcpy(pReq->info.conn.user, retrieveReq.user, TSDB_USER_LEN);
//  } else {
//    memcpy(pReq->info.conn.user, TSDB_DEFAULT_USER, strlen(TSDB_DEFAULT_USER) + 1);
//  }
//  if (retrieveReq.db[0] && mndCheckShowPrivilege(pMnode, pReq->info.conn.user, pShow->type, retrieveReq.db) != 0) {
//    return -1;
//  }
//
//  int32_t numOfCols = pShow->pMeta->numOfColumns;
//
//  SSDataBlock *pBlock = createDataBlock();
//  for (int32_t i = 0; i < numOfCols; ++i) {
//    SColumnInfoData idata = {0};
//
//    SSchema *p = &pShow->pMeta->pSchemas[i];
//
//    idata.info.bytes = p->bytes;
//    idata.info.type = p->type;
//    idata.info.colId = p->colId;
//    blockDataAppendColInfo(pBlock, &idata);
//  }
//
//  blockDataEnsureCapacity(pBlock, rowsToRead);
//
//  if (mndCheckRetrieveFinished(pShow)) {
//    mDebug("show:0x%" PRIx64 ", read finished, numOfRows:%d", pShow->id, pShow->numOfRows);
//    rowsRead = 0;
//  } else {
//    rowsRead = (*retrieveFp)(pReq, pShow, pBlock, rowsToRead);
//    if (rowsRead < 0) {
//      terrno = rowsRead;
//      mDebug("show:0x%" PRIx64 ", retrieve completed", pShow->id);
//      mndReleaseShowObj(pShow, true);
//      blockDataDestroy(pBlock);
//      return -1;
//    }
//
//    pBlock->info.rows = rowsRead;
//    mDebug("show:0x%" PRIx64 ", stop retrieve data, rowsRead:%d numOfRows:%d", pShow->id, rowsRead, pShow->numOfRows);
//  }
//
//  size = sizeof(SRetrieveMetaTableRsp) + sizeof(int32_t) + sizeof(SSysTableSchema) * pShow->pMeta->numOfColumns +
//         blockDataGetSize(pBlock) + blockDataGetSerialMetaSize(taosArrayGetSize(pBlock->pDataBlock));
//
//  SRetrieveMetaTableRsp *pRsp = rpcMallocCont(size);
//  if (pRsp == NULL) {
//    mndReleaseShowObj(pShow, false);
//    terrno = TSDB_CODE_OUT_OF_MEMORY;
//    mError("show:0x%" PRIx64 ", failed to retrieve data since %s", pShow->id, terrstr());
//    blockDataDestroy(pBlock);
//    return -1;
//  }
//
//  pRsp->handle = htobe64(pShow->id);
//
//  if (rowsRead > 0) {
//    char    *pStart = pRsp->data;
//    SSchema *ps = pShow->pMeta->pSchemas;
//
//    *(int32_t *)pStart = htonl(pShow->pMeta->numOfColumns);
//    pStart += sizeof(int32_t);  // number of columns
//
//    for (int32_t i = 0; i < pShow->pMeta->numOfColumns; ++i) {
//      SSysTableSchema *pSchema = (SSysTableSchema *)pStart;
//      pSchema->bytes = htonl(ps[i].bytes);
//      pSchema->colId = htons(ps[i].colId);
//      pSchema->type = ps[i].type;
//
//      pStart += sizeof(SSysTableSchema);
//    }
//
//    int32_t len = blockEncode(pBlock, pStart, pShow->pMeta->numOfColumns);
//  }
//
//  pRsp->numOfRows = htonl(rowsRead);
//  pRsp->precision = TSDB_TIME_PRECISION_MILLI;  // millisecond time precision
//  pReq->info.rsp = pRsp;
//  pReq->info.rspLen = size;
//
//  if (rowsRead == 0 || rowsRead < rowsToRead) {
//    pRsp->completed = 1;
//    mDebug("show:0x%" PRIx64 ", retrieve completed", pShow->id);
//    mndReleaseShowObj(pShow, true);
//  } else {
//    mDebug("show:0x%" PRIx64 ", retrieve not completed yet", pShow->id);
//    mndReleaseShowObj(pShow, false);
//  }
//
//  blockDataDestroy(pBlock);
//  return TSDB_CODE_SUCCESS;
//}

static int32_t mndRetrieveStb(SRpcMsg *pReq, SShowObj *pShow, SSDataBlock *pBlock, int32_t rows) {
  SMnode  *pMnode = pReq->info.node;
  SSdb    *pSdb = pMnode->pSdb;
  int32_t  numOfRows = 0;
  SStbObj *pStb = NULL;
  int32_t  cols = 0;

  SDbObj *pDb = NULL;
  if (strlen(pShow->db) > 0) {
    pDb = mndAcquireDb(pMnode, pShow->db);
    if (pDb == NULL) return terrno;
  }

  while (numOfRows < rows) {
    pShow->pIter = sdbFetch(pSdb, SDB_STB, pShow->pIter, (void **)&pStb);
    if (pShow->pIter == NULL) break;

    if (pDb != NULL && pStb->dbUid != pDb->uid) {
      sdbRelease(pSdb, pStb);
      continue;
    }

    cols = 0;

    SName name = {0};
    char  stbName[TSDB_TABLE_NAME_LEN + VARSTR_HEADER_SIZE] = {0};
    mndExtractTbNameFromStbFullName(pStb->name, &stbName[VARSTR_HEADER_SIZE], TSDB_TABLE_NAME_LEN);
    varDataSetLen(stbName, strlen(&stbName[VARSTR_HEADER_SIZE]));

    SColumnInfoData *pColInfo = taosArrayGet(pBlock->pDataBlock, cols++);
    colDataSetVal(pColInfo, numOfRows, (const char *)stbName, false);

    char db[TSDB_DB_NAME_LEN + VARSTR_HEADER_SIZE] = {0};
    tNameFromString(&name, pStb->db, T_NAME_ACCT | T_NAME_DB);
    tNameGetDbName(&name, varDataVal(db));
    varDataSetLen(db, strlen(varDataVal(db)));

    pColInfo = taosArrayGet(pBlock->pDataBlock, cols++);
    colDataSetVal(pColInfo, numOfRows, (const char *)db, false);

    pColInfo = taosArrayGet(pBlock->pDataBlock, cols++);
    colDataSetVal(pColInfo, numOfRows, (const char *)&pStb->createdTime, false);

    pColInfo = taosArrayGet(pBlock->pDataBlock, cols++);
    colDataSetVal(pColInfo, numOfRows, (const char *)&pStb->numOfColumns, false);

    pColInfo = taosArrayGet(pBlock->pDataBlock, cols++);
    colDataSetVal(pColInfo, numOfRows, (const char *)&pStb->numOfTags, false);

    pColInfo = taosArrayGet(pBlock->pDataBlock, cols++);
    colDataSetVal(pColInfo, numOfRows, (const char *)&pStb->updateTime, false);  // number of tables

    pColInfo = taosArrayGet(pBlock->pDataBlock, cols++);
    if (pStb->commentLen > 0) {
      char comment[TSDB_TB_COMMENT_LEN + VARSTR_HEADER_SIZE] = {0};
      STR_TO_VARSTR(comment, pStb->comment);
      colDataSetVal(pColInfo, numOfRows, comment, false);
    } else if (pStb->commentLen == 0) {
      char comment[VARSTR_HEADER_SIZE + VARSTR_HEADER_SIZE] = {0};
      STR_TO_VARSTR(comment, "");
      colDataSetVal(pColInfo, numOfRows, comment, false);
    } else {
      colDataSetNULL(pColInfo, numOfRows);
    }

    char watermark[64 + VARSTR_HEADER_SIZE] = {0};
    sprintf(varDataVal(watermark), "%" PRId64 "a,%" PRId64 "a", pStb->watermark[0], pStb->watermark[1]);
    varDataSetLen(watermark, strlen(varDataVal(watermark)));

    pColInfo = taosArrayGet(pBlock->pDataBlock, cols++);
    colDataSetVal(pColInfo, numOfRows, (const char *)watermark, false);

    char maxDelay[64 + VARSTR_HEADER_SIZE] = {0};
    sprintf(varDataVal(maxDelay), "%" PRId64 "a,%" PRId64 "a", pStb->maxdelay[0], pStb->maxdelay[1]);
    varDataSetLen(maxDelay, strlen(varDataVal(maxDelay)));

    pColInfo = taosArrayGet(pBlock->pDataBlock, cols++);
    colDataSetVal(pColInfo, numOfRows, (const char *)maxDelay, false);

    char    rollup[160 + VARSTR_HEADER_SIZE] = {0};
    int32_t rollupNum = (int32_t)taosArrayGetSize(pStb->pFuncs);
    char   *sep = ", ";
    int32_t sepLen = strlen(sep);
    int32_t rollupLen = sizeof(rollup) - VARSTR_HEADER_SIZE - 2;
    for (int32_t i = 0; i < rollupNum; ++i) {
      char *funcName = taosArrayGet(pStb->pFuncs, i);
      if (i) {
        strncat(varDataVal(rollup), sep, rollupLen);
        rollupLen -= sepLen;
      }
      strncat(varDataVal(rollup), funcName, rollupLen);
      rollupLen -= strlen(funcName);
    }
    varDataSetLen(rollup, strlen(varDataVal(rollup)));

    pColInfo = taosArrayGet(pBlock->pDataBlock, cols++);
    colDataSetVal(pColInfo, numOfRows, (const char *)rollup, false);

    numOfRows++;
    sdbRelease(pSdb, pStb);
  }

  if (pDb != NULL) {
    mndReleaseDb(pMnode, pDb);
  }

  pShow->numOfRows += numOfRows;
  return numOfRows;
}

static int32_t buildDbColsInfoBlock(const SSDataBlock *p, const SSysTableMeta *pSysDbTableMeta, size_t size,
                                    const char *dbName, const char *tbName) {
  char    tName[TSDB_TABLE_FNAME_LEN + VARSTR_HEADER_SIZE] = {0};
  char    dName[TSDB_TABLE_FNAME_LEN + VARSTR_HEADER_SIZE] = {0};
  char    typeName[TSDB_TABLE_FNAME_LEN + VARSTR_HEADER_SIZE] = {0};
  int32_t numOfRows = p->info.rows;

  STR_TO_VARSTR(dName, dbName);
  STR_TO_VARSTR(typeName, "SYSTEM_TABLE");

  for (int32_t i = 0; i < size; ++i) {
    const SSysTableMeta *pm = &pSysDbTableMeta[i];
    //    if (pm->sysInfo) {
    //      continue;
    //    }
    if (tbName[0] && strncmp(tbName, pm->name, TSDB_TABLE_NAME_LEN) != 0) {
      continue;
    }

    STR_TO_VARSTR(tName, pm->name);

    for (int32_t j = 0; j < pm->colNum; j++) {
      // table name
      SColumnInfoData *pColInfoData = taosArrayGet(p->pDataBlock, 0);
      colDataSetVal(pColInfoData, numOfRows, tName, false);

      // database name
      pColInfoData = taosArrayGet(p->pDataBlock, 1);
      colDataSetVal(pColInfoData, numOfRows, dName, false);

      pColInfoData = taosArrayGet(p->pDataBlock, 2);
      colDataSetVal(pColInfoData, numOfRows, typeName, false);

      // col name
      char colName[TSDB_COL_NAME_LEN + VARSTR_HEADER_SIZE] = {0};
      STR_TO_VARSTR(colName, pm->schema[j].name);
      pColInfoData = taosArrayGet(p->pDataBlock, 3);
      colDataSetVal(pColInfoData, numOfRows, colName, false);

      // col type
      int8_t colType = pm->schema[j].type;
      pColInfoData = taosArrayGet(p->pDataBlock, 4);
      char colTypeStr[VARSTR_HEADER_SIZE + 32];
      int  colTypeLen = sprintf(varDataVal(colTypeStr), "%s", tDataTypes[colType].name);
      if (colType == TSDB_DATA_TYPE_VARCHAR) {
        colTypeLen +=
            sprintf(varDataVal(colTypeStr) + colTypeLen, "(%d)", (int32_t)(pm->schema[j].bytes - VARSTR_HEADER_SIZE));
      } else if (colType == TSDB_DATA_TYPE_NCHAR) {
        colTypeLen += sprintf(varDataVal(colTypeStr) + colTypeLen, "(%d)",
                              (int32_t)((pm->schema[j].bytes - VARSTR_HEADER_SIZE) / TSDB_NCHAR_SIZE));
      }
      varDataSetLen(colTypeStr, colTypeLen);
      colDataSetVal(pColInfoData, numOfRows, (char *)colTypeStr, false);

      pColInfoData = taosArrayGet(p->pDataBlock, 5);
      colDataSetVal(pColInfoData, numOfRows, (const char *)&pm->schema[j].bytes, false);
      for (int32_t k = 6; k <= 8; ++k) {
        pColInfoData = taosArrayGet(p->pDataBlock, k);
        colDataSetNULL(pColInfoData, numOfRows);
      }

      numOfRows += 1;
    }
  }

  return numOfRows;
}
#define BUILD_COL_FOR_INFO_DB 1
#define BUILD_COL_FOR_PERF_DB 1 << 1
#define BUILD_COL_FOR_USER_DB 1 << 2
#define BUILD_COL_FOR_ALL_DB  (BUILD_COL_FOR_INFO_DB | BUILD_COL_FOR_PERF_DB | BUILD_COL_FOR_USER_DB)

static int32_t buildSysDbColsInfo(SSDataBlock *p, int8_t buildWhichDBs, char *tb) {
  size_t               size = 0;
  const SSysTableMeta *pSysDbTableMeta = NULL;

  if (buildWhichDBs & BUILD_COL_FOR_INFO_DB) {
    getInfosDbMeta(&pSysDbTableMeta, &size);
    p->info.rows = buildDbColsInfoBlock(p, pSysDbTableMeta, size, TSDB_INFORMATION_SCHEMA_DB, tb);
  }

  if (buildWhichDBs & BUILD_COL_FOR_PERF_DB) {
    getPerfDbMeta(&pSysDbTableMeta, &size);
    p->info.rows = buildDbColsInfoBlock(p, pSysDbTableMeta, size, TSDB_PERFORMANCE_SCHEMA_DB, tb);
  }

  return p->info.rows;
}

static int8_t determineBuildColForWhichDBs(const char* db) {
  int8_t buildWhichDBs;
  if (!db[0])
    buildWhichDBs = BUILD_COL_FOR_ALL_DB;
  else {
    char *p = strchr(db, '.');
    if (p && strcmp(p + 1, TSDB_INFORMATION_SCHEMA_DB) == 0) {
      buildWhichDBs = BUILD_COL_FOR_INFO_DB;
    } else if (p && strcmp(p + 1, TSDB_PERFORMANCE_SCHEMA_DB) == 0) {
      buildWhichDBs = BUILD_COL_FOR_PERF_DB;
    } else {
      buildWhichDBs = BUILD_COL_FOR_USER_DB;
    }
  }
  return buildWhichDBs;
}

static int32_t mndRetrieveStbCol(SRpcMsg *pReq, SShowObj *pShow, SSDataBlock *pBlock, int32_t rows) {
  uint8_t buildWhichDBs;
  SMnode  *pMnode = pReq->info.node;
  SSdb    *pSdb = pMnode->pSdb;
  SStbObj *pStb = NULL;
  int32_t numOfRows = 0;

  buildWhichDBs = determineBuildColForWhichDBs(pShow->db);

  if (!pShow->sysDbRsp) {
    numOfRows = buildSysDbColsInfo(pBlock, buildWhichDBs, pShow->filterTb);
    mDebug("mndRetrieveStbCol get system table cols, rows:%d, db:%s", numOfRows, pShow->db);
    pShow->sysDbRsp = true;
  }

  if (buildWhichDBs & BUILD_COL_FOR_USER_DB) {
    SDbObj *pDb = NULL;
    if (strlen(pShow->db) > 0) {
      pDb = mndAcquireDb(pMnode, pShow->db);
      if (pDb == NULL && TSDB_CODE_MND_DB_NOT_EXIST != terrno && pBlock->info.rows == 0) return terrno;
    }

    char typeName[TSDB_TABLE_FNAME_LEN + VARSTR_HEADER_SIZE] = {0};
    STR_TO_VARSTR(typeName, "SUPER_TABLE");
    bool fetch = pShow->restore ? false : true;
    pShow->restore = false;
    while (numOfRows < rows) {
      if (fetch) {
        pShow->pIter = sdbFetch(pSdb, SDB_STB, pShow->pIter, (void **)&pStb);
        if (pShow->pIter == NULL) break;
      } else {
        fetch = true;
        void *pKey = taosHashGetKey(pShow->pIter, NULL);
        pStb = sdbAcquire(pSdb, SDB_STB, pKey);
        if (!pStb) continue;
      }

      if (pDb != NULL && pStb->dbUid != pDb->uid) {
        sdbRelease(pSdb, pStb);
        continue;
      }

      SName name = {0};
      char  stbName[TSDB_TABLE_NAME_LEN + VARSTR_HEADER_SIZE] = {0};
      mndExtractTbNameFromStbFullName(pStb->name, &stbName[VARSTR_HEADER_SIZE], TSDB_TABLE_NAME_LEN);
      if (pShow->filterTb[0] && strncmp(pShow->filterTb, &stbName[VARSTR_HEADER_SIZE], TSDB_TABLE_NAME_LEN) != 0) {
        sdbRelease(pSdb, pStb);
        continue;
      }

      if ((numOfRows + pStb->numOfColumns) > rows) {
        pShow->restore = true;
        if (numOfRows == 0) {
          mError("mndRetrieveStbCol failed to get stable cols since buf:%d less than result:%d, stable name:%s, db:%s",
                 rows, pStb->numOfColumns, pStb->name, pStb->db);
        }
        sdbRelease(pSdb, pStb);
        break;
      }

      varDataSetLen(stbName, strlen(&stbName[VARSTR_HEADER_SIZE]));

      mDebug("mndRetrieveStbCol get stable cols, stable name:%s, db:%s", pStb->name, pStb->db);

      char db[TSDB_DB_NAME_LEN + VARSTR_HEADER_SIZE] = {0};
      tNameFromString(&name, pStb->db, T_NAME_ACCT | T_NAME_DB);
      tNameGetDbName(&name, varDataVal(db));
      varDataSetLen(db, strlen(varDataVal(db)));

      for (int i = 0; i < pStb->numOfColumns; i++) {
        int32_t          cols = 0;
        SColumnInfoData *pColInfo = taosArrayGet(pBlock->pDataBlock, cols++);
        colDataSetVal(pColInfo, numOfRows, (const char *)stbName, false);

        pColInfo = taosArrayGet(pBlock->pDataBlock, cols++);
        colDataSetVal(pColInfo, numOfRows, (const char *)db, false);

        pColInfo = taosArrayGet(pBlock->pDataBlock, cols++);
        colDataSetVal(pColInfo, numOfRows, typeName, false);

        // col name
        char colName[TSDB_COL_NAME_LEN + VARSTR_HEADER_SIZE] = {0};
        STR_TO_VARSTR(colName, pStb->pColumns[i].name);
        pColInfo = taosArrayGet(pBlock->pDataBlock, cols++);
        colDataSetVal(pColInfo, numOfRows, colName, false);

        // col type
        int8_t colType = pStb->pColumns[i].type;
        pColInfo = taosArrayGet(pBlock->pDataBlock, cols++);
        char colTypeStr[VARSTR_HEADER_SIZE + 32];
        int  colTypeLen = sprintf(varDataVal(colTypeStr), "%s", tDataTypes[colType].name);
        if (colType == TSDB_DATA_TYPE_VARCHAR) {
          colTypeLen += sprintf(varDataVal(colTypeStr) + colTypeLen, "(%d)",
                                (int32_t)(pStb->pColumns[i].bytes - VARSTR_HEADER_SIZE));
        } else if (colType == TSDB_DATA_TYPE_NCHAR) {
          colTypeLen += sprintf(varDataVal(colTypeStr) + colTypeLen, "(%d)",
                                (int32_t)((pStb->pColumns[i].bytes - VARSTR_HEADER_SIZE) / TSDB_NCHAR_SIZE));
        }
        varDataSetLen(colTypeStr, colTypeLen);
        colDataSetVal(pColInfo, numOfRows, (char *)colTypeStr, false);

        pColInfo = taosArrayGet(pBlock->pDataBlock, cols++);
        colDataSetVal(pColInfo, numOfRows, (const char *)&pStb->pColumns[i].bytes, false);
        while (cols < pShow->numOfColumns) {
          pColInfo = taosArrayGet(pBlock->pDataBlock, cols++);
          colDataSetNULL(pColInfo, numOfRows);
        }
        numOfRows++;
      }

      sdbRelease(pSdb, pStb);
    }

    if (pDb != NULL) {
      mndReleaseDb(pMnode, pDb);
    }
  }

  pShow->numOfRows += numOfRows;
  mDebug("mndRetrieveStbCol success, rows:%d, pShow->numOfRows:%d", numOfRows, pShow->numOfRows);

  return numOfRows;
}

static void mndCancelGetNextStb(SMnode *pMnode, void *pIter) {
  SSdb *pSdb = pMnode->pSdb;
  sdbCancelFetch(pSdb, pIter);
}

const char *mndGetStbStr(const char *src) {
  char *posDb = strstr(src, TS_PATH_DELIMITER);
  if (posDb != NULL) ++posDb;
  if (posDb == NULL) return src;

  char *posStb = strstr(posDb, TS_PATH_DELIMITER);
  if (posStb != NULL) ++posStb;
  if (posStb == NULL) return posDb;
  return posStb;
}

static int32_t mndCheckIndexReq(SCreateTagIndexReq *pReq) {
  // impl
  return TSDB_CODE_SUCCESS;
}

/*int32_t mndAddIndexImpl(SMnode *pMnode, SRpcMsg *pReq, SDbObj *pDb, SStbObj *pStb, bool needRsp, void *sql,
                        int32_t len) {
  // impl later
  int32_t code = 0;
  STrans *pTrans = mndTransCreate(pMnode, TRN_POLICY_RETRY, TRN_CONFLICT_DB_INSIDE, pReq, "create-stb-index");
  if (pTrans == NULL) goto _OVER;

  mInfo("trans:%d, used to add index to stb:%s", pTrans->id, pStb->name);
  mndTransSetDbName(pTrans, pDb->name, pStb->name);
  if (mndTransCheckConflict(pMnode, pTrans) != 0) goto _OVER;

  if (mndSetAlterStbRedoLogs(pMnode, pTrans, pDb, pStb) != 0) goto _OVER;
  if (mndSetAlterStbCommitLogs(pMnode, pTrans, pDb, pStb) != 0) goto _OVER;
  if (mndSetAlterStbRedoActions2(pMnode, pTrans, pDb, pStb, sql, len) != 0) goto _OVER;
  if (mndTransPrepare(pMnode, pTrans) != 0) goto _OVER;

  return code;

_OVER:
  mndTransDrop(pTrans);
  return code;
}
static int32_t mndAddIndex(SMnode *pMnode, SRpcMsg *pReq, SCreateTagIndexReq *tagIdxReq, SDbObj *pDb, SStbObj *pOld) {
  bool    needRsp = true;
  int32_t code = -1;
  SField *pField0 = NULL;

  SStbObj  stbObj = {0};
  SStbObj *pNew = &stbObj;

  taosRLockLatch(&pOld->lock);
  memcpy(&stbObj, pOld, sizeof(SStbObj));
  taosRUnLockLatch(&pOld->lock);

  stbObj.pColumns = NULL;
  stbObj.pTags = NULL;
  stbObj.updateTime = taosGetTimestampMs();
  stbObj.lock = 0;

  int32_t tag = mndFindSuperTableTagIndex(pOld, tagIdxReq->colName);
  if (tag < 0) {
    terrno = TSDB_CODE_MND_TAG_NOT_EXIST;
    return -1;
  }
  col_id_t colId = pOld->pTags[tag].colId;
  if (mndCheckColAndTagModifiable(pMnode, pOld->name, pOld->uid, colId) != 0) {
    return -1;
  }
  if (mndAllocStbSchemas(pOld, pNew) != 0) {
    return -1;
  }

  SSchema *pTag = pNew->pTags + tag;
  if (IS_IDX_ON(pTag)) {
    terrno = TSDB_CODE_MND_TAG_INDEX_ALREADY_EXIST;
    return -1;
  } else {
    pTag->flags |= COL_IDX_ON;
  }
  pNew->tagVer++;

  code = mndAddIndexImpl(pMnode, pReq, pDb, pNew, needRsp, pReq->pCont, pReq->contLen);

  return code;
}
static int32_t mndProcessCreateIndexReq(SRpcMsg *pReq) {
  SMnode            *pMnode = pReq->info.node;
  int32_t            code = -1;
  SDbObj            *pDb = NULL;
  SStbObj           *pStb = NULL;
  SCreateTagIndexReq tagIdxReq = {0};

  if (tDeserializeSCreateTagIdxReq(pReq->pCont, pReq->contLen, &tagIdxReq) != 0) {
    terrno = TSDB_CODE_INVALID_MSG;
    goto _OVER;
  }

  mInfo("stb:%s, start to alter", tagIdxReq.stbName);

  if (mndCheckIndexReq(&tagIdxReq) != TSDB_CODE_SUCCESS) {
    goto _OVER;
  }

  pDb = mndAcquireDbByStb(pMnode, tagIdxReq.dbFName);
  if (pDb == NULL) {
    terrno = TSDB_CODE_MND_INVALID_DB;
    goto _OVER;
  }

  pStb = mndAcquireStb(pMnode, tagIdxReq.stbName);
  if (pStb == NULL) {
    terrno = TSDB_CODE_MND_STB_NOT_EXIST;
    goto _OVER;
  }
  if (mndCheckDbPrivilege(pMnode, pReq->info.conn.user, MND_OPER_WRITE_DB, pDb) != 0) {
    goto _OVER;
  }

  code = mndAddIndex(pMnode, pReq, &tagIdxReq, pDb, pStb);
  if (terrno == TSDB_CODE_MND_TAG_INDEX_ALREADY_EXIST || terrno == TSDB_CODE_MND_TAG_NOT_EXIST) {
    return terrno;
  } else {
    if (code == 0) code = TSDB_CODE_ACTION_IN_PROGRESS;
  }
_OVER:
  if (code != 0 && code != TSDB_CODE_ACTION_IN_PROGRESS) {
    mError("stb:%s, failed to create index since %s", tagIdxReq.stbName, terrstr());
  }
  mndReleaseStb(pMnode, pStb);
  mndReleaseDb(pMnode, pDb);
  return code;
}
static int32_t mndProcessDropIndexReq(SRpcMsg *pReq) {
  SMnode          *pMnode = pReq->info.node;
  int32_t          code = -1;
  SDbObj          *pDb = NULL;
  SStbObj         *pStb = NULL;
  SDropTagIndexReq dropReq = {0};
  if (tDeserializeSDropTagIdxReq(pReq->pCont, pReq->contLen, &dropReq) != 0) {
    terrno = TSDB_CODE_INVALID_MSG;
    goto _OVER;
  }
  //
  return TSDB_CODE_SUCCESS;
_OVER:
  return code;
}*/<|MERGE_RESOLUTION|>--- conflicted
+++ resolved
@@ -1255,12 +1255,12 @@
   sprintf(detail, "colVer:%d, delay1:%" PRId64 ", delay2:%" PRId64 ", deleteMark1:%" PRId64 ", "
           "deleteMark2:%" PRId64 ", igExists:%d, numOfColumns:%d, numOfFuncs:%d, numOfTags:%d, "
           "source:%d, suid:%" PRId64 ", tagVer:%d, ttl:%d, "
-          "watermark1:%" PRId64 ", watermark2:%" PRId64, 
-          createReq.colVer, createReq.delay1, createReq.delay2, createReq.deleteMark1, 
+          "watermark1:%" PRId64 ", watermark2:%" PRId64,
+          createReq.colVer, createReq.delay1, createReq.delay2, createReq.deleteMark1,
           createReq.deleteMark2, createReq.igExists, createReq.numOfColumns, createReq.numOfFuncs, createReq.numOfTags,
           createReq.source, createReq.suid, createReq.tagVer, createReq.ttl,
           createReq.watermark1, createReq.watermark2);
-  
+
   mndAuditFieldStr(detail, createReq.pColumns, createReq.numOfColumns, AUDIT_DETAIL_MAX);
   mndAuditFieldStr(detail, createReq.pTags, createReq.numOfTags, AUDIT_DETAIL_MAX);
 
@@ -2610,17 +2610,11 @@
   char detail[2000] = {0};
   sprintf(detail, "igNotExists:%d, source:%d" ,
           dropReq.igNotExists, dropReq.source);
- 
+
   SName name = {0};
-<<<<<<< HEAD
   tNameFromString(&name, dropReq.name, T_NAME_ACCT | T_NAME_DB | T_NAME_TABLE);
 
   auditRecord(pReq, pMnode->clusterId, "dropStb", name.dbname, name.tname, detail);
-=======
-  tNameFromString(&name, pDb->name, T_NAME_ACCT | T_NAME_DB);
-
-  auditRecord(pReq, pMnode->clusterId, "dropStb", name.dbname, dropReq.name, detail);
->>>>>>> 3ed78dda
 
 _OVER:
   if (code != 0 && code != TSDB_CODE_ACTION_IN_PROGRESS) {
