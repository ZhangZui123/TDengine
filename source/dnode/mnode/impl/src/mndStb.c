/*
 * Copyright (c) 2019 TAOS Data, Inc. <jhtao@taosdata.com>
 *
 * This program is free software: you can use, redistribute, and/or modify
 * it under the terms of the GNU Affero General Public License, version 3
 * or later ("AGPL"), as published by the Free Software Foundation.
 *
 * This program is distributed in the hope that it will be useful, but WITHOUT
 * ANY WARRANTY; without even the implied warranty of MERCHANTABILITY or
 * FITNESS FOR A PARTICULAR PURPOSE.
 *
 * You should have received a copy of the GNU Affero General Public License
 * along with this program. If not, see <http://www.gnu.org/licenses/>.
 */

#define _DEFAULT_SOURCE
#include "mndStb.h"
#include "mndDb.h"
#include "mndDnode.h"
#include "mndInfoSchema.h"
#include "mndMnode.h"
#include "mndPerfSchema.h"
#include "mndPrivilege.h"
#include "mndScheduler.h"
#include "mndShow.h"
#include "mndSma.h"
#include "mndTopic.h"
#include "mndTrans.h"
#include "mndUser.h"
#include "mndVgroup.h"
#include "tname.h"

#define STB_VER_NUMBER   1
#define STB_RESERVE_SIZE 64

static SSdbRow *mndStbActionDecode(SSdbRaw *pRaw);
static int32_t  mndStbActionInsert(SSdb *pSdb, SStbObj *pStb);
static int32_t  mndStbActionDelete(SSdb *pSdb, SStbObj *pStb);
static int32_t  mndStbActionUpdate(SSdb *pSdb, SStbObj *pOld, SStbObj *pNew);
static int32_t  mndProcessTtlTimer(SRpcMsg *pReq);
static int32_t  mndProcessCreateStbReq(SRpcMsg *pReq);
static int32_t  mndProcessAlterStbReq(SRpcMsg *pReq);
static int32_t  mndProcessDropStbReq(SRpcMsg *pReq);
static int32_t  mndProcessTableMetaReq(SRpcMsg *pReq);
static int32_t  mndRetrieveStb(SRpcMsg *pReq, SShowObj *pShow, SSDataBlock *pBlock, int32_t rows);
static void     mndCancelGetNextStb(SMnode *pMnode, void *pIter);
static int32_t  mndProcessTableCfgReq(SRpcMsg *pReq);
static int32_t  mndAlterStbImp(SMnode *pMnode, SRpcMsg *pReq, SDbObj *pDb, SStbObj *pStb, bool needRsp, void* alterOriData, int32_t alterOriDataLen);

int32_t mndInitStb(SMnode *pMnode) {
  SSdbTable table = {
      .sdbType = SDB_STB,
      .keyType = SDB_KEY_BINARY,
      .encodeFp = (SdbEncodeFp)mndStbActionEncode,
      .decodeFp = (SdbDecodeFp)mndStbActionDecode,
      .insertFp = (SdbInsertFp)mndStbActionInsert,
      .updateFp = (SdbUpdateFp)mndStbActionUpdate,
      .deleteFp = (SdbDeleteFp)mndStbActionDelete,
  };

  mndSetMsgHandle(pMnode, TDMT_MND_CREATE_STB, mndProcessCreateStbReq);
  mndSetMsgHandle(pMnode, TDMT_MND_ALTER_STB, mndProcessAlterStbReq);
  mndSetMsgHandle(pMnode, TDMT_MND_DROP_STB, mndProcessDropStbReq);
  mndSetMsgHandle(pMnode, TDMT_VND_CREATE_STB_RSP, mndTransProcessRsp);
  mndSetMsgHandle(pMnode, TDMT_VND_ALTER_STB_RSP, mndTransProcessRsp);
  mndSetMsgHandle(pMnode, TDMT_VND_DROP_STB_RSP, mndTransProcessRsp);
  mndSetMsgHandle(pMnode, TDMT_MND_TABLE_META, mndProcessTableMetaReq);
  mndSetMsgHandle(pMnode, TDMT_MND_TTL_TIMER, mndProcessTtlTimer);
  mndSetMsgHandle(pMnode, TDMT_MND_TABLE_CFG, mndProcessTableCfgReq);

  mndAddShowRetrieveHandle(pMnode, TSDB_MGMT_TABLE_STB, mndRetrieveStb);
  mndAddShowFreeIterHandle(pMnode, TSDB_MGMT_TABLE_STB, mndCancelGetNextStb);

  return sdbSetTable(pMnode->pSdb, table);
}

void mndCleanupStb(SMnode *pMnode) {}

SSdbRaw *mndStbActionEncode(SStbObj *pStb) {
  terrno = TSDB_CODE_OUT_OF_MEMORY;

  int32_t size = sizeof(SStbObj) + (pStb->numOfColumns + pStb->numOfTags) * sizeof(SSchema) + pStb->commentLen +
                 pStb->ast1Len + pStb->ast2Len + STB_RESERVE_SIZE + taosArrayGetSize(pStb->pFuncs) * TSDB_FUNC_NAME_LEN;
  SSdbRaw *pRaw = sdbAllocRaw(SDB_STB, STB_VER_NUMBER, size);
  if (pRaw == NULL) goto _OVER;

  int32_t dataPos = 0;
  SDB_SET_BINARY(pRaw, dataPos, pStb->name, TSDB_TABLE_FNAME_LEN, _OVER)
  SDB_SET_BINARY(pRaw, dataPos, pStb->db, TSDB_DB_FNAME_LEN, _OVER)
  SDB_SET_INT64(pRaw, dataPos, pStb->createdTime, _OVER)
  SDB_SET_INT64(pRaw, dataPos, pStb->updateTime, _OVER)
  SDB_SET_INT64(pRaw, dataPos, pStb->uid, _OVER)
  SDB_SET_INT64(pRaw, dataPos, pStb->dbUid, _OVER)
  SDB_SET_INT32(pRaw, dataPos, pStb->tagVer, _OVER)
  SDB_SET_INT32(pRaw, dataPos, pStb->colVer, _OVER)
  SDB_SET_INT32(pRaw, dataPos, pStb->smaVer, _OVER)
  SDB_SET_INT32(pRaw, dataPos, pStb->nextColId, _OVER)
  SDB_SET_INT64(pRaw, dataPos, pStb->maxdelay[0], _OVER)
  SDB_SET_INT64(pRaw, dataPos, pStb->maxdelay[1], _OVER)
  SDB_SET_INT64(pRaw, dataPos, pStb->watermark[0], _OVER)
  SDB_SET_INT64(pRaw, dataPos, pStb->watermark[1], _OVER)
  SDB_SET_INT32(pRaw, dataPos, pStb->ttl, _OVER)
  SDB_SET_INT32(pRaw, dataPos, pStb->numOfColumns, _OVER)
  SDB_SET_INT32(pRaw, dataPos, pStb->numOfTags, _OVER)
  SDB_SET_INT32(pRaw, dataPos, pStb->numOfFuncs, _OVER)
  SDB_SET_INT32(pRaw, dataPos, pStb->commentLen, _OVER)
  SDB_SET_INT32(pRaw, dataPos, pStb->ast1Len, _OVER)
  SDB_SET_INT32(pRaw, dataPos, pStb->ast2Len, _OVER)

  for (int32_t i = 0; i < pStb->numOfColumns; ++i) {
    SSchema *pSchema = &pStb->pColumns[i];
    SDB_SET_INT8(pRaw, dataPos, pSchema->type, _OVER)
    SDB_SET_INT8(pRaw, dataPos, pSchema->flags, _OVER)
    SDB_SET_INT16(pRaw, dataPos, pSchema->colId, _OVER)
    SDB_SET_INT32(pRaw, dataPos, pSchema->bytes, _OVER)
    SDB_SET_BINARY(pRaw, dataPos, pSchema->name, TSDB_COL_NAME_LEN, _OVER)
  }

  for (int32_t i = 0; i < pStb->numOfTags; ++i) {
    SSchema *pSchema = &pStb->pTags[i];
    SDB_SET_INT8(pRaw, dataPos, pSchema->type, _OVER)
    SDB_SET_INT8(pRaw, dataPos, pSchema->flags, _OVER)
    SDB_SET_INT16(pRaw, dataPos, pSchema->colId, _OVER)
    SDB_SET_INT32(pRaw, dataPos, pSchema->bytes, _OVER)
    SDB_SET_BINARY(pRaw, dataPos, pSchema->name, TSDB_COL_NAME_LEN, _OVER)
  }

  for (int32_t i = 0; i < pStb->numOfFuncs; ++i) {
    char *func = taosArrayGet(pStb->pFuncs, i);
    SDB_SET_BINARY(pRaw, dataPos, func, TSDB_FUNC_NAME_LEN, _OVER)
  }

  if (pStb->commentLen > 0) {
    SDB_SET_BINARY(pRaw, dataPos, pStb->comment, pStb->commentLen + 1, _OVER)
  }

  if (pStb->ast1Len > 0) {
    SDB_SET_BINARY(pRaw, dataPos, pStb->pAst1, pStb->ast1Len, _OVER)
  }

  if (pStb->ast2Len > 0) {
    SDB_SET_BINARY(pRaw, dataPos, pStb->pAst2, pStb->ast2Len, _OVER)
  }

  SDB_SET_RESERVE(pRaw, dataPos, STB_RESERVE_SIZE, _OVER)
  SDB_SET_DATALEN(pRaw, dataPos, _OVER)

  terrno = 0;

_OVER:
  if (terrno != 0) {
    mError("stb:%s, failed to encode to raw:%p since %s", pStb->name, pRaw, terrstr());
    sdbFreeRaw(pRaw);
    return NULL;
  }

  mTrace("stb:%s, encode to raw:%p, row:%p", pStb->name, pRaw, pStb);
  return pRaw;
}

static SSdbRow *mndStbActionDecode(SSdbRaw *pRaw) {
  terrno = TSDB_CODE_OUT_OF_MEMORY;

  int8_t sver = 0;
  if (sdbGetRawSoftVer(pRaw, &sver) != 0) goto _OVER;

  if (sver != STB_VER_NUMBER) {
    terrno = TSDB_CODE_SDB_INVALID_DATA_VER;
    goto _OVER;
  }

  SSdbRow *pRow = sdbAllocRow(sizeof(SStbObj));
  if (pRow == NULL) goto _OVER;

  SStbObj *pStb = sdbGetRowObj(pRow);
  if (pStb == NULL) goto _OVER;

  int32_t dataPos = 0;
  SDB_GET_BINARY(pRaw, dataPos, pStb->name, TSDB_TABLE_FNAME_LEN, _OVER)
  SDB_GET_BINARY(pRaw, dataPos, pStb->db, TSDB_DB_FNAME_LEN, _OVER)
  SDB_GET_INT64(pRaw, dataPos, &pStb->createdTime, _OVER)
  SDB_GET_INT64(pRaw, dataPos, &pStb->updateTime, _OVER)
  SDB_GET_INT64(pRaw, dataPos, &pStb->uid, _OVER)
  SDB_GET_INT64(pRaw, dataPos, &pStb->dbUid, _OVER)
  SDB_GET_INT32(pRaw, dataPos, &pStb->tagVer, _OVER)
  SDB_GET_INT32(pRaw, dataPos, &pStb->colVer, _OVER)
  SDB_GET_INT32(pRaw, dataPos, &pStb->smaVer, _OVER)
  SDB_GET_INT32(pRaw, dataPos, &pStb->nextColId, _OVER)
  SDB_GET_INT64(pRaw, dataPos, &pStb->maxdelay[0], _OVER)
  SDB_GET_INT64(pRaw, dataPos, &pStb->maxdelay[1], _OVER)
  SDB_GET_INT64(pRaw, dataPos, &pStb->watermark[0], _OVER)
  SDB_GET_INT64(pRaw, dataPos, &pStb->watermark[1], _OVER)
  SDB_GET_INT32(pRaw, dataPos, &pStb->ttl, _OVER)
  SDB_GET_INT32(pRaw, dataPos, &pStb->numOfColumns, _OVER)
  SDB_GET_INT32(pRaw, dataPos, &pStb->numOfTags, _OVER)
  SDB_GET_INT32(pRaw, dataPos, &pStb->numOfFuncs, _OVER)
  SDB_GET_INT32(pRaw, dataPos, &pStb->commentLen, _OVER)
  SDB_GET_INT32(pRaw, dataPos, &pStb->ast1Len, _OVER)
  SDB_GET_INT32(pRaw, dataPos, &pStb->ast2Len, _OVER)

  pStb->pColumns = taosMemoryCalloc(pStb->numOfColumns, sizeof(SSchema));
  pStb->pTags = taosMemoryCalloc(pStb->numOfTags, sizeof(SSchema));
  pStb->pFuncs = taosArrayInit(pStb->numOfFuncs, TSDB_FUNC_NAME_LEN);
  if (pStb->pColumns == NULL || pStb->pTags == NULL || pStb->pFuncs == NULL) {
    goto _OVER;
  }

  for (int32_t i = 0; i < pStb->numOfColumns; ++i) {
    SSchema *pSchema = &pStb->pColumns[i];
    SDB_GET_INT8(pRaw, dataPos, &pSchema->type, _OVER)
    SDB_GET_INT8(pRaw, dataPos, &pSchema->flags, _OVER)
    SDB_GET_INT16(pRaw, dataPos, &pSchema->colId, _OVER)
    SDB_GET_INT32(pRaw, dataPos, &pSchema->bytes, _OVER)
    SDB_GET_BINARY(pRaw, dataPos, pSchema->name, TSDB_COL_NAME_LEN, _OVER)
  }

  for (int32_t i = 0; i < pStb->numOfTags; ++i) {
    SSchema *pSchema = &pStb->pTags[i];
    SDB_GET_INT8(pRaw, dataPos, &pSchema->type, _OVER)
    SDB_GET_INT8(pRaw, dataPos, &pSchema->flags, _OVER)
    SDB_GET_INT16(pRaw, dataPos, &pSchema->colId, _OVER)
    SDB_GET_INT32(pRaw, dataPos, &pSchema->bytes, _OVER)
    SDB_GET_BINARY(pRaw, dataPos, pSchema->name, TSDB_COL_NAME_LEN, _OVER)
  }

  for (int32_t i = 0; i < pStb->numOfFuncs; ++i) {
    char funcName[TSDB_FUNC_NAME_LEN] = {0};
    SDB_GET_BINARY(pRaw, dataPos, funcName, TSDB_FUNC_NAME_LEN, _OVER)
    taosArrayPush(pStb->pFuncs, funcName);
  }

  if (pStb->commentLen > 0) {
    pStb->comment = taosMemoryCalloc(pStb->commentLen + 1, 1);
    if (pStb->comment == NULL) goto _OVER;
    SDB_GET_BINARY(pRaw, dataPos, pStb->comment, pStb->commentLen + 1, _OVER)
  }

  if (pStb->ast1Len > 0) {
    pStb->pAst1 = taosMemoryCalloc(pStb->ast1Len, 1);
    if (pStb->pAst1 == NULL) goto _OVER;
    SDB_GET_BINARY(pRaw, dataPos, pStb->pAst1, pStb->ast1Len, _OVER)
  }

  if (pStb->ast2Len > 0) {
    pStb->pAst2 = taosMemoryCalloc(pStb->ast2Len, 1);
    if (pStb->pAst2 == NULL) goto _OVER;
    SDB_GET_BINARY(pRaw, dataPos, pStb->pAst2, pStb->ast2Len, _OVER)
  }
  SDB_GET_RESERVE(pRaw, dataPos, STB_RESERVE_SIZE, _OVER)

  terrno = 0;

_OVER:
  if (terrno != 0) {
    mError("stb:%s, failed to decode from raw:%p since %s", pStb->name, pRaw, terrstr());
    taosMemoryFreeClear(pStb->pColumns);
    taosMemoryFreeClear(pStb->pTags);
    taosMemoryFreeClear(pStb->comment);
    taosMemoryFreeClear(pRow);
    return NULL;
  }

  mTrace("stb:%s, decode from raw:%p, row:%p", pStb->name, pRaw, pStb);
  return pRow;
}

static int32_t mndStbActionInsert(SSdb *pSdb, SStbObj *pStb) {
  mTrace("stb:%s, perform insert action, row:%p", pStb->name, pStb);
  return 0;
}

static int32_t mndStbActionDelete(SSdb *pSdb, SStbObj *pStb) {
  mTrace("stb:%s, perform delete action, row:%p", pStb->name, pStb);
  taosArrayDestroy(pStb->pFuncs);
  taosMemoryFreeClear(pStb->pColumns);
  taosMemoryFreeClear(pStb->pTags);
  taosMemoryFreeClear(pStb->comment);
  taosMemoryFreeClear(pStb->pAst1);
  taosMemoryFreeClear(pStb->pAst2);
  return 0;
}

static int32_t mndStbActionUpdate(SSdb *pSdb, SStbObj *pOld, SStbObj *pNew) {
  mTrace("stb:%s, perform update action, old row:%p new row:%p", pOld->name, pOld, pNew);

  taosWLockLatch(&pOld->lock);

  if (pOld->numOfColumns < pNew->numOfColumns) {
    void *pColumns = taosMemoryMalloc(pNew->numOfColumns * sizeof(SSchema));
    if (pColumns != NULL) {
      taosMemoryFree(pOld->pColumns);
      pOld->pColumns = pColumns;
    } else {
      terrno = TSDB_CODE_OUT_OF_MEMORY;
      mTrace("stb:%s, failed to perform update action since %s", pOld->name, terrstr());
      taosWUnLockLatch(&pOld->lock);
    }
  }

  if (pOld->numOfTags < pNew->numOfTags) {
    void *pTags = taosMemoryMalloc(pNew->numOfTags * sizeof(SSchema));
    if (pTags != NULL) {
      taosMemoryFree(pOld->pTags);
      pOld->pTags = pTags;
    } else {
      terrno = TSDB_CODE_OUT_OF_MEMORY;
      mTrace("stb:%s, failed to perform update action since %s", pOld->name, terrstr());
      taosWUnLockLatch(&pOld->lock);
    }
  }

  if (pOld->commentLen < pNew->commentLen && pNew->commentLen > 0) {
    void *comment = taosMemoryMalloc(pNew->commentLen + 1);
    if (comment != NULL) {
      taosMemoryFree(pOld->comment);
      pOld->comment = comment;
    } else {
      terrno = TSDB_CODE_OUT_OF_MEMORY;
      mTrace("stb:%s, failed to perform update action since %s", pOld->name, terrstr());
      taosWUnLockLatch(&pOld->lock);
    }
  }
  pOld->commentLen = pNew->commentLen;

  if (pOld->ast1Len < pNew->ast1Len) {
    void *pAst1 = taosMemoryMalloc(pNew->ast1Len + 1);
    if (pAst1 != NULL) {
      taosMemoryFree(pOld->pAst1);
      pOld->pAst1 = pAst1;
    } else {
      terrno = TSDB_CODE_OUT_OF_MEMORY;
      mTrace("stb:%s, failed to perform update action since %s", pOld->name, terrstr());
      taosWUnLockLatch(&pOld->lock);
    }
  }

  if (pOld->ast2Len < pNew->ast2Len) {
    void *pAst2 = taosMemoryMalloc(pNew->ast2Len + 1);
    if (pAst2 != NULL) {
      taosMemoryFree(pOld->pAst2);
      pOld->pAst2 = pAst2;
    } else {
      terrno = TSDB_CODE_OUT_OF_MEMORY;
      mTrace("stb:%s, failed to perform update action since %s", pOld->name, terrstr());
      taosWUnLockLatch(&pOld->lock);
    }
  }

  pOld->updateTime = pNew->updateTime;
  pOld->tagVer = pNew->tagVer;
  pOld->colVer = pNew->colVer;
  pOld->smaVer = pNew->smaVer;
  pOld->nextColId = pNew->nextColId;
  pOld->ttl = pNew->ttl;
  if (pNew->numOfColumns > 0) {
    pOld->numOfColumns = pNew->numOfColumns;
    memcpy(pOld->pColumns, pNew->pColumns, pOld->numOfColumns * sizeof(SSchema));
  }
  if (pNew->numOfTags > 0) {
    pOld->numOfTags = pNew->numOfTags;
    memcpy(pOld->pTags, pNew->pTags, pOld->numOfTags * sizeof(SSchema));
  }
  if (pNew->commentLen > 0) {
    memcpy(pOld->comment, pNew->comment, pNew->commentLen + 1);
    pOld->commentLen = pNew->commentLen;
  }
  if (pNew->ast1Len != 0) {
    memcpy(pOld->pAst1, pNew->pAst1, pNew->ast1Len);
    pOld->ast1Len = pNew->ast1Len;
  }
  if (pNew->ast2Len != 0) {
    memcpy(pOld->pAst2, pNew->pAst2, pNew->ast2Len);
    pOld->ast2Len = pNew->ast2Len;
  }
  taosWUnLockLatch(&pOld->lock);
  return 0;
}

SStbObj *mndAcquireStb(SMnode *pMnode, char *stbName) {
  SSdb    *pSdb = pMnode->pSdb;
  SStbObj *pStb = sdbAcquire(pSdb, SDB_STB, stbName);
  if (pStb == NULL && terrno == TSDB_CODE_SDB_OBJ_NOT_THERE) {
    terrno = TSDB_CODE_MND_STB_NOT_EXIST;
  }
  return pStb;
}

void mndReleaseStb(SMnode *pMnode, SStbObj *pStb) {
  SSdb *pSdb = pMnode->pSdb;
  sdbRelease(pSdb, pStb);
}

SDbObj *mndAcquireDbByStb(SMnode *pMnode, const char *stbName) {
  SName name = {0};
  tNameFromString(&name, stbName, T_NAME_ACCT | T_NAME_DB | T_NAME_TABLE);

  char db[TSDB_TABLE_FNAME_LEN] = {0};
  tNameGetFullDbName(&name, db);

  return mndAcquireDb(pMnode, db);
}

static FORCE_INLINE int32_t schemaExColIdCompare(const void *colId, const void *pSchema) {
  if (*(col_id_t *)colId < ((SSchema *)pSchema)->colId) {
    return -1;
  } else if (*(col_id_t *)colId > ((SSchema *)pSchema)->colId) {
    return 1;
  }
  return 0;
}

static void *mndBuildVCreateStbReq(SMnode *pMnode, SVgObj *pVgroup, SStbObj *pStb, int32_t *pContLen, void* alterOriData, int32_t alterOriDataLen) {
  SEncoder       encoder = {0};
  int32_t        contLen;
  SName          name = {0};
  SVCreateStbReq req = {0};

  tNameFromString(&name, pStb->name, T_NAME_ACCT | T_NAME_DB | T_NAME_TABLE);
  char dbFName[TSDB_DB_FNAME_LEN] = {0};
  tNameGetFullDbName(&name, dbFName);

  req.name = (char *)tNameGetTableName(&name);
  req.suid = pStb->uid;
  req.rollup = pStb->ast1Len > 0 ? 1 : 0;
  req.alterOriData = alterOriData;
  req.alterOriDataLen = alterOriDataLen;
  // todo
  req.schemaRow.nCols = pStb->numOfColumns;
  req.schemaRow.version = pStb->colVer;
  req.schemaRow.pSchema = pStb->pColumns;
  req.schemaTag.nCols = pStb->numOfTags;
  req.schemaTag.version = pStb->tagVer;
  req.schemaTag.pSchema = pStb->pTags;

  if (req.rollup) {
    req.rsmaParam.maxdelay[0] = pStb->maxdelay[0];
    req.rsmaParam.maxdelay[1] = pStb->maxdelay[1];
    if (pStb->ast1Len > 0) {
      if (mndConvertRsmaTask(&req.rsmaParam.qmsg[0], &req.rsmaParam.qmsgLen[0], pStb->pAst1, pStb->uid,
                             STREAM_TRIGGER_WINDOW_CLOSE, req.rsmaParam.watermark[0]) < 0) {
        goto _err;
      }
    }
    if (pStb->ast2Len > 0) {
      if (mndConvertRsmaTask(&req.rsmaParam.qmsg[1], &req.rsmaParam.qmsgLen[1], pStb->pAst2, pStb->uid,
                             STREAM_TRIGGER_WINDOW_CLOSE, req.rsmaParam.watermark[1]) < 0) {
        goto _err;
      }
    }
  }
  // get length
  int32_t ret = 0;
  tEncodeSize(tEncodeSVCreateStbReq, &req, contLen, ret);
  if (ret < 0) {
    goto _err;
  }

  contLen += sizeof(SMsgHead);

  SMsgHead *pHead = taosMemoryMalloc(contLen);
  if (pHead == NULL) {
    terrno = TSDB_CODE_OUT_OF_MEMORY;
    goto _err;
  }

  pHead->contLen = htonl(contLen);
  pHead->vgId = htonl(pVgroup->vgId);

  void *pBuf = POINTER_SHIFT(pHead, sizeof(SMsgHead));
  tEncoderInit(&encoder, pBuf, contLen - sizeof(SMsgHead));
  if (tEncodeSVCreateStbReq(&encoder, &req) < 0) {
    taosMemoryFreeClear(pHead);
    tEncoderClear(&encoder);
    goto _err;
  }
  tEncoderClear(&encoder);

  *pContLen = contLen;
  taosMemoryFreeClear(req.rsmaParam.qmsg[0]);
  taosMemoryFreeClear(req.rsmaParam.qmsg[1]);
  return pHead;
_err:
  taosMemoryFreeClear(req.rsmaParam.qmsg[0]);
  taosMemoryFreeClear(req.rsmaParam.qmsg[1]);
  return NULL;
}

static void *mndBuildVDropStbReq(SMnode *pMnode, SVgObj *pVgroup, SStbObj *pStb, int32_t *pContLen) {
  SName        name = {0};
  SVDropStbReq req = {0};
  int32_t      contLen = 0;
  int32_t      ret = 0;
  SMsgHead    *pHead = NULL;
  SEncoder     encoder = {0};

  tNameFromString(&name, pStb->name, T_NAME_ACCT | T_NAME_DB | T_NAME_TABLE);

  req.name = (char *)tNameGetTableName(&name);
  req.suid = pStb->uid;

  tEncodeSize(tEncodeSVDropStbReq, &req, contLen, ret);
  if (ret < 0) return NULL;

  contLen += sizeof(SMsgHead);
  pHead = taosMemoryMalloc(contLen);
  if (pHead == NULL) {
    terrno = TSDB_CODE_OUT_OF_MEMORY;
    return NULL;
  }

  pHead->contLen = htonl(contLen);
  pHead->vgId = htonl(pVgroup->vgId);

  void *pBuf = POINTER_SHIFT(pHead, sizeof(SMsgHead));

  tEncoderInit(&encoder, pBuf, contLen - sizeof(SMsgHead));
  tEncodeSVDropStbReq(&encoder, &req);
  tEncoderClear(&encoder);

  *pContLen = contLen;
  return pHead;
}

int32_t mndCheckCreateStbReq(SMCreateStbReq *pCreate) {
  if (pCreate->igExists < 0 || pCreate->igExists > 1) {
    terrno = TSDB_CODE_MND_INVALID_STB_OPTION;
    return -1;
  }

  if (pCreate->numOfColumns < TSDB_MIN_COLUMNS || pCreate->numOfColumns > TSDB_MAX_COLUMNS) {
    terrno = TSDB_CODE_MND_INVALID_STB_OPTION;
    return -1;
  }

  if (pCreate->numOfTags <= 0 || pCreate->numOfTags > TSDB_MAX_TAGS) {
    terrno = TSDB_CODE_MND_INVALID_STB_OPTION;
    return -1;
  }

  SField *pField = taosArrayGet(pCreate->pColumns, 0);
  if (pField->type != TSDB_DATA_TYPE_TIMESTAMP) {
    terrno = TSDB_CODE_MND_INVALID_STB_OPTION;
    return -1;
  }

  for (int32_t i = 0; i < pCreate->numOfColumns; ++i) {
    SField *pField1 = taosArrayGet(pCreate->pColumns, i);
    if (pField1->type < 0) {
      terrno = TSDB_CODE_MND_INVALID_STB_OPTION;
      return -1;
    }
    if (pField1->bytes <= 0) {
      terrno = TSDB_CODE_MND_INVALID_STB_OPTION;
      return -1;
    }
    if (pField1->name[0] == 0) {
      terrno = TSDB_CODE_MND_INVALID_STB_OPTION;
      return -1;
    }
  }

  for (int32_t i = 0; i < pCreate->numOfTags; ++i) {
    SField *pField1 = taosArrayGet(pCreate->pTags, i);
    if (pField1->type < 0) {
      terrno = TSDB_CODE_MND_INVALID_STB_OPTION;
      return -1;
    }
    if (pField1->bytes <= 0) {
      terrno = TSDB_CODE_MND_INVALID_STB_OPTION;
      return -1;
    }
    if (pField1->name[0] == 0) {
      terrno = TSDB_CODE_MND_INVALID_STB_OPTION;
      return -1;
    }
  }

  return 0;
}

static int32_t mndSetCreateStbRedoLogs(SMnode *pMnode, STrans *pTrans, SDbObj *pDb, SStbObj *pStb) {
  SSdbRaw *pRedoRaw = mndStbActionEncode(pStb);
  if (pRedoRaw == NULL) return -1;
  if (mndTransAppendRedolog(pTrans, pRedoRaw) != 0) {
    sdbFreeRaw(pRedoRaw);
    return -1;
  }
  if (sdbSetRawStatus(pRedoRaw, SDB_STATUS_CREATING) != 0) return -1;

  return 0;
}

static int32_t mndSetCreateStbUndoLogs(SMnode *pMnode, STrans *pTrans, SDbObj *pDb, SStbObj *pStb) {
  SSdbRaw *pUndoRaw = mndStbActionEncode(pStb);
  if (pUndoRaw == NULL) return -1;
  if (mndTransAppendUndolog(pTrans, pUndoRaw) != 0) {
    sdbFreeRaw(pUndoRaw);
    return -1;
  }
  if (sdbSetRawStatus(pUndoRaw, SDB_STATUS_DROPPED) != 0) return -1;

  return 0;
}

static int32_t mndSetCreateStbCommitLogs(SMnode *pMnode, STrans *pTrans, SDbObj *pDb, SStbObj *pStb) {
  SSdbRaw *pCommitRaw = mndStbActionEncode(pStb);
  if (pCommitRaw == NULL) return -1;
  if (mndTransAppendCommitlog(pTrans, pCommitRaw) != 0) {
    sdbFreeRaw(pCommitRaw);
    return -1;
  }
  if (sdbSetRawStatus(pCommitRaw, SDB_STATUS_READY) != 0) return -1;

  return 0;
}

static int32_t mndSetCreateStbRedoActions(SMnode *pMnode, STrans *pTrans, SDbObj *pDb, SStbObj *pStb) {
  SSdb   *pSdb = pMnode->pSdb;
  SVgObj *pVgroup = NULL;
  void   *pIter = NULL;
  int32_t contLen;

  while (1) {
    pIter = sdbFetch(pSdb, SDB_VGROUP, pIter, (void **)&pVgroup);
    if (pIter == NULL) break;
    if (!mndVgroupInDb(pVgroup, pDb->uid)) {
      sdbRelease(pSdb, pVgroup);
      continue;
    }

    void *pReq = mndBuildVCreateStbReq(pMnode, pVgroup, pStb, &contLen, NULL, 0);
    if (pReq == NULL) {
      sdbCancelFetch(pSdb, pIter);
      sdbRelease(pSdb, pVgroup);
      return -1;
    }

    STransAction action = {0};
    action.epSet = mndGetVgroupEpset(pMnode, pVgroup);
    action.pCont = pReq;
    action.contLen = contLen;
    action.msgType = TDMT_VND_CREATE_STB;
    action.acceptableCode = TSDB_CODE_TDB_STB_ALREADY_EXIST;
    if (mndTransAppendRedoAction(pTrans, &action) != 0) {
      taosMemoryFree(pReq);
      sdbCancelFetch(pSdb, pIter);
      sdbRelease(pSdb, pVgroup);
      return -1;
    }
    sdbRelease(pSdb, pVgroup);
  }

  return 0;
}

static int32_t mndSetCreateStbUndoActions(SMnode *pMnode, STrans *pTrans, SDbObj *pDb, SStbObj *pStb) {
  SSdb   *pSdb = pMnode->pSdb;
  SVgObj *pVgroup = NULL;
  void   *pIter = NULL;

  while (1) {
    pIter = sdbFetch(pSdb, SDB_VGROUP, pIter, (void **)&pVgroup);
    if (pIter == NULL) break;
    if (!mndVgroupInDb(pVgroup, pDb->uid)) {
      sdbRelease(pSdb, pVgroup);
      continue;
    }

    int32_t contLen = 0;
    void   *pReq = mndBuildVDropStbReq(pMnode, pVgroup, pStb, &contLen);
    if (pReq == NULL) {
      sdbCancelFetch(pSdb, pIter);
      sdbRelease(pSdb, pVgroup);
      terrno = TSDB_CODE_OUT_OF_MEMORY;
      return -1;
    }

    STransAction action = {0};
    action.epSet = mndGetVgroupEpset(pMnode, pVgroup);
    action.pCont = pReq;
    action.contLen = contLen;
    action.msgType = TDMT_VND_DROP_STB;
    action.acceptableCode = TSDB_CODE_TDB_STB_NOT_EXIST;
    if (mndTransAppendUndoAction(pTrans, &action) != 0) {
      taosMemoryFree(pReq);
      sdbCancelFetch(pSdb, pIter);
      sdbRelease(pSdb, pVgroup);
      return -1;
    }
    sdbRelease(pSdb, pVgroup);
  }

  return 0;
}

static SSchema *mndFindStbColumns(const SStbObj *pStb, const char *colName) {
  for (int32_t col = 0; col < pStb->numOfColumns; ++col) {
    SSchema *pSchema = &pStb->pColumns[col];
    if (strncasecmp(pSchema->name, colName, TSDB_COL_NAME_LEN) == 0) {
      return pSchema;
    }
  }
  return NULL;
}

int32_t mndBuildStbFromReq(SMnode *pMnode, SStbObj *pDst, SMCreateStbReq *pCreate, SDbObj *pDb) {
  memcpy(pDst->name, pCreate->name, TSDB_TABLE_FNAME_LEN);
  memcpy(pDst->db, pDb->name, TSDB_DB_FNAME_LEN);
  pDst->createdTime = taosGetTimestampMs();
  pDst->updateTime = pDst->createdTime;
  pDst->uid = (pCreate->source == TD_REQ_FROM_TAOX) ? pCreate->suid : mndGenerateUid(pCreate->name, TSDB_TABLE_FNAME_LEN);
  pDst->dbUid = pDb->uid;
  pDst->tagVer = 1;
  pDst->colVer = 1;
  pDst->smaVer = 1;
  pDst->nextColId = 1;
  pDst->maxdelay[0] = pCreate->delay1;
  pDst->maxdelay[1] = pCreate->delay2;
  pDst->watermark[0] = pCreate->watermark1;
  pDst->watermark[1] = pCreate->watermark2;
  pDst->ttl = pCreate->ttl;
  pDst->numOfColumns = pCreate->numOfColumns;
  pDst->numOfTags = pCreate->numOfTags;
  pDst->numOfFuncs = pCreate->numOfFuncs;
  pDst->commentLen = pCreate->commentLen;
  pDst->pFuncs = pCreate->pFuncs;
  pCreate->pFuncs = NULL;

  if (pDst->commentLen > 0) {
    pDst->comment = taosMemoryCalloc(pDst->commentLen + 1, 1);
    if (pDst->comment == NULL) {
      terrno = TSDB_CODE_OUT_OF_MEMORY;
      return -1;
    }
    memcpy(pDst->comment, pCreate->pComment, pDst->commentLen + 1);
  }

  pDst->ast1Len = pCreate->ast1Len;
  if (pDst->ast1Len > 0) {
    pDst->pAst1 = taosMemoryCalloc(pDst->ast1Len, 1);
    if (pDst->pAst1 == NULL) {
      terrno = TSDB_CODE_OUT_OF_MEMORY;
      return -1;
    }
    memcpy(pDst->pAst1, pCreate->pAst1, pDst->ast1Len);
  }

  pDst->ast2Len = pCreate->ast2Len;
  if (pDst->ast2Len > 0) {
    pDst->pAst2 = taosMemoryCalloc(pDst->ast2Len, 1);
    if (pDst->pAst2 == NULL) {
      terrno = TSDB_CODE_OUT_OF_MEMORY;
      return -1;
    }
    memcpy(pDst->pAst2, pCreate->pAst2, pDst->ast2Len);
  }

  pDst->pColumns = taosMemoryCalloc(1, pDst->numOfColumns * sizeof(SSchema));
  pDst->pTags = taosMemoryCalloc(1, pDst->numOfTags * sizeof(SSchema));
  if (pDst->pColumns == NULL || pDst->pTags == NULL) {
    terrno = TSDB_CODE_OUT_OF_MEMORY;
    return -1;
  }

  for (int32_t i = 0; i < pDst->numOfColumns; ++i) {
    SField  *pField = taosArrayGet(pCreate->pColumns, i);
    SSchema *pSchema = &pDst->pColumns[i];
    pSchema->type = pField->type;
    pSchema->bytes = pField->bytes;
    pSchema->flags = pField->flags;
    memcpy(pSchema->name, pField->name, TSDB_COL_NAME_LEN);
    pSchema->colId = pDst->nextColId;
    pDst->nextColId++;
  }

  for (int32_t i = 0; i < pDst->numOfTags; ++i) {
    SField  *pField = taosArrayGet(pCreate->pTags, i);
    SSchema *pSchema = &pDst->pTags[i];
    pSchema->type = pField->type;
    pSchema->bytes = pField->bytes;
    memcpy(pSchema->name, pField->name, TSDB_COL_NAME_LEN);
    pSchema->colId = pDst->nextColId;
    pDst->nextColId++;
  }
  return 0;
}

static int32_t mndCreateStb(SMnode *pMnode, SRpcMsg *pReq, SMCreateStbReq *pCreate, SDbObj *pDb) {
  SStbObj stbObj = {0};
  int32_t code = -1;

  STrans *pTrans = mndTransCreate(pMnode, TRN_POLICY_ROLLBACK, TRN_CONFLICT_DB_INSIDE, pReq);
  if (pTrans == NULL) goto _OVER;

  mDebug("trans:%d, used to create stb:%s", pTrans->id, pCreate->name);
  if (mndBuildStbFromReq(pMnode, &stbObj, pCreate, pDb) != 0) goto _OVER;
  if (mndAddStbToTrans(pMnode, pTrans, pDb, &stbObj) < 0) goto _OVER;
  if (mndTransPrepare(pMnode, pTrans) != 0) goto _OVER;
  code = 0;

_OVER:
  mndTransDrop(pTrans);
  mndStbActionDelete(pMnode->pSdb, &stbObj);
  return code;
}

int32_t mndAddStbToTrans(SMnode *pMnode, STrans *pTrans, SDbObj *pDb, SStbObj *pStb) {
  mndTransSetDbName(pTrans, pDb->name, NULL);
  if (mndSetCreateStbRedoLogs(pMnode, pTrans, pDb, pStb) != 0) return -1;
  if (mndSetCreateStbUndoLogs(pMnode, pTrans, pDb, pStb) != 0) return -1;
  if (mndSetCreateStbCommitLogs(pMnode, pTrans, pDb, pStb) != 0) return -1;
  if (mndSetCreateStbRedoActions(pMnode, pTrans, pDb, pStb) != 0) return -1;
  if (mndSetCreateStbUndoActions(pMnode, pTrans, pDb, pStb) != 0) return -1;
  return 0;
}

static int32_t mndProcessTtlTimer(SRpcMsg *pReq) {
  SMnode           *pMnode = pReq->info.node;
  SSdb             *pSdb = pMnode->pSdb;
  SVgObj           *pVgroup = NULL;
  void             *pIter = NULL;
  SVDropTtlTableReq ttlReq = {.timestamp = taosGetTimestampSec()};
  int32_t           reqLen = tSerializeSVDropTtlTableReq(NULL, 0, &ttlReq);
  int32_t           contLen = reqLen + sizeof(SMsgHead);

  while (1) {
    pIter = sdbFetch(pSdb, SDB_VGROUP, pIter, (void **)&pVgroup);
    if (pIter == NULL) break;

    SMsgHead *pHead = rpcMallocCont(contLen);
    if (pHead == NULL) {
      sdbCancelFetch(pSdb, pVgroup);
      sdbRelease(pSdb, pVgroup);
      continue;
    }
    pHead->contLen = htonl(contLen);
    pHead->vgId = htonl(pVgroup->vgId);
    tSerializeSVDropTtlTableReq((char *)pHead + sizeof(SMsgHead), contLen, &ttlReq);

    SRpcMsg rpcMsg = {.msgType = TDMT_VND_DROP_TTL_TABLE, .pCont = pHead, .contLen = contLen};
    SEpSet  epSet = mndGetVgroupEpset(pMnode, pVgroup);
    int32_t code = tmsgSendReq(&epSet, &rpcMsg);
    if (code != 0) {
      mError("vgId:%d, failed to send drop ttl table request to vnode since 0x%x", pVgroup->vgId, code);
    } else {
      mDebug("vgId:%d, send drop ttl table request to vnode, time:%d", pVgroup->vgId, ttlReq.timestamp);
    }
    sdbRelease(pSdb, pVgroup);
  }

  return 0;
}

static int32_t mndFindSuperTableTagIndex(const SStbObj *pStb, const char *tagName) {
  for (int32_t tag = 0; tag < pStb->numOfTags; tag++) {
    if (strcasecmp(pStb->pTags[tag].name, tagName) == 0) {
      return tag;
    }
  }

  return -1;
}

static int32_t mndFindSuperTableColumnIndex(const SStbObj *pStb, const char *colName) {
  for (int32_t col = 0; col < pStb->numOfColumns; col++) {
    if (strcasecmp(pStb->pColumns[col].name, colName) == 0) {
      return col;
    }
  }

  return -1;
}

static int32_t mndBuildStbFromAlter(SStbObj *pStb, SStbObj *pDst, SMCreateStbReq *createReq) {
  taosRLockLatch(&pStb->lock);
  memcpy(pDst, pStb, sizeof(SStbObj));
  taosRUnLockLatch(&pStb->lock);

  pDst->updateTime = taosGetTimestampMs();
  pDst->numOfColumns = createReq->numOfColumns;
  pDst->numOfTags = createReq->numOfTags;
  pDst->pColumns = taosMemoryCalloc(1, pDst->numOfColumns * sizeof(SSchema));
  pDst->pTags = taosMemoryCalloc(1, pDst->numOfTags * sizeof(SSchema));
  if (pDst->pColumns == NULL || pDst->pTags == NULL) {
    terrno = TSDB_CODE_OUT_OF_MEMORY;
    return -1;
  }

  for (int32_t i = 0; i < pDst->numOfColumns; ++i) {
    SField  *pField = taosArrayGet(createReq->pColumns, i);
    SSchema *pSchema = &pDst->pColumns[i];
    pSchema->type = pField->type;
    pSchema->bytes = pField->bytes;
    pSchema->flags = pField->flags;
    memcpy(pSchema->name, pField->name, TSDB_COL_NAME_LEN);
    int32_t cIndex = mndFindSuperTableColumnIndex(pStb, pField->name);
    if (cIndex >= 0){
      pSchema->colId = pStb->pColumns[cIndex].colId;
    }else{
      pSchema->colId = pDst->nextColId++;
    }
  }

  for (int32_t i = 0; i < pDst->numOfTags; ++i) {
    SField  *pField = taosArrayGet(createReq->pTags, i);
    SSchema *pSchema = &pDst->pTags[i];
    pSchema->type = pField->type;
    pSchema->bytes = pField->bytes;
    memcpy(pSchema->name, pField->name, TSDB_COL_NAME_LEN);
    int32_t cIndex = mndFindSuperTableTagIndex(pStb, pField->name);
    if (cIndex >= 0){
      pSchema->colId = pStb->pTags[cIndex].colId;
    }else{
      pSchema->colId = pDst->nextColId++;
    }

  }
  pDst->tagVer = createReq->tagVer;
  pDst->colVer = createReq->colVer;
  return TSDB_CODE_SUCCESS;
}

static int32_t mndProcessCreateStbReq(SRpcMsg *pReq) {
  SMnode        *pMnode = pReq->info.node;
  int32_t        code = -1;
  SStbObj       *pStb = NULL;
  SDbObj        *pDb = NULL;
  SMCreateStbReq createReq = {0};
  bool           isAlter = false;

  if (tDeserializeSMCreateStbReq(pReq->pCont, pReq->contLen, &createReq) != 0) {
    terrno = TSDB_CODE_INVALID_MSG;
    goto _OVER;
  }

  mDebug("stb:%s, start to create", createReq.name);
  if (mndCheckCreateStbReq(&createReq) != 0) {
    terrno = TSDB_CODE_INVALID_MSG;
    goto _OVER;
  }

  pStb = mndAcquireStb(pMnode, createReq.name);
  if (pStb != NULL) {
    if (createReq.igExists) {
      if (createReq.source == TD_REQ_FROM_APP) {
        mDebug("stb:%s, already exist, ignore exist is set", createReq.name);
        code = 0;
        goto _OVER;
      } else if (pStb->uid != createReq.suid) {
        mError("stb:%s, already exist while create, input suid:%" PRId64 " not match with exist suid:%" PRId64,
               createReq.name, createReq.suid, pStb->uid);
        terrno = TSDB_CODE_MND_STABLE_UID_NOT_MATCH;
        goto _OVER;
      } else if (createReq.tagVer > 0 || createReq.colVer > 0) {
        int32_t tagDelta = createReq.tagVer - pStb->tagVer;
        int32_t colDelta = createReq.colVer - pStb->colVer;
        int32_t verDelta = tagDelta + colDelta;
        mInfo("stb:%s, already exist while create, input tagVer:%d colVer:%d, exist tagVer:%d colVer:%d",
              createReq.name, createReq.tagVer, createReq.colVer, pStb->tagVer, pStb->colVer);
        if (tagDelta <= 0 && colDelta <= 0) {
          mInfo("stb:%s, schema version is not incremented and nothing needs to be done", createReq.name);
          code = 0;
          goto _OVER;
        } else if ((tagDelta == 1 || colDelta == 1) && (verDelta == 1)) {
          isAlter = true;
          mInfo("stb:%s, schema version is only increased by 1 number, do alter operation", createReq.name);
        } else {
          mError("stb:%s, schema version increase more than 1 number, error is returned", createReq.name);
          terrno = TSDB_CODE_MND_INVALID_SCHEMA_VER;
          goto _OVER;
        }
      } else {
        mError("stb:%s, already exist while create, input tagVer:%d colVer:%d is invalid", createReq.name,
               createReq.tagVer, createReq.colVer, pStb->tagVer, pStb->colVer);
        terrno = TSDB_CODE_MND_INVALID_SCHEMA_VER;
        goto _OVER;
      }
    } else {
      terrno = TSDB_CODE_MND_STB_ALREADY_EXIST;
      goto _OVER;
    }
  } else if (terrno != TSDB_CODE_MND_STB_NOT_EXIST) {
    goto _OVER;
  } else if (createReq.source == TD_REQ_FROM_TAOX && (createReq.tagVer != 1 || createReq.colVer != 1)){
    mInfo("stb:%s, alter table does not need to be done, because table is deleted", createReq.name);
    code = 0;
    goto _OVER;
  }

  pDb = mndAcquireDbByStb(pMnode, createReq.name);
  if (pDb == NULL) {
    terrno = TSDB_CODE_MND_DB_NOT_SELECTED;
    goto _OVER;
  }

  if (mndCheckDbPrivilege(pMnode, pReq->info.conn.user, MND_OPER_WRITE_DB, pDb) != 0) {
    goto _OVER;
  }

  int32_t numOfStbs = -1;
  if (mndGetNumOfStbs(pMnode, pDb->name, &numOfStbs) != 0) {
    goto _OVER;
  }

  if (pDb->cfg.numOfStables == 1 && numOfStbs != 0) {
    terrno = TSDB_CODE_MND_SINGLE_STB_MODE_DB;
    goto _OVER;
  }

  if (isAlter) {
    bool needRsp = false;
    SStbObj pDst = {0};
    if (mndBuildStbFromAlter(pStb, &pDst, &createReq) != 0) {
      taosMemoryFreeClear(pDst.pTags);
      taosMemoryFreeClear(pDst.pColumns);
      goto _OVER;
    }

    code = mndAlterStbImp(pMnode, pReq, pDb, &pDst, needRsp, NULL, 0);
    taosMemoryFreeClear(pDst.pTags);
    taosMemoryFreeClear(pDst.pColumns);
  } else {
    code = mndCreateStb(pMnode, pReq, &createReq, pDb);
  }
  if (code == 0) code = TSDB_CODE_ACTION_IN_PROGRESS;

_OVER:
  if (code != 0 && code != TSDB_CODE_ACTION_IN_PROGRESS) {
    mError("stb:%s, failed to create since %s", createReq.name, terrstr());
  }

  mndReleaseStb(pMnode, pStb);
  mndReleaseDb(pMnode, pDb);
  tFreeSMCreateStbReq(&createReq);

  return code;
}

static int32_t mndCheckAlterStbReq(SMAlterStbReq *pAlter) {
  if (pAlter->commentLen >= 0) return 0;
  if (pAlter->ttl != 0) return 0;

  if (pAlter->numOfFields < 1 || pAlter->numOfFields != (int32_t)taosArrayGetSize(pAlter->pFields)) {
    terrno = TSDB_CODE_MND_INVALID_STB_OPTION;
    return -1;
  }

  for (int32_t i = 0; i < pAlter->numOfFields; ++i) {
    SField *pField = taosArrayGet(pAlter->pFields, i);
    if (pField->name[0] == 0) {
      terrno = TSDB_CODE_MND_INVALID_STB_OPTION;
      return -1;
    }
  }

  return 0;
}

static int32_t mndAllocStbSchemas(const SStbObj *pOld, SStbObj *pNew) {
  pNew->pTags = taosMemoryCalloc(pNew->numOfTags, sizeof(SSchema));
  pNew->pColumns = taosMemoryCalloc(pNew->numOfColumns, sizeof(SSchema));
  if (pNew->pTags == NULL || pNew->pColumns == NULL) {
    terrno = TSDB_CODE_OUT_OF_MEMORY;
    return -1;
  }

  memcpy(pNew->pColumns, pOld->pColumns, sizeof(SSchema) * pOld->numOfColumns);
  memcpy(pNew->pTags, pOld->pTags, sizeof(SSchema) * pOld->numOfTags);
  return 0;
}

static int32_t mndUpdateStbCommentAndTTL(const SStbObj *pOld, SStbObj *pNew, char *pComment, int32_t commentLen,
                                         int32_t ttl) {
  if (commentLen > 0) {
    pNew->commentLen = commentLen;
    pNew->comment = taosMemoryCalloc(1, commentLen + 1);
    if (pNew->comment == NULL) {
      terrno = TSDB_CODE_OUT_OF_MEMORY;
      return -1;
    }
    memcpy(pNew->comment, pComment, commentLen + 1);
  } else if (commentLen == 0) {
    pNew->commentLen = 0;
  } else {
  }

  if (ttl >= 0) {
    pNew->ttl = ttl;
  }

  if (mndAllocStbSchemas(pOld, pNew) != 0) {
    return -1;
  }
  return 0;
}

static int32_t mndAddSuperTableTag(const SStbObj *pOld, SStbObj *pNew, SArray *pFields, int32_t ntags) {
  if (pOld->numOfTags + ntags > TSDB_MAX_TAGS) {
    terrno = TSDB_CODE_MND_TOO_MANY_TAGS;
    return -1;
  }

  if (pOld->numOfColumns + ntags + pOld->numOfTags > TSDB_MAX_COLUMNS) {
    terrno = TSDB_CODE_MND_TOO_MANY_COLUMNS;
    return -1;
  }

  pNew->numOfTags = pNew->numOfTags + ntags;
  if (mndAllocStbSchemas(pOld, pNew) != 0) {
    return -1;
  }

  for (int32_t i = 0; i < ntags; i++) {
    SField *pField = taosArrayGet(pFields, i);
    if (mndFindSuperTableColumnIndex(pOld, pField->name) >= 0) {
      terrno = TSDB_CODE_MND_COLUMN_ALREADY_EXIST;
      return -1;
    }

    if (mndFindSuperTableTagIndex(pOld, pField->name) >= 0) {
      terrno = TSDB_CODE_MND_TAG_ALREADY_EXIST;
      return -1;
    }

    SSchema *pSchema = &pNew->pTags[pOld->numOfTags + i];
    pSchema->bytes = pField->bytes;
    pSchema->type = pField->type;
    memcpy(pSchema->name, pField->name, TSDB_COL_NAME_LEN);
    pSchema->colId = pNew->nextColId;
    pNew->nextColId++;

    mDebug("stb:%s, start to add tag %s", pNew->name, pSchema->name);
  }

  pNew->tagVer++;
  return 0;
}

static int32_t mndDropSuperTableTag(SMnode *pMnode, const SStbObj *pOld, SStbObj *pNew, const char *tagName) {
  int32_t tag = mndFindSuperTableTagIndex(pOld, tagName);
  if (tag < 0) {
    terrno = TSDB_CODE_MND_TAG_NOT_EXIST;
    return -1;
  }

  col_id_t colId = pOld->pTags[tag].colId;
  if (mndCheckColAndTagModifiable(pMnode, pOld->uid, colId) != 0) {
    return -1;
  }

  if (mndAllocStbSchemas(pOld, pNew) != 0) {
    return -1;
  }

  memmove(pNew->pTags + tag, pNew->pTags + tag + 1, sizeof(SSchema) * (pNew->numOfTags - tag - 1));
  pNew->numOfTags--;

  pNew->tagVer++;
  mDebug("stb:%s, start to drop tag %s", pNew->name, tagName);
  return 0;
}

static int32_t mndAlterStbTagName(SMnode *pMnode, const SStbObj *pOld, SStbObj *pNew, SArray *pFields) {
  if ((int32_t)taosArrayGetSize(pFields) != 2) {
    terrno = TSDB_CODE_MND_INVALID_STB_OPTION;
    return -1;
  }

  SField *pField0 = taosArrayGet(pFields, 0);
  SField *pField1 = taosArrayGet(pFields, 1);

  const char *oldTagName = pField0->name;
  const char *newTagName = pField1->name;

  int32_t tag = mndFindSuperTableTagIndex(pOld, oldTagName);
  if (tag < 0) {
    terrno = TSDB_CODE_MND_TAG_NOT_EXIST;
    return -1;
  }

  col_id_t colId = pOld->pTags[tag].colId;
  if (mndCheckColAndTagModifiable(pMnode, pOld->uid, colId) != 0) {
    return -1;
  }

  if (mndFindSuperTableTagIndex(pOld, newTagName) >= 0) {
    terrno = TSDB_CODE_MND_TAG_ALREADY_EXIST;
    return -1;
  }

  if (mndFindSuperTableColumnIndex(pOld, newTagName) >= 0) {
    terrno = TSDB_CODE_MND_COLUMN_ALREADY_EXIST;
    return -1;
  }

  if (mndAllocStbSchemas(pOld, pNew) != 0) {
    return -1;
  }

  SSchema *pSchema = (SSchema *)(pNew->pTags + tag);
  memcpy(pSchema->name, newTagName, TSDB_COL_NAME_LEN);

  pNew->tagVer++;
  mDebug("stb:%s, start to modify tag %s to %s", pNew->name, oldTagName, newTagName);
  return 0;
}

static int32_t mndAlterStbTagBytes(SMnode *pMnode, const SStbObj *pOld, SStbObj *pNew, const SField *pField) {
  int32_t tag = mndFindSuperTableTagIndex(pOld, pField->name);
  if (tag < 0) {
    terrno = TSDB_CODE_MND_TAG_NOT_EXIST;
    return -1;
  }

  col_id_t colId = pOld->pTags[tag].colId;
  if (mndCheckColAndTagModifiable(pMnode, pOld->uid, colId) != 0) {
    return -1;
  }

  if (mndAllocStbSchemas(pOld, pNew) != 0) {
    return -1;
  }

  SSchema *pTag = pNew->pTags + tag;

  if (!(pTag->type == TSDB_DATA_TYPE_BINARY || pTag->type == TSDB_DATA_TYPE_NCHAR)) {
    terrno = TSDB_CODE_MND_INVALID_STB_OPTION;
    return -1;
  }

  if (pField->bytes <= pTag->bytes) {
    terrno = TSDB_CODE_MND_INVALID_ROW_BYTES;
    return -1;
  }

  pTag->bytes = pField->bytes;
  pNew->tagVer++;

  mDebug("stb:%s, start to modify tag len %s to %d", pNew->name, pField->name, pField->bytes);
  return 0;
}

static int32_t mndAddSuperTableColumn(const SStbObj *pOld, SStbObj *pNew, SArray *pFields, int32_t ncols) {
  if (pOld->numOfColumns + ncols + pOld->numOfTags > TSDB_MAX_COLUMNS) {
    terrno = TSDB_CODE_MND_TOO_MANY_COLUMNS;
    return -1;
  }

  pNew->numOfColumns = pNew->numOfColumns + ncols;
  if (mndAllocStbSchemas(pOld, pNew) != 0) {
    return -1;
  }

  for (int32_t i = 0; i < ncols; i++) {
    SField *pField = taosArrayGet(pFields, i);
    if (mndFindSuperTableColumnIndex(pOld, pField->name) >= 0) {
      terrno = TSDB_CODE_MND_COLUMN_ALREADY_EXIST;
      return -1;
    }

    if (mndFindSuperTableTagIndex(pOld, pField->name) >= 0) {
      terrno = TSDB_CODE_MND_TAG_ALREADY_EXIST;
      return -1;
    }

    SSchema *pSchema = &pNew->pColumns[pOld->numOfColumns + i];
    pSchema->bytes = pField->bytes;
    pSchema->type = pField->type;
    memcpy(pSchema->name, pField->name, TSDB_COL_NAME_LEN);
    pSchema->colId = pNew->nextColId;
    pNew->nextColId++;

    mDebug("stb:%s, start to add column %s", pNew->name, pSchema->name);
  }

  pNew->colVer++;
  return 0;
}

static int32_t mndDropSuperTableColumn(SMnode *pMnode, const SStbObj *pOld, SStbObj *pNew, const char *colName) {
  int32_t col = mndFindSuperTableColumnIndex(pOld, colName);
  if (col < 0) {
    terrno = TSDB_CODE_MND_COLUMN_NOT_EXIST;
    return -1;
  }

  if (col == 0) {
    terrno = TSDB_CODE_MND_INVALID_STB_ALTER_OPTION;
    return -1;
  }

  if (pOld->numOfColumns == 2) {
    terrno = TSDB_CODE_MND_INVALID_STB_ALTER_OPTION;
    return -1;
  }

  col_id_t colId = pOld->pColumns[col].colId;
  if (mndCheckColAndTagModifiable(pMnode, pOld->uid, colId) != 0) {
    return -1;
  }

  if (mndAllocStbSchemas(pOld, pNew) != 0) {
    return -1;
  }

  memmove(pNew->pColumns + col, pNew->pColumns + col + 1, sizeof(SSchema) * (pNew->numOfColumns - col - 1));
  pNew->numOfColumns--;

  pNew->colVer++;
  mDebug("stb:%s, start to drop col %s", pNew->name, colName);
  return 0;
}

static int32_t mndAlterStbColumnBytes(SMnode *pMnode, const SStbObj *pOld, SStbObj *pNew, const SField *pField) {
  int32_t col = mndFindSuperTableColumnIndex(pOld, pField->name);
  if (col < 0) {
    terrno = TSDB_CODE_MND_COLUMN_NOT_EXIST;
    return -1;
  }

  uint32_t nLen = 0;
  for (int32_t i = 0; i < pOld->numOfColumns; ++i) {
    nLen += (pOld->pColumns[i].colId == col) ? pField->bytes : pOld->pColumns[i].bytes;
  }

  if (nLen > TSDB_MAX_BYTES_PER_ROW) {
    terrno = TSDB_CODE_MND_INVALID_ROW_BYTES;
    return -1;
  }

  col_id_t colId = pOld->pColumns[col].colId;
  if (mndCheckColAndTagModifiable(pMnode, pOld->uid, colId) != 0) {
    return -1;
  }

  if (mndAllocStbSchemas(pOld, pNew) != 0) {
    return -1;
  }

  SSchema *pCol = pNew->pColumns + col;
  if (!(pCol->type == TSDB_DATA_TYPE_BINARY || pCol->type == TSDB_DATA_TYPE_NCHAR)) {
    terrno = TSDB_CODE_MND_INVALID_STB_OPTION;
    return -1;
  }

  if (pField->bytes <= pCol->bytes) {
    terrno = TSDB_CODE_MND_INVALID_ROW_BYTES;
    return -1;
  }

  pCol->bytes = pField->bytes;
  pNew->colVer++;

  mDebug("stb:%s, start to modify col len %s to %d", pNew->name, pField->name, pField->bytes);
  return 0;
}

static int32_t mndSetAlterStbRedoLogs(SMnode *pMnode, STrans *pTrans, SDbObj *pDb, SStbObj *pStb) {
  SSdbRaw *pRedoRaw = mndStbActionEncode(pStb);
  if (pRedoRaw == NULL) return -1;
  if (mndTransAppendRedolog(pTrans, pRedoRaw) != 0) {
    sdbFreeRaw(pRedoRaw);
    return -1;
  }
  if (sdbSetRawStatus(pRedoRaw, SDB_STATUS_READY) != 0) return -1;

  return 0;
}

static int32_t mndSetAlterStbCommitLogs(SMnode *pMnode, STrans *pTrans, SDbObj *pDb, SStbObj *pStb) {
  SSdbRaw *pCommitRaw = mndStbActionEncode(pStb);
  if (pCommitRaw == NULL) return -1;
  if (mndTransAppendCommitlog(pTrans, pCommitRaw) != 0) {
    sdbFreeRaw(pCommitRaw);
    return -1;
  }
  if (sdbSetRawStatus(pCommitRaw, SDB_STATUS_READY) != 0) return -1;

  return 0;
}

static int32_t mndSetAlterStbRedoActions(SMnode *pMnode, STrans *pTrans, SDbObj *pDb, SStbObj *pStb, void* alterOriData, int32_t alterOriDataLen) {
  SSdb   *pSdb = pMnode->pSdb;
  SVgObj *pVgroup = NULL;
  void   *pIter = NULL;
  int32_t contLen;

  while (1) {
    pIter = sdbFetch(pSdb, SDB_VGROUP, pIter, (void **)&pVgroup);
    if (pIter == NULL) break;
    if (!mndVgroupInDb(pVgroup, pDb->uid)) {
      sdbRelease(pSdb, pVgroup);
      continue;
    }

    void *pReq = mndBuildVCreateStbReq(pMnode, pVgroup, pStb, &contLen, alterOriData, alterOriDataLen);
    if (pReq == NULL) {
      sdbCancelFetch(pSdb, pIter);
      sdbRelease(pSdb, pVgroup);
      return -1;
    }
    STransAction action = {0};
    action.epSet = mndGetVgroupEpset(pMnode, pVgroup);
    action.pCont = pReq;
    action.contLen = contLen;
    action.msgType = TDMT_VND_ALTER_STB;
    if (mndTransAppendRedoAction(pTrans, &action) != 0) {
      taosMemoryFree(pReq);
      sdbCancelFetch(pSdb, pIter);
      sdbRelease(pSdb, pVgroup);
      return -1;
    }
    sdbRelease(pSdb, pVgroup);
  }

  return 0;
}

<<<<<<< HEAD

=======
>>>>>>> 2fddb8a6
static int32_t mndBuildStbSchemaImp(SDbObj *pDb, SStbObj *pStb, const char *tbName, STableMetaRsp *pRsp) {
  taosRLockLatch(&pStb->lock);

  int32_t totalCols = pStb->numOfColumns + pStb->numOfTags;
  pRsp->pSchemas = taosMemoryCalloc(totalCols, sizeof(SSchema));
  if (pRsp->pSchemas == NULL) {
    taosRUnLockLatch(&pStb->lock);
    terrno = TSDB_CODE_OUT_OF_MEMORY;
    return -1;
  }

  strcpy(pRsp->dbFName, pStb->db);
  strcpy(pRsp->tbName, tbName);
  strcpy(pRsp->stbName, tbName);
  pRsp->dbId = pDb->uid;
  pRsp->numOfTags = pStb->numOfTags;
  pRsp->numOfColumns = pStb->numOfColumns;
  pRsp->precision = pDb->cfg.precision;
  pRsp->tableType = TSDB_SUPER_TABLE;
  pRsp->sversion = pStb->colVer;
  pRsp->tversion = pStb->tagVer;
  pRsp->suid = pStb->uid;
  pRsp->tuid = pStb->uid;

  for (int32_t i = 0; i < pStb->numOfColumns; ++i) {
    SSchema *pSchema = &pRsp->pSchemas[i];
    SSchema *pSrcSchema = &pStb->pColumns[i];
    memcpy(pSchema->name, pSrcSchema->name, TSDB_COL_NAME_LEN);
    pSchema->type = pSrcSchema->type;
    pSchema->colId = pSrcSchema->colId;
    pSchema->bytes = pSrcSchema->bytes;
  }

  for (int32_t i = 0; i < pStb->numOfTags; ++i) {
    SSchema *pSchema = &pRsp->pSchemas[i + pStb->numOfColumns];
    SSchema *pSrcSchema = &pStb->pTags[i];
    memcpy(pSchema->name, pSrcSchema->name, TSDB_COL_NAME_LEN);
    pSchema->type = pSrcSchema->type;
    pSchema->colId = pSrcSchema->colId;
    pSchema->bytes = pSrcSchema->bytes;
  }

  taosRUnLockLatch(&pStb->lock);
  return 0;
}

<<<<<<< HEAD
static int32_t mndBuildStbSchema(SMnode *pMnode, const char *dbFName, const char *tbName, STableMetaRsp *pRsp) {
=======
static int32_t mndBuildStbCfgImp(SDbObj *pDb, SStbObj *pStb, const char *tbName, STableCfgRsp *pRsp) {
  taosRLockLatch(&pStb->lock);

  int32_t totalCols = pStb->numOfColumns + pStb->numOfTags;
  pRsp->pSchemas = taosMemoryCalloc(totalCols, sizeof(SSchema));
  if (pRsp->pSchemas == NULL) {
    taosRUnLockLatch(&pStb->lock);
    terrno = TSDB_CODE_OUT_OF_MEMORY;
    return -1;
  }

  strcpy(pRsp->dbFName, pStb->db);
  strcpy(pRsp->tbName, tbName);
  strcpy(pRsp->stbName, tbName);
  pRsp->numOfTags = pStb->numOfTags;
  pRsp->numOfColumns = pStb->numOfColumns;
  pRsp->tableType = TSDB_SUPER_TABLE;
  pRsp->delay1 = pStb->maxdelay[0];
  pRsp->delay2 = pStb->maxdelay[1];
  pRsp->watermark1 = pStb->watermark[0];
  pRsp->watermark2 = pStb->watermark[1];
  pRsp->ttl = pStb->ttl;
  pRsp->commentLen = pStb->commentLen;
  if (pStb->commentLen > 0) {
    pRsp->pComment = strdup(pStb->comment);
  }

  for (int32_t i = 0; i < pStb->numOfColumns; ++i) {
    SSchema *pSchema = &pRsp->pSchemas[i];
    SSchema *pSrcSchema = &pStb->pColumns[i];
    memcpy(pSchema->name, pSrcSchema->name, TSDB_COL_NAME_LEN);
    pSchema->type = pSrcSchema->type;
    pSchema->colId = pSrcSchema->colId;
    pSchema->bytes = pSrcSchema->bytes;
  }

  for (int32_t i = 0; i < pStb->numOfTags; ++i) {
    SSchema *pSchema = &pRsp->pSchemas[i + pStb->numOfColumns];
    SSchema *pSrcSchema = &pStb->pTags[i];
    memcpy(pSchema->name, pSrcSchema->name, TSDB_COL_NAME_LEN);
    pSchema->type = pSrcSchema->type;
    pSchema->colId = pSrcSchema->colId;
    pSchema->bytes = pSrcSchema->bytes;
  }

  if (pStb->numOfFuncs > 0) {
    pRsp->pFuncs = taosArrayDup(pStb->pFuncs);
  }

  taosRUnLockLatch(&pStb->lock);
  return 0;
}

static int32_t mndBuildStbSchema(SMnode *pMnode, const char *dbFName, const char *tbName, STableMetaRsp *pRsp,
                                 int32_t *smaVer) {
>>>>>>> 2fddb8a6
  char tbFName[TSDB_TABLE_FNAME_LEN] = {0};
  snprintf(tbFName, sizeof(tbFName), "%s.%s", dbFName, tbName);

  SDbObj *pDb = mndAcquireDb(pMnode, dbFName);
  if (pDb == NULL) {
    terrno = TSDB_CODE_MND_DB_NOT_SELECTED;
    return -1;
  }

  SStbObj *pStb = mndAcquireStb(pMnode, tbFName);
  if (pStb == NULL) {
    mndReleaseDb(pMnode, pDb);
<<<<<<< HEAD
    terrno = TSDB_CODE_MND_INVALID_STB;
    return -1;
  }

=======
    terrno = TSDB_CODE_PAR_TABLE_NOT_EXIST;
    return -1;
  }

  if (smaVer) {
    *smaVer = pStb->smaVer;
  }

>>>>>>> 2fddb8a6
  int32_t code = mndBuildStbSchemaImp(pDb, pStb, tbName, pRsp);
  mndReleaseDb(pMnode, pDb);
  mndReleaseStb(pMnode, pStb);
  return code;
}

<<<<<<< HEAD

static int32_t mndBuildSMAlterStbRsp(SDbObj *pDb, const SMAlterStbReq *pAlter, SStbObj *pObj, void **pCont, int32_t *pLen) {
  int           ret;
  SEncoder      ec = {0};
  uint32_t      contLen = 0; 
  SMAlterStbRsp alterRsp = {0};
  SName name = {0};
  tNameFromString(&name, pAlter->name, T_NAME_ACCT | T_NAME_DB | T_NAME_TABLE);
=======
static int32_t mndBuildStbCfg(SMnode *pMnode, const char *dbFName, const char *tbName, STableCfgRsp *pRsp) {
  char tbFName[TSDB_TABLE_FNAME_LEN] = {0};
  snprintf(tbFName, sizeof(tbFName), "%s.%s", dbFName, tbName);

  SDbObj *pDb = mndAcquireDb(pMnode, dbFName);
  if (pDb == NULL) {
    terrno = TSDB_CODE_MND_DB_NOT_SELECTED;
    return -1;
  }

  SStbObj *pStb = mndAcquireStb(pMnode, tbFName);
  if (pStb == NULL) {
    mndReleaseDb(pMnode, pDb);
    terrno = TSDB_CODE_PAR_TABLE_NOT_EXIST;
    return -1;
  }

  int32_t code = mndBuildStbCfgImp(pDb, pStb, tbName, pRsp);

  mndReleaseDb(pMnode, pDb);
  mndReleaseStb(pMnode, pStb);
  return code;
}

static int32_t mndBuildSMAlterStbRsp(SDbObj *pDb, SStbObj *pObj, void **pCont, int32_t *pLen) {
  int32_t       ret;
  SEncoder      ec = {0};
  uint32_t      contLen = 0;
  SMAlterStbRsp alterRsp = {0};
  SName         name = {0};
  tNameFromString(&name, pObj->name, T_NAME_ACCT | T_NAME_DB | T_NAME_TABLE);
>>>>>>> 2fddb8a6

  alterRsp.pMeta = taosMemoryCalloc(1, sizeof(STableMetaRsp));
  if (NULL == alterRsp.pMeta) {
    terrno = TSDB_CODE_OUT_OF_MEMORY;
    return -1;
  }
<<<<<<< HEAD
  
=======

>>>>>>> 2fddb8a6
  ret = mndBuildStbSchemaImp(pDb, pObj, name.tname, alterRsp.pMeta);
  if (ret) {
    tFreeSMAlterStbRsp(&alterRsp);
    return ret;
  }
<<<<<<< HEAD
  
=======

>>>>>>> 2fddb8a6
  tEncodeSize(tEncodeSMAlterStbRsp, &alterRsp, contLen, ret);
  if (ret) {
    tFreeSMAlterStbRsp(&alterRsp);
    return ret;
  }

<<<<<<< HEAD
  void* cont = taosMemoryMalloc(contLen);
=======
  void *cont = taosMemoryMalloc(contLen);
>>>>>>> 2fddb8a6
  tEncoderInit(&ec, cont, contLen);
  tEncodeSMAlterStbRsp(&ec, &alterRsp);
  tEncoderClear(&ec);

  tFreeSMAlterStbRsp(&alterRsp);

  *pCont = cont;
  *pLen = contLen;
<<<<<<< HEAD
  
  return 0;
}

static int32_t mndAlterStb(SMnode *pMnode, SRpcMsg *pReq, const SMAlterStbReq *pAlter, SDbObj *pDb, SStbObj *pOld) {
  bool needRsp = true;
=======

  return 0;
}

static int32_t mndAlterStbImp(SMnode *pMnode, SRpcMsg *pReq, SDbObj *pDb, SStbObj *pStb, bool needRsp, void* alterOriData, int32_t alterOriDataLen) {
  int32_t code = -1;
  STrans *pTrans = mndTransCreate(pMnode, TRN_POLICY_RETRY, TRN_CONFLICT_DB_INSIDE, pReq);
  if (pTrans == NULL) goto _OVER;

  mDebug("trans:%d, used to alter stb:%s", pTrans->id, pStb->name);
  mndTransSetDbName(pTrans, pDb->name, NULL);

  if (needRsp) {
    void   *pCont = NULL;
    int32_t contLen = 0;
    if (mndBuildSMAlterStbRsp(pDb, pStb, &pCont, &contLen) != 0) goto _OVER;
    mndTransSetRpcRsp(pTrans, pCont, contLen);
  }

  if (mndSetAlterStbRedoLogs(pMnode, pTrans, pDb, pStb) != 0) goto _OVER;
  if (mndSetAlterStbCommitLogs(pMnode, pTrans, pDb, pStb) != 0) goto _OVER;
  if (mndSetAlterStbRedoActions(pMnode, pTrans, pDb, pStb, alterOriData, alterOriDataLen) != 0) goto _OVER;
  if (mndTransPrepare(pMnode, pTrans) != 0) goto _OVER;

  code = 0;

_OVER:
  mndTransDrop(pTrans);
  return code;
}

static int32_t mndAlterStb(SMnode *pMnode, SRpcMsg *pReq, const SMAlterStbReq *pAlter, SDbObj *pDb, SStbObj *pOld) {
  bool    needRsp = true;
  int32_t code = -1;
  SField *pField0 = NULL;

>>>>>>> 2fddb8a6
  SStbObj stbObj = {0};
  taosRLockLatch(&pOld->lock);
  memcpy(&stbObj, pOld, sizeof(SStbObj));
  taosRUnLockLatch(&pOld->lock);
  stbObj.pColumns = NULL;
  stbObj.pTags = NULL;
  stbObj.updateTime = taosGetTimestampMs();
  stbObj.lock = 0;
<<<<<<< HEAD
  taosRUnLockLatch(&pOld->lock);

  int32_t code = -1;
  STrans *pTrans = NULL;
  SField *pField0 = NULL;
=======
>>>>>>> 2fddb8a6

  switch (pAlter->alterType) {
    case TSDB_ALTER_TABLE_ADD_TAG:
      code = mndAddSuperTableTag(pOld, &stbObj, pAlter->pFields, pAlter->numOfFields);
      break;
    case TSDB_ALTER_TABLE_DROP_TAG:
      pField0 = taosArrayGet(pAlter->pFields, 0);
      code = mndDropSuperTableTag(pMnode, pOld, &stbObj, pField0->name);
      break;
    case TSDB_ALTER_TABLE_UPDATE_TAG_NAME:
      code = mndAlterStbTagName(pMnode, pOld, &stbObj, pAlter->pFields);
      break;
    case TSDB_ALTER_TABLE_UPDATE_TAG_BYTES:
      pField0 = taosArrayGet(pAlter->pFields, 0);
      code = mndAlterStbTagBytes(pMnode, pOld, &stbObj, pField0);
      break;
    case TSDB_ALTER_TABLE_ADD_COLUMN:
      code = mndAddSuperTableColumn(pOld, &stbObj, pAlter->pFields, pAlter->numOfFields);
      break;
    case TSDB_ALTER_TABLE_DROP_COLUMN:
      pField0 = taosArrayGet(pAlter->pFields, 0);
      code = mndDropSuperTableColumn(pMnode, pOld, &stbObj, pField0->name);
      break;
    case TSDB_ALTER_TABLE_UPDATE_COLUMN_BYTES:
      pField0 = taosArrayGet(pAlter->pFields, 0);
      code = mndAlterStbColumnBytes(pMnode, pOld, &stbObj, pField0);
      break;
    case TSDB_ALTER_TABLE_UPDATE_OPTIONS:
      needRsp = false;
      code = mndUpdateStbCommentAndTTL(pOld, &stbObj, pAlter->comment, pAlter->commentLen, pAlter->ttl);
      break;
    default:
      needRsp = false;
      terrno = TSDB_CODE_OPS_NOT_SUPPORT;
      break;
  }

  if (code != 0) goto _OVER;
<<<<<<< HEAD

  code = -1;
  pTrans = mndTransCreate(pMnode, TRN_POLICY_RETRY, TRN_CONFLICT_DB_INSIDE, pReq);
  if (pTrans == NULL) goto _OVER;

  mDebug("trans:%d, used to alter stb:%s", pTrans->id, pAlter->name);
  mndTransSetDbName(pTrans, pDb->name);

  if (needRsp) {
    void* pCont = NULL;
    int32_t contLen = 0;
    if (mndBuildSMAlterStbRsp(pDb, pAlter, &stbObj, &pCont, &contLen)) goto _OVER;
    mndTransSetRpcRsp(pTrans, pCont, contLen);
  }
  
  if (mndSetAlterStbRedoLogs(pMnode, pTrans, pDb, &stbObj) != 0) goto _OVER;
  if (mndSetAlterStbCommitLogs(pMnode, pTrans, pDb, &stbObj) != 0) goto _OVER;
  if (mndSetAlterStbRedoActions(pMnode, pTrans, pDb, &stbObj) != 0) goto _OVER;
  if (mndTransPrepare(pMnode, pTrans) != 0) goto _OVER;

  code = 0;
=======
  code = mndAlterStbImp(pMnode, pReq, pDb, &stbObj, needRsp, pReq->pCont, pReq->contLen);
>>>>>>> 2fddb8a6

_OVER:
  taosMemoryFreeClear(stbObj.pTags);
  taosMemoryFreeClear(stbObj.pColumns);
  if (pAlter->commentLen > 0) {
    taosMemoryFreeClear(stbObj.comment);
  }
  return code;
}

static int32_t mndProcessAlterStbReq(SRpcMsg *pReq) {
  SMnode       *pMnode = pReq->info.node;
  int32_t       code = -1;
  SDbObj       *pDb = NULL;
  SStbObj      *pStb = NULL;
  SMAlterStbReq alterReq = {0};

  if (tDeserializeSMAlterStbReq(pReq->pCont, pReq->contLen, &alterReq) != 0) {
    terrno = TSDB_CODE_INVALID_MSG;
    goto _OVER;
  }

  mDebug("stb:%s, start to alter", alterReq.name);
  if (mndCheckAlterStbReq(&alterReq) != 0) goto _OVER;

  pDb = mndAcquireDbByStb(pMnode, alterReq.name);
  if (pDb == NULL) {
    terrno = TSDB_CODE_MND_INVALID_DB;
    goto _OVER;
  }

  pStb = mndAcquireStb(pMnode, alterReq.name);
  if (pStb == NULL) {
    terrno = TSDB_CODE_MND_STB_NOT_EXIST;
    goto _OVER;
  }

  if (mndCheckDbPrivilege(pMnode, pReq->info.conn.user, MND_OPER_WRITE_DB, pDb) != 0) {
    goto _OVER;
  }

  code = mndAlterStb(pMnode, pReq, &alterReq, pDb, pStb);
  if (code == 0) code = TSDB_CODE_ACTION_IN_PROGRESS;

_OVER:
  if (code != 0 && code != TSDB_CODE_ACTION_IN_PROGRESS) {
    mError("stb:%s, failed to alter since %s", alterReq.name, terrstr());
  }

  mndReleaseStb(pMnode, pStb);
  mndReleaseDb(pMnode, pDb);
  tFreeSMAltertbReq(&alterReq);

  return code;
}

static int32_t mndSetDropStbRedoLogs(SMnode *pMnode, STrans *pTrans, SStbObj *pStb) {
  SSdbRaw *pRedoRaw = mndStbActionEncode(pStb);
  if (pRedoRaw == NULL) return -1;
  if (mndTransAppendRedolog(pTrans, pRedoRaw) != 0) {
    sdbFreeRaw(pRedoRaw);
    return -1;
  }
  if (sdbSetRawStatus(pRedoRaw, SDB_STATUS_DROPPING) != 0) return -1;

  return 0;
}

static int32_t mndSetDropStbCommitLogs(SMnode *pMnode, STrans *pTrans, SStbObj *pStb) {
  SSdbRaw *pCommitRaw = mndStbActionEncode(pStb);
  if (pCommitRaw == NULL) return -1;
  if (mndTransAppendCommitlog(pTrans, pCommitRaw) != 0) {
    sdbFreeRaw(pCommitRaw);
    return -1;
  }
  if (sdbSetRawStatus(pCommitRaw, SDB_STATUS_DROPPED) != 0) return -1;

  return 0;
}

static int32_t mndSetDropStbRedoActions(SMnode *pMnode, STrans *pTrans, SDbObj *pDb, SStbObj *pStb) {
  SSdb   *pSdb = pMnode->pSdb;
  SVgObj *pVgroup = NULL;
  void   *pIter = NULL;

  while (1) {
    pIter = sdbFetch(pSdb, SDB_VGROUP, pIter, (void **)&pVgroup);
    if (pIter == NULL) break;
    if (!mndVgroupInDb(pVgroup, pDb->uid)) {
      sdbRelease(pSdb, pVgroup);
      continue;
    }

    int32_t contLen = 0;
    void   *pReq = mndBuildVDropStbReq(pMnode, pVgroup, pStb, &contLen);
    if (pReq == NULL) {
      sdbCancelFetch(pSdb, pIter);
      sdbRelease(pSdb, pVgroup);
      terrno = TSDB_CODE_OUT_OF_MEMORY;
      return -1;
    }

    STransAction action = {0};
    action.epSet = mndGetVgroupEpset(pMnode, pVgroup);
    action.pCont = pReq;
    action.contLen = contLen;
    action.msgType = TDMT_VND_DROP_STB;
    action.acceptableCode = TSDB_CODE_VND_TB_NOT_EXIST;
    if (mndTransAppendRedoAction(pTrans, &action) != 0) {
      taosMemoryFree(pReq);
      sdbCancelFetch(pSdb, pIter);
      sdbRelease(pSdb, pVgroup);
      return -1;
    }
    sdbRelease(pSdb, pVgroup);
  }

  return 0;
}

static int32_t mndDropStb(SMnode *pMnode, SRpcMsg *pReq, SDbObj *pDb, SStbObj *pStb) {
  int32_t code = -1;
  STrans *pTrans = mndTransCreate(pMnode, TRN_POLICY_RETRY, TRN_CONFLICT_DB_INSIDE, pReq);
  if (pTrans == NULL) goto _OVER;

  mDebug("trans:%d, used to drop stb:%s", pTrans->id, pStb->name);
  mndTransSetDbName(pTrans, pDb->name, NULL);

  if (mndSetDropStbRedoLogs(pMnode, pTrans, pStb) != 0) goto _OVER;
  if (mndSetDropStbCommitLogs(pMnode, pTrans, pStb) != 0) goto _OVER;
  if (mndSetDropStbRedoActions(pMnode, pTrans, pDb, pStb) != 0) goto _OVER;
  if (mndDropSmasByStb(pMnode, pTrans, pDb, pStb) != 0) goto _OVER;
  if (mndTransPrepare(pMnode, pTrans) != 0) goto _OVER;

  code = 0;

_OVER:
  mndTransDrop(pTrans);
  return code;
}

static int32_t mndProcessDropStbReq(SRpcMsg *pReq) {
  SMnode      *pMnode = pReq->info.node;
  int32_t      code = -1;
  SDbObj      *pDb = NULL;
  SStbObj     *pStb = NULL;
  SMDropStbReq dropReq = {0};

  if (tDeserializeSMDropStbReq(pReq->pCont, pReq->contLen, &dropReq) != 0) {
    terrno = TSDB_CODE_INVALID_MSG;
    goto _OVER;
  }

  mDebug("stb:%s, start to drop", dropReq.name);

  pStb = mndAcquireStb(pMnode, dropReq.name);
  if (pStb == NULL) {
    if (dropReq.igNotExists) {
      mDebug("stb:%s, not exist, ignore not exist is set", dropReq.name);
      code = 0;
      goto _OVER;
    } else {
      terrno = TSDB_CODE_MND_STB_NOT_EXIST;
      goto _OVER;
    }
  }

  if (dropReq.source == TD_REQ_FROM_TAOX && pStb->uid != dropReq.suid) {
    code = 0;
    goto _OVER;
  }

  pDb = mndAcquireDbByStb(pMnode, dropReq.name);
  if (pDb == NULL) {
    terrno = TSDB_CODE_MND_DB_NOT_SELECTED;
    goto _OVER;
  }

  if (mndCheckDbPrivilege(pMnode, pReq->info.conn.user, MND_OPER_WRITE_DB, pDb) != 0) {
    goto _OVER;
  }

  code = mndDropStb(pMnode, pReq, pDb, pStb);
  if (code == 0) code = TSDB_CODE_ACTION_IN_PROGRESS;

_OVER:
  if (code != 0 && code != TSDB_CODE_ACTION_IN_PROGRESS) {
    mError("stb:%s, failed to drop since %s", dropReq.name, terrstr());
  }

  mndReleaseDb(pMnode, pDb);
  mndReleaseStb(pMnode, pStb);
<<<<<<< HEAD
  mndReleaseUser(pMnode, pUser);

  return code;
}

static int32_t mndProcessVDropStbRsp(SRpcMsg *pRsp) {
  mndTransProcessRsp(pRsp);
  return 0;
}

=======
  return code;
}

>>>>>>> 2fddb8a6
static int32_t mndProcessTableMetaReq(SRpcMsg *pReq) {
  SMnode       *pMnode = pReq->info.node;
  int32_t       code = -1;
  STableInfoReq infoReq = {0};
  STableMetaRsp metaRsp = {0};

  if (tDeserializeSTableInfoReq(pReq->pCont, pReq->contLen, &infoReq) != 0) {
    terrno = TSDB_CODE_INVALID_MSG;
    goto _OVER;
  }

  if (0 == strcmp(infoReq.dbFName, TSDB_INFORMATION_SCHEMA_DB)) {
    mDebug("information_schema table:%s.%s, start to retrieve meta", infoReq.dbFName, infoReq.tbName);
    if (mndBuildInsTableSchema(pMnode, infoReq.dbFName, infoReq.tbName, &metaRsp) != 0) {
      goto _OVER;
    }
  } else if (0 == strcmp(infoReq.dbFName, TSDB_PERFORMANCE_SCHEMA_DB)) {
    mDebug("performance_schema table:%s.%s, start to retrieve meta", infoReq.dbFName, infoReq.tbName);
    if (mndBuildPerfsTableSchema(pMnode, infoReq.dbFName, infoReq.tbName, &metaRsp) != 0) {
      goto _OVER;
    }
  } else {
    mDebug("stb:%s.%s, start to retrieve meta", infoReq.dbFName, infoReq.tbName);
    if (mndBuildStbSchema(pMnode, infoReq.dbFName, infoReq.tbName, &metaRsp, NULL) != 0) {
      goto _OVER;
    }
  }

  int32_t rspLen = tSerializeSTableMetaRsp(NULL, 0, &metaRsp);
  if (rspLen < 0) {
    terrno = TSDB_CODE_INVALID_MSG;
    goto _OVER;
  }

  void *pRsp = rpcMallocCont(rspLen);
  if (pRsp == NULL) {
    terrno = TSDB_CODE_OUT_OF_MEMORY;
    goto _OVER;
  }

  tSerializeSTableMetaRsp(pRsp, rspLen, &metaRsp);
  pReq->info.rsp = pRsp;
  pReq->info.rspLen = rspLen;
  code = 0;

  mTrace("%s.%s, meta is retrieved", infoReq.dbFName, infoReq.tbName);

_OVER:
  if (code != 0) {
    mError("stb:%s.%s, failed to retrieve meta since %s", infoReq.dbFName, infoReq.tbName, terrstr());
  }

  tFreeSTableMetaRsp(&metaRsp);
  return code;
}

static int32_t mndProcessTableCfgReq(SRpcMsg *pReq) {
  SMnode      *pMnode = pReq->info.node;
  int32_t      code = -1;
  STableCfgReq cfgReq = {0};
  STableCfgRsp cfgRsp = {0};

  if (tDeserializeSTableCfgReq(pReq->pCont, pReq->contLen, &cfgReq) != 0) {
    terrno = TSDB_CODE_INVALID_MSG;
    goto _OVER;
  }

  if (0 == strcmp(cfgReq.dbFName, TSDB_INFORMATION_SCHEMA_DB)) {
    mDebug("information_schema table:%s.%s, start to retrieve cfg", cfgReq.dbFName, cfgReq.tbName);
    if (mndBuildInsTableCfg(pMnode, cfgReq.dbFName, cfgReq.tbName, &cfgRsp) != 0) {
      goto _OVER;
    }
  } else if (0 == strcmp(cfgReq.dbFName, TSDB_PERFORMANCE_SCHEMA_DB)) {
    mDebug("performance_schema table:%s.%s, start to retrieve cfg", cfgReq.dbFName, cfgReq.tbName);
    if (mndBuildPerfsTableCfg(pMnode, cfgReq.dbFName, cfgReq.tbName, &cfgRsp) != 0) {
      goto _OVER;
    }
  } else {
    mDebug("stb:%s.%s, start to retrieve cfg", cfgReq.dbFName, cfgReq.tbName);
    if (mndBuildStbCfg(pMnode, cfgReq.dbFName, cfgReq.tbName, &cfgRsp) != 0) {
      goto _OVER;
    }
  }

  int32_t rspLen = tSerializeSTableCfgRsp(NULL, 0, &cfgRsp);
  if (rspLen < 0) {
    terrno = TSDB_CODE_INVALID_MSG;
    goto _OVER;
  }

  void *pRsp = rpcMallocCont(rspLen);
  if (pRsp == NULL) {
    terrno = TSDB_CODE_OUT_OF_MEMORY;
    goto _OVER;
  }

  tSerializeSTableCfgRsp(pRsp, rspLen, &cfgRsp);
  pReq->info.rsp = pRsp;
  pReq->info.rspLen = rspLen;
  code = 0;

  mTrace("%s.%s, cfg is retrieved", cfgReq.dbFName, cfgReq.tbName);

_OVER:
  if (code != 0) {
    mError("stb:%s.%s, failed to retrieve cfg since %s", cfgReq.dbFName, cfgReq.tbName, terrstr());
  }

  tFreeSTableCfgRsp(&cfgRsp);
  return code;
}

int32_t mndValidateStbInfo(SMnode *pMnode, SSTableVersion *pStbVersions, int32_t numOfStbs, void **ppRsp,
                           int32_t *pRspLen) {
  SSTbHbRsp hbRsp = {0};
  hbRsp.pMetaRsp = taosArrayInit(numOfStbs, sizeof(STableMetaRsp));
  if (hbRsp.pMetaRsp == NULL) {
    terrno = TSDB_CODE_OUT_OF_MEMORY;
    return -1;
  }

  hbRsp.pIndexRsp = taosArrayInit(numOfStbs, sizeof(STableIndexRsp));
  if (NULL == hbRsp.pIndexRsp) {
    taosArrayDestroy(hbRsp.pMetaRsp);
    terrno = TSDB_CODE_OUT_OF_MEMORY;
    return -1;
  }

  for (int32_t i = 0; i < numOfStbs; ++i) {
    SSTableVersion *pStbVersion = &pStbVersions[i];
    pStbVersion->suid = be64toh(pStbVersion->suid);
    pStbVersion->sversion = ntohs(pStbVersion->sversion);
    pStbVersion->tversion = ntohs(pStbVersion->tversion);
    pStbVersion->smaVer = ntohl(pStbVersion->smaVer);

    STableMetaRsp metaRsp = {0};
    int32_t       smaVer = 0;
    mDebug("stb:%s.%s, start to retrieve meta", pStbVersion->dbFName, pStbVersion->stbName);
    if (mndBuildStbSchema(pMnode, pStbVersion->dbFName, pStbVersion->stbName, &metaRsp, &smaVer) != 0) {
      metaRsp.numOfColumns = -1;
      metaRsp.suid = pStbVersion->suid;
      taosArrayPush(hbRsp.pMetaRsp, &metaRsp);
      continue;
    }

    if (pStbVersion->sversion != metaRsp.sversion || pStbVersion->tversion != metaRsp.tversion) {
      taosArrayPush(hbRsp.pMetaRsp, &metaRsp);
    } else {
      tFreeSTableMetaRsp(&metaRsp);
    }

    if (pStbVersion->smaVer && pStbVersion->smaVer != smaVer) {
      bool           exist = false;
      char           tbFName[TSDB_TABLE_FNAME_LEN];
      STableIndexRsp indexRsp = {0};
      indexRsp.pIndex = taosArrayInit(10, sizeof(STableIndexInfo));
      if (NULL == indexRsp.pIndex) {
        terrno = TSDB_CODE_OUT_OF_MEMORY;
        return -1;
      }

      sprintf(tbFName, "%s.%s", pStbVersion->dbFName, pStbVersion->stbName);
      int32_t code = mndGetTableSma(pMnode, tbFName, &indexRsp, &exist);
      if (code || !exist) {
        indexRsp.suid = pStbVersion->suid;
        indexRsp.version = -1;
        indexRsp.pIndex = NULL;
      }

      strcpy(indexRsp.dbFName, pStbVersion->dbFName);
      strcpy(indexRsp.tbName, pStbVersion->stbName);

      taosArrayPush(hbRsp.pIndexRsp, &indexRsp);
    }
  }

  int32_t rspLen = tSerializeSSTbHbRsp(NULL, 0, &hbRsp);
  if (rspLen < 0) {
    tFreeSSTbHbRsp(&hbRsp);
    terrno = TSDB_CODE_INVALID_MSG;
    return -1;
  }

  void *pRsp = taosMemoryMalloc(rspLen);
  if (pRsp == NULL) {
    tFreeSSTbHbRsp(&hbRsp);
    terrno = TSDB_CODE_OUT_OF_MEMORY;
    return -1;
  }

  tSerializeSSTbHbRsp(pRsp, rspLen, &hbRsp);
  tFreeSSTbHbRsp(&hbRsp);
  *ppRsp = pRsp;
  *pRspLen = rspLen;
  return 0;
}

int32_t mndGetNumOfStbs(SMnode *pMnode, char *dbName, int32_t *pNumOfStbs) {
  SSdb   *pSdb = pMnode->pSdb;
  SDbObj *pDb = mndAcquireDb(pMnode, dbName);
  if (pDb == NULL) {
    terrno = TSDB_CODE_MND_DB_NOT_SELECTED;
    return -1;
  }

  int32_t numOfStbs = 0;
  void   *pIter = NULL;
  while (1) {
    SStbObj *pStb = NULL;
    pIter = sdbFetch(pSdb, SDB_STB, pIter, (void **)&pStb);
    if (pIter == NULL) break;

    if (pStb->dbUid == pDb->uid) {
      numOfStbs++;
    }

    sdbRelease(pSdb, pStb);
  }

  *pNumOfStbs = numOfStbs;
  mndReleaseDb(pMnode, pDb);
  return 0;
}

void mndExtractDbNameFromStbFullName(const char *stbFullName, char *dst) {
  SName name = {0};
  tNameFromString(&name, stbFullName, T_NAME_ACCT | T_NAME_DB | T_NAME_TABLE);

  tNameGetFullDbName(&name, dst);
}

void mndExtractTbNameFromStbFullName(const char *stbFullName, char *dst, int32_t dstSize) {
  int32_t pos = -1;
  int32_t num = 0;
  for (pos = 0; stbFullName[pos] != 0; ++pos) {
    if (stbFullName[pos] == TS_PATH_DELIMITER[0]) num++;
    if (num == 2) break;
  }

  if (num == 2) {
    tstrncpy(dst, stbFullName + pos + 1, dstSize);
  }
}

static int32_t mndRetrieveStb(SRpcMsg *pReq, SShowObj *pShow, SSDataBlock *pBlock, int32_t rows) {
  SMnode  *pMnode = pReq->info.node;
  SSdb    *pSdb = pMnode->pSdb;
  int32_t  numOfRows = 0;
  SStbObj *pStb = NULL;
  int32_t  cols = 0;

  SDbObj *pDb = NULL;
  if (strlen(pShow->db) > 0) {
    pDb = mndAcquireDb(pMnode, pShow->db);
    if (pDb == NULL) return terrno;
  }

  while (numOfRows < rows) {
    pShow->pIter = sdbFetch(pSdb, SDB_STB, pShow->pIter, (void **)&pStb);
    if (pShow->pIter == NULL) break;

    if (pDb != NULL && pStb->dbUid != pDb->uid) {
      sdbRelease(pSdb, pStb);
      continue;
    }

    cols = 0;

    SName name = {0};
    char  stbName[TSDB_TABLE_NAME_LEN + VARSTR_HEADER_SIZE] = {0};
    mndExtractTbNameFromStbFullName(pStb->name, &stbName[VARSTR_HEADER_SIZE], TSDB_TABLE_NAME_LEN);
    varDataSetLen(stbName, strlen(&stbName[VARSTR_HEADER_SIZE]));

    SColumnInfoData *pColInfo = taosArrayGet(pBlock->pDataBlock, cols++);
    colDataAppend(pColInfo, numOfRows, (const char *)stbName, false);

    char db[TSDB_DB_NAME_LEN + VARSTR_HEADER_SIZE] = {0};
    tNameFromString(&name, pStb->db, T_NAME_ACCT | T_NAME_DB);
    tNameGetDbName(&name, varDataVal(db));
    varDataSetLen(db, strlen(varDataVal(db)));

    pColInfo = taosArrayGet(pBlock->pDataBlock, cols++);
    colDataAppend(pColInfo, numOfRows, (const char *)db, false);

    pColInfo = taosArrayGet(pBlock->pDataBlock, cols++);
    colDataAppend(pColInfo, numOfRows, (const char *)&pStb->createdTime, false);

    pColInfo = taosArrayGet(pBlock->pDataBlock, cols++);
    colDataAppend(pColInfo, numOfRows, (const char *)&pStb->numOfColumns, false);

    pColInfo = taosArrayGet(pBlock->pDataBlock, cols++);
    colDataAppend(pColInfo, numOfRows, (const char *)&pStb->numOfTags, false);

    pColInfo = taosArrayGet(pBlock->pDataBlock, cols++);
    colDataAppend(pColInfo, numOfRows, (const char *)&pStb->updateTime, false);  // number of tables

    pColInfo = taosArrayGet(pBlock->pDataBlock, cols++);
    if (pStb->commentLen > 0) {
      char comment[TSDB_TB_COMMENT_LEN + VARSTR_HEADER_SIZE] = {0};
      STR_TO_VARSTR(comment, pStb->comment);
      colDataAppend(pColInfo, numOfRows, comment, false);
    } else if (pStb->commentLen == 0) {
      char comment[VARSTR_HEADER_SIZE + VARSTR_HEADER_SIZE] = {0};
      STR_TO_VARSTR(comment, "");
      colDataAppend(pColInfo, numOfRows, comment, false);
    } else {
      colDataAppendNULL(pColInfo, numOfRows);
    }

    char watermark[64 + VARSTR_HEADER_SIZE] = {0};
    sprintf(varDataVal(watermark), "%" PRId64 "a,%" PRId64 "a", pStb->watermark[0], pStb->watermark[1]);
    varDataSetLen(watermark, strlen(varDataVal(watermark)));

    pColInfo = taosArrayGet(pBlock->pDataBlock, cols++);
    colDataAppend(pColInfo, numOfRows, (const char *)watermark, false);

    char maxDelay[64 + VARSTR_HEADER_SIZE] = {0};
    sprintf(varDataVal(maxDelay), "%" PRId64 "a,%" PRId64 "a", pStb->maxdelay[0], pStb->maxdelay[1]);
    varDataSetLen(maxDelay, strlen(varDataVal(maxDelay)));

    pColInfo = taosArrayGet(pBlock->pDataBlock, cols++);
    colDataAppend(pColInfo, numOfRows, (const char *)maxDelay, false);

    char rollup[128 + VARSTR_HEADER_SIZE] = {0};
    int32_t rollupNum = (int32_t)taosArrayGetSize(pStb->pFuncs);
    for (int32_t i = 0; i < rollupNum; ++i) {
      char *funcName = taosArrayGet(pStb->pFuncs, i);
      if (i) {
        strcat(varDataVal(rollup), ", ");        
      }
      strcat(varDataVal(rollup), funcName);
    }
    varDataSetLen(rollup, strlen(varDataVal(rollup)));

    pColInfo = taosArrayGet(pBlock->pDataBlock, cols++);
    colDataAppend(pColInfo, numOfRows, (const char *)rollup, false);

    numOfRows++;
    sdbRelease(pSdb, pStb);
  }

  if (pDb != NULL) {
    mndReleaseDb(pMnode, pDb);
  }

  pShow->numOfRows += numOfRows;
  return numOfRows;
}

static void mndCancelGetNextStb(SMnode *pMnode, void *pIter) {
  SSdb *pSdb = pMnode->pSdb;
  sdbCancelFetch(pSdb, pIter);
}<|MERGE_RESOLUTION|>--- conflicted
+++ resolved
@@ -1416,10 +1416,6 @@
   return 0;
 }
 
-<<<<<<< HEAD
-
-=======
->>>>>>> 2fddb8a6
 static int32_t mndBuildStbSchemaImp(SDbObj *pDb, SStbObj *pStb, const char *tbName, STableMetaRsp *pRsp) {
   taosRLockLatch(&pStb->lock);
 
@@ -1466,9 +1462,6 @@
   return 0;
 }
 
-<<<<<<< HEAD
-static int32_t mndBuildStbSchema(SMnode *pMnode, const char *dbFName, const char *tbName, STableMetaRsp *pRsp) {
-=======
 static int32_t mndBuildStbCfgImp(SDbObj *pDb, SStbObj *pStb, const char *tbName, STableCfgRsp *pRsp) {
   taosRLockLatch(&pStb->lock);
 
@@ -1524,7 +1517,6 @@
 
 static int32_t mndBuildStbSchema(SMnode *pMnode, const char *dbFName, const char *tbName, STableMetaRsp *pRsp,
                                  int32_t *smaVer) {
->>>>>>> 2fddb8a6
   char tbFName[TSDB_TABLE_FNAME_LEN] = {0};
   snprintf(tbFName, sizeof(tbFName), "%s.%s", dbFName, tbName);
 
@@ -1537,12 +1529,6 @@
   SStbObj *pStb = mndAcquireStb(pMnode, tbFName);
   if (pStb == NULL) {
     mndReleaseDb(pMnode, pDb);
-<<<<<<< HEAD
-    terrno = TSDB_CODE_MND_INVALID_STB;
-    return -1;
-  }
-
-=======
     terrno = TSDB_CODE_PAR_TABLE_NOT_EXIST;
     return -1;
   }
@@ -1551,23 +1537,12 @@
     *smaVer = pStb->smaVer;
   }
 
->>>>>>> 2fddb8a6
   int32_t code = mndBuildStbSchemaImp(pDb, pStb, tbName, pRsp);
   mndReleaseDb(pMnode, pDb);
   mndReleaseStb(pMnode, pStb);
   return code;
 }
 
-<<<<<<< HEAD
-
-static int32_t mndBuildSMAlterStbRsp(SDbObj *pDb, const SMAlterStbReq *pAlter, SStbObj *pObj, void **pCont, int32_t *pLen) {
-  int           ret;
-  SEncoder      ec = {0};
-  uint32_t      contLen = 0; 
-  SMAlterStbRsp alterRsp = {0};
-  SName name = {0};
-  tNameFromString(&name, pAlter->name, T_NAME_ACCT | T_NAME_DB | T_NAME_TABLE);
-=======
 static int32_t mndBuildStbCfg(SMnode *pMnode, const char *dbFName, const char *tbName, STableCfgRsp *pRsp) {
   char tbFName[TSDB_TABLE_FNAME_LEN] = {0};
   snprintf(tbFName, sizeof(tbFName), "%s.%s", dbFName, tbName);
@@ -1599,39 +1574,26 @@
   SMAlterStbRsp alterRsp = {0};
   SName         name = {0};
   tNameFromString(&name, pObj->name, T_NAME_ACCT | T_NAME_DB | T_NAME_TABLE);
->>>>>>> 2fddb8a6
 
   alterRsp.pMeta = taosMemoryCalloc(1, sizeof(STableMetaRsp));
   if (NULL == alterRsp.pMeta) {
     terrno = TSDB_CODE_OUT_OF_MEMORY;
     return -1;
   }
-<<<<<<< HEAD
-  
-=======
-
->>>>>>> 2fddb8a6
+
   ret = mndBuildStbSchemaImp(pDb, pObj, name.tname, alterRsp.pMeta);
   if (ret) {
     tFreeSMAlterStbRsp(&alterRsp);
     return ret;
   }
-<<<<<<< HEAD
-  
-=======
-
->>>>>>> 2fddb8a6
+
   tEncodeSize(tEncodeSMAlterStbRsp, &alterRsp, contLen, ret);
   if (ret) {
     tFreeSMAlterStbRsp(&alterRsp);
     return ret;
   }
 
-<<<<<<< HEAD
-  void* cont = taosMemoryMalloc(contLen);
-=======
   void *cont = taosMemoryMalloc(contLen);
->>>>>>> 2fddb8a6
   tEncoderInit(&ec, cont, contLen);
   tEncodeSMAlterStbRsp(&ec, &alterRsp);
   tEncoderClear(&ec);
@@ -1640,14 +1602,6 @@
 
   *pCont = cont;
   *pLen = contLen;
-<<<<<<< HEAD
-  
-  return 0;
-}
-
-static int32_t mndAlterStb(SMnode *pMnode, SRpcMsg *pReq, const SMAlterStbReq *pAlter, SDbObj *pDb, SStbObj *pOld) {
-  bool needRsp = true;
-=======
 
   return 0;
 }
@@ -1684,7 +1638,6 @@
   int32_t code = -1;
   SField *pField0 = NULL;
 
->>>>>>> 2fddb8a6
   SStbObj stbObj = {0};
   taosRLockLatch(&pOld->lock);
   memcpy(&stbObj, pOld, sizeof(SStbObj));
@@ -1693,14 +1646,6 @@
   stbObj.pTags = NULL;
   stbObj.updateTime = taosGetTimestampMs();
   stbObj.lock = 0;
-<<<<<<< HEAD
-  taosRUnLockLatch(&pOld->lock);
-
-  int32_t code = -1;
-  STrans *pTrans = NULL;
-  SField *pField0 = NULL;
-=======
->>>>>>> 2fddb8a6
 
   switch (pAlter->alterType) {
     case TSDB_ALTER_TABLE_ADD_TAG:
@@ -1739,31 +1684,7 @@
   }
 
   if (code != 0) goto _OVER;
-<<<<<<< HEAD
-
-  code = -1;
-  pTrans = mndTransCreate(pMnode, TRN_POLICY_RETRY, TRN_CONFLICT_DB_INSIDE, pReq);
-  if (pTrans == NULL) goto _OVER;
-
-  mDebug("trans:%d, used to alter stb:%s", pTrans->id, pAlter->name);
-  mndTransSetDbName(pTrans, pDb->name);
-
-  if (needRsp) {
-    void* pCont = NULL;
-    int32_t contLen = 0;
-    if (mndBuildSMAlterStbRsp(pDb, pAlter, &stbObj, &pCont, &contLen)) goto _OVER;
-    mndTransSetRpcRsp(pTrans, pCont, contLen);
-  }
-  
-  if (mndSetAlterStbRedoLogs(pMnode, pTrans, pDb, &stbObj) != 0) goto _OVER;
-  if (mndSetAlterStbCommitLogs(pMnode, pTrans, pDb, &stbObj) != 0) goto _OVER;
-  if (mndSetAlterStbRedoActions(pMnode, pTrans, pDb, &stbObj) != 0) goto _OVER;
-  if (mndTransPrepare(pMnode, pTrans) != 0) goto _OVER;
-
-  code = 0;
-=======
   code = mndAlterStbImp(pMnode, pReq, pDb, &stbObj, needRsp, pReq->pCont, pReq->contLen);
->>>>>>> 2fddb8a6
 
 _OVER:
   taosMemoryFreeClear(stbObj.pTags);
@@ -1956,22 +1877,9 @@
 
   mndReleaseDb(pMnode, pDb);
   mndReleaseStb(pMnode, pStb);
-<<<<<<< HEAD
-  mndReleaseUser(pMnode, pUser);
-
   return code;
 }
 
-static int32_t mndProcessVDropStbRsp(SRpcMsg *pRsp) {
-  mndTransProcessRsp(pRsp);
-  return 0;
-}
-
-=======
-  return code;
-}
-
->>>>>>> 2fddb8a6
 static int32_t mndProcessTableMetaReq(SRpcMsg *pReq) {
   SMnode       *pMnode = pReq->info.node;
   int32_t       code = -1;
