/*
 * Copyright (c) 2019 TAOS Data, Inc. <jhtao@taosdata.com>
 *
 * This program is free software: you can use, redistribute, and/or modify
 * it under the terms of the GNU Affero General Public License, version 3
 * or later ("AGPL"), as published by the Free Software Foundation.
 *
 * This program is distributed in the hope that it will be useful, but WITHOUT
 * ANY WARRANTY; without even the implied warranty of MERCHANTABILITY or
 * FITNESS FOR A PARTICULAR PURPOSE.
 *
 * You should have received a copy of the GNU Affero General Public License
 * along with this program. If not, see <http://www.gnu.org/licenses/>.
 */

#define _DEFAULT_SOURCE
#include "mndVgroup.h"
#include "mndAuth.h"
#include "mndDb.h"
#include "mndDnode.h"
#include "mndMnode.h"
#include "mndShow.h"
#include "mndTrans.h"
#include "mndUser.h"

#define VGROUP_VER_NUMBER   1
#define VGROUP_RESERVE_SIZE 64

static SSdbRow *mndVgroupActionDecode(SSdbRaw *pRaw);
static int32_t  mndVgroupActionInsert(SSdb *pSdb, SVgObj *pVgroup);
static int32_t  mndVgroupActionDelete(SSdb *pSdb, SVgObj *pVgroup);
static int32_t  mndVgroupActionUpdate(SSdb *pSdb, SVgObj *pOld, SVgObj *pNew);

static int32_t mndRetrieveVgroups(SRpcMsg *pReq, SShowObj *pShow, SSDataBlock *pBlock, int32_t rows);
static void    mndCancelGetNextVgroup(SMnode *pMnode, void *pIter);
static int32_t mndRetrieveVnodes(SRpcMsg *pReq, SShowObj *pShow, SSDataBlock *pBlock, int32_t rows);
static void    mndCancelGetNextVnode(SMnode *pMnode, void *pIter);

static int32_t mndProcessRedistributeVgroupMsg(SRpcMsg *pReq);
static int32_t mndProcessSplitVgroupMsg(SRpcMsg *pReq);
<<<<<<< HEAD
=======
static int32_t mndProcessBalanceVgroupMsg(SRpcMsg *pReq);
>>>>>>> b2e51d95

int32_t mndInitVgroup(SMnode *pMnode) {
  SSdbTable table = {
      .sdbType = SDB_VGROUP,
      .keyType = SDB_KEY_INT32,
      .encodeFp = (SdbEncodeFp)mndVgroupActionEncode,
      .decodeFp = (SdbDecodeFp)mndVgroupActionDecode,
      .insertFp = (SdbInsertFp)mndVgroupActionInsert,
      .updateFp = (SdbUpdateFp)mndVgroupActionUpdate,
      .deleteFp = (SdbDeleteFp)mndVgroupActionDelete,
  };

  mndSetMsgHandle(pMnode, TDMT_DND_CREATE_VNODE_RSP, mndTransProcessRsp);
  mndSetMsgHandle(pMnode, TDMT_VND_ALTER_REPLICA_RSP, mndTransProcessRsp);
  mndSetMsgHandle(pMnode, TDMT_VND_ALTER_CONFIG_RSP, mndTransProcessRsp);
  mndSetMsgHandle(pMnode, TDMT_VND_ALTER_CONFIRM_RSP, mndTransProcessRsp);
  mndSetMsgHandle(pMnode, TDMT_DND_DROP_VNODE_RSP, mndTransProcessRsp);
  mndSetMsgHandle(pMnode, TDMT_VND_COMPACT_RSP, mndTransProcessRsp);

  mndAddShowRetrieveHandle(pMnode, TSDB_MGMT_TABLE_VGROUP, mndRetrieveVgroups);
  mndAddShowFreeIterHandle(pMnode, TSDB_MGMT_TABLE_VGROUP, mndCancelGetNextVgroup);
  mndAddShowRetrieveHandle(pMnode, TSDB_MGMT_TABLE_VNODES, mndRetrieveVnodes);
  mndAddShowFreeIterHandle(pMnode, TSDB_MGMT_TABLE_VNODES, mndCancelGetNextVnode);

  return sdbSetTable(pMnode->pSdb, table);
}

void mndCleanupVgroup(SMnode *pMnode) {}

SSdbRaw *mndVgroupActionEncode(SVgObj *pVgroup) {
  terrno = TSDB_CODE_OUT_OF_MEMORY;

  SSdbRaw *pRaw = sdbAllocRaw(SDB_VGROUP, VGROUP_VER_NUMBER, sizeof(SVgObj) + VGROUP_RESERVE_SIZE);
  if (pRaw == NULL) goto _OVER;

  int32_t dataPos = 0;
  SDB_SET_INT32(pRaw, dataPos, pVgroup->vgId, _OVER)
  SDB_SET_INT64(pRaw, dataPos, pVgroup->createdTime, _OVER)
  SDB_SET_INT64(pRaw, dataPos, pVgroup->updateTime, _OVER)
  SDB_SET_INT32(pRaw, dataPos, pVgroup->version, _OVER)
  SDB_SET_INT32(pRaw, dataPos, pVgroup->hashBegin, _OVER)
  SDB_SET_INT32(pRaw, dataPos, pVgroup->hashEnd, _OVER)
  SDB_SET_BINARY(pRaw, dataPos, pVgroup->dbName, TSDB_DB_FNAME_LEN, _OVER)
  SDB_SET_INT64(pRaw, dataPos, pVgroup->dbUid, _OVER)
  SDB_SET_INT8(pRaw, dataPos, pVgroup->isTsma, _OVER)
  SDB_SET_INT8(pRaw, dataPos, pVgroup->replica, _OVER)
  for (int8_t i = 0; i < pVgroup->replica; ++i) {
    SVnodeGid *pVgid = &pVgroup->vnodeGid[i];
    SDB_SET_INT32(pRaw, dataPos, pVgid->dnodeId, _OVER)
  }
  SDB_SET_RESERVE(pRaw, dataPos, VGROUP_RESERVE_SIZE, _OVER)
  SDB_SET_DATALEN(pRaw, dataPos, _OVER)

  terrno = 0;

_OVER:
  if (terrno != 0) {
    mError("vgId:%d, failed to encode to raw:%p since %s", pVgroup->vgId, pRaw, terrstr());
    sdbFreeRaw(pRaw);
    return NULL;
  }

  mTrace("vgId:%d, encode to raw:%p, row:%p", pVgroup->vgId, pRaw, pVgroup);
  return pRaw;
}

SSdbRow *mndVgroupActionDecode(SSdbRaw *pRaw) {
  terrno = TSDB_CODE_OUT_OF_MEMORY;

  int8_t sver = 0;
  if (sdbGetRawSoftVer(pRaw, &sver) != 0) goto _OVER;

  if (sver != VGROUP_VER_NUMBER) {
    terrno = TSDB_CODE_SDB_INVALID_DATA_VER;
    goto _OVER;
  }

  SSdbRow *pRow = sdbAllocRow(sizeof(SVgObj));
  if (pRow == NULL) goto _OVER;

  SVgObj *pVgroup = sdbGetRowObj(pRow);
  if (pVgroup == NULL) goto _OVER;

  int32_t dataPos = 0;
  SDB_GET_INT32(pRaw, dataPos, &pVgroup->vgId, _OVER)
  SDB_GET_INT64(pRaw, dataPos, &pVgroup->createdTime, _OVER)
  SDB_GET_INT64(pRaw, dataPos, &pVgroup->updateTime, _OVER)
  SDB_GET_INT32(pRaw, dataPos, &pVgroup->version, _OVER)
  SDB_GET_INT32(pRaw, dataPos, &pVgroup->hashBegin, _OVER)
  SDB_GET_INT32(pRaw, dataPos, &pVgroup->hashEnd, _OVER)
  SDB_GET_BINARY(pRaw, dataPos, pVgroup->dbName, TSDB_DB_FNAME_LEN, _OVER)
  SDB_GET_INT64(pRaw, dataPos, &pVgroup->dbUid, _OVER)
  SDB_GET_INT8(pRaw, dataPos, &pVgroup->isTsma, _OVER)
  SDB_GET_INT8(pRaw, dataPos, &pVgroup->replica, _OVER)
  for (int8_t i = 0; i < pVgroup->replica; ++i) {
    SVnodeGid *pVgid = &pVgroup->vnodeGid[i];
    SDB_GET_INT32(pRaw, dataPos, &pVgid->dnodeId, _OVER)
    if (pVgroup->replica == 1) {
      pVgid->role = TAOS_SYNC_STATE_LEADER;
    }
  }
  SDB_GET_RESERVE(pRaw, dataPos, VGROUP_RESERVE_SIZE, _OVER)

  terrno = 0;

_OVER:
  if (terrno != 0) {
    mError("vgId:%d, failed to decode from raw:%p since %s", pVgroup->vgId, pRaw, terrstr());
    taosMemoryFreeClear(pRow);
    return NULL;
  }

  mTrace("vgId:%d, decode from raw:%p, row:%p", pVgroup->vgId, pRaw, pVgroup);
  return pRow;
}

static int32_t mndVgroupActionInsert(SSdb *pSdb, SVgObj *pVgroup) {
  mTrace("vgId:%d, perform insert action, row:%p", pVgroup->vgId, pVgroup);
  return 0;
}

static int32_t mndVgroupActionDelete(SSdb *pSdb, SVgObj *pVgroup) {
  mTrace("vgId:%d, perform delete action, row:%p", pVgroup->vgId, pVgroup);
  return 0;
}

static int32_t mndVgroupActionUpdate(SSdb *pSdb, SVgObj *pOld, SVgObj *pNew) {
  mTrace("vgId:%d, perform update action, old row:%p new row:%p", pOld->vgId, pOld, pNew);
  pOld->updateTime = pNew->updateTime;
  pOld->version = pNew->version;
  pOld->hashBegin = pNew->hashBegin;
  pOld->hashEnd = pNew->hashEnd;
  pOld->replica = pNew->replica;
  pOld->isTsma = pNew->isTsma;
  memcpy(pOld->vnodeGid, pNew->vnodeGid, TSDB_MAX_REPLICA * sizeof(SVnodeGid));
  return 0;
}

SVgObj *mndAcquireVgroup(SMnode *pMnode, int32_t vgId) {
  SSdb   *pSdb = pMnode->pSdb;
  SVgObj *pVgroup = sdbAcquire(pSdb, SDB_VGROUP, &vgId);
  if (pVgroup == NULL && terrno == TSDB_CODE_SDB_OBJ_NOT_THERE) {
    terrno = TSDB_CODE_MND_VGROUP_NOT_EXIST;
  }
  return pVgroup;
}

void mndReleaseVgroup(SMnode *pMnode, SVgObj *pVgroup) {
  SSdb *pSdb = pMnode->pSdb;
  sdbRelease(pSdb, pVgroup);
}

void *mndBuildCreateVnodeReq(SMnode *pMnode, SDnodeObj *pDnode, SDbObj *pDb, SVgObj *pVgroup, int32_t *pContLen,
                             bool standby) {
  SCreateVnodeReq createReq = {0};
  createReq.vgId = pVgroup->vgId;
  memcpy(createReq.db, pDb->name, TSDB_DB_FNAME_LEN);
  createReq.dbUid = pDb->uid;
  createReq.vgVersion = pVgroup->version;
  createReq.numOfStables = pDb->cfg.numOfStables;
  createReq.buffer = pDb->cfg.buffer;
  createReq.pageSize = pDb->cfg.pageSize;
  createReq.pages = pDb->cfg.pages;
  createReq.daysPerFile = pDb->cfg.daysPerFile;
  createReq.daysToKeep0 = pDb->cfg.daysToKeep0;
  createReq.daysToKeep1 = pDb->cfg.daysToKeep1;
  createReq.daysToKeep2 = pDb->cfg.daysToKeep2;
  createReq.minRows = pDb->cfg.minRows;
  createReq.maxRows = pDb->cfg.maxRows;
  createReq.fsyncPeriod = pDb->cfg.fsyncPeriod;
  createReq.walLevel = pDb->cfg.walLevel;
  createReq.precision = pDb->cfg.precision;
  createReq.compression = pDb->cfg.compression;
  createReq.strict = pDb->cfg.strict;
  createReq.cacheLastRow = pDb->cfg.cacheLastRow;
  createReq.replica = pVgroup->replica;
  createReq.selfIndex = -1;
  createReq.hashBegin = pVgroup->hashBegin;
  createReq.hashEnd = pVgroup->hashEnd;
  createReq.hashMethod = pDb->cfg.hashMethod;
  createReq.numOfRetensions = pDb->cfg.numOfRetensions;
  createReq.pRetensions = pDb->cfg.pRetensions;
  createReq.standby = standby;
  createReq.isTsma = pVgroup->isTsma;
  createReq.pTsma = pVgroup->pTsma;

  for (int32_t v = 0; v < pVgroup->replica; ++v) {
    SReplica  *pReplica = &createReq.replicas[v];
    SVnodeGid *pVgid = &pVgroup->vnodeGid[v];
    SDnodeObj *pVgidDnode = mndAcquireDnode(pMnode, pVgid->dnodeId);
    if (pVgidDnode == NULL) {
      return NULL;
    }

    pReplica->id = pVgidDnode->id;
    pReplica->port = pVgidDnode->port;
    memcpy(pReplica->fqdn, pVgidDnode->fqdn, TSDB_FQDN_LEN);
    mndReleaseDnode(pMnode, pVgidDnode);

    if (pDnode->id == pVgid->dnodeId) {
      createReq.selfIndex = v;
    }
  }

  if (createReq.selfIndex == -1) {
    terrno = TSDB_CODE_MND_APP_ERROR;
    return NULL;
  }

  int32_t contLen = tSerializeSCreateVnodeReq(NULL, 0, &createReq);
  if (contLen < 0) {
    terrno = TSDB_CODE_OUT_OF_MEMORY;
    return NULL;
  }

  void *pReq = taosMemoryMalloc(contLen);
  if (pReq == NULL) {
    terrno = TSDB_CODE_OUT_OF_MEMORY;
    return NULL;
  }

  tSerializeSCreateVnodeReq(pReq, contLen, &createReq);
  *pContLen = contLen;
  return pReq;
}

void *mndBuildAlterVnodeReq(SMnode *pMnode, SDbObj *pDb, SVgObj *pVgroup, int32_t *pContLen) {
  SAlterVnodeReq alterReq = {0};
  alterReq.vgVersion = pVgroup->version;
  alterReq.buffer = pDb->cfg.buffer;
  alterReq.pages = pDb->cfg.pages;
  alterReq.pageSize = pDb->cfg.pageSize;
  alterReq.daysPerFile = pDb->cfg.daysPerFile;
  alterReq.daysToKeep0 = pDb->cfg.daysToKeep0;
  alterReq.daysToKeep1 = pDb->cfg.daysToKeep1;
  alterReq.daysToKeep2 = pDb->cfg.daysToKeep2;
  alterReq.fsyncPeriod = pDb->cfg.fsyncPeriod;
  alterReq.walLevel = pDb->cfg.walLevel;
  alterReq.strict = pDb->cfg.strict;
  alterReq.cacheLastRow = pDb->cfg.cacheLastRow;
  alterReq.replica = pVgroup->replica;

  for (int32_t v = 0; v < pVgroup->replica; ++v) {
    SReplica  *pReplica = &alterReq.replicas[v];
    SVnodeGid *pVgid = &pVgroup->vnodeGid[v];
    SDnodeObj *pVgidDnode = mndAcquireDnode(pMnode, pVgid->dnodeId);
    if (pVgidDnode == NULL) {
      return NULL;
    }

    pReplica->id = pVgidDnode->id;
    pReplica->port = pVgidDnode->port;
    memcpy(pReplica->fqdn, pVgidDnode->fqdn, TSDB_FQDN_LEN);
    mndReleaseDnode(pMnode, pVgidDnode);
  }

  int32_t contLen = tSerializeSAlterVnodeReq(NULL, 0, &alterReq);
  if (contLen < 0) {
    terrno = TSDB_CODE_OUT_OF_MEMORY;
    return NULL;
  }
  contLen += +sizeof(SMsgHead);

  void *pReq = taosMemoryMalloc(contLen);
  if (pReq == NULL) {
    terrno = TSDB_CODE_OUT_OF_MEMORY;
    return NULL;
  }

  SMsgHead *pHead = pReq;
  pHead->contLen = htonl(contLen);
  pHead->vgId = htonl(pVgroup->vgId);

  tSerializeSAlterVnodeReq((char *)pReq + sizeof(SMsgHead), contLen, &alterReq);
  *pContLen = contLen;
  return pReq;
}

void *mndBuildDropVnodeReq(SMnode *pMnode, SDnodeObj *pDnode, SDbObj *pDb, SVgObj *pVgroup, int32_t *pContLen) {
  SDropVnodeReq dropReq = {0};
  dropReq.dnodeId = pDnode->id;
  dropReq.vgId = pVgroup->vgId;
  memcpy(dropReq.db, pDb->name, TSDB_DB_FNAME_LEN);
  dropReq.dbUid = pDb->uid;

  int32_t contLen = tSerializeSDropVnodeReq(NULL, 0, &dropReq);
  if (contLen < 0) {
    terrno = TSDB_CODE_OUT_OF_MEMORY;
    return NULL;
  }

  void *pReq = taosMemoryMalloc(contLen);
  if (pReq == NULL) {
    terrno = TSDB_CODE_OUT_OF_MEMORY;
    return NULL;
  }

  tSerializeSDropVnodeReq(pReq, contLen, &dropReq);
  *pContLen = contLen;
  return pReq;
}

static bool mndResetDnodesArrayFp(SMnode *pMnode, void *pObj, void *p1, void *p2, void *p3) {
  SDnodeObj *pDnode = pObj;
  pDnode->numOfVnodes = 0;
  return true;
}

static bool mndBuildDnodesArrayFp(SMnode *pMnode, void *pObj, void *p1, void *p2, void *p3) {
  SDnodeObj *pDnode = pObj;
  SArray    *pArray = p1;
  int32_t    exceptDnodeId = *(int32_t *)p2;

  if (exceptDnodeId == pDnode->id) {
    return true;
  }

  int64_t curMs = taosGetTimestampMs();
  bool    online = mndIsDnodeOnline(pDnode, curMs);
  bool    isMnode = mndIsMnode(pMnode, pDnode->id);
  pDnode->numOfVnodes = mndGetVnodesNum(pMnode, pDnode->id);

  mDebug("dnode:%d, vnodes:%d support_vnodes:%d is_mnode:%d online:%d", pDnode->id, pDnode->numOfVnodes,
         pDnode->numOfSupportVnodes, isMnode, online);

  if (isMnode) {
    pDnode->numOfVnodes++;
  }

  if (online && pDnode->numOfSupportVnodes > 0) {
    taosArrayPush(pArray, pDnode);
  }
  return true;
}

SArray *mndBuildDnodesArray(SMnode *pMnode, int32_t exceptDnodeId) {
  SSdb   *pSdb = pMnode->pSdb;
  int32_t numOfDnodes = mndGetDnodeSize(pMnode);

  SArray *pArray = taosArrayInit(numOfDnodes, sizeof(SDnodeObj));
  if (pArray == NULL) {
    terrno = TSDB_CODE_OUT_OF_MEMORY;
    return NULL;
  }

  sdbTraverse(pSdb, SDB_DNODE, mndResetDnodesArrayFp, NULL, NULL, NULL);
  sdbTraverse(pSdb, SDB_DNODE, mndBuildDnodesArrayFp, pArray, &exceptDnodeId, NULL);
  return pArray;
}

static int32_t mndCompareDnodeVnodes(SDnodeObj *pDnode1, SDnodeObj *pDnode2) {
  float d1Score = (float)pDnode1->numOfVnodes / pDnode1->numOfSupportVnodes;
  float d2Score = (float)pDnode2->numOfVnodes / pDnode2->numOfSupportVnodes;
  return d1Score >= d2Score ? 1 : 0;
}

static int32_t mndGetAvailableDnode(SMnode *pMnode, SVgObj *pVgroup, SArray *pArray) {
  SSdb   *pSdb = pMnode->pSdb;
  int32_t allocedVnodes = 0;
  void   *pIter = NULL;

  taosArraySort(pArray, (__compar_fn_t)mndCompareDnodeVnodes);

  int32_t size = taosArrayGetSize(pArray);
  if (size < pVgroup->replica) {
    mError("db:%s, vgId:%d, no enough online dnodes:%d to alloc %d replica", pVgroup->dbName, pVgroup->vgId, size,
           pVgroup->replica);
    terrno = TSDB_CODE_MND_NO_ENOUGH_DNODES;
    return -1;
  }

  for (int32_t v = 0; v < pVgroup->replica; ++v) {
    SVnodeGid *pVgid = &pVgroup->vnodeGid[v];
    SDnodeObj *pDnode = taosArrayGet(pArray, v);
    if (pDnode == NULL || pDnode->numOfVnodes > pDnode->numOfSupportVnodes) {
      terrno = TSDB_CODE_MND_NO_ENOUGH_DNODES;
      return -1;
    }

    pVgid->dnodeId = pDnode->id;
    if (pVgroup->replica == 1) {
      pVgid->role = TAOS_SYNC_STATE_LEADER;
    } else {
      pVgid->role = TAOS_SYNC_STATE_FOLLOWER;
    }

    mInfo("db:%s, vgId:%d, vn:%d dnode:%d is alloced", pVgroup->dbName, pVgroup->vgId, v, pVgid->dnodeId);
    pDnode->numOfVnodes++;
  }

  return 0;
}

int32_t mndAllocSmaVgroup(SMnode *pMnode, SDbObj *pDb, SVgObj *pVgroup) {
  SArray *pArray = mndBuildDnodesArray(pMnode, 0);
  if (pArray == NULL) return -1;

  pVgroup->vgId = sdbGetMaxId(pMnode->pSdb, SDB_VGROUP);
  pVgroup->isTsma = 1;
  pVgroup->createdTime = taosGetTimestampMs();
  pVgroup->updateTime = pVgroup->createdTime;
  pVgroup->version = 1;
  memcpy(pVgroup->dbName, pDb->name, TSDB_DB_FNAME_LEN);
  pVgroup->dbUid = pDb->uid;
  pVgroup->replica = 1;

  if (mndGetAvailableDnode(pMnode, pVgroup, pArray) != 0) return -1;

  mInfo("db:%s, sma vgId:%d is alloced", pDb->name, pVgroup->vgId);
  return 0;
}

int32_t mndAllocVgroup(SMnode *pMnode, SDbObj *pDb, SVgObj **ppVgroups) {
  int32_t code = -1;
  SArray *pArray = NULL;
  SVgObj *pVgroups = NULL;

  pVgroups = taosMemoryCalloc(pDb->cfg.numOfVgroups, sizeof(SVgObj));
  if (pVgroups == NULL) {
    terrno = TSDB_CODE_OUT_OF_MEMORY;
    goto _OVER;
  }

  pArray = mndBuildDnodesArray(pMnode, 0);
  if (pArray == NULL) goto _OVER;

  mInfo("db:%s, total %d dnodes used to create %d vgroups (%d vnodes)", pDb->name, (int32_t)taosArrayGetSize(pArray),
        pDb->cfg.numOfVgroups, pDb->cfg.numOfVgroups * pDb->cfg.replications);

  int32_t  allocedVgroups = 0;
  int32_t  maxVgId = sdbGetMaxId(pMnode->pSdb, SDB_VGROUP);
  uint32_t hashMin = 0;
  uint32_t hashMax = UINT32_MAX;
  uint32_t hashInterval = (hashMax - hashMin) / pDb->cfg.numOfVgroups;

  if (maxVgId < 2) maxVgId = 2;

  for (uint32_t v = 0; v < pDb->cfg.numOfVgroups; v++) {
    SVgObj *pVgroup = &pVgroups[v];
    pVgroup->vgId = maxVgId++;
    pVgroup->createdTime = taosGetTimestampMs();
    pVgroup->updateTime = pVgroups->createdTime;
    pVgroup->version = 1;
    pVgroup->hashBegin = hashMin + hashInterval * v;
    if (v == pDb->cfg.numOfVgroups - 1) {
      pVgroup->hashEnd = hashMax;
    } else {
      pVgroup->hashEnd = hashMin + hashInterval * (v + 1) - 1;
    }

    memcpy(pVgroup->dbName, pDb->name, TSDB_DB_FNAME_LEN);
    pVgroup->dbUid = pDb->uid;
    pVgroup->replica = pDb->cfg.replications;

    if (mndGetAvailableDnode(pMnode, pVgroup, pArray) != 0) {
      terrno = TSDB_CODE_MND_NO_ENOUGH_DNODES;
      goto _OVER;
    }

    allocedVgroups++;
  }

  *ppVgroups = pVgroups;
  code = 0;

  mInfo("db:%s, total %d vgroups is alloced, replica:%d", pDb->name, pDb->cfg.numOfVgroups, pDb->cfg.replications);

_OVER:
  if (code != 0) taosMemoryFree(pVgroups);
  taosArrayDestroy(pArray);
  return code;
}

SEpSet mndGetVgroupEpset(SMnode *pMnode, const SVgObj *pVgroup) {
  SEpSet epset = {0};

  for (int32_t v = 0; v < pVgroup->replica; ++v) {
    const SVnodeGid *pVgid = &pVgroup->vnodeGid[v];
    SDnodeObj       *pDnode = mndAcquireDnode(pMnode, pVgid->dnodeId);
    if (pDnode == NULL) continue;

    if (pVgid->role == TAOS_SYNC_STATE_LEADER) {
      epset.inUse = epset.numOfEps;
    }

    addEpIntoEpSet(&epset, pDnode->fqdn, pDnode->port);
    mndReleaseDnode(pMnode, pDnode);
  }

  return epset;
}

static bool mndGetVgroupMaxReplicaFp(SMnode *pMnode, void *pObj, void *p1, void *p2, void *p3) {
  SVgObj  *pVgroup = pObj;
  int64_t  uid = *(int64_t *)p1;
  int8_t  *pReplica = p2;
  int32_t *pNumOfVgroups = p3;

  if (pVgroup->dbUid == uid) {
    *pReplica = TMAX(*pReplica, pVgroup->replica);
    (*pNumOfVgroups)++;
  }

  return true;
}

static int32_t mndGetVgroupMaxReplica(SMnode *pMnode, char *dbName, int8_t *pReplica, int32_t *pNumOfVgroups) {
  SSdb   *pSdb = pMnode->pSdb;
  SDbObj *pDb = mndAcquireDb(pMnode, dbName);
  if (pDb == NULL) {
    terrno = TSDB_CODE_MND_DB_NOT_SELECTED;
    return -1;
  }

  *pReplica = 1;
  *pNumOfVgroups = 0;
  sdbTraverse(pSdb, SDB_VGROUP, mndGetVgroupMaxReplicaFp, &pDb->uid, pReplica, pNumOfVgroups);
  mndReleaseDb(pMnode, pDb);
  return 0;
}

static int32_t mndRetrieveVgroups(SRpcMsg *pReq, SShowObj *pShow, SSDataBlock *pBlock, int32_t rows) {
  SMnode *pMnode = pReq->info.node;
  SSdb   *pSdb = pMnode->pSdb;
  int32_t numOfRows = 0;
  SVgObj *pVgroup = NULL;
  int32_t cols = 0;
  int64_t curMs = taosGetTimestampMs();

  SDbObj *pDb = NULL;
  if (strlen(pShow->db) > 0) {
    pDb = mndAcquireDb(pMnode, pShow->db);
    if (pDb == NULL) {
      return 0;
    }
  }

  while (numOfRows < rows) {
    pShow->pIter = sdbFetch(pSdb, SDB_VGROUP, pShow->pIter, (void **)&pVgroup);
    if (pShow->pIter == NULL) break;

    if (pDb != NULL && pVgroup->dbUid != pDb->uid) {
      continue;
    }

    cols = 0;
    SColumnInfoData *pColInfo = taosArrayGet(pBlock->pDataBlock, cols++);
    colDataAppend(pColInfo, numOfRows, (const char *)&pVgroup->vgId, false);

    SName name = {0};
    char  db[TSDB_DB_NAME_LEN + VARSTR_HEADER_SIZE] = {0};
    tNameFromString(&name, pVgroup->dbName, T_NAME_ACCT | T_NAME_DB);
    tNameGetDbName(&name, varDataVal(db));
    varDataSetLen(db, strlen(varDataVal(db)));

    pColInfo = taosArrayGet(pBlock->pDataBlock, cols++);
    colDataAppend(pColInfo, numOfRows, (const char *)db, false);

    pColInfo = taosArrayGet(pBlock->pDataBlock, cols++);
    colDataAppend(pColInfo, numOfRows, (const char *)&pVgroup->numOfTables, false);

    // default 3 replica
    for (int32_t i = 0; i < 3; ++i) {
      pColInfo = taosArrayGet(pBlock->pDataBlock, cols++);
      if (i < pVgroup->replica) {
        colDataAppend(pColInfo, numOfRows, (const char *)&pVgroup->vnodeGid[i].dnodeId, false);

        bool       online = false;
        SDnodeObj *pDnode = mndAcquireDnode(pMnode, pVgroup->vnodeGid[i].dnodeId);
        if (pDnode != NULL) {
          online = mndIsDnodeOnline(pDnode, curMs);
          mndReleaseDnode(pMnode, pDnode);
        }

        char        buf1[20] = {0};
        const char *role = online ? syncStr(pVgroup->vnodeGid[i].role) : "offline";
        STR_WITH_MAXSIZE_TO_VARSTR(buf1, role, pShow->pMeta->pSchemas[cols].bytes);

        pColInfo = taosArrayGet(pBlock->pDataBlock, cols++);
        colDataAppend(pColInfo, numOfRows, (const char *)buf1, false);
      } else {
        colDataAppendNULL(pColInfo, numOfRows);
        pColInfo = taosArrayGet(pBlock->pDataBlock, cols++);
        colDataAppendNULL(pColInfo, numOfRows);
      }
    }

    pColInfo = taosArrayGet(pBlock->pDataBlock, cols++);
    colDataAppendNULL(pColInfo, numOfRows);

    pColInfo = taosArrayGet(pBlock->pDataBlock, cols++);
    colDataAppendNULL(pColInfo, numOfRows);

    pColInfo = taosArrayGet(pBlock->pDataBlock, cols++);
    colDataAppendNULL(pColInfo, numOfRows);

    pColInfo = taosArrayGet(pBlock->pDataBlock, cols++);
    colDataAppend(pColInfo, numOfRows, (const char *)&pVgroup->isTsma, false);

    numOfRows++;
    sdbRelease(pSdb, pVgroup);
  }

  if (pDb != NULL) {
    mndReleaseDb(pMnode, pDb);
  }

  pShow->numOfRows += numOfRows;
  return numOfRows;
}

static void mndCancelGetNextVgroup(SMnode *pMnode, void *pIter) {
  SSdb *pSdb = pMnode->pSdb;
  sdbCancelFetch(pSdb, pIter);
}

static bool mndGetVnodesNumFp(SMnode *pMnode, void *pObj, void *p1, void *p2, void *p3) {
  SVgObj  *pVgroup = pObj;
  int32_t  dnodeId = *(int32_t *)p1;
  int32_t *pNumOfVnodes = (int32_t *)p2;

  for (int32_t v = 0; v < pVgroup->replica; ++v) {
    if (pVgroup->vnodeGid[v].dnodeId == dnodeId) {
      (*pNumOfVnodes)++;
    }
  }

  return true;
}

int32_t mndGetVnodesNum(SMnode *pMnode, int32_t dnodeId) {
  int32_t numOfVnodes = 0;
  sdbTraverse(pMnode->pSdb, SDB_VGROUP, mndGetVnodesNumFp, &dnodeId, &numOfVnodes, NULL);
  return numOfVnodes;
}

static int32_t mndRetrieveVnodes(SRpcMsg *pReq, SShowObj *pShow, SSDataBlock *pBlock, int32_t rows) {
  SMnode *pMnode = pReq->info.node;
  SSdb   *pSdb = pMnode->pSdb;
  int32_t numOfRows = 0;
  SVgObj *pVgroup = NULL;
  int32_t cols = 0;

  while (numOfRows < rows) {
    pShow->pIter = sdbFetch(pSdb, SDB_VGROUP, pShow->pIter, (void **)&pVgroup);
    if (pShow->pIter == NULL) break;

    for (int32_t i = 0; i < pVgroup->replica && numOfRows < rows; ++i) {
      SVnodeGid *pVgid = &pVgroup->vnodeGid[i];
      cols = 0;

      SColumnInfoData *pColInfo = taosArrayGet(pBlock->pDataBlock, cols++);
      colDataAppend(pColInfo, numOfRows, (const char *)&pVgroup->vgId, false);

      SName name = {0};
      char  db[TSDB_DB_NAME_LEN + VARSTR_HEADER_SIZE] = {0};
      tNameFromString(&name, pVgroup->dbName, T_NAME_ACCT | T_NAME_DB);
      tNameGetDbName(&name, varDataVal(db));
      varDataSetLen(db, strlen(varDataVal(db)));

      pColInfo = taosArrayGet(pBlock->pDataBlock, cols++);
      colDataAppend(pColInfo, numOfRows, (const char *)db, false);

      uint32_t val = 0;
      pColInfo = taosArrayGet(pBlock->pDataBlock, cols++);
      colDataAppend(pColInfo, numOfRows, (const char *)&val, false);

      char buf[20] = {0};
      STR_TO_VARSTR(buf, syncStr(pVgid->role));
      pColInfo = taosArrayGet(pBlock->pDataBlock, cols++);
      colDataAppend(pColInfo, numOfRows, (const char *)buf, false);

      pColInfo = taosArrayGet(pBlock->pDataBlock, cols++);
      colDataAppend(pColInfo, numOfRows, (const char *)&pVgroup->replica, false);  // onlines

      numOfRows++;
    }

    sdbRelease(pSdb, pVgroup);
  }

  pShow->numOfRows += numOfRows;
  return numOfRows;
}

static void mndCancelGetNextVnode(SMnode *pMnode, void *pIter) {
  SSdb *pSdb = pMnode->pSdb;
  sdbCancelFetch(pSdb, pIter);
}

int32_t mndAddVnodeToVgroup(SMnode *pMnode, SVgObj *pVgroup, SArray *pArray) {
  taosArraySort(pArray, (__compar_fn_t)mndCompareDnodeVnodes);
  for (int32_t i = 0; i < taosArrayGetSize(pArray); ++i) {
    SDnodeObj *pDnode = taosArrayGet(pArray, i);
    mDebug("dnode:%d, equivalent vnodes:%d", pDnode->id, pDnode->numOfVnodes);
  }

  SVnodeGid *pVgid = &pVgroup->vnodeGid[pVgroup->replica];
  for (int32_t d = 0; d < taosArrayGetSize(pArray); ++d) {
    SDnodeObj *pDnode = taosArrayGet(pArray, d);

    bool used = false;
    for (int32_t vn = 0; vn < pVgroup->replica; ++vn) {
      if (pDnode->id == pVgroup->vnodeGid[vn].dnodeId) {
        used = true;
        break;
      }
    }
    if (used) continue;

    if (pDnode == NULL || pDnode->numOfVnodes > pDnode->numOfSupportVnodes) {
      terrno = TSDB_CODE_MND_NO_ENOUGH_DNODES;
      return -1;
    }

    pVgid->dnodeId = pDnode->id;
    pVgid->role = TAOS_SYNC_STATE_ERROR;
    mInfo("db:%s, vgId:%d, vn:%d dnode:%d, is added", pVgroup->dbName, pVgroup->vgId, pVgroup->replica, pVgid->dnodeId);

    pVgroup->replica++;
    pDnode->numOfVnodes++;
    return 0;
  }

  terrno = TSDB_CODE_MND_NO_ENOUGH_DNODES;
  mError("db:%s, failed to add vnode to vgId:%d since %s", pVgroup->dbName, pVgroup->vgId, terrstr());
  return -1;
}

int32_t mndRemoveVnodeFromVgroup(SMnode *pMnode, SVgObj *pVgroup, SArray *pArray, SVnodeGid *pDelVgid) {
  taosArraySort(pArray, (__compar_fn_t)mndCompareDnodeVnodes);
  for (int32_t i = 0; i < taosArrayGetSize(pArray); ++i) {
    SDnodeObj *pDnode = taosArrayGet(pArray, i);
    mDebug("dnode:%d, equivalent vnodes:%d", pDnode->id, pDnode->numOfVnodes);
  }

  int32_t code = -1;
  for (int32_t d = taosArrayGetSize(pArray) - 1; d >= 0; --d) {
    SDnodeObj *pDnode = taosArrayGet(pArray, d);

    for (int32_t vn = 0; vn < pVgroup->replica; ++vn) {
      SVnodeGid *pVgid = &pVgroup->vnodeGid[vn];
      if (pVgid->dnodeId == pDnode->id) {
        mInfo("db:%s, vgId:%d, vn:%d dnode:%d, is removed", pVgroup->dbName, pVgroup->vgId, vn, pVgid->dnodeId);
        pDnode->numOfVnodes--;
        pVgroup->replica--;
        *pDelVgid = *pVgid;
        *pVgid = pVgroup->vnodeGid[pVgroup->replica];
        memset(&pVgroup->vnodeGid[pVgroup->replica], 0, sizeof(SVnodeGid));
        code = 0;
        goto _OVER;
      }
    }
  }

_OVER:
  if (code != 0) {
    terrno = TSDB_CODE_APP_ERROR;
    mError("db:%s, failed to remove vnode from vgId:%d since %s", pVgroup->dbName, pVgroup->vgId, terrstr());
    return -1;
  }

  for (int32_t vn = 0; vn < pVgroup->replica; ++vn) {
    SVnodeGid *pVgid = &pVgroup->vnodeGid[vn];
    mInfo("db:%s, vgId:%d, vn:%d dnode:%d is reserved", pVgroup->dbName, pVgroup->vgId, vn, pVgid->dnodeId);
  }
  return 0;
}

int32_t mndAddCreateVnodeAction(SMnode *pMnode, STrans *pTrans, SDbObj *pDb, SVgObj *pVgroup, SVnodeGid *pVgid,
                                bool standby) {
  STransAction action = {0};

  SDnodeObj *pDnode = mndAcquireDnode(pMnode, pVgid->dnodeId);
  if (pDnode == NULL) return -1;
  action.epSet = mndGetDnodeEpset(pDnode);
  mndReleaseDnode(pMnode, pDnode);

  int32_t contLen = 0;
  void   *pReq = mndBuildCreateVnodeReq(pMnode, pDnode, pDb, pVgroup, &contLen, standby);
  if (pReq == NULL) return -1;

  action.pCont = pReq;
  action.contLen = contLen;
  action.msgType = TDMT_DND_CREATE_VNODE;
  action.acceptableCode = TSDB_CODE_NODE_ALREADY_DEPLOYED;

  if (mndTransAppendRedoAction(pTrans, &action) != 0) {
    taosMemoryFree(pReq);
    return -1;
  }

  return 0;
}

int32_t mndAddAlterVnodeConfirmAction(SMnode *pMnode, STrans *pTrans, SDbObj *pDb, SVgObj *pVgroup) {
  STransAction action = {0};
  action.epSet = mndGetVgroupEpset(pMnode, pVgroup);

  int32_t   contLen = sizeof(SMsgHead);
  SMsgHead *pHead = taosMemoryMalloc(contLen);
  if (pHead == NULL) {
    terrno = TSDB_CODE_OUT_OF_MEMORY;
    return -1;
  }

  pHead->contLen = htonl(contLen);
  pHead->vgId = htonl(pVgroup->vgId);

  action.pCont = pHead;
  action.contLen = contLen;
  action.msgType = TDMT_VND_ALTER_CONFIRM;

  if (mndTransAppendRedoAction(pTrans, &action) != 0) {
    taosMemoryFree(pHead);
    return -1;
  }

  return 0;
}

int32_t mndAddAlterVnodeAction(SMnode *pMnode, STrans *pTrans, SDbObj *pDb, SVgObj *pVgroup, tmsg_t msgType) {
  STransAction action = {0};
  action.epSet = mndGetVgroupEpset(pMnode, pVgroup);

  int32_t contLen = 0;
  void   *pReq = mndBuildAlterVnodeReq(pMnode, pDb, pVgroup, &contLen);
  if (pReq == NULL) return -1;

  action.pCont = pReq;
  action.contLen = contLen;
  action.msgType = msgType;

  if (mndTransAppendRedoAction(pTrans, &action) != 0) {
    taosMemoryFree(pReq);
    return -1;
  }

  return 0;
}

int32_t mndAddDropVnodeAction(SMnode *pMnode, STrans *pTrans, SDbObj *pDb, SVgObj *pVgroup, SVnodeGid *pVgid,
                              bool isRedo) {
  STransAction action = {0};

  SDnodeObj *pDnode = mndAcquireDnode(pMnode, pVgid->dnodeId);
  if (pDnode == NULL) return -1;
  action.epSet = mndGetDnodeEpset(pDnode);
  mndReleaseDnode(pMnode, pDnode);

  int32_t contLen = 0;
  void   *pReq = mndBuildDropVnodeReq(pMnode, pDnode, pDb, pVgroup, &contLen);
  if (pReq == NULL) return -1;

  action.pCont = pReq;
  action.contLen = contLen;
  action.msgType = TDMT_DND_DROP_VNODE;
  action.acceptableCode = TSDB_CODE_NODE_NOT_DEPLOYED;

  if (isRedo) {
    if (mndTransAppendRedoAction(pTrans, &action) != 0) {
      taosMemoryFree(pReq);
      return -1;
    }
  } else {
    if (mndTransAppendUndoAction(pTrans, &action) != 0) {
      taosMemoryFree(pReq);
      return -1;
    }
  }

  return 0;
}

int32_t mndSetMoveVgroupInfoToTrans(SMnode *pMnode, STrans *pTrans, SDbObj *pDb, SVgObj *pVgroup, int32_t vnIndex,
                                    SArray *pArray) {
  SVgObj newVg = {0};
  memcpy(&newVg, pVgroup, sizeof(SVgObj));

  mInfo("vgId:%d, vgroup info before move, replica:%d", newVg.vgId, newVg.replica);
  for (int32_t i = 0; i < newVg.replica; ++i) {
    mInfo("vgId:%d, vnode:%d dnode:%d", newVg.vgId, i, newVg.vnodeGid[i].dnodeId);
  }

  mInfo("vgId:%d, will add 1 vnodes", pVgroup->vgId);
  if (mndAddVnodeToVgroup(pMnode, &newVg, pArray) != 0) return -1;
  if (mndAddCreateVnodeAction(pMnode, pTrans, pDb, &newVg, &newVg.vnodeGid[1], true) != 0) return -1;
  if (mndAddAlterVnodeAction(pMnode, pTrans, pDb, &newVg, TDMT_VND_ALTER_REPLICA) != 0) return -1;
  if (mndAddAlterVnodeConfirmAction(pMnode, pTrans, pDb, &newVg) != 0) return -1;

  mInfo("vgId:%d, will remove 1 vnodes", pVgroup->vgId);
  newVg.replica--;
  SVnodeGid del = newVg.vnodeGid[vnIndex];
  newVg.vnodeGid[vnIndex] = newVg.vnodeGid[newVg.replica];
  memset(&newVg.vnodeGid[newVg.replica], 0, sizeof(SVnodeGid));
  if (mndAddAlterVnodeAction(pMnode, pTrans, pDb, &newVg, TDMT_VND_ALTER_REPLICA) != 0) return -1;
  if (mndAddDropVnodeAction(pMnode, pTrans, pDb, &newVg, &del, true) != 0) return -1;
  if (mndAddAlterVnodeConfirmAction(pMnode, pTrans, pDb, &newVg) != 0) return -1;

  mInfo("vgId:%d, vgroup info after move, replica:%d", newVg.vgId, newVg.replica);
  for (int32_t i = 0; i < newVg.replica; ++i) {
    mInfo("vgId:%d, vnode:%d dnode:%d", newVg.vgId, i, newVg.vnodeGid[i].dnodeId);
  }
  return 0;
}

int32_t mndSetMoveVgroupsInfoToTrans(SMnode *pMnode, STrans *pTrans, int32_t delDnodeId) {
  SArray *pArray = mndBuildDnodesArray(pMnode, delDnodeId);
  if (pArray == NULL) return -1;

  void *pIter = NULL;
  while (1) {
    SVgObj *pVgroup = NULL;
    pIter = sdbFetch(pMnode->pSdb, SDB_VGROUP, pIter, (void **)&pVgroup);
    if (pIter == NULL) break;

    int32_t vnIndex = -1;
    for (int32_t i = 0; i < pVgroup->replica; ++i) {
      if (pVgroup->vnodeGid[i].dnodeId == delDnodeId) {
        vnIndex = i;
        break;
      }
    }

    if (vnIndex != -1) {
      mInfo("vgId:%d, vnode:%d will be removed from dnode:%d", pVgroup->vgId, vnIndex, delDnodeId);
      SDbObj *pDb = mndAcquireDb(pMnode, pVgroup->dbName);
      mndSetMoveVgroupInfoToTrans(pMnode, pTrans, pDb, pVgroup, vnIndex, pArray);
      mndReleaseDb(pMnode, pDb);
    }

    sdbRelease(pMnode->pSdb, pVgroup);
  }

  taosArrayDestroy(pArray);
  return 0;
}

static int32_t mndAddIncVgroupReplicaToTrans(SMnode *pMnode, STrans *pTrans, SDbObj *pDb, SVgObj *pVgroup,
                                             int32_t newDnodeId) {
  mDebug("vgId:%d, will add 1 vnode, replica:%d, dnode:%d", pVgroup->vgId, pVgroup->replica, newDnodeId);

  SVnodeGid *pGid = &pVgroup->vnodeGid[pVgroup->replica];
  pVgroup->replica++;
  pGid->dnodeId = newDnodeId;
  pGid->role = TAOS_SYNC_STATE_ERROR;

  if (mndAddCreateVnodeAction(pMnode, pTrans, pDb, pVgroup, pGid, true) != 0) return -1;
  if (mndAddAlterVnodeAction(pMnode, pTrans, pDb, pVgroup, TDMT_VND_ALTER_REPLICA) != 0) return -1;
  if (mndAddAlterVnodeConfirmAction(pMnode, pTrans, pDb, pVgroup) != 0) return -1;

  return 0;
}

static int32_t mndAddDecVgroupReplicaFromTrans(SMnode *pMnode, STrans *pTrans, SDbObj *pDb, SVgObj *pVgroup,
                                               int32_t delDnodeId) {
  mDebug("vgId:%d, will remove 1 vnode, replica:%d, dnode:%d", pVgroup->vgId, pVgroup->replica, delDnodeId);

  SVnodeGid *pGid = NULL;
  SVnodeGid  delGid = {0};
  for (int32_t i = 0; i < pVgroup->replica; ++i) {
    if (pVgroup->vnodeGid[i].dnodeId == delDnodeId) {
      pGid = &pVgroup->vnodeGid[i];
      break;
    }
  }

  if (pGid == NULL) return 0;

  memcpy(&delGid, pGid, sizeof(SVnodeGid));
  memcpy(pGid, &pVgroup->vnodeGid[pVgroup->replica], sizeof(SVnodeGid));
  memset(&pVgroup->vnodeGid[pVgroup->replica], 0, sizeof(SVnodeGid));
  pVgroup->replica--;

  if (mndAddAlterVnodeAction(pMnode, pTrans, pDb, pVgroup, TDMT_VND_ALTER_REPLICA) != 0) return -1;
  if (mndAddDropVnodeAction(pMnode, pTrans, pDb, pVgroup, &delGid, true) != 0) return -1;
  if (mndAddAlterVnodeConfirmAction(pMnode, pTrans, pDb, pVgroup) != 0) return -1;

  return 0;
}

static int32_t mndRedistributeVgroup(SMnode *pMnode, SRpcMsg *pReq, SDbObj *pDb, SVgObj *pVgroup, SDnodeObj *pNew1,
                                     SDnodeObj *pOld1, SDnodeObj *pNew2, SDnodeObj *pOld2, SDnodeObj *pNew3,
                                     SDnodeObj *pOld3) {
  int32_t  code = -1;
  SSdbRaw *pRaw = NULL;
  STrans  *pTrans = NULL;

  pTrans = mndTransCreate(pMnode, TRN_POLICY_RETRY, TRN_CONFLICT_GLOBAL, pReq);
  if (pTrans == NULL) goto _OVER;
  mndTransSetSerial(pTrans);
  mDebug("trans:%d, used to drop redistribute vgId:%d", pTrans->id, pVgroup->vgId);

  SVgObj newVg = {0};
  memcpy(&newVg, pVgroup, sizeof(SVgObj));
  mInfo("vgId:%d, vgroup info before redistribute, replica:%d", newVg.vgId, newVg.replica);
  for (int32_t i = 0; i < newVg.replica; ++i) {
    mInfo("vgId:%d, vnode:%d dnode:%d", newVg.vgId, i, newVg.vnodeGid[i].dnodeId);
  }

  if (mndAddIncVgroupReplicaToTrans(pMnode, pTrans, pDb, &newVg, pNew1->id) != 0) goto _OVER;
  if (mndAddDecVgroupReplicaFromTrans(pMnode, pTrans, pDb, &newVg, pOld1->id) != 0) goto _OVER;
  if (pNew2 != NULL) {
    if (mndAddIncVgroupReplicaToTrans(pMnode, pTrans, pDb, &newVg, pNew2->id) != 0) goto _OVER;
    if (mndAddDecVgroupReplicaFromTrans(pMnode, pTrans, pDb, &newVg, pOld2->id) != 0) goto _OVER;
    if (mndAddIncVgroupReplicaToTrans(pMnode, pTrans, pDb, &newVg, pNew3->id) != 0) goto _OVER;
    if (mndAddDecVgroupReplicaFromTrans(pMnode, pTrans, pDb, &newVg, pOld3->id) != 0) goto _OVER;
  }

  pRaw = mndVgroupActionEncode(&newVg);
  if (pRaw == NULL || mndTransAppendCommitlog(pTrans, pRaw) != 0) goto _OVER;
  sdbSetRawStatus(pRaw, SDB_STATUS_READY);
  pRaw = NULL;

  mInfo("vgId:%d, vgroup info after redistribute, replica:%d", newVg.vgId, newVg.replica);
  for (int32_t i = 0; i < newVg.replica; ++i) {
    mInfo("vgId:%d, vnode:%d dnode:%d", newVg.vgId, i, newVg.vnodeGid[i].dnodeId);
  }

  if (mndTransPrepare(pMnode, pTrans) != 0) goto _OVER;
  code = 0;

_OVER:
  mndTransDrop(pTrans);
  sdbFreeRaw(pRaw);
  mndReleaseDb(pMnode, pDb);
  return code;
}

static int32_t mndProcessRedistributeVgroupMsg(SRpcMsg *pReq) {
  SMnode        *pMnode = pReq->info.node;
  SUserObj      *pUser = NULL;
  SDnodeObj     *pNew1 = NULL;
  SDnodeObj     *pNew2 = NULL;
  SDnodeObj     *pNew3 = NULL;
  SDnodeObj     *pOld1 = NULL;
  SDnodeObj     *pOld2 = NULL;
  SDnodeObj     *pOld3 = NULL;
  SVgObj        *pVgroup = NULL;
  SDbObj        *pDb = NULL;
  int32_t        code = -1;
  int64_t        curMs = taosGetTimestampMs();
  SMDropMnodeReq redReq = {0};

#if 0
  if (tDeserializeSCreateDropMQSBNodeReq(pReq->pCont, pReq->contLen, &dropReq) != 0) {
    terrno = TSDB_CODE_INVALID_MSG;
    goto _OVER;
  }
#endif

  mDebug("vgId:%d, start to redistribute", 2);
  pUser = mndAcquireUser(pMnode, pReq->conn.user);
  if (pUser == NULL) {
    terrno = TSDB_CODE_MND_NO_USER_FROM_CONN;
    goto _OVER;
  }

  if (mndCheckNodeAuth(pUser) != 0) {
    goto _OVER;
  }

  pVgroup = mndAcquireVgroup(pMnode, 2);
  if (pVgroup == NULL) goto _OVER;

  pDb = mndAcquireDb(pMnode, pVgroup->dbName);
  if (pDb == NULL) goto _OVER;

  if (pVgroup->replica == 1) {
    pNew1 = mndAcquireDnode(pMnode, 1);
    pOld1 = mndAcquireDnode(pMnode, pVgroup->vnodeGid[0].dnodeId);
    if (pNew1 == NULL || pOld1 == NULL) goto _OVER;
    if (!mndIsDnodeOnline(pNew1, curMs) || !mndIsDnodeOnline(pOld1, curMs)) {
      terrno = TSDB_CODE_NODE_OFFLINE;
      goto _OVER;
    }
    if (pNew1 == pOld1) {
      terrno = TSDB_CODE_MND_VGROUP_UN_CHANGED;
      goto _OVER;
    }
    if (mndRedistributeVgroup(pMnode, pReq, pDb, pVgroup, pNew1, pOld1, NULL, NULL, NULL, NULL) != 0) goto _OVER;
  }

  if (pVgroup->replica == 3) {
    pNew1 = mndAcquireDnode(pMnode, 1);
    pNew2 = mndAcquireDnode(pMnode, 2);
    pNew3 = mndAcquireDnode(pMnode, 3);
    pOld1 = mndAcquireDnode(pMnode, pVgroup->vnodeGid[0].dnodeId);
    pOld2 = mndAcquireDnode(pMnode, pVgroup->vnodeGid[1].dnodeId);
    pOld3 = mndAcquireDnode(pMnode, pVgroup->vnodeGid[2].dnodeId);
    if (pNew1 == NULL || pOld1 == NULL || pNew2 == NULL || pOld2 == NULL || pNew3 == NULL || pOld3 == NULL) goto _OVER;
    if (!mndIsDnodeOnline(pNew1, curMs) || !mndIsDnodeOnline(pOld1, curMs) || !mndIsDnodeOnline(pNew2, curMs) ||
        !mndIsDnodeOnline(pOld2, curMs) || !mndIsDnodeOnline(pNew3, curMs) || !mndIsDnodeOnline(pOld3, curMs)) {
      terrno = TSDB_CODE_NODE_OFFLINE;
      goto _OVER;
    }
    bool changed = true;
    if (pNew1 != pOld1 || pNew1 != pOld2 || pNew1 != pOld3) changed = true;
    if (pNew2 != pOld1 || pNew2 != pOld2 || pNew2 != pOld3) changed = true;
    if (pNew3 != pOld1 || pNew3 != pOld2 || pNew3 != pOld3) changed = true;
    if (!changed) {
      terrno = TSDB_CODE_MND_VGROUP_UN_CHANGED;
      goto _OVER;
    }
    if (mndRedistributeVgroup(pMnode, pReq, pDb, pVgroup, pNew1, pOld1, pNew2, pOld2, pNew3, pOld3) != 0) goto _OVER;
  }

  if (code == 0) code = TSDB_CODE_ACTION_IN_PROGRESS;

_OVER:
  if (code != 0 && code != TSDB_CODE_ACTION_IN_PROGRESS) {
    mDebug("vgId:%d, failed to redistribute since %s", 1, terrstr());
  }

  mndReleaseDnode(pMnode, pNew1);
  mndReleaseDnode(pMnode, pNew2);
  mndReleaseDnode(pMnode, pNew3);
  mndReleaseDnode(pMnode, pOld1);
  mndReleaseDnode(pMnode, pOld2);
  mndReleaseDnode(pMnode, pOld3);
  mndReleaseUser(pMnode, pUser);
  mndReleaseVgroup(pMnode, pVgroup);
  mndReleaseDb(pMnode, pDb);

  return code;
}

<<<<<<< HEAD
static int32_t mndProcessSplitVgroupMsg(SRpcMsg *pReq) { return 0; }
=======
static int32_t mndProcessSplitVgroupMsg(SRpcMsg *pReq) { return 0; }

static int32_t mndSetBalanceVgroupInfoToTrans(SMnode *pMnode, STrans *pTrans, SDbObj *pDb, SVgObj *pVgroup,
                                              SDnodeObj *pSrc, SDnodeObj *pDst) {
  SVgObj newVg = {0};
  memcpy(&newVg, pVgroup, sizeof(SVgObj));
  mInfo("vgId:%d, vgroup info before balance, replica:%d", newVg.vgId, newVg.replica);
  for (int32_t i = 0; i < newVg.replica; ++i) {
    mInfo("vgId:%d, vnode:%d dnode:%d", newVg.vgId, i, newVg.vnodeGid[i].dnodeId);
  }

  if (mndAddIncVgroupReplicaToTrans(pMnode, pTrans, pDb, &newVg, pDst->id) != 0) return -1;
  if (mndAddDecVgroupReplicaFromTrans(pMnode, pTrans, pDb, &newVg, pSrc->id) != 0) return -1;

  SSdbRaw *pRaw = mndVgroupActionEncode(&newVg);
  if (pRaw == NULL || mndTransAppendCommitlog(pTrans, pRaw) != 0) {
    sdbFreeRaw(pRaw);
    return -1;
  }
  sdbSetRawStatus(pRaw, SDB_STATUS_READY);

  mInfo("vgId:%d, vgroup info after balance, replica:%d", newVg.vgId, newVg.replica);
  for (int32_t i = 0; i < newVg.replica; ++i) {
    mInfo("vgId:%d, vnode:%d dnode:%d", newVg.vgId, i, newVg.vnodeGid[i].dnodeId);
  }
  return 0;
}

static int32_t mndBalanceVgroupBetweenDnode(SMnode *pMnode, STrans *pTrans, SDnodeObj *pSrc, SDnodeObj *pDst) {
  void   *pIter = NULL;
  int32_t code = -1;

  while (1) {
    SVgObj *pVgroup = NULL;
    pIter = sdbFetch(pMnode->pSdb, SDB_VGROUP, pIter, (void **)&pVgroup);
    if (pIter == NULL) break;

    bool existInSrc = false;
    bool existInDst = false;
    for (int32_t i = 0; i < pVgroup->replica; ++i) {
      SVnodeGid *pGid = &pVgroup->vnodeGid[i];
      if (pGid->dnodeId == pSrc->id) existInSrc = true;
      if (pGid->dnodeId == pDst->id) existInDst = true;
    }

    if (!existInSrc || existInDst) {
      sdbRelease(pMnode->pSdb, pVgroup);
    }

    SDbObj *pDb = mndAcquireDb(pMnode, pVgroup->dbName);
    code = mndSetBalanceVgroupInfoToTrans(pMnode, pTrans, pDb, pVgroup, pSrc, pDst);
    mndReleaseDb(pMnode, pDb);
    sdbRelease(pMnode->pSdb, pVgroup);
    break;
  }

  return code;
}

static int32_t mndBalanceVgroup(SMnode *pMnode, SRpcMsg *pReq, SArray *pArray) {
  int32_t code = -1;
  int32_t numOfVgroups = 0;
  STrans *pTrans = NULL;

  pTrans = mndTransCreate(pMnode, TRN_POLICY_RETRY, TRN_CONFLICT_GLOBAL, pReq);
  if (pTrans == NULL) goto _OVER;
  mndTransSetSerial(pTrans);
  mDebug("trans:%d, used to balance vgroup", pTrans->id);

  while (1) {
    taosArraySort(pArray, (__compar_fn_t)mndCompareDnodeVnodes);
    SDnodeObj *pSrc = taosArrayGet(pArray, 0);
    SDnodeObj *pDst = taosArrayGet(pArray, taosArrayGetSize(pArray) - 1);

    float srcScore = (float)(pSrc->numOfVnodes - 1) / pSrc->numOfSupportVnodes;
    float dstScore = (float)(pDst->numOfVnodes + 1) / pDst->numOfSupportVnodes;
    if (srcScore + 0.0001 < dstScore) {
      mDebug("trans:%d, balance vgroup from dnode:%d to dnode:%d", pTrans->id, pSrc->id, pDst->id);
      code = mndBalanceVgroupBetweenDnode(pMnode, pTrans, pSrc, pDst);
      if (code == 0) {
        numOfVgroups++;
        continue;
      } else {
        mError("trans:%d, failed to balance vgroup from dnode:%d to dnode:%d", pTrans->id, pSrc->id, pDst->id);
        return -1;
      }
    } else {
      mDebug("trans:%d, no vgroup need to balance vgroup any more", pTrans->id);
      break;
    }
  }

  if (numOfVgroups <= 0) {
    mDebug("no need to balance vgroup");
    code = 0;
  } else {
    mDebug("start to balance vgroup, numOfVgroups:%d", numOfVgroups);
    if (mndTransPrepare(pMnode, pTrans) != 0) goto _OVER;
    code = TSDB_CODE_ACTION_IN_PROGRESS;
  }

_OVER:
  mndTransDrop(pTrans);
  return code;
}

static int32_t mndProcessBalanceVgroupMsg(SRpcMsg *pReq) {
  SMnode   *pMnode = pReq->info.node;
  int32_t   code = -1;
  SUserObj *pUser = NULL;
  SArray   *pArray = NULL;
  void     *pIter = NULL;
  int64_t   curMs = taosGetTimestampMs();

  mDebug("start to balance vgroup");
  pUser = mndAcquireUser(pMnode, pReq->conn.user);
  if (pUser == NULL) {
    terrno = TSDB_CODE_MND_NO_USER_FROM_CONN;
    goto _OVER;
  }

  if (mndCheckNodeAuth(pUser) != 0) goto _OVER;

  while (1) {
    SDnodeObj *pDnode = NULL;
    pIter = sdbFetch(pMnode->pSdb, SDB_DNODE, pIter, (void **)&pDnode);
    if (pIter == NULL) break;
    if (!mndIsDnodeOnline(pDnode, curMs)) {
      terrno = TSDB_CODE_MND_HAS_OFFLINE_DNODE;
      mError("failed to balance vgroup since %s, dnode:%d", terrstr(), pDnode->id);
      sdbRelease(pMnode->pSdb, pDnode);
      goto _OVER;
    }

    sdbRelease(pMnode->pSdb, pDnode);
  }

  pArray = mndBuildDnodesArray(pMnode, 0);
  if (pArray == NULL) goto _OVER;

  if (taosArrayGetSize(pArray) < 2) {
    mDebug("no need to balance vgroup since dnode num less than 2");
    code = 0;
  } else {
    code = mndBalanceVgroup(pMnode, pReq, pArray);
  }

_OVER:
  if (code != 0 && code != TSDB_CODE_ACTION_IN_PROGRESS) {
    mError("failed to balance vgroup since %s", terrstr());
  }

  mndReleaseUser(pMnode, pUser);
  taosArrayDestroy(pArray);
  return code;
}
>>>>>>> b2e51d95
<|MERGE_RESOLUTION|>--- conflicted
+++ resolved
@@ -38,10 +38,7 @@
 
 static int32_t mndProcessRedistributeVgroupMsg(SRpcMsg *pReq);
 static int32_t mndProcessSplitVgroupMsg(SRpcMsg *pReq);
-<<<<<<< HEAD
-=======
 static int32_t mndProcessBalanceVgroupMsg(SRpcMsg *pReq);
->>>>>>> b2e51d95
 
 int32_t mndInitVgroup(SMnode *pMnode) {
   SSdbTable table = {
@@ -1169,9 +1166,6 @@
   return code;
 }
 
-<<<<<<< HEAD
-static int32_t mndProcessSplitVgroupMsg(SRpcMsg *pReq) { return 0; }
-=======
 static int32_t mndProcessSplitVgroupMsg(SRpcMsg *pReq) { return 0; }
 
 static int32_t mndSetBalanceVgroupInfoToTrans(SMnode *pMnode, STrans *pTrans, SDbObj *pDb, SVgObj *pVgroup,
@@ -1327,5 +1321,4 @@
   mndReleaseUser(pMnode, pUser);
   taosArrayDestroy(pArray);
   return code;
-}
->>>>>>> b2e51d95
+}