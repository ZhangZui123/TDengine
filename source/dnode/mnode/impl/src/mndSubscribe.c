/*
 * Copyright (c) 2019 TAOS Data, Inc. <jhtao@taosdata.com>
 *
 * This program is free software: you can use, redistribute, and/or modify
 * it under the terms of the GNU Affero General Public License, version 3
 * or later ("AGPL"), as published by the Free Software Foundation.
 *
 * This program is distributed in the hope that it will be useful, but WITHOUT
 * ANY WARRANTY; without even the implied warranty of MERCHANTABILITY or
 * FITNESS FOR A PARTICULAR PURPOSE.
 *
 * You should have received a copy of the GNU Affero General Public License
 * along with this program. If not, see <http://www.gnu.org/licenses/>.
 */

#define _DEFAULT_SOURCE
#include "mndSubscribe.h"
#include "mndConsumer.h"
#include "mndDb.h"
#include "mndDnode.h"
#include "mndMnode.h"
#include "mndOffset.h"
#include "mndScheduler.h"
#include "mndShow.h"
#include "mndStb.h"
#include "mndTopic.h"
#include "mndTrans.h"
#include "mndUser.h"
#include "mndVgroup.h"
#include "tcompare.h"
#include "tname.h"

#define MND_SUBSCRIBE_VER_NUMBER   1
#define MND_SUBSCRIBE_RESERVE_SIZE 64

#define MND_SUBSCRIBE_REBALANCE_CNT 3

static SSdbRaw *mndSubActionEncode(SMqSubscribeObj *);
static SSdbRow *mndSubActionDecode(SSdbRaw *pRaw);
static int32_t  mndSubActionInsert(SSdb *pSdb, SMqSubscribeObj *);
static int32_t  mndSubActionDelete(SSdb *pSdb, SMqSubscribeObj *);
static int32_t  mndSubActionUpdate(SSdb *pSdb, SMqSubscribeObj *pOldSub, SMqSubscribeObj *pNewSub);

static int32_t mndProcessRebalanceReq(SRpcMsg *pMsg);
static int32_t mndProcessSubscribeInternalRsp(SRpcMsg *pMsg);

static int32_t mndRetrieveSubscribe(SRpcMsg *pReq, SShowObj *pShow, SSDataBlock *pBlock, int32_t rows);
static void    mndCancelGetNextSubscribe(SMnode *pMnode, void *pIter);

static int32_t mndSetSubRedoLogs(SMnode *pMnode, STrans *pTrans, SMqSubscribeObj *pSub) {
  SSdbRaw *pRedoRaw = mndSubActionEncode(pSub);
  if (pRedoRaw == NULL) return -1;
  if (mndTransAppendRedolog(pTrans, pRedoRaw) != 0) return -1;
  if (sdbSetRawStatus(pRedoRaw, SDB_STATUS_READY) != 0) return -1;
  return 0;
}

static int32_t mndSetSubCommitLogs(SMnode *pMnode, STrans *pTrans, SMqSubscribeObj *pSub) {
  SSdbRaw *pCommitRaw = mndSubActionEncode(pSub);
  if (pCommitRaw == NULL) return -1;
  if (mndTransAppendCommitlog(pTrans, pCommitRaw) != 0) return -1;
  if (sdbSetRawStatus(pCommitRaw, SDB_STATUS_READY) != 0) return -1;
  return 0;
}

int32_t mndInitSubscribe(SMnode *pMnode) {
  SSdbTable table = {.sdbType = SDB_SUBSCRIBE,
                     .keyType = SDB_KEY_BINARY,
                     .encodeFp = (SdbEncodeFp)mndSubActionEncode,
                     .decodeFp = (SdbDecodeFp)mndSubActionDecode,
                     .insertFp = (SdbInsertFp)mndSubActionInsert,
                     .updateFp = (SdbUpdateFp)mndSubActionUpdate,
                     .deleteFp = (SdbDeleteFp)mndSubActionDelete};

  mndSetMsgHandle(pMnode, TDMT_VND_MQ_VG_CHANGE_RSP, mndProcessSubscribeInternalRsp);
  mndSetMsgHandle(pMnode, TDMT_VND_MQ_VG_DELETE_RSP, mndProcessSubscribeInternalRsp);
  mndSetMsgHandle(pMnode, TDMT_MND_MQ_DO_REBALANCE, mndProcessRebalanceReq);

  mndAddShowRetrieveHandle(pMnode, TSDB_MGMT_TABLE_SUBSCRIPTIONS, mndRetrieveSubscribe);
  mndAddShowFreeIterHandle(pMnode, TSDB_MGMT_TABLE_TOPICS, mndCancelGetNextSubscribe);

  return sdbSetTable(pMnode->pSdb, table);
}

static SMqSubscribeObj *mndCreateSub(SMnode *pMnode, const SMqTopicObj *pTopic, const char *subKey) {
  SMqSubscribeObj *pSub = tNewSubscribeObj(subKey);
  if (pSub == NULL) {
    terrno = TSDB_CODE_OUT_OF_MEMORY;
    return NULL;
  }
  pSub->dbUid = pTopic->dbUid;
  pSub->subType = pTopic->subType;
  pSub->withTbName = pTopic->withTbName;
  pSub->withSchema = pTopic->withSchema;
  pSub->withTag = pTopic->withTag;

  ASSERT(pSub->unassignedVgs->size == 0);
  ASSERT(taosHashGetSize(pSub->consumerHash) == 0);

  if (mndSchedInitSubEp(pMnode, pTopic, pSub) < 0) {
    tDeleteSubscribeObj(pSub);
    taosMemoryFree(pSub);
    return NULL;
  }

  ASSERT(pSub->unassignedVgs->size > 0);
  ASSERT(taosHashGetSize(pSub->consumerHash) == 0);

  return pSub;
}

static int32_t mndBuildSubChangeReq(void **pBuf, int32_t *pLen, const SMqSubscribeObj *pSub,
                                    const SMqRebOutputVg *pRebVg) {
  SMqRebVgReq req = {0};
  req.oldConsumerId = pRebVg->oldConsumerId;
  req.newConsumerId = pRebVg->newConsumerId;
  req.vgId = pRebVg->pVgEp->vgId;
  req.qmsg = pRebVg->pVgEp->qmsg;
  req.subType = pSub->subType;
  req.withTbName = pSub->withTbName;
  req.withSchema = pSub->withSchema;
  req.withTag = pSub->withTag;
  strncpy(req.subKey, pSub->key, TSDB_SUBSCRIBE_KEY_LEN);

  int32_t tlen = sizeof(SMsgHead) + tEncodeSMqRebVgReq(NULL, &req);
  void   *buf = taosMemoryMalloc(tlen);
  if (buf == NULL) {
    terrno = TSDB_CODE_OUT_OF_MEMORY;
    return -1;
  }
  SMsgHead *pMsgHead = (SMsgHead *)buf;

  pMsgHead->contLen = htonl(tlen);
  pMsgHead->vgId = htonl(pRebVg->pVgEp->vgId);

  void *abuf = POINTER_SHIFT(buf, sizeof(SMsgHead));
  tEncodeSMqRebVgReq(&abuf, &req);
  *pBuf = buf;
  *pLen = tlen;

  return 0;
}

static int32_t mndPersistSubChangeVgReq(SMnode *pMnode, STrans *pTrans, const SMqSubscribeObj *pSub,
                                        const SMqRebOutputVg *pRebVg) {
  ASSERT(pRebVg->oldConsumerId != pRebVg->newConsumerId);

  void   *buf;
  int32_t tlen;
  if (mndBuildSubChangeReq(&buf, &tlen, pSub, pRebVg) < 0) {
    return -1;
  }

  int32_t vgId = pRebVg->pVgEp->vgId;
  SVgObj *pVgObj = mndAcquireVgroup(pMnode, vgId);
  if (pVgObj == NULL) {
    taosMemoryFree(buf);
    return -1;
  }

  STransAction action = {0};
  action.epSet = mndGetVgroupEpset(pMnode, pVgObj);
  action.pCont = buf;
  action.contLen = tlen;
  action.msgType = TDMT_VND_MQ_VG_CHANGE;

  mndReleaseVgroup(pMnode, pVgObj);
  if (mndTransAppendRedoAction(pTrans, &action) != 0) {
    taosMemoryFree(buf);
    return -1;
  }
  return 0;
}

static int32_t mndSplitSubscribeKey(const char *key, char *topic, char *cgroup, bool fullName) {
  int32_t i = 0;
  while (key[i] != TMQ_SEPARATOR) {
    i++;
  }
  memcpy(cgroup, key, i);
  cgroup[i] = 0;
  if (fullName) {
    strcpy(topic, &key[i + 1]);
  } else {
    while (key[i] != '.') {
      i++;
    }
    strcpy(topic, &key[i + 1]);
  }
  return 0;
}

static SMqRebInfo *mndGetOrCreateRebSub(SHashObj *pHash, const char *key) {
  SMqRebInfo *pRebSub = taosHashGet(pHash, key, strlen(key) + 1);
  if (pRebSub == NULL) {
    pRebSub = tNewSMqRebSubscribe(key);
    if (pRebSub == NULL) {
      terrno = TSDB_CODE_OUT_OF_MEMORY;
      return NULL;
    }
    taosHashPut(pHash, key, strlen(key) + 1, pRebSub, sizeof(SMqRebInfo));
  }
  return pRebSub;
}

static int32_t mndDoRebalance(SMnode *pMnode, const SMqRebInputObj *pInput, SMqRebOutputObj *pOutput) {
  int32_t totalVgNum = pOutput->pSub->vgNum;

  mInfo("mq rebalance subscription: %s, vgNum: %d", pOutput->pSub->key, pOutput->pSub->vgNum);

  // 1. build temporary hash(vgId -> SMqRebOutputVg) to store modified vg
  SHashObj *pHash = taosHashInit(64, taosGetDefaultHashFunction(TSDB_DATA_TYPE_INT), false, HASH_NO_LOCK);

  // 2. check and get actual removed consumers, put their vg into hash
  int32_t removedNum = taosArrayGetSize(pInput->pRebInfo->removedConsumers);
  int32_t actualRemoved = 0;
  for (int32_t i = 0; i < removedNum; i++) {
    int64_t consumerId = *(int64_t *)taosArrayGet(pInput->pRebInfo->removedConsumers, i);
    ASSERT(consumerId > 0);
    SMqConsumerEp *pConsumerEp = taosHashGet(pOutput->pSub->consumerHash, &consumerId, sizeof(int64_t));
    ASSERT(pConsumerEp);
    if (pConsumerEp) {
      ASSERT(consumerId == pConsumerEp->consumerId);
      actualRemoved++;
      int32_t consumerVgNum = taosArrayGetSize(pConsumerEp->vgs);
      for (int32_t j = 0; j < consumerVgNum; j++) {
        SMqVgEp       *pVgEp = taosArrayGetP(pConsumerEp->vgs, j);
        SMqRebOutputVg outputVg = {
            .oldConsumerId = consumerId,
            .newConsumerId = -1,
            .pVgEp = pVgEp,
        };
        taosHashPut(pHash, &pVgEp->vgId, sizeof(int32_t), &outputVg, sizeof(SMqRebOutputVg));
      }
      taosHashRemove(pOutput->pSub->consumerHash, &consumerId, sizeof(int64_t));
      // put into removed
      taosArrayPush(pOutput->removedConsumers, &consumerId);
    }
  }
  ASSERT(removedNum == actualRemoved);

  // if previously no consumer, there are vgs not assigned
  {
    int32_t consumerVgNum = taosArrayGetSize(pOutput->pSub->unassignedVgs);
    for (int32_t i = 0; i < consumerVgNum; i++) {
      SMqVgEp       *pVgEp = *(SMqVgEp **)taosArrayPop(pOutput->pSub->unassignedVgs);
      SMqRebOutputVg rebOutput = {
          .oldConsumerId = -1,
          .newConsumerId = -1,
          .pVgEp = pVgEp,
      };
      taosHashPut(pHash, &pVgEp->vgId, sizeof(int32_t), &rebOutput, sizeof(SMqRebOutputVg));
    }
  }

  // 3. calc vg number of each consumer
  int32_t afterRebConsumerNum = pInput->oldConsumerNum + taosArrayGetSize(pInput->pRebInfo->newConsumers) -
                                taosArrayGetSize(pInput->pRebInfo->removedConsumers);
  int32_t minVgCnt = 0;
  int32_t imbConsumerNum = 0;
  // calc num
  if (afterRebConsumerNum) {
    minVgCnt = totalVgNum / afterRebConsumerNum;
    imbConsumerNum = totalVgNum % afterRebConsumerNum;
  }

  // 4. first scan: remove consumer more than wanted, put to remove hash
  int32_t imbCnt = 0;
  void   *pIter = NULL;
  while (1) {
    pIter = taosHashIterate(pOutput->pSub->consumerHash, pIter);
    if (pIter == NULL) break;
    SMqConsumerEp *pConsumerEp = (SMqConsumerEp *)pIter;
    ASSERT(pConsumerEp->consumerId > 0);
    int32_t consumerVgNum = taosArrayGetSize(pConsumerEp->vgs);
    // all old consumers still existing are touched
    // TODO optimize: touch only consumer whose vgs changed
    taosArrayPush(pOutput->touchedConsumers, &pConsumerEp->consumerId);
    if (consumerVgNum > minVgCnt) {
      if (imbCnt < imbConsumerNum) {
        if (consumerVgNum == minVgCnt + 1) {
          continue;
        } else {
          // pop until equal minVg + 1
          while (taosArrayGetSize(pConsumerEp->vgs) > minVgCnt + 1) {
            SMqVgEp       *pVgEp = *(SMqVgEp **)taosArrayPop(pConsumerEp->vgs);
            SMqRebOutputVg outputVg = {
                .oldConsumerId = pConsumerEp->consumerId,
                .newConsumerId = -1,
                .pVgEp = pVgEp,
            };
            taosHashPut(pHash, &pVgEp->vgId, sizeof(int32_t), &outputVg, sizeof(SMqRebOutputVg));
          }
          imbCnt++;
        }
      } else {
        // pop until equal minVg
        while (taosArrayGetSize(pConsumerEp->vgs) > minVgCnt) {
          SMqVgEp       *pVgEp = *(SMqVgEp **)taosArrayPop(pConsumerEp->vgs);
          SMqRebOutputVg outputVg = {
              .oldConsumerId = pConsumerEp->consumerId,
              .newConsumerId = -1,
              .pVgEp = pVgEp,
          };
          taosHashPut(pHash, &pVgEp->vgId, sizeof(int32_t), &outputVg, sizeof(SMqRebOutputVg));
        }
      }
    }
  }

  // 5. add new consumer into sub
  {
    int32_t consumerNum = taosArrayGetSize(pInput->pRebInfo->newConsumers);
    for (int32_t i = 0; i < consumerNum; i++) {
      int64_t consumerId = *(int64_t *)taosArrayGet(pInput->pRebInfo->newConsumers, i);
      ASSERT(consumerId > 0);
      SMqConsumerEp newConsumerEp;
      newConsumerEp.consumerId = consumerId;
      newConsumerEp.vgs = taosArrayInit(0, sizeof(void *));
      taosHashPut(pOutput->pSub->consumerHash, &consumerId, sizeof(int64_t), &newConsumerEp, sizeof(SMqConsumerEp));
      taosArrayPush(pOutput->newConsumers, &consumerId);
    }
  }

  // 6. second scan: find consumer do not have enough vg, extract from temporary hash and assign to new consumer.
  // All related vg should be put into rebVgs
  SMqRebOutputVg *pRebVg = NULL;
  void           *pRemovedIter = NULL;
  pIter = NULL;
  while (1) {
    pIter = taosHashIterate(pOutput->pSub->consumerHash, pIter);
    if (pIter == NULL) break;
    SMqConsumerEp *pConsumerEp = (SMqConsumerEp *)pIter;
    ASSERT(pConsumerEp->consumerId > 0);

    // push until equal minVg
    while (taosArrayGetSize(pConsumerEp->vgs) < minVgCnt) {
      // iter hash and find one vg
      pRemovedIter = taosHashIterate(pHash, pRemovedIter);
      ASSERT(pRemovedIter);
      pRebVg = (SMqRebOutputVg *)pRemovedIter;
      // push
      taosArrayPush(pConsumerEp->vgs, &pRebVg->pVgEp);
      pRebVg->newConsumerId = pConsumerEp->consumerId;
      taosArrayPush(pOutput->rebVgs, pRebVg);
    }
  }

  // 7. handle unassigned vg
  if (taosHashGetSize(pOutput->pSub->consumerHash) != 0) {
    // if has consumer, assign all left vg
    while (1) {
      pRemovedIter = taosHashIterate(pHash, pRemovedIter);
      if (pRemovedIter == NULL) break;
      pIter = taosHashIterate(pOutput->pSub->consumerHash, pIter);
      ASSERT(pIter);
      pRebVg = (SMqRebOutputVg *)pRemovedIter;
      SMqConsumerEp *pConsumerEp = (SMqConsumerEp *)pIter;
      ASSERT(pConsumerEp->consumerId > 0);
      taosArrayPush(pConsumerEp->vgs, &pRebVg->pVgEp);
      pRebVg->newConsumerId = pConsumerEp->consumerId;
      taosArrayPush(pOutput->rebVgs, pRebVg);
    }
  } else {
    // if all consumer is removed, put all vg into unassigned
    pIter = NULL;
    SMqRebOutputVg *pRebOutput = NULL;
    while (1) {
      pIter = taosHashIterate(pHash, pIter);
      if (pIter == NULL) break;
      pRebOutput = (SMqRebOutputVg *)pIter;
      ASSERT(pRebOutput->newConsumerId == -1);
      taosArrayPush(pOutput->pSub->unassignedVgs, &pRebOutput->pVgEp);
      taosArrayPush(pOutput->rebVgs, pRebOutput);
    }
  }

  // 8. TODO generate logs
  mInfo("rebalance calculation completed, rebalanced vg:");
  for (int32_t i = 0; i < taosArrayGetSize(pOutput->rebVgs); i++) {
    SMqRebOutputVg *pOutputRebVg = taosArrayGet(pOutput->rebVgs, i);
    mInfo("vg: %d moved from consumer %ld to consumer %ld", pOutputRebVg->pVgEp->vgId, pOutputRebVg->oldConsumerId,
          pOutputRebVg->newConsumerId);
  }

  // 9. clear
  taosHashCleanup(pHash);

  return 0;
}

<<<<<<< HEAD
static int32_t mndPersistRebResult(SMnode *pMnode, SRpcMsg *pMsg, const SMqRebOutputObj *pOutput) {
  STrans *pTrans = mndTransCreate(pMnode, TRN_POLICY_RETRY, TRN_TYPE_REBALANCE, pMsg);
=======
static int32_t mndPersistRebResult(SMnode *pMnode, SNodeMsg *pMsg, const SMqRebOutputObj *pOutput) {
  STrans *pTrans = mndTransCreate(pMnode, TRN_POLICY_ROLLBACK, TRN_TYPE_REBALANCE, &pMsg->rpcMsg);
>>>>>>> 76dd2bac
  if (pTrans == NULL) {
    return -1;
  }
  // make txn:
  // 1. redo action: action to all vg
  const SArray *rebVgs = pOutput->rebVgs;
  int32_t       vgNum = taosArrayGetSize(rebVgs);
  for (int32_t i = 0; i < vgNum; i++) {
    SMqRebOutputVg *pRebVg = taosArrayGet(rebVgs, i);
    if (mndPersistSubChangeVgReq(pMnode, pTrans, pOutput->pSub, pRebVg) < 0) {
      goto REB_FAIL;
    }
  }

  // 2. redo log: subscribe and vg assignment
  // subscribe
  if (mndSetSubRedoLogs(pMnode, pTrans, pOutput->pSub) != 0) {
    goto REB_FAIL;
  }

  // 3. commit log: consumer to update status and epoch
  // 3.1 set touched consumer
  int32_t consumerNum = taosArrayGetSize(pOutput->touchedConsumers);
  for (int32_t i = 0; i < consumerNum; i++) {
    int64_t         consumerId = *(int64_t *)taosArrayGet(pOutput->touchedConsumers, i);
    SMqConsumerObj *pConsumerOld = mndAcquireConsumer(pMnode, consumerId);
    SMqConsumerObj *pConsumerNew = tNewSMqConsumerObj(pConsumerOld->consumerId, pConsumerOld->cgroup);
    pConsumerNew->updateType = CONSUMER_UPDATE__TOUCH;
    mndReleaseConsumer(pMnode, pConsumerOld);
    if (mndSetConsumerCommitLogs(pMnode, pTrans, pConsumerNew) != 0) {
      goto REB_FAIL;
    }
  }
  // 3.2 set new consumer
  consumerNum = taosArrayGetSize(pOutput->newConsumers);
  for (int32_t i = 0; i < consumerNum; i++) {
    int64_t consumerId = *(int64_t *)taosArrayGet(pOutput->newConsumers, i);
    ASSERT(consumerId > 0);
    SMqConsumerObj *pConsumerOld = mndAcquireConsumer(pMnode, consumerId);
    SMqConsumerObj *pConsumerNew = tNewSMqConsumerObj(pConsumerOld->consumerId, pConsumerOld->cgroup);
    pConsumerNew->updateType = CONSUMER_UPDATE__ADD;
    char *topic = taosMemoryCalloc(1, TSDB_TOPIC_FNAME_LEN);
    char  cgroup[TSDB_CGROUP_LEN];
    mndSplitSubscribeKey(pOutput->pSub->key, topic, cgroup, true);
    taosArrayPush(pConsumerNew->rebNewTopics, &topic);
    mndReleaseConsumer(pMnode, pConsumerOld);
    if (mndSetConsumerCommitLogs(pMnode, pTrans, pConsumerNew) != 0) {
      goto REB_FAIL;
    }
  }

  // 3.3 set removed consumer
  consumerNum = taosArrayGetSize(pOutput->removedConsumers);
  for (int32_t i = 0; i < consumerNum; i++) {
    int64_t consumerId = *(int64_t *)taosArrayGet(pOutput->removedConsumers, i);
    ASSERT(consumerId > 0);
    SMqConsumerObj *pConsumerOld = mndAcquireConsumer(pMnode, consumerId);
    SMqConsumerObj *pConsumerNew = tNewSMqConsumerObj(pConsumerOld->consumerId, pConsumerOld->cgroup);
    pConsumerNew->updateType = CONSUMER_UPDATE__REMOVE;
    char *topic = taosMemoryCalloc(1, TSDB_TOPIC_FNAME_LEN);
    char  cgroup[TSDB_CGROUP_LEN];
    mndSplitSubscribeKey(pOutput->pSub->key, topic, cgroup, true);
    taosArrayPush(pConsumerNew->rebRemovedTopics, &topic);
    mndReleaseConsumer(pMnode, pConsumerOld);
    if (mndSetConsumerCommitLogs(pMnode, pTrans, pConsumerNew) != 0) {
      goto REB_FAIL;
    }
  }
  if (consumerNum) {
    char topic[TSDB_TOPIC_FNAME_LEN];
    char cgroup[TSDB_CGROUP_LEN];
    mndSplitSubscribeKey(pOutput->pSub->key, topic, cgroup, true);
    SMqTopicObj *pTopic = mndAcquireTopic(pMnode, topic);
    if (pTopic) {
      // TODO make topic complete
      SMqTopicObj topicObj = {0};
      memcpy(&topicObj, pTopic, sizeof(SMqTopicObj));
      topicObj.refConsumerCnt = pTopic->refConsumerCnt - consumerNum;
      if (mndSetTopicRedoLogs(pMnode, pTrans, &topicObj) != 0) goto REB_FAIL;
    }
  }

  // 4. TODO commit log: modification log

  // 5. set cb
  mndTransSetCb(pTrans, MQ_REB_TRANS_START_FUNC, MQ_REB_TRANS_STOP_FUNC, NULL, 0);

  // 6. execution
  if (mndTransPrepare(pMnode, pTrans) != 0) goto REB_FAIL;

  mndTransDrop(pTrans);
  return 0;

REB_FAIL:
  mndTransDrop(pTrans);
  return -1;
}

static int32_t mndProcessRebalanceReq(SRpcMsg *pMsg) {
  SMnode            *pMnode = pMsg->info.node;
  SMqDoRebalanceMsg *pReq = pMsg->pCont;
  void              *pIter = NULL;

  mInfo("mq rebalance start");

  while (1) {
    pIter = taosHashIterate(pReq->rebSubHash, pIter);
    if (pIter == NULL) break;
    SMqRebInputObj rebInput = {0};

    SMqRebOutputObj rebOutput = {0};
    rebOutput.newConsumers = taosArrayInit(0, sizeof(void *));
    rebOutput.removedConsumers = taosArrayInit(0, sizeof(void *));
    rebOutput.touchedConsumers = taosArrayInit(0, sizeof(void *));
    rebOutput.rebVgs = taosArrayInit(0, sizeof(SMqRebOutputVg));

    SMqRebInfo      *pRebInfo = (SMqRebInfo *)pIter;
    SMqSubscribeObj *pSub = mndAcquireSubscribeByKey(pMnode, pRebInfo->key);

    rebInput.pRebInfo = pRebInfo;

    if (pSub == NULL) {
      // split sub key and extract topic
      char topic[TSDB_TOPIC_FNAME_LEN];
      char cgroup[TSDB_CGROUP_LEN];
      mndSplitSubscribeKey(pRebInfo->key, topic, cgroup, true);
      SMqTopicObj *pTopic = mndAcquireTopic(pMnode, topic);
      ASSERT(pTopic);
      taosRLockLatch(&pTopic->lock);

      rebOutput.pSub = mndCreateSub(pMnode, pTopic, pRebInfo->key);
      ASSERT(taosHashGetSize(rebOutput.pSub->consumerHash) == 0);

      taosRUnLockLatch(&pTopic->lock);
      mndReleaseTopic(pMnode, pTopic);

      rebInput.oldConsumerNum = 0;
    } else {
      taosRLockLatch(&pSub->lock);
      rebInput.oldConsumerNum = taosHashGetSize(pSub->consumerHash);
      rebOutput.pSub = tCloneSubscribeObj(pSub);
      taosRUnLockLatch(&pSub->lock);
      mndReleaseSubscribe(pMnode, pSub);
    }

    // TODO replace assert with error check
    ASSERT(mndDoRebalance(pMnode, &rebInput, &rebOutput) == 0);

    // if add more consumer to balanced subscribe,
    // possibly no vg is changed
    /*ASSERT(taosArrayGetSize(rebOutput.rebVgs) != 0);*/

    // TODO replace assert with error check
    if (mndPersistRebResult(pMnode, pMsg, &rebOutput) < 0) {
      mError("persist rebalance output error, possibly vnode splitted or dropped");
    }
  }

  // reset flag
  mInfo("mq rebalance completed successfully");
  taosHashCleanup(pReq->rebSubHash);
  mndRebEnd();

  return 0;
}

void mndCleanupSubscribe(SMnode *pMnode) {}

static SSdbRaw *mndSubActionEncode(SMqSubscribeObj *pSub) {
  terrno = TSDB_CODE_OUT_OF_MEMORY;
  void   *buf = NULL;
  int32_t tlen = tEncodeSubscribeObj(NULL, pSub);
  int32_t size = sizeof(int32_t) + tlen + MND_SUBSCRIBE_RESERVE_SIZE;

  SSdbRaw *pRaw = sdbAllocRaw(SDB_SUBSCRIBE, MND_SUBSCRIBE_VER_NUMBER, size);
  if (pRaw == NULL) goto SUB_ENCODE_OVER;

  buf = taosMemoryMalloc(tlen);
  if (buf == NULL) goto SUB_ENCODE_OVER;

  void *abuf = buf;
  tEncodeSubscribeObj(&abuf, pSub);

  int32_t dataPos = 0;
  SDB_SET_INT32(pRaw, dataPos, tlen, SUB_ENCODE_OVER);
  SDB_SET_BINARY(pRaw, dataPos, buf, tlen, SUB_ENCODE_OVER);
  SDB_SET_RESERVE(pRaw, dataPos, MND_SUBSCRIBE_RESERVE_SIZE, SUB_ENCODE_OVER);
  SDB_SET_DATALEN(pRaw, dataPos, SUB_ENCODE_OVER);

  terrno = TSDB_CODE_SUCCESS;

SUB_ENCODE_OVER:
  taosMemoryFreeClear(buf);
  if (terrno != TSDB_CODE_SUCCESS) {
    mError("subscribe:%s, failed to encode to raw:%p since %s", pSub->key, pRaw, terrstr());
    sdbFreeRaw(pRaw);
    return NULL;
  }

  mTrace("subscribe:%s, encode to raw:%p, row:%p", pSub->key, pRaw, pSub);
  return pRaw;
}

static SSdbRow *mndSubActionDecode(SSdbRaw *pRaw) {
  terrno = TSDB_CODE_OUT_OF_MEMORY;
  void *buf = NULL;

  int8_t sver = 0;
  if (sdbGetRawSoftVer(pRaw, &sver) != 0) goto SUB_DECODE_OVER;

  if (sver != MND_SUBSCRIBE_VER_NUMBER) {
    terrno = TSDB_CODE_SDB_INVALID_DATA_VER;
    goto SUB_DECODE_OVER;
  }

  int32_t  size = sizeof(SMqSubscribeObj);
  SSdbRow *pRow = sdbAllocRow(size);
  if (pRow == NULL) goto SUB_DECODE_OVER;

  SMqSubscribeObj *pSub = sdbGetRowObj(pRow);
  if (pSub == NULL) goto SUB_DECODE_OVER;

  int32_t dataPos = 0;
  int32_t tlen;
  SDB_GET_INT32(pRaw, dataPos, &tlen, SUB_DECODE_OVER);
  buf = taosMemoryMalloc(tlen);
  if (buf == NULL) goto SUB_DECODE_OVER;
  SDB_GET_BINARY(pRaw, dataPos, buf, tlen, SUB_DECODE_OVER);
  SDB_GET_RESERVE(pRaw, dataPos, MND_SUBSCRIBE_RESERVE_SIZE, SUB_DECODE_OVER);

  if (tDecodeSubscribeObj(buf, pSub) == NULL) {
    goto SUB_DECODE_OVER;
  }

  terrno = TSDB_CODE_SUCCESS;

SUB_DECODE_OVER:
  taosMemoryFreeClear(buf);
  if (terrno != TSDB_CODE_SUCCESS) {
    mError("subscribe:%s, failed to decode from raw:%p since %s", pSub->key, pRaw, terrstr());
    taosMemoryFreeClear(pRow);
    return NULL;
  }

  return pRow;
}

static int32_t mndSubActionInsert(SSdb *pSdb, SMqSubscribeObj *pSub) {
  mTrace("subscribe:%s, perform insert action", pSub->key);
  return 0;
}

static int32_t mndSubActionDelete(SSdb *pSdb, SMqSubscribeObj *pSub) {
  mTrace("subscribe:%s, perform delete action", pSub->key);
  tDeleteSubscribeObj(pSub);
  return 0;
}

static int32_t mndSubActionUpdate(SSdb *pSdb, SMqSubscribeObj *pOldSub, SMqSubscribeObj *pNewSub) {
  mTrace("subscribe:%s, perform update action", pOldSub->key);
  taosWLockLatch(&pOldSub->lock);

  SHashObj *tmp = pOldSub->consumerHash;
  pOldSub->consumerHash = pNewSub->consumerHash;
  pNewSub->consumerHash = tmp;

  SArray *tmp1 = pOldSub->unassignedVgs;
  pOldSub->unassignedVgs = pNewSub->unassignedVgs;
  pNewSub->unassignedVgs = tmp1;

  taosWUnLockLatch(&pOldSub->lock);
  return 0;
}

int32_t mndMakeSubscribeKey(char *key, const char *cgroup, const char *topicName) {
  int32_t tlen = strlen(cgroup);
  memcpy(key, cgroup, tlen);
  key[tlen] = TMQ_SEPARATOR;
  strcpy(key + tlen + 1, topicName);
  return 0;
}

SMqSubscribeObj *mndAcquireSubscribe(SMnode *pMnode, const char *cgroup, const char *topicName) {
  SSdb *pSdb = pMnode->pSdb;
  char  key[TSDB_SUBSCRIBE_KEY_LEN];
  mndMakeSubscribeKey(key, cgroup, topicName);
  SMqSubscribeObj *pSub = sdbAcquire(pSdb, SDB_SUBSCRIBE, key);
  if (pSub == NULL) {
    terrno = TSDB_CODE_MND_SUBSCRIBE_NOT_EXIST;
  }
  return pSub;
}

SMqSubscribeObj *mndAcquireSubscribeByKey(SMnode *pMnode, const char *key) {
  SSdb            *pSdb = pMnode->pSdb;
  SMqSubscribeObj *pSub = sdbAcquire(pSdb, SDB_SUBSCRIBE, key);
  if (pSub == NULL) {
    terrno = TSDB_CODE_MND_SUBSCRIBE_NOT_EXIST;
  }
  return pSub;
}

void mndReleaseSubscribe(SMnode *pMnode, SMqSubscribeObj *pSub) {
  SSdb *pSdb = pMnode->pSdb;
  sdbRelease(pSdb, pSub);
}

static int32_t mndProcessSubscribeInternalRsp(SRpcMsg *pRsp) {
  mndTransProcessRsp(pRsp);
  return 0;
}

static int32_t mndSetDropSubRedoLogs(SMnode *pMnode, STrans *pTrans, SMqSubscribeObj *pSub) {
  SSdbRaw *pRedoRaw = mndSubActionEncode(pSub);
  if (pRedoRaw == NULL) return -1;
  if (mndTransAppendRedolog(pTrans, pRedoRaw) != 0) return -1;
  if (sdbSetRawStatus(pRedoRaw, SDB_STATUS_DROPPED) != 0) return -1;
  return 0;
}

static int32_t mndSetDropSubCommitLogs(SMnode *pMnode, STrans *pTrans, SMqSubscribeObj *pSub) {
  SSdbRaw *pCommitRaw = mndSubActionEncode(pSub);
  if (pCommitRaw == NULL) return -1;
  if (mndTransAppendCommitlog(pTrans, pCommitRaw) != 0) return -1;
  if (sdbSetRawStatus(pCommitRaw, SDB_STATUS_DROPPED) != 0) return -1;
  return 0;
}

int32_t mndDropSubByDB(SMnode *pMnode, STrans *pTrans, SDbObj *pDb) {
  int32_t code = -1;
  SSdb   *pSdb = pMnode->pSdb;

  void            *pIter = NULL;
  SMqSubscribeObj *pSub = NULL;
  while (1) {
    pIter = sdbFetch(pSdb, SDB_SUBSCRIBE, pIter, (void **)&pSub);
    if (pIter == NULL) break;

    if (pSub->dbUid != pDb->uid) {
      sdbRelease(pSdb, pSub);
      continue;
    }

    if (mndSetDropSubCommitLogs(pMnode, pTrans, pSub) < 0) {
      sdbRelease(pSdb, pSub);
      goto END;
    }
  }

  code = 0;
END:
  return code;
}

int32_t mndDropSubByTopic(SMnode *pMnode, STrans *pTrans, const char *topicName) {
  int32_t code = -1;
  SSdb   *pSdb = pMnode->pSdb;

  void            *pIter = NULL;
  SMqSubscribeObj *pSub = NULL;
  while (1) {
    pIter = sdbFetch(pSdb, SDB_SUBSCRIBE, pIter, (void **)&pSub);
    if (pIter == NULL) break;

    char topic[TSDB_TOPIC_FNAME_LEN];
    char cgroup[TSDB_CGROUP_LEN];
    mndSplitSubscribeKey(pSub->key, topic, cgroup, true);
    if (strcmp(topic, topicName) != 0) {
      sdbRelease(pSdb, pSub);
      continue;
    }

    // iter all vnode to delete handle
    ASSERT(taosHashGetSize(pSub->consumerHash) == 0);
    int32_t sz = taosArrayGetSize(pSub->unassignedVgs);
    for (int32_t i = 0; i < sz; i++) {
      SMqVgEp       *pVgEp = taosArrayGetP(pSub->unassignedVgs, i);
      SMqVDeleteReq *pReq = taosMemoryCalloc(1, sizeof(SMqVDeleteReq));
      pReq->head.vgId = htonl(pVgEp->vgId);
      pReq->vgId = pVgEp->vgId;
      pReq->consumerId = -1;
      memcpy(pReq->subKey, pSub->key, TSDB_SUBSCRIBE_KEY_LEN);
      STransAction action = {0};
      action.epSet = pVgEp->epSet;
      action.pCont = pReq;
      action.contLen = sizeof(SMqVDeleteReq);
      action.msgType = TDMT_VND_MQ_VG_DELETE;
      if (mndTransAppendRedoAction(pTrans, &action) != 0) {
        taosMemoryFree(pReq);
        return -1;
      }
    }

    if (mndSetDropSubRedoLogs(pMnode, pTrans, pSub) < 0) {
      sdbRelease(pSdb, pSub);
      goto END;
    }
  }

  code = 0;
END:
  return code;
}

static int32_t mndRetrieveSubscribe(SRpcMsg *pReq, SShowObj *pShow, SSDataBlock *pBlock, int32_t rowsCapacity) {
  SMnode          *pMnode = pReq->info.node;
  SSdb            *pSdb = pMnode->pSdb;
  int32_t          numOfRows = 0;
  SMqSubscribeObj *pSub = NULL;

  while (numOfRows < rowsCapacity) {
    pShow->pIter = sdbFetch(pSdb, SDB_SUBSCRIBE, pShow->pIter, (void **)&pSub);
    if (pShow->pIter == NULL) break;

    taosRLockLatch(&pSub->lock);

    if (numOfRows + pSub->vgNum > rowsCapacity) {
      blockDataEnsureCapacity(pBlock, numOfRows + pSub->vgNum);
    }

    SMqConsumerEp *pConsumerEp = NULL;
    void          *pIter = NULL;
    while (1) {
      pIter = taosHashIterate(pSub->consumerHash, pIter);
      if (pIter == NULL) break;
      pConsumerEp = (SMqConsumerEp *)pIter;

      int32_t sz = taosArrayGetSize(pConsumerEp->vgs);
      for (int32_t j = 0; j < sz; j++) {
        SMqVgEp *pVgEp = taosArrayGetP(pConsumerEp->vgs, j);

        SColumnInfoData *pColInfo;
        int32_t          cols = 0;

        // topic and cgroup
        char topic[TSDB_TOPIC_FNAME_LEN + VARSTR_HEADER_SIZE] = {0};
        char cgroup[TSDB_CGROUP_LEN + VARSTR_HEADER_SIZE] = {0};
        mndSplitSubscribeKey(pSub->key, varDataVal(topic), varDataVal(cgroup), false);
        varDataSetLen(topic, strlen(varDataVal(topic)));
        varDataSetLen(cgroup, strlen(varDataVal(cgroup)));

        pColInfo = taosArrayGet(pBlock->pDataBlock, cols++);
        colDataAppend(pColInfo, numOfRows, (const char *)topic, false);

        pColInfo = taosArrayGet(pBlock->pDataBlock, cols++);
        colDataAppend(pColInfo, numOfRows, (const char *)cgroup, false);

        // vg id
        pColInfo = taosArrayGet(pBlock->pDataBlock, cols++);
        colDataAppend(pColInfo, numOfRows, (const char *)&pVgEp->vgId, false);

        // consumer id
        pColInfo = taosArrayGet(pBlock->pDataBlock, cols++);
        colDataAppend(pColInfo, numOfRows, (const char *)&pConsumerEp->consumerId, false);

        // offset
#if 0
      // subscribe time
      pColInfo = taosArrayGet(pBlock->pDataBlock, cols++);
      colDataAppend(pColInfo, numOfRows, (const char *)&pSub->subscribeTime, false);

      // rebalance time
      pColInfo = taosArrayGet(pBlock->pDataBlock, cols++);
      colDataAppend(pColInfo, numOfRows, (const char *)&pSub->rebalanceTime, pConsumer->rebalanceTime == 0);
#endif

        numOfRows++;
      }
    }

    // do not show for cleared subscription
#if 0
    int32_t sz = taosArrayGetSize(pSub->unassignedVgs);
    for (int32_t i = 0; i < sz; i++) {
      SMqVgEp *pVgEp = taosArrayGetP(pSub->unassignedVgs, i);

      SColumnInfoData *pColInfo;
      int32_t          cols = 0;

      // topic and cgroup
      char topic[TSDB_TOPIC_FNAME_LEN + VARSTR_HEADER_SIZE] = {0};
      char cgroup[TSDB_CGROUP_LEN + VARSTR_HEADER_SIZE] = {0};
      mndSplitSubscribeKey(pSub->key, varDataVal(topic), varDataVal(cgroup), false);
      varDataSetLen(topic, strlen(varDataVal(topic)));
      varDataSetLen(cgroup, strlen(varDataVal(cgroup)));

      pColInfo = taosArrayGet(pBlock->pDataBlock, cols++);
      colDataAppend(pColInfo, numOfRows, (const char *)topic, false);

      pColInfo = taosArrayGet(pBlock->pDataBlock, cols++);
      colDataAppend(pColInfo, numOfRows, (const char *)cgroup, false);

      // vg id
      pColInfo = taosArrayGet(pBlock->pDataBlock, cols++);
      colDataAppend(pColInfo, numOfRows, (const char *)&pVgEp->vgId, false);

      // consumer id
      pColInfo = taosArrayGet(pBlock->pDataBlock, cols++);
      colDataAppend(pColInfo, numOfRows, NULL, true);

      // offset
#if 0
      // subscribe time
      pColInfo = taosArrayGet(pBlock->pDataBlock, cols++);
      colDataAppend(pColInfo, numOfRows, (const char *)&pSub->subscribeTime, false);

      // rebalance time
      pColInfo = taosArrayGet(pBlock->pDataBlock, cols++);
      colDataAppend(pColInfo, numOfRows, (const char *)&pSub->rebalanceTime, pConsumer->rebalanceTime == 0);
#endif

      numOfRows++;
    }

#endif
    taosRUnLockLatch(&pSub->lock);
    sdbRelease(pSdb, pSub);
  }

  pShow->numOfRows += numOfRows;
  return numOfRows;
}

static void mndCancelGetNextSubscribe(SMnode *pMnode, void *pIter) {
  SSdb *pSdb = pMnode->pSdb;
  sdbCancelFetch(pSdb, pIter);
}<|MERGE_RESOLUTION|>--- conflicted
+++ resolved
@@ -389,13 +389,8 @@
   return 0;
 }
 
-<<<<<<< HEAD
 static int32_t mndPersistRebResult(SMnode *pMnode, SRpcMsg *pMsg, const SMqRebOutputObj *pOutput) {
-  STrans *pTrans = mndTransCreate(pMnode, TRN_POLICY_RETRY, TRN_TYPE_REBALANCE, pMsg);
-=======
-static int32_t mndPersistRebResult(SMnode *pMnode, SNodeMsg *pMsg, const SMqRebOutputObj *pOutput) {
   STrans *pTrans = mndTransCreate(pMnode, TRN_POLICY_ROLLBACK, TRN_TYPE_REBALANCE, &pMsg->rpcMsg);
->>>>>>> 76dd2bac
   if (pTrans == NULL) {
     return -1;
   }
