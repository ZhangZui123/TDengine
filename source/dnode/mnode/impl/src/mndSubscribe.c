/*
 * Copyright (c) 2019 TAOS Data, Inc. <jhtao@taosdata.com>
 *
 * This program is free software: you can use, redistribute, and/or modify
 * it under the terms of the GNU Affero General Public License, version 3
 * or later ("AGPL"), as published by the Free Software Foundation.
 *
 * This program is distributed in the hope that it will be useful, but WITHOUT
 * ANY WARRANTY; without even the implied warranty of MERCHANTABILITY or
 * FITNESS FOR A PARTICULAR PURPOSE.
 *
 * You should have received a copy of the GNU Affero General Public License
 * along with this program. If not, see <http://www.gnu.org/licenses/>.
 */

#define _DEFAULT_SOURCE
#include "mndSubscribe.h"
#include "mndConsumer.h"
#include "mndScheduler.h"
#include "mndShow.h"
#include "mndTopic.h"
#include "mndTrans.h"
#include "mndVgroup.h"
#include "tcompare.h"
#include "tname.h"

#define MND_SUBSCRIBE_VER_NUMBER   2
#define MND_SUBSCRIBE_RESERVE_SIZE 64

#define MND_SUBSCRIBE_REBALANCE_CNT 3

static SSdbRaw *mndSubActionEncode(SMqSubscribeObj *);
static SSdbRow *mndSubActionDecode(SSdbRaw *pRaw);
static int32_t  mndSubActionInsert(SSdb *pSdb, SMqSubscribeObj *);
static int32_t  mndSubActionDelete(SSdb *pSdb, SMqSubscribeObj *);
static int32_t  mndSubActionUpdate(SSdb *pSdb, SMqSubscribeObj *pOldSub, SMqSubscribeObj *pNewSub);
static int32_t  mndProcessRebalanceReq(SRpcMsg *pMsg);
static int32_t  mndProcessDropCgroupReq(SRpcMsg *pMsg);
static int32_t  mndRetrieveSubscribe(SRpcMsg *pReq, SShowObj *pShow, SSDataBlock *pBlock, int32_t rows);
static void     mndCancelGetNextSubscribe(SMnode *pMnode, void *pIter);

static int32_t mndSetSubRedoLogs(SMnode *pMnode, STrans *pTrans, SMqSubscribeObj *pSub) {
  SSdbRaw *pRedoRaw = mndSubActionEncode(pSub);
  if (pRedoRaw == NULL) return -1;
  if (mndTransAppendRedolog(pTrans, pRedoRaw) != 0) return -1;
  if (sdbSetRawStatus(pRedoRaw, SDB_STATUS_READY) != 0) return -1;
  return 0;
}

static int32_t mndSetSubCommitLogs(SMnode *pMnode, STrans *pTrans, SMqSubscribeObj *pSub) {
  SSdbRaw *pCommitRaw = mndSubActionEncode(pSub);
  if (pCommitRaw == NULL) return -1;
  if (mndTransAppendCommitlog(pTrans, pCommitRaw) != 0) return -1;
  if (sdbSetRawStatus(pCommitRaw, SDB_STATUS_READY) != 0) return -1;
  return 0;
}

int32_t mndInitSubscribe(SMnode *pMnode) {
  SSdbTable table = {
      .sdbType = SDB_SUBSCRIBE,
      .keyType = SDB_KEY_BINARY,
      .encodeFp = (SdbEncodeFp)mndSubActionEncode,
      .decodeFp = (SdbDecodeFp)mndSubActionDecode,
      .insertFp = (SdbInsertFp)mndSubActionInsert,
      .updateFp = (SdbUpdateFp)mndSubActionUpdate,
      .deleteFp = (SdbDeleteFp)mndSubActionDelete,
  };

  mndSetMsgHandle(pMnode, TDMT_VND_TMQ_SUBSCRIBE_RSP, mndTransProcessRsp);
  mndSetMsgHandle(pMnode, TDMT_VND_TMQ_DELETE_SUB_RSP, mndTransProcessRsp);
  mndSetMsgHandle(pMnode, TDMT_MND_TMQ_DO_REBALANCE, mndProcessRebalanceReq);
  mndSetMsgHandle(pMnode, TDMT_MND_TMQ_DROP_CGROUP, mndProcessDropCgroupReq);
  mndSetMsgHandle(pMnode, TDMT_MND_TMQ_DROP_CGROUP_RSP, mndTransProcessRsp);

  mndAddShowRetrieveHandle(pMnode, TSDB_MGMT_TABLE_SUBSCRIPTIONS, mndRetrieveSubscribe);
  mndAddShowFreeIterHandle(pMnode, TSDB_MGMT_TABLE_TOPICS, mndCancelGetNextSubscribe);

  return sdbSetTable(pMnode->pSdb, table);
}

static SMqSubscribeObj *mndCreateSubscription(SMnode *pMnode, const SMqTopicObj *pTopic, const char *subKey) {
  SMqSubscribeObj *pSub = tNewSubscribeObj(subKey);
  if (pSub == NULL) {
    terrno = TSDB_CODE_OUT_OF_MEMORY;
    return NULL;
  }

  pSub->dbUid = pTopic->dbUid;
  pSub->stbUid = pTopic->stbUid;
  pSub->subType = pTopic->subType;
  pSub->withMeta = pTopic->withMeta;

  if (mndSchedInitSubEp(pMnode, pTopic, pSub) < 0) {
    tDeleteSubscribeObj(pSub);
    taosMemoryFree(pSub);
    return NULL;
  }

  return pSub;
}

static int32_t mndBuildSubChangeReq(void **pBuf, int32_t *pLen, SMqSubscribeObj *pSub,
                                    const SMqRebOutputVg *pRebVg, SSubplan* pPlan) {
  SMqRebVgReq req = {0};
  req.oldConsumerId = pRebVg->oldConsumerId;
  req.newConsumerId = pRebVg->newConsumerId;
  req.vgId = pRebVg->pVgEp->vgId;
  if(pPlan){
    pPlan->execNode.epSet = pRebVg->pVgEp->epSet;
    pPlan->execNode.nodeId = pRebVg->pVgEp->vgId;
    int32_t msgLen;
    if (qSubPlanToString(pPlan, &req.qmsg, &msgLen) < 0) {
      terrno = TSDB_CODE_QRY_INVALID_INPUT;
      return -1;
    }
  }else{
    req.qmsg = taosStrdup("");
  }
  req.subType = pSub->subType;
  req.withMeta = pSub->withMeta;
  req.suid = pSub->stbUid;
  tstrncpy(req.subKey, pSub->key, TSDB_SUBSCRIBE_KEY_LEN);

  int32_t tlen = 0;
  int32_t ret = 0;
  tEncodeSize(tEncodeSMqRebVgReq, &req, tlen, ret);
  if (ret < 0) {
    taosMemoryFree(req.qmsg);
    return -1;
  }

  tlen += sizeof(SMsgHead);
  void   *buf = taosMemoryMalloc(tlen);
  if (buf == NULL) {
    terrno = TSDB_CODE_OUT_OF_MEMORY;
    taosMemoryFree(req.qmsg);
    return -1;
  }

  SMsgHead *pMsgHead = (SMsgHead *)buf;

  pMsgHead->contLen = htonl(tlen);
  pMsgHead->vgId = htonl(pRebVg->pVgEp->vgId);

  SEncoder encoder = {0};
  tEncoderInit(&encoder, POINTER_SHIFT(buf, sizeof(SMsgHead)), tlen);
  if (tEncodeSMqRebVgReq(&encoder, &req) < 0) {
    taosMemoryFreeClear(buf);
    tEncoderClear(&encoder);
    taosMemoryFree(req.qmsg);
    return -1;
  }
  tEncoderClear(&encoder);
  *pBuf = buf;
  *pLen = tlen;

  taosMemoryFree(req.qmsg);
  return 0;
}

static int32_t mndPersistSubChangeVgReq(SMnode *pMnode, STrans *pTrans, SMqSubscribeObj *pSub,
                                        const SMqRebOutputVg *pRebVg, SSubplan* pPlan) {
<<<<<<< HEAD
//  if (pRebVg->oldConsumerId == pRebVg->newConsumerId) {
//    terrno = TSDB_CODE_MND_INVALID_SUB_OPTION;
//    return -1;
//  }
=======
  if (pRebVg->oldConsumerId == pRebVg->newConsumerId) {
    terrno = TSDB_CODE_MND_INVALID_SUB_OPTION;
    return -1;
  }
>>>>>>> 24ce15c2

  void   *buf;
  int32_t tlen;
  if (mndBuildSubChangeReq(&buf, &tlen, pSub, pRebVg, pPlan) < 0) {
    return -1;
  }

  int32_t vgId = pRebVg->pVgEp->vgId;
  SVgObj *pVgObj = mndAcquireVgroup(pMnode, vgId);
  if (pVgObj == NULL) {
    taosMemoryFree(buf);
    terrno = TSDB_CODE_MND_VGROUP_NOT_EXIST;
    return -1;
  }

  STransAction action = {0};
  action.epSet = mndGetVgroupEpset(pMnode, pVgObj);
  action.pCont = buf;
  action.contLen = tlen;
  action.msgType = TDMT_VND_TMQ_SUBSCRIBE;

  mndReleaseVgroup(pMnode, pVgObj);
  if (mndTransAppendRedoAction(pTrans, &action) != 0) {
    taosMemoryFree(buf);
    return -1;
  }
  return 0;
}

static int32_t mndSplitSubscribeKey(const char *key, char *topic, char *cgroup, bool fullName) {
  int32_t i = 0;
  while (key[i] != TMQ_SEPARATOR) {
    i++;
  }
  memcpy(cgroup, key, i);
  cgroup[i] = 0;
  if (fullName) {
    strcpy(topic, &key[i + 1]);
  } else {
    while (key[i] != '.') {
      i++;
    }
    strcpy(topic, &key[i + 1]);
  }
  return 0;
}

static SMqRebInfo *mndGetOrCreateRebSub(SHashObj *pHash, const char *key) {
  SMqRebInfo *pRebSub = taosHashGet(pHash, key, strlen(key) + 1);
  if (pRebSub == NULL) {
    pRebSub = tNewSMqRebSubscribe(key);
    if (pRebSub == NULL) {
      terrno = TSDB_CODE_OUT_OF_MEMORY;
      return NULL;
    }
    taosHashPut(pHash, key, strlen(key) + 1, pRebSub, sizeof(SMqRebInfo));
  }
  return pRebSub;
}

static void doRemoveLostConsumers(SMqRebOutputObj *pOutput, SHashObj *pHash, const SMqRebInputObj *pInput) {
  int32_t     numOfRemoved = taosArrayGetSize(pInput->pRebInfo->removedConsumers);
  const char *pSubKey = pOutput->pSub->key;

  int32_t actualRemoved = 0;
  for (int32_t i = 0; i < numOfRemoved; i++) {
    uint64_t consumerId = *(uint64_t *)taosArrayGet(pInput->pRebInfo->removedConsumers, i);

    SMqConsumerEp *pConsumerEp = taosHashGet(pOutput->pSub->consumerHash, &consumerId, sizeof(int64_t));

    // consumer exists till now
    if (pConsumerEp) {
      actualRemoved++;

      int32_t consumerVgNum = taosArrayGetSize(pConsumerEp->vgs);
      for (int32_t j = 0; j < consumerVgNum; j++) {
        SMqVgEp *pVgEp = taosArrayGetP(pConsumerEp->vgs, j);

        SMqRebOutputVg outputVg = {.oldConsumerId = consumerId, .newConsumerId = -1, .pVgEp = pVgEp};
        taosHashPut(pHash, &pVgEp->vgId, sizeof(int32_t), &outputVg, sizeof(SMqRebOutputVg));
        mInfo("sub:%s mq re-balance remove vgId:%d from consumer:%" PRIx64, pSubKey, pVgEp->vgId, consumerId);
      }

      taosArrayDestroy(pConsumerEp->vgs);
      taosHashRemove(pOutput->pSub->consumerHash, &consumerId, sizeof(int64_t));

      // put into removed
      taosArrayPush(pOutput->removedConsumers, &consumerId);
    }
  }

  if (numOfRemoved != actualRemoved) {
    mError("sub:%s mq re-balance removedNum:%d not matched with actual:%d", pSubKey, numOfRemoved, actualRemoved);
  } else {
    mInfo("sub:%s removed %d consumers", pSubKey, numOfRemoved);
  }
}

static void doAddNewConsumers(SMqRebOutputObj *pOutput, const SMqRebInputObj *pInput) {
  int32_t     numOfNewConsumers = taosArrayGetSize(pInput->pRebInfo->newConsumers);
  const char *pSubKey = pOutput->pSub->key;

  for (int32_t i = 0; i < numOfNewConsumers; i++) {
    int64_t consumerId = *(int64_t *)taosArrayGet(pInput->pRebInfo->newConsumers, i);

    SMqConsumerEp newConsumerEp = {0};
    newConsumerEp.consumerId = consumerId;
    newConsumerEp.vgs = taosArrayInit(0, sizeof(void *));

    taosHashPut(pOutput->pSub->consumerHash, &consumerId, sizeof(int64_t), &newConsumerEp, sizeof(SMqConsumerEp));
    taosArrayPush(pOutput->newConsumers, &consumerId);
    mInfo("sub:%s mq rebalance add new consumer:%" PRIx64, pSubKey, consumerId);
  }
}

static void addUnassignedVgroups(SMqRebOutputObj *pOutput, SHashObj *pHash) {
  const char *pSubKey = pOutput->pSub->key;
  int32_t     numOfVgroups = taosArrayGetSize(pOutput->pSub->unassignedVgs);

  for (int32_t i = 0; i < numOfVgroups; i++) {
    SMqVgEp       *pVgEp = *(SMqVgEp **)taosArrayPop(pOutput->pSub->unassignedVgs);
    SMqRebOutputVg rebOutput = {
        .oldConsumerId = -1,
        .newConsumerId = -1,
        .pVgEp = pVgEp,
    };

    taosHashPut(pHash, &pVgEp->vgId, sizeof(int32_t), &rebOutput, sizeof(SMqRebOutputVg));
    mInfo("sub:%s mq re-balance addUnassignedVgroups vgId:%d from unassigned", pSubKey, pVgEp->vgId);
  }
}

//static void putNoTransferToOutput(SMqRebOutputObj *pOutput, SMqConsumerEp *pConsumerEp){
//  for(int i = 0; i < taosArrayGetSize(pConsumerEp->vgs); i++){
//    SMqVgEp       *pVgEp = (SMqVgEp *)taosArrayGetP(pConsumerEp->vgs, i);
//    SMqRebOutputVg outputVg = {
//        .oldConsumerId = pConsumerEp->consumerId,
//        .newConsumerId = pConsumerEp->consumerId,
//        .pVgEp = pVgEp,
//    };
//    taosArrayPush(pOutput->rebVgs, &outputVg);
//  }
//}

static void transferVgroupsForConsumers(SMqRebOutputObj *pOutput, SHashObj *pHash, int32_t minVgCnt,
                                        int32_t imbConsumerNum) {
  const char *pSubKey = pOutput->pSub->key;

  int32_t imbCnt = 0;
  void   *pIter = NULL;

  while (1) {
    pIter = taosHashIterate(pOutput->pSub->consumerHash, pIter);
    if (pIter == NULL) {
      break;
    }

    SMqConsumerEp *pConsumerEp = (SMqConsumerEp *)pIter;
    int32_t        consumerVgNum = taosArrayGetSize(pConsumerEp->vgs);

    // all old consumers still existing need to be modified
    // TODO optimize: modify only consumer whose vgs changed
    taosArrayPush(pOutput->modifyConsumers, &pConsumerEp->consumerId);
    if (consumerVgNum > minVgCnt) {
      if (imbCnt < imbConsumerNum) {
        // pop until equal minVg + 1
        while (taosArrayGetSize(pConsumerEp->vgs) > minVgCnt + 1) {
          SMqVgEp       *pVgEp = *(SMqVgEp **)taosArrayPop(pConsumerEp->vgs);
          SMqRebOutputVg outputVg = {
              .oldConsumerId = pConsumerEp->consumerId,
              .newConsumerId = -1,
              .pVgEp = pVgEp,
          };
          taosHashPut(pHash, &pVgEp->vgId, sizeof(int32_t), &outputVg, sizeof(SMqRebOutputVg));
          mInfo("sub:%s mq rebalance remove vgId:%d from consumer:0x%" PRIx64 ",(first scan)", pSubKey, pVgEp->vgId,
                pConsumerEp->consumerId);
        }
        imbCnt++;
      } else {
        // all the remain consumers should only have the number of vgroups, which is equalled to the value of minVg
        while (taosArrayGetSize(pConsumerEp->vgs) > minVgCnt) {
          SMqVgEp       *pVgEp = *(SMqVgEp **)taosArrayPop(pConsumerEp->vgs);
          SMqRebOutputVg outputVg = {
              .oldConsumerId = pConsumerEp->consumerId,
              .newConsumerId = -1,
              .pVgEp = pVgEp,
          };
          taosHashPut(pHash, &pVgEp->vgId, sizeof(int32_t), &outputVg, sizeof(SMqRebOutputVg));
          mInfo("sub:%s mq rebalance remove vgId:%d from consumer:0x%" PRIx64 ",(first scan)", pSubKey, pVgEp->vgId,
                pConsumerEp->consumerId);
        }
      }
    }
//    putNoTransferToOutput(pOutput, pConsumerEp);
  }
}

static int32_t mndDoRebalance(SMnode *pMnode, const SMqRebInputObj *pInput, SMqRebOutputObj *pOutput) {
  int32_t     totalVgNum = pOutput->pSub->vgNum;
  const char *pSubKey = pOutput->pSub->key;

  int32_t numOfRemoved = taosArrayGetSize(pInput->pRebInfo->removedConsumers);
  int32_t numOfAdded = taosArrayGetSize(pInput->pRebInfo->newConsumers);
  mInfo("sub:%s mq re-balance %d vgroups, existed consumers:%d, added:%d, removed:%d", pSubKey, totalVgNum,
        pInput->oldConsumerNum, numOfAdded, numOfRemoved);

  // 1. build temporary hash(vgId -> SMqRebOutputVg) to store vg that need to be assigned
  SHashObj *pHash = taosHashInit(64, taosGetDefaultHashFunction(TSDB_DATA_TYPE_INT), false, HASH_NO_LOCK);

  // 2. check and get actual removed consumers, put their vg into pHash
  doRemoveLostConsumers(pOutput, pHash, pInput);

  // 3. if previously no consumer, there are vgs not assigned, put these vg into pHash
  addUnassignedVgroups(pOutput, pHash);

  // 4. calc vg number of each consumer
  int32_t numOfFinal = pInput->oldConsumerNum + numOfAdded - numOfRemoved;

  int32_t minVgCnt = 0;
  int32_t imbConsumerNum = 0;

  // calc num
  if (numOfFinal) {
    minVgCnt = totalVgNum / numOfFinal;
    imbConsumerNum = totalVgNum % numOfFinal;
    mInfo("sub:%s mq re-balance %d consumers: at least %d vgs each, %d consumers has 1 more vgroups than avg value",
          pSubKey, numOfFinal, minVgCnt, imbConsumerNum);
  } else {
    mInfo("sub:%s no consumer subscribe this topic", pSubKey);
  }

  // 5. remove vgroups from consumers who have more vgroups than the threshold value(minVgCnt or minVgCnt + 1), and then another vg into pHash
  transferVgroupsForConsumers(pOutput, pHash, minVgCnt, imbConsumerNum);

  // 6. add new consumer into sub
  doAddNewConsumers(pOutput, pInput);

  SMqRebOutputVg *pRebVg = NULL;
  void           *pRemovedIter = NULL;
  void           *pIter = NULL;

  // 7. extract bgroups from pHash and assign to consumers that do not have enough vgroups
  while (1) {
    pIter = taosHashIterate(pOutput->pSub->consumerHash, pIter);
    if (pIter == NULL) {
      break;
    }

    SMqConsumerEp *pConsumerEp = (SMqConsumerEp *)pIter;

    // push until equal minVg
    while (taosArrayGetSize(pConsumerEp->vgs) < minVgCnt) {
      // iter hash and find one vg
      pRemovedIter = taosHashIterate(pHash, pRemovedIter);
      if (pRemovedIter == NULL) {
        mError("sub:%s removed iter is null, never can reach hear", pSubKey);
        break;
      }

      pRebVg = (SMqRebOutputVg *)pRemovedIter;
      pRebVg->newConsumerId = pConsumerEp->consumerId;
      taosArrayPush(pConsumerEp->vgs, &pRebVg->pVgEp);
      mInfo("mq rebalance: add vgId:%d to consumer:0x%" PRIx64 " for average", pRebVg->pVgEp->vgId, pConsumerEp->consumerId);
    }
  }

  while (1) {
    pIter = taosHashIterate(pOutput->pSub->consumerHash, pIter);
    if (pIter == NULL) {
      break;
    }
    SMqConsumerEp *pConsumerEp = (SMqConsumerEp *)pIter;

    if (taosArrayGetSize(pConsumerEp->vgs) == minVgCnt) {
      pRemovedIter = taosHashIterate(pHash, pRemovedIter);
      if (pRemovedIter == NULL) {
        mInfo("sub:%s removed iter is null", pSubKey);
        break;
      }

      pRebVg = (SMqRebOutputVg *)pRemovedIter;
      pRebVg->newConsumerId = pConsumerEp->consumerId;
      taosArrayPush(pConsumerEp->vgs, &pRebVg->pVgEp);
      mInfo("mq rebalance: add vgId:%d to consumer:0x%" PRIx64 " for average + 1", pRebVg->pVgEp->vgId, pConsumerEp->consumerId);
    }
  }

  // All assigned vg should be put into pOutput->rebVgs
  if(pRemovedIter != NULL){
    mError("sub:%s error pRemovedIter should be NULL", pSubKey);
  }
  while (1) {
    pRemovedIter = taosHashIterate(pHash, pRemovedIter);
    if (pRemovedIter == NULL) {
      break;
    }

    SMqRebOutputVg* pRebOutput = (SMqRebOutputVg *)pRemovedIter;
    taosArrayPush(pOutput->rebVgs, pRebOutput);
    if(taosHashGetSize(pOutput->pSub->consumerHash) == 0){    // if all consumer is removed
      taosArrayPush(pOutput->pSub->unassignedVgs, &pRebOutput->pVgEp);  // put all vg into unassigned
    }
  }

  if(taosHashGetSize(pOutput->pSub->consumerHash) == 0) {                            // if all consumer is removed
    SMqSubscribeObj *pSub = mndAcquireSubscribeByKey(pMnode, pInput->pRebInfo->key);  // put all offset rows
    if (pSub) {
      taosRLockLatch(&pSub->lock);
      bool init = false;
      if (pOutput->pSub->offsetRows == NULL) {
        pOutput->pSub->offsetRows = taosArrayInit(4, sizeof(OffsetRows));
        init = true;
      }
      pIter = NULL;
      while (1) {
        pIter = taosHashIterate(pSub->consumerHash, pIter);
        if (pIter == NULL) break;
        SMqConsumerEp *pConsumerEp = (SMqConsumerEp *)pIter;
        if (init) {
          taosArrayAddAll(pOutput->pSub->offsetRows, pConsumerEp->offsetRows);
//          mDebug("pSub->offsetRows is init");
        } else {
          for (int j = 0; j < taosArrayGetSize(pConsumerEp->offsetRows); j++) {
            OffsetRows *d1 = taosArrayGet(pConsumerEp->offsetRows, j);
            for (int i = 0; i < taosArrayGetSize(pOutput->pSub->offsetRows); i++) {
              OffsetRows *d2 = taosArrayGet(pOutput->pSub->offsetRows, i);
              if (d1->vgId == d2->vgId) {
                d2->rows += d1->rows;
                d2->offset = d1->offset;
//                mDebug("pSub->offsetRows add vgId:%d, after:%"PRId64", before:%"PRId64, d2->vgId, d2->rows, d1->rows);
              }
            }
          }
        }
      }
      taosRUnLockLatch(&pSub->lock);
      mndReleaseSubscribe(pMnode, pSub);
    }
  }

  // 8. generate logs
  mInfo("sub:%s mq re-balance calculation completed, re-balanced vg", pSubKey);
  for (int32_t i = 0; i < taosArrayGetSize(pOutput->rebVgs); i++) {
    SMqRebOutputVg *pOutputRebVg = taosArrayGet(pOutput->rebVgs, i);
    mInfo("sub:%s mq re-balance vgId:%d, moved from consumer:0x%" PRIx64 ", to consumer:0x%" PRIx64, pSubKey,
          pOutputRebVg->pVgEp->vgId, pOutputRebVg->oldConsumerId, pOutputRebVg->newConsumerId);
  }

  pIter = NULL;
  while (1) {
    pIter = taosHashIterate(pOutput->pSub->consumerHash, pIter);
    if (pIter == NULL) break;
    SMqConsumerEp *pConsumerEp = (SMqConsumerEp *)pIter;
    int32_t        sz = taosArrayGetSize(pConsumerEp->vgs);
    mInfo("sub:%s mq re-balance final cfg: consumer:0x%" PRIx64 " has %d vg", pSubKey, pConsumerEp->consumerId, sz);
    for (int32_t i = 0; i < sz; i++) {
      SMqVgEp *pVgEp = taosArrayGetP(pConsumerEp->vgs, i);
      mInfo("sub:%s mq re-balance final cfg: vg %d to consumer:0x%" PRIx64, pSubKey, pVgEp->vgId,
            pConsumerEp->consumerId);
    }
  }

  // 9. clear
  taosHashCleanup(pHash);

  return 0;
}

static int32_t mndPersistRebResult(SMnode *pMnode, SRpcMsg *pMsg, const SMqRebOutputObj *pOutput) {
  struct SSubplan* pPlan = NULL;
  if(strcmp(pOutput->pSub->qmsg, "") != 0){
    int32_t code = qStringToSubplan(pOutput->pSub->qmsg, &pPlan);
    if (code != TSDB_CODE_SUCCESS) {
      terrno = code;
      return -1;
    }
  }

  STrans *pTrans = mndTransCreate(pMnode, TRN_POLICY_ROLLBACK, TRN_CONFLICT_DB_INSIDE, pMsg, "tmq-reb");
  if (pTrans == NULL) {
    nodesDestroyNode((SNode*)pPlan);
    return -1;
  }

  mndTransSetDbName(pTrans, pOutput->pSub->dbName, NULL);
  if (mndTransCheckConflict(pMnode, pTrans) != 0) {
    mndTransDrop(pTrans);
    nodesDestroyNode((SNode*)pPlan);
    return -1;
  }

  // make txn:
  // 1. redo action: action to all vg
  const SArray *rebVgs = pOutput->rebVgs;
  int32_t       vgNum = taosArrayGetSize(rebVgs);
  for (int32_t i = 0; i < vgNum; i++) {
    SMqRebOutputVg *pRebVg = taosArrayGet(rebVgs, i);
    if (mndPersistSubChangeVgReq(pMnode, pTrans, pOutput->pSub, pRebVg, pPlan) < 0) {
      mndTransDrop(pTrans);
      nodesDestroyNode((SNode*)pPlan);
      return -1;
    }
  }
  nodesDestroyNode((SNode*)pPlan);

  // 2. redo log: subscribe and vg assignment
  // subscribe
  if (mndSetSubCommitLogs(pMnode, pTrans, pOutput->pSub) != 0) {
    mndTransDrop(pTrans);
    return -1;
  }

  char topic[TSDB_TOPIC_FNAME_LEN] = {0};
  char cgroup[TSDB_CGROUP_LEN] = {0};
  mndSplitSubscribeKey(pOutput->pSub->key, topic, cgroup, true);

  // 3. commit log: consumer to update status and epoch
  // 3.1 set touched consumer
  int32_t consumerNum = taosArrayGetSize(pOutput->modifyConsumers);
  for (int32_t i = 0; i < consumerNum; i++) {
    int64_t         consumerId = *(int64_t *)taosArrayGet(pOutput->modifyConsumers, i);
    SMqConsumerObj *pConsumerNew = tNewSMqConsumerObj(consumerId, cgroup);
    pConsumerNew->updateType = CONSUMER_UPDATE_REB_MODIFY_NOTOPIC;
    if (mndSetConsumerCommitLogs(pMnode, pTrans, pConsumerNew) != 0) {
      tDeleteSMqConsumerObj(pConsumerNew, true);

      mndTransDrop(pTrans);
      return -1;
    }

    tDeleteSMqConsumerObj(pConsumerNew, true);
  }

  // 3.2 set new consumer
  consumerNum = taosArrayGetSize(pOutput->newConsumers);
  for (int32_t i = 0; i < consumerNum; i++) {
    int64_t consumerId = *(int64_t *)taosArrayGet(pOutput->newConsumers, i);
    SMqConsumerObj *pConsumerNew = tNewSMqConsumerObj(consumerId, cgroup);
    pConsumerNew->updateType = CONSUMER_UPDATE_REB_MODIFY_TOPIC;

    char* topicTmp = taosStrdup(topic);
    taosArrayPush(pConsumerNew->rebNewTopics, &topicTmp);
    if (mndSetConsumerCommitLogs(pMnode, pTrans, pConsumerNew) != 0) {
      tDeleteSMqConsumerObj(pConsumerNew, true);

      mndTransDrop(pTrans);
      return -1;
    }

    tDeleteSMqConsumerObj(pConsumerNew, true);
  }

  // 3.3 set removed consumer
  consumerNum = taosArrayGetSize(pOutput->removedConsumers);
  for (int32_t i = 0; i < consumerNum; i++) {
    int64_t consumerId = *(int64_t *)taosArrayGet(pOutput->removedConsumers, i);

    SMqConsumerObj *pConsumerNew = tNewSMqConsumerObj(consumerId, cgroup);
    pConsumerNew->updateType = CONSUMER_UPDATE_REB_MODIFY_REMOVE;

    char* topicTmp = taosStrdup(topic);
    taosArrayPush(pConsumerNew->rebRemovedTopics, &topicTmp);
    if (mndSetConsumerCommitLogs(pMnode, pTrans, pConsumerNew) != 0) {
      tDeleteSMqConsumerObj(pConsumerNew, true);

      mndTransDrop(pTrans);
      return -1;
    }

    tDeleteSMqConsumerObj(pConsumerNew, true);
  }

  // 4. TODO commit log: modification log

  // 5. set cb
  mndTransSetCb(pTrans, TRANS_START_FUNC_MQ_REB, TRANS_STOP_FUNC_MQ_REB, NULL, 0);

  // 6. execution
  if (mndTransPrepare(pMnode, pTrans) != 0) {
    mError("failed to prepare trans rebalance since %s", terrstr());
    mndTransDrop(pTrans);
    return -1;
  }

  mndTransDrop(pTrans);
  return 0;
}

static int32_t mndProcessRebalanceReq(SRpcMsg *pMsg) {
  SMnode            *pMnode = pMsg->info.node;
  SMqDoRebalanceMsg *pReq = pMsg->pCont;
  void              *pIter = NULL;
//  bool               rebalanceOnce = false;  // to ensure only once.

  mInfo("mq re-balance start, total required re-balanced trans:%d", taosHashGetSize(pReq->rebSubHash));

  // here we only handle one topic rebalance requirement to ensure the atomic execution of this transaction.
  while (1) {
    pIter = taosHashIterate(pReq->rebSubHash, pIter);
    if (pIter == NULL) {
      break;
    }

    SMqRebInputObj  rebInput = {0};
    SMqRebOutputObj rebOutput = {0};
    rebOutput.newConsumers = taosArrayInit(0, sizeof(int64_t));
    rebOutput.removedConsumers = taosArrayInit(0, sizeof(int64_t));
    rebOutput.modifyConsumers = taosArrayInit(0, sizeof(int64_t));
    rebOutput.rebVgs = taosArrayInit(0, sizeof(SMqRebOutputVg));

    if (rebOutput.newConsumers == NULL || rebOutput.removedConsumers == NULL || rebOutput.modifyConsumers == NULL ||
        rebOutput.rebVgs == NULL) {
      taosArrayDestroy(rebOutput.newConsumers);
      taosArrayDestroy(rebOutput.removedConsumers);
      taosArrayDestroy(rebOutput.modifyConsumers);
      taosArrayDestroy(rebOutput.rebVgs);

      terrno = TSDB_CODE_OUT_OF_MEMORY;
      mInfo("mq re-balance failed, due to out of memory");
      taosHashCleanup(pReq->rebSubHash);
      mndRebEnd();
      return -1;
    }

    SMqRebInfo      *pRebInfo = (SMqRebInfo *)pIter;
    SMqSubscribeObj *pSub = mndAcquireSubscribeByKey(pMnode, pRebInfo->key);

    rebInput.pRebInfo = pRebInfo;

    if (pSub == NULL) {
      // split sub key and extract topic
      char topic[TSDB_TOPIC_FNAME_LEN];
      char cgroup[TSDB_CGROUP_LEN];
      mndSplitSubscribeKey(pRebInfo->key, topic, cgroup, true);

      SMqTopicObj *pTopic = mndAcquireTopic(pMnode, topic);
      if (pTopic == NULL) {
        mError("mq re-balance %s ignored since topic %s doesn't exist", pRebInfo->key, topic);
        continue;
      }

      taosRLockLatch(&pTopic->lock);

      rebOutput.pSub = mndCreateSubscription(pMnode, pTopic, pRebInfo->key);

      if (rebOutput.pSub == NULL) {
        mError("mq rebalance %s failed create sub since %s, ignore", pRebInfo->key, terrstr());
        taosRUnLockLatch(&pTopic->lock);
        mndReleaseTopic(pMnode, pTopic);
        continue;
      }

      memcpy(rebOutput.pSub->dbName, pTopic->db, TSDB_DB_FNAME_LEN);
      taosRUnLockLatch(&pTopic->lock);
      mndReleaseTopic(pMnode, pTopic);

      rebInput.oldConsumerNum = 0;
      mInfo("sub topic:%s has no consumers sub yet", pRebInfo->key);
    } else {
      taosRLockLatch(&pSub->lock);
      rebInput.oldConsumerNum = taosHashGetSize(pSub->consumerHash);
      rebOutput.pSub = tCloneSubscribeObj(pSub);
      taosRUnLockLatch(&pSub->lock);

      mInfo("sub topic:%s has %d consumers sub till now", pRebInfo->key, rebInput.oldConsumerNum);
      mndReleaseSubscribe(pMnode, pSub);
    }

    if (mndDoRebalance(pMnode, &rebInput, &rebOutput) < 0) {
      mError("mq re-balance internal error");
    }

    // if add more consumer to balanced subscribe,
    // possibly no vg is changed
    // when each topic is re-balanced, issue an trans to save the results in sdb.
    if (mndPersistRebResult(pMnode, pMsg, &rebOutput) < 0) {
      mError("mq re-balance persist output error, possibly vnode splitted or dropped,msg:%s", terrstr());
    }

    taosArrayDestroy(rebOutput.newConsumers);
    taosArrayDestroy(rebOutput.modifyConsumers);
    taosArrayDestroy(rebOutput.removedConsumers);
    taosArrayDestroy(rebOutput.rebVgs);
    tDeleteSubscribeObj(rebOutput.pSub);
    taosMemoryFree(rebOutput.pSub);
  }

  // reset flag
  mInfo("mq re-balance completed successfully");
  taosHashCleanup(pReq->rebSubHash);
  mndRebEnd();

  return 0;
}

static int32_t mndProcessDropCgroupReq(SRpcMsg *pMsg) {
  SMnode         *pMnode = pMsg->info.node;
  SMDropCgroupReq dropReq = {0};

  if (tDeserializeSMDropCgroupReq(pMsg->pCont, pMsg->contLen, &dropReq) != 0) {
    terrno = TSDB_CODE_INVALID_MSG;
    return -1;
  }

  SMqSubscribeObj *pSub = mndAcquireSubscribe(pMnode, dropReq.cgroup, dropReq.topic);
  if (pSub == NULL) {
    if (dropReq.igNotExists) {
      mInfo("cgroup:%s on topic:%s, not exist, ignore not exist is set", dropReq.cgroup, dropReq.topic);
      return 0;
    } else {
      terrno = TSDB_CODE_MND_SUBSCRIBE_NOT_EXIST;
      mError("topic:%s, cgroup:%s, failed to drop since %s", dropReq.topic, dropReq.cgroup, terrstr());
      return -1;
    }
  }

  if (taosHashGetSize(pSub->consumerHash) != 0) {
    terrno = TSDB_CODE_MND_CGROUP_USED;
    mError("cgroup:%s on topic:%s, failed to drop since %s", dropReq.cgroup, dropReq.topic, terrstr());
    mndReleaseSubscribe(pMnode, pSub);
    return -1;
  }

  void           *pIter = NULL;
  SMqConsumerObj *pConsumer;
  while (1) {
    pIter = sdbFetch(pMnode->pSdb, SDB_CONSUMER, pIter, (void **)&pConsumer);
    if (pIter == NULL) {
      break;
    }

    if (strcmp(dropReq.cgroup, pConsumer->cgroup) == 0) {
      mndDropConsumerFromSdb(pMnode, pConsumer->consumerId);
    }
    sdbRelease(pMnode->pSdb, pConsumer);
  }

  STrans *pTrans = mndTransCreate(pMnode, TRN_POLICY_ROLLBACK, TRN_CONFLICT_NOTHING, pMsg, "drop-cgroup");
  if (pTrans == NULL) {
    mError("cgroup: %s on topic:%s, failed to drop since %s", dropReq.cgroup, dropReq.topic, terrstr());
    mndReleaseSubscribe(pMnode, pSub);
    mndTransDrop(pTrans);
    return -1;
  }

  mInfo("trans:%d, used to drop cgroup:%s on topic %s", pTrans->id, dropReq.cgroup, dropReq.topic);

  if (mndSetDropSubCommitLogs(pMnode, pTrans, pSub) < 0) {
    mError("cgroup %s on topic:%s, failed to drop since %s", dropReq.cgroup, dropReq.topic, terrstr());
    mndReleaseSubscribe(pMnode, pSub);
    mndTransDrop(pTrans);
    return -1;
  }

  if (mndTransPrepare(pMnode, pTrans) < 0) {
    mndReleaseSubscribe(pMnode, pSub);
    mndTransDrop(pTrans);
    return -1;
  }
  mndReleaseSubscribe(pMnode, pSub);

  return TSDB_CODE_ACTION_IN_PROGRESS;
}

void mndCleanupSubscribe(SMnode *pMnode) {}

static SSdbRaw *mndSubActionEncode(SMqSubscribeObj *pSub) {
  terrno = TSDB_CODE_OUT_OF_MEMORY;
  void   *buf = NULL;
  int32_t tlen = tEncodeSubscribeObj(NULL, pSub);
  if (tlen <= 0) goto SUB_ENCODE_OVER;
  int32_t size = sizeof(int32_t) + tlen + MND_SUBSCRIBE_RESERVE_SIZE;

  SSdbRaw *pRaw = sdbAllocRaw(SDB_SUBSCRIBE, MND_SUBSCRIBE_VER_NUMBER, size);
  if (pRaw == NULL) goto SUB_ENCODE_OVER;

  buf = taosMemoryMalloc(tlen);
  if (buf == NULL) goto SUB_ENCODE_OVER;

  void *abuf = buf;
  tEncodeSubscribeObj(&abuf, pSub);

  int32_t dataPos = 0;
  SDB_SET_INT32(pRaw, dataPos, tlen, SUB_ENCODE_OVER);
  SDB_SET_BINARY(pRaw, dataPos, buf, tlen, SUB_ENCODE_OVER);
  SDB_SET_RESERVE(pRaw, dataPos, MND_SUBSCRIBE_RESERVE_SIZE, SUB_ENCODE_OVER);
  SDB_SET_DATALEN(pRaw, dataPos, SUB_ENCODE_OVER);

  terrno = TSDB_CODE_SUCCESS;

SUB_ENCODE_OVER:
  taosMemoryFreeClear(buf);
  if (terrno != TSDB_CODE_SUCCESS) {
    mError("subscribe:%s, failed to encode to raw:%p since %s", pSub->key, pRaw, terrstr());
    sdbFreeRaw(pRaw);
    return NULL;
  }

  mTrace("subscribe:%s, encode to raw:%p, row:%p", pSub->key, pRaw, pSub);
  return pRaw;
}

static SSdbRow *mndSubActionDecode(SSdbRaw *pRaw) {
  terrno = TSDB_CODE_OUT_OF_MEMORY;
  SSdbRow         *pRow = NULL;
  SMqSubscribeObj *pSub = NULL;
  void            *buf = NULL;

  int8_t sver = 0;
  if (sdbGetRawSoftVer(pRaw, &sver) != 0) goto SUB_DECODE_OVER;

  if (sver > MND_SUBSCRIBE_VER_NUMBER || sver < 1) {
    terrno = TSDB_CODE_SDB_INVALID_DATA_VER;
    goto SUB_DECODE_OVER;
  }

  pRow = sdbAllocRow(sizeof(SMqSubscribeObj));
  if (pRow == NULL) goto SUB_DECODE_OVER;

  pSub = sdbGetRowObj(pRow);
  if (pSub == NULL) goto SUB_DECODE_OVER;

  int32_t dataPos = 0;
  int32_t tlen;
  SDB_GET_INT32(pRaw, dataPos, &tlen, SUB_DECODE_OVER);
  buf = taosMemoryMalloc(tlen);
  if (buf == NULL) goto SUB_DECODE_OVER;
  SDB_GET_BINARY(pRaw, dataPos, buf, tlen, SUB_DECODE_OVER);
  SDB_GET_RESERVE(pRaw, dataPos, MND_SUBSCRIBE_RESERVE_SIZE, SUB_DECODE_OVER);

  if (tDecodeSubscribeObj(buf, pSub, sver) == NULL) {
    goto SUB_DECODE_OVER;
  }

  // update epset saved in mnode
  if (pSub->unassignedVgs != NULL) {
    int32_t size = (int32_t)taosArrayGetSize(pSub->unassignedVgs);
    for (int32_t i = 0; i < size; ++i) {
      SMqVgEp *pMqVgEp = (SMqVgEp *)taosArrayGetP(pSub->unassignedVgs, i);
      tmsgUpdateDnodeEpSet(&pMqVgEp->epSet);
    }
  }
  if (pSub->consumerHash != NULL) {
    void *pIter = taosHashIterate(pSub->consumerHash, NULL);
    while (pIter) {
      SMqConsumerEp *pConsumerEp = pIter;
      int32_t        size = (int32_t)taosArrayGetSize(pConsumerEp->vgs);
      for (int32_t i = 0; i < size; ++i) {
        SMqVgEp *pMqVgEp = (SMqVgEp *)taosArrayGetP(pConsumerEp->vgs, i);
        tmsgUpdateDnodeEpSet(&pMqVgEp->epSet);
      }
      pIter = taosHashIterate(pSub->consumerHash, pIter);
    }
  }

  terrno = TSDB_CODE_SUCCESS;

SUB_DECODE_OVER:
  taosMemoryFreeClear(buf);
  if (terrno != TSDB_CODE_SUCCESS) {
    mError("subscribe:%s, failed to decode from raw:%p since %s", pSub == NULL ? "null" : pSub->key, pRaw, terrstr());
    taosMemoryFreeClear(pRow);
    return NULL;
  }

  mTrace("subscribe:%s, decode from raw:%p, row:%p", pSub->key, pRaw, pSub);
  return pRow;
}

static int32_t mndSubActionInsert(SSdb *pSdb, SMqSubscribeObj *pSub) {
  mTrace("subscribe:%s, perform insert action", pSub->key);
  return 0;
}

static int32_t mndSubActionDelete(SSdb *pSdb, SMqSubscribeObj *pSub) {
  mTrace("subscribe:%s, perform delete action", pSub->key);
  tDeleteSubscribeObj(pSub);
  return 0;
}

static int32_t mndSubActionUpdate(SSdb *pSdb, SMqSubscribeObj *pOldSub, SMqSubscribeObj *pNewSub) {
  mTrace("subscribe:%s, perform update action", pOldSub->key);
  taosWLockLatch(&pOldSub->lock);

  SHashObj *tmp = pOldSub->consumerHash;
  pOldSub->consumerHash = pNewSub->consumerHash;
  pNewSub->consumerHash = tmp;

  SArray *tmp1 = pOldSub->unassignedVgs;
  pOldSub->unassignedVgs = pNewSub->unassignedVgs;
  pNewSub->unassignedVgs = tmp1;

  SArray *tmp2 = pOldSub->offsetRows;
  pOldSub->offsetRows = pNewSub->offsetRows;
  pNewSub->offsetRows = tmp2;

  taosWUnLockLatch(&pOldSub->lock);
  return 0;
}

int32_t mndMakeSubscribeKey(char *key, const char *cgroup, const char *topicName) {
  int32_t tlen = strlen(cgroup);
  memcpy(key, cgroup, tlen);
  key[tlen] = TMQ_SEPARATOR;
  strcpy(key + tlen + 1, topicName);
  return 0;
}

SMqSubscribeObj *mndAcquireSubscribe(SMnode *pMnode, const char *cgroup, const char *topicName) {
  SSdb *pSdb = pMnode->pSdb;
  char  key[TSDB_SUBSCRIBE_KEY_LEN];
  mndMakeSubscribeKey(key, cgroup, topicName);
  SMqSubscribeObj *pSub = sdbAcquire(pSdb, SDB_SUBSCRIBE, key);
  if (pSub == NULL) {
    terrno = TSDB_CODE_MND_SUBSCRIBE_NOT_EXIST;
  }
  return pSub;
}

SMqSubscribeObj *mndAcquireSubscribeByKey(SMnode *pMnode, const char *key) {
  SSdb            *pSdb = pMnode->pSdb;
  SMqSubscribeObj *pSub = sdbAcquire(pSdb, SDB_SUBSCRIBE, key);
  if (pSub == NULL) {
    terrno = TSDB_CODE_MND_SUBSCRIBE_NOT_EXIST;
  }
  return pSub;
}

void mndReleaseSubscribe(SMnode *pMnode, SMqSubscribeObj *pSub) {
  SSdb *pSdb = pMnode->pSdb;
  sdbRelease(pSdb, pSub);
}

static int32_t mndSetDropSubRedoLogs(SMnode *pMnode, STrans *pTrans, SMqSubscribeObj *pSub) {
  SSdbRaw *pRedoRaw = mndSubActionEncode(pSub);
  if (pRedoRaw == NULL) return -1;
  if (mndTransAppendRedolog(pTrans, pRedoRaw) != 0) return -1;
  if (sdbSetRawStatus(pRedoRaw, SDB_STATUS_DROPPED) != 0) return -1;
  return 0;
}

int32_t mndSetDropSubCommitLogs(SMnode *pMnode, STrans *pTrans, SMqSubscribeObj *pSub) {
  SSdbRaw *pCommitRaw = mndSubActionEncode(pSub);
  if (pCommitRaw == NULL) return -1;
  if (mndTransAppendCommitlog(pTrans, pCommitRaw) != 0) return -1;
  if (sdbSetRawStatus(pCommitRaw, SDB_STATUS_DROPPED) != 0) return -1;
  return 0;
}

int32_t mndDropSubByDB(SMnode *pMnode, STrans *pTrans, SDbObj *pDb) {
  int32_t code = 0;
  SSdb   *pSdb = pMnode->pSdb;

  void            *pIter = NULL;
  SMqSubscribeObj *pSub = NULL;
  while (1) {
    pIter = sdbFetch(pSdb, SDB_SUBSCRIBE, pIter, (void **)&pSub);
    if (pIter == NULL) break;

    if (pSub->dbUid != pDb->uid) {
      sdbRelease(pSdb, pSub);
      continue;
    }

    if (mndSetDropSubCommitLogs(pMnode, pTrans, pSub) < 0) {
      sdbRelease(pSdb, pSub);
      sdbCancelFetch(pSdb, pIter);
      code = -1;
      break;
    }

    sdbRelease(pSdb, pSub);
  }

  return code;
}

int32_t mndDropSubByTopic(SMnode *pMnode, STrans *pTrans, const char *topicName) {
  int32_t code = -1;
  SSdb   *pSdb = pMnode->pSdb;

  void            *pIter = NULL;
  SMqSubscribeObj *pSub = NULL;
  while (1) {
    pIter = sdbFetch(pSdb, SDB_SUBSCRIBE, pIter, (void **)&pSub);
    if (pIter == NULL) break;

    char topic[TSDB_TOPIC_FNAME_LEN];
    char cgroup[TSDB_CGROUP_LEN];
    mndSplitSubscribeKey(pSub->key, topic, cgroup, true);
    if (strcmp(topic, topicName) != 0) {
      sdbRelease(pSdb, pSub);
      continue;
    }

    // iter all vnode to delete handle
    if (taosHashGetSize(pSub->consumerHash) != 0) {
      sdbRelease(pSdb, pSub);
      terrno = TSDB_CODE_MND_IN_REBALANCE;
      return -1;
    }
    int32_t sz = taosArrayGetSize(pSub->unassignedVgs);
    for (int32_t i = 0; i < sz; i++) {
      SMqVgEp       *pVgEp = taosArrayGetP(pSub->unassignedVgs, i);
      SMqVDeleteReq *pReq = taosMemoryCalloc(1, sizeof(SMqVDeleteReq));
      pReq->head.vgId = htonl(pVgEp->vgId);
      pReq->vgId = pVgEp->vgId;
      pReq->consumerId = -1;
      memcpy(pReq->subKey, pSub->key, TSDB_SUBSCRIBE_KEY_LEN);
      STransAction action = {0};
      action.epSet = pVgEp->epSet;
      action.pCont = pReq;
      action.contLen = sizeof(SMqVDeleteReq);
      action.msgType = TDMT_VND_TMQ_DELETE_SUB;
      if (mndTransAppendRedoAction(pTrans, &action) != 0) {
        taosMemoryFree(pReq);
        sdbRelease(pSdb, pSub);
        return -1;
      }
    }

    if (mndSetDropSubRedoLogs(pMnode, pTrans, pSub) < 0) {
      sdbRelease(pSdb, pSub);
      goto END;
    }

    sdbRelease(pSdb, pSub);
  }

  code = 0;
END:
  return code;
}

static int32_t buildResult(SSDataBlock *pBlock, int32_t* numOfRows, int64_t consumerId, const char* topic, const char* cgroup, SArray* vgs, SArray *offsetRows){
  int32_t sz = taosArrayGetSize(vgs);
  for (int32_t j = 0; j < sz; j++) {
    SMqVgEp *pVgEp = taosArrayGetP(vgs, j);

    SColumnInfoData *pColInfo;
    int32_t          cols = 0;

    pColInfo = taosArrayGet(pBlock->pDataBlock, cols++);
    colDataSetVal(pColInfo, *numOfRows, (const char *)topic, false);

    pColInfo = taosArrayGet(pBlock->pDataBlock, cols++);
    colDataSetVal(pColInfo, *numOfRows, (const char *)cgroup, false);

    // vg id
    pColInfo = taosArrayGet(pBlock->pDataBlock, cols++);
    colDataSetVal(pColInfo, *numOfRows, (const char *)&pVgEp->vgId, false);

    // consumer id
    pColInfo = taosArrayGet(pBlock->pDataBlock, cols++);
    colDataSetVal(pColInfo, *numOfRows, (const char *)&consumerId, consumerId == -1);

    mDebug("mnd show subscriptions: topic %s, consumer:0x%" PRIx64 " cgroup %s vgid %d", varDataVal(topic),
           consumerId, varDataVal(cgroup), pVgEp->vgId);

    // offset
    OffsetRows *data = NULL;
    for(int i = 0; i < taosArrayGetSize(offsetRows); i++){
      OffsetRows *tmp = taosArrayGet(offsetRows, i);
      if(tmp->vgId != pVgEp->vgId){
        continue;
      }
      data = tmp;
    }
    if(data){
      // vg id
      char buf[TSDB_OFFSET_LEN + VARSTR_HEADER_SIZE] = {0};
      tFormatOffset(varDataVal(buf), TSDB_OFFSET_LEN, &data->offset);
      varDataSetLen(buf, strlen(varDataVal(buf)));
      pColInfo = taosArrayGet(pBlock->pDataBlock, cols++);
      colDataSetVal(pColInfo, *numOfRows, (const char *)buf, false);
      pColInfo = taosArrayGet(pBlock->pDataBlock, cols++);
      colDataSetVal(pColInfo, *numOfRows, (const char *)&data->rows, false);
    }else{
      pColInfo = taosArrayGet(pBlock->pDataBlock, cols++);
      colDataSetNULL(pColInfo, *numOfRows);
      pColInfo = taosArrayGet(pBlock->pDataBlock, cols++);
      colDataSetNULL(pColInfo, *numOfRows);
      mError("mnd show subscriptions: do not find vgId:%d in offsetRows", pVgEp->vgId);
    }
    (*numOfRows)++;
  }
  return 0;
}

int32_t mndRetrieveSubscribe(SRpcMsg *pReq, SShowObj *pShow, SSDataBlock *pBlock, int32_t rowsCapacity) {
  SMnode          *pMnode = pReq->info.node;
  SSdb            *pSdb = pMnode->pSdb;
  int32_t          numOfRows = 0;
  SMqSubscribeObj *pSub = NULL;

  mDebug("mnd show subscriptions begin");

  while (numOfRows < rowsCapacity) {
    pShow->pIter = sdbFetch(pSdb, SDB_SUBSCRIBE, pShow->pIter, (void **)&pSub);
    if (pShow->pIter == NULL) {
      break;
    }

    taosRLockLatch(&pSub->lock);

    if (numOfRows + pSub->vgNum > rowsCapacity) {
      blockDataEnsureCapacity(pBlock, numOfRows + pSub->vgNum);
    }

    // topic and cgroup
    char topic[TSDB_TOPIC_FNAME_LEN + VARSTR_HEADER_SIZE] = {0};
    char cgroup[TSDB_CGROUP_LEN + VARSTR_HEADER_SIZE] = {0};
    mndSplitSubscribeKey(pSub->key, varDataVal(topic), varDataVal(cgroup), false);
    varDataSetLen(topic, strlen(varDataVal(topic)));
    varDataSetLen(cgroup, strlen(varDataVal(cgroup)));

    SMqConsumerEp *pConsumerEp = NULL;
    void          *pIter = NULL;
    while (1) {
      pIter = taosHashIterate(pSub->consumerHash, pIter);
      if (pIter == NULL) break;
      pConsumerEp = (SMqConsumerEp *)pIter;

<<<<<<< HEAD
      buildResult(pBlock, &numOfRows, pConsumerEp->consumerId, topic, cgroup, pConsumerEp->vgs, pConsumerEp->offsetRows);
=======
      int32_t sz = taosArrayGetSize(pConsumerEp->vgs);
      for (int32_t j = 0; j < sz; j++) {
        SMqVgEp *pVgEp = taosArrayGetP(pConsumerEp->vgs, j);

        SColumnInfoData *pColInfo;
        int32_t          cols = 0;

        // topic and cgroup
        char topic[TSDB_TOPIC_FNAME_LEN + VARSTR_HEADER_SIZE] = {0};
        char cgroup[TSDB_CGROUP_LEN + VARSTR_HEADER_SIZE] = {0};
        mndSplitSubscribeKey(pSub->key, varDataVal(topic), varDataVal(cgroup), false);
        varDataSetLen(topic, strlen(varDataVal(topic)));
        varDataSetLen(cgroup, strlen(varDataVal(cgroup)));

        pColInfo = taosArrayGet(pBlock->pDataBlock, cols++);
        colDataSetVal(pColInfo, numOfRows, (const char *)topic, false);

        pColInfo = taosArrayGet(pBlock->pDataBlock, cols++);
        colDataSetVal(pColInfo, numOfRows, (const char *)cgroup, false);

        // vg id
        pColInfo = taosArrayGet(pBlock->pDataBlock, cols++);
        colDataSetVal(pColInfo, numOfRows, (const char *)&pVgEp->vgId, false);

        // consumer id
        char        consumerIdHex[32] = {0};
        sprintf(varDataVal(consumerIdHex), "0x%"PRIx64, pConsumerEp->consumerId);
        varDataSetLen(consumerIdHex, strlen(varDataVal(consumerIdHex)));

        pColInfo = taosArrayGet(pBlock->pDataBlock, cols++);
        colDataSetVal(pColInfo, numOfRows, (const char *)consumerIdHex, false);

        mDebug("mnd show subscriptions: topic %s, consumer:0x%" PRIx64 " cgroup %s vgid %d", varDataVal(topic),
               pConsumerEp->consumerId, varDataVal(cgroup), pVgEp->vgId);

        // offset
#if 0
      // subscribe time
      pColInfo = taosArrayGet(pBlock->pDataBlock, cols++);
      colDataSetVal(pColInfo, numOfRows, (const char *)&pSub->subscribeTime, false);

      // rebalance time
      pColInfo = taosArrayGet(pBlock->pDataBlock, cols++);
      colDataSetVal(pColInfo, numOfRows, (const char *)&pSub->rebalanceTime, pConsumer->rebalanceTime == 0);
#endif

        numOfRows++;
      }
>>>>>>> 24ce15c2
    }

    // do not show for cleared subscription
    buildResult(pBlock, &numOfRows, -1, topic, cgroup, pSub->unassignedVgs, pSub->offsetRows);

    pBlock->info.rows = numOfRows;

    taosRUnLockLatch(&pSub->lock);
    sdbRelease(pSdb, pSub);
  }

  mDebug("mnd end show subscriptions");

  pShow->numOfRows += numOfRows;
  return numOfRows;
}

void mndCancelGetNextSubscribe(SMnode *pMnode, void *pIter) {
  SSdb *pSdb = pMnode->pSdb;
  sdbCancelFetch(pSdb, pIter);
}<|MERGE_RESOLUTION|>--- conflicted
+++ resolved
@@ -160,17 +160,10 @@
 
 static int32_t mndPersistSubChangeVgReq(SMnode *pMnode, STrans *pTrans, SMqSubscribeObj *pSub,
                                         const SMqRebOutputVg *pRebVg, SSubplan* pPlan) {
-<<<<<<< HEAD
-//  if (pRebVg->oldConsumerId == pRebVg->newConsumerId) {
-//    terrno = TSDB_CODE_MND_INVALID_SUB_OPTION;
-//    return -1;
-//  }
-=======
   if (pRebVg->oldConsumerId == pRebVg->newConsumerId) {
     terrno = TSDB_CODE_MND_INVALID_SUB_OPTION;
     return -1;
   }
->>>>>>> 24ce15c2
 
   void   *buf;
   int32_t tlen;
@@ -1194,58 +1187,7 @@
       if (pIter == NULL) break;
       pConsumerEp = (SMqConsumerEp *)pIter;
 
-<<<<<<< HEAD
       buildResult(pBlock, &numOfRows, pConsumerEp->consumerId, topic, cgroup, pConsumerEp->vgs, pConsumerEp->offsetRows);
-=======
-      int32_t sz = taosArrayGetSize(pConsumerEp->vgs);
-      for (int32_t j = 0; j < sz; j++) {
-        SMqVgEp *pVgEp = taosArrayGetP(pConsumerEp->vgs, j);
-
-        SColumnInfoData *pColInfo;
-        int32_t          cols = 0;
-
-        // topic and cgroup
-        char topic[TSDB_TOPIC_FNAME_LEN + VARSTR_HEADER_SIZE] = {0};
-        char cgroup[TSDB_CGROUP_LEN + VARSTR_HEADER_SIZE] = {0};
-        mndSplitSubscribeKey(pSub->key, varDataVal(topic), varDataVal(cgroup), false);
-        varDataSetLen(topic, strlen(varDataVal(topic)));
-        varDataSetLen(cgroup, strlen(varDataVal(cgroup)));
-
-        pColInfo = taosArrayGet(pBlock->pDataBlock, cols++);
-        colDataSetVal(pColInfo, numOfRows, (const char *)topic, false);
-
-        pColInfo = taosArrayGet(pBlock->pDataBlock, cols++);
-        colDataSetVal(pColInfo, numOfRows, (const char *)cgroup, false);
-
-        // vg id
-        pColInfo = taosArrayGet(pBlock->pDataBlock, cols++);
-        colDataSetVal(pColInfo, numOfRows, (const char *)&pVgEp->vgId, false);
-
-        // consumer id
-        char        consumerIdHex[32] = {0};
-        sprintf(varDataVal(consumerIdHex), "0x%"PRIx64, pConsumerEp->consumerId);
-        varDataSetLen(consumerIdHex, strlen(varDataVal(consumerIdHex)));
-
-        pColInfo = taosArrayGet(pBlock->pDataBlock, cols++);
-        colDataSetVal(pColInfo, numOfRows, (const char *)consumerIdHex, false);
-
-        mDebug("mnd show subscriptions: topic %s, consumer:0x%" PRIx64 " cgroup %s vgid %d", varDataVal(topic),
-               pConsumerEp->consumerId, varDataVal(cgroup), pVgEp->vgId);
-
-        // offset
-#if 0
-      // subscribe time
-      pColInfo = taosArrayGet(pBlock->pDataBlock, cols++);
-      colDataSetVal(pColInfo, numOfRows, (const char *)&pSub->subscribeTime, false);
-
-      // rebalance time
-      pColInfo = taosArrayGet(pBlock->pDataBlock, cols++);
-      colDataSetVal(pColInfo, numOfRows, (const char *)&pSub->rebalanceTime, pConsumer->rebalanceTime == 0);
-#endif
-
-        numOfRows++;
-      }
->>>>>>> 24ce15c2
     }
 
     // do not show for cleared subscription
