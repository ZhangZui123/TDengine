--- conflicted
+++ resolved
@@ -879,10 +879,6 @@
     mError("cgroup %s on topic:%s, failed to drop", dropReq.cgroup, dropReq.topic);
     return code;
   }
-<<<<<<< HEAD
-
-=======
->>>>>>> 7f406be8
   return TSDB_CODE_ACTION_IN_PROGRESS;
 }
 
