/*
 * Copyright (c) 2019 TAOS Data, Inc. <jhtao@taosdata.com>
 *
 * This program is free software: you can use, redistribute, and/or modify
 * it under the terms of the GNU Affero General Public License, version 3
 * or later ("AGPL"), as published by the Free Software Foundation.
 *
 * This program is distributed in the hope that it will be useful, but WITHOUT
 * ANY WARRANTY; without even the implied warranty of MERCHANTABILITY or
 * FITNESS FOR A PARTICULAR PURPOSE.
 *
 * You should have received a copy of the GNU Affero General Public License
 * along with this program. If not, see <http://www.gnu.org/licenses/>.
 */

#include "mndTopic.h"
#include "mndConsumer.h"
#include "mndDb.h"
#include "mndDnode.h"
#include "mndMnode.h"
#include "mndPrivilege.h"
#include "mndShow.h"
#include "mndStb.h"
#include "mndSubscribe.h"
#include "mndTrans.h"
#include "mndUser.h"
#include "mndVgroup.h"
#include "parser.h"
#include "tname.h"

#define MND_TOPIC_VER_NUMBER   2
#define MND_TOPIC_RESERVE_SIZE 64

SSdbRaw *mndTopicActionEncode(SMqTopicObj *pTopic);
SSdbRow *mndTopicActionDecode(SSdbRaw *pRaw);

static int32_t mndTopicActionInsert(SSdb *pSdb, SMqTopicObj *pTopic);
static int32_t mndTopicActionDelete(SSdb *pSdb, SMqTopicObj *pTopic);
static int32_t mndTopicActionUpdate(SSdb *pSdb, SMqTopicObj *pOldTopic, SMqTopicObj *pNewTopic);
static int32_t mndProcessCreateTopicReq(SRpcMsg *pReq);
static int32_t mndProcessDropTopicReq(SRpcMsg *pReq);

static int32_t mndRetrieveTopic(SRpcMsg *pReq, SShowObj *pShow, SSDataBlock *pBlock, int32_t rows);
static void    mndCancelGetNextTopic(SMnode *pMnode, void *pIter);

static int32_t mndSetDropTopicCommitLogs(SMnode *pMnode, STrans *pTrans, SMqTopicObj *pTopic);

int32_t mndInitTopic(SMnode *pMnode) {
  SSdbTable table = {
      .sdbType = SDB_TOPIC,
      .keyType = SDB_KEY_BINARY,
      .encodeFp = (SdbEncodeFp)mndTopicActionEncode,
      .decodeFp = (SdbDecodeFp)mndTopicActionDecode,
      .insertFp = (SdbInsertFp)mndTopicActionInsert,
      .updateFp = (SdbUpdateFp)mndTopicActionUpdate,
      .deleteFp = (SdbDeleteFp)mndTopicActionDelete,
  };

  mndSetMsgHandle(pMnode, TDMT_MND_TMQ_CREATE_TOPIC, mndProcessCreateTopicReq);
  mndSetMsgHandle(pMnode, TDMT_MND_TMQ_DROP_TOPIC, mndProcessDropTopicReq);
  mndSetMsgHandle(pMnode, TDMT_VND_TMQ_ADD_CHECKINFO_RSP, mndTransProcessRsp);
  mndSetMsgHandle(pMnode, TDMT_VND_TMQ_DEL_CHECKINFO_RSP, mndTransProcessRsp);

  mndAddShowRetrieveHandle(pMnode, TSDB_MGMT_TABLE_TOPICS, mndRetrieveTopic);
  mndAddShowFreeIterHandle(pMnode, TSDB_MGMT_TABLE_TOPICS, mndCancelGetNextTopic);

  return sdbSetTable(pMnode->pSdb, table);
}

void mndCleanupTopic(SMnode *pMnode) {}

const char *mndTopicGetShowName(const char topic[TSDB_TOPIC_FNAME_LEN]) {
  //
  return strchr(topic, '.') + 1;
}

SSdbRaw *mndTopicActionEncode(SMqTopicObj *pTopic) {
  terrno = TSDB_CODE_OUT_OF_MEMORY;

  void   *swBuf = NULL;
  int32_t physicalPlanLen = 0;
  if (pTopic->physicalPlan) {
    physicalPlanLen = strlen(pTopic->physicalPlan) + 1;
  }

  int32_t schemaLen = 0;
  if (pTopic->schema.nCols) {
    schemaLen = taosEncodeSSchemaWrapper(NULL, &pTopic->schema);
  }
  int32_t ntbColLen = taosArrayGetSize(pTopic->ntbColIds) * sizeof(int16_t);

  int32_t size = sizeof(SMqTopicObj) + physicalPlanLen + pTopic->sqlLen + pTopic->astLen + schemaLen + ntbColLen +
                 MND_TOPIC_RESERVE_SIZE;
  SSdbRaw *pRaw = sdbAllocRaw(SDB_TOPIC, MND_TOPIC_VER_NUMBER, size);
  if (pRaw == NULL) {
    goto TOPIC_ENCODE_OVER;
  }

  int32_t dataPos = 0;
  SDB_SET_BINARY(pRaw, dataPos, pTopic->name, TSDB_TOPIC_FNAME_LEN, TOPIC_ENCODE_OVER);
  SDB_SET_BINARY(pRaw, dataPos, pTopic->db, TSDB_DB_FNAME_LEN, TOPIC_ENCODE_OVER);
  SDB_SET_BINARY(pRaw, dataPos, pTopic->createUser, TSDB_USER_LEN, TOPIC_ENCODE_OVER);
  SDB_SET_INT64(pRaw, dataPos, pTopic->createTime, TOPIC_ENCODE_OVER);
  SDB_SET_INT64(pRaw, dataPos, pTopic->updateTime, TOPIC_ENCODE_OVER);
  SDB_SET_INT64(pRaw, dataPos, pTopic->uid, TOPIC_ENCODE_OVER);
  SDB_SET_INT64(pRaw, dataPos, pTopic->dbUid, TOPIC_ENCODE_OVER);
  SDB_SET_INT32(pRaw, dataPos, pTopic->version, TOPIC_ENCODE_OVER);
  SDB_SET_INT8(pRaw, dataPos, pTopic->subType, TOPIC_ENCODE_OVER);
  SDB_SET_INT8(pRaw, dataPos, pTopic->withMeta, TOPIC_ENCODE_OVER);

  SDB_SET_INT64(pRaw, dataPos, pTopic->stbUid, TOPIC_ENCODE_OVER);
  SDB_SET_INT32(pRaw, dataPos, pTopic->sqlLen, TOPIC_ENCODE_OVER);
  SDB_SET_BINARY(pRaw, dataPos, pTopic->sql, pTopic->sqlLen, TOPIC_ENCODE_OVER);
  SDB_SET_INT32(pRaw, dataPos, pTopic->astLen, TOPIC_ENCODE_OVER);

  if (pTopic->astLen) {
    SDB_SET_BINARY(pRaw, dataPos, pTopic->ast, pTopic->astLen, TOPIC_ENCODE_OVER);
  }
  SDB_SET_INT32(pRaw, dataPos, physicalPlanLen, TOPIC_ENCODE_OVER);
  if (physicalPlanLen) {
    SDB_SET_BINARY(pRaw, dataPos, pTopic->physicalPlan, physicalPlanLen, TOPIC_ENCODE_OVER);
  }
  SDB_SET_INT32(pRaw, dataPos, schemaLen, TOPIC_ENCODE_OVER);
  if (schemaLen) {
    swBuf = taosMemoryMalloc(schemaLen);
    if (swBuf == NULL) {
      goto TOPIC_ENCODE_OVER;
    }
    void *aswBuf = swBuf;
    taosEncodeSSchemaWrapper(&aswBuf, &pTopic->schema);
    SDB_SET_BINARY(pRaw, dataPos, swBuf, schemaLen, TOPIC_ENCODE_OVER);
  }

  SDB_SET_INT64(pRaw, dataPos, pTopic->ntbUid, TOPIC_ENCODE_OVER);
  if (pTopic->ntbUid != 0) {
    int32_t sz = taosArrayGetSize(pTopic->ntbColIds);
    SDB_SET_INT32(pRaw, dataPos, sz, TOPIC_ENCODE_OVER);
    for (int32_t i = 0; i < sz; i++) {
      int16_t colId = *(int16_t *)taosArrayGet(pTopic->ntbColIds, i);
      SDB_SET_INT16(pRaw, dataPos, colId, TOPIC_ENCODE_OVER);
    }
  }

  SDB_SET_INT64(pRaw, dataPos, pTopic->ctbStbUid, TOPIC_ENCODE_OVER);

  SDB_SET_RESERVE(pRaw, dataPos, MND_TOPIC_RESERVE_SIZE, TOPIC_ENCODE_OVER);
  SDB_SET_DATALEN(pRaw, dataPos, TOPIC_ENCODE_OVER);

  terrno = TSDB_CODE_SUCCESS;

TOPIC_ENCODE_OVER:
  if (swBuf) taosMemoryFree(swBuf);
  if (terrno != TSDB_CODE_SUCCESS) {
    mError("topic:%s, failed to encode to raw:%p since %s", pTopic->name, pRaw, terrstr());
    sdbFreeRaw(pRaw);
    return NULL;
  }

  mTrace("topic:%s, encode to raw:%p, row:%p", pTopic->name, pRaw, pTopic);
  return pRaw;
}

SSdbRow *mndTopicActionDecode(SSdbRaw *pRaw) {
  terrno = TSDB_CODE_OUT_OF_MEMORY;
  SSdbRow     *pRow = NULL;
  SMqTopicObj *pTopic = NULL;
  void        *buf = NULL;

  int8_t sver = 0;
  if (sdbGetRawSoftVer(pRaw, &sver) != 0) goto TOPIC_DECODE_OVER;

  if (sver != 1 && sver != 2) {
    terrno = TSDB_CODE_SDB_INVALID_DATA_VER;
    goto TOPIC_DECODE_OVER;
  }

  pRow = sdbAllocRow(sizeof(SMqTopicObj));
  if (pRow == NULL) goto TOPIC_DECODE_OVER;

  pTopic = sdbGetRowObj(pRow);
  if (pTopic == NULL) goto TOPIC_DECODE_OVER;

  int32_t len;
  int32_t dataPos = 0;
  SDB_GET_BINARY(pRaw, dataPos, pTopic->name, TSDB_TOPIC_FNAME_LEN, TOPIC_DECODE_OVER);
  SDB_GET_BINARY(pRaw, dataPos, pTopic->db, TSDB_DB_FNAME_LEN, TOPIC_DECODE_OVER);
  if (sver >= 2) {
    SDB_GET_BINARY(pRaw, dataPos, pTopic->createUser, TSDB_USER_LEN, TOPIC_DECODE_OVER);
  }
  SDB_GET_INT64(pRaw, dataPos, &pTopic->createTime, TOPIC_DECODE_OVER);
  SDB_GET_INT64(pRaw, dataPos, &pTopic->updateTime, TOPIC_DECODE_OVER);
  SDB_GET_INT64(pRaw, dataPos, &pTopic->uid, TOPIC_DECODE_OVER);
  SDB_GET_INT64(pRaw, dataPos, &pTopic->dbUid, TOPIC_DECODE_OVER);
  SDB_GET_INT32(pRaw, dataPos, &pTopic->version, TOPIC_DECODE_OVER);
  SDB_GET_INT8(pRaw, dataPos, &pTopic->subType, TOPIC_DECODE_OVER);
  SDB_GET_INT8(pRaw, dataPos, &pTopic->withMeta, TOPIC_DECODE_OVER);

  SDB_GET_INT64(pRaw, dataPos, &pTopic->stbUid, TOPIC_DECODE_OVER);
  SDB_GET_INT32(pRaw, dataPos, &pTopic->sqlLen, TOPIC_DECODE_OVER);
  pTopic->sql = taosMemoryCalloc(pTopic->sqlLen, sizeof(char));
  if (pTopic->sql == NULL) {
    terrno = TSDB_CODE_OUT_OF_MEMORY;
    goto TOPIC_DECODE_OVER;
  }
  SDB_GET_BINARY(pRaw, dataPos, pTopic->sql, pTopic->sqlLen, TOPIC_DECODE_OVER);

  SDB_GET_INT32(pRaw, dataPos, &pTopic->astLen, TOPIC_DECODE_OVER);
  if (pTopic->astLen) {
    pTopic->ast = taosMemoryCalloc(pTopic->astLen, sizeof(char));
    if (pTopic->ast == NULL) {
      terrno = TSDB_CODE_OUT_OF_MEMORY;
      goto TOPIC_DECODE_OVER;
    }
  } else {
    pTopic->ast = NULL;
  }
  SDB_GET_BINARY(pRaw, dataPos, pTopic->ast, pTopic->astLen, TOPIC_DECODE_OVER);
  SDB_GET_INT32(pRaw, dataPos, &len, TOPIC_DECODE_OVER);
  if (len) {
    pTopic->physicalPlan = taosMemoryCalloc(len, sizeof(char));
    if (pTopic->physicalPlan == NULL) {
      terrno = TSDB_CODE_OUT_OF_MEMORY;
      goto TOPIC_DECODE_OVER;
    }
    SDB_GET_BINARY(pRaw, dataPos, pTopic->physicalPlan, len, TOPIC_DECODE_OVER);
  } else {
    pTopic->physicalPlan = NULL;
  }

  SDB_GET_INT32(pRaw, dataPos, &len, TOPIC_DECODE_OVER);
  if (len) {
    buf = taosMemoryMalloc(len);
    if (buf == NULL) {
      terrno = TSDB_CODE_OUT_OF_MEMORY;
      goto TOPIC_DECODE_OVER;
    }
    SDB_GET_BINARY(pRaw, dataPos, buf, len, TOPIC_DECODE_OVER);
    if (taosDecodeSSchemaWrapper(buf, &pTopic->schema) == NULL) {
      goto TOPIC_DECODE_OVER;
    }
  } else {
    pTopic->schema.nCols = 0;
    pTopic->schema.version = 0;
    pTopic->schema.pSchema = NULL;
  }
  SDB_GET_INT64(pRaw, dataPos, &pTopic->ntbUid, TOPIC_DECODE_OVER);
  if (pTopic->ntbUid != 0) {
    int32_t ntbColNum;
    SDB_GET_INT32(pRaw, dataPos, &ntbColNum, TOPIC_DECODE_OVER);
    pTopic->ntbColIds = taosArrayInit(ntbColNum, sizeof(int16_t));
    if (pTopic->ntbColIds == NULL) {
      terrno = TSDB_CODE_OUT_OF_MEMORY;
      goto TOPIC_DECODE_OVER;
    }
    int16_t colId;
    SDB_GET_INT16(pRaw, dataPos, &colId, TOPIC_DECODE_OVER);
    taosArrayPush(pTopic->ntbColIds, &colId);
  }

  SDB_GET_INT64(pRaw, dataPos, &pTopic->ctbStbUid, TOPIC_DECODE_OVER);
  SDB_GET_RESERVE(pRaw, dataPos, MND_TOPIC_RESERVE_SIZE, TOPIC_DECODE_OVER);
  terrno = TSDB_CODE_SUCCESS;

TOPIC_DECODE_OVER:
  taosMemoryFreeClear(buf);
  if (terrno != TSDB_CODE_SUCCESS) {
    mError("topic:%s, failed to decode from raw:%p since %s", pTopic == NULL ? "null" : pTopic->name, pRaw, terrstr());
    taosMemoryFreeClear(pRow);
    return NULL;
  }

  mTrace("topic:%s, decode from raw:%p, row:%p", pTopic->name, pRaw, pTopic);
  return pRow;
}

static int32_t mndTopicActionInsert(SSdb *pSdb, SMqTopicObj *pTopic) {
  mTrace("topic:%s perform insert action", pTopic->name);
  return 0;
}

static int32_t mndTopicActionDelete(SSdb *pSdb, SMqTopicObj *pTopic) {
  mTrace("topic:%s perform delete action", pTopic->name);
  taosMemoryFreeClear(pTopic->sql);
  taosMemoryFreeClear(pTopic->ast);
  taosMemoryFreeClear(pTopic->physicalPlan);
  if (pTopic->schema.nCols) taosMemoryFreeClear(pTopic->schema.pSchema);
  taosArrayDestroy(pTopic->ntbColIds);
  return 0;
}

static int32_t mndTopicActionUpdate(SSdb *pSdb, SMqTopicObj *pOldTopic, SMqTopicObj *pNewTopic) {
  mTrace("topic:%s perform update action", pOldTopic->name);
  atomic_exchange_64(&pOldTopic->updateTime, pNewTopic->updateTime);
  atomic_exchange_32(&pOldTopic->version, pNewTopic->version);

  /*taosWLockLatch(&pOldTopic->lock);*/

  // TODO handle update

  /*taosWUnLockLatch(&pOldTopic->lock);*/
  return 0;
}

SMqTopicObj *mndAcquireTopic(SMnode *pMnode, const char *topicName) {
  SSdb        *pSdb = pMnode->pSdb;
  SMqTopicObj *pTopic = sdbAcquire(pSdb, SDB_TOPIC, topicName);
  if (pTopic == NULL && terrno == TSDB_CODE_SDB_OBJ_NOT_THERE) {
    terrno = TSDB_CODE_MND_TOPIC_NOT_EXIST;
  }
  return pTopic;
}

void mndReleaseTopic(SMnode *pMnode, SMqTopicObj *pTopic) {
  SSdb *pSdb = pMnode->pSdb;
  sdbRelease(pSdb, pTopic);
}

static SDDropTopicReq *mndBuildDropTopicMsg(SMnode *pMnode, SVgObj *pVgroup, SMqTopicObj *pTopic) {
  int32_t contLen = sizeof(SDDropTopicReq);

  SDDropTopicReq *pDrop = taosMemoryCalloc(1, contLen);
  if (pDrop == NULL) {
    terrno = TSDB_CODE_OUT_OF_MEMORY;
    return NULL;
  }

  pDrop->head.contLen = htonl(contLen);
  pDrop->head.vgId = htonl(pVgroup->vgId);
  memcpy(pDrop->name, pTopic->name, TSDB_TOPIC_FNAME_LEN);
  pDrop->tuid = htobe64(pTopic->uid);

  return pDrop;
}

static int32_t mndCheckCreateTopicReq(SCMCreateTopicReq *pCreate) {
  terrno = TSDB_CODE_MND_INVALID_TOPIC;

  if (pCreate->sql == NULL) return -1;

  if (pCreate->subType == TOPIC_SUB_TYPE__COLUMN) {
    if (pCreate->ast == NULL || pCreate->ast[0] == 0) return -1;
  } else if (pCreate->subType == TOPIC_SUB_TYPE__TABLE) {
    if (pCreate->subStbName[0] == 0) return -1;
  } else if (pCreate->subType == TOPIC_SUB_TYPE__DB) {
    if (pCreate->subDbName[0] == 0) return -1;
  }

  terrno = TSDB_CODE_SUCCESS;
  return 0;
}

static int32_t extractTopicTbInfo(SNode *pAst, SMqTopicObj *pTopic) {
  SNodeList *pNodeList = NULL;
  nodesCollectColumns((SSelectStmt *)pAst, SQL_CLAUSE_FROM, NULL, COLLECT_COL_TYPE_ALL, &pNodeList);
  int64_t suid = ((SRealTableNode *)((SSelectStmt *)pAst)->pFromTable)->pMeta->suid;
  int8_t  tableType = ((SRealTableNode *)((SSelectStmt *)pAst)->pFromTable)->pMeta->tableType;
  if (tableType == TSDB_CHILD_TABLE) {
    pTopic->ctbStbUid = suid;
  } else if (tableType == TSDB_NORMAL_TABLE) {
    SNode *pNode = NULL;
    FOREACH(pNode, pNodeList) {
      SColumnNode *pCol = (SColumnNode *)pNode;
      if (pCol->tableType == TSDB_NORMAL_TABLE) {
        pTopic->ntbUid = pCol->tableId;
        taosArrayPush(pTopic->ntbColIds, &pCol->colId);
      }
    }
  }
  nodesDestroyList(pNodeList);
  return 0;
}

static int32_t mndCreateTopic(SMnode *pMnode, SRpcMsg *pReq, SCMCreateTopicReq *pCreate, SDbObj *pDb,
                              const char *userName) {
  mInfo("start to create topic:%s", pCreate->name);

  SMqTopicObj topicObj = {0};
  tstrncpy(topicObj.name, pCreate->name, TSDB_TOPIC_FNAME_LEN);
  tstrncpy(topicObj.db, pDb->name, TSDB_DB_FNAME_LEN);
  tstrncpy(topicObj.createUser, userName, TSDB_USER_LEN);

  if (mndCheckTopicPrivilege(pMnode, pReq->info.conn.user, MND_OPER_CREATE_TOPIC, &topicObj) != 0) {
    return -1;
  }

  topicObj.createTime = taosGetTimestampMs();
  topicObj.updateTime = topicObj.createTime;
  topicObj.uid = mndGenerateUid(pCreate->name, strlen(pCreate->name));
  topicObj.dbUid = pDb->uid;
  topicObj.version = 1;
  topicObj.sql = taosStrdup(pCreate->sql);
  topicObj.sqlLen = strlen(pCreate->sql) + 1;
  topicObj.subType = pCreate->subType;
  topicObj.withMeta = pCreate->withMeta;

  if (pCreate->subType == TOPIC_SUB_TYPE__COLUMN) {
    if (pCreate->withMeta) {
      terrno = TSDB_CODE_MND_INVALID_TOPIC_OPTION;
      mError("topic:%s, failed to create since %s", pCreate->name, terrstr());
      return -1;
    }

<<<<<<< HEAD
  if (pCreate->subType == TOPIC_SUB_TYPE__COLUMN) {
    topicObj.ast = taosStrdup(pCreate->ast);
=======
    topicObj.ast = strdup(pCreate->ast);
>>>>>>> 097723f4
    topicObj.astLen = strlen(pCreate->ast) + 1;

    qDebugL("topic:%s ast %s", topicObj.name, topicObj.ast);

    SNode *pAst = NULL;
    if (nodesStringToNode(pCreate->ast, &pAst) != 0) {
      taosMemoryFree(topicObj.ast);
      taosMemoryFree(topicObj.sql);
      mError("topic:%s, failed to create since %s", pCreate->name, terrstr());
      return -1;
    }

    SQueryPlan *pPlan = NULL;

    SPlanContext cxt = {.pAstRoot = pAst, .topicQuery = true};
    if (qCreateQueryPlan(&cxt, &pPlan, NULL) != 0) {
      mError("failed to create topic:%s since %s", pCreate->name, terrstr());
      taosMemoryFree(topicObj.ast);
      taosMemoryFree(topicObj.sql);
      return -1;
    }

    topicObj.ntbColIds = taosArrayInit(0, sizeof(int16_t));
    if (topicObj.ntbColIds == NULL) {
      taosMemoryFree(topicObj.ast);
      taosMemoryFree(topicObj.sql);
      terrno = TSDB_CODE_OUT_OF_MEMORY;
      return -1;
    }

    extractTopicTbInfo(pAst, &topicObj);

    if (topicObj.ntbUid == 0) {
      taosArrayDestroy(topicObj.ntbColIds);
      topicObj.ntbColIds = NULL;
    }

    if (qExtractResultSchema(pAst, &topicObj.schema.nCols, &topicObj.schema.pSchema) != 0) {
      mError("topic:%s, failed to create since %s", pCreate->name, terrstr());
      taosMemoryFree(topicObj.ast);
      taosMemoryFree(topicObj.sql);
      return -1;
    }

    if (nodesNodeToString((SNode *)pPlan, false, &topicObj.physicalPlan, NULL) != 0) {
      mError("topic:%s, failed to create since %s", pCreate->name, terrstr());
      taosMemoryFree(topicObj.ast);
      taosMemoryFree(topicObj.sql);
      return -1;
    }
    nodesDestroyNode(pAst);
    nodesDestroyNode((SNode *)pPlan);
  } else if (pCreate->subType == TOPIC_SUB_TYPE__TABLE) {
    SStbObj *pStb = mndAcquireStb(pMnode, pCreate->subStbName);
    if (pStb == NULL) {
      terrno = TSDB_CODE_MND_STB_NOT_EXIST;
      return -1;
    }

    topicObj.stbUid = pStb->uid;
    mndReleaseStb(pMnode, pStb);
  }
  /*} else if (pCreate->subType == TOPIC_SUB_TYPE__DB) {*/
  /*topicObj.ast = NULL;*/
  /*topicObj.astLen = 0;*/
  /*topicObj.physicalPlan = NULL;*/
  /*topicObj.withTbName = 1;*/
  /*topicObj.withSchema = 1;*/

  STrans *pTrans = mndTransCreate(pMnode, TRN_POLICY_ROLLBACK, TRN_CONFLICT_NOTHING, pReq, "create-topic");
  if (pTrans == NULL) {
    mError("topic:%s, failed to create since %s", pCreate->name, terrstr());
    taosMemoryFreeClear(topicObj.ast);
    taosMemoryFreeClear(topicObj.sql);
    taosMemoryFreeClear(topicObj.physicalPlan);
    return -1;
  }

  mInfo("trans:%d to create topic:%s", pTrans->id, pCreate->name);

  SSdbRaw *pCommitRaw = mndTopicActionEncode(&topicObj);
  if (pCommitRaw == NULL || mndTransAppendCommitlog(pTrans, pCommitRaw) != 0) {
    mError("trans:%d, failed to append commit log since %s", pTrans->id, terrstr());
    taosMemoryFreeClear(topicObj.physicalPlan);
    mndTransDrop(pTrans);
    return -1;
  }

  (void)sdbSetRawStatus(pCommitRaw, SDB_STATUS_READY);

  if (topicObj.ntbUid != 0) {
    STqCheckInfo info;
    memcpy(info.topic, topicObj.name, TSDB_TOPIC_FNAME_LEN);
    info.ntbUid = topicObj.ntbUid;
    info.colIdList = topicObj.ntbColIds;
    // broadcast forbid alter info
    void   *pIter = NULL;
    SSdb   *pSdb = pMnode->pSdb;
    SVgObj *pVgroup = NULL;
    while (1) {
      // iterate vg
      pIter = sdbFetch(pSdb, SDB_VGROUP, pIter, (void **)&pVgroup);
      if (pIter == NULL) break;
      if (!mndVgroupInDb(pVgroup, topicObj.dbUid)) {
        sdbRelease(pSdb, pVgroup);
        continue;
      }

      // encoder check alter info
      int32_t len;
      int32_t code;
      tEncodeSize(tEncodeSTqCheckInfo, &info, len, code);
      if (code < 0) {
        sdbRelease(pSdb, pVgroup);
        mndTransDrop(pTrans);
        return -1;
      }
      void    *buf = taosMemoryCalloc(1, sizeof(SMsgHead) + len);
      void    *abuf = POINTER_SHIFT(buf, sizeof(SMsgHead));
      SEncoder encoder;
      tEncoderInit(&encoder, abuf, len);
      if (tEncodeSTqCheckInfo(&encoder, &info) < 0) {
        sdbRelease(pSdb, pVgroup);
        mndTransDrop(pTrans);
        return -1;
      }
      tEncoderClear(&encoder);
      ((SMsgHead *)buf)->vgId = htonl(pVgroup->vgId);
      // add redo action
      STransAction action = {0};
      action.epSet = mndGetVgroupEpset(pMnode, pVgroup);
      action.pCont = buf;
      action.contLen = sizeof(SMsgHead) + len;
      action.msgType = TDMT_VND_TMQ_ADD_CHECKINFO;
      if (mndTransAppendRedoAction(pTrans, &action) != 0) {
        taosMemoryFree(buf);
        sdbRelease(pSdb, pVgroup);
        mndTransDrop(pTrans);
        return -1;
      }

      sdbRelease(pSdb, pVgroup);
    }
  }

  if (mndTransPrepare(pMnode, pTrans) != 0) {
    mError("trans:%d, failed to prepare since %s", pTrans->id, terrstr());
    taosMemoryFreeClear(topicObj.physicalPlan);
    mndTransDrop(pTrans);
    return -1;
  }

  taosMemoryFreeClear(topicObj.physicalPlan);
  taosMemoryFreeClear(topicObj.sql);
  taosMemoryFreeClear(topicObj.ast);
  taosArrayDestroy(topicObj.ntbColIds);

  if (topicObj.schema.nCols) {
    taosMemoryFreeClear(topicObj.schema.pSchema);
  }

  mndTransDrop(pTrans);
  return TSDB_CODE_ACTION_IN_PROGRESS;
}

static int32_t mndProcessCreateTopicReq(SRpcMsg *pReq) {
  SMnode           *pMnode = pReq->info.node;
  int32_t           code = -1;
  SMqTopicObj      *pTopic = NULL;
  SDbObj           *pDb = NULL;
  SCMCreateTopicReq createTopicReq = {0};

  if (tDeserializeSCMCreateTopicReq(pReq->pCont, pReq->contLen, &createTopicReq) != 0) {
    terrno = TSDB_CODE_INVALID_MSG;
    goto _OVER;
  }

  mInfo("topic:%s start to create, sql:%s", createTopicReq.name, createTopicReq.sql);

  if (mndCheckCreateTopicReq(&createTopicReq) != 0) {
    mError("topic:%s failed to create since %s", createTopicReq.name, terrstr());
    goto _OVER;
  }

  pTopic = mndAcquireTopic(pMnode, createTopicReq.name);
  if (pTopic != NULL) {
    if (createTopicReq.igExists) {
      mInfo("topic:%s already exist, ignore exist is set", createTopicReq.name);
      code = 0;
      goto _OVER;
    } else {
      terrno = TSDB_CODE_MND_TOPIC_ALREADY_EXIST;
      goto _OVER;
    }
  } else if (terrno != TSDB_CODE_MND_TOPIC_NOT_EXIST) {
    goto _OVER;
  }

  pDb = mndAcquireDb(pMnode, createTopicReq.subDbName);
  if (pDb == NULL) {
    terrno = TSDB_CODE_MND_DB_NOT_SELECTED;
    goto _OVER;
  }

  code = mndCreateTopic(pMnode, pReq, &createTopicReq, pDb, pReq->info.conn.user);
  if (code == 0) {
    code = TSDB_CODE_ACTION_IN_PROGRESS;
  }

_OVER:
  if (code != 0 && code != TSDB_CODE_ACTION_IN_PROGRESS) {
    mError("failed to create topic:%s since %s", createTopicReq.name, terrstr());
  }

  mndReleaseTopic(pMnode, pTopic);
  mndReleaseDb(pMnode, pDb);

  tFreeSCMCreateTopicReq(&createTopicReq);
  return code;
}

static int32_t mndDropTopic(SMnode *pMnode, STrans *pTrans, SRpcMsg *pReq, SMqTopicObj *pTopic) {
  int32_t code = -1;
  if (mndUserRemoveTopic(pMnode, pTrans, pTopic->name) != 0) {
    goto _OVER;
  }

  SSdbRaw *pCommitRaw = mndTopicActionEncode(pTopic);
  if (pCommitRaw == NULL || mndTransAppendCommitlog(pTrans, pCommitRaw) != 0) goto _OVER;
  (void)sdbSetRawStatus(pCommitRaw, SDB_STATUS_DROPPED);

  if (mndTransPrepare(pMnode, pTrans) != 0) {
    goto _OVER;
  }

  code = 0;

_OVER:
  mndTransDrop(pTrans);
  return code;
}

static int32_t mndProcessDropTopicReq(SRpcMsg *pReq) {
  SMnode        *pMnode = pReq->info.node;
  SSdb          *pSdb = pMnode->pSdb;
  SMDropTopicReq dropReq = {0};

  if (tDeserializeSMDropTopicReq(pReq->pCont, pReq->contLen, &dropReq) != 0) {
    terrno = TSDB_CODE_INVALID_MSG;
    return -1;
  }

  SMqTopicObj *pTopic = mndAcquireTopic(pMnode, dropReq.name);
  if (pTopic == NULL) {
    if (dropReq.igNotExists) {
      mInfo("topic:%s, not exist, ignore not exist is set", dropReq.name);
      return 0;
    } else {
      terrno = TSDB_CODE_MND_TOPIC_NOT_EXIST;
      mError("topic:%s, failed to drop since %s", dropReq.name, terrstr());
      return -1;
    }
  }

  if (mndCheckTopicPrivilege(pMnode, pReq->info.conn.user, MND_OPER_DROP_TOPIC, pTopic) != 0) {
    mndReleaseTopic(pMnode, pTopic);
    return -1;
  }

  void           *pIter = NULL;
  SMqConsumerObj *pConsumer;
  while (1) {
    pIter = sdbFetch(pSdb, SDB_CONSUMER, pIter, (void **)&pConsumer);
    if (pIter == NULL) {
      break;
    }

    if (pConsumer->status == MQ_CONSUMER_STATUS__LOST_REBD) continue;

    int32_t sz = taosArrayGetSize(pConsumer->assignedTopics);
    for (int32_t i = 0; i < sz; i++) {
      char *name = taosArrayGetP(pConsumer->assignedTopics, i);
      if (strcmp(name, pTopic->name) == 0) {
        mndReleaseConsumer(pMnode, pConsumer);
        mndReleaseTopic(pMnode, pTopic);
        terrno = TSDB_CODE_MND_TOPIC_SUBSCRIBED;
        mError("topic:%s, failed to drop since subscribed by consumer:0x%" PRIx64 ", in consumer group %s", dropReq.name,
               pConsumer->consumerId, pConsumer->cgroup);
        return -1;
      }
    }

    sz = taosArrayGetSize(pConsumer->rebNewTopics);
    for (int32_t i = 0; i < sz; i++) {
      char *name = taosArrayGetP(pConsumer->rebNewTopics, i);
      if (strcmp(name, pTopic->name) == 0) {
        mndReleaseConsumer(pMnode, pConsumer);
        mndReleaseTopic(pMnode, pTopic);
        terrno = TSDB_CODE_MND_TOPIC_SUBSCRIBED;
        mError("topic:%s, failed to drop since subscribed by consumer:%" PRId64 ", in consumer group %s (reb new)",
               dropReq.name, pConsumer->consumerId, pConsumer->cgroup);
        return -1;
      }
    }

    sz = taosArrayGetSize(pConsumer->rebRemovedTopics);
    for (int32_t i = 0; i < sz; i++) {
      char *name = taosArrayGetP(pConsumer->rebRemovedTopics, i);
      if (strcmp(name, pTopic->name) == 0) {
        mndReleaseConsumer(pMnode, pConsumer);
        mndReleaseTopic(pMnode, pTopic);
        terrno = TSDB_CODE_MND_TOPIC_SUBSCRIBED;
        mError("topic:%s, failed to drop since subscribed by consumer:%" PRId64 ", in consumer group %s (reb remove)",
               dropReq.name, pConsumer->consumerId, pConsumer->cgroup);
        return -1;
      }
    }

    sdbRelease(pSdb, pConsumer);
  }

  if (mndCheckDbPrivilegeByName(pMnode, pReq->info.conn.user, MND_OPER_READ_DB, pTopic->db) != 0) {
    return -1;
  }

  STrans *pTrans = mndTransCreate(pMnode, TRN_POLICY_ROLLBACK, TRN_CONFLICT_DB_INSIDE, pReq, "drop-topic");
  if (pTrans == NULL) {
    mError("topic:%s, failed to drop since %s", pTopic->name, terrstr());
    mndReleaseTopic(pMnode, pTopic);
    return -1;
  }

  mndTransSetDbName(pTrans, pTopic->db, NULL);
  if (mndTrancCheckConflict(pMnode, pTrans) != 0) {
    mndReleaseTopic(pMnode, pTopic);
    mndTransDrop(pTrans);
    return -1;
  }

  mInfo("trans:%d, used to drop topic:%s", pTrans->id, pTopic->name);

  // TODO check if rebalancing
  if (mndDropSubByTopic(pMnode, pTrans, dropReq.name) < 0) {
    mError("topic:%s, failed to drop since %s", pTopic->name, terrstr());
    mndTransDrop(pTrans);
    mndReleaseTopic(pMnode, pTopic);
    return -1;
  }

  if (pTopic->ntbUid != 0) {
    // broadcast to all vnode
    pIter = NULL;
    SVgObj *pVgroup = NULL;

    while (1) {
      pIter = sdbFetch(pSdb, SDB_VGROUP, pIter, (void **)&pVgroup);
      if (pIter == NULL) break;
      if (!mndVgroupInDb(pVgroup, pTopic->dbUid)) {
        sdbRelease(pSdb, pVgroup);
        continue;
      }

      void *buf = taosMemoryCalloc(1, sizeof(SMsgHead) + TSDB_TOPIC_FNAME_LEN);
      void *abuf = POINTER_SHIFT(buf, sizeof(SMsgHead));
      ((SMsgHead *)buf)->vgId = htonl(pVgroup->vgId);
      memcpy(abuf, pTopic->name, TSDB_TOPIC_FNAME_LEN);

      STransAction action = {0};
      action.epSet = mndGetVgroupEpset(pMnode, pVgroup);
      action.pCont = buf;
      action.contLen = sizeof(SMsgHead) + TSDB_TOPIC_FNAME_LEN;
      action.msgType = TDMT_VND_TMQ_DEL_CHECKINFO;
      if (mndTransAppendRedoAction(pTrans, &action) != 0) {
        taosMemoryFree(buf);
        sdbRelease(pSdb, pVgroup);
        mndTransDrop(pTrans);
        return -1;
      }
    }
  }

  int32_t code = mndDropTopic(pMnode, pTrans, pReq, pTopic);
  mndReleaseTopic(pMnode, pTopic);

  if (code != 0) {
    mError("topic:%s, failed to drop since %s", dropReq.name, terrstr());
    return -1;
  }

  return TSDB_CODE_ACTION_IN_PROGRESS;
}

static int32_t mndGetNumOfTopics(SMnode *pMnode, char *dbName, int32_t *pNumOfTopics) {
  *pNumOfTopics = 0;

  SSdb   *pSdb = pMnode->pSdb;
  SDbObj *pDb = mndAcquireDb(pMnode, dbName);
  if (pDb == NULL) {
    terrno = TSDB_CODE_MND_DB_NOT_SELECTED;
    return -1;
  }

  int32_t numOfTopics = 0;
  void   *pIter = NULL;
  while (1) {
    SMqTopicObj *pTopic = NULL;
    pIter = sdbFetch(pSdb, SDB_TOPIC, pIter, (void **)&pTopic);
    if (pIter == NULL) {
      break;
    }

    if (pTopic->dbUid == pDb->uid) {
      numOfTopics++;
    }

    sdbRelease(pSdb, pTopic);
  }

  *pNumOfTopics = numOfTopics;
  mndReleaseDb(pMnode, pDb);
  return 0;
}

static int32_t mndRetrieveTopic(SRpcMsg *pReq, SShowObj *pShow, SSDataBlock *pBlock, int32_t rowsCapacity) {
  SMnode      *pMnode = pReq->info.node;
  SSdb        *pSdb = pMnode->pSdb;
  int32_t      numOfRows = 0;
  SMqTopicObj *pTopic = NULL;

  while (numOfRows < rowsCapacity) {
    pShow->pIter = sdbFetch(pSdb, SDB_TOPIC, pShow->pIter, (void **)&pTopic);
    if (pShow->pIter == NULL) break;

    SColumnInfoData *pColInfo;
    SName            n;
    int32_t          cols = 0;

    char topicName[TSDB_TOPIC_NAME_LEN + VARSTR_HEADER_SIZE + 5] = {0};
    const char* pName = mndGetDbStr(pTopic->name);
    STR_TO_VARSTR(topicName, pName);

    pColInfo = taosArrayGet(pBlock->pDataBlock, cols++);
    colDataSetVal(pColInfo, numOfRows, (const char *)topicName, false);

    char dbName[TSDB_DB_NAME_LEN + VARSTR_HEADER_SIZE] = {0};
    tNameFromString(&n, pTopic->db, T_NAME_ACCT | T_NAME_DB);
    tNameGetDbName(&n, varDataVal(dbName));
    varDataSetLen(dbName, strlen(varDataVal(dbName)));

    pColInfo = taosArrayGet(pBlock->pDataBlock, cols++);
    colDataSetVal(pColInfo, numOfRows, (const char *)dbName, false);

    pColInfo = taosArrayGet(pBlock->pDataBlock, cols++);
    colDataSetVal(pColInfo, numOfRows, (const char *)&pTopic->createTime, false);

    char sql[TSDB_SHOW_SQL_LEN + VARSTR_HEADER_SIZE] = {0};
    STR_TO_VARSTR(sql, pTopic->sql);

    pColInfo = taosArrayGet(pBlock->pDataBlock, cols++);
    colDataSetVal(pColInfo, numOfRows, (const char *)sql, false);

    numOfRows++;
    sdbRelease(pSdb, pTopic);
  }

  pShow->numOfRows += numOfRows;
  return numOfRows;
}

int32_t mndSetTopicCommitLogs(SMnode *pMnode, STrans *pTrans, SMqTopicObj *pTopic) {
  SSdbRaw *pCommitRaw = mndTopicActionEncode(pTopic);
  if (pCommitRaw == NULL) return -1;
  if (mndTransAppendCommitlog(pTrans, pCommitRaw) != 0) return -1;
  if (sdbSetRawStatus(pCommitRaw, SDB_STATUS_READY) != 0) return -1;

  return 0;
}

static int32_t mndSetDropTopicCommitLogs(SMnode *pMnode, STrans *pTrans, SMqTopicObj *pTopic) {
  SSdbRaw *pCommitRaw = mndTopicActionEncode(pTopic);
  if (pCommitRaw == NULL) return -1;
  if (mndTransAppendCommitlog(pTrans, pCommitRaw) != 0) return -1;
  if (sdbSetRawStatus(pCommitRaw, SDB_STATUS_DROPPED) != 0) return -1;

  return 0;
}

static void mndCancelGetNextTopic(SMnode *pMnode, void *pIter) {
  SSdb *pSdb = pMnode->pSdb;
  sdbCancelFetch(pSdb, pIter);
}

bool mndTopicExistsForDb(SMnode *pMnode, SDbObj *pDb) {
  SSdb        *pSdb = pMnode->pSdb;
  void        *pIter = NULL;
  SMqTopicObj *pTopic = NULL;

  while (1) {
    pIter = sdbFetch(pSdb, SDB_TOPIC, pIter, (void **)&pTopic);
    if (pIter == NULL) {
      break;
    }

    if (pTopic->dbUid == pDb->uid) {
      sdbRelease(pSdb, pTopic);
      return true;
    }

    sdbRelease(pSdb, pTopic);
  }

  return false;
}

#if 0
int32_t mndDropTopicByDB(SMnode *pMnode, STrans *pTrans, SDbObj *pDb) {
  int32_t code = 0;
  SSdb   *pSdb = pMnode->pSdb;

  void        *pIter = NULL;
  SMqTopicObj *pTopic = NULL;
  while (1) {
    pIter = sdbFetch(pSdb, SDB_TOPIC, pIter, (void **)&pTopic);
    if (pIter == NULL) break;

    if (pTopic->dbUid != pDb->uid) {
      sdbRelease(pSdb, pTopic);
      continue;
    }

    if (mndSetDropTopicCommitLogs(pMnode, pTrans, pTopic) < 0) {
      sdbRelease(pSdb, pTopic);
      sdbCancelFetch(pSdb, pIter);
      code = -1;
      break;
    }

    sdbRelease(pSdb, pTopic);
  }

  return code;
}
#endif<|MERGE_RESOLUTION|>--- conflicted
+++ resolved
@@ -400,12 +400,7 @@
       return -1;
     }
 
-<<<<<<< HEAD
-  if (pCreate->subType == TOPIC_SUB_TYPE__COLUMN) {
     topicObj.ast = taosStrdup(pCreate->ast);
-=======
-    topicObj.ast = strdup(pCreate->ast);
->>>>>>> 097723f4
     topicObj.astLen = strlen(pCreate->ast) + 1;
 
     qDebugL("topic:%s ast %s", topicObj.name, topicObj.ast);
@@ -692,8 +687,8 @@
         mndReleaseConsumer(pMnode, pConsumer);
         mndReleaseTopic(pMnode, pTopic);
         terrno = TSDB_CODE_MND_TOPIC_SUBSCRIBED;
-        mError("topic:%s, failed to drop since subscribed by consumer:0x%" PRIx64 ", in consumer group %s", dropReq.name,
-               pConsumer->consumerId, pConsumer->cgroup);
+        mError("topic:%s, failed to drop since subscribed by consumer:0x%" PRIx64 ", in consumer group %s",
+               dropReq.name, pConsumer->consumerId, pConsumer->cgroup);
         return -1;
       }
     }
@@ -843,8 +838,8 @@
     SName            n;
     int32_t          cols = 0;
 
-    char topicName[TSDB_TOPIC_NAME_LEN + VARSTR_HEADER_SIZE + 5] = {0};
-    const char* pName = mndGetDbStr(pTopic->name);
+    char        topicName[TSDB_TOPIC_NAME_LEN + VARSTR_HEADER_SIZE + 5] = {0};
+    const char *pName = mndGetDbStr(pTopic->name);
     STR_TO_VARSTR(topicName, pName);
 
     pColInfo = taosArrayGet(pBlock->pDataBlock, cols++);
