/*
 * Copyright (c) 2019 TAOS Data, Inc. <jhtao@taosdata.com>
 *
 * This program is free software: you can use, redistribute, and/or modify
 * it under the terms of the GNU Affero General Public License, version 3
 * or later ("AGPL"), as published by the Free Software Foundation.
 *
 * This program is distributed in the hope that it will be useful, but WITHOUT
 * ANY WARRANTY; without even the implied warranty of MERCHANTABILITY or
 * FITNESS FOR A PARTICULAR PURPOSE.
 *
 * You should have received a copy of the GNU Affero General Public License
 * along with this program. If not, see <http://www.gnu.org/licenses/>.
 */

#include "mndTopic.h"
#include "mndAuth.h"
#include "mndDb.h"
#include "mndDnode.h"
#include "mndMnode.h"
#include "mndShow.h"
#include "mndStb.h"
#include "mndTrans.h"
#include "mndUser.h"
#include "mndVgroup.h"
#include "tname.h"

#define MND_TOPIC_VER_NUMBER   1
#define MND_TOPIC_RESERVE_SIZE 64

static int32_t mndTopicActionInsert(SSdb *pSdb, SMqTopicObj *pTopic);
static int32_t mndTopicActionDelete(SSdb *pSdb, SMqTopicObj *pTopic);
static int32_t mndTopicActionUpdate(SSdb *pSdb, SMqTopicObj *pTopic, SMqTopicObj *pNewTopic);
static int32_t mndProcessCreateTopicReq(SNodeMsg *pReq);
static int32_t mndProcessDropTopicReq(SNodeMsg *pReq);
static int32_t mndProcessDropTopicInRsp(SNodeMsg *pRsp);
static int32_t mndProcessTopicMetaReq(SNodeMsg *pReq);
static int32_t mndGetTopicMeta(SNodeMsg *pReq, SShowObj *pShow, STableMetaRsp *pMeta);
static int32_t mndRetrieveTopic(SNodeMsg *pReq, SShowObj *pShow, char *data, int32_t rows);
static void    mndCancelGetNextTopic(SMnode *pMnode, void *pIter);

int32_t mndInitTopic(SMnode *pMnode) {
  SSdbTable table = {.sdbType = SDB_TOPIC,
                     .keyType = SDB_KEY_BINARY,
                     .encodeFp = (SdbEncodeFp)mndTopicActionEncode,
                     .decodeFp = (SdbDecodeFp)mndTopicActionDecode,
                     .insertFp = (SdbInsertFp)mndTopicActionInsert,
                     .updateFp = (SdbUpdateFp)mndTopicActionUpdate,
                     .deleteFp = (SdbDeleteFp)mndTopicActionDelete};

  mndSetMsgHandle(pMnode, TDMT_MND_CREATE_TOPIC, mndProcessCreateTopicReq);
  mndSetMsgHandle(pMnode, TDMT_MND_DROP_TOPIC, mndProcessDropTopicReq);
  mndSetMsgHandle(pMnode, TDMT_VND_DROP_TOPIC_RSP, mndProcessDropTopicInRsp);

  mndAddShowMetaHandle(pMnode, TSDB_MGMT_TABLE_TP, mndGetTopicMeta);
  mndAddShowRetrieveHandle(pMnode, TSDB_MGMT_TABLE_TP, mndRetrieveTopic);
  mndAddShowFreeIterHandle(pMnode, TSDB_MGMT_TABLE_TP, mndCancelGetNextTopic);

  return sdbSetTable(pMnode->pSdb, table);
}

void mndCleanupTopic(SMnode *pMnode) {}

SSdbRaw *mndTopicActionEncode(SMqTopicObj *pTopic) {
  terrno = TSDB_CODE_OUT_OF_MEMORY;

  int32_t  logicalPlanLen = strlen(pTopic->logicalPlan) + 1;
  int32_t  physicalPlanLen = strlen(pTopic->physicalPlan) + 1;
  int32_t  size = sizeof(SMqTopicObj) + logicalPlanLen + physicalPlanLen + pTopic->sqlLen + MND_TOPIC_RESERVE_SIZE;
  SSdbRaw *pRaw = sdbAllocRaw(SDB_TOPIC, MND_TOPIC_VER_NUMBER, size);
  if (pRaw == NULL) goto TOPIC_ENCODE_OVER;

  int32_t dataPos = 0;
  SDB_SET_BINARY(pRaw, dataPos, pTopic->name, TSDB_TOPIC_FNAME_LEN, TOPIC_ENCODE_OVER);
  SDB_SET_BINARY(pRaw, dataPos, pTopic->db, TSDB_DB_FNAME_LEN, TOPIC_ENCODE_OVER);
  SDB_SET_INT64(pRaw, dataPos, pTopic->createTime, TOPIC_ENCODE_OVER);
  SDB_SET_INT64(pRaw, dataPos, pTopic->updateTime, TOPIC_ENCODE_OVER);
  SDB_SET_INT64(pRaw, dataPos, pTopic->uid, TOPIC_ENCODE_OVER);
  SDB_SET_INT64(pRaw, dataPos, pTopic->dbUid, TOPIC_ENCODE_OVER);
  SDB_SET_INT32(pRaw, dataPos, pTopic->version, TOPIC_ENCODE_OVER);
  SDB_SET_INT32(pRaw, dataPos, pTopic->sqlLen, TOPIC_ENCODE_OVER);
  SDB_SET_BINARY(pRaw, dataPos, pTopic->sql, pTopic->sqlLen, TOPIC_ENCODE_OVER);
  SDB_SET_INT32(pRaw, dataPos, logicalPlanLen, TOPIC_ENCODE_OVER);
  SDB_SET_BINARY(pRaw, dataPos, pTopic->logicalPlan, logicalPlanLen, TOPIC_ENCODE_OVER);
  SDB_SET_INT32(pRaw, dataPos, physicalPlanLen, TOPIC_ENCODE_OVER);
  SDB_SET_BINARY(pRaw, dataPos, pTopic->physicalPlan, physicalPlanLen, TOPIC_ENCODE_OVER);

  SDB_SET_RESERVE(pRaw, dataPos, MND_TOPIC_RESERVE_SIZE, TOPIC_ENCODE_OVER);
  SDB_SET_DATALEN(pRaw, dataPos, TOPIC_ENCODE_OVER);

  terrno = TSDB_CODE_SUCCESS;

TOPIC_ENCODE_OVER:
  if (terrno != TSDB_CODE_SUCCESS) {
    mError("topic:%s, failed to encode to raw:%p since %s", pTopic->name, pRaw, terrstr());
    sdbFreeRaw(pRaw);
    return NULL;
  }

  mTrace("topic:%s, encode to raw:%p, row:%p", pTopic->name, pRaw, pTopic);
  return pRaw;
}

SSdbRow *mndTopicActionDecode(SSdbRaw *pRaw) {
  terrno = TSDB_CODE_OUT_OF_MEMORY;
  int8_t sver = 0;
  if (sdbGetRawSoftVer(pRaw, &sver) != 0) goto TOPIC_DECODE_OVER;

  if (sver != MND_TOPIC_VER_NUMBER) {
    terrno = TSDB_CODE_SDB_INVALID_DATA_VER;
    goto TOPIC_DECODE_OVER;
  }

  int32_t  size = sizeof(SMqTopicObj);
  SSdbRow *pRow = sdbAllocRow(size);
  if (pRow == NULL) goto TOPIC_DECODE_OVER;

  SMqTopicObj *pTopic = sdbGetRowObj(pRow);
  if (pTopic == NULL) goto TOPIC_DECODE_OVER;

  int32_t len;
  int32_t dataPos = 0;
  SDB_GET_BINARY(pRaw, dataPos, pTopic->name, TSDB_TOPIC_FNAME_LEN, TOPIC_DECODE_OVER);
  SDB_GET_BINARY(pRaw, dataPos, pTopic->db, TSDB_DB_FNAME_LEN, TOPIC_DECODE_OVER);
  SDB_GET_INT64(pRaw, dataPos, &pTopic->createTime, TOPIC_DECODE_OVER);
  SDB_GET_INT64(pRaw, dataPos, &pTopic->updateTime, TOPIC_DECODE_OVER);
  SDB_GET_INT64(pRaw, dataPos, &pTopic->uid, TOPIC_DECODE_OVER);
  SDB_GET_INT64(pRaw, dataPos, &pTopic->dbUid, TOPIC_DECODE_OVER);
  SDB_GET_INT32(pRaw, dataPos, &pTopic->version, TOPIC_DECODE_OVER);
  SDB_GET_INT32(pRaw, dataPos, &pTopic->sqlLen, TOPIC_DECODE_OVER);

  pTopic->sql = calloc(pTopic->sqlLen + 1, sizeof(char));
  SDB_GET_BINARY(pRaw, dataPos, pTopic->sql, pTopic->sqlLen, TOPIC_DECODE_OVER);

  SDB_GET_INT32(pRaw, dataPos, &len, TOPIC_DECODE_OVER);
  pTopic->logicalPlan = calloc(len + 1, sizeof(char));
  if (pTopic->logicalPlan == NULL) {
    terrno = TSDB_CODE_OUT_OF_MEMORY;
    goto TOPIC_DECODE_OVER;
  }
  SDB_GET_BINARY(pRaw, dataPos, pTopic->logicalPlan, len, TOPIC_DECODE_OVER);

  SDB_GET_INT32(pRaw, dataPos, &len, TOPIC_DECODE_OVER);
  pTopic->physicalPlan = calloc(len + 1, sizeof(char));
  if (pTopic->physicalPlan == NULL) {
    free(pTopic->logicalPlan);
    terrno = TSDB_CODE_OUT_OF_MEMORY;
    goto TOPIC_DECODE_OVER;
  }
  SDB_GET_BINARY(pRaw, dataPos, pTopic->physicalPlan, len, TOPIC_DECODE_OVER);

  SDB_GET_RESERVE(pRaw, dataPos, MND_TOPIC_RESERVE_SIZE, TOPIC_DECODE_OVER);

  terrno = TSDB_CODE_SUCCESS;

TOPIC_DECODE_OVER:
  if (terrno != TSDB_CODE_SUCCESS) {
    mError("topic:%s, failed to decode from raw:%p since %s", pTopic->name, pRaw, terrstr());
    tfree(pRow);
    return NULL;
  }

  mTrace("topic:%s, decode from raw:%p, row:%p", pTopic->name, pRaw, pTopic);
  return pRow;
}

static int32_t mndTopicActionInsert(SSdb *pSdb, SMqTopicObj *pTopic) {
  mTrace("topic:%s, perform insert action", pTopic->name);
  return 0;
}

static int32_t mndTopicActionDelete(SSdb *pSdb, SMqTopicObj *pTopic) {
  mTrace("topic:%s, perform delete action", pTopic->name);
  return 0;
}

static int32_t mndTopicActionUpdate(SSdb *pSdb, SMqTopicObj *pOldTopic, SMqTopicObj *pNewTopic) {
  mTrace("topic:%s, perform update action", pOldTopic->name);
  atomic_exchange_32(&pOldTopic->updateTime, pNewTopic->updateTime);
  atomic_exchange_32(&pOldTopic->version, pNewTopic->version);

  taosWLockLatch(&pOldTopic->lock);

  // TODO handle update

  taosWUnLockLatch(&pOldTopic->lock);
  return 0;
}

SMqTopicObj *mndAcquireTopic(SMnode *pMnode, char *topicName) {
  SSdb        *pSdb = pMnode->pSdb;
  SMqTopicObj *pTopic = sdbAcquire(pSdb, SDB_TOPIC, topicName);
  if (pTopic == NULL && terrno == TSDB_CODE_SDB_OBJ_NOT_THERE) {
    terrno = TSDB_CODE_MND_TOPIC_NOT_EXIST;
  }
  return pTopic;
}

void mndReleaseTopic(SMnode *pMnode, SMqTopicObj *pTopic) {
  SSdb *pSdb = pMnode->pSdb;
  sdbRelease(pSdb, pTopic);
}

static SDbObj *mndAcquireDbByTopic(SMnode *pMnode, char *topicName) {
  SName name = {0};
  tNameFromString(&name, topicName, T_NAME_ACCT | T_NAME_DB | T_NAME_TABLE);

  char db[TSDB_TOPIC_FNAME_LEN] = {0};
  tNameGetFullDbName(&name, db);

  return mndAcquireDb(pMnode, db);
}

static SDDropTopicReq *mndBuildDropTopicMsg(SMnode *pMnode, SVgObj *pVgroup, SMqTopicObj *pTopic) {
  int32_t contLen = sizeof(SDDropTopicReq);

  SDDropTopicReq *pDrop = calloc(1, contLen);
  if (pDrop == NULL) {
    terrno = TSDB_CODE_OUT_OF_MEMORY;
    return NULL;
  }

  pDrop->head.contLen = htonl(contLen);
  pDrop->head.vgId = htonl(pVgroup->vgId);
  memcpy(pDrop->name, pTopic->name, TSDB_TOPIC_FNAME_LEN);
  pDrop->tuid = htobe64(pTopic->uid);

  return pDrop;
}

static int32_t mndCheckCreateTopicReq(SCMCreateTopicReq *pCreate) {
  if (pCreate->name[0] == 0 || pCreate->sql == NULL || pCreate->sql[0] == 0) {
    terrno = TSDB_CODE_MND_INVALID_TOPIC_OPTION;
    return -1;
  }
  return 0;
}

<<<<<<< HEAD
static int32_t mndCreateTopic(SMnode *pMnode, SNodeMsg *pReq, SCMCreateTopicReq *pCreate, SDbObj *pDb) {
=======
static int32_t mndGetPlanString(SCMCreateTopicReq *pCreate, char **pStr) {
  if (NULL == pCreate->ast) {
    return TSDB_CODE_SUCCESS;
  }

  SNode* pAst = NULL;
  int32_t code = nodesStringToNode(pCreate->ast, &pAst);

  SQueryPlan* pPlan = NULL;
  if (TSDB_CODE_SUCCESS == code) {
    SPlanContext cxt = { .pAstRoot = pAst, .streamQuery = true };
    code = qCreateQueryPlan(&cxt, &pPlan, NULL);
  }

  if (TSDB_CODE_SUCCESS == code) {
    code = nodesNodeToString(pPlan, false, pStr, NULL);
  }
  nodesDestroyNode(pAst);
  nodesDestroyNode(pPlan);
  terrno = code;
  return code;
}

static int32_t mndCreateTopic(SMnode *pMnode, SMnodeMsg *pReq, SCMCreateTopicReq *pCreate, SDbObj *pDb) {
>>>>>>> c660c9ad
  mDebug("topic:%s to create", pCreate->name);
  SMqTopicObj topicObj = {0};
  tstrncpy(topicObj.name, pCreate->name, TSDB_TOPIC_FNAME_LEN);
  tstrncpy(topicObj.db, pDb->name, TSDB_DB_FNAME_LEN);
  topicObj.createTime = taosGetTimestampMs();
  topicObj.updateTime = topicObj.createTime;
  topicObj.uid = mndGenerateUid(pCreate->name, strlen(pCreate->name));
  topicObj.dbUid = pDb->uid;
  topicObj.version = 1;
  topicObj.sql = pCreate->sql;
  topicObj.physicalPlan = "";
  topicObj.logicalPlan = "";
  topicObj.sqlLen = strlen(pCreate->sql);

  char* pPlanStr = NULL;
  if (TSDB_CODE_SUCCESS != mndGetPlanString(pCreate, &pPlanStr)) {
    mError("topic:%s, failed to get plan since %s", pCreate->name, terrstr());
    return -1;
  }
  if (NULL != pPlanStr) {
    topicObj.physicalPlan = pPlanStr;
  }

  STrans *pTrans = mndTransCreate(pMnode, TRN_POLICY_ROLLBACK, TRN_TYPE_CREATE_TOPIC, &pReq->rpcMsg);
  if (pTrans == NULL) {
    mError("topic:%s, failed to create since %s", pCreate->name, terrstr());
    tfree(pPlanStr);
    return -1;
  }
  mDebug("trans:%d, used to create topic:%s", pTrans->id, pCreate->name);

  SSdbRaw *pRedoRaw = mndTopicActionEncode(&topicObj);
  if (pRedoRaw == NULL || mndTransAppendRedolog(pTrans, pRedoRaw) != 0) {
    mError("trans:%d, failed to append redo log since %s", pTrans->id, terrstr());
    tfree(pPlanStr);
    mndTransDrop(pTrans);
    return -1;
  }
  sdbSetRawStatus(pRedoRaw, SDB_STATUS_READY);

  if (mndTransPrepare(pMnode, pTrans) != 0) {
    mError("trans:%d, failed to prepare since %s", pTrans->id, terrstr());
    tfree(pPlanStr);
    mndTransDrop(pTrans);
    return -1;
  }

  tfree(pPlanStr);
  mndTransDrop(pTrans);
  return 0;
}

static int32_t mndProcessCreateTopicReq(SNodeMsg *pReq) {
  SMnode           *pMnode = pReq->pNode;
  int32_t           code = -1;
  SMqTopicObj      *pTopic = NULL;
  SDbObj           *pDb = NULL;
  SUserObj         *pUser = NULL;
  SCMCreateTopicReq createTopicReq = {0};

  if (tDeserializeSCMCreateTopicReq(pReq->rpcMsg.pCont, pReq->rpcMsg.contLen, &createTopicReq) != 0) {
    terrno = TSDB_CODE_INVALID_MSG;
    goto CREATE_TOPIC_OVER;
  }

  mDebug("topic:%s, start to create, sql:%s", createTopicReq.name, createTopicReq.sql);

  if (mndCheckCreateTopicReq(&createTopicReq) != 0) {
    mError("topic:%s, failed to create since %s", createTopicReq.name, terrstr());
    goto CREATE_TOPIC_OVER;
  }

  pTopic = mndAcquireTopic(pMnode, createTopicReq.name);
  if (pTopic != NULL) {
    if (createTopicReq.igExists) {
      mDebug("topic:%s, already exist, ignore exist is set", createTopicReq.name);
      code = 0;
      goto CREATE_TOPIC_OVER;
    } else {
      terrno = TSDB_CODE_MND_TOPIC_ALREADY_EXIST;
      goto CREATE_TOPIC_OVER;
    }
  } else if (terrno != TSDB_CODE_MND_TOPIC_NOT_EXIST) {
    goto CREATE_TOPIC_OVER;
  }

  pDb = mndAcquireDbByTopic(pMnode, createTopicReq.name);
  if (pDb == NULL) {
    terrno = TSDB_CODE_MND_DB_NOT_SELECTED;
    goto CREATE_TOPIC_OVER;
  }

  pUser = mndAcquireUser(pMnode, pReq->user);
  if (pUser == NULL) {
    goto CREATE_TOPIC_OVER;
  }

  if (mndCheckWriteAuth(pUser, pDb) != 0) {
    goto CREATE_TOPIC_OVER;
  }

  code = mndCreateTopic(pMnode, pReq, &createTopicReq, pDb);
  if (code == 0) code = TSDB_CODE_MND_ACTION_IN_PROGRESS;

CREATE_TOPIC_OVER:
  if (code != 0 && code != TSDB_CODE_MND_ACTION_IN_PROGRESS) {
    mError("topic:%s, failed to create since %s", createTopicReq.name, terrstr());
  }

  mndReleaseTopic(pMnode, pTopic);
  mndReleaseDb(pMnode, pDb);
  mndReleaseUser(pMnode, pUser);

  tFreeSCMCreateTopicReq(&createTopicReq);
  return code;
}

static int32_t mndDropTopic(SMnode *pMnode, SNodeMsg *pReq, SMqTopicObj *pTopic) {
  // TODO: cannot drop when subscribed
  STrans *pTrans = mndTransCreate(pMnode, TRN_POLICY_ROLLBACK, TRN_TYPE_DROP_TOPIC, &pReq->rpcMsg);
  if (pTrans == NULL) {
    mError("topic:%s, failed to drop since %s", pTopic->name, terrstr());
    return -1;
  }
  mDebug("trans:%d, used to drop topic:%s", pTrans->id, pTopic->name);

  SSdbRaw *pRedoRaw = mndTopicActionEncode(pTopic);
  if (pRedoRaw == NULL || mndTransAppendRedolog(pTrans, pRedoRaw) != 0) {
    mError("trans:%d, failed to append redo log since %s", pTrans->id, terrstr());
    mndTransDrop(pTrans);
    return -1;
  }
  sdbSetRawStatus(pRedoRaw, SDB_STATUS_DROPPED);

  if (mndTransPrepare(pMnode, pTrans) != 0) {
    mError("trans:%d, failed to prepare since %s", pTrans->id, terrstr());
    mndTransDrop(pTrans);
    return -1;
  }

  mndTransDrop(pTrans);
  return 0;
}

static int32_t mndProcessDropTopicReq(SNodeMsg *pReq) {
  SMnode        *pMnode = pReq->pNode;
  SMDropTopicReq dropReq = {0};

  if (tDeserializeSMDropTopicReq(pReq->rpcMsg.pCont, pReq->rpcMsg.contLen, &dropReq) != 0) {
    terrno = TSDB_CODE_INVALID_MSG;
    return -1;
  }

  mDebug("topic:%s, start to drop", dropReq.name);

  SMqTopicObj *pTopic = mndAcquireTopic(pMnode, dropReq.name);
  if (pTopic == NULL) {
    if (dropReq.igNotExists) {
      mDebug("topic:%s, not exist, ignore not exist is set", dropReq.name);
      return 0;
    } else {
      terrno = TSDB_CODE_MND_TOPIC_NOT_EXIST;
      mError("topic:%s, failed to drop since %s", dropReq.name, terrstr());
      return -1;
    }
  }

  int32_t code = mndDropTopic(pMnode, pReq, pTopic);
  mndReleaseTopic(pMnode, pTopic);

  if (code != 0) {
    terrno = code;
    mError("topic:%s, failed to drop since %s", dropReq.name, terrstr());
    return -1;
  }

  return TSDB_CODE_MND_ACTION_IN_PROGRESS;
}

static int32_t mndProcessDropTopicInRsp(SNodeMsg *pRsp) {
  mndTransProcessRsp(pRsp);
  return 0;
}

static int32_t mndGetNumOfTopics(SMnode *pMnode, char *dbName, int32_t *pNumOfTopics) {
  SSdb   *pSdb = pMnode->pSdb;
  SDbObj *pDb = mndAcquireDb(pMnode, dbName);
  if (pDb == NULL) {
    terrno = TSDB_CODE_MND_DB_NOT_SELECTED;
    return -1;
  }

  int32_t numOfTopics = 0;
  void   *pIter = NULL;
  while (1) {
    SMqTopicObj *pTopic = NULL;
    pIter = sdbFetch(pSdb, SDB_TOPIC, pIter, (void **)&pTopic);
    if (pIter == NULL) break;

    if (pTopic->dbUid == pDb->uid) {
      numOfTopics++;
    }

    sdbRelease(pSdb, pTopic);
  }

  *pNumOfTopics = numOfTopics;
  mndReleaseDb(pMnode, pDb);
  return 0;
}

static int32_t mndGetTopicMeta(SNodeMsg *pReq, SShowObj *pShow, STableMetaRsp *pMeta) {
  SMnode *pMnode = pReq->pNode;
  SSdb   *pSdb = pMnode->pSdb;

  if (mndGetNumOfTopics(pMnode, pShow->db, &pShow->numOfRows) != 0) {
    return -1;
  }

  int32_t  cols = 0;
  SSchema *pSchema = pMeta->pSchemas;

  pShow->bytes[cols] = TSDB_TABLE_NAME_LEN + VARSTR_HEADER_SIZE;
  pSchema[cols].type = TSDB_DATA_TYPE_BINARY;
  strcpy(pSchema[cols].name, "name");
  pSchema[cols].bytes = pShow->bytes[cols];
  cols++;

  pShow->bytes[cols] = 8;
  pSchema[cols].type = TSDB_DATA_TYPE_TIMESTAMP;
  strcpy(pSchema[cols].name, "create_time");
  pSchema[cols].bytes = pShow->bytes[cols];
  cols++;

  pShow->bytes[cols] = TSDB_SHOW_SQL_LEN + VARSTR_HEADER_SIZE;
  pSchema[cols].type = TSDB_DATA_TYPE_BINARY;
  strcpy(pSchema[cols].name, "sql");
  pSchema[cols].bytes = pShow->bytes[cols];
  cols++;

  pMeta->numOfColumns = cols;
  pShow->numOfColumns = cols;

  pShow->offset[0] = 0;
  for (int32_t i = 1; i < cols; ++i) {
    pShow->offset[i] = pShow->offset[i - 1] + pShow->bytes[i - 1];
  }

  pShow->numOfRows = sdbGetSize(pSdb, SDB_TOPIC);
  pShow->rowSize = pShow->offset[cols - 1] + pShow->bytes[cols - 1];
  strcpy(pMeta->tbName, mndShowStr(pShow->type));

  return 0;
}

static int32_t mndRetrieveTopic(SNodeMsg *pReq, SShowObj *pShow, char *data, int32_t rows) {
  SMnode      *pMnode = pReq->pNode;
  SSdb        *pSdb = pMnode->pSdb;
  int32_t      numOfRows = 0;
  SMqTopicObj *pTopic = NULL;
  int32_t      cols = 0;
  char        *pWrite;
  char         prefix[TSDB_DB_FNAME_LEN] = {0};

  SDbObj *pDb = mndAcquireDb(pMnode, pShow->db);
  if (pDb == NULL) return 0;

  tstrncpy(prefix, pShow->db, TSDB_DB_FNAME_LEN);
  strcat(prefix, TS_PATH_DELIMITER);
  int32_t prefixLen = (int32_t)strlen(prefix);

  while (numOfRows < rows) {
    pShow->pIter = sdbFetch(pSdb, SDB_TOPIC, pShow->pIter, (void **)&pTopic);
    if (pShow->pIter == NULL) break;

    if (pTopic->dbUid != pDb->uid) {
      if (strncmp(pTopic->name, prefix, prefixLen) != 0) {
        mError("Inconsistent topic data, name:%s, db:%s, dbUid:%" PRIu64, pTopic->name, pDb->name, pDb->uid);
      }

      sdbRelease(pSdb, pTopic);
      continue;
    }

    cols = 0;

    char topicName[TSDB_TOPIC_NAME_LEN] = {0};
    tstrncpy(topicName, pTopic->name + prefixLen, TSDB_TOPIC_NAME_LEN);
    pWrite = data + pShow->offset[cols] * rows + pShow->bytes[cols] * numOfRows;
    STR_TO_VARSTR(pWrite, topicName);
    cols++;

    pWrite = data + pShow->offset[cols] * rows + pShow->bytes[cols] * numOfRows;
    *(int64_t *)pWrite = pTopic->createTime;
    cols++;

    pWrite = data + pShow->offset[cols] * rows + pShow->bytes[cols] * numOfRows;
    STR_WITH_MAXSIZE_TO_VARSTR(pWrite, pTopic->sql, pShow->bytes[cols]);
    cols++;

    numOfRows++;
    sdbRelease(pSdb, pTopic);
  }

  mndReleaseDb(pMnode, pDb);
  pShow->numOfReads += numOfRows;
  mndVacuumResult(data, pShow->numOfColumns, numOfRows, rows, pShow);
  return numOfRows;
}

static void mndCancelGetNextTopic(SMnode *pMnode, void *pIter) {
  SSdb *pSdb = pMnode->pSdb;
  sdbCancelFetch(pSdb, pIter);
}<|MERGE_RESOLUTION|>--- conflicted
+++ resolved
@@ -236,9 +236,6 @@
   return 0;
 }
 
-<<<<<<< HEAD
-static int32_t mndCreateTopic(SMnode *pMnode, SNodeMsg *pReq, SCMCreateTopicReq *pCreate, SDbObj *pDb) {
-=======
 static int32_t mndGetPlanString(SCMCreateTopicReq *pCreate, char **pStr) {
   if (NULL == pCreate->ast) {
     return TSDB_CODE_SUCCESS;
@@ -262,8 +259,7 @@
   return code;
 }
 
-static int32_t mndCreateTopic(SMnode *pMnode, SMnodeMsg *pReq, SCMCreateTopicReq *pCreate, SDbObj *pDb) {
->>>>>>> c660c9ad
+static int32_t mndCreateTopic(SMnode *pMnode, SNodeMsg *pReq, SCMCreateTopicReq *pCreate, SDbObj *pDb) {
   mDebug("topic:%s to create", pCreate->name);
   SMqTopicObj topicObj = {0};
   tstrncpy(topicObj.name, pCreate->name, TSDB_TOPIC_FNAME_LEN);
