/*
 * Copyright (c) 2019 TAOS Data, Inc. <jhtao@taosdata.com>
 *
 * This program is free software: you can use, redistribute, and/or modify
 * it under the terms of the GNU Affero General Public License, version 3
 * or later ("AGPL"), as published by the Free Software Foundation.
 *
 * This program is distributed in the hope that it will be useful, but WITHOUT
 * ANY WARRANTY; without even the implied warranty of MERCHANTABILITY or
 * FITNESS FOR A PARTICULAR PURPOSE.
 *
 * You should have received a copy of the GNU Affero General Public License
 * along with this program. If not, see <http://www.gnu.org/licenses/>.
 */

#define _DEFAULT_SOURCE
#include "mndConsumer.h"
#include "mndDb.h"
#include "mndPrivilege.h"
#include "mndShow.h"
#include "mndSubscribe.h"
#include "mndTopic.h"
#include "mndTrans.h"
#include "mndVgroup.h"
#include "tcompare.h"
#include "tname.h"

#define MND_CONSUMER_VER_NUMBER   3
#define MND_CONSUMER_RESERVE_SIZE 64

#define MND_MAX_GROUP_PER_TOPIC 100

static int32_t mndConsumerActionInsert(SSdb *pSdb, SMqConsumerObj *pConsumer);
static int32_t mndConsumerActionDelete(SSdb *pSdb, SMqConsumerObj *pConsumer);
static int32_t mndConsumerActionUpdate(SSdb *pSdb, SMqConsumerObj *pOldConsumer, SMqConsumerObj *pNewConsumer);
static int32_t mndRetrieveConsumer(SRpcMsg *pReq, SShowObj *pShow, SSDataBlock *pBlock, int32_t rows);
static void    mndCancelGetNextConsumer(SMnode *pMnode, void *pIter);

static int32_t mndProcessSubscribeReq(SRpcMsg *pMsg);
static int32_t mndProcessAskEpReq(SRpcMsg *pMsg);
static int32_t mndProcessMqHbReq(SRpcMsg *pMsg);
static int32_t mndProcessConsumerClearMsg(SRpcMsg *pMsg);

int32_t mndInitConsumer(SMnode *pMnode) {
  SSdbTable table = {
      .sdbType = SDB_CONSUMER,
      .keyType = SDB_KEY_INT64,
      .encodeFp = (SdbEncodeFp)mndConsumerActionEncode,
      .decodeFp = (SdbDecodeFp)mndConsumerActionDecode,
      .insertFp = (SdbInsertFp)mndConsumerActionInsert,
      .updateFp = (SdbUpdateFp)mndConsumerActionUpdate,
      .deleteFp = (SdbDeleteFp)mndConsumerActionDelete,
  };

  mndSetMsgHandle(pMnode, TDMT_MND_TMQ_SUBSCRIBE, mndProcessSubscribeReq);
  mndSetMsgHandle(pMnode, TDMT_MND_TMQ_HB, mndProcessMqHbReq);
  mndSetMsgHandle(pMnode, TDMT_MND_TMQ_ASK_EP, mndProcessAskEpReq);
  mndSetMsgHandle(pMnode, TDMT_MND_TMQ_LOST_CONSUMER_CLEAR, mndProcessConsumerClearMsg);

  mndAddShowRetrieveHandle(pMnode, TSDB_MGMT_TABLE_CONSUMERS, mndRetrieveConsumer);
  mndAddShowFreeIterHandle(pMnode, TSDB_MGMT_TABLE_CONSUMERS, mndCancelGetNextConsumer);

  return sdbSetTable(pMnode->pSdb, table);
}

void mndCleanupConsumer(SMnode *pMnode) {}

int32_t mndSendConsumerMsg(SMnode *pMnode, int64_t consumerId, uint16_t msgType, SRpcHandleInfo *info) {
  int32_t code = 0;
  void   *msg  = rpcMallocCont(sizeof(int64_t));
  MND_TMQ_NULL_CHECK(msg);

  *(int64_t*)msg = consumerId;
  SRpcMsg rpcMsg = {
      .msgType = msgType,
      .pCont = msg,
      .contLen = sizeof(int64_t),
      .info = *info,
  };

  mInfo("mndSendConsumerMsg type:%d consumer:0x%" PRIx64, msgType, consumerId);
  MND_TMQ_RETURN_CHECK(tmsgPutToQueue(&pMnode->msgCb, WRITE_QUEUE, &rpcMsg));
  return code;

END:
  taosMemoryFree(msg);
  return code;
}

static int32_t validateTopics(STrans* pTrans, SCMSubscribeReq *subscribe, SMnode *pMnode, const char *pUser) {
  SMqTopicObj *pTopic = NULL;
  int32_t      code = 0;

  int32_t numOfTopics = taosArrayGetSize(subscribe->topicNames);
  for (int32_t i = 0; i < numOfTopics; i++) {
    char *pOneTopic = taosArrayGetP(subscribe->topicNames, i);
    MND_TMQ_RETURN_CHECK(mndAcquireTopic(pMnode, pOneTopic, &pTopic));
    MND_TMQ_RETURN_CHECK(mndCheckTopicPrivilege(pMnode, pUser, MND_OPER_SUBSCRIBE, pTopic));
    MND_TMQ_RETURN_CHECK(grantCheckExpire(TSDB_GRANT_SUBSCRIPTION));

    if (subscribe->enableReplay) {
      if (pTopic->subType != TOPIC_SUB_TYPE__COLUMN) {
        code = TSDB_CODE_TMQ_REPLAY_NOT_SUPPORT;
        goto END;
      } else if (pTopic->ntbUid == 0 && pTopic->ctbStbUid == 0) {
        SDbObj *pDb = mndAcquireDb(pMnode, pTopic->db);
        if (pDb == NULL) {
          code = TSDB_CODE_MND_RETURN_VALUE_NULL;
          goto END;
        }
        if (pDb->cfg.numOfVgroups != 1) {
          mndReleaseDb(pMnode, pDb);
          code = TSDB_CODE_TMQ_REPLAY_NEED_ONE_VGROUP;
          goto END;
        }
        mndReleaseDb(pMnode, pDb);
      }
    }
    char  key[TSDB_CONSUMER_ID_LEN] = {0};
    (void)snprintf(key, TSDB_CONSUMER_ID_LEN, "%"PRIx64, subscribe->consumerId);
    mndTransSetDbName(pTrans, pTopic->db, key);
    MND_TMQ_RETURN_CHECK(mndTransCheckConflict(pMnode, pTrans));
    mndReleaseTopic(pMnode, pTopic);
  }
  return 0;

END:
  mndReleaseTopic(pMnode, pTopic);
  return code;
}

static int32_t mndProcessConsumerClearMsg(SRpcMsg *pMsg) {
  int32_t              code = 0;
  SMnode              *pMnode = pMsg->info.node;
  SMqConsumerClearMsg *pClearMsg = pMsg->pCont;
  SMqConsumerObj      *pConsumerNew = NULL;
  STrans              *pTrans = NULL;
  SMqConsumerObj      *pConsumer = NULL;

  MND_TMQ_RETURN_CHECK(mndAcquireConsumer(pMnode, pClearMsg->consumerId, &pConsumer));
  mInfo("consumer:0x%" PRIx64 " needs to be cleared, status %s", pClearMsg->consumerId,
        mndConsumerStatusName(pConsumer->status));

  MND_TMQ_RETURN_CHECK(tNewSMqConsumerObj(pConsumer->consumerId, pConsumer->cgroup, -1, NULL, NULL, &pConsumerNew));
  pTrans = mndTransCreate(pMnode, TRN_POLICY_RETRY, TRN_CONFLICT_NOTHING, pMsg, "clear-csm");
  MND_TMQ_NULL_CHECK(pTrans);
  MND_TMQ_RETURN_CHECK(mndSetConsumerDropLogs(pTrans, pConsumerNew));
  code = mndTransPrepare(pMnode, pTrans);

END:
  mndReleaseConsumer(pMnode, pConsumer);
  tDeleteSMqConsumerObj(pConsumerNew);
  mndTransDrop(pTrans);
  return code;
}

static int32_t checkPrivilege(SMnode *pMnode, SMqConsumerObj *pConsumer, SMqHbRsp *rsp, char *user) {
  int32_t code = 0;
  rsp->topicPrivileges = taosArrayInit(taosArrayGetSize(pConsumer->currentTopics), sizeof(STopicPrivilege));
  MND_TMQ_NULL_CHECK(rsp->topicPrivileges);
  for (int32_t i = 0; i < taosArrayGetSize(pConsumer->currentTopics); i++) {
    char        *topic = taosArrayGetP(pConsumer->currentTopics, i);
    SMqTopicObj *pTopic = NULL;
    code = mndAcquireTopic(pMnode, topic, &pTopic);
    if (code != TDB_CODE_SUCCESS) {
      continue;
    }
    STopicPrivilege *data = taosArrayReserve(rsp->topicPrivileges, 1);
    MND_TMQ_NULL_CHECK(data);
    tstrncpy(data->topic, topic, TSDB_TOPIC_FNAME_LEN);
    if (mndCheckTopicPrivilege(pMnode, user, MND_OPER_SUBSCRIBE, pTopic) != 0 ||
        grantCheckExpire(TSDB_GRANT_SUBSCRIPTION) < 0) {
      data->noPrivilege = 1;
    } else {
      data->noPrivilege = 0;
    }
    mndReleaseTopic(pMnode, pTopic);
  }
END:
  return code;
}

static void storeOffsetRows(SMnode *pMnode, SMqHbReq *req, SMqConsumerObj *pConsumer){
  for (int i = 0; i < taosArrayGetSize(req->topics); i++) {
    TopicOffsetRows *data = taosArrayGet(req->topics, i);
    if (data == NULL){
      continue;
    }
    mInfo("heartbeat report offset rows.%s:%s", pConsumer->cgroup, data->topicName);

    SMqSubscribeObj *pSub = NULL;
    char  key[TSDB_SUBSCRIBE_KEY_LEN] = {0};
    (void)snprintf(key, TSDB_SUBSCRIBE_KEY_LEN, "%s%s%s", pConsumer->cgroup, TMQ_SEPARATOR, data->topicName);
    int32_t code = mndAcquireSubscribeByKey(pMnode, key, &pSub);
    if (code != 0) {
      mError("failed to acquire subscribe by key:%s, code:%d", key, code);
      continue;
    }
    taosWLockLatch(&pSub->lock);
    SMqConsumerEp *pConsumerEp = taosHashGet(pSub->consumerHash, &pConsumer->consumerId, sizeof(int64_t));
    if (pConsumerEp) {
      taosArrayDestroy(pConsumerEp->offsetRows);
      pConsumerEp->offsetRows = data->offsetRows;
      data->offsetRows = NULL;
    }
    taosWUnLockLatch(&pSub->lock);

    mndReleaseSubscribe(pMnode, pSub);
  }
}

static int32_t buildMqHbRsp(SRpcMsg *pMsg, SMqHbRsp *rsp){
  int32_t tlen = tSerializeSMqHbRsp(NULL, 0, rsp);
  if (tlen <= 0){
    return TSDB_CODE_TMQ_INVALID_MSG;
  }
  void   *buf = rpcMallocCont(tlen);
  if (buf == NULL) {
    return terrno;
  }

  if(tSerializeSMqHbRsp(buf, tlen, rsp) <= 0){
    rpcFreeCont(buf);
    return TSDB_CODE_TMQ_INVALID_MSG;
  }
  pMsg->info.rsp = buf;
  pMsg->info.rspLen = tlen;
  return 0;
}

static int32_t mndProcessMqHbReq(SRpcMsg *pMsg) {
  int32_t         code = 0;
  SMnode         *pMnode = pMsg->info.node;
  SMqHbReq        req = {0};
  SMqHbRsp        rsp = {0};
  SMqConsumerObj *pConsumer = NULL;
  MND_TMQ_RETURN_CHECK(tDeserializeSMqHbReq(pMsg->pCont, pMsg->contLen, &req));
  int64_t consumerId = req.consumerId;
  MND_TMQ_RETURN_CHECK(mndAcquireConsumer(pMnode, consumerId, &pConsumer));
  MND_TMQ_RETURN_CHECK(checkPrivilege(pMnode, pConsumer, &rsp, pMsg->info.conn.user));
  atomic_store_32(&pConsumer->hbStatus, 0);
  if (req.pollFlag == 1){
    atomic_store_32(&pConsumer->pollStatus, 0);
  }

  storeOffsetRows(pMnode, &req, pConsumer);
  rsp.debugFlag = tqClientDebug;
  code = buildMqHbRsp(pMsg, &rsp);

END:
  tDestroySMqHbRsp(&rsp);
  mndReleaseConsumer(pMnode, pConsumer);
  tDestroySMqHbReq(&req);
  return code;
}

static int32_t addEpSetInfo(SMnode *pMnode, SMqConsumerObj *pConsumer, int32_t epoch, SMqAskEpRsp *rsp){
  taosRLockLatch(&pConsumer->lock);

  int32_t numOfTopics = taosArrayGetSize(pConsumer->currentTopics);

  rsp->topics = taosArrayInit(numOfTopics, sizeof(SMqSubTopicEp));
  if (rsp->topics == NULL) {
    taosRUnLockLatch(&pConsumer->lock);
    return terrno;
  }

  // handle all topics subscribed by this consumer
  for (int32_t i = 0; i < numOfTopics; i++) {
    char            *topic = taosArrayGetP(pConsumer->currentTopics, i);
    SMqSubscribeObj *pSub = NULL;
    char  key[TSDB_SUBSCRIBE_KEY_LEN] = {0};
    (void)snprintf(key, TSDB_SUBSCRIBE_KEY_LEN, "%s%s%s", pConsumer->cgroup, TMQ_SEPARATOR, topic);
    int32_t code = mndAcquireSubscribeByKey(pMnode, key, &pSub);
    if (code != 0) {
      continue;
    }
    taosRLockLatch(&pSub->lock);

    SMqSubTopicEp topicEp = {0};
    tstrncpy(topicEp.topic, topic, TSDB_TOPIC_FNAME_LEN);

    // 2.1 fetch topic schema
    SMqTopicObj *pTopic = NULL;
    code = mndAcquireTopic(pMnode, topic, &pTopic);
    if (code != TDB_CODE_SUCCESS) {
      taosRUnLockLatch(&pSub->lock);
      mndReleaseSubscribe(pMnode, pSub);
      continue;
    }
    taosRLockLatch(&pTopic->lock);
    tstrncpy(topicEp.db, pTopic->db, TSDB_DB_FNAME_LEN);
    topicEp.schema.nCols = pTopic->schema.nCols;
    if (topicEp.schema.nCols) {
      topicEp.schema.pSchema = taosMemoryCalloc(topicEp.schema.nCols, sizeof(SSchema));
      if (topicEp.schema.pSchema == NULL) {
        taosRUnLockLatch(&pTopic->lock);
        taosRUnLockLatch(&pSub->lock);
        mndReleaseSubscribe(pMnode, pSub);
        mndReleaseTopic(pMnode, pTopic);
        return terrno;
      }
      (void)memcpy(topicEp.schema.pSchema, pTopic->schema.pSchema, topicEp.schema.nCols * sizeof(SSchema));
    }
    taosRUnLockLatch(&pTopic->lock);
    mndReleaseTopic(pMnode, pTopic);

    // 2.2 iterate all vg assigned to the consumer of that topic
    SMqConsumerEp *pConsumerEp = taosHashGet(pSub->consumerHash, &pConsumer->consumerId, sizeof(int64_t));
    if (pConsumerEp == NULL) {
      taosRUnLockLatch(&pConsumer->lock);
      taosRUnLockLatch(&pSub->lock);
      mndReleaseSubscribe(pMnode, pSub);
      return TSDB_CODE_OUT_OF_MEMORY;
    }
    int32_t vgNum = taosArrayGetSize(pConsumerEp->vgs);
    topicEp.vgs = taosArrayInit(vgNum, sizeof(SMqSubVgEp));
    if (topicEp.vgs == NULL) {
      taosRUnLockLatch(&pConsumer->lock);
      taosRUnLockLatch(&pSub->lock);
      mndReleaseSubscribe(pMnode, pSub);
      return terrno;
    }

    for (int32_t j = 0; j < vgNum; j++) {
      SMqVgEp *pVgEp = taosArrayGetP(pConsumerEp->vgs, j);
      if (pVgEp == NULL) {
        continue;
      }
      if (epoch == -1) {
        SVgObj *pVgroup = mndAcquireVgroup(pMnode, pVgEp->vgId);
        if (pVgroup) {
          pVgEp->epSet = mndGetVgroupEpset(pMnode, pVgroup);
          mndReleaseVgroup(pMnode, pVgroup);
        }
      }
      SMqSubVgEp vgEp = {.epSet = pVgEp->epSet, .vgId = pVgEp->vgId, .offset = -1};
      if (taosArrayPush(topicEp.vgs, &vgEp) == NULL) {
        taosArrayDestroy(topicEp.vgs);
        taosRUnLockLatch(&pConsumer->lock);
        taosRUnLockLatch(&pSub->lock);
        mndReleaseSubscribe(pMnode, pSub);
        return terrno;
      }
    }
    if (taosArrayPush(rsp->topics, &topicEp) == NULL) {
      taosArrayDestroy(topicEp.vgs);
      taosRUnLockLatch(&pConsumer->lock);
      taosRUnLockLatch(&pSub->lock);
      mndReleaseSubscribe(pMnode, pSub);
      return terrno;
    }
    taosRUnLockLatch(&pSub->lock);
    mndReleaseSubscribe(pMnode, pSub);
  }
  taosRUnLockLatch(&pConsumer->lock);
  return 0;
}

static int32_t buildAskEpRsp(SRpcMsg *pMsg, SMqAskEpRsp *rsp, int32_t serverEpoch, int64_t consumerId){
  int32_t code = 0;
  // encode rsp
  int32_t tlen = sizeof(SMqRspHead) + tEncodeSMqAskEpRsp(NULL, rsp);
  void   *buf = rpcMallocCont(tlen);
  if (buf == NULL) {
    return terrno;
  }

  SMqRspHead *pHead = buf;

  pHead->mqMsgType = TMQ_MSG_TYPE__EP_RSP;
  pHead->epoch = serverEpoch;
  pHead->consumerId = consumerId;
  pHead->walsver = 0;
  pHead->walever = 0;

  void *abuf = POINTER_SHIFT(buf, sizeof(SMqRspHead));
  if (tEncodeSMqAskEpRsp(&abuf, rsp) < 0) {
    rpcFreeCont(buf);
    return TSDB_CODE_TSC_INTERNAL_ERROR;
  }

  // send rsp
  pMsg->info.rsp = buf;
  pMsg->info.rspLen = tlen;
  return code;
}

static int32_t mndProcessAskEpReq(SRpcMsg *pMsg) {
  SMnode     *pMnode = pMsg->info.node;
  SMqAskEpReq req = {0};
  SMqAskEpRsp rsp = {0};
  int32_t     code = 0;
  SMqConsumerObj *pConsumer = NULL;

  MND_TMQ_RETURN_CHECK(tDeserializeSMqAskEpReq(pMsg->pCont, pMsg->contLen, &req));
  int64_t consumerId = req.consumerId;
  MND_TMQ_RETURN_CHECK(mndAcquireConsumer(pMnode, consumerId, &pConsumer));
  if (strncmp(req.cgroup, pConsumer->cgroup, tListLen(pConsumer->cgroup)) != 0) {
    mError("consumer:0x%" PRIx64 " group:%s not consistent with data in sdb, saved cgroup:%s", consumerId, req.cgroup,
           pConsumer->cgroup);
    code = TSDB_CODE_MND_CONSUMER_NOT_EXIST;
    goto END;
  }

  // 1. check consumer status
  int32_t status = atomic_load_32(&pConsumer->status);
  if (status != MQ_CONSUMER_STATUS_READY) {
    mInfo("consumer:0x%" PRIx64 " not ready, status: %s", consumerId, mndConsumerStatusName(status));
    code = TSDB_CODE_MND_CONSUMER_NOT_READY;
    goto END;
  }

  int32_t epoch = req.epoch;
  int32_t serverEpoch = atomic_load_32(&pConsumer->epoch);

  // 2. check epoch, only send ep info when epochs do not match
  if (epoch != serverEpoch) {
    mInfo("process ask ep, consumer:0x%" PRIx64 "(epoch %d) update with server epoch %d",
          consumerId, epoch, serverEpoch);
    MND_TMQ_RETURN_CHECK(addEpSetInfo(pMnode, pConsumer, epoch, &rsp));
  }

  code = buildAskEpRsp(pMsg, &rsp, serverEpoch, consumerId);

END:
  tDeleteSMqAskEpRsp(&rsp);
  mndReleaseConsumer(pMnode, pConsumer);
  return code;
}

int32_t mndSetConsumerDropLogs(STrans *pTrans, SMqConsumerObj *pConsumer) {
  int32_t  code = 0;
  SSdbRaw *pCommitRaw = mndConsumerActionEncode(pConsumer);
  MND_TMQ_NULL_CHECK(pCommitRaw);
  code = mndTransAppendCommitlog(pTrans, pCommitRaw);
  if (code != 0) {
    sdbFreeRaw(pCommitRaw);
    goto END;
  }
  MND_TMQ_RETURN_CHECK(sdbSetRawStatus(pCommitRaw, SDB_STATUS_DROPPED));
END:
  return code;
}

int32_t mndSetConsumerCommitLogs(STrans *pTrans, SMqConsumerObj *pConsumer) {
  int32_t  code = 0;
  SSdbRaw *pCommitRaw = mndConsumerActionEncode(pConsumer);
  MND_TMQ_NULL_CHECK(pCommitRaw);
  code = mndTransAppendCommitlog(pTrans, pCommitRaw);
  if (code != 0) {
    sdbFreeRaw(pCommitRaw);
    goto END;
  }
  MND_TMQ_RETURN_CHECK(sdbSetRawStatus(pCommitRaw, SDB_STATUS_READY));
END:
  return code;
}

static void freeItem(void *param) {
  void *pItem = *(void **)param;
  if (pItem != NULL) {
    taosMemoryFree(pItem);
  }
}

#define ADD_TOPIC_TO_ARRAY(element, array) \
char *newTopicCopy = taosStrdup(element); \
MND_TMQ_NULL_CHECK(newTopicCopy);\
if (taosArrayPush(pConsumerNew->array, &newTopicCopy) == NULL){\
  taosMemoryFree(newTopicCopy);\
  code = terrno;\
  goto END;\
}

static int32_t getTopicAddDelete(SMqConsumerObj *pExistedConsumer, SMqConsumerObj *pConsumerNew){
  int32_t code = 0;
  pConsumerNew->rebNewTopics = taosArrayInit(0, sizeof(void *));
  MND_TMQ_NULL_CHECK(pConsumerNew->rebNewTopics);
  pConsumerNew->rebRemovedTopics = taosArrayInit(0, sizeof(void *));
  MND_TMQ_NULL_CHECK(pConsumerNew->rebRemovedTopics);

  int32_t newTopicNum = taosArrayGetSize(pConsumerNew->assignedTopics);
  int32_t oldTopicNum = taosArrayGetSize(pExistedConsumer->currentTopics);
  int32_t i = 0, j = 0;
  while (i < oldTopicNum || j < newTopicNum) {
    if (i >= oldTopicNum) {
      void* tmp = taosArrayGetP(pConsumerNew->assignedTopics, j);
      MND_TMQ_NULL_CHECK(tmp);
      ADD_TOPIC_TO_ARRAY(tmp, rebNewTopics);
      j++;
      continue;
    } else if (j >= newTopicNum) {
      void* tmp = taosArrayGetP(pExistedConsumer->currentTopics, i);
      MND_TMQ_NULL_CHECK(tmp);
      ADD_TOPIC_TO_ARRAY(tmp, rebRemovedTopics);
      i++;
      continue;
    } else {
      char *oldTopic = taosArrayGetP(pExistedConsumer->currentTopics, i);
      MND_TMQ_NULL_CHECK(oldTopic);
      char *newTopic = taosArrayGetP(pConsumerNew->assignedTopics, j);
      MND_TMQ_NULL_CHECK(newTopic);
      int   comp = strcmp(oldTopic, newTopic);
      if (comp == 0) {
        i++;
        j++;
        continue;
      } else if (comp < 0) {
        ADD_TOPIC_TO_ARRAY(oldTopic, rebRemovedTopics);
        i++;
        continue;
      } else {
        ADD_TOPIC_TO_ARRAY(newTopic, rebNewTopics);
        j++;
        continue;
      }
    }
  }
  // no topics need to be rebalanced
  if (taosArrayGetSize(pConsumerNew->rebNewTopics) == 0 && taosArrayGetSize(pConsumerNew->rebRemovedTopics) == 0) {
    code = TSDB_CODE_TMQ_NO_NEED_REBALANCE;
  }

END:
  return code;
}

static int32_t checkAndSortTopic(SMnode *pMnode, SArray *pTopicList){
  taosArraySort(pTopicList, taosArrayCompareString);
  taosArrayRemoveDuplicate(pTopicList, taosArrayCompareString, freeItem);

  int32_t newTopicNum = taosArrayGetSize(pTopicList);
  for (int i = 0; i < newTopicNum; i++) {
    int32_t gNum = mndGetGroupNumByTopic(pMnode, (const char *)taosArrayGetP(pTopicList, i));
    if (gNum >= MND_MAX_GROUP_PER_TOPIC) {
      return TSDB_CODE_TMQ_GROUP_OUT_OF_RANGE;
    }
  }
  return 0;
}

static int32_t buildSubConsumer(SMnode *pMnode, SCMSubscribeReq *subscribe, SMqConsumerObj** ppConsumer){
  int64_t         consumerId = subscribe->consumerId;
  char           *cgroup     = subscribe->cgroup;
  SMqConsumerObj *pConsumerNew     = NULL;
  SMqConsumerObj *pExistedConsumer = NULL;
  int32_t code = mndAcquireConsumer(pMnode, consumerId, &pExistedConsumer);
  if (code != 0) {
    mInfo("receive subscribe request from new consumer:0x%" PRIx64
              ",cgroup:%s, numOfTopics:%d", consumerId,
          subscribe->cgroup, (int32_t)taosArrayGetSize(subscribe->topicNames));

    MND_TMQ_RETURN_CHECK(tNewSMqConsumerObj(consumerId, cgroup, CONSUMER_INSERT_SUB, NULL, subscribe, &pConsumerNew));
  } else {
    int32_t status = atomic_load_32(&pExistedConsumer->status);

    mInfo("receive subscribe request from existed consumer:0x%" PRIx64
              ",cgroup:%s, current status:%d(%s), subscribe topic num: %d",
          consumerId, subscribe->cgroup, status, mndConsumerStatusName(status),
          (int32_t)taosArrayGetSize(subscribe->topicNames));

    if (status != MQ_CONSUMER_STATUS_READY) {
      code = TSDB_CODE_MND_CONSUMER_NOT_READY;
      goto END;
    }
    MND_TMQ_RETURN_CHECK(tNewSMqConsumerObj(consumerId, cgroup, CONSUMER_UPDATE_SUB, NULL, subscribe, &pConsumerNew));
    MND_TMQ_RETURN_CHECK(getTopicAddDelete(pExistedConsumer, pConsumerNew));
  }
  mndReleaseConsumer(pMnode, pExistedConsumer);
  if (ppConsumer){
    *ppConsumer = pConsumerNew;
  }
  return code;

END:
  mndReleaseConsumer(pMnode, pExistedConsumer);
  tDeleteSMqConsumerObj(pConsumerNew);
  return code;
}

int32_t mndProcessSubscribeReq(SRpcMsg *pMsg) {
  SMnode *pMnode = pMsg->info.node;
  char   *msgStr = pMsg->pCont;
  int32_t code = 0;
  SMqConsumerObj *pConsumerNew = NULL;
  STrans         *pTrans = NULL;

  SCMSubscribeReq subscribe = {0};
  MND_TMQ_RETURN_CHECK(tDeserializeSCMSubscribeReq(msgStr, &subscribe, pMsg->contLen));
  bool unSubscribe = (taosArrayGetSize(subscribe.topicNames) == 0);
  if(unSubscribe){
    SMqConsumerObj *pConsumerTmp = NULL;
    MND_TMQ_RETURN_CHECK(mndAcquireConsumer(pMnode, subscribe.consumerId, &pConsumerTmp));
    if (taosArrayGetSize(pConsumerTmp->assignedTopics) == 0){
      mndReleaseConsumer(pMnode, pConsumerTmp);
      goto END;
    }
    mndReleaseConsumer(pMnode, pConsumerTmp);
  }
  MND_TMQ_RETURN_CHECK(checkAndSortTopic(pMnode, subscribe.topicNames));
  pTrans = mndTransCreate(pMnode, TRN_POLICY_RETRY,
                          (unSubscribe ? TRN_CONFLICT_NOTHING :TRN_CONFLICT_DB_INSIDE),
                          pMsg, "subscribe");
  MND_TMQ_NULL_CHECK(pTrans);

  MND_TMQ_RETURN_CHECK(validateTopics(pTrans, &subscribe, pMnode, pMsg->info.conn.user));
  MND_TMQ_RETURN_CHECK(buildSubConsumer(pMnode, &subscribe, &pConsumerNew));
  MND_TMQ_RETURN_CHECK(mndSetConsumerCommitLogs(pTrans, pConsumerNew));
  MND_TMQ_RETURN_CHECK(mndTransPrepare(pMnode, pTrans));
  code = TSDB_CODE_ACTION_IN_PROGRESS;

END:
  mndTransDrop(pTrans);
  tDeleteSMqConsumerObj(pConsumerNew);
<<<<<<< HEAD
  taosArrayDestroyP(subscribe.topicNames, NULL);
  TAOS_RETURN(code);
=======
  taosArrayDestroyP(subscribe.topicNames, (FDelete)taosMemoryFree);
  return (code == TSDB_CODE_TMQ_NO_NEED_REBALANCE || code == TSDB_CODE_MND_CONSUMER_NOT_EXIST) ? 0 : code;
>>>>>>> 34845b27
}

SSdbRaw *mndConsumerActionEncode(SMqConsumerObj *pConsumer) {
  int32_t code = 0;
  int32_t lino = 0;
  terrno = TSDB_CODE_OUT_OF_MEMORY;

  void   *buf = NULL;
  int32_t tlen = tEncodeSMqConsumerObj(NULL, pConsumer);
  int32_t size = sizeof(int32_t) + tlen + MND_CONSUMER_RESERVE_SIZE;

  SSdbRaw *pRaw = sdbAllocRaw(SDB_CONSUMER, MND_CONSUMER_VER_NUMBER, size);
  if (pRaw == NULL) goto CM_ENCODE_OVER;

  buf = taosMemoryMalloc(tlen);
  if (buf == NULL) goto CM_ENCODE_OVER;

  void *abuf = buf;
  if(tEncodeSMqConsumerObj(&abuf, pConsumer) < 0){
    goto CM_ENCODE_OVER;
  }

  int32_t dataPos = 0;
  SDB_SET_INT32(pRaw, dataPos, tlen, CM_ENCODE_OVER);
  SDB_SET_BINARY(pRaw, dataPos, buf, tlen, CM_ENCODE_OVER);
  SDB_SET_RESERVE(pRaw, dataPos, MND_CONSUMER_RESERVE_SIZE, CM_ENCODE_OVER);
  SDB_SET_DATALEN(pRaw, dataPos, CM_ENCODE_OVER);

  terrno = TSDB_CODE_SUCCESS;

CM_ENCODE_OVER:
  taosMemoryFreeClear(buf);
  if (terrno != 0) {
    mError("consumer:0x%" PRIx64 " failed to encode to raw:%p since %s", pConsumer->consumerId, pRaw, terrstr());
    sdbFreeRaw(pRaw);
    return NULL;
  }

  mTrace("consumer:0x%" PRIx64 ", encode to raw:%p, row:%p", pConsumer->consumerId, pRaw, pConsumer);
  return pRaw;
}

SSdbRow *mndConsumerActionDecode(SSdbRaw *pRaw) {
  int32_t         code = 0;
  int32_t         lino = 0;
  SSdbRow        *pRow = NULL;
  SMqConsumerObj *pConsumer = NULL;
  void           *buf = NULL;

  terrno = 0;
  int8_t sver = 0;
  if (sdbGetRawSoftVer(pRaw, &sver) != 0) {
    goto CM_DECODE_OVER;
  }

  if (sver < 1 || sver > MND_CONSUMER_VER_NUMBER) {
    terrno = TSDB_CODE_SDB_INVALID_DATA_VER;
    goto CM_DECODE_OVER;
  }

  pRow = sdbAllocRow(sizeof(SMqConsumerObj));
  if (pRow == NULL) {
    goto CM_DECODE_OVER;
  }

  pConsumer = sdbGetRowObj(pRow);
  if (pConsumer == NULL) {
    goto CM_DECODE_OVER;
  }

  int32_t dataPos = 0;
  int32_t len;
  SDB_GET_INT32(pRaw, dataPos, &len, CM_DECODE_OVER);
  buf = taosMemoryMalloc(len);
  if (buf == NULL) {
    terrno = TSDB_CODE_OUT_OF_MEMORY;
    goto CM_DECODE_OVER;
  }

  SDB_GET_BINARY(pRaw, dataPos, buf, len, CM_DECODE_OVER);
  SDB_GET_RESERVE(pRaw, dataPos, MND_CONSUMER_RESERVE_SIZE, CM_DECODE_OVER);

  if (tDecodeSMqConsumerObj(buf, pConsumer, sver) == NULL) {
    terrno = TSDB_CODE_OUT_OF_MEMORY;  // TODO set correct error code
    goto CM_DECODE_OVER;
  }

  tmsgUpdateDnodeEpSet(&pConsumer->ep);

CM_DECODE_OVER:
  taosMemoryFreeClear(buf);
  if (terrno != TSDB_CODE_SUCCESS) {
    mError("consumer:0x%" PRIx64 " failed to decode from raw:%p since %s",
           pConsumer == NULL ? 0 : pConsumer->consumerId, pRaw, terrstr());
    taosMemoryFreeClear(pRow);
  }

  return pRow;
}

static int32_t mndConsumerActionInsert(SSdb *pSdb, SMqConsumerObj *pConsumer) {
  mInfo("consumer:0x%" PRIx64 " sub insert, cgroup:%s status:%d(%s) epoch:%d", pConsumer->consumerId, pConsumer->cgroup,
        pConsumer->status, mndConsumerStatusName(pConsumer->status), pConsumer->epoch);
  pConsumer->subscribeTime = pConsumer->createTime;
  return 0;
}

static int32_t mndConsumerActionDelete(SSdb *pSdb, SMqConsumerObj *pConsumer) {
  mInfo("consumer:0x%" PRIx64 " perform delete action, status:(%d)%s", pConsumer->consumerId, pConsumer->status,
        mndConsumerStatusName(pConsumer->status));
  tClearSMqConsumerObj(pConsumer);
  return 0;
}

//static void updateConsumerStatus(SMqConsumerObj *pConsumer) {
//  int32_t status = pConsumer->status;
//
//  if (taosArrayGetSize(pConsumer->rebNewTopics) == 0 && taosArrayGetSize(pConsumer->rebRemovedTopics) == 0) {
//    if (status == MQ_CONSUMER_STATUS_REBALANCE) {
//      pConsumer->status = MQ_CONSUMER_STATUS_READY;
//    } else if (status == MQ_CONSUMER_STATUS_READY && taosArrayGetSize(pConsumer->currentTopics) == 0) {
//      pConsumer->status = MQ_CONSUMER_STATUS_LOST;
//    }
//  }
//}

// remove from topic list
static void removeFromTopicList(SArray *topicList, const char *pTopic, int64_t consumerId, char *type) {
  int32_t size = taosArrayGetSize(topicList);
  for (int32_t i = 0; i < size; i++) {
    char *p = taosArrayGetP(topicList, i);
    if (strcmp(pTopic, p) == 0) {
      taosArrayRemove(topicList, i);
      taosMemoryFree(p);

      mInfo("[rebalance] consumer:0x%" PRIx64 " remove topic:%s in the %s topic list, remain newTopics:%d",
            consumerId, pTopic, type, (int)taosArrayGetSize(topicList));
      break;
    }
  }
}

static bool existInCurrentTopicList(const SMqConsumerObj *pConsumer, const char *pTopic) {
  bool    existing = false;
  int32_t size = taosArrayGetSize(pConsumer->currentTopics);
  for (int32_t i = 0; i < size; i++) {
    char *topic = taosArrayGetP(pConsumer->currentTopics, i);
    if (topic && strcmp(topic, pTopic) == 0) {
      existing = true;
      break;
    }
  }

  return existing;
}

static int32_t mndConsumerActionUpdate(SSdb *pSdb, SMqConsumerObj *pOldConsumer, SMqConsumerObj *pNewConsumer) {
  mInfo("consumer:0x%" PRIx64 " perform update action, update type:%d, subscribe-time:%" PRId64 ", createTime:%" PRId64,
        pOldConsumer->consumerId, pNewConsumer->updateType, pOldConsumer->subscribeTime, pOldConsumer->createTime);

  taosWLockLatch(&pOldConsumer->lock);

  if (pNewConsumer->updateType == CONSUMER_UPDATE_SUB) {
    TSWAP(pOldConsumer->rebNewTopics, pNewConsumer->rebNewTopics);
    TSWAP(pOldConsumer->rebRemovedTopics, pNewConsumer->rebRemovedTopics);
    TSWAP(pOldConsumer->assignedTopics, pNewConsumer->assignedTopics);

    pOldConsumer->subscribeTime = taosGetTimestampMs();
    pOldConsumer->status = MQ_CONSUMER_STATUS_REBALANCE;
    mInfo("consumer:0x%" PRIx64 " subscribe update, modify existed consumer", pOldConsumer->consumerId);
  } else if (pNewConsumer->updateType == CONSUMER_UPDATE_REB) {
    (void)atomic_add_fetch_32(&pOldConsumer->epoch, 1);
    pOldConsumer->rebalanceTime = taosGetTimestampMs();
    mInfo("[rebalance] consumer:0x%" PRIx64 " rebalance update, only rebalance time", pOldConsumer->consumerId);
  } else if (pNewConsumer->updateType == CONSUMER_ADD_REB) {
    void *tmp = taosArrayGetP(pNewConsumer->rebNewTopics, 0);
    if (tmp == NULL){
      return TSDB_CODE_TMQ_INVALID_MSG;
    }
    char *pNewTopic = taosStrdup(tmp);
    if (pNewTopic == NULL) {
      return terrno;
    }
    removeFromTopicList(pOldConsumer->rebNewTopics, pNewTopic, pOldConsumer->consumerId, "new");
    bool existing = existInCurrentTopicList(pOldConsumer, pNewTopic);
    if (existing) {
      mError("[rebalance] consumer:0x%" PRIx64 " add new topic:%s should not in currentTopics", pOldConsumer->consumerId, pNewTopic);
      taosMemoryFree(pNewTopic);
    } else {
      if (taosArrayPush(pOldConsumer->currentTopics, &pNewTopic) == NULL) {
        taosMemoryFree(pNewTopic);
        return TSDB_CODE_TMQ_INVALID_MSG;
      }
      taosArraySort(pOldConsumer->currentTopics, taosArrayCompareString);
    }

    int32_t status = pOldConsumer->status;
//    updateConsumerStatus(pOldConsumer);
    if (taosArrayGetSize(pOldConsumer->rebNewTopics) == 0 && taosArrayGetSize(pOldConsumer->rebRemovedTopics) == 0) {
      pOldConsumer->status = MQ_CONSUMER_STATUS_READY;
    }

    pOldConsumer->rebalanceTime = taosGetTimestampMs();
    (void)atomic_add_fetch_32(&pOldConsumer->epoch, 1);

    mInfo("[rebalance] consumer:0x%" PRIx64 " rebalance update add, state (%d)%s -> (%d)%s, new epoch:%d, reb-time:%" PRId64
          ", current topics:%d, newTopics:%d, removeTopics:%d",
          pOldConsumer->consumerId, status, mndConsumerStatusName(status), pOldConsumer->status,
          mndConsumerStatusName(pOldConsumer->status), pOldConsumer->epoch, pOldConsumer->rebalanceTime,
          (int)taosArrayGetSize(pOldConsumer->currentTopics), (int)taosArrayGetSize(pOldConsumer->rebNewTopics),
          (int)taosArrayGetSize(pOldConsumer->rebRemovedTopics));

  } else if (pNewConsumer->updateType == CONSUMER_REMOVE_REB) {
    char *topic = taosArrayGetP(pNewConsumer->rebRemovedTopics, 0);
    if (topic == NULL){
      return TSDB_CODE_TMQ_INVALID_MSG;
    }
    removeFromTopicList(pOldConsumer->rebRemovedTopics, topic, pOldConsumer->consumerId, "remove");
    removeFromTopicList(pOldConsumer->currentTopics, topic, pOldConsumer->consumerId, "current");

    int32_t status = pOldConsumer->status;
//    updateConsumerStatus(pOldConsumer);
    if (taosArrayGetSize(pOldConsumer->rebNewTopics) == 0 && taosArrayGetSize(pOldConsumer->rebRemovedTopics) == 0) {
      pOldConsumer->status = MQ_CONSUMER_STATUS_READY;
    }
    pOldConsumer->rebalanceTime = taosGetTimestampMs();
    (void)atomic_add_fetch_32(&pOldConsumer->epoch, 1);

    mInfo("[rebalance]consumer:0x%" PRIx64 " rebalance update remove, state (%d)%s -> (%d)%s, new epoch:%d, reb-time:%" PRId64
          ", current topics:%d, newTopics:%d, removeTopics:%d",
          pOldConsumer->consumerId, status, mndConsumerStatusName(status), pOldConsumer->status,
          mndConsumerStatusName(pOldConsumer->status), pOldConsumer->epoch, pOldConsumer->rebalanceTime,
          (int)taosArrayGetSize(pOldConsumer->currentTopics), (int)taosArrayGetSize(pOldConsumer->rebNewTopics),
          (int)taosArrayGetSize(pOldConsumer->rebRemovedTopics));
  }

  taosWUnLockLatch(&pOldConsumer->lock);
  return 0;
}

int32_t mndAcquireConsumer(SMnode *pMnode, int64_t consumerId, SMqConsumerObj** pConsumer) {
  SSdb           *pSdb = pMnode->pSdb;
  *pConsumer = sdbAcquire(pSdb, SDB_CONSUMER, &consumerId);
  if (*pConsumer == NULL) {
    return TSDB_CODE_MND_CONSUMER_NOT_EXIST;
  }
  return 0;
}

void mndReleaseConsumer(SMnode *pMnode, SMqConsumerObj *pConsumer) {
  SSdb *pSdb = pMnode->pSdb;
  sdbRelease(pSdb, pConsumer);
}

static int32_t mndRetrieveConsumer(SRpcMsg *pReq, SShowObj *pShow, SSDataBlock *pBlock, int32_t rowsCapacity) {
  SMnode         *pMnode = pReq->info.node;
  SSdb           *pSdb = pMnode->pSdb;
  int32_t         numOfRows = 0;
  SMqConsumerObj *pConsumer = NULL;
  int32_t         code = 0;
  char           *parasStr = NULL;
  char           *status = NULL;

  while (numOfRows < rowsCapacity) {
    pShow->pIter = sdbFetch(pSdb, SDB_CONSUMER, pShow->pIter, (void **)&pConsumer);
    if (pShow->pIter == NULL) {
      break;
    }

    if (taosArrayGetSize(pConsumer->assignedTopics) == 0) {
      mInfo("showing consumer:0x%" PRIx64 " no assigned topic, skip", pConsumer->consumerId);
      sdbRelease(pSdb, pConsumer);
      continue;
    }

    taosRLockLatch(&pConsumer->lock);
    mInfo("showing consumer:0x%" PRIx64, pConsumer->consumerId);

    int32_t topicSz = taosArrayGetSize(pConsumer->assignedTopics);
    bool    hasTopic = true;
    if (topicSz == 0) {
      hasTopic = false;
      topicSz = 1;
    }

    if (numOfRows + topicSz > rowsCapacity) {
      MND_TMQ_RETURN_CHECK(blockDataEnsureCapacity(pBlock, numOfRows + topicSz));
    }

    for (int32_t i = 0; i < topicSz; i++) {
      SColumnInfoData *pColInfo = NULL;
      int32_t          cols = 0;

      // consumer id
      char consumerIdHex[TSDB_CONSUMER_ID_LEN + VARSTR_HEADER_SIZE] = {0};
      (void)snprintf(varDataVal(consumerIdHex), TSDB_CONSUMER_ID_LEN, "0x%" PRIx64, pConsumer->consumerId);
      varDataSetLen(consumerIdHex, strlen(varDataVal(consumerIdHex)));

      pColInfo = taosArrayGet(pBlock->pDataBlock, cols++);
      MND_TMQ_NULL_CHECK(pColInfo);
      MND_TMQ_RETURN_CHECK(colDataSetVal(pColInfo, numOfRows, (const char *)consumerIdHex, false));

      // consumer group
      char cgroup[TSDB_CGROUP_LEN + VARSTR_HEADER_SIZE] = {0};
      STR_TO_VARSTR(cgroup, pConsumer->cgroup);

      pColInfo = taosArrayGet(pBlock->pDataBlock, cols++);
      MND_TMQ_NULL_CHECK(pColInfo);
      MND_TMQ_RETURN_CHECK(colDataSetVal(pColInfo, numOfRows, (const char *)cgroup, false));

      // client id
      char clientId[TSDB_CLIENT_ID_LEN + VARSTR_HEADER_SIZE] = {0};
      STR_TO_VARSTR(clientId, pConsumer->clientId);

      pColInfo = taosArrayGet(pBlock->pDataBlock, cols++);
      MND_TMQ_NULL_CHECK(pColInfo);
      MND_TMQ_RETURN_CHECK(colDataSetVal(pColInfo, numOfRows, (const char *)clientId, false));

      // user
      char user[TSDB_USER_LEN + VARSTR_HEADER_SIZE] = {0};
      STR_TO_VARSTR(user, pConsumer->user);

      pColInfo = taosArrayGet(pBlock->pDataBlock, cols++);
      MND_TMQ_NULL_CHECK(pColInfo);
      MND_TMQ_RETURN_CHECK(colDataSetVal(pColInfo, numOfRows, (const char *)user, false));

      // fqdn
      char fqdn[TSDB_FQDN_LEN + VARSTR_HEADER_SIZE] = {0};
      STR_TO_VARSTR(fqdn, pConsumer->fqdn);

      pColInfo = taosArrayGet(pBlock->pDataBlock, cols++);
      MND_TMQ_NULL_CHECK(pColInfo);
      MND_TMQ_RETURN_CHECK(colDataSetVal(pColInfo, numOfRows, (const char *)fqdn, false));

      // status
      const char *pStatusName = mndConsumerStatusName(pConsumer->status);
      status = taosMemoryCalloc(1, pShow->pMeta->pSchemas[cols].bytes);
      MND_TMQ_NULL_CHECK(status);
      STR_TO_VARSTR(status, pStatusName);

      pColInfo = taosArrayGet(pBlock->pDataBlock, cols++);
      MND_TMQ_NULL_CHECK(pColInfo);
      MND_TMQ_RETURN_CHECK(colDataSetVal(pColInfo, numOfRows, (const char *)status, false));
      taosMemoryFreeClear(status);

      // one subscribed topic
      pColInfo = taosArrayGet(pBlock->pDataBlock, cols++);
      MND_TMQ_NULL_CHECK(pColInfo);
      if (hasTopic) {
        char        topic[TSDB_TOPIC_FNAME_LEN + VARSTR_HEADER_SIZE] = {0};
        mndTopicGetShowName(taosArrayGetP(pConsumer->assignedTopics, i), topic + VARSTR_HEADER_SIZE);
        *(VarDataLenT *)(topic) = strlen(topic + VARSTR_HEADER_SIZE);
        MND_TMQ_RETURN_CHECK(colDataSetVal(pColInfo, numOfRows, (const char *)topic, false));
      } else {
        MND_TMQ_RETURN_CHECK(colDataSetVal(pColInfo, numOfRows, NULL, true));
      }

      // up time
      pColInfo = taosArrayGet(pBlock->pDataBlock, cols++);
      MND_TMQ_NULL_CHECK(pColInfo);
      MND_TMQ_RETURN_CHECK(colDataSetVal(pColInfo, numOfRows, (const char *)&pConsumer->createTime, false));

      // subscribe time
      pColInfo = taosArrayGet(pBlock->pDataBlock, cols++);
      MND_TMQ_NULL_CHECK(pColInfo);
      MND_TMQ_RETURN_CHECK(colDataSetVal(pColInfo, numOfRows, (const char *)&pConsumer->subscribeTime, false));

      // rebalance time
      pColInfo = taosArrayGet(pBlock->pDataBlock, cols++);
      MND_TMQ_NULL_CHECK(pColInfo);
      MND_TMQ_RETURN_CHECK(colDataSetVal(pColInfo, numOfRows, (const char *)&pConsumer->rebalanceTime, pConsumer->rebalanceTime == 0));

      char         buf[TSDB_OFFSET_LEN] = {0};
      STqOffsetVal pVal = {.type = pConsumer->resetOffsetCfg};
      tFormatOffset(buf, TSDB_OFFSET_LEN, &pVal);

      parasStr = taosMemoryCalloc(1, pShow->pMeta->pSchemas[cols].bytes);
      MND_TMQ_NULL_CHECK(parasStr);
      (void)snprintf(varDataVal(parasStr), pShow->pMeta->pSchemas[cols].bytes - VARSTR_HEADER_SIZE, "tbname:%d,commit:%d,interval:%dms,reset:%s", pConsumer->withTbName,
              pConsumer->autoCommit, pConsumer->autoCommitInterval, buf);
      varDataSetLen(parasStr, strlen(varDataVal(parasStr)));

      pColInfo = taosArrayGet(pBlock->pDataBlock, cols++);
      MND_TMQ_NULL_CHECK(pColInfo);
      MND_TMQ_RETURN_CHECK(colDataSetVal(pColInfo, numOfRows, (const char *)parasStr, false));
      taosMemoryFreeClear(parasStr);
      numOfRows++;
    }

    taosRUnLockLatch(&pConsumer->lock);
    sdbRelease(pSdb, pConsumer);

    pBlock->info.rows = numOfRows;
  }

  pShow->numOfRows += numOfRows;
  return numOfRows;

END:
  taosMemoryFreeClear(status);
  taosMemoryFreeClear(parasStr);
  return code;
}

static void mndCancelGetNextConsumer(SMnode *pMnode, void *pIter) {
  SSdb *pSdb = pMnode->pSdb;
  sdbCancelFetchByType(pSdb, pIter, SDB_CONSUMER);
}

const char *mndConsumerStatusName(int status) {
  switch (status) {
    case MQ_CONSUMER_STATUS_READY:
      return "ready";
//    case MQ_CONSUMER_STATUS_LOST:
//      return "lost";
    case MQ_CONSUMER_STATUS_REBALANCE:
      return "rebalancing";
    default:
      return "unknown";
  }
}<|MERGE_RESOLUTION|>--- conflicted
+++ resolved
@@ -613,13 +613,8 @@
 END:
   mndTransDrop(pTrans);
   tDeleteSMqConsumerObj(pConsumerNew);
-<<<<<<< HEAD
   taosArrayDestroyP(subscribe.topicNames, NULL);
-  TAOS_RETURN(code);
-=======
-  taosArrayDestroyP(subscribe.topicNames, (FDelete)taosMemoryFree);
   return (code == TSDB_CODE_TMQ_NO_NEED_REBALANCE || code == TSDB_CODE_MND_CONSUMER_NOT_EXIST) ? 0 : code;
->>>>>>> 34845b27
 }
 
 SSdbRaw *mndConsumerActionEncode(SMqConsumerObj *pConsumer) {
