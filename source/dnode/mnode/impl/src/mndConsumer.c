/*
 * Copyright (c) 2019 TAOS Data, Inc. <jhtao@taosdata.com>
 *
 * This program is free software: you can use, redistribute, and/or modify
 * it under the terms of the GNU Affero General Public License, version 3
 * or later ("AGPL"), as published by the Free Software Foundation.
 *
 * This program is distributed in the hope that it will be useful, but WITHOUT
 * ANY WARRANTY; without even the implied warranty of MERCHANTABILITY or
 * FITNESS FOR A PARTICULAR PURPOSE.
 *
 * You should have received a copy of the GNU Affero General Public License
 * along with this program. If not, see <http://www.gnu.org/licenses/>.
 */

#define _DEFAULT_SOURCE

#include "mndConsumer.h"
#include "mndDb.h"
#include "mndDnode.h"
#include "mndMnode.h"
#include "mndShow.h"
#include "mndStb.h"
#include "mndTopic.h"
#include "mndTrans.h"
#include "mndUser.h"
#include "mndVgroup.h"
#include "tcompare.h"
#include "tname.h"

#define MND_CONSUMER_VER_NUMBER 1
#define MND_CONSUMER_RESERVE_SIZE 64

static int32_t mndConsumerActionInsert(SSdb *pSdb, SMqConsumerObj *pConsumer);
static int32_t mndConsumerActionDelete(SSdb *pSdb, SMqConsumerObj *pConsumer);
static int32_t mndConsumerActionUpdate(SSdb *pSdb, SMqConsumerObj *pConsumer, SMqConsumerObj *pNewConsumer);
static int32_t mndProcessConsumerMetaMsg(SMnodeMsg *pMsg);
static int32_t mndGetConsumerMeta(SMnodeMsg *pMsg, SShowObj *pShow, STableMetaRsp *pMeta);
static int32_t mndRetrieveConsumer(SMnodeMsg *pMsg, SShowObj *pShow, char *data, int32_t rows);
static void    mndCancelGetNextConsumer(SMnode *pMnode, void *pIter);

int32_t mndInitConsumer(SMnode *pMnode) {
  SSdbTable table = {.sdbType = SDB_CONSUMER,
                     .keyType = SDB_KEY_INT64,
                     .encodeFp = (SdbEncodeFp)mndConsumerActionEncode,
                     .decodeFp = (SdbDecodeFp)mndConsumerActionDecode,
                     .insertFp = (SdbInsertFp)mndConsumerActionInsert,
                     .updateFp = (SdbUpdateFp)mndConsumerActionUpdate,
                     .deleteFp = (SdbDeleteFp)mndConsumerActionDelete};

  return sdbSetTable(pMnode->pSdb, table);
}

void mndCleanupConsumer(SMnode *pMnode) {}

SMqConsumerObj* mndCreateConsumer(int64_t consumerId, const char* cgroup) {
  SMqConsumerObj* pConsumer = malloc(sizeof(SMqConsumerObj));
  if (pConsumer == NULL) {
    terrno = TSDB_CODE_OUT_OF_MEMORY;
    return NULL;
  }
  pConsumer->epoch = 1;
  pConsumer->consumerId = consumerId;
<<<<<<< HEAD
=======
  atomic_store_32(&pConsumer->status, MQ_CONSUMER_STATUS__INIT);
>>>>>>> 6caa5069
  strcpy(pConsumer->cgroup, cgroup);
  taosInitRWLatch(&pConsumer->lock);
  return pConsumer;
}

SSdbRaw *mndConsumerActionEncode(SMqConsumerObj *pConsumer) {
  terrno = TSDB_CODE_OUT_OF_MEMORY;
  void* buf = NULL;
  int32_t tlen = tEncodeSMqConsumerObj(NULL, pConsumer);
  int32_t size = sizeof(int32_t) + tlen + MND_CONSUMER_RESERVE_SIZE;

  SSdbRaw *pRaw = sdbAllocRaw(SDB_CONSUMER, MND_CONSUMER_VER_NUMBER, size);
  if (pRaw == NULL) goto CM_ENCODE_OVER;

  buf = malloc(tlen);
  if (buf == NULL) goto CM_ENCODE_OVER;

  void *abuf = buf;
  tEncodeSMqConsumerObj(&abuf, pConsumer);

  int32_t dataPos = 0;
  SDB_SET_INT32(pRaw, dataPos, tlen, CM_ENCODE_OVER);
  SDB_SET_BINARY(pRaw, dataPos, buf, tlen, CM_ENCODE_OVER);
  SDB_SET_RESERVE(pRaw, dataPos, MND_CONSUMER_RESERVE_SIZE, CM_ENCODE_OVER);
  SDB_SET_DATALEN(pRaw, dataPos, CM_ENCODE_OVER);

  terrno = TSDB_CODE_SUCCESS;

CM_ENCODE_OVER:
  tfree(buf);
  if (terrno != 0) {
    mError("consumer:%ld, failed to encode to raw:%p since %s", pConsumer->consumerId, pRaw, terrstr());
    sdbFreeRaw(pRaw);
    return NULL;
  }

  mTrace("consumer:%ld, encode to raw:%p, row:%p", pConsumer->consumerId, pRaw, pConsumer);
  return pRaw;
}

SSdbRow *mndConsumerActionDecode(SSdbRaw *pRaw) {
  terrno = TSDB_CODE_OUT_OF_MEMORY;
  void* buf = NULL;

  int8_t sver = 0;
  if (sdbGetRawSoftVer(pRaw, &sver) != 0) goto CM_DECODE_OVER;

  if (sver != MND_CONSUMER_VER_NUMBER) {
    terrno = TSDB_CODE_SDB_INVALID_DATA_VER;
    goto CM_DECODE_OVER;
  }

  SSdbRow *pRow = sdbAllocRow(sizeof(SMqConsumerObj));
  if (pRow == NULL) goto CM_DECODE_OVER;

  SMqConsumerObj *pConsumer = sdbGetRowObj(pRow);
  if (pConsumer == NULL) goto CM_DECODE_OVER;

  int32_t dataPos = 0;
  int32_t len;
  SDB_GET_INT32(pRaw, dataPos, &len, CM_DECODE_OVER);
  buf = malloc(len);
  if (buf == NULL) goto CM_DECODE_OVER;
  SDB_GET_BINARY(pRaw, dataPos, buf, len, CM_DECODE_OVER);
  SDB_GET_RESERVE(pRaw, dataPos, MND_CONSUMER_RESERVE_SIZE, CM_DECODE_OVER);

  if (tDecodeSMqConsumerObj(buf, pConsumer) == NULL) {
    goto CM_DECODE_OVER;
  }

  terrno = TSDB_CODE_SUCCESS;

CM_DECODE_OVER:
  tfree(buf);
  if (terrno != TSDB_CODE_SUCCESS) {
    mError("consumer:%ld, failed to decode from raw:%p since %s", pConsumer->consumerId, pRaw, terrstr());
    tfree(pRow);
    return NULL;
  }

  return pRow;
}

static int32_t mndConsumerActionInsert(SSdb *pSdb, SMqConsumerObj *pConsumer) {
  mTrace("consumer:%ld, perform insert action", pConsumer->consumerId);
  return 0;
}

static int32_t mndConsumerActionDelete(SSdb *pSdb, SMqConsumerObj *pConsumer) {
  mTrace("consumer:%ld, perform delete action", pConsumer->consumerId);
  return 0;
}

static int32_t mndConsumerActionUpdate(SSdb *pSdb, SMqConsumerObj *pOldConsumer, SMqConsumerObj *pNewConsumer) {
  mTrace("consumer:%ld, perform update action", pOldConsumer->consumerId);

  // TODO handle update
  /*taosWLockLatch(&pOldConsumer->lock);*/
  /*taosWUnLockLatch(&pOldConsumer->lock);*/

  return 0;
}

SMqConsumerObj *mndAcquireConsumer(SMnode *pMnode, int64_t consumerId) {
  SSdb           *pSdb = pMnode->pSdb;
  SMqConsumerObj *pConsumer = sdbAcquire(pSdb, SDB_CONSUMER, &consumerId);
  if (pConsumer == NULL) {
    /*terrno = TSDB_CODE_MND_CONSUMER_NOT_EXIST;*/
  }
  return pConsumer;
}

void mndReleaseConsumer(SMnode *pMnode, SMqConsumerObj *pConsumer) {
  SSdb *pSdb = pMnode->pSdb;
  sdbRelease(pSdb, pConsumer);
}<|MERGE_RESOLUTION|>--- conflicted
+++ resolved
@@ -61,10 +61,7 @@
   }
   pConsumer->epoch = 1;
   pConsumer->consumerId = consumerId;
-<<<<<<< HEAD
-=======
   atomic_store_32(&pConsumer->status, MQ_CONSUMER_STATUS__INIT);
->>>>>>> 6caa5069
   strcpy(pConsumer->cgroup, cgroup);
   taosInitRWLatch(&pConsumer->lock);
   return pConsumer;
