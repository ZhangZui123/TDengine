--- conflicted
+++ resolved
@@ -221,17 +221,10 @@
   mInfo("consumer:0x%" PRIx64 " needs to be cleared, status %s", pClearMsg->consumerId,
         mndConsumerStatusName(pConsumer->status));
 
-<<<<<<< HEAD
-  if (pConsumer->status != MQ_CONSUMER_STATUS_LOST) {
-    mndReleaseConsumer(pMnode, pConsumer);
-    return -1;
-  }
-=======
 //  if (pConsumer->status != MQ_CONSUMER_STATUS_LOST) {
 //    mndReleaseConsumer(pMnode, pConsumer);
 //    return -1;
 //  }
->>>>>>> 7e38ef70
 
   SMqConsumerObj *pConsumerNew = tNewSMqConsumerObj(pConsumer->consumerId, pConsumer->cgroup);
 //  pConsumerNew->updateType = CONSUMER_UPDATE_TIMER_LOST;
@@ -324,28 +317,9 @@
            hbStatus);
 
     if (status == MQ_CONSUMER_STATUS_READY) {
-<<<<<<< HEAD
-      if (hbStatus > MND_CONSUMER_LOST_HB_CNT) {
-//        SMqConsumerLostMsg *pLostMsg = rpcMallocCont(sizeof(SMqConsumerLostMsg));
-//        if (pLostMsg == NULL) {
-//          mError("consumer:0x%"PRIx64" failed to transfer consumer status to lost due to out of memory. alloc size:%d",
-//              pConsumer->consumerId, (int32_t)sizeof(SMqConsumerLostMsg));
-//          continue;
-//        }
-//
-//        pLostMsg->consumerId = pConsumer->consumerId;
-//        SRpcMsg rpcMsg = {
-//            .msgType = TDMT_MND_TMQ_CONSUMER_LOST, .pCont = pLostMsg, .contLen = sizeof(SMqConsumerLostMsg)};
-//
-//        mDebug("consumer:0x%"PRIx64" hb not received beyond threshold %d, set to lost", pConsumer->consumerId,
-//            MND_CONSUMER_LOST_HB_CNT);
-//        tmsgPutToQueue(&pMnode->msgCb, WRITE_QUEUE, &rpcMsg);
-
-=======
       if (taosArrayGetSize(pConsumer->assignedTopics) == 0) {   // unsubscribe or close
         mndDropConsumerFromSdb(pMnode, pConsumer->consumerId);
       } else if (hbStatus > MND_CONSUMER_LOST_HB_CNT) {
->>>>>>> 7e38ef70
         taosRLockLatch(&pConsumer->lock);
         int32_t topicNum = taosArrayGetSize(pConsumer->currentTopics);
         for (int32_t i = 0; i < topicNum; i++) {
@@ -356,20 +330,11 @@
           taosArrayPush(pRebSub->removedConsumers, &pConsumer->consumerId);
         }
         taosRUnLockLatch(&pConsumer->lock);
-<<<<<<< HEAD
-      }
-    } else if (status == MQ_CONSUMER_STATUS_LOST) {
-      // if the client is lost longer than one day, clear it. Otherwise, do nothing about the lost consumers.
-      if (hbStatus > MND_CONSUMER_LOST_CLEAR_THRESHOLD || taosArrayGetSize(pConsumer->assignedTopics) == 0) {   // clear consumer if lost a day or unsubscribe/close
-        mndDropConsumerFromSdb(pMnode, pConsumer->consumerId);
-      }
-=======
       }
     } else if (status == MQ_CONSUMER_STATUS_LOST) {
       if (hbStatus > MND_CONSUMER_LOST_CLEAR_THRESHOLD) {   // clear consumer if lost a day
         mndDropConsumerFromSdb(pMnode, pConsumer->consumerId);
       }
->>>>>>> 7e38ef70
     } else {  // MQ_CONSUMER_STATUS_REBALANCE
       taosRLockLatch(&pConsumer->lock);
 
