--- conflicted
+++ resolved
@@ -1543,13 +1543,8 @@
     if (mndCannotExecuteTransAction(pMnode, topHalf)) {
       pTrans->lastErrorNo = code;
       pTrans->code = code;
-<<<<<<< HEAD
-      mInfo("trans:%d, %s:%d, topHalf:%d, not execute next action, code:%s", pTrans->id, mndTransStr(pAction->stage),
-            action, topHalf, tstrerror(code));
-=======
       mInfo("trans:%d, %s:%d, topHalf(TransContext):%d, not execute next action, code:%s", pTrans->id,
             mndTransStr(pAction->stage), action, topHalf, tstrerror(code));
->>>>>>> b05e591e
       break;
     }
 
@@ -1655,21 +1650,13 @@
     pTrans->code = code;
     bool continueExec = true;
     if (code != 0 && code != TSDB_CODE_MND_TRANS_CTX_SWITCH) {
-<<<<<<< HEAD
-=======
       taosMsleep(100);
->>>>>>> b05e591e
       continueExec = true;
     } else {
       continueExec = false;
     }
-<<<<<<< HEAD
-    mInfo("trans:%d, cannot execute redo action stage, topHalf:%d, continueExec:%d, code:%s", pTrans->id, topHalf,
-          continueExec, tstrerror(code));
-=======
     mInfo("trans:%d, cannot execute redo action stage, topHalf(TransContext):%d, continueExec:%d, code:%s", pTrans->id,
           topHalf, continueExec, tstrerror(code));
->>>>>>> b05e591e
 
     return continueExec;
   }
