/*
 * Copyright (c) 2019 TAOS Data, Inc. <jhtao@taosdata.com>
 *
 * This program is free software: you can use, redistribute, and/or modify
 * it under the terms of the GNU Affero General Public License, version 3
 * or later ("AGPL"), as published by the Free Software Foundation.
 *
 * This program is distributed in the hope that it will be useful, but WITHOUT
 * ANY WARRANTY; without even the implied warranty of MERCHANTABILITY or
 * FITNESS FOR A PARTICULAR PURPOSE.
 *
 * You should have received a copy of the GNU Affero General Public License
 * along with this program. If not, see <http://www.gnu.org/licenses/>.
 */
#include "mndCompact.h"
#include "audit.h"
#include "mndCompactDetail.h"
#include "mndDb.h"
#include "mndDnode.h"
#include "mndPrivilege.h"
#include "mndShow.h"
#include "mndTrans.h"
#include "mndVgroup.h"
#include "tmisce.h"
#include "tmsgcb.h"

#define MND_COMPACT_VER_NUMBER 1
#define MND_COMPACT_ID_LEN     11

static int32_t mndProcessCompactTimer(SRpcMsg *pReq);

int32_t mndInitCompact(SMnode *pMnode) {
  mndAddShowRetrieveHandle(pMnode, TSDB_MGMT_TABLE_COMPACT, mndRetrieveCompact);
  mndSetMsgHandle(pMnode, TDMT_MND_KILL_COMPACT, mndProcessKillCompactReq);
  mndSetMsgHandle(pMnode, TDMT_VND_QUERY_COMPACT_PROGRESS_RSP, mndProcessQueryCompactRsp);
  mndSetMsgHandle(pMnode, TDMT_MND_COMPACT_TIMER, mndProcessCompactTimer);
  mndSetMsgHandle(pMnode, TDMT_VND_KILL_COMPACT_RSP, mndTransProcessRsp);

  SSdbTable table = {
      .sdbType = SDB_COMPACT,
      .keyType = SDB_KEY_INT32,
      .encodeFp = (SdbEncodeFp)mndCompactActionEncode,
      .decodeFp = (SdbDecodeFp)mndCompactActionDecode,
      .insertFp = (SdbInsertFp)mndCompactActionInsert,
      .updateFp = (SdbUpdateFp)mndCompactActionUpdate,
      .deleteFp = (SdbDeleteFp)mndCompactActionDelete,
  };

  return sdbSetTable(pMnode->pSdb, table);
}

void mndCleanupCompact(SMnode *pMnode) { mDebug("mnd compact cleanup"); }

void tFreeCompactObj(SCompactObj *pCompact) {}

int32_t tSerializeSCompactObj(void *buf, int32_t bufLen, const SCompactObj *pObj) {
  SEncoder encoder = {0};
  int32_t  code = 0;
  int32_t  lino;
  int32_t  tlen;
  tEncoderInit(&encoder, buf, bufLen);

  TAOS_CHECK_EXIT(tStartEncode(&encoder));
  TAOS_CHECK_EXIT(tEncodeI32(&encoder, pObj->compactId));
  TAOS_CHECK_EXIT(tEncodeCStr(&encoder, pObj->dbname));
  TAOS_CHECK_EXIT(tEncodeI64(&encoder, pObj->startTime));

  tEndEncode(&encoder);

_exit:
  if (code) {
    tlen = code;
  } else {
    tlen = encoder.pos;
  }
  tEncoderClear(&encoder);
  return tlen;
}

int32_t tDeserializeSCompactObj(void *buf, int32_t bufLen, SCompactObj *pObj) {
  int32_t  code = 0;
  int32_t  lino;
  SDecoder decoder = {0};
  tDecoderInit(&decoder, buf, bufLen);

  TAOS_CHECK_EXIT(tStartDecode(&decoder));
  TAOS_CHECK_EXIT(tDecodeI32(&decoder, &pObj->compactId));
  TAOS_CHECK_EXIT(tDecodeCStrTo(&decoder, pObj->dbname));
  TAOS_CHECK_EXIT(tDecodeI64(&decoder, &pObj->startTime));

  tEndDecode(&decoder);

_exit:
  tDecoderClear(&decoder);
  return code;
}

SSdbRaw *mndCompactActionEncode(SCompactObj *pCompact) {
  int32_t code = 0;
  int32_t lino = 0;
  terrno = TSDB_CODE_SUCCESS;

  void    *buf = NULL;
  SSdbRaw *pRaw = NULL;

  int32_t tlen = tSerializeSCompactObj(NULL, 0, pCompact);
  if (tlen < 0) {
    terrno = TSDB_CODE_OUT_OF_MEMORY;
    goto OVER;
  }

  int32_t size = sizeof(int32_t) + tlen;
  pRaw = sdbAllocRaw(SDB_COMPACT, MND_COMPACT_VER_NUMBER, size);
  if (pRaw == NULL) {
    terrno = TSDB_CODE_OUT_OF_MEMORY;
    goto OVER;
  }

  buf = taosMemoryMalloc(tlen);
  if (buf == NULL) {
    terrno = TSDB_CODE_OUT_OF_MEMORY;
    goto OVER;
  }

  tlen = tSerializeSCompactObj(buf, tlen, pCompact);
  if (tlen < 0) {
    terrno = TSDB_CODE_OUT_OF_MEMORY;
    goto OVER;
  }

  int32_t dataPos = 0;
  SDB_SET_INT32(pRaw, dataPos, tlen, OVER);
  SDB_SET_BINARY(pRaw, dataPos, buf, tlen, OVER);
  SDB_SET_DATALEN(pRaw, dataPos, OVER);

OVER:
  taosMemoryFreeClear(buf);
  if (terrno != TSDB_CODE_SUCCESS) {
    mError("compact:%" PRId32 ", failed to encode to raw:%p since %s", pCompact->compactId, pRaw, terrstr());
    sdbFreeRaw(pRaw);
    return NULL;
  }

  mTrace("compact:%" PRId32 ", encode to raw:%p, row:%p", pCompact->compactId, pRaw, pCompact);
  return pRaw;
}

SSdbRow *mndCompactActionDecode(SSdbRaw *pRaw) {
  int32_t      code = 0;
  int32_t      lino = 0;
  SSdbRow     *pRow = NULL;
  SCompactObj *pCompact = NULL;
  void        *buf = NULL;
  terrno = TSDB_CODE_SUCCESS;

  int8_t sver = 0;
  if (sdbGetRawSoftVer(pRaw, &sver) != 0) {
    goto OVER;
  }

  if (sver != MND_COMPACT_VER_NUMBER) {
    terrno = TSDB_CODE_SDB_INVALID_DATA_VER;
    mError("compact read invalid ver, data ver: %d, curr ver: %d", sver, MND_COMPACT_VER_NUMBER);
    goto OVER;
  }

  pRow = sdbAllocRow(sizeof(SCompactObj));
  if (pRow == NULL) {
    terrno = TSDB_CODE_OUT_OF_MEMORY;
    goto OVER;
  }

  pCompact = sdbGetRowObj(pRow);
  if (pCompact == NULL) {
    terrno = TSDB_CODE_OUT_OF_MEMORY;
    goto OVER;
  }

  int32_t tlen;
  int32_t dataPos = 0;
  SDB_GET_INT32(pRaw, dataPos, &tlen, OVER);
  buf = taosMemoryMalloc(tlen + 1);
  if (buf == NULL) {
    terrno = TSDB_CODE_OUT_OF_MEMORY;
    goto OVER;
  }
  SDB_GET_BINARY(pRaw, dataPos, buf, tlen, OVER);

  if ((terrno = tDeserializeSCompactObj(buf, tlen, pCompact)) < 0) {
    goto OVER;
  }

OVER:
  taosMemoryFreeClear(buf);
  if (terrno != TSDB_CODE_SUCCESS) {
    mError("compact:%" PRId32 ", failed to decode from raw:%p since %s", pCompact->compactId, pRaw, terrstr());
    taosMemoryFreeClear(pRow);
    return NULL;
  }

  mTrace("compact:%" PRId32 ", decode from raw:%p, row:%p", pCompact->compactId, pRaw, pCompact);
  return pRow;
}

int32_t mndCompactActionInsert(SSdb *pSdb, SCompactObj *pCompact) {
  mTrace("compact:%" PRId32 ", perform insert action", pCompact->compactId);
  return 0;
}

int32_t mndCompactActionDelete(SSdb *pSdb, SCompactObj *pCompact) {
  mTrace("compact:%" PRId32 ", perform insert action", pCompact->compactId);
  tFreeCompactObj(pCompact);
  return 0;
}

int32_t mndCompactActionUpdate(SSdb *pSdb, SCompactObj *pOldCompact, SCompactObj *pNewCompact) {
  mTrace("compact:%" PRId32 ", perform update action, old row:%p new row:%p", pOldCompact->compactId, pOldCompact,
         pNewCompact);

  return 0;
}

SCompactObj *mndAcquireCompact(SMnode *pMnode, int64_t compactId) {
  SSdb        *pSdb = pMnode->pSdb;
  SCompactObj *pCompact = sdbAcquire(pSdb, SDB_COMPACT, &compactId);
  if (pCompact == NULL && terrno == TSDB_CODE_SDB_OBJ_NOT_THERE) {
    terrno = TSDB_CODE_SUCCESS;
  }
  return pCompact;
}

void mndReleaseCompact(SMnode *pMnode, SCompactObj *pCompact) {
  SSdb *pSdb = pMnode->pSdb;
  sdbRelease(pSdb, pCompact);
  pCompact = NULL;
}

int32_t mndCompactGetDbName(SMnode *pMnode, int32_t compactId, char *dbname, int32_t len) {
  int32_t      code = 0;
  SCompactObj *pCompact = mndAcquireCompact(pMnode, compactId);
  if (pCompact == NULL) {
    code = TSDB_CODE_MND_RETURN_VALUE_NULL;
    if (terrno != 0) code = terrno;
    TAOS_RETURN(code);
  }

  tstrncpy(dbname, pCompact->dbname, len);
  mndReleaseCompact(pMnode, pCompact);
  TAOS_RETURN(code);
}

// compact db
int32_t mndAddCompactToTran(SMnode *pMnode, STrans *pTrans, SCompactObj *pCompact, SDbObj *pDb, SCompactDbRsp *rsp) {
  int32_t code = 0;
  pCompact->compactId = tGenIdPI32();

  (void)strcpy(pCompact->dbname, pDb->name);

  pCompact->startTime = taosGetTimestampMs();

  SSdbRaw *pVgRaw = mndCompactActionEncode(pCompact);
  if (pVgRaw == NULL) {
    code = TSDB_CODE_SDB_OBJ_NOT_THERE;
    if (terrno != 0) code = terrno;
    TAOS_RETURN(code);
  }
  if ((code = mndTransAppendPrepareLog(pTrans, pVgRaw)) != 0) {
    sdbFreeRaw(pVgRaw);
    TAOS_RETURN(code);
  }

  if ((code = sdbSetRawStatus(pVgRaw, SDB_STATUS_READY)) != 0) {
    sdbFreeRaw(pVgRaw);
    TAOS_RETURN(code);
  }

  rsp->compactId = pCompact->compactId;

  return 0;
}

// retrieve compact
int32_t mndRetrieveCompact(SRpcMsg *pReq, SShowObj *pShow, SSDataBlock *pBlock, int32_t rows) {
  SMnode      *pMnode = pReq->info.node;
  SSdb        *pSdb = pMnode->pSdb;
  int32_t      numOfRows = 0;
  SCompactObj *pCompact = NULL;
  char        *sep = NULL;
  SDbObj      *pDb = NULL;
  int32_t      code = 0;
  int32_t      lino = 0;

  if (strlen(pShow->db) > 0) {
    sep = strchr(pShow->db, '.');
    if (sep &&
        ((0 == strcmp(sep + 1, TSDB_INFORMATION_SCHEMA_DB) || (0 == strcmp(sep + 1, TSDB_PERFORMANCE_SCHEMA_DB))))) {
      sep++;
    } else {
      pDb = mndAcquireDb(pMnode, pShow->db);
      if (pDb == NULL) return terrno;
    }
  }

  while (numOfRows < rows) {
    pShow->pIter = sdbFetch(pSdb, SDB_COMPACT, pShow->pIter, (void **)&pCompact);
    if (pShow->pIter == NULL) break;

    SColumnInfoData *pColInfo;
    SName            n;
    int32_t          cols = 0;

    char tmpBuf[TSDB_SHOW_SQL_LEN + VARSTR_HEADER_SIZE] = {0};

    pColInfo = taosArrayGet(pBlock->pDataBlock, cols++);
    RETRIEVE_CHECK_GOTO(colDataSetVal(pColInfo, numOfRows, (const char *)&pCompact->compactId, false), pCompact, &lino,
                        _OVER);

    pColInfo = taosArrayGet(pBlock->pDataBlock, cols++);
    if (pDb != NULL || !IS_SYS_DBNAME(pCompact->dbname)) {
      SName name = {0};
      TAOS_CHECK_GOTO(tNameFromString(&name, pCompact->dbname, T_NAME_ACCT | T_NAME_DB), &lino, _OVER);
      (void)tNameGetDbName(&name, varDataVal(tmpBuf));
    } else {
      tstrncpy(varDataVal(tmpBuf), pCompact->dbname, TSDB_SHOW_SQL_LEN);
    }
    varDataSetLen(tmpBuf, strlen(varDataVal(tmpBuf)));
    RETRIEVE_CHECK_GOTO(colDataSetVal(pColInfo, numOfRows, (const char *)tmpBuf, false), pCompact, &lino, _OVER);

    pColInfo = taosArrayGet(pBlock->pDataBlock, cols++);
    RETRIEVE_CHECK_GOTO(colDataSetVal(pColInfo, numOfRows, (const char *)&pCompact->startTime, false), pCompact, &lino,
                        _OVER);

    numOfRows++;
    sdbRelease(pSdb, pCompact);
  }

_OVER:
  if (code != 0) mError("failed to retrieve at line:%d, since %s", lino, tstrerror(code));
  pShow->numOfRows += numOfRows;
  mndReleaseDb(pMnode, pDb);
  return numOfRows;
}

// kill compact
static void *mndBuildKillCompactReq(SMnode *pMnode, SVgObj *pVgroup, int32_t *pContLen, int32_t compactId,
                                    int32_t dnodeid) {
  SVKillCompactReq req = {0};
  req.compactId = compactId;
  req.vgId = pVgroup->vgId;
  req.dnodeId = dnodeid;

  mInfo("vgId:%d, build compact vnode config req", pVgroup->vgId);
  int32_t contLen = tSerializeSVKillCompactReq(NULL, 0, &req);
  if (contLen < 0) {
    terrno = TSDB_CODE_OUT_OF_MEMORY;
    return NULL;
  }
  contLen += sizeof(SMsgHead);

  void *pReq = taosMemoryMalloc(contLen);
  if (pReq == NULL) {
    terrno = TSDB_CODE_OUT_OF_MEMORY;
    return NULL;
  }

  SMsgHead *pHead = pReq;
  pHead->contLen = htonl(contLen);
  pHead->vgId = htonl(pVgroup->vgId);

  if ((contLen = tSerializeSVKillCompactReq((char *)pReq + sizeof(SMsgHead), contLen, &req)) < 0) {
    terrno = contLen;
    return NULL;
  }
  *pContLen = contLen;
  return pReq;
}

static int32_t mndAddKillCompactAction(SMnode *pMnode, STrans *pTrans, SVgObj *pVgroup, int32_t compactId,
                                       int32_t dnodeid) {
  int32_t      code = 0;
  STransAction action = {0};

  SDnodeObj *pDnode = mndAcquireDnode(pMnode, dnodeid);
  if (pDnode == NULL) {
    code = TSDB_CODE_SDB_OBJ_NOT_THERE;
    if (terrno != 0) code = terrno;
    TAOS_RETURN(code);
  }
  action.epSet = mndGetDnodeEpset(pDnode);
  mndReleaseDnode(pMnode, pDnode);

  int32_t contLen = 0;
  void   *pReq = mndBuildKillCompactReq(pMnode, pVgroup, &contLen, compactId, dnodeid);
  if (pReq == NULL) {
    code = TSDB_CODE_SDB_OBJ_NOT_THERE;
    if (terrno != 0) code = terrno;
    TAOS_RETURN(code);
  }

  action.pCont = pReq;
  action.contLen = contLen;
  action.msgType = TDMT_VND_KILL_COMPACT;

  if ((code = mndTransAppendRedoAction(pTrans, &action)) != 0) {
    taosMemoryFree(pReq);
    TAOS_RETURN(code);
  }

  return 0;
}

static int32_t mndKillCompact(SMnode *pMnode, SRpcMsg *pReq, SCompactObj *pCompact) {
  int32_t code = 0;
  STrans *pTrans = mndTransCreate(pMnode, TRN_POLICY_ROLLBACK, TRN_CONFLICT_DB, pReq, "kill-compact");
  if (pTrans == NULL) {
    mError("compact:%" PRId32 ", failed to drop since %s", pCompact->compactId, terrstr());
    code = TSDB_CODE_MND_RETURN_VALUE_NULL;
    if (terrno != 0) code = terrno;
    TAOS_RETURN(code);
  }
  mInfo("trans:%d, used to kill compact:%" PRId32, pTrans->id, pCompact->compactId);

  mndTransSetDbName(pTrans, pCompact->dbname, NULL);

  SSdbRaw *pCommitRaw = mndCompactActionEncode(pCompact);
  if (pCommitRaw == NULL) {
    code = TSDB_CODE_MND_RETURN_VALUE_NULL;
    if (terrno != 0) code = terrno;
    mndTransDrop(pTrans);
    TAOS_RETURN(code);
  }
  if ((code = mndTransAppendCommitlog(pTrans, pCommitRaw)) != 0) {
    mError("trans:%d, failed to append commit log since %s", pTrans->id, terrstr());
    mndTransDrop(pTrans);
    TAOS_RETURN(code);
  }
  if ((code = sdbSetRawStatus(pCommitRaw, SDB_STATUS_READY)) != 0) {
    mndTransDrop(pTrans);
    TAOS_RETURN(code);
  }

  void *pIter = NULL;
  while (1) {
    SCompactDetailObj *pDetail = NULL;
    pIter = sdbFetch(pMnode->pSdb, SDB_COMPACT_DETAIL, pIter, (void **)&pDetail);
    if (pIter == NULL) break;

    if (pDetail->compactId == pCompact->compactId) {
      SVgObj *pVgroup = mndAcquireVgroup(pMnode, pDetail->vgId);
      if (pVgroup == NULL) {
        mError("trans:%d, failed to append redo action since %s", pTrans->id, terrstr());
        sdbCancelFetch(pMnode->pSdb, pIter);
        sdbRelease(pMnode->pSdb, pDetail);
        mndTransDrop(pTrans);
        code = TSDB_CODE_MND_RETURN_VALUE_NULL;
        if (terrno != 0) code = terrno;
        TAOS_RETURN(code);
      }

      if ((code = mndAddKillCompactAction(pMnode, pTrans, pVgroup, pCompact->compactId, pDetail->dnodeId)) != 0) {
        mError("trans:%d, failed to append redo action since %s", pTrans->id, terrstr());
        sdbCancelFetch(pMnode->pSdb, pIter);
        sdbRelease(pMnode->pSdb, pDetail);
        mndTransDrop(pTrans);
        TAOS_RETURN(code);
      }

      mndReleaseVgroup(pMnode, pVgroup);

      /*
      SSdbRaw *pCommitRaw = mndCompactDetailActionEncode(pDetail);
      if (pCommitRaw == NULL || mndTransAppendCommitlog(pTrans, pCommitRaw) != 0) {
        mError("trans:%d, failed to append commit log since %s", pTrans->id, terrstr());
        mndTransDrop(pTrans);
        return -1;
      }
      sdbSetRawStatus(pCommitRaw, SDB_STATUS_DROPPED);
      */
    }

    sdbRelease(pMnode->pSdb, pDetail);
  }

  if ((code = mndTransPrepare(pMnode, pTrans)) != 0) {
    mError("trans:%d, failed to prepare since %s", pTrans->id, terrstr());
    mndTransDrop(pTrans);
    TAOS_RETURN(code);
  }

  mndTransDrop(pTrans);
  return 0;
}

int32_t mndProcessKillCompactReq(SRpcMsg *pReq) {
  int32_t         code = 0;
  int32_t         lino = 0;
  SKillCompactReq killCompactReq = {0};

  if ((code = tDeserializeSKillCompactReq(pReq->pCont, pReq->contLen, &killCompactReq)) != 0) {
    TAOS_RETURN(code);
  }

  mInfo("start to kill compact:%" PRId32, killCompactReq.compactId);

  SMnode      *pMnode = pReq->info.node;
  SCompactObj *pCompact = mndAcquireCompact(pMnode, killCompactReq.compactId);
  if (pCompact == NULL) {
    code = TSDB_CODE_MND_INVALID_COMPACT_ID;
    tFreeSKillCompactReq(&killCompactReq);
    TAOS_RETURN(code);
  }

  TAOS_CHECK_GOTO(mndCheckOperPrivilege(pMnode, pReq->info.conn.user, MND_OPER_COMPACT_DB), &lino, _OVER);

  TAOS_CHECK_GOTO(mndKillCompact(pMnode, pReq, pCompact), &lino, _OVER);

  code = TSDB_CODE_ACTION_IN_PROGRESS;

  char    obj[TSDB_INT32_ID_LEN] = {0};
  int32_t nBytes = snprintf(obj, sizeof(obj), "%d", pCompact->compactId);
  if ((uint32_t)nBytes < sizeof(obj)) {
    auditRecord(pReq, pMnode->clusterId, "killCompact", pCompact->dbname, obj, killCompactReq.sql,
                killCompactReq.sqlLen);
  } else {
    mError("compact:%" PRId32 " failed to audit since %s", pCompact->compactId, tstrerror(TSDB_CODE_OUT_OF_RANGE));
  }
_OVER:
  if (code != 0 && code != TSDB_CODE_ACTION_IN_PROGRESS) {
    mError("failed to kill compact %" PRId32 " since %s", killCompactReq.compactId, terrstr());
  }

  tFreeSKillCompactReq(&killCompactReq);
  mndReleaseCompact(pMnode, pCompact);

  TAOS_RETURN(code);
}

// update progress
static int32_t mndUpdateCompactProgress(SMnode *pMnode, SRpcMsg *pReq, int32_t compactId,
                                        SQueryCompactProgressRsp *rsp) {
  int32_t code = 0;

  void *pIter = NULL;
  while (1) {
    SCompactDetailObj *pDetail = NULL;
    pIter = sdbFetch(pMnode->pSdb, SDB_COMPACT_DETAIL, pIter, (void **)&pDetail);
    if (pIter == NULL) break;

    if (pDetail->compactId == compactId && pDetail->vgId == rsp->vgId && pDetail->dnodeId == rsp->dnodeId) {
      pDetail->newNumberFileset = rsp->numberFileset;
      pDetail->newFinished = rsp->finished;
      pDetail->progress = rsp->progress;
      pDetail->remainingTime = rsp->remainingTime;

      sdbCancelFetch(pMnode->pSdb, pIter);
      sdbRelease(pMnode->pSdb, pDetail);

      TAOS_RETURN(code);
    }

    sdbRelease(pMnode->pSdb, pDetail);
  }

  return TSDB_CODE_MND_COMPACT_DETAIL_NOT_EXIST;
}

int32_t mndProcessQueryCompactRsp(SRpcMsg *pReq) {
  int32_t                  code = 0;
  SQueryCompactProgressRsp req = {0};
  if (pReq->code != 0) {
    mError("received wrong compact response, req code is %s", tstrerror(pReq->code));
    TAOS_RETURN(pReq->code);
  }
  code = tDeserializeSQueryCompactProgressRsp(pReq->pCont, pReq->contLen, &req);
  if (code != 0) {
    mError("failed to deserialize vnode-query-compact-progress-rsp, ret:%d, pCont:%p, len:%d", code, pReq->pCont,
           pReq->contLen);
    TAOS_RETURN(code);
  }

  mDebug("compact:%d, receive query response, vgId:%d, dnodeId:%d, numberFileset:%d, finished:%d", req.compactId,
         req.vgId, req.dnodeId, req.numberFileset, req.finished);

  SMnode *pMnode = pReq->info.node;

  code = mndUpdateCompactProgress(pMnode, pReq, req.compactId, &req);
  if (code != 0) {
    mError("compact:%d, failed to update progress, vgId:%d, dnodeId:%d, numberFileset:%d, finished:%d", req.compactId,
           req.vgId, req.dnodeId, req.numberFileset, req.finished);
    TAOS_RETURN(code);
  }

  TAOS_RETURN(code);
}

// timer
void mndCompactSendProgressReq(SMnode *pMnode, SCompactObj *pCompact) {
  void *pIter = NULL;

  while (1) {
    SCompactDetailObj *pDetail = NULL;
    pIter = sdbFetch(pMnode->pSdb, SDB_COMPACT_DETAIL, pIter, (void **)&pDetail);
    if (pIter == NULL) break;

    if (pDetail->compactId == pCompact->compactId) {
      SEpSet epSet = {0};

      SDnodeObj *pDnode = mndAcquireDnode(pMnode, pDetail->dnodeId);
      if (pDnode == NULL) break;
      if (addEpIntoEpSet(&epSet, pDnode->fqdn, pDnode->port) != 0) {
        sdbRelease(pMnode->pSdb, pDetail);
        continue;
      }
      mndReleaseDnode(pMnode, pDnode);

      SQueryCompactProgressReq req;
      req.compactId = pDetail->compactId;
      req.vgId = pDetail->vgId;
      req.dnodeId = pDetail->dnodeId;

      int32_t contLen = tSerializeSQueryCompactProgressReq(NULL, 0, &req);
      if (contLen < 0) {
        sdbRelease(pMnode->pSdb, pDetail);
        continue;
      }

      contLen += sizeof(SMsgHead);

      SMsgHead *pHead = rpcMallocCont(contLen);
      if (pHead == NULL) {
        sdbRelease(pMnode->pSdb, pDetail);
        continue;
      }

      pHead->contLen = htonl(contLen);
      pHead->vgId = htonl(pDetail->vgId);

      if (tSerializeSQueryCompactProgressReq((char *)pHead + sizeof(SMsgHead), contLen - sizeof(SMsgHead), &req) <= 0) {
        sdbRelease(pMnode->pSdb, pDetail);
        continue;
      }

      SRpcMsg rpcMsg = {.msgType = TDMT_VND_QUERY_COMPACT_PROGRESS, .contLen = contLen};

      rpcMsg.pCont = pHead;

      char    detail[1024] = {0};
      int32_t len = tsnprintf(detail, sizeof(detail), "msgType:%s numOfEps:%d inUse:%d",
                              TMSG_INFO(TDMT_VND_QUERY_COMPACT_PROGRESS), epSet.numOfEps, epSet.inUse);
      for (int32_t i = 0; i < epSet.numOfEps; ++i) {
        len += tsnprintf(detail + len, sizeof(detail) - len, " ep:%d-%s:%u", i, epSet.eps[i].fqdn, epSet.eps[i].port);
      }

      mDebug("compact:%d, send update progress msg to %s", pDetail->compactId, detail);

      if (tmsgSendReq(&epSet, &rpcMsg) < 0) {
        sdbRelease(pMnode->pSdb, pDetail);
        continue;
      }
    }

    sdbRelease(pMnode->pSdb, pDetail);
  }
}

static int32_t mndSaveCompactProgress(SMnode *pMnode, int32_t compactId) {
  int32_t code = 0;
  bool    needSave = false;
  void   *pIter = NULL;
  while (1) {
    SCompactDetailObj *pDetail = NULL;
    pIter = sdbFetch(pMnode->pSdb, SDB_COMPACT_DETAIL, pIter, (void **)&pDetail);
    if (pIter == NULL) break;

    if (pDetail->compactId == compactId) {
      mDebug(
          "compact:%d, check save progress, vgId:%d, dnodeId:%d, numberFileset:%d, finished:%d, "
          "newNumberFileset:%d, newFinished:%d",
          pDetail->compactId, pDetail->vgId, pDetail->dnodeId, pDetail->numberFileset, pDetail->finished,
          pDetail->newNumberFileset, pDetail->newFinished);

      // these 2 number will jump back after dnode restart, so < is not used here
      if (pDetail->numberFileset != pDetail->newNumberFileset || pDetail->finished != pDetail->newFinished)
        needSave = true;
    }

    sdbRelease(pMnode->pSdb, pDetail);
  }

  char dbname[TSDB_TABLE_FNAME_LEN] = {0};
  TAOS_CHECK_RETURN(mndCompactGetDbName(pMnode, compactId, dbname, TSDB_TABLE_FNAME_LEN));

  if (!mndDbIsExist(pMnode, dbname)) {
    needSave = true;
    mWarn("compact:%" PRId32 ", no db exist, set needSave:%s", compactId, dbname);
  }

  if (!needSave) {
    mDebug("compact:%" PRId32 ", no need to save", compactId);
    TAOS_RETURN(code);
  }

  STrans *pTrans = mndTransCreate(pMnode, TRN_POLICY_ROLLBACK, TRN_CONFLICT_DB, NULL, "update-compact-progress");
  if (pTrans == NULL) {
    mError("trans:%" PRId32 ", failed to create since %s", pTrans->id, terrstr());
    code = TSDB_CODE_MND_RETURN_VALUE_NULL;
    if (terrno != 0) code = terrno;
    TAOS_RETURN(code);
  }
  mInfo("compact:%d, trans:%d, used to update compact progress.", compactId, pTrans->id);

  mndTransSetDbName(pTrans, dbname, NULL);

  pIter = NULL;
  while (1) {
    SCompactDetailObj *pDetail = NULL;
    pIter = sdbFetch(pMnode->pSdb, SDB_COMPACT_DETAIL, pIter, (void **)&pDetail);
    if (pIter == NULL) break;

    if (pDetail->compactId == compactId) {
      mInfo(
          "compact:%d, trans:%d, check compact progress, vgId:%d, dnodeId:%d, numberFileset:%d, finished:%d, "
          "newNumberFileset:%d, newFinished:%d",
          pDetail->compactId, pTrans->id, pDetail->vgId, pDetail->dnodeId, pDetail->numberFileset, pDetail->finished,
          pDetail->newNumberFileset, pDetail->newFinished);

      pDetail->numberFileset = pDetail->newNumberFileset;
      pDetail->finished = pDetail->newFinished;

      SSdbRaw *pCommitRaw = mndCompactDetailActionEncode(pDetail);
      if (pCommitRaw == NULL) {
        sdbCancelFetch(pMnode->pSdb, pIter);
        sdbRelease(pMnode->pSdb, pDetail);
        mndTransDrop(pTrans);
        code = TSDB_CODE_MND_RETURN_VALUE_NULL;
        if (terrno != 0) code = terrno;
        TAOS_RETURN(code);
      }
      if ((code = mndTransAppendCommitlog(pTrans, pCommitRaw)) != 0) {
        mError("compact:%d, trans:%d, failed to append commit log since %s", pDetail->compactId, pTrans->id, terrstr());
        sdbCancelFetch(pMnode->pSdb, pIter);
        sdbRelease(pMnode->pSdb, pDetail);
        mndTransDrop(pTrans);
        TAOS_RETURN(code);
      }
      if ((code = sdbSetRawStatus(pCommitRaw, SDB_STATUS_READY)) != 0) {
        sdbCancelFetch(pMnode->pSdb, pIter);
        sdbRelease(pMnode->pSdb, pDetail);
        mndTransDrop(pTrans);
        TAOS_RETURN(code);
      }
    }

    sdbRelease(pMnode->pSdb, pDetail);
  }

  bool allFinished = true;
  pIter = NULL;
  while (1) {
    SCompactDetailObj *pDetail = NULL;
    pIter = sdbFetch(pMnode->pSdb, SDB_COMPACT_DETAIL, pIter, (void **)&pDetail);
    if (pIter == NULL) break;

    if (pDetail->compactId == compactId) {
      mInfo("compact:%d, trans:%d, check compact finished, vgId:%d, dnodeId:%d, numberFileset:%d, finished:%d",
            pDetail->compactId, pTrans->id, pDetail->vgId, pDetail->dnodeId, pDetail->numberFileset, pDetail->finished);

      if (pDetail->numberFileset == -1 && pDetail->finished == -1) {
        allFinished = false;
        sdbCancelFetch(pMnode->pSdb, pIter);
        sdbRelease(pMnode->pSdb, pDetail);
        break;
      }
      if (pDetail->numberFileset != -1 && pDetail->finished != -1 && pDetail->numberFileset != pDetail->finished) {
        allFinished = false;
        sdbCancelFetch(pMnode->pSdb, pIter);
        sdbRelease(pMnode->pSdb, pDetail);
        break;
      }
    }

    sdbRelease(pMnode->pSdb, pDetail);
  }

  if (!mndDbIsExist(pMnode, dbname)) {
    allFinished = true;
    mWarn("compact:%" PRId32 ", no db exist, set all finished:%s", compactId, dbname);
  }

  if (allFinished) {
    mInfo("compact:%d, all finished", compactId);
    pIter = NULL;
    while (1) {
      SCompactDetailObj *pDetail = NULL;
      pIter = sdbFetch(pMnode->pSdb, SDB_COMPACT_DETAIL, pIter, (void **)&pDetail);
      if (pIter == NULL) break;

      if (pDetail->compactId == compactId) {
        SSdbRaw *pCommitRaw = mndCompactDetailActionEncode(pDetail);
        if (pCommitRaw == NULL) {
          mndTransDrop(pTrans);
          code = TSDB_CODE_MND_RETURN_VALUE_NULL;
          if (terrno != 0) code = terrno;
          TAOS_RETURN(code);
        }
        if ((code = mndTransAppendCommitlog(pTrans, pCommitRaw)) != 0) {
          mError("compact:%d, trans:%d, failed to append commit log since %s", pDetail->compactId, pTrans->id,
                 terrstr());
          sdbCancelFetch(pMnode->pSdb, pIter);
          sdbRelease(pMnode->pSdb, pDetail);
          mndTransDrop(pTrans);
          TAOS_RETURN(code);
        }
        if ((code = sdbSetRawStatus(pCommitRaw, SDB_STATUS_DROPPED)) != 0) {
          sdbCancelFetch(pMnode->pSdb, pIter);
          sdbRelease(pMnode->pSdb, pDetail);
          mndTransDrop(pTrans);
          TAOS_RETURN(code);
        }
        mInfo("compact:%d, add drop compactdetail action", pDetail->compactDetailId);
      }

      sdbRelease(pMnode->pSdb, pDetail);
    }

    SCompactObj *pCompact = mndAcquireCompact(pMnode, compactId);
    if (pCompact == NULL) {
      mndTransDrop(pTrans);
      code = TSDB_CODE_MND_RETURN_VALUE_NULL;
      if (terrno != 0) code = terrno;
      TAOS_RETURN(code);
    }
    SSdbRaw *pCommitRaw = mndCompactActionEncode(pCompact);
    mndReleaseCompact(pMnode, pCompact);
    if (pCommitRaw == NULL) {
      mndTransDrop(pTrans);
      code = TSDB_CODE_MND_RETURN_VALUE_NULL;
      if (terrno != 0) code = terrno;
      TAOS_RETURN(code);
    }
    if ((code = mndTransAppendCommitlog(pTrans, pCommitRaw)) != 0) {
      mError("compact:%d, trans:%d, failed to append commit log since %s", compactId, pTrans->id, terrstr());
      mndTransDrop(pTrans);
      TAOS_RETURN(code);
    }
    if ((code = sdbSetRawStatus(pCommitRaw, SDB_STATUS_DROPPED)) != 0) {
      mError("compact:%d, trans:%d, failed to append commit log since %s", compactId, pTrans->id, terrstr());
      mndTransDrop(pTrans);
      TAOS_RETURN(code);
    }
    mInfo("compact:%d, add drop compact action", pCompact->compactId);
  }

  if ((code = mndTransPrepare(pMnode, pTrans)) != 0) {
    mError("compact:%d, trans:%d, failed to prepare since %s", compactId, pTrans->id, terrstr());
    mndTransDrop(pTrans);
    TAOS_RETURN(code);
  }

  mndTransDrop(pTrans);
  return 0;
}

static void mndCompactPullup(SMnode *pMnode) {
  int32_t code = 0;
  SSdb   *pSdb = pMnode->pSdb;
  SArray *pArray = taosArrayInit(sdbGetSize(pSdb, SDB_COMPACT), sizeof(int32_t));
  if (pArray == NULL) return;

  void *pIter = NULL;
  while (1) {
    SCompactObj *pCompact = NULL;
    pIter = sdbFetch(pMnode->pSdb, SDB_COMPACT, pIter, (void **)&pCompact);
    if (pIter == NULL) break;
    if (taosArrayPush(pArray, &pCompact->compactId) == NULL) {
      mError("failed to push compact id:%d into array, but continue pull up", pCompact->compactId);
    }
    sdbRelease(pSdb, pCompact);
  }

  for (int32_t i = 0; i < taosArrayGetSize(pArray); ++i) {
    mInfo("begin to pull up");
    int32_t     *pCompactId = taosArrayGet(pArray, i);
    SCompactObj *pCompact = mndAcquireCompact(pMnode, *pCompactId);
    if (pCompact != NULL) {
      mInfo("compact:%d, begin to pull up", pCompact->compactId);
      mndCompactSendProgressReq(pMnode, pCompact);
      if ((code = mndSaveCompactProgress(pMnode, pCompact->compactId)) != 0) {
        mError("compact:%d, failed to save compact progress since %s", pCompact->compactId, tstrerror(code));
      }
      mndReleaseCompact(pMnode, pCompact);
    }
  }
  taosArrayDestroy(pArray);
}

static int32_t mndCompactDispatchAudit(SMnode *pMnode, SRpcMsg *pReq, SDbObj *pDb, STimeWindow *tw) {
  if (!tsEnableAudit || tsMonitorFqdn[0] == 0 || tsMonitorPort == 0) {
    return 0;
  }

  SName   name = {0};
  int32_t sqlLen = 0;
  char    sql[256] = {0};
  char    skeyStr[40] = {0};
  char    ekeyStr[40] = {0};
  char   *pDbName = pDb->name;

  if (tNameFromString(&name, pDb->name, T_NAME_ACCT | T_NAME_DB) == 0) {
    pDbName = name.dbname;
  }

  if (taosFormatUtcTime(skeyStr, sizeof(skeyStr), tw->skey, pDb->cfg.precision) == 0 &&
      taosFormatUtcTime(ekeyStr, sizeof(ekeyStr), tw->ekey, pDb->cfg.precision) == 0) {
    sqlLen = tsnprintf(sql, sizeof(sql), "compact db %s start with '%s' end with '%s'", pDbName, skeyStr, ekeyStr);
  } else {
    sqlLen = tsnprintf(sql, sizeof(sql), "compact db %s start with %" PRIi64 " end with %" PRIi64, pDbName, tw->skey,
                       tw->ekey);
  }
  auditRecord(NULL, pMnode->clusterId, "autoCompactDB", name.dbname, "", sql, sqlLen);

  return 0;
}

extern int32_t mndCompactDb(SMnode *pMnode, SRpcMsg *pReq, SDbObj *pDb, STimeWindow tw, SArray *vgroupIds);
static int32_t mndCompactDispatch(SRpcMsg *pReq) {
  int32_t code = 0;
  SMnode *pMnode = pReq->info.node;
  SSdb   *pSdb = pMnode->pSdb;
  int64_t curMs = taosGetTimestampMs();
  int64_t curMin = curMs / 60000LL;

  void   *pIter = NULL;
  SDbObj *pDb = NULL;
  while ((pIter = sdbFetch(pSdb, SDB_DB, pIter, (void **)&pDb))) {
    if (pDb->cfg.compactInterval <= 0) {
      mDebug("db:%p,%s, compact interval is %dm, skip", pDb, pDb->name, pDb->cfg.compactInterval);
      sdbRelease(pSdb, pDb);
      continue;
    }

    // daysToKeep2 would be altered
    if (pDb->cfg.compactEndTime && (pDb->cfg.compactEndTime <= -pDb->cfg.daysToKeep2)) {
      mWarn("db:%p,%s, compact end time:%dm <= -keep2:%dm , skip", pDb, pDb->name, pDb->cfg.compactEndTime,
            -pDb->cfg.daysToKeep2);
      sdbRelease(pSdb, pDb);
      continue;
    }

    int64_t compactStartTime = pDb->cfg.compactStartTime ? pDb->cfg.compactStartTime : -pDb->cfg.daysToKeep2;
    int64_t compactEndTime = pDb->cfg.compactEndTime ? pDb->cfg.compactEndTime : -pDb->cfg.daysPerFile;

    if (compactStartTime >= compactEndTime) {
      mDebug("db:%p,%s, compact start time:%" PRIi64 "m >= end time:%" PRIi64 "m, skip", pDb, pDb->name,
             compactStartTime, compactEndTime);
      sdbRelease(pSdb, pDb);
      continue;
    }

<<<<<<< HEAD
    int64_t remainder = ((curMin + (int64_t)pDb->cfg.compactTimeOffset * 60LL) % pDb->cfg.compactInterval);
=======
    int64_t remainder = ((curMin - (int64_t)pDb->cfg.compactTimeOffset * 60LL) % pDb->cfg.compactInterval);
>>>>>>> 60fdd0fe
    if (remainder != 0) {
      mDebug("db:%p,%s, current time:%" PRIi64 "m is not divisible by compact interval:%dm, offset:%" PRIi8
             "h, remainder:%" PRIi64 "m, skip",
             pDb, pDb->name, curMin, pDb->cfg.compactInterval, pDb->cfg.compactTimeOffset, remainder);
      sdbRelease(pSdb, pDb);
      continue;
    }

    if ((pDb->compactStartTime / 60000LL) == curMin) {
      mDebug("db:%p:%s, compact has already been dispatched at %" PRIi64 "m(%" PRIi64 "ms), skip", pDb, pDb->name,
             curMin, pDb->compactStartTime);
      sdbRelease(pSdb, pDb);
      continue;
    }

    STimeWindow tw = {
        .skey = convertTimePrecision(curMs + compactStartTime * 60000LL, TSDB_TIME_PRECISION_MILLI, pDb->cfg.precision),
        .ekey = convertTimePrecision(curMs + compactEndTime * 60000LL, TSDB_TIME_PRECISION_MILLI, pDb->cfg.precision)};

    if ((code = mndCompactDb(pMnode, NULL, pDb, tw, NULL)) == 0) {
      mInfo("db:%p,%s, succeed to dispatch compact with range:[%" PRIi64 ",%" PRIi64 "], interval:%dm, start:%" PRIi64
            "m, end:%" PRIi64 "m, offset:%" PRIi8 "h",
            pDb, pDb->name, tw.skey, tw.ekey, pDb->cfg.compactInterval, compactStartTime, compactEndTime,
            pDb->cfg.compactTimeOffset);
    } else {
      mWarn("db:%p,%s, failed to dispatch compact with range:[%" PRIi64 ",%" PRIi64 "], interval:%dm, start:%" PRIi64
            "m, end:%" PRIi64 "m, offset:%" PRIi8 "h, since %s",
            pDb, pDb->name, tw.skey, tw.ekey, pDb->cfg.compactInterval, compactStartTime, compactEndTime,
            pDb->cfg.compactTimeOffset, tstrerror(code));
    }

    TAOS_UNUSED(mndCompactDispatchAudit(pMnode, pReq, pDb, &tw));

    sdbRelease(pSdb, pDb);
  }
  return 0;
}

static int32_t mndProcessCompactTimer(SRpcMsg *pReq) {
#ifdef TD_ENTERPRISE
  mTrace("start to process compact timer");
  mndCompactPullup(pReq->info.node);
  TAOS_UNUSED(mndCompactDispatch(pReq));
#endif
  return 0;
}<|MERGE_RESOLUTION|>--- conflicted
+++ resolved
@@ -957,11 +957,7 @@
       continue;
     }
 
-<<<<<<< HEAD
-    int64_t remainder = ((curMin + (int64_t)pDb->cfg.compactTimeOffset * 60LL) % pDb->cfg.compactInterval);
-=======
     int64_t remainder = ((curMin - (int64_t)pDb->cfg.compactTimeOffset * 60LL) % pDb->cfg.compactInterval);
->>>>>>> 60fdd0fe
     if (remainder != 0) {
       mDebug("db:%p,%s, current time:%" PRIi64 "m is not divisible by compact interval:%dm, offset:%" PRIi8
              "h, remainder:%" PRIi64 "m, skip",
