--- conflicted
+++ resolved
@@ -31,11 +31,7 @@
 #include "systable.h"
 
 #define DB_VER_NUMBER   1
-<<<<<<< HEAD
-#define DB_RESERVE_SIZE 62
-=======
 #define DB_RESERVE_SIZE 58
->>>>>>> 2f905064
 
 static SSdbRaw *mndDbActionEncode(SDbObj *pDb);
 static SSdbRow *mndDbActionDecode(SSdbRaw *pRaw);
@@ -130,11 +126,8 @@
   SDB_SET_INT32(pRaw, dataPos, pDb->cfg.walRollPeriod, _OVER)
   SDB_SET_INT64(pRaw, dataPos, pDb->cfg.walSegmentSize, _OVER)
   SDB_SET_INT16(pRaw, dataPos, pDb->cfg.sstTrigger, _OVER)
-<<<<<<< HEAD
-=======
   SDB_SET_INT16(pRaw, dataPos, pDb->cfg.hashPrefix, _OVER)
   SDB_SET_INT16(pRaw, dataPos, pDb->cfg.hashSuffix, _OVER)
->>>>>>> 2f905064
 
   SDB_SET_RESERVE(pRaw, dataPos, DB_RESERVE_SIZE, _OVER)
   SDB_SET_DATALEN(pRaw, dataPos, _OVER)
@@ -219,11 +212,8 @@
   SDB_GET_INT32(pRaw, dataPos, &pDb->cfg.walRollPeriod, _OVER)
   SDB_GET_INT64(pRaw, dataPos, &pDb->cfg.walSegmentSize, _OVER)
   SDB_GET_INT16(pRaw, dataPos, &pDb->cfg.sstTrigger, _OVER)
-<<<<<<< HEAD
-=======
   SDB_GET_INT16(pRaw, dataPos, &pDb->cfg.hashPrefix, _OVER)
   SDB_GET_INT16(pRaw, dataPos, &pDb->cfg.hashSuffix, _OVER)
->>>>>>> 2f905064
 
   SDB_GET_RESERVE(pRaw, dataPos, DB_RESERVE_SIZE, _OVER)
   taosInitRWLatch(&pDb->lock);
@@ -348,13 +338,9 @@
   if (pCfg->walRetentionSize < TSDB_DB_MIN_WAL_RETENTION_SIZE) return -1;
   if (pCfg->walRollPeriod < TSDB_DB_MIN_WAL_ROLL_PERIOD) return -1;
   if (pCfg->walSegmentSize < TSDB_DB_MIN_WAL_SEGMENT_SIZE) return -1;
-<<<<<<< HEAD
-  if (pCfg->sstTrigger < TSDB_MIN_SST_TRIGGER || pCfg->sstTrigger > TSDB_MAX_SST_TRIGGER) return -1;
-=======
   if (pCfg->sstTrigger < TSDB_MIN_STT_TRIGGER || pCfg->sstTrigger > TSDB_MAX_STT_TRIGGER) return -1;
   if (pCfg->hashPrefix < TSDB_MIN_HASH_PREFIX || pCfg->hashPrefix > TSDB_MAX_HASH_PREFIX) return -1;
   if (pCfg->hashSuffix < TSDB_MIN_HASH_SUFFIX || pCfg->hashSuffix > TSDB_MAX_HASH_SUFFIX) return -1;
->>>>>>> 2f905064
 
   terrno = 0;
   return terrno;
@@ -389,11 +375,8 @@
   if (pCfg->walRollPeriod < 0) pCfg->walRollPeriod = TSDB_REPS_DEF_DB_WAL_ROLL_PERIOD;
   if (pCfg->walSegmentSize < 0) pCfg->walSegmentSize = TSDB_DEFAULT_DB_WAL_SEGMENT_SIZE;
   if (pCfg->sstTrigger <= 0) pCfg->sstTrigger = TSDB_DEFAULT_SST_TRIGGER;
-<<<<<<< HEAD
-=======
   if (pCfg->hashPrefix < 0) pCfg->hashPrefix = TSDB_DEFAULT_HASH_PREFIX;
   if (pCfg->hashSuffix < 0) pCfg->hashSuffix = TSDB_DEFAULT_HASH_SUFFIX;
->>>>>>> 2f905064
 }
 
 static int32_t mndSetCreateDbRedoLogs(SMnode *pMnode, STrans *pTrans, SDbObj *pDb, SVgObj *pVgroups) {
@@ -511,11 +494,8 @@
       .walRollPeriod = pCreate->walRollPeriod,
       .walSegmentSize = pCreate->walSegmentSize,
       .sstTrigger = pCreate->sstTrigger,
-<<<<<<< HEAD
-=======
       .hashPrefix = pCreate->hashPrefix,
       .hashSuffix = pCreate->hashSuffix,
->>>>>>> 2f905064
   };
 
   dbObj.cfg.numOfRetensions = pCreate->numOfRetensions;
@@ -1736,8 +1716,6 @@
 
     pColInfo = taosArrayGet(pBlock->pDataBlock, cols++);
     colDataAppend(pColInfo, rows, (const char *)&pDb->cfg.sstTrigger, false);
-<<<<<<< HEAD
-=======
 
     pColInfo = taosArrayGet(pBlock->pDataBlock, cols++);
     int16_t hashPrefix = pDb->cfg.hashPrefix;
@@ -1748,7 +1726,6 @@
 
     pColInfo = taosArrayGet(pBlock->pDataBlock, cols++);
     colDataAppend(pColInfo, rows, (const char *)&pDb->cfg.hashSuffix, false);
->>>>>>> 2f905064
   }
 
   taosMemoryFree(buf);
