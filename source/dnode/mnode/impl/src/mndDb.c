/*
 * Copyright (c) 2019 TAOS Data, Inc. <jhtao@taosdata.com>
 *
 * This program is free software: you can use, redistribute, and/or modify
 * it under the terms of the GNU Affero General Public License, version 3
 * or later ("AGPL"), as published by the Free Software Foundation.
 *
 * This program is distributed in the hope that it will be useful, but WITHOUT
 * ANY WARRANTY; without even the implied warranty of MERCHANTABILITY or
 * FITNESS FOR A PARTICULAR PURPOSE.
 *
 * You should have received a copy of the GNU Affero General Public License
 * along with this program. If not, see <http://www.gnu.org/licenses/>.
 */

#define _DEFAULT_SOURCE
#include "mndDb.h"
#include "mndDnode.h"
#include "mndShow.h"
#include "mndTrans.h"
#include "mndUser.h"
#include "mndVgroup.h"

#define TSDB_DB_VER_NUMBER 1
#define TSDB_DB_RESERVE_SIZE 64

static SSdbRaw *mndDbActionEncode(SDbObj *pDb);
static SSdbRow *mndDbActionDecode(SSdbRaw *pRaw);
static int32_t  mndDbActionInsert(SSdb *pSdb, SDbObj *pDb);
static int32_t  mndDbActionDelete(SSdb *pSdb, SDbObj *pDb);
static int32_t  mndDbActionUpdate(SSdb *pSdb, SDbObj *pOld, SDbObj *pNew);
static int32_t  mndProcessCreateDbReq(SMnodeMsg *pReq);
static int32_t  mndProcessAlterDbReq(SMnodeMsg *pReq);
static int32_t  mndProcessDropDbReq(SMnodeMsg *pReq);
static int32_t  mndProcessUseDbReq(SMnodeMsg *pReq);
static int32_t  mndProcessSyncDbReq(SMnodeMsg *pReq);
static int32_t  mndProcessCompactDbReq(SMnodeMsg *pReq);
static int32_t  mndGetDbMeta(SMnodeMsg *pReq, SShowObj *pShow, STableMetaRsp *pMeta);
static int32_t  mndRetrieveDbs(SMnodeMsg *pReq, SShowObj *pShow, char *data, int32_t rows);
static void     mndCancelGetNextDb(SMnode *pMnode, void *pIter);

int32_t mndInitDb(SMnode *pMnode) {
  SSdbTable table = {.sdbType = SDB_DB,
                     .keyType = SDB_KEY_BINARY,
                     .encodeFp = (SdbEncodeFp)mndDbActionEncode,
                     .decodeFp = (SdbDecodeFp)mndDbActionDecode,
                     .insertFp = (SdbInsertFp)mndDbActionInsert,
                     .updateFp = (SdbUpdateFp)mndDbActionUpdate,
                     .deleteFp = (SdbDeleteFp)mndDbActionDelete};

  mndSetMsgHandle(pMnode, TDMT_MND_CREATE_DB, mndProcessCreateDbReq);
  mndSetMsgHandle(pMnode, TDMT_MND_ALTER_DB, mndProcessAlterDbReq);
  mndSetMsgHandle(pMnode, TDMT_MND_DROP_DB, mndProcessDropDbReq);
  mndSetMsgHandle(pMnode, TDMT_MND_USE_DB, mndProcessUseDbReq);
  mndSetMsgHandle(pMnode, TDMT_MND_SYNC_DB, mndProcessSyncDbReq);
  mndSetMsgHandle(pMnode, TDMT_MND_COMPACT_DB, mndProcessCompactDbReq);

  mndAddShowMetaHandle(pMnode, TSDB_MGMT_TABLE_DB, mndGetDbMeta);
  mndAddShowRetrieveHandle(pMnode, TSDB_MGMT_TABLE_DB, mndRetrieveDbs);
  mndAddShowFreeIterHandle(pMnode, TSDB_MGMT_TABLE_DB, mndCancelGetNextDb);

  return sdbSetTable(pMnode->pSdb, table);
}

void mndCleanupDb(SMnode *pMnode) {}

static SSdbRaw *mndDbActionEncode(SDbObj *pDb) {
  terrno = TSDB_CODE_OUT_OF_MEMORY;

  SSdbRaw *pRaw = sdbAllocRaw(SDB_DB, TSDB_DB_VER_NUMBER, sizeof(SDbObj) + TSDB_DB_RESERVE_SIZE);
  if (pRaw == NULL) goto DB_ENCODE_OVER;

  int32_t dataPos = 0;
  SDB_SET_BINARY(pRaw, dataPos, pDb->name, TSDB_DB_FNAME_LEN, DB_ENCODE_OVER)
  SDB_SET_BINARY(pRaw, dataPos, pDb->acct, TSDB_USER_LEN, DB_ENCODE_OVER)
<<<<<<< HEAD
  SDB_SET_BINARY(pRaw, dataPos, pDb->createdUser, TSDB_USER_LEN, DB_ENCODE_OVER)
=======
  SDB_SET_BINARY(pRaw, dataPos, pDb->createUser, TSDB_USER_LEN, DB_ENCODE_OVER)
>>>>>>> 6caa5069
  SDB_SET_INT64(pRaw, dataPos, pDb->createdTime, DB_ENCODE_OVER)
  SDB_SET_INT64(pRaw, dataPos, pDb->updateTime, DB_ENCODE_OVER)
  SDB_SET_INT64(pRaw, dataPos, pDb->uid, DB_ENCODE_OVER)
  SDB_SET_INT32(pRaw, dataPos, pDb->cfgVersion, DB_ENCODE_OVER)
  SDB_SET_INT32(pRaw, dataPos, pDb->vgVersion, DB_ENCODE_OVER)
  SDB_SET_INT8(pRaw, dataPos, pDb->hashMethod, DB_ENCODE_OVER)
  SDB_SET_INT32(pRaw, dataPos, pDb->cfg.numOfVgroups, DB_ENCODE_OVER)
  SDB_SET_INT32(pRaw, dataPos, pDb->cfg.cacheBlockSize, DB_ENCODE_OVER)
  SDB_SET_INT32(pRaw, dataPos, pDb->cfg.totalBlocks, DB_ENCODE_OVER)
  SDB_SET_INT32(pRaw, dataPos, pDb->cfg.daysPerFile, DB_ENCODE_OVER)
  SDB_SET_INT32(pRaw, dataPos, pDb->cfg.daysToKeep0, DB_ENCODE_OVER)
  SDB_SET_INT32(pRaw, dataPos, pDb->cfg.daysToKeep1, DB_ENCODE_OVER)
  SDB_SET_INT32(pRaw, dataPos, pDb->cfg.daysToKeep2, DB_ENCODE_OVER)
  SDB_SET_INT32(pRaw, dataPos, pDb->cfg.minRows, DB_ENCODE_OVER)
  SDB_SET_INT32(pRaw, dataPos, pDb->cfg.maxRows, DB_ENCODE_OVER)
  SDB_SET_INT32(pRaw, dataPos, pDb->cfg.commitTime, DB_ENCODE_OVER)
  SDB_SET_INT32(pRaw, dataPos, pDb->cfg.fsyncPeriod, DB_ENCODE_OVER)
  SDB_SET_INT8(pRaw, dataPos, pDb->cfg.walLevel, DB_ENCODE_OVER)
  SDB_SET_INT8(pRaw, dataPos, pDb->cfg.precision, DB_ENCODE_OVER)
  SDB_SET_INT8(pRaw, dataPos, pDb->cfg.compression, DB_ENCODE_OVER)
  SDB_SET_INT8(pRaw, dataPos, pDb->cfg.replications, DB_ENCODE_OVER)
  SDB_SET_INT8(pRaw, dataPos, pDb->cfg.quorum, DB_ENCODE_OVER)
  SDB_SET_INT8(pRaw, dataPos, pDb->cfg.update, DB_ENCODE_OVER)
  SDB_SET_INT8(pRaw, dataPos, pDb->cfg.cacheLastRow, DB_ENCODE_OVER)
  SDB_SET_RESERVE(pRaw, dataPos, TSDB_DB_RESERVE_SIZE, DB_ENCODE_OVER)
  SDB_SET_DATALEN(pRaw, dataPos, DB_ENCODE_OVER)

  terrno = 0;

DB_ENCODE_OVER:
  if (terrno != 0) {
    mError("db:%s, failed to encode to raw:%p since %s", pDb->name, pRaw, terrstr());
    sdbFreeRaw(pRaw);
    return NULL;
  }

  mTrace("db:%s, encode to raw:%p, row:%p", pDb->name, pRaw, pDb);
  return pRaw;
}

static SSdbRow *mndDbActionDecode(SSdbRaw *pRaw) {
  terrno = TSDB_CODE_OUT_OF_MEMORY;

  int8_t sver = 0;
  if (sdbGetRawSoftVer(pRaw, &sver) != 0) goto DB_DECODE_OVER;

  if (sver != TSDB_DB_VER_NUMBER) {
    terrno = TSDB_CODE_SDB_INVALID_DATA_VER;
    goto DB_DECODE_OVER;
  }

  SSdbRow *pRow = sdbAllocRow(sizeof(SDbObj));
  if (pRow == NULL) goto DB_DECODE_OVER;

  SDbObj *pDb = sdbGetRowObj(pRow);
  if (pDb == NULL) goto DB_DECODE_OVER;

  int32_t dataPos = 0;
  SDB_GET_BINARY(pRaw, dataPos, pDb->name, TSDB_DB_FNAME_LEN, DB_DECODE_OVER)
  SDB_GET_BINARY(pRaw, dataPos, pDb->acct, TSDB_USER_LEN, DB_DECODE_OVER)
<<<<<<< HEAD
  SDB_GET_BINARY(pRaw, dataPos, pDb->createdUser, TSDB_USER_LEN, DB_DECODE_OVER)
=======
  SDB_GET_BINARY(pRaw, dataPos, pDb->createUser, TSDB_USER_LEN, DB_DECODE_OVER)
>>>>>>> 6caa5069
  SDB_GET_INT64(pRaw, dataPos, &pDb->createdTime, DB_DECODE_OVER)
  SDB_GET_INT64(pRaw, dataPos, &pDb->updateTime, DB_DECODE_OVER)
  SDB_GET_INT64(pRaw, dataPos, &pDb->uid, DB_DECODE_OVER)
  SDB_GET_INT32(pRaw, dataPos, &pDb->cfgVersion, DB_DECODE_OVER)
  SDB_GET_INT32(pRaw, dataPos, &pDb->vgVersion, DB_DECODE_OVER)
  SDB_GET_INT8(pRaw, dataPos, &pDb->hashMethod, DB_DECODE_OVER)
  SDB_GET_INT32(pRaw, dataPos, &pDb->cfg.numOfVgroups, DB_DECODE_OVER)
  SDB_GET_INT32(pRaw, dataPos, &pDb->cfg.cacheBlockSize, DB_DECODE_OVER)
  SDB_GET_INT32(pRaw, dataPos, &pDb->cfg.totalBlocks, DB_DECODE_OVER)
  SDB_GET_INT32(pRaw, dataPos, &pDb->cfg.daysPerFile, DB_DECODE_OVER)
  SDB_GET_INT32(pRaw, dataPos, &pDb->cfg.daysToKeep0, DB_DECODE_OVER)
  SDB_GET_INT32(pRaw, dataPos, &pDb->cfg.daysToKeep1, DB_DECODE_OVER)
  SDB_GET_INT32(pRaw, dataPos, &pDb->cfg.daysToKeep2, DB_DECODE_OVER)
  SDB_GET_INT32(pRaw, dataPos, &pDb->cfg.minRows, DB_DECODE_OVER)
  SDB_GET_INT32(pRaw, dataPos, &pDb->cfg.maxRows, DB_DECODE_OVER)
  SDB_GET_INT32(pRaw, dataPos, &pDb->cfg.commitTime, DB_DECODE_OVER)
  SDB_GET_INT32(pRaw, dataPos, &pDb->cfg.fsyncPeriod, DB_DECODE_OVER)
  SDB_GET_INT8(pRaw, dataPos, &pDb->cfg.walLevel, DB_DECODE_OVER)
  SDB_GET_INT8(pRaw, dataPos, &pDb->cfg.precision, DB_DECODE_OVER)
  SDB_GET_INT8(pRaw, dataPos, &pDb->cfg.compression, DB_DECODE_OVER)
  SDB_GET_INT8(pRaw, dataPos, &pDb->cfg.replications, DB_DECODE_OVER)
  SDB_GET_INT8(pRaw, dataPos, &pDb->cfg.quorum, DB_DECODE_OVER)
  SDB_GET_INT8(pRaw, dataPos, &pDb->cfg.update, DB_DECODE_OVER)
  SDB_GET_INT8(pRaw, dataPos, &pDb->cfg.cacheLastRow, DB_DECODE_OVER)
  SDB_GET_RESERVE(pRaw, dataPos, TSDB_DB_RESERVE_SIZE, DB_DECODE_OVER)

  terrno = 0;

DB_DECODE_OVER:
  if (terrno != 0) {
    mError("db:%s, failed to decode from raw:%p since %s", pDb->name, pRaw, terrstr());
    tfree(pRow);
    return NULL;
  }

  mTrace("db:%s, decode from raw:%p, row:%p", pDb->name, pRaw, pDb);
  return pRow;
}

static int32_t mndDbActionInsert(SSdb *pSdb, SDbObj *pDb) {
  mTrace("db:%s, perform insert action, row:%p", pDb->name, pDb);
  return 0;
}

static int32_t mndDbActionDelete(SSdb *pSdb, SDbObj *pDb) {
  mTrace("db:%s, perform delete action, row:%p", pDb->name, pDb);
  return 0;
}

static int32_t mndDbActionUpdate(SSdb *pSdb, SDbObj *pOld, SDbObj *pNew) {
  mTrace("db:%s, perform update action, old row:%p new row:%p", pOld->name, pOld, pNew);
  pOld->updateTime = pNew->updateTime;
  pOld->cfgVersion = pNew->cfgVersion;
  pOld->vgVersion = pNew->vgVersion;
  memcpy(&pOld->cfg, &pNew->cfg, sizeof(SDbCfg));
  return 0;
}

SDbObj *mndAcquireDb(SMnode *pMnode, char *db) {
  SSdb   *pSdb = pMnode->pSdb;
  SDbObj *pDb = sdbAcquire(pSdb, SDB_DB, db);
  if (pDb == NULL && terrno == TSDB_CODE_SDB_OBJ_NOT_THERE) {
    terrno = TSDB_CODE_MND_DB_NOT_EXIST;
  }
  return pDb;
}

void mndReleaseDb(SMnode *pMnode, SDbObj *pDb) {
  SSdb *pSdb = pMnode->pSdb;
  sdbRelease(pSdb, pDb);
}

static int32_t mndCheckDbName(char *dbName, SUserObj *pUser) {
  char *pos = strstr(dbName, TS_PATH_DELIMITER);
  if (pos == NULL) {
    terrno = TSDB_CODE_MND_INVALID_DB;
    return -1;
  }

  int32_t acctId = atoi(dbName);
  if (acctId != pUser->acctId) {
    terrno = TSDB_CODE_MND_INVALID_DB_ACCT;
    return -1;
  }

  return 0;
}

static int32_t mndCheckDbCfg(SMnode *pMnode, SDbCfg *pCfg) {
  if (pCfg->numOfVgroups < TSDB_MIN_VNODES_PER_DB || pCfg->numOfVgroups > TSDB_MAX_VNODES_PER_DB) return -1;
  if (pCfg->cacheBlockSize < TSDB_MIN_CACHE_BLOCK_SIZE || pCfg->cacheBlockSize > TSDB_MAX_CACHE_BLOCK_SIZE) return -1;
  if (pCfg->totalBlocks < TSDB_MIN_TOTAL_BLOCKS || pCfg->totalBlocks > TSDB_MAX_TOTAL_BLOCKS) return -1;
  if (pCfg->daysPerFile < TSDB_MIN_DAYS_PER_FILE || pCfg->daysPerFile > TSDB_MAX_DAYS_PER_FILE) return -1;
  if (pCfg->daysToKeep0 < TSDB_MIN_KEEP || pCfg->daysToKeep0 > TSDB_MAX_KEEP) return -1;
  if (pCfg->daysToKeep1 < TSDB_MIN_KEEP || pCfg->daysToKeep1 > TSDB_MAX_KEEP) return -1;
  if (pCfg->daysToKeep2 < TSDB_MIN_KEEP || pCfg->daysToKeep2 > TSDB_MAX_KEEP) return -1;
  if (pCfg->daysToKeep0 < pCfg->daysPerFile) return -1;
  if (pCfg->daysToKeep0 > pCfg->daysToKeep1) return -1;
  if (pCfg->daysToKeep1 > pCfg->daysToKeep2) return -1;
  if (pCfg->minRows < TSDB_MIN_MIN_ROW_FBLOCK || pCfg->minRows > TSDB_MAX_MIN_ROW_FBLOCK) return -1;
  if (pCfg->maxRows < TSDB_MIN_MAX_ROW_FBLOCK || pCfg->maxRows > TSDB_MAX_MAX_ROW_FBLOCK) return -1;
  if (pCfg->minRows > pCfg->maxRows) return -1;
  if (pCfg->commitTime < TSDB_MIN_COMMIT_TIME || pCfg->commitTime > TSDB_MAX_COMMIT_TIME) return -1;
  if (pCfg->fsyncPeriod < TSDB_MIN_FSYNC_PERIOD || pCfg->fsyncPeriod > TSDB_MAX_FSYNC_PERIOD) return -1;
  if (pCfg->walLevel < TSDB_MIN_WAL_LEVEL || pCfg->walLevel > TSDB_MAX_WAL_LEVEL) return -1;
  if (pCfg->precision < TSDB_MIN_PRECISION && pCfg->precision > TSDB_MAX_PRECISION) return -1;
  if (pCfg->compression < TSDB_MIN_COMP_LEVEL || pCfg->compression > TSDB_MAX_COMP_LEVEL) return -1;
  if (pCfg->replications < TSDB_MIN_DB_REPLICA_OPTION || pCfg->replications > TSDB_MAX_DB_REPLICA_OPTION) return -1;
  if (pCfg->replications > mndGetDnodeSize(pMnode)) return -1;
  if (pCfg->quorum < TSDB_MIN_DB_QUORUM_OPTION || pCfg->quorum > TSDB_MAX_DB_QUORUM_OPTION) return -1;
  if (pCfg->quorum > pCfg->replications) return -1;
  if (pCfg->update < TSDB_MIN_DB_UPDATE || pCfg->update > TSDB_MAX_DB_UPDATE) return -1;
  if (pCfg->cacheLastRow < TSDB_MIN_DB_CACHE_LAST_ROW || pCfg->cacheLastRow > TSDB_MAX_DB_CACHE_LAST_ROW) return -1;
  return TSDB_CODE_SUCCESS;
}

static void mndSetDefaultDbCfg(SDbCfg *pCfg) {
  if (pCfg->numOfVgroups < 0) pCfg->numOfVgroups = TSDB_DEFAULT_VN_PER_DB;
  if (pCfg->cacheBlockSize < 0) pCfg->cacheBlockSize = TSDB_DEFAULT_CACHE_BLOCK_SIZE;
  if (pCfg->totalBlocks < 0) pCfg->totalBlocks = TSDB_DEFAULT_TOTAL_BLOCKS;
  if (pCfg->daysPerFile < 0) pCfg->daysPerFile = TSDB_DEFAULT_DAYS_PER_FILE;
  if (pCfg->daysToKeep0 < 0) pCfg->daysToKeep0 = TSDB_DEFAULT_KEEP;
  if (pCfg->daysToKeep1 < 0) pCfg->daysToKeep1 = TSDB_DEFAULT_KEEP;
  if (pCfg->daysToKeep2 < 0) pCfg->daysToKeep2 = TSDB_DEFAULT_KEEP;
  if (pCfg->minRows < 0) pCfg->minRows = TSDB_DEFAULT_MIN_ROW_FBLOCK;
  if (pCfg->maxRows < 0) pCfg->maxRows = TSDB_DEFAULT_MAX_ROW_FBLOCK;
  if (pCfg->commitTime < 0) pCfg->commitTime = TSDB_DEFAULT_COMMIT_TIME;
  if (pCfg->fsyncPeriod < 0) pCfg->fsyncPeriod = TSDB_DEFAULT_FSYNC_PERIOD;
  if (pCfg->walLevel < 0) pCfg->walLevel = TSDB_DEFAULT_WAL_LEVEL;
  if (pCfg->precision < 0) pCfg->precision = TSDB_DEFAULT_PRECISION;
  if (pCfg->compression < 0) pCfg->compression = TSDB_DEFAULT_COMP_LEVEL;
  if (pCfg->replications < 0) pCfg->replications = TSDB_DEFAULT_DB_REPLICA_OPTION;
  if (pCfg->quorum < 0) pCfg->quorum = TSDB_DEFAULT_DB_QUORUM_OPTION;
  if (pCfg->update < 0) pCfg->update = TSDB_DEFAULT_DB_UPDATE_OPTION;
  if (pCfg->cacheLastRow < 0) pCfg->cacheLastRow = TSDB_DEFAULT_CACHE_LAST_ROW;
}

static int32_t mndSetCreateDbRedoLogs(SMnode *pMnode, STrans *pTrans, SDbObj *pDb, SVgObj *pVgroups) {
  SSdbRaw *pDbRaw = mndDbActionEncode(pDb);
  if (pDbRaw == NULL) return -1;
  if (mndTransAppendRedolog(pTrans, pDbRaw) != 0) return -1;
  if (sdbSetRawStatus(pDbRaw, SDB_STATUS_CREATING) != 0) return -1;

  for (int32_t v = 0; v < pDb->cfg.numOfVgroups; ++v) {
    SSdbRaw *pVgRaw = mndVgroupActionEncode(pVgroups + v);
    if (pVgRaw == NULL) return -1;
    if (mndTransAppendRedolog(pTrans, pVgRaw) != 0) return -1;
    if (sdbSetRawStatus(pVgRaw, SDB_STATUS_CREATING) != 0) return -1;
  }

  return 0;
}

static int32_t mndSetCreateDbUndoLogs(SMnode *pMnode, STrans *pTrans, SDbObj *pDb, SVgObj *pVgroups) {
  SSdbRaw *pDbRaw = mndDbActionEncode(pDb);
  if (pDbRaw == NULL) return -1;
  if (mndTransAppendUndolog(pTrans, pDbRaw) != 0) return -1;
  if (sdbSetRawStatus(pDbRaw, SDB_STATUS_DROPPED) != 0) return -1;

  for (int32_t v = 0; v < pDb->cfg.numOfVgroups; ++v) {
    SSdbRaw *pVgRaw = mndVgroupActionEncode(pVgroups + v);
    if (pVgRaw == NULL) return -1;
    if (mndTransAppendUndolog(pTrans, pVgRaw) != 0) return -1;
    if (sdbSetRawStatus(pVgRaw, SDB_STATUS_DROPPED) != 0) return -1;
  }

  return 0;
}

static int32_t mndSetCreateDbCommitLogs(SMnode *pMnode, STrans *pTrans, SDbObj *pDb, SVgObj *pVgroups) {
  SSdbRaw *pDbRaw = mndDbActionEncode(pDb);
  if (pDbRaw == NULL) return -1;
  if (mndTransAppendCommitlog(pTrans, pDbRaw) != 0) return -1;
  if (sdbSetRawStatus(pDbRaw, SDB_STATUS_READY) != 0) return -1;

  for (int32_t v = 0; v < pDb->cfg.numOfVgroups; ++v) {
    SSdbRaw *pVgRaw = mndVgroupActionEncode(pVgroups + v);
    if (pVgRaw == NULL) return -1;
    if (mndTransAppendCommitlog(pTrans, pVgRaw) != 0) return -1;
    if (sdbSetRawStatus(pVgRaw, SDB_STATUS_READY) != 0) return -1;
  }

  return 0;
}

static int32_t mndSetCreateDbRedoActions(SMnode *pMnode, STrans *pTrans, SDbObj *pDb, SVgObj *pVgroups) {
  for (int32_t vg = 0; vg < pDb->cfg.numOfVgroups; ++vg) {
    SVgObj *pVgroup = pVgroups + vg;

    for (int32_t vn = 0; vn < pVgroup->replica; ++vn) {
      STransAction action = {0};
      SVnodeGid   *pVgid = pVgroup->vnodeGid + vn;

      SDnodeObj *pDnode = mndAcquireDnode(pMnode, pVgid->dnodeId);
      if (pDnode == NULL) return -1;
      action.epSet = mndGetDnodeEpset(pDnode);
      mndReleaseDnode(pMnode, pDnode);

      SCreateVnodeReq *pReq = mndBuildCreateVnodeReq(pMnode, pDnode, pDb, pVgroup);
      if (pReq == NULL) return -1;

      action.pCont = pReq;
      action.contLen = sizeof(SCreateVnodeReq);
      action.msgType = TDMT_DND_CREATE_VNODE;
      action.acceptableCode = TSDB_CODE_DND_VNODE_ALREADY_DEPLOYED;
      if (mndTransAppendRedoAction(pTrans, &action) != 0) {
        free(pReq);
        return -1;
      }
    }
  }

  return 0;
}

static int32_t mndSetCreateDbUndoActions(SMnode *pMnode, STrans *pTrans, SDbObj *pDb, SVgObj *pVgroups) {
  for (int32_t vg = 0; vg < pDb->cfg.numOfVgroups; ++vg) {
    SVgObj *pVgroup = pVgroups + vg;

    for (int32_t vn = 0; vn < pVgroup->replica; ++vn) {
      STransAction action = {0};
      SVnodeGid   *pVgid = pVgroup->vnodeGid + vn;

      SDnodeObj *pDnode = mndAcquireDnode(pMnode, pVgid->dnodeId);
      if (pDnode == NULL) return -1;
      action.epSet = mndGetDnodeEpset(pDnode);
      mndReleaseDnode(pMnode, pDnode);

      SDropVnodeReq *pReq = mndBuildDropVnodeReq(pMnode, pDnode, pDb, pVgroup);
      if (pReq == NULL) return -1;

      action.pCont = pReq;
      action.contLen = sizeof(SDropVnodeReq);
      action.msgType = TDMT_DND_DROP_VNODE;
       action.acceptableCode = TSDB_CODE_DND_VNODE_NOT_DEPLOYED;
      if (mndTransAppendUndoAction(pTrans, &action) != 0) {
        free(pReq);
        return -1;
      }
    }
  }

  return 0;
}

static int32_t mndCreateDb(SMnode *pMnode, SMnodeMsg *pReq, SCreateDbReq *pCreate, SUserObj *pUser) {
  SDbObj dbObj = {0};
  memcpy(dbObj.name, pCreate->db, TSDB_DB_FNAME_LEN);
  memcpy(dbObj.acct, pUser->acct, TSDB_USER_LEN);
  dbObj.createdTime = taosGetTimestampMs();
  dbObj.updateTime = dbObj.createdTime;
  dbObj.uid = mndGenerateUid(dbObj.name, TSDB_DB_FNAME_LEN);
  dbObj.cfgVersion = 1;
  dbObj.vgVersion = 1;
  dbObj.hashMethod = 1;
  memcpy(dbObj.createUser, pUser->user, TSDB_USER_LEN);
  dbObj.cfg = (SDbCfg){.numOfVgroups = pCreate->numOfVgroups,
                       .cacheBlockSize = pCreate->cacheBlockSize,
                       .totalBlocks = pCreate->totalBlocks,
                       .daysPerFile = pCreate->daysPerFile,
                       .daysToKeep0 = pCreate->daysToKeep0,
                       .daysToKeep1 = pCreate->daysToKeep1,
                       .daysToKeep2 = pCreate->daysToKeep2,
                       .minRows = pCreate->minRows,
                       .maxRows = pCreate->maxRows,
                       .fsyncPeriod = pCreate->fsyncPeriod,
                       .commitTime = pCreate->commitTime,
                       .precision = pCreate->precision,
                       .compression = pCreate->compression,
                       .walLevel = pCreate->walLevel,
                       .replications = pCreate->replications,
                       .quorum = pCreate->quorum,
                       .update = pCreate->update,
                       .cacheLastRow = pCreate->cacheLastRow};

  mndSetDefaultDbCfg(&dbObj.cfg);

  if (mndCheckDbName(dbObj.name, pUser) != 0) {
    mError("db:%s, failed to create since %s", pCreate->db, terrstr());
    return -1;
  }

  if (mndCheckDbCfg(pMnode, &dbObj.cfg) != 0) {
    terrno = TSDB_CODE_MND_INVALID_DB_OPTION;
    mError("db:%s, failed to create since %s", pCreate->db, terrstr());
    return -1;
  }

  SVgObj *pVgroups = NULL;
  if (mndAllocVgroup(pMnode, &dbObj, &pVgroups) != 0) {
    mError("db:%s, failed to create since %s", pCreate->db, terrstr());
    return -1;
  }

  int32_t code = -1;
  STrans *pTrans = mndTransCreate(pMnode, TRN_POLICY_ROLLBACK, &pReq->rpcMsg);
  if (pTrans == NULL) goto CREATE_DB_OVER;

  mDebug("trans:%d, used to create db:%s", pTrans->id, pCreate->db);

  if (mndSetCreateDbRedoLogs(pMnode, pTrans, &dbObj, pVgroups) != 0) goto CREATE_DB_OVER;
  if (mndSetCreateDbUndoLogs(pMnode, pTrans, &dbObj, pVgroups) != 0) goto CREATE_DB_OVER;
  if (mndSetCreateDbCommitLogs(pMnode, pTrans, &dbObj, pVgroups) != 0) goto CREATE_DB_OVER;
  if (mndSetCreateDbRedoActions(pMnode, pTrans, &dbObj, pVgroups) != 0) goto CREATE_DB_OVER;
  if (mndSetCreateDbUndoActions(pMnode, pTrans, &dbObj, pVgroups) != 0) goto CREATE_DB_OVER;
  if (mndTransPrepare(pMnode, pTrans) != 0) goto CREATE_DB_OVER;

  code = 0;

CREATE_DB_OVER:
  free(pVgroups);
  mndTransDrop(pTrans);
  return code;
}

static int32_t mndProcessCreateDbReq(SMnodeMsg *pReq) {
  SMnode       *pMnode = pReq->pMnode;
  SCreateDbReq *pCreate = pReq->rpcMsg.pCont;

  pCreate->numOfVgroups = htonl(pCreate->numOfVgroups);
  pCreate->cacheBlockSize = htonl(pCreate->cacheBlockSize);
  pCreate->totalBlocks = htonl(pCreate->totalBlocks);
  pCreate->daysPerFile = htonl(pCreate->daysPerFile);
  pCreate->daysToKeep0 = htonl(pCreate->daysToKeep0);
  pCreate->daysToKeep1 = htonl(pCreate->daysToKeep1);
  pCreate->daysToKeep2 = htonl(pCreate->daysToKeep2);
  pCreate->minRows = htonl(pCreate->minRows);
  pCreate->maxRows = htonl(pCreate->maxRows);
  pCreate->commitTime = htonl(pCreate->commitTime);
  pCreate->fsyncPeriod = htonl(pCreate->fsyncPeriod);

  mDebug("db:%s, start to create, vgroups:%d", pCreate->db, pCreate->numOfVgroups);

  SDbObj *pDb = mndAcquireDb(pMnode, pCreate->db);
  if (pDb != NULL) {
    mndReleaseDb(pMnode, pDb);
    if (pCreate->ignoreExist) {
      mDebug("db:%s, already exist, ignore exist is set", pCreate->db);
      return 0;
    } else {
      terrno = TSDB_CODE_MND_DB_ALREADY_EXIST;
      mError("db:%s, failed to create since %s", pCreate->db, terrstr());
      return -1;
    }
  } else if (terrno != TSDB_CODE_MND_DB_NOT_EXIST) {
    mError("db:%s, failed to create since %s", pCreate->db, terrstr());
    return -1;
  }

  SUserObj *pOperUser = mndAcquireUser(pMnode, pReq->user);
  if (pOperUser == NULL) {
    mError("db:%s, failed to create since %s", pCreate->db, terrstr());
    return -1;
  }

  int32_t code = mndCreateDb(pMnode, pReq, pCreate, pOperUser);
  mndReleaseUser(pMnode, pOperUser);

  if (code != 0) {
    mError("db:%s, failed to create since %s", pCreate->db, terrstr());
    return -1;
  }

  return TSDB_CODE_MND_ACTION_IN_PROGRESS;
}

static int32_t mndSetDbCfgFromAlterDbReq(SDbObj *pDb, SAlterDbReq *pAlter) {
  terrno = TSDB_CODE_MND_DB_OPTION_UNCHANGED;

  if (pAlter->totalBlocks >= 0 && pAlter->totalBlocks != pDb->cfg.totalBlocks) {
    pDb->cfg.totalBlocks = pAlter->totalBlocks;
    terrno = 0;
  }

  if (pAlter->daysToKeep0 >= 0 && pAlter->daysToKeep0 != pDb->cfg.daysToKeep0) {
    pDb->cfg.daysToKeep0 = pAlter->daysToKeep0;
    terrno = 0;
  }

  if (pAlter->daysToKeep1 >= 0 && pAlter->daysToKeep1 != pDb->cfg.daysToKeep1) {
    pDb->cfg.daysToKeep1 = pAlter->daysToKeep1;
    terrno = 0;
  }

  if (pAlter->daysToKeep2 >= 0 && pAlter->daysToKeep2 != pDb->cfg.daysToKeep2) {
    pDb->cfg.daysToKeep2 = pAlter->daysToKeep2;
    terrno = 0;
  }

  if (pAlter->fsyncPeriod >= 0 && pAlter->fsyncPeriod != pDb->cfg.fsyncPeriod) {
    pDb->cfg.fsyncPeriod = pAlter->fsyncPeriod;
    terrno = 0;
  }

  if (pAlter->walLevel >= 0 && pAlter->walLevel != pDb->cfg.walLevel) {
    pDb->cfg.walLevel = pAlter->walLevel;
    terrno = 0;
  }

  if (pAlter->quorum >= 0 && pAlter->quorum != pDb->cfg.quorum) {
    pDb->cfg.quorum = pAlter->quorum;
    terrno = 0;
  }

  if (pAlter->cacheLastRow >= 0 && pAlter->cacheLastRow != pDb->cfg.cacheLastRow) {
    pDb->cfg.cacheLastRow = pAlter->cacheLastRow;
    terrno = 0;
  }

  return terrno;
}

static int32_t mndSetUpdateDbRedoLogs(SMnode *pMnode, STrans *pTrans, SDbObj *pOld, SDbObj *pNew) {
  SSdbRaw *pRedoRaw = mndDbActionEncode(pOld);
  if (pRedoRaw == NULL) return -1;
  if (mndTransAppendRedolog(pTrans, pRedoRaw) != 0) return -1;
  if (sdbSetRawStatus(pRedoRaw, SDB_STATUS_UPDATING) != 0) return -1;

  return 0;
}

static int32_t mndSetUpdateDbCommitLogs(SMnode *pMnode, STrans *pTrans, SDbObj *pOld, SDbObj *pNew) {
  SSdbRaw *pCommitRaw = mndDbActionEncode(pNew);
  if (pCommitRaw == NULL) return -1;
  if (mndTransAppendCommitlog(pTrans, pCommitRaw) != 0) return -1;
  if (sdbSetRawStatus(pCommitRaw, SDB_STATUS_READY) != 0) return -1;

  return 0;
}

static int32_t mndBuildUpdateVgroupAction(SMnode *pMnode, STrans *pTrans, SDbObj *pDb, SVgObj *pVgroup) {
  for (int32_t vn = 0; vn < pVgroup->replica; ++vn) {
    STransAction action = {0};
    SVnodeGid   *pVgid = pVgroup->vnodeGid + vn;

    SDnodeObj *pDnode = mndAcquireDnode(pMnode, pVgid->dnodeId);
    if (pDnode == NULL) return -1;
    action.epSet = mndGetDnodeEpset(pDnode);
    mndReleaseDnode(pMnode, pDnode);

    SAlterVnodeReq *pReq = (SAlterVnodeReq *)mndBuildCreateVnodeReq(pMnode, pDnode, pDb, pVgroup);
    if (pReq == NULL) return -1;

    action.pCont = pReq;
    action.contLen = sizeof(SAlterVnodeReq);
    action.msgType = TDMT_DND_ALTER_VNODE;
    if (mndTransAppendRedoAction(pTrans, &action) != 0) {
      free(pReq);
      return -1;
    }
  }

  return 0;
}

static int32_t mndSetUpdateDbRedoActions(SMnode *pMnode, STrans *pTrans, SDbObj *pOld, SDbObj *pNew) {
  SSdb *pSdb = pMnode->pSdb;
  void *pIter = NULL;

  while (1) {
    SVgObj *pVgroup = NULL;
    pIter = sdbFetch(pSdb, SDB_VGROUP, pIter, (void **)&pVgroup);
    if (pIter == NULL) break;

    if (pVgroup->dbUid == pNew->uid) {
      if (mndBuildUpdateVgroupAction(pMnode, pTrans, pNew, pVgroup) != 0) {
        sdbCancelFetch(pSdb, pIter);
        sdbRelease(pSdb, pVgroup);
        return -1;
      }
    }

    sdbRelease(pSdb, pVgroup);
  }

  return 0;
}

static int32_t mndUpdateDb(SMnode *pMnode, SMnodeMsg *pReq, SDbObj *pOld, SDbObj *pNew) {
  int32_t code = -1;
  STrans *pTrans = mndTransCreate(pMnode, TRN_POLICY_RETRY, &pReq->rpcMsg);
  if (pTrans == NULL) goto UPDATE_DB_OVER;

  mDebug("trans:%d, used to update db:%s", pTrans->id, pOld->name);

  if (mndSetUpdateDbRedoLogs(pMnode, pTrans, pOld, pNew) != 0) goto UPDATE_DB_OVER;
  if (mndSetUpdateDbCommitLogs(pMnode, pTrans, pOld, pNew) != 0) goto UPDATE_DB_OVER;
  if (mndSetUpdateDbRedoActions(pMnode, pTrans, pOld, pNew) != 0) goto UPDATE_DB_OVER;
  if (mndTransPrepare(pMnode, pTrans) != 0) goto UPDATE_DB_OVER;

  code = 0;

UPDATE_DB_OVER:
  mndTransDrop(pTrans);
  return code;
}

static int32_t mndProcessAlterDbReq(SMnodeMsg *pReq) {
  SMnode      *pMnode = pReq->pMnode;
  SAlterDbReq *pAlter = pReq->rpcMsg.pCont;
  pAlter->totalBlocks = htonl(pAlter->totalBlocks);
  pAlter->daysToKeep0 = htonl(pAlter->daysToKeep0);
  pAlter->daysToKeep1 = htonl(pAlter->daysToKeep1);
  pAlter->daysToKeep2 = htonl(pAlter->daysToKeep2);
  pAlter->fsyncPeriod = htonl(pAlter->fsyncPeriod);

  mDebug("db:%s, start to alter", pAlter->db);

  SDbObj *pDb = mndAcquireDb(pMnode, pAlter->db);
  if (pDb == NULL) {
    mError("db:%s, failed to alter since %s", pAlter->db, terrstr());
    return TSDB_CODE_MND_DB_NOT_EXIST;
  }

  SDbObj dbObj = {0};
  memcpy(&dbObj, pDb, sizeof(SDbObj));

  int32_t code = mndSetDbCfgFromAlterDbReq(&dbObj, pAlter);
  if (code != 0) {
    mndReleaseDb(pMnode, pDb);
    mError("db:%s, failed to alter since %s", pAlter->db, tstrerror(code));
    return code;
  }

  dbObj.cfgVersion++;
  dbObj.updateTime = taosGetTimestampMs();
  code = mndUpdateDb(pMnode, pReq, pDb, &dbObj);
  mndReleaseDb(pMnode, pDb);

  if (code != 0) {
    mError("db:%s, failed to alter since %s", pAlter->db, tstrerror(code));
    return code;
  }

  return TSDB_CODE_MND_ACTION_IN_PROGRESS;
}

static int32_t mndSetDropDbRedoLogs(SMnode *pMnode, STrans *pTrans, SDbObj *pDb) {
  SSdbRaw *pRedoRaw = mndDbActionEncode(pDb);
  if (pRedoRaw == NULL) return -1;
  if (mndTransAppendRedolog(pTrans, pRedoRaw) != 0) return -1;
  if (sdbSetRawStatus(pRedoRaw, SDB_STATUS_DROPPING) != 0) return -1;

  return 0;
}

static int32_t mndSetDropDbCommitLogs(SMnode *pMnode, STrans *pTrans, SDbObj *pDb) {
  SSdbRaw *pCommitRaw = mndDbActionEncode(pDb);
  if (pCommitRaw == NULL) return -1;
  if (mndTransAppendCommitlog(pTrans, pCommitRaw) != 0) return -1;
  if (sdbSetRawStatus(pCommitRaw, SDB_STATUS_DROPPED) != 0) return -1;

  SSdb *pSdb = pMnode->pSdb;
  void *pIter = NULL;

  while (1) {
    SVgObj *pVgroup = NULL;
    pIter = sdbFetch(pSdb, SDB_VGROUP, pIter, (void **)&pVgroup);
    if (pIter == NULL) break;

    if (pVgroup->dbUid == pDb->uid) {
      SSdbRaw *pVgRaw = mndVgroupActionEncode(pVgroup);
      if (pVgRaw == NULL || mndTransAppendCommitlog(pTrans, pVgRaw) != 0) {
        sdbCancelFetch(pSdb, pIter);
        sdbRelease(pSdb, pVgroup);
        return -1;
      }
      sdbSetRawStatus(pVgRaw, SDB_STATUS_DROPPED);
    }

    sdbRelease(pSdb, pVgroup);
  }

  return 0;
}

static int32_t mndBuildDropVgroupAction(SMnode *pMnode, STrans *pTrans, SDbObj *pDb, SVgObj *pVgroup) {
  for (int32_t vn = 0; vn < pVgroup->replica; ++vn) {
    STransAction action = {0};
    SVnodeGid   *pVgid = pVgroup->vnodeGid + vn;

    SDnodeObj *pDnode = mndAcquireDnode(pMnode, pVgid->dnodeId);
    if (pDnode == NULL) return -1;
    action.epSet = mndGetDnodeEpset(pDnode);
    mndReleaseDnode(pMnode, pDnode);

    SDropVnodeReq *pReq = mndBuildDropVnodeReq(pMnode, pDnode, pDb, pVgroup);
    if (pReq == NULL) return -1;

    action.pCont = pReq;
    action.contLen = sizeof(SDropVnodeReq);
    action.msgType = TDMT_DND_DROP_VNODE;
    action.acceptableCode = TSDB_CODE_DND_VNODE_NOT_DEPLOYED;
    if (mndTransAppendRedoAction(pTrans, &action) != 0) {
      free(pReq);
      return -1;
    }
  }

  return 0;
}

static int32_t mndSetDropDbRedoActions(SMnode *pMnode, STrans *pTrans, SDbObj *pDb) {
  SSdb *pSdb = pMnode->pSdb;
  void *pIter = NULL;

  while (1) {
    SVgObj *pVgroup = NULL;
    pIter = sdbFetch(pSdb, SDB_VGROUP, pIter, (void **)&pVgroup);
    if (pIter == NULL) break;

    if (pVgroup->dbUid == pDb->uid) {
      if (mndBuildDropVgroupAction(pMnode, pTrans, pDb, pVgroup) != 0) {
        sdbCancelFetch(pSdb, pIter);
        sdbRelease(pSdb, pVgroup);
        return -1;
      }
    }

    sdbRelease(pSdb, pVgroup);
  }

  return 0;
}

static int32_t mndDropDb(SMnode *pMnode, SMnodeMsg *pReq, SDbObj *pDb) {
  int32_t code = -1;
  STrans *pTrans = mndTransCreate(pMnode, TRN_POLICY_RETRY, &pReq->rpcMsg);
  if (pTrans == NULL) goto DROP_DB_OVER;

  mDebug("trans:%d, used to drop db:%s", pTrans->id, pDb->name);

  if (mndSetDropDbRedoLogs(pMnode, pTrans, pDb) != 0) goto DROP_DB_OVER;
  if (mndSetDropDbCommitLogs(pMnode, pTrans, pDb) != 0) goto DROP_DB_OVER;
  if (mndSetDropDbRedoActions(pMnode, pTrans, pDb) != 0) goto DROP_DB_OVER;

  int32_t     rspLen = sizeof(SDropDbRsp);
  SDropDbRsp *pRsp = rpcMallocCont(rspLen);
  if (pRsp == NULL) goto DROP_DB_OVER;
  memcpy(pRsp->db, pDb->name, TSDB_DB_FNAME_LEN);
  pRsp->uid = htobe64(pDb->uid);
  mndTransSetRpcRsp(pTrans, pRsp, rspLen);

  if (mndTransPrepare(pMnode, pTrans) != 0) goto DROP_DB_OVER;

  code = 0;

DROP_DB_OVER:
  mndTransDrop(pTrans);
  return code;
}

static int32_t mndProcessDropDbReq(SMnodeMsg *pReq) {
  SMnode     *pMnode = pReq->pMnode;
  SDropDbReq *pDrop = pReq->rpcMsg.pCont;

  mDebug("db:%s, start to drop", pDrop->db);

  SDbObj *pDb = mndAcquireDb(pMnode, pDrop->db);
  if (pDb == NULL) {
    if (pDrop->ignoreNotExists) {
      mDebug("db:%s, not exist, ignore not exist is set", pDrop->db);
      return TSDB_CODE_SUCCESS;
    } else {
      terrno = TSDB_CODE_MND_DB_NOT_EXIST;
      mError("db:%s, failed to drop since %s", pDrop->db, terrstr());
      return -1;
    }
  }

  int32_t code = mndDropDb(pMnode, pReq, pDb);
  mndReleaseDb(pMnode, pDb);

  if (code != 0) {
    mError("db:%s, failed to drop since %s", pDrop->db, terrstr());
    return code;
  }

  return TSDB_CODE_MND_ACTION_IN_PROGRESS;
}

static void mndBuildDBVgroupInfo(SDbObj *pDb, SMnode *pMnode, SVgroupInfo *vgList, int32_t *vgNum) {
  int32_t vindex = 0;
  SSdb *pSdb = pMnode->pSdb;

  void *pIter = NULL;
  while (vindex < pDb->cfg.numOfVgroups) {
    SVgObj *pVgroup = NULL;
    pIter = sdbFetch(pSdb, SDB_VGROUP, pIter, (void **)&pVgroup);
    if (pIter == NULL) break;

    if (pVgroup->dbUid == pDb->uid) {
      SVgroupInfo *pInfo = &vgList[vindex];
      pInfo->vgId = htonl(pVgroup->vgId);
      pInfo->hashBegin = htonl(pVgroup->hashBegin);
      pInfo->hashEnd = htonl(pVgroup->hashEnd);
      pInfo->epset.numOfEps = pVgroup->replica;
      for (int32_t gid = 0; gid < pVgroup->replica; ++gid) {
        SVnodeGid  *pVgid = &pVgroup->vnodeGid[gid];
        SEp *       pEp = &pInfo->epset.eps[gid];
        SDnodeObj  *pDnode = mndAcquireDnode(pMnode, pVgid->dnodeId);
        if (pDnode != NULL) {
          memcpy(pEp->fqdn, pDnode->fqdn, TSDB_FQDN_LEN);
          pEp->port = htons(pDnode->port);
        }
        mndReleaseDnode(pMnode, pDnode);
        if (pVgid->role == TAOS_SYNC_STATE_LEADER) {
          pInfo->epset.inUse = gid;
        }
      }
      vindex++;
    }

    sdbRelease(pSdb, pVgroup);
  }

  *vgNum = vindex;
}

static int32_t mndProcessUseDbReq(SMnodeMsg *pReq) {
  SMnode    *pMnode = pReq->pMnode;
  SSdb      *pSdb = pMnode->pSdb;
  SUseDbReq *pUse = pReq->rpcMsg.pCont;
  pUse->vgVersion = htonl(pUse->vgVersion);

  SDbObj *pDb = mndAcquireDb(pMnode, pUse->db);
  if (pDb == NULL) {
    terrno = TSDB_CODE_MND_DB_NOT_EXIST;
    mError("db:%s, failed to process use db req since %s", pUse->db, terrstr());
    return -1;
  }

  int32_t    contLen = sizeof(SUseDbRsp) + pDb->cfg.numOfVgroups * sizeof(SVgroupInfo);
  SUseDbRsp *pRsp = rpcMallocCont(contLen);
  if (pRsp == NULL) {
    mndReleaseDb(pMnode, pDb);
    terrno = TSDB_CODE_OUT_OF_MEMORY;
    return -1;
  }

  int32_t vgNum = 0;

  if (pUse->vgVersion < pDb->vgVersion) {
    mndBuildDBVgroupInfo(pDb, pMnode, pRsp->vgroupInfo, &vgNum);
  }

  memcpy(pRsp->db, pDb->name, TSDB_DB_FNAME_LEN);
  pRsp->uid = htobe64(pDb->uid);
  pRsp->vgVersion = htonl(pDb->vgVersion);
  pRsp->vgNum = htonl(vgNum);
  pRsp->hashMethod = pDb->hashMethod;

  pReq->pCont = pRsp;
  pReq->contLen = contLen;
  mndReleaseDb(pMnode, pDb);

  return 0;
}

int32_t mndValidateDBInfo(SMnode *pMnode, SDbVgVersion *dbs, int32_t num, void **rsp, int32_t *rspLen) {
  SSdb *pSdb = pMnode->pSdb;
  int32_t bufSize = num * (sizeof(SUseDbRsp) + TSDB_DEFAULT_VN_PER_DB * sizeof(SVgroupInfo));
  void *buf = malloc(bufSize);
  int32_t len = 0;
  int32_t contLen = 0;
  int32_t bufOffset = 0;
  SUseDbRsp *pRsp = NULL;

  for (int32_t i = 0; i < num; ++i) {
    SDbVgVersion *db = &dbs[i];
    db->dbId = be64toh(db->dbId);
    db->vgVersion = ntohl(db->vgVersion);

    len = 0;
    
    SDbObj *pDb = mndAcquireDb(pMnode, db->dbFName);
    if (pDb == NULL) {
      mInfo("db %s not exist", db->dbFName);
      
      len = sizeof(SUseDbRsp);
    } else if (pDb->uid != db->dbId || db->vgVersion < pDb->vgVersion) {
      len = sizeof(SUseDbRsp) + pDb->cfg.numOfVgroups * sizeof(SVgroupInfo);
    }

    if (0 == len) {
      mndReleaseDb(pMnode, pDb);
      
      continue;
    }
    
    contLen += len;
    
    if (contLen > bufSize) {
      buf = realloc(buf, contLen);
    }
    
    pRsp = (SUseDbRsp *)((char *)buf + bufOffset);
    memcpy(pRsp->db, db->dbFName, TSDB_DB_FNAME_LEN);
    if (pDb) {
      int32_t vgNum = 0;
      mndBuildDBVgroupInfo(pDb, pMnode, pRsp->vgroupInfo, &vgNum);

      pRsp->uid = htobe64(pDb->uid);
      pRsp->vgVersion = htonl(pDb->vgVersion);
      pRsp->vgNum = htonl(vgNum);
      pRsp->hashMethod = pDb->hashMethod;
    } else {
      pRsp->uid = htobe64(db->dbId);
      pRsp->vgNum = htonl(0);
      pRsp->hashMethod = 0;
      pRsp->vgVersion = htonl(-1);
    }

    bufOffset += len;
    
    mndReleaseDb(pMnode, pDb);
  }

  if (contLen > 0) {
    *rsp = buf;
    *rspLen = contLen;
  } else {
    *rsp = NULL;
    tfree(buf);
    *rspLen = 0;
  }

  return 0;
}

static int32_t mndProcessSyncDbReq(SMnodeMsg *pReq) {
  SMnode     *pMnode = pReq->pMnode;
  SSyncDbReq *pSync = pReq->rpcMsg.pCont;
  SDbObj     *pDb = mndAcquireDb(pMnode, pSync->db);
  if (pDb == NULL) {
    mError("db:%s, failed to process sync db req since %s", pSync->db, terrstr());
    return -1;
  }

  mndReleaseDb(pMnode, pDb);
  return 0;
}

static int32_t mndProcessCompactDbReq(SMnodeMsg *pReq) {
  SMnode        *pMnode = pReq->pMnode;
  SCompactDbReq *pCompact = pReq->rpcMsg.pCont;
  SDbObj        *pDb = mndAcquireDb(pMnode, pCompact->db);
  if (pDb == NULL) {
    mError("db:%s, failed to process compact db req since %s", pCompact->db, terrstr());
    return -1;
  }

  mndReleaseDb(pMnode, pDb);
  return 0;
}

static int32_t mndGetDbMeta(SMnodeMsg *pReq, SShowObj *pShow, STableMetaRsp *pMeta) {
  SMnode *pMnode = pReq->pMnode;
  SSdb   *pSdb = pMnode->pSdb;

  int32_t  cols = 0;
  SSchema *pSchema = pMeta->pSchema;

  pShow->bytes[cols] = (TSDB_DB_NAME_LEN - 1) + VARSTR_HEADER_SIZE;
  pSchema[cols].type = TSDB_DATA_TYPE_BINARY;
  strcpy(pSchema[cols].name, "name");
  pSchema[cols].bytes = htonl(pShow->bytes[cols]);
  cols++;

  pShow->bytes[cols] = 8;
  pSchema[cols].type = TSDB_DATA_TYPE_TIMESTAMP;
  strcpy(pSchema[cols].name, "create_time");
  pSchema[cols].bytes = htonl(pShow->bytes[cols]);
  cols++;

  pShow->bytes[cols] = 2;
  pSchema[cols].type = TSDB_DATA_TYPE_SMALLINT;
  strcpy(pSchema[cols].name, "vgroups");
  pSchema[cols].bytes = htonl(pShow->bytes[cols]);
  cols++;

  pShow->bytes[cols] = 4;
  pSchema[cols].type = TSDB_DATA_TYPE_INT;
  strcpy(pSchema[cols].name, "ntables");
  pSchema[cols].bytes = htonl(pShow->bytes[cols]);
  cols++;

  pShow->bytes[cols] = 2;
  pSchema[cols].type = TSDB_DATA_TYPE_SMALLINT;
  strcpy(pSchema[cols].name, "replica");
  pSchema[cols].bytes = htonl(pShow->bytes[cols]);
  cols++;

  pShow->bytes[cols] = 2;
  pSchema[cols].type = TSDB_DATA_TYPE_SMALLINT;
  strcpy(pSchema[cols].name, "quorum");
  pSchema[cols].bytes = htonl(pShow->bytes[cols]);
  cols++;

  pShow->bytes[cols] = 2;
  pSchema[cols].type = TSDB_DATA_TYPE_SMALLINT;
  strcpy(pSchema[cols].name, "days");
  pSchema[cols].bytes = htonl(pShow->bytes[cols]);
  cols++;

  pShow->bytes[cols] = 24 + VARSTR_HEADER_SIZE;
  pSchema[cols].type = TSDB_DATA_TYPE_BINARY;
  strcpy(pSchema[cols].name, "keep0,keep1,keep2");
  pSchema[cols].bytes = htonl(pShow->bytes[cols]);
  cols++;

  pShow->bytes[cols] = 4;
  pSchema[cols].type = TSDB_DATA_TYPE_INT;
  strcpy(pSchema[cols].name, "cache");
  pSchema[cols].bytes = htonl(pShow->bytes[cols]);
  cols++;

  pShow->bytes[cols] = 4;
  pSchema[cols].type = TSDB_DATA_TYPE_INT;
  strcpy(pSchema[cols].name, "blocks");
  pSchema[cols].bytes = htonl(pShow->bytes[cols]);
  cols++;

  pShow->bytes[cols] = 4;
  pSchema[cols].type = TSDB_DATA_TYPE_INT;
  strcpy(pSchema[cols].name, "minrows");
  pSchema[cols].bytes = htonl(pShow->bytes[cols]);
  cols++;

  pShow->bytes[cols] = 4;
  pSchema[cols].type = TSDB_DATA_TYPE_INT;
  strcpy(pSchema[cols].name, "maxrows");
  pSchema[cols].bytes = htonl(pShow->bytes[cols]);
  cols++;

  pShow->bytes[cols] = 1;
  pSchema[cols].type = TSDB_DATA_TYPE_TINYINT;
  strcpy(pSchema[cols].name, "wallevel");
  pSchema[cols].bytes = htonl(pShow->bytes[cols]);
  cols++;

  pShow->bytes[cols] = 4;
  pSchema[cols].type = TSDB_DATA_TYPE_INT;
  strcpy(pSchema[cols].name, "fsync");
  pSchema[cols].bytes = htonl(pShow->bytes[cols]);
  cols++;

  pShow->bytes[cols] = 1;
  pSchema[cols].type = TSDB_DATA_TYPE_TINYINT;
  strcpy(pSchema[cols].name, "comp");
  pSchema[cols].bytes = htonl(pShow->bytes[cols]);
  cols++;

  pShow->bytes[cols] = 1;
  pSchema[cols].type = TSDB_DATA_TYPE_TINYINT;
  strcpy(pSchema[cols].name, "cachelast");
  pSchema[cols].bytes = htonl(pShow->bytes[cols]);
  cols++;

  pShow->bytes[cols] = 3 + VARSTR_HEADER_SIZE;
  pSchema[cols].type = TSDB_DATA_TYPE_BINARY;
  strcpy(pSchema[cols].name, "precision");
  pSchema[cols].bytes = htonl(pShow->bytes[cols]);
  cols++;

  pShow->bytes[cols] = 1;
  pSchema[cols].type = TSDB_DATA_TYPE_TINYINT;
  strcpy(pSchema[cols].name, "update");
  pSchema[cols].bytes = htonl(pShow->bytes[cols]);
  cols++;

  pMeta->numOfColumns = htonl(cols);
  pShow->numOfColumns = cols;

  pShow->offset[0] = 0;
  for (int32_t i = 1; i < cols; ++i) {
    pShow->offset[i] = pShow->offset[i - 1] + pShow->bytes[i - 1];
  }

  pShow->numOfRows = sdbGetSize(pSdb, SDB_DB);
  pShow->rowSize = pShow->offset[cols - 1] + pShow->bytes[cols - 1];
  strcpy(pMeta->tbName, mndShowStr(pShow->type));

  return 0;
}

char *mnGetDbStr(char *src) {
  char *pos = strstr(src, TS_PATH_DELIMITER);
  if (pos != NULL) ++pos;

  if (pos == NULL) {
    return src;
  }

  return pos;
}

static int32_t mndRetrieveDbs(SMnodeMsg *pReq, SShowObj *pShow, char *data, int32_t rows) {
  SMnode *pMnode = pReq->pMnode;
  SSdb   *pSdb = pMnode->pSdb;
  int32_t numOfRows = 0;
  SDbObj *pDb = NULL;
  char   *pWrite;
  int32_t cols = 0;

  while (numOfRows < rows) {
    pShow->pIter = sdbFetch(pSdb, SDB_DB, pShow->pIter, (void **)&pDb);
    if (pShow->pIter == NULL) break;

    cols = 0;

    pWrite = data + pShow->offset[cols] * rows + pShow->bytes[cols] * numOfRows;
    char *name = mnGetDbStr(pDb->name);
    if (name != NULL) {
      STR_WITH_MAXSIZE_TO_VARSTR(pWrite, name, pShow->bytes[cols]);
    } else {
      STR_TO_VARSTR(pWrite, "NULL");
    }
    cols++;

    pWrite = data + pShow->offset[cols] * rows + pShow->bytes[cols] * numOfRows;
    *(int64_t *)pWrite = pDb->createdTime;
    cols++;

    pWrite = data + pShow->offset[cols] * rows + pShow->bytes[cols] * numOfRows;
    *(int16_t *)pWrite = pDb->cfg.numOfVgroups;
    cols++;

    pWrite = data + pShow->offset[cols] * rows + pShow->bytes[cols] * numOfRows;
    *(int16_t *)pWrite = 0;  // todo
    cols++;

    pWrite = data + pShow->offset[cols] * rows + pShow->bytes[cols] * numOfRows;
    *(int16_t *)pWrite = pDb->cfg.replications;
    cols++;

    pWrite = data + pShow->offset[cols] * rows + pShow->bytes[cols] * numOfRows;
    *(int16_t *)pWrite = pDb->cfg.quorum;
    cols++;

    pWrite = data + pShow->offset[cols] * rows + pShow->bytes[cols] * numOfRows;
    *(int16_t *)pWrite = pDb->cfg.daysPerFile;
    cols++;

    pWrite = data + pShow->offset[cols] * rows + pShow->bytes[cols] * numOfRows;
    char tmp[128] = {0};
    if (pDb->cfg.daysToKeep0 > pDb->cfg.daysToKeep1 || pDb->cfg.daysToKeep0 > pDb->cfg.daysToKeep2) {
      sprintf(tmp, "%d,%d,%d", pDb->cfg.daysToKeep1, pDb->cfg.daysToKeep2, pDb->cfg.daysToKeep0);
    } else {
      sprintf(tmp, "%d,%d,%d", pDb->cfg.daysToKeep0, pDb->cfg.daysToKeep1, pDb->cfg.daysToKeep2);
    }
    STR_WITH_SIZE_TO_VARSTR(pWrite, tmp, strlen(tmp));
    cols++;

    pWrite = data + pShow->offset[cols] * rows + pShow->bytes[cols] * numOfRows;
    *(int32_t *)pWrite = pDb->cfg.cacheBlockSize;
    cols++;

    pWrite = data + pShow->offset[cols] * rows + pShow->bytes[cols] * numOfRows;
    *(int32_t *)pWrite = pDb->cfg.totalBlocks;
    cols++;

    pWrite = data + pShow->offset[cols] * rows + pShow->bytes[cols] * numOfRows;
    *(int32_t *)pWrite = pDb->cfg.minRows;
    cols++;

    pWrite = data + pShow->offset[cols] * rows + pShow->bytes[cols] * numOfRows;
    *(int32_t *)pWrite = pDb->cfg.maxRows;
    cols++;

    pWrite = data + pShow->offset[cols] * rows + pShow->bytes[cols] * numOfRows;
    *(int8_t *)pWrite = pDb->cfg.walLevel;
    cols++;

    pWrite = data + pShow->offset[cols] * rows + pShow->bytes[cols] * numOfRows;
    *(int32_t *)pWrite = pDb->cfg.fsyncPeriod;
    cols++;

    pWrite = data + pShow->offset[cols] * rows + pShow->bytes[cols] * numOfRows;
    *(int8_t *)pWrite = pDb->cfg.compression;
    cols++;

    pWrite = data + pShow->offset[cols] * rows + pShow->bytes[cols] * numOfRows;
    *(int8_t *)pWrite = pDb->cfg.cacheLastRow;
    cols++;

    pWrite = data + pShow->offset[cols] * rows + pShow->bytes[cols] * numOfRows;
    char *prec = NULL;
    switch (pDb->cfg.precision) {
      case TSDB_TIME_PRECISION_MILLI:
        prec = TSDB_TIME_PRECISION_MILLI_STR;
        break;
      case TSDB_TIME_PRECISION_MICRO:
        prec = TSDB_TIME_PRECISION_MICRO_STR;
        break;
      case TSDB_TIME_PRECISION_NANO:
        prec = TSDB_TIME_PRECISION_NANO_STR;
        break;
      default:
        prec = "none";
        break;
    }
    STR_WITH_SIZE_TO_VARSTR(pWrite, prec, 2);
    cols++;

    pWrite = data + pShow->offset[cols] * rows + pShow->bytes[cols] * numOfRows;
    *(int8_t *)pWrite = pDb->cfg.update;
    cols++;

    numOfRows++;
    sdbRelease(pSdb, pDb);
  }

  mndVacuumResult(data, pShow->numOfColumns, numOfRows, rows, pShow);
  pShow->numOfReads += numOfRows;

  return numOfRows;
}

static void mndCancelGetNextDb(SMnode *pMnode, void *pIter) {
  SSdb *pSdb = pMnode->pSdb;
  sdbCancelFetch(pSdb, pIter);
}<|MERGE_RESOLUTION|>--- conflicted
+++ resolved
@@ -73,11 +73,7 @@
   int32_t dataPos = 0;
   SDB_SET_BINARY(pRaw, dataPos, pDb->name, TSDB_DB_FNAME_LEN, DB_ENCODE_OVER)
   SDB_SET_BINARY(pRaw, dataPos, pDb->acct, TSDB_USER_LEN, DB_ENCODE_OVER)
-<<<<<<< HEAD
-  SDB_SET_BINARY(pRaw, dataPos, pDb->createdUser, TSDB_USER_LEN, DB_ENCODE_OVER)
-=======
   SDB_SET_BINARY(pRaw, dataPos, pDb->createUser, TSDB_USER_LEN, DB_ENCODE_OVER)
->>>>>>> 6caa5069
   SDB_SET_INT64(pRaw, dataPos, pDb->createdTime, DB_ENCODE_OVER)
   SDB_SET_INT64(pRaw, dataPos, pDb->updateTime, DB_ENCODE_OVER)
   SDB_SET_INT64(pRaw, dataPos, pDb->uid, DB_ENCODE_OVER)
@@ -138,11 +134,7 @@
   int32_t dataPos = 0;
   SDB_GET_BINARY(pRaw, dataPos, pDb->name, TSDB_DB_FNAME_LEN, DB_DECODE_OVER)
   SDB_GET_BINARY(pRaw, dataPos, pDb->acct, TSDB_USER_LEN, DB_DECODE_OVER)
-<<<<<<< HEAD
-  SDB_GET_BINARY(pRaw, dataPos, pDb->createdUser, TSDB_USER_LEN, DB_DECODE_OVER)
-=======
   SDB_GET_BINARY(pRaw, dataPos, pDb->createUser, TSDB_USER_LEN, DB_DECODE_OVER)
->>>>>>> 6caa5069
   SDB_GET_INT64(pRaw, dataPos, &pDb->createdTime, DB_DECODE_OVER)
   SDB_GET_INT64(pRaw, dataPos, &pDb->updateTime, DB_DECODE_OVER)
   SDB_GET_INT64(pRaw, dataPos, &pDb->uid, DB_DECODE_OVER)
