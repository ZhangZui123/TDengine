--- conflicted
+++ resolved
@@ -432,10 +432,6 @@
   return code;
 }
 
-<<<<<<< HEAD
-static int32_t mndProcessCreateQnodeRsp(SMndMsg *pRsp) {
-=======
-
 static int32_t mndProcessQnodeListReq(SMnodeMsg *pReq) {
   int32_t        code = -1;
   SQnodeListReq  qlistReq = {0};
@@ -497,9 +493,7 @@
   return code;
 }
 
-
-static int32_t mndProcessCreateQnodeRsp(SMnodeMsg *pRsp) {
->>>>>>> a5d8b20e
+static int32_t mndProcessCreateQnodeRsp(SMndMsg *pRsp) {
   mndTransProcessRsp(pRsp);
   return 0;
 }
