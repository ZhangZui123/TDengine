/*
 * Copyright (c) 2019 TAOS Data, Inc. <jhtao@taosdata.com>
 *
 * This program is free software: you can use, redistribute, and/or modify
 * it under the terms of the GNU Affero General Public License, version 3
 * or later ("AGPL"), as published by the Free Software Foundation.
 *
 * This program is distributed in the hope that it will be useful, but WITHOUT
 * ANY WARRANTY; without even the implied warranty of MERCHANTABILITY or
 * FITNESS FOR A PARTICULAR PURPOSE.
 *
 * You should have received a copy of the GNU Affero General Public License
 * along with this program. If not, see <http://www.gnu.org/licenses/>.
 */

#include "mndScheduler.h"
#include "mndDb.h"
#include "mndMnode.h"
#include "mndSnode.h"
#include "mndVgroup.h"
#include "parser.h"
#include "tcompare.h"
#include "tmisce.h"
#include "tname.h"
#include "tuuid.h"

#define SINK_NODE_LEVEL (0)
extern bool tsDeployOnSnode;

static bool hasCountWindowNode(SPhysiNode* pNode) {
  if (nodeType(pNode) == QUERY_NODE_PHYSICAL_PLAN_STREAM_COUNT) {
    return true;
  } else {
    size_t size = LIST_LENGTH(pNode->pChildren);

    for (int32_t i = 0; i < size; ++i) {
      SPhysiNode* pChild = (SPhysiNode*)nodesListGetNode(pNode->pChildren, i);
      if (hasCountWindowNode(pChild)) {
        return true;
      }
    }

    return false;
  }
}

static bool isCountWindowStreamTask(SSubplan* pPlan) {
  return hasCountWindowNode((SPhysiNode*)pPlan->pNode);
}

int32_t mndConvertRsmaTask(char** pDst, int32_t* pDstLen, const char* ast, int64_t uid, int8_t triggerType,
                           int64_t watermark, int64_t deleteMark) {
  int32_t     code = 0;
  SNode*      pAst = NULL;
  SQueryPlan* pPlan = NULL;

  if (nodesStringToNode(ast, &pAst) < 0) {
    code = TSDB_CODE_QRY_INVALID_INPUT;
    goto END;
  }

  if (qSetSTableIdForRsma(pAst, uid) < 0) {
    code = TSDB_CODE_QRY_INVALID_INPUT;
    goto END;
  }

  SPlanContext cxt = {
      .pAstRoot = pAst,
      .topicQuery = false,
      .streamQuery = true,
      .rSmaQuery = true,
      .triggerType = triggerType,
      .watermark = watermark,
      .deleteMark = deleteMark,
  };

  if (qCreateQueryPlan(&cxt, &pPlan, NULL) < 0) {
    code = TSDB_CODE_QRY_INVALID_INPUT;
    goto END;
  }

  int32_t levelNum = LIST_LENGTH(pPlan->pSubplans);
  if (levelNum != 1) {
    code = TSDB_CODE_QRY_INVALID_INPUT;
    goto END;
  }
  SNodeListNode* inner = (SNodeListNode*)nodesListGetNode(pPlan->pSubplans, 0);

  int32_t opNum = LIST_LENGTH(inner->pNodeList);
  if (opNum != 1) {
    code = TSDB_CODE_QRY_INVALID_INPUT;
    goto END;
  }

  SSubplan* plan = (SSubplan*)nodesListGetNode(inner->pNodeList, 0);
  if (qSubPlanToString(plan, pDst, pDstLen) < 0) {
    code = TSDB_CODE_QRY_INVALID_INPUT;
    goto END;
  }

END:
  if (pAst) nodesDestroyNode(pAst);
  if (pPlan) nodesDestroyNode((SNode*)pPlan);
  TAOS_RETURN(code);
}

int32_t mndSetSinkTaskInfo(SStreamObj* pStream, SStreamTask* pTask) {
  STaskOutputInfo* pInfo = &pTask->outputInfo;

  mDebug("mndSetSinkTaskInfo to sma or table, taskId:%s", pTask->id.idStr);

  if (pStream->smaId != 0 && pStream->subTableWithoutMd5 != 1) {
    pInfo->type = TASK_OUTPUT__SMA;
    pInfo->smaSink.smaId = pStream->smaId;
  } else {
    pInfo->type = TASK_OUTPUT__TABLE;
    pInfo->tbSink.stbUid = pStream->targetStbUid;
    (void)memcpy(pInfo->tbSink.stbFullName, pStream->targetSTbName, TSDB_TABLE_FNAME_LEN);
    pInfo->tbSink.pSchemaWrapper = tCloneSSchemaWrapper(&pStream->outputSchema);
    if (pInfo->tbSink.pSchemaWrapper == NULL) {
      return TSDB_CODE_OUT_OF_MEMORY;
    }
  }

  return 0;
}

int32_t mndAddDispatcherForInternalTask(SMnode* pMnode, SStreamObj* pStream, SArray* pSinkNodeList,
                                        SStreamTask* pTask) {
  int32_t code = 0;
  bool isShuffle = false;

  if (pStream->fixedSinkVgId == 0) {
    SDbObj* pDb = mndAcquireDb(pMnode, pStream->targetDb);
    if (pDb != NULL && pDb->cfg.numOfVgroups > 1) {
      isShuffle = true;
      pTask->outputInfo.type = TASK_OUTPUT__SHUFFLE_DISPATCH;
      pTask->msgInfo.msgType = TDMT_STREAM_TASK_DISPATCH;
      TAOS_CHECK_RETURN(mndExtractDbInfo(pMnode, pDb, &pTask->outputInfo.shuffleDispatcher.dbInfo, NULL));
    }

    sdbRelease(pMnode->pSdb, pDb);
  }

  int32_t numOfSinkNodes = taosArrayGetSize(pSinkNodeList);

  if (isShuffle) {
    (void)memcpy(pTask->outputInfo.shuffleDispatcher.stbFullName, pStream->targetSTbName, TSDB_TABLE_FNAME_LEN);
    SArray* pVgs = pTask->outputInfo.shuffleDispatcher.dbInfo.pVgroupInfos;

    int32_t numOfVgroups = taosArrayGetSize(pVgs);
    for (int32_t i = 0; i < numOfVgroups; i++) {
      SVgroupInfo* pVgInfo = taosArrayGet(pVgs, i);

      for (int32_t j = 0; j < numOfSinkNodes; j++) {
        SStreamTask* pSinkTask = taosArrayGetP(pSinkNodeList, j);
        if (pSinkTask->info.nodeId == pVgInfo->vgId) {
          pVgInfo->taskId = pSinkTask->id.taskId;
          break;
        }
      }
    }
  } else {
    SStreamTask* pOneSinkTask = taosArrayGetP(pSinkNodeList, 0);
    streamTaskSetFixedDownstreamInfo(pTask, pOneSinkTask);
  }

  TAOS_RETURN(code);
}

int32_t mndAssignStreamTaskToVgroup(SMnode* pMnode, SStreamTask* pTask, SSubplan* plan, const SVgObj* pVgroup) {
  int32_t msgLen;

  pTask->info.nodeId = pVgroup->vgId;
  pTask->info.epSet = mndGetVgroupEpset(pMnode, pVgroup);

  plan->execNode.nodeId = pTask->info.nodeId;
  plan->execNode.epSet = pTask->info.epSet;
  return qSubPlanToString(plan, &pTask->exec.qmsg, &msgLen);
}

SSnodeObj* mndSchedFetchOneSnode(SMnode* pMnode) {
  SSnodeObj* pObj = NULL;
  void*      pIter = NULL;
  // TODO random fetch
  pIter = sdbFetch(pMnode->pSdb, SDB_SNODE, pIter, (void**)&pObj);
  sdbCancelFetch(pMnode->pSdb, pIter);
  return pObj;
}

int32_t mndAssignStreamTaskToSnode(SMnode* pMnode, SStreamTask* pTask, SSubplan* plan, const SSnodeObj* pSnode) {
  int32_t msgLen;

  pTask->info.nodeId = SNODE_HANDLE;
  pTask->info.epSet = mndAcquireEpFromSnode(pMnode, pSnode);

  plan->execNode.nodeId = SNODE_HANDLE;
  plan->execNode.epSet = pTask->info.epSet;
  mDebug("s-task:0x%x set the agg task to snode:%d", pTask->id.taskId, SNODE_HANDLE);

  return qSubPlanToString(plan, &pTask->exec.qmsg, &msgLen);
}

// random choose a node to do compute
SVgObj* mndSchedFetchOneVg(SMnode* pMnode, SStreamObj* pStream) {
  SDbObj* pDbObj = mndAcquireDb(pMnode, pStream->sourceDb);
  if (pDbObj == NULL) {
    terrno = TSDB_CODE_QRY_INVALID_INPUT;
    return NULL;
  }

  if (pStream->indexForMultiAggBalance == -1) {
    taosSeedRand(taosSafeRand());
    pStream->indexForMultiAggBalance = taosRand() % pDbObj->cfg.numOfVgroups;
  }

  int32_t index = 0;
  void*   pIter = NULL;
  SVgObj* pVgroup = NULL;
  while (1) {
    pIter = sdbFetch(pMnode->pSdb, SDB_VGROUP, pIter, (void**)&pVgroup);
    if (pIter == NULL) break;
    if (pVgroup->dbUid != pStream->sourceDbUid) {
      sdbRelease(pMnode->pSdb, pVgroup);
      continue;
    }
    if (index++ == pStream->indexForMultiAggBalance) {
      pStream->indexForMultiAggBalance++;
      pStream->indexForMultiAggBalance %= pDbObj->cfg.numOfVgroups;
      sdbCancelFetch(pMnode->pSdb, pIter);
      break;
    }
    sdbRelease(pMnode->pSdb, pVgroup);
  }
  sdbRelease(pMnode->pSdb, pDbObj);

  return pVgroup;
}

static int32_t doAddSinkTask(SStreamObj* pStream, SMnode* pMnode, SVgObj* pVgroup, SEpSet* pEpset, bool isFillhistory) {
  int64_t  uid = (isFillhistory) ? pStream->hTaskUid : pStream->uid;
  SArray** pTaskList = (isFillhistory) ? taosArrayGetLast(pStream->pHTasksList) : taosArrayGetLast(pStream->tasks);

  SStreamTask* pTask = NULL;
  int32_t code = tNewStreamTask(uid, TASK_LEVEL__SINK, pEpset, isFillhistory, 0, 0, *pTaskList, pStream->conf.fillHistory,
                                pStream->subTableWithoutMd5, &pTask);
  if (code != 0) {
    return code;
  }

  mDebug("doAddSinkTask taskId:%s, %p vgId:%d, isFillHistory:%d", pTask->id.idStr, pTask, pVgroup->vgId, isFillhistory);

  pTask->info.nodeId = pVgroup->vgId;
  pTask->info.epSet = mndGetVgroupEpset(pMnode, pVgroup);
  return mndSetSinkTaskInfo(pStream, pTask);
}

static int32_t doAddSinkTaskToVg(SMnode* pMnode, SStreamObj* pStream, SEpSet* pEpset, SVgObj* vgObj) {
  int32_t code = doAddSinkTask(pStream, pMnode, vgObj, pEpset, false);
  if (code != 0) {
    return code;
  }
  if (pStream->conf.fillHistory) {
    code = doAddSinkTask(pStream, pMnode, vgObj, pEpset, true);
    if (code != 0) {
      return code;
    }
  }
  return TDB_CODE_SUCCESS;
}

// create sink node for each vgroup.
static int32_t doAddShuffleSinkTask(SMnode* pMnode, SStreamObj* pStream, SEpSet* pEpset) {
  SSdb* pSdb = pMnode->pSdb;
  void* pIter = NULL;

  while (1) {
    SVgObj* pVgroup = NULL;
    pIter = sdbFetch(pSdb, SDB_VGROUP, pIter, (void**)&pVgroup);
    if (pIter == NULL) {
      break;
    }

    if (!mndVgroupInDb(pVgroup, pStream->targetDbUid)) {
      sdbRelease(pSdb, pVgroup);
      continue;
    }

    int32_t code = doAddSinkTaskToVg(pMnode, pStream, pEpset, pVgroup);
    if (code != 0) {
      sdbRelease(pSdb, pVgroup);
      return code;
    }

    sdbRelease(pSdb, pVgroup);
  }

  return TDB_CODE_SUCCESS;
}

static int64_t getVgroupLastVer(const SArray* pList, int32_t vgId) {
  int32_t size = (int32_t) taosArrayGetSize(pList);
  for (int32_t i = 0; i < size; ++i) {
    SVgroupVer* pVer = taosArrayGet(pList, i);
    if (pVer->vgId == vgId) {
      return pVer->ver;
    }
  }

  mDebug("no data in vgId:%d for extract last version, set to be 0, total existed vgs:%d", vgId, size);
  return 1;
}

static void streamTaskSetDataRange(SStreamTask* pTask, int64_t skey, SArray* pVerList, int32_t vgId) {
  int64_t latestVer = getVgroupLastVer(pVerList, vgId);
  if (latestVer < 0) {
    latestVer = 0;
  }

  // set the correct ts, which is the last key of queried table.
  SDataRange*  pRange = &pTask->dataRange;
  STimeWindow* pWindow = &pRange->window;

  if (pTask->info.fillHistory) {
    pWindow->skey = INT64_MIN;
    pWindow->ekey = skey - 1;

    pRange->range.minVer = 0;
    pRange->range.maxVer = latestVer;
    mDebug("add fill-history source task 0x%x timeWindow:%" PRId64 "-%" PRId64 " verRange:%" PRId64 "-%" PRId64,
           pTask->id.taskId, pWindow->skey, pWindow->ekey, pRange->range.minVer, pRange->range.maxVer);
  } else {
    pWindow->skey = skey;
    pWindow->ekey = INT64_MAX;

    pRange->range.minVer = latestVer + 1;
    pRange->range.maxVer = INT64_MAX;

    mDebug("add source task 0x%x timeWindow:%" PRId64 "-%" PRId64 " verRange:%" PRId64 "-%" PRId64, pTask->id.taskId,
           pWindow->skey, pWindow->ekey, pRange->range.minVer, pRange->range.maxVer);
  }
}

static void haltInitialTaskStatus(SStreamTask* pTask, SSubplan* pPlan, bool isFillhistoryTask) {
  bool hasCountWindowNode = isCountWindowStreamTask(pPlan);

  if (hasCountWindowNode && (!isFillhistoryTask)) {
    SStreamStatus* pStatus = &pTask->status;
    mDebug("s-task:0x%x status set %s from %s for count window agg task with fill-history option set",
           pTask->id.taskId, streamTaskGetStatusStr(TASK_STATUS__HALT), streamTaskGetStatusStr(pStatus->taskStatus));
    pStatus->taskStatus = TASK_STATUS__HALT;
  }
}

static int32_t buildSourceTask(SStreamObj* pStream, SEpSet* pEpset, bool isFillhistory, bool useTriggerParam, SStreamTask** pTask) {
  uint64_t uid = (isFillhistory) ? pStream->hTaskUid : pStream->uid;
  SArray** pTaskList = (isFillhistory) ? taosArrayGetLast(pStream->pHTasksList) : taosArrayGetLast(pStream->tasks);

  int32_t code = tNewStreamTask(uid, TASK_LEVEL__SOURCE, pEpset, isFillhistory, pStream->conf.trigger,
                                useTriggerParam ? pStream->conf.triggerParam : 0, *pTaskList, pStream->conf.fillHistory,
                                pStream->subTableWithoutMd5, pTask);
  return code;
}

static void addNewTaskList(SStreamObj* pStream) {
  SArray* pTaskList = taosArrayInit(0, POINTER_BYTES);
  if (taosArrayPush(pStream->tasks, &pTaskList) == NULL) {
    mError("failed to put into array");
  }

  if (pStream->conf.fillHistory) {
    pTaskList = taosArrayInit(0, POINTER_BYTES);
    if (taosArrayPush(pStream->pHTasksList, &pTaskList) == NULL) {
      mError("failed to put into array");
    }
  }
}

// set the history task id
static void setHTasksId(SStreamObj* pStream) {
  SArray* pTaskList = *(SArray**)taosArrayGetLast(pStream->tasks);
  SArray* pHTaskList = *(SArray**)taosArrayGetLast(pStream->pHTasksList);

  for (int32_t i = 0; i < taosArrayGetSize(pTaskList); ++i) {
    SStreamTask** pStreamTask = taosArrayGet(pTaskList, i);
    SStreamTask** pHTask = taosArrayGet(pHTaskList, i);

    (*pStreamTask)->hTaskInfo.id.taskId = (*pHTask)->id.taskId;
    (*pStreamTask)->hTaskInfo.id.streamId = (*pHTask)->id.streamId;

    (*pHTask)->streamTaskId.taskId = (*pStreamTask)->id.taskId;
    (*pHTask)->streamTaskId.streamId = (*pStreamTask)->id.streamId;

    mDebug("s-task:0x%" PRIx64 "-0x%x related history task:0x%" PRIx64 "-0x%x, level:%d", (*pStreamTask)->id.streamId,
           (*pStreamTask)->id.taskId, (*pHTask)->id.streamId, (*pHTask)->id.taskId, (*pHTask)->info.taskLevel);
  }
}

static int32_t doAddSourceTask(SMnode* pMnode, SSubplan* plan, SStreamObj* pStream, SEpSet* pEpset, int64_t skey,
                               SArray* pVerList, SVgObj* pVgroup, bool isHistoryTask, bool useTriggerParam) {
  SStreamTask* pTask = NULL;
  int32_t code = buildSourceTask(pStream, pEpset, isHistoryTask, useTriggerParam, &pTask);
  if (code != TSDB_CODE_SUCCESS) {
    return code;
  }

<<<<<<< HEAD
  mDebug("doAddSourceTask taskId:%s, vgId:%d, isFillHistory:%d", pTask->id.idStr, pVgroup->vgId, isHistoryTask);
=======
  mDebug("doAddSourceTask taskId:%s, %p vgId:%d, isFillHistory:%d", pTask->id.idStr, pTask, pVgroup->vgId,
         isFillhistory);
>>>>>>> 102bb9bb

  if (pStream->conf.fillHistory) {
    haltInitialTaskStatus(pTask, plan, isHistoryTask);
  }

  streamTaskSetDataRange(pTask, skey, pVerList, pVgroup->vgId);

  code = mndAssignStreamTaskToVgroup(pMnode, pTask, plan, pVgroup);
  if (code != TSDB_CODE_SUCCESS) {
    return code;
  }

  return TDB_CODE_SUCCESS;
}

static SSubplan* getScanSubPlan(const SQueryPlan* pPlan) {
  int32_t        numOfPlanLevel = LIST_LENGTH(pPlan->pSubplans);
  SNodeListNode* inner = (SNodeListNode*)nodesListGetNode(pPlan->pSubplans, numOfPlanLevel - 1);
  if (LIST_LENGTH(inner->pNodeList) != 1) {
    terrno = TSDB_CODE_QRY_INVALID_INPUT;
    return NULL;
  }

  SSubplan* plan = (SSubplan*)nodesListGetNode(inner->pNodeList, 0);
  if (plan->subplanType != SUBPLAN_TYPE_SCAN) {
    terrno = TSDB_CODE_QRY_INVALID_INPUT;
    return NULL;
  }
  return plan;
}

static SSubplan* getAggSubPlan(const SQueryPlan* pPlan, int index) {
  SNodeListNode* inner = (SNodeListNode*)nodesListGetNode(pPlan->pSubplans, index);
  if (LIST_LENGTH(inner->pNodeList) != 1) {
    terrno = TSDB_CODE_QRY_INVALID_INPUT;
    return NULL;
  }

  SSubplan* plan = (SSubplan*)nodesListGetNode(inner->pNodeList, 0);
  if (plan->subplanType != SUBPLAN_TYPE_MERGE) {
    terrno = TSDB_CODE_QRY_INVALID_INPUT;
    return NULL;
  }
  return plan;
}

static int32_t addSourceTask(SMnode* pMnode, SSubplan* plan, SStreamObj* pStream, SEpSet* pEpset,
                             int64_t nextWindowSkey, SArray* pVerList, bool useTriggerParam) {
  void*   pIter = NULL;
  int32_t code = 0;
  SSdb*   pSdb = pMnode->pSdb;

  addNewTaskList(pStream);

  while (1) {
    SVgObj* pVgroup;
    pIter = sdbFetch(pSdb, SDB_VGROUP, pIter, (void**)&pVgroup);
    if (pIter == NULL) {
      break;
    }

    if (!mndVgroupInDb(pVgroup, pStream->sourceDbUid)) {
      sdbRelease(pSdb, pVgroup);
      continue;
    }

    code = doAddSourceTask(pMnode, plan, pStream, pEpset, nextWindowSkey, pVerList, pVgroup, false, useTriggerParam);
    if (code != 0) {
      mError("failed to create stream task, code:%s", tstrerror(code));

      // todo drop the added source tasks.
      sdbRelease(pSdb, pVgroup);
      return code;
    }

    if (pStream->conf.fillHistory) {
      code = doAddSourceTask(pMnode, plan, pStream, pEpset, nextWindowSkey, pVerList, pVgroup, true, useTriggerParam);
      if (code != 0) {
        sdbRelease(pSdb, pVgroup);
        return code;
      }
    }

    sdbRelease(pSdb, pVgroup);
  }

  if (pStream->conf.fillHistory) {
    setHTasksId(pStream);
  }

  return TSDB_CODE_SUCCESS;
}

static int32_t buildAggTask(SStreamObj* pStream, SEpSet* pEpset, bool isFillhistory, bool useTriggerParam,
                            SStreamTask** pAggTask) {
  *pAggTask = NULL;

  uint64_t uid = (isFillhistory) ? pStream->hTaskUid : pStream->uid;
  SArray** pTaskList = (isFillhistory) ? taosArrayGetLast(pStream->pHTasksList) : taosArrayGetLast(pStream->tasks);

  int32_t code = tNewStreamTask(uid, TASK_LEVEL__AGG, pEpset, isFillhistory, pStream->conf.trigger,
                                useTriggerParam ? pStream->conf.triggerParam : 0, *pTaskList, pStream->conf.fillHistory,
                                pStream->subTableWithoutMd5, pAggTask);
  return code;
}

static int32_t doAddAggTask(SStreamObj* pStream, SMnode* pMnode, SSubplan* plan, SEpSet* pEpset, SVgObj* pVgroup,
                            SSnodeObj* pSnode, bool isFillhistory, bool useTriggerParam) {
  int32_t      code = 0;
  SStreamTask* pTask = NULL;
  const char*  id = NULL;

  code = buildAggTask(pStream, pEpset, isFillhistory, useTriggerParam, &pTask);
  if (code != TSDB_CODE_SUCCESS) {
    return code;
  }

  id = pTask->id.idStr;
  if (pSnode != NULL) {
    code = mndAssignStreamTaskToSnode(pMnode, pTask, plan, pSnode);
    mDebug("doAddAggTask taskId:%s, %p snode id:%d, isFillHistory:%d", id, pTask, pSnode->id, isFillhistory);
  } else {
    code = mndAssignStreamTaskToVgroup(pMnode, pTask, plan, pVgroup);
    mDebug("doAddAggTask taskId:%s, %p vgId:%d, isFillHistory:%d", id, pTask, pVgroup->vgId, isFillhistory);
  }
  return code;
}

static int32_t addAggTask(SStreamObj* pStream, SMnode* pMnode, SSubplan* plan, SEpSet* pEpset, bool useTriggerParam) {
  SVgObj*    pVgroup = NULL;
  SSnodeObj* pSnode = NULL;
  int32_t    code = 0;
  if (tsDeployOnSnode) {
    pSnode = mndSchedFetchOneSnode(pMnode);
    if (pSnode == NULL) {
      pVgroup = mndSchedFetchOneVg(pMnode, pStream);
    }
  } else {
    pVgroup = mndSchedFetchOneVg(pMnode, pStream);
  }

  code = doAddAggTask(pStream, pMnode, plan, pEpset, pVgroup, pSnode, false, useTriggerParam);
  if (code != 0) {
    goto END;
  }

  if (pStream->conf.fillHistory) {
    code = doAddAggTask(pStream, pMnode, plan, pEpset, pVgroup, pSnode, true, useTriggerParam);
    if (code != 0) {
      goto END;
    }

    setHTasksId(pStream);
  }

END:
  if (pSnode != NULL) {
    sdbRelease(pMnode->pSdb, pSnode);
  } else {
    sdbRelease(pMnode->pSdb, pVgroup);
  }
  return code;
}

static int32_t addSinkTask(SMnode* pMnode, SStreamObj* pStream, SEpSet* pEpset) {
  int32_t code = 0;
  addNewTaskList(pStream);

  if (pStream->fixedSinkVgId == 0) {
    code = doAddShuffleSinkTask(pMnode, pStream, pEpset);
    if (code != 0) {
      return code;
    }
  } else {
    code = doAddSinkTaskToVg(pMnode, pStream, pEpset, &pStream->fixedSinkVg);
    if (code != 0) {
      return code;
    }
  }

  if (pStream->conf.fillHistory) {
    setHTasksId(pStream);
  }
  return TDB_CODE_SUCCESS;
}

static void bindTaskToSinkTask(SStreamObj* pStream, SMnode* pMnode, SArray* pSinkTaskList, SStreamTask* task) {
  int32_t code = 0;
  if ((code = mndAddDispatcherForInternalTask(pMnode, pStream, pSinkTaskList, task)) != 0) {
    mError("failed bind task to sink task since %s", tstrerror(code));
  }
  for (int32_t k = 0; k < taosArrayGetSize(pSinkTaskList); k++) {
    SStreamTask* pSinkTask = taosArrayGetP(pSinkTaskList, k);
    if ((code = streamTaskSetUpstreamInfo(pSinkTask, task)) != 0) {
      mError("failed bind task to sink task since %s", tstrerror(code));
    }
  }
  mDebug("bindTaskToSinkTask taskId:%s to sink task list", task->id.idStr);
}

static void bindAggSink(SStreamObj* pStream, SMnode* pMnode, SArray* tasks) {
  SArray*  pSinkTaskList = taosArrayGetP(tasks, SINK_NODE_LEVEL);
  SArray** pAggTaskList = taosArrayGetLast(tasks);

  for (int i = 0; i < taosArrayGetSize(*pAggTaskList); i++) {
    SStreamTask* pAggTask = taosArrayGetP(*pAggTaskList, i);
    bindTaskToSinkTask(pStream, pMnode, pSinkTaskList, pAggTask);
    mDebug("bindAggSink taskId:%s to sink task list", pAggTask->id.idStr);
  }
}

static void bindSourceSink(SStreamObj* pStream, SMnode* pMnode, SArray* tasks, bool hasExtraSink) {
  int32_t code = 0;
  SArray* pSinkTaskList = taosArrayGetP(tasks, SINK_NODE_LEVEL);
  SArray* pSourceTaskList = taosArrayGetP(tasks, hasExtraSink ? SINK_NODE_LEVEL + 1 : SINK_NODE_LEVEL);

  for (int i = 0; i < taosArrayGetSize(pSourceTaskList); i++) {
    SStreamTask* pSourceTask = taosArrayGetP(pSourceTaskList, i);
    mDebug("bindSourceSink taskId:%s to sink task list", pSourceTask->id.idStr);

    if (hasExtraSink) {
      bindTaskToSinkTask(pStream, pMnode, pSinkTaskList, pSourceTask);
    } else {
      if ((code = mndSetSinkTaskInfo(pStream, pSourceTask)) != 0) {
        mError("failed bind task to sink task since %s", tstrerror(code));
      }
    }
  }
}

static void bindTwoLevel(SArray* tasks, int32_t begin, int32_t end) {
  int32_t code = 0;
  size_t size = taosArrayGetSize(tasks);
  if (size < 2) {
    mError("task list size is less than 2");
    return;
  }
  SArray* pDownTaskList = taosArrayGetP(tasks, size - 1);
  SArray* pUpTaskList = taosArrayGetP(tasks, size - 2);

  SStreamTask** pDownTask = taosArrayGetLast(pDownTaskList);
  end = end > taosArrayGetSize(pUpTaskList) ? taosArrayGetSize(pUpTaskList) : end;
  for (int i = begin; i < end; i++) {
    SStreamTask* pUpTask = taosArrayGetP(pUpTaskList, i);
    pUpTask->info.selfChildId = i - begin;
    streamTaskSetFixedDownstreamInfo(pUpTask, *pDownTask);
    if ((code = streamTaskSetUpstreamInfo(*pDownTask, pUpTask)) != 0) {
      mError("failed bind task to sink task since %s", tstrerror(code));
    }
  }
  mDebug("bindTwoLevel task list(%d-%d) to taskId:%s", begin, end - 1, (*(pDownTask))->id.idStr);
}

static int32_t doScheduleStream(SStreamObj* pStream, SMnode* pMnode, SQueryPlan* pPlan, SEpSet* pEpset, int64_t skey,
                                SArray* pVerList) {
  int32_t code = 0;
  SSdb*   pSdb = pMnode->pSdb;
  int32_t numOfPlanLevel = LIST_LENGTH(pPlan->pSubplans);
  bool    hasExtraSink = false;
  bool    externalTargetDB = strcmp(pStream->sourceDb, pStream->targetDb) != 0;
  SDbObj* pDbObj = mndAcquireDb(pMnode, pStream->targetDb);
  if (pDbObj == NULL) {
    code = TSDB_CODE_QRY_INVALID_INPUT;
    TAOS_RETURN(code);
  }

  bool multiTarget = (pDbObj->cfg.numOfVgroups > 1);
  sdbRelease(pSdb, pDbObj);

  mDebug("doScheduleStream numOfPlanLevel:%d, exDb:%d, multiTarget:%d, fix vgId:%d, physicalPlan:%s", numOfPlanLevel,
         externalTargetDB, multiTarget, pStream->fixedSinkVgId, pStream->physicalPlan);
  pStream->tasks = taosArrayInit(numOfPlanLevel + 1, POINTER_BYTES);
  pStream->pHTasksList = taosArrayInit(numOfPlanLevel + 1, POINTER_BYTES);

  if (numOfPlanLevel > 1 || externalTargetDB || multiTarget || pStream->fixedSinkVgId) {
    // add extra sink
    hasExtraSink = true;
    code = addSinkTask(pMnode, pStream, pEpset);
    if (code != TSDB_CODE_SUCCESS) {
      return code;
    }
  }

  pStream->totalLevel = numOfPlanLevel + hasExtraSink;

  SSubplan* plan = getScanSubPlan(pPlan);  // source plan
  if (plan == NULL) {
    code = TSDB_CODE_MND_RETURN_VALUE_NULL;
    if (terrno != 0) code = terrno;
    TAOS_RETURN(code);
  }

  code = addSourceTask(pMnode, plan, pStream, pEpset, skey, pVerList, (numOfPlanLevel == 1));
  if (code != TSDB_CODE_SUCCESS) {
    return code;
  }

  if (numOfPlanLevel == 1) {
    bindSourceSink(pStream, pMnode, pStream->tasks, hasExtraSink);
    if (pStream->conf.fillHistory) {
      bindSourceSink(pStream, pMnode, pStream->pHTasksList, hasExtraSink);
    }
    return TDB_CODE_SUCCESS;
  }

  if (numOfPlanLevel == 3) {
    plan = getAggSubPlan(pPlan, 1);  // middle agg plan
    if (plan == NULL) {
      code = TSDB_CODE_MND_RETURN_VALUE_NULL;
      if (terrno != 0) code = terrno;
      TAOS_RETURN(code);
    }
    do {
      SArray** list = taosArrayGetLast(pStream->tasks);
      float    size = (float)taosArrayGetSize(*list);
      size_t   cnt = (size_t)ceil(size / tsStreamAggCnt);
      if (cnt <= 1) break;

      mDebug("doScheduleStream add middle agg, size:%d, cnt:%d", (int)size, (int)cnt);
      addNewTaskList(pStream);

      for (int j = 0; j < cnt; j++) {
        code = addAggTask(pStream, pMnode, plan, pEpset, false);
        if (code != TSDB_CODE_SUCCESS) {
          return code;
        }

        bindTwoLevel(pStream->tasks, j * tsStreamAggCnt, (j + 1) * tsStreamAggCnt);
        if (pStream->conf.fillHistory) {
          bindTwoLevel(pStream->pHTasksList, j * tsStreamAggCnt, (j + 1) * tsStreamAggCnt);
        }
      }
    } while (1);
  }

  plan = getAggSubPlan(pPlan, 0);
  if (plan == NULL) {
    code = TSDB_CODE_MND_RETURN_VALUE_NULL;
    if (terrno != 0) code = terrno;
    TAOS_RETURN(code);
  }

  mDebug("doScheduleStream add final agg");
  SArray** list = taosArrayGetLast(pStream->tasks);
  size_t   size = taosArrayGetSize(*list);
  addNewTaskList(pStream);
  code = addAggTask(pStream, pMnode, plan, pEpset, true);
  if (code != TSDB_CODE_SUCCESS) {
    TAOS_RETURN(code);
  }
  bindTwoLevel(pStream->tasks, 0, size);
  if (pStream->conf.fillHistory) {
    bindTwoLevel(pStream->pHTasksList, 0, size);
  }

  bindAggSink(pStream, pMnode, pStream->tasks);
  if (pStream->conf.fillHistory) {
    bindAggSink(pStream, pMnode, pStream->pHTasksList);
  }
  TAOS_RETURN(code);
}

int32_t mndScheduleStream(SMnode* pMnode, SStreamObj* pStream, int64_t skey, SArray* pVgVerList) {
  int32_t     code = 0;
  SQueryPlan* pPlan = qStringToQueryPlan(pStream->physicalPlan);
  if (pPlan == NULL) {
    code = TSDB_CODE_QRY_INVALID_INPUT;
    TAOS_RETURN(code);
  }

  SEpSet mnodeEpset = {0};
  mndGetMnodeEpSet(pMnode, &mnodeEpset);

  code = doScheduleStream(pStream, pMnode, pPlan, &mnodeEpset, skey, pVgVerList);
  qDestroyQueryPlan(pPlan);

  TAOS_RETURN(code);
}

int32_t mndSchedInitSubEp(SMnode* pMnode, const SMqTopicObj* pTopic, SMqSubscribeObj* pSub) {
  int32_t     code = 0;
  SSdb*       pSdb = pMnode->pSdb;
  SVgObj*     pVgroup = NULL;
  SQueryPlan* pPlan = NULL;
  SSubplan*   pSubplan = NULL;

  if (pTopic->subType == TOPIC_SUB_TYPE__COLUMN) {
    pPlan = qStringToQueryPlan(pTopic->physicalPlan);
    if (pPlan == NULL) {
      return TSDB_CODE_QRY_INVALID_INPUT;
    }
  } else if (pTopic->subType == TOPIC_SUB_TYPE__TABLE && pTopic->ast != NULL) {
    SNode* pAst = NULL;
    code = nodesStringToNode(pTopic->ast, &pAst);
    if (code != 0) {
      mError("topic:%s, failed to create since %s", pTopic->name, terrstr());
      return code;
    }

    SPlanContext cxt = {.pAstRoot = pAst, .topicQuery = true};
    code = qCreateQueryPlan(&cxt, &pPlan, NULL);
    if (code != 0) {
      mError("failed to create topic:%s since %s", pTopic->name, terrstr());
      nodesDestroyNode(pAst);
      return code;
    }
    nodesDestroyNode(pAst);
  }

  if (pPlan) {
    int32_t levelNum = LIST_LENGTH(pPlan->pSubplans);
    if (levelNum != 1) {
      code = TSDB_CODE_MND_INVALID_TOPIC_QUERY;
      goto END;
    }

    SNodeListNode* pNodeListNode = (SNodeListNode*)nodesListGetNode(pPlan->pSubplans, 0);
    if (pNodeListNode == NULL){
      code = TSDB_CODE_OUT_OF_MEMORY;
      goto END;
    }
    int32_t opNum = LIST_LENGTH(pNodeListNode->pNodeList);
    if (opNum != 1) {
      code = TSDB_CODE_MND_INVALID_TOPIC_QUERY;
      goto END;
    }

    pSubplan = (SSubplan*)nodesListGetNode(pNodeListNode->pNodeList, 0);
  }

  void* pIter = NULL;
  while (1) {
    pIter = sdbFetch(pSdb, SDB_VGROUP, pIter, (void**)&pVgroup);
    if (pIter == NULL) {
      break;
    }

    if (!mndVgroupInDb(pVgroup, pTopic->dbUid)) {
      sdbRelease(pSdb, pVgroup);
      continue;
    }

    pSub->vgNum++;

    SMqVgEp* pVgEp = taosMemoryMalloc(sizeof(SMqVgEp));
    if (pVgEp == NULL){
      code = terrno;
      goto END;
    }
    pVgEp->epSet = mndGetVgroupEpset(pMnode, pVgroup);
    pVgEp->vgId = pVgroup->vgId;
    if (taosArrayPush(pSub->unassignedVgs, &pVgEp) == NULL){
      code = terrno;
      taosMemoryFree(pVgEp);
      goto END;
    }
    mInfo("init subscription %s for topic:%s assign vgId:%d", pSub->key, pTopic->name, pVgEp->vgId);
    sdbRelease(pSdb, pVgroup);
  }

  if (pSubplan) {
    int32_t msgLen;

    if (qSubPlanToString(pSubplan, &pSub->qmsg, &msgLen) < 0) {
      code = TSDB_CODE_QRY_INVALID_INPUT;
      goto END;
    }
  } else {
    pSub->qmsg = taosStrdup("");
  }

END:
  qDestroyQueryPlan(pPlan);
  return code;
}<|MERGE_RESOLUTION|>--- conflicted
+++ resolved
@@ -404,12 +404,8 @@
     return code;
   }
 
-<<<<<<< HEAD
-  mDebug("doAddSourceTask taskId:%s, vgId:%d, isFillHistory:%d", pTask->id.idStr, pVgroup->vgId, isHistoryTask);
-=======
   mDebug("doAddSourceTask taskId:%s, %p vgId:%d, isFillHistory:%d", pTask->id.idStr, pTask, pVgroup->vgId,
-         isFillhistory);
->>>>>>> 102bb9bb
+         isHistoryTask);
 
   if (pStream->conf.fillHistory) {
     haltInitialTaskStatus(pTask, plan, isHistoryTask);
