--- conflicted
+++ resolved
@@ -557,11 +557,6 @@
     pSubplan = (SSubplan*)nodesListGetNode(pNodeListNode->pNodeList, 0);
   }
 
-<<<<<<< HEAD
-=======
-  ASSERT(pSub->unassignedVgs);
-
->>>>>>> c16bbfad
   void* pIter = NULL;
   while (1) {
     pIter = sdbFetch(pSdb, SDB_VGROUP, pIter, (void**)&pVgroup);
@@ -602,10 +597,6 @@
     sdbRelease(pSdb, pVgroup);
   }
 
-<<<<<<< HEAD
-=======
-  ASSERT(taosArrayGetSize(pSub->unassignedVgs) > 0);
->>>>>>> c16bbfad
   qDestroyQueryPlan(pPlan);
   return 0;
 }