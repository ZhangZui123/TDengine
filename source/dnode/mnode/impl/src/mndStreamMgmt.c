/*
 * Copyright (c) 2019 TAOS Data, Inc. <jhtao@taosdata.com>
 *
 * This program is free software: you can use, redistribute, and/or modify
 * it under the terms of the GNU Affero General Public License, version 3
 * or later ("AGPL"), as published by the Free Software Foundation.
 *
 * This program is distributed in the hope that it will be useful, but WITHOUT
 * ANY WARRANTY; without even the implied warranty of MERCHANTABILITY or
 * FITNESS FOR A PARTICULAR PURPOSE.
 *
 * You should have received a copy of the GNU Affero General Public License
 * along with this program. If not, see <http://www.gnu.org/licenses/>.
 */

#include "mndStream.h"
#include "mndDb.h"
#include "mndPrivilege.h"
#include "mndShow.h"
#include "mndStb.h"
#include "mndTrans.h"
#include "osMemory.h"
#include "parser.h"
#include "taoserror.h"
#include "tmisce.h"
#include "tname.h"
#include "mndDnode.h"
#include "mndVgroup.h"

void msmDestroyRuntimeInfo(SMnode *pMnode) {
  // TODO

  memset(&mStreamMgmt, 0, sizeof(mStreamMgmt));
}

static int32_t msmSTAddToTaskMap(SStmGrpCtx* pCtx, SStreamObj* pStream, SArray* pTasks, SStmTaskStatus* pTask) {
  int32_t code = TSDB_CODE_SUCCESS;
  int32_t lino = 0;
  int64_t streamId = pStream->pCreate->streamId;
  int32_t taskNum = pTasks ? taosArrayGetSize(pTasks) : 1;
  int64_t key[2] = {pStream->pCreate->streamId, 0};
  
  for (int32_t i = 0; i < taskNum; ++i) {
    SStmTaskStatus* pStatus = pTasks ? taosArrayGet(pTasks, i) : pTask;
    key[1] = pStatus->id.taskId;
    TAOS_CHECK_EXIT(taosHashPut(mStreamMgmt.taskMap, key, sizeof(key), &pStatus, POINTER_BYTES));
    mstDebug("task %"PRId64" tidx %d added to taskMap", pStatus->id.taskId, pStatus->id.taskIdx);
  }
  
_exit:

  if (code) {
    mstError("%s failed at line %d, error:%s", __FUNCTION__, lino, tstrerror(code));
  }
  
  return code;
}

static int32_t msmSTAddToVgroupMapImpl(SHashObj* pVgMap, SStmTaskStatus* pStatus, SStreamObj* pStream) {
  int32_t code = TSDB_CODE_SUCCESS;
  int32_t lino = 0;
  int64_t streamId = pStream->pCreate->streamId;
  SStmVgroupTasksStatus vg = {0};
  SStmTaskStatusExt ext = {streamId, pStatus};

  while (true) {
    SStmVgroupTasksStatus* pVg = taosHashAcquire(pVgMap, &pStatus->id.nodeId, sizeof(pStatus->id.nodeId));
    if (NULL == pVg) {
      vg.taskList = taosArrayInit(20, sizeof(SStmTaskStatusExt));
      TSDB_CHECK_NULL(vg.taskList, code, lino, _return, terrno);
      TSDB_CHECK_NULL(taosArrayPush(vg.taskList, &ext), code, lino, _return, terrno);
      code = taosHashPut(pVgMap, &pStatus->id.nodeId, sizeof(pStatus->id.nodeId), &vg, sizeof(vg));
      if (TSDB_CODE_SUCCESS == code) {
        goto _return;
      }

      if (TSDB_CODE_DUP_KEY != code) {
        goto _return;
      }    

      taosArrayDestroy(vg.taskList);
      continue;
    }

    taosWLockLatch(&pVg->lock);
    if (NULL == taosArrayPush(pVg->taskList, &ext)) {
      taosWUnLockLatch(&pVg->lock);
      taosHashRelease(pVgMap, pVg);
      TSDB_CHECK_NULL(NULL, code, lino, _return, terrno);
    }
    taosWUnLockLatch(&pVg->lock);
    
    taosHashRelease(pVgMap, pVg);
    break;
  }
  
_return:

  if (code) {
    mstError("%s failed at line %d, error:%s", __FUNCTION__, lino, tstrerror(code));
  } else {
    mstDebug("task %"PRId64" tidx %d added to vgroupMap", pStatus->id.taskId, pStatus->id.taskIdx);
  }

  return code;
}

static int32_t msmTDAddToVgroupMap(SHashObj* pVgMap, SStmTaskDeploy* pDeploy, SStreamObj* pStream) {
  int32_t code = TSDB_CODE_SUCCESS;
  int32_t lino = 0;
  int64_t streamId = pStream->pCreate->streamId;
  SStmVgroupTasksDeploy vg = {0};
  SStreamTask* pTask = &pDeploy->task;
  SStmTaskDeployExt ext = {0};
  ext.deploy = *pDeploy;

  while (true) {
    SStmVgroupTasksDeploy* pVg = taosHashAcquire(pVgMap, &pDeploy->task.nodeId, sizeof(pDeploy->task.nodeId));
    if (NULL == pVg) {
      vg.taskList = taosArrayInit(20, sizeof(SStmTaskDeployExt));
      TSDB_CHECK_NULL(vg.taskList, code, lino, _return, terrno);
      TSDB_CHECK_NULL(taosArrayPush(vg.taskList, &ext), code, lino, _return, terrno);
      code = taosHashPut(pVgMap, &pDeploy->task.nodeId, sizeof(pDeploy->task.nodeId), &vg, sizeof(SStmVgroupTasksDeploy));
      if (TSDB_CODE_SUCCESS == code) {
        goto _return;
      }

      if (TSDB_CODE_DUP_KEY != code) {
        goto _return;
      }    

      taosArrayDestroy(vg.taskList);
      continue;
    }

    taosWLockLatch(&pVg->lock);
    if (NULL == taosArrayPush(pVg->taskList, &ext)) {
      taosWUnLockLatch(&pVg->lock);
      TSDB_CHECK_NULL(NULL, code, lino, _return, terrno);
    }
    taosWUnLockLatch(&pVg->lock);
    
    taosHashRelease(pVgMap, pVg);
    break;
  }
  
_return:

  if (code) {
    mstError("%s failed at line %d, error:%s", __FUNCTION__, lino, tstrerror(code));
  } else {
    int32_t num = atomic_add_fetch_32(&mStreamMgmt.toDeployVgTaskNum, 1);
    ST_TASK_DLOG("task added to toDeployVgTaskNum, vgToDeployTaskNum:%d", num);
  }

  return code;
}


static int32_t msmSTAddToSnodeMapImpl(SHashObj* pHash, SStmTaskStatus* pStatus, SStreamObj* pStream, bool triggerTask) {
  int32_t code = TSDB_CODE_SUCCESS;
  int32_t lino = 0;
  int64_t streamId = pStream->pCreate->streamId;
  SStmSnodeTasksStatus snode = {0};
  SStmTaskStatusExt ext = {streamId, pStatus};

  while (true) {
    SStmSnodeTasksStatus* pSnode = taosHashAcquire(pHash, &pStatus->id.nodeId, sizeof(pStatus->id.nodeId));
    if (NULL == pSnode) {
      if (triggerTask) {
        snode.triggerList = taosArrayInit(20, sizeof(SStmTaskStatusExt));
        TSDB_CHECK_NULL(snode.triggerList, code, lino, _return, terrno);
        TSDB_CHECK_NULL(taosArrayPush(snode.triggerList, &ext), code, lino, _return, terrno);
      } else {
        snode.runnerList = taosArrayInit(20, sizeof(SStmTaskStatusExt));
        TSDB_CHECK_NULL(snode.runnerList, code, lino, _return, terrno);
        TSDB_CHECK_NULL(taosArrayPush(snode.runnerList, &ext), code, lino, _return, terrno);
      }
      
      code = taosHashPut(pHash, &pStatus->id.nodeId, sizeof(pStatus->id.nodeId), &snode, sizeof(snode));
      if (TSDB_CODE_SUCCESS == code) {
        goto _return;
      }

      if (TSDB_CODE_DUP_KEY != code) {
        goto _return;
      }    

      taosArrayDestroy(triggerTask ? snode.triggerList : snode.runnerList);
      continue;
    }

    taosWLockLatch(&pSnode->lock);
    SArray** ppList = triggerTask ? &pSnode->triggerList : &pSnode->runnerList;
    if (NULL == *ppList) {
      *ppList = taosArrayInit(20, sizeof(SStmTaskStatusExt));
      if (NULL == *ppList) {
        code = terrno;
        taosWUnLockLatch(&pSnode->lock);        
        TSDB_CHECK_NULL(*ppList, code, lino, _return, code);
      }
    }
    if (NULL == taosArrayPush(*ppList, &ext)) {
      code = terrno;
      taosWUnLockLatch(&pSnode->lock);
      TSDB_CHECK_NULL(NULL, code, lino, _return, code);
    }
    taosWUnLockLatch(&pSnode->lock);
    
    taosHashRelease(pHash, pSnode);
    break;
  }
  
_return:

  if (code) {
    mstError("%s failed at line %d, error:%s", __FUNCTION__, lino, tstrerror(code));
  } else {
    mstDebug("task %"PRId64" tidx %d added to snodeMap, snodeId:%d", pStatus->id.taskId, pStatus->id.taskIdx, pStatus->id.nodeId);
  }

  return code;
}



static int32_t msmTDAddSnodeTask(SHashObj* pHash, SStmTaskDeploy* pDeploy, SStreamObj* pStream, bool triggerTask, bool lowestRunner) {
  int32_t code = TSDB_CODE_SUCCESS;
  int32_t lino = 0;
  int64_t streamId = pStream->pCreate->streamId;
  SStmSnodeTasksDeploy snode = {0};
  SStmTaskDeployExt ext;
  SStreamTask* pTask = &pDeploy->task;
  SArray** ppList = triggerTask ? &snode.triggerList : &snode.runnerList;

  ext.lowestRunner = lowestRunner;

  while (true) {
    SStmSnodeTasksDeploy* pSnode = taosHashAcquire(pHash, &pDeploy->task.nodeId, sizeof(pDeploy->task.nodeId));
    if (NULL == pSnode) {
      *ppList = taosArrayInit(10, sizeof(SStmTaskDeployExt));
      TSDB_CHECK_NULL(*ppList, code, lino, _return, terrno);

      ext.deploy = *pDeploy;
      ext.deployed = false;
      TSDB_CHECK_NULL(taosArrayPush(*ppList, &ext), code, lino, _return, terrno);

      code = taosHashPut(pHash, &pDeploy->task.nodeId, sizeof(pDeploy->task.nodeId), &snode, sizeof(snode));
      if (TSDB_CODE_SUCCESS == code) {
        goto _return;
      }

      if (TSDB_CODE_DUP_KEY != code) {
        goto _return;
      }    

      taosArrayDestroy(*ppList);
      continue;
    }

    ppList = triggerTask ? &pSnode->triggerList : &pSnode->runnerList;
    
    taosWLockLatch(&pSnode->lock);
    if (NULL == *ppList) {
      *ppList = taosArrayInit(10, sizeof(SStmTaskDeployExt));
      if (NULL == *ppList) {
        taosWUnLockLatch(&pSnode->lock);
        TSDB_CHECK_NULL(*ppList, code, lino, _return, terrno);
      }
    }
    
    ext.deploy = *pDeploy;
    ext.deployed = false;
    
    if (NULL == taosArrayPush(*ppList, &ext)) {
      taosWUnLockLatch(&pSnode->lock);
      TSDB_CHECK_NULL(NULL, code, lino, _return, terrno);
    }
    taosWUnLockLatch(&pSnode->lock);
    
    taosHashRelease(pHash, pSnode);
    break;
  }
  
_return:

  if (code) {
    mstError("%s failed at line %d, error:%s", __FUNCTION__, lino, tstrerror(code));
  } else {
    ST_TASK_DLOG("task added to toDeploySnodeMap, tidx:%d", pTask->taskIdx);
  }

  return code;
}

int32_t msmBuildReaderDeployInfo(SStmTaskDeploy* pDeploy, SStreamObj* pStream, void* calcScanPlan, bool triggerReader) {
  SStreamReaderDeployMsg* pMsg = &pDeploy->msg.reader;
  pMsg->triggerReader = triggerReader;
  
  if (triggerReader) {
    SStreamReaderDeployFromTrigger* pTrigger = &pMsg->msg.trigger;
    pTrigger->triggerTblName = pStream->pCreate->triggerTblName;
    pTrigger->triggerTblUid = pStream->pCreate->triggerTblUid;
    pTrigger->triggerTblType = pStream->pCreate->triggerTblType;
    pTrigger->deleteReCalc = pStream->pCreate->deleteReCalc;
    pTrigger->deleteOutTbl = pStream->pCreate->deleteOutTbl;
    pTrigger->partitionCols = pStream->pCreate->partitionCols;
    pTrigger->triggerCols = pStream->pCreate->triggerCols;
    //pTrigger->triggerPrevFilter = pStream->pCreate->triggerPrevFilter;
    pTrigger->triggerScanPlan = pStream->pCreate->triggerScanPlan;
  } else {
    SStreamReaderDeployFromCalc* pCalc = &pMsg->msg.calc;
    pCalc->calcScanPlan = calcScanPlan;
  }

  return TSDB_CODE_SUCCESS;
}

void msmGetReaderFromTriggerNum(SStmStatus* pInfo, int32_t* triggerReaderNum) {
  *triggerReaderNum = 0;

  int32_t readerNum = taosArrayGetSize(pInfo->readerList);
  if (NULL == pInfo->readerList || readerNum <= 0) {
    return;
  }

  for (int32_t i = 0; i < readerNum; ++i) {
    SStmTaskStatus* pStatus = taosArrayGet(pInfo->readerList, i);
    if (STREAM_IS_TRIGGER_READER(pStatus->flags)) {
      (*triggerReaderNum)++;
      continue;
    }

    break;
  }
}

int32_t msmBuildTriggerDeployInfo(SMnode* pMnode, SStmStatus* pInfo, SStmTaskDeploy* pDeploy, SStreamObj* pStream) {
  int32_t code = TSDB_CODE_SUCCESS;
  int32_t lino = 0;
  int64_t streamId = pStream->pCreate->streamId;
  SStreamTriggerDeployMsg* pMsg = &pDeploy->msg.trigger;
  pMsg->triggerType = pStream->pCreate->triggerType;
  pMsg->igDisorder = pStream->pCreate->igDisorder;
  pMsg->fillHistory = pStream->pCreate->fillHistory;
  pMsg->fillHistoryFirst = pStream->pCreate->fillHistoryFirst;
  pMsg->lowLatencyCalc = pStream->pCreate->lowLatencyCalc;

  pMsg->pNotifyAddrUrls = pStream->pCreate->pNotifyAddrUrls;
  pMsg->notifyEventTypes = pStream->pCreate->notifyEventTypes;
  pMsg->notifyErrorHandle = pStream->pCreate->notifyErrorHandle;
  pMsg->notifyHistory = pStream->pCreate->notifyHistory;

  pMsg->maxDelay = pStream->pCreate->maxDelay;
  pMsg->fillHistoryStartTime = pStream->pCreate->fillHistoryStartTime;
  pMsg->watermark = pStream->pCreate->watermark;
  pMsg->expiredTime = pStream->pCreate->expiredTime;
  pMsg->trigger = pStream->pCreate->trigger;

  pMsg->eventTypes = pStream->pCreate->eventTypes;
  pMsg->placeHolderBitmap = pStream->pCreate->placeHolderBitmap;

  SStreamTaskAddr addr;
  int32_t triggerReaderNum = 0;
  msmGetReaderFromTriggerNum(pInfo, &triggerReaderNum);
  if (triggerReaderNum > 0) {
    pMsg->readerList = taosArrayInit(triggerReaderNum, sizeof(SStreamTaskAddr));
    TSDB_CHECK_NULL(pMsg->readerList, code, lino, _exit, terrno);
  }
  
  for (int32_t i = 0; i < triggerReaderNum; ++i) {
    SStmTaskStatus* pStatus = taosArrayGet(pInfo->readerList, i);
    addr.taskId = pStatus->id.taskId;
    addr.nodeId = pStatus->id.nodeId;
    addr.epset = mndGetVgroupEpsetById(pMnode, pStatus->id.nodeId);
    TSDB_CHECK_NULL(taosArrayPush(pMsg->readerList, &addr), code, lino, _exit, terrno);
  }

  if (pInfo->runnerDeploys > 0) {
    pMsg->runnerList = taosArrayInit(pInfo->runnerDeploys, sizeof(SStreamTaskAddr));
    TSDB_CHECK_NULL(pMsg->runnerList, code, lino, _exit, terrno);
  }
  
  for (int32_t i = 0; i < pInfo->runnerDeploys; ++i) {
    int32_t* idx = taosArrayGet(pInfo->runnerTopIdx, i);
    TSDB_CHECK_NULL(idx, code, lino, _exit, terrno);
    
    SStmTaskStatus* pStatus = taosArrayGet(pInfo->runnerList, *idx);
    TSDB_CHECK_NULL(pStatus, code, lino, _exit, terrno);
    
    SStreamRunnerTarget runner;
    runner.addr.taskId = pStatus->id.taskId;
    runner.addr.epset = mndGetDnodeEpsetById(pMnode, pStatus->id.nodeId);
    runner.execReplica = pInfo->runnerReplica; 
    TSDB_CHECK_NULL(taosArrayPush(pMsg->runnerList, &runner), code, lino, _exit, terrno);
  }

  pMsg->pVSubTables = pStream->pCreate->pVSubTables;

_exit:

  if (code) {
    mstError("%s failed at line %d, error:%s", __FUNCTION__, lino, tstrerror(code));
  }
  
  return TSDB_CODE_SUCCESS;
}


int32_t msmBuildRunnerDeployInfo(SStmTaskDeploy* pDeploy, SSubplan *plan, SStreamObj* pStream, int32_t replica) {
  int32_t code = TSDB_CODE_SUCCESS;
  int32_t lino = 0;
  int64_t streamId = pStream->pCreate->streamId;
  SStreamRunnerDeployMsg* pMsg = &pDeploy->msg.runner;
  //TAOS_CHECK_EXIT(qSubPlanToString(plan, &pMsg->pPlan, NULL));

  pMsg->execReplica = replica;
  //TAOS_CHECK_EXIT(nodesCloneNode((SNode*)plan, (SNode**)&pMsg->pPlan));
  pMsg->pPlan = plan;
  pMsg->outDBFName = pStream->pCreate->outDB;
  pMsg->outTblName = pStream->pCreate->outTblName;
  pMsg->outTblType = pStream->pCreate->outTblType;
  pMsg->calcNotifyOnly = pStream->pCreate->calcNotifyOnly;
  pMsg->pNotifyAddrUrls = pStream->pCreate->pNotifyAddrUrls;
  pMsg->notifyErrorHandle = pStream->pCreate->notifyErrorHandle;
  pMsg->outCols = pStream->pCreate->outCols;
  pMsg->outTags = pStream->pCreate->outTags;
  pMsg->outStbUid = pStream->pCreate->outStbUid;
  
  pMsg->subTblNameExpr = pStream->pCreate->subTblNameExpr;
  pMsg->tagValueExpr = pStream->pCreate->tagValueExpr;
  pMsg->forceOutCols = pStream->pCreate->forceOutCols;

_exit:

  if (code) {
    mstError("%s failed at line %d, error:%s", __FUNCTION__, lino, tstrerror(code));
  }
  
  return code;
}


static int32_t msmSTAddToVgroupMap(SStmGrpCtx* pCtx, SStreamObj* pStream, SArray* pTasks) {
  int32_t code = TSDB_CODE_SUCCESS;
  int32_t lino = 0;
  int64_t streamId = pStream->pCreate->streamId;
  int32_t taskNum = taosArrayGetSize(pTasks);
  
  for (int32_t i = 0; i < taskNum; ++i) {
    SStmTaskStatus* pStatus = taosArrayGet(pTasks, i);
    TSDB_CHECK_CODE(msmSTAddToVgroupMapImpl(mStreamMgmt.vgroupMap, pStatus, pStream), lino, _return);
  }
  
_return:

  if (code) {
    mstError("%s failed at line %d, error:%s", __FUNCTION__, lino, tstrerror(code));
  }
  
  return code;
}


static int32_t msmSTAddToSnodeMap(SStmGrpCtx* pCtx, SStreamObj* pStream, SArray* pTasks, SStmTaskStatus* pTask, bool triggerTask) {
  int32_t code = TSDB_CODE_SUCCESS;
  int32_t lino = 0;
  int64_t streamId = pStream->pCreate->streamId;
  int32_t taskNum = triggerTask ? 1 : taosArrayGetSize(pTasks);
  int32_t taskType = triggerTask ? STREAM_TRIGGER_TASK : STREAM_RUNNER_TASK;
  
  for (int32_t i = 0; i < taskNum; ++i) {
    SStmTaskStatus* pStatus = triggerTask ? pTask : taosArrayGet(pTasks, i);
    TSDB_CHECK_CODE(msmSTAddToSnodeMapImpl(mStreamMgmt.snodeMap, pStatus, pStream, triggerTask), lino, _return);
  }
  
_return:

  if (code) {
    mstError("%s failed at line %d, error:%s", __FUNCTION__, lino, tstrerror(code));
  }

  return code;
}

int64_t msmAssignTaskId(void) {
  return atomic_fetch_add_64(&mStreamMgmt.lastTaskId, 1);
}

int32_t msmAssignTaskSnodeId(SMnode* pMnode, int64_t streamId, bool baseOnStmId) {
  int32_t snodeNum = sdbGetSize(pMnode->pSdb, SDB_SNODE);
  int32_t snodeTarget = baseOnStmId ? (streamId % snodeNum) : taosRand() % snodeNum;
  int32_t snodeIdx = 0;
  int32_t snodeId = 0;
  void      *pIter = NULL;
  SSnodeObj *pObj = NULL;

  while (1) {
    pIter = sdbFetch(pMnode->pSdb, SDB_SNODE, pIter, (void **)&pObj);
    if (pIter == NULL) {
      break;
    }

    snodeId = pObj->id;
    if (snodeIdx == snodeTarget) {
      sdbRelease(pMnode->pSdb, pObj);
      sdbCancelFetch(pMnode->pSdb, pIter);
      return snodeId;
    }

    snodeIdx++;
  }

  return snodeId;
}


static int32_t msmBuildTriggerTasks(SStmGrpCtx* pCtx, SStmStatus* pInfo, SStreamObj* pStream) {
  int32_t code = TSDB_CODE_SUCCESS;
  int32_t lino = 0;
  int64_t streamId = pStream->pCreate->streamId;

  pInfo->triggerTask = taosMemoryCalloc(1, sizeof(SStmTaskStatus));
  TSDB_CHECK_NULL(pInfo->triggerTask, code, lino, _return, terrno);

  pInfo->triggerTask->id.taskId = msmAssignTaskId();
  pInfo->triggerTask->id.nodeId = msmAssignTaskSnodeId(pCtx->pMnode, pStream->pCreate->streamId, true);
  pInfo->triggerTask->id.taskIdx = 0;
  pInfo->triggerTask->lastUpTs = INT64_MIN;

  SStmTaskDeploy info = {0};
  info.task.type = STREAM_TRIGGER_TASK;
  info.task.streamId = streamId;
  info.task.taskId =  pInfo->triggerTask->id.taskId;
  info.task.nodeId =  pInfo->triggerTask->id.nodeId;
  info.task.taskIdx =  pInfo->triggerTask->id.taskIdx;
<<<<<<< HEAD
  TSDB_CHECK_CODE(msmBuildTriggerDeployInfo(pCtx->pMnode, pInfo, &info, pStream), lino, _return);
  TSDB_CHECK_CODE(msmTDAddSnodeTask(mStreamMgmt.toDeploySnodeMap, &info, pStream, true), lino, _return);
=======
  TSDB_CHECK_CODE(msmBuildTriggerDeployInfo(pMnode, pInfo, &info, pStream), lino, _return);
  TSDB_CHECK_CODE(msmTDAddSnodeTask(mStreamMgmt.toDeploySnodeMap, &info, pStream, true, false), lino, _return);
>>>>>>> 065cfc90
  
  atomic_add_fetch_32(&mStreamMgmt.toDeploySnodeTaskNum, 1);

  TSDB_CHECK_CODE(msmSTAddToTaskMap(pCtx, pStream, NULL, pInfo->triggerTask), lino, _return);
  TSDB_CHECK_CODE(msmSTAddToSnodeMap(pCtx, pStream, NULL, pInfo->triggerTask, true), lino, _return);

_return:

  if (code) {
    mstError("%s failed at line %d, error:%s", __FUNCTION__, lino, tstrerror(code));
  }

  return code;
}

static int32_t msmTDAddReaderTriggerTasks(SStmGrpCtx* pCtx, SStmStatus* pInfo, SStreamObj* pStream, int32_t* taskIdx) {
  int32_t code = TSDB_CODE_SUCCESS;
  int32_t lino = 0;
  int64_t streamId = pStream->pCreate->streamId;
  SSdb   *pSdb = pCtx->pMnode->pSdb;
  SStmTaskStatus state = {{INT64_MIN, INT32_MIN, *taskIdx}, 0, 0, INT64_MIN};
  SArray* pReader = pInfo->readerList;
  
  switch (pStream->pCreate->triggerTblType) {
    case TSDB_NORMAL_TABLE:
    case TSDB_CHILD_TABLE: {
      state.id.taskId = msmAssignTaskId();
      state.id.nodeId = pStream->pCreate->triggerTblVgId;
      state.id.taskIdx = 0;
      state.flags = STREAM_FLAG_TRIGGER_READER;
      TSDB_CHECK_NULL(taosArrayPush(pReader, &state), code, lino, _return, terrno);

      SStmTaskDeploy info = {0};
      info.task.type = STREAM_READER_TASK;
      info.task.streamId = streamId;
      info.task.taskId = state.id.taskId;
      info.task.nodeId = state.id.nodeId;
      info.task.taskIdx = state.id.taskIdx;
      TSDB_CHECK_CODE(msmBuildReaderDeployInfo(&info, pStream, NULL, true), lino, _return);
      TSDB_CHECK_CODE(msmTDAddToVgroupMap(mStreamMgmt.toDeployVgMap, &info, pStream), lino, _return);
      break;
    }
    case TSDB_SUPER_TABLE: {
      SDbObj* pDb = mndAcquireDb(pCtx->pMnode, pStream->pCreate->triggerDB);
      if (NULL == pDb) {
        code = terrno;
        mstError("failed to acquire db %s, error:%s", pStream->pCreate->triggerDB, terrstr());
        goto _return;
      }
      
      void *pIter = NULL;
      while (1) {
        SVgObj *pVgroup = NULL;
        pIter = sdbFetch(pSdb, SDB_VGROUP, pIter, (void **)&pVgroup);
        if (pIter == NULL) {
          break;
        }
      
        if (pVgroup->dbUid == pDb->uid && !pVgroup->isTsma) {
          state.id.taskId = msmAssignTaskId();
          state.id.nodeId = pVgroup->vgId;
          state.id.taskIdx++;
          TSDB_CHECK_NULL(taosArrayPush(pReader, &state), code, lino, _return, terrno);

          SStmTaskDeploy info = {0};
          info.task.type = STREAM_READER_TASK;
          info.task.streamId = streamId;
          info.task.taskId = state.id.taskId;
          info.task.nodeId = state.id.nodeId;
          info.task.taskIdx = state.id.taskIdx;
          TSDB_CHECK_CODE(msmBuildReaderDeployInfo(&info, pStream, NULL, true), lino, _return);
          TSDB_CHECK_CODE(msmTDAddToVgroupMap(mStreamMgmt.toDeployVgMap, &info, pStream), lino, _return);
        }
      
        sdbRelease(pSdb, pVgroup);
      }
      break;
    }
    case TSDB_VIRTUAL_CHILD_TABLE:
    case TSDB_VIRTUAL_NORMAL_TABLE: {

    }
    default:
      code = TSDB_CODE_MND_STREAM_INTERNAL_ERROR;
      mstError("invalid triggerTblType %d", pStream->pCreate->triggerTblType);
      break;
  }

_return:

  *taskIdx = state.id.taskIdx;

  if (code) {
    mstError("%s failed at line %d, error:%s", __FUNCTION__, lino, tstrerror(code));
  }

  return code;
}

int32_t msmUPAddScanTask(SStmGrpCtx* pCtx, SStreamObj* pStream, char* scanPlan, int32_t vgId, int64_t taskId) {
  int32_t code = TSDB_CODE_SUCCESS;
  int32_t lino = 0;
  SSubplan* pSubplan = NULL;
  int64_t streamId = pStream->pCreate->streamId;
  int64_t key[2] = {streamId, 0};
  SStmTaskSrcAddr addr;
  TAOS_CHECK_EXIT(nodesStringToNode(scanPlan, (SNode**)&pSubplan));
  addr.epset = mndGetVgroupEpsetById(pCtx->pMnode, vgId);
  addr.taskId = taskId;
  addr.vgId = vgId;
  addr.groupId = pSubplan->id.groupId;

  key[1] = pSubplan->id.subplanId;
  
  TAOS_CHECK_EXIT(taosHashPut(mStreamMgmt.toUpdateScanMap, key, sizeof(key), &addr, sizeof(addr)));
  
  atomic_add_fetch_32(&mStreamMgmt.toUpdateScanNum, 1);
  
_exit:

  if (code) {
    mstError("%s failed at line %d, error:%s", __FUNCTION__, lino, tstrerror(code));
  }

  return code;
}

static int32_t msmTDAddReaderRunnerTasks(SStmGrpCtx* pCtx, SStmStatus* pInfo, SStreamObj* pStream, int32_t* taskIdx) {
  int32_t code = TSDB_CODE_SUCCESS;
  int32_t lino = 0;
  int32_t calcTasksNum = taosArrayGetSize(pStream->pCreate->calcScanPlanList);
  int64_t streamId = pStream->pCreate->streamId;
  SStmTaskStatus state = {{INT64_MIN, INT32_MIN, *taskIdx}, 0, 0, INT64_MIN};
  SArray* pReader = pInfo->readerList;
  
  for (int32_t i = 0; i < calcTasksNum; ++i) {
    SStreamCalcScan* pScan = taosArrayGet(pStream->pCreate->calcScanPlanList, i);
    if (pScan->readFromCache) {
      TSDB_CHECK_CODE(msmUPAddCacheTask(pCtx), lino, _return);
      continue;
    }
    
    int32_t vgNum = taosArrayGetSize(pScan->vgList);
    for (int32_t m = 0; m < vgNum; ++m) {
      state.id.taskId = msmAssignTaskId();
      state.id.nodeId = *(int32_t*)taosArrayGet(pScan->vgList, i);
      state.id.taskIdx++;
      TSDB_CHECK_NULL(taosArrayPush(pReader, &state), code, lino, _return, terrno);

      SStmTaskDeploy info = {0};
      info.task.type = STREAM_READER_TASK;
      info.task.streamId = streamId;
      info.task.taskId = state.id.taskId;
      info.task.nodeId = state.id.nodeId;
      info.task.taskIdx = state.id.taskIdx;
      TSDB_CHECK_CODE(msmBuildReaderDeployInfo(&info, pStream, pScan->scanPlan, false), lino, _return);
      TSDB_CHECK_CODE(msmUPAddScanTask(pCtx, pStream, pScan->scanPlan, state.id.nodeId, state.id.taskId), lino, _return);
      TSDB_CHECK_CODE(msmTDAddToVgroupMap(mStreamMgmt.toDeployVgMap, &info, pStream), lino, _return);
    }
  }

_return:

  if (code) {
    mstError("%s failed at line %d, error:%s", __FUNCTION__, lino, tstrerror(code));
  }

  return code;
}


static void msmCalcReadersNum(SMnode* pMnode, SStreamObj* pStream, int32_t* taskNum) {
  int32_t code = TSDB_CODE_SUCCESS;
  int64_t streamId = pStream->pCreate->streamId;
  
  switch (pStream->pCreate->triggerTblType) {
    case TSDB_NORMAL_TABLE:
    case TSDB_CHILD_TABLE: {
      *taskNum = 1;
      break;
    }
    case TSDB_SUPER_TABLE: {
      SDbObj* pDb = mndAcquireDb(pMnode, pStream->pCreate->triggerDB);
      if (NULL == pDb) {
        code = terrno;
        mstError("failed to acquire db %s, error:%s", pStream->pCreate->triggerDB, terrstr());
        break;
      }

      *taskNum = pDb->cfg.numOfVgroups;
      break;
    }
    case TSDB_VIRTUAL_CHILD_TABLE:
    case TSDB_VIRTUAL_NORMAL_TABLE: {

    }
    default:
      code = TSDB_CODE_MND_STREAM_INTERNAL_ERROR;
      mstError("invalid triggerTblType %d", pStream->pCreate->triggerTblType);
      break;
  }

  int32_t calcTasksNum = taosArrayGetSize(pStream->pCreate->calcScanPlanList);
  for (int32_t i = 0; i < calcTasksNum; ++i) {
    SStreamCalcScan* pScan = taosArrayGet(pStream->pCreate->calcScanPlanList, i);
    *taskNum += taosArrayGetSize(pScan->vgList);
  }
}

static int32_t msmBuildReaderTasks(SStmGrpCtx* pCtx, SStmStatus* pInfo, SStreamObj* pStream) {
  int32_t code = TSDB_CODE_SUCCESS;
  int32_t lino = 0;
  int64_t streamId = pStream->pCreate->streamId;
  int32_t taskIdx = -1;
  int32_t taskNum = 0;

  msmCalcReadersNum(pCtx->pMnode, pStream, &taskNum);

  pInfo->readerList = taosArrayInit(taskNum, sizeof(SStmTaskStatus));
  TSDB_CHECK_NULL(pInfo->readerList, code, lino, _exit, terrno);
  
  TSDB_CHECK_CODE(msmTDAddReaderTriggerTasks(pCtx, pInfo, pStream, &taskIdx), lino, _exit);
  TSDB_CHECK_CODE(msmTDAddReaderRunnerTasks(pCtx, pInfo, pStream, &taskIdx), lino, _exit);

  TSDB_CHECK_CODE(msmSTAddToTaskMap(pCtx, pStream, pInfo->readerList, NULL), lino, _exit);
  TSDB_CHECK_CODE(msmSTAddToVgroupMap(pCtx, pStream, pInfo->readerList), lino, _exit);
  
_exit:

  if (code) {
    mstError("%s failed at line %d, error:%s", __FUNCTION__, lino, tstrerror(code));
  }
  
  return code;
}

int32_t msmUpdatePlanSourceAddr(SSubplan* plan, int64_t clientId, SStmTaskSrcAddr* pSrc, int32_t msgType) {
  SDownstreamSourceNode source = {
      .type = QUERY_NODE_DOWNSTREAM_SOURCE,
      .clientId = clientId,
      .taskId = pSrc->taskId,
      .sId = 0,
      .execId = 0,
      .fetchMsgType = msgType,
      .localExec = false,
  };

  source.addr.epSet = pSrc->epset;
  source.addr.nodeId = pSrc->vgId;
  
  return qSetSubplanExecutionNode(plan, pSrc->groupId, &source);
}

int32_t msmGetTaskIdFromSubplanId(SStreamObj* pStream, SArray* pRunners, int32_t beginIdx, int32_t subplanId, int64_t* taskId) {
  int64_t streamId = pStream->pCreate->streamId;
  int32_t runnerNum = taosArrayGetSize(pRunners);
  for (int32_t i = beginIdx; i < runnerNum; ++i) {
    SStmTaskDeploy* pDeploy = taosArrayGet(pRunners, i);
    SSubplan* pPlan = pDeploy->msg.runner.pPlan;
    if (pPlan->id.subplanId == subplanId) {
      *taskId = pDeploy->task.taskId;
      return TSDB_CODE_SUCCESS;
    }
  }

  mstError("subplanId %d not found in runner list", subplanId);

  return TSDB_CODE_MND_STREAM_INTERNAL_ERROR;
}

<<<<<<< HEAD
int32_t msmUpdateRunnerPlan(SStmGrpCtx* pCtx, SArray* pRunners, int32_t beginIdx, SStmTaskDeploy* pDeploy, SStreamObj* pStream) {
=======
int32_t msmUpdateLowestPlanSourceAddr(SSubplan* pPlan, SStmTaskDeploy* pDeploy, int64_t streamId) {
>>>>>>> 065cfc90
  int32_t code = TSDB_CODE_SUCCESS;
  int32_t lino = 0;
  int64_t key[2] = {streamId, -1};
  SNode* pNode = NULL;
  FOREACH(pNode, pPlan->pChildren) {
    if (QUERY_NODE_VALUE != nodeType(pNode)) {
      mstError("invalid node type %d for runner's child subplan", nodeType(pNode));
      TAOS_CHECK_EXIT(TSDB_CODE_MND_STREAM_INTERNAL_ERROR);
    }
    SValueNode* pVal = (SValueNode*)pNode;
    if (TSDB_DATA_TYPE_BIGINT != pVal->node.resType.type) {
      mstError("invalid value node data type %d for runner's child subplan", pVal->node.resType.type);
      TAOS_CHECK_EXIT(TSDB_CODE_MND_STREAM_INTERNAL_ERROR);
    }

    key[1] = MND_GET_RUNNER_SUBPLANID(pVal->datum.i);

    SStmTaskSrcAddr* pAddr = taosHashGet(mStreamMgmt.toUpdateScanMap, key, sizeof(key));
    if (NULL == pAddr) {
      mstError("lowest runner subplan ID:%d,%d can't get its child ID:%" PRId64 " addr", pPlan->id.groupId, pPlan->id.subplanId, key[1]);
      TAOS_CHECK_EXIT(TSDB_CODE_MND_STREAM_INTERNAL_ERROR);
    }

    TAOS_CHECK_EXIT(msmUpdatePlanSourceAddr(pPlan, pDeploy->task.taskId, pAddr, TDMT_STREAM_FETCH));
  }

_exit:

  if (code) {
    mstError("%s failed at line %d, error:%s", __FUNCTION__, lino, tstrerror(code));
  }

  return code;
}

int32_t msmUpdateRunnerPlan(SMnode* pMnode, SArray* pRunners, int32_t beginIdx, SStmTaskDeployExt* pExt, SStreamObj* pStream) {
  int32_t code = TSDB_CODE_SUCCESS;
  int32_t lino = 0;
  SStmTaskDeploy* pDeploy = &pExt->deploy;
  SSubplan* pPlan = pDeploy->msg.runner.pPlan;
  int64_t streamId = pStream->pCreate->streamId;

  if (pExt->lowestRunner) {
    TAOS_CHECK_EXIT(msmUpdateLowestPlanSourceAddr(pPlan, pDeploy, streamId));
  }
  
  if (NULL == pPlan->pParents) {
    goto _exit;
  }

  SNode* pNode = NULL;
  int64_t parentTaskId = 0;
  SStmTaskSrcAddr addr = {0};
  addr.taskId = pDeploy->task.taskId;
  addr.vgId = pDeploy->task.nodeId;
  addr.groupId = pPlan->id.groupId;
  addr.epset = mndGetDnodeEpsetById(pCtx->pMnode, pDeploy->task.nodeId);
  FOREACH(pNode, pPlan->pParents) {
    SSubplan* pSubplan = (SSubplan*)pNode;
    TAOS_CHECK_EXIT(msmGetTaskIdFromSubplanId(pStream, pRunners, beginIdx, pSubplan->id.subplanId, &parentTaskId));
    TAOS_CHECK_EXIT(msmUpdatePlanSourceAddr(pSubplan, parentTaskId, &addr, TDMT_STREAM_FETCH_FROM_RUNNER));
  }
  
_exit:

  if (code) {
    mstError("%s failed at line %d, error:%s", __FUNCTION__, lino, tstrerror(code));
  }

  return code;
}

int32_t msmUpdateRunnerPlans(SStmGrpCtx* pCtx, SArray* pRunners, SStreamObj* pStream, int32_t taskNum) {
  int32_t code = TSDB_CODE_SUCCESS;
  int32_t lino = 0;
  int64_t streamId = pStream->pCreate->streamId;
  int32_t runnerNum = taosArrayGetSize(pRunners);
  
  for (int32_t i = runnerNum - taskNum; i <= runnerNum - 1; ++i) {
    SStmTaskDeployExt* pExt = taosArrayGet(pRunners, i);
<<<<<<< HEAD
    TAOS_CHECK_EXIT(msmUpdateRunnerPlan(pCtx, pRunners, i, &pExt->deploy, pStream));
=======
    TAOS_CHECK_EXIT(msmUpdateRunnerPlan(pMnode, pRunners, i, pExt, pStream));
>>>>>>> 065cfc90
    TAOS_CHECK_EXIT(nodesNodeToString((SNode*)pExt->deploy.msg.runner.pPlan, false, (char**)&pExt->deploy.msg.runner.pPlan, NULL));

    SStreamTask* pTask = &pExt->deploy.task;
    ST_TASK_DLOG("runner task plan:%s", (const char*)pExt->deploy.msg.runner.pPlan);
  }

_exit:

  if (code) {
    mstError("%s failed at line %d, error:%s", __FUNCTION__, lino, tstrerror(code));
  }

  return code;
}

int32_t msmBuildRunnerTasksImpl(SStmGrpCtx* pCtx, SQueryPlan* pDag, SStmStatus* pInfo, SStreamObj* pStream) {
  int32_t code = 0;
  int32_t lino = 0;
  int64_t streamId = pStream->pCreate->streamId;

  if (pDag->numOfSubplans <= 0) {
    mstError("invalid subplan num:%d", pDag->numOfSubplans);
    TAOS_CHECK_EXIT(TSDB_CODE_MND_STREAM_INTERNAL_ERROR);
  }

  int32_t levelNum = (int32_t)LIST_LENGTH(pDag->pSubplans);
  if (levelNum <= 0) {
    mstError("invalid level num:%d", levelNum);
    TAOS_CHECK_EXIT(TSDB_CODE_MND_STREAM_INTERNAL_ERROR);
  }

  int32_t        lowestLevelIdx = levelNum - 1;
  SNodeListNode *plans = NULL;
  int32_t        taskNum = 0;
  int32_t        totalTaskNum = 0;
  SStmTaskStatus state = {{INT64_MIN, INT32_MIN, 0}, 0, 0, INT64_MIN};

  plans = (SNodeListNode *)nodesListGetNode(pDag->pSubplans, 0);
  if (QUERY_NODE_NODE_LIST != nodeType(plans)) {
    mstError("invalid level plan, level:0, planNodeType:%d", nodeType(plans));
    TAOS_CHECK_EXIT(TSDB_CODE_MND_STREAM_INTERNAL_ERROR);
  }
  
  taskNum = (int32_t)LIST_LENGTH(plans->pNodeList);
  if (taskNum != 1) {
    mstError("invalid level plan number:%d, level:0", taskNum);
    TAOS_CHECK_EXIT(TSDB_CODE_MND_STREAM_INTERNAL_ERROR);
  }

  for (int32_t r = 0; r < pInfo->runnerDeploys; ++r) {
    totalTaskNum = 0;
    state.id.nodeId = msmAssignTaskSnodeId(pCtx->pMnode, pStream->pCreate->streamId, (0 == r) ? true : false);

    for (int32_t i = lowestLevelIdx; i >= 0; --i) {
      plans = (SNodeListNode *)nodesListGetNode(pDag->pSubplans, i);
      if (NULL == plans) {
        mstError("empty level plan, level:%d", i);
        TAOS_CHECK_EXIT(TSDB_CODE_MND_STREAM_INTERNAL_ERROR);
      }

      if (QUERY_NODE_NODE_LIST != nodeType(plans)) {
        mstError("invalid level plan, level:%d, planNodeType:%d", i, nodeType(plans));
        TAOS_CHECK_EXIT(TSDB_CODE_MND_STREAM_INTERNAL_ERROR);
      }

      taskNum = (int32_t)LIST_LENGTH(plans->pNodeList);
      if (taskNum <= 0) {
        mstError("invalid level plan number:%d, level:%d", taskNum, i);
        TAOS_CHECK_EXIT(TSDB_CODE_MND_STREAM_INTERNAL_ERROR);
      }

      totalTaskNum += taskNum;
      if (totalTaskNum > pDag->numOfSubplans) {
        mstError("current totalTaskNum %d is bigger than numOfSubplans %d, level:%d", totalTaskNum, pDag->numOfSubplans, i);
        TAOS_CHECK_EXIT(TSDB_CODE_MND_STREAM_INTERNAL_ERROR);
      }

      for (int32_t n = 0; n < taskNum; ++n) {
        SSubplan *plan = (SSubplan *)nodesListGetNode(plans->pNodeList, n);

        state.id.taskId = msmAssignTaskId();
        state.id.taskIdx = MND_SET_RUNNER_TASKIDX(i, n);
        TSDB_CHECK_NULL(taosArrayPush(pInfo->runnerList, &state), code, lino, _exit, terrno);
        
        if (0 == i) {
          int32_t idx = taosArrayGetSize(pInfo->runnerList) - 1;
          TSDB_CHECK_NULL(taosArrayPush(pInfo->runnerTopIdx, &idx), code, lino, _exit, terrno);
        }

        SStmTaskDeploy info = {0};
        info.task.type = STREAM_RUNNER_TASK;
        info.task.streamId = streamId;
        info.task.taskId = state.id.taskId;
        info.task.nodeId = state.id.nodeId;
        info.task.taskIdx = state.id.taskIdx;
        TSDB_CHECK_CODE(msmBuildRunnerDeployInfo(&info, plan, pStream, pInfo->runnerReplica), lino, _exit);

        TSDB_CHECK_CODE(msmTDAddSnodeTask(mStreamMgmt.toDeploySnodeMap, &info, pStream, false, i == lowestLevelIdx), lino, _exit);
        
        atomic_add_fetch_32(&mStreamMgmt.toDeploySnodeTaskNum, 1);        
      }

      mstDebug("level %d initialized, taskNum:%d", i, taskNum);
    }

    if (totalTaskNum != pDag->numOfSubplans) {
      mstError("totalTaskNum %d mis-match with numOfSubplans %d", totalTaskNum, pDag->numOfSubplans);
      TAOS_CHECK_EXIT(TSDB_CODE_MND_STREAM_INTERNAL_ERROR);
    }

    SStmSnodeTasksDeploy* pSnodeDeploy = taosHashGet(mStreamMgmt.toDeploySnodeMap, &state.id.nodeId, sizeof(state.id.nodeId));
    TSDB_CHECK_NULL(pSnodeDeploy, code, lino, _exit, terrno);
    
    TAOS_CHECK_EXIT(msmUpdateRunnerPlans(pCtx, pSnodeDeploy->runnerList, pStream, totalTaskNum));

    TAOS_CHECK_EXIT(nodesStringToNode(pStream->pCreate->calcPlan, (SNode**)&pDag));
  }

  TSDB_CHECK_CODE(msmSTAddToTaskMap(pCtx, pStream, pInfo->runnerList, NULL), lino, _exit);
  TSDB_CHECK_CODE(msmSTAddToSnodeMap(pCtx, pStream, pInfo->runnerList, NULL, false), lino, _exit);

_exit:

  if (code) {
    mstError("%s failed at line %d, error:%s", __FUNCTION__, lino, tstrerror(code));
  }

  return code;
}

int32_t msmSetStreamRunnerExecReplica(int64_t streamId, SStmStatus* pInfo) {
  int32_t code = TSDB_CODE_SUCCESS;
  int32_t lino = 0;
  //STREAMTODO 
  
  pInfo->runnerDeploys = MND_STREAM_RUNNER_DEPLOY_NUM;
  pInfo->runnerReplica = 3;

  pInfo->runnerTopIdx = taosArrayInit(pInfo->runnerDeploys, sizeof(int32_t));
  TSDB_CHECK_NULL(pInfo->runnerTopIdx, code, lino, _exit, terrno);

_exit:

  if (code) {
    mstError("%s failed at line %d, error:%s", __FUNCTION__, lino, tstrerror(code));
  }

  return code;
}


static int32_t msmBuildRunnerTasks(SStmGrpCtx* pCtx, SStmStatus* pInfo, SStreamObj* pStream) {
  if (NULL == pStream->pCreate->calcPlan) {
    return TSDB_CODE_SUCCESS;
  }
  
  int32_t code = TSDB_CODE_SUCCESS;
  int32_t lino = 0;
  int64_t streamId = pStream->pCreate->streamId;
  SQueryPlan* pPlan = NULL;

  TAOS_CHECK_EXIT(nodesStringToNode(pStream->pCreate->calcPlan, (SNode**)&pPlan));

  msmSetStreamRunnerExecReplica(streamId, pInfo);

  pInfo->runnerList = taosArrayInit(pPlan->numOfSubplans, sizeof(SStmTaskStatus));
  TSDB_CHECK_NULL(pInfo->runnerList, code, lino, _exit, terrno);

  TAOS_CHECK_EXIT(msmBuildRunnerTasksImpl(pCtx, pPlan, pInfo, pStream));

  taosHashClear(mStreamMgmt.toUpdateScanMap);
  mStreamMgmt.toUpdateScanNum = 0;

_exit:

  if (code) {
    mstError("%s failed at line %d, error:%s", __FUNCTION__, lino, tstrerror(code));
  }

  return code;
}


static int32_t msmBuildStreamTasks(SStmGrpCtx* pCtx, SStmStatus* pInfo, SStreamObj* pStream) {
  int32_t code = TSDB_CODE_SUCCESS;
  int32_t lino = 0;
  int64_t streamId = pStream->pCreate->streamId;

  pCtx->triggerTaskId = msmAssignTaskId();
  pCtx->triggerNodeId = msmAssignTaskSnodeId(pCtx->pMnode, pStream->pCreate->streamId, true);

  TSDB_CHECK_CODE(msmBuildReaderTasks(pCtx, pInfo, pStream), lino, _return);
  TSDB_CHECK_CODE(msmBuildRunnerTasks(pCtx, pInfo, pStream), lino, _return);
  TSDB_CHECK_CODE(msmBuildTriggerTasks(pCtx, pInfo, pStream), lino, _return);
  
_return:

  if (code) {
    mstError("%s failed at line %d, error:%s", __FUNCTION__, lino, tstrerror(code));
  }

  return code;
}

static int32_t msmSTAddSnodesToMap(SMnode* pMnode) {
  int32_t code = TSDB_CODE_SUCCESS;
  int32_t lino = 0;
  SStmSnodeTasksStatus tasks = {0};
  SSnodeObj *pSnode = NULL;
  void *pIter = NULL;
  while (1) {
    pIter = sdbFetch(pMnode->pSdb, SDB_SNODE, pIter, (void **)&pSnode);
    if (pIter == NULL) {
      break;
    }

    code = taosHashPut(mStreamMgmt.snodeMap, &pSnode->id, sizeof(pSnode->id), &tasks, sizeof(tasks));
    TSDB_CHECK_CODE(code, lino, _return);
  
    sdbRelease(pMnode->pSdb, pSnode);
  }

  pSnode = NULL;

_return:

  sdbRelease(pMnode->pSdb, pSnode);

  if (code) {
    stError("%s failed at line %d, error:%s", __FUNCTION__, lino, tstrerror(code));
  }

  return code;
}

static int32_t msmSTAddDnodesToMap(SMnode* pMnode) {
  int32_t code = TSDB_CODE_SUCCESS;
  int32_t lino = 0;
  int64_t lastUpTs = INT64_MIN;
  SDnodeObj *pDnode = NULL;
  void *pIter = NULL;
  while (1) {
    pIter = sdbFetch(pMnode->pSdb, SDB_DNODE, pIter, (void **)&pDnode);
    if (pIter == NULL) {
      break;
    }

    code = taosHashPut(mStreamMgmt.dnodeMap, &pDnode->id, sizeof(pDnode->id), &lastUpTs, sizeof(lastUpTs));
    if (code && TSDB_CODE_DUP_KEY != code) {
      TSDB_CHECK_CODE(code, lino, _return);
    }

    code = TSDB_CODE_SUCCESS;
    sdbRelease(pMnode->pSdb, pDnode);
  }

  pDnode = NULL;

_return:

  sdbRelease(pMnode->pSdb, pDnode);

  if (code) {
    stError("%s failed at line %d, error:%s", __FUNCTION__, lino, tstrerror(code));
  }

  return code;
}


static int32_t msmDeployStreamTasks(SStmGrpCtx* pCtx, SStreamObj* pStream) {
  int32_t code = TSDB_CODE_SUCCESS;
  int32_t lino = 0;
  int64_t streamId = pStream->pCreate->streamId;
  SStmStatus info = {0};
  info.lastActTs = INT64_MIN;
  
  TAOS_CHECK_EXIT(msmBuildStreamTasks(pCtx, &info, pStream));

  TAOS_CHECK_EXIT(taosHashPut(mStreamMgmt.streamMap, &streamId, sizeof(streamId), &info, sizeof(info)));

  mstDebug("stream added to streamMap, readerNum:%d, triggerNum:%d, runnerNum:%d", 
      (int32_t)taosArrayGetSize(info.readerList), info.triggerTask ? 1 : 0, (int32_t)taosArrayGetSize(info.runnerList));

_exit:

  if (code) {
    mstError("%s failed at line %d, error:%s", __FUNCTION__, lino, tstrerror(code));
  }

  return code;
}


static int32_t msmLaunchStreamDepolyAction(SStmGrpCtx* pCtx, SStmQNode* pQNode) {
  int32_t code = TSDB_CODE_SUCCESS;
  int32_t lino = 0;
  int64_t streamId = pQNode->streamId;
  char* streamName = pQNode->streamName;
  SStreamObj* pStream = NULL;

  SStmStatus** ppStream = (SStmStatus**)taosHashGet(mStreamMgmt.streamMap, &streamId, sizeof(streamId));
  if (ppStream) {
    mstError("stream %s already in streamMap", pQNode->streamName);
    code = TSDB_CODE_STREAM_INTERNAL_ERROR;
    goto _exit;
  }

  code = mndAcquireStream(pCtx->pMnode, streamName, &pStream);
  if (TSDB_CODE_MND_STREAM_NOT_EXIST == code) {
    mstWarn("stream %s no longer exists, ignore deploy", streamName);
    return TSDB_CODE_SUCCESS;
  }

  TAOS_CHECK_EXIT(code);

  int8_t userStopped = atomic_load_8(&pStream->userStopped);
  int8_t userDropped = atomic_load_8(&pStream->userDropped);
  if (userStopped || userDropped) {
    mstWarn("stream %s is stopped %d or removing %d, ignore deploy", streamName, userStopped, userDropped);
    goto _exit;
  }
  
  TAOS_CHECK_EXIT(msmDeployStreamTasks(pCtx, pStream));


_exit:

  mndReleaseStream(pCtx->pMnode, pStream);

  if (code) {
    mstError("%s failed at line %d, error:%s", __FUNCTION__, lino, tstrerror(code));
  }

  return code;
}

static int32_t msmRemoveStreamFromActionQ(int64_t streamId) {
  if (0 >= atomic_load_64(&mStreamMgmt.actionQ->qRemainNum)) {
    return TSDB_CODE_SUCCESS;
  }

  SStmQNode *node = mStreamMgmt.actionQ->head->next;

  while (node) {
    if (streamId == node->streamId) {
      //STREAMTODO MAY NOT USED, ACTION HANDLE NEED TO ENSURE STREAM NOT DROPPING

      atomic_sub_fetch_64(&mStreamMgmt.actionQ->qRemainNum, 1);
    }

    node = node->next;
  }

  return TSDB_CODE_SUCCESS;
}

static int32_t msmTDRemoveStream(int64_t streamId) {
  void* pIter = NULL;
  
  if (atomic_load_32(&mStreamMgmt.toDeployVgTaskNum) > 0) {
    while ((pIter = taosHashIterate(mStreamMgmt.toDeployVgMap, pIter))) {
      SStmVgroupTasksDeploy* pVg = (SStmVgroupTasksDeploy*)pIter;
      int32_t taskNum = taosArrayGetSize(pVg->taskList);
      if (atomic_load_32(&pVg->deployed) == taskNum) {
        continue;
      }
      
      for (int32_t i = 0; i < taskNum; ++i) {
        SStmTaskDeployExt* pExt = taosArrayGet(pVg->taskList, i);
        if (pExt->deploy.task.streamId == streamId && !pExt->deployed) {
          pExt->deployed = true;
        }
      }
    }
  }

  if (atomic_load_32(&mStreamMgmt.toDeploySnodeTaskNum) > 0) {
    while ((pIter = taosHashIterate(mStreamMgmt.toDeploySnodeMap, pIter))) {
      SStmSnodeTasksDeploy* pSnode = (SStmSnodeTasksDeploy*)pIter;
      int32_t taskNum = taosArrayGetSize(pSnode->triggerList);
      if (atomic_load_32(&pSnode->triggerDeployed) != taskNum) {
        for (int32_t i = 0; i < taskNum; ++i) {
          SStmTaskDeployExt* pExt = taosArrayGet(pSnode->triggerList, i);
          if (pExt->deploy.task.streamId == streamId && !pExt->deployed) {
            pExt->deployed = true;
          }
        }
      }

      taskNum = taosArrayGetSize(pSnode->runnerList);
      if (atomic_load_32(&pSnode->runnerDeployed) != taskNum) {
        for (int32_t i = 0; i < taskNum; ++i) {
          SStmTaskDeployExt* pExt = taosArrayGet(pSnode->runnerList, i);
          if (pExt->deploy.task.streamId == streamId && !pExt->deployed) {
            pExt->deployed = true;
          }
        }
      }
    }
  }

  return TSDB_CODE_SUCCESS;
}

static int32_t msmSTRemoveStream(int64_t streamId) {
  int32_t code = TSDB_CODE_SUCCESS;
  void* pIter = NULL;
  
  while ((pIter = taosHashIterate(mStreamMgmt.snodeMap, pIter))) {
    SStmSnodeTasksStatus* pSnode = (SStmSnodeTasksStatus*)pIter;
    int32_t taskNum = taosArrayGetSize(pSnode->triggerList);
    for (int32_t i = taskNum - 1; i >= 0; --i) {
      SStmTaskStatusExt* pExt = taosArrayGet(pSnode->triggerList, i);
      if (pExt->streamId == streamId) {
        taosArrayRemove(pSnode->triggerList, i);
      }
    }

    taskNum = taosArrayGetSize(pSnode->runnerList);
    for (int32_t i = taskNum - 1; i >= 0; --i) {
      SStmTaskStatusExt* pExt = taosArrayGet(pSnode->runnerList, i);
      if (pExt->streamId == streamId) {
        taosArrayRemove(pSnode->runnerList, i);
      }
    }
  }

  while ((pIter = taosHashIterate(mStreamMgmt.vgroupMap, pIter))) {
    SStmVgroupTasksStatus* pVg = (SStmVgroupTasksStatus*)pIter;
    int32_t taskNum = taosArrayGetSize(pVg->taskList);
    for (int32_t i = taskNum - 1; i >= 0; --i) {
      SStmTaskStatusExt* pExt = taosArrayGet(pVg->taskList, i);
      if (pExt->streamId == streamId) {
        taosArrayRemove(pVg->taskList, i);
      }
    }
  }

  size_t keyLen = 0;
  while ((pIter = taosHashIterate(mStreamMgmt.taskMap, pIter))) {
    int64_t* pStreamId = taosHashGetKey(pIter, &keyLen);
    if (*pStreamId == streamId) {
      taosHashRemove(mStreamMgmt.taskMap, pStreamId, keyLen);
    }
  }

  while ((pIter = taosHashIterate(mStreamMgmt.streamMap, pIter))) {
    int64_t* pStreamId = taosHashGetKey(pIter, &keyLen);
    if (*pStreamId == streamId) {
      taosHashRemove(mStreamMgmt.streamMap, pStreamId, keyLen);
    }
  }

  return code;
}

static int32_t msmRemoveStreamFromMaps(SMnode* pMnode, int64_t streamId) {
  int32_t code = TSDB_CODE_SUCCESS;
  int32_t lino = 0;

  mstInfo("start to remove stream from maps, current stream num:%d", taosHashGetSize(mStreamMgmt.streamMap));

  //TAOS_CHECK_EXIT(msmRemoveStreamFromActionQ(streamId));
  TAOS_CHECK_EXIT(msmTDRemoveStream(streamId));
  TAOS_CHECK_EXIT(msmSTRemoveStream(streamId));

_exit:

  if (code) {
    mstError("%s failed at line %d, error:%s", __FUNCTION__, lino, tstrerror(code));
  } else {
    mstInfo("end remove stream from maps, current stream num:%d", taosHashGetSize(mStreamMgmt.streamMap));
  }

  return code;
}

int32_t msmUndeployStream(SMnode* pMnode, int64_t streamId, char* streamName) {
  int32_t code = TSDB_CODE_SUCCESS;
  int32_t lino = 0;

  taosWLockLatch(&mStreamMgmt.runtimeLock);

  SStmStatus** ppStream = (SStmStatus**)taosHashGet(mStreamMgmt.streamMap, &streamId, sizeof(streamId));
  if (NULL == ppStream) {
    mstInfo("stream %s already not in streamMap", streamName);
    goto _exit;
  }

  TAOS_CHECK_EXIT(msmRemoveStreamFromMaps(pMnode, streamId));

_exit:

  taosWUnLockLatch(&mStreamMgmt.runtimeLock);

  if (code) {
    mstError("%s failed at line %d, error:%s", __FUNCTION__, lino, tstrerror(code));
  }

  return code;
}

static int32_t msmHandleStreamActions(SStmGrpCtx* pCtx) {
  int32_t code = TSDB_CODE_SUCCESS;
  int32_t lino = 0;
  SStmQNode* pQNode = NULL;

  stDebug("start to handle stream actions");
  
  while (mndStreamActionDequeue(mStreamMgmt.actionQ, &pQNode)) {
    switch (pQNode->action) {
      case STREAM_ACT_DEPLOY:
        TAOS_CHECK_EXIT(msmLaunchStreamDepolyAction(pCtx, pQNode));
        break;
      default:
        break;
    }
  }

_exit:

  if (code) {
    stError("%s failed at line %d, error:%s", __FUNCTION__, lino, tstrerror(code));
  }

  return code;
}

int32_t msmHandleGrantExpired(SMnode *pMnode) {
  //STREAMTODO
  return TSDB_CODE_SUCCESS;
}

void msmDestroyStreamDeploy(SStmStreamDeploy* pStream) {
  taosArrayDestroy(pStream->readerTasks);
  taosArrayDestroy(pStream->runnerTasks);
}

static int32_t msmInitStreamDeploy(SStmStreamDeploy* pStream, SStmTaskDeploy* pDeploy) {
  int32_t code = TSDB_CODE_SUCCESS;
  int32_t lino = 0;
  int64_t streamId = pDeploy->task.streamId;
  
  switch (pDeploy->task.type) {
    case STREAM_READER_TASK:
      if (NULL == pStream->readerTasks) {
        pStream->streamId = streamId;
        pStream->readerTasks = taosArrayInit(20, POINTER_BYTES);
        TSDB_CHECK_NULL(pStream->readerTasks, code, lino, _exit, terrno);
      }
      
      TSDB_CHECK_NULL(taosArrayPush(pStream->readerTasks, &pDeploy), code, lino, _exit, terrno);
      break;
    case STREAM_TRIGGER_TASK:
      pStream->streamId = streamId;
      pStream->triggerTask = pDeploy;
      break;
    case STREAM_RUNNER_TASK:
      if (NULL == pStream->runnerTasks) {
        pStream->streamId = streamId;
        pStream->runnerTasks = taosArrayInit(20, POINTER_BYTES);
        TSDB_CHECK_NULL(pStream->runnerTasks, code, lino, _exit, terrno);
      }      
      TSDB_CHECK_NULL(taosArrayPush(pStream->runnerTasks, &pDeploy), code, lino, _exit, terrno);
      break;
    default:
      break;
  }

_exit:

  if (code) {
    mstError("%s failed at line %d, error:%s", __FUNCTION__, lino, tstrerror(code));
  }

  return code;
}

static int32_t msmGrpAddDeployTask(SHashObj* pHash, SStmTaskDeploy* pDeploy) {
  int32_t code = TSDB_CODE_SUCCESS;
  int32_t lino = 0;
  int64_t streamId = pDeploy->task.streamId;
  SStreamTask* pTask = &pDeploy->task;
  SStmStreamDeploy streamDeploy = {0};
  SStmStreamDeploy* pStream = NULL;
   
  while (true) {
    pStream = taosHashAcquire(pHash, &streamId, sizeof(streamId));
    if (NULL == pStream) {
      TAOS_CHECK_EXIT(msmInitStreamDeploy(&streamDeploy, pDeploy));
      code = taosHashPut(pHash, &streamId, sizeof(streamId), &streamDeploy, sizeof(streamDeploy));
      if (TSDB_CODE_SUCCESS == code) {
        goto _exit;
      }

      if (TSDB_CODE_DUP_KEY != code) {
        goto _exit;
      }    

      msmDestroyStreamDeploy(&streamDeploy);
      continue;
    }

    TAOS_CHECK_EXIT(msmInitStreamDeploy(pStream, pDeploy));
    
    break;
  }
  
_exit:

  taosHashRelease(pHash, pStream);

  if (code) {
    mstError("%s failed at line %d, error:%s", __FUNCTION__, lino, tstrerror(code));
  } else {
    ST_TASK_DLOG("task added to GRP deployMap, taskIdx:%d", pTask->taskIdx);
  }

  return code;
}


int32_t msmGrpAddDeployTasks(SHashObj* pHash, SArray* pTasks, int32_t* deployed) {
  int32_t code = TSDB_CODE_SUCCESS;
  int32_t lino = 0;
  int32_t taskNum = taosArrayGetSize(pTasks);

  for (int32_t i = 0; i < taskNum; ++i) {
    SStmTaskDeployExt* pExt = taosArrayGet(pTasks, i);
    if (pExt->deployed) {
      continue;
    }

    TAOS_CHECK_EXIT(msmGrpAddDeployTask(pHash, &pExt->deploy));
    pExt->deployed = true;

    atomic_add_fetch_32(deployed, 1);
  }

_exit:

  if (code) {
    stError("%s failed at line %d, error:%s", __FUNCTION__, lino, tstrerror(code));
  }

  return code;
}

int32_t msmGrpAddDeployVgTasks(SStmGrpCtx* pCtx) {
  int32_t code = TSDB_CODE_SUCCESS;
  int32_t lino = 0;
  int32_t vgNum = taosArrayGetSize(pCtx->pReq->pVgLeaders);
  SStmVgroupTasksDeploy* pVg = NULL;
  int32_t tidx = streamGetThreadIdx(mStreamMgmt.threadNum, pCtx->pReq->streamGId);

  stDebug("start to add stream vgroup tasks deploy");
  
  for (int32_t i = 0; i < vgNum; ++i) {
    int32_t* vgId = taosArrayGet(pCtx->pReq->pVgLeaders, i);
    pVg = taosHashAcquire(mStreamMgmt.toDeployVgMap, vgId, sizeof(*vgId));
    if (NULL == pVg) {
      continue;
    }

    if (taosRTryLockLatch(&pVg->lock)) {
      continue;
    }
    
    if (atomic_load_32(&pVg->deployed) == taosArrayGetSize(pVg->taskList)) {
      taosRUnLockLatch(&pVg->lock);
      continue;
    }
    
    TAOS_CHECK_EXIT(msmGrpAddDeployTasks(pCtx->deployStm, pVg->taskList, &pVg->deployed));
    taosRUnLockLatch(&pVg->lock);
  }

_exit:

  if (code) {
    if (pVg) {
      taosRUnLockLatch(&pVg->lock);
    }

    stError("%s failed at line %d, error:%s", __FUNCTION__, lino, tstrerror(code));
  }

  return code;
}

int32_t msmGrpAddDeploySnodeTasks(SStmGrpCtx* pCtx) {
  int32_t code = TSDB_CODE_SUCCESS;
  int32_t lino = 0;
  SStmSnodeTasksDeploy* pSnode = NULL;
  SStreamHbMsg* pReq = pCtx->pReq;

  stDebug("start to add stream snode tasks deploy");
  
  pSnode = taosHashAcquire(mStreamMgmt.toDeploySnodeMap, &pReq->snodeId, sizeof(pReq->snodeId));
  if (NULL == pSnode) {
    return TSDB_CODE_SUCCESS;
  }

  if (taosRTryLockLatch(&pSnode->lock)) {
    return TSDB_CODE_SUCCESS;
  }
  
  if (atomic_load_32(&pSnode->triggerDeployed) < taosArrayGetSize(pSnode->triggerList)) {
    TAOS_CHECK_EXIT(msmGrpAddDeployTasks(pCtx->deployStm, pSnode->triggerList, &pSnode->triggerDeployed));
  }

  if (atomic_load_32(&pSnode->runnerDeployed) < taosArrayGetSize(pSnode->runnerList)) {
    TAOS_CHECK_EXIT(msmGrpAddDeployTasks(pCtx->deployStm, pSnode->runnerList, &pSnode->runnerDeployed));
  }
  
  taosRUnLockLatch(&pSnode->lock);

_exit:

  if (code) {
    if (pSnode) {
      taosRUnLockLatch(&pSnode->lock);
    }

    stError("%s failed at line %d, error:%s", __FUNCTION__, lino, tstrerror(code));
  }

  return code;
}

int32_t msmUpdateStreamLastActTs(int64_t streamId, int64_t currTs) {
  int32_t code = TSDB_CODE_SUCCESS;
  int32_t lino = 0;
  SStmStatus* pStatus = taosHashGet(mStreamMgmt.streamMap, &streamId, sizeof(streamId));
  if (NULL == pStatus) {
    mstError("stream not exists in streamMap, mapSize:%d", taosHashGetSize(mStreamMgmt.streamMap));
    TSDB_CHECK_NULL(pStatus, code, lino, _exit, TSDB_CODE_MND_STREAM_INTERNAL_ERROR);
  }
  
  pStatus->lastActTs = currTs;

_exit:

  if (code) {
    mstError("%s failed at line %d, error:%s", __FUNCTION__, lino, tstrerror(code));
  }

  return code;
}

int32_t msmRspAddStreamsDeploy(SStmGrpCtx* pCtx) {
  int32_t code = TSDB_CODE_SUCCESS;
  int32_t lino = 0;
  int32_t streamNum = taosHashGetSize(pCtx->deployStm);
  void* pIter = NULL;

  stDebug("start to add group %d deploy streams, streamNum:%d", pCtx->pReq->streamGId, taosHashGetSize(pCtx->deployStm));
  
  pCtx->pRsp->deploy.streamList = taosArrayInit(streamNum, sizeof(SStmStreamDeploy));
  TSDB_CHECK_NULL(pCtx->pRsp->deploy.streamList, code, lino, _exit, terrno);

  while (1) {
    pIter = taosHashIterate(pCtx->deployStm, pIter);
    if (pIter == NULL) {
      break;
    }
    
    SStmStreamDeploy *pDeploy = (SStmStreamDeploy *)pIter;
    TSDB_CHECK_NULL(taosArrayPush(pCtx->pRsp->deploy.streamList, pDeploy), code, lino, _exit, terrno);
    TAOS_CHECK_EXIT(msmUpdateStreamLastActTs(pDeploy->streamId, pCtx->currTs));

    int64_t streamId = pDeploy->streamId;
    mstDebug("stream DEPLOY added to dnode %d hb rsp, readerTasks:%"PRIu64", triggerTask:%d, runnerTasks:%"PRIu64, 
        pCtx->pReq->dnodeId, taosArrayGetSize(pDeploy->readerTasks), pDeploy->triggerTask ? 1 : 0, taosArrayGetSize(pDeploy->runnerTasks));
  }
  
_exit:

  if (pIter) {
    taosHashCancelIterate(pCtx->deployStm, pIter);
  }

  if (code) {
    stError("%s failed at line %d, error:%s", __FUNCTION__, lino, tstrerror(code));
  }
  
  return code;
}

void msmCleanDeployedVgTasks(SArray* pVgLeaders) {
  int32_t code = TSDB_CODE_SUCCESS;
  int32_t lino = 0;
  int32_t vgNum = taosArrayGetSize(pVgLeaders);
  SStmVgroupTasksDeploy* pVg = NULL;
  
  for (int32_t i = 0; i < vgNum; ++i) {
    int32_t* vgId = taosArrayGet(pVgLeaders, i);
    pVg = taosHashAcquire(mStreamMgmt.toDeployVgMap, vgId, sizeof(*vgId));
    if (NULL == pVg) {
      continue;
    }

    if (taosWTryLockLatch(&pVg->lock)) {
      taosHashRelease(mStreamMgmt.toDeployVgMap, pVg);
      continue;
    }
    
    if (atomic_load_32(&pVg->deployed) <= 0) {
      taosWUnLockLatch(&pVg->lock);
      taosHashRelease(mStreamMgmt.toDeployVgMap, pVg);
      continue;
    }

    int32_t taskNum = taosArrayGetSize(pVg->taskList);
    if (atomic_load_32(&pVg->deployed) == taskNum) {
      atomic_sub_fetch_32(&mStreamMgmt.toDeployVgTaskNum, taskNum);
      taosArrayDestroy(pVg->taskList);
      taosHashRemove(mStreamMgmt.toDeployVgMap, vgId, sizeof(*vgId));
      taosWUnLockLatch(&pVg->lock);
      taosHashRelease(mStreamMgmt.toDeployVgMap, pVg);
      continue;
    }

    for (int32_t m = taskNum - 1; m >= 0; --m) {
      SStmTaskDeployExt* pExt = taosArrayGet(pVg->taskList, m);
      if (!pExt->deployed) {
        continue;
      }
      taosArrayRemove(pVg->taskList, m);
      atomic_sub_fetch_32(&mStreamMgmt.toDeployVgTaskNum, 1);
    }
    atomic_store_32(&pVg->deployed, 0);
    taosWUnLockLatch(&pVg->lock);
    taosHashRelease(mStreamMgmt.toDeployVgMap, pVg);
  }

_exit:

  if (code) {
    if (pVg) {
      taosWUnLockLatch(&pVg->lock);
    }

    stError("%s failed at line %d, error:%s", __FUNCTION__, lino, tstrerror(code));
  }
}

void msmCleanDeployedSnodeTasks (int32_t snodeId) {
  if (!GOT_SNODE(snodeId)) {
    return;
  }
  
  int32_t code = TSDB_CODE_SUCCESS;
  SStmSnodeTasksDeploy* pSnode = taosHashAcquire(mStreamMgmt.toDeploySnodeMap, &snodeId, sizeof(snodeId));
  if (NULL == pSnode) {
    return;
  }

  if (taosWTryLockLatch(&pSnode->lock)) {
    taosHashRelease(mStreamMgmt.toDeploySnodeMap, pSnode);
    return;
  }

  int32_t triggerNum = taosArrayGetSize(pSnode->triggerList);
  int32_t runnerNum = taosArrayGetSize(pSnode->runnerList);
  
  if (atomic_load_32(&pSnode->triggerDeployed) <= 0 && atomic_load_32(&pSnode->runnerDeployed) <= 0) {
    taosWUnLockLatch(&pSnode->lock);
    taosHashRelease(mStreamMgmt.toDeploySnodeMap, pSnode);
    return;
  }

  if (atomic_load_32(&pSnode->triggerDeployed) == triggerNum) {
    atomic_sub_fetch_32(&mStreamMgmt.toDeploySnodeTaskNum, triggerNum);
    taosArrayDestroy(pSnode->triggerList);
    pSnode->triggerList = NULL;
  }

  if (atomic_load_32(&pSnode->runnerDeployed) == runnerNum) {
    atomic_sub_fetch_32(&mStreamMgmt.toDeploySnodeTaskNum, runnerNum);
    taosArrayDestroy(pSnode->runnerList);
    pSnode->runnerList = NULL;
  }

  if (NULL == pSnode->triggerList && NULL == pSnode->runnerList) {
    taosHashRemove(mStreamMgmt.toDeploySnodeMap, &snodeId, sizeof(snodeId));
    taosWUnLockLatch(&pSnode->lock);
    taosHashRelease(mStreamMgmt.toDeploySnodeMap, pSnode);
    return;
  }

  if (atomic_load_32(&pSnode->triggerDeployed) > 0) {
    for (int32_t m = triggerNum - 1; m >= 0; --m) {
      SStmTaskDeployExt* pExt = taosArrayGet(pSnode->triggerList, m);
      if (!pExt->deployed) {
        continue;
      }

      atomic_sub_fetch_32(&mStreamMgmt.toDeploySnodeTaskNum, 1);
      taosArrayRemove(pSnode->triggerList, m);
    }
    
    pSnode->triggerDeployed = 0;
  }

  if (atomic_load_32(&pSnode->runnerDeployed) > 0) {
    for (int32_t m = runnerNum - 1; m >= 0; --m) {
      SStmTaskDeployExt* pExt = taosArrayGet(pSnode->runnerList, m);
      if (!pExt->deployed) {
        continue;
      }

      atomic_sub_fetch_32(&mStreamMgmt.toDeploySnodeTaskNum, 1);
      taosArrayRemove(pSnode->runnerList, m);
    }
    
    pSnode->runnerDeployed = 0;
  }
  
  taosWUnLockLatch(&pSnode->lock);
  taosHashRelease(mStreamMgmt.toDeploySnodeMap, pSnode);
}

void msmClearStreamToDeployMaps(SStreamHbMsg* pHb) {
  if (atomic_load_32(&mStreamMgmt.toDeployVgTaskNum) > 0) {
    msmCleanDeployedVgTasks(pHb->pVgLeaders);
  }

  if (atomic_load_32(&mStreamMgmt.toDeploySnodeTaskNum) > 0) {
    msmCleanDeployedSnodeTasks(pHb->snodeId);
  }
}

void msmCleanStreamGrpCtx(SStreamHbMsg* pHb) {
  int32_t tidx = streamGetThreadIdx(mStreamMgmt.threadNum, pHb->streamGId);
  taosHashClear(mStreamMgmt.tCtx[tidx].actionStm[pHb->streamGId]);
  taosHashClear(mStreamMgmt.tCtx[tidx].deployStm[pHb->streamGId]);
}

int32_t msmGrpAddActionStart(SHashObj* pHash, int64_t streamId, SStreamTask* pTask) {
  int32_t code = TSDB_CODE_SUCCESS;
  int32_t lino = 0;
  int32_t action = STREAM_ACT_START;
  SStmAction *pAction = taosHashGet(pHash, &streamId, sizeof(streamId));
  if (pAction) {
    pAction->actions |= action;
    ST_TASK_DLOG("task append START action, actions:%x", pAction->actions);
  } else {
    SStmAction newAction = {0};
    newAction.actions = action;
    TAOS_CHECK_EXIT(taosHashPut(pHash, &streamId, sizeof(streamId), &newAction, sizeof(newAction)));
    ST_TASK_DLOG("task add START action, actions:%x", newAction.actions);
  }

_exit:

  if (code) {
    mstError("%s failed at line %d, error:%s", __FUNCTION__, lino, tstrerror(code));
  }

  return code;
}


int32_t msmGrpAddActionUndeploy(SStmGrpCtx* pCtx, int64_t streamId, SStreamTask* pTask) {
  int32_t code = TSDB_CODE_SUCCESS;
  int32_t lino = 0;
  int32_t action = STREAM_ACT_UNDEPLOY;
  bool    dropped = false;

  TAOS_CHECK_EXIT(mstIsStreamDropped(pCtx->pMnode, streamId, &dropped));
  
  SStmAction *pAction = taosHashGet(pCtx->actionStm, &streamId, sizeof(streamId));
  if (pAction) {
    pAction->actions |= action;
    TSDB_CHECK_NULL(taosArrayPush(pAction->undeploy.taskList, &pTask), code, lino, _exit, terrno);
    if (pAction->undeploy.doCheckpoint) {
      pAction->undeploy.doCheckpoint = dropped ? false : true;
    }
    if (!pAction->undeploy.doCleanup) {
      pAction->undeploy.doCleanup = dropped ? true : false;
    }
    
    ST_TASK_DLOG("task append UNDEPLOY action[%d,%d], actions:%x", pAction->undeploy.doCheckpoint, pAction->undeploy.doCleanup, pAction->actions);
  } else {
    SStmAction newAction = {0};
    newAction.actions = action;
    newAction.undeploy.doCheckpoint = dropped ? false : true;
    newAction.undeploy.doCleanup = dropped ? true : false;
    newAction.undeploy.taskList = taosArrayInit(pCtx->taskNum, POINTER_BYTES);
    TSDB_CHECK_NULL(newAction.undeploy.taskList, code, lino, _exit, terrno);
    TSDB_CHECK_NULL(taosArrayPush(newAction.undeploy.taskList, &pTask), code, lino, _exit, terrno);
    TAOS_CHECK_EXIT(taosHashPut(pCtx->actionStm, &streamId, sizeof(streamId), &newAction, sizeof(newAction)));
    
    ST_TASK_DLOG("task add UNDEPLOY action[%d,%d]", newAction.undeploy.doCheckpoint, newAction.undeploy.doCleanup);
  }

_exit:

  if (code) {
    mstError("%s failed at line %d, error:%s", __FUNCTION__, lino, tstrerror(code));
  }

  return code;
}


int32_t msmHandleTaskAbnormalStatus(SStmGrpCtx* pCtx, SStmTaskStatusMsg* pMsg) {
  int32_t code = TSDB_CODE_SUCCESS;
  int32_t lino = 0;
  int32_t action = 0;
  int64_t streamId = pMsg->streamId;
  SStreamTask* pTask = (SStreamTask*)pMsg;

  ST_TASK_DLOG("start to handle task abnormal status %d", pTask->status);
  
  SStmStatus* pStatus = taosHashGet(mStreamMgmt.streamMap, &streamId, sizeof(streamId));
  if (NULL == pStatus) {
    ST_TASK_ELOG("stream no longer exists in streamMap, try to undeploy it, idx:%d", pMsg->taskIdx);
    return msmGrpAddActionUndeploy(pCtx, streamId, pTask);
  }
  
  switch (pMsg->status) {
    case STREAM_STATUS_INIT:
      if ((pCtx->currTs - pStatus->lastActTs) < STREAM_ACT_MIN_DELAY_MSEC) {
        ST_TASK_DLOG("task wait not enough between actions, currTs:%" PRId64 ", lastTs:%" PRId64, pCtx->currTs, pStatus->lastActTs);
        return code;
      }

      TAOS_CHECK_EXIT(msmGrpAddActionStart(pCtx->actionStm, streamId, pTask));
      break;
    case STREAM_STATUS_STOPPED:
    case STREAM_STATUS_FAILED:
    default:
      break;
  }

_exit:

  if (code) {
    mstError("%s failed at line %d, error:%s", __FUNCTION__, lino, tstrerror(code));
  }

  return code;
}

void msmHandleStatusUpdateErr(SStmGrpCtx* pCtx, EStmErrType err, SStmTaskStatusMsg* pStatus) {
  int32_t code = TSDB_CODE_SUCCESS;
  int32_t lino = 0;
  SStreamTask* pTask = (SStreamTask*)pStatus;
  int64_t streamId = pStatus->streamId;

  ST_TASK_ILOG("start to handle task status update error: %d", err);
  
  // STREAMTODO

  if (STM_ERR_TASK_NOT_EXISTS == err) {
    TAOS_CHECK_EXIT(msmGrpAddActionUndeploy(pCtx, streamId, pTask));
  }

_exit:

  if (code) {
    ST_TASK_ELOG("%s failed at line %d, error:%s", __FUNCTION__, lino, tstrerror(code));
  }
}

int32_t msmHandleStreamStatusUpdate(SStmGrpCtx* pCtx) {
  int32_t code = TSDB_CODE_SUCCESS;
  int32_t lino = 0;
  int32_t num = taosArrayGetSize(pCtx->pReq->pStreamStatus);

  stDebug("start to handle stream group %d tasks status, taskNum:%d", pCtx->pReq->streamGId, num);

  for (int32_t i = 0; i < num; ++i) {
    SStmTaskStatusMsg* pStatus = taosArrayGet(pCtx->pReq->pStreamStatus, i);
    SStmTaskStatus** ppStatus = taosHashGet(mStreamMgmt.taskMap, &pStatus->streamId, sizeof(pStatus->streamId) + sizeof(pStatus->taskId));
    if (NULL == ppStatus) {
      msmHandleStatusUpdateErr(pCtx, STM_ERR_TASK_NOT_EXISTS, pStatus);
      continue;
    }
    
    (*ppStatus)->status = pStatus->status;
    (*ppStatus)->lastUpTs = pCtx->currTs;
    
    if (STREAM_STATUS_RUNNING != pStatus->status) {
      TAOS_CHECK_EXIT(msmHandleTaskAbnormalStatus(pCtx, pStatus));
    }
  }

_exit:

  if (code) {
    stError("%s failed at line %d, error:%s", __FUNCTION__, lino, tstrerror(code));
  }

  return code;
}

bool msmCheckStreamStartCond(int64_t streamId, int32_t snodeId, SStmTaskId* id) {
  SStmStatus* pStream = taosHashGet(mStreamMgmt.streamMap, &streamId, sizeof(streamId));
  if (NULL == pStream) {
    return false;
  }

  if (pStream->triggerTask->id.nodeId != snodeId || STREAM_STATUS_INIT != pStream->triggerTask->status) {
    return false;
  }

  int32_t readerNum = taosArrayGetSize(pStream->readerList);
  for (int32_t i = 0; i < readerNum; ++i) {
    SStmTaskStatus* pStatus = taosArrayGet(pStream->readerList, i);
    if (STREAM_STATUS_INIT != pStatus->status && STREAM_STATUS_RUNNING != pStatus->status) {
      return false;
    }
  }

  int32_t runnerNum = taosArrayGetSize(pStream->runnerList);
  for (int32_t i = 0; i < runnerNum; ++i) {
    SStmTaskStatus* pStatus = taosArrayGet(pStream->runnerList, i);
    if (STREAM_STATUS_INIT != pStatus->status && STREAM_STATUS_RUNNING != pStatus->status) {
      return false;
    }
  }

  *id = pStream->triggerTask->id;
  
  return true;
}

void msmRspAddStreamStart(int64_t streamId, SMStreamHbRspMsg* pRsp, int32_t streamNum, SStmAction *pAction, SStmTaskId* id) {
  int32_t code = TSDB_CODE_SUCCESS;
  int32_t lino = 0;
  if (NULL == pRsp->start.taskList) {
    pRsp->start.taskList = taosArrayInit(streamNum, sizeof(SStreamTaskStart));
    TSDB_CHECK_NULL(pRsp->start.taskList, code, lino, _exit, terrno);
  }

  SStreamTaskStart start;
  start.task.type = STREAM_TRIGGER_TASK;
  start.task.streamId = streamId;
  start.task.taskId = id->taskId;
  start.task.nodeId = id->nodeId;
  start.task.taskIdx = id->taskIdx;

  TSDB_CHECK_NULL(taosArrayPush(pRsp->start.taskList, &start), code, lino, _exit, terrno);

  mstDebug("stream START added to dnode %d hb rsp, triggerTaskId:%"PRId64, id->nodeId, id->taskId);

  return;

_exit:

  mstError("%s failed at line %d, error:%s", __FUNCTION__, lino, tstrerror(code));
}


void msmRspAddStreamUndeploy(int64_t streamId, SMStreamHbRspMsg* pRsp, SStmAction *pAction) {
  int32_t code = TSDB_CODE_SUCCESS;
  int32_t lino = 0;
  int32_t dropNum = taosArrayGetSize(pAction->undeploy.taskList);
  if (NULL == pRsp->undeploy.taskList) {
    pRsp->undeploy.taskList = taosArrayInit(dropNum, sizeof(SStreamTaskUndeploy));
    TSDB_CHECK_NULL(pRsp->undeploy.taskList, code, lino, _exit, terrno);
  }

  SStreamTaskUndeploy undeploy;
  for (int32_t i = 0; i < dropNum; ++i) {
    SStreamTask* pTask = (SStreamTask*)taosArrayGetP(pAction->undeploy.taskList, i);
    undeploy.task = *pTask;
    undeploy.undeployMsg.doCheckpoint = pAction->undeploy.doCheckpoint;
    undeploy.undeployMsg.doCleanup = pAction->undeploy.doCleanup;

    TSDB_CHECK_NULL(taosArrayPush(pRsp->undeploy.taskList, &undeploy), code, lino, _exit, terrno);

    ST_TASK_DLOG("task UNDEPLOY added to hb rsp, doCheckpoint:%d, doCleanup:%d", undeploy.undeployMsg.doCheckpoint, undeploy.undeployMsg.doCleanup);
  }

  return;

_exit:

  mstError("%s failed at line %d, error:%s", __FUNCTION__, lino, tstrerror(code));
}


int32_t msmHandleHbPostActions(SStmGrpCtx* pCtx) {
  int32_t code = TSDB_CODE_SUCCESS;
  int32_t lino = 0;
  void* pIter = NULL;
  int32_t streamNum = taosHashGetSize(pCtx->actionStm);

  stDebug("start to handle stream group %d post actions", pCtx->pReq->streamGId);

  while (1) {
    pIter = taosHashIterate(pCtx->actionStm, pIter);
    if (pIter == NULL) {
      break;
    }

    int64_t* pStreamId = taosHashGetKey(pIter, NULL);
    SStmAction *pAction = (SStmAction *)pIter;
    SStmTaskId id = {0};
    
    if (STREAM_ACT_UNDEPLOY & pAction->actions) {
      msmRspAddStreamUndeploy(*pStreamId, pCtx->pRsp, pAction);
    }

    if (STREAM_ACT_START & pAction->actions && msmCheckStreamStartCond(*pStreamId, pCtx->pReq->snodeId, &id)) {
      msmRspAddStreamStart(*pStreamId, pCtx->pRsp, streamNum, pAction, &id);
    }
  }
  
_exit:

  if (pIter) {
    taosHashCancelIterate(pCtx->actionStm, pIter);
  }

  if (code) {
    stError("%s failed at line %d, error:%s", __FUNCTION__, lino, tstrerror(code));
  }

  return code;
}

int32_t msmCheckUpdateDnodeTs(SStmGrpCtx* pCtx) {
  int32_t  code = TSDB_CODE_SUCCESS;
  int32_t  lino = 0;
  int64_t* lastTs = NULL;
  bool     noExists = false;

  while (true) {
    lastTs = taosHashGet(mStreamMgmt.dnodeMap, &pCtx->pReq->dnodeId, sizeof(pCtx->pReq->dnodeId));
    if (NULL == lastTs) {
      if (noExists) {
        TAOS_CHECK_EXIT(TSDB_CODE_MND_STREAM_INTERNAL_ERROR);
      }

      noExists = true;
      TAOS_CHECK_EXIT(msmSTAddDnodesToMap(pCtx->pMnode));
      
      continue;
    }

    while (true) {
      int64_t lastTsValue = atomic_load_64(lastTs);
      if (pCtx->currTs > lastTsValue) {
        if (lastTsValue == atomic_val_compare_exchange_64(lastTs, lastTsValue, pCtx->currTs)) {
          return code;
        }

        continue;
      }

      return code;
    }

    break;
  }

_exit:

  if (code) {
    stError("%s failed at line %d, error:%s", __FUNCTION__, lino, tstrerror(code));
  }

  return code;  
}

int32_t msmHandleNormalHbMsg(SStmGrpCtx* pCtx) {
  int32_t code = TSDB_CODE_SUCCESS;
  int32_t lino = 0;
  SStreamHbMsg* pReq = pCtx->pReq;

  TAOS_CHECK_EXIT(msmCheckUpdateDnodeTs(pCtx));
  
  if (atomic_load_64(&mStreamMgmt.actionQ->qRemainNum) > 0 && 0 == taosWTryLockLatch(&mStreamMgmt.actionQLock)) {
    code = msmHandleStreamActions(pCtx);
    taosWUnLockLatch(&mStreamMgmt.actionQLock);
    TAOS_CHECK_EXIT(code);
  }

  if (atomic_load_32(&mStreamMgmt.toDeployVgTaskNum) > 0) {
    TAOS_CHECK_EXIT(msmGrpAddDeployVgTasks(pCtx));
  }

  if (atomic_load_32(&mStreamMgmt.toDeploySnodeTaskNum) > 0 && GOT_SNODE(pReq->snodeId)) {
    TAOS_CHECK_EXIT(msmGrpAddDeploySnodeTasks(pCtx));
  }

  if (taosHashGetSize(pCtx->deployStm) > 0) {
    TAOS_CHECK_EXIT(msmRspAddStreamsDeploy(pCtx));
  }

  if (taosArrayGetSize(pReq->pStreamStatus) > 0) {
    TAOS_CHECK_EXIT(msmHandleStreamStatusUpdate(pCtx));
  }

  if (taosHashGetSize(pCtx->actionStm) > 0 && GOT_SNODE(pReq->snodeId)) {
    TAOS_CHECK_EXIT(msmHandleHbPostActions(pCtx));
  }

_exit:

  if (code) {
    stError("%s failed at line %d, error:%s", __FUNCTION__, lino, tstrerror(code));
  }

  return code;
}


int32_t msmHandleCleanupHbMsg(SStmGrpCtx* pCtx) {
  int32_t code = TSDB_CODE_SUCCESS;
  int32_t lino = 0;

  TAOS_CHECK_EXIT(msmCheckUpdateDnodeTs(pCtx));
  
  if (taosArrayGetSize(pCtx->pReq->pStreamStatus) > 0) {
    pCtx->pRsp->undeploy.undeployAll = 1;
  }

_exit:

  if (code) {
    stError("%s failed at line %d, error:%s", __FUNCTION__, lino, tstrerror(code));
  }

  return code;
}


int32_t msmHandleStreamHbMsg(SMnode* pMnode, int64_t currTs, SStreamHbMsg* pHb, SMStreamHbRspMsg* pRsp) {
  int32_t code = TSDB_CODE_SUCCESS;

  if (taosRTryLockLatch(&mStreamMgmt.runtimeLock)) {
    stInfo("stream runtimeLocked, ignore hb req from grp %d", pHb->streamGId);
    return code;
  }

  int32_t tidx = streamGetThreadIdx(mStreamMgmt.threadNum, pHb->streamGId);
  SStmGrpCtx* pCtx = &mStreamMgmt.tCtx[tidx].grpCtx[pHb->streamGId];

  pCtx->tidx = tidx;
  pCtx->pMnode = pMnode;
  pCtx->currTs = currTs;
  pCtx->pReq = pHb;
  pCtx->pRsp = pRsp;
  pCtx->deployStm = mStreamMgmt.tCtx[pCtx->tidx].deployStm[pHb->streamGId];
  pCtx->actionStm = mStreamMgmt.tCtx[pCtx->tidx].actionStm[pHb->streamGId];
  
  switch (mStreamMgmt.phase) {
    case MND_STM_PHASE_WATCH:
      break;
    case MND_STM_PHASE_NORMAL:
      code = msmHandleNormalHbMsg(pCtx);
      break;
    case MND_STM_PHASE_CLEANUP:
      code = msmHandleCleanupHbMsg(pCtx);
      break;
    default:
      stError("Invalid stream phase: %d", mStreamMgmt.phase);
      code = TSDB_CODE_MND_STREAM_INTERNAL_ERROR;
      break;
  }

  taosRUnLockLatch(&mStreamMgmt.runtimeLock);

  return code;
}

void msmHandleBecomeLeader(SMnode *pMnode) {
  taosWLockLatch(&mStreamMgmt.runtimeLock);

  if (mStreamMgmt.initialized) {
    msmDestroyRuntimeInfo(pMnode);
  }

  msmInitRuntimeInfo(pMnode);

  taosWUnLockLatch(&mStreamMgmt.runtimeLock);
}

void msmHandleBecomeNotLeader(SMnode *pMnode) {
  taosWLockLatch(&mStreamMgmt.runtimeLock);
  
  mStreamMgmt.isLeader = false;

  if (mStreamMgmt.initialized) {
    msmDestroyRuntimeInfo(pMnode);
  }

  taosWUnLockLatch(&mStreamMgmt.runtimeLock);
}


void msmHealthCheck(SMnode *pMnode) {

}

int32_t msmInitRuntimeInfo(SMnode *pMnode) {
  int32_t code = TSDB_CODE_SUCCESS;
  int32_t lino = 0;
  int32_t vnodeNum = sdbGetSize(pMnode->pSdb, SDB_VGROUP);
  int32_t snodeNum = sdbGetSize(pMnode->pSdb, SDB_SNODE);
  int32_t dnodeNum = sdbGetSize(pMnode->pSdb, SDB_DNODE);

  mStreamMgmt.startTs = taosGetTimestampMs();
  mStreamMgmt.threadNum = tsNumOfMnodeStreamMgmtThreads;
  mStreamMgmt.tCtx = taosMemoryCalloc(mStreamMgmt.threadNum, sizeof(SStmThreadCtx));
  if (NULL == mStreamMgmt.tCtx) {
    code = terrno;
    stError("failed to initialize the stream runtime tCtx, threadNum:%d, error:%s", mStreamMgmt.threadNum, tstrerror(code));
    goto _exit;
  }

  mStreamMgmt.actionQ = taosMemoryCalloc(1, sizeof(SStmActionQ));
  if (mStreamMgmt.actionQ == NULL) {
    code = terrno;
    mError("failed to initialize the stream runtime actionQ, error:%s", tstrerror(code));
    goto _exit;
  }
  
  mStreamMgmt.actionQ->head = taosMemoryCalloc(1, sizeof(SStmQNode));
  TSDB_CHECK_NULL(mStreamMgmt.actionQ->head, code, lino, _exit, terrno);
  
  mStreamMgmt.actionQ->tail = mStreamMgmt.actionQ->head;
  
  for (int32_t i = 0; i < mStreamMgmt.threadNum; ++i) {
    SStmThreadCtx* pCtx = mStreamMgmt.tCtx + i;

    for (int32_t m = 0; m < STREAM_MAX_GROUP_NUM; ++m) {
      pCtx->deployStm[m] = taosHashInit(snodeNum, taosGetDefaultHashFunction(TSDB_DATA_TYPE_BIGINT), false, HASH_NO_LOCK);
      if (pCtx->deployStm[m] == NULL) {
        code = terrno;
        mError("failed to initialize the stream runtime deployStm[%d][%d], error:%s", i, m, tstrerror(code));
        goto _exit;
      }
      pCtx->actionStm[m] = taosHashInit(snodeNum, taosGetDefaultHashFunction(TSDB_DATA_TYPE_BIGINT), false, HASH_NO_LOCK);
      if (pCtx->actionStm[m] == NULL) {
        code = terrno;
        mError("failed to initialize the stream runtime actionStm[%d][%d], error:%s", i, m, tstrerror(code));
        goto _exit;
      }
    }
  }
  
  mStreamMgmt.streamMap = taosHashInit(MND_STREAM_DEFAULT_NUM, taosGetDefaultHashFunction(TSDB_DATA_TYPE_BIGINT), false, HASH_ENTRY_LOCK);
  if (mStreamMgmt.streamMap == NULL) {
    code = terrno;
    mError("failed to initialize the stream runtime streamMap, error:%s", tstrerror(code));
    goto _exit;
  }
  mStreamMgmt.taskMap = taosHashInit(MND_STREAM_DEFAULT_TASK_NUM, taosGetDefaultHashFunction(TSDB_DATA_TYPE_BINARY), false, HASH_ENTRY_LOCK);
  if (mStreamMgmt.taskMap == NULL) {
    code = terrno;
    mError("failed to initialize the stream runtime taskMap, error:%s", tstrerror(code));
    goto _exit;
  }
  mStreamMgmt.vgroupMap = taosHashInit(vnodeNum, taosGetDefaultHashFunction(TSDB_DATA_TYPE_INT), false, HASH_ENTRY_LOCK);
  if (mStreamMgmt.vgroupMap == NULL) {
    code = terrno;
    mError("failed to initialize the stream runtime vgroupMap, error:%s", tstrerror(code));
    goto _exit;
  }
  mStreamMgmt.snodeMap = taosHashInit(snodeNum, taosGetDefaultHashFunction(TSDB_DATA_TYPE_INT), false, HASH_ENTRY_LOCK);
  if (mStreamMgmt.snodeMap == NULL) {
    code = terrno;
    mError("failed to initialize the stream runtime snodeMap, error:%s", tstrerror(code));
    goto _exit;
  }
  mStreamMgmt.dnodeMap = taosHashInit(dnodeNum, taosGetDefaultHashFunction(TSDB_DATA_TYPE_INT), false, HASH_ENTRY_LOCK);
  if (mStreamMgmt.dnodeMap == NULL) {
    code = terrno;
    mError("failed to initialize the stream runtime dnodeMap, error:%s", tstrerror(code));
    goto _exit;
  }

  mStreamMgmt.toDeployVgMap = taosHashInit(vnodeNum, taosGetDefaultHashFunction(TSDB_DATA_TYPE_INT), false, HASH_ENTRY_LOCK);
  if (mStreamMgmt.toDeployVgMap == NULL) {
    code = terrno;
    mError("failed to initialize the stream runtime toDeployVgMap, error:%s", tstrerror(code));
    goto _exit;
  }
  mStreamMgmt.toDeploySnodeMap = taosHashInit(snodeNum, taosGetDefaultHashFunction(TSDB_DATA_TYPE_INT), false, HASH_ENTRY_LOCK);
  if (mStreamMgmt.toDeploySnodeMap == NULL) {
    code = terrno;
    mError("failed to initialize the stream runtime toDeploySnodeMap, error:%s", tstrerror(code));
    goto _exit;
  }

  mStreamMgmt.toUpdateScanMap = taosHashInit(snodeNum, taosGetDefaultHashFunction(TSDB_DATA_TYPE_BINARY), false, HASH_NO_LOCK);
  if (mStreamMgmt.toUpdateScanMap == NULL) {
    code = terrno;
    mError("failed to initialize the stream runtime toUpdateScanMap, error:%s", tstrerror(code));
    goto _exit;
  }

  TAOS_CHECK_EXIT(msmSTAddSnodesToMap(pMnode));
  TAOS_CHECK_EXIT(msmSTAddDnodesToMap(pMnode));

  mStreamMgmt.lastTaskId = 1;
  mStreamMgmt.initialized = true;
  mStreamMgmt.phase = MND_STM_PHASE_NORMAL;

  //taosHashSetFreeFp(mStreamMgmt.nodeMap, freeTaskList);
  //taosHashSetFreeFp(mStreamMgmt.streamMap, freeTaskList);


_exit:

  if (code) {
    msmDestroyRuntimeInfo(pMnode);
  }

  return code;
}


<|MERGE_RESOLUTION|>--- conflicted
+++ resolved
@@ -523,8 +523,8 @@
   pInfo->triggerTask = taosMemoryCalloc(1, sizeof(SStmTaskStatus));
   TSDB_CHECK_NULL(pInfo->triggerTask, code, lino, _return, terrno);
 
-  pInfo->triggerTask->id.taskId = msmAssignTaskId();
-  pInfo->triggerTask->id.nodeId = msmAssignTaskSnodeId(pCtx->pMnode, pStream->pCreate->streamId, true);
+  pInfo->triggerTask->id.taskId = pCtx->triggerTaskId;
+  pInfo->triggerTask->id.nodeId = pCtx->triggerNodeId;
   pInfo->triggerTask->id.taskIdx = 0;
   pInfo->triggerTask->lastUpTs = INT64_MIN;
 
@@ -534,13 +534,8 @@
   info.task.taskId =  pInfo->triggerTask->id.taskId;
   info.task.nodeId =  pInfo->triggerTask->id.nodeId;
   info.task.taskIdx =  pInfo->triggerTask->id.taskIdx;
-<<<<<<< HEAD
   TSDB_CHECK_CODE(msmBuildTriggerDeployInfo(pCtx->pMnode, pInfo, &info, pStream), lino, _return);
-  TSDB_CHECK_CODE(msmTDAddSnodeTask(mStreamMgmt.toDeploySnodeMap, &info, pStream, true), lino, _return);
-=======
-  TSDB_CHECK_CODE(msmBuildTriggerDeployInfo(pMnode, pInfo, &info, pStream), lino, _return);
   TSDB_CHECK_CODE(msmTDAddSnodeTask(mStreamMgmt.toDeploySnodeMap, &info, pStream, true, false), lino, _return);
->>>>>>> 065cfc90
   
   atomic_add_fetch_32(&mStreamMgmt.toDeploySnodeTaskNum, 1);
 
@@ -648,6 +643,7 @@
   int64_t key[2] = {streamId, 0};
   SStmTaskSrcAddr addr;
   TAOS_CHECK_EXIT(nodesStringToNode(scanPlan, (SNode**)&pSubplan));
+  addr.isFromCache = false;
   addr.epset = mndGetVgroupEpsetById(pCtx->pMnode, vgId);
   addr.taskId = taskId;
   addr.vgId = vgId;
@@ -668,6 +664,37 @@
   return code;
 }
 
+int32_t msmUPAddCacheTask(SStmGrpCtx* pCtx, SStreamCalcScan* pScan, SStreamObj* pStream) {
+  int32_t code = TSDB_CODE_SUCCESS;
+  int32_t lino = 0;
+  SSubplan* pSubplan = NULL;
+  int64_t streamId = pStream->pCreate->streamId;
+  int64_t key[2] = {streamId, 0};
+  TAOS_CHECK_EXIT(nodesStringToNode(pScan->scanPlan, (SNode**)&pSubplan));
+
+  SStmTaskSrcAddr addr;
+  addr.isFromCache = true;
+  addr.epset = mndGetDnodeEpsetById(pCtx->pMnode, pCtx->triggerNodeId);
+  addr.taskId = pCtx->triggerTaskId;
+  addr.vgId = pCtx->triggerNodeId;
+  addr.groupId = pSubplan->id.groupId;
+
+  key[1] = pSubplan->id.subplanId;
+  
+  TAOS_CHECK_EXIT(taosHashPut(mStreamMgmt.toUpdateScanMap, key, sizeof(key), &addr, sizeof(addr)));
+  
+  atomic_add_fetch_32(&mStreamMgmt.toUpdateScanNum, 1);
+  
+_exit:
+
+  if (code) {
+    mstError("%s failed at line %d, error:%s", __FUNCTION__, lino, tstrerror(code));
+  }
+
+  return code;
+}
+
+
 static int32_t msmTDAddReaderRunnerTasks(SStmGrpCtx* pCtx, SStmStatus* pInfo, SStreamObj* pStream, int32_t* taskIdx) {
   int32_t code = TSDB_CODE_SUCCESS;
   int32_t lino = 0;
@@ -679,7 +706,7 @@
   for (int32_t i = 0; i < calcTasksNum; ++i) {
     SStreamCalcScan* pScan = taosArrayGet(pStream->pCreate->calcScanPlanList, i);
     if (pScan->readFromCache) {
-      TSDB_CHECK_CODE(msmUPAddCacheTask(pCtx), lino, _return);
+      TSDB_CHECK_CODE(msmUPAddCacheTask(pCtx, pScan, pStream), lino, _return);
       continue;
     }
     
@@ -811,11 +838,7 @@
   return TSDB_CODE_MND_STREAM_INTERNAL_ERROR;
 }
 
-<<<<<<< HEAD
-int32_t msmUpdateRunnerPlan(SStmGrpCtx* pCtx, SArray* pRunners, int32_t beginIdx, SStmTaskDeploy* pDeploy, SStreamObj* pStream) {
-=======
 int32_t msmUpdateLowestPlanSourceAddr(SSubplan* pPlan, SStmTaskDeploy* pDeploy, int64_t streamId) {
->>>>>>> 065cfc90
   int32_t code = TSDB_CODE_SUCCESS;
   int32_t lino = 0;
   int64_t key[2] = {streamId, -1};
@@ -839,19 +862,19 @@
       TAOS_CHECK_EXIT(TSDB_CODE_MND_STREAM_INTERNAL_ERROR);
     }
 
-    TAOS_CHECK_EXIT(msmUpdatePlanSourceAddr(pPlan, pDeploy->task.taskId, pAddr, TDMT_STREAM_FETCH));
-  }
-
-_exit:
-
-  if (code) {
-    mstError("%s failed at line %d, error:%s", __FUNCTION__, lino, tstrerror(code));
-  }
-
-  return code;
-}
-
-int32_t msmUpdateRunnerPlan(SMnode* pMnode, SArray* pRunners, int32_t beginIdx, SStmTaskDeployExt* pExt, SStreamObj* pStream) {
+    TAOS_CHECK_EXIT(msmUpdatePlanSourceAddr(pPlan, pDeploy->task.taskId, pAddr, pAddr->isFromCache ? TDMT_STREAM_FETCH_FROM_CACHE : TDMT_STREAM_FETCH));
+  }
+
+_exit:
+
+  if (code) {
+    mstError("%s failed at line %d, error:%s", __FUNCTION__, lino, tstrerror(code));
+  }
+
+  return code;
+}
+
+int32_t msmUpdateRunnerPlan(SStmGrpCtx* pCtx, SArray* pRunners, int32_t beginIdx, SStmTaskDeployExt* pExt, SStreamObj* pStream) {
   int32_t code = TSDB_CODE_SUCCESS;
   int32_t lino = 0;
   SStmTaskDeploy* pDeploy = &pExt->deploy;
@@ -896,11 +919,7 @@
   
   for (int32_t i = runnerNum - taskNum; i <= runnerNum - 1; ++i) {
     SStmTaskDeployExt* pExt = taosArrayGet(pRunners, i);
-<<<<<<< HEAD
-    TAOS_CHECK_EXIT(msmUpdateRunnerPlan(pCtx, pRunners, i, &pExt->deploy, pStream));
-=======
-    TAOS_CHECK_EXIT(msmUpdateRunnerPlan(pMnode, pRunners, i, pExt, pStream));
->>>>>>> 065cfc90
+    TAOS_CHECK_EXIT(msmUpdateRunnerPlan(pCtx, pRunners, i, pExt, pStream));
     TAOS_CHECK_EXIT(nodesNodeToString((SNode*)pExt->deploy.msg.runner.pPlan, false, (char**)&pExt->deploy.msg.runner.pPlan, NULL));
 
     SStreamTask* pTask = &pExt->deploy.task;
@@ -1316,6 +1335,7 @@
     for (int32_t i = taskNum - 1; i >= 0; --i) {
       SStmTaskStatusExt* pExt = taosArrayGet(pSnode->triggerList, i);
       if (pExt->streamId == streamId) {
+        mstDebug("trigger TASK:%" PRId64 " removed from snodeMap", pExt->status->id.taskId);
         taosArrayRemove(pSnode->triggerList, i);
       }
     }
@@ -1324,6 +1344,7 @@
     for (int32_t i = taskNum - 1; i >= 0; --i) {
       SStmTaskStatusExt* pExt = taosArrayGet(pSnode->runnerList, i);
       if (pExt->streamId == streamId) {
+        mstDebug("runner TASK:%" PRId64 " removed from snodeMap", pExt->status->id.taskId);
         taosArrayRemove(pSnode->runnerList, i);
       }
     }
@@ -1335,6 +1356,7 @@
     for (int32_t i = taskNum - 1; i >= 0; --i) {
       SStmTaskStatusExt* pExt = taosArrayGet(pVg->taskList, i);
       if (pExt->streamId == streamId) {
+        mstDebug("TASK:%" PRId64 " removed from vgroupMap", pExt->status->id.taskId);
         taosArrayRemove(pVg->taskList, i);
       }
     }
@@ -1344,17 +1366,23 @@
   while ((pIter = taosHashIterate(mStreamMgmt.taskMap, pIter))) {
     int64_t* pStreamId = taosHashGetKey(pIter, &keyLen);
     if (*pStreamId == streamId) {
-      taosHashRemove(mStreamMgmt.taskMap, pStreamId, keyLen);
-    }
-  }
-
-  while ((pIter = taosHashIterate(mStreamMgmt.streamMap, pIter))) {
-    int64_t* pStreamId = taosHashGetKey(pIter, &keyLen);
-    if (*pStreamId == streamId) {
-      taosHashRemove(mStreamMgmt.streamMap, pStreamId, keyLen);
-    }
-  }
-
+      int64_t taskId = *(pStreamId + 1);
+      code = taosHashRemove(mStreamMgmt.taskMap, pStreamId, keyLen);
+      if (code) {
+        mstError("TASK:%" PRId64 " remove from taskMap failed, error:%s", taskId, tstrerror(code));
+      } else {
+        mstDebug("TASK:%" PRId64 " removed from taskMap", taskId);
+      }
+    }
+  }
+
+  code = taosHashRemove(mStreamMgmt.streamMap, &streamId, sizeof(streamId));
+  if (code) {
+    mstError("stream remove from streamMap failed, error:%s", tstrerror(code));
+  } else {
+    mstDebug("stream removed from streamMap, remains:%d", taosHashGetSize(mStreamMgmt.streamMap));
+  }
+  
   return code;
 }
 
@@ -1841,19 +1869,19 @@
   taosHashClear(mStreamMgmt.tCtx[tidx].deployStm[pHb->streamGId]);
 }
 
-int32_t msmGrpAddActionStart(SHashObj* pHash, int64_t streamId, SStreamTask* pTask) {
+int32_t msmGrpAddActionStart(SHashObj* pHash, int64_t streamId) {
   int32_t code = TSDB_CODE_SUCCESS;
   int32_t lino = 0;
   int32_t action = STREAM_ACT_START;
   SStmAction *pAction = taosHashGet(pHash, &streamId, sizeof(streamId));
   if (pAction) {
     pAction->actions |= action;
-    ST_TASK_DLOG("task append START action, actions:%x", pAction->actions);
+    mstDebug("stream append START action, actions:%x", pAction->actions);
   } else {
     SStmAction newAction = {0};
     newAction.actions = action;
     TAOS_CHECK_EXIT(taosHashPut(pHash, &streamId, sizeof(streamId), &newAction, sizeof(newAction)));
-    ST_TASK_DLOG("task add START action, actions:%x", newAction.actions);
+    mstDebug("stream add START action, actions:%x", newAction.actions);
   }
 
 _exit:
@@ -1931,7 +1959,11 @@
         return code;
       }
 
-      TAOS_CHECK_EXIT(msmGrpAddActionStart(pCtx->actionStm, streamId, pTask));
+      if (STREAM_IS_RUNNING(pStatus->triggerTask->status)) {
+        ST_TASK_DLOG("stream already running, ignore status: %", gStreamStatusStr[pTask->status]);
+      } else {
+        TAOS_CHECK_EXIT(msmGrpAddActionStart(pCtx->actionStm, streamId));
+      }
       break;
     case STREAM_STATUS_STOPPED:
     case STREAM_STATUS_FAILED:
@@ -2298,10 +2330,72 @@
   taosWUnLockLatch(&mStreamMgmt.runtimeLock);
 }
 
+static bool msmCheckStreamStatus(SMnode *pMnode, void *pObj, void *p1, void *p2, void *p3) {
+  SStreamObj* pStream = pObj;
+  int64_t streamId = pStream->pCreate->streamId;
+  int8_t userDropped = atomic_load_8(&pStream->userDropped), userStopped = atomic_load_8(&pStream->userStopped);
+  
+  if (userDropped || userStopped) {
+    mstDebug("stream userDropped %d userStopped %d, ignore check it", userDropped, userStopped);
+    return true;
+  }
+  
+  if ((pStream->updateTime + MND_STREAM_WATCH_DURATION) > mStreamMgmt.healthCtx.currentTs) {
+    mstDebug("stream updateTime %" PRId64 " is too new, currentTs %" PRId64 ", ignore check it", pStream->updateTime, mStreamMgmt.healthCtx.currentTs);
+    return true;
+  }
+
+  mStreamMgmt.healthCtx.validStreamNum++;
+  
+  void* p = taosHashGet(mStreamMgmt.streamMap, &pStream->pCreate->streamId, sizeof(pStream->pCreate->streamId));
+  if (p) {
+    mstDebug("stream status check OK, updateTime %" PRId64, pStream->updateTime);
+    return true;
+  }
+
+  mndStreamPostAction(pMnode, streamId, pStream->pCreate->name, STREAM_ACT_DEPLOY);
+
+  return true;
+}
+
+void msmCheckStreamsStatus(SMnode *pMnode) {
+  sdbTraverse(pMnode->pSdb, SDB_STREAM, msmCheckStreamStatus, NULL, NULL, NULL);
+}
+
+void msmCheckTasksStatus(SMnode *pMnode) {
+  void* pIter = NULL;
+  
+  while (true) {
+    pIter = taosHashIterate(mStreamMgmt.taskMap, pIter);
+    if (NULL == pIter) {
+      break;
+    }
+
+    int64_t streamId = *(int64_t*)taosHashGetKey(pIter, NULL);
+    SStmTaskStatus* pTask = *(SStmTaskStatus**)pIter;
+    int64_t noUpTs = mStreamMgmt.healthCtx.currentTs - pTask->lastUpTs;
+    if (noUpTs >= MND_STREAM_WATCH_DURATION) {
+      mstInfo("TASK:%" PRId64 " status not updated for %" PRId64 "ms,", 
+          pTask->id.taskId, mStreamMgmt.healthCtx.currentTs);
+      ;
+    }
+
+  }
+}
 
 void msmHealthCheck(SMnode *pMnode) {
-
-}
+  mStreamMgmt.healthCtx.currentTs = taosGetTimestampMs();
+  
+  //msmCheckStreamsStatus(pMnode);
+  //msmCheckTasksStatus(pMnode);
+}
+
+static bool msmUpdateStreamUpTime(SMnode *pMnode, void *pObj, void *p1, void *p2, void *p3) {
+  SStreamObj *pStream = pObj;
+  pStream->updateTime = *(int64_t*)p1;
+  return true;
+}
+
 
 int32_t msmInitRuntimeInfo(SMnode *pMnode) {
   int32_t code = TSDB_CODE_SUCCESS;
@@ -2404,6 +2498,8 @@
   TAOS_CHECK_EXIT(msmSTAddSnodesToMap(pMnode));
   TAOS_CHECK_EXIT(msmSTAddDnodesToMap(pMnode));
 
+  sdbTraverse(pMnode->pSdb, SDB_STREAM, msmUpdateStreamUpTime, &mStreamMgmt.startTs, NULL, NULL);
+
   mStreamMgmt.lastTaskId = 1;
   mStreamMgmt.initialized = true;
   mStreamMgmt.phase = MND_STM_PHASE_NORMAL;
