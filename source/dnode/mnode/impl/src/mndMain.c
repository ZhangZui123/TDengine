--- conflicted
+++ resolved
@@ -819,11 +819,8 @@
       pMsg->msgType == TDMT_MND_COMPACT_TIMER || pMsg->msgType == TDMT_MND_NODECHECK_TIMER ||
       pMsg->msgType == TDMT_MND_GRANT_HB_TIMER || pMsg->msgType == TDMT_MND_STREAM_CHECKPOINT_CANDIDITATE ||
       pMsg->msgType == TDMT_MND_STREAM_CHECKPOINT_TIMER || pMsg->msgType == TDMT_MND_STREAM_REQ_CHKPT ||
-<<<<<<< HEAD
-      pMsg->msgType == TDMT_MND_S3MIGRATE_DB_TIMER) {
-=======
+      pMsg->msgType == TDMT_MND_S3MIGRATE_DB_TIMER ||
       pMsg->msgType == TDMT_MND_ARB_HEARTBEAT_TIMER || pMsg->msgType == TDMT_MND_ARB_CHECK_SYNC_TIMER) {
->>>>>>> fff0def6
     mTrace("timer not process since mnode restored:%d stopped:%d, sync restored:%d role:%s ", pMnode->restored,
            pMnode->stopped, state.restored, syncStr(state.state));
     return -1;
