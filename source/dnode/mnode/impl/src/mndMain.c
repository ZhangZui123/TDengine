--- conflicted
+++ resolved
@@ -210,15 +210,11 @@
   int32_t contLen = 0;
   void   *pReq = mndBuildTimerMsg(&contLen);
   if (pReq != NULL) {
-<<<<<<< HEAD
-    SRpcMsg rpcMsg = {.msgType = TDMT_MND_GRANT_HB_TIMER, .pCont = pReq, .contLen = contLen, .info.ahandle = 0};
-=======
     SRpcMsg rpcMsg = {.msgType = TDMT_MND_GRANT_HB_TIMER,
                       .pCont = pReq,
                       .contLen = contLen,
                       .info.notFreeAhandle = 1,
-                      .info.ahandle = (void *)0x9527};
->>>>>>> ba248dd9
+                      .info.ahandle = 0};
     // TODO check return value
     (void)tmsgPutToQueue(&pMnode->msgCb, WRITE_QUEUE, &rpcMsg);
   }
