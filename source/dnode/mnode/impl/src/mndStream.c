/*
 * Copyright (c) 2019 TAOS Data, Inc. <jhtao@taosdata.com>
 *
 * This program is free software: you can use, redistribute, and/or modify
 * it under the terms of the GNU Affero General Public License, version 3
 * or later ("AGPL"), as published by the Free Software Foundation.
 *
 * This program is distributed in the hope that it will be useful, but WITHOUT
 * ANY WARRANTY; without even the implied warranty of MERCHANTABILITY or
 * FITNESS FOR A PARTICULAR PURPOSE.
 *
 * You should have received a copy of the GNU Affero General Public License
 * along with this program. If not, see <http://www.gnu.org/licenses/>.
 */

#include "mndStream.h"
#include "audit.h"
#include "mndDb.h"
#include "mndPrivilege.h"
#include "mndScheduler.h"
#include "mndShow.h"
#include "mndStb.h"
#include "mndTrans.h"
#include "mndVgroup.h"
#include "osMemory.h"
#include "parser.h"
#include "tmisce.h"
#include "tname.h"

#define MND_STREAM_MAX_NUM      60

typedef struct SMStreamNodeCheckMsg {
  int8_t placeHolder;  // // to fix windows compile error, define place holder
} SMStreamNodeCheckMsg;

static int32_t  mndNodeCheckSentinel = 0;
SStreamExecInfo execInfo;

static int32_t mndStreamActionInsert(SSdb *pSdb, SStreamObj *pStream);
static int32_t mndStreamActionDelete(SSdb *pSdb, SStreamObj *pStream);
static int32_t mndStreamActionUpdate(SSdb *pSdb, SStreamObj *pOldStream, SStreamObj *pNewStream);
static int32_t mndProcessCreateStreamReq(SRpcMsg *pReq);
static int32_t mndProcessDropStreamReq(SRpcMsg *pReq);
static int32_t mndProcessStreamCheckpointTmr(SRpcMsg *pReq);
static int32_t mndProcessStreamDoCheckpoint(SRpcMsg *pReq);
static int32_t mndProcessStreamCheckpointInCandid(SRpcMsg *pReq);
static int32_t mndRetrieveStream(SRpcMsg *pReq, SShowObj *pShow, SSDataBlock *pBlock, int32_t rows);
static void    mndCancelGetNextStream(SMnode *pMnode, void *pIter);
static int32_t mndRetrieveStreamTask(SRpcMsg *pReq, SShowObj *pShow, SSDataBlock *pBlock, int32_t rows);
static void    mndCancelGetNextStreamTask(SMnode *pMnode, void *pIter);
static int32_t mndProcessPauseStreamReq(SRpcMsg *pReq);
static int32_t mndProcessResumeStreamReq(SRpcMsg *pReq);
static int32_t mndBuildStreamCheckpointSourceReq(void **pBuf, int32_t *pLen, int32_t nodeId, int64_t checkpointId,
                                                 int64_t streamId, int32_t taskId, int32_t transId, int8_t mndTrigger);
static int32_t mndProcessNodeCheck(SRpcMsg *pReq);
static int32_t mndProcessNodeCheckReq(SRpcMsg *pMsg);
static SArray *extractNodeListFromStream(SMnode *pMnode);
static int32_t mndProcessStreamReqCheckpoint(SRpcMsg *pReq);

static SVgroupChangeInfo mndFindChangedNodeInfo(SMnode *pMnode, const SArray *pPrevNodeList, const SArray *pNodeList);

static void     removeStreamTasksInBuf(SStreamObj *pStream, SStreamExecInfo *pExecNode);
static int32_t  removeExpirednodeEntryAndTask(SArray *pNodeSnapshot);
static int32_t  doKillCheckpointTrans(SMnode *pMnode, const char *pDbName, size_t len);
static void     freeCheckpointCandEntry(void *);
static void     freeTaskList(void *param);
static SSdbRow *mndStreamActionDecode(SSdbRaw *pRaw);

SSdbRaw       *mndStreamSeqActionEncode(SStreamObj *pStream);
SSdbRow       *mndStreamSeqActionDecode(SSdbRaw *pRaw);
static int32_t mndStreamSeqActionInsert(SSdb *pSdb, SStreamSeq *pStream);
static int32_t mndStreamSeqActionDelete(SSdb *pSdb, SStreamSeq *pStream);
static int32_t mndStreamSeqActionUpdate(SSdb *pSdb, SStreamSeq *pOldStream, SStreamSeq *pNewStream);

int32_t mndInitStream(SMnode *pMnode) {
  SSdbTable table = {
      .sdbType = SDB_STREAM,
      .keyType = SDB_KEY_BINARY,
      .encodeFp = (SdbEncodeFp)mndStreamActionEncode,
      .decodeFp = (SdbDecodeFp)mndStreamActionDecode,
      .insertFp = (SdbInsertFp)mndStreamActionInsert,
      .updateFp = (SdbUpdateFp)mndStreamActionUpdate,
      .deleteFp = (SdbDeleteFp)mndStreamActionDelete,
  };
  SSdbTable tableSeq = {
      .sdbType = SDB_STREAM_SEQ,
      .keyType = SDB_KEY_BINARY,
      .encodeFp = (SdbEncodeFp)mndStreamSeqActionEncode,
      .decodeFp = (SdbDecodeFp)mndStreamSeqActionDecode,
      .insertFp = (SdbInsertFp)mndStreamSeqActionInsert,
      .updateFp = (SdbUpdateFp)mndStreamSeqActionUpdate,
      .deleteFp = (SdbDeleteFp)mndStreamSeqActionDelete,
  };

  mndSetMsgHandle(pMnode, TDMT_MND_CREATE_STREAM, mndProcessCreateStreamReq);
  mndSetMsgHandle(pMnode, TDMT_MND_DROP_STREAM, mndProcessDropStreamReq);
  mndSetMsgHandle(pMnode, TDMT_MND_NODECHECK_TIMER, mndProcessNodeCheck);

  mndSetMsgHandle(pMnode, TDMT_STREAM_TASK_DEPLOY_RSP, mndTransProcessRsp);
  mndSetMsgHandle(pMnode, TDMT_STREAM_TASK_DROP_RSP, mndTransProcessRsp);
  mndSetMsgHandle(pMnode, TDMT_STREAM_TASK_PAUSE_RSP, mndTransProcessRsp);
  mndSetMsgHandle(pMnode, TDMT_STREAM_TASK_RESUME_RSP, mndTransProcessRsp);
  mndSetMsgHandle(pMnode, TDMT_STREAM_TASK_STOP_RSP, mndTransProcessRsp);
  mndSetMsgHandle(pMnode, TDMT_VND_STREAM_TASK_UPDATE_RSP, mndTransProcessRsp);
  mndSetMsgHandle(pMnode, TDMT_VND_STREAM_TASK_RESET_RSP, mndTransProcessRsp);

  mndSetMsgHandle(pMnode, TDMT_VND_STREAM_CHECK_POINT_SOURCE_RSP, mndTransProcessRsp);
  mndSetMsgHandle(pMnode, TDMT_MND_STREAM_CHECKPOINT_TIMER, mndProcessStreamCheckpointTmr);
  mndSetMsgHandle(pMnode, TDMT_MND_STREAM_BEGIN_CHECKPOINT, mndProcessStreamDoCheckpoint);
  mndSetMsgHandle(pMnode, TDMT_MND_STREAM_REQ_CHKPT, mndProcessStreamReqCheckpoint);
  mndSetMsgHandle(pMnode, TDMT_MND_STREAM_CHECKPOINT_CANDIDITATE, mndProcessStreamCheckpointInCandid);
  mndSetMsgHandle(pMnode, TDMT_MND_STREAM_HEARTBEAT, mndProcessStreamHb);
  mndSetMsgHandle(pMnode, TDMT_STREAM_TASK_REPORT_CHECKPOINT, mndTransProcessRsp);
  mndSetMsgHandle(pMnode, TDMT_MND_STREAM_NODECHANGE_CHECK, mndProcessNodeCheckReq);

  mndSetMsgHandle(pMnode, TDMT_MND_PAUSE_STREAM, mndProcessPauseStreamReq);
  mndSetMsgHandle(pMnode, TDMT_MND_RESUME_STREAM, mndProcessResumeStreamReq);

  mndAddShowRetrieveHandle(pMnode, TSDB_MGMT_TABLE_STREAMS, mndRetrieveStream);
  mndAddShowFreeIterHandle(pMnode, TSDB_MGMT_TABLE_STREAMS, mndCancelGetNextStream);
  mndAddShowRetrieveHandle(pMnode, TSDB_MGMT_TABLE_STREAM_TASKS, mndRetrieveStreamTask);
  mndAddShowFreeIterHandle(pMnode, TSDB_MGMT_TABLE_STREAM_TASKS, mndCancelGetNextStreamTask);

  taosThreadMutexInit(&execInfo.lock, NULL);
  _hash_fn_t fn = taosGetDefaultHashFunction(TSDB_DATA_TYPE_VARCHAR);

  execInfo.pTaskList = taosArrayInit(4, sizeof(STaskId));
  execInfo.pTaskMap = taosHashInit(64, fn, true, HASH_NO_LOCK);
  execInfo.transMgmt.pDBTrans = taosHashInit(32, fn, true, HASH_NO_LOCK);
  execInfo.transMgmt.pWaitingList = taosHashInit(32, fn, true, HASH_NO_LOCK);
  execInfo.pTransferStateStreams = taosHashInit(32, fn, true, HASH_NO_LOCK);

  taosHashSetFreeFp(execInfo.transMgmt.pWaitingList, freeCheckpointCandEntry);
  taosHashSetFreeFp(execInfo.pTransferStateStreams, freeTaskList);

  if (sdbSetTable(pMnode->pSdb, table) != 0) {
    return -1;
  }
  if (sdbSetTable(pMnode->pSdb, tableSeq) != 0) {
    return -1;
  }
  return 0;
}

void mndCleanupStream(SMnode *pMnode) {
  taosArrayDestroy(execInfo.pTaskList);
  taosHashCleanup(execInfo.pTaskMap);
  taosHashCleanup(execInfo.transMgmt.pDBTrans);
  taosHashCleanup(execInfo.transMgmt.pWaitingList);
  taosHashCleanup(execInfo.pTransferStateStreams);
  taosThreadMutexDestroy(&execInfo.lock);
  mDebug("mnd stream exec info cleanup");
}

SSdbRow *mndStreamActionDecode(SSdbRaw *pRaw) {
  terrno = TSDB_CODE_OUT_OF_MEMORY;

  SSdbRow    *pRow = NULL;
  SStreamObj *pStream = NULL;
  void       *buf = NULL;
  int8_t      sver = 0;

  if (sdbGetRawSoftVer(pRaw, &sver) != 0) {
    goto STREAM_DECODE_OVER;
  }

  if (sver != MND_STREAM_VER_NUMBER) {
    terrno = 0;
    mError("stream read invalid ver, data ver: %d, curr ver: %d", sver, MND_STREAM_VER_NUMBER);
    goto STREAM_DECODE_OVER;
  }

  pRow = sdbAllocRow(sizeof(SStreamObj));
  if (pRow == NULL) {
    goto STREAM_DECODE_OVER;
  }

  pStream = sdbGetRowObj(pRow);
  if (pStream == NULL) {
    goto STREAM_DECODE_OVER;
  }

  int32_t tlen;
  int32_t dataPos = 0;
  SDB_GET_INT32(pRaw, dataPos, &tlen, STREAM_DECODE_OVER);

  buf = taosMemoryMalloc(tlen + 1);
  if (buf == NULL) {
    goto STREAM_DECODE_OVER;
  }

  SDB_GET_BINARY(pRaw, dataPos, buf, tlen, STREAM_DECODE_OVER);

  SDecoder decoder;
  tDecoderInit(&decoder, buf, tlen + 1);
  if (tDecodeSStreamObj(&decoder, pStream, sver) < 0) {
    tDecoderClear(&decoder);
    goto STREAM_DECODE_OVER;
  }
  tDecoderClear(&decoder);

  terrno = TSDB_CODE_SUCCESS;

STREAM_DECODE_OVER:
  taosMemoryFreeClear(buf);
  if (terrno != TSDB_CODE_SUCCESS) {
    char* p = (pStream == NULL) ? "null" : pStream->name;
    mError("stream:%s, failed to decode from raw:%p since %s", p, pRaw, terrstr());
    taosMemoryFreeClear(pRow);
    return NULL;
  }

  mTrace("stream:%s, decode from raw:%p, row:%p, checkpoint:%" PRId64, pStream->name, pRaw, pStream,
         pStream->checkpointId);
  return pRow;
}

static int32_t mndStreamActionInsert(SSdb *pSdb, SStreamObj *pStream) {
  mTrace("stream:%s, perform insert action", pStream->name);
  return 0;
}

static int32_t mndStreamActionDelete(SSdb *pSdb, SStreamObj *pStream) {
  mTrace("stream:%s, perform delete action", pStream->name);
  taosWLockLatch(&pStream->lock);
  tFreeStreamObj(pStream);
  taosWUnLockLatch(&pStream->lock);
  return 0;
}

static int32_t mndStreamActionUpdate(SSdb *pSdb, SStreamObj *pOldStream, SStreamObj *pNewStream) {
  mTrace("stream:%s, perform update action", pOldStream->name);

  atomic_exchange_32(&pOldStream->version, pNewStream->version);

  taosWLockLatch(&pOldStream->lock);

  pOldStream->status = pNewStream->status;
  pOldStream->updateTime = pNewStream->updateTime;
  pOldStream->checkpointId = pNewStream->checkpointId;
  pOldStream->checkpointFreq = pNewStream->checkpointFreq;

  taosWUnLockLatch(&pOldStream->lock);
  return 0;
}

SStreamObj *mndAcquireStream(SMnode *pMnode, char *streamName) {
  SSdb       *pSdb = pMnode->pSdb;
  SStreamObj *pStream = sdbAcquire(pSdb, SDB_STREAM, streamName);
  if (pStream == NULL && terrno == TSDB_CODE_SDB_OBJ_NOT_THERE) {
    terrno = TSDB_CODE_MND_STREAM_NOT_EXIST;
  }
  return pStream;
}

void mndReleaseStream(SMnode *pMnode, SStreamObj *pStream) {
  SSdb *pSdb = pMnode->pSdb;
  sdbRelease(pSdb, pStream);
}

static void mndShowStreamStatus(char *dst, SStreamObj *pStream) {
  int8_t status = atomic_load_8(&pStream->status);
  if (status == STREAM_STATUS__NORMAL) {
    strcpy(dst, "ready");
  } else if (status == STREAM_STATUS__STOP) {
    strcpy(dst, "stop");
  } else if (status == STREAM_STATUS__FAILED) {
    strcpy(dst, "failed");
  } else if (status == STREAM_STATUS__RECOVER) {
    strcpy(dst, "recover");
  } else if (status == STREAM_STATUS__PAUSE) {
    strcpy(dst, "paused");
  }
}

SSdbRaw *mndStreamSeqActionEncode(SStreamObj *pStream) { return NULL; }
SSdbRow *mndStreamSeqActionDecode(SSdbRaw *pRaw) { return NULL; }
int32_t  mndStreamSeqActionInsert(SSdb *pSdb, SStreamSeq *pStream) { return 0; }
int32_t  mndStreamSeqActionDelete(SSdb *pSdb, SStreamSeq *pStream) { return 0; }
int32_t  mndStreamSeqActionUpdate(SSdb *pSdb, SStreamSeq *pOldStream, SStreamSeq *pNewStream) { return 0; }

static void mndShowStreamTrigger(char *dst, SStreamObj *pStream) {
  int8_t trigger = pStream->conf.trigger;
  if (trigger == STREAM_TRIGGER_AT_ONCE) {
    strcpy(dst, "at once");
  } else if (trigger == STREAM_TRIGGER_WINDOW_CLOSE) {
    strcpy(dst, "window close");
  } else if (trigger == STREAM_TRIGGER_MAX_DELAY) {
    strcpy(dst, "max delay");
  }
}

static int32_t mndCheckCreateStreamReq(SCMCreateStreamReq *pCreate) {
  if (pCreate->name[0] == 0 || pCreate->sql == NULL || pCreate->sql[0] == 0 || pCreate->sourceDB[0] == 0 ||
      pCreate->targetStbFullName[0] == 0) {
    terrno = TSDB_CODE_MND_INVALID_STREAM_OPTION;
    return -1;
  }
  return 0;
}

static int32_t mndBuildStreamObjFromCreateReq(SMnode *pMnode, SStreamObj *pObj, SCMCreateStreamReq *pCreate) {
  SNode      *pAst = NULL;
  SQueryPlan *pPlan = NULL;

  mInfo("stream:%s to create", pCreate->name);
  memcpy(pObj->name, pCreate->name, TSDB_STREAM_FNAME_LEN);
  pObj->createTime = taosGetTimestampMs();
  pObj->updateTime = pObj->createTime;
  pObj->version = 1;
  pObj->smaId = 0;

  pObj->uid = mndGenerateUid(pObj->name, strlen(pObj->name));

  char p[TSDB_STREAM_FNAME_LEN + 32] = {0};
  snprintf(p, tListLen(p), "%s_%s", pObj->name, "fillhistory");

  pObj->hTaskUid = mndGenerateUid(pObj->name, strlen(pObj->name));
  pObj->status = 0;

  pObj->conf.igExpired = pCreate->igExpired;
  pObj->conf.trigger = pCreate->triggerType;
  pObj->conf.triggerParam = pCreate->maxDelay;
  pObj->conf.watermark = pCreate->watermark;
  pObj->conf.fillHistory = pCreate->fillHistory;
  pObj->deleteMark = pCreate->deleteMark;
  pObj->igCheckUpdate = pCreate->igUpdate;

  memcpy(pObj->sourceDb, pCreate->sourceDB, TSDB_DB_FNAME_LEN);
  SDbObj *pSourceDb = mndAcquireDb(pMnode, pCreate->sourceDB);
  if (pSourceDb == NULL) {
    mInfo("stream:%s failed to create, source db %s not exist since %s", pCreate->name, pObj->sourceDb, terrstr());
    return -1;
  }
  pObj->sourceDbUid = pSourceDb->uid;
  mndReleaseDb(pMnode, pSourceDb);

  memcpy(pObj->targetSTbName, pCreate->targetStbFullName, TSDB_TABLE_FNAME_LEN);

  SDbObj *pTargetDb = mndAcquireDbByStb(pMnode, pObj->targetSTbName);
  if (pTargetDb == NULL) {
    mInfo("stream:%s failed to create, target db %s not exist since %s", pCreate->name, pObj->targetDb, terrstr());
    return -1;
  }
  tstrncpy(pObj->targetDb, pTargetDb->name, TSDB_DB_FNAME_LEN);

  if (pCreate->createStb == STREAM_CREATE_STABLE_TRUE) {
    pObj->targetStbUid = mndGenerateUid(pObj->targetSTbName, TSDB_TABLE_FNAME_LEN);
  } else {
    pObj->targetStbUid = pCreate->targetStbUid;
  }
  pObj->targetDbUid = pTargetDb->uid;
  mndReleaseDb(pMnode, pTargetDb);

  pObj->sql = pCreate->sql;
  pObj->ast = pCreate->ast;

  pCreate->sql = NULL;
  pCreate->ast = NULL;

  // deserialize ast
  if (nodesStringToNode(pObj->ast, &pAst) < 0) {
    goto FAIL;
  }

  // extract output schema from ast
  if (qExtractResultSchema(pAst, (int32_t *)&pObj->outputSchema.nCols, &pObj->outputSchema.pSchema) != 0) {
    goto FAIL;
  }

  int32_t numOfNULL = taosArrayGetSize(pCreate->fillNullCols);
  if (numOfNULL > 0) {
    pObj->outputSchema.nCols += numOfNULL;
    SSchema *pFullSchema = taosMemoryCalloc(pObj->outputSchema.nCols, sizeof(SSchema));
    if (!pFullSchema) {
      goto FAIL;
    }

    int32_t nullIndex = 0;
    int32_t dataIndex = 0;
    for (int16_t i = 0; i < pObj->outputSchema.nCols; i++) {
      SColLocation *pos = taosArrayGet(pCreate->fillNullCols, nullIndex);
      if (nullIndex >= numOfNULL || i < pos->slotId) {
        pFullSchema[i].bytes = pObj->outputSchema.pSchema[dataIndex].bytes;
        pFullSchema[i].colId = i + 1;  // pObj->outputSchema.pSchema[dataIndex].colId;
        pFullSchema[i].flags = pObj->outputSchema.pSchema[dataIndex].flags;
        strcpy(pFullSchema[i].name, pObj->outputSchema.pSchema[dataIndex].name);
        pFullSchema[i].type = pObj->outputSchema.pSchema[dataIndex].type;
        dataIndex++;
      } else {
        pFullSchema[i].bytes = 0;
        pFullSchema[i].colId = pos->colId;
        pFullSchema[i].flags = COL_SET_NULL;
        memset(pFullSchema[i].name, 0, TSDB_COL_NAME_LEN);
        pFullSchema[i].type = pos->type;
        nullIndex++;
      }
    }
    taosMemoryFree(pObj->outputSchema.pSchema);
    pObj->outputSchema.pSchema = pFullSchema;
  }

  SPlanContext cxt = {
      .pAstRoot = pAst,
      .topicQuery = false,
      .streamQuery = true,
      .triggerType = pObj->conf.trigger == STREAM_TRIGGER_MAX_DELAY ? STREAM_TRIGGER_WINDOW_CLOSE : pObj->conf.trigger,
      .watermark = pObj->conf.watermark,
      .igExpired = pObj->conf.igExpired,
      .deleteMark = pObj->deleteMark,
      .igCheckUpdate = pObj->igCheckUpdate,
  };

  // using ast and param to build physical plan
  if (qCreateQueryPlan(&cxt, &pPlan, NULL) < 0) {
    goto FAIL;
  }

  // save physcial plan
  if (nodesNodeToString((SNode *)pPlan, false, &pObj->physicalPlan, NULL) != 0) {
    goto FAIL;
  }

  pObj->tagSchema.nCols = pCreate->numOfTags;
  if (pCreate->numOfTags) {
    pObj->tagSchema.pSchema = taosMemoryCalloc(pCreate->numOfTags, sizeof(SSchema));
  }
  /*A(pCreate->numOfTags == taosArrayGetSize(pCreate->pTags));*/
  for (int32_t i = 0; i < pCreate->numOfTags; i++) {
    SField *pField = taosArrayGet(pCreate->pTags, i);
    pObj->tagSchema.pSchema[i].colId = pObj->outputSchema.nCols + i + 1;
    pObj->tagSchema.pSchema[i].bytes = pField->bytes;
    pObj->tagSchema.pSchema[i].flags = pField->flags;
    pObj->tagSchema.pSchema[i].type = pField->type;
    memcpy(pObj->tagSchema.pSchema[i].name, pField->name, TSDB_COL_NAME_LEN);
  }

FAIL:
  if (pAst != NULL) nodesDestroyNode(pAst);
  if (pPlan != NULL) qDestroyQueryPlan(pPlan);
  return 0;
}

int32_t mndPersistTaskDeployReq(STrans *pTrans, SStreamTask *pTask) {
  SEncoder encoder;
  tEncoderInit(&encoder, NULL, 0);

  pTask->ver = SSTREAM_TASK_VER;
  tEncodeStreamTask(&encoder, pTask);

  int32_t size = encoder.pos;
  int32_t tlen = sizeof(SMsgHead) + size;
  tEncoderClear(&encoder);

  void *buf = taosMemoryCalloc(1, tlen);
  if (buf == NULL) {
    terrno = TSDB_CODE_OUT_OF_MEMORY;
    return -1;
  }

  ((SMsgHead *)buf)->vgId = htonl(pTask->info.nodeId);

  void *abuf = POINTER_SHIFT(buf, sizeof(SMsgHead));
  tEncoderInit(&encoder, abuf, size);

  tEncodeStreamTask(&encoder, pTask);
  tEncoderClear(&encoder);

  int32_t code = setTransAction(pTrans, buf, tlen, TDMT_STREAM_TASK_DEPLOY, &pTask->info.epSet, 0);
  if (code != 0) {
    taosMemoryFree(buf);
    return -1;
  }

  return 0;
}

int32_t mndPersistStreamTasks(STrans *pTrans, SStreamObj *pStream) {
  SStreamTaskIter *pIter = createStreamTaskIter(pStream);
  while (streamTaskIterNextTask(pIter)) {
    SStreamTask *pTask = streamTaskIterGetCurrent(pIter);
    if (mndPersistTaskDeployReq(pTrans, pTask) < 0) {
      destroyStreamTaskIter(pIter);
      return -1;
    }
  }

  destroyStreamTaskIter(pIter);

  // persistent stream task for already stored ts data
  if (pStream->conf.fillHistory) {
    int32_t level = taosArrayGetSize(pStream->pHTasksList);

    for (int32_t i = 0; i < level; i++) {
      SArray *pLevel = taosArrayGetP(pStream->pHTasksList, i);

      int32_t numOfTasks = taosArrayGetSize(pLevel);
      for (int32_t j = 0; j < numOfTasks; j++) {
        SStreamTask *pTask = taosArrayGetP(pLevel, j);
        if (mndPersistTaskDeployReq(pTrans, pTask) < 0) {
          return -1;
        }
      }
    }
  }

  return 0;
}

int32_t mndPersistStream(STrans *pTrans, SStreamObj *pStream) {
  if (mndPersistStreamTasks(pTrans, pStream) < 0) {
    return -1;
  }

  return mndPersistTransLog(pStream, pTrans, SDB_STATUS_READY);
}

static int32_t mndCreateStbForStream(SMnode *pMnode, STrans *pTrans, const SStreamObj *pStream, const char *user) {
  SStbObj *pStb = NULL;
  SDbObj  *pDb = NULL;

  SMCreateStbReq createReq = {0};
  tstrncpy(createReq.name, pStream->targetSTbName, TSDB_TABLE_FNAME_LEN);
  createReq.numOfColumns = pStream->outputSchema.nCols;
  createReq.numOfTags = 1;  // group id
  createReq.pColumns = taosArrayInit_s(sizeof(SField), createReq.numOfColumns);
  // build fields
  for (int32_t i = 0; i < createReq.numOfColumns; i++) {
    SField *pField = taosArrayGet(createReq.pColumns, i);
    tstrncpy(pField->name, pStream->outputSchema.pSchema[i].name, TSDB_COL_NAME_LEN);
    pField->flags = pStream->outputSchema.pSchema[i].flags;
    pField->type = pStream->outputSchema.pSchema[i].type;
    pField->bytes = pStream->outputSchema.pSchema[i].bytes;
  }

  if (pStream->tagSchema.nCols == 0) {
    createReq.numOfTags = 1;
    createReq.pTags = taosArrayInit_s(sizeof(SField), 1);
    // build tags
    SField *pField = taosArrayGet(createReq.pTags, 0);
    strcpy(pField->name, "group_id");
    pField->type = TSDB_DATA_TYPE_UBIGINT;
    pField->flags = 0;
    pField->bytes = 8;
  } else {
    createReq.numOfTags = pStream->tagSchema.nCols;
    createReq.pTags = taosArrayInit_s(sizeof(SField), createReq.numOfTags);
    for (int32_t i = 0; i < createReq.numOfTags; i++) {
      SField *pField = taosArrayGet(createReq.pTags, i);
      pField->bytes = pStream->tagSchema.pSchema[i].bytes;
      pField->flags = pStream->tagSchema.pSchema[i].flags;
      pField->type = pStream->tagSchema.pSchema[i].type;
      tstrncpy(pField->name, pStream->tagSchema.pSchema[i].name, TSDB_COL_NAME_LEN);
    }
  }

  if (mndCheckCreateStbReq(&createReq) != 0) {
    goto _OVER;
  }

  pStb = mndAcquireStb(pMnode, createReq.name);
  if (pStb != NULL) {
    terrno = TSDB_CODE_MND_STB_ALREADY_EXIST;
    goto _OVER;
  }

  pDb = mndAcquireDbByStb(pMnode, createReq.name);
  if (pDb == NULL) {
    terrno = TSDB_CODE_MND_DB_NOT_SELECTED;
    goto _OVER;
  }

  int32_t numOfStbs = -1;
  if (mndGetNumOfStbs(pMnode, pDb->name, &numOfStbs) != 0) {
    goto _OVER;
  }

  if (pDb->cfg.numOfStables == 1 && numOfStbs != 0) {
    terrno = TSDB_CODE_MND_SINGLE_STB_MODE_DB;
    goto _OVER;
  }

  SStbObj stbObj = {0};

  if (mndBuildStbFromReq(pMnode, &stbObj, &createReq, pDb) != 0) {
    goto _OVER;
  }

  stbObj.uid = pStream->targetStbUid;

  if (mndAddStbToTrans(pMnode, pTrans, pDb, &stbObj) < 0) {
    mndFreeStb(&stbObj);
    goto _OVER;
  }

  tFreeSMCreateStbReq(&createReq);
  mndFreeStb(&stbObj);
  mndReleaseStb(pMnode, pStb);
  mndReleaseDb(pMnode, pDb);

  return 0;
_OVER:
  tFreeSMCreateStbReq(&createReq);
  mndReleaseStb(pMnode, pStb);
  mndReleaseDb(pMnode, pDb);
  return -1;
}

static int32_t checkForNumOfStreams(SMnode *pMnode, SStreamObj *pStreamObj) {  // check for number of existed tasks
  int32_t     numOfStream = 0;
  SStreamObj *pStream = NULL;
  void       *pIter = NULL;

  while ((pIter = sdbFetch(pMnode->pSdb, SDB_STREAM, pIter, (void **)&pStream)) != NULL) {
    if (pStream->sourceDbUid == pStreamObj->sourceDbUid) {
      ++numOfStream;
    }

    sdbRelease(pMnode->pSdb, pStream);

    if (numOfStream > MND_STREAM_MAX_NUM) {
      mError("too many streams, no more than %d for each database", MND_STREAM_MAX_NUM);
      sdbCancelFetch(pMnode->pSdb, pIter);
      terrno = TSDB_CODE_MND_TOO_MANY_STREAMS;
      return terrno;
    }

    if (pStream->targetStbUid == pStreamObj->targetStbUid) {
      mError("Cannot write the same stable as other stream:%s", pStream->name);
      sdbCancelFetch(pMnode->pSdb, pIter);
      terrno = TSDB_CODE_MND_INVALID_TARGET_TABLE;
      return terrno;
    }
  }

  return TSDB_CODE_SUCCESS;
}

static int32_t mndProcessCreateStreamReq(SRpcMsg *pReq) {
  SMnode     *pMnode = pReq->info.node;
  SStreamObj *pStream = NULL;
  SStreamObj  streamObj = {0};
  char       *sql = NULL;
  int32_t     sqlLen = 0;
  terrno = TSDB_CODE_SUCCESS;

<<<<<<< HEAD
  if ((terrno = grantCheck(TSDB_GRANT_STREAM)) < 0) {
    goto _OVER;
=======
  if(grantCheck(TSDB_GRANT_STREAMS) < 0){
    terrno = TSDB_CODE_GRANT_STREAM_LIMITED;
    return -1;
>>>>>>> 5ac9a3d6
  }

  SCMCreateStreamReq createStreamReq = {0};
  if (tDeserializeSCMCreateStreamReq(pReq->pCont, pReq->contLen, &createStreamReq) != 0) {
    terrno = TSDB_CODE_INVALID_MSG;
    goto _OVER;
  }

#ifdef WINDOWS
  terrno = TSDB_CODE_MND_INVALID_PLATFORM;
  goto _OVER;
#endif
  mInfo("stream:%s, start to create, sql:%s", createStreamReq.name, createStreamReq.sql);

  if (mndCheckCreateStreamReq(&createStreamReq) != 0) {
    mError("stream:%s, failed to create since %s", createStreamReq.name, terrstr());
    goto _OVER;
  }

  pStream = mndAcquireStream(pMnode, createStreamReq.name);
  if (pStream != NULL) {
    if (createStreamReq.igExists) {
      mInfo("stream:%s, already exist, ignore exist is set", createStreamReq.name);
      goto _OVER;
    } else {
      terrno = TSDB_CODE_MND_STREAM_ALREADY_EXIST;
      goto _OVER;
    }
  } else if (terrno != TSDB_CODE_MND_STREAM_NOT_EXIST) {
    goto _OVER;
  }

  if (createStreamReq.sql != NULL) {
    sqlLen = strlen(createStreamReq.sql);
    sql = taosMemoryMalloc(sqlLen + 1);
    memset(sql, 0, sqlLen + 1);
    memcpy(sql, createStreamReq.sql, sqlLen);
  }

  // build stream obj from request
  if (mndBuildStreamObjFromCreateReq(pMnode, &streamObj, &createStreamReq) < 0) {
    mError("stream:%s, failed to create since %s", createStreamReq.name, terrstr());
    goto _OVER;
  }

  if (checkForNumOfStreams(pMnode, &streamObj) < 0) {
    goto _OVER;
  }

  STrans *pTrans = doCreateTrans(pMnode, &streamObj, pReq, MND_STREAM_CREATE_NAME, "create stream tasks on dnodes");
  if (pTrans == NULL) {
    goto _OVER;
  }

  // create stb for stream
  if (createStreamReq.createStb == STREAM_CREATE_STABLE_TRUE &&
      mndCreateStbForStream(pMnode, pTrans, &streamObj, pReq->info.conn.user) < 0) {
    mError("trans:%d, failed to create stb for stream %s since %s", pTrans->id, createStreamReq.name, terrstr());
    mndTransDrop(pTrans);
    goto _OVER;
  }

  // schedule stream task for stream obj
  if (mndScheduleStream(pMnode, &streamObj, createStreamReq.lastTs) < 0) {
    mError("stream:%s, failed to schedule since %s", createStreamReq.name, terrstr());
    mndTransDrop(pTrans);
    goto _OVER;
  }

  // add stream to trans
  if (mndPersistStream(pTrans, &streamObj) < 0) {
    mError("stream:%s, failed to schedule since %s", createStreamReq.name, terrstr());
    mndTransDrop(pTrans);
    goto _OVER;
  }

  if (mndCheckDbPrivilegeByName(pMnode, pReq->info.conn.user, MND_OPER_READ_DB, streamObj.sourceDb) != 0) {
    mndTransDrop(pTrans);
    goto _OVER;
  }

  if (mndCheckDbPrivilegeByName(pMnode, pReq->info.conn.user, MND_OPER_WRITE_DB, streamObj.targetDb) != 0) {
    mndTransDrop(pTrans);
    goto _OVER;
  }

  // execute creation
  if (mndTransPrepare(pMnode, pTrans) != 0) {
    mError("trans:%d, failed to prepare since %s", pTrans->id, terrstr());
    mndTransDrop(pTrans);
    goto _OVER;
  }

  mndTransDrop(pTrans);

  taosThreadMutexLock(&execInfo.lock);

  mDebug("stream tasks register into node list");
  saveStreamTasksInfo(&streamObj, &execInfo);
  taosThreadMutexUnlock(&execInfo.lock);

  SName dbname = {0};
  tNameFromString(&dbname, createStreamReq.sourceDB, T_NAME_ACCT | T_NAME_DB | T_NAME_TABLE);

  SName name = {0};
  tNameFromString(&name, createStreamReq.name, T_NAME_ACCT | T_NAME_DB | T_NAME_TABLE);
  // reuse this function for stream

  if (sql != NULL && sqlLen > 0) {
    auditRecord(pReq, pMnode->clusterId, "createStream", dbname.dbname, name.dbname, sql, sqlLen);
  } else {
    char detail[1000] = {0};
    sprintf(detail, "dbname:%s, stream name:%s", dbname.dbname, name.dbname);
    auditRecord(pReq, pMnode->clusterId, "createStream", dbname.dbname, name.dbname, detail, strlen(detail));
  }

_OVER:
  if (terrno != TSDB_CODE_SUCCESS && terrno != TSDB_CODE_ACTION_IN_PROGRESS) {
    mError("stream:%s, failed to create since %s", createStreamReq.name, terrstr());
  }

  mndReleaseStream(pMnode, pStream);
  tFreeSCMCreateStreamReq(&createStreamReq);
  tFreeStreamObj(&streamObj);
  if (sql != NULL) {
    taosMemoryFreeClear(sql);
  }

  return terrno;
}

int64_t mndStreamGenChkpId(SMnode *pMnode) {
  SStreamObj *pStream = NULL;
  void       *pIter = NULL;
  SSdb       *pSdb = pMnode->pSdb;
  int64_t     maxChkpId = 0;
  while (1) {
    pIter = sdbFetch(pSdb, SDB_STREAM, pIter, (void **)&pStream);
    if (pIter == NULL) break;

    maxChkpId = TMAX(maxChkpId, pStream->checkpointId);
    mDebug("stream:%p, %s id:%" PRIx64 "checkpoint %" PRId64 "", pStream, pStream->name, pStream->uid,
           pStream->checkpointId);
    sdbRelease(pSdb, pStream);
  }

  mDebug("generated checkpoint %" PRId64 "", maxChkpId + 1);
  return maxChkpId + 1;
}

static int32_t mndProcessStreamCheckpointTmr(SRpcMsg *pReq) {
  SMnode *pMnode = pReq->info.node;
  SSdb   *pSdb = pMnode->pSdb;
  if (sdbGetSize(pSdb, SDB_STREAM) <= 0) {
    return 0;
  }

  SMStreamDoCheckpointMsg *pMsg = rpcMallocCont(sizeof(SMStreamDoCheckpointMsg));
  pMsg->checkpointId = mndStreamGenChkpId(pMnode);

  int32_t size = sizeof(SMStreamDoCheckpointMsg);
  SRpcMsg rpcMsg = {.msgType = TDMT_MND_STREAM_BEGIN_CHECKPOINT, .pCont = pMsg, .contLen = size};
  tmsgPutToQueue(&pMnode->msgCb, WRITE_QUEUE, &rpcMsg);
  return 0;
}

static int32_t mndBuildStreamCheckpointSourceReq(void **pBuf, int32_t *pLen, int32_t nodeId, int64_t checkpointId,
                                                  int64_t streamId, int32_t taskId, int32_t transId,
                                                  int8_t mndTrigger) {
  SStreamCheckpointSourceReq req = {0};
  req.checkpointId = checkpointId;
  req.nodeId = nodeId;
  req.expireTime = -1;
  req.streamId = streamId;  // pTask->id.streamId;
  req.taskId = taskId;      // pTask->id.taskId;
  req.transId = transId;
  req.mndTrigger = mndTrigger;

  int32_t code;
  int32_t blen;

  tEncodeSize(tEncodeStreamCheckpointSourceReq, &req, blen, code);
  if (code < 0) {
    terrno = TSDB_CODE_OUT_OF_MEMORY;
    return -1;
  }

  int32_t tlen = sizeof(SMsgHead) + blen;

  void *buf = taosMemoryMalloc(tlen);
  if (buf == NULL) {
    terrno = TSDB_CODE_OUT_OF_MEMORY;
    return -1;
  }

  void    *abuf = POINTER_SHIFT(buf, sizeof(SMsgHead));
  SEncoder encoder;
  tEncoderInit(&encoder, abuf, tlen);
  tEncodeStreamCheckpointSourceReq(&encoder, &req);

  SMsgHead *pMsgHead = (SMsgHead *)buf;
  pMsgHead->contLen = htonl(tlen);
  pMsgHead->vgId = htonl(nodeId);

  tEncoderClear(&encoder);

  *pBuf = buf;
  *pLen = tlen;

  return 0;
}

static int32_t doSetCheckpointAction(SMnode *pMnode, STrans *pTrans, SStreamTask *pTask, int64_t checkpointId,
                                     int8_t mndTrigger) {
  void   *buf;
  int32_t tlen;
  if (mndBuildStreamCheckpointSourceReq(&buf, &tlen, pTask->info.nodeId, checkpointId, pTask->id.streamId,
                                        pTask->id.taskId, pTrans->id, mndTrigger) < 0) {
    taosMemoryFree(buf);
    return -1;
  }

  SEpSet  epset = {0};
  bool    hasEpset = false;
  int32_t code = extractNodeEpset(pMnode, &epset, &hasEpset, pTask->id.taskId, pTask->info.nodeId);
  if (code != TSDB_CODE_SUCCESS || !hasEpset) {
    taosMemoryFree(buf);
    return -1;
  }

  code = setTransAction(pTrans, buf, tlen, TDMT_VND_STREAM_CHECK_POINT_SOURCE, &epset, TSDB_CODE_SYN_PROPOSE_NOT_READY);
  if (code != 0) {
    taosMemoryFree(buf);
  }

  return code;
}

static int32_t mndProcessStreamCheckpointTrans(SMnode *pMnode, SStreamObj *pStream, int64_t checkpointId,
                                               int8_t mndTrigger, bool lock) {
  int32_t code = -1;
  int64_t ts = taosGetTimestampMs();
  if (mndTrigger == 1 && (ts - pStream->checkpointFreq < tsStreamCheckpointInterval * 1000)) {
//    mWarn("checkpoint interval less than the threshold, ignore it");
    return -1;
  }


  bool conflict = mndStreamTransConflictCheck(pMnode, pStream->uid, MND_STREAM_CHECKPOINT_NAME, lock);
  if (conflict) {
    mndAddtoCheckpointWaitingList(pStream, checkpointId);
    mWarn("checkpoint conflict with other trans in %s, ignore the checkpoint for stream:%s %" PRIx64, pStream->sourceDb,
          pStream->name, pStream->uid);
    return -1;
  }

  STrans *pTrans = doCreateTrans(pMnode, pStream, NULL, MND_STREAM_CHECKPOINT_NAME, "gen checkpoint for stream");
  if (pTrans == NULL) {
    mError("failed to checkpoint of stream name%s, checkpointId: %" PRId64 ", reason:%s", pStream->name, checkpointId,
           tstrerror(TSDB_CODE_MND_TRANS_CONFLICT));
    goto _ERR;
  }

  mndStreamRegisterTrans(pTrans, MND_STREAM_CHECKPOINT_NAME, pStream->uid);
  mDebug("start to trigger checkpoint for stream:%s, checkpoint: %" PRId64 "", pStream->name, checkpointId);

  taosWLockLatch(&pStream->lock);
  pStream->currentTick = 1;

  // 1. redo action: broadcast checkpoint source msg for all source vg
  int32_t totalLevel = taosArrayGetSize(pStream->tasks);
  for (int32_t i = 0; i < totalLevel; i++) {
    SArray      *pLevel = taosArrayGetP(pStream->tasks, i);
    SStreamTask *p = taosArrayGetP(pLevel, 0);

    if (p->info.taskLevel == TASK_LEVEL__SOURCE) {
      int32_t sz = taosArrayGetSize(pLevel);
      for (int32_t j = 0; j < sz; j++) {
        SStreamTask *pTask = taosArrayGetP(pLevel, j);
        code = doSetCheckpointAction(pMnode, pTrans, pTask, checkpointId, mndTrigger);

        if (code != TSDB_CODE_SUCCESS) {
          taosWUnLockLatch(&pStream->lock);
          goto _ERR;
        }
      }
    }
  }

  // 2. reset tick
  pStream->checkpointId = checkpointId;
  pStream->checkpointFreq = taosGetTimestampMs();
  pStream->currentTick = 0;

  // 3. commit log: stream checkpoint info
  pStream->version = pStream->version + 1;
  taosWUnLockLatch(&pStream->lock);

  if ((code = mndPersistTransLog(pStream, pTrans, SDB_STATUS_READY)) != TSDB_CODE_SUCCESS) {
    return code;
  }

  if ((code = mndTransPrepare(pMnode, pTrans)) != TSDB_CODE_SUCCESS) {
    mError("failed to prepare checkpoint trans since %s", terrstr());
    goto _ERR;
  }

  code = 0;
_ERR:
  mndTransDrop(pTrans);
  return code;
}

int32_t initStreamNodeList(SMnode *pMnode) {
  if (execInfo.pNodeList == NULL || (taosArrayGetSize(execInfo.pNodeList) == 0)) {
    execInfo.pNodeList = taosArrayDestroy(execInfo.pNodeList);
    execInfo.pNodeList = extractNodeListFromStream(pMnode);
  }

  return taosArrayGetSize(execInfo.pNodeList);
}

static bool taskNodeIsUpdated(SMnode *pMnode) {
  // check if the node update happens or not
  taosThreadMutexLock(&execInfo.lock);

  int32_t numOfNodes = initStreamNodeList(pMnode);
  if (numOfNodes == 0) {
    mDebug("stream task node change checking done, no vgroups exist, do nothing");
    execInfo.ts = taosGetTimestampSec();
    taosThreadMutexUnlock(&execInfo.lock);
    return false;
  }

  for (int32_t i = 0; i < numOfNodes; ++i) {
    SNodeEntry *pNodeEntry = taosArrayGet(execInfo.pNodeList, i);
    if (pNodeEntry->stageUpdated) {
      mDebug("stream task not ready due to node update detected, checkpoint not issued");
      taosThreadMutexUnlock(&execInfo.lock);
      return true;
    }
  }

  bool    allReady = true;
  SArray *pNodeSnapshot = mndTakeVgroupSnapshot(pMnode, &allReady);
  if (!allReady) {
    mWarn("not all vnodes ready");
    taosArrayDestroy(pNodeSnapshot);
    taosThreadMutexUnlock(&execInfo.lock);
    return 0;
  }

  SVgroupChangeInfo changeInfo = mndFindChangedNodeInfo(pMnode, execInfo.pNodeList, pNodeSnapshot);
  bool              nodeUpdated = (taosArrayGetSize(changeInfo.pUpdateNodeList) > 0);
  taosArrayDestroy(changeInfo.pUpdateNodeList);
  taosHashCleanup(changeInfo.pDBMap);
  taosArrayDestroy(pNodeSnapshot);

  if (nodeUpdated) {
    mDebug("stream task not ready due to node update");
  }

  taosThreadMutexUnlock(&execInfo.lock);
  return nodeUpdated;
}

static int32_t mndCheckNodeStatus(SMnode *pMnode) {
  bool    ready = true;
  int64_t ts = taosGetTimestampSec();
  if (taskNodeIsUpdated(pMnode)) {
    return -1;
  }

  taosThreadMutexLock(&execInfo.lock);
  if (taosArrayGetSize(execInfo.pNodeList) == 0) {
    mDebug("stream task node change checking done, no vgroups exist, do nothing");
    execInfo.ts = ts;
  }

  for (int32_t i = 0; i < taosArrayGetSize(execInfo.pTaskList); ++i) {
    STaskId          *p = taosArrayGet(execInfo.pTaskList, i);
    STaskStatusEntry *pEntry = taosHashGet(execInfo.pTaskMap, p, sizeof(*p));
    if (pEntry == NULL) {
      continue;
    }

    if (pEntry->status != TASK_STATUS__READY) {
      mDebug("s-task:0x%" PRIx64 "-0x%x (nodeId:%d) status:%s not ready, checkpoint msg not issued",
             pEntry->id.streamId, (int32_t)pEntry->id.taskId, pEntry->nodeId, streamTaskGetStatusStr(pEntry->status));
      ready = false;
      break;
    }
  }

  taosThreadMutexUnlock(&execInfo.lock);
  return ready ? 0 : -1;
}

static int32_t mndProcessStreamDoCheckpoint(SRpcMsg *pReq) {
  SMnode     *pMnode = pReq->info.node;
  SSdb       *pSdb = pMnode->pSdb;
  void       *pIter = NULL;
  SStreamObj *pStream = NULL;
  int32_t     code = 0;

  if ((code = mndCheckNodeStatus(pMnode)) != 0) {
    return code;
  }

  // make sure the time interval between two consecutive checkpoint trans is long enough
  SMStreamDoCheckpointMsg *pMsg = (SMStreamDoCheckpointMsg *)pReq->pCont;
  while ((pIter = sdbFetch(pSdb, SDB_STREAM, pIter, (void **)&pStream)) != NULL) {
    code = mndProcessStreamCheckpointTrans(pMnode, pStream, pMsg->checkpointId, 1, true);
    sdbRelease(pSdb, pStream);
    if (code == -1) {
      break;
    }
  }

  return code;
}

static int32_t mndProcessStreamCheckpointInCandid(SRpcMsg *pReq) {
  SMnode *pMnode = pReq->info.node;
  void   *pIter = NULL;
  int32_t code = 0;

  taosThreadMutexLock(&execInfo.lock);
  int32_t num = taosHashGetSize(execInfo.transMgmt.pWaitingList);
  taosThreadMutexUnlock(&execInfo.lock);
  if (num == 0) {
    return code;
  }

  if ((code = mndCheckNodeStatus(pMnode)) != 0) {
    return code;
  }

  SArray *pList = taosArrayInit(4, sizeof(int64_t));
  while ((pIter = taosHashIterate(execInfo.transMgmt.pWaitingList, pIter)) != NULL) {
    SCheckpointCandEntry *pEntry = pIter;

    SStreamObj *ps = mndAcquireStream(pMnode, pEntry->pName);
    if (ps == NULL) {
      continue;
    }

    mDebug("start to launch checkpoint for stream:%s %" PRIx64 " in candidate list", pEntry->pName, pEntry->streamId);

    code = mndProcessStreamCheckpointTrans(pMnode, ps, pEntry->checkpointId, 1, true);
    mndReleaseStream(pMnode, ps);

    if (code == TSDB_CODE_SUCCESS) {
      taosArrayPush(pList, &pEntry->streamId);
    }
  }

  for (int32_t i = 0; i < taosArrayGetSize(pList); ++i) {
    int64_t *pId = taosArrayGet(pList, i);

    taosHashRemove(execInfo.transMgmt.pWaitingList, pId, sizeof(*pId));
  }

  int32_t remain = taosHashGetSize(execInfo.transMgmt.pWaitingList);
  mDebug("%d in candidate list generated checkpoint, remaining:%d", (int32_t)taosArrayGetSize(pList), remain);
  taosArrayDestroy(pList);
  return code;
}

static int32_t mndProcessDropStreamReq(SRpcMsg *pReq) {
  SMnode     *pMnode = pReq->info.node;
  SStreamObj *pStream = NULL;

  SMDropStreamReq dropReq = {0};
  if (tDeserializeSMDropStreamReq(pReq->pCont, pReq->contLen, &dropReq) < 0) {
    terrno = TSDB_CODE_INVALID_MSG;
    return -1;
  }

  pStream = mndAcquireStream(pMnode, dropReq.name);

  if (pStream == NULL) {
    if (dropReq.igNotExists) {
      mInfo("stream:%s not exist, ignore not exist is set", dropReq.name);
      sdbRelease(pMnode->pSdb, pStream);
      tFreeMDropStreamReq(&dropReq);
      return 0;
    } else {
      terrno = TSDB_CODE_MND_STREAM_NOT_EXIST;
      mError("stream:%s not exist failed to drop", dropReq.name);
      tFreeMDropStreamReq(&dropReq);
      return -1;
    }
  }

  if (mndCheckDbPrivilegeByName(pMnode, pReq->info.conn.user, MND_OPER_WRITE_DB, pStream->targetDb) != 0) {
    sdbRelease(pMnode->pSdb, pStream);
    tFreeMDropStreamReq(&dropReq);
    return -1;
  }

  // check if it is conflict with other trans in both sourceDb and targetDb.
  bool conflict = mndStreamTransConflictCheck(pMnode, pStream->uid, MND_STREAM_DROP_NAME, true);
  if (conflict) {
    sdbRelease(pMnode->pSdb, pStream);
    tFreeMDropStreamReq(&dropReq);
    return -1;
  }

  STrans* pTrans = doCreateTrans(pMnode, pStream, pReq, MND_STREAM_DROP_NAME, "drop stream");
  if (pTrans == NULL) {
    mError("stream:%s, failed to drop since %s", dropReq.name, terrstr());
    sdbRelease(pMnode->pSdb, pStream);
    tFreeMDropStreamReq(&dropReq);
    return -1;
  }

  int32_t code = mndStreamRegisterTrans(pTrans, MND_STREAM_DROP_NAME, pStream->uid);

  // drop all tasks
  if (mndStreamSetDropAction(pMnode, pTrans, pStream) < 0) {
    mError("stream:%s, failed to drop task since %s", dropReq.name, terrstr());
    sdbRelease(pMnode->pSdb, pStream);
    mndTransDrop(pTrans);
    tFreeMDropStreamReq(&dropReq);
    return -1;
  }

  // drop stream
  if (mndPersistTransLog(pStream, pTrans, SDB_STATUS_DROPPED) < 0) {
    sdbRelease(pMnode->pSdb, pStream);
    mndTransDrop(pTrans);
    tFreeMDropStreamReq(&dropReq);
    return -1;
  }

  if (mndTransPrepare(pMnode, pTrans) != 0) {
    mError("trans:%d, failed to prepare drop stream trans since %s", pTrans->id, terrstr());
    sdbRelease(pMnode->pSdb, pStream);
    mndTransDrop(pTrans);
    tFreeMDropStreamReq(&dropReq);
    return -1;
  }

  // kill the related checkpoint trans
  int32_t transId = mndStreamGetRelTrans(pMnode, pStream->uid);
  if (transId != 0) {
    mDebug("drop active related transId:%d due to stream:%s dropped", transId, pStream->name);
    mndKillTransImpl(pMnode, transId, pStream->sourceDb);
  }

  removeStreamTasksInBuf(pStream, &execInfo);

  SName name = {0};
  tNameFromString(&name, dropReq.name, T_NAME_ACCT | T_NAME_DB | T_NAME_TABLE);

  auditRecord(pReq, pMnode->clusterId, "dropStream", "", name.dbname, dropReq.sql, dropReq.sqlLen);

  sdbRelease(pMnode->pSdb, pStream);
  mndTransDrop(pTrans);
  tFreeMDropStreamReq(&dropReq);

  return TSDB_CODE_ACTION_IN_PROGRESS;
}

int32_t mndDropStreamByDb(SMnode *pMnode, STrans *pTrans, SDbObj *pDb) {
  SSdb *pSdb = pMnode->pSdb;
  void *pIter = NULL;

  while (1) {
    SStreamObj *pStream = NULL;
    pIter = sdbFetch(pSdb, SDB_STREAM, pIter, (void **)&pStream);
    if (pIter == NULL) break;

    if (pStream->sourceDbUid == pDb->uid || pStream->targetDbUid == pDb->uid) {
      if (pStream->sourceDbUid != pStream->targetDbUid) {
        sdbRelease(pSdb, pStream);
        sdbCancelFetch(pSdb, pIter);
        mError("db:%s, failed to drop stream:%s since sourceDbUid:%" PRId64 " not match with targetDbUid:%" PRId64,
               pDb->name, pStream->name, pStream->sourceDbUid, pStream->targetDbUid);
        terrno = TSDB_CODE_MND_STREAM_MUST_BE_DELETED;
        return -1;
      } else {
#if 0
        if (mndStreamSetDropAction(pMnode, pTrans, pStream) < 0) {
          mError("stream:%s, failed to drop task since %s", pStream->name, terrstr());
          sdbRelease(pMnode->pSdb, pStream);
          sdbCancelFetch(pSdb, pIter);
          return -1;
        }
#endif

        // kill the related checkpoint trans
        int32_t transId = mndStreamGetRelTrans(pMnode, pStream->uid);
        if (transId != 0) {
          mDebug("drop active related transId:%d due to stream:%s dropped", transId, pStream->name);
          mndKillTransImpl(pMnode, transId, pStream->sourceDb);
        }

        // drop the stream obj in execInfo
        removeStreamTasksInBuf(pStream, &execInfo);

        if (mndPersistTransLog(pStream, pTrans, SDB_STATUS_DROPPED) < 0) {
          sdbRelease(pSdb, pStream);
          sdbCancelFetch(pSdb, pIter);
          return -1;
        }
      }
    }

    sdbRelease(pSdb, pStream);
  }

  return 0;
}

int32_t mndGetNumOfStreams(SMnode *pMnode, char *dbName, int32_t *pNumOfStreams) {
  SSdb   *pSdb = pMnode->pSdb;
  SDbObj *pDb = mndAcquireDb(pMnode, dbName);
  if (pDb == NULL) {
    terrno = TSDB_CODE_MND_DB_NOT_SELECTED;
    return -1;
  }

  int32_t numOfStreams = 0;
  void   *pIter = NULL;
  while (1) {
    SStreamObj *pStream = NULL;
    pIter = sdbFetch(pSdb, SDB_STREAM, pIter, (void **)&pStream);
    if (pIter == NULL) break;

    if (pStream->sourceDbUid == pDb->uid) {
      numOfStreams++;
    }

    sdbRelease(pSdb, pStream);
  }

  *pNumOfStreams = numOfStreams;
  mndReleaseDb(pMnode, pDb);
  return 0;
}

static int32_t mndRetrieveStream(SRpcMsg *pReq, SShowObj *pShow, SSDataBlock *pBlock, int32_t rows) {
  SMnode     *pMnode = pReq->info.node;
  SSdb       *pSdb = pMnode->pSdb;
  int32_t     numOfRows = 0;
  SStreamObj *pStream = NULL;

  while (numOfRows < rows) {
    pShow->pIter = sdbFetch(pSdb, SDB_STREAM, pShow->pIter, (void **)&pStream);
    if (pShow->pIter == NULL) break;

    SColumnInfoData *pColInfo;
    int32_t          cols = 0;

    char streamName[TSDB_TABLE_NAME_LEN + VARSTR_HEADER_SIZE] = {0};
    STR_WITH_MAXSIZE_TO_VARSTR(streamName, mndGetDbStr(pStream->name), sizeof(streamName));
    pColInfo = taosArrayGet(pBlock->pDataBlock, cols++);
    colDataSetVal(pColInfo, numOfRows, (const char *)streamName, false);

    pColInfo = taosArrayGet(pBlock->pDataBlock, cols++);
    colDataSetVal(pColInfo, numOfRows, (const char *)&pStream->createTime, false);

    char sql[TSDB_SHOW_SQL_LEN + VARSTR_HEADER_SIZE] = {0};
    STR_WITH_MAXSIZE_TO_VARSTR(sql, pStream->sql, sizeof(sql));
    pColInfo = taosArrayGet(pBlock->pDataBlock, cols++);
    colDataSetVal(pColInfo, numOfRows, (const char *)sql, false);

    char status[20 + VARSTR_HEADER_SIZE] = {0};
    char status2[20] = {0};
    mndShowStreamStatus(status2, pStream);
    STR_WITH_MAXSIZE_TO_VARSTR(status, status2, sizeof(status));
    pColInfo = taosArrayGet(pBlock->pDataBlock, cols++);
    colDataSetVal(pColInfo, numOfRows, (const char *)&status, false);

    char sourceDB[TSDB_DB_NAME_LEN + VARSTR_HEADER_SIZE] = {0};
    STR_WITH_MAXSIZE_TO_VARSTR(sourceDB, mndGetDbStr(pStream->sourceDb), sizeof(sourceDB));
    pColInfo = taosArrayGet(pBlock->pDataBlock, cols++);
    colDataSetVal(pColInfo, numOfRows, (const char *)&sourceDB, false);

    char targetDB[TSDB_DB_NAME_LEN + VARSTR_HEADER_SIZE] = {0};
    STR_WITH_MAXSIZE_TO_VARSTR(targetDB, mndGetDbStr(pStream->targetDb), sizeof(targetDB));
    pColInfo = taosArrayGet(pBlock->pDataBlock, cols++);
    colDataSetVal(pColInfo, numOfRows, (const char *)&targetDB, false);

    if (pStream->targetSTbName[0] == 0) {
      pColInfo = taosArrayGet(pBlock->pDataBlock, cols++);
      colDataSetVal(pColInfo, numOfRows, NULL, true);
    } else {
      char targetSTB[TSDB_TABLE_NAME_LEN + VARSTR_HEADER_SIZE] = {0};
      STR_WITH_MAXSIZE_TO_VARSTR(targetSTB, mndGetStbStr(pStream->targetSTbName), sizeof(targetSTB));
      pColInfo = taosArrayGet(pBlock->pDataBlock, cols++);
      colDataSetVal(pColInfo, numOfRows, (const char *)&targetSTB, false);
    }

    pColInfo = taosArrayGet(pBlock->pDataBlock, cols++);
    colDataSetVal(pColInfo, numOfRows, (const char *)&pStream->conf.watermark, false);

    char trigger[20 + VARSTR_HEADER_SIZE] = {0};
    char trigger2[20] = {0};
    mndShowStreamTrigger(trigger2, pStream);
    STR_WITH_MAXSIZE_TO_VARSTR(trigger, trigger2, sizeof(trigger));
    pColInfo = taosArrayGet(pBlock->pDataBlock, cols++);
    colDataSetVal(pColInfo, numOfRows, (const char *)&trigger, false);

    char sinkQuota[20 + VARSTR_HEADER_SIZE] = {0};
    sinkQuota[0] = '0';
    char dstStr[20] = {0};
    STR_TO_VARSTR(dstStr, sinkQuota)
    pColInfo = taosArrayGet(pBlock->pDataBlock, cols++);
    colDataSetVal(pColInfo, numOfRows, (const char *)dstStr, false);

    char scanHistoryIdle[20 + VARSTR_HEADER_SIZE] = {0};
    strcpy(scanHistoryIdle, "100a");

    memset(dstStr, 0, tListLen(dstStr));
    STR_TO_VARSTR(dstStr, scanHistoryIdle)
    pColInfo = taosArrayGet(pBlock->pDataBlock, cols++);
    colDataSetVal(pColInfo, numOfRows, (const char *)dstStr, false);

    numOfRows++;
    sdbRelease(pSdb, pStream);
  }

  pShow->numOfRows += numOfRows;
  return numOfRows;
}

static void mndCancelGetNextStream(SMnode *pMnode, void *pIter) {
  SSdb *pSdb = pMnode->pSdb;
  sdbCancelFetch(pSdb, pIter);
}

static int32_t setTaskAttrInResBlock(SStreamObj *pStream, SStreamTask *pTask, SSDataBlock *pBlock, int32_t numOfRows) {
  SColumnInfoData *pColInfo;
  int32_t          cols = 0;

  STaskId id = {.streamId = pTask->id.streamId, .taskId = pTask->id.taskId};

  STaskStatusEntry *pe = taosHashGet(execInfo.pTaskMap, &id, sizeof(id));
  if (pe == NULL) {
    mError("task:0x%" PRIx64 " not exists in vnode, no valid status/stage info", id.taskId);
    return -1;
  }

  // stream name
  char streamName[TSDB_TABLE_NAME_LEN + VARSTR_HEADER_SIZE] = {0};
  STR_WITH_MAXSIZE_TO_VARSTR(streamName, mndGetDbStr(pStream->name), sizeof(streamName));

  pColInfo = taosArrayGet(pBlock->pDataBlock, cols++);
  colDataSetVal(pColInfo, numOfRows, (const char *)streamName, false);

  // task id
  pColInfo = taosArrayGet(pBlock->pDataBlock, cols++);

  char    idstr[128] = {0};
  int32_t len = tintToHex(pTask->id.taskId, &idstr[4]);
  idstr[2] = '0';
  idstr[3] = 'x';
  varDataSetLen(idstr, len + 2);
  colDataSetVal(pColInfo, numOfRows, idstr, false);

  // node type
  char nodeType[20 + VARSTR_HEADER_SIZE] = {0};
  varDataSetLen(nodeType, 5);
  pColInfo = taosArrayGet(pBlock->pDataBlock, cols++);
  if (pTask->info.nodeId > 0) {
    memcpy(varDataVal(nodeType), "vnode", 5);
  } else {
    memcpy(varDataVal(nodeType), "snode", 5);
  }
  colDataSetVal(pColInfo, numOfRows, nodeType, false);

  // node id
  pColInfo = taosArrayGet(pBlock->pDataBlock, cols++);
  int64_t nodeId = TMAX(pTask->info.nodeId, 0);
  colDataSetVal(pColInfo, numOfRows, (const char *)&nodeId, false);

  // level
  char level[20 + VARSTR_HEADER_SIZE] = {0};
  if (pTask->info.taskLevel == TASK_LEVEL__SOURCE) {
    memcpy(varDataVal(level), "source", 6);
    varDataSetLen(level, 6);
  } else if (pTask->info.taskLevel == TASK_LEVEL__AGG) {
    memcpy(varDataVal(level), "agg", 3);
    varDataSetLen(level, 3);
  } else if (pTask->info.taskLevel == TASK_LEVEL__SINK) {
    memcpy(varDataVal(level), "sink", 4);
    varDataSetLen(level, 4);
  }

  pColInfo = taosArrayGet(pBlock->pDataBlock, cols++);
  colDataSetVal(pColInfo, numOfRows, (const char *)level, false);

  // status
  char status[20 + VARSTR_HEADER_SIZE] = {0};

  const char *pStatus = streamTaskGetStatusStr(pe->status);
  STR_TO_VARSTR(status, pStatus);

  // status
  pColInfo = taosArrayGet(pBlock->pDataBlock, cols++);
  colDataSetVal(pColInfo, numOfRows, (const char *)status, false);

  // stage
  pColInfo = taosArrayGet(pBlock->pDataBlock, cols++);
  colDataSetVal(pColInfo, numOfRows, (const char *)&pe->stage, false);

  // input queue
  char        vbuf[30] = {0};
  char        buf[25] = {0};
  const char *queueInfoStr = "%4.2fMiB (%5.2f%)";
  sprintf(buf, queueInfoStr, pe->inputQUsed, pe->inputRate);
  STR_TO_VARSTR(vbuf, buf);

  pColInfo = taosArrayGet(pBlock->pDataBlock, cols++);
  colDataSetVal(pColInfo, numOfRows, (const char *)vbuf, false);

  // output queue
  //          sprintf(buf, queueInfoStr, pe->outputQUsed, pe->outputRate);
  //        STR_TO_VARSTR(vbuf, buf);

  //        pColInfo = taosArrayGet(pBlock->pDataBlock, cols++);
  //        colDataSetVal(pColInfo, numOfRows, (const char*)vbuf, false);

  if (pTask->info.taskLevel == TASK_LEVEL__SINK) {
    const char *sinkStr = "%.2fMiB";
    sprintf(buf, sinkStr, pe->sinkDataSize);
  } else if (pTask->info.taskLevel == TASK_LEVEL__SOURCE) {
    // offset info
    const char *offsetStr = "%" PRId64 " [%" PRId64 ", %" PRId64 "]";
    sprintf(buf, offsetStr, pe->processedVer, pe->verStart, pe->verEnd);
  }

  STR_TO_VARSTR(vbuf, buf);

  pColInfo = taosArrayGet(pBlock->pDataBlock, cols++);
  colDataSetVal(pColInfo, numOfRows, (const char *)vbuf, false);

  return TSDB_CODE_SUCCESS;
}

static int32_t mndRetrieveStreamTask(SRpcMsg *pReq, SShowObj *pShow, SSDataBlock *pBlock, int32_t rowsCapacity) {
  SMnode     *pMnode = pReq->info.node;
  SSdb       *pSdb = pMnode->pSdb;
  int32_t     numOfRows = 0;
  SStreamObj *pStream = NULL;

  while (numOfRows < rowsCapacity) {
    pShow->pIter = sdbFetch(pSdb, SDB_STREAM, pShow->pIter, (void **)&pStream);
    if (pShow->pIter == NULL) {
      break;
    }

    // lock
    taosRLockLatch(&pStream->lock);

    int32_t count = mndGetNumOfStreamTasks(pStream);
    if (numOfRows + count > rowsCapacity) {
      blockDataEnsureCapacity(pBlock, numOfRows + count);
    }

    // add row for each task
    SStreamTaskIter *pIter = createStreamTaskIter(pStream);
    while (streamTaskIterNextTask(pIter)) {
      SStreamTask *pTask = streamTaskIterGetCurrent(pIter);

      int32_t code = setTaskAttrInResBlock(pStream, pTask, pBlock, numOfRows);
      if (code == TSDB_CODE_SUCCESS) {
        numOfRows++;
      }
    }

    destroyStreamTaskIter(pIter);
    taosRUnLockLatch(&pStream->lock);

    sdbRelease(pSdb, pStream);
  }

  pShow->numOfRows += numOfRows;
  return numOfRows;
}

static void mndCancelGetNextStreamTask(SMnode *pMnode, void *pIter) {
  SSdb *pSdb = pMnode->pSdb;
  sdbCancelFetch(pSdb, pIter);
}

static int32_t mndProcessPauseStreamReq(SRpcMsg *pReq) {
  SMnode     *pMnode = pReq->info.node;
  SStreamObj *pStream = NULL;

  SMPauseStreamReq pauseReq = {0};
  if (tDeserializeSMPauseStreamReq(pReq->pCont, pReq->contLen, &pauseReq) < 0) {
    terrno = TSDB_CODE_INVALID_MSG;
    return -1;
  }

  pStream = mndAcquireStream(pMnode, pauseReq.name);

  if (pStream == NULL) {
    if (pauseReq.igNotExists) {
      mInfo("stream:%s, not exist, not pause stream", pauseReq.name);
      return 0;
    } else {
      mError("stream:%s not exist, failed to pause stream", pauseReq.name);
      terrno = TSDB_CODE_MND_STREAM_NOT_EXIST;
      return -1;
    }
  }

  if (pStream->status == STREAM_STATUS__PAUSE) {
    sdbRelease(pMnode->pSdb, pStream);
    return 0;
  }

  if (mndCheckDbPrivilegeByName(pMnode, pReq->info.conn.user, MND_OPER_WRITE_DB, pStream->targetDb) != 0) {
    sdbRelease(pMnode->pSdb, pStream);
    return -1;
  }

  // check if it is conflict with other trans in both sourceDb and targetDb.
  bool conflict = mndStreamTransConflictCheck(pMnode, pStream->uid, MND_STREAM_PAUSE_NAME, true);
  if (conflict) {
    sdbRelease(pMnode->pSdb, pStream);
    return -1;
  }

  bool updated = taskNodeIsUpdated(pMnode);
  if (updated) {
    mError("tasks are not ready for pause, node update detected");
    return -1;
  }

  STrans* pTrans = doCreateTrans(pMnode, pStream, pReq, MND_STREAM_PAUSE_NAME, "pause the stream");
  if (pTrans == NULL) {
    mError("stream:%s failed to pause stream since %s", pauseReq.name, terrstr());
    sdbRelease(pMnode->pSdb, pStream);
    return -1;
  }

  int32_t code = mndStreamRegisterTrans(pTrans, MND_STREAM_PAUSE_NAME, pStream->uid);

  // if nodeUpdate happened, not send pause trans
  if (mndStreamSetPauseAction(pMnode, pTrans, pStream) < 0) {
    mError("stream:%s, failed to pause task since %s", pauseReq.name, terrstr());
    sdbRelease(pMnode->pSdb, pStream);
    mndTransDrop(pTrans);
    return -1;
  }

  // pause stream
  taosWLockLatch(&pStream->lock);
  pStream->status = STREAM_STATUS__PAUSE;
  if (mndPersistTransLog(pStream, pTrans,SDB_STATUS_READY) < 0) {
    taosWUnLockLatch(&pStream->lock);

    sdbRelease(pMnode->pSdb, pStream);
    mndTransDrop(pTrans);
    return -1;
  }

  taosWUnLockLatch(&pStream->lock);

  if (mndTransPrepare(pMnode, pTrans) != 0) {
    mError("trans:%d, failed to prepare pause stream trans since %s", pTrans->id, terrstr());
    sdbRelease(pMnode->pSdb, pStream);
    mndTransDrop(pTrans);
    return -1;
  }

  sdbRelease(pMnode->pSdb, pStream);
  mndTransDrop(pTrans);

  return TSDB_CODE_ACTION_IN_PROGRESS;
}

static int32_t mndProcessResumeStreamReq(SRpcMsg *pReq) {
  SMnode     *pMnode = pReq->info.node;
  SStreamObj *pStream = NULL;

  if(grantCheck(TSDB_GRANT_STREAMS) < 0){
    terrno = TSDB_CODE_GRANT_EXPIRED;
    return -1;
  }

  SMResumeStreamReq resumeReq = {0};
  if (tDeserializeSMResumeStreamReq(pReq->pCont, pReq->contLen, &resumeReq) < 0) {
    terrno = TSDB_CODE_INVALID_MSG;
    return -1;
  }

  pStream = mndAcquireStream(pMnode, resumeReq.name);

  if (pStream == NULL) {
    if (resumeReq.igNotExists) {
      mInfo("stream:%s not exist, not resume stream", resumeReq.name);
      sdbRelease(pMnode->pSdb, pStream);
      return 0;
    } else {
      mError("stream:%s not exist, failed to resume stream", resumeReq.name);
      terrno = TSDB_CODE_MND_STREAM_NOT_EXIST;
      return -1;
    }
  }

  if (pStream->status != STREAM_STATUS__PAUSE) {
    sdbRelease(pMnode->pSdb, pStream);
    return 0;
  }

  if (mndCheckDbPrivilegeByName(pMnode, pReq->info.conn.user, MND_OPER_WRITE_DB, pStream->targetDb) != 0) {
    sdbRelease(pMnode->pSdb, pStream);
    return -1;
  }

  // check if it is conflict with other trans in both sourceDb and targetDb.
  bool conflict = mndStreamTransConflictCheck(pMnode, pStream->uid, MND_STREAM_RESUME_NAME, true);
  if (conflict) {
    sdbRelease(pMnode->pSdb, pStream);
    return -1;
  }

  STrans* pTrans = doCreateTrans(pMnode, pStream, pReq, MND_STREAM_RESUME_NAME, "resume the stream");
  if (pTrans == NULL) {
    mError("stream:%s, failed to resume stream since %s", resumeReq.name, terrstr());
    sdbRelease(pMnode->pSdb, pStream);
    return -1;
  }

  int32_t code = mndStreamRegisterTrans(pTrans, MND_STREAM_RESUME_NAME, pStream->uid);

  // set the resume action
  if (mndStreamSetResumeAction(pTrans, pMnode, pStream, resumeReq.igUntreated) < 0) {
    mError("stream:%s, failed to drop task since %s", resumeReq.name, terrstr());
    sdbRelease(pMnode->pSdb, pStream);
    mndTransDrop(pTrans);
    return -1;
  }

  // resume stream
  taosWLockLatch(&pStream->lock);
  pStream->status = STREAM_STATUS__NORMAL;
  if (mndPersistTransLog(pStream, pTrans, SDB_STATUS_READY) < 0) {
    taosWUnLockLatch(&pStream->lock);

    sdbRelease(pMnode->pSdb, pStream);
    mndTransDrop(pTrans);
    return -1;
  }

  taosWUnLockLatch(&pStream->lock);
  if (mndTransPrepare(pMnode, pTrans) != 0) {
    mError("trans:%d, failed to prepare pause stream trans since %s", pTrans->id, terrstr());
    sdbRelease(pMnode->pSdb, pStream);
    mndTransDrop(pTrans);
    return -1;
  }

  sdbRelease(pMnode->pSdb, pStream);
  mndTransDrop(pTrans);

  return TSDB_CODE_ACTION_IN_PROGRESS;
}

static bool isNodeEpsetChanged(const SEpSet *pPrevEpset, const SEpSet *pCurrent) {
  const SEp *pEp = GET_ACTIVE_EP(pPrevEpset);
  const SEp *p = GET_ACTIVE_EP(pCurrent);

  if (pEp->port == p->port && strncmp(pEp->fqdn, p->fqdn, TSDB_FQDN_LEN) == 0) {
    return false;
  }
  return true;
}

// 1. increase the replica does not affect the stream process.
// 2. decreasing the replica may affect the stream task execution in the way that there is one or more running stream
// tasks on the will be removed replica.
// 3. vgroup redistribution is an combination operation of first increase replica and then decrease replica. So we
// will handle it as mentioned in 1 & 2 items.
static SVgroupChangeInfo mndFindChangedNodeInfo(SMnode *pMnode, const SArray *pPrevNodeList, const SArray *pNodeList) {
  SVgroupChangeInfo info = {
      .pUpdateNodeList = taosArrayInit(4, sizeof(SNodeUpdateInfo)),
      .pDBMap = taosHashInit(32, taosGetDefaultHashFunction(TSDB_DATA_TYPE_VARCHAR), true, HASH_NO_LOCK),
  };

  int32_t numOfNodes = taosArrayGetSize(pPrevNodeList);
  for (int32_t i = 0; i < numOfNodes; ++i) {
    SNodeEntry *pPrevEntry = taosArrayGet(pPrevNodeList, i);

    int32_t num = taosArrayGetSize(pNodeList);
    for (int32_t j = 0; j < num; ++j) {
      SNodeEntry *pCurrent = taosArrayGet(pNodeList, j);

      if (pCurrent->nodeId == pPrevEntry->nodeId) {
        if (pPrevEntry->stageUpdated || isNodeEpsetChanged(&pPrevEntry->epset, &pCurrent->epset)) {
          const SEp *pPrevEp = GET_ACTIVE_EP(&pPrevEntry->epset);

          char buf[256] = {0};
          EPSET_TO_STR(&pCurrent->epset, buf);
          mDebug("nodeId:%d restart/epset changed detected, old:%s:%d -> new:%s, stageUpdate:%d", pCurrent->nodeId,
                 pPrevEp->fqdn, pPrevEp->port, buf, pPrevEntry->stageUpdated);

          SNodeUpdateInfo updateInfo = {.nodeId = pPrevEntry->nodeId};
          epsetAssign(&updateInfo.prevEp, &pPrevEntry->epset);
          epsetAssign(&updateInfo.newEp, &pCurrent->epset);
          taosArrayPush(info.pUpdateNodeList, &updateInfo);
        }

        // todo handle the snode info
        if (pCurrent->nodeId != SNODE_HANDLE) {
          SVgObj *pVgroup = mndAcquireVgroup(pMnode, pCurrent->nodeId);
          taosHashPut(info.pDBMap, pVgroup->dbName, strlen(pVgroup->dbName), NULL, 0);
          mndReleaseVgroup(pMnode, pVgroup);
        }

        break;
      }
    }
  }

  return info;
}

static int32_t mndProcessVgroupChange(SMnode *pMnode, SVgroupChangeInfo *pChangeInfo) {
  SSdb       *pSdb = pMnode->pSdb;
  SStreamObj *pStream = NULL;
  void       *pIter = NULL;
  STrans     *pTrans = NULL;

  // conflict check for nodeUpdate trans, here we randomly chose one stream to add into the trans pool
  while (1) {
    pIter = sdbFetch(pSdb, SDB_STREAM, pIter, (void **)&pStream);
    if (pIter == NULL) {
      break;
    }

    bool conflict = mndStreamTransConflictCheck(pMnode, pStream->uid, MND_STREAM_TASK_UPDATE_NAME, false);
    sdbRelease(pSdb, pStream);

    if (conflict) {
      mError("nodeUpdate conflict with other trans, current nodeUpdate ignored");
      sdbCancelFetch(pSdb, pIter);
      return -1;
    }
  }

  while (1) {
    pIter = sdbFetch(pSdb, SDB_STREAM, pIter, (void **)&pStream);
    if (pIter == NULL) {
      break;
    }

    // here create only one trans
    if (pTrans == NULL) {
      pTrans = doCreateTrans(pMnode, pStream, NULL, MND_STREAM_TASK_UPDATE_NAME, "update task epsets");
      if (pTrans == NULL) {
        sdbRelease(pSdb, pStream);
        sdbCancelFetch(pSdb, pIter);
        return terrno;
      }

      mndStreamRegisterTrans(pTrans, MND_STREAM_TASK_UPDATE_NAME, pStream->uid);
    }

    void *p = taosHashGet(pChangeInfo->pDBMap, pStream->targetDb, strlen(pStream->targetDb));
    void *p1 = taosHashGet(pChangeInfo->pDBMap, pStream->sourceDb, strlen(pStream->sourceDb));
    if (p == NULL && p1 == NULL) {
      mDebug("stream:0x%" PRIx64 " %s not involved nodeUpdate, ignore", pStream->uid, pStream->name);
      sdbRelease(pSdb, pStream);
      continue;
    }

    mDebug("stream:0x%" PRIx64 " %s involved node changed, create update trans, transId:%d", pStream->uid,
           pStream->name, pTrans->id);

    int32_t code = mndStreamSetUpdateEpsetAction(pStream, pChangeInfo, pTrans);

    // todo: not continue, drop all and retry again
    if (code != TSDB_CODE_SUCCESS) {
      mError("stream:0x%" PRIx64 " build nodeUpdate trans failed, ignore and continue, code:%s", pStream->uid,
             tstrerror(code));
      sdbRelease(pSdb, pStream);
      continue;
    }

    code = mndPersistTransLog(pStream, pTrans, SDB_STATUS_READY);
    sdbRelease(pSdb, pStream);

    if (code != TSDB_CODE_SUCCESS) {
      sdbCancelFetch(pSdb, pIter);
      return -1;
    }
  }

  if (mndTransPrepare(pMnode, pTrans) != 0) {
    mError("trans:%d, failed to prepare update stream trans since %s", pTrans->id, terrstr());
    sdbRelease(pMnode->pSdb, pStream);
    mndTransDrop(pTrans);
    return -1;
  }

  sdbRelease(pMnode->pSdb, pStream);
  mndTransDrop(pTrans);
  return 0;
}

static SArray *extractNodeListFromStream(SMnode *pMnode) {
  SSdb       *pSdb = pMnode->pSdb;
  SStreamObj *pStream = NULL;
  void       *pIter = NULL;

  SHashObj *pHash = taosHashInit(64, taosGetDefaultHashFunction(TSDB_DATA_TYPE_INT), false, HASH_NO_LOCK);
  while (1) {
    pIter = sdbFetch(pSdb, SDB_STREAM, pIter, (void **)&pStream);
    if (pIter == NULL) {
      break;
    }

    taosWLockLatch(&pStream->lock);

    SStreamTaskIter *pTaskIter = createStreamTaskIter(pStream);
    while (streamTaskIterNextTask(pTaskIter)) {
      SStreamTask *pTask = streamTaskIterGetCurrent(pTaskIter);

      SNodeEntry entry = {.hbTimestamp = -1, .nodeId = pTask->info.nodeId};
      epsetAssign(&entry.epset, &pTask->info.epSet);
      taosHashPut(pHash, &entry.nodeId, sizeof(entry.nodeId), &entry, sizeof(entry));
    }

    destroyStreamTaskIter(pTaskIter);
    taosWUnLockLatch(&pStream->lock);

    sdbRelease(pSdb, pStream);
  }

  SArray *plist = taosArrayInit(taosHashGetSize(pHash), sizeof(SNodeEntry));

  // convert to list
  pIter = NULL;
  while ((pIter = taosHashIterate(pHash, pIter)) != NULL) {
    SNodeEntry *pEntry = (SNodeEntry *)pIter;
    taosArrayPush(plist, pEntry);

    char buf[256] = {0};
    EPSET_TO_STR(&pEntry->epset, buf);
    mDebug("extract nodeInfo from stream obj, nodeId:%d, %s", pEntry->nodeId, buf);
  }
  taosHashCleanup(pHash);

  return plist;
}

static int32_t doRemoveTasks(SStreamExecInfo *pExecNode, STaskId *pRemovedId) {
  void *p = taosHashGet(pExecNode->pTaskMap, pRemovedId, sizeof(*pRemovedId));
  if (p == NULL) {
    return TSDB_CODE_SUCCESS;
  }
  taosHashRemove(pExecNode->pTaskMap, pRemovedId, sizeof(*pRemovedId));

  for (int32_t k = 0; k < taosArrayGetSize(pExecNode->pTaskList); ++k) {
    STaskId *pId = taosArrayGet(pExecNode->pTaskList, k);
    if (pId->taskId == pRemovedId->taskId && pId->streamId == pRemovedId->streamId) {
      taosArrayRemove(pExecNode->pTaskList, k);

      int32_t num = taosArrayGetSize(pExecNode->pTaskList);
      mInfo("s-task:0x%x removed from buffer, remain:%d", (int32_t)pRemovedId->taskId, num);
      break;
    }
  }

  return TSDB_CODE_SUCCESS;
}

static bool taskNodeExists(SArray *pList, int32_t nodeId) {
  size_t num = taosArrayGetSize(pList);

  for (int32_t i = 0; i < num; ++i) {
    SNodeEntry *pEntry = taosArrayGet(pList, i);
    if (pEntry->nodeId == nodeId) {
      return true;
    }
  }

  return false;
}

int32_t removeExpirednodeEntryAndTask(SArray *pNodeSnapshot) {
  SArray *pRemovedTasks = taosArrayInit(4, sizeof(STaskId));

  int32_t numOfTask = taosArrayGetSize(execInfo.pTaskList);
  for (int32_t i = 0; i < numOfTask; ++i) {
    STaskId          *pId = taosArrayGet(execInfo.pTaskList, i);
    STaskStatusEntry *pEntry = taosHashGet(execInfo.pTaskMap, pId, sizeof(*pId));

    if (pEntry->nodeId == SNODE_HANDLE) continue;

    bool existed = taskNodeExists(pNodeSnapshot, pEntry->nodeId);
    if (!existed) {
      taosArrayPush(pRemovedTasks, pId);
    }
  }

  for (int32_t i = 0; i < taosArrayGetSize(pRemovedTasks); ++i) {
    STaskId *pId = taosArrayGet(pRemovedTasks, i);
    doRemoveTasks(&execInfo, pId);
  }

  mDebug("remove invalid stream tasks:%d, remain:%d", (int32_t)taosArrayGetSize(pRemovedTasks),
         (int32_t)taosArrayGetSize(execInfo.pTaskList));

  int32_t size = taosArrayGetSize(pNodeSnapshot);
  SArray *pValidNodeEntryList = taosArrayInit(4, sizeof(SNodeEntry));
  for (int32_t i = 0; i < taosArrayGetSize(execInfo.pNodeList); ++i) {
    SNodeEntry *p = taosArrayGet(execInfo.pNodeList, i);

    for (int32_t j = 0; j < size; ++j) {
      SNodeEntry *pEntry = taosArrayGet(pNodeSnapshot, j);
      if (pEntry->nodeId == p->nodeId) {
        taosArrayPush(pValidNodeEntryList, p);
        break;
      }
    }
  }

  taosArrayDestroy(execInfo.pNodeList);
  execInfo.pNodeList = pValidNodeEntryList;

  mDebug("remain %d valid node entries", (int32_t)taosArrayGetSize(pValidNodeEntryList));
  taosArrayDestroy(pRemovedTasks);
  return 0;
}

// this function runs by only one thread, so it is not multi-thread safe
static int32_t mndProcessNodeCheckReq(SRpcMsg *pMsg) {
  int32_t code = 0;

  int32_t old = atomic_val_compare_exchange_32(&mndNodeCheckSentinel, 0, 1);
  if (old != 0) {
    mDebug("still in checking node change");
    return 0;
  }

  mDebug("start to do node change checking");
  int64_t ts = taosGetTimestampSec();

  SMnode *pMnode = pMsg->info.node;

  taosThreadMutexLock(&execInfo.lock);
  int32_t numOfNodes = initStreamNodeList(pMnode);
  taosThreadMutexUnlock(&execInfo.lock);

  if (numOfNodes == 0) {
    mDebug("end to do stream task node change checking, no vgroup exists, do nothing");
    execInfo.ts = ts;
    atomic_store_32(&mndNodeCheckSentinel, 0);
    return 0;
  }

  bool    allVgroupsReady = true;
  SArray *pNodeSnapshot = mndTakeVgroupSnapshot(pMnode, &allVgroupsReady);
  if (!allVgroupsReady) {
    taosArrayDestroy(pNodeSnapshot);
    atomic_store_32(&mndNodeCheckSentinel, 0);
    mWarn("not all vnodes are ready, ignore the exec nodeUpdate check");
    return 0;
  }

  taosThreadMutexLock(&execInfo.lock);
  removeExpirednodeEntryAndTask(pNodeSnapshot);

  SVgroupChangeInfo changeInfo = mndFindChangedNodeInfo(pMnode, execInfo.pNodeList, pNodeSnapshot);
  if (taosArrayGetSize(changeInfo.pUpdateNodeList) > 0) {
    // kill current active checkpoint transaction, since the transaction is vnode wide.
    killAllCheckpointTrans(pMnode, &changeInfo);

    code = mndProcessVgroupChange(pMnode, &changeInfo);

    // keep the new vnode snapshot if success
    if (code == TSDB_CODE_SUCCESS || code == TSDB_CODE_ACTION_IN_PROGRESS) {
      mDebug("create trans successfully, update cached node list");
      taosArrayDestroy(execInfo.pNodeList);
      execInfo.pNodeList = pNodeSnapshot;
      execInfo.ts = ts;
    } else {
      mError("unexpected code during create nodeUpdate trans, code:%s", tstrerror(code));
      taosArrayDestroy(pNodeSnapshot);
    }
  } else {
    mDebug("no update found in nodeList");
    taosArrayDestroy(pNodeSnapshot);
  }

  taosThreadMutexUnlock(&execInfo.lock);
  taosArrayDestroy(changeInfo.pUpdateNodeList);
  taosHashCleanup(changeInfo.pDBMap);

  mDebug("end to do stream task node change checking");
  atomic_store_32(&mndNodeCheckSentinel, 0);
  return 0;
}

static int32_t mndProcessNodeCheck(SRpcMsg *pReq) {
  SMnode *pMnode = pReq->info.node;
  SSdb   *pSdb = pMnode->pSdb;
  if (sdbGetSize(pSdb, SDB_STREAM) <= 0) {
    return 0;
  }

  SMStreamNodeCheckMsg *pMsg = rpcMallocCont(sizeof(SMStreamNodeCheckMsg));

  SRpcMsg rpcMsg = {
      .msgType = TDMT_MND_STREAM_NODECHANGE_CHECK, .pCont = pMsg, .contLen = sizeof(SMStreamNodeCheckMsg)};
  tmsgPutToQueue(&pMnode->msgCb, WRITE_QUEUE, &rpcMsg);
  return 0;
}

void saveStreamTasksInfo(SStreamObj *pStream, SStreamExecInfo *pExecNode) {
  SStreamTaskIter *pIter = createStreamTaskIter(pStream);
  while (streamTaskIterNextTask(pIter)) {
    SStreamTask *pTask = streamTaskIterGetCurrent(pIter);

    STaskId id = {.streamId = pTask->id.streamId, .taskId = pTask->id.taskId};
    void   *p = taosHashGet(pExecNode->pTaskMap, &id, sizeof(id));
    if (p == NULL) {
      STaskStatusEntry entry = {0};
      streamTaskStatusInit(&entry, pTask);

      taosHashPut(pExecNode->pTaskMap, &id, sizeof(id), &entry, sizeof(entry));
      taosArrayPush(pExecNode->pTaskList, &id);
      mInfo("s-task:0x%x add into task buffer, total:%d", (int32_t)entry.id.taskId,
            (int32_t)taosArrayGetSize(pExecNode->pTaskList));
    }
  }

  destroyStreamTaskIter(pIter);
}

void removeStreamTasksInBuf(SStreamObj *pStream, SStreamExecInfo *pExecNode) {
  SStreamTaskIter *pIter = createStreamTaskIter(pStream);
  while (streamTaskIterNextTask(pIter)) {
    SStreamTask *pTask = streamTaskIterGetCurrent(pIter);

    STaskId id = {.streamId = pTask->id.streamId, .taskId = pTask->id.taskId};
    void   *p = taosHashGet(pExecNode->pTaskMap, &id, sizeof(id));
    if (p != NULL) {
      taosHashRemove(pExecNode->pTaskMap, &id, sizeof(id));

      for (int32_t k = 0; k < taosArrayGetSize(pExecNode->pTaskList); ++k) {
        STaskId *pId = taosArrayGet(pExecNode->pTaskList, k);
        if (pId->taskId == id.taskId && pId->streamId == id.streamId) {
          taosArrayRemove(pExecNode->pTaskList, k);

          int32_t num = taosArrayGetSize(pExecNode->pTaskList);
          mInfo("s-task:0x%x removed from buffer, remain:%d", (int32_t)id.taskId, num);
          break;
        }
      }
    }
  }

  destroyStreamTaskIter(pIter);
  ASSERT(taosHashGetSize(pExecNode->pTaskMap) == taosArrayGetSize(pExecNode->pTaskList));
}

void freeCheckpointCandEntry(void *param) {
  SCheckpointCandEntry *pEntry = param;
  taosMemoryFreeClear(pEntry->pName);
}

void freeTaskList(void* param) {
  SArray** pList = (SArray **)param;
  taosArrayDestroy(*pList);
}

static void doAddTaskId(SArray* pList, int32_t taskId, int64_t uid, int32_t numOfTotal) {
  int32_t num = taosArrayGetSize(pList);
  for(int32_t i = 0; i < num; ++i) {
    int32_t* pId = taosArrayGet(pList, i);
    if (taskId == *pId) {
      return;
    }
  }

  taosArrayPush(pList, &taskId);

  int32_t numOfTasks = taosArrayGetSize(pList);
  mDebug("stream:0x%" PRIx64 " receive %d reqs for checkpoint, remain:%d", uid, numOfTasks, numOfTotal - numOfTasks);
}

int32_t mndProcessStreamReqCheckpoint(SRpcMsg *pReq) {
  SMnode *pMnode = pReq->info.node;
  SStreamTaskCheckpointReq req = {0};

  SDecoder decoder = {0};
  tDecoderInit(&decoder, pReq->pCont, pReq->contLen);

  if (tDecodeStreamTaskCheckpointReq(&decoder, &req)) {
    tDecoderClear(&decoder);
    terrno = TSDB_CODE_INVALID_MSG;
    mError("invalid task checkpoint req msg received");
    return -1;
  }
  tDecoderClear(&decoder);

  mDebug("receive stream task checkpoint req msg, vgId:%d, s-task:0x%x", req.nodeId, req.taskId);

  // register to the stream task done map, if all tasks has sent this kinds of message, start the checkpoint trans.
  taosThreadMutexLock(&execInfo.lock);

  SStreamObj *pStream = mndGetStreamObj(pMnode, req.streamId);
  if (pStream == NULL) {
    mError("failed to find the stream:0x%"PRIx64" not handle the checkpoint req", req.streamId);
    terrno = TSDB_CODE_MND_STREAM_NOT_EXIST;
    taosThreadMutexUnlock(&execInfo.lock);

    return -1;
  }

  int32_t  numOfTasks = mndGetNumOfStreamTasks(pStream);
  SArray **pReqTaskList = (SArray**)taosHashGet(execInfo.pTransferStateStreams, &req.streamId, sizeof(req.streamId));
  if (pReqTaskList == NULL) {
    SArray *pList = taosArrayInit(4, sizeof(int32_t));
    doAddTaskId(pList, req.taskId, pStream->uid, numOfTasks);
    taosHashPut(execInfo.pTransferStateStreams, &req.streamId, sizeof(int64_t), &pList, sizeof(void *));

    pReqTaskList = (SArray**)taosHashGet(execInfo.pTransferStateStreams, &req.streamId, sizeof(req.streamId));
  } else {
    doAddTaskId(*pReqTaskList, req.taskId, pStream->uid, numOfTasks);
  }

  int32_t total = taosArrayGetSize(*pReqTaskList);
  if (total == numOfTasks) {  // all tasks has send the reqs
    int64_t checkpointId = mndStreamGenChkpId(pMnode);
    mDebug("stream:0x%" PRIx64 " all tasks req, start checkpointId:%" PRId64, pStream->uid, checkpointId);

    // TODO:handle error
    int32_t code = mndProcessStreamCheckpointTrans(pMnode, pStream, checkpointId, 0, false);

    // remove this entry
    taosHashRemove(execInfo.pTransferStateStreams, &req.streamId, sizeof(int64_t));

    int32_t numOfStreams = taosHashGetSize(execInfo.pTransferStateStreams);
    mDebug("stream:0x%" PRIx64 " removed, remain streams:%d fill-history not completed", pStream->uid, numOfStreams);
  }

  mndReleaseStream(pMnode, pStream);
  taosThreadMutexUnlock(&execInfo.lock);

  return 0;
}<|MERGE_RESOLUTION|>--- conflicted
+++ resolved
@@ -644,14 +644,8 @@
   int32_t     sqlLen = 0;
   terrno = TSDB_CODE_SUCCESS;
 
-<<<<<<< HEAD
-  if ((terrno = grantCheck(TSDB_GRANT_STREAM)) < 0) {
+  if ((terrno = grantCheck(TSDB_GRANT_STREAMS)) < 0) {
     goto _OVER;
-=======
-  if(grantCheck(TSDB_GRANT_STREAMS) < 0){
-    terrno = TSDB_CODE_GRANT_STREAM_LIMITED;
-    return -1;
->>>>>>> 5ac9a3d6
   }
 
   SCMCreateStreamReq createStreamReq = {0};
