--- conflicted
+++ resolved
@@ -297,11 +297,8 @@
   pObj->triggerParam = pCreate->maxDelay;
   pObj->watermark = pCreate->watermark;
   pObj->fillHistory = pCreate->fillHistory;
-<<<<<<< HEAD
   pObj->deleteMark = pCreate->deleteMark;
-=======
   pObj->igCheckUpdate = pCreate->igUpdate;
->>>>>>> 3b238524
 
   memcpy(pObj->sourceDb, pCreate->sourceDB, TSDB_DB_FNAME_LEN);
   SDbObj *pSourceDb = mndAcquireDb(pMnode, pCreate->sourceDB);
@@ -350,11 +347,8 @@
       .triggerType = pObj->trigger == STREAM_TRIGGER_MAX_DELAY ? STREAM_TRIGGER_WINDOW_CLOSE : pObj->trigger,
       .watermark = pObj->watermark,
       .igExpired = pObj->igExpired,
-<<<<<<< HEAD
       .deleteMark = pObj->deleteMark,
-=======
       .igCheckUpdate = pObj->igCheckUpdate,
->>>>>>> 3b238524
   };
 
   // using ast and param to build physical plan
