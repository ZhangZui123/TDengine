--- conflicted
+++ resolved
@@ -704,7 +704,6 @@
   pReq->streamId = pTask->id.streamId;
 
   STransAction action = {0};
-<<<<<<< HEAD
   SEpSet  epset = {0};
   if(pTask->info.nodeId == SNODE_HANDLE){
     SSnodeObj *pObj = NULL;
@@ -719,13 +718,6 @@
       sdbRelease(pMnode->pSdb, pObj);
     }
   }else{
-=======
-  SEpSet       epset = {0};
-  if (pTask->info.nodeId == SNODE_HANDLE) {
-    SSnodeObj *pObj = mndAcquireSnode(pMnode, pTask->info.nodeId);
-    addEpIntoEpSet(&epset, pObj->pDnode->fqdn, pObj->pDnode->port);
-  } else {
->>>>>>> 215dbeaa
     SVgObj *pVgObj = mndAcquireVgroup(pMnode, pTask->info.nodeId);
     epset = mndGetVgroupEpset(pMnode, pVgObj);
     mndReleaseVgroup(pMnode, pVgObj);
