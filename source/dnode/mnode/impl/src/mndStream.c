--- conflicted
+++ resolved
@@ -2515,11 +2515,7 @@
   return 0;
 }
 
-<<<<<<< HEAD
 static void doAddReportStreamTask(SArray* pList, const SCheckpointReport* pReport) {
-=======
-static void doAddTaskInfo(SArray *pList, SCheckpointReport *pReport) {
->>>>>>> dfe260fb
   bool existed = false;
   for (int32_t i = 0; i < taosArrayGetSize(pList); ++i) {
     STaskChkptInfo *p = taosArrayGet(pList, i);
