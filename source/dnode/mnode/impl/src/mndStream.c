/*
 * Copyright (c) 2019 TAOS Data, Inc. <jhtao@taosdata.com>
 *
 * This program is free software: you can use, redistribute, and/or modify
 * it under the terms of the GNU Affero General Public License, version 3
 * or later ("AGPL"), as published by the Free Software Foundation.
 *
 * This program is distributed in the hope that it will be useful, but WITHOUT
 * ANY WARRANTY; without even the implied warranty of MERCHANTABILITY or
 * FITNESS FOR A PARTICULAR PURPOSE.
 *
 * You should have received a copy of the GNU Affero General Public License
 * along with this program. If not, see <http://www.gnu.org/licenses/>.
 */

#include "mndStream.h"
#include "audit.h"
#include "mndDb.h"
#include "mndPrivilege.h"
#include "mndScheduler.h"
#include "mndShow.h"
#include "mndStb.h"
#include "mndTrans.h"
#include "mndVgroup.h"
#include "osMemory.h"
#include "parser.h"
#include "tmisce.h"
#include "tname.h"

#define MND_STREAM_VER_NUMBER      4
#define MND_STREAM_RESERVE_SIZE    64
#define MND_STREAM_MAX_NUM         60

#define MND_STREAM_CHECKPOINT_NAME  "stream-checkpoint"
#define MND_STREAM_PAUSE_NAME       "stream-pause"
#define MND_STREAM_RESUME_NAME      "stream-resume"
#define MND_STREAM_DROP_NAME        "stream-drop"
#define MND_STREAM_TASK_RESET_NAME  "stream-task-reset"
#define MND_STREAM_TASK_UPDATE_NAME "stream-task-update"

typedef struct SNodeEntry {
  int32_t nodeId;
  bool    stageUpdated;  // the stage has been updated due to the leader/follower change or node reboot.
  SEpSet  epset;         // compare the epset to identify the vgroup tranferring between different dnodes.
  int64_t hbTimestamp;   // second
} SNodeEntry;

typedef struct SVgroupChangeInfo {
  SHashObj *pDBMap;
  SArray *  pUpdateNodeList;  // SArray<SNodeUpdateInfo>
} SVgroupChangeInfo;

static int32_t  mndNodeCheckSentinel = 0;
SStreamExecInfo execInfo;

static int32_t mndStreamActionInsert(SSdb *pSdb, SStreamObj *pStream);
static int32_t mndStreamActionDelete(SSdb *pSdb, SStreamObj *pStream);
static int32_t mndStreamActionUpdate(SSdb *pSdb, SStreamObj *pOldStream, SStreamObj *pNewStream);
static int32_t mndProcessCreateStreamReq(SRpcMsg *pReq);
static int32_t mndProcessDropStreamReq(SRpcMsg *pReq);
static int32_t mndProcessStreamCheckpointTmr(SRpcMsg *pReq);
static int32_t mndProcessStreamDoCheckpoint(SRpcMsg *pReq);
static int32_t mndProcessStreamCheckpointInCandid(SRpcMsg *pReq);
static int32_t mndProcessStreamHb(SRpcMsg *pReq);
static int32_t mndRetrieveStream(SRpcMsg *pReq, SShowObj *pShow, SSDataBlock *pBlock, int32_t rows);
static void    mndCancelGetNextStream(SMnode *pMnode, void *pIter);
static int32_t mndRetrieveStreamTask(SRpcMsg *pReq, SShowObj *pShow, SSDataBlock *pBlock, int32_t rows);
static void    mndCancelGetNextStreamTask(SMnode *pMnode, void *pIter);
static int32_t mndProcessPauseStreamReq(SRpcMsg *pReq);
static int32_t mndProcessResumeStreamReq(SRpcMsg *pReq);
static int32_t mndBuildStreamCheckpointSourceReq2(void **pBuf, int32_t *pLen, int32_t nodeId, int64_t checkpointId,
                                                  int64_t streamId, int32_t taskId);
static int32_t mndProcessNodeCheck(SRpcMsg *pReq);
static int32_t mndProcessNodeCheckReq(SRpcMsg *pMsg);
static SArray *extractNodeListFromStream(SMnode *pMnode);
static SArray *mndTakeVgroupSnapshot(SMnode *pMnode, bool *allReady);

static SVgroupChangeInfo mndFindChangedNodeInfo(SMnode *pMnode, const SArray *pPrevNodeList, const SArray *pNodeList);

static STrans *doCreateTrans(SMnode *pMnode, SStreamObj *pStream, SRpcMsg *pReq, const char *name, const char* pMsg);
static int32_t mndPersistTransLog(SStreamObj *pStream, STrans *pTrans);
static void initTransAction(STransAction *pAction, void *pCont, int32_t contLen, int32_t msgType, const SEpSet *pEpset,
                            int32_t retryCode);
static int32_t createStreamUpdateTrans(SStreamObj *pStream, SVgroupChangeInfo *pInfo, STrans *pTrans);
static void    removeStreamTasksInBuf(SStreamObj *pStream, SStreamExecInfo *pExecNode);
static void    saveStreamTasksInfo(SStreamObj *pStream, SStreamExecInfo *pExecNode);
static int32_t removeExpirednodeEntryAndTask(SArray *pNodeSnapshot);
static int32_t killActiveCheckpointTrans(SMnode *pMnode, const char* pDbName, size_t len);
static int32_t setNodeEpsetExpiredFlag(const SArray *pNodeList);
static void    freeCheckpointCandEntry(void*);

static SSdbRaw *mndStreamActionEncode(SStreamObj *pStream);
static SSdbRow *mndStreamActionDecode(SSdbRaw *pRaw);

SSdbRaw *      mndStreamSeqActionEncode(SStreamObj *pStream);
SSdbRow *      mndStreamSeqActionDecode(SSdbRaw *pRaw);
static int32_t mndStreamSeqActionInsert(SSdb *pSdb, SStreamSeq *pStream);
static int32_t mndStreamSeqActionDelete(SSdb *pSdb, SStreamSeq *pStream);
static int32_t mndStreamSeqActionUpdate(SSdb *pSdb, SStreamSeq *pOldStream, SStreamSeq *pNewStream);

int32_t mndInitStream(SMnode *pMnode) {
  SSdbTable table = {
      .sdbType = SDB_STREAM,
      .keyType = SDB_KEY_BINARY,
      .encodeFp = (SdbEncodeFp)mndStreamActionEncode,
      .decodeFp = (SdbDecodeFp)mndStreamActionDecode,
      .insertFp = (SdbInsertFp)mndStreamActionInsert,
      .updateFp = (SdbUpdateFp)mndStreamActionUpdate,
      .deleteFp = (SdbDeleteFp)mndStreamActionDelete,
  };
  SSdbTable tableSeq = {
      .sdbType = SDB_STREAM_SEQ,
      .keyType = SDB_KEY_BINARY,
      .encodeFp = (SdbEncodeFp)mndStreamSeqActionEncode,
      .decodeFp = (SdbDecodeFp)mndStreamSeqActionDecode,
      .insertFp = (SdbInsertFp)mndStreamSeqActionInsert,
      .updateFp = (SdbUpdateFp)mndStreamSeqActionUpdate,
      .deleteFp = (SdbDeleteFp)mndStreamSeqActionDelete,
  };

  mndSetMsgHandle(pMnode, TDMT_MND_CREATE_STREAM, mndProcessCreateStreamReq);
  mndSetMsgHandle(pMnode, TDMT_MND_DROP_STREAM, mndProcessDropStreamReq);
  mndSetMsgHandle(pMnode, TDMT_MND_NODECHECK_TIMER, mndProcessNodeCheck);

  mndSetMsgHandle(pMnode, TDMT_STREAM_TASK_DEPLOY_RSP, mndTransProcessRsp);
  mndSetMsgHandle(pMnode, TDMT_STREAM_TASK_DROP_RSP, mndTransProcessRsp);
  mndSetMsgHandle(pMnode, TDMT_STREAM_TASK_PAUSE_RSP, mndTransProcessRsp);
  mndSetMsgHandle(pMnode, TDMT_STREAM_TASK_RESUME_RSP, mndTransProcessRsp);
  mndSetMsgHandle(pMnode, TDMT_STREAM_TASK_STOP_RSP, mndTransProcessRsp);
  mndSetMsgHandle(pMnode, TDMT_VND_STREAM_TASK_UPDATE_RSP, mndTransProcessRsp);
  mndSetMsgHandle(pMnode, TDMT_VND_STREAM_TASK_RESET_RSP, mndTransProcessRsp);

  mndSetMsgHandle(pMnode, TDMT_VND_STREAM_CHECK_POINT_SOURCE_RSP, mndTransProcessRsp);
  mndSetMsgHandle(pMnode, TDMT_MND_STREAM_CHECKPOINT_TIMER, mndProcessStreamCheckpointTmr);
  mndSetMsgHandle(pMnode, TDMT_MND_STREAM_BEGIN_CHECKPOINT, mndProcessStreamDoCheckpoint);
  mndSetMsgHandle(pMnode, TDMT_MND_STREAM_CHECKPOINT_CANDIDITATE, mndProcessStreamCheckpointInCandid);
  mndSetMsgHandle(pMnode, TDMT_MND_STREAM_HEARTBEAT, mndProcessStreamHb);
  mndSetMsgHandle(pMnode, TDMT_STREAM_TASK_REPORT_CHECKPOINT, mndTransProcessRsp);
  mndSetMsgHandle(pMnode, TDMT_MND_STREAM_NODECHANGE_CHECK, mndProcessNodeCheckReq);

  mndSetMsgHandle(pMnode, TDMT_MND_PAUSE_STREAM, mndProcessPauseStreamReq);
  mndSetMsgHandle(pMnode, TDMT_MND_RESUME_STREAM, mndProcessResumeStreamReq);

  mndAddShowRetrieveHandle(pMnode, TSDB_MGMT_TABLE_STREAMS, mndRetrieveStream);
  mndAddShowFreeIterHandle(pMnode, TSDB_MGMT_TABLE_STREAMS, mndCancelGetNextStream);
  mndAddShowRetrieveHandle(pMnode, TSDB_MGMT_TABLE_STREAM_TASKS, mndRetrieveStreamTask);
  mndAddShowFreeIterHandle(pMnode, TSDB_MGMT_TABLE_STREAM_TASKS, mndCancelGetNextStreamTask);

  taosThreadMutexInit(&execInfo.lock, NULL);
  _hash_fn_t fn = taosGetDefaultHashFunction(TSDB_DATA_TYPE_VARCHAR);

  execInfo.pTaskList = taosArrayInit(4, sizeof(STaskId));
  execInfo.pTaskMap = taosHashInit(64, fn, true, HASH_NO_LOCK);
  execInfo.transMgmt.pDBTrans = taosHashInit(32, fn, true, HASH_NO_LOCK);
  execInfo.transMgmt.pWaitingList = taosHashInit(32, fn, true, HASH_NO_LOCK);
  taosHashSetFreeFp(execInfo.transMgmt.pWaitingList, freeCheckpointCandEntry);

  if (sdbSetTable(pMnode->pSdb, table) != 0) {
    return -1;
  }
  if (sdbSetTable(pMnode->pSdb, tableSeq) != 0) {
    return -1;
  }
  return 0;
}

void mndCleanupStream(SMnode *pMnode) {
  taosArrayDestroy(execInfo.pTaskList);
  taosHashCleanup(execInfo.pTaskMap);
  taosHashCleanup(execInfo.transMgmt.pDBTrans);
  taosThreadMutexDestroy(&execInfo.lock);
  taosHashCleanup(execInfo.transMgmt.pDBTrans);
  taosHashCleanup(execInfo.transMgmt.pWaitingList);
  mDebug("mnd stream exec info cleanup");
}

SSdbRaw *mndStreamActionEncode(SStreamObj *pStream) {
  terrno = TSDB_CODE_OUT_OF_MEMORY;
  void *buf = NULL;

  SEncoder encoder;
  tEncoderInit(&encoder, NULL, 0);
  if (tEncodeSStreamObj(&encoder, pStream) < 0) {
    tEncoderClear(&encoder);
    goto STREAM_ENCODE_OVER;
  }
  int32_t tlen = encoder.pos;
  tEncoderClear(&encoder);

  int32_t  size = sizeof(int32_t) + tlen + MND_STREAM_RESERVE_SIZE;
  SSdbRaw *pRaw = sdbAllocRaw(SDB_STREAM, MND_STREAM_VER_NUMBER, size);
  if (pRaw == NULL) goto STREAM_ENCODE_OVER;

  buf = taosMemoryMalloc(tlen);
  if (buf == NULL) goto STREAM_ENCODE_OVER;

  tEncoderInit(&encoder, buf, tlen);
  if (tEncodeSStreamObj(&encoder, pStream) < 0) {
    tEncoderClear(&encoder);
    goto STREAM_ENCODE_OVER;
  }
  tEncoderClear(&encoder);

  int32_t dataPos = 0;
  SDB_SET_INT32(pRaw, dataPos, tlen, STREAM_ENCODE_OVER);
  SDB_SET_BINARY(pRaw, dataPos, buf, tlen, STREAM_ENCODE_OVER);
  SDB_SET_DATALEN(pRaw, dataPos, STREAM_ENCODE_OVER);

  terrno = TSDB_CODE_SUCCESS;

STREAM_ENCODE_OVER:
  taosMemoryFreeClear(buf);
  if (terrno != TSDB_CODE_SUCCESS) {
    mError("stream:%s, failed to encode to raw:%p since %s", pStream->name, pRaw, terrstr());
    sdbFreeRaw(pRaw);
    return NULL;
  }

  mTrace("stream:%s, encode to raw:%p, row:%p, checkpoint:%" PRId64 "", pStream->name, pRaw, pStream,
         pStream->checkpointId);
  return pRaw;
}

SSdbRow *mndStreamActionDecode(SSdbRaw *pRaw) {
  terrno = TSDB_CODE_OUT_OF_MEMORY;
  SSdbRow *   pRow = NULL;
  SStreamObj *pStream = NULL;
  void *      buf = NULL;

  int8_t sver = 0;
  if (sdbGetRawSoftVer(pRaw, &sver) != 0) {
    goto STREAM_DECODE_OVER;
  }

  if (sver != MND_STREAM_VER_NUMBER) {
    terrno = 0;
    mError("stream read invalid ver, data ver: %d, curr ver: %d", sver, MND_STREAM_VER_NUMBER);
    goto STREAM_DECODE_OVER;
  }

  pRow = sdbAllocRow(sizeof(SStreamObj));
  if (pRow == NULL) goto STREAM_DECODE_OVER;

  pStream = sdbGetRowObj(pRow);
  if (pStream == NULL) goto STREAM_DECODE_OVER;

  int32_t tlen;
  int32_t dataPos = 0;
  SDB_GET_INT32(pRaw, dataPos, &tlen, STREAM_DECODE_OVER);
  buf = taosMemoryMalloc(tlen + 1);
  if (buf == NULL) goto STREAM_DECODE_OVER;
  SDB_GET_BINARY(pRaw, dataPos, buf, tlen, STREAM_DECODE_OVER);

  SDecoder decoder;
  tDecoderInit(&decoder, buf, tlen + 1);
  if (tDecodeSStreamObj(&decoder, pStream, sver) < 0) {
    tDecoderClear(&decoder);
    goto STREAM_DECODE_OVER;
  }
  tDecoderClear(&decoder);

  terrno = TSDB_CODE_SUCCESS;

STREAM_DECODE_OVER:
  taosMemoryFreeClear(buf);
  if (terrno != TSDB_CODE_SUCCESS) {
    mError("stream:%s, failed to decode from raw:%p since %s", pStream == NULL ? "null" : pStream->name, pRaw,
           terrstr());
    taosMemoryFreeClear(pRow);
    return NULL;
  }

  mTrace("stream:%s, decode from raw:%p, row:%p, checkpoint:%" PRId64 "", pStream->name, pRaw, pStream,
         pStream->checkpointId);
  return pRow;
}

static int32_t mndStreamActionInsert(SSdb *pSdb, SStreamObj *pStream) {
  mTrace("stream:%s, perform insert action", pStream->name);
  return 0;
}

static int32_t mndStreamActionDelete(SSdb *pSdb, SStreamObj *pStream) {
  mTrace("stream:%s, perform delete action", pStream->name);
  taosWLockLatch(&pStream->lock);
  tFreeStreamObj(pStream);
  taosWUnLockLatch(&pStream->lock);
  return 0;
}

static int32_t mndStreamActionUpdate(SSdb *pSdb, SStreamObj *pOldStream, SStreamObj *pNewStream) {
  mTrace("stream:%s, perform update action", pOldStream->name);

  atomic_exchange_32(&pOldStream->version, pNewStream->version);

  taosWLockLatch(&pOldStream->lock);

  pOldStream->status = pNewStream->status;
  pOldStream->updateTime = pNewStream->updateTime;
  pOldStream->checkpointId = pNewStream->checkpointId;
  pOldStream->checkpointFreq = pNewStream->checkpointFreq;

  taosWUnLockLatch(&pOldStream->lock);
  return 0;
}

SStreamObj *mndAcquireStream(SMnode *pMnode, char *streamName) {
  SSdb *      pSdb = pMnode->pSdb;
  SStreamObj *pStream = sdbAcquire(pSdb, SDB_STREAM, streamName);
  if (pStream == NULL && terrno == TSDB_CODE_SDB_OBJ_NOT_THERE) {
    terrno = TSDB_CODE_MND_STREAM_NOT_EXIST;
  }
  return pStream;
}

void mndReleaseStream(SMnode *pMnode, SStreamObj *pStream) {
  SSdb *pSdb = pMnode->pSdb;
  sdbRelease(pSdb, pStream);
}

static void mndShowStreamStatus(char *dst, SStreamObj *pStream) {
  int8_t status = atomic_load_8(&pStream->status);
  if (status == STREAM_STATUS__NORMAL) {
    strcpy(dst, "ready");
  } else if (status == STREAM_STATUS__STOP) {
    strcpy(dst, "stop");
  } else if (status == STREAM_STATUS__FAILED) {
    strcpy(dst, "failed");
  } else if (status == STREAM_STATUS__RECOVER) {
    strcpy(dst, "recover");
  } else if (status == STREAM_STATUS__PAUSE) {
    strcpy(dst, "paused");
  }
}

SSdbRaw *      mndStreamSeqActionEncode(SStreamObj *pStream) { return NULL; }
SSdbRow *      mndStreamSeqActionDecode(SSdbRaw *pRaw) { return NULL; }
int32_t mndStreamSeqActionInsert(SSdb *pSdb, SStreamSeq *pStream) { return 0; }
int32_t mndStreamSeqActionDelete(SSdb *pSdb, SStreamSeq *pStream) { return 0; }
int32_t mndStreamSeqActionUpdate(SSdb *pSdb, SStreamSeq *pOldStream, SStreamSeq *pNewStream) { return 0; }

static void mndShowStreamTrigger(char *dst, SStreamObj *pStream) {
  int8_t trigger = pStream->conf.trigger;
  if (trigger == STREAM_TRIGGER_AT_ONCE) {
    strcpy(dst, "at once");
  } else if (trigger == STREAM_TRIGGER_WINDOW_CLOSE) {
    strcpy(dst, "window close");
  } else if (trigger == STREAM_TRIGGER_MAX_DELAY) {
    strcpy(dst, "max delay");
  }
}

static int32_t mndCheckCreateStreamReq(SCMCreateStreamReq *pCreate) {
  if (pCreate->name[0] == 0 || pCreate->sql == NULL || pCreate->sql[0] == 0 || pCreate->sourceDB[0] == 0 ||
      pCreate->targetStbFullName[0] == 0) {
    terrno = TSDB_CODE_MND_INVALID_STREAM_OPTION;
    return -1;
  }
  return 0;
}

static int32_t mndStreamGetPlanString(const char *ast, int8_t triggerType, int64_t watermark, char **pStr) {
  if (NULL == ast) {
    return TSDB_CODE_SUCCESS;
  }

  SNode * pAst = NULL;
  int32_t code = nodesStringToNode(ast, &pAst);

  SQueryPlan *pPlan = NULL;
  if (TSDB_CODE_SUCCESS == code) {
    SPlanContext cxt = {
        .pAstRoot = pAst,
        .topicQuery = false,
        .streamQuery = true,
        .triggerType = (triggerType == STREAM_TRIGGER_MAX_DELAY) ? STREAM_TRIGGER_WINDOW_CLOSE : triggerType,
        .watermark = watermark,
    };
    code = qCreateQueryPlan(&cxt, &pPlan, NULL);
  }

  if (TSDB_CODE_SUCCESS == code) {
    code = nodesNodeToString((SNode *)pPlan, false, pStr, NULL);
  }
  nodesDestroyNode(pAst);
  nodesDestroyNode((SNode *)pPlan);
  terrno = code;
  return code;
}

static int32_t mndBuildStreamObjFromCreateReq(SMnode *pMnode, SStreamObj *pObj, SCMCreateStreamReq *pCreate) {
  SNode *     pAst = NULL;
  SQueryPlan *pPlan = NULL;

  mInfo("stream:%s to create", pCreate->name);
  memcpy(pObj->name, pCreate->name, TSDB_STREAM_FNAME_LEN);
  pObj->createTime = taosGetTimestampMs();
  pObj->updateTime = pObj->createTime;
  pObj->version = 1;
  pObj->smaId = 0;

  pObj->uid = mndGenerateUid(pObj->name, strlen(pObj->name));

  char p[TSDB_STREAM_FNAME_LEN + 32] = {0};
  snprintf(p, tListLen(p), "%s_%s", pObj->name, "fillhistory");

  pObj->hTaskUid = mndGenerateUid(pObj->name, strlen(pObj->name));
  pObj->status = 0;

  pObj->conf.igExpired = pCreate->igExpired;
  pObj->conf.trigger = pCreate->triggerType;
  pObj->conf.triggerParam = pCreate->maxDelay;
  pObj->conf.watermark = pCreate->watermark;
  pObj->conf.fillHistory = pCreate->fillHistory;
  pObj->deleteMark = pCreate->deleteMark;
  pObj->igCheckUpdate = pCreate->igUpdate;

  memcpy(pObj->sourceDb, pCreate->sourceDB, TSDB_DB_FNAME_LEN);
  SDbObj *pSourceDb = mndAcquireDb(pMnode, pCreate->sourceDB);
  if (pSourceDb == NULL) {
    mInfo("stream:%s failed to create, source db %s not exist since %s", pCreate->name, pObj->sourceDb, terrstr());
    return -1;
  }
  pObj->sourceDbUid = pSourceDb->uid;
  mndReleaseDb(pMnode, pSourceDb);

  memcpy(pObj->targetSTbName, pCreate->targetStbFullName, TSDB_TABLE_FNAME_LEN);

  SDbObj *pTargetDb = mndAcquireDbByStb(pMnode, pObj->targetSTbName);
  if (pTargetDb == NULL) {
    mInfo("stream:%s failed to create, target db %s not exist since %s", pCreate->name, pObj->targetDb, terrstr());
    return -1;
  }
  tstrncpy(pObj->targetDb, pTargetDb->name, TSDB_DB_FNAME_LEN);

  if (pCreate->createStb == STREAM_CREATE_STABLE_TRUE) {
    pObj->targetStbUid = mndGenerateUid(pObj->targetSTbName, TSDB_TABLE_FNAME_LEN);
  } else {
    pObj->targetStbUid = pCreate->targetStbUid;
  }
  pObj->targetDbUid = pTargetDb->uid;
  mndReleaseDb(pMnode, pTargetDb);

  pObj->sql = pCreate->sql;
  pObj->ast = pCreate->ast;

  pCreate->sql = NULL;
  pCreate->ast = NULL;

  // deserialize ast
  if (nodesStringToNode(pObj->ast, &pAst) < 0) {
    goto FAIL;
  }

  // extract output schema from ast
  if (qExtractResultSchema(pAst, (int32_t *)&pObj->outputSchema.nCols, &pObj->outputSchema.pSchema) != 0) {
    goto FAIL;
  }

  int32_t numOfNULL = taosArrayGetSize(pCreate->fillNullCols);
  if (numOfNULL > 0) {
    pObj->outputSchema.nCols += numOfNULL;
    SSchema *pFullSchema = taosMemoryCalloc(pObj->outputSchema.nCols, sizeof(SSchema));
    if (!pFullSchema) {
      goto FAIL;
    }

    int32_t nullIndex = 0;
    int32_t dataIndex = 0;
    for (int16_t i = 0; i < pObj->outputSchema.nCols; i++) {
      SColLocation *pos = taosArrayGet(pCreate->fillNullCols, nullIndex);
      if (nullIndex >= numOfNULL || i < pos->slotId) {
        pFullSchema[i].bytes = pObj->outputSchema.pSchema[dataIndex].bytes;
        pFullSchema[i].colId = i + 1;  // pObj->outputSchema.pSchema[dataIndex].colId;
        pFullSchema[i].flags = pObj->outputSchema.pSchema[dataIndex].flags;
        strcpy(pFullSchema[i].name, pObj->outputSchema.pSchema[dataIndex].name);
        pFullSchema[i].type = pObj->outputSchema.pSchema[dataIndex].type;
        dataIndex++;
      } else {
        pFullSchema[i].bytes = 0;
        pFullSchema[i].colId = pos->colId;
        pFullSchema[i].flags = COL_SET_NULL;
        memset(pFullSchema[i].name, 0, TSDB_COL_NAME_LEN);
        pFullSchema[i].type = pos->type;
        nullIndex++;
      }
    }
    taosMemoryFree(pObj->outputSchema.pSchema);
    pObj->outputSchema.pSchema = pFullSchema;
  }

  SPlanContext cxt = {
      .pAstRoot = pAst,
      .topicQuery = false,
      .streamQuery = true,
      .triggerType = pObj->conf.trigger == STREAM_TRIGGER_MAX_DELAY ? STREAM_TRIGGER_WINDOW_CLOSE : pObj->conf.trigger,
      .watermark = pObj->conf.watermark,
      .igExpired = pObj->conf.igExpired,
      .deleteMark = pObj->deleteMark,
      .igCheckUpdate = pObj->igCheckUpdate,
  };

  // using ast and param to build physical plan
  if (qCreateQueryPlan(&cxt, &pPlan, NULL) < 0) {
    goto FAIL;
  }

  // save physcial plan
  if (nodesNodeToString((SNode *)pPlan, false, &pObj->physicalPlan, NULL) != 0) {
    goto FAIL;
  }

  pObj->tagSchema.nCols = pCreate->numOfTags;
  if (pCreate->numOfTags) {
    pObj->tagSchema.pSchema = taosMemoryCalloc(pCreate->numOfTags, sizeof(SSchema));
  }
  /*A(pCreate->numOfTags == taosArrayGetSize(pCreate->pTags));*/
  for (int32_t i = 0; i < pCreate->numOfTags; i++) {
    SField *pField = taosArrayGet(pCreate->pTags, i);
    pObj->tagSchema.pSchema[i].colId = pObj->outputSchema.nCols + i + 1;
    pObj->tagSchema.pSchema[i].bytes = pField->bytes;
    pObj->tagSchema.pSchema[i].flags = pField->flags;
    pObj->tagSchema.pSchema[i].type = pField->type;
    memcpy(pObj->tagSchema.pSchema[i].name, pField->name, TSDB_COL_NAME_LEN);
  }

FAIL:
  if (pAst != NULL) nodesDestroyNode(pAst);
  if (pPlan != NULL) qDestroyQueryPlan(pPlan);
  return 0;
}

int32_t mndPersistTaskDeployReq(STrans *pTrans, SStreamTask *pTask) {
  SEncoder encoder;
  tEncoderInit(&encoder, NULL, 0);

  pTask->ver = SSTREAM_TASK_VER;
  tEncodeStreamTask(&encoder, pTask);

  int32_t size = encoder.pos;
  int32_t tlen = sizeof(SMsgHead) + size;
  tEncoderClear(&encoder);

  void *buf = taosMemoryCalloc(1, tlen);
  if (buf == NULL) {
    terrno = TSDB_CODE_OUT_OF_MEMORY;
    return -1;
  }

  ((SMsgHead *)buf)->vgId = htonl(pTask->info.nodeId);

  void *abuf = POINTER_SHIFT(buf, sizeof(SMsgHead));
  tEncoderInit(&encoder, abuf, size);

  tEncodeStreamTask(&encoder, pTask);
  tEncoderClear(&encoder);

  STransAction action = {0};
  action.mTraceId = pTrans->mTraceId;
  initTransAction(&action, buf, tlen, TDMT_STREAM_TASK_DEPLOY, &pTask->info.epSet, 0);
  if (mndTransAppendRedoAction(pTrans, &action) != 0) {
    taosMemoryFree(buf);
    return -1;
  }

  return 0;
}

int32_t mndPersistStreamTasks(SMnode *pMnode, STrans *pTrans, SStreamObj *pStream) {
  int32_t level = taosArrayGetSize(pStream->tasks);
  for (int32_t i = 0; i < level; i++) {
    SArray *pLevel = taosArrayGetP(pStream->tasks, i);

    int32_t numOfTasks = taosArrayGetSize(pLevel);
    for (int32_t j = 0; j < numOfTasks; j++) {
      SStreamTask *pTask = taosArrayGetP(pLevel, j);
      if (mndPersistTaskDeployReq(pTrans, pTask) < 0) {
        return -1;
      }
    }
  }

  // persistent stream task for already stored ts data
  if (pStream->conf.fillHistory) {
    level = taosArrayGetSize(pStream->pHTasksList);

    for (int32_t i = 0; i < level; i++) {
      SArray *pLevel = taosArrayGetP(pStream->pHTasksList, i);

      int32_t numOfTasks = taosArrayGetSize(pLevel);
      for (int32_t j = 0; j < numOfTasks; j++) {
        SStreamTask *pTask = taosArrayGetP(pLevel, j);
        if (mndPersistTaskDeployReq(pTrans, pTask) < 0) {
          return -1;
        }
      }
    }
  }

  return 0;
}

int32_t mndPersistStream(SMnode *pMnode, STrans *pTrans, SStreamObj *pStream) {
  if (mndPersistStreamTasks(pMnode, pTrans, pStream) < 0) {
    return -1;
  }

  SSdbRaw *pCommitRaw = mndStreamActionEncode(pStream);
  if (pCommitRaw == NULL || mndTransAppendCommitlog(pTrans, pCommitRaw) != 0) {
    mError("trans:%d, failed to append commit log since %s", pTrans->id, terrstr());
    return -1;
  }

  (void)sdbSetRawStatus(pCommitRaw, SDB_STATUS_READY);
  return 0;
}

int32_t mndPersistDropStreamLog(SMnode *pMnode, STrans *pTrans, SStreamObj *pStream) {
  SSdbRaw *pCommitRaw = mndStreamActionEncode(pStream);
  if (pCommitRaw == NULL || mndTransAppendCommitlog(pTrans, pCommitRaw) != 0) {
    mError("trans:%d, failed to append commit log since %s", pTrans->id, terrstr());
    return -1;
  }

  (void)sdbSetRawStatus(pCommitRaw, SDB_STATUS_DROPPED);
  return 0;
}

static int32_t mndCreateStbForStream(SMnode *pMnode, STrans *pTrans, const SStreamObj *pStream, const char *user) {
  SStbObj *pStb = NULL;
  SDbObj * pDb = NULL;

  SMCreateStbReq createReq = {0};
  tstrncpy(createReq.name, pStream->targetSTbName, TSDB_TABLE_FNAME_LEN);
  createReq.numOfColumns = pStream->outputSchema.nCols;
  createReq.numOfTags = 1;  // group id
  createReq.pColumns = taosArrayInit_s(sizeof(SField), createReq.numOfColumns);
  // build fields
  for (int32_t i = 0; i < createReq.numOfColumns; i++) {
    SField *pField = taosArrayGet(createReq.pColumns, i);
    tstrncpy(pField->name, pStream->outputSchema.pSchema[i].name, TSDB_COL_NAME_LEN);
    pField->flags = pStream->outputSchema.pSchema[i].flags;
    pField->type = pStream->outputSchema.pSchema[i].type;
    pField->bytes = pStream->outputSchema.pSchema[i].bytes;
  }

  if (pStream->tagSchema.nCols == 0) {
    createReq.numOfTags = 1;
    createReq.pTags = taosArrayInit_s(sizeof(SField), 1);
    // build tags
    SField *pField = taosArrayGet(createReq.pTags, 0);
    strcpy(pField->name, "group_id");
    pField->type = TSDB_DATA_TYPE_UBIGINT;
    pField->flags = 0;
    pField->bytes = 8;
  } else {
    createReq.numOfTags = pStream->tagSchema.nCols;
    createReq.pTags = taosArrayInit_s(sizeof(SField), createReq.numOfTags);
    for (int32_t i = 0; i < createReq.numOfTags; i++) {
      SField *pField = taosArrayGet(createReq.pTags, i);
      pField->bytes = pStream->tagSchema.pSchema[i].bytes;
      pField->flags = pStream->tagSchema.pSchema[i].flags;
      pField->type = pStream->tagSchema.pSchema[i].type;
      tstrncpy(pField->name, pStream->tagSchema.pSchema[i].name, TSDB_COL_NAME_LEN);
    }
  }

  if (mndCheckCreateStbReq(&createReq) != 0) {
    goto _OVER;
  }

  pStb = mndAcquireStb(pMnode, createReq.name);
  if (pStb != NULL) {
    terrno = TSDB_CODE_MND_STB_ALREADY_EXIST;
    goto _OVER;
  }

  pDb = mndAcquireDbByStb(pMnode, createReq.name);
  if (pDb == NULL) {
    terrno = TSDB_CODE_MND_DB_NOT_SELECTED;
    goto _OVER;
  }

  int32_t numOfStbs = -1;
  if (mndGetNumOfStbs(pMnode, pDb->name, &numOfStbs) != 0) {
    goto _OVER;
  }

  if (pDb->cfg.numOfStables == 1 && numOfStbs != 0) {
    terrno = TSDB_CODE_MND_SINGLE_STB_MODE_DB;
    goto _OVER;
  }

  SStbObj stbObj = {0};

  if (mndBuildStbFromReq(pMnode, &stbObj, &createReq, pDb) != 0) {
    goto _OVER;
  }

  stbObj.uid = pStream->targetStbUid;

  if (mndAddStbToTrans(pMnode, pTrans, pDb, &stbObj) < 0) {
    mndFreeStb(&stbObj);
    goto _OVER;
  }

  tFreeSMCreateStbReq(&createReq);
  mndFreeStb(&stbObj);
  mndReleaseStb(pMnode, pStb);
  mndReleaseDb(pMnode, pDb);

  return 0;
_OVER:
  tFreeSMCreateStbReq(&createReq);
  mndReleaseStb(pMnode, pStb);
  mndReleaseDb(pMnode, pDb);
  return -1;
}

static int32_t mndPersistTaskDropReq(SMnode *pMnode, STrans *pTrans, SStreamTask *pTask) {
  SVDropStreamTaskReq *pReq = taosMemoryCalloc(1, sizeof(SVDropStreamTaskReq));
  if (pReq == NULL) {
    terrno = TSDB_CODE_OUT_OF_MEMORY;
    return -1;
  }

  pReq->head.vgId = htonl(pTask->info.nodeId);
  pReq->taskId = pTask->id.taskId;
  pReq->streamId = pTask->id.streamId;

  STransAction action = {0};
  SVgObj *     pVgObj = mndAcquireVgroup(pMnode, pTask->info.nodeId);
  SEpSet       epset = mndGetVgroupEpset(pMnode, pVgObj);
  mndReleaseVgroup(pMnode, pVgObj);

  // The epset of nodeId of this task may have been expired now, let's use the newest epset from mnode.
  initTransAction(&action, pReq, sizeof(SVDropStreamTaskReq), TDMT_STREAM_TASK_DROP, &epset, 0);
  if (mndTransAppendRedoAction(pTrans, &action) != 0) {
    taosMemoryFree(pReq);
    return -1;
  }

  return 0;
}

int32_t mndDropStreamTasks(SMnode *pMnode, STrans *pTrans, SStreamObj *pStream) {
  int32_t lv = taosArrayGetSize(pStream->tasks);
  for (int32_t i = 0; i < lv; i++) {
    SArray *pTasks = taosArrayGetP(pStream->tasks, i);
    int32_t sz = taosArrayGetSize(pTasks);
    for (int32_t j = 0; j < sz; j++) {
      SStreamTask *pTask = taosArrayGetP(pTasks, j);
      if (mndPersistTaskDropReq(pMnode, pTrans, pTask) < 0) {
        return -1;
      }
    }
  }
  return 0;
}

static int32_t checkForNumOfStreams(SMnode *pMnode, SStreamObj *pStreamObj) {  // check for number of existed tasks
  int32_t     numOfStream = 0;
  SStreamObj *pStream = NULL;
  void       *pIter = NULL;

  while ((pIter = sdbFetch(pMnode->pSdb, SDB_STREAM, pIter, (void **)&pStream)) != NULL) {
    if (pStream->sourceDbUid == pStreamObj->sourceDbUid) {
      ++numOfStream;
    }

    sdbRelease(pMnode->pSdb, pStream);

    if (numOfStream > MND_STREAM_MAX_NUM) {
      mError("too many streams, no more than %d for each database", MND_STREAM_MAX_NUM);
      sdbCancelFetch(pMnode->pSdb, pIter);
      return TSDB_CODE_MND_TOO_MANY_STREAMS;
    }

    if (pStream->targetStbUid == pStreamObj->targetStbUid) {
      mError("Cannot write the same stable as other stream:%s", pStream->name);
      sdbCancelFetch(pMnode->pSdb, pIter);
      return TSDB_CODE_MND_INVALID_TARGET_TABLE;
    }
  }

  return TSDB_CODE_SUCCESS;
}

static int32_t mndProcessCreateStreamReq(SRpcMsg *pReq) {
  SMnode *           pMnode = pReq->info.node;
  int32_t            code = -1;
  SStreamObj *       pStream = NULL;
  SCMCreateStreamReq createStreamReq = {0};
  SStreamObj         streamObj = {0};

  if (tDeserializeSCMCreateStreamReq(pReq->pCont, pReq->contLen, &createStreamReq) != 0) {
    terrno = TSDB_CODE_INVALID_MSG;
    goto _OVER;
  }

#ifdef WINDOWS
  terrno = TSDB_CODE_MND_INVALID_PLATFORM;
  goto _OVER;
#endif
  mInfo("stream:%s, start to create, sql:%s", createStreamReq.name, createStreamReq.sql);

  if (mndCheckCreateStreamReq(&createStreamReq) != 0) {
    mError("stream:%s, failed to create since %s", createStreamReq.name, terrstr());
    goto _OVER;
  }

  pStream = mndAcquireStream(pMnode, createStreamReq.name);
  if (pStream != NULL) {
    if (createStreamReq.igExists) {
      mInfo("stream:%s, already exist, ignore exist is set", createStreamReq.name);
      code = 0;
      goto _OVER;
    } else {
      terrno = TSDB_CODE_MND_STREAM_ALREADY_EXIST;
      goto _OVER;
    }
  } else if (terrno != TSDB_CODE_MND_STREAM_NOT_EXIST) {
    goto _OVER;
  }

  char *  sql = NULL;
  int32_t sqlLen = 0;
  if (createStreamReq.sql != NULL) {
    sqlLen = strlen(createStreamReq.sql);
    sql = taosMemoryMalloc(sqlLen + 1);
    memset(sql, 0, sqlLen + 1);
    memcpy(sql, createStreamReq.sql, sqlLen);
  }

  // build stream obj from request
  if (mndBuildStreamObjFromCreateReq(pMnode, &streamObj, &createStreamReq) < 0) {
    mError("stream:%s, failed to create since %s", createStreamReq.name, terrstr());
    goto _OVER;
  }

  code = checkForNumOfStreams(pMnode, &streamObj);
  if (code != TSDB_CODE_SUCCESS) {
    goto _OVER;
  }

  STrans *pTrans = mndTransCreate(pMnode, TRN_POLICY_ROLLBACK, TRN_CONFLICT_DB_INSIDE, pReq, "create-stream");
  if (pTrans == NULL) {
    mError("stream:%s, failed to create since %s", createStreamReq.name, terrstr());
    goto _OVER;
  }

  mInfo("trans:%d, used to create stream:%s", pTrans->id, createStreamReq.name);

  mndTransSetDbName(pTrans, createStreamReq.sourceDB, streamObj.targetDb);
  if (mndTransCheckConflict(pMnode, pTrans) != 0) {
    mndTransDrop(pTrans);
    goto _OVER;
  }
  // create stb for stream
  if (createStreamReq.createStb == STREAM_CREATE_STABLE_TRUE &&
      mndCreateStbForStream(pMnode, pTrans, &streamObj, pReq->info.conn.user) < 0) {
    mError("trans:%d, failed to create stb for stream %s since %s", pTrans->id, createStreamReq.name, terrstr());
    mndTransDrop(pTrans);
    goto _OVER;
  }

  // schedule stream task for stream obj
  if (mndScheduleStream(pMnode, &streamObj, createStreamReq.lastTs) < 0) {
    mError("stream:%s, failed to schedule since %s", createStreamReq.name, terrstr());
    mndTransDrop(pTrans);
    goto _OVER;
  }

  // add stream to trans
  if (mndPersistStream(pMnode, pTrans, &streamObj) < 0) {
    mError("stream:%s, failed to schedule since %s", createStreamReq.name, terrstr());
    mndTransDrop(pTrans);
    goto _OVER;
  }

  if (mndCheckDbPrivilegeByName(pMnode, pReq->info.conn.user, MND_OPER_READ_DB, streamObj.sourceDb) != 0) {
    mndTransDrop(pTrans);
    goto _OVER;
  }

  if (mndCheckDbPrivilegeByName(pMnode, pReq->info.conn.user, MND_OPER_WRITE_DB, streamObj.targetDb) != 0) {
    mndTransDrop(pTrans);
    goto _OVER;
  }

  // execute creation
  if (mndTransPrepare(pMnode, pTrans) != 0) {
    mError("trans:%d, failed to prepare since %s", pTrans->id, terrstr());
    mndTransDrop(pTrans);
    goto _OVER;
  }

  mndTransDrop(pTrans);

  taosThreadMutexLock(&execInfo.lock);
  mDebug("stream tasks register into node list");
  saveStreamTasksInfo(&streamObj, &execInfo);
  taosThreadMutexUnlock(&execInfo.lock);

  code = TSDB_CODE_ACTION_IN_PROGRESS;

  SName dbname = {0};
  tNameFromString(&dbname, createStreamReq.sourceDB, T_NAME_ACCT | T_NAME_DB | T_NAME_TABLE);

  SName name = {0};
  tNameFromString(&name, createStreamReq.name, T_NAME_ACCT | T_NAME_DB | T_NAME_TABLE);
  // reuse this function for stream

  if (sql != NULL && sqlLen > 0) {
    auditRecord(pReq, pMnode->clusterId, "createStream", dbname.dbname, name.dbname, sql, sqlLen);
  } else {
    char detail[1000] = {0};
    sprintf(detail, "dbname:%s, stream name:%s", dbname.dbname, name.dbname);
    auditRecord(pReq, pMnode->clusterId, "createStream", dbname.dbname, name.dbname, detail, strlen(detail));
  }

_OVER:
  if (code != 0 && code != TSDB_CODE_ACTION_IN_PROGRESS) {
    mError("stream:%s, failed to create since %s", createStreamReq.name, terrstr());
  }

  mndReleaseStream(pMnode, pStream);
  tFreeSCMCreateStreamReq(&createStreamReq);
  tFreeStreamObj(&streamObj);
  if (sql != NULL) {
    taosMemoryFreeClear(sql);
  }
  return code;
}

int64_t mndStreamGenChkpId(SMnode *pMnode) {
  SStreamObj *pStream = NULL;
  void *      pIter = NULL;
  SSdb *      pSdb = pMnode->pSdb;
  int64_t     maxChkpId = 0;
  while (1) {
    pIter = sdbFetch(pSdb, SDB_STREAM, pIter, (void **)&pStream);
    if (pIter == NULL) break;

    maxChkpId = TMAX(maxChkpId, pStream->checkpointId);
    mError("stream %p checkpoint %" PRId64 "", pStream, pStream->checkpointId);
    sdbRelease(pSdb, pStream);
  }

  mError("generated checkpoint %" PRId64 "", maxChkpId + 1);
  return maxChkpId + 1;
}

static int32_t mndProcessStreamCheckpointTmr(SRpcMsg *pReq) {
  SMnode *pMnode = pReq->info.node;
  SSdb *  pSdb = pMnode->pSdb;
  if (sdbGetSize(pSdb, SDB_STREAM) <= 0) {
    return 0;
  }

  SMStreamDoCheckpointMsg *pMsg = rpcMallocCont(sizeof(SMStreamDoCheckpointMsg));
  pMsg->checkpointId = mndStreamGenChkpId(pMnode);

  int32_t size = sizeof(SMStreamDoCheckpointMsg);
  SRpcMsg rpcMsg = {.msgType = TDMT_MND_STREAM_BEGIN_CHECKPOINT, .pCont = pMsg, .contLen = size};
  tmsgPutToQueue(&pMnode->msgCb, WRITE_QUEUE, &rpcMsg);
  return 0;
}

static int32_t mndProcessStreamRemainChkptTmr(SRpcMsg *pReq) {
  SMnode *pMnode = pReq->info.node;
  SSdb *  pSdb = pMnode->pSdb;
  if (sdbGetSize(pSdb, SDB_STREAM) <= 0) {
    return 0;
  }

  SMStreamDoCheckpointMsg *pMsg = rpcMallocCont(sizeof(SMStreamDoCheckpointMsg));
  pMsg->checkpointId = 0;

  int32_t size = sizeof(SMStreamDoCheckpointMsg);
  SRpcMsg rpcMsg = {.msgType = TDMT_MND_STREAM_CHECKPOINT_CANDIDITATE, .pCont = pMsg, .contLen = size};
  tmsgPutToQueue(&pMnode->msgCb, WRITE_QUEUE, &rpcMsg);
  return 0;
}

static int32_t mndBuildStreamCheckpointSourceReq2(void **pBuf, int32_t *pLen, int32_t nodeId, int64_t checkpointId,
                                                  int64_t streamId, int32_t taskId) {
  SStreamCheckpointSourceReq req = {0};
  req.checkpointId = checkpointId;
  req.nodeId = nodeId;
  req.expireTime = -1;
  req.streamId = streamId;  // pTask->id.streamId;
  req.taskId = taskId;      // pTask->id.taskId;

  int32_t code;
  int32_t blen;

  tEncodeSize(tEncodeStreamCheckpointSourceReq, &req, blen, code);
  if (code < 0) {
    terrno = TSDB_CODE_OUT_OF_MEMORY;
    return -1;
  }

  int32_t tlen = sizeof(SMsgHead) + blen;

  void *buf = taosMemoryMalloc(tlen);
  if (buf == NULL) {
    terrno = TSDB_CODE_OUT_OF_MEMORY;
    return -1;
  }

  void *   abuf = POINTER_SHIFT(buf, sizeof(SMsgHead));
  SEncoder encoder;
  tEncoderInit(&encoder, abuf, tlen);
  tEncodeStreamCheckpointSourceReq(&encoder, &req);

  SMsgHead *pMsgHead = (SMsgHead *)buf;
  pMsgHead->contLen = htonl(tlen);
  pMsgHead->vgId = htonl(nodeId);

  tEncoderClear(&encoder);

  *pBuf = buf;
  *pLen = tlen;

  return 0;
}

static int32_t mndProcessStreamCheckpointTrans(SMnode *pMnode, SStreamObj *pStream, int64_t checkpointId) {
  int32_t code = -1;
  int64_t timestampMs = taosGetTimestampMs();
  if (timestampMs - pStream->checkpointFreq < tsStreamCheckpointInterval * 1000) {
    return -1;
  }

  bool conflict = mndStreamTransConflictOtherTrans(pMnode, pStream->sourceDb, pStream->targetDb);
  if (conflict) {
    mndAddtoCheckpointWaitingList(pStream, checkpointId);
    mWarn("checkpoint conflict with other trans in %s, ignore the checkpoint for stream:%s %" PRIx64, pStream->sourceDb,
          pStream->name, pStream->uid);
    return -1;
  }

  STrans *pTrans = mndTransCreate(pMnode, TRN_POLICY_RETRY, TRN_CONFLICT_DB_INSIDE, NULL, MND_STREAM_CHECKPOINT_NAME);
  if (pTrans == NULL) {
    return -1;
  }

  mndStreamRegisterTrans(pTrans, MND_STREAM_CHECKPOINT_NAME, pStream->sourceDb, pStream->targetDb);

  mndTransSetDbName(pTrans, pStream->sourceDb, pStream->targetDb);
  if (mndTrancCheckConflict(pMnode, pTrans) != 0) {
    mError("failed to checkpoint of stream name%s, checkpointId: %" PRId64 ", reason:%s", pStream->name, checkpointId,
           tstrerror(TSDB_CODE_MND_TRANS_CONFLICT));
    goto _ERR;
  }

  mDebug("start to trigger checkpoint for stream:%s, checkpoint: %" PRId64 "", pStream->name, checkpointId);

  taosWLockLatch(&pStream->lock);
  pStream->currentTick = 1;

  // 1. redo action: broadcast checkpoint source msg for all source vg
  int32_t totLevel = taosArrayGetSize(pStream->tasks);
  for (int32_t i = 0; i < totLevel; i++) {
    SArray *     pLevel = taosArrayGetP(pStream->tasks, i);
    SStreamTask *p = taosArrayGetP(pLevel, 0);

    if (p->info.taskLevel == TASK_LEVEL__SOURCE) {
      int32_t sz = taosArrayGetSize(pLevel);
      for (int32_t j = 0; j < sz; j++) {
        SStreamTask *pTask = taosArrayGetP(pLevel, j);

        SVgObj *pVgObj = mndAcquireVgroup(pMnode, pTask->info.nodeId);
        if (pVgObj == NULL) {
          taosWUnLockLatch(&pStream->lock);
          goto _ERR;
        }

        void *  buf;
        int32_t tlen;
        if (mndBuildStreamCheckpointSourceReq2(&buf, &tlen, pTask->info.nodeId, checkpointId, pTask->id.streamId,
                                               pTask->id.taskId) < 0) {
          mndReleaseVgroup(pMnode, pVgObj);
          taosWUnLockLatch(&pStream->lock);
          goto _ERR;
        }

        STransAction act = {0};
        SEpSet epset = mndGetVgroupEpset(pMnode, pVgObj);
        mndReleaseVgroup(pMnode, pVgObj);

        initTransAction(&act, buf, tlen, TDMT_VND_STREAM_CHECK_POINT_SOURCE, &epset, TSDB_CODE_SYN_PROPOSE_NOT_READY);
        if (mndTransAppendRedoAction(pTrans, &act) != 0) {
          taosMemoryFree(buf);
          taosWUnLockLatch(&pStream->lock);
          goto _ERR;
        }
      }
    }
  }

  // 2. reset tick
  pStream->checkpointId = checkpointId;
  pStream->checkpointFreq = taosGetTimestampMs();
  pStream->currentTick = 0;

  // 3. commit log: stream checkpoint info
  pStream->version = pStream->version + 1;
  taosWUnLockLatch(&pStream->lock);

  if ((code = mndPersistTransLog(pStream, pTrans)) != TSDB_CODE_SUCCESS) {
    return code;
  }

  if ((code = mndTransPrepare(pMnode, pTrans)) != TSDB_CODE_SUCCESS) {
    mError("failed to prepare trans rebalance since %s", terrstr());
    goto _ERR;
  }

  code = 0;
_ERR:
  mndTransDrop(pTrans);
  return code;
}

static int32_t mndAddStreamCheckpointToTrans(STrans *pTrans, SStreamObj *pStream, SMnode *pMnode, int64_t chkptId) {
  taosWLockLatch(&pStream->lock);

  int32_t totLevel = taosArrayGetSize(pStream->tasks);
  for (int32_t i = 0; i < totLevel; i++) {
    SArray *     pLevel = taosArrayGetP(pStream->tasks, i);
    SStreamTask *pTask = taosArrayGetP(pLevel, 0);

    if (pTask->info.taskLevel == TASK_LEVEL__SOURCE) {
      int32_t sz = taosArrayGetSize(pLevel);
      for (int32_t j = 0; j < sz; j++) {
        pTask = taosArrayGetP(pLevel, j);
        if (pTask->info.fillHistory == 1) {
          continue;
        }
        /*A(pTask->info.nodeId > 0);*/
        SVgObj *pVgObj = mndAcquireVgroup(pMnode, pTask->info.nodeId);
        if (pVgObj == NULL) {
          taosWUnLockLatch(&pStream->lock);
          return -1;
        }

        void *  buf;
        int32_t tlen;
        if (mndBuildStreamCheckpointSourceReq2(&buf, &tlen, pTask->info.nodeId, chkptId, pTask->id.streamId,
                                               pTask->id.taskId) < 0) {
          mndReleaseVgroup(pMnode, pVgObj);
          taosWUnLockLatch(&pStream->lock);
          return -1;
        }

        STransAction action = {0};
        SEpSet       epset = mndGetVgroupEpset(pMnode, pVgObj);
        mndReleaseVgroup(pMnode, pVgObj);

        initTransAction(&action, buf, tlen, TDMT_VND_STREAM_CHECK_POINT_SOURCE, &epset,
                        TSDB_CODE_SYN_PROPOSE_NOT_READY);

        if (mndTransAppendRedoAction(pTrans, &action) != 0) {
          taosMemoryFree(buf);
          taosWUnLockLatch(&pStream->lock);
          return -1;
        }
      }
    }
  }

  pStream->checkpointId = chkptId;
  pStream->checkpointFreq = taosGetTimestampMs();
  pStream->currentTick = 0;

  // 3. commit log: stream checkpoint info
  pStream->version = pStream->version + 1;

  taosWUnLockLatch(&pStream->lock);

  SSdbRaw *pCommitRaw = mndStreamActionEncode(pStream);
  if (pCommitRaw == NULL) {
    mError("failed to prepare trans rebalance since %s", terrstr());
    return -1;
  }
  if (mndTransAppendCommitlog(pTrans, pCommitRaw) != 0) {
    sdbFreeRaw(pCommitRaw);
    mError("failed to prepare trans rebalance since %s", terrstr());
    return -1;
  }
  if (sdbSetRawStatus(pCommitRaw, SDB_STATUS_READY) != 0) {
    sdbFreeRaw(pCommitRaw);
    mError("failed to prepare trans rebalance since %s", terrstr());
    return -1;
  }
  return 0;
}

static int32_t initStreamNodeList(SMnode *pMnode) {
  if (execInfo.pNodeList == NULL || (taosArrayGetSize(execInfo.pNodeList) == 0)) {
    execInfo.pNodeList = taosArrayDestroy(execInfo.pNodeList);
    execInfo.pNodeList = extractNodeListFromStream(pMnode);
  }

  return taosArrayGetSize(execInfo.pNodeList);
}

static bool taskNodeIsUpdated(SMnode *pMnode) {
  // check if the node update happens or not
  taosThreadMutexLock(&execInfo.lock);

  int32_t numOfNodes = initStreamNodeList(pMnode);
  if (numOfNodes == 0) {
    mDebug("stream task node change checking done, no vgroups exist, do nothing");
    execInfo.ts = taosGetTimestampSec();
    taosThreadMutexUnlock(&execInfo.lock);
    return false;
  }

  for (int32_t i = 0; i < numOfNodes; ++i) {
    SNodeEntry *pNodeEntry = taosArrayGet(execInfo.pNodeList, i);
    if (pNodeEntry->stageUpdated) {
      mDebug("stream task not ready due to node update detected, checkpoint not issued");
      taosThreadMutexUnlock(&execInfo.lock);
      return true;
    }
  }

  bool    allReady = true;
  SArray *pNodeSnapshot = mndTakeVgroupSnapshot(pMnode, &allReady);
  if (!allReady) {
    mWarn("not all vnodes ready");
    taosArrayDestroy(pNodeSnapshot);
    taosThreadMutexUnlock(&execInfo.lock);
    return 0;
  }

  SVgroupChangeInfo changeInfo = mndFindChangedNodeInfo(pMnode, execInfo.pNodeList, pNodeSnapshot);
  bool              nodeUpdated = (taosArrayGetSize(changeInfo.pUpdateNodeList) > 0);
  taosArrayDestroy(changeInfo.pUpdateNodeList);
  taosHashCleanup(changeInfo.pDBMap);
  taosArrayDestroy(pNodeSnapshot);

  if (nodeUpdated) {
    mDebug("stream task not ready due to node update");
  }

  taosThreadMutexUnlock(&execInfo.lock);
  return nodeUpdated;
}

static int32_t mndCheckNodeStatus(SMnode *pMnode) {
  bool    ready = true;
  int64_t ts = taosGetTimestampSec();
  if (taskNodeIsUpdated(pMnode)) {
    return -1;
  }

  taosThreadMutexLock(&execInfo.lock);
  if (taosArrayGetSize(execInfo.pNodeList) == 0) {
    mDebug("stream task node change checking done, no vgroups exist, do nothing");
    execInfo.ts = ts;
  }

  for (int32_t i = 0; i < taosArrayGetSize(execInfo.pTaskList); ++i) {
    STaskId          *p = taosArrayGet(execInfo.pTaskList, i);
    STaskStatusEntry *pEntry = taosHashGet(execInfo.pTaskMap, p, sizeof(*p));
    if (pEntry == NULL) {
      continue;
    }

    if (pEntry->status != TASK_STATUS__READY) {
      mDebug("s-task:0x%" PRIx64 "-0x%x (nodeId:%d) status:%s not ready, checkpoint msg not issued",
             pEntry->id.streamId, (int32_t)pEntry->id.taskId, 0, streamTaskGetStatusStr(pEntry->status));
      ready = false;
      break;
    }
  }

  taosThreadMutexUnlock(&execInfo.lock);
  return ready? 0:-1;
}

static int32_t mndProcessStreamDoCheckpoint(SRpcMsg *pReq) {
  SMnode     *pMnode = pReq->info.node;
  SSdb       *pSdb = pMnode->pSdb;
  void       *pIter = NULL;
  SStreamObj *pStream = NULL;
  int32_t     code = 0;

  if ((code = mndCheckNodeStatus(pMnode)) != 0) {
    return code;
  }

  SMStreamDoCheckpointMsg *pMsg = (SMStreamDoCheckpointMsg *)pReq->pCont;
  while ((pIter = sdbFetch(pSdb, SDB_STREAM, pIter, (void **)&pStream)) != NULL) {
    code = mndProcessStreamCheckpointTrans(pMnode, pStream, pMsg->checkpointId);
    sdbRelease(pSdb, pStream);
    if (code == -1) {
      break;
    }
  }

  return code;
}

static int32_t mndProcessStreamCheckpointInCandid(SRpcMsg *pReq) {
  SMnode *pMnode = pReq->info.node;
  void   *pIter = NULL;
  int32_t code = 0;

  taosThreadMutexLock(&execInfo.lock);
  int32_t num = taosHashGetSize(execInfo.transMgmt.pWaitingList);
  taosThreadMutexUnlock(&execInfo.lock);
  if (num == 0) {
    return code;
  }

  if ((code = mndCheckNodeStatus(pMnode)) != 0) {
    return code;
  }

  SArray *pList = taosArrayInit(4, sizeof(int64_t));
  while ((pIter = taosHashIterate(execInfo.transMgmt.pWaitingList, pIter)) != NULL) {
    SCheckpointCandEntry *pEntry = pIter;

    SStreamObj *ps = mndAcquireStream(pMnode, pEntry->pName);
    mDebug("start to launch checkpoint for stream:%s %"PRIx64" in candidate list", pEntry->pName, pEntry->streamId);

    code = mndProcessStreamCheckpointTrans(pMnode, ps, pEntry->checkpointId);
    mndReleaseStream(pMnode, ps);

    if (code == TSDB_CODE_SUCCESS) {
      taosArrayPush(pList, &pEntry->streamId);
    }
  }

  for (int32_t i = 0; i < taosArrayGetSize(pList); ++i) {
    int64_t *pId = taosArrayGet(pList, i);
    taosHashRemove(execInfo.transMgmt.pWaitingList, &pId, sizeof(*pId));
  }

  int32_t remain = taosHashGetSize(execInfo.transMgmt.pWaitingList);
  mDebug("%d in candidate list generated checkpoint, remaining:%d", (int32_t)taosArrayGetSize(pList), remain);
  taosArrayDestroy(pList);
  return code;
}

static int32_t mndProcessDropStreamReq(SRpcMsg *pReq) {
  SMnode *    pMnode = pReq->info.node;
  SStreamObj *pStream = NULL;

  SMDropStreamReq dropReq = {0};
  if (tDeserializeSMDropStreamReq(pReq->pCont, pReq->contLen, &dropReq) < 0) {
    terrno = TSDB_CODE_INVALID_MSG;
    return -1;
  }

  pStream = mndAcquireStream(pMnode, dropReq.name);

  if (pStream == NULL) {
    if (dropReq.igNotExists) {
      mInfo("stream:%s not exist, ignore not exist is set", dropReq.name);
      sdbRelease(pMnode->pSdb, pStream);
      tFreeMDropStreamReq(&dropReq);
      return 0;
    } else {
      terrno = TSDB_CODE_MND_STREAM_NOT_EXIST;
      mError("stream:%s not exist failed to drop", dropReq.name);
      tFreeMDropStreamReq(&dropReq);
      return -1;
    }
  }

  if (mndCheckDbPrivilegeByName(pMnode, pReq->info.conn.user, MND_OPER_WRITE_DB, pStream->targetDb) != 0) {
    sdbRelease(pMnode->pSdb, pStream);
    tFreeMDropStreamReq(&dropReq);
    return -1;
  }

  // check if it is conflict with other trans in both sourceDb and targetDb.
  bool conflict = mndStreamTransConflictOtherTrans(pMnode, pStream->sourceDb, pStream->targetDb);
  if (conflict) {
    sdbRelease(pMnode->pSdb, pStream);
    tFreeMDropStreamReq(&dropReq);
    return -1;
  }

  STrans *pTrans = mndTransCreate(pMnode, TRN_POLICY_RETRY, TRN_CONFLICT_DB_INSIDE, pReq, MND_STREAM_DROP_NAME);
  if (pTrans == NULL) {
    mError("stream:%s, failed to drop since %s", dropReq.name, terrstr());
    sdbRelease(pMnode->pSdb, pStream);
    tFreeMDropStreamReq(&dropReq);
    return -1;
  }

  mInfo("trans:%d used to drop stream:%s", pTrans->id, dropReq.name);

  mndTransSetDbName(pTrans, pStream->sourceDb, pStream->targetDb);
  if (mndTransCheckConflict(pMnode, pTrans) != 0) {
    sdbRelease(pMnode->pSdb, pStream);
    mndTransDrop(pTrans);
    tFreeMDropStreamReq(&dropReq);
    return -1;
  }

  int32_t code = mndStreamRegisterTrans(pTrans, MND_STREAM_DROP_NAME, pStream->sourceDb, pStream->targetDb);

  // drop all tasks
  if (mndDropStreamTasks(pMnode, pTrans, pStream) < 0) {
    mError("stream:%s, failed to drop task since %s", dropReq.name, terrstr());
    sdbRelease(pMnode->pSdb, pStream);
    mndTransDrop(pTrans);
    tFreeMDropStreamReq(&dropReq);
    return -1;
  }

  // drop stream
  if (mndPersistDropStreamLog(pMnode, pTrans, pStream) < 0) {
    sdbRelease(pMnode->pSdb, pStream);
    mndTransDrop(pTrans);
    tFreeMDropStreamReq(&dropReq);
    return -1;
  }

  if (mndTransPrepare(pMnode, pTrans) != 0) {
    mError("trans:%d, failed to prepare drop stream trans since %s", pTrans->id, terrstr());
    sdbRelease(pMnode->pSdb, pStream);
    mndTransDrop(pTrans);
    tFreeMDropStreamReq(&dropReq);
    return -1;
  }

  removeStreamTasksInBuf(pStream, &execInfo);

  SName name = {0};
  tNameFromString(&name, dropReq.name, T_NAME_ACCT | T_NAME_DB | T_NAME_TABLE);

  auditRecord(pReq, pMnode->clusterId, "dropStream", "", name.dbname, dropReq.sql, dropReq.sqlLen);

  sdbRelease(pMnode->pSdb, pStream);
  mndTransDrop(pTrans);
  tFreeMDropStreamReq(&dropReq);

  return TSDB_CODE_ACTION_IN_PROGRESS;
}

int32_t mndDropStreamByDb(SMnode *pMnode, STrans *pTrans, SDbObj *pDb) {
  SSdb *pSdb = pMnode->pSdb;
  void *pIter = NULL;

  while (1) {
    SStreamObj *pStream = NULL;
    pIter = sdbFetch(pSdb, SDB_STREAM, pIter, (void **)&pStream);
    if (pIter == NULL) break;

    if (pStream->sourceDbUid == pDb->uid || pStream->targetDbUid == pDb->uid) {
      if (pStream->sourceDbUid != pStream->targetDbUid) {
        sdbRelease(pSdb, pStream);
        sdbCancelFetch(pSdb, pIter);
        mError("db:%s, failed to drop stream:%s since sourceDbUid:%" PRId64 " not match with targetDbUid:%" PRId64,
               pDb->name, pStream->name, pStream->sourceDbUid, pStream->targetDbUid);
        terrno = TSDB_CODE_MND_STREAM_MUST_BE_DELETED;
        return -1;
      } else {
#if 0
        if (mndDropStreamTasks(pMnode, pTrans, pStream) < 0) {
          mError("stream:%s, failed to drop task since %s", pStream->name, terrstr());
          sdbRelease(pMnode->pSdb, pStream);
          sdbCancelFetch(pSdb, pIter);
          return -1;
        }
#endif
        if (mndPersistDropStreamLog(pMnode, pTrans, pStream) < 0) {
          sdbRelease(pSdb, pStream);
          sdbCancelFetch(pSdb, pIter);
          return -1;
        }
      }
    }

    sdbRelease(pSdb, pStream);
  }

  return 0;
}

int32_t mndGetNumOfStreams(SMnode *pMnode, char *dbName, int32_t *pNumOfStreams) {
  SSdb *  pSdb = pMnode->pSdb;
  SDbObj *pDb = mndAcquireDb(pMnode, dbName);
  if (pDb == NULL) {
    terrno = TSDB_CODE_MND_DB_NOT_SELECTED;
    return -1;
  }

  int32_t numOfStreams = 0;
  void *  pIter = NULL;
  while (1) {
    SStreamObj *pStream = NULL;
    pIter = sdbFetch(pSdb, SDB_STREAM, pIter, (void **)&pStream);
    if (pIter == NULL) break;

    if (pStream->sourceDbUid == pDb->uid) {
      numOfStreams++;
    }

    sdbRelease(pSdb, pStream);
  }

  *pNumOfStreams = numOfStreams;
  mndReleaseDb(pMnode, pDb);
  return 0;
}

static int32_t mndRetrieveStream(SRpcMsg *pReq, SShowObj *pShow, SSDataBlock *pBlock, int32_t rows) {
  SMnode *    pMnode = pReq->info.node;
  SSdb *      pSdb = pMnode->pSdb;
  int32_t     numOfRows = 0;
  SStreamObj *pStream = NULL;

  while (numOfRows < rows) {
    pShow->pIter = sdbFetch(pSdb, SDB_STREAM, pShow->pIter, (void **)&pStream);
    if (pShow->pIter == NULL) break;

    SColumnInfoData *pColInfo;
    int32_t          cols = 0;

    char streamName[TSDB_TABLE_NAME_LEN + VARSTR_HEADER_SIZE] = {0};
    STR_WITH_MAXSIZE_TO_VARSTR(streamName, mndGetDbStr(pStream->name), sizeof(streamName));
    pColInfo = taosArrayGet(pBlock->pDataBlock, cols++);
    colDataSetVal(pColInfo, numOfRows, (const char *)streamName, false);

    pColInfo = taosArrayGet(pBlock->pDataBlock, cols++);
    colDataSetVal(pColInfo, numOfRows, (const char *)&pStream->createTime, false);

    char sql[TSDB_SHOW_SQL_LEN + VARSTR_HEADER_SIZE] = {0};
    STR_WITH_MAXSIZE_TO_VARSTR(sql, pStream->sql, sizeof(sql));
    pColInfo = taosArrayGet(pBlock->pDataBlock, cols++);
    colDataSetVal(pColInfo, numOfRows, (const char *)sql, false);

    char status[20 + VARSTR_HEADER_SIZE] = {0};
    char status2[20] = {0};
    mndShowStreamStatus(status2, pStream);
    STR_WITH_MAXSIZE_TO_VARSTR(status, status2, sizeof(status));
    pColInfo = taosArrayGet(pBlock->pDataBlock, cols++);
    colDataSetVal(pColInfo, numOfRows, (const char *)&status, false);

    char sourceDB[TSDB_DB_NAME_LEN + VARSTR_HEADER_SIZE] = {0};
    STR_WITH_MAXSIZE_TO_VARSTR(sourceDB, mndGetDbStr(pStream->sourceDb), sizeof(sourceDB));
    pColInfo = taosArrayGet(pBlock->pDataBlock, cols++);
    colDataSetVal(pColInfo, numOfRows, (const char *)&sourceDB, false);

    char targetDB[TSDB_DB_NAME_LEN + VARSTR_HEADER_SIZE] = {0};
    STR_WITH_MAXSIZE_TO_VARSTR(targetDB, mndGetDbStr(pStream->targetDb), sizeof(targetDB));
    pColInfo = taosArrayGet(pBlock->pDataBlock, cols++);
    colDataSetVal(pColInfo, numOfRows, (const char *)&targetDB, false);

    if (pStream->targetSTbName[0] == 0) {
      pColInfo = taosArrayGet(pBlock->pDataBlock, cols++);
      colDataSetVal(pColInfo, numOfRows, NULL, true);
    } else {
      char targetSTB[TSDB_TABLE_NAME_LEN + VARSTR_HEADER_SIZE] = {0};
      STR_WITH_MAXSIZE_TO_VARSTR(targetSTB, mndGetStbStr(pStream->targetSTbName), sizeof(targetSTB));
      pColInfo = taosArrayGet(pBlock->pDataBlock, cols++);
      colDataSetVal(pColInfo, numOfRows, (const char *)&targetSTB, false);
    }

    pColInfo = taosArrayGet(pBlock->pDataBlock, cols++);
    colDataSetVal(pColInfo, numOfRows, (const char *)&pStream->conf.watermark, false);

    char trigger[20 + VARSTR_HEADER_SIZE] = {0};
    char trigger2[20] = {0};
    mndShowStreamTrigger(trigger2, pStream);
    STR_WITH_MAXSIZE_TO_VARSTR(trigger, trigger2, sizeof(trigger));
    pColInfo = taosArrayGet(pBlock->pDataBlock, cols++);
    colDataSetVal(pColInfo, numOfRows, (const char *)&trigger, false);

    char sinkQuota[20 + VARSTR_HEADER_SIZE] = {0};
    sinkQuota[0] = '0';
    char dstStr[20] = {0};
    STR_TO_VARSTR(dstStr, sinkQuota)
    pColInfo = taosArrayGet(pBlock->pDataBlock, cols++);
    colDataSetVal(pColInfo, numOfRows, (const char *)dstStr, false);

    char scanHistoryIdle[20 + VARSTR_HEADER_SIZE] = {0};
    strcpy(scanHistoryIdle, "100a");

    memset(dstStr, 0, tListLen(dstStr));
    STR_TO_VARSTR(dstStr, scanHistoryIdle)
    pColInfo = taosArrayGet(pBlock->pDataBlock, cols++);
    colDataSetVal(pColInfo, numOfRows, (const char *)dstStr, false);

    numOfRows++;
    sdbRelease(pSdb, pStream);
  }

  pShow->numOfRows += numOfRows;
  return numOfRows;
}

static void mndCancelGetNextStream(SMnode *pMnode, void *pIter) {
  SSdb *pSdb = pMnode->pSdb;
  sdbCancelFetch(pSdb, pIter);
}

static int32_t mndRetrieveStreamTask(SRpcMsg *pReq, SShowObj *pShow, SSDataBlock *pBlock, int32_t rowsCapacity) {
  SMnode *    pMnode = pReq->info.node;
  SSdb *      pSdb = pMnode->pSdb;
  int32_t     numOfRows = 0;
  SStreamObj *pStream = NULL;

  while (numOfRows < rowsCapacity) {
    pShow->pIter = sdbFetch(pSdb, SDB_STREAM, pShow->pIter, (void **)&pStream);
    if (pShow->pIter == NULL) {
      break;
    }

    // lock
    taosRLockLatch(&pStream->lock);

    // count task num
    int32_t sz = taosArrayGetSize(pStream->tasks);

    int32_t count = 0;
    for (int32_t i = 0; i < sz; i++) {
      SArray *pLevel = taosArrayGetP(pStream->tasks, i);
      count += taosArrayGetSize(pLevel);
    }

    if (numOfRows + count > rowsCapacity) {
      blockDataEnsureCapacity(pBlock, numOfRows + count);
    }

    // add row for each task
    for (int32_t i = 0; i < sz; i++) {
      SArray *pLevel = taosArrayGetP(pStream->tasks, i);
      int32_t levelCnt = taosArrayGetSize(pLevel);

      for (int32_t j = 0; j < levelCnt; j++) {
        SStreamTask *pTask = taosArrayGetP(pLevel, j);

        SColumnInfoData *pColInfo;
        int32_t          cols = 0;

        // stream name
        char streamName[TSDB_TABLE_NAME_LEN + VARSTR_HEADER_SIZE] = {0};
        STR_WITH_MAXSIZE_TO_VARSTR(streamName, mndGetDbStr(pStream->name), sizeof(streamName));

        pColInfo = taosArrayGet(pBlock->pDataBlock, cols++);
        colDataSetVal(pColInfo, numOfRows, (const char *)streamName, false);

        // task id
        pColInfo = taosArrayGet(pBlock->pDataBlock, cols++);

        char    idstr[128] = {0};
        int32_t len = tintToHex(pTask->id.taskId, &idstr[4]);
        idstr[2] = '0';
        idstr[3] = 'x';
        varDataSetLen(idstr, len + 2);
        colDataSetVal(pColInfo, numOfRows, idstr, false);

        // node type
        char nodeType[20 + VARSTR_HEADER_SIZE] = {0};
        varDataSetLen(nodeType, 5);
        pColInfo = taosArrayGet(pBlock->pDataBlock, cols++);
        if (pTask->info.nodeId > 0) {
          memcpy(varDataVal(nodeType), "vnode", 5);
        } else {
          memcpy(varDataVal(nodeType), "snode", 5);
        }
        colDataSetVal(pColInfo, numOfRows, nodeType, false);

        // node id
        pColInfo = taosArrayGet(pBlock->pDataBlock, cols++);
        int64_t nodeId = TMAX(pTask->info.nodeId, 0);
        colDataSetVal(pColInfo, numOfRows, (const char *)&nodeId, false);

        // level
        char level[20 + VARSTR_HEADER_SIZE] = {0};
        if (pTask->info.taskLevel == TASK_LEVEL__SOURCE) {
          memcpy(varDataVal(level), "source", 6);
          varDataSetLen(level, 6);
        } else if (pTask->info.taskLevel == TASK_LEVEL__AGG) {
          memcpy(varDataVal(level), "agg", 3);
          varDataSetLen(level, 3);
        } else if (pTask->info.taskLevel == TASK_LEVEL__SINK) {
          memcpy(varDataVal(level), "sink", 4);
          varDataSetLen(level, 4);
        }

        pColInfo = taosArrayGet(pBlock->pDataBlock, cols++);
        colDataSetVal(pColInfo, numOfRows, (const char *)level, false);

        // status
        char status[20 + VARSTR_HEADER_SIZE] = {0};

        STaskId           id = {.streamId = pTask->id.streamId, .taskId = pTask->id.taskId};
        STaskStatusEntry *pe = taosHashGet(execInfo.pTaskMap, &id, sizeof(id));
        if (pe == NULL) {
          continue;
        }

        const char *pStatus = streamTaskGetStatusStr(pe->status);
        STR_TO_VARSTR(status, pStatus);

        // status
        pColInfo = taosArrayGet(pBlock->pDataBlock, cols++);
        colDataSetVal(pColInfo, numOfRows, (const char *)status, false);

        // stage
        pColInfo = taosArrayGet(pBlock->pDataBlock, cols++);
        colDataSetVal(pColInfo, numOfRows, (const char *)&pe->stage, false);

        // input queue
        char        vbuf[30] = {0};
        char        buf[25] = {0};
        const char *queueInfoStr = "%4.2fMiB (%5.2f%)";
        sprintf(buf, queueInfoStr, pe->inputQUsed, pe->inputRate);
        STR_TO_VARSTR(vbuf, buf);

        pColInfo = taosArrayGet(pBlock->pDataBlock, cols++);
        colDataSetVal(pColInfo, numOfRows, (const char *)vbuf, false);

        // output queue
        //        sprintf(buf, queueInfoStr, pe->outputQUsed, pe->outputRate);
        //        STR_TO_VARSTR(vbuf, buf);

        //        pColInfo = taosArrayGet(pBlock->pDataBlock, cols++);
        //        colDataSetVal(pColInfo, numOfRows, (const char*)vbuf, false);

        if (pTask->info.taskLevel == TASK_LEVEL__SINK) {
          const char *sinkStr = "%.2fMiB";
          sprintf(buf, sinkStr, pe->sinkDataSize);
        } else if (pTask->info.taskLevel == TASK_LEVEL__SOURCE) {
          // offset info
          const char *offsetStr = "%" PRId64 " [%" PRId64 ", %" PRId64 "]";
          sprintf(buf, offsetStr, pe->processedVer, pe->verStart, pe->verEnd);
        }

        STR_TO_VARSTR(vbuf, buf);

        pColInfo = taosArrayGet(pBlock->pDataBlock, cols++);
        colDataSetVal(pColInfo, numOfRows, (const char *)vbuf, false);

        numOfRows++;
      }
    }

    // unlock
    taosRUnLockLatch(&pStream->lock);

    sdbRelease(pSdb, pStream);
  }

  pShow->numOfRows += numOfRows;
  return numOfRows;
}

static void mndCancelGetNextStreamTask(SMnode *pMnode, void *pIter) {
  SSdb *pSdb = pMnode->pSdb;
  sdbCancelFetch(pSdb, pIter);
}

static int32_t mndPauseStreamTask(SMnode *pMnode, STrans *pTrans, SStreamTask *pTask) {
  SVPauseStreamTaskReq *pReq = taosMemoryCalloc(1, sizeof(SVPauseStreamTaskReq));
  if (pReq == NULL) {
    mError("failed to malloc in pause stream, size:%" PRIzu ", code:%s", sizeof(SVPauseStreamTaskReq),
           tstrerror(TSDB_CODE_OUT_OF_MEMORY));
    terrno = TSDB_CODE_OUT_OF_MEMORY;
    return -1;
  }

  pReq->head.vgId = htonl(pTask->info.nodeId);
  pReq->taskId = pTask->id.taskId;
  pReq->streamId = pTask->id.streamId;

  SVgObj *pVgObj = mndAcquireVgroup(pMnode, pTask->info.nodeId);
  SEpSet  epset = mndGetVgroupEpset(pMnode, pVgObj);
  mndReleaseVgroup(pMnode, pVgObj);

  STransAction action = {0};
  initTransAction(&action, pReq, sizeof(SVPauseStreamTaskReq), TDMT_STREAM_TASK_PAUSE, &epset, 0);
  if (mndTransAppendRedoAction(pTrans, &action) != 0) {
    taosMemoryFree(pReq);
    return -1;
  }
  return 0;
}

int32_t mndPauseAllStreamTasks(SMnode *pMnode, STrans *pTrans, SStreamObj *pStream) {
  SArray *tasks = pStream->tasks;

  int32_t size = taosArrayGetSize(tasks);
  for (int32_t i = 0; i < size; i++) {
    SArray *pTasks = taosArrayGetP(tasks, i);
    int32_t sz = taosArrayGetSize(pTasks);
    for (int32_t j = 0; j < sz; j++) {
      SStreamTask *pTask = taosArrayGetP(pTasks, j);
      if (mndPauseStreamTask(pMnode, pTrans, pTask) < 0) {
        return -1;
      }

      if (atomic_load_8(&pTask->status.taskStatus) != TASK_STATUS__PAUSE) {
        atomic_store_8(&pTask->status.keepTaskStatus, pTask->status.taskStatus);
        atomic_store_8(&pTask->status.taskStatus, TASK_STATUS__PAUSE);
      }
    }
  }
  return 0;
}

static int32_t mndPersistStreamLog(STrans *pTrans, const SStreamObj *pStream, int8_t status) {
  SStreamObj streamObj = {0};
  memcpy(streamObj.name, pStream->name, TSDB_STREAM_FNAME_LEN);
  streamObj.status = status;

  SSdbRaw *pCommitRaw = mndStreamActionEncode(&streamObj);
  if (pCommitRaw == NULL) return -1;
  if (mndTransAppendCommitlog(pTrans, pCommitRaw) != 0) {
    mError("stream trans:%d, failed to append commit log since %s", pTrans->id, terrstr());
    return -1;
  }
  (void)sdbSetRawStatus(pCommitRaw, SDB_STATUS_READY);
  return 0;
}

static int32_t mndProcessPauseStreamReq(SRpcMsg *pReq) {
  SMnode *    pMnode = pReq->info.node;
  SStreamObj *pStream = NULL;

  SMPauseStreamReq pauseReq = {0};
  if (tDeserializeSMPauseStreamReq(pReq->pCont, pReq->contLen, &pauseReq) < 0) {
    terrno = TSDB_CODE_INVALID_MSG;
    return -1;
  }

  pStream = mndAcquireStream(pMnode, pauseReq.name);

  if (pStream == NULL) {
    if (pauseReq.igNotExists) {
      mInfo("stream:%s, not exist, if exist is set", pauseReq.name);
      return 0;
    } else {
      terrno = TSDB_CODE_MND_STREAM_NOT_EXIST;
      return -1;
    }
  }

  if (pStream->status == STREAM_STATUS__PAUSE) {
    sdbRelease(pMnode->pSdb, pStream);
    return 0;
  }

  if (mndCheckDbPrivilegeByName(pMnode, pReq->info.conn.user, MND_OPER_WRITE_DB, pStream->targetDb) != 0) {
    sdbRelease(pMnode->pSdb, pStream);
    return -1;
  }

  // check if it is conflict with other trans in both sourceDb and targetDb.
  bool conflict = mndStreamTransConflictOtherTrans(pMnode, pStream->sourceDb, pStream->targetDb);
  if (conflict) {
    sdbRelease(pMnode->pSdb, pStream);
    return -1;
  }

  bool updated = taskNodeIsUpdated(pMnode);
  if (updated) {
    mError("tasks are not ready for pause, node update detected");
    return -1;
  }

  STrans *pTrans = mndTransCreate(pMnode, TRN_POLICY_RETRY, TRN_CONFLICT_DB_INSIDE, pReq, "pause-stream");
  if (pTrans == NULL) {
    mError("stream:%s failed to pause stream since %s", pauseReq.name, terrstr());
    sdbRelease(pMnode->pSdb, pStream);
    return -1;
  }

  mInfo("trans:%d, used to pause stream:%s", pTrans->id, pauseReq.name);

  mndTransSetDbName(pTrans, pStream->sourceDb, pStream->targetDb);
  if (mndTransCheckConflict(pMnode, pTrans) != 0) {
    sdbRelease(pMnode->pSdb, pStream);
    mndTransDrop(pTrans);
    return -1;
  }

  int32_t code = mndStreamRegisterTrans(pTrans, MND_STREAM_PAUSE_NAME, pStream->sourceDb, pStream->targetDb);

  // if nodeUpdate happened, not send pause trans
  if (mndPauseAllStreamTasks(pMnode, pTrans, pStream) < 0) {
    mError("stream:%s, failed to pause task since %s", pauseReq.name, terrstr());
    sdbRelease(pMnode->pSdb, pStream);
    mndTransDrop(pTrans);
    return -1;
  }

  // pause stream
  if (mndPersistStreamLog(pTrans, pStream, STREAM_STATUS__PAUSE) < 0) {
    sdbRelease(pMnode->pSdb, pStream);
    mndTransDrop(pTrans);
    return -1;
  }

  if (mndTransPrepare(pMnode, pTrans) != 0) {
    mError("trans:%d, failed to prepare pause stream trans since %s", pTrans->id, terrstr());
    sdbRelease(pMnode->pSdb, pStream);
    mndTransDrop(pTrans);
    return -1;
  }

  sdbRelease(pMnode->pSdb, pStream);
  mndTransDrop(pTrans);

  return TSDB_CODE_ACTION_IN_PROGRESS;
}

static int32_t mndResumeStreamTask(STrans *pTrans, SMnode *pMnode, SStreamTask *pTask, int8_t igUntreated) {
  SVResumeStreamTaskReq *pReq = taosMemoryCalloc(1, sizeof(SVResumeStreamTaskReq));
  if (pReq == NULL) {
    terrno = TSDB_CODE_OUT_OF_MEMORY;
    return -1;
  }
  pReq->head.vgId = htonl(pTask->info.nodeId);
  pReq->taskId = pTask->id.taskId;
  pReq->streamId = pTask->id.streamId;
  pReq->igUntreated = igUntreated;

  SVgObj *pVgObj = mndAcquireVgroup(pMnode, pTask->info.nodeId);
  SEpSet  epset = mndGetVgroupEpset(pMnode, pVgObj);
  mndReleaseVgroup(pMnode, pVgObj);

  STransAction action = {0};
  initTransAction(&action, pReq, sizeof(SVResumeStreamTaskReq), TDMT_STREAM_TASK_RESUME, &epset, 0);
  if (mndTransAppendRedoAction(pTrans, &action) != 0) {
    taosMemoryFree(pReq);
    return -1;
  }
  return 0;
}

int32_t mndResumeAllStreamTasks(STrans *pTrans, SMnode *pMnode, SStreamObj *pStream, int8_t igUntreated) {
  int32_t size = taosArrayGetSize(pStream->tasks);
  for (int32_t i = 0; i < size; i++) {
    SArray *pTasks = taosArrayGetP(pStream->tasks, i);
    int32_t sz = taosArrayGetSize(pTasks);
    for (int32_t j = 0; j < sz; j++) {
      SStreamTask *pTask = taosArrayGetP(pTasks, j);
      if (mndResumeStreamTask(pTrans, pMnode, pTask, igUntreated) < 0) {
        return -1;
      }

      if (atomic_load_8(&pTask->status.taskStatus) == TASK_STATUS__PAUSE) {
        atomic_store_8(&pTask->status.taskStatus, pTask->status.keepTaskStatus);
      }
    }
  }
  return 0;
}

static int32_t mndProcessResumeStreamReq(SRpcMsg *pReq) {
  SMnode *    pMnode = pReq->info.node;
  SStreamObj *pStream = NULL;

  SMResumeStreamReq pauseReq = {0};
  if (tDeserializeSMResumeStreamReq(pReq->pCont, pReq->contLen, &pauseReq) < 0) {
    terrno = TSDB_CODE_INVALID_MSG;
    return -1;
  }

  pStream = mndAcquireStream(pMnode, pauseReq.name);

  if (pStream == NULL) {
    if (pauseReq.igNotExists) {
      mInfo("stream:%s, not exist, if exist is set", pauseReq.name);
      sdbRelease(pMnode->pSdb, pStream);
      return 0;
    } else {
      terrno = TSDB_CODE_MND_STREAM_NOT_EXIST;
      return -1;
    }
  }

  if (pStream->status != STREAM_STATUS__PAUSE) {
    sdbRelease(pMnode->pSdb, pStream);
    return 0;
  }

  if (mndCheckDbPrivilegeByName(pMnode, pReq->info.conn.user, MND_OPER_WRITE_DB, pStream->targetDb) != 0) {
    sdbRelease(pMnode->pSdb, pStream);
    return -1;
  }

  // check if it is conflict with other trans in both sourceDb and targetDb.
  bool conflict = mndStreamTransConflictOtherTrans(pMnode, pStream->sourceDb, pStream->targetDb);
  if (conflict) {
    sdbRelease(pMnode->pSdb, pStream);
    return -1;
  }

  STrans *pTrans = mndTransCreate(pMnode, TRN_POLICY_RETRY, TRN_CONFLICT_DB_INSIDE, pReq, MND_STREAM_RESUME_NAME);
  if (pTrans == NULL) {
    mError("stream:%s, failed to resume stream since %s", pauseReq.name, terrstr());
    sdbRelease(pMnode->pSdb, pStream);
    return -1;
  }

  mInfo("trans:%d used to resume stream:%s", pTrans->id, pauseReq.name);

  mndTransSetDbName(pTrans, pStream->sourceDb, pStream->targetDb);
  if (mndTransCheckConflict(pMnode, pTrans) != 0) {
    sdbRelease(pMnode->pSdb, pStream);
    mndTransDrop(pTrans);
    return -1;
  }

  int32_t code = mndStreamRegisterTrans(pTrans, MND_STREAM_RESUME_NAME, pStream->sourceDb, pStream->targetDb);

  // resume all tasks
  if (mndResumeAllStreamTasks(pTrans, pMnode, pStream, pauseReq.igUntreated) < 0) {
    mError("stream:%s, failed to drop task since %s", pauseReq.name, terrstr());
    sdbRelease(pMnode->pSdb, pStream);
    mndTransDrop(pTrans);
    return -1;
  }

  // resume stream
  if (mndPersistStreamLog(pTrans, pStream, STREAM_STATUS__NORMAL) < 0) {
    sdbRelease(pMnode->pSdb, pStream);
    mndTransDrop(pTrans);
    return -1;
  }

  if (mndTransPrepare(pMnode, pTrans) != 0) {
    mError("trans:%d, failed to prepare pause stream trans since %s", pTrans->id, terrstr());
    sdbRelease(pMnode->pSdb, pStream);
    mndTransDrop(pTrans);
    return -1;
  }

  sdbRelease(pMnode->pSdb, pStream);
  mndTransDrop(pTrans);

  return TSDB_CODE_ACTION_IN_PROGRESS;
}

static void initNodeUpdateMsg(SStreamTaskNodeUpdateMsg *pMsg, const SVgroupChangeInfo *pInfo, SStreamTaskId *pId,
                              int32_t transId) {
  pMsg->streamId = pId->streamId;
  pMsg->taskId = pId->taskId;
  pMsg->transId = transId;
  pMsg->pNodeList = taosArrayInit(taosArrayGetSize(pInfo->pUpdateNodeList), sizeof(SNodeUpdateInfo));
  taosArrayAddAll(pMsg->pNodeList, pInfo->pUpdateNodeList);
}

static int32_t doBuildStreamTaskUpdateMsg(void **pBuf, int32_t *pLen, SVgroupChangeInfo *pInfo, int32_t nodeId,
                                          SStreamTaskId *pId, int32_t transId) {
  SStreamTaskNodeUpdateMsg req = {0};
  initNodeUpdateMsg(&req, pInfo, pId, transId);

  int32_t code = 0;
  int32_t blen;

  tEncodeSize(tEncodeStreamTaskUpdateMsg, &req, blen, code);
  if (code < 0) {
    terrno = TSDB_CODE_OUT_OF_MEMORY;
    taosArrayDestroy(req.pNodeList);
    return -1;
  }

  int32_t tlen = sizeof(SMsgHead) + blen;

  void *buf = taosMemoryMalloc(tlen);
  if (buf == NULL) {
    terrno = TSDB_CODE_OUT_OF_MEMORY;
    taosArrayDestroy(req.pNodeList);
    return -1;
  }

  void *   abuf = POINTER_SHIFT(buf, sizeof(SMsgHead));
  SEncoder encoder;
  tEncoderInit(&encoder, abuf, tlen);
  tEncodeStreamTaskUpdateMsg(&encoder, &req);

  SMsgHead *pMsgHead = (SMsgHead *)buf;
  pMsgHead->contLen = htonl(tlen);
  pMsgHead->vgId = htonl(nodeId);

  tEncoderClear(&encoder);

  *pBuf = buf;
  *pLen = tlen;

  taosArrayDestroy(req.pNodeList);
  return TSDB_CODE_SUCCESS;
}

int32_t mndPersistTransLog(SStreamObj *pStream, STrans *pTrans) {
  SSdbRaw *pCommitRaw = mndStreamActionEncode(pStream);
  if (pCommitRaw == NULL) {
    mError("failed to encode stream since %s", terrstr());
    mndTransDrop(pTrans);
    return -1;
  }

  if (mndTransAppendCommitlog(pTrans, pCommitRaw) != 0) {
    mError("stream trans:%d, failed to append commit log since %s", pTrans->id, terrstr());
    sdbFreeRaw(pCommitRaw);
    mndTransDrop(pTrans);
    return -1;
  }

  if (sdbSetRawStatus(pCommitRaw, SDB_STATUS_READY) != 0) {
    mError("stream trans:%d failed to set raw status since %s", pTrans->id, terrstr());
    sdbFreeRaw(pCommitRaw);
    mndTransDrop(pTrans);
    return -1;
  }

  return 0;
}

void initTransAction(STransAction *pAction, void *pCont, int32_t contLen, int32_t msgType, const SEpSet *pEpset,
                     int32_t retryCode) {
  pAction->epSet = *pEpset;
  pAction->contLen = contLen;
  pAction->pCont = pCont;
  pAction->msgType = msgType;
  pAction->retryCode = retryCode;
}

// todo extract method: traverse stream tasks
// build trans to update the epset
static int32_t createStreamUpdateTrans(SStreamObj *pStream, SVgroupChangeInfo *pInfo, STrans *pTrans) {
  mDebug("start to build stream:0x%" PRIx64 " tasks epset update", pStream->uid);

  taosWLockLatch(&pStream->lock);
  int32_t numOfLevels = taosArrayGetSize(pStream->tasks);

  for (int32_t j = 0; j < numOfLevels; ++j) {
    SArray *pLevel = taosArrayGetP(pStream->tasks, j);

    int32_t numOfTasks = taosArrayGetSize(pLevel);
    for (int32_t k = 0; k < numOfTasks; ++k) {
      SStreamTask *pTask = taosArrayGetP(pLevel, k);

      void *  pBuf = NULL;
      int32_t len = 0;
      streamTaskUpdateEpsetInfo(pTask, pInfo->pUpdateNodeList);
      doBuildStreamTaskUpdateMsg(&pBuf, &len, pInfo, pTask->info.nodeId, &pTask->id, pTrans->id);

      STransAction action = {0};
      initTransAction(&action, pBuf, len, TDMT_VND_STREAM_TASK_UPDATE, &pTask->info.epSet, 0);
      if (mndTransAppendRedoAction(pTrans, &action) != 0) {
        taosMemoryFree(pBuf);
        taosWUnLockLatch(&pStream->lock);
        return -1;
      }
    }
  }

  taosWUnLockLatch(&pStream->lock);
  return 0;
}

static bool isNodeEpsetChanged(const SEpSet *pPrevEpset, const SEpSet *pCurrent) {
  const SEp *pEp = GET_ACTIVE_EP(pPrevEpset);
  const SEp *p = GET_ACTIVE_EP(pCurrent);

  if (pEp->port == p->port && strncmp(pEp->fqdn, p->fqdn, TSDB_FQDN_LEN) == 0) {
    return false;
  }
  return true;
}

// 1. increase the replica does not affect the stream process.
// 2. decreasing the replica may affect the stream task execution in the way that there is one or more running stream
// tasks on the will be removed replica.
// 3. vgroup redistribution is an combination operation of first increase replica and then decrease replica. So we
// will handle it as mentioned in 1 & 2 items.
static SVgroupChangeInfo mndFindChangedNodeInfo(SMnode *pMnode, const SArray *pPrevNodeList, const SArray *pNodeList) {
  SVgroupChangeInfo info = {
      .pUpdateNodeList = taosArrayInit(4, sizeof(SNodeUpdateInfo)),
      .pDBMap = taosHashInit(32, taosGetDefaultHashFunction(TSDB_DATA_TYPE_VARCHAR), true, HASH_NO_LOCK),
  };

  int32_t numOfNodes = taosArrayGetSize(pPrevNodeList);
  for (int32_t i = 0; i < numOfNodes; ++i) {
    SNodeEntry *pPrevEntry = taosArrayGet(pPrevNodeList, i);

    int32_t num = taosArrayGetSize(pNodeList);
    for (int32_t j = 0; j < num; ++j) {
      SNodeEntry *pCurrent = taosArrayGet(pNodeList, j);

      if (pCurrent->nodeId == pPrevEntry->nodeId) {
        if (pPrevEntry->stageUpdated || isNodeEpsetChanged(&pPrevEntry->epset, &pCurrent->epset)) {
          const SEp *pPrevEp = GET_ACTIVE_EP(&pPrevEntry->epset);

          char buf[256] = {0};
          EPSET_TO_STR(&pCurrent->epset, buf);
          mDebug("nodeId:%d restart/epset changed detected, old:%s:%d -> new:%s, stageUpdate:%d", pCurrent->nodeId,
                 pPrevEp->fqdn, pPrevEp->port, buf, pPrevEntry->stageUpdated);

          SNodeUpdateInfo updateInfo = {.nodeId = pPrevEntry->nodeId};
          epsetAssign(&updateInfo.prevEp, &pPrevEntry->epset);
          epsetAssign(&updateInfo.newEp, &pCurrent->epset);
          taosArrayPush(info.pUpdateNodeList, &updateInfo);
<<<<<<< HEAD
        }
        if (pCurrent->nodeId != SNODE_HANDLE) {
=======


        }
        if(pCurrent->nodeId != SNODE_HANDLE){
>>>>>>> 421a154d
          SVgObj *pVgroup = mndAcquireVgroup(pMnode, pCurrent->nodeId);
          taosHashPut(info.pDBMap, pVgroup->dbName, strlen(pVgroup->dbName), NULL, 0);
          mndReleaseVgroup(pMnode, pVgroup);
        }

        break;
      }
    }
  }

  return info;
}

static SArray *mndTakeVgroupSnapshot(SMnode *pMnode, bool *allReady) {
  SSdb *  pSdb = pMnode->pSdb;
  void *  pIter = NULL;
  SVgObj *pVgroup = NULL;

  *allReady = true;
  SArray *pVgroupListSnapshot = taosArrayInit(4, sizeof(SNodeEntry));

  while (1) {
    pIter = sdbFetch(pSdb, SDB_VGROUP, pIter, (void **)&pVgroup);
    if (pIter == NULL) {
      break;
    }

    SNodeEntry entry = {.nodeId = pVgroup->vgId, .hbTimestamp = pVgroup->updateTime};
    entry.epset = mndGetVgroupEpset(pMnode, pVgroup);

    // if not all ready till now, no need to check the remaining vgroups.
    if (*allReady) {
      for (int32_t i = 0; i < pVgroup->replica; ++i) {
        if (!pVgroup->vnodeGid[i].syncRestore) {
          mInfo("vgId:%d not restored, not ready for checkpoint or other operations", pVgroup->vgId);
          *allReady = false;
          break;
        }

        ESyncState state = pVgroup->vnodeGid[i].syncState;
        if (state == TAOS_SYNC_STATE_OFFLINE || state == TAOS_SYNC_STATE_ERROR) {
          mInfo("vgId:%d offline/err, not ready for checkpoint or other operations", pVgroup->vgId);
          *allReady = false;
          break;
        }
      }
    }

    char buf[256] = {0};
    EPSET_TO_STR(&entry.epset, buf);
    mDebug("take node snapshot, nodeId:%d %s", entry.nodeId, buf);
    taosArrayPush(pVgroupListSnapshot, &entry);
    sdbRelease(pSdb, pVgroup);
  }

  SSnodeObj *pObj = NULL;
  while (1) {
    pIter = sdbFetch(pSdb, SDB_SNODE, pIter, (void **)&pObj);
    if (pIter == NULL) {
      break;
    }

    SNodeEntry entry = {0};
    addEpIntoEpSet(&entry.epset, pObj->pDnode->fqdn, pObj->pDnode->port);
    entry.nodeId = SNODE_HANDLE;

    char buf[256] = {0};
    EPSET_TO_STR(&entry.epset, buf);
    mDebug("take snode snapshot, nodeId:%d %s", entry.nodeId, buf);
    taosArrayPush(pVgroupListSnapshot, &entry);
    sdbRelease(pSdb, pObj);
  }

  return pVgroupListSnapshot;
}

static int32_t mndProcessVgroupChange(SMnode *pMnode, SVgroupChangeInfo *pChangeInfo) {
  SSdb *pSdb = pMnode->pSdb;

  // check all streams that involved this vnode should update the epset info
  SStreamObj *pStream = NULL;
  void *      pIter = NULL;
  STrans *    pTrans = NULL;

  while (1) {
    pIter = sdbFetch(pSdb, SDB_STREAM, pIter, (void **)&pStream);
    if (pIter == NULL) {
      break;
    }

    // here create only one trans
    if (pTrans == NULL) {
      pTrans = doCreateTrans(pMnode, pStream, NULL, MND_STREAM_TASK_UPDATE_NAME, "update task epsets");
      if (pTrans == NULL) {
        sdbRelease(pSdb, pStream);
        sdbCancelFetch(pSdb, pIter);
        return terrno;
      }
    }

    void *p = taosHashGet(pChangeInfo->pDBMap, pStream->targetDb, strlen(pStream->targetDb));
    void *p1 = taosHashGet(pChangeInfo->pDBMap, pStream->sourceDb, strlen(pStream->sourceDb));
    if (p == NULL && p1 == NULL) {
      mDebug("stream:0x%" PRIx64 " %s not involved nodeUpdate, ignore", pStream->uid, pStream->name);
      sdbRelease(pSdb, pStream);
      continue;
    }

    mDebug("stream:0x%" PRIx64 " %s involved node changed, create update trans, transId:%d", pStream->uid,
           pStream->name, pTrans->id);

    int32_t code = createStreamUpdateTrans(pStream, pChangeInfo, pTrans);

    // todo: not continue, drop all and retry again
    if (code != TSDB_CODE_SUCCESS) {
      mError("stream:0x%" PRIx64 " build nodeUpdate trans failed, ignore and continue, code:%s", pStream->uid,
             tstrerror(code));
      sdbRelease(pSdb, pStream);
      continue;
    }

    code = mndPersistTransLog(pStream, pTrans);
    sdbRelease(pSdb, pStream);

    if (code != TSDB_CODE_SUCCESS) {
      sdbCancelFetch(pSdb, pIter);
      return -1;
    }
  }

  if (mndTransPrepare(pMnode, pTrans) != 0) {
    mError("trans:%d, failed to prepare update stream trans since %s", pTrans->id, terrstr());
    sdbRelease(pMnode->pSdb, pStream);
    mndTransDrop(pTrans);
    return -1;
  }

  sdbRelease(pMnode->pSdb, pStream);
  mndTransDrop(pTrans);
  return 0;
}

static SArray *extractNodeListFromStream(SMnode *pMnode) {
  SSdb *      pSdb = pMnode->pSdb;
  SStreamObj *pStream = NULL;
  void *      pIter = NULL;

  SHashObj *pHash = taosHashInit(64, taosGetDefaultHashFunction(TSDB_DATA_TYPE_INT), false, HASH_NO_LOCK);
  while (1) {
    pIter = sdbFetch(pSdb, SDB_STREAM, pIter, (void **)&pStream);
    if (pIter == NULL) {
      break;
    }

    taosWLockLatch(&pStream->lock);
    int32_t numOfLevels = taosArrayGetSize(pStream->tasks);

    for (int32_t j = 0; j < numOfLevels; ++j) {
      SArray *pLevel = taosArrayGetP(pStream->tasks, j);

      int32_t numOfTasks = taosArrayGetSize(pLevel);
      for (int32_t k = 0; k < numOfTasks; ++k) {
        SStreamTask *pTask = taosArrayGetP(pLevel, k);

        SNodeEntry entry = {.hbTimestamp = -1, .nodeId = pTask->info.nodeId};
        epsetAssign(&entry.epset, &pTask->info.epSet);
        taosHashPut(pHash, &entry.nodeId, sizeof(entry.nodeId), &entry, sizeof(entry));
      }
    }

    taosWUnLockLatch(&pStream->lock);
    sdbRelease(pSdb, pStream);
  }

  SArray *plist = taosArrayInit(taosHashGetSize(pHash), sizeof(SNodeEntry));

  // convert to list
  pIter = NULL;
  while ((pIter = taosHashIterate(pHash, pIter)) != NULL) {
    SNodeEntry *pEntry = (SNodeEntry *)pIter;
    taosArrayPush(plist, pEntry);

    char buf[256] = {0};
    EPSET_TO_STR(&pEntry->epset, buf);
    mDebug("extract nodeInfo from stream obj, nodeId:%d, %s", pEntry->nodeId, buf);
  }
  taosHashCleanup(pHash);

  return plist;
}

static void doExtractTasksFromStream(SMnode *pMnode) {
  SSdb *      pSdb = pMnode->pSdb;
  SStreamObj *pStream = NULL;
  void *      pIter = NULL;

  while (1) {
    pIter = sdbFetch(pSdb, SDB_STREAM, pIter, (void **)&pStream);
    if (pIter == NULL) {
      break;
    }

    saveStreamTasksInfo(pStream, &execInfo);
    sdbRelease(pSdb, pStream);
  }
}

static int32_t doRemoveTasks(SStreamExecInfo *pExecNode, STaskId *pRemovedId) {
  void *p = taosHashGet(pExecNode->pTaskMap, pRemovedId, sizeof(*pRemovedId));
  if (p == NULL) {
    return TSDB_CODE_SUCCESS;
  }
  taosHashRemove(pExecNode->pTaskMap, pRemovedId, sizeof(*pRemovedId));

  for (int32_t k = 0; k < taosArrayGetSize(pExecNode->pTaskList); ++k) {
    STaskId *pId = taosArrayGet(pExecNode->pTaskList, k);
    if (pId->taskId == pRemovedId->taskId && pId->streamId == pRemovedId->streamId) {
      taosArrayRemove(pExecNode->pTaskList, k);

      int32_t num = taosArrayGetSize(pExecNode->pTaskList);
      mInfo("s-task:0x%x removed from buffer, remain:%d", (int32_t)pRemovedId->taskId, num);
      break;
    }
  }

  return TSDB_CODE_SUCCESS;
}

static bool taskNodeExists(SArray *pList, int32_t nodeId) {
  size_t num = taosArrayGetSize(pList);

  for (int32_t i = 0; i < num; ++i) {
    SNodeEntry *pEntry = taosArrayGet(pList, i);
    if (pEntry->nodeId == nodeId) {
      return true;
    }
  }

  return false;
}

int32_t removeExpirednodeEntryAndTask(SArray *pNodeSnapshot) {
  SArray *pRemovedTasks = taosArrayInit(4, sizeof(STaskId));

  int32_t numOfTask = taosArrayGetSize(execInfo.pTaskList);
  for (int32_t i = 0; i < numOfTask; ++i) {
    STaskId *         pId = taosArrayGet(execInfo.pTaskList, i);
    STaskStatusEntry *pEntry = taosHashGet(execInfo.pTaskMap, pId, sizeof(*pId));

<<<<<<< HEAD
    if (pEntry->nodeId == SNODE_HANDLE) continue;
=======
    if(pEntry->nodeId == SNODE_HANDLE) continue;
>>>>>>> 421a154d

    bool existed = taskNodeExists(pNodeSnapshot, pEntry->nodeId);
    if (!existed) {
      taosArrayPush(pRemovedTasks, pId);
    }
  }

  for (int32_t i = 0; i < taosArrayGetSize(pRemovedTasks); ++i) {
    STaskId *pId = taosArrayGet(pRemovedTasks, i);
    doRemoveTasks(&execInfo, pId);
  }

  mDebug("remove invalid stream tasks:%d, remain:%d", (int32_t)taosArrayGetSize(pRemovedTasks),
         (int32_t)taosArrayGetSize(execInfo.pTaskList));

  int32_t size = taosArrayGetSize(pNodeSnapshot);
  SArray *pValidNodeEntryList = taosArrayInit(4, sizeof(SNodeEntry));
  for (int32_t i = 0; i < taosArrayGetSize(execInfo.pNodeList); ++i) {
    SNodeEntry *p = taosArrayGet(execInfo.pNodeList, i);

    for (int32_t j = 0; j < size; ++j) {
      SNodeEntry *pEntry = taosArrayGet(pNodeSnapshot, j);
      if (pEntry->nodeId == p->nodeId) {
        taosArrayPush(pValidNodeEntryList, p);
        break;
      }
    }
  }

  taosArrayDestroy(execInfo.pNodeList);
  execInfo.pNodeList = pValidNodeEntryList;

  mDebug("remain %d valid node entries", (int32_t)taosArrayGetSize(pValidNodeEntryList));
  taosArrayDestroy(pRemovedTasks);
  return 0;
}

// kill all trans in the dst DB
static void killAllCheckpointTrans(SMnode* pMnode, SVgroupChangeInfo* pChangeInfo) {
  void* pIter = NULL;
  while((pIter = taosHashIterate(pChangeInfo->pDBMap, pIter)) != NULL) {
    char* pDb = (char*) pIter;

    size_t len = 0;
    void* pKey = taosHashGetKey(pDb, &len);
    killActiveCheckpointTrans(pMnode, pKey, len);
  }
}

// this function runs by only one thread, so it is not multi-thread safe
static int32_t mndProcessNodeCheckReq(SRpcMsg *pMsg) {
  int32_t code = 0;

  int32_t old = atomic_val_compare_exchange_32(&mndNodeCheckSentinel, 0, 1);
  if (old != 0) {
    mDebug("still in checking node change");
    return 0;
  }

  mDebug("start to do node change checking");
  int64_t ts = taosGetTimestampSec();

  SMnode *pMnode = pMsg->info.node;

  taosThreadMutexLock(&execInfo.lock);
  int32_t numOfNodes = initStreamNodeList(pMnode);
  taosThreadMutexUnlock(&execInfo.lock);

  if (numOfNodes == 0) {
    mDebug("end to do stream task node change checking, no vgroup exists, do nothing");
    execInfo.ts = ts;
    atomic_store_32(&mndNodeCheckSentinel, 0);
    return 0;
  }

  bool    allVgroupsReady = true;
  SArray *pNodeSnapshot = mndTakeVgroupSnapshot(pMnode, &allVgroupsReady);
  if (!allVgroupsReady) {
    taosArrayDestroy(pNodeSnapshot);
    atomic_store_32(&mndNodeCheckSentinel, 0);
    mWarn("not all vnodes are ready, ignore the exec nodeUpdate check");
    return 0;
  }

  taosThreadMutexLock(&execInfo.lock);
  removeExpirednodeEntryAndTask(pNodeSnapshot);

  SVgroupChangeInfo changeInfo = mndFindChangedNodeInfo(pMnode, execInfo.pNodeList, pNodeSnapshot);
  if (taosArrayGetSize(changeInfo.pUpdateNodeList) > 0) {
    // kill current active checkpoint transaction, since the transaction is vnode wide.
    killAllCheckpointTrans(pMnode, &changeInfo);

    code = mndProcessVgroupChange(pMnode, &changeInfo);

    // keep the new vnode snapshot
    if (code == TSDB_CODE_SUCCESS || code == TSDB_CODE_ACTION_IN_PROGRESS) {
      mDebug("create trans successfully, update cached node list");
      taosArrayDestroy(execInfo.pNodeList);
      execInfo.pNodeList = pNodeSnapshot;
      execInfo.ts = ts;
    } else {
      mDebug("unexpect code during create nodeUpdate trans, code:%s", tstrerror(code));
      taosArrayDestroy(pNodeSnapshot);
    }
  } else {
    mDebug("no update found in nodeList");
    taosArrayDestroy(pNodeSnapshot);
  }

  taosThreadMutexUnlock(&execInfo.lock);
  taosArrayDestroy(changeInfo.pUpdateNodeList);
  taosHashCleanup(changeInfo.pDBMap);

  mDebug("end to do stream task node change checking");
  atomic_store_32(&mndNodeCheckSentinel, 0);
  return 0;
}

typedef struct SMStreamNodeCheckMsg {
  int8_t placeHolder;  // // to fix windows compile error, define place holder
} SMStreamNodeCheckMsg;

static int32_t mndProcessNodeCheck(SRpcMsg *pReq) {
  SMnode *pMnode = pReq->info.node;
  SSdb *  pSdb = pMnode->pSdb;
  if (sdbGetSize(pSdb, SDB_STREAM) <= 0) {
    return 0;
  }

  SMStreamNodeCheckMsg *pMsg = rpcMallocCont(sizeof(SMStreamNodeCheckMsg));

  SRpcMsg rpcMsg = {
      .msgType = TDMT_MND_STREAM_NODECHANGE_CHECK, .pCont = pMsg, .contLen = sizeof(SMStreamNodeCheckMsg)};
  tmsgPutToQueue(&pMnode->msgCb, WRITE_QUEUE, &rpcMsg);
  return 0;
}

void saveStreamTasksInfo(SStreamObj *pStream, SStreamExecInfo *pExecNode) {
  int32_t level = taosArrayGetSize(pStream->tasks);

  for (int32_t i = 0; i < level; i++) {
    SArray *pLevel = taosArrayGetP(pStream->tasks, i);

    int32_t numOfTasks = taosArrayGetSize(pLevel);
    for (int32_t j = 0; j < numOfTasks; j++) {
      SStreamTask *pTask = taosArrayGetP(pLevel, j);

      STaskId id = {.streamId = pTask->id.streamId, .taskId = pTask->id.taskId};
      void *  p = taosHashGet(pExecNode->pTaskMap, &id, sizeof(id));
      if (p == NULL) {
        STaskStatusEntry entry = {0};
        streamTaskStatusInit(&entry, pTask);

        taosHashPut(pExecNode->pTaskMap, &id, sizeof(id), &entry, sizeof(entry));
        taosArrayPush(pExecNode->pTaskList, &id);
        mInfo("s-task:0x%x add into task buffer, total:%d", (int32_t)entry.id.taskId,
              (int32_t)taosArrayGetSize(pExecNode->pTaskList));
      }
    }
  }
}

void removeStreamTasksInBuf(SStreamObj *pStream, SStreamExecInfo *pExecNode) {
  int32_t level = taosArrayGetSize(pStream->tasks);
  for (int32_t i = 0; i < level; i++) {
    SArray *pLevel = taosArrayGetP(pStream->tasks, i);

    int32_t numOfTasks = taosArrayGetSize(pLevel);
    for (int32_t j = 0; j < numOfTasks; j++) {
      SStreamTask *pTask = taosArrayGetP(pLevel, j);

      STaskId id = {.streamId = pTask->id.streamId, .taskId = pTask->id.taskId};
      void *  p = taosHashGet(pExecNode->pTaskMap, &id, sizeof(id));
      if (p != NULL) {
        taosHashRemove(pExecNode->pTaskMap, &id, sizeof(id));

        for (int32_t k = 0; k < taosArrayGetSize(pExecNode->pTaskList); ++k) {
          STaskId *pId = taosArrayGet(pExecNode->pTaskList, k);
          if (pId->taskId == id.taskId && pId->streamId == id.streamId) {
            taosArrayRemove(pExecNode->pTaskList, k);

            int32_t num = taosArrayGetSize(pExecNode->pTaskList);
            mInfo("s-task:0x%x removed from buffer, remain:%d", (int32_t)id.taskId, num);
            break;
          }
        }
      }
    }
  }

  ASSERT(taosHashGetSize(pExecNode->pTaskMap) == taosArrayGetSize(pExecNode->pTaskList));
}

STrans *doCreateTrans(SMnode *pMnode, SStreamObj *pStream, SRpcMsg *pReq, const char *name, const char* pMsg) {
  STrans *pTrans = mndTransCreate(pMnode, TRN_POLICY_RETRY, TRN_CONFLICT_DB_INSIDE, pReq, name);
  if (pTrans == NULL) {
    mError("failed to build trans:%s, reason: %s", name, tstrerror(TSDB_CODE_OUT_OF_MEMORY));
    terrno = TSDB_CODE_OUT_OF_MEMORY;
    return NULL;
  }

  mDebug("s-task:0x%"PRIx64" start to build trans %s", pStream->uid, pMsg);

  mndTransSetDbName(pTrans, pStream->sourceDb, pStream->targetDb);
  if (mndTransCheckConflict(pMnode, pTrans) != 0) {
    terrno = TSDB_CODE_MND_TRANS_CONFLICT;
    mError("failed to build trans:%s for stream:0x%" PRIx64 " code:%s", name, pStream->uid, tstrerror(terrno));
    mndTransDrop(pTrans);
    return NULL;
  }

  terrno = 0;
  return pTrans;
}

int32_t createStreamResetStatusTrans(SMnode *pMnode, SStreamObj *pStream) {
  STrans *pTrans = doCreateTrans(pMnode, pStream, NULL, MND_STREAM_TASK_RESET_NAME, " reset from failed checkpoint");
  if (pTrans == NULL) {
    return terrno;
  }

  taosWLockLatch(&pStream->lock);
  int32_t numOfLevels = taosArrayGetSize(pStream->tasks);

  for (int32_t j = 0; j < numOfLevels; ++j) {
    SArray *pLevel = taosArrayGetP(pStream->tasks, j);

    int32_t numOfTasks = taosArrayGetSize(pLevel);
    for (int32_t k = 0; k < numOfTasks; ++k) {
      SStreamTask *pTask = taosArrayGetP(pLevel, k);

      // todo extract method, with pause stream task
      SVResetStreamTaskReq *pReq = taosMemoryCalloc(1, sizeof(SVResetStreamTaskReq));
      if (pReq == NULL) {
        terrno = TSDB_CODE_OUT_OF_MEMORY;
        mError("failed to malloc in reset stream, size:%" PRIzu ", code:%s", sizeof(SVResetStreamTaskReq),
               tstrerror(TSDB_CODE_OUT_OF_MEMORY));
        taosWUnLockLatch(&pStream->lock);
        return terrno;
      }

      pReq->head.vgId = htonl(pTask->info.nodeId);
      pReq->taskId = pTask->id.taskId;
      pReq->streamId = pTask->id.streamId;

      SVgObj *pVgObj = mndAcquireVgroup(pMnode, pTask->info.nodeId);
      SEpSet  epset = mndGetVgroupEpset(pMnode, pVgObj);
      mndReleaseVgroup(pMnode, pVgObj);

      STransAction action = {0};
      initTransAction(&action, pReq, sizeof(SVResetStreamTaskReq), TDMT_VND_STREAM_TASK_RESET, &epset, 0);
      if (mndTransAppendRedoAction(pTrans, &action) != 0) {
        taosMemoryFree(pReq);
        taosWUnLockLatch(&pStream->lock);
        mndTransDrop(pTrans);
        return terrno;
      }
    }
  }

  taosWUnLockLatch(&pStream->lock);

  int32_t code = mndPersistTransLog(pStream, pTrans);
  if (code != TSDB_CODE_SUCCESS) {
    sdbRelease(pMnode->pSdb, pStream);
    return -1;
  }

  if (mndTransPrepare(pMnode, pTrans) != 0) {
    mError("trans:%d, failed to prepare update stream trans since %s", pTrans->id, terrstr());
    sdbRelease(pMnode->pSdb, pStream);
    mndTransDrop(pTrans);
    return -1;
  }

  sdbRelease(pMnode->pSdb, pStream);
  mndTransDrop(pTrans);

  return TSDB_CODE_ACTION_IN_PROGRESS;
}

int32_t killActiveCheckpointTrans(SMnode *pMnode, const char* pDBName, size_t len) {
  // data in the hash table will be removed automatically, no need to remove it here.
  SStreamTransInfo* pTransInfo = taosHashGet(execInfo.transMgmt.pDBTrans, pDBName, len);
  if (pTransInfo == NULL) {
    return TSDB_CODE_SUCCESS;
  }

  // not checkpoint trans, ignore
  if (strcmp(pTransInfo->name, MND_STREAM_CHECKPOINT_NAME) != 0) {
    mDebug("not checkpoint trans, not kill it, name:%s, transId:%d", pTransInfo->name, pTransInfo->transId);
    return TSDB_CODE_SUCCESS;
  }

  STrans* pTrans = mndAcquireTrans(pMnode, pTransInfo->transId);
  if (pTrans != NULL) {
    mInfo("kill checkpoint transId:%d in Db:%s", pTransInfo->transId, pDBName);
    mndKillTrans(pMnode, pTrans);
    mndReleaseTrans(pMnode, pTrans);
  }

  return TSDB_CODE_SUCCESS;
}

int32_t mndResetStatusFromCheckpoint(SMnode *pMnode, int32_t transId) {
  STrans* pTrans = mndAcquireTrans(pMnode, transId);
  if (pTrans != NULL) {
    mInfo("kill checkpoint transId:%d to reset task status", transId);
    mndKillTrans(pMnode, pTrans);
    mndReleaseTrans(pMnode, pTrans);
  }

  // set all tasks status to be normal, refactor later to be stream level, instead of vnode level.
  SSdb *      pSdb = pMnode->pSdb;
  SStreamObj *pStream = NULL;
  void *      pIter = NULL;
  while (1) {
    pIter = sdbFetch(pSdb, SDB_STREAM, pIter, (void **)&pStream);
    if (pIter == NULL) {
      break;
    }

    bool conflict = mndStreamTransConflictOtherTrans(pMnode, pStream->sourceDb, pStream->targetDb);
    if (conflict) {
      mError("stream:%s other trans exists in DB:%s & %s failed to start reset-status trans",
             pStream->name, pStream->sourceDb, pStream->targetDb);
      continue;
    }

    mDebug("stream:%s (0x%" PRIx64 ") reset checkpoint procedure, create reset trans", pStream->name, pStream->uid);
    int32_t code = createStreamResetStatusTrans(pMnode, pStream);
    if (code != TSDB_CODE_SUCCESS) {
      sdbCancelFetch(pSdb, pIter);
      return code;
    }
  }
  return 0;
}

int32_t setNodeEpsetExpiredFlag(const SArray *pNodeList) {
  int32_t num = taosArrayGetSize(pNodeList);
  mInfo("set node expired for %d nodes", num);

  for (int k = 0; k < num; ++k) {
    int32_t *pVgId = taosArrayGet(pNodeList, k);
    mInfo("set node expired for nodeId:%d, total:%d", *pVgId, num);

    int32_t numOfNodes = taosArrayGetSize(execInfo.pNodeList);
    for (int i = 0; i < numOfNodes; ++i) {
      SNodeEntry *pNodeEntry = taosArrayGet(execInfo.pNodeList, i);

      if (pNodeEntry->nodeId == *pVgId) {
        mInfo("vgId:%d expired for some stream tasks, needs update nodeEp", *pVgId);
        pNodeEntry->stageUpdated = true;
        break;
      }
    }
  }

  return TSDB_CODE_SUCCESS;
}

<<<<<<< HEAD
static void updateStageInfo(STaskStatusEntry *pTaskEntry, int64_t stage) {
=======
static void updateStageInfo(STaskStatusEntry* pTaskEntry, int64_t stage) {
>>>>>>> 421a154d
  int32_t numOfNodes = taosArrayGetSize(execInfo.pNodeList);
  for (int32_t j = 0; j < numOfNodes; ++j) {
    SNodeEntry *pNodeEntry = taosArrayGet(execInfo.pNodeList, j);
    if (pNodeEntry->nodeId == pTaskEntry->nodeId) {
<<<<<<< HEAD
      mInfo("vgId:%d stage updated from %" PRId64 " to %" PRId64 ", nodeUpdate trigger by s-task:0x%" PRIx64,
            pTaskEntry->nodeId, pTaskEntry->stage, stage, pTaskEntry->id.taskId);
=======
      mInfo("vgId:%d stage updated from %"PRId64 " to %"PRId64 ", nodeUpdate trigger by s-task:0x%" PRIx64, pTaskEntry->nodeId,
            pTaskEntry->stage, stage, pTaskEntry->id.taskId);
>>>>>>> 421a154d

      pNodeEntry->stageUpdated = true;
      pTaskEntry->stage = stage;
      break;
    }
  }
}

int32_t mndProcessStreamHb(SRpcMsg *pReq) {
  SMnode *     pMnode = pReq->info.node;
  SStreamHbMsg req = {0};

  bool    checkpointFailed = false;
  int64_t activeCheckpointId = 0;

  SDecoder decoder = {0};
  tDecoderInit(&decoder, pReq->pCont, pReq->contLen);

  if (tDecodeStreamHbMsg(&decoder, &req) < 0) {
    tDecoderClear(&decoder);
    terrno = TSDB_CODE_INVALID_MSG;
    return -1;
  }
  tDecoderClear(&decoder);

  mTrace("receive stream-meta hb from vgId:%d, active numOfTasks:%d", req.vgId, req.numOfTasks);

  taosThreadMutexLock(&execInfo.lock);

  // extract stream task list
  int32_t numOfExisted = taosHashGetSize(execInfo.pTaskMap);
  if (numOfExisted == 0) {
    doExtractTasksFromStream(pMnode);
  }

  initStreamNodeList(pMnode);

  int32_t numOfUpdated = taosArrayGetSize(req.pUpdateNodes);
  if (numOfUpdated > 0) {
    mDebug("%d stream node(s) need updated from report of hbMsg(vgId:%d)", numOfUpdated, req.vgId);
    setNodeEpsetExpiredFlag(req.pUpdateNodes);
  }

  bool snodeChanged = false;
  for (int32_t i = 0; i < req.numOfTasks; ++i) {
    STaskStatusEntry *p = taosArrayGet(req.pTaskStatus, i);
    STaskStatusEntry *pTaskEntry = taosHashGet(execInfo.pTaskMap, &p->id, sizeof(p->id));
    if (pTaskEntry == NULL) {
      mError("s-task:0x%" PRIx64 " not found in mnode task list", p->id.taskId);
      continue;
    }

    if (pTaskEntry->stage != p->stage && pTaskEntry->stage != -1) {
      updateStageInfo(pTaskEntry, p->stage);
<<<<<<< HEAD
      if (pTaskEntry->nodeId == SNODE_HANDLE) snodeChanged = true;
=======
      if(pTaskEntry->nodeId == SNODE_HANDLE)  snodeChanged = true;
>>>>>>> 421a154d
    } else {
      streamTaskStatusCopy(pTaskEntry, p);
      if (p->activeCheckpointId != 0) {
        if (activeCheckpointId != 0) {
          ASSERT(activeCheckpointId == p->activeCheckpointId);
        } else {
          activeCheckpointId = p->activeCheckpointId;
        }

        if (p->checkpointFailed) {
          checkpointFailed = p->checkpointFailed;
        }
      }
    }

    pTaskEntry->status = p->status;
    if (p->status != TASK_STATUS__READY) {
      mDebug("received s-task:0x%" PRIx64 " not in ready status:%s", p->id.taskId, streamTaskGetStatusStr(p->status));
    }
  }

  // current checkpoint is failed, rollback from the checkpoint trans
  // kill the checkpoint trans and then set all tasks status to be normal
  if (checkpointFailed && activeCheckpointId != 0) {
    bool    allReady = true;
    SArray *p = mndTakeVgroupSnapshot(pMnode, &allReady);
    taosArrayDestroy(p);

    if (allReady || snodeChanged) {
      // if the execInfo.activeCheckpoint == 0, the checkpoint is restoring from wal
      mInfo("checkpointId:%" PRId64 " failed, issue task-reset trans to reset all tasks status",
            execInfo.activeCheckpoint);
      mndResetStatusFromCheckpoint(pMnode, activeCheckpointId);
    } else {
      mInfo("not all vgroups are ready, wait for next HB from stream tasks");
    }
  }

  taosThreadMutexUnlock(&execInfo.lock);

  taosArrayDestroy(req.pTaskStatus);
  taosArrayDestroy(req.pUpdateNodes);
  return TSDB_CODE_SUCCESS;
}

void freeCheckpointCandEntry(void* param) {
  SCheckpointCandEntry* pEntry = param;
  taosMemoryFreeClear(pEntry->pName);
}<|MERGE_RESOLUTION|>--- conflicted
+++ resolved
@@ -2207,15 +2207,8 @@
           epsetAssign(&updateInfo.prevEp, &pPrevEntry->epset);
           epsetAssign(&updateInfo.newEp, &pCurrent->epset);
           taosArrayPush(info.pUpdateNodeList, &updateInfo);
-<<<<<<< HEAD
         }
         if (pCurrent->nodeId != SNODE_HANDLE) {
-=======
-
-
-        }
-        if(pCurrent->nodeId != SNODE_HANDLE){
->>>>>>> 421a154d
           SVgObj *pVgroup = mndAcquireVgroup(pMnode, pCurrent->nodeId);
           taosHashPut(info.pDBMap, pVgroup->dbName, strlen(pVgroup->dbName), NULL, 0);
           mndReleaseVgroup(pMnode, pVgroup);
@@ -2465,11 +2458,7 @@
     STaskId *         pId = taosArrayGet(execInfo.pTaskList, i);
     STaskStatusEntry *pEntry = taosHashGet(execInfo.pTaskMap, pId, sizeof(*pId));
 
-<<<<<<< HEAD
     if (pEntry->nodeId == SNODE_HANDLE) continue;
-=======
-    if(pEntry->nodeId == SNODE_HANDLE) continue;
->>>>>>> 421a154d
 
     bool existed = taskNodeExists(pNodeSnapshot, pEntry->nodeId);
     if (!existed) {
@@ -2832,22 +2821,13 @@
   return TSDB_CODE_SUCCESS;
 }
 
-<<<<<<< HEAD
 static void updateStageInfo(STaskStatusEntry *pTaskEntry, int64_t stage) {
-=======
-static void updateStageInfo(STaskStatusEntry* pTaskEntry, int64_t stage) {
->>>>>>> 421a154d
   int32_t numOfNodes = taosArrayGetSize(execInfo.pNodeList);
   for (int32_t j = 0; j < numOfNodes; ++j) {
     SNodeEntry *pNodeEntry = taosArrayGet(execInfo.pNodeList, j);
     if (pNodeEntry->nodeId == pTaskEntry->nodeId) {
-<<<<<<< HEAD
       mInfo("vgId:%d stage updated from %" PRId64 " to %" PRId64 ", nodeUpdate trigger by s-task:0x%" PRIx64,
             pTaskEntry->nodeId, pTaskEntry->stage, stage, pTaskEntry->id.taskId);
-=======
-      mInfo("vgId:%d stage updated from %"PRId64 " to %"PRId64 ", nodeUpdate trigger by s-task:0x%" PRIx64, pTaskEntry->nodeId,
-            pTaskEntry->stage, stage, pTaskEntry->id.taskId);
->>>>>>> 421a154d
 
       pNodeEntry->stageUpdated = true;
       pTaskEntry->stage = stage;
@@ -2902,11 +2882,7 @@
 
     if (pTaskEntry->stage != p->stage && pTaskEntry->stage != -1) {
       updateStageInfo(pTaskEntry, p->stage);
-<<<<<<< HEAD
       if (pTaskEntry->nodeId == SNODE_HANDLE) snodeChanged = true;
-=======
-      if(pTaskEntry->nodeId == SNODE_HANDLE)  snodeChanged = true;
->>>>>>> 421a154d
     } else {
       streamTaskStatusCopy(pTaskEntry, p);
       if (p->activeCheckpointId != 0) {
