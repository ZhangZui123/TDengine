/*
 * Copyright (c) 2019 TAOS Data, Inc. <jhtao@taosdata.com>
 *
 * This program is free software: you can use, redistribute, and/or modify
 * it under the terms of the GNU Affero General Public License, version 3
 * or later ("AGPL"), as published by the Free Software Foundation.
 *
 * This program is distributed in the hope that it will be useful, but WITHOUT
 * ANY WARRANTY; without even the implied warranty of MERCHANTABILITY or
 * FITNESS FOR A PARTICULAR PURPOSE.
 *
 * You should have received a copy of the GNU Affero General Public License
 * along with this program. If not, see <http://www.gnu.org/licenses/>.
 */

#include "mndStream.h"
#include "audit.h"
#include "mndDb.h"
#include "mndPrivilege.h"
#include "mndScheduler.h"
#include "mndShow.h"
#include "mndStb.h"
#include "mndTrans.h"
#include "mndVgroup.h"
#include "osMemory.h"
#include "parser.h"
#include "taoserror.h"
#include "tmisce.h"
#include "tname.h"

#define MND_STREAM_MAX_NUM 60

typedef struct {
  int8_t placeHolder;  // // to fix windows compile error, define place holder
} SMStreamNodeCheckMsg;

static int32_t  mndNodeCheckSentinel = 0;
SStreamExecInfo execInfo;

static int32_t mndStreamActionInsert(SSdb *pSdb, SStreamObj *pStream);
static int32_t mndStreamActionDelete(SSdb *pSdb, SStreamObj *pStream);
static int32_t mndStreamActionUpdate(SSdb *pSdb, SStreamObj *pOldStream, SStreamObj *pNewStream);
static int32_t mndProcessCreateStreamReq(SRpcMsg *pReq);
static int32_t mndProcessDropStreamReq(SRpcMsg *pReq);

static int32_t mndProcessCreateStreamReqFromMNode(SRpcMsg *pReq);
static int32_t mndProcessDropStreamReqFromMNode(SRpcMsg *pReq);

static int32_t mndProcessStreamCheckpoint(SRpcMsg *pReq);
static int32_t mndRetrieveStream(SRpcMsg *pReq, SShowObj *pShow, SSDataBlock *pBlock, int32_t rows);
static void    mndCancelGetNextStream(SMnode *pMnode, void *pIter);
static int32_t mndRetrieveStreamTask(SRpcMsg *pReq, SShowObj *pShow, SSDataBlock *pBlock, int32_t rows);
static void    mndCancelGetNextStreamTask(SMnode *pMnode, void *pIter);
static int32_t mndProcessPauseStreamReq(SRpcMsg *pReq);
static int32_t mndProcessResumeStreamReq(SRpcMsg *pReq);
static int32_t mndBuildStreamCheckpointSourceReq(void **pBuf, int32_t *pLen, int32_t nodeId, int64_t checkpointId,
                                                 int64_t streamId, int32_t taskId, int32_t transId, int8_t mndTrigger);
static int32_t mndProcessNodeCheck(SRpcMsg *pReq);
static int32_t mndProcessNodeCheckReq(SRpcMsg *pMsg);
static int32_t refreshNodeListFromExistedStreams(SMnode *pMnode, SArray *pNodeList);
static int32_t mndProcessStreamReqCheckpoint(SRpcMsg *pReq);
static int32_t mndProcessCheckpointReport(SRpcMsg *pReq);
static int32_t mndProcessConsensusInTmr(SRpcMsg *pMsg);
static void    doSendQuickRsp(SRpcHandleInfo *pInfo, int32_t msgSize, int32_t vgId, int32_t code);
static int32_t mndProcessDropOrphanTaskReq(SRpcMsg* pReq);

static SVgroupChangeInfo mndFindChangedNodeInfo(SMnode *pMnode, const SArray *pPrevNodeList, const SArray *pNodeList);

static void     addAllStreamTasksIntoBuf(SMnode *pMnode, SStreamExecInfo *pExecInfo);
static void     removeExpiredNodeInfo(const SArray *pNodeSnapshot);
static int32_t  doKillCheckpointTrans(SMnode *pMnode, const char *pDbName, size_t len);
static SSdbRow *mndStreamActionDecode(SSdbRaw *pRaw);

SSdbRaw       *mndStreamSeqActionEncode(SStreamObj *pStream);
SSdbRow       *mndStreamSeqActionDecode(SSdbRaw *pRaw);
static int32_t mndStreamSeqActionInsert(SSdb *pSdb, SStreamSeq *pStream);
static int32_t mndStreamSeqActionDelete(SSdb *pSdb, SStreamSeq *pStream);
static int32_t mndStreamSeqActionUpdate(SSdb *pSdb, SStreamSeq *pOldStream, SStreamSeq *pNewStream);

int32_t mndInitStream(SMnode *pMnode) {
  SSdbTable table = {
      .sdbType = SDB_STREAM,
      .keyType = SDB_KEY_BINARY,
      .encodeFp = (SdbEncodeFp)mndStreamActionEncode,
      .decodeFp = (SdbDecodeFp)mndStreamActionDecode,
      .insertFp = (SdbInsertFp)mndStreamActionInsert,
      .updateFp = (SdbUpdateFp)mndStreamActionUpdate,
      .deleteFp = (SdbDeleteFp)mndStreamActionDelete,
  };
  SSdbTable tableSeq = {
      .sdbType = SDB_STREAM_SEQ,
      .keyType = SDB_KEY_BINARY,
      .encodeFp = (SdbEncodeFp)mndStreamSeqActionEncode,
      .decodeFp = (SdbDecodeFp)mndStreamSeqActionDecode,
      .insertFp = (SdbInsertFp)mndStreamSeqActionInsert,
      .updateFp = (SdbUpdateFp)mndStreamSeqActionUpdate,
      .deleteFp = (SdbDeleteFp)mndStreamSeqActionDelete,
  };

  mndSetMsgHandle(pMnode, TDMT_MND_CREATE_STREAM, mndProcessCreateStreamReq);
  mndSetMsgHandle(pMnode, TDMT_MND_DROP_STREAM, mndProcessDropStreamReq);
  mndSetMsgHandle(pMnode, TDMT_MND_NODECHECK_TIMER, mndProcessNodeCheck);

  mndSetMsgHandle(pMnode, TDMT_STREAM_TASK_DEPLOY_RSP, mndTransProcessRsp);
  mndSetMsgHandle(pMnode, TDMT_STREAM_TASK_DROP_RSP, mndTransProcessRsp);
  mndSetMsgHandle(pMnode, TDMT_STREAM_TASK_PAUSE_RSP, mndTransProcessRsp);
  mndSetMsgHandle(pMnode, TDMT_STREAM_TASK_RESUME_RSP, mndTransProcessRsp);
  mndSetMsgHandle(pMnode, TDMT_STREAM_TASK_STOP_RSP, mndTransProcessRsp);
  mndSetMsgHandle(pMnode, TDMT_VND_STREAM_TASK_UPDATE_RSP, mndTransProcessRsp);
  mndSetMsgHandle(pMnode, TDMT_VND_STREAM_TASK_RESET_RSP, mndTransProcessRsp);
  mndSetMsgHandle(pMnode, TDMT_STREAM_TASK_UPDATE_CHKPT_RSP, mndTransProcessRsp);
  mndSetMsgHandle(pMnode, TDMT_STREAM_CONSEN_CHKPT_RSP, mndTransProcessRsp);

  // for msgs inside mnode
  // TODO change the name
  mndSetMsgHandle(pMnode, TDMT_STREAM_CREATE, mndProcessCreateStreamReqFromMNode);
  mndSetMsgHandle(pMnode, TDMT_STREAM_CREATE_RSP, mndTransProcessRsp);
  mndSetMsgHandle(pMnode, TDMT_STREAM_DROP, mndProcessDropStreamReqFromMNode);
  mndSetMsgHandle(pMnode, TDMT_STREAM_DROP_RSP, mndTransProcessRsp);

  mndSetMsgHandle(pMnode, TDMT_VND_STREAM_CHECK_POINT_SOURCE_RSP, mndTransProcessRsp);
  mndSetMsgHandle(pMnode, TDMT_MND_STREAM_BEGIN_CHECKPOINT, mndProcessStreamCheckpoint);
  mndSetMsgHandle(pMnode, TDMT_MND_STREAM_DROP_ORPHANTASKS, mndProcessDropOrphanTaskReq);
  mndSetMsgHandle(pMnode, TDMT_MND_STREAM_TASK_RESET, mndProcessResetStatusReq);
  mndSetMsgHandle(pMnode, TDMT_MND_STREAM_REQ_CHKPT, mndProcessStreamReqCheckpoint);
  mndSetMsgHandle(pMnode, TDMT_MND_STREAM_CHKPT_REPORT, mndProcessCheckpointReport);
  mndSetMsgHandle(pMnode, TDMT_MND_STREAM_UPDATE_CHKPT_EVT, mndScanCheckpointReportInfo);
  mndSetMsgHandle(pMnode, TDMT_STREAM_TASK_REPORT_CHECKPOINT, mndTransProcessRsp);
  mndSetMsgHandle(pMnode, TDMT_MND_STREAM_HEARTBEAT, mndProcessStreamHb);
  mndSetMsgHandle(pMnode, TDMT_MND_STREAM_NODECHANGE_CHECK, mndProcessNodeCheckReq);
  mndSetMsgHandle(pMnode, TDMT_MND_STREAM_CONSEN_TIMER, mndProcessConsensusInTmr);

  mndSetMsgHandle(pMnode, TDMT_MND_PAUSE_STREAM, mndProcessPauseStreamReq);
  mndSetMsgHandle(pMnode, TDMT_MND_RESUME_STREAM, mndProcessResumeStreamReq);

  mndAddShowRetrieveHandle(pMnode, TSDB_MGMT_TABLE_STREAMS, mndRetrieveStream);
  mndAddShowFreeIterHandle(pMnode, TSDB_MGMT_TABLE_STREAMS, mndCancelGetNextStream);
  mndAddShowRetrieveHandle(pMnode, TSDB_MGMT_TABLE_STREAM_TASKS, mndRetrieveStreamTask);
  mndAddShowFreeIterHandle(pMnode, TSDB_MGMT_TABLE_STREAM_TASKS, mndCancelGetNextStreamTask);

  int32_t code = mndInitExecInfo();
  if (code) {
    return code;
  }

  code = sdbSetTable(pMnode->pSdb, table);
  if (code) {
    return code;
  }

  code = sdbSetTable(pMnode->pSdb, tableSeq);
  return code;
}

void mndCleanupStream(SMnode *pMnode) {
  taosArrayDestroy(execInfo.pTaskList);
  taosArrayDestroy(execInfo.pNodeList);
  taosArrayDestroy(execInfo.pKilledChkptTrans);
  taosHashCleanup(execInfo.pTaskMap);
  taosHashCleanup(execInfo.transMgmt.pDBTrans);
  taosHashCleanup(execInfo.pTransferStateStreams);
  taosHashCleanup(execInfo.pChkptStreams);
  taosHashCleanup(execInfo.pStreamConsensus);
  (void) taosThreadMutexDestroy(&execInfo.lock);
  mDebug("mnd stream exec info cleanup");
}

SSdbRow *mndStreamActionDecode(SSdbRaw *pRaw) {
  int32_t code = 0;
  int32_t lino = 0;
  terrno = TSDB_CODE_OUT_OF_MEMORY;

  SSdbRow    *pRow = NULL;
  SStreamObj *pStream = NULL;
  void       *buf = NULL;
  int8_t      sver = 0;

  if (sdbGetRawSoftVer(pRaw, &sver) != 0) {
    goto STREAM_DECODE_OVER;
  }

  if (sver < 1 || sver > MND_STREAM_VER_NUMBER) {
    terrno = 0;
    mError("stream read invalid ver, data ver: %d, curr ver: %d", sver, MND_STREAM_VER_NUMBER);
    goto STREAM_DECODE_OVER;
  }

  pRow = sdbAllocRow(sizeof(SStreamObj));
  if (pRow == NULL) {
    goto STREAM_DECODE_OVER;
  }

  pStream = sdbGetRowObj(pRow);
  if (pStream == NULL) {
    goto STREAM_DECODE_OVER;
  }

  int32_t tlen;
  int32_t dataPos = 0;
  SDB_GET_INT32(pRaw, dataPos, &tlen, STREAM_DECODE_OVER);

  buf = taosMemoryMalloc(tlen + 1);
  if (buf == NULL) {
    goto STREAM_DECODE_OVER;
  }

  SDB_GET_BINARY(pRaw, dataPos, buf, tlen, STREAM_DECODE_OVER);

  SDecoder decoder;
  tDecoderInit(&decoder, buf, tlen + 1);
  if (tDecodeSStreamObj(&decoder, pStream, sver) < 0) {
    tDecoderClear(&decoder);
    goto STREAM_DECODE_OVER;
  }
  tDecoderClear(&decoder);

  terrno = TSDB_CODE_SUCCESS;

STREAM_DECODE_OVER:
  taosMemoryFreeClear(buf);
  if (terrno != TSDB_CODE_SUCCESS) {
    char *p = (pStream == NULL) ? "null" : pStream->name;
    mError("stream:%s, failed to decode from raw:%p since %s", p, pRaw, terrstr());
    taosMemoryFreeClear(pRow);
    return NULL;
  }

  mTrace("stream:%s, decode from raw:%p, row:%p, checkpoint:%" PRId64, pStream->name, pRaw, pStream,
         pStream->checkpointId);
  return pRow;
}

static int32_t mndStreamActionInsert(SSdb *pSdb, SStreamObj *pStream) {
  mTrace("stream:%s, perform insert action", pStream->name);
  return 0;
}

static int32_t mndStreamActionDelete(SSdb *pSdb, SStreamObj *pStream) {
  mTrace("stream:%s, perform delete action", pStream->name);
  taosWLockLatch(&pStream->lock);
  tFreeStreamObj(pStream);
  taosWUnLockLatch(&pStream->lock);
  return 0;
}

static int32_t mndStreamActionUpdate(SSdb *pSdb, SStreamObj *pOldStream, SStreamObj *pNewStream) {
  mTrace("stream:%s, perform update action", pOldStream->name);
  (void) atomic_exchange_32(&pOldStream->version, pNewStream->version);

  taosWLockLatch(&pOldStream->lock);

  pOldStream->status = pNewStream->status;
  pOldStream->updateTime = pNewStream->updateTime;
  pOldStream->checkpointId = pNewStream->checkpointId;
  pOldStream->checkpointFreq = pNewStream->checkpointFreq;

  taosWUnLockLatch(&pOldStream->lock);
  return 0;
}

int32_t mndAcquireStream(SMnode *pMnode, char *streamName, SStreamObj **pStream) {
  int32_t code = 0;
  SSdb *pSdb = pMnode->pSdb;
  (*pStream) = sdbAcquire(pSdb, SDB_STREAM, streamName);
  if ((*pStream) == NULL && terrno == TSDB_CODE_SDB_OBJ_NOT_THERE) {
    code = TSDB_CODE_MND_STREAM_NOT_EXIST;
  }
  return code;
}

void mndReleaseStream(SMnode *pMnode, SStreamObj *pStream) {
  SSdb *pSdb = pMnode->pSdb;
  sdbRelease(pSdb, pStream);
}

SSdbRaw *mndStreamSeqActionEncode(SStreamObj *pStream) { return NULL; }
SSdbRow *mndStreamSeqActionDecode(SSdbRaw *pRaw) { return NULL; }
int32_t  mndStreamSeqActionInsert(SSdb *pSdb, SStreamSeq *pStream) { return 0; }
int32_t  mndStreamSeqActionDelete(SSdb *pSdb, SStreamSeq *pStream) { return 0; }
int32_t  mndStreamSeqActionUpdate(SSdb *pSdb, SStreamSeq *pOldStream, SStreamSeq *pNewStream) { return 0; }

static int32_t mndCheckCreateStreamReq(SCMCreateStreamReq *pCreate) {
  if (pCreate->name[0] == 0 || pCreate->sql == NULL || pCreate->sql[0] == 0 || pCreate->sourceDB[0] == 0 ||
      pCreate->targetStbFullName[0] == 0) {
    return terrno = TSDB_CODE_MND_INVALID_STREAM_OPTION;
  }
  return 0;
}

static int32_t createSchemaByFields(const SArray *pFields, SSchemaWrapper *pWrapper) {
  pWrapper->nCols = taosArrayGetSize(pFields);
  pWrapper->pSchema = taosMemoryCalloc(pWrapper->nCols, sizeof(SSchema));
  if (NULL == pWrapper->pSchema) {
    return terrno;
  }

  int32_t index = 0;
  for (int32_t i = 0; i < pWrapper->nCols; i++) {
    SField *pField = (SField *)taosArrayGet(pFields, i);
    if (pField == NULL) {
      return terrno;
    }

    if (TSDB_DATA_TYPE_NULL == pField->type) {
      pWrapper->pSchema[index].type = TSDB_DATA_TYPE_VARCHAR;
      pWrapper->pSchema[index].bytes = VARSTR_HEADER_SIZE;
    } else {
      pWrapper->pSchema[index].type = pField->type;
      pWrapper->pSchema[index].bytes = pField->bytes;
    }
    pWrapper->pSchema[index].colId = index + 1;
    strcpy(pWrapper->pSchema[index].name, pField->name);
    pWrapper->pSchema[index].flags = pField->flags;
    index += 1;
  }

  return TSDB_CODE_SUCCESS;
}

static bool hasDestPrimaryKey(SSchemaWrapper *pWrapper) {
  if (pWrapper->nCols < 2) {
    return false;
  }
  for (int32_t i = 1; i < pWrapper->nCols; i++) {
    if (pWrapper->pSchema[i].flags & COL_IS_KEY) {
      return true;
    }
  }
  return false;
}

static int32_t mndBuildStreamObjFromCreateReq(SMnode *pMnode, SStreamObj *pObj, SCMCreateStreamReq *pCreate) {
  SNode      *pAst = NULL;
  SQueryPlan *pPlan = NULL;
  int32_t     code = 0;

  mInfo("stream:%s to create", pCreate->name);
  memcpy(pObj->name, pCreate->name, TSDB_STREAM_FNAME_LEN);
  pObj->createTime = taosGetTimestampMs();
  pObj->updateTime = pObj->createTime;
  pObj->version = 1;

  if (pCreate->smaId > 0) {
    pObj->subTableWithoutMd5 = 1;
  }

  pObj->smaId = pCreate->smaId;
  pObj->indexForMultiAggBalance = -1;

  pObj->uid = mndGenerateUid(pObj->name, strlen(pObj->name));

  char p[TSDB_STREAM_FNAME_LEN + 32] = {0};
  snprintf(p, tListLen(p), "%s_%s", pObj->name, "fillhistory");

  pObj->hTaskUid = mndGenerateUid(pObj->name, strlen(pObj->name));
  pObj->status = 0;

  pObj->conf.igExpired = pCreate->igExpired;
  pObj->conf.trigger = pCreate->triggerType;
  pObj->conf.triggerParam = pCreate->maxDelay;
  pObj->conf.watermark = pCreate->watermark;
  pObj->conf.fillHistory = pCreate->fillHistory;
  pObj->deleteMark = pCreate->deleteMark;
  pObj->igCheckUpdate = pCreate->igUpdate;

  memcpy(pObj->sourceDb, pCreate->sourceDB, TSDB_DB_FNAME_LEN);
  SDbObj *pSourceDb = mndAcquireDb(pMnode, pCreate->sourceDB);
  if (pSourceDb == NULL) {
    mInfo("stream:%s failed to create, source db %s not exist since %s", pCreate->name, pObj->sourceDb, terrstr());
    code = terrno;
    goto FAIL;
  }

  pObj->sourceDbUid = pSourceDb->uid;
  mndReleaseDb(pMnode, pSourceDb);

  memcpy(pObj->targetSTbName, pCreate->targetStbFullName, TSDB_TABLE_FNAME_LEN);

  SDbObj *pTargetDb = mndAcquireDbByStb(pMnode, pObj->targetSTbName);
  if (pTargetDb == NULL) {
    mError("stream:%s failed to create, target db %s not exist since %s", pCreate->name, pObj->targetDb, terrstr());
    code = terrno;
    goto FAIL;
  }

  tstrncpy(pObj->targetDb, pTargetDb->name, TSDB_DB_FNAME_LEN);

  if (pCreate->createStb == STREAM_CREATE_STABLE_TRUE) {
    pObj->targetStbUid = mndGenerateUid(pObj->targetSTbName, TSDB_TABLE_FNAME_LEN);
  } else {
    pObj->targetStbUid = pCreate->targetStbUid;
  }
  pObj->targetDbUid = pTargetDb->uid;
  mndReleaseDb(pMnode, pTargetDb);

  pObj->sql = pCreate->sql;
  pObj->ast = pCreate->ast;

  pCreate->sql = NULL;
  pCreate->ast = NULL;

  // deserialize ast
  if ((code = nodesStringToNode(pObj->ast, &pAst)) < 0) {
    goto FAIL;
  }

  // create output schema
  if ((code = createSchemaByFields(pCreate->pCols, &pObj->outputSchema)) != TSDB_CODE_SUCCESS) {
    goto FAIL;
  }

  int32_t numOfNULL = taosArrayGetSize(pCreate->fillNullCols);
  if (numOfNULL > 0) {
    pObj->outputSchema.nCols += numOfNULL;
    SSchema *pFullSchema = taosMemoryCalloc(pObj->outputSchema.nCols, sizeof(SSchema));
    if (!pFullSchema) {
      code = terrno;
      goto FAIL;
    }

    int32_t nullIndex = 0;
    int32_t dataIndex = 0;
    for (int32_t i = 0; i < pObj->outputSchema.nCols; i++) {
      if (nullIndex >= numOfNULL) {
        pFullSchema[i].bytes = pObj->outputSchema.pSchema[dataIndex].bytes;
        pFullSchema[i].colId = i + 1;  // pObj->outputSchema.pSchema[dataIndex].colId;
        pFullSchema[i].flags = pObj->outputSchema.pSchema[dataIndex].flags;
        strcpy(pFullSchema[i].name, pObj->outputSchema.pSchema[dataIndex].name);
        pFullSchema[i].type = pObj->outputSchema.pSchema[dataIndex].type;
        dataIndex++;
      } else {
        SColLocation *pos = NULL;
        if (nullIndex < taosArrayGetSize(pCreate->fillNullCols)) {
          pos = taosArrayGet(pCreate->fillNullCols, nullIndex);
        }

        if (pos == NULL) {
          mError("invalid null column index, %d", nullIndex);
          continue;
        }

        if (i < pos->slotId) {
          pFullSchema[i].bytes = pObj->outputSchema.pSchema[dataIndex].bytes;
          pFullSchema[i].colId = i + 1;  // pObj->outputSchema.pSchema[dataIndex].colId;
          pFullSchema[i].flags = pObj->outputSchema.pSchema[dataIndex].flags;
          strcpy(pFullSchema[i].name, pObj->outputSchema.pSchema[dataIndex].name);
          pFullSchema[i].type = pObj->outputSchema.pSchema[dataIndex].type;
          dataIndex++;
        } else {
          pFullSchema[i].bytes = 0;
          pFullSchema[i].colId = pos->colId;
          pFullSchema[i].flags = COL_SET_NULL;
          memset(pFullSchema[i].name, 0, TSDB_COL_NAME_LEN);
          pFullSchema[i].type = pos->type;
          nullIndex++;
        }
      }
    }

    taosMemoryFree(pObj->outputSchema.pSchema);
    pObj->outputSchema.pSchema = pFullSchema;
  }

  bool         hasKey = hasDestPrimaryKey(&pObj->outputSchema);
  SPlanContext cxt = {
      .pAstRoot = pAst,
      .topicQuery = false,
      .streamQuery = true,
      .triggerType = pObj->conf.trigger == STREAM_TRIGGER_MAX_DELAY ? STREAM_TRIGGER_WINDOW_CLOSE : pObj->conf.trigger,
      .watermark = pObj->conf.watermark,
      .igExpired = pObj->conf.igExpired,
      .deleteMark = pObj->deleteMark,
      .igCheckUpdate = pObj->igCheckUpdate,
      .destHasPrimaryKey = hasKey,
  };

  // using ast and param to build physical plan
  if ((code = qCreateQueryPlan(&cxt, &pPlan, NULL)) < 0) {
    goto FAIL;
  }

  // save physcial plan
  if ((code = nodesNodeToString((SNode *)pPlan, false, &pObj->physicalPlan, NULL)) != 0) {
    goto FAIL;
  }

  pObj->tagSchema.nCols = pCreate->numOfTags;
  if (pCreate->numOfTags) {
    pObj->tagSchema.pSchema = taosMemoryCalloc(pCreate->numOfTags, sizeof(SSchema));
    if (pObj->tagSchema.pSchema == NULL) {
      code = terrno;
      goto FAIL;
    }
  }

  /*A(pCreate->numOfTags == taosArrayGetSize(pCreate->pTags));*/
  for (int32_t i = 0; i < pCreate->numOfTags; i++) {
    SField *pField = taosArrayGet(pCreate->pTags, i);
    if (pField == NULL) {
      continue;
    }

    pObj->tagSchema.pSchema[i].colId = pObj->outputSchema.nCols + i + 1;
    pObj->tagSchema.pSchema[i].bytes = pField->bytes;
    pObj->tagSchema.pSchema[i].flags = pField->flags;
    pObj->tagSchema.pSchema[i].type = pField->type;
    memcpy(pObj->tagSchema.pSchema[i].name, pField->name, TSDB_COL_NAME_LEN);
  }

FAIL:
  if (pAst != NULL) nodesDestroyNode(pAst);
  if (pPlan != NULL) qDestroyQueryPlan(pPlan);
  return code;
}

int32_t mndPersistTaskDeployReq(STrans *pTrans, SStreamTask *pTask) {
  SEncoder encoder;
  tEncoderInit(&encoder, NULL, 0);

  if (pTask->ver < SSTREAM_TASK_SUBTABLE_CHANGED_VER) {
    pTask->ver = SSTREAM_TASK_VER;
  }

  int32_t code = tEncodeStreamTask(&encoder, pTask);
  if (code == -1) {
    return TSDB_CODE_INVALID_MSG;
  }

  int32_t size = encoder.pos;
  int32_t tlen = sizeof(SMsgHead) + size;
  tEncoderClear(&encoder);

  void *buf = taosMemoryCalloc(1, tlen);
  if (buf == NULL) {
    return TSDB_CODE_OUT_OF_MEMORY;
  }

  ((SMsgHead *)buf)->vgId = htonl(pTask->info.nodeId);

  void *abuf = POINTER_SHIFT(buf, sizeof(SMsgHead));
  tEncoderInit(&encoder, abuf, size);
  code = tEncodeStreamTask(&encoder, pTask);
  tEncoderClear(&encoder);

  if (code == -1) {
    code = TSDB_CODE_INVALID_PARA;
    mError("failed to encode stream task, code:%s", tstrerror(code));
    taosMemoryFree(buf);
    return code;
  }

  code = setTransAction(pTrans, buf, tlen, TDMT_STREAM_TASK_DEPLOY, &pTask->info.epSet, 0, TSDB_CODE_VND_INVALID_VGROUP_ID);
  if (code) {
    taosMemoryFree(buf);
  }

  return code;
}

int32_t mndPersistStreamTasks(STrans *pTrans, SStreamObj *pStream) {
  SStreamTaskIter *pIter = NULL;
  int32_t code = createStreamTaskIter(pStream, &pIter);
  if (code) {
    mError("failed to create task iter for stream:%s", pStream->name);
    return code;
  }

  while (streamTaskIterNextTask(pIter)) {
    SStreamTask *pTask = NULL;
    code = streamTaskIterGetCurrent(pIter, &pTask);
    if (code) {
      destroyStreamTaskIter(pIter);
      return code;
    }

    code = mndPersistTaskDeployReq(pTrans, pTask);
    if (code) {
      destroyStreamTaskIter(pIter);
      return code;
    }
  }

  destroyStreamTaskIter(pIter);

  // persistent stream task for already stored ts data
  if (pStream->conf.fillHistory) {
    int32_t level = taosArrayGetSize(pStream->pHTasksList);

    for (int32_t i = 0; i < level; i++) {
      SArray *pLevel = taosArrayGetP(pStream->pHTasksList, i);

      int32_t numOfTasks = taosArrayGetSize(pLevel);
      for (int32_t j = 0; j < numOfTasks; j++) {
        SStreamTask *pTask = taosArrayGetP(pLevel, j);
        code = mndPersistTaskDeployReq(pTrans, pTask);
        if (code) {
          return code;
        }
      }
    }
  }

  return code;
}

int32_t mndPersistStream(STrans *pTrans, SStreamObj *pStream) {
  int32_t code = 0;
  if ((code = mndPersistStreamTasks(pTrans, pStream)) < 0) {
    return code;
  }

  return mndPersistTransLog(pStream, pTrans, SDB_STATUS_READY);
}

static int32_t mndCreateStbForStream(SMnode *pMnode, STrans *pTrans, const SStreamObj *pStream, const char *user) {
  SStbObj *pStb = NULL;
  SDbObj  *pDb = NULL;
  int32_t code = 0;
  int32_t lino = 0;

  SMCreateStbReq createReq = {0};
  tstrncpy(createReq.name, pStream->targetSTbName, TSDB_TABLE_FNAME_LEN);
  createReq.numOfColumns = pStream->outputSchema.nCols;
  createReq.numOfTags = 1;  // group id
  createReq.pColumns = taosArrayInit_s(sizeof(SFieldWithOptions), createReq.numOfColumns);
  TSDB_CHECK_NULL(createReq.pColumns, code, lino, _OVER, terrno);

  // build fields
  for (int32_t i = 0; i < createReq.numOfColumns; i++) {
    SFieldWithOptions *pField = taosArrayGet(createReq.pColumns, i);
    TSDB_CHECK_NULL(pField, code, lino, _OVER, terrno);

    tstrncpy(pField->name, pStream->outputSchema.pSchema[i].name, TSDB_COL_NAME_LEN);
    pField->flags = pStream->outputSchema.pSchema[i].flags;
    pField->type = pStream->outputSchema.pSchema[i].type;
    pField->bytes = pStream->outputSchema.pSchema[i].bytes;
    pField->compress = createDefaultColCmprByType(pField->type);
  }

  if (pStream->tagSchema.nCols == 0) {
    createReq.numOfTags = 1;
    createReq.pTags = taosArrayInit_s(sizeof(SField), 1);
    TSDB_CHECK_NULL(createReq.pTags, code, lino, _OVER, terrno);

    // build tags
    SField *pField = taosArrayGet(createReq.pTags, 0);
    TSDB_CHECK_NULL(pField, code, lino, _OVER, terrno);

    strcpy(pField->name, "group_id");
    pField->type = TSDB_DATA_TYPE_UBIGINT;
    pField->flags = 0;
    pField->bytes = 8;
  } else {
    createReq.numOfTags = pStream->tagSchema.nCols;
    createReq.pTags = taosArrayInit_s(sizeof(SField), createReq.numOfTags);
    TSDB_CHECK_NULL(createReq.pTags, code, lino, _OVER, terrno);

    for (int32_t i = 0; i < createReq.numOfTags; i++) {
      SField *pField = taosArrayGet(createReq.pTags, i);
      if (pField == NULL) {
        continue;
      }

      pField->bytes = pStream->tagSchema.pSchema[i].bytes;
      pField->flags = pStream->tagSchema.pSchema[i].flags;
      pField->type = pStream->tagSchema.pSchema[i].type;
      tstrncpy(pField->name, pStream->tagSchema.pSchema[i].name, TSDB_COL_NAME_LEN);
    }
  }

  if (mndCheckCreateStbReq(&createReq) != 0) {
    goto _OVER;
  }

  pStb = mndAcquireStb(pMnode, createReq.name);
  if (pStb != NULL) {
    terrno = TSDB_CODE_MND_STB_ALREADY_EXIST;
    goto _OVER;
  }

  pDb = mndAcquireDbByStb(pMnode, createReq.name);
  if (pDb == NULL) {
    terrno = TSDB_CODE_MND_DB_NOT_SELECTED;
    goto _OVER;
  }

  int32_t numOfStbs = -1;
  if (mndGetNumOfStbs(pMnode, pDb->name, &numOfStbs) != 0) {
    goto _OVER;
  }

  if (pDb->cfg.numOfStables == 1 && numOfStbs != 0) {
    terrno = TSDB_CODE_MND_SINGLE_STB_MODE_DB;
    goto _OVER;
  }

  SStbObj stbObj = {0};

  if (mndBuildStbFromReq(pMnode, &stbObj, &createReq, pDb) != 0) {
    goto _OVER;
  }

  stbObj.uid = pStream->targetStbUid;

  if (mndAddStbToTrans(pMnode, pTrans, pDb, &stbObj) < 0) {
    mndFreeStb(&stbObj);
    goto _OVER;
  }

  tFreeSMCreateStbReq(&createReq);
  mndFreeStb(&stbObj);
  mndReleaseStb(pMnode, pStb);
  mndReleaseDb(pMnode, pDb);
  mDebug("stream:%s create dst stable:%s, cols:%d", pStream->name, pStream->targetSTbName, pStream->outputSchema.nCols);
  return code;

_OVER:
  tFreeSMCreateStbReq(&createReq);
  mndReleaseStb(pMnode, pStb);
  mndReleaseDb(pMnode, pDb);

  mDebug("stream:%s failed to create dst stable:%s, code:%s", pStream->name, pStream->targetSTbName, tstrerror(terrno));
  return code;
}

// 1. stream number check
// 2. target stable can not be target table of other existed streams.
static int32_t doStreamCheck(SMnode *pMnode, SStreamObj *pStreamObj) {
  int32_t     numOfStream = 0;
  SStreamObj *pStream = NULL;
  void       *pIter = NULL;

  while ((pIter = sdbFetch(pMnode->pSdb, SDB_STREAM, pIter, (void **)&pStream)) != NULL) {
    if (pStream->sourceDbUid == pStreamObj->sourceDbUid) {
      ++numOfStream;
    }

    sdbRelease(pMnode->pSdb, pStream);

    if (numOfStream > MND_STREAM_MAX_NUM) {
      mError("too many streams, no more than %d for each database, failed to create stream:%s", MND_STREAM_MAX_NUM,
             pStreamObj->name);
      sdbCancelFetch(pMnode->pSdb, pIter);
      terrno = TSDB_CODE_MND_TOO_MANY_STREAMS;
      return terrno;
    }

    if (pStream->targetStbUid == pStreamObj->targetStbUid) {
      mError("Cannot write the same stable as other stream:%s, failed to create stream:%s", pStream->name,
             pStreamObj->name);
      sdbCancelFetch(pMnode->pSdb, pIter);
      terrno = TSDB_CODE_MND_INVALID_TARGET_TABLE;
      return terrno;
    }
  }

  return TSDB_CODE_SUCCESS;
}

static int32_t mndProcessCreateStreamReq(SRpcMsg *pReq) {
  SMnode     *pMnode = pReq->info.node;
  SStreamObj *pStream = NULL;
  SStreamObj  streamObj = {0};
  char       *sql = NULL;
  int32_t     sqlLen = 0;
  const char *pMsg = "create stream tasks on dnodes";
  int32_t     code = TSDB_CODE_SUCCESS;
  int32_t     lino = 0;

  terrno = TSDB_CODE_SUCCESS;
  SCMCreateStreamReq createReq = {0};
  if (tDeserializeSCMCreateStreamReq(pReq->pCont, pReq->contLen, &createReq) != 0) {
    code = TSDB_CODE_INVALID_MSG;
    goto _OVER;
  }

#ifdef WINDOWS
  terrno = TSDB_CODE_MND_INVALID_PLATFORM;
  goto _OVER;
#endif

  mInfo("stream:%s, start to create stream, sql:%s", createReq.name, createReq.sql);
  if ((code = mndCheckCreateStreamReq(&createReq)) != 0) {
    mError("stream:%s, failed to create since %s", createReq.name, terrstr());
    goto _OVER;
  }

  code = mndAcquireStream(pMnode, createReq.name, &pStream);
  if (pStream != NULL && code == 0) {
    if (createReq.igExists) {
      mInfo("stream:%s, already exist, ignore exist is set", createReq.name);
      goto _OVER;
    } else {
      code = TSDB_CODE_MND_STREAM_ALREADY_EXIST;
      goto _OVER;
    }
  } else if (code != TSDB_CODE_MND_STREAM_NOT_EXIST) {
    goto _OVER;
  }

  if ((code = grantCheck(TSDB_GRANT_STREAMS)) < 0) {
    goto _OVER;
  }

  if (createReq.sql != NULL) {
    sqlLen = strlen(createReq.sql);
    sql = taosMemoryMalloc(sqlLen + 1);
    TSDB_CHECK_NULL(sql, code, lino, _OVER, terrno);
    memset(sql, 0, sqlLen + 1);
    memcpy(sql, createReq.sql, sqlLen);
  }

  // build stream obj from request
  if ((code = mndBuildStreamObjFromCreateReq(pMnode, &streamObj, &createReq)) < 0) {
    mError("stream:%s, failed to create since %s", createReq.name, terrstr());
    goto _OVER;
  }

  if ((code = doStreamCheck(pMnode, &streamObj)) < 0) {
    goto _OVER;
  }

  STrans *pTrans = NULL;
  code = doCreateTrans(pMnode, &streamObj, pReq, TRN_CONFLICT_DB, MND_STREAM_CREATE_NAME, pMsg, &pTrans);
  if (pTrans == NULL || code) {
    goto _OVER;
  }

  // create stb for stream
  if (createReq.createStb == STREAM_CREATE_STABLE_TRUE) {
    if ((code = mndCreateStbForStream(pMnode, pTrans, &streamObj, pReq->info.conn.user)) < 0) {
      mError("trans:%d, failed to create stb for stream %s since %s", pTrans->id, createReq.name, terrstr());
      mndTransDrop(pTrans);
      goto _OVER;
    }
  } else {
    mDebug("stream:%s no need create stable", createReq.name);
  }

  // schedule stream task for stream obj
  code = mndScheduleStream(pMnode, &streamObj, createReq.lastTs, createReq.pVgroupVerList);
  if (code != TSDB_CODE_SUCCESS && code != TSDB_CODE_ACTION_IN_PROGRESS) {
    mError("stream:%s, failed to schedule since %s", createReq.name, terrstr());
    mndTransDrop(pTrans);
    goto _OVER;
  }

  // add stream to trans
  code = mndPersistStream(pTrans, &streamObj);
  if (code != TSDB_CODE_SUCCESS && code != TSDB_CODE_ACTION_IN_PROGRESS) {
    mError("stream:%s, failed to persist since %s", createReq.name, terrstr());
    mndTransDrop(pTrans);
    goto _OVER;
  }

  if ((code = mndCheckDbPrivilegeByName(pMnode, pReq->info.conn.user, MND_OPER_READ_DB, streamObj.sourceDb)) != 0) {
    mndTransDrop(pTrans);
    goto _OVER;
  }

  if ((code = mndCheckDbPrivilegeByName(pMnode, pReq->info.conn.user, MND_OPER_WRITE_DB, streamObj.targetDb)) != 0) {
    mndTransDrop(pTrans);
    goto _OVER;
  }

  // add into buffer firstly
  // to make sure when the hb from vnode arrived, the newly created tasks have been in the task map already.
  streamMutexLock(&execInfo.lock);
  mDebug("stream stream:%s start to register tasks into task nodeList and set initial checkpointId", createReq.name);
  saveTaskAndNodeInfoIntoBuf(&streamObj, &execInfo);
  streamMutexUnlock(&execInfo.lock);

  // execute creation
  code = mndTransPrepare(pMnode, pTrans);
  if (code != TSDB_CODE_SUCCESS && code != TSDB_CODE_ACTION_IN_PROGRESS) {
    mError("trans:%d, failed to prepare since %s", pTrans->id, terrstr());
    mndTransDrop(pTrans);
    goto _OVER;
  }

  mndTransDrop(pTrans);

  if (code == 0) {
    code = TSDB_CODE_ACTION_IN_PROGRESS;
   }

  SName dbname = {0};
  code = tNameFromString(&dbname, createReq.sourceDB, T_NAME_ACCT | T_NAME_DB | T_NAME_TABLE);
  if (code) {
    mError("invalid source dbname:%s in create stream, code:%s", createReq.sourceDB, tstrerror(code));
    goto _OVER;
  }

  SName name = {0};
  code = tNameFromString(&name, createReq.name, T_NAME_ACCT | T_NAME_TABLE);
  if (code) {
    mError("invalid stream name:%s in create strem, code:%s", createReq.name, tstrerror(code));
    goto _OVER;
  }

  // reuse this function for stream
  if (sql != NULL && sqlLen > 0) {
    auditRecord(pReq, pMnode->clusterId, "createStream", dbname.dbname, name.dbname, sql, sqlLen);
  } else {
    char detail[1000] = {0};
    snprintf(detail, tListLen(detail), "dbname:%s, stream name:%s", dbname.dbname, name.dbname);
    auditRecord(pReq, pMnode->clusterId, "createStream", dbname.dbname, name.dbname, detail, strlen(detail));
  }

_OVER:
  if (code != TSDB_CODE_SUCCESS && code != TSDB_CODE_ACTION_IN_PROGRESS) {
    mError("stream:%s, failed to create since %s", createReq.name, terrstr());
  } else {
    mDebug("stream:%s create stream completed", createReq.name);
  }

  mndReleaseStream(pMnode, pStream);
  tFreeSCMCreateStreamReq(&createReq);
  tFreeStreamObj(&streamObj);

  if (sql != NULL) {
    taosMemoryFreeClear(sql);
  }

  return code;
}

int64_t mndStreamGenChkptId(SMnode *pMnode, bool lock) {
  SStreamObj *pStream = NULL;
  void       *pIter = NULL;
  SSdb       *pSdb = pMnode->pSdb;
  int64_t     maxChkptId = 0;

  while (1) {
    pIter = sdbFetch(pSdb, SDB_STREAM, pIter, (void **)&pStream);
    if (pIter == NULL) break;

    maxChkptId = TMAX(maxChkptId, pStream->checkpointId);
    mDebug("stream:%p, %s id:0x%" PRIx64 " checkpoint %" PRId64 "", pStream, pStream->name, pStream->uid,
           pStream->checkpointId);
    sdbRelease(pSdb, pStream);
  }

  {  // check the max checkpoint id from all vnodes.
    int64_t maxCheckpointId = -1;
    if (lock) {
      streamMutexLock(&execInfo.lock);
    }

    for (int32_t i = 0; i < taosArrayGetSize(execInfo.pTaskList); ++i) {
      STaskId          *p = taosArrayGet(execInfo.pTaskList, i);
      STaskStatusEntry *pEntry = taosHashGet(execInfo.pTaskMap, p, sizeof(*p));
      if (p == NULL || pEntry == NULL) {
        continue;
      }

      if (pEntry->checkpointInfo.failed) {
        continue;
      }

      if (maxCheckpointId < pEntry->checkpointInfo.latestId) {
        maxCheckpointId = pEntry->checkpointInfo.latestId;
      }
    }

    if (lock) {
      streamMutexUnlock(&execInfo.lock);
    }

    if (maxCheckpointId > maxChkptId) {
      mDebug("max checkpointId in mnode:%" PRId64 ", smaller than max checkpointId in vnode:%" PRId64, maxChkptId,
             maxCheckpointId);
      maxChkptId = maxCheckpointId;
    }
  }

  mDebug("generate new checkpointId:%" PRId64, maxChkptId + 1);
  return maxChkptId + 1;
}

static int32_t mndBuildStreamCheckpointSourceReq(void **pBuf, int32_t *pLen, int32_t nodeId, int64_t checkpointId,
                                                 int64_t streamId, int32_t taskId, int32_t transId, int8_t mndTrigger) {
  SStreamCheckpointSourceReq req = {0};
  req.checkpointId = checkpointId;
  req.nodeId = nodeId;
  req.expireTime = -1;
  req.streamId = streamId;  // pTask->id.streamId;
  req.taskId = taskId;      // pTask->id.taskId;
  req.transId = transId;
  req.mndTrigger = mndTrigger;

  int32_t code;
  int32_t blen;

  tEncodeSize(tEncodeStreamCheckpointSourceReq, &req, blen, code);
  if (code < 0) {
    TAOS_RETURN(TSDB_CODE_OUT_OF_MEMORY);
  }

  int32_t tlen = sizeof(SMsgHead) + blen;

  void *buf = taosMemoryMalloc(tlen);
  if (buf == NULL) {
    return terrno;
  }

  void    *abuf = POINTER_SHIFT(buf, sizeof(SMsgHead));
  SEncoder encoder;
  tEncoderInit(&encoder, abuf, tlen);
  int32_t pos = tEncodeStreamCheckpointSourceReq(&encoder, &req);
  if (pos == -1) {
    return TSDB_CODE_INVALID_MSG;
  }

  SMsgHead *pMsgHead = (SMsgHead *)buf;
  pMsgHead->contLen = htonl(tlen);
  pMsgHead->vgId = htonl(nodeId);

  tEncoderClear(&encoder);

  *pBuf = buf;
  *pLen = tlen;

  return 0;
}

static int32_t doSetCheckpointAction(SMnode *pMnode, STrans *pTrans, SStreamTask *pTask, int64_t checkpointId,
                                     int8_t mndTrigger) {
  void   *buf;
  int32_t tlen;
  int32_t code = 0;
  SEpSet  epset = {0};
  bool    hasEpset = false;

  if ((code = mndBuildStreamCheckpointSourceReq(&buf, &tlen, pTask->info.nodeId, checkpointId, pTask->id.streamId,
                                                pTask->id.taskId, pTrans->id, mndTrigger)) < 0) {
    taosMemoryFree(buf);
    return code;
  }

  code = extractNodeEpset(pMnode, &epset, &hasEpset, pTask->id.taskId, pTask->info.nodeId);
  if (code != TSDB_CODE_SUCCESS || !hasEpset) {
    taosMemoryFree(buf);
    return code;
  }

  code = setTransAction(pTrans, buf, tlen, TDMT_VND_STREAM_CHECK_POINT_SOURCE, &epset, TSDB_CODE_SYN_PROPOSE_NOT_READY,
                        TSDB_CODE_VND_INVALID_VGROUP_ID);
  if (code != 0) {
    taosMemoryFree(buf);
  }

  return code;
}

static int32_t mndProcessStreamCheckpointTrans(SMnode *pMnode, SStreamObj *pStream, int64_t checkpointId,
                                               int8_t mndTrigger, bool lock) {
  int32_t code = TSDB_CODE_SUCCESS;
  int64_t ts = taosGetTimestampMs();
  if (mndTrigger == 1 && (ts - pStream->checkpointFreq < tsStreamCheckpointInterval * 1000)) {
    return code;
  }

  bool conflict = mndStreamTransConflictCheck(pMnode, pStream->uid, MND_STREAM_CHECKPOINT_NAME, lock);
  if (conflict) {
    mWarn("checkpoint conflict with other trans in %s, ignore the checkpoint for stream:%s %" PRIx64, pStream->sourceDb,
          pStream->name, pStream->uid);
    return TSDB_CODE_MND_TRANS_CONFLICT;
  }

  STrans *pTrans = NULL;
  code = doCreateTrans(pMnode, pStream, NULL, TRN_CONFLICT_NOTHING, MND_STREAM_CHECKPOINT_NAME,
                                 "gen checkpoint for stream", &pTrans);
  if (pTrans == NULL || code) {
    code = TSDB_CODE_MND_TRANS_CONFLICT;
    mError("failed to checkpoint of stream name%s, checkpointId: %" PRId64 ", reason:%s", pStream->name, checkpointId,
           tstrerror(code));
    goto _ERR;
  }

  code = mndStreamRegisterTrans(pTrans, MND_STREAM_CHECKPOINT_NAME, pStream->uid);
  if (code) {
    mError("failed to register checkpoint trans for stream:%s, checkpointId:%" PRId64, pStream->name, checkpointId);
    goto _ERR;
  }

  mDebug("start to trigger checkpoint for stream:%s, checkpoint: %" PRId64 "", pStream->name, checkpointId);

  taosWLockLatch(&pStream->lock);
  pStream->currentTick = 1;

  // 1. redo action: broadcast checkpoint source msg for all source vg
  int32_t totalLevel = taosArrayGetSize(pStream->tasks);
  for (int32_t i = 0; i < totalLevel; i++) {
    SArray      *pLevel = taosArrayGetP(pStream->tasks, i);
    SStreamTask *p = taosArrayGetP(pLevel, 0);

    if (p->info.taskLevel == TASK_LEVEL__SOURCE) {
      int32_t sz = taosArrayGetSize(pLevel);
      for (int32_t j = 0; j < sz; j++) {
        SStreamTask *pTask = taosArrayGetP(pLevel, j);
        code = doSetCheckpointAction(pMnode, pTrans, pTask, checkpointId, mndTrigger);

        if (code != TSDB_CODE_SUCCESS) {
          taosWUnLockLatch(&pStream->lock);
          goto _ERR;
        }
      }
    }
  }

  // 2. reset tick
  pStream->checkpointId = checkpointId;
  pStream->checkpointFreq = taosGetTimestampMs();
  pStream->currentTick = 0;

  // 3. commit log: stream checkpoint info
  pStream->version = pStream->version + 1;
  taosWUnLockLatch(&pStream->lock);

  if ((code = mndPersistTransLog(pStream, pTrans, SDB_STATUS_READY)) != TSDB_CODE_SUCCESS) {
    goto _ERR;
  }

  code = mndTransPrepare(pMnode, pTrans);
  if (code != TSDB_CODE_SUCCESS && code != TSDB_CODE_ACTION_IN_PROGRESS) {
    mError("failed to prepare checkpoint trans since %s", terrstr());
  }

_ERR:
  mndTransDrop(pTrans);
  return code;
}

int32_t extractStreamNodeList(SMnode *pMnode) {
  if (taosArrayGetSize(execInfo.pNodeList) == 0) {
    int32_t code = refreshNodeListFromExistedStreams(pMnode, execInfo.pNodeList);
    if (code) {
      mError("Failed to extract node list from stream, code:%s", tstrerror(code));
      return code;
    }
  }

  return taosArrayGetSize(execInfo.pNodeList);
}

static bool taskNodeIsUpdated(SMnode *pMnode) {
  // check if the node update happens or not
  streamMutexLock(&execInfo.lock);

  int32_t numOfNodes = extractStreamNodeList(pMnode);
  if (numOfNodes == 0) {
    mDebug("stream task node change checking done, no vgroups exist, do nothing");
    execInfo.ts = taosGetTimestampSec();
    streamMutexUnlock(&execInfo.lock);
    return false;
  }

  for (int32_t i = 0; i < numOfNodes; ++i) {
    SNodeEntry *pNodeEntry = taosArrayGet(execInfo.pNodeList, i);
    if (pNodeEntry == NULL) {
      continue;
    }

    if (pNodeEntry->stageUpdated) {
      mDebug("stream task not ready due to node update detected, checkpoint not issued");
      streamMutexUnlock(&execInfo.lock);
      return true;
    }
  }

  bool    allReady = true;
  SArray *pNodeSnapshot = NULL;

  int32_t code = mndTakeVgroupSnapshot(pMnode, &allReady, &pNodeSnapshot);
  if (code) {
    mError("failed to get the vgroup snapshot, ignore it and continue");
  }
  if (!allReady) {
    mWarn("not all vnodes ready, quit from vnodes status check");
    taosArrayDestroy(pNodeSnapshot);
    streamMutexUnlock(&execInfo.lock);
    return true;
  }

  SVgroupChangeInfo changeInfo = mndFindChangedNodeInfo(pMnode, execInfo.pNodeList, pNodeSnapshot);

  bool nodeUpdated = (taosArrayGetSize(changeInfo.pUpdateNodeList) > 0);

  taosArrayDestroy(changeInfo.pUpdateNodeList);
  taosHashCleanup(changeInfo.pDBMap);
  taosArrayDestroy(pNodeSnapshot);

  if (nodeUpdated) {
    mDebug("stream tasks not ready due to node update");
  }

  streamMutexUnlock(&execInfo.lock);
  return nodeUpdated;
}

static int32_t mndCheckTaskAndNodeStatus(SMnode *pMnode) {
  bool ready = true;
  if (taskNodeIsUpdated(pMnode)) {
    TAOS_RETURN(TSDB_CODE_STREAM_TASK_IVLD_STATUS);
  }

  streamMutexLock(&execInfo.lock);
  if (taosArrayGetSize(execInfo.pNodeList) == 0) {
    mDebug("stream task node change checking done, no vgroups exist, do nothing");
    ASSERT(taosArrayGetSize(execInfo.pTaskList) == 0);
  }

  SArray *pInvalidList = taosArrayInit(4, sizeof(STaskId));

  for (int32_t i = 0; i < taosArrayGetSize(execInfo.pTaskList); ++i) {
    STaskId *p = taosArrayGet(execInfo.pTaskList, i);
    if (p == NULL) {
      continue;
    }

    STaskStatusEntry *pEntry = taosHashGet(execInfo.pTaskMap, p, sizeof(*p));
    if (pEntry == NULL) {
      continue;
    }

    if (pEntry->status == TASK_STATUS__STOP) {
      for (int32_t j = 0; j < taosArrayGetSize(pInvalidList); ++j) {
        STaskId *pId = taosArrayGet(pInvalidList, j);
        if (pId == NULL) {
          continue;
        }

        if (pEntry->id.streamId == pId->streamId) {
          void *px = taosArrayPush(pInvalidList, &pEntry->id);
          if (px == NULL) {
            mError("failed to put stream into invalid list, code:%s", tstrerror(TSDB_CODE_OUT_OF_MEMORY));
          }
          break;
        }
      }
    }

    if (pEntry->status != TASK_STATUS__READY) {
      mDebug("s-task:0x%" PRIx64 "-0x%x (nodeId:%d) status:%s, checkpoint not issued", pEntry->id.streamId,
             (int32_t)pEntry->id.taskId, pEntry->nodeId, streamTaskGetStatusStr(pEntry->status));
      ready = false;
      break;
    }

    if (pEntry->hTaskId != 0) {
      mDebug("s-task:0x%" PRIx64 "-0x%x (nodeId:%d) status:%s related fill-history task:0x%" PRIx64
             " exists, checkpoint not issued",
             pEntry->id.streamId, (int32_t)pEntry->id.taskId, pEntry->nodeId, streamTaskGetStatusStr(pEntry->status),
             pEntry->hTaskId);
      ready = false;
      break;
    }
  }

  removeTasksInBuf(pInvalidList, &execInfo);
  taosArrayDestroy(pInvalidList);

  streamMutexUnlock(&execInfo.lock);
  return ready ? 0 : -1;
}

int64_t getStreamTaskLastReadyState(SArray *pTaskList, int64_t streamId) {
  int64_t ts = -1;
  int32_t taskId = -1;

  for (int32_t i = 0; i < taosArrayGetSize(pTaskList); ++i) {
    STaskId          *p = taosArrayGet(pTaskList, i);
    STaskStatusEntry *pEntry = taosHashGet(execInfo.pTaskMap, p, sizeof(*p));
    if (p == NULL || pEntry == NULL || pEntry->id.streamId != streamId) {
      continue;
    }

    if (pEntry->status == TASK_STATUS__READY && ts < pEntry->startTime) {
      ts = pEntry->startTime;
      taskId = pEntry->id.taskId;
    }
  }

  mDebug("stream:0x%" PRIx64 " last ready ts:%" PRId64 " s-task:0x%x", streamId, ts, taskId);
  return ts;
}

typedef struct {
  int64_t streamId;
  int64_t duration;
} SCheckpointInterval;

static int32_t streamWaitComparFn(const void *p1, const void *p2) {
  const SCheckpointInterval *pInt1 = p1;
  const SCheckpointInterval *pInt2 = p2;
  if (pInt1->duration == pInt2->duration) {
    return 0;
  }

  return pInt1->duration > pInt2->duration ? -1 : 1;
}

static int32_t mndProcessStreamCheckpoint(SRpcMsg *pReq) {
  SMnode     *pMnode = pReq->info.node;
  SSdb       *pSdb = pMnode->pSdb;
  void       *pIter = NULL;
  SStreamObj *pStream = NULL;
  int32_t     code = 0;
  int32_t     numOfCheckpointTrans = 0;

  if ((code = mndCheckTaskAndNodeStatus(pMnode)) != 0) {
    TAOS_RETURN(TSDB_CODE_STREAM_TASK_IVLD_STATUS);
  }

  SArray *pList = taosArrayInit(4, sizeof(SCheckpointInterval));
  if (pList == NULL) {
    return terrno;
  }

  int64_t now = taosGetTimestampMs();

  while ((pIter = sdbFetch(pSdb, SDB_STREAM, pIter, (void **)&pStream)) != NULL) {
    int64_t duration = now - pStream->checkpointFreq;
    if (duration < tsStreamCheckpointInterval * 1000) {
      sdbRelease(pSdb, pStream);
      continue;
    }

    streamMutexLock(&execInfo.lock);
    int64_t startTs = getStreamTaskLastReadyState(execInfo.pTaskList, pStream->uid);
    if (startTs != -1 && (now - startTs) < tsStreamCheckpointInterval * 1000) {
      streamMutexUnlock(&execInfo.lock);
      sdbRelease(pSdb, pStream);
      continue;
    }
    streamMutexUnlock(&execInfo.lock);

    SCheckpointInterval in = {.streamId = pStream->uid, .duration = duration};
    void* p = taosArrayPush(pList, &in);
    if (p) {
      int32_t currentSize = taosArrayGetSize(pList);
      mDebug("stream:%s (uid:0x%" PRIx64 ") checkpoint interval beyond threshold: %ds(%" PRId64
             "s) beyond concurrently launch threshold:%d",
             pStream->name, pStream->uid, tsStreamCheckpointInterval, duration / 1000, currentSize);
    } else {
      mError("failed to record the checkpoint interval info, stream:0x%" PRIx64, pStream->uid);
    }
    sdbRelease(pSdb, pStream);
  }

  int32_t size = taosArrayGetSize(pList);
  if (size == 0) {
    taosArrayDestroy(pList);
    return code;
  }

  taosArraySort(pList, streamWaitComparFn);
  code = mndStreamClearFinishedTrans(pMnode, &numOfCheckpointTrans);
  if (code) {
    mError("failed to clear finish trans, code:%s", tstrerror(code));
    taosArrayDestroy(pList);
    return code;
  }

  int32_t numOfQual = taosArrayGetSize(pList);
  if (numOfCheckpointTrans > tsMaxConcurrentCheckpoint) {
    mDebug(
        "%d stream(s) checkpoint interval longer than %ds, ongoing checkpoint trans:%d reach maximum allowed:%d, new "
        "checkpoint trans are not allowed, wait for 30s",
        numOfQual, tsStreamCheckpointInterval, numOfCheckpointTrans, tsMaxConcurrentCheckpoint);
    taosArrayDestroy(pList);
    return code;
  }

  int32_t capacity = tsMaxConcurrentCheckpoint - numOfCheckpointTrans;
  mDebug(
      "%d stream(s) checkpoint interval longer than %ds, %d ongoing checkpoint trans, %d new checkpoint trans allowed, "
      "concurrent trans threshold:%d",
      numOfQual, tsStreamCheckpointInterval, numOfCheckpointTrans, capacity, tsMaxConcurrentCheckpoint);

  int32_t started = 0;
  int64_t checkpointId = mndStreamGenChkptId(pMnode, true);

  for (int32_t i = 0; i < numOfQual; ++i) {
    SCheckpointInterval *pCheckpointInfo = taosArrayGet(pList, i);
    if (pCheckpointInfo == NULL) {
      continue;
    }

    SStreamObj *p = NULL;
    code = mndGetStreamObj(pMnode, pCheckpointInfo->streamId, &p);
    if (p != NULL && code == 0) {
      code = mndProcessStreamCheckpointTrans(pMnode, p, checkpointId, 1, true);
      sdbRelease(pSdb, p);

      if (code != -1) {
        started += 1;

        if (started >= capacity) {
          mDebug("already start %d new checkpoint trans, current active checkpoint trans:%d", started,
                 (started + numOfCheckpointTrans));
          break;
        }
      }
    }
  }

  taosArrayDestroy(pList);
  return code;
}

static int32_t mndProcessDropStreamReq(SRpcMsg *pReq) {
  SMnode *    pMnode = pReq->info.node;
  SStreamObj *pStream = NULL;
  int32_t     code = 0;

  SMDropStreamReq dropReq = {0};
  if (tDeserializeSMDropStreamReq(pReq->pCont, pReq->contLen, &dropReq) < 0) {
    mError("invalid drop stream msg recv, discarded");
    code = TSDB_CODE_INVALID_MSG;
    TAOS_RETURN(code);
  }

  mDebug("recv drop stream:%s msg", dropReq.name);

  code = mndAcquireStream(pMnode, dropReq.name, &pStream);
  if (pStream == NULL || code != 0) {
    if (dropReq.igNotExists) {
      mInfo("stream:%s not exist, ignore not exist is set, drop stream exec done with success", dropReq.name);
      sdbRelease(pMnode->pSdb, pStream);
      tFreeMDropStreamReq(&dropReq);
      return 0;
    } else {
      code = TSDB_CODE_MND_STREAM_NOT_EXIST;
      mError("stream:%s not exist failed to drop it", dropReq.name);
      tFreeMDropStreamReq(&dropReq);
      TAOS_RETURN(code);
    }
  }

  if (pStream->smaId != 0) {
    mDebug("stream:%s, uid:0x%" PRIx64 " try to drop sma related stream", dropReq.name, pStream->uid);

    void *   pIter = NULL;
    SSmaObj *pSma = NULL;
    pIter = sdbFetch(pMnode->pSdb, SDB_SMA, pIter, (void **)&pSma);
    while (pIter) {
      if (pSma && pSma->uid == pStream->smaId) {
        sdbRelease(pMnode->pSdb, pSma);
        sdbRelease(pMnode->pSdb, pStream);

        sdbCancelFetch(pMnode->pSdb, pIter);
        tFreeMDropStreamReq(&dropReq);
        code = TSDB_CODE_TSMA_MUST_BE_DROPPED;

        mError("try to drop sma-related stream:%s, uid:0x%" PRIx64 " code:%s only allowed to be dropped along with sma",
               dropReq.name, pStream->uid, tstrerror(terrno));
        TAOS_RETURN(code);
      }

      if (pSma) {
        sdbRelease(pMnode->pSdb, pSma);
      }

      pIter = sdbFetch(pMnode->pSdb, SDB_SMA, pIter, (void **)&pSma);
    }
  }

  if (mndCheckDbPrivilegeByName(pMnode, pReq->info.conn.user, MND_OPER_WRITE_DB, pStream->targetDb) != 0) {
    sdbRelease(pMnode->pSdb, pStream);
    tFreeMDropStreamReq(&dropReq);
    return -1;
  }

  // check if it is conflict with other trans in both sourceDb and targetDb.
  bool conflict = mndStreamTransConflictCheck(pMnode, pStream->uid, MND_STREAM_DROP_NAME, true);
  if (conflict) {
    sdbRelease(pMnode->pSdb, pStream);
    tFreeMDropStreamReq(&dropReq);
    return terrno;
  }

  STrans *pTrans = NULL;
  code = doCreateTrans(pMnode, pStream, pReq, TRN_CONFLICT_NOTHING, MND_STREAM_DROP_NAME, "drop stream", &pTrans);
  if (pTrans == NULL || code) {
    mError("stream:%s uid:0x%" PRIx64 " failed to drop since %s", dropReq.name, pStream->uid, terrstr());
    sdbRelease(pMnode->pSdb, pStream);
    tFreeMDropStreamReq(&dropReq);
    TAOS_RETURN(code);
  }

  code = mndStreamRegisterTrans(pTrans, MND_STREAM_DROP_NAME, pStream->uid);
  if (code) {
    mError("failed to register drop stream trans, code:%s", tstrerror(code));
    sdbRelease(pMnode->pSdb, pStream);
    mndTransDrop(pTrans);
    tFreeMDropStreamReq(&dropReq);
    TAOS_RETURN(code);
  }

  // drop all tasks
  code = mndStreamSetDropAction(pMnode, pTrans, pStream);
  if (code) {
    mError("stream:%s uid:0x%" PRIx64 " failed to drop task since %s", dropReq.name, pStream->uid, tstrerror(code));
    sdbRelease(pMnode->pSdb, pStream);
    mndTransDrop(pTrans);
    tFreeMDropStreamReq(&dropReq);
    TAOS_RETURN(code);
  }

  // drop stream
  code = mndPersistTransLog(pStream, pTrans, SDB_STATUS_DROPPED);
  if (code) {
    sdbRelease(pMnode->pSdb, pStream);
    mndTransDrop(pTrans);
    tFreeMDropStreamReq(&dropReq);
    TAOS_RETURN(code);
  }

  code = mndTransPrepare(pMnode, pTrans);
  if (code != TSDB_CODE_SUCCESS && code != TSDB_CODE_ACTION_IN_PROGRESS) {
    mError("trans:%d, failed to prepare drop stream trans since %s", pTrans->id, terrstr());
    sdbRelease(pMnode->pSdb, pStream);
    mndTransDrop(pTrans);
    tFreeMDropStreamReq(&dropReq);
    TAOS_RETURN(code);
  }

  // kill the related checkpoint trans
  int32_t transId = mndStreamGetRelTrans(pMnode, pStream->uid);
  if (transId != 0) {
    mDebug("drop active transId:%d due to stream:%s uid:0x%" PRIx64 " dropped", transId, pStream->name, pStream->uid);
    mndKillTransImpl(pMnode, transId, pStream->sourceDb);
  }

  mDebug("stream:%s uid:0x%" PRIx64 " transId:%d start to drop related task when dropping stream", dropReq.name,
         pStream->uid, transId);

  removeStreamTasksInBuf(pStream, &execInfo);

  SName name = {0};
  code = tNameFromString(&name, dropReq.name, T_NAME_ACCT | T_NAME_DB | T_NAME_TABLE);
  auditRecord(pReq, pMnode->clusterId, "dropStream", "", name.dbname, dropReq.sql, dropReq.sqlLen);

  sdbRelease(pMnode->pSdb, pStream);
  mndTransDrop(pTrans);
  tFreeMDropStreamReq(&dropReq);

  if (code == 0) {
    return TSDB_CODE_ACTION_IN_PROGRESS;
  } else {
    TAOS_RETURN(code);
  }
}

int32_t mndDropStreamByDb(SMnode *pMnode, STrans *pTrans, SDbObj *pDb) {
  SSdb   *pSdb = pMnode->pSdb;
  void   *pIter = NULL;
  int32_t code = 0;

  while (1) {
    SStreamObj *pStream = NULL;
    pIter = sdbFetch(pSdb, SDB_STREAM, pIter, (void **)&pStream);
    if (pIter == NULL) break;

    if (pStream->sourceDbUid == pDb->uid || pStream->targetDbUid == pDb->uid) {
      if (pStream->sourceDbUid != pStream->targetDbUid) {
        sdbRelease(pSdb, pStream);
        sdbCancelFetch(pSdb, pIter);
        mError("db:%s, failed to drop stream:%s since sourceDbUid:%" PRId64 " not match with targetDbUid:%" PRId64,
               pDb->name, pStream->name, pStream->sourceDbUid, pStream->targetDbUid);
        TAOS_RETURN(TSDB_CODE_MND_STREAM_MUST_BE_DELETED);
      } else {
        // kill the related checkpoint trans
        int32_t transId = mndStreamGetRelTrans(pMnode, pStream->uid);
        if (transId != 0) {
          mDebug("drop active related transId:%d due to stream:%s dropped", transId, pStream->name);
          mndKillTransImpl(pMnode, transId, pStream->sourceDb);
        }

        // drop the stream obj in execInfo
        removeStreamTasksInBuf(pStream, &execInfo);

        code = mndPersistTransLog(pStream, pTrans, SDB_STATUS_DROPPED);
        if (code != TSDB_CODE_SUCCESS && code != TSDB_CODE_ACTION_IN_PROGRESS) {
          sdbRelease(pSdb, pStream);
          sdbCancelFetch(pSdb, pIter);
          return code;
        }
      }
    }

    sdbRelease(pSdb, pStream);
  }

  return 0;
}

int32_t mndGetNumOfStreams(SMnode *pMnode, char *dbName, int32_t *pNumOfStreams) {
  SSdb   *pSdb = pMnode->pSdb;
  SDbObj *pDb = mndAcquireDb(pMnode, dbName);
  if (pDb == NULL) {
    TAOS_RETURN(TSDB_CODE_MND_DB_NOT_SELECTED);
  }

  int32_t numOfStreams = 0;
  void   *pIter = NULL;
  while (1) {
    SStreamObj *pStream = NULL;
    pIter = sdbFetch(pSdb, SDB_STREAM, pIter, (void **)&pStream);
    if (pIter == NULL) break;

    if (pStream->sourceDbUid == pDb->uid) {
      numOfStreams++;
    }

    sdbRelease(pSdb, pStream);
  }

  *pNumOfStreams = numOfStreams;
  mndReleaseDb(pMnode, pDb);
  return 0;
}

static int32_t mndRetrieveStream(SRpcMsg *pReq, SShowObj *pShow, SSDataBlock *pBlock, int32_t rows) {
  SMnode     *pMnode = pReq->info.node;
  SSdb       *pSdb = pMnode->pSdb;
  int32_t     numOfRows = 0;
  SStreamObj *pStream = NULL;
  int32_t     code = 0;

  while (numOfRows < rows) {
    pShow->pIter = sdbFetch(pSdb, SDB_STREAM, pShow->pIter, (void **)&pStream);
    if (pShow->pIter == NULL) break;

    code = setStreamAttrInResBlock(pStream, pBlock, numOfRows);
    if (code == 0) {
      numOfRows++;
    }
    sdbRelease(pSdb, pStream);
  }

  pShow->numOfRows += numOfRows;
  return numOfRows;
}

static void mndCancelGetNextStream(SMnode *pMnode, void *pIter) {
  SSdb *pSdb = pMnode->pSdb;
  sdbCancelFetch(pSdb, pIter);
}

static int32_t mndRetrieveStreamTask(SRpcMsg *pReq, SShowObj *pShow, SSDataBlock *pBlock, int32_t rowsCapacity) {
  SMnode     *pMnode = pReq->info.node;
  SSdb       *pSdb = pMnode->pSdb;
  int32_t     numOfRows = 0;
  SStreamObj *pStream = NULL;
  int32_t     code = 0;

  streamMutexLock(&execInfo.lock);
  mndInitStreamExecInfo(pMnode, &execInfo);
  streamMutexUnlock(&execInfo.lock);

  while (numOfRows < rowsCapacity) {
    pShow->pIter = sdbFetch(pSdb, SDB_STREAM, pShow->pIter, (void **)&pStream);
    if (pShow->pIter == NULL) {
      break;
    }

    // lock
    taosRLockLatch(&pStream->lock);

    int32_t count = mndGetNumOfStreamTasks(pStream);
    if (numOfRows + count > rowsCapacity) {
      code = blockDataEnsureCapacity(pBlock, numOfRows + count);
      if (code) {
        mError("failed to prepare the result block buffer, quit return value");
        taosRUnLockLatch(&pStream->lock);
        sdbRelease(pSdb, pStream);
        continue;
      }
    }

    // add row for each task
    SStreamTaskIter *pIter = NULL;
    code = createStreamTaskIter(pStream, &pIter);
    if (code) {
      taosRUnLockLatch(&pStream->lock);
      sdbRelease(pSdb, pStream);
      mError("failed to create task iter for stream:%s", pStream->name);
      continue;
    }

    while (streamTaskIterNextTask(pIter)) {
      SStreamTask *pTask = NULL;
      code = streamTaskIterGetCurrent(pIter, &pTask);
      if (code) {
        destroyStreamTaskIter(pIter);
        break;
      }

      code = setTaskAttrInResBlock(pStream, pTask, pBlock, numOfRows);
      if (code == TSDB_CODE_SUCCESS) {
        numOfRows++;
      }
    }

    pBlock->info.rows = numOfRows;

    destroyStreamTaskIter(pIter);
    taosRUnLockLatch(&pStream->lock);

    sdbRelease(pSdb, pStream);
  }

  pShow->numOfRows += numOfRows;
  return numOfRows;
}

static void mndCancelGetNextStreamTask(SMnode *pMnode, void *pIter) {
  SSdb *pSdb = pMnode->pSdb;
  sdbCancelFetch(pSdb, pIter);
}

static int32_t mndProcessPauseStreamReq(SRpcMsg *pReq) {
  SMnode     *pMnode = pReq->info.node;
  SStreamObj *pStream = NULL;
  int32_t     code = 0;

  SMPauseStreamReq pauseReq = {0};
  if (tDeserializeSMPauseStreamReq(pReq->pCont, pReq->contLen, &pauseReq) < 0) {
    TAOS_RETURN(TSDB_CODE_INVALID_MSG);
  }

  code = mndAcquireStream(pMnode, pauseReq.name, &pStream);
  if (pStream == NULL || code != 0) {
    if (pauseReq.igNotExists) {
      mInfo("stream:%s, not exist, not pause stream", pauseReq.name);
      return 0;
    } else {
      mError("stream:%s not exist, failed to pause stream", pauseReq.name);
      TAOS_RETURN(TSDB_CODE_MND_STREAM_NOT_EXIST);
    }
  }

  mInfo("stream:%s,%" PRId64 " start to pause stream", pauseReq.name, pStream->uid);

  if (pStream->status == STREAM_STATUS__PAUSE) {
    sdbRelease(pMnode->pSdb, pStream);
    return 0;
  }

  if (mndCheckDbPrivilegeByName(pMnode, pReq->info.conn.user, MND_OPER_WRITE_DB, pStream->targetDb) != 0) {
    sdbRelease(pMnode->pSdb, pStream);
    return -1;
  }

  // check if it is conflict with other trans in both sourceDb and targetDb.
  bool conflict = mndStreamTransConflictCheck(pMnode, pStream->uid, MND_STREAM_PAUSE_NAME, true);
  if (conflict) {
    sdbRelease(pMnode->pSdb, pStream);
    TAOS_RETURN(TSDB_CODE_MND_TRANS_CONFLICT);
  }

  bool updated = taskNodeIsUpdated(pMnode);
  if (updated) {
    mError("tasks are not ready for pause, node update detected");
    sdbRelease(pMnode->pSdb, pStream);
    TAOS_RETURN(TSDB_CODE_STREAM_TASK_IVLD_STATUS);
  }

  {  // check for tasks, if tasks are not ready, not allowed to pause
    bool found = false;
    bool readyToPause = true;
    streamMutexLock(&execInfo.lock);

    for (int32_t i = 0; i < taosArrayGetSize(execInfo.pTaskList); ++i) {
      STaskId *p = taosArrayGet(execInfo.pTaskList, i);
      if (p == NULL) {
        continue;
      }

      STaskStatusEntry *pEntry = taosHashGet(execInfo.pTaskMap, p, sizeof(*p));
      if (pEntry == NULL) {
        continue;
      }

      if (pEntry->id.streamId != pStream->uid) {
        continue;
      }

      if (pEntry->status == TASK_STATUS__UNINIT || pEntry->status == TASK_STATUS__CK) {
        mError("stream:%s uid:0x%" PRIx64 " vgId:%d task:0x%" PRIx64 " status:%s, not ready for pause", pStream->name,
               pStream->uid, pEntry->nodeId, pEntry->id.taskId, streamTaskGetStatusStr(pEntry->status));
        readyToPause = false;
      }

      found = true;
    }

    streamMutexUnlock(&execInfo.lock);
    if (!found) {
      mError("stream:%s task not report status yet, not ready for pause", pauseReq.name);
      sdbRelease(pMnode->pSdb, pStream);
      TAOS_RETURN(TSDB_CODE_STREAM_TASK_IVLD_STATUS);
    }

    if (!readyToPause) {
      mError("stream:%s task not ready for pause yet", pauseReq.name);
      sdbRelease(pMnode->pSdb, pStream);
      TAOS_RETURN(TSDB_CODE_STREAM_TASK_IVLD_STATUS);
    }
  }

  STrans *pTrans = NULL;
  code = doCreateTrans(pMnode, pStream, pReq, TRN_CONFLICT_NOTHING, MND_STREAM_PAUSE_NAME, "pause the stream", &pTrans);
  if (pTrans == NULL || code) {
    mError("stream:%s failed to pause stream since %s", pauseReq.name, terrstr());
    sdbRelease(pMnode->pSdb, pStream);
    return code;
  }

  code = mndStreamRegisterTrans(pTrans, MND_STREAM_PAUSE_NAME, pStream->uid);
  if (code) {
    sdbRelease(pMnode->pSdb, pStream);
    mndTransDrop(pTrans);
    return code;
  }

  // if nodeUpdate happened, not send pause trans
  code = mndStreamSetPauseAction(pMnode, pTrans, pStream);
  if (code) {
    mError("stream:%s, failed to pause task since %s", pauseReq.name, terrstr());
    sdbRelease(pMnode->pSdb, pStream);
    mndTransDrop(pTrans);
    return code;
  }

  // pause stream
  taosWLockLatch(&pStream->lock);
  pStream->status = STREAM_STATUS__PAUSE;
  code = mndPersistTransLog(pStream, pTrans, SDB_STATUS_READY);
  if (code) {
    taosWUnLockLatch(&pStream->lock);
    sdbRelease(pMnode->pSdb, pStream);
    mndTransDrop(pTrans);
    return code;
  }

  taosWUnLockLatch(&pStream->lock);

  code = mndTransPrepare(pMnode, pTrans);
  if (code != TSDB_CODE_SUCCESS && code != TSDB_CODE_ACTION_IN_PROGRESS) {
    mError("trans:%d, failed to prepare pause stream trans since %s", pTrans->id, terrstr());
    sdbRelease(pMnode->pSdb, pStream);
    mndTransDrop(pTrans);
    return code;
  }

  sdbRelease(pMnode->pSdb, pStream);
  mndTransDrop(pTrans);

  return TSDB_CODE_ACTION_IN_PROGRESS;
}

static int32_t mndProcessResumeStreamReq(SRpcMsg *pReq) {
  SMnode     *pMnode = pReq->info.node;
  SStreamObj *pStream = NULL;
  int32_t code = 0;

  if ((terrno = grantCheckExpire(TSDB_GRANT_STREAMS)) < 0) {
    return terrno;
  }

  SMResumeStreamReq resumeReq = {0};
  if (tDeserializeSMResumeStreamReq(pReq->pCont, pReq->contLen, &resumeReq) < 0) {
    TAOS_RETURN(TSDB_CODE_INVALID_MSG);
  }

  code = mndAcquireStream(pMnode, resumeReq.name, &pStream);
  if (pStream == NULL || code != 0) {
    if (resumeReq.igNotExists) {
      mInfo("stream:%s not exist, not resume stream", resumeReq.name);
      sdbRelease(pMnode->pSdb, pStream);
      return 0;
    } else {
      mError("stream:%s not exist, failed to resume stream", resumeReq.name);
      TAOS_RETURN(TSDB_CODE_MND_STREAM_NOT_EXIST);
    }
  }

  if (pStream->status != STREAM_STATUS__PAUSE) {
    sdbRelease(pMnode->pSdb, pStream);
    return 0;
  }

  if (mndCheckDbPrivilegeByName(pMnode, pReq->info.conn.user, MND_OPER_WRITE_DB, pStream->targetDb) != 0) {
    sdbRelease(pMnode->pSdb, pStream);
    return -1;
  }

  // check if it is conflict with other trans in both sourceDb and targetDb.
  bool conflict = mndStreamTransConflictCheck(pMnode, pStream->uid, MND_STREAM_RESUME_NAME, true);
  if (conflict) {
    sdbRelease(pMnode->pSdb, pStream);
    return terrno;
  }

  STrans *pTrans = NULL;
  code =
      doCreateTrans(pMnode, pStream, pReq, TRN_CONFLICT_NOTHING, MND_STREAM_RESUME_NAME, "resume the stream", &pTrans);
  if (pTrans == NULL || code) {
    mError("stream:%s, failed to resume stream since %s", resumeReq.name, terrstr());
    sdbRelease(pMnode->pSdb, pStream);
    return code;
  }

  code = mndStreamRegisterTrans(pTrans, MND_STREAM_RESUME_NAME, pStream->uid);
  if (code) {
    sdbRelease(pMnode->pSdb, pStream);
    mndTransDrop(pTrans);
    return code;
  }

  // set the resume action
  if (mndStreamSetResumeAction(pTrans, pMnode, pStream, resumeReq.igUntreated) < 0) {
    mError("stream:%s, failed to drop task since %s", resumeReq.name, terrstr());
    sdbRelease(pMnode->pSdb, pStream);
    mndTransDrop(pTrans);
    return code;
  }

  // resume stream
  taosWLockLatch(&pStream->lock);
  pStream->status = STREAM_STATUS__NORMAL;
  if (mndPersistTransLog(pStream, pTrans, SDB_STATUS_READY) < 0) {
    taosWUnLockLatch(&pStream->lock);

    sdbRelease(pMnode->pSdb, pStream);
    mndTransDrop(pTrans);
    return code;
  }

  taosWUnLockLatch(&pStream->lock);
  code = mndTransPrepare(pMnode, pTrans);
  if (code != TSDB_CODE_SUCCESS && code != TSDB_CODE_ACTION_IN_PROGRESS) {
    mError("trans:%d, failed to prepare pause stream trans since %s", pTrans->id, terrstr());
    sdbRelease(pMnode->pSdb, pStream);
    mndTransDrop(pTrans);
    return code;
  }

  sdbRelease(pMnode->pSdb, pStream);
  mndTransDrop(pTrans);

  return TSDB_CODE_ACTION_IN_PROGRESS;
}

static bool isNodeEpsetChanged(const SEpSet *pPrevEpset, const SEpSet *pCurrent) {
  const SEp *pEp = GET_ACTIVE_EP(pPrevEpset);
  const SEp *p = GET_ACTIVE_EP(pCurrent);

  if (pEp->port == p->port && strncmp(pEp->fqdn, p->fqdn, TSDB_FQDN_LEN) == 0) {
    return false;
  }
  return true;
}

// 1. increase the replica does not affect the stream process.
// 2. decreasing the replica may affect the stream task execution in the way that there is one or more running stream
// tasks on the will be removed replica.
// 3. vgroup redistribution is an combination operation of first increase replica and then decrease replica. So we
// will handle it as mentioned in 1 & 2 items.
static SVgroupChangeInfo mndFindChangedNodeInfo(SMnode *pMnode, const SArray *pPrevNodeList, const SArray *pNodeList) {
  SVgroupChangeInfo info = {
      .pUpdateNodeList = taosArrayInit(4, sizeof(SNodeUpdateInfo)),
      .pDBMap = taosHashInit(32, taosGetDefaultHashFunction(TSDB_DATA_TYPE_VARCHAR), true, HASH_NO_LOCK),
  };

  int32_t numOfNodes = taosArrayGetSize(pPrevNodeList);
  for (int32_t i = 0; i < numOfNodes; ++i) {
    SNodeEntry *pPrevEntry = taosArrayGet(pPrevNodeList, i);
    if (pPrevEntry == NULL) {
      continue;
    }

    int32_t num = taosArrayGetSize(pNodeList);
    for (int32_t j = 0; j < num; ++j) {
      SNodeEntry *pCurrent = taosArrayGet(pNodeList, j);
      if(pCurrent == NULL) {
        continue;
      }

      if (pCurrent->nodeId == pPrevEntry->nodeId) {
        if (pPrevEntry->stageUpdated || isNodeEpsetChanged(&pPrevEntry->epset, &pCurrent->epset)) {
          const SEp *pPrevEp = GET_ACTIVE_EP(&pPrevEntry->epset);

          char buf[256] = {0};
          (void) epsetToStr(&pCurrent->epset, buf, tListLen(buf));  // ignore this error

          mDebug("nodeId:%d restart/epset changed detected, old:%s:%d -> new:%s, stageUpdate:%d", pCurrent->nodeId,
                 pPrevEp->fqdn, pPrevEp->port, buf, pPrevEntry->stageUpdated);

          SNodeUpdateInfo updateInfo = {.nodeId = pPrevEntry->nodeId};
          epsetAssign(&updateInfo.prevEp, &pPrevEntry->epset);
          epsetAssign(&updateInfo.newEp, &pCurrent->epset);

          void* p = taosArrayPush(info.pUpdateNodeList, &updateInfo);
          if (p == NULL) {
            mError("failed to put update entry into node list, code:%s", tstrerror(TSDB_CODE_OUT_OF_MEMORY));
          }
        }

        // todo handle the snode info
        if (pCurrent->nodeId != SNODE_HANDLE) {
          SVgObj *pVgroup = mndAcquireVgroup(pMnode, pCurrent->nodeId);
          int32_t code = taosHashPut(info.pDBMap, pVgroup->dbName, strlen(pVgroup->dbName), NULL, 0);
          mndReleaseVgroup(pMnode, pVgroup);
          if (code) {
            mError("failed to put into dbmap, code:out of memory");
          }
        }

        break;
      }
    }
  }

  return info;
}

static int32_t mndProcessVgroupChange(SMnode *pMnode, SVgroupChangeInfo *pChangeInfo, bool includeAllNodes) {
  SSdb       *pSdb = pMnode->pSdb;
  SStreamObj *pStream = NULL;
  void       *pIter = NULL;
  STrans     *pTrans = NULL;
  int32_t     code = 0;

  // conflict check for nodeUpdate trans, here we randomly chose one stream to add into the trans pool
  while (1) {
    pIter = sdbFetch(pSdb, SDB_STREAM, pIter, (void **)&pStream);
    if (pIter == NULL) {
      break;
    }

    bool conflict = mndStreamTransConflictCheck(pMnode, pStream->uid, MND_STREAM_TASK_UPDATE_NAME, false);
    sdbRelease(pSdb, pStream);

    if (conflict) {
      mError("nodeUpdate conflict with other trans, current nodeUpdate ignored");
      sdbCancelFetch(pSdb, pIter);
      return terrno;
    }
  }

  while (1) {
    pIter = sdbFetch(pSdb, SDB_STREAM, pIter, (void **)&pStream);
    if (pIter == NULL) {
      break;
    }

    // here create only one trans
    if (pTrans == NULL) {
      code = doCreateTrans(pMnode, pStream, NULL, TRN_CONFLICT_NOTHING, MND_STREAM_TASK_UPDATE_NAME, "update task epsets", &pTrans);
      if (pTrans == NULL || code) {
        sdbRelease(pSdb, pStream);
        sdbCancelFetch(pSdb, pIter);
        return terrno = code;
      }

      code = mndStreamRegisterTrans(pTrans, MND_STREAM_TASK_UPDATE_NAME, pStream->uid);
      if (code) {
        mError("failed to register trans, transId:%d, and continue", pTrans->id);
      }
    }

    if (!includeAllNodes) {
      void *p1 = taosHashGet(pChangeInfo->pDBMap, pStream->targetDb, strlen(pStream->targetDb));
      void *p2 = taosHashGet(pChangeInfo->pDBMap, pStream->sourceDb, strlen(pStream->sourceDb));
      if (p1 == NULL && p2 == NULL) {
        mDebug("stream:0x%" PRIx64 " %s not involved nodeUpdate, ignore", pStream->uid, pStream->name);
        sdbRelease(pSdb, pStream);
        continue;
      }
    }

    mDebug("stream:0x%" PRIx64 " %s involved node changed, create update trans, transId:%d", pStream->uid,
           pStream->name, pTrans->id);

    code = mndStreamSetUpdateEpsetAction(pMnode, pStream, pChangeInfo, pTrans);

    // todo: not continue, drop all and retry again
    if (code != TSDB_CODE_SUCCESS) {
      mError("stream:0x%" PRIx64 " build nodeUpdate trans failed, ignore and continue, code:%s", pStream->uid,
             tstrerror(code));
      sdbRelease(pSdb, pStream);
      continue;
    }

    code = mndPersistTransLog(pStream, pTrans, SDB_STATUS_READY);
    sdbRelease(pSdb, pStream);

    if (code != TSDB_CODE_SUCCESS) {
      sdbCancelFetch(pSdb, pIter);
      return code;
    }
  }

  // no need to build the trans to handle the vgroup update
  if (pTrans == NULL) {
    return 0;
  }

  code = mndTransPrepare(pMnode, pTrans);
  if (code != TSDB_CODE_SUCCESS && code != TSDB_CODE_ACTION_IN_PROGRESS) {
    mError("trans:%d, failed to prepare update stream trans since %s", pTrans->id, terrstr());
    sdbRelease(pMnode->pSdb, pStream);
    mndTransDrop(pTrans);
    return code;
  }

  sdbRelease(pMnode->pSdb, pStream);
  mndTransDrop(pTrans);
  return code;
}

static int32_t refreshNodeListFromExistedStreams(SMnode *pMnode, SArray *pNodeList) {
  SSdb       *pSdb = pMnode->pSdb;
  SStreamObj *pStream = NULL;
  void       *pIter = NULL;
  int32_t     code = 0;

  mDebug("start to refresh node list by existed streams");

  SHashObj *pHash = taosHashInit(64, taosGetDefaultHashFunction(TSDB_DATA_TYPE_INT), false, HASH_NO_LOCK);
  if (pHash == NULL) {
    return TSDB_CODE_OUT_OF_MEMORY;
  }

  while (1) {
    pIter = sdbFetch(pSdb, SDB_STREAM, pIter, (void **)&pStream);
    if (pIter == NULL) {
      break;
    }

    taosWLockLatch(&pStream->lock);

    SStreamTaskIter *pTaskIter = NULL;
    code = createStreamTaskIter(pStream, &pTaskIter);
    if (code) {
      taosWUnLockLatch(&pStream->lock);
      sdbRelease(pSdb, pStream);
      mError("failed to create task iter for stream:%s", pStream->name);
      continue;
    }

    while (streamTaskIterNextTask(pTaskIter)) {
      SStreamTask *pTask = NULL;
      code = streamTaskIterGetCurrent(pTaskIter, &pTask);
      if (code) {
        break;
      }

      SNodeEntry entry = {.hbTimestamp = -1, .nodeId = pTask->info.nodeId, .lastHbMsgId = -1};
      epsetAssign(&entry.epset, &pTask->info.epSet);
      (void)taosHashPut(pHash, &entry.nodeId, sizeof(entry.nodeId), &entry, sizeof(entry));
    }

    destroyStreamTaskIter(pTaskIter);
    taosWUnLockLatch(&pStream->lock);

    sdbRelease(pSdb, pStream);
  }

  taosArrayClear(pNodeList);

  // convert to list
  pIter = NULL;
  while ((pIter = taosHashIterate(pHash, pIter)) != NULL) {
    SNodeEntry *pEntry = (SNodeEntry *)pIter;

    void *p = taosArrayPush(pNodeList, pEntry);
    if (p == NULL) {
      mError("failed to put entry into node list, nodeId:%d, code: out of memory", pEntry->nodeId);
      if (code == 0) {
        code = TSDB_CODE_OUT_OF_MEMORY;
      }
      continue;
    }

    char buf[256] = {0};
    (void) epsetToStr(&pEntry->epset, buf, tListLen(buf));  // ignore this error since it is only for log file
    mDebug("extract nodeInfo from stream obj, nodeId:%d, %s", pEntry->nodeId, buf);
  }

  taosHashCleanup(pHash);

  mDebug("numOfNodes:%d for stream after extract nodeInfo from stream", (int32_t)taosArrayGetSize(pNodeList));
  return code;
}

static int32_t addAllDbsIntoHashmap(SHashObj *pDBMap, SSdb *pSdb) {
  void   *pIter = NULL;
  int32_t code = 0;
  while (1) {
    SVgObj *pVgroup = NULL;
    pIter = sdbFetch(pSdb, SDB_VGROUP, pIter, (void **)&pVgroup);
    if (pIter == NULL) {
      break;
    }

    code = taosHashPut(pDBMap, pVgroup->dbName, strlen(pVgroup->dbName), NULL, 0);
    sdbRelease(pSdb, pVgroup);

    if (code == 0) {
      int32_t size = taosHashGetSize(pDBMap);
      mDebug("add Db:%s into Dbs list (total:%d) for kill checkpoint trans", pVgroup->dbName, size);
    }
  }

  return code;
}

// this function runs by only one thread, so it is not multi-thread safe
static int32_t mndProcessNodeCheckReq(SRpcMsg *pMsg) {
  int32_t code = 0;
  bool    allReady = true;
  SArray *pNodeSnapshot = NULL;
  SMnode *pMnode = pMsg->info.node;
  int64_t ts = taosGetTimestampSec();
  bool    updateAllVgroups = false;

  int32_t old = atomic_val_compare_exchange_32(&mndNodeCheckSentinel, 0, 1);
  if (old != 0) {
    mDebug("still in checking node change");
    return 0;
  }

  mDebug("start to do node changing check");

  streamMutexLock(&execInfo.lock);
  int32_t numOfNodes = extractStreamNodeList(pMnode);
  streamMutexUnlock(&execInfo.lock);

  if (numOfNodes == 0) {
    mDebug("end to do stream task(s) node change checking, no stream tasks exist, do nothing");
    execInfo.ts = ts;
    atomic_store_32(&mndNodeCheckSentinel, 0);
    return 0;
  }

  code = mndTakeVgroupSnapshot(pMnode, &allReady, &pNodeSnapshot);
  if (code) {
    mError("failed to take the vgroup snapshot, ignore it and continue");
  }

  if (!allReady) {
    taosArrayDestroy(pNodeSnapshot);
    atomic_store_32(&mndNodeCheckSentinel, 0);
    mWarn("not all vnodes are ready, ignore the exec nodeUpdate check");
    return 0;
  }

  streamMutexLock(&execInfo.lock);

  code = removeExpiredNodeEntryAndTaskInBuf(pNodeSnapshot);
  if (code) {
    goto _end;
  }

  SVgroupChangeInfo changeInfo = mndFindChangedNodeInfo(pMnode, execInfo.pNodeList, pNodeSnapshot);

  {
    if (execInfo.role == NODE_ROLE_LEADER && execInfo.switchFromFollower) {
      mInfo("rollback all stream due to mnode leader/follower switch by using nodeUpdate trans");
      updateAllVgroups = true;
      execInfo.switchFromFollower = false;  // reset the flag
      (void) addAllDbsIntoHashmap(changeInfo.pDBMap, pMnode->pSdb);
    }
  }

  if (taosArrayGetSize(changeInfo.pUpdateNodeList) > 0 || updateAllVgroups) {
    // kill current active checkpoint transaction, since the transaction is vnode wide.
    killAllCheckpointTrans(pMnode, &changeInfo);
    code = mndProcessVgroupChange(pMnode, &changeInfo, updateAllVgroups);

    // keep the new vnode snapshot if success
    if (code == TSDB_CODE_SUCCESS || code == TSDB_CODE_ACTION_IN_PROGRESS) {
      code = refreshNodeListFromExistedStreams(pMnode, execInfo.pNodeList);
      if (code) {
        mError("failed to extract node list from stream, code:%s", tstrerror(code));
        goto _end;
      }

      execInfo.ts = ts;
      mDebug("create trans successfully, update cached node list, numOfNodes:%d",
             (int)taosArrayGetSize(execInfo.pNodeList));
    } else {
      mError("unexpected code during create nodeUpdate trans, code:%s", tstrerror(code));
    }
  } else {
    mDebug("no update found in nodeList");
  }

  taosArrayDestroy(changeInfo.pUpdateNodeList);
  taosHashCleanup(changeInfo.pDBMap);

  _end:
  streamMutexUnlock(&execInfo.lock);
  taosArrayDestroy(pNodeSnapshot);

  mDebug("end to do stream task node change checking");
  atomic_store_32(&mndNodeCheckSentinel, 0);
  return 0;
}

static int32_t mndProcessNodeCheck(SRpcMsg *pReq) {
  SMnode *pMnode = pReq->info.node;
  SSdb   *pSdb = pMnode->pSdb;
  if (sdbGetSize(pSdb, SDB_STREAM) <= 0) {
    return 0;
  }

  int32_t               size = sizeof(SMStreamNodeCheckMsg);
  SMStreamNodeCheckMsg *pMsg = rpcMallocCont(size);
  if (pMsg == NULL) {
    return terrno;
  }

  SRpcMsg rpcMsg = {.msgType = TDMT_MND_STREAM_NODECHANGE_CHECK, .pCont = pMsg, .contLen = size};
  return tmsgPutToQueue(&pMnode->msgCb, WRITE_QUEUE, &rpcMsg);
}

void saveTaskAndNodeInfoIntoBuf(SStreamObj *pStream, SStreamExecInfo *pExecNode) {
  SStreamTaskIter *pIter = NULL;
  int32_t          code = createStreamTaskIter(pStream, &pIter);
  if (code) {
    mError("failed to create task iter for stream:%s", pStream->name);
    return;
  }

  while (streamTaskIterNextTask(pIter)) {
    SStreamTask *pTask = NULL;
    code = streamTaskIterGetCurrent(pIter, &pTask);
    if (code) {
      break;
    }

    STaskId id = {.streamId = pTask->id.streamId, .taskId = pTask->id.taskId};
    void   *p = taosHashGet(pExecNode->pTaskMap, &id, sizeof(id));
    if (p == NULL) {
      STaskStatusEntry entry = {0};
      streamTaskStatusInit(&entry, pTask);

      code = taosHashPut(pExecNode->pTaskMap, &id, sizeof(id), &entry, sizeof(entry));
      if (code == 0) {
        void *  px = taosArrayPush(pExecNode->pTaskList, &id);
        int32_t num = (int32_t)taosArrayGetSize(pExecNode->pTaskList);
        if (px) {
          mInfo("s-task:0x%x add into task buffer, total:%d", (int32_t)entry.id.taskId, num);
        } else {
          mError("s-task:0x%x failed to add into task buffer, total:%d", (int32_t)entry.id.taskId, num);
        }
      } else {
        mError("s-task:0x%x failed to add into task map, since out of memory", (int32_t) entry.id.taskId);
      }

      // add the new vgroups if not added yet
      bool exist = false;
      for (int32_t j = 0; j < taosArrayGetSize(pExecNode->pNodeList); ++j) {
        SNodeEntry *pEntry = taosArrayGet(pExecNode->pNodeList, j);
        if ((pEntry != NULL) && (pEntry->nodeId == pTask->info.nodeId)) {
          exist = true;
          break;
        }
      }

      if (!exist) {
        SNodeEntry nodeEntry = {.hbTimestamp = -1, .nodeId = pTask->info.nodeId, .lastHbMsgId = -1};
        epsetAssign(&nodeEntry.epset, &pTask->info.epSet);

        void* px = taosArrayPush(pExecNode->pNodeList, &nodeEntry);
        if (px) {
          mInfo("vgId:%d added into nodeList, total:%d", nodeEntry.nodeId, (int)taosArrayGetSize(pExecNode->pNodeList));
        } else {
          mError("vgId:%d failed to add into nodeList, total:%d", nodeEntry.nodeId, (int)taosArrayGetSize(pExecNode->pNodeList))
        }
      }
    }
  }

  destroyStreamTaskIter(pIter);
}

static void doAddTaskId(SArray *pList, int32_t taskId, int64_t uid, int32_t numOfTotal) {
  int32_t num = taosArrayGetSize(pList);
  for (int32_t i = 0; i < num; ++i) {
    int32_t *pId = taosArrayGet(pList, i);
    if (pId == NULL) {
      continue;
    }

    if (taskId == *pId) {
      return;
    }
  }

  int32_t numOfTasks = taosArrayGetSize(pList);
  void   *p = taosArrayPush(pList, &taskId);
  if (p) {
    mDebug("stream:0x%" PRIx64 " receive %d reqs for checkpoint, remain:%d", uid, numOfTasks, numOfTotal - numOfTasks);
  } else {
    mError("stream:0x%" PRIx64 " receive %d reqs for checkpoint, failed to added into task list, since out of memory",
           uid, numOfTasks);
  }
}

int32_t mndProcessStreamReqCheckpoint(SRpcMsg *pReq) {
  SMnode                  *pMnode = pReq->info.node;
  SStreamTaskCheckpointReq req = {0};

  SDecoder decoder = {0};
  tDecoderInit(&decoder, pReq->pCont, pReq->contLen);

  if (tDecodeStreamTaskCheckpointReq(&decoder, &req)) {
    tDecoderClear(&decoder);
    mError("invalid task checkpoint req msg received");
    return TSDB_CODE_INVALID_MSG;
  }
  tDecoderClear(&decoder);

  mDebug("receive stream task checkpoint req msg, vgId:%d, s-task:0x%x", req.nodeId, req.taskId);

  // register to the stream task done map, if all tasks has sent this kinds of message, start the checkpoint trans.
  streamMutexLock(&execInfo.lock);

  SStreamObj *pStream = NULL;
  int32_t code = mndGetStreamObj(pMnode, req.streamId, &pStream);
  if (pStream == NULL || code != 0) {
    mWarn("failed to find the stream:0x%" PRIx64 ", not handle the checkpoint req, try to acquire in buf",
          req.streamId);

    // not in meta-store yet, try to acquire the task in exec buffer
    // the checkpoint req arrives too soon before the completion of the create stream trans.
    STaskId id = {.streamId = req.streamId, .taskId = req.taskId};
    void   *p = taosHashGet(execInfo.pTaskMap, &id, sizeof(id));
    if (p == NULL) {
      mError("failed to find the stream:0x%" PRIx64 " in buf, not handle the checkpoint req", req.streamId);
      streamMutexUnlock(&execInfo.lock);
      return TSDB_CODE_MND_STREAM_NOT_EXIST;
    } else {
      mDebug("s-task:0x%" PRIx64 "-0x%x in buf not in mnode/meta, create stream trans may not complete yet",
             req.streamId, req.taskId);
    }
  }

  int32_t numOfTasks = (pStream == NULL) ? 0 : mndGetNumOfStreamTasks(pStream);

  SArray **pReqTaskList = (SArray **)taosHashGet(execInfo.pTransferStateStreams, &req.streamId, sizeof(req.streamId));
  if (pReqTaskList == NULL) {
    SArray *pList = taosArrayInit(4, sizeof(int32_t));
    doAddTaskId(pList, req.taskId, req.streamId, numOfTasks);
    code = taosHashPut(execInfo.pTransferStateStreams, &req.streamId, sizeof(int64_t), &pList, sizeof(void *));
    if (code) {
      mError("failed to put into transfer state stream map, code: out of memory");
    }
    pReqTaskList = (SArray **)taosHashGet(execInfo.pTransferStateStreams, &req.streamId, sizeof(req.streamId));
  } else {
    doAddTaskId(*pReqTaskList, req.taskId, req.streamId, numOfTasks);
  }

  int32_t total = taosArrayGetSize(*pReqTaskList);
  if (total == numOfTasks) {  // all tasks has send the reqs
    int64_t checkpointId = mndStreamGenChkptId(pMnode, false);
    mInfo("stream:0x%" PRIx64 " all tasks req checkpoint, start checkpointId:%" PRId64, req.streamId, checkpointId);

    if (pStream != NULL) {  // TODO:handle error
      code = mndProcessStreamCheckpointTrans(pMnode, pStream, checkpointId, 0, false);
      if (code) {
        mError("failed to create checkpoint trans, code:%s", tstrerror(code));
      }
    } else {
      // todo: wait for the create stream trans completed, and launch the checkpoint trans
      // SStreamObj *pStream = mndGetStreamObj(pMnode, req.streamId);
      // sleep(500ms)
    }

    // remove this entry
    (void) taosHashRemove(execInfo.pTransferStateStreams, &req.streamId, sizeof(int64_t));

    int32_t numOfStreams = taosHashGetSize(execInfo.pTransferStateStreams);
    mDebug("stream:0x%" PRIx64 " removed, remain streams:%d fill-history not completed", req.streamId, numOfStreams);
  }

  if (pStream != NULL) {
    mndReleaseStream(pMnode, pStream);
  }

  streamMutexUnlock(&execInfo.lock);

  {
    SRpcMsg rsp = {.code = 0, .info = pReq->info, .contLen = sizeof(SMStreamReqCheckpointRsp)};
    rsp.pCont = rpcMallocCont(rsp.contLen);
    if (rsp.pCont == NULL) {
      return terrno;
    }

    SMsgHead *pHead = rsp.pCont;
    pHead->vgId = htonl(req.nodeId);

    tmsgSendRsp(&rsp);
    pReq->info.handle = NULL;  // disable auto rsp
  }

  return 0;
}

// valid the info according to the HbMsg
static bool validateChkptReport(const SCheckpointReport *pReport, int64_t reportChkptId) {
  STaskId           id = {.streamId = pReport->streamId, .taskId = pReport->taskId};
  STaskStatusEntry *pTaskEntry = taosHashGet(execInfo.pTaskMap, &id, sizeof(id));
  if (pTaskEntry == NULL) {
    mError("invalid checkpoint-report msg from task:0x%x, discard", pReport->taskId);
    return false;
  }

  if (pTaskEntry->checkpointInfo.latestId >= pReport->checkpointId) {
    mError("s-task:0x%x invalid checkpoint-report msg, checkpointId:%" PRId64 " saved checkpointId:%" PRId64 " discard",
           pReport->taskId, pReport->checkpointId, pTaskEntry->checkpointInfo.activeId);
    return false;
  }

  // now the task in checkpoint procedure
  if ((pTaskEntry->checkpointInfo.activeId != 0) && (pTaskEntry->checkpointInfo.activeId > pReport->checkpointId)) {
    mError("s-task:0x%x invalid checkpoint-report msg, checkpointId:%" PRId64 " active checkpointId:%" PRId64
           " discard",
           pReport->taskId, pReport->checkpointId, pTaskEntry->checkpointInfo.activeId);
    return false;
  }

  if (reportChkptId >= pReport->checkpointId) {
    mError("s-task:0x%x expired checkpoint-report msg, checkpointId:%" PRId64 " already update checkpointId:%" PRId64
           " discard",
           pReport->taskId, pReport->checkpointId, reportChkptId);
    return false;
  }

  return true;
}

static void doAddReportStreamTask(SArray *pList, int64_t reportChkptId, const SCheckpointReport *pReport) {
  bool valid = validateChkptReport(pReport, reportChkptId);
  if (!valid) {
    return;
  }

  for (int32_t i = 0; i < taosArrayGetSize(pList); ++i) {
    STaskChkptInfo *p = taosArrayGet(pList, i);
    if (p == NULL) {
      continue;
    }

    if (p->taskId == pReport->taskId) {
      if (p->checkpointId > pReport->checkpointId) {
        mError("s-task:0x%x invalid checkpoint-report msg, existed:%" PRId64 " req checkpointId:%" PRId64 ", discard",
               pReport->taskId, p->checkpointId, pReport->checkpointId);
      } else if (p->checkpointId < pReport->checkpointId) {  // expired checkpoint-report msg, update it
        mDebug("s-task:0x%x expired checkpoint-report msg in checkpoint-report list update from %" PRId64 "->%" PRId64,
               pReport->taskId, p->checkpointId, pReport->checkpointId);

        memcpy(p, pReport, sizeof(STaskChkptInfo));
      } else {
        mWarn("taskId:0x%x already in checkpoint-report list", pReport->taskId);
      }
      return;
    }
  }

  STaskChkptInfo info = {
      .streamId = pReport->streamId,
      .taskId = pReport->taskId,
      .transId = pReport->transId,
      .dropHTask = pReport->dropHTask,
      .version = pReport->checkpointVer,
      .ts = pReport->checkpointTs,
      .checkpointId = pReport->checkpointId,
      .nodeId = pReport->nodeId,
  };

  void *p = taosArrayPush(pList, &info);
  if (p == NULL) {
    mError("failed to put into task list, taskId:0x%x", pReport->taskId);
  } else {
    int32_t size = taosArrayGetSize(pList);
    mDebug("stream:0x%"PRIx64" %d tasks has send checkpoint-report", pReport->streamId, size);
  }
}

int32_t mndProcessCheckpointReport(SRpcMsg *pReq) {
  SMnode           *pMnode = pReq->info.node;
  SCheckpointReport req = {0};

  SDecoder decoder = {0};
  tDecoderInit(&decoder, pReq->pCont, pReq->contLen);

  if (tDecodeStreamTaskChkptReport(&decoder, &req)) {
    tDecoderClear(&decoder);
    mError("invalid task checkpoint-report msg received");
    return TSDB_CODE_INVALID_MSG;
  }
  tDecoderClear(&decoder);

  streamMutexLock(&execInfo.lock);
  mndInitStreamExecInfo(pMnode, &execInfo);
  streamMutexUnlock(&execInfo.lock);

  mDebug("receive stream task checkpoint-report msg, vgId:%d, s-task:0x%x, checkpointId:%" PRId64
         " checkpointVer:%" PRId64 " transId:%d",
         req.nodeId, req.taskId, req.checkpointId, req.checkpointVer, req.transId);

  // register to the stream task done map, if all tasks has sent this kinds of message, start the checkpoint trans.
  streamMutexLock(&execInfo.lock);

  SStreamObj *pStream = NULL;
  int32_t code = mndGetStreamObj(pMnode, req.streamId, &pStream);
  if (pStream == NULL || code != 0) {
    mWarn("failed to find the stream:0x%" PRIx64 ", not handle checkpoint-report, try to acquire in buf", req.streamId);

    // not in meta-store yet, try to acquire the task in exec buffer
    // the checkpoint req arrives too soon before the completion of the create stream trans.
    STaskId id = {.streamId = req.streamId, .taskId = req.taskId};
    void   *p = taosHashGet(execInfo.pTaskMap, &id, sizeof(id));
    if (p == NULL) {
      mError("failed to find the stream:0x%" PRIx64 " in buf, not handle the checkpoint-report", req.streamId);
      terrno = TSDB_CODE_MND_STREAM_NOT_EXIST;
      streamMutexUnlock(&execInfo.lock);
      return terrno;
    } else {
      mDebug("s-task:0x%" PRIx64 "-0x%x in buf not in mnode/meta, create stream trans may not complete yet",
             req.streamId, req.taskId);
    }
  }

  int32_t numOfTasks = (pStream == NULL) ? 0 : mndGetNumOfStreamTasks(pStream);

  SChkptReportInfo *pInfo = (SChkptReportInfo*)taosHashGet(execInfo.pChkptStreams, &req.streamId, sizeof(req.streamId));
  if (pInfo == NULL) {
    SChkptReportInfo info = {.pTaskList = taosArrayInit(4, sizeof(STaskChkptInfo)), .streamId = req.streamId};
    if (info.pTaskList != NULL) {
      doAddReportStreamTask(info.pTaskList, info.reportChkpt, &req);
      code = taosHashPut(execInfo.pChkptStreams, &req.streamId, sizeof(req.streamId), &info, sizeof(info));
      if (code) {
        mError("stream:0x%" PRIx64 " failed to put into checkpoint stream", req.streamId);
      }

      pInfo = (SChkptReportInfo *)taosHashGet(execInfo.pChkptStreams, &req.streamId, sizeof(req.streamId));
    }
  } else {
    doAddReportStreamTask(pInfo->pTaskList, pInfo->reportChkpt, &req);
  }

  int32_t total = taosArrayGetSize(pInfo->pTaskList);
  if (total == numOfTasks) {  // all tasks has send the reqs
    mInfo("stream:0x%" PRIx64 " %s all %d tasks send checkpoint-report, checkpoint meta-info for checkpointId:%" PRId64
          " will be issued soon",
          req.streamId, pStream->name, total, req.checkpointId);
  }

  if (pStream != NULL) {
    mndReleaseStream(pMnode, pStream);
  }

  streamMutexUnlock(&execInfo.lock);

  doSendQuickRsp(&pReq->info, sizeof(SMStreamUpdateChkptRsp), req.nodeId, TSDB_CODE_SUCCESS);
  return code;
}

static int64_t getConsensusId(int64_t streamId, int32_t numOfTasks, int32_t* pExistedTasks, bool *pAllSame) {
  int32_t num = 0;
  int64_t chkId = INT64_MAX;
  *pExistedTasks = 0;
  *pAllSame = true;

  for(int32_t i = 0; i < taosArrayGetSize(execInfo.pTaskList); ++i) {
    STaskId* p = taosArrayGet(execInfo.pTaskList, i);
    if (p == NULL) {
      continue;
    }

    if (p->streamId != streamId) {
      continue;
    }

    num += 1;
    STaskStatusEntry* pe = taosHashGet(execInfo.pTaskMap, p, sizeof(*p));
    if (chkId > pe->checkpointInfo.latestId) {
      if (chkId != INT64_MAX) {
        *pAllSame = false;
      }
      chkId = pe->checkpointInfo.latestId;
    }
  }

  *pExistedTasks = num;
  if (num < numOfTasks) { // not all task send info to mnode through hbMsg, no valid checkpoint Id
    return -1;
  }

  return chkId;
}

static void doSendQuickRsp(SRpcHandleInfo *pInfo, int32_t msgSize, int32_t vgId, int32_t code) {
  SRpcMsg rsp = {.code = code, .info = *pInfo, .contLen = msgSize};
  rsp.pCont = rpcMallocCont(rsp.contLen);
  if (rsp.pCont != NULL) {
    SMsgHead *pHead = rsp.pCont;
    pHead->vgId = htonl(vgId);

    tmsgSendRsp(&rsp);
    pInfo->handle = NULL;  // disable auto rsp
  }
}

int32_t mndProcessConsensusInTmr(SRpcMsg *pMsg) {
  SMnode *pMnode = pMsg->info.node;
  int64_t now = taosGetTimestampMs();
  SArray *pStreamList = taosArrayInit(4, sizeof(int64_t));
  if (pStreamList == NULL) {
    return terrno;
  }

  mDebug("start to process consensus-checkpointId in tmr");

  bool    allReady = true;
  SArray *pNodeSnapshot = NULL;

  int32_t code = mndTakeVgroupSnapshot(pMnode, &allReady, &pNodeSnapshot);
  taosArrayDestroy(pNodeSnapshot);
  if (code) {
    mError("failed to get the vgroup snapshot, ignore it and continue");
  }

  if (!allReady) {
    mWarn("not all vnodes are ready, end to process the consensus-checkpointId in tmr process");
    taosArrayDestroy(pStreamList);
    return 0;
  }

  streamMutexLock(&execInfo.lock);

  void *pIter = NULL;
  while ((pIter = taosHashIterate(execInfo.pStreamConsensus, pIter)) != NULL) {
    SCheckpointConsensusInfo *pInfo = (SCheckpointConsensusInfo *)pIter;

    int64_t streamId = -1;
    int32_t num = taosArrayGetSize(pInfo->pTaskList);
    SArray *pList = taosArrayInit(4, sizeof(int32_t));
    if (pList == NULL) {
      continue;
    }

    SStreamObj *pStream = NULL;
    code = mndGetStreamObj(pMnode, pInfo->streamId, &pStream);
    if (pStream == NULL || code != 0) {  // stream has been dropped already
      mDebug("stream:0x%" PRIx64 " dropped already, continue", pInfo->streamId);
      taosArrayDestroy(pList);
      continue;
    }

    for (int32_t j = 0; j < num; ++j) {
      SCheckpointConsensusEntry *pe = taosArrayGet(pInfo->pTaskList, j);
      if (pe == NULL) {
        continue;
      }

      streamId = pe->req.streamId;

      int32_t existed = 0;
      bool    allSame = true;
      int64_t chkId = getConsensusId(pe->req.streamId, pInfo->numOfTasks, &existed, &allSame);
      if (chkId == -1) {
        mDebug("not all(%d/%d) task(s) send hbMsg yet, wait for a while and check again, s-task:0x%x", existed,
               pInfo->numOfTasks, pe->req.taskId);
        break;
      }

      if (((now - pe->ts) >= 10 * 1000) || allSame) {
        mDebug("s-task:0x%x sendTs:%" PRId64 " wait %.2fs and all tasks have same checkpointId", pe->req.taskId,
               pe->req.startTs, (now - pe->ts) / 1000.0);
        ASSERT(chkId <= pe->req.checkpointId);
        code = mndCreateSetConsensusChkptIdTrans(pMnode, pStream, pe->req.taskId, chkId, pe->req.startTs);
        if (code != TSDB_CODE_SUCCESS && code != TSDB_CODE_ACTION_IN_PROGRESS) {
          mError("failed to create consensus-checkpoint trans, stream:0x%" PRIx64, pStream->uid);
        }

        void* p = taosArrayPush(pList, &pe->req.taskId);
        if (p == NULL) {
          mError("failed to put into task list, taskId:0x%x", pe->req.taskId);
        }
        streamId = pe->req.streamId;
      } else {
        mDebug("s-task:0x%x sendTs:%" PRId64 " wait %.2fs already, wait for next round to check", pe->req.taskId,
               pe->req.startTs, (now - pe->ts) / 1000.0);
      }
    }

    mndReleaseStream(pMnode, pStream);

    if (taosArrayGetSize(pList) > 0) {
      for (int32_t i = 0; i < taosArrayGetSize(pList); ++i) {
        int32_t *taskId = taosArrayGet(pList, i);
        if (taskId == NULL) {
          continue;
        }

        for (int32_t k = 0; k < taosArrayGetSize(pInfo->pTaskList); ++k) {
          SCheckpointConsensusEntry *pe = taosArrayGet(pInfo->pTaskList, k);
          if ((pe != NULL) && (pe->req.taskId == *taskId)) {
            taosArrayRemove(pInfo->pTaskList, k);
            break;
          }
        }
      }
    }

    taosArrayDestroy(pList);

    if (taosArrayGetSize(pInfo->pTaskList) == 0) {
      mndClearConsensusRspEntry(pInfo);
      ASSERT(streamId != -1);
      void* p = taosArrayPush(pStreamList, &streamId);
      if (p == NULL) {
        mError("failed to put into stream list, stream:0x%" PRIx64, streamId);
      }
    }
  }

  for (int32_t i = 0; i < taosArrayGetSize(pStreamList); ++i) {
    int64_t *pStreamId = (int64_t *)taosArrayGet(pStreamList, i);
    if (pStreamId == NULL) {
      continue;
    }

    code = mndClearConsensusCheckpointId(execInfo.pStreamConsensus, *pStreamId);
  }

  streamMutexUnlock(&execInfo.lock);

  taosArrayDestroy(pStreamList);
  mDebug("end to process consensus-checkpointId in tmr");
  return code;
}

static int32_t mndProcessCreateStreamReqFromMNode(SRpcMsg *pReq) {
  int32_t code = mndProcessCreateStreamReq(pReq);
  if (code != 0 && code != TSDB_CODE_ACTION_IN_PROGRESS) {
    pReq->info.rsp = rpcMallocCont(1);
    if (pReq->info.rsp == NULL) {
      return terrno;
    }

    pReq->info.rspLen = 1;
    pReq->info.noResp = false;
    pReq->code = code;
  }
  return code;
}

static int32_t mndProcessDropStreamReqFromMNode(SRpcMsg *pReq) {
  int32_t code = mndProcessDropStreamReq(pReq);
  if (code != 0 && code != TSDB_CODE_ACTION_IN_PROGRESS) {
    pReq->info.rsp = rpcMallocCont(1);
    if (pReq->info.rsp == NULL) {
      return terrno;
    }

    pReq->info.rspLen = 1;
    pReq->info.noResp = false;
    pReq->code = code;
  }
  return code;
}

void mndInitStreamExecInfo(SMnode *pMnode, SStreamExecInfo *pExecInfo) {
  if (pExecInfo->initTaskList || pMnode == NULL) {
    return;
  }

  addAllStreamTasksIntoBuf(pMnode, pExecInfo);
  pExecInfo->initTaskList = true;
}

<<<<<<< HEAD
void mndInitStreamExecInfoForLeader(SMnode* pMnode) {
  execInfo.initTaskList = false;
  mInfo("init stream execInfo for leader");
  mndInitStreamExecInfo(pMnode, &execInfo);
=======
void mndStreamResetInitTaskListLoadFlag() {
  mInfo("reset task list buffer init flag for leader");
  execInfo.initTaskList = false;
}

void mndUpdateStreamExecInfoRole(SMnode* pMnode, int32_t role) {
  execInfo.switchFromFollower = false;

  if (execInfo.role == NODE_ROLE_UNINIT) {
    execInfo.role = role;
    if (role == NODE_ROLE_LEADER) {
      mInfo("init mnode is set to leader");
    } else {
      mInfo("init mnode is set to follower");
    }
  } else {
    if (role == NODE_ROLE_LEADER) {
      if (execInfo.role == NODE_ROLE_FOLLOWER) {
        execInfo.role = role;
        execInfo.switchFromFollower = true;
        mInfo("mnode switch to be leader from follower");
      } else {
        mInfo("mnode remain to be leader, do nothing");
      }
    } else {  // follower's
      if (execInfo.role == NODE_ROLE_LEADER) {
        execInfo.role = role;
        mInfo("mnode switch to be follower from leader");
      } else {
        mInfo("mnode remain to be follower, do nothing");
      }
    }
  }
>>>>>>> 641fccaa
}

void addAllStreamTasksIntoBuf(SMnode *pMnode, SStreamExecInfo *pExecInfo) {
  SSdb       *pSdb = pMnode->pSdb;
  SStreamObj *pStream = NULL;
  void       *pIter = NULL;

  while (1) {
    pIter = sdbFetch(pSdb, SDB_STREAM, pIter, (void **)&pStream);
    if (pIter == NULL) {
      break;
    }

    saveTaskAndNodeInfoIntoBuf(pStream, pExecInfo);
    sdbRelease(pSdb, pStream);
  }
}

int32_t mndCreateStreamChkptInfoUpdateTrans(SMnode *pMnode, SStreamObj *pStream, SArray *pChkptInfoList) {
  STrans *pTrans = NULL;
  int32_t code = doCreateTrans(pMnode, pStream, NULL, TRN_CONFLICT_NOTHING, MND_STREAM_CHKPT_UPDATE_NAME,
                                 "update checkpoint-info", &pTrans);
  if (pTrans == NULL || code) {
    sdbRelease(pMnode->pSdb, pStream);
    return code;
  }

  code = mndStreamRegisterTrans(pTrans, MND_STREAM_CHKPT_UPDATE_NAME, pStream->uid);
  if (code){
    sdbRelease(pMnode->pSdb, pStream);
    mndTransDrop(pTrans);
    return code;
  }

  code = mndStreamSetUpdateChkptAction(pMnode, pTrans, pStream);
  if (code) {
    sdbRelease(pMnode->pSdb, pStream);
    mndTransDrop(pTrans);
    return code;
  }

  code = mndPersistTransLog(pStream, pTrans, SDB_STATUS_READY);
  if (code) {
    sdbRelease(pMnode->pSdb, pStream);
    mndTransDrop(pTrans);
    return code;
  }

  code = mndTransPrepare(pMnode, pTrans);
  if (code != TSDB_CODE_SUCCESS && code != TSDB_CODE_ACTION_IN_PROGRESS) {
    mError("trans:%d, failed to prepare update checkpoint-info meta trans since %s", pTrans->id, terrstr());
    sdbRelease(pMnode->pSdb, pStream);
    mndTransDrop(pTrans);
    return code;
  }

  sdbRelease(pMnode->pSdb, pStream);
  mndTransDrop(pTrans);

  return TSDB_CODE_ACTION_IN_PROGRESS;
}

static int32_t mndProcessDropOrphanTaskReq(SRpcMsg *pReq) {
  SMnode      *pMnode = pReq->info.node;
  int32_t      code = 0;
  SOrphanTask *pTask = NULL;
  int32_t      i = 0;
  STrans      *pTrans = NULL;
  int32_t      numOfTasks = 0;

  SMStreamDropOrphanMsg msg = {0};
  code = tDeserializeDropOrphanTaskMsg(pReq->pCont, pReq->contLen, &msg);
  if (code) {
    return code;
  }

  numOfTasks = taosArrayGetSize(msg.pList);
  if (numOfTasks == 0) {
    mDebug("no orphan tasks to drop, no need to create trans");
    goto _err;
  }

  mDebug("create trans to drop %d orphan tasks", numOfTasks);

  i = 0;
  while (i < numOfTasks && ((pTask = taosArrayGet(msg.pList, i)) == NULL)) {
    i += 1;
  }

  if (pTask == NULL) {
    mError("failed to extract entry in drop orphan task list, not create trans to drop orphan-task");
    goto _err;
  }

  // check if it is conflict with other trans in both sourceDb and targetDb.
  bool conflict = mndStreamTransConflictCheck(pMnode, pTask->streamId, MND_STREAM_DROP_NAME, false);
  if (conflict) {
    code = TSDB_CODE_MND_TRANS_CONFLICT;
    goto _err;
  }

  SStreamObj dummyObj = {.uid = pTask->streamId, .sourceDb = "", .targetSTbName = ""};

  code = doCreateTrans(pMnode, &dummyObj, NULL, TRN_CONFLICT_NOTHING, MND_STREAM_DROP_NAME, "drop stream", &pTrans);
  if (pTrans == NULL || code != 0) {
    mError("failed to create trans to drop orphan tasks since %s", terrstr());
    goto _err;
  }

  code = mndStreamRegisterTrans(pTrans, MND_STREAM_DROP_NAME, pTask->streamId);
  if (code) {
    goto _err;
  }

  // drop all tasks
  if ((code = mndStreamSetDropActionFromList(pMnode, pTrans, msg.pList)) < 0) {
    mError("failed to create trans to drop orphan tasks since %s", terrstr());
    goto _err;
  }

  // drop stream
  if ((code = mndPersistTransLog(&dummyObj, pTrans, SDB_STATUS_DROPPED)) < 0) {
    goto _err;
  }

  code = mndTransPrepare(pMnode, pTrans);
  if (code != TSDB_CODE_SUCCESS && code != TSDB_CODE_ACTION_IN_PROGRESS) {
    mError("trans:%d, failed to prepare drop stream trans since %s", pTrans->id, terrstr());
    goto _err;
  }

_err:
  tDestroyDropOrphanTaskMsg(&msg);
  mndTransDrop(pTrans);

  if (code == TSDB_CODE_SUCCESS || code == TSDB_CODE_ACTION_IN_PROGRESS) {
    mDebug("create drop %d orphan tasks trans succ", numOfTasks);
  }
  return code;
}<|MERGE_RESOLUTION|>--- conflicted
+++ resolved
@@ -2891,12 +2891,6 @@
   pExecInfo->initTaskList = true;
 }
 
-<<<<<<< HEAD
-void mndInitStreamExecInfoForLeader(SMnode* pMnode) {
-  execInfo.initTaskList = false;
-  mInfo("init stream execInfo for leader");
-  mndInitStreamExecInfo(pMnode, &execInfo);
-=======
 void mndStreamResetInitTaskListLoadFlag() {
   mInfo("reset task list buffer init flag for leader");
   execInfo.initTaskList = false;
@@ -2930,7 +2924,6 @@
       }
     }
   }
->>>>>>> 641fccaa
 }
 
 void addAllStreamTasksIntoBuf(SMnode *pMnode, SStreamExecInfo *pExecInfo) {
