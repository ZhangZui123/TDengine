--- conflicted
+++ resolved
@@ -335,27 +335,17 @@
 }
 
 static int32_t mndProcessHeartBeatReq(SMnodeMsg *pReq) {
-<<<<<<< HEAD
   SMnode *pMnode = pReq->pMnode;
   char *batchReqStr = pReq->rpcMsg.pCont;
   SClientHbBatchReq batchReq = {0};
   tDeserializeSClientHbBatchReq(batchReqStr, &batchReq);
   SArray *pArray = batchReq.reqs;
   int sz = taosArrayGetSize(pArray);
-=======
-  SMnode           *pMnode = pReq->pMnode;
-  char             *batchReqStr = pReq->rpcMsg.pCont;
-  SClientHbBatchReq batchReq = {0};
-  tDeserializeSClientHbBatchReq(batchReqStr, &batchReq);
-  SArray *pArray = batchReq.reqs;
-  int     sz = taosArrayGetSize(pArray);
->>>>>>> a5902a2e
 
   SClientHbBatchRsp batchRsp = {0};
   batchRsp.rsps = taosArrayInit(0, sizeof(SClientHbRsp));
 
   for (int i = 0; i < sz; i++) {
-<<<<<<< HEAD
     SClientHbReq* pHbReq = taosArrayGet(pArray, i);
     if (pHbReq->connKey.hbType == HEARTBEAT_TYPE_QUERY) {
 
@@ -371,19 +361,6 @@
   void* buf = rpcMallocCont(tlen);
   void* abuf = buf;
   tSerializeSClientHbBatchRsp(&abuf, &batchRsp);
-=======
-    SClientHbReq *pHbReq = taosArrayGet(pArray, i);
-    if (pHbReq->connKey.hbType == HEARTBEAT_TYPE_QUERY) {
-    } else if (pHbReq->connKey.hbType == HEARTBEAT_TYPE_MQ) {
-      SClientHbRsp rsp = {.status = 0, .connKey = pHbReq->connKey, .bodyLen = 0, .body = NULL};
-      taosArrayPush(batchRsp.rsps, &rsp);
-    }
-  }
-  int32_t tlen = tSerializeSClientHbBatchRsp(NULL, &batchRsp);
-  void   *buf = rpcMallocCont(tlen);
-  void   *bufCopy = buf;
-  tSerializeSClientHbBatchRsp(&bufCopy, &batchRsp);
->>>>>>> a5902a2e
   pReq->contLen = tlen;
   pReq->pCont = buf;
   return 0;
