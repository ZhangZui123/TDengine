/*
 * Copyright (c) 2019 TAOS Data, Inc. <jhtao@taosdata.com>
 *
 * This program is free software: you can use, redistribute, and/or modify
 * it under the terms of the GNU Affero General Public License, version 3
 * or later ("AGPL"), as published by the Free Software Foundation.
 *
 * This program is distributed in the hope that it will be useful, but WITHOUT
 * ANY WARRANTY; without even the implied warranty of MERCHANTABILITY or
 * FITNESS FOR A PARTICULAR PURPOSE.
 *
 * You should have received a copy of the GNU Affero General Public License
 * along with this program. If not, see <http://www.gnu.org/licenses/>.
 */

#define _DEFAULT_SOURCE
#include "mndProfile.h"
#include "mndDb.h"
#include "mndDnode.h"
#include "mndMnode.h"
#include "mndQnode.h"
#include "mndShow.h"
#include "mndStb.h"
#include "mndUser.h"
#include "tglobal.h"
#include "version.h"

typedef struct {
  uint32_t id;
  int8_t   connType;
  char     user[TSDB_USER_LEN];
  char     app[TSDB_APP_NAME_LEN];  // app name that invokes taosc
  int64_t  appStartTimeMs;          // app start time
  int32_t  pid;                     // pid of app that invokes taosc
  uint32_t ip;
  uint16_t port;
  int8_t   killed;
  int64_t  loginTimeMs;
  int64_t  lastAccessTimeMs;
  uint64_t killId;
  int32_t  numOfQueries;
  SRWLatch queryLock;
  SArray  *pQueries;  // SArray<SQueryDesc>
} SConnObj;

typedef struct {
  int64_t            appId;
  uint32_t           ip;
  int32_t            pid;
  char               name[TSDB_APP_NAME_LEN];
  int64_t            startTime;
  SAppClusterSummary summary;
  int64_t            lastAccessTimeMs;
} SAppObj;

static SConnObj *mndCreateConn(SMnode *pMnode, const char *user, int8_t connType, uint32_t ip, uint16_t port,
                               int32_t pid, const char *app, int64_t startTime);
static void      mndFreeConn(SConnObj *pConn);
static SConnObj *mndAcquireConn(SMnode *pMnode, uint32_t connId);
static void      mndReleaseConn(SMnode *pMnode, SConnObj *pConn);
static void     *mndGetNextConn(SMnode *pMnode, SCacheIter *pIter);
static void      mndCancelGetNextConn(SMnode *pMnode, void *pIter);
static int32_t   mndProcessHeartBeatReq(SRpcMsg *pReq);
static int32_t   mndProcessConnectReq(SRpcMsg *pReq);
static int32_t   mndProcessKillQueryReq(SRpcMsg *pReq);
static int32_t   mndProcessKillConnReq(SRpcMsg *pReq);
static int32_t   mndRetrieveConns(SRpcMsg *pReq, SShowObj *pShow, SSDataBlock *pBlock, int32_t rows);
static int32_t   mndRetrieveQueries(SRpcMsg *pReq, SShowObj *pShow, SSDataBlock *pBlock, int32_t rows);
static void      mndCancelGetNextQuery(SMnode *pMnode, void *pIter);
static void      mndFreeApp(SAppObj *pApp);
static int32_t   mndRetrieveApps(SRpcMsg *pReq, SShowObj *pShow, SSDataBlock *pBlock, int32_t rows);
static void      mndCancelGetNextApp(SMnode *pMnode, void *pIter);

int32_t mndInitProfile(SMnode *pMnode) {
  SProfileMgmt *pMgmt = &pMnode->profileMgmt;

  // in ms
  int32_t checkTime = tsShellActivityTimer * 2 * 1000;
  pMgmt->connCache = taosCacheInit(TSDB_DATA_TYPE_INT, checkTime, true, (__cache_free_fn_t)mndFreeConn, "conn");
  if (pMgmt->connCache == NULL) {
    terrno = TSDB_CODE_OUT_OF_MEMORY;
    mError("failed to alloc profile cache since %s", terrstr());
    return -1;
  }

  pMgmt->appCache = taosCacheInit(TSDB_DATA_TYPE_BIGINT, checkTime, true, (__cache_free_fn_t)mndFreeApp, "app");
  if (pMgmt->appCache == NULL) {
    terrno = TSDB_CODE_OUT_OF_MEMORY;
    mError("failed to alloc profile cache since %s", terrstr());
    return -1;
  }

  mndSetMsgHandle(pMnode, TDMT_MND_HEARTBEAT, mndProcessHeartBeatReq);
  mndSetMsgHandle(pMnode, TDMT_MND_CONNECT, mndProcessConnectReq);
  mndSetMsgHandle(pMnode, TDMT_MND_KILL_QUERY, mndProcessKillQueryReq);
  mndSetMsgHandle(pMnode, TDMT_MND_KILL_CONN, mndProcessKillConnReq);

  mndAddShowRetrieveHandle(pMnode, TSDB_MGMT_TABLE_CONNS, mndRetrieveConns);
  mndAddShowFreeIterHandle(pMnode, TSDB_MGMT_TABLE_CONNS, mndCancelGetNextConn);
  mndAddShowRetrieveHandle(pMnode, TSDB_MGMT_TABLE_QUERIES, mndRetrieveQueries);
  mndAddShowFreeIterHandle(pMnode, TSDB_MGMT_TABLE_QUERIES, mndCancelGetNextQuery);
  mndAddShowRetrieveHandle(pMnode, TSDB_MGMT_TABLE_APPS, mndRetrieveApps);
  mndAddShowFreeIterHandle(pMnode, TSDB_MGMT_TABLE_APPS, mndCancelGetNextApp);

  return 0;
}

void mndCleanupProfile(SMnode *pMnode) {
  SProfileMgmt *pMgmt = &pMnode->profileMgmt;
  if (pMgmt->connCache != NULL) {
    taosCacheCleanup(pMgmt->connCache);
    pMgmt->connCache = NULL;
  }

  if (pMgmt->appCache != NULL) {
    taosCacheCleanup(pMgmt->appCache);
    pMgmt->appCache = NULL;
  }
}

static SConnObj *mndCreateConn(SMnode *pMnode, const char *user, int8_t connType, uint32_t ip, uint16_t port,
                               int32_t pid, const char *app, int64_t startTime) {
  SProfileMgmt *pMgmt = &pMnode->profileMgmt;

  char    connStr[255] = {0};
  int32_t len = snprintf(connStr, sizeof(connStr), "%s%d%d%d%s", user, ip, port, pid, app);
  int32_t connId = mndGenerateUid(connStr, len);
  if (startTime == 0) startTime = taosGetTimestampMs();

  SConnObj connObj = {.id = connId,
                      .connType = connType,
                      .appStartTimeMs = startTime,
                      .pid = pid,
                      .ip = ip,
                      .port = port,
                      .killed = 0,
                      .loginTimeMs = taosGetTimestampMs(),
                      .lastAccessTimeMs = 0,
                      .killId = 0,
                      .numOfQueries = 0,
                      .pQueries = NULL};

  connObj.lastAccessTimeMs = connObj.loginTimeMs;
  tstrncpy(connObj.user, user, TSDB_USER_LEN);
  tstrncpy(connObj.app, app, TSDB_APP_NAME_LEN);

  int32_t   keepTime = tsShellActivityTimer * 3;
  SConnObj *pConn = taosCachePut(pMgmt->connCache, &connId, sizeof(int32_t), &connObj, sizeof(connObj), keepTime * 1000);
  if (pConn == NULL) {
    terrno = TSDB_CODE_OUT_OF_MEMORY;
    mError("conn:%d, failed to put into cache since %s, user:%s", connId, user, terrstr());
    return NULL;
  } else {
    mTrace("conn:%u, is created, data:%p user:%s", pConn->id, pConn, user);
    return pConn;
  }
}

static void mndFreeConn(SConnObj *pConn) {
  taosWLockLatch(&pConn->queryLock);
  taosArrayDestroyEx(pConn->pQueries, tFreeClientHbQueryDesc);
  taosWUnLockLatch(&pConn->queryLock);

  mTrace("conn:%u, is destroyed, data:%p", pConn->id, pConn);
}

static SConnObj *mndAcquireConn(SMnode *pMnode, uint32_t connId) {
  SProfileMgmt *pMgmt = &pMnode->profileMgmt;

  SConnObj *pConn = taosCacheAcquireByKey(pMgmt->connCache, &connId, sizeof(connId));
  if (pConn == NULL) {
    mDebug("conn:%u, already destroyed", connId);
    return NULL;
  }

  pConn->lastAccessTimeMs = taosGetTimestampMs();

  mTrace("conn:%u, acquired from cache, data:%p", pConn->id, pConn);
  return pConn;
}

static void mndReleaseConn(SMnode *pMnode, SConnObj *pConn) {
  if (pConn == NULL) return;
  mTrace("conn:%u, released from cache, data:%p", pConn->id, pConn);

  SProfileMgmt *pMgmt = &pMnode->profileMgmt;
  taosCacheRelease(pMgmt->connCache, (void **)&pConn, false);
}

void *mndGetNextConn(SMnode *pMnode, SCacheIter *pIter) {
  SConnObj *pConn = NULL;
  bool      hasNext = taosCacheIterNext(pIter);
  if (hasNext) {
    size_t dataLen = 0;
    pConn = taosCacheIterGetData(pIter, &dataLen);
  } else {
    taosCacheDestroyIter(pIter);
  }

  return pConn;
}

static void mndCancelGetNextConn(SMnode *pMnode, void *pIter) {
  if (pIter != NULL) {
    taosCacheDestroyIter(pIter);
  }
}

static int32_t mndProcessConnectReq(SRpcMsg *pReq) {
  SMnode     *pMnode = pReq->info.node;
  SUserObj   *pUser = NULL;
  SDbObj     *pDb = NULL;
  SConnObj   *pConn = NULL;
  int32_t     code = -1;
  SConnectReq connReq = {0};
  char        ip[30] = {0};

  if (tDeserializeSConnectReq(pReq->pCont, pReq->contLen, &connReq) != 0) {
    terrno = TSDB_CODE_INVALID_MSG;
    goto CONN_OVER;
  }

  taosIp2String(pReq->info.conn.clientIp, ip);

  pUser = mndAcquireUser(pMnode, pReq->info.conn.user);
  if (pUser == NULL) {
    mError("user:%s, failed to login while acquire user since %s", pReq->info.conn.user, terrstr());
    goto CONN_OVER;
  }
  if (0 != strncmp(connReq.passwd, pUser->pass, TSDB_PASSWORD_LEN - 1)) {
    mError("user:%s, failed to auth while acquire user, input:%s", pReq->info.conn.user, connReq.passwd);
    code = TSDB_CODE_RPC_AUTH_FAILURE;
    goto CONN_OVER;
  }

  if (connReq.db[0]) {
    char db[TSDB_DB_FNAME_LEN];
    snprintf(db, TSDB_DB_FNAME_LEN, "%d%s%s", pUser->acctId, TS_PATH_DELIMITER, connReq.db);
    pDb = mndAcquireDb(pMnode, db);
    if (pDb == NULL) {
      terrno = TSDB_CODE_MND_INVALID_DB;
      mError("user:%s, failed to login from %s while use db:%s since %s", pReq->info.conn.user, ip, connReq.db,
             terrstr());
      goto CONN_OVER;
    }
  }

  pConn = mndCreateConn(pMnode, pReq->info.conn.user, connReq.connType, pReq->info.conn.clientIp,
                        pReq->info.conn.clientPort, connReq.pid, connReq.app, connReq.startTime);
  if (pConn == NULL) {
    mError("user:%s, failed to login from %s while create connection since %s", pReq->info.conn.user, ip, terrstr());
    goto CONN_OVER;
  }

  SConnectRsp connectRsp = {0};
  connectRsp.acctId = pUser->acctId;
  connectRsp.superUser = pUser->superUser;
  connectRsp.clusterId = pMnode->clusterId;
  connectRsp.connId = pConn->id;
  connectRsp.connType = connReq.connType;
  connectRsp.dnodeNum = mndGetDnodeSize(pMnode);

  snprintf(connectRsp.sVersion, sizeof(connectRsp.sVersion), "ver:%s\nbuild:%s\ngitinfo:%s", version, buildinfo,
           gitinfo);
  mndGetMnodeEpSet(pMnode, &connectRsp.epSet);

  int32_t contLen = tSerializeSConnectRsp(NULL, 0, &connectRsp);
  if (contLen < 0) goto CONN_OVER;
  void *pRsp = rpcMallocCont(contLen);
  if (pRsp == NULL) goto CONN_OVER;
  tSerializeSConnectRsp(pRsp, contLen, &connectRsp);

  pReq->info.rspLen = contLen;
  pReq->info.rsp = pRsp;

  mDebug("user:%s, login from %s:%d, conn:%u, app:%s", pReq->info.conn.user, ip, pConn->port, pConn->id, connReq.app);

  code = 0;

CONN_OVER:

  mndReleaseUser(pMnode, pUser);
  mndReleaseDb(pMnode, pDb);
  mndReleaseConn(pMnode, pConn);

  return code;
}

static int32_t mndSaveQueryList(SConnObj *pConn, SQueryHbReqBasic *pBasic) {
  taosWLockLatch(&pConn->queryLock);

  taosArrayDestroyEx(pConn->pQueries, tFreeClientHbQueryDesc);

  pConn->pQueries = pBasic->queryDesc;
  pConn->numOfQueries = pBasic->queryDesc ? taosArrayGetSize(pBasic->queryDesc) : 0;
  pBasic->queryDesc = NULL;

  mDebug("queries updated in conn %d, num:%d", pConn->id, pConn->numOfQueries);

  taosWUnLockLatch(&pConn->queryLock);

  return TSDB_CODE_SUCCESS;
}

static SAppObj *mndCreateApp(SMnode *pMnode, uint32_t clientIp, SAppHbReq* pReq) {
  SProfileMgmt *pMgmt = &pMnode->profileMgmt;

  SAppObj app;
  app.appId = pReq->appId;
  app.ip = clientIp;
  app.pid = pReq->pid;
  strcpy(app.name, pReq->name);
  app.startTime = pReq->startTime;
  memcpy(&app.summary, &pReq->summary, sizeof(pReq->summary));
  app.lastAccessTimeMs = taosGetTimestampMs();

  int32_t   keepTime = tsShellActivityTimer * 3;
  SAppObj *pApp = taosCachePut(pMgmt->appCache, &pReq->appId, sizeof(pReq->appId), &app, sizeof(app), keepTime * 1000);
  if (pApp == NULL) {
    terrno = TSDB_CODE_OUT_OF_MEMORY;
    mError("failed to app %" PRIx64 " into cache since %s", pReq->appId, terrstr());
    return NULL;
  }
  
  mTrace("app %" PRIx64 " is put into cache", pReq->appId);
  return pApp;
}

static void mndFreeApp(SAppObj *pApp) {
  mTrace("app %" PRIx64 " is destroyed", pApp->appId);
}


static SAppObj *mndAcquireApp(SMnode *pMnode, int64_t appId) {
  SProfileMgmt *pMgmt = &pMnode->profileMgmt;

  SAppObj *pApp = taosCacheAcquireByKey(pMgmt->appCache, &appId, sizeof(appId));
  if (pApp == NULL) {
    mDebug("app %" PRIx64 " not in cache", appId);
    return NULL;
  }

  pApp->lastAccessTimeMs = (uint64_t)taosGetTimestampMs();

  mTrace("app %" PRIx64 " acquired from cache", appId);
  return pApp;
}

static void mndReleaseApp(SMnode *pMnode, SAppObj *pApp) {
  if (pApp == NULL) return;
  mTrace("release app %" PRIx64 " to cache", pApp->appId);

  SProfileMgmt *pMgmt = &pMnode->profileMgmt;
  taosCacheRelease(pMgmt->appCache, (void **)&pApp, false);
}

void *mndGetNextApp(SMnode *pMnode, SCacheIter *pIter) {
  SAppObj *pApp = NULL;
  bool      hasNext = taosCacheIterNext(pIter);
  if (hasNext) {
    size_t dataLen = 0;
    pApp = taosCacheIterGetData(pIter, &dataLen);
  } else {
    taosCacheDestroyIter(pIter);
  }

  return pApp;
}

static void mndCancelGetNextApp(SMnode *pMnode, void *pIter) {
  if (pIter != NULL) {
    taosCacheDestroyIter(pIter);
  }
}

static SClientHbRsp *mndMqHbBuildRsp(SMnode *pMnode, SClientHbReq *pReq) {
#if 0
  SClientHbRsp* pRsp = taosMemoryMalloc(sizeof(SClientHbRsp));
  if (pRsp == NULL) {
    terrno = TSDB_CODE_OUT_OF_MEMORY;
    return NULL;
  }
  pRsp->connKey = pReq->connKey;
  SMqHbBatchRsp batchRsp;
  batchRsp.batchRsps = taosArrayInit(0, sizeof(SMqHbRsp));
  if (batchRsp.batchRsps == NULL) {
    terrno = TSDB_CODE_OUT_OF_MEMORY;
    return NULL;
  }
  SClientHbKey connKey = pReq->connKey;
  SHashObj* pObj =  pReq->info;
  SKv* pKv = taosHashGet(pObj, "mq-tmp", strlen("mq-tmp") + 1);
  if (pKv == NULL) {
    taosMemoryFree(pRsp);
    return NULL;
  }
  SMqHbMsg mqHb;
  taosDecodeSMqMsg(pKv->value, &mqHb);
  /*int64_t clientUid = htonl(pKv->value);*/
  /*if (mqHb.epoch )*/
  int sz = taosArrayGetSize(mqHb.pTopics);
  SMqConsumerObj* pConsumer = mndAcquireConsumer(pMnode, mqHb.consumerId); 
  for (int i = 0; i < sz; i++) {
    SMqHbOneTopicBatchRsp innerBatchRsp;
    innerBatchRsp.rsps = taosArrayInit(sz, sizeof(SMqHbRsp));
    if (innerBatchRsp.rsps == NULL) {
      //TODO
      terrno = TSDB_CODE_OUT_OF_MEMORY;
      return NULL;
    }
    SMqHbTopicInfo* topicInfo = taosArrayGet(mqHb.pTopics, i);
    SMqConsumerTopic* pConsumerTopic = taosHashGet(pConsumer->topicHash, topicInfo->name, strlen(topicInfo->name)+1);
    if (pConsumerTopic->epoch != topicInfo->epoch) {
      //add new vgids into rsp
      int vgSz = taosArrayGetSize(topicInfo->pVgInfo);
      for (int j = 0; j < vgSz; j++) {
        SMqHbRsp innerRsp;
        SMqHbVgInfo* pVgInfo = taosArrayGet(topicInfo->pVgInfo, i);
        SVgObj* pVgObj = mndAcquireVgroup(pMnode, pVgInfo->vgId);
        innerRsp.epSet = mndGetVgroupEpset(pMnode, pVgObj);
        taosArrayPush(innerBatchRsp.rsps, &innerRsp);
      }
    }
    taosArrayPush(batchRsp.batchRsps, &innerBatchRsp);
  }
  int32_t tlen = taosEncodeSMqHbBatchRsp(NULL, &batchRsp);
  void* buf = taosMemoryMalloc(tlen);
  if (buf == NULL) {
    //TODO
    return NULL;
  }
  void* abuf = buf;
  taosEncodeSMqHbBatchRsp(&abuf, &batchRsp);
  pRsp->body = buf;
  pRsp->bodyLen = tlen;
  return pRsp;
#endif
  return NULL;
}

static int32_t mndUpdateAppInfo(SMnode *pMnode, SClientHbReq *pHbReq, SRpcConnInfo *connInfo) {
  SAppHbReq* pReq = &pHbReq->app;
  SAppObj *pApp = mndAcquireApp(pMnode, pReq->appId);
  if (pApp == NULL) {
    pApp = mndCreateApp(pMnode, connInfo->clientIp, pReq);
    if (pApp == NULL) {
      mError("failed to create new app %" PRIx64 " since %s", pReq->appId, terrstr());
      return -1;
    } else {
      mDebug("a new app %" PRIx64 "created", pReq->appId);
      return TSDB_CODE_SUCCESS;
    }
  }

  memcpy(&pApp->summary, &pReq->summary, sizeof(pReq->summary));

  mndReleaseApp(pMnode, pApp);

  return TSDB_CODE_SUCCESS;
}

static int32_t mndProcessQueryHeartBeat(SMnode *pMnode, SRpcMsg *pMsg, SClientHbReq *pHbReq,
                                        SClientHbBatchRsp *pBatchRsp) {
  SProfileMgmt *pMgmt = &pMnode->profileMgmt;
  SClientHbRsp  hbRsp = {.connKey = pHbReq->connKey, .status = 0, .info = NULL, .query = NULL};
  SRpcConnInfo connInfo = pMsg->conn;

  mndUpdateAppInfo(pMnode, pHbReq, &connInfo);

  if (pHbReq->query) {
    SQueryHbReqBasic *pBasic = pHbReq->query;

<<<<<<< HEAD
=======
    SRpcConnInfo connInfo = pMsg->info.conn;

>>>>>>> fe25e45e
    SConnObj *pConn = mndAcquireConn(pMnode, pBasic->connId);
    if (pConn == NULL) {
      pConn = mndCreateConn(pMnode, connInfo.user, CONN_TYPE__QUERY, connInfo.clientIp, connInfo.clientPort,
                            pHbReq->app.pid, pHbReq->app.name, 0);
      if (pConn == NULL) {
        mError("user:%s, conn:%u is freed and failed to create new since %s", connInfo.user, pBasic->connId, terrstr());
        return -1;
      } else {
        mDebug("user:%s, conn:%u is freed, will create a new conn:%u", connInfo.user, pBasic->connId, pConn->id);
      }
    }

    SQueryHbRspBasic *rspBasic = taosMemoryCalloc(1, sizeof(SQueryHbRspBasic));
    if (rspBasic == NULL) {
      mndReleaseConn(pMnode, pConn);
      terrno = TSDB_CODE_OUT_OF_MEMORY;
      mError("user:%s, conn:%u failed to process hb while since %s", pConn->user, pBasic->connId, terrstr());
      return -1;
    }

    mndSaveQueryList(pConn, pBasic);
    if (pConn->killed != 0) {
      rspBasic->killConnection = 1;
    }

    if (pConn->killId != 0) {
      rspBasic->killRid = pConn->killId;
      pConn->killId = 0;
    }

    rspBasic->connId = pConn->id;
    rspBasic->totalDnodes = mndGetDnodeSize(pMnode);
    rspBasic->onlineDnodes = 1;  // TODO
    mndGetMnodeEpSet(pMnode, &rspBasic->epSet);

    mndCreateQnodeList(pMnode, &rspBasic->pQnodeList, -1);

    mndReleaseConn(pMnode, pConn);

    hbRsp.query = rspBasic;
  } else {
    mDebug("no query info in hb msg");
  }

  int32_t kvNum = taosHashGetSize(pHbReq->info);
  if (NULL == pHbReq->info || kvNum <= 0) {
    taosArrayPush(pBatchRsp->rsps, &hbRsp);
    return TSDB_CODE_SUCCESS;
  }

  hbRsp.info = taosArrayInit(kvNum, sizeof(SKv));
  if (NULL == hbRsp.info) {
    mError("taosArrayInit %d rsp kv failed", kvNum);
    terrno = TSDB_CODE_OUT_OF_MEMORY;
    tFreeClientHbRsp(&hbRsp);
    return -1;
  }

  void *pIter = taosHashIterate(pHbReq->info, NULL);
  while (pIter != NULL) {
    SKv *kv = pIter;

    switch (kv->key) {
      case HEARTBEAT_KEY_USER_AUTHINFO: {
        void   *rspMsg = NULL;
        int32_t rspLen = 0;
        mndValidateUserAuthInfo(pMnode, kv->value, kv->valueLen / sizeof(SUserAuthVersion), &rspMsg, &rspLen);
        if (rspMsg && rspLen > 0) {
          SKv kv1 = {.key = HEARTBEAT_KEY_USER_AUTHINFO, .valueLen = rspLen, .value = rspMsg};
          taosArrayPush(hbRsp.info, &kv1);
        }
        break;
      }
      case HEARTBEAT_KEY_DBINFO: {
        void   *rspMsg = NULL;
        int32_t rspLen = 0;
        mndValidateDbInfo(pMnode, kv->value, kv->valueLen / sizeof(SDbVgVersion), &rspMsg, &rspLen);
        if (rspMsg && rspLen > 0) {
          SKv kv1 = {.key = HEARTBEAT_KEY_DBINFO, .valueLen = rspLen, .value = rspMsg};
          taosArrayPush(hbRsp.info, &kv1);
        }
        break;
      }
      case HEARTBEAT_KEY_STBINFO: {
        void   *rspMsg = NULL;
        int32_t rspLen = 0;
        mndValidateStbInfo(pMnode, kv->value, kv->valueLen / sizeof(SSTableVersion), &rspMsg, &rspLen);
        if (rspMsg && rspLen > 0) {
          SKv kv1 = {.key = HEARTBEAT_KEY_STBINFO, .valueLen = rspLen, .value = rspMsg};
          taosArrayPush(hbRsp.info, &kv1);
        }
        break;
      }
      default:
        mError("invalid kv key:%d", kv->key);
        hbRsp.status = TSDB_CODE_MND_APP_ERROR;
        break;
    }

    pIter = taosHashIterate(pHbReq->info, pIter);
  }

  taosArrayPush(pBatchRsp->rsps, &hbRsp);

  return TSDB_CODE_SUCCESS;
}

static int32_t mndProcessHeartBeatReq(SRpcMsg *pReq) {
  SMnode *pMnode = pReq->info.node;

  SClientHbBatchReq batchReq = {0};
  if (tDeserializeSClientHbBatchReq(pReq->pCont, pReq->contLen, &batchReq) != 0) {
    taosArrayDestroyEx(batchReq.reqs, tFreeClientHbReq);
    terrno = TSDB_CODE_INVALID_MSG;
    return -1;
  }

  SClientHbBatchRsp batchRsp = {0};
  batchRsp.rsps = taosArrayInit(0, sizeof(SClientHbRsp));

  int32_t sz = taosArrayGetSize(batchReq.reqs);
  for (int i = 0; i < sz; i++) {
    SClientHbReq *pHbReq = taosArrayGet(batchReq.reqs, i);
    if (pHbReq->connKey.connType == CONN_TYPE__QUERY) {
      mndProcessQueryHeartBeat(pMnode, pReq, pHbReq, &batchRsp);
    } else if (pHbReq->connKey.connType == CONN_TYPE__TMQ) {
      SClientHbRsp *pRsp = mndMqHbBuildRsp(pMnode, pHbReq);
      if (pRsp != NULL) {
        taosArrayPush(batchRsp.rsps, pRsp);
        taosMemoryFree(pRsp);
      }
    }
  }
  taosArrayDestroyEx(batchReq.reqs, tFreeClientHbReq);

  int32_t tlen = tSerializeSClientHbBatchRsp(NULL, 0, &batchRsp);
  void   *buf = rpcMallocCont(tlen);
  tSerializeSClientHbBatchRsp(buf, tlen, &batchRsp);

  tFreeClientHbBatchRsp(&batchRsp);
  pReq->info.rspLen = tlen;
  pReq->info.rsp = buf;

  return 0;
}

static int32_t mndProcessKillQueryReq(SRpcMsg *pReq) {
  SMnode       *pMnode = pReq->info.node;
  SProfileMgmt *pMgmt = &pMnode->profileMgmt;

  SUserObj *pUser = mndAcquireUser(pMnode, pReq->info.conn.user);
  if (pUser == NULL) return 0;
  if (!pUser->superUser) {
    mndReleaseUser(pMnode, pUser);
    terrno = TSDB_CODE_MND_NO_RIGHTS;
    return -1;
  }
  mndReleaseUser(pMnode, pUser);

  SKillQueryReq killReq = {0};
  if (tDeserializeSKillQueryReq(pReq->pCont, pReq->contLen, &killReq) != 0) {
    terrno = TSDB_CODE_INVALID_MSG;
    return -1;
  }

  mInfo("kill query msg is received, queryId:%s", killReq.queryStrId);
  int32_t connId = 0;
  uint64_t queryId = 0;
  char* p = strchr(killReq.queryStrId, ':');
  if (NULL == p) {
    mError("invalid query id %s", killReq.queryStrId);
    terrno = TSDB_CODE_MND_INVALID_QUERY_ID;
    return -1;
  }
  *p = 0;
  connId = taosStr2Int32(killReq.queryStrId, NULL, 16);
  queryId = taosStr2UInt64(p + 1, NULL, 16);

  SConnObj *pConn = taosCacheAcquireByKey(pMgmt->connCache, &connId, sizeof(int32_t));
  if (pConn == NULL) {
    mError("connId:%x, failed to kill queryId:%" PRIx64 ", conn not exist", connId, queryId);
    terrno = TSDB_CODE_MND_INVALID_CONN_ID;
    return -1;
  } else {
<<<<<<< HEAD
    mInfo("connId:%x, queryId:%" PRIx64 " is killed by user:%s", connId, queryId, pReq->conn.user);
    pConn->killId = queryId;
    taosCacheRelease(pMgmt->connCache, (void **)&pConn, false);
=======
    mInfo("connId:%d, queryId:%d is killed by user:%s", killReq.connId, killReq.queryId, pReq->info.conn.user);
    pConn->killId = killReq.queryId;
    taosCacheRelease(pMgmt->cache, (void **)&pConn, false);
>>>>>>> fe25e45e
    return 0;
  }
}

static int32_t mndProcessKillConnReq(SRpcMsg *pReq) {
  SMnode       *pMnode = pReq->info.node;
  SProfileMgmt *pMgmt = &pMnode->profileMgmt;

  SUserObj *pUser = mndAcquireUser(pMnode, pReq->info.conn.user);
  if (pUser == NULL) return 0;
  if (!pUser->superUser) {
    mndReleaseUser(pMnode, pUser);
    terrno = TSDB_CODE_MND_NO_RIGHTS;
    return -1;
  }
  mndReleaseUser(pMnode, pUser);

  SKillConnReq killReq = {0};
  if (tDeserializeSKillConnReq(pReq->pCont, pReq->contLen, &killReq) != 0) {
    terrno = TSDB_CODE_INVALID_MSG;
    return -1;
  }

  SConnObj *pConn = taosCacheAcquireByKey(pMgmt->connCache, &killReq.connId, sizeof(int32_t));
  if (pConn == NULL) {
    mError("connId:%d, failed to kill connection, conn not exist", killReq.connId);
    terrno = TSDB_CODE_MND_INVALID_CONN_ID;
    return -1;
  } else {
    mInfo("connId:%d, is killed by user:%s", killReq.connId, pReq->info.conn.user);
    pConn->killed = 1;
    taosCacheRelease(pMgmt->connCache, (void **)&pConn, false);
    return TSDB_CODE_SUCCESS;
  }
}

static int32_t mndRetrieveConns(SRpcMsg *pReq, SShowObj *pShow, SSDataBlock *pBlock, int32_t rows) {
  SMnode   *pMnode = pReq->info.node;
  SSdb     *pSdb = pMnode->pSdb;
  int32_t   numOfRows = 0;
  int32_t   cols = 0;
  SConnObj *pConn = NULL;

  if (pShow->pIter == NULL) {
    SProfileMgmt *pMgmt = &pMnode->profileMgmt;
    pShow->pIter = taosCacheCreateIter(pMgmt->connCache);
  }

  while (numOfRows < rows) {
    pConn = mndGetNextConn(pMnode, pShow->pIter);
    if (pConn == NULL) {
      pShow->pIter = NULL;
      break;
    }

    cols = 0;

    SColumnInfoData *pColInfo = taosArrayGet(pBlock->pDataBlock, cols++);
    colDataAppend(pColInfo, numOfRows, (const char *)&pConn->id, false);

    char user[TSDB_USER_LEN + VARSTR_HEADER_SIZE] = {0};
    STR_TO_VARSTR(user, pConn->user);
    pColInfo = taosArrayGet(pBlock->pDataBlock, cols++);
    colDataAppend(pColInfo, numOfRows, (const char *)user, false);

    char app[TSDB_APP_NAME_LEN + VARSTR_HEADER_SIZE];
    STR_TO_VARSTR(app, pConn->app);
    pColInfo = taosArrayGet(pBlock->pDataBlock, cols++);
    colDataAppend(pColInfo, numOfRows, (const char *)app, false);

    pColInfo = taosArrayGet(pBlock->pDataBlock, cols++);
    colDataAppend(pColInfo, numOfRows, (const char *)&pConn->pid, false);

    char endpoint[TSDB_IPv4ADDR_LEN + 6 + VARSTR_HEADER_SIZE] = {0};
    sprintf(&endpoint[VARSTR_HEADER_SIZE], "%s:%d", taosIpStr(pConn->ip), pConn->port);
    varDataLen(endpoint) = strlen(&endpoint[VARSTR_HEADER_SIZE]);
    pColInfo = taosArrayGet(pBlock->pDataBlock, cols++);
    colDataAppend(pColInfo, numOfRows, (const char *)endpoint, false);

    pColInfo = taosArrayGet(pBlock->pDataBlock, cols++);
    colDataAppend(pColInfo, numOfRows, (const char *)&pConn->loginTimeMs, false);

    pColInfo = taosArrayGet(pBlock->pDataBlock, cols++);
    colDataAppend(pColInfo, numOfRows, (const char *)&pConn->lastAccessTimeMs, false);

    numOfRows++;
  }

  pShow->numOfRows += numOfRows;
  return numOfRows;
}

static int32_t mndRetrieveQueries(SRpcMsg *pReq, SShowObj *pShow, SSDataBlock *pBlock, int32_t rows) {
  SMnode   *pMnode = pReq->info.node;
  SSdb     *pSdb = pMnode->pSdb;
  int32_t   numOfRows = 0;
  int32_t   cols = 0;
  SConnObj *pConn = NULL;

  if (pShow->pIter == NULL) {
    SProfileMgmt *pMgmt = &pMnode->profileMgmt;
    pShow->pIter = taosCacheCreateIter(pMgmt->connCache);
  }

  while (numOfRows < rows) {
    pConn = mndGetNextConn(pMnode, pShow->pIter);
    if (pConn == NULL) {
      pShow->pIter = NULL;
      break;
    }

    taosRLockLatch(&pConn->queryLock);
    if (NULL == pConn->pQueries || taosArrayGetSize(pConn->pQueries) <= 0) {
      taosRUnLockLatch(&pConn->queryLock);
      continue;
    }

    int32_t numOfQueries = taosArrayGetSize(pConn->pQueries);
    for (int32_t i = 0; i < numOfQueries; ++i) {
      SQueryDesc *pQuery = taosArrayGet(pConn->pQueries, i);
      cols = 0;

      char queryId[26 + VARSTR_HEADER_SIZE] = {0};
      sprintf(&queryId[VARSTR_HEADER_SIZE], "%x:%" PRIx64, pConn->id, pQuery->reqRid);
      varDataLen(queryId) = strlen(&queryId[VARSTR_HEADER_SIZE]);
      SColumnInfoData *pColInfo = taosArrayGet(pBlock->pDataBlock, cols++);
      colDataAppend(pColInfo, numOfRows, (const char *)queryId, false);

      pColInfo = taosArrayGet(pBlock->pDataBlock, cols++);
      colDataAppend(pColInfo, numOfRows, (const char *)&pQuery->queryId, false);

      pColInfo = taosArrayGet(pBlock->pDataBlock, cols++);
      colDataAppend(pColInfo, numOfRows, (const char *)&pConn->id, false);

      char app[TSDB_APP_NAME_LEN + VARSTR_HEADER_SIZE];
      STR_TO_VARSTR(app, pConn->app);
      pColInfo = taosArrayGet(pBlock->pDataBlock, cols++);
      colDataAppend(pColInfo, numOfRows, (const char *)app, false);

      pColInfo = taosArrayGet(pBlock->pDataBlock, cols++);
      colDataAppend(pColInfo, numOfRows, (const char *)&pConn->pid, false);

      char user[TSDB_USER_LEN + VARSTR_HEADER_SIZE] = {0};
      STR_TO_VARSTR(user, pConn->user);
      pColInfo = taosArrayGet(pBlock->pDataBlock, cols++);
      colDataAppend(pColInfo, numOfRows, (const char *)user, false);

      char endpoint[TSDB_IPv4ADDR_LEN + 6 + VARSTR_HEADER_SIZE] = {0};
      sprintf(&endpoint[VARSTR_HEADER_SIZE], "%s:%d", taosIpStr(pConn->ip), pConn->port);
      varDataLen(endpoint) = strlen(&endpoint[VARSTR_HEADER_SIZE]);
      pColInfo = taosArrayGet(pBlock->pDataBlock, cols++);
      colDataAppend(pColInfo, numOfRows, (const char *)endpoint, false);

      pColInfo = taosArrayGet(pBlock->pDataBlock, cols++);
      colDataAppend(pColInfo, numOfRows, (const char *)&pQuery->stime, false);

      pColInfo = taosArrayGet(pBlock->pDataBlock, cols++);
      colDataAppend(pColInfo, numOfRows, (const char *)&pQuery->useconds, false);

      pColInfo = taosArrayGet(pBlock->pDataBlock, cols++);
      colDataAppend(pColInfo, numOfRows, (const char *)&pQuery->stableQuery, false);

      pColInfo = taosArrayGet(pBlock->pDataBlock, cols++);
      colDataAppend(pColInfo, numOfRows, (const char *)&pQuery->subPlanNum, false);

      char    subStatus[TSDB_SHOW_SUBQUERY_LEN + VARSTR_HEADER_SIZE] = {0};
      int32_t strSize = sizeof(subStatus);
      int32_t offset = VARSTR_HEADER_SIZE;
      for (int32_t i = 0; i < pQuery->subPlanNum && offset < strSize; ++i) {
        if (i) {
          offset += snprintf(subStatus + offset, strSize - offset - 1, ",");
        }
        SQuerySubDesc *pDesc = taosArrayGet(pQuery->subDesc, i);
        offset += snprintf(subStatus + offset, strSize - offset - 1, "%" PRIu64 ":%s", pDesc->tid, pDesc->status);
      }
      varDataLen(subStatus) = strlen(&subStatus[VARSTR_HEADER_SIZE]);
      pColInfo = taosArrayGet(pBlock->pDataBlock, cols++);
      colDataAppend(pColInfo, numOfRows, subStatus, false);

      char sql[TSDB_SHOW_SQL_LEN + VARSTR_HEADER_SIZE] = {0};
      STR_TO_VARSTR(sql, pQuery->sql);
      pColInfo = taosArrayGet(pBlock->pDataBlock, cols++);
      colDataAppend(pColInfo, numOfRows, (const char *)sql, false);

      numOfRows++;
    }

    taosRUnLockLatch(&pConn->queryLock);
  }

  pShow->numOfRows += numOfRows;
  return numOfRows;
}

static int32_t mndRetrieveApps(SRpcMsg *pReq, SShowObj *pShow, SSDataBlock *pBlock, int32_t rows) {
  SMnode    *pMnode = pReq->info.node;
  SSdb      *pSdb = pMnode->pSdb;
  int32_t    numOfRows = 0;
  int32_t    cols = 0;
  SAppObj   *pApp = NULL;
  
  if (pShow->pIter == NULL) {
    SProfileMgmt *pMgmt = &pMnode->profileMgmt;
    pShow->pIter = taosCacheCreateIter(pMgmt->appCache);
  }

  while (numOfRows < rows) {
    pApp = mndGetNextApp(pMnode, pShow->pIter);
    if (pApp == NULL) {
      pShow->pIter = NULL;
      break;
    }

    cols = 0;

    SColumnInfoData *pColInfo = taosArrayGet(pBlock->pDataBlock, cols++);
    colDataAppend(pColInfo, numOfRows, (const char *)&pApp->appId, false);

    char ip[TSDB_IPv4ADDR_LEN + 6 + VARSTR_HEADER_SIZE] = {0};
    sprintf(&ip[VARSTR_HEADER_SIZE], "%s", taosIpStr(pApp->ip));
    varDataLen(ip) = strlen(&ip[VARSTR_HEADER_SIZE]);
    pColInfo = taosArrayGet(pBlock->pDataBlock, cols++);
    colDataAppend(pColInfo, numOfRows, (const char *)ip, false);

    pColInfo = taosArrayGet(pBlock->pDataBlock, cols++);
    colDataAppend(pColInfo, numOfRows, (const char *)&pApp->pid, false);

    char name[TSDB_APP_NAME_LEN + 6 + VARSTR_HEADER_SIZE] = {0};
    sprintf(&name[VARSTR_HEADER_SIZE], "%s", pApp->name);
    varDataLen(name) = strlen(&name[VARSTR_HEADER_SIZE]);
    pColInfo = taosArrayGet(pBlock->pDataBlock, cols++);
    colDataAppend(pColInfo, numOfRows, (const char *)name, false);

    pColInfo = taosArrayGet(pBlock->pDataBlock, cols++);
    colDataAppend(pColInfo, numOfRows, (const char *)&pApp->startTime, false);

    pColInfo = taosArrayGet(pBlock->pDataBlock, cols++);
    colDataAppend(pColInfo, numOfRows, (const char *)&pApp->summary.numOfInsertsReq, false);

    pColInfo = taosArrayGet(pBlock->pDataBlock, cols++);
    colDataAppend(pColInfo, numOfRows, (const char *)&pApp->summary.numOfInsertRows, false);

    pColInfo = taosArrayGet(pBlock->pDataBlock, cols++);
    colDataAppend(pColInfo, numOfRows, (const char *)&pApp->summary.insertElapsedTime, false);

    pColInfo = taosArrayGet(pBlock->pDataBlock, cols++);
    colDataAppend(pColInfo, numOfRows, (const char *)&pApp->summary.insertBytes, false);

    pColInfo = taosArrayGet(pBlock->pDataBlock, cols++);
    colDataAppend(pColInfo, numOfRows, (const char *)&pApp->summary.fetchBytes, false);

    pColInfo = taosArrayGet(pBlock->pDataBlock, cols++);
    colDataAppend(pColInfo, numOfRows, (const char *)&pApp->summary.queryElapsedTime, false);

    pColInfo = taosArrayGet(pBlock->pDataBlock, cols++);
    colDataAppend(pColInfo, numOfRows, (const char *)&pApp->summary.numOfSlowQueries, false);

    pColInfo = taosArrayGet(pBlock->pDataBlock, cols++);
    colDataAppend(pColInfo, numOfRows, (const char *)&pApp->summary.totalRequests, false);

    pColInfo = taosArrayGet(pBlock->pDataBlock, cols++);
    colDataAppend(pColInfo, numOfRows, (const char *)&pApp->summary.currentRequests, false);

    pColInfo = taosArrayGet(pBlock->pDataBlock, cols++);
    colDataAppend(pColInfo, numOfRows, (const char *)&pApp->lastAccessTimeMs, false);

    numOfRows++;
  }

  pShow->numOfRows += numOfRows;
  return numOfRows;
}


static void mndCancelGetNextQuery(SMnode *pMnode, void *pIter) {
  if (pIter != NULL) {
    taosCacheDestroyIter(pIter);
  }
}

int32_t mndGetNumOfConnections(SMnode *pMnode) {
  SProfileMgmt *pMgmt = &pMnode->profileMgmt;
  return taosCacheGetNumOfObj(pMgmt->connCache);
}<|MERGE_RESOLUTION|>--- conflicted
+++ resolved
@@ -470,11 +470,6 @@
   if (pHbReq->query) {
     SQueryHbReqBasic *pBasic = pHbReq->query;
 
-<<<<<<< HEAD
-=======
-    SRpcConnInfo connInfo = pMsg->info.conn;
-
->>>>>>> fe25e45e
     SConnObj *pConn = mndAcquireConn(pMnode, pBasic->connId);
     if (pConn == NULL) {
       pConn = mndCreateConn(pMnode, connInfo.user, CONN_TYPE__QUERY, connInfo.clientIp, connInfo.clientPort,
@@ -659,15 +654,9 @@
     terrno = TSDB_CODE_MND_INVALID_CONN_ID;
     return -1;
   } else {
-<<<<<<< HEAD
     mInfo("connId:%x, queryId:%" PRIx64 " is killed by user:%s", connId, queryId, pReq->conn.user);
     pConn->killId = queryId;
     taosCacheRelease(pMgmt->connCache, (void **)&pConn, false);
-=======
-    mInfo("connId:%d, queryId:%d is killed by user:%s", killReq.connId, killReq.queryId, pReq->info.conn.user);
-    pConn->killId = killReq.queryId;
-    taosCacheRelease(pMgmt->cache, (void **)&pConn, false);
->>>>>>> fe25e45e
     return 0;
   }
 }
