/*
 * Copyright (c) 2019 TAOS Data, Inc. <jhtao@taosdata.com>
 *
 * This program is free software: you can use, redistribute, and/or modify
 * it under the terms of the GNU Affero General Public License, version 3
 * or later ("AGPL"), as published by the Free Software Foundation.
 *
 * This program is distributed in the hope that it will be useful, but WITHOUT
 * ANY WARRANTY; without even the implied warranty of MERCHANTABILITY or
 * FITNESS FOR A PARTICULAR PURPOSE.
 *
 * You should have received a copy of the GNU Affero General Public License
 * along with this program. If not, see <http://www.gnu.org/licenses/>.
 */

#define _DEFAULT_SOURCE
#include "mndProfile.h"
#include "mndDb.h"
#include "mndMnode.h"
#include "mndShow.h"
#include "mndStb.h"
#include "mndUser.h"
#include "tglobal.h"
#include "version.h"

#define QUERY_ID_SIZE      20
#define QUERY_OBJ_ID_SIZE  18
#define SUBQUERY_INFO_SIZE 6
#define QUERY_SAVE_SIZE    20

typedef struct {
<<<<<<< HEAD
  uint32_t    id;
=======
  int32_t     id;
  int8_t      connType;
>>>>>>> 1e265d76
  char        user[TSDB_USER_LEN];
  char        app[TSDB_APP_NAME_LEN];  // app name that invokes taosc
  int64_t     appStartTimeMs;          // app start time
  int32_t     pid;                     // pid of app that invokes taosc
  uint32_t    ip;
  uint16_t    port;
  int8_t      killed;
  int64_t     loginTimeMs;
  int64_t     lastAccessTimeMs;
  uint64_t    killId;
  int32_t     numOfQueries;
  SArray     *pQueries;      //SArray<SQueryDesc>
} SConnObj;

static SConnObj *mndCreateConn(SMnode *pMnode, const char *user, int8_t connType, uint32_t ip, uint16_t port,
                               int32_t pid, const char *app, int64_t startTime);
static void      mndFreeConn(SConnObj *pConn);
static SConnObj *mndAcquireConn(SMnode *pMnode, uint32_t connId);
static void      mndReleaseConn(SMnode *pMnode, SConnObj *pConn);
static void     *mndGetNextConn(SMnode *pMnode, SCacheIter *pIter);
static void      mndCancelGetNextConn(SMnode *pMnode, void *pIter);
static int32_t   mndProcessHeartBeatReq(SNodeMsg *pReq);
static int32_t   mndProcessConnectReq(SNodeMsg *pReq);
static int32_t   mndProcessKillQueryReq(SNodeMsg *pReq);
static int32_t   mndProcessKillConnReq(SNodeMsg *pReq);
static int32_t   mndGetConnsMeta(SNodeMsg *pReq, SShowObj *pShow, STableMetaRsp *pMeta);
static int32_t   mndRetrieveConns(SNodeMsg *pReq, SShowObj *pShow, char *data, int32_t rows);
static int32_t   mndGetQueryMeta(SNodeMsg *pReq, SShowObj *pShow, STableMetaRsp *pMeta);
static int32_t   mndRetrieveQueries(SNodeMsg *pReq, SShowObj *pShow, char *data, int32_t rows);
static void      mndCancelGetNextQuery(SMnode *pMnode, void *pIter);

int32_t mndInitProfile(SMnode *pMnode) {
  SProfileMgmt *pMgmt = &pMnode->profileMgmt;

  int32_t connCheckTime = tsShellActivityTimer * 2;
  pMgmt->cache = taosCacheInit(TSDB_DATA_TYPE_INT, connCheckTime, true, (__cache_free_fn_t)mndFreeConn, "conn");
  if (pMgmt->cache == NULL) {
    terrno = TSDB_CODE_OUT_OF_MEMORY;
    mError("failed to alloc profile cache since %s", terrstr());
    return -1;
  }

  mndSetMsgHandle(pMnode, TDMT_MND_HEARTBEAT, mndProcessHeartBeatReq);
  mndSetMsgHandle(pMnode, TDMT_MND_CONNECT, mndProcessConnectReq);
  mndSetMsgHandle(pMnode, TDMT_MND_KILL_QUERY, mndProcessKillQueryReq);
  mndSetMsgHandle(pMnode, TDMT_MND_KILL_CONN, mndProcessKillConnReq);

//  mndAddShowRetrieveHandle(pMnode, TSDB_MGMT_TABLE_CONNS, mndRetrieveConns);
  mndAddShowFreeIterHandle(pMnode, TSDB_MGMT_TABLE_CONNS, mndCancelGetNextConn);
//  mndAddShowRetrieveHandle(pMnode, TSDB_MGMT_TABLE_QUERIES, mndRetrieveQueries);
  mndAddShowFreeIterHandle(pMnode, TSDB_MGMT_TABLE_QUERIES, mndCancelGetNextQuery);

  return 0;
}

void mndCleanupProfile(SMnode *pMnode) {
  SProfileMgmt *pMgmt = &pMnode->profileMgmt;
  if (pMgmt->cache != NULL) {
    taosCacheCleanup(pMgmt->cache);
    pMgmt->cache = NULL;
  }
}

static SConnObj *mndCreateConn(SMnode *pMnode, const char *user, int8_t connType, uint32_t ip, uint16_t port,
                               int32_t pid, const char *app, int64_t startTime) {
  SProfileMgmt *pMgmt = &pMnode->profileMgmt;

  char connStr[255] = {0};
  int32_t len = snprintf(connStr, sizeof(connStr), "%s%d%d%d%s", user, ip, port, pid, app);
  int32_t connId = mndGenerateUid(connStr, len);
  if (startTime == 0) startTime = taosGetTimestampMs();

  SConnObj connObj = {.id = connId,
                      .connType = connType,
                      .appStartTimeMs = startTime,
                      .pid = pid,
                      .ip = ip,
                      .port = port,
                      .killed = 0,
                      .loginTimeMs = taosGetTimestampMs(),
                      .lastAccessTimeMs = 0,
                      .killId = 0,
                      .numOfQueries = 0,
                      .pQueries = NULL};

  connObj.lastAccessTimeMs = connObj.loginTimeMs;
  tstrncpy(connObj.user, user, TSDB_USER_LEN);
  tstrncpy(connObj.app, app, TSDB_APP_NAME_LEN);

  int32_t   keepTime = tsShellActivityTimer * 3;
  SConnObj *pConn = taosCachePut(pMgmt->cache, &connId, sizeof(int32_t), &connObj, sizeof(connObj), keepTime * 1000);
  if (pConn == NULL) {
    terrno = TSDB_CODE_OUT_OF_MEMORY;
    mError("conn:%d, failed to put into cache since %s, user:%s", connId, user, terrstr());
    return NULL;
  } else {
    mTrace("conn:%u, is created, data:%p user:%s", pConn->id, pConn, user);
    return pConn;
  }
}

static void mndFreeConn(SConnObj *pConn) {
  taosMemoryFreeClear(pConn->pQueries);
  mTrace("conn:%u, is destroyed, data:%p", pConn->id, pConn);
}

static SConnObj *mndAcquireConn(SMnode *pMnode, uint32_t connId) {
  SProfileMgmt *pMgmt = &pMnode->profileMgmt;

  SConnObj *pConn = taosCacheAcquireByKey(pMgmt->cache, &connId, sizeof(connId));
  if (pConn == NULL) {
    mDebug("conn:%u, already destroyed", connId);
    return NULL;
  }

  int32_t keepTime = tsShellActivityTimer * 3;
  pConn->lastAccessTimeMs = keepTime * 1000 + (uint64_t)taosGetTimestampMs();

  mTrace("conn:%u, acquired from cache, data:%p", pConn->id, pConn);
  return pConn;
}

static void mndReleaseConn(SMnode *pMnode, SConnObj *pConn) {
  if (pConn == NULL) return;
  mTrace("conn:%u, released from cache, data:%p", pConn->id, pConn);

  SProfileMgmt *pMgmt = &pMnode->profileMgmt;
  taosCacheRelease(pMgmt->cache, (void **)&pConn, false);
}

void *mndGetNextConn(SMnode *pMnode, SCacheIter *pIter) {
  SConnObj *pConn = NULL;
  bool      hasNext = taosCacheIterNext(pIter);
  if (hasNext) {
    size_t dataLen = 0;
    pConn = taosCacheIterGetData(pIter, &dataLen);
  } else {
    taosCacheDestroyIter(pIter);
  }

  return pConn;
}

static void mndCancelGetNextConn(SMnode *pMnode, void *pIter) {
  if (pIter != NULL) {
    taosCacheDestroyIter(pIter);
  }
}

static int32_t mndProcessConnectReq(SNodeMsg *pReq) {
  SMnode     *pMnode = pReq->pNode;
  SUserObj   *pUser = NULL;
  SDbObj     *pDb = NULL;
  SConnObj   *pConn = NULL;
  int32_t     code = -1;
  SConnectReq connReq = {0};
  char        ip[30] = {0};

  if (tDeserializeSConnectReq(pReq->rpcMsg.pCont, pReq->rpcMsg.contLen, &connReq) != 0) {
    terrno = TSDB_CODE_INVALID_MSG;
    goto CONN_OVER;
  }

  taosIp2String(pReq->clientIp, ip);

  pUser = mndAcquireUser(pMnode, pReq->user);
  if (pUser == NULL) {
    mError("user:%s, failed to login while acquire user since %s", pReq->user, terrstr());
    goto CONN_OVER;
  }

  if (connReq.db[0]) {
    char db[TSDB_DB_FNAME_LEN];
    snprintf(db, TSDB_DB_FNAME_LEN, "%d%s%s", pUser->acctId, TS_PATH_DELIMITER, connReq.db);
    pDb = mndAcquireDb(pMnode, db);
    if (pDb == NULL) {
      terrno = TSDB_CODE_MND_INVALID_DB;
      mError("user:%s, failed to login from %s while use db:%s since %s", pReq->user, ip, connReq.db, terrstr());
      goto CONN_OVER;
    }
  }

  pConn = mndCreateConn(pMnode, pReq->user, connReq.connType, pReq->clientIp, pReq->clientPort, connReq.pid,
                        connReq.app, connReq.startTime);
  if (pConn == NULL) {
    mError("user:%s, failed to login from %s while create connection since %s", pReq->user, ip, terrstr());
    goto CONN_OVER;
  }

  mndAcquireConn(pMnode, pConn->id);

  SConnectRsp connectRsp = {0};
  connectRsp.acctId = pUser->acctId;
  connectRsp.superUser = pUser->superUser;
  connectRsp.clusterId = pMnode->clusterId;
  connectRsp.connId = pConn->id;
  connectRsp.connType = connReq.connType;

  snprintf(connectRsp.sVersion, sizeof(connectRsp.sVersion), "ver:%s\nbuild:%s\ngitinfo:%s", version, buildinfo,
           gitinfo);
  mndGetMnodeEpSet(pMnode, &connectRsp.epSet);

  int32_t contLen = tSerializeSConnectRsp(NULL, 0, &connectRsp);
  if (contLen < 0) goto CONN_OVER;
  void *pRsp = rpcMallocCont(contLen);
  if (pRsp == NULL) goto CONN_OVER;
  tSerializeSConnectRsp(pRsp, contLen, &connectRsp);

  pReq->rspLen = contLen;
  pReq->pRsp = pRsp;

  mDebug("user:%s, login from %s:%d, conn:%u, app:%s", pReq->user, ip, pConn->port, pConn->id, connReq.app);

  code = 0;

CONN_OVER:

  mndReleaseUser(pMnode, pUser);
  mndReleaseDb(pMnode, pDb);
  mndReleaseConn(pMnode, pConn);

  return code;
}

static int32_t mndSaveQueryList(SConnObj *pConn, SQueryHbReqBasic *pBasic) {
  taosArrayDestroyEx(pConn->pQueries, tFreeClientHbQueryDesc);

  pConn->pQueries = pBasic->queryDesc;
  pBasic->queryDesc = NULL;
  
  pConn->numOfQueries =  pBasic->queryDesc ? taosArrayGetSize(pBasic->queryDesc) : 0;

  return TSDB_CODE_SUCCESS;
}

static SClientHbRsp *mndMqHbBuildRsp(SMnode *pMnode, SClientHbReq *pReq) {
#if 0
  SClientHbRsp* pRsp = taosMemoryMalloc(sizeof(SClientHbRsp));
  if (pRsp == NULL) {
    terrno = TSDB_CODE_OUT_OF_MEMORY;
    return NULL;
  }
  pRsp->connKey = pReq->connKey;
  SMqHbBatchRsp batchRsp;
  batchRsp.batchRsps = taosArrayInit(0, sizeof(SMqHbRsp));
  if (batchRsp.batchRsps == NULL) {
    terrno = TSDB_CODE_OUT_OF_MEMORY;
    return NULL;
  }
  SClientHbKey connKey = pReq->connKey;
  SHashObj* pObj =  pReq->info;
  SKv* pKv = taosHashGet(pObj, "mq-tmp", strlen("mq-tmp") + 1);
  if (pKv == NULL) {
    taosMemoryFree(pRsp);
    return NULL;
  }
  SMqHbMsg mqHb;
  taosDecodeSMqMsg(pKv->value, &mqHb);
  /*int64_t clientUid = htonl(pKv->value);*/
  /*if (mqHb.epoch )*/
  int sz = taosArrayGetSize(mqHb.pTopics);
  SMqConsumerObj* pConsumer = mndAcquireConsumer(pMnode, mqHb.consumerId); 
  for (int i = 0; i < sz; i++) {
    SMqHbOneTopicBatchRsp innerBatchRsp;
    innerBatchRsp.rsps = taosArrayInit(sz, sizeof(SMqHbRsp));
    if (innerBatchRsp.rsps == NULL) {
      //TODO
      terrno = TSDB_CODE_OUT_OF_MEMORY;
      return NULL;
    }
    SMqHbTopicInfo* topicInfo = taosArrayGet(mqHb.pTopics, i);
    SMqConsumerTopic* pConsumerTopic = taosHashGet(pConsumer->topicHash, topicInfo->name, strlen(topicInfo->name)+1);
    if (pConsumerTopic->epoch != topicInfo->epoch) {
      //add new vgids into rsp
      int vgSz = taosArrayGetSize(topicInfo->pVgInfo);
      for (int j = 0; j < vgSz; j++) {
        SMqHbRsp innerRsp;
        SMqHbVgInfo* pVgInfo = taosArrayGet(topicInfo->pVgInfo, i);
        SVgObj* pVgObj = mndAcquireVgroup(pMnode, pVgInfo->vgId);
        innerRsp.epSet = mndGetVgroupEpset(pMnode, pVgObj);
        taosArrayPush(innerBatchRsp.rsps, &innerRsp);
      }
    }
    taosArrayPush(batchRsp.batchRsps, &innerBatchRsp);
  }
  int32_t tlen = taosEncodeSMqHbBatchRsp(NULL, &batchRsp);
  void* buf = taosMemoryMalloc(tlen);
  if (buf == NULL) {
    //TODO
    return NULL;
  }
  void* abuf = buf;
  taosEncodeSMqHbBatchRsp(&abuf, &batchRsp);
  pRsp->body = buf;
  pRsp->bodyLen = tlen;
  return pRsp;
#endif
  return NULL;
}

static int32_t mndProcessQueryHeartBeat(SMnode *pMnode, SRpcMsg *pMsg, SClientHbReq *pHbReq, SClientHbBatchRsp *pBatchRsp) {
  SProfileMgmt *pMgmt = &pMnode->profileMgmt;
  SClientHbRsp hbRsp = {.connKey = pHbReq->connKey, .status = 0, .info = NULL, .query = NULL};

  if (pHbReq->query) {
    SQueryHbReqBasic *pBasic = pHbReq->query;

    SRpcConnInfo connInfo = {0};
    rpcGetConnInfo(pMsg->handle, &connInfo);

    SConnObj *pConn = mndAcquireConn(pMnode, pBasic->connId);
    if (pConn == NULL) {    
      pConn = mndCreateConn(pMnode, connInfo.user, connInfo.clientIp, connInfo.clientPort, pBasic->pid, pBasic->app, 0);
      if (pConn == NULL) {
        mError("user:%s, conn:%u is freed and failed to create new since %s", connInfo.user, pBasic->connId, terrstr());
        return -1;
      } else {
        mDebug("user:%s, conn:%u is freed and create a new conn:%u", connInfo.user, pBasic->connId, pConn->id);
      }
    } else if (pConn->killed) {
      mError("user:%s, conn:%u is already killed", connInfo.user, pConn->id);
      mndReleaseConn(pMnode, pConn);      
      terrno = TSDB_CODE_MND_INVALID_CONNECTION;
      return -1;
    }

    SQueryHbRspBasic *rspBasic = taosMemoryCalloc(1, sizeof(SQueryHbRspBasic));
    if (rspBasic == NULL) {
      mndReleaseConn(pMnode, pConn);
      terrno = TSDB_CODE_OUT_OF_MEMORY;
      mError("user:%s, conn:%u failed to process hb while since %s", pConn->user, pBasic->connId, terrstr());
      return -1;
    }

    mndSaveQueryList(pConn, pBasic);
    if (pConn->killed != 0) {
      rspBasic->killConnection = 1;
    }

    if (pConn->killId != 0) {
      rspBasic->killRid = pConn->killId;
      pConn->killId = 0;
    }

    rspBasic->connId = pConn->id;
    rspBasic->totalDnodes = 1;  //TODO
    rspBasic->onlineDnodes = 1; //TODO
    mndGetMnodeEpSet(pMnode, &rspBasic->epSet);
    mndReleaseConn(pMnode, pConn);

    hbRsp.query = rspBasic;
  }

  int32_t kvNum = taosHashGetSize(pHbReq->info);
  if (NULL == pHbReq->info || kvNum <= 0) {
    taosArrayPush(pBatchRsp->rsps, &hbRsp);  
    return TSDB_CODE_SUCCESS;
  }

  hbRsp.info = taosArrayInit(kvNum, sizeof(SKv));
  if (NULL == hbRsp.info) {
    mError("taosArrayInit %d rsp kv failed", kvNum);
    terrno = TSDB_CODE_OUT_OF_MEMORY;
    return -1;
  }

  void *pIter = taosHashIterate(pHbReq->info, NULL);
  while (pIter != NULL) {
    SKv *kv = pIter;

    switch (kv->key) {
      case HEARTBEAT_KEY_DBINFO: {
        void   *rspMsg = NULL;
        int32_t rspLen = 0;
        mndValidateDbInfo(pMnode, kv->value, kv->valueLen / sizeof(SDbVgVersion), &rspMsg, &rspLen);
        if (rspMsg && rspLen > 0) {
          SKv kv1 = {.key = HEARTBEAT_KEY_DBINFO, .valueLen = rspLen, .value = rspMsg};
          taosArrayPush(hbRsp.info, &kv1);
        }
        break;
      }
      case HEARTBEAT_KEY_STBINFO: {
        void   *rspMsg = NULL;
        int32_t rspLen = 0;
        mndValidateStbInfo(pMnode, kv->value, kv->valueLen / sizeof(SSTableMetaVersion), &rspMsg, &rspLen);
        if (rspMsg && rspLen > 0) {
          SKv kv1 = {.key = HEARTBEAT_KEY_STBINFO, .valueLen = rspLen, .value = rspMsg};
          taosArrayPush(hbRsp.info, &kv1);
        }
        break;
      }
      default:
        mError("invalid kv key:%d", kv->key);
        hbRsp.status = TSDB_CODE_MND_APP_ERROR;
        break;
    }

    pIter = taosHashIterate(pHbReq->info, pIter);
  }

  taosArrayPush(pBatchRsp->rsps, &hbRsp);

  return TSDB_CODE_SUCCESS;
}

static int32_t mndProcessHeartBeatReq(SNodeMsg *pReq) {
  SMnode *pMnode = pReq->pNode;

  SClientHbBatchReq batchReq = {0};
  if (tDeserializeSClientHbBatchReq(pReq->rpcMsg.pCont, pReq->rpcMsg.contLen, &batchReq) != 0) {
    terrno = TSDB_CODE_INVALID_MSG;
    return -1;
  }

  SClientHbBatchRsp batchRsp = {0};
  batchRsp.rsps = taosArrayInit(0, sizeof(SClientHbRsp));

  int32_t sz = taosArrayGetSize(batchReq.reqs);
  for (int i = 0; i < sz; i++) {
    SClientHbReq *pHbReq = taosArrayGet(batchReq.reqs, i);
    if (pHbReq->connKey.hbType == HEARTBEAT_TYPE_QUERY) {
      mndProcessQueryHeartBeat(pMnode, &pReq->rpcMsg, pHbReq, &batchRsp);
    } else if (pHbReq->connKey.hbType == HEARTBEAT_TYPE_MQ) {
      SClientHbRsp *pRsp = mndMqHbBuildRsp(pMnode, pHbReq);
      if (pRsp != NULL) {
        taosArrayPush(batchRsp.rsps, pRsp);
        taosMemoryFree(pRsp);
      }
    }
  }
  taosArrayDestroyEx(batchReq.reqs, tFreeClientHbReq);

  int32_t tlen = tSerializeSClientHbBatchRsp(NULL, 0, &batchRsp);
  void   *buf = rpcMallocCont(tlen);
  tSerializeSClientHbBatchRsp(buf, tlen, &batchRsp);

  int32_t rspNum = (int32_t)taosArrayGetSize(batchRsp.rsps);
  for (int32_t i = 0; i < rspNum; ++i) {
    SClientHbRsp *rsp = taosArrayGet(batchRsp.rsps, i);
    int32_t       kvNum = (rsp->info) ? taosArrayGetSize(rsp->info) : 0;
    for (int32_t n = 0; n < kvNum; ++n) {
      SKv *kv = taosArrayGet(rsp->info, n);
      taosMemoryFreeClear(kv->value);
    }
    taosArrayDestroy(rsp->info);
  }

  taosArrayDestroy(batchRsp.rsps);
  pReq->rspLen = tlen;
  pReq->pRsp = buf;

  return 0;
}

static int32_t mndProcessKillQueryReq(SNodeMsg *pReq) {
  SMnode       *pMnode = pReq->pNode;
  SProfileMgmt *pMgmt = &pMnode->profileMgmt;

  SUserObj *pUser = mndAcquireUser(pMnode, pReq->user);
  if (pUser == NULL) return 0;
  if (!pUser->superUser) {
    mndReleaseUser(pMnode, pUser);
    terrno = TSDB_CODE_MND_NO_RIGHTS;
    return -1;
  }
  mndReleaseUser(pMnode, pUser);

  SKillQueryReq killReq = {0};
  if (tDeserializeSKillQueryReq(pReq->rpcMsg.pCont, pReq->rpcMsg.contLen, &killReq) != 0) {
    terrno = TSDB_CODE_INVALID_MSG;
    return -1;
  }

  mInfo("kill query msg is received, queryId:%d", killReq.queryId);

  SConnObj *pConn = taosCacheAcquireByKey(pMgmt->cache, &killReq.connId, sizeof(int32_t));
  if (pConn == NULL) {
    mError("connId:%d, failed to kill queryId:%d, conn not exist", killReq.connId, killReq.queryId);
    terrno = TSDB_CODE_MND_INVALID_CONN_ID;
    return -1;
  } else {
    mInfo("connId:%d, queryId:%d is killed by user:%s", killReq.connId, killReq.queryId, pReq->user);
    pConn->killId = killReq.queryId;
    taosCacheRelease(pMgmt->cache, (void **)&pConn, false);
    return 0;
  }
}

static int32_t mndProcessKillConnReq(SNodeMsg *pReq) {
  SMnode       *pMnode = pReq->pNode;
  SProfileMgmt *pMgmt = &pMnode->profileMgmt;

  SUserObj *pUser = mndAcquireUser(pMnode, pReq->user);
  if (pUser == NULL) return 0;
  if (!pUser->superUser) {
    mndReleaseUser(pMnode, pUser);
    terrno = TSDB_CODE_MND_NO_RIGHTS;
    return -1;
  }
  mndReleaseUser(pMnode, pUser);

  SKillConnReq killReq = {0};
  if (tDeserializeSKillConnReq(pReq->rpcMsg.pCont, pReq->rpcMsg.contLen, &killReq) != 0) {
    terrno = TSDB_CODE_INVALID_MSG;
    return -1;
  }

  SConnObj *pConn = taosCacheAcquireByKey(pMgmt->cache, &killReq.connId, sizeof(int32_t));
  if (pConn == NULL) {
    mError("connId:%d, failed to kill connection, conn not exist", killReq.connId);
    terrno = TSDB_CODE_MND_INVALID_CONN_ID;
    return -1;
  } else {
    mInfo("connId:%d, is killed by user:%s", killReq.connId, pReq->user);
    pConn->killed = 1;
    taosCacheRelease(pMgmt->cache, (void **)&pConn, false);
    return TSDB_CODE_SUCCESS;
  }
}

static int32_t mndGetConnsMeta(SNodeMsg *pReq, SShowObj *pShow, STableMetaRsp *pMeta) {
  SMnode       *pMnode = pReq->pNode;
  SProfileMgmt *pMgmt = &pMnode->profileMgmt;

  SUserObj *pUser = mndAcquireUser(pMnode, pReq->user);
  if (pUser == NULL) return 0;
  if (!pUser->superUser) {
    mndReleaseUser(pMnode, pUser);
    terrno = TSDB_CODE_MND_NO_RIGHTS;
    return -1;
  }
  mndReleaseUser(pMnode, pUser);

  int32_t  cols = 0;
  SSchema *pSchema = pMeta->pSchemas;

  pShow->bytes[cols] = 4;
  pSchema[cols].type = TSDB_DATA_TYPE_INT;
  strcpy(pSchema[cols].name, "connId");
  pSchema[cols].bytes = pShow->bytes[cols];
  cols++;

  pShow->bytes[cols] = TSDB_USER_LEN + VARSTR_HEADER_SIZE;
  pSchema[cols].type = TSDB_DATA_TYPE_BINARY;
  strcpy(pSchema[cols].name, "user");
  pSchema[cols].bytes = pShow->bytes[cols];
  cols++;

  // app name
  pShow->bytes[cols] = TSDB_APP_NAME_LEN + VARSTR_HEADER_SIZE;
  pSchema[cols].type = TSDB_DATA_TYPE_BINARY;
  strcpy(pSchema[cols].name, "program");
  pSchema[cols].bytes = pShow->bytes[cols];
  cols++;

  // app pid
  pShow->bytes[cols] = 4;
  pSchema[cols].type = TSDB_DATA_TYPE_INT;
  strcpy(pSchema[cols].name, "pid");
  pSchema[cols].bytes = pShow->bytes[cols];
  cols++;

  pShow->bytes[cols] = TSDB_IPv4ADDR_LEN + 6 + VARSTR_HEADER_SIZE;
  pSchema[cols].type = TSDB_DATA_TYPE_BINARY;
  strcpy(pSchema[cols].name, "ip:port");
  pSchema[cols].bytes = pShow->bytes[cols];
  cols++;

  pShow->bytes[cols] = 8;
  pSchema[cols].type = TSDB_DATA_TYPE_TIMESTAMP;
  strcpy(pSchema[cols].name, "login_time");
  pSchema[cols].bytes = pShow->bytes[cols];
  cols++;

  pShow->bytes[cols] = 8;
  pSchema[cols].type = TSDB_DATA_TYPE_TIMESTAMP;
  strcpy(pSchema[cols].name, "last_access");
  pSchema[cols].bytes = pShow->bytes[cols];
  cols++;

  pMeta->numOfColumns = cols;
  pShow->numOfColumns = cols;

  pShow->offset[0] = 0;
  for (int32_t i = 1; i < cols; ++i) {
    pShow->offset[i] = pShow->offset[i - 1] + pShow->bytes[i - 1];
  }

  pShow->numOfRows = taosCacheGetNumOfObj(pMgmt->cache);
  pShow->rowSize = pShow->offset[cols - 1] + pShow->bytes[cols - 1];
  strcpy(pMeta->tbName, mndShowStr(pShow->type));

  return 0;
}

static int32_t mndRetrieveConns(SNodeMsg *pReq, SShowObj *pShow, char *data, int32_t rows) {
  SMnode   *pMnode = pReq->pNode;
  int32_t   numOfRows = 0;
  SConnObj *pConn = NULL;
  int32_t   cols = 0;
  char     *pWrite;
  char      ipStr[TSDB_IPv4ADDR_LEN + 6];

  if (pShow->pIter == NULL) {
    SProfileMgmt *pMgmt = &pMnode->profileMgmt;
    pShow->pIter = taosCacheCreateIter(pMgmt->cache);
  }

  while (numOfRows < rows) {
    pConn = mndGetNextConn(pMnode, pShow->pIter);
    if (pConn == NULL) break;

    cols = 0;

    pWrite = data + pShow->offset[cols] * rows + pShow->bytes[cols] * numOfRows;
    *(uint32_t *)pWrite = pConn->id;
    cols++;

    pWrite = data + pShow->offset[cols] * rows + pShow->bytes[cols] * numOfRows;
    STR_WITH_MAXSIZE_TO_VARSTR(pWrite, pConn->user, pShow->bytes[cols]);
    cols++;

    // app name
    pWrite = data + pShow->offset[cols] * rows + pShow->bytes[cols] * numOfRows;
    STR_WITH_MAXSIZE_TO_VARSTR(pWrite, pConn->app, pShow->bytes[cols]);
    cols++;

    // app pid
    pWrite = data + pShow->offset[cols] * rows + pShow->bytes[cols] * numOfRows;
    *(int32_t *)pWrite = pConn->pid;
    cols++;

    pWrite = data + pShow->offset[cols] * rows + pShow->bytes[cols] * numOfRows;
    taosIpPort2String(pConn->ip, pConn->port, ipStr);
    STR_WITH_MAXSIZE_TO_VARSTR(pWrite, ipStr, pShow->bytes[cols]);
    cols++;

    pWrite = data + pShow->offset[cols] * rows + pShow->bytes[cols] * numOfRows;
    *(int64_t *)pWrite = pConn->loginTimeMs;
    cols++;

    pWrite = data + pShow->offset[cols] * rows + pShow->bytes[cols] * numOfRows;
    if (pConn->lastAccessTimeMs < pConn->loginTimeMs) pConn->lastAccessTimeMs = pConn->loginTimeMs;
    *(int64_t *)pWrite = pConn->lastAccessTimeMs;
    cols++;

    numOfRows++;
  }

  pShow->numOfRows += numOfRows;

  return numOfRows;
}

static int32_t mndGetQueryMeta(SNodeMsg *pReq, SShowObj *pShow, STableMetaRsp *pMeta) {
  SMnode       *pMnode = pReq->pNode;
  SProfileMgmt *pMgmt = &pMnode->profileMgmt;

  SUserObj *pUser = mndAcquireUser(pMnode, pReq->user);
  if (pUser == NULL) return 0;
  if (!pUser->superUser) {
    mndReleaseUser(pMnode, pUser);
    terrno = TSDB_CODE_MND_NO_RIGHTS;
    return -1;
  }
  mndReleaseUser(pMnode, pUser);

  int32_t  cols = 0;
  SSchema *pSchema = pMeta->pSchemas;

  pShow->bytes[cols] = 4;
  pSchema[cols].type = TSDB_DATA_TYPE_INT;
  strcpy(pSchema[cols].name, "queryId");
  pSchema[cols].bytes = pShow->bytes[cols];
  cols++;

  pShow->bytes[cols] = 4;
  pSchema[cols].type = TSDB_DATA_TYPE_INT;
  strcpy(pSchema[cols].name, "connId");
  pSchema[cols].bytes = pShow->bytes[cols];
  cols++;

  pShow->bytes[cols] = TSDB_USER_LEN + VARSTR_HEADER_SIZE;
  pSchema[cols].type = TSDB_DATA_TYPE_BINARY;
  strcpy(pSchema[cols].name, "user");
  pSchema[cols].bytes = pShow->bytes[cols];
  cols++;

  pShow->bytes[cols] = TSDB_IPv4ADDR_LEN + 6 + VARSTR_HEADER_SIZE;
  pSchema[cols].type = TSDB_DATA_TYPE_BINARY;
  strcpy(pSchema[cols].name, "ip:port");
  pSchema[cols].bytes = pShow->bytes[cols];
  cols++;

  pShow->bytes[cols] = 22 + VARSTR_HEADER_SIZE;
  pSchema[cols].type = TSDB_DATA_TYPE_BINARY;
  strcpy(pSchema[cols].name, "qid");
  pSchema[cols].bytes = pShow->bytes[cols];
  cols++;

  pShow->bytes[cols] = 8;
  pSchema[cols].type = TSDB_DATA_TYPE_TIMESTAMP;
  strcpy(pSchema[cols].name, "created_time");
  pSchema[cols].bytes = pShow->bytes[cols];
  cols++;

  pShow->bytes[cols] = 8;
  pSchema[cols].type = TSDB_DATA_TYPE_BIGINT;
  strcpy(pSchema[cols].name, "time");
  pSchema[cols].bytes = pShow->bytes[cols];
  cols++;

  pShow->bytes[cols] = QUERY_OBJ_ID_SIZE + VARSTR_HEADER_SIZE;
  pSchema[cols].type = TSDB_DATA_TYPE_BINARY;
  strcpy(pSchema[cols].name, "sql_obj_id");
  pSchema[cols].bytes = pShow->bytes[cols];
  cols++;

  pShow->bytes[cols] = 4;
  pSchema[cols].type = TSDB_DATA_TYPE_INT;
  strcpy(pSchema[cols].name, "pid");
  pSchema[cols].bytes = pShow->bytes[cols];
  cols++;

  pShow->bytes[cols] = TSDB_EP_LEN + VARSTR_HEADER_SIZE;
  pSchema[cols].type = TSDB_DATA_TYPE_BINARY;
  strcpy(pSchema[cols].name, "ep");
  pSchema[cols].bytes = pShow->bytes[cols];
  cols++;

  pShow->bytes[cols] = 1;
  pSchema[cols].type = TSDB_DATA_TYPE_BOOL;
  strcpy(pSchema[cols].name, "stable_query");
  pSchema[cols].bytes = pShow->bytes[cols];
  cols++;

  pShow->bytes[cols] = 4;
  pSchema[cols].type = TSDB_DATA_TYPE_INT;
  strcpy(pSchema[cols].name, "sub_queries");
  pSchema[cols].bytes = pShow->bytes[cols];
  cols++;

  pShow->bytes[cols] = TSDB_SHOW_SUBQUERY_LEN + VARSTR_HEADER_SIZE;
  pSchema[cols].type = TSDB_DATA_TYPE_BINARY;
  strcpy(pSchema[cols].name, "sub_query_info");
  pSchema[cols].bytes = pShow->bytes[cols];
  cols++;

  pShow->bytes[cols] = TSDB_SHOW_SQL_LEN + VARSTR_HEADER_SIZE;
  pSchema[cols].type = TSDB_DATA_TYPE_BINARY;
  strcpy(pSchema[cols].name, "sql");
  pSchema[cols].bytes = pShow->bytes[cols];
  cols++;

  pMeta->numOfColumns = cols;
  pShow->numOfColumns = cols;

  pShow->offset[0] = 0;
  for (int32_t i = 1; i < cols; ++i) {
    pShow->offset[i] = pShow->offset[i - 1] + pShow->bytes[i - 1];
  }

  pShow->numOfRows = 1000000;
  pShow->rowSize = pShow->offset[cols - 1] + pShow->bytes[cols - 1];
  strcpy(pMeta->tbName, mndShowStr(pShow->type));

  return 0;
}

static int32_t mndRetrieveQueries(SNodeMsg *pReq, SShowObj *pShow, char *data, int32_t rows) {
  SMnode   *pMnode = pReq->pNode;
  int32_t   numOfRows = 0;
#if 0
  SConnObj *pConn = NULL;
  int32_t   cols = 0;
  char     *pWrite;
  void     *pIter;
  char      str[TSDB_IPv4ADDR_LEN + 6] = {0};

  if (pShow->pIter == NULL) {
    SProfileMgmt *pMgmt = &pMnode->profileMgmt;
    pShow->pIter = taosCacheCreateIter(pMgmt->cache);
  }

  while (numOfRows < rows) {
    pConn = mndGetNextConn(pMnode, pShow->pIter);
    if (pConn == NULL) {
      pShow->pIter = NULL;
      break;
    }

    if (numOfRows + pConn->numOfQueries >= rows) {
      taosCacheDestroyIter(pShow->pIter);
      pShow->pIter = NULL;
      break;
    }

    for (int32_t i = 0; i < pConn->numOfQueries; ++i) {
      SQueryDesc *pDesc = pConn->pQueries + i;
      cols = 0;

      pWrite = data + pShow->offset[cols] * rows + pShow->bytes[cols] * numOfRows;
      *(int64_t *)pWrite = htobe64(pDesc->queryId);
      cols++;

      pWrite = data + pShow->offset[cols] * rows + pShow->bytes[cols] * numOfRows;
      *(int64_t *)pWrite = htobe64(pConn->id);
      cols++;

      pWrite = data + pShow->offset[cols] * rows + pShow->bytes[cols] * numOfRows;
      STR_WITH_MAXSIZE_TO_VARSTR(pWrite, pConn->user, pShow->bytes[cols]);
      cols++;

      pWrite = data + pShow->offset[cols] * rows + pShow->bytes[cols] * numOfRows;
      snprintf(str, tListLen(str), "%s:%u", taosIpStr(pConn->ip), pConn->port);
      STR_WITH_MAXSIZE_TO_VARSTR(pWrite, str, pShow->bytes[cols]);
      cols++;

      char handleBuf[24] = {0};
      snprintf(handleBuf, tListLen(handleBuf), "%" PRIu64, htobe64(pDesc->qId));
      pWrite = data + pShow->offset[cols] * rows + pShow->bytes[cols] * numOfRows;

      STR_WITH_MAXSIZE_TO_VARSTR(pWrite, handleBuf, pShow->bytes[cols]);
      cols++;

      pWrite = data + pShow->offset[cols] * rows + pShow->bytes[cols] * numOfRows;
      *(int64_t *)pWrite = htobe64(pDesc->stime);
      cols++;

      pWrite = data + pShow->offset[cols] * rows + pShow->bytes[cols] * numOfRows;
      *(int64_t *)pWrite = htobe64(pDesc->useconds);
      cols++;

      snprintf(str, tListLen(str), "0x%" PRIx64, htobe64(pDesc->sqlObjId));
      pWrite = data + pShow->offset[cols] * rows + pShow->bytes[cols] * numOfRows;
      STR_WITH_MAXSIZE_TO_VARSTR(pWrite, str, pShow->bytes[cols]);
      cols++;

      pWrite = data + pShow->offset[cols] * rows + pShow->bytes[cols] * numOfRows;
      *(int32_t *)pWrite = htonl(pDesc->pid);
      cols++;

      char epBuf[TSDB_EP_LEN + 1] = {0};
      snprintf(epBuf, tListLen(epBuf), "%s:%u", pDesc->fqdn, pConn->port);
      pWrite = data + pShow->offset[cols] * rows + pShow->bytes[cols] * numOfRows;
      STR_WITH_MAXSIZE_TO_VARSTR(pWrite, epBuf, pShow->bytes[cols]);
      cols++;

      pWrite = data + pShow->offset[cols] * rows + pShow->bytes[cols] * numOfRows;
      *(bool *)pWrite = pDesc->stableQuery;
      cols++;

      pWrite = data + pShow->offset[cols] * rows + pShow->bytes[cols] * numOfRows;
      *(int32_t *)pWrite = htonl(pDesc->numOfSub);
      cols++;

      pWrite = data + pShow->offset[cols] * rows + pShow->bytes[cols] * numOfRows;
      STR_WITH_MAXSIZE_TO_VARSTR(pWrite, pDesc->subSqlInfo, pShow->bytes[cols]);
      cols++;

      pWrite = data + pShow->offset[cols] * rows + pShow->bytes[cols] * numOfRows;
      STR_WITH_MAXSIZE_TO_VARSTR(pWrite, pDesc->sql, pShow->bytes[cols]);
      cols++;

      numOfRows++;
    }
  }

  pShow->numOfRows += numOfRows;
#endif  
  return numOfRows;
}

static void mndCancelGetNextQuery(SMnode *pMnode, void *pIter) {
  if (pIter != NULL) {
    taosCacheDestroyIter(pIter);
  }
}

int32_t mndGetNumOfConnections(SMnode *pMnode) {
  SProfileMgmt *pMgmt = &pMnode->profileMgmt;
  return taosCacheGetNumOfObj(pMgmt->cache);
}<|MERGE_RESOLUTION|>--- conflicted
+++ resolved
@@ -29,12 +29,8 @@
 #define QUERY_SAVE_SIZE    20
 
 typedef struct {
-<<<<<<< HEAD
   uint32_t    id;
-=======
-  int32_t     id;
   int8_t      connType;
->>>>>>> 1e265d76
   char        user[TSDB_USER_LEN];
   char        app[TSDB_APP_NAME_LEN];  // app name that invokes taosc
   int64_t     appStartTimeMs;          // app start time
