/*
 * Copyright (c) 2019 TAOS Data, Inc. <jhtao@taosdata.com>
 *
 * This program is free software: you can use, redistribute, and/or modify
 * it under the terms of the GNU Affero General Public License, version 3
 * or later ("AGPL"), as published by the Free Software Foundation.
 *
 * This program is distributed in the hope that it will be useful, but WITHOUT
 * ANY WARRANTY; without even the implied warranty of MERCHANTABILITY or
 * FITNESS FOR A PARTICULAR PURPOSE.
 *
 * You should have received a copy of the GNU Affero General Public License
 * along with this program. If not, see <http://www.gnu.org/licenses/>.
 */

#include "mndStream.h"
#include "mndTrans.h"
#include "tmisce.h"
#include "mndVgroup.h"
#include "mndStb.h"
#include "mndDb.h"

struct SStreamTaskIter {
  SStreamObj  *pStream;
  int32_t      level;
  int32_t      ordinalIndex;
  int32_t      totalLevel;
  SStreamTask *pTask;
};

int32_t doRemoveTasks(SStreamExecInfo *pExecNode, STaskId *pRemovedId);

int32_t createStreamTaskIter(SStreamObj* pStream, SStreamTaskIter** pIter) {
  *pIter = taosMemoryCalloc(1, sizeof(SStreamTaskIter));
  if (*pIter == NULL) {
    return terrno;
  }

  (*pIter)->level = -1;
  (*pIter)->ordinalIndex = 0;
  (*pIter)->pStream = pStream;
  (*pIter)->totalLevel = taosArrayGetSize(pStream->tasks);
  (*pIter)->pTask = NULL;

  return 0;
}

bool streamTaskIterNextTask(SStreamTaskIter* pIter) {
  if (pIter->level >= pIter->totalLevel) {
    pIter->pTask = NULL;
    return false;
  }

  if (pIter->level == -1) {
    pIter->level += 1;
  }

  while(pIter->level < pIter->totalLevel) {
    SArray *pList = taosArrayGetP(pIter->pStream->tasks, pIter->level);
    if (pIter->ordinalIndex >= taosArrayGetSize(pList)) {
      pIter->level += 1;
      pIter->ordinalIndex = 0;
      pIter->pTask = NULL;
      continue;
    }

    pIter->pTask = taosArrayGetP(pList, pIter->ordinalIndex);
    pIter->ordinalIndex += 1;
    return true;
  }

  pIter->pTask = NULL;
  return false;
}

int32_t streamTaskIterGetCurrent(SStreamTaskIter* pIter, SStreamTask** pTask) {
  if (pTask) {
    *pTask = pIter->pTask;
    if (*pTask != NULL) {
      return TSDB_CODE_SUCCESS;
    }
  }

  return TSDB_CODE_INVALID_PARA;
}

void destroyStreamTaskIter(SStreamTaskIter* pIter) {
  taosMemoryFree(pIter);
}

int32_t mndTakeVgroupSnapshot(SMnode *pMnode, bool *allReady, SArray** pList) {
  SSdb   *pSdb = pMnode->pSdb;
  void   *pIter = NULL;
  SVgObj *pVgroup = NULL;
  int32_t replica = -1;   // do the replica check
  int32_t code = 0;

  *allReady = true;
  SArray *pVgroupList = taosArrayInit(4, sizeof(SNodeEntry));
  if (pVgroupList == NULL) {
    return terrno;
  }

  while (1) {
    pIter = sdbFetch(pSdb, SDB_VGROUP, pIter, (void **)&pVgroup);
    if (pIter == NULL) {
      break;
    }

    SNodeEntry entry = {.nodeId = pVgroup->vgId, .hbTimestamp = pVgroup->updateTime};
    entry.epset = mndGetVgroupEpset(pMnode, pVgroup);

    if (replica == -1) {
      replica = pVgroup->replica;
    } else {
      if (replica != pVgroup->replica) {
        mInfo("vgId:%d replica:%d inconsistent with other vgroups replica:%d, not ready for stream operations",
              pVgroup->vgId, pVgroup->replica, replica);
        *allReady = false;
        sdbRelease(pSdb, pVgroup);
        break;
      }
    }

    // if not all ready till now, no need to check the remaining vgroups.
    if (*allReady) {
      for (int32_t i = 0; i < pVgroup->replica; ++i) {
        if (!pVgroup->vnodeGid[i].syncRestore) {
          mInfo("vgId:%d not restored, not ready for checkpoint or other operations", pVgroup->vgId);
          *allReady = false;
          break;
        }

        ESyncState state = pVgroup->vnodeGid[i].syncState;
        if (state == TAOS_SYNC_STATE_OFFLINE || state == TAOS_SYNC_STATE_ERROR || state == TAOS_SYNC_STATE_LEARNER ||
            state == TAOS_SYNC_STATE_CANDIDATE) {
          mInfo("vgId:%d state:%d , not ready for checkpoint or other operations, not check other vgroups",
                pVgroup->vgId, state);
          *allReady = false;
          break;
        }
      }
    }

    char buf[256] = {0};
    (void) epsetToStr(&entry.epset, buf, tListLen(buf));

    void* p = taosArrayPush(pVgroupList, &entry);
    if (p == NULL) {
      mError("failed to put entry in vgroup list, nodeId:%d code:out of memory", entry.nodeId);
    } else {
      mDebug("take node snapshot, nodeId:%d %s", entry.nodeId, buf);
    }

    sdbRelease(pSdb, pVgroup);
  }

  SSnodeObj *pObj = NULL;
  while (1) {
    pIter = sdbFetch(pSdb, SDB_SNODE, pIter, (void **)&pObj);
    if (pIter == NULL) {
      break;
    }

    SNodeEntry entry = {.nodeId = SNODE_HANDLE};
    code = addEpIntoEpSet(&entry.epset, pObj->pDnode->fqdn, pObj->pDnode->port);
    if (code) {
      sdbRelease(pSdb, pObj);
      continue;
    }

    char buf[256] = {0};
    (void) epsetToStr(&entry.epset, buf, tListLen(buf));

    void* p = taosArrayPush(pVgroupList, &entry);
    if (p == NULL) {
      mError("failed to put entry in vgroup list, nodeId:%d code:out of memory", entry.nodeId);
    } else {
      mDebug("take snode snapshot, nodeId:%d %s", entry.nodeId, buf);
    }

    sdbRelease(pSdb, pObj);
  }

  *pList = pVgroupList;
  return code;
}

int32_t mndGetStreamObj(SMnode *pMnode, int64_t streamId, SStreamObj **pStream) {
  void *pIter = NULL;
  SSdb *pSdb = pMnode->pSdb;
  *pStream = NULL;

  SStreamObj *p = NULL;
  while ((pIter = sdbFetch(pSdb, SDB_STREAM, pIter, (void **)&p)) != NULL) {
    if (p->uid == streamId) {
      sdbCancelFetch(pSdb, pIter);
      *pStream = p;
      return TSDB_CODE_SUCCESS;
    }
    sdbRelease(pSdb, p);
  }

  return TSDB_CODE_STREAM_TASK_NOT_EXIST;
}

void mndKillTransImpl(SMnode *pMnode, int32_t transId, const char *pDbName) {
  STrans *pTrans = mndAcquireTrans(pMnode, transId);
  if (pTrans != NULL) {
    mInfo("kill active transId:%d in Db:%s", transId, pDbName);
    int32_t code = mndKillTrans(pMnode, pTrans);
    mndReleaseTrans(pMnode, pTrans);
    if (code) {
      mError("failed to kill trans:%d", pTrans->id);
    }
  } else {
    mError("failed to acquire trans in Db:%s, transId:%d", pDbName, transId);
  }
}

int32_t extractNodeEpset(SMnode *pMnode, SEpSet *pEpSet, bool *hasEpset, int32_t taskId, int32_t nodeId) {
  *hasEpset = false;

  pEpSet->numOfEps = 0;
  if (nodeId == SNODE_HANDLE) {
    SSnodeObj *pObj = NULL;
    void      *pIter = NULL;

    pIter = sdbFetch(pMnode->pSdb, SDB_SNODE, pIter, (void **)&pObj);
    if (pIter != NULL) {
      int32_t code = addEpIntoEpSet(pEpSet, pObj->pDnode->fqdn, pObj->pDnode->port);
      sdbRelease(pMnode->pSdb, pObj);
      sdbCancelFetch(pMnode->pSdb, pIter);
      if (code) {
        *hasEpset = false;
        mError("failed to set epset");
      } else {
        *hasEpset = true;
      }
      return code;
    } else {
      mError("failed to acquire snode epset");
      return TSDB_CODE_INVALID_PARA;
    }
  } else {
    SVgObj *pVgObj = mndAcquireVgroup(pMnode, nodeId);
    if (pVgObj != NULL) {
      SEpSet epset = mndGetVgroupEpset(pMnode, pVgObj);
      mndReleaseVgroup(pMnode, pVgObj);

      epsetAssign(pEpSet, &epset);
      *hasEpset = true;
      return TSDB_CODE_SUCCESS;
    } else {
      mDebug("orphaned task:0x%x need to be dropped, nodeId:%d, no redo action", taskId, nodeId);
      return TSDB_CODE_SUCCESS;
    }
  }
}

static int32_t doSetResumeAction(STrans *pTrans, SMnode *pMnode, SStreamTask *pTask, int8_t igUntreated) {
  terrno = 0;

  SVResumeStreamTaskReq *pReq = taosMemoryCalloc(1, sizeof(SVResumeStreamTaskReq));
  if (pReq == NULL) {
    mError("failed to malloc in resume stream, size:%" PRIzu ", code:%s", sizeof(SVResumeStreamTaskReq),
           tstrerror(TSDB_CODE_OUT_OF_MEMORY));
    terrno = TSDB_CODE_OUT_OF_MEMORY;
    return terrno;
  }

  pReq->head.vgId = htonl(pTask->info.nodeId);
  pReq->taskId = pTask->id.taskId;
  pReq->streamId = pTask->id.streamId;
  pReq->igUntreated = igUntreated;

  SEpSet  epset = {0};
  bool    hasEpset = false;
  int32_t code = extractNodeEpset(pMnode, &epset, &hasEpset, pTask->id.taskId, pTask->info.nodeId);
  if (code != TSDB_CODE_SUCCESS || (!hasEpset)) {
    terrno = code;
    taosMemoryFree(pReq);
    return terrno;
  }

  code = setTransAction(pTrans, pReq, sizeof(SVResumeStreamTaskReq), TDMT_STREAM_TASK_RESUME, &epset, 0, 0);
  if (code != 0) {
    taosMemoryFree(pReq);
    return terrno;
  }

  mDebug("set the resume action for trans:%d", pTrans->id);
  return 0;
}

int32_t mndGetStreamTask(STaskId *pId, SStreamObj *pStream, SStreamTask **pTask) {
  *pTask = NULL;

  SStreamTask     *p = NULL;
  SStreamTaskIter *pIter = NULL;
  int32_t          code = createStreamTaskIter(pStream, &pIter);
  if (code) {
    mError("failed to create stream task iter:%s", pStream->name);
    return code;
  }

  while (streamTaskIterNextTask(pIter)) {
    code = streamTaskIterGetCurrent(pIter, &p);
    if (code) {
      continue;
    }

    if (p->id.taskId == pId->taskId) {
      destroyStreamTaskIter(pIter);
      *pTask = p;
      return 0;
    }
  }

  destroyStreamTaskIter(pIter);
  return TSDB_CODE_FAILED;
}

int32_t mndGetNumOfStreamTasks(const SStreamObj *pStream) {
  int32_t num = 0;
  for(int32_t i = 0; i < taosArrayGetSize(pStream->tasks); ++i) {
    SArray* pLevel = taosArrayGetP(pStream->tasks, i);
    num += taosArrayGetSize(pLevel);
  }

  return num;
}

int32_t mndStreamSetResumeAction(STrans *pTrans, SMnode *pMnode, SStreamObj *pStream, int8_t igUntreated) {
  SStreamTaskIter *pIter = NULL;
  int32_t          code = createStreamTaskIter(pStream, &pIter);
  if (code) {
    mError("failed to create stream task iter:%s", pStream->name);
    return code;
  }

  while (streamTaskIterNextTask(pIter)) {
    SStreamTask *pTask = NULL;
    code = streamTaskIterGetCurrent(pIter, &pTask);
    if (code || pTask == NULL) {
      destroyStreamTaskIter(pIter);
      return code;
    }

    code = doSetResumeAction(pTrans, pMnode, pTask, igUntreated);
    if (code) {
      destroyStreamTaskIter(pIter);
      return code;
    }

    if (atomic_load_8(&pTask->status.taskStatus) == TASK_STATUS__PAUSE) {
      atomic_store_8(&pTask->status.taskStatus, pTask->status.statusBackup);
    }
  }
  destroyStreamTaskIter(pIter);
  return 0;
}

static int32_t doSetPauseAction(SMnode *pMnode, STrans *pTrans, SStreamTask *pTask) {
  SVPauseStreamTaskReq *pReq = taosMemoryCalloc(1, sizeof(SVPauseStreamTaskReq));
  if (pReq == NULL) {
    mError("failed to malloc in pause stream, size:%" PRIzu ", code:%s", sizeof(SVPauseStreamTaskReq),
           tstrerror(TSDB_CODE_OUT_OF_MEMORY));
    terrno = TSDB_CODE_OUT_OF_MEMORY;
    return terrno;
  }

  pReq->head.vgId = htonl(pTask->info.nodeId);
  pReq->taskId = pTask->id.taskId;
  pReq->streamId = pTask->id.streamId;

  SEpSet  epset = {0};
  bool    hasEpset = false;
  int32_t code = extractNodeEpset(pMnode, &epset, &hasEpset, pTask->id.taskId, pTask->info.nodeId);
  if (code != TSDB_CODE_SUCCESS || !hasEpset) {
    terrno = code;
    taosMemoryFree(pReq);
    return code;
  }

  char buf[256] = {0};
  (void) epsetToStr(&epset, buf, tListLen(buf));
  mDebug("pause stream task in node:%d, epset:%s", pTask->info.nodeId, buf);

  code = setTransAction(pTrans, pReq, sizeof(SVPauseStreamTaskReq), TDMT_STREAM_TASK_PAUSE, &epset, 0, 0);
  if (code != 0) {
    taosMemoryFree(pReq);
    return code;
  }
  return 0;
}

int32_t mndStreamSetPauseAction(SMnode *pMnode, STrans *pTrans, SStreamObj *pStream) {
  SStreamTaskIter *pIter = NULL;

  int32_t code = createStreamTaskIter(pStream, &pIter);
  if (code) {
    mError("failed to create stream task iter:%s", pStream->name);
    return code;
  }

  while (streamTaskIterNextTask(pIter)) {
    SStreamTask *pTask = NULL;
    code = streamTaskIterGetCurrent(pIter, &pTask);
    if (code) {
      destroyStreamTaskIter(pIter);
      return code;
    }

    code = doSetPauseAction(pMnode, pTrans, pTask);
    if (code) {
      destroyStreamTaskIter(pIter);
      return code;
    }

    if (atomic_load_8(&pTask->status.taskStatus) != TASK_STATUS__PAUSE) {
      atomic_store_8(&pTask->status.statusBackup, pTask->status.taskStatus);
      atomic_store_8(&pTask->status.taskStatus, TASK_STATUS__PAUSE);
    }
  }

  destroyStreamTaskIter(pIter);
  return code;
}

static int32_t doSetDropAction(SMnode *pMnode, STrans *pTrans, SStreamTask *pTask) {
  SVDropStreamTaskReq *pReq = taosMemoryCalloc(1, sizeof(SVDropStreamTaskReq));
  if (pReq == NULL) {
    terrno = TSDB_CODE_OUT_OF_MEMORY;
    return terrno;
  }

  pReq->head.vgId = htonl(pTask->info.nodeId);
  pReq->taskId = pTask->id.taskId;
  pReq->streamId = pTask->id.streamId;

  SEpSet  epset = {0};
  bool    hasEpset = false;
  int32_t code = extractNodeEpset(pMnode, &epset, &hasEpset, pTask->id.taskId, pTask->info.nodeId);
  if (code != TSDB_CODE_SUCCESS || !hasEpset) {  // no valid epset, return directly without redoAction
    return code;
  }

  // The epset of nodeId of this task may have been expired now, let's use the newest epset from mnode.
  code = setTransAction(pTrans, pReq, sizeof(SVDropStreamTaskReq), TDMT_STREAM_TASK_DROP, &epset, 0, 0);
  if (code != 0) {
    taosMemoryFree(pReq);
    return code;
  }

  return 0;
}

int32_t mndStreamSetDropAction(SMnode *pMnode, STrans *pTrans, SStreamObj *pStream) {
  SStreamTaskIter *pIter = NULL;

  int32_t code = createStreamTaskIter(pStream, &pIter);
  if (code) {
    mError("failed to create stream task iter:%s", pStream->name);
    return code;
  }

  while(streamTaskIterNextTask(pIter)) {
    SStreamTask *pTask = NULL;
    code = streamTaskIterGetCurrent(pIter, &pTask);
    if (code) {
      destroyStreamTaskIter(pIter);
      return code;
    }

    code = doSetDropAction(pMnode, pTrans, pTask);
    if (code) {
      destroyStreamTaskIter(pIter);
      return code;
    }
  }
  destroyStreamTaskIter(pIter);
  return 0;
}

static int32_t doSetDropActionFromId(SMnode *pMnode, STrans *pTrans, SOrphanTask* pTask) {
  SVDropStreamTaskReq *pReq = taosMemoryCalloc(1, sizeof(SVDropStreamTaskReq));
  if (pReq == NULL) {
    terrno = TSDB_CODE_OUT_OF_MEMORY;
    return terrno;
  }

  pReq->head.vgId = htonl(pTask->nodeId);
  pReq->taskId = pTask->taskId;
  pReq->streamId = pTask->streamId;

  SEpSet  epset = {0};
  bool    hasEpset = false;
  int32_t code = extractNodeEpset(pMnode, &epset, &hasEpset, pTask->taskId, pTask->nodeId);
  if (code != TSDB_CODE_SUCCESS || (!hasEpset)) {  // no valid epset, return directly without redoAction
    taosMemoryFree(pReq);
    return code;
  }

  // The epset of nodeId of this task may have been expired now, let's use the newest epset from mnode.
  code = setTransAction(pTrans, pReq, sizeof(SVDropStreamTaskReq), TDMT_STREAM_TASK_DROP, &epset, 0, 0);
  if (code != 0) {
    taosMemoryFree(pReq);
    return code;
  }

  return 0;
}

int32_t mndStreamSetDropActionFromList(SMnode *pMnode, STrans *pTrans, SArray* pList) {
  for(int32_t i = 0; i < taosArrayGetSize(pList); ++i) {
    SOrphanTask* pTask = taosArrayGet(pList, i);
    if (pTask == NULL) {
      return terrno;
    }

    int32_t code = doSetDropActionFromId(pMnode, pTrans, pTask);
    if (code != 0) {
      return code;
    } else {
      mDebug("add drop task:0x%x action to drop orphan task", pTask->taskId);
    }
  }
  return 0;
}

static void initNodeUpdateMsg(SStreamTaskNodeUpdateMsg *pMsg, const SVgroupChangeInfo *pInfo, SStreamTaskId *pId,
                              int32_t transId) {
  int32_t code = 0;

  pMsg->streamId = pId->streamId;
  pMsg->taskId = pId->taskId;
  pMsg->transId = transId;
  pMsg->pNodeList = taosArrayInit(taosArrayGetSize(pInfo->pUpdateNodeList), sizeof(SNodeUpdateInfo));
  if (pMsg->pNodeList == NULL) {
    mError("failed to prepare node list, code:%s", tstrerror(terrno));
    code = terrno;
  }

  if (code == 0) {
    void *p = taosArrayAddAll(pMsg->pNodeList, pInfo->pUpdateNodeList);
    if (p == NULL) {
      mError("failed to add update node list into nodeList");
    }
  }
}

static int32_t doBuildStreamTaskUpdateMsg(void **pBuf, int32_t *pLen, SVgroupChangeInfo *pInfo, int32_t nodeId,
                                          SStreamTaskId *pId, int32_t transId) {
  SStreamTaskNodeUpdateMsg req = {0};
  initNodeUpdateMsg(&req, pInfo, pId, transId);

  int32_t code = 0;
  int32_t blen;

  tEncodeSize(tEncodeStreamTaskUpdateMsg, &req, blen, code);
  if (code < 0) {
    terrno = TSDB_CODE_OUT_OF_MEMORY;
    taosArrayDestroy(req.pNodeList);
    return terrno;
  }

  int32_t tlen = sizeof(SMsgHead) + blen;

  void *buf = taosMemoryMalloc(tlen);
  if (buf == NULL) {
    taosArrayDestroy(req.pNodeList);
    return terrno;
  }

  void    *abuf = POINTER_SHIFT(buf, sizeof(SMsgHead));
  SEncoder encoder;
  tEncoderInit(&encoder, abuf, tlen);
  code = tEncodeStreamTaskUpdateMsg(&encoder, &req);
  if (code == -1) {
    tEncoderClear(&encoder);
    taosArrayDestroy(req.pNodeList);
    return code;
  }

  SMsgHead *pMsgHead = (SMsgHead *)buf;
  pMsgHead->contLen = htonl(tlen);
  pMsgHead->vgId = htonl(nodeId);

  tEncoderClear(&encoder);

  *pBuf = buf;
  *pLen = tlen;

  taosArrayDestroy(req.pNodeList);
  return TSDB_CODE_SUCCESS;
}

static int32_t doSetUpdateTaskAction(SMnode *pMnode, STrans *pTrans, SStreamTask *pTask, SVgroupChangeInfo *pInfo) {
  void   *pBuf = NULL;
  int32_t len = 0;
  int32_t code = streamTaskUpdateEpsetInfo(pTask, pInfo->pUpdateNodeList);
  if (code) {
    return code;
  }

  code = doBuildStreamTaskUpdateMsg(&pBuf, &len, pInfo, pTask->info.nodeId, &pTask->id, pTrans->id);
  if (code) {
    return code;
  }

  SEpSet  epset = {0};
  bool    hasEpset = false;
  code = extractNodeEpset(pMnode, &epset, &hasEpset, pTask->id.taskId, pTask->info.nodeId);
  if (code != TSDB_CODE_SUCCESS || !hasEpset) {
    return code;
  }

  code = setTransAction(pTrans, pBuf, len, TDMT_VND_STREAM_TASK_UPDATE, &epset, TSDB_CODE_VND_INVALID_VGROUP_ID, 0);
  if (code != TSDB_CODE_SUCCESS) {
    taosMemoryFree(pBuf);
  }

  return code;
}

// build trans to update the epset
int32_t mndStreamSetUpdateEpsetAction(SMnode *pMnode, SStreamObj *pStream, SVgroupChangeInfo *pInfo, STrans *pTrans) {
  mDebug("stream:0x%" PRIx64 " set tasks epset update action", pStream->uid);
  SStreamTaskIter *pIter = NULL;

  taosWLockLatch(&pStream->lock);
  int32_t code = createStreamTaskIter(pStream, &pIter);
  if (code) {
    taosWUnLockLatch(&pStream->lock);
    mError("failed to create stream task iter:%s", pStream->name);
    return code;
  }

  while (streamTaskIterNextTask(pIter)) {
    SStreamTask *pTask = NULL;
    code = streamTaskIterGetCurrent(pIter, &pTask);
    if (code) {
      destroyStreamTaskIter(pIter);
      taosWUnLockLatch(&pStream->lock);
      return code;
    }

    code = doSetUpdateTaskAction(pMnode, pTrans, pTask, pInfo);
    if (code != TSDB_CODE_SUCCESS) {
      destroyStreamTaskIter(pIter);
      taosWUnLockLatch(&pStream->lock);
      return code;
    }
  }

  destroyStreamTaskIter(pIter);
  taosWUnLockLatch(&pStream->lock);
  return 0;
}

static int32_t doSetResetAction(SMnode *pMnode, STrans *pTrans, SStreamTask *pTask) {
  SVResetStreamTaskReq *pReq = taosMemoryCalloc(1, sizeof(SVResetStreamTaskReq));
  if (pReq == NULL) {
    mError("failed to malloc in reset stream, size:%" PRIzu ", code:%s", sizeof(SVResetStreamTaskReq),
           tstrerror(terrno));
    return terrno;
  }

  pReq->head.vgId = htonl(pTask->info.nodeId);
  pReq->taskId = pTask->id.taskId;
  pReq->streamId = pTask->id.streamId;

  SEpSet  epset = {0};
  bool    hasEpset = false;
  int32_t code = extractNodeEpset(pMnode, &epset, &hasEpset, pTask->id.taskId, pTask->info.nodeId);
  if (code != TSDB_CODE_SUCCESS || !hasEpset) {
    taosMemoryFree(pReq);
    return code;
  }

  code = setTransAction(pTrans, pReq, sizeof(SVResetStreamTaskReq), TDMT_VND_STREAM_TASK_RESET, &epset, 0, 0);
  if (code != TSDB_CODE_SUCCESS) {
    taosMemoryFree(pReq);
  }

  return code;
}

int32_t mndStreamSetResetTaskAction(SMnode *pMnode, STrans *pTrans, SStreamObj *pStream) {
  SStreamTaskIter *pIter = NULL;

  taosWLockLatch(&pStream->lock);
  int32_t code = createStreamTaskIter(pStream, &pIter);
  if (code) {
    taosWUnLockLatch(&pStream->lock);
    mError("failed to create stream task iter:%s", pStream->name);
    return code;
  }

  while (streamTaskIterNextTask(pIter)) {
    SStreamTask *pTask = NULL;
    code = streamTaskIterGetCurrent(pIter, &pTask);
    if (code) {
      destroyStreamTaskIter(pIter);
      taosWUnLockLatch(&pStream->lock);
      return code;
    }

    code = doSetResetAction(pMnode, pTrans, pTask);
    if (code != TSDB_CODE_SUCCESS) {
      destroyStreamTaskIter(pIter);
      taosWUnLockLatch(&pStream->lock);
      return code;
    }
  }

  destroyStreamTaskIter(pIter);
  taosWUnLockLatch(&pStream->lock);
  return 0;
}

static void freeTaskList(void* param) {
  SArray** pList = (SArray **)param;
  taosArrayDestroy(*pList);
}

int32_t mndInitExecInfo() {
  int32_t code = taosThreadMutexInit(&execInfo.lock, NULL);
  if (code) {
    return code;
  }

  _hash_fn_t fn = taosGetDefaultHashFunction(TSDB_DATA_TYPE_VARCHAR);

  execInfo.pTaskList = taosArrayInit(4, sizeof(STaskId));
  execInfo.pTaskMap = taosHashInit(64, fn, true, HASH_NO_LOCK);
  execInfo.transMgmt.pDBTrans = taosHashInit(32, fn, true, HASH_NO_LOCK);
  execInfo.pTransferStateStreams = taosHashInit(32, fn, true, HASH_NO_LOCK);
  execInfo.pChkptStreams = taosHashInit(32, taosGetDefaultHashFunction(TSDB_DATA_TYPE_BIGINT), true, HASH_NO_LOCK);
  execInfo.pStreamConsensus = taosHashInit(32, taosGetDefaultHashFunction(TSDB_DATA_TYPE_BIGINT), true, HASH_NO_LOCK);
  execInfo.pNodeList = taosArrayInit(4, sizeof(SNodeEntry));
  execInfo.pKilledChkptTrans = taosArrayInit(4, sizeof(SStreamTaskResetMsg));

  if (execInfo.pTaskList == NULL || execInfo.pTaskMap == NULL || execInfo.transMgmt.pDBTrans == NULL ||
      execInfo.pTransferStateStreams == NULL || execInfo.pChkptStreams == NULL || execInfo.pStreamConsensus == NULL ||
      execInfo.pNodeList == NULL || execInfo.pKilledChkptTrans == NULL) {
    mError("failed to initialize the stream runtime env, code:%s", tstrerror(terrno));
    return terrno;
  }

  taosHashSetFreeFp(execInfo.pTransferStateStreams, freeTaskList);
  taosHashSetFreeFp(execInfo.pChkptStreams, freeTaskList);
  taosHashSetFreeFp(execInfo.pStreamConsensus, freeTaskList);
  return 0;
}

void removeExpiredNodeInfo(const SArray *pNodeSnapshot) {
  SArray *pValidList = taosArrayInit(4, sizeof(SNodeEntry));
  if (pValidList == NULL) {  // not continue
    return;
  }

  int32_t size = taosArrayGetSize(pNodeSnapshot);
  int32_t oldSize = taosArrayGetSize(execInfo.pNodeList);

  for (int32_t i = 0; i < oldSize; ++i) {
    SNodeEntry *p = taosArrayGet(execInfo.pNodeList, i);
    if (p == NULL) {
      continue;
    }

    for (int32_t j = 0; j < size; ++j) {
      SNodeEntry *pEntry = taosArrayGet(pNodeSnapshot, j);
      if (pEntry == NULL) {
        continue;
      }

      if (pEntry->nodeId == p->nodeId) {
<<<<<<< HEAD
        p->hbTimestamp = pEntry->hbTimestamp;

        taosArrayPush(pValidList, p);
        mDebug("vgId:%d ts:%"PRId64" HbMsgId:%d is valid", p->nodeId, p->hbTimestamp, p->lastHbMsgId);
=======
        void* px = taosArrayPush(pValidList, p);
        if (px == NULL) {
          mError("failed to put node into list, nodeId:%d", p->nodeId);
        }
>>>>>>> 3e8acae2
        break;
      }
    }
  }

  taosArrayDestroy(execInfo.pNodeList);
  execInfo.pNodeList = pValidList;

  mDebug("remain %d valid node entries after clean expired nodes info, prev size:%d",
         (int32_t)taosArrayGetSize(pValidList), oldSize);
}

int32_t doRemoveTasks(SStreamExecInfo *pExecNode, STaskId *pRemovedId) {
  void *p = taosHashGet(pExecNode->pTaskMap, pRemovedId, sizeof(*pRemovedId));
  if (p == NULL) {
    return TSDB_CODE_SUCCESS;
  }

  int32_t code = taosHashRemove(pExecNode->pTaskMap, pRemovedId, sizeof(*pRemovedId));
  if (code) {
    return code;
  }

  for (int32_t k = 0; k < taosArrayGetSize(pExecNode->pTaskList); ++k) {
    STaskId *pId = taosArrayGet(pExecNode->pTaskList, k);
    if (pId == NULL) {
      continue;
    }

    if (pId->taskId == pRemovedId->taskId && pId->streamId == pRemovedId->streamId) {
      taosArrayRemove(pExecNode->pTaskList, k);

      int32_t num = taosArrayGetSize(pExecNode->pTaskList);
      mInfo("s-task:0x%x removed from buffer, remain:%d in buffer list", (int32_t)pRemovedId->taskId, num);
      break;
    }
  }

  return TSDB_CODE_SUCCESS;
}

void removeTasksInBuf(SArray *pTaskIds, SStreamExecInfo* pExecInfo) {
  for (int32_t i = 0; i < taosArrayGetSize(pTaskIds); ++i) {
    STaskId *pId = taosArrayGet(pTaskIds, i);
    if (pId == NULL) {
      continue;
    }

    int32_t code = doRemoveTasks(pExecInfo, pId);
    if (code) {
      mError("failed to remove task in buffer list, 0x%"PRIx64, pId->taskId);
    }
  }
}

void removeStreamTasksInBuf(SStreamObj *pStream, SStreamExecInfo *pExecNode) {
  SStreamTaskIter *pIter = NULL;
  streamMutexLock(&pExecNode->lock);

  // 1. remove task entries
  int32_t code = createStreamTaskIter(pStream, &pIter);
  if (code) {
    streamMutexUnlock(&pExecNode->lock);
    mError("failed to create stream task iter:%s", pStream->name);
    return;
  }

  while (streamTaskIterNextTask(pIter)) {
    SStreamTask *pTask = NULL;
    code = streamTaskIterGetCurrent(pIter, &pTask);
    if (code) {
      continue;
    }

    STaskId id = {.streamId = pTask->id.streamId, .taskId = pTask->id.taskId};
    code = doRemoveTasks(pExecNode, &id);
    if (code) {
      mError("failed to remove task in buffer list, 0x%"PRIx64, id.taskId);
    }
  }

  ASSERT(taosHashGetSize(pExecNode->pTaskMap) == taosArrayGetSize(pExecNode->pTaskList));

  // 2. remove stream entry in consensus hash table
  (void) mndClearConsensusCheckpointId(execInfo.pStreamConsensus, pStream->uid);

  streamMutexUnlock(&pExecNode->lock);
  destroyStreamTaskIter(pIter);
}

static bool taskNodeExists(SArray *pList, int32_t nodeId) {
  size_t num = taosArrayGetSize(pList);

  for (int32_t i = 0; i < num; ++i) {
    SNodeEntry *pEntry = taosArrayGet(pList, i);
    if (pEntry == NULL) {
      continue;
    }

    if (pEntry->nodeId == nodeId) {
      return true;
    }
  }

  return false;
}

int32_t removeExpiredNodeEntryAndTaskInBuf(SArray *pNodeSnapshot) {
  SArray *pRemovedTasks = taosArrayInit(4, sizeof(STaskId));
  if (pRemovedTasks == NULL) {
    return terrno;
  }

  int32_t numOfTask = taosArrayGetSize(execInfo.pTaskList);
  for (int32_t i = 0; i < numOfTask; ++i) {
    STaskId *pId = taosArrayGet(execInfo.pTaskList, i);
    if (pId == NULL) {
      continue;
    }

    STaskStatusEntry *pEntry = taosHashGet(execInfo.pTaskMap, pId, sizeof(*pId));
    if (pEntry == NULL) {
      continue;
    }

    if (pEntry->nodeId == SNODE_HANDLE) {
      continue;
    }

    bool existed = taskNodeExists(pNodeSnapshot, pEntry->nodeId);
    if (!existed) {
      void* p = taosArrayPush(pRemovedTasks, pId);
      if (p == NULL) {
        mError("failed to put task entry into remove list, taskId:0x%" PRIx64, pId->taskId);
      }
    }
  }

  removeTasksInBuf(pRemovedTasks, &execInfo);

  mDebug("remove invalid stream tasks:%d, remain:%d", (int32_t)taosArrayGetSize(pRemovedTasks),
         (int32_t)taosArrayGetSize(execInfo.pTaskList));

  removeExpiredNodeInfo(pNodeSnapshot);

  taosArrayDestroy(pRemovedTasks);
  return 0;
}

static int32_t doSetUpdateChkptAction(SMnode *pMnode, STrans *pTrans, SStreamTask *pTask) {
  SVUpdateCheckpointInfoReq *pReq = taosMemoryCalloc(1, sizeof(SVUpdateCheckpointInfoReq));
  if (pReq == NULL) {
    terrno = TSDB_CODE_OUT_OF_MEMORY;
    mError("failed to malloc in reset stream, size:%" PRIzu ", code:%s", sizeof(SVUpdateCheckpointInfoReq),
           tstrerror(TSDB_CODE_OUT_OF_MEMORY));
    return terrno;
  }

  pReq->head.vgId = htonl(pTask->info.nodeId);
  pReq->taskId = pTask->id.taskId;
  pReq->streamId = pTask->id.streamId;

  SArray **pReqTaskList = (SArray **)taosHashGet(execInfo.pChkptStreams, &pTask->id.streamId, sizeof(pTask->id.streamId));
  ASSERT(pReqTaskList);

  int32_t size = taosArrayGetSize(*pReqTaskList);
  for(int32_t i = 0; i < size; ++i) {
    STaskChkptInfo* pInfo = taosArrayGet(*pReqTaskList, i);
    if (pInfo == NULL) {
      continue;
    }

    if (pInfo->taskId == pTask->id.taskId) {
      pReq->checkpointId = pInfo->checkpointId;
      pReq->checkpointVer = pInfo->version;
      pReq->checkpointTs = pInfo->ts;
      pReq->dropRelHTask = pInfo->dropHTask;
      pReq->transId = pInfo->transId;
      pReq->hStreamId = pTask->hTaskInfo.id.streamId;
      pReq->hTaskId = pTask->hTaskInfo.id.taskId;
    }
  }

  SEpSet  epset = {0};
  bool    hasEpset = false;
  int32_t code = extractNodeEpset(pMnode, &epset, &hasEpset, pTask->id.taskId, pTask->info.nodeId);
  if (code != TSDB_CODE_SUCCESS || !hasEpset) {
    taosMemoryFree(pReq);
    return code;
  }

  code = setTransAction(pTrans, pReq, sizeof(SVUpdateCheckpointInfoReq), TDMT_STREAM_TASK_UPDATE_CHKPT, &epset, 0, TSDB_CODE_VND_INVALID_VGROUP_ID);
  if (code != TSDB_CODE_SUCCESS) {
    taosMemoryFree(pReq);
  }

  return code;
}

int32_t mndStreamSetUpdateChkptAction(SMnode *pMnode, STrans *pTrans, SStreamObj *pStream) {
  SStreamTaskIter *pIter = NULL;

  taosWLockLatch(&pStream->lock);
  int32_t code = createStreamTaskIter(pStream, &pIter);
  if (code) {
    taosWUnLockLatch(&pStream->lock);
    mError("failed to create stream task iter:%s", pStream->name);
    return code;
  }

  while (streamTaskIterNextTask(pIter)) {
    SStreamTask *pTask = NULL;
    code = streamTaskIterGetCurrent(pIter, &pTask);
    if (code) {
      destroyStreamTaskIter(pIter);
      taosWUnLockLatch(&pStream->lock);
      return code;
    }

    code = doSetUpdateChkptAction(pMnode, pTrans, pTask);
    if (code != TSDB_CODE_SUCCESS) {
      destroyStreamTaskIter(pIter);
      taosWUnLockLatch(&pStream->lock);
      return code;
    }
  }

  destroyStreamTaskIter(pIter);
  taosWUnLockLatch(&pStream->lock);
  return code;
}

int32_t mndScanCheckpointReportInfo(SRpcMsg *pReq) {
  SMnode *pMnode = pReq->info.node;
  void   *pIter = NULL;
  int32_t code = 0;
  SArray *pDropped = taosArrayInit(4, sizeof(int64_t));
  if (pDropped == NULL) {
    return terrno;
  }

  mDebug("start to scan checkpoint report info");

  while ((pIter = taosHashIterate(execInfo.pChkptStreams, pIter)) != NULL) {
    SArray *pList = *(SArray **)pIter;

    STaskChkptInfo *pInfo = taosArrayGet(pList, 0);
    if (pInfo == NULL) {
      continue;
    }

    SStreamObj *pStream = NULL;
    code = mndGetStreamObj(pMnode, pInfo->streamId, &pStream);
    if (pStream == NULL || code != 0) {
      mDebug("failed to acquire stream:0x%" PRIx64 " remove it from checkpoint-report list", pInfo->streamId);
      void *p = taosArrayPush(pDropped, &pInfo->streamId);
      if (p == NULL) {
        mError("failed to put stream into drop list:0x%" PRIx64, pInfo->streamId);
      }

      continue;
    }

    int32_t total = mndGetNumOfStreamTasks(pStream);
    int32_t existed = (int32_t)taosArrayGetSize(pList);

    if (total == existed) {
      mDebug("stream:0x%" PRIx64 " %s all %d tasks send checkpoint-report, start to update checkpoint-info",
             pStream->uid, pStream->name, total);

      bool conflict = mndStreamTransConflictCheck(pMnode, pStream->uid, MND_STREAM_CHKPT_UPDATE_NAME, false);
      if (!conflict) {
        code = mndCreateStreamChkptInfoUpdateTrans(pMnode, pStream, pList);
        if (code == TSDB_CODE_SUCCESS || code == TSDB_CODE_ACTION_IN_PROGRESS) {  // remove this entry
          void* p = taosArrayPush(pDropped, &pInfo->streamId);
          if (p == NULL) {
            mError("failed to remove stream:0x%" PRIx64, pInfo->streamId);
          } else {
            mDebug("stream:0x%" PRIx64 " removed", pInfo->streamId);
          }
        } else {
          mDebug("stream:0x%" PRIx64 " not launch chkpt-meta update trans, due to checkpoint not finished yet",
                 pInfo->streamId);
        }
        break;
      } else {
        mDebug("stream:0x%" PRIx64 " active checkpoint trans not finished yet, wait", pInfo->streamId);
      }
    } else {
      mDebug("stream:0x%" PRIx64 " %s %d/%d tasks send checkpoint-report, %d not send", pInfo->streamId, pStream->name,
             existed, total, total - existed);
    }

    sdbRelease(pMnode->pSdb, pStream);
  }

  int32_t size = taosArrayGetSize(pDropped);
  if (size > 0) {
    for (int32_t i = 0; i < size; ++i) {
      int64_t* pStreamId = (int64_t *)taosArrayGet(pDropped, i);
      if (pStreamId == NULL) {
        continue;
      }

      code = taosHashRemove(execInfo.pChkptStreams, pStreamId, sizeof(*pStreamId));
      if (code) {
        mError("failed to remove stream in buf:0x%"PRIx64, *pStreamId);
      }
    }

    int32_t numOfStreams = taosHashGetSize(execInfo.pChkptStreams);
    mDebug("drop %d stream(s) in checkpoint-report list, remain:%d", size, numOfStreams);
  }

  taosArrayDestroy(pDropped);
  return TSDB_CODE_SUCCESS;
}

static int32_t mndStreamSetChkptIdAction(SMnode *pMnode, STrans *pTrans, SStreamTask* pTask, int64_t checkpointId, int64_t ts) {
  SRestoreCheckpointInfo req = {
      .taskId = pTask->id.taskId,
      .streamId = pTask->id.streamId,
      .checkpointId = checkpointId,
      .startTs = ts,
      .nodeId = pTask->info.nodeId,
      .transId = pTrans->id,
  };

  int32_t code = 0;
  int32_t blen;
  tEncodeSize(tEncodeRestoreCheckpointInfo, &req, blen, code);
  if (code < 0) {
    return terrno;
  }

  int32_t tlen = sizeof(SMsgHead) + blen;

  void *pBuf = taosMemoryMalloc(tlen);
  if (pBuf == NULL) {
    return terrno;
  }

  void    *abuf = POINTER_SHIFT(pBuf, sizeof(SMsgHead));
  SEncoder encoder;
  tEncoderInit(&encoder, abuf, tlen);
  code = tEncodeRestoreCheckpointInfo(&encoder, &req);
  tEncoderClear(&encoder);
  if (code == -1) {
    taosMemoryFree(pBuf);
    return code;
  }

  SMsgHead *pMsgHead = (SMsgHead *)pBuf;
  pMsgHead->contLen = htonl(tlen);
  pMsgHead->vgId = htonl(pTask->info.nodeId);

  SEpSet  epset = {0};
  bool    hasEpset = false;
  code = extractNodeEpset(pMnode, &epset, &hasEpset, pTask->id.taskId, pTask->info.nodeId);
  if (code != TSDB_CODE_SUCCESS || !hasEpset) {
    taosMemoryFree(pBuf);
    return code;
  }

  code = setTransAction(pTrans, pBuf, tlen, TDMT_STREAM_CONSEN_CHKPT, &epset, 0, TSDB_CODE_VND_INVALID_VGROUP_ID);
  if (code != TSDB_CODE_SUCCESS) {
    taosMemoryFree(pBuf);
  }

  return code;
}

int32_t mndCreateSetConsensusChkptIdTrans(SMnode *pMnode, SStreamObj *pStream, int32_t taskId, int64_t checkpointId,
                                          int64_t ts) {
  char msg[128] = {0};
  snprintf(msg, tListLen(msg), "set consen-chkpt-id for task:0x%x", taskId);

  STrans *pTrans = NULL;
  int32_t code = doCreateTrans(pMnode, pStream, NULL, TRN_CONFLICT_NOTHING, MND_STREAM_CHKPT_CONSEN_NAME, msg, &pTrans);
  if (pTrans == NULL || code != 0) {
    return terrno;
  }

  STaskId      id = {.streamId = pStream->uid, .taskId = taskId};
  SStreamTask *pTask = NULL;
  code = mndGetStreamTask(&id, pStream, &pTask);
  if (code) {
    mError("failed to get task:0x%x in stream:%s, failed to create consensus-checkpointId", taskId, pStream->name);
    sdbRelease(pMnode->pSdb, pStream);
    return code;
  }

  code = mndStreamRegisterTrans(pTrans, MND_STREAM_CHKPT_CONSEN_NAME, pStream->uid);
  if (code) {
    sdbRelease(pMnode->pSdb, pStream);
    return code;
  }

  code = mndStreamSetChkptIdAction(pMnode, pTrans, pTask, checkpointId, ts);
  if (code != 0) {
    sdbRelease(pMnode->pSdb, pStream);
    mndTransDrop(pTrans);
    return code;
  }

  code = mndPersistTransLog(pStream, pTrans, SDB_STATUS_READY);
  if (code) {
    sdbRelease(pMnode->pSdb, pStream);
    mndTransDrop(pTrans);
    return code;
  }

  code = mndTransPrepare(pMnode, pTrans);
  if (code != TSDB_CODE_SUCCESS && code != TSDB_CODE_ACTION_IN_PROGRESS) {
    mError("trans:%d, failed to prepare set consensus-chkptId trans since %s", pTrans->id, terrstr());
    sdbRelease(pMnode->pSdb, pStream);
    mndTransDrop(pTrans);
    return code;
  }

  sdbRelease(pMnode->pSdb, pStream);
  mndTransDrop(pTrans);

  return TSDB_CODE_ACTION_IN_PROGRESS;
}

int32_t mndGetConsensusInfo(SHashObj* pHash, int64_t streamId, int32_t numOfTasks, SCheckpointConsensusInfo **pInfo) {
  *pInfo = NULL;

  void* px = taosHashGet(pHash, &streamId, sizeof(streamId));
  if (px != NULL) {
    *pInfo = px;
    return 0;
  }

  SCheckpointConsensusInfo p = {
      .pTaskList = taosArrayInit(4, sizeof(SCheckpointConsensusEntry)),
      .numOfTasks = numOfTasks,
      .streamId = streamId,
  };

  if (p.pTaskList == NULL) {
    return terrno;
  }

  int32_t code = taosHashPut(pHash, &streamId, sizeof(streamId), &p, sizeof(p));
  if (code == 0) {
    void *pChkptInfo = (SCheckpointConsensusInfo *)taosHashGet(pHash, &streamId, sizeof(streamId));
    *pInfo = pChkptInfo;
  } else {
    *pInfo = NULL;
  }

  return code;
}

// no matter existed or not, add the request into info list anyway, since we need to send rsp mannually
// discard the msg may lead to the lost of connections.
void mndAddConsensusTasks(SCheckpointConsensusInfo *pInfo, const SRestoreCheckpointInfo *pRestoreInfo) {
  SCheckpointConsensusEntry info = {.ts = taosGetTimestampMs()};
  memcpy(&info.req, pRestoreInfo, sizeof(info.req));

  for (int32_t i = 0; i < taosArrayGetSize(pInfo->pTaskList); ++i) {
    SCheckpointConsensusEntry *p = taosArrayGet(pInfo->pTaskList, i);
    if (p == NULL) {
      continue;
    }

    if (p->req.taskId == info.req.taskId) {
      mDebug("s-task:0x%x already in consensus-checkpointId list for stream:0x%" PRIx64 ", update ts %" PRId64
             "->%" PRId64 " total existed:%d",
             pRestoreInfo->taskId, pRestoreInfo->streamId, p->req.startTs, info.req.startTs,
             (int32_t)taosArrayGetSize(pInfo->pTaskList));
      p->req.startTs = info.req.startTs;
      return;
    }
  }

  void *p = taosArrayPush(pInfo->pTaskList, &info);
  if (p == NULL) {
    mError("s-task:0x%x failed to put task into consensus-checkpointId list, code: out of memory", info.req.taskId);
  } else {
    int32_t num = taosArrayGetSize(pInfo->pTaskList);
    mDebug("s-task:0x%x checkpointId:%" PRId64 " added into consensus-checkpointId list, stream:0x%" PRIx64
           " waiting tasks:%d",
           pRestoreInfo->taskId, pRestoreInfo->checkpointId, pRestoreInfo->streamId, num);
  }
}

void mndClearConsensusRspEntry(SCheckpointConsensusInfo* pInfo) {
  taosArrayDestroy(pInfo->pTaskList);
  pInfo->pTaskList = NULL;
}

int64_t mndClearConsensusCheckpointId(SHashObj* pHash, int64_t streamId) {
  int32_t code = 0;
  int32_t numOfStreams = taosHashGetSize(pHash);
  if (numOfStreams == 0) {
    return TSDB_CODE_SUCCESS;
  }

  code = taosHashRemove(pHash, &streamId, sizeof(streamId));
  if (code == 0) {
    mDebug("drop stream:0x%" PRIx64 " in consensus-checkpointId list, remain:%d", streamId, numOfStreams);
  } else {
    mError("failed to remove stream:0x%"PRIx64" in consensus-checkpointId list, remain:%d", streamId, numOfStreams);
  }

  return code;
}

static void mndShowStreamStatus(char *dst, SStreamObj *pStream) {
  int8_t status = atomic_load_8(&pStream->status);
  if (status == STREAM_STATUS__NORMAL) {
    strcpy(dst, "ready");
  } else if (status == STREAM_STATUS__STOP) {
    strcpy(dst, "stop");
  } else if (status == STREAM_STATUS__FAILED) {
    strcpy(dst, "failed");
  } else if (status == STREAM_STATUS__RECOVER) {
    strcpy(dst, "recover");
  } else if (status == STREAM_STATUS__PAUSE) {
    strcpy(dst, "paused");
  }
}

static void mndShowStreamTrigger(char *dst, SStreamObj *pStream) {
  int8_t trigger = pStream->conf.trigger;
  if (trigger == STREAM_TRIGGER_AT_ONCE) {
    strcpy(dst, "at once");
  } else if (trigger == STREAM_TRIGGER_WINDOW_CLOSE) {
    strcpy(dst, "window close");
  } else if (trigger == STREAM_TRIGGER_MAX_DELAY) {
    strcpy(dst, "max delay");
  }
}

static void int64ToHexStr(int64_t id, char *pBuf, int32_t bufLen) {
  memset(pBuf, 0, bufLen);
  pBuf[2] = '0';
  pBuf[3] = 'x';

  int32_t len = tintToHex(id, &pBuf[4]);
  varDataSetLen(pBuf, len + 2);
}

int32_t setStreamAttrInResBlock(SStreamObj *pStream, SSDataBlock *pBlock, int32_t numOfRows) {
  int32_t code = 0;
  int32_t cols = 0;
  int32_t lino = 0;

  char streamName[TSDB_TABLE_NAME_LEN + VARSTR_HEADER_SIZE] = {0};
  STR_WITH_MAXSIZE_TO_VARSTR(streamName, mndGetDbStr(pStream->name), sizeof(streamName));
  SColumnInfoData *pColInfo = taosArrayGet(pBlock->pDataBlock, cols++);
  TSDB_CHECK_NULL(pColInfo, code, lino, _end, terrno);

  code = colDataSetVal(pColInfo, numOfRows, (const char *)streamName, false);
  TSDB_CHECK_CODE(code, lino, _end);

  // create time
  pColInfo = taosArrayGet(pBlock->pDataBlock, cols++);
  TSDB_CHECK_NULL(pColInfo, code, lino, _end, terrno);
  code = colDataSetVal(pColInfo, numOfRows, (const char *)&pStream->createTime, false);
  TSDB_CHECK_CODE(code, lino, _end);

  // stream id
  char buf[128] = {0};
  int64ToHexStr(pStream->uid, buf, tListLen(buf));
  pColInfo = taosArrayGet(pBlock->pDataBlock, cols++);
  TSDB_CHECK_NULL(pColInfo, code, lino, _end, terrno);
  code = colDataSetVal(pColInfo, numOfRows, buf, false);
  TSDB_CHECK_CODE(code, lino, _end);

  // related fill-history stream id
  pColInfo = taosArrayGet(pBlock->pDataBlock, cols++);
  TSDB_CHECK_NULL(pColInfo, code, lino, _end, terrno);
  if (pStream->hTaskUid != 0) {
    int64ToHexStr(pStream->hTaskUid, buf, tListLen(buf));
    code = colDataSetVal(pColInfo, numOfRows, buf, false);
  } else {
    code = colDataSetVal(pColInfo, numOfRows, buf, true);
  }
  TSDB_CHECK_CODE(code, lino, _end);

  // related fill-history stream id
  char sql[TSDB_SHOW_SQL_LEN + VARSTR_HEADER_SIZE] = {0};
  STR_WITH_MAXSIZE_TO_VARSTR(sql, pStream->sql, sizeof(sql));
  pColInfo = taosArrayGet(pBlock->pDataBlock, cols++);
  TSDB_CHECK_NULL(pColInfo, code, lino, _end, terrno);
  code = colDataSetVal(pColInfo, numOfRows, (const char *)sql, false);
  TSDB_CHECK_CODE(code, lino, _end);

  char status[20 + VARSTR_HEADER_SIZE] = {0};
  char status2[20] = {0};
  mndShowStreamStatus(status2, pStream);
  STR_WITH_MAXSIZE_TO_VARSTR(status, status2, sizeof(status));
  pColInfo = taosArrayGet(pBlock->pDataBlock, cols++);
  TSDB_CHECK_NULL(pColInfo, code, lino, _end, terrno);

  code = colDataSetVal(pColInfo, numOfRows, (const char *)&status, false);
  TSDB_CHECK_CODE(code, lino, _end);

  char sourceDB[TSDB_DB_NAME_LEN + VARSTR_HEADER_SIZE] = {0};
  STR_WITH_MAXSIZE_TO_VARSTR(sourceDB, mndGetDbStr(pStream->sourceDb), sizeof(sourceDB));
  pColInfo = taosArrayGet(pBlock->pDataBlock, cols++);
  TSDB_CHECK_NULL(pColInfo, code, lino, _end, terrno);

  code = colDataSetVal(pColInfo, numOfRows, (const char *)&sourceDB, false);
  TSDB_CHECK_CODE(code, lino, _end);

  char targetDB[TSDB_DB_NAME_LEN + VARSTR_HEADER_SIZE] = {0};
  STR_WITH_MAXSIZE_TO_VARSTR(targetDB, mndGetDbStr(pStream->targetDb), sizeof(targetDB));
  pColInfo = taosArrayGet(pBlock->pDataBlock, cols++);
  TSDB_CHECK_NULL(pColInfo, code, lino, _end, terrno);

  code = colDataSetVal(pColInfo, numOfRows, (const char *)&targetDB, false);
  TSDB_CHECK_CODE(code, lino, _end);

  if (pStream->targetSTbName[0] == 0) {
    pColInfo = taosArrayGet(pBlock->pDataBlock, cols++);
    TSDB_CHECK_NULL(pColInfo, code, lino, _end, terrno);

    code = colDataSetVal(pColInfo, numOfRows, NULL, true);
  } else {
    char targetSTB[TSDB_TABLE_NAME_LEN + VARSTR_HEADER_SIZE] = {0};
    STR_WITH_MAXSIZE_TO_VARSTR(targetSTB, mndGetStbStr(pStream->targetSTbName), sizeof(targetSTB));
    pColInfo = taosArrayGet(pBlock->pDataBlock, cols++);
    TSDB_CHECK_NULL(pColInfo, code, lino, _end, terrno);

    code = colDataSetVal(pColInfo, numOfRows, (const char *)&targetSTB, false);
  }
  TSDB_CHECK_CODE(code, lino, _end);

  pColInfo = taosArrayGet(pBlock->pDataBlock, cols++);
  TSDB_CHECK_NULL(pColInfo, code, lino, _end, terrno);

  code = colDataSetVal(pColInfo, numOfRows, (const char *)&pStream->conf.watermark, false);
  TSDB_CHECK_CODE(code, lino, _end);

  char trigger[20 + VARSTR_HEADER_SIZE] = {0};
  char trigger2[20] = {0};
  mndShowStreamTrigger(trigger2, pStream);
  STR_WITH_MAXSIZE_TO_VARSTR(trigger, trigger2, sizeof(trigger));
  pColInfo = taosArrayGet(pBlock->pDataBlock, cols++);
  TSDB_CHECK_NULL(pColInfo, code, lino, _end, terrno);

  code = colDataSetVal(pColInfo, numOfRows, (const char *)&trigger, false);
  TSDB_CHECK_CODE(code, lino, _end);

  // sink_quota
  char sinkQuota[20 + VARSTR_HEADER_SIZE] = {0};
  sinkQuota[0] = '0';
  char dstStr[20] = {0};
  STR_TO_VARSTR(dstStr, sinkQuota)
  pColInfo = taosArrayGet(pBlock->pDataBlock, cols++);
  TSDB_CHECK_NULL(pColInfo, code, lino, _end, terrno);

  code = colDataSetVal(pColInfo, numOfRows, (const char *)dstStr, false);
  TSDB_CHECK_CODE(code, lino, _end);

  // checkpoint interval
  char tmp[20 + VARSTR_HEADER_SIZE] = {0};
  sprintf(varDataVal(tmp), "%d sec", tsStreamCheckpointInterval);
  varDataSetLen(tmp, strlen(varDataVal(tmp)));

  pColInfo = taosArrayGet(pBlock->pDataBlock, cols++);
  TSDB_CHECK_NULL(pColInfo, code, lino, _end, terrno);

  code = colDataSetVal(pColInfo, numOfRows, (const char *)tmp, false);
  TSDB_CHECK_CODE(code, lino, _end);

  // checkpoint backup type
  char backup[20 + VARSTR_HEADER_SIZE] = {0};
  STR_TO_VARSTR(backup, "none")
  pColInfo = taosArrayGet(pBlock->pDataBlock, cols++);
  TSDB_CHECK_NULL(pColInfo, code, lino, _end, terrno);

  code = colDataSetVal(pColInfo, numOfRows, (const char *)backup, false);
  TSDB_CHECK_CODE(code, lino, _end);

  // history scan idle
  char scanHistoryIdle[20 + VARSTR_HEADER_SIZE] = {0};
  strcpy(scanHistoryIdle, "100a");

  memset(dstStr, 0, tListLen(dstStr));
  STR_TO_VARSTR(dstStr, scanHistoryIdle)
  pColInfo = taosArrayGet(pBlock->pDataBlock, cols++);
  TSDB_CHECK_NULL(pColInfo, code, lino, _end, terrno);

  code = colDataSetVal(pColInfo, numOfRows, (const char *)dstStr, false);

_end:
  if (code) {
    mError("error happens when build stream attr result block, lino:%d, code:%s", lino, tstrerror(code));
  }
  return code;
}

int32_t setTaskAttrInResBlock(SStreamObj *pStream, SStreamTask *pTask, SSDataBlock *pBlock, int32_t numOfRows) {
  SColumnInfoData *pColInfo = NULL;
  int32_t          cols = 0;
  int32_t          code = 0;
  int32_t          lino = 0;

  STaskId id = {.streamId = pTask->id.streamId, .taskId = pTask->id.taskId};

  STaskStatusEntry *pe = taosHashGet(execInfo.pTaskMap, &id, sizeof(id));
  if (pe == NULL) {
    mError("task:0x%" PRIx64 " not exists in any vnodes, streamName:%s, streamId:0x%" PRIx64 " createTs:%" PRId64
               " no valid status/stage info",
           id.taskId, pStream->name, pStream->uid, pStream->createTime);
    return TSDB_CODE_STREAM_TASK_NOT_EXIST;
  }

  // stream name
  char streamName[TSDB_TABLE_NAME_LEN + VARSTR_HEADER_SIZE] = {0};
  STR_WITH_MAXSIZE_TO_VARSTR(streamName, mndGetDbStr(pStream->name), sizeof(streamName));

  pColInfo = taosArrayGet(pBlock->pDataBlock, cols++);
  TSDB_CHECK_NULL(pColInfo, code, lino, _end, terrno);

  code = colDataSetVal(pColInfo, numOfRows, (const char *)streamName, false);
  TSDB_CHECK_CODE(code, lino, _end);

  // task id
  pColInfo = taosArrayGet(pBlock->pDataBlock, cols++);
  TSDB_CHECK_NULL(pColInfo, code, lino, _end, terrno);

  char idstr[128] = {0};
  int64ToHexStr(pTask->id.taskId, idstr, tListLen(idstr));
  code = colDataSetVal(pColInfo, numOfRows, idstr, false);
  TSDB_CHECK_CODE(code, lino, _end);

  // node type
  char nodeType[20 + VARSTR_HEADER_SIZE] = {0};
  varDataSetLen(nodeType, 5);
  pColInfo = taosArrayGet(pBlock->pDataBlock, cols++);
  TSDB_CHECK_NULL(pColInfo, code, lino, _end, terrno);

  if (pTask->info.nodeId > 0) {
    memcpy(varDataVal(nodeType), "vnode", 5);
  } else {
    memcpy(varDataVal(nodeType), "snode", 5);
  }
  code = colDataSetVal(pColInfo, numOfRows, nodeType, false);
  TSDB_CHECK_CODE(code, lino, _end);

  // node id
  pColInfo = taosArrayGet(pBlock->pDataBlock, cols++);
  TSDB_CHECK_NULL(pColInfo, code, lino, _end, terrno);

  int64_t nodeId = TMAX(pTask->info.nodeId, 0);
  code = colDataSetVal(pColInfo, numOfRows, (const char *)&nodeId, false);
  TSDB_CHECK_CODE(code, lino, _end);

  // level
  char level[20 + VARSTR_HEADER_SIZE] = {0};
  if (pTask->info.taskLevel == TASK_LEVEL__SOURCE) {
    memcpy(varDataVal(level), "source", 6);
    varDataSetLen(level, 6);
  } else if (pTask->info.taskLevel == TASK_LEVEL__AGG) {
    memcpy(varDataVal(level), "agg", 3);
    varDataSetLen(level, 3);
  } else if (pTask->info.taskLevel == TASK_LEVEL__SINK) {
    memcpy(varDataVal(level), "sink", 4);
    varDataSetLen(level, 4);
  }

  pColInfo = taosArrayGet(pBlock->pDataBlock, cols++);
  TSDB_CHECK_NULL(pColInfo, code, lino, _end, terrno);

  code = colDataSetVal(pColInfo, numOfRows, (const char *)level, false);
  TSDB_CHECK_CODE(code, lino, _end);

  // status
  char status[20 + VARSTR_HEADER_SIZE] = {0};

  const char *pStatus = streamTaskGetStatusStr(pe->status);
  STR_TO_VARSTR(status, pStatus);

  // status
  pColInfo = taosArrayGet(pBlock->pDataBlock, cols++);
  TSDB_CHECK_NULL(pColInfo, code, lino, _end, terrno);

  code = colDataSetVal(pColInfo, numOfRows, (const char *)status, false);
  TSDB_CHECK_CODE(code, lino, _end);

  // stage
  pColInfo = taosArrayGet(pBlock->pDataBlock, cols++);
  TSDB_CHECK_NULL(pColInfo, code, lino, _end, terrno);

  code = colDataSetVal(pColInfo, numOfRows, (const char *)&pe->stage, false);
  TSDB_CHECK_CODE(code, lino, _end);

  // input queue
  char        vbuf[40] = {0};
  char        buf[38] = {0};
  const char *queueInfoStr = "%4.2f MiB (%6.2f%)";
  snprintf(buf, tListLen(buf), queueInfoStr, pe->inputQUsed, pe->inputRate);
  STR_TO_VARSTR(vbuf, buf);

  pColInfo = taosArrayGet(pBlock->pDataBlock, cols++);
  TSDB_CHECK_NULL(pColInfo, code, lino, _end, terrno);

  code = colDataSetVal(pColInfo, numOfRows, (const char *)vbuf, false);
  TSDB_CHECK_CODE(code, lino, _end);

  // input total
  const char *formatTotalMb = "%7.2f MiB";
  const char *formatTotalGb = "%7.2f GiB";
  if (pe->procsTotal < 1024) {
    snprintf(buf, tListLen(buf), formatTotalMb, pe->procsTotal);
  } else {
    snprintf(buf, tListLen(buf), formatTotalGb, pe->procsTotal / 1024);
  }

  memset(vbuf, 0, tListLen(vbuf));
  STR_TO_VARSTR(vbuf, buf);

  pColInfo = taosArrayGet(pBlock->pDataBlock, cols++);
  TSDB_CHECK_NULL(pColInfo, code, lino, _end, terrno);

  code = colDataSetVal(pColInfo, numOfRows, (const char *)vbuf, false);
  TSDB_CHECK_CODE(code, lino, _end);

  // process throughput
  const char *formatKb = "%7.2f KiB/s";
  const char *formatMb = "%7.2f MiB/s";
  if (pe->procsThroughput < 1024) {
    snprintf(buf, tListLen(buf), formatKb, pe->procsThroughput);
  } else {
    snprintf(buf, tListLen(buf), formatMb, pe->procsThroughput / 1024);
  }

  memset(vbuf, 0, tListLen(vbuf));
  STR_TO_VARSTR(vbuf, buf);

  pColInfo = taosArrayGet(pBlock->pDataBlock, cols++);
  TSDB_CHECK_NULL(pColInfo, code, lino, _end, terrno);

  code = colDataSetVal(pColInfo, numOfRows, (const char *)vbuf, false);
  TSDB_CHECK_CODE(code, lino, _end);

  // output total
  pColInfo = taosArrayGet(pBlock->pDataBlock, cols++);
  TSDB_CHECK_NULL(pColInfo, code, lino, _end, terrno);

  if (pTask->info.taskLevel == TASK_LEVEL__SINK) {
    colDataSetNULL(pColInfo, numOfRows);
  } else {
    sprintf(buf, formatTotalMb, pe->outputTotal);
    memset(vbuf, 0, tListLen(vbuf));
    STR_TO_VARSTR(vbuf, buf);

    code = colDataSetVal(pColInfo, numOfRows, (const char *)vbuf, false);
    TSDB_CHECK_CODE(code, lino, _end);
  }

  // output throughput
  pColInfo = taosArrayGet(pBlock->pDataBlock, cols++);
  TSDB_CHECK_NULL(pColInfo, code, lino, _end, terrno);

  if (pTask->info.taskLevel == TASK_LEVEL__SINK) {
    colDataSetNULL(pColInfo, numOfRows);
  } else {
    if (pe->outputThroughput < 1024) {
      snprintf(buf, tListLen(buf), formatKb, pe->outputThroughput);
    } else {
      snprintf(buf, tListLen(buf), formatMb, pe->outputThroughput / 1024);
    }

    memset(vbuf, 0, tListLen(vbuf));
    STR_TO_VARSTR(vbuf, buf);

    code = colDataSetVal(pColInfo, numOfRows, (const char *)vbuf, false);
    TSDB_CHECK_CODE(code, lino, _end);
  }

  // output queue
  //          sprintf(buf, queueInfoStr, pe->outputQUsed, pe->outputRate);
  //        STR_TO_VARSTR(vbuf, buf);

  //        pColInfo = taosArrayGet(pBlock->pDataBlock, cols++);
  //        colDataSetVal(pColInfo, numOfRows, (const char*)vbuf, false);

  // info
  if (pTask->info.taskLevel == TASK_LEVEL__SINK) {
    const char *sinkStr = "%.2f MiB";
    snprintf(buf, tListLen(buf), sinkStr, pe->sinkDataSize);
  } else if (pTask->info.taskLevel == TASK_LEVEL__SOURCE) {
    // offset info
    const char *offsetStr = "%" PRId64 " [%" PRId64 ", %" PRId64 "]";
    snprintf(buf, tListLen(buf), offsetStr, pe->processedVer, pe->verRange.minVer, pe->verRange.maxVer);
  } else {
    memset(buf, 0, tListLen(buf));
  }

  STR_TO_VARSTR(vbuf, buf);

  pColInfo = taosArrayGet(pBlock->pDataBlock, cols++);
  TSDB_CHECK_NULL(pColInfo, code, lino, _end, terrno);

  code = colDataSetVal(pColInfo, numOfRows, (const char *)vbuf, false);
  TSDB_CHECK_CODE(code, lino, _end);

  // start_time
  pColInfo = taosArrayGet(pBlock->pDataBlock, cols++);
  TSDB_CHECK_NULL(pColInfo, code, lino, _end, terrno);

  code = colDataSetVal(pColInfo, numOfRows, (const char *)&pe->startTime, false);
  TSDB_CHECK_CODE(code, lino, _end);

  // start id
  pColInfo = taosArrayGet(pBlock->pDataBlock, cols++);
  TSDB_CHECK_NULL(pColInfo, code, lino, _end, terrno);

  code = colDataSetVal(pColInfo, numOfRows, (const char *)&pe->startCheckpointId, false);
  TSDB_CHECK_CODE(code, lino, _end);

  // start ver
  pColInfo = taosArrayGet(pBlock->pDataBlock, cols++);
  TSDB_CHECK_NULL(pColInfo, code, lino, _end, terrno);

  code = colDataSetVal(pColInfo, numOfRows, (const char *)&pe->startCheckpointVer, false);
  TSDB_CHECK_CODE(code, lino, _end);

  // checkpoint time
  pColInfo = taosArrayGet(pBlock->pDataBlock, cols++);
  TSDB_CHECK_NULL(pColInfo, code, lino, _end, terrno);

  if (pe->checkpointInfo.latestTime != 0) {
    code = colDataSetVal(pColInfo, numOfRows, (const char *)&pe->checkpointInfo.latestTime, false);
  } else {
    code = colDataSetVal(pColInfo, numOfRows, 0, true);
  }
  TSDB_CHECK_CODE(code, lino, _end);

  // checkpoint_id
  pColInfo = taosArrayGet(pBlock->pDataBlock, cols++);
  TSDB_CHECK_NULL(pColInfo, code, lino, _end, terrno);

  code = colDataSetVal(pColInfo, numOfRows, (const char *)&pe->checkpointInfo.latestId, false);
  TSDB_CHECK_CODE(code, lino, _end);

  // checkpoint version
  pColInfo = taosArrayGet(pBlock->pDataBlock, cols++);
  TSDB_CHECK_NULL(pColInfo, code, lino, _end, terrno);

  code = colDataSetVal(pColInfo, numOfRows, (const char *)&pe->checkpointInfo.latestVer, false);
  TSDB_CHECK_CODE(code, lino, _end);

  // checkpoint size
  pColInfo = taosArrayGet(pBlock->pDataBlock, cols++);
  TSDB_CHECK_NULL(pColInfo, code, lino, _end, terrno);

  colDataSetNULL(pColInfo, numOfRows);

  // checkpoint backup status
  pColInfo = taosArrayGet(pBlock->pDataBlock, cols++);
  TSDB_CHECK_NULL(pColInfo, code, lino, _end, terrno);

  code = colDataSetVal(pColInfo, numOfRows, 0, true);
  TSDB_CHECK_CODE(code, lino, _end);

  // ds_err_info
  pColInfo = taosArrayGet(pBlock->pDataBlock, cols++);
  TSDB_CHECK_NULL(pColInfo, code, lino, _end, terrno);

  code = colDataSetVal(pColInfo, numOfRows, 0, true);
  TSDB_CHECK_CODE(code, lino, _end);

  // history_task_id
  pColInfo = taosArrayGet(pBlock->pDataBlock, cols++);
  TSDB_CHECK_NULL(pColInfo, code, lino, _end, terrno);

  if (pe->hTaskId != 0) {
    int64ToHexStr(pe->hTaskId, idstr, tListLen(idstr));
    code = colDataSetVal(pColInfo, numOfRows, idstr, false);
  } else {
    code = colDataSetVal(pColInfo, numOfRows, 0, true);
  }
  TSDB_CHECK_CODE(code, lino, _end);

  // history_task_status
  pColInfo = taosArrayGet(pBlock->pDataBlock, cols++);
  TSDB_CHECK_NULL(pColInfo, code, lino, _end, terrno);

  code = colDataSetVal(pColInfo, numOfRows, 0, true);
  TSDB_CHECK_CODE(code, lino, _end);

  _end:
  if (code) {
    mError("error happens during build task attr result blocks, lino:%d, code:%s", lino, tstrerror(code));
  }
  return code;
}<|MERGE_RESOLUTION|>--- conflicted
+++ resolved
@@ -777,17 +777,14 @@
       }
 
       if (pEntry->nodeId == p->nodeId) {
-<<<<<<< HEAD
         p->hbTimestamp = pEntry->hbTimestamp;
 
-        taosArrayPush(pValidList, p);
-        mDebug("vgId:%d ts:%"PRId64" HbMsgId:%d is valid", p->nodeId, p->hbTimestamp, p->lastHbMsgId);
-=======
         void* px = taosArrayPush(pValidList, p);
         if (px == NULL) {
           mError("failed to put node into list, nodeId:%d", p->nodeId);
+        } else {
+          mDebug("vgId:%d ts:%" PRId64 " HbMsgId:%d is valid", p->nodeId, p->hbTimestamp, p->lastHbMsgId);
         }
->>>>>>> 3e8acae2
         break;
       }
     }
