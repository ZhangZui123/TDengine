/*
 * Copyright (c) 2019 TAOS Data, Inc. <jhtao@taosdata.com>
 *
 * This program is free software: you can use, redistribute, and/or modify
 * it under the terms of the GNU Affero General Public License, version 3
 * or later ("AGPL"), as published by the Free Software Foundation.
 *
 * This program is distributed in the hope that it will be useful, but WITHOUT
 * ANY WARRANTY; without even the implied warranty of MERCHANTABILITY or
 * FITNESS FOR A PARTICULAR PURPOSE.
 *
 * You should have received a copy of the GNU Affero General Public License
 * along with this program. If not, see <http://www.gnu.org/licenses/>.
 */

#define _DEFAULT_SOURCE
#include "mndSma.h"
#include "mndDb.h"
#include "mndDnode.h"
#include "mndInfoSchema.h"
#include "mndMnode.h"
#include "mndPrivilege.h"
#include "mndScheduler.h"
#include "mndShow.h"
#include "mndStb.h"
#include "mndStream.h"
#include "mndTrans.h"
#include "mndUser.h"
#include "mndVgroup.h"
#include "parser.h"
#include "tname.h"

#define TSDB_SMA_VER_NUMBER   1
#define TSDB_SMA_RESERVE_SIZE 64

static SSdbRaw *mndSmaActionEncode(SSmaObj *pSma);
static SSdbRow *mndSmaActionDecode(SSdbRaw *pRaw);
static int32_t  mndSmaActionInsert(SSdb *pSdb, SSmaObj *pSma);
static int32_t  mndSmaActionDelete(SSdb *pSdb, SSmaObj *pSpSmatb);
static int32_t  mndSmaActionUpdate(SSdb *pSdb, SSmaObj *pOld, SSmaObj *pNew);
static int32_t  mndSmaGetVgEpSet(SMnode *pMnode, SDbObj *pDb, SVgEpSet **ppVgEpSet, int32_t *numOfVgroups);
static int32_t  mndProcessCreateSmaReq(SRpcMsg *pReq);
static int32_t  mndProcessDropSmaReq(SRpcMsg *pReq);
static int32_t  mndProcessGetSmaReq(SRpcMsg *pReq);
static int32_t  mndProcessGetTbSmaReq(SRpcMsg *pReq);
static int32_t  mndRetrieveSma(SRpcMsg *pReq, SShowObj *pShow, SSDataBlock *pBlock, int32_t rows);
static void     mndCancelGetNextSma(SMnode *pMnode, void *pIter);
static void     mndDestroySmaObj(SSmaObj *pSmaObj);

int32_t mndInitSma(SMnode *pMnode) {
  SSdbTable table = {
      .sdbType = SDB_SMA,
      .keyType = SDB_KEY_BINARY,
      .encodeFp = (SdbEncodeFp)mndSmaActionEncode,
      .decodeFp = (SdbDecodeFp)mndSmaActionDecode,
      .insertFp = (SdbInsertFp)mndSmaActionInsert,
      .updateFp = (SdbUpdateFp)mndSmaActionUpdate,
      .deleteFp = (SdbDeleteFp)mndSmaActionDelete,
  };

  mndSetMsgHandle(pMnode, TDMT_MND_CREATE_SMA, mndProcessCreateSmaReq);
  mndSetMsgHandle(pMnode, TDMT_MND_DROP_SMA, mndProcessDropSmaReq);
  mndSetMsgHandle(pMnode, TDMT_VND_CREATE_SMA_RSP, mndTransProcessRsp);
  mndSetMsgHandle(pMnode, TDMT_VND_DROP_SMA_RSP, mndTransProcessRsp);
  mndSetMsgHandle(pMnode, TDMT_MND_GET_INDEX, mndProcessGetSmaReq);
  mndSetMsgHandle(pMnode, TDMT_MND_GET_TABLE_INDEX, mndProcessGetTbSmaReq);

  mndAddShowRetrieveHandle(pMnode, TSDB_MGMT_TABLE_INDEX, mndRetrieveSma);
  mndAddShowFreeIterHandle(pMnode, TSDB_MGMT_TABLE_INDEX, mndCancelGetNextSma);
  return sdbSetTable(pMnode->pSdb, table);
}

void mndCleanupSma(SMnode *pMnode) {}

static SSdbRaw *mndSmaActionEncode(SSmaObj *pSma) {
  terrno = TSDB_CODE_OUT_OF_MEMORY;

  int32_t size =
      sizeof(SSmaObj) + pSma->exprLen + pSma->tagsFilterLen + pSma->sqlLen + pSma->astLen + TSDB_SMA_RESERVE_SIZE;
  SSdbRaw *pRaw = sdbAllocRaw(SDB_SMA, TSDB_SMA_VER_NUMBER, size);
  if (pRaw == NULL) goto _OVER;

  int32_t dataPos = 0;
  SDB_SET_BINARY(pRaw, dataPos, pSma->name, TSDB_TABLE_FNAME_LEN, _OVER)
  SDB_SET_BINARY(pRaw, dataPos, pSma->stb, TSDB_TABLE_FNAME_LEN, _OVER)
  SDB_SET_BINARY(pRaw, dataPos, pSma->db, TSDB_DB_FNAME_LEN, _OVER)
  SDB_SET_BINARY(pRaw, dataPos, pSma->dstTbName, TSDB_DB_FNAME_LEN, _OVER)
  SDB_SET_INT64(pRaw, dataPos, pSma->createdTime, _OVER)
  SDB_SET_INT64(pRaw, dataPos, pSma->uid, _OVER)
  SDB_SET_INT64(pRaw, dataPos, pSma->stbUid, _OVER)
  SDB_SET_INT64(pRaw, dataPos, pSma->dbUid, _OVER)
  SDB_SET_INT64(pRaw, dataPos, pSma->dstTbUid, _OVER)
  SDB_SET_INT8(pRaw, dataPos, pSma->intervalUnit, _OVER)
  SDB_SET_INT8(pRaw, dataPos, pSma->slidingUnit, _OVER)
  SDB_SET_INT8(pRaw, dataPos, pSma->timezone, _OVER)
  SDB_SET_INT32(pRaw, dataPos, pSma->dstVgId, _OVER)
  SDB_SET_INT64(pRaw, dataPos, pSma->interval, _OVER)
  SDB_SET_INT64(pRaw, dataPos, pSma->offset, _OVER)
  SDB_SET_INT64(pRaw, dataPos, pSma->sliding, _OVER)
  SDB_SET_INT32(pRaw, dataPos, pSma->exprLen, _OVER)
  SDB_SET_INT32(pRaw, dataPos, pSma->tagsFilterLen, _OVER)
  SDB_SET_INT32(pRaw, dataPos, pSma->sqlLen, _OVER)
  SDB_SET_INT32(pRaw, dataPos, pSma->astLen, _OVER)

  if (pSma->exprLen > 0) {
    SDB_SET_BINARY(pRaw, dataPos, pSma->expr, pSma->exprLen, _OVER)
  }
  if (pSma->tagsFilterLen > 0) {
    SDB_SET_BINARY(pRaw, dataPos, pSma->tagsFilter, pSma->tagsFilterLen, _OVER)
  }
  if (pSma->sqlLen > 0) {
    SDB_SET_BINARY(pRaw, dataPos, pSma->sql, pSma->sqlLen, _OVER)
  }
  if (pSma->astLen > 0) {
    SDB_SET_BINARY(pRaw, dataPos, pSma->ast, pSma->astLen, _OVER)
  }

  SDB_SET_RESERVE(pRaw, dataPos, TSDB_SMA_RESERVE_SIZE, _OVER)
  SDB_SET_DATALEN(pRaw, dataPos, _OVER)

  terrno = 0;

_OVER:
  if (terrno != 0) {
    mError("sma:%s, failed to encode to raw:%p since %s", pSma->name, pRaw, terrstr());
    sdbFreeRaw(pRaw);
    return NULL;
  }

  mTrace("sma:%s, encode to raw:%p, row:%p", pSma->name, pRaw, pSma);
  return pRaw;
}

static SSdbRow *mndSmaActionDecode(SSdbRaw *pRaw) {
  terrno = TSDB_CODE_OUT_OF_MEMORY;

  int8_t sver = 0;
  if (sdbGetRawSoftVer(pRaw, &sver) != 0) goto _OVER;

  if (sver != TSDB_SMA_VER_NUMBER) {
    terrno = TSDB_CODE_SDB_INVALID_DATA_VER;
    goto _OVER;
  }

  SSdbRow *pRow = sdbAllocRow(sizeof(SSmaObj));
  if (pRow == NULL) goto _OVER;

  SSmaObj *pSma = sdbGetRowObj(pRow);
  if (pSma == NULL) goto _OVER;

  int32_t dataPos = 0;

  SDB_GET_BINARY(pRaw, dataPos, pSma->name, TSDB_TABLE_FNAME_LEN, _OVER)
  SDB_GET_BINARY(pRaw, dataPos, pSma->stb, TSDB_TABLE_FNAME_LEN, _OVER)
  SDB_GET_BINARY(pRaw, dataPos, pSma->db, TSDB_DB_FNAME_LEN, _OVER)
  SDB_GET_BINARY(pRaw, dataPos, pSma->dstTbName, TSDB_DB_FNAME_LEN, _OVER)
  SDB_GET_INT64(pRaw, dataPos, &pSma->createdTime, _OVER)
  SDB_GET_INT64(pRaw, dataPos, &pSma->uid, _OVER)
  SDB_GET_INT64(pRaw, dataPos, &pSma->stbUid, _OVER)
  SDB_GET_INT64(pRaw, dataPos, &pSma->dbUid, _OVER)
  SDB_GET_INT64(pRaw, dataPos, &pSma->dstTbUid, _OVER)
  SDB_GET_INT8(pRaw, dataPos, &pSma->intervalUnit, _OVER)
  SDB_GET_INT8(pRaw, dataPos, &pSma->slidingUnit, _OVER)
  SDB_GET_INT8(pRaw, dataPos, &pSma->timezone, _OVER)
  SDB_GET_INT32(pRaw, dataPos, &pSma->dstVgId, _OVER)
  SDB_GET_INT64(pRaw, dataPos, &pSma->interval, _OVER)
  SDB_GET_INT64(pRaw, dataPos, &pSma->offset, _OVER)
  SDB_GET_INT64(pRaw, dataPos, &pSma->sliding, _OVER)
  SDB_GET_INT32(pRaw, dataPos, &pSma->exprLen, _OVER)
  SDB_GET_INT32(pRaw, dataPos, &pSma->tagsFilterLen, _OVER)
  SDB_GET_INT32(pRaw, dataPos, &pSma->sqlLen, _OVER)
  SDB_GET_INT32(pRaw, dataPos, &pSma->astLen, _OVER)

  if (pSma->exprLen > 0) {
    pSma->expr = taosMemoryCalloc(pSma->exprLen, 1);
    if (pSma->expr == NULL) goto _OVER;
    SDB_GET_BINARY(pRaw, dataPos, pSma->expr, pSma->exprLen, _OVER)
  }

  if (pSma->tagsFilterLen > 0) {
    pSma->tagsFilter = taosMemoryCalloc(pSma->tagsFilterLen, 1);
    if (pSma->tagsFilter == NULL) goto _OVER;
    SDB_GET_BINARY(pRaw, dataPos, pSma->tagsFilter, pSma->tagsFilterLen, _OVER)
  }

  if (pSma->sqlLen > 0) {
    pSma->sql = taosMemoryCalloc(pSma->sqlLen, 1);
    if (pSma->sql == NULL) goto _OVER;
    SDB_GET_BINARY(pRaw, dataPos, pSma->sql, pSma->sqlLen, _OVER)
  }

  if (pSma->astLen > 0) {
    pSma->ast = taosMemoryCalloc(pSma->astLen, 1);
    if (pSma->ast == NULL) goto _OVER;
    SDB_GET_BINARY(pRaw, dataPos, pSma->ast, pSma->astLen, _OVER)
  }

  SDB_GET_RESERVE(pRaw, dataPos, TSDB_SMA_RESERVE_SIZE, _OVER)

  terrno = 0;

_OVER:
  if (terrno != 0) {
    mError("sma:%s, failed to decode from raw:%p since %s", pSma->name, pRaw, terrstr());
    taosMemoryFreeClear(pSma->expr);
    taosMemoryFreeClear(pSma->tagsFilter);
    taosMemoryFreeClear(pRow);
    return NULL;
  }

  mTrace("sma:%s, decode from raw:%p, row:%p", pSma->name, pRaw, pSma);
  return pRow;
}

static int32_t mndSmaActionInsert(SSdb *pSdb, SSmaObj *pSma) {
  mTrace("sma:%s, perform insert action, row:%p", pSma->name, pSma);
  return 0;
}

static int32_t mndSmaActionDelete(SSdb *pSdb, SSmaObj *pSma) {
  mTrace("sma:%s, perform delete action, row:%p", pSma->name, pSma);
  taosMemoryFreeClear(pSma->tagsFilter);
  taosMemoryFreeClear(pSma->expr);
  return 0;
}

static int32_t mndSmaActionUpdate(SSdb *pSdb, SSmaObj *pOld, SSmaObj *pNew) {
  mTrace("sma:%s, perform update action, old row:%p new row:%p", pOld->name, pOld, pNew);
  return 0;
}

SSmaObj *mndAcquireSma(SMnode *pMnode, char *smaName) {
  SSdb    *pSdb = pMnode->pSdb;
  SSmaObj *pSma = sdbAcquire(pSdb, SDB_SMA, smaName);
  if (pSma == NULL && terrno == TSDB_CODE_SDB_OBJ_NOT_THERE) {
    terrno = TSDB_CODE_MND_SMA_NOT_EXIST;
  }
  return pSma;
}

void mndReleaseSma(SMnode *pMnode, SSmaObj *pSma) {
  SSdb *pSdb = pMnode->pSdb;
  sdbRelease(pSdb, pSma);
}

SDbObj *mndAcquireDbBySma(SMnode *pMnode, const char *smaName) {
  SName name = {0};
  tNameFromString(&name, smaName, T_NAME_ACCT | T_NAME_DB | T_NAME_TABLE);

  char db[TSDB_TABLE_FNAME_LEN] = {0};
  tNameGetFullDbName(&name, db);

  return mndAcquireDb(pMnode, db);
}

static void *mndBuildVCreateSmaReq(SMnode *pMnode, SVgObj *pVgroup, SSmaObj *pSma, int32_t *pContLen) {
  SEncoder encoder = {0};
  int32_t  contLen = 0;
  SName    name = {0};
  tNameFromString(&name, pSma->name, T_NAME_ACCT | T_NAME_DB | T_NAME_TABLE);

  SVCreateTSmaReq req = {0};
  req.version = 0;
  req.intervalUnit = pSma->intervalUnit;
  req.slidingUnit = pSma->slidingUnit;
  req.timezoneInt = pSma->timezone;
  tstrncpy(req.indexName, (char *)tNameGetTableName(&name), TSDB_INDEX_NAME_LEN);
  req.exprLen = pSma->exprLen;
  req.tagsFilterLen = pSma->tagsFilterLen;
  req.indexUid = pSma->uid;
  req.tableUid = pSma->stbUid;
  req.dstVgId = pSma->dstVgId;
  req.dstTbUid = pSma->dstTbUid;
  req.interval = pSma->interval;
  req.offset = pSma->offset;
  req.sliding = pSma->sliding;
  req.expr = pSma->expr;
  req.tagsFilter = pSma->tagsFilter;
  req.schemaRow = pSma->schemaRow;
  req.schemaTag = pSma->schemaTag;
  req.dstTbName = pSma->dstTbName;

  // get length
  int32_t ret = 0;
  tEncodeSize(tEncodeSVCreateTSmaReq, &req, contLen, ret);
  if (ret < 0) {
    return NULL;
  }
  contLen += sizeof(SMsgHead);

  SMsgHead *pHead = taosMemoryMalloc(contLen);
  if (pHead == NULL) {
    terrno = TSDB_CODE_OUT_OF_MEMORY;
    return NULL;
  }

  pHead->contLen = htonl(contLen);
  pHead->vgId = htonl(pVgroup->vgId);

  void *pBuf = POINTER_SHIFT(pHead, sizeof(SMsgHead));
  tEncoderInit(&encoder, pBuf, contLen - sizeof(SMsgHead));
  if (tEncodeSVCreateTSmaReq(&encoder, &req) < 0) {
    taosMemoryFreeClear(pHead);
    tEncoderClear(&encoder);
    return NULL;
  }

  tEncoderClear(&encoder);

  *pContLen = contLen;
  return pHead;
}

static void *mndBuildVDropSmaReq(SMnode *pMnode, SVgObj *pVgroup, SSmaObj *pSma, int32_t *pContLen) {
  SEncoder encoder = {0};
  int32_t  contLen;
  SName    name = {0};
  tNameFromString(&name, pSma->name, T_NAME_ACCT | T_NAME_DB | T_NAME_TABLE);

  SVDropTSmaReq req = {0};
  req.indexUid = pSma->uid;
  tstrncpy(req.indexName, (char *)tNameGetTableName(&name), TSDB_INDEX_NAME_LEN);

  // get length
  int32_t ret = 0;
  tEncodeSize(tEncodeSVDropTSmaReq, &req, contLen, ret);
  if (ret < 0) {
    return NULL;
  }

  contLen += sizeof(SMsgHead);

  SMsgHead *pHead = taosMemoryMalloc(contLen);
  if (pHead == NULL) {
    terrno = TSDB_CODE_OUT_OF_MEMORY;
    return NULL;
  }

  pHead->contLen = htonl(contLen);
  pHead->vgId = htonl(pVgroup->vgId);

  void *pBuf = POINTER_SHIFT(pHead, sizeof(SMsgHead));
  tEncoderInit(&encoder, pBuf, contLen - sizeof(SMsgHead));

  if (tEncodeSVDropTSmaReq(&encoder, &req) < 0) {
    taosMemoryFreeClear(pHead);
    tEncoderClear(&encoder);
    return NULL;
  }
  tEncoderClear(&encoder);

  *pContLen = contLen;
  return pHead;
}

static int32_t mndSetCreateSmaRedoLogs(SMnode *pMnode, STrans *pTrans, SSmaObj *pSma) {
  SSdbRaw *pRedoRaw = mndSmaActionEncode(pSma);
  if (pRedoRaw == NULL) return -1;
  if (mndTransAppendRedolog(pTrans, pRedoRaw) != 0) return -1;
  if (sdbSetRawStatus(pRedoRaw, SDB_STATUS_CREATING) != 0) return -1;

  return 0;
}

static int32_t mndSetCreateSmaCommitLogs(SMnode *pMnode, STrans *pTrans, SSmaObj *pSma) {
  SSdbRaw *pCommitRaw = mndSmaActionEncode(pSma);
  if (pCommitRaw == NULL) return -1;
  if (mndTransAppendCommitlog(pTrans, pCommitRaw) != 0) return -1;
  if (sdbSetRawStatus(pCommitRaw, SDB_STATUS_READY) != 0) return -1;

  return 0;
}

static int32_t mndSetCreateSmaVgroupRedoLogs(SMnode *pMnode, STrans *pTrans, SVgObj *pVgroup) {
  SSdbRaw *pVgRaw = mndVgroupActionEncode(pVgroup);
  if (pVgRaw == NULL) return -1;
  if (mndTransAppendRedolog(pTrans, pVgRaw) != 0) return -1;
  if (sdbSetRawStatus(pVgRaw, SDB_STATUS_CREATING) != 0) return -1;
  return 0;
}

static int32_t mndSetCreateSmaVgroupCommitLogs(SMnode *pMnode, STrans *pTrans, SVgObj *pVgroup) {
  SSdbRaw *pVgRaw = mndVgroupActionEncode(pVgroup);
  if (pVgRaw == NULL) return -1;
  if (mndTransAppendCommitlog(pTrans, pVgRaw) != 0) return -1;
  if (sdbSetRawStatus(pVgRaw, SDB_STATUS_READY) != 0) return -1;
  return 0;
}

static int32_t mndSetUpdateSmaStbCommitLogs(SMnode *pMnode, STrans *pTrans, SStbObj *pStb) {
  SStbObj stbObj = {0};
  taosRLockLatch(&pStb->lock);
  memcpy(&stbObj, pStb, sizeof(SStbObj));
  taosRUnLockLatch(&pStb->lock);
  stbObj.numOfColumns = 0;
  stbObj.pColumns = NULL;
  stbObj.numOfTags = 0;
  stbObj.pTags = NULL;
  stbObj.numOfFuncs = 0;
  stbObj.pFuncs = NULL;
  stbObj.updateTime = taosGetTimestampMs();
  stbObj.lock = 0;
  stbObj.smaVer++;

  SSdbRaw *pCommitRaw = mndStbActionEncode(&stbObj);
  if (pCommitRaw == NULL) return -1;
  if (mndTransAppendCommitlog(pTrans, pCommitRaw) != 0) return -1;
  if (sdbSetRawStatus(pCommitRaw, SDB_STATUS_READY) != 0) return -1;

  return 0;
}

static int32_t mndSetCreateSmaVgroupRedoActions(SMnode *pMnode, STrans *pTrans, SDbObj *pDb, SVgObj *pVgroup,
                                                SSmaObj *pSma) {
  SVnodeGid *pVgid = pVgroup->vnodeGid + 0;
  SDnodeObj *pDnode = mndAcquireDnode(pMnode, pVgid->dnodeId);
  if (pDnode == NULL) return -1;

  STransAction action = {0};
  action.epSet = mndGetDnodeEpset(pDnode);
  mndReleaseDnode(pMnode, pDnode);

  // todo add sma info here
  SNode *pAst = NULL;
  if (nodesStringToNode(pSma->ast, &pAst) < 0) {
    return -1;
  }
  if (qExtractResultSchema(pAst, &pSma->schemaRow.nCols, &pSma->schemaRow.pSchema) != 0) {
    nodesDestroyNode(pAst);
    return -1;
  }
  nodesDestroyNode(pAst);
  pSma->schemaRow.version = 1;

  // TODO: the schemaTag generated by qExtractResultXXX later.
  pSma->schemaTag.nCols = 1;
  pSma->schemaTag.version = 1;
  pSma->schemaTag.pSchema = taosMemoryCalloc(1, sizeof(SSchema));
  if (!pSma->schemaTag.pSchema) {
    return -1;
  }
  pSma->schemaTag.pSchema[0].type = TSDB_DATA_TYPE_BIGINT;
  pSma->schemaTag.pSchema[0].bytes = TYPE_BYTES[TSDB_DATA_TYPE_BIGINT];
  pSma->schemaTag.pSchema[0].colId = pSma->schemaRow.nCols + PRIMARYKEY_TIMESTAMP_COL_ID;
  pSma->schemaTag.pSchema[0].flags = 0;
  snprintf(pSma->schemaTag.pSchema[0].name, TSDB_COL_NAME_LEN, "groupId");

  int32_t smaContLen = 0;
  void   *pSmaReq = mndBuildVCreateSmaReq(pMnode, pVgroup, pSma, &smaContLen);
  if (pSmaReq == NULL) return -1;
  pVgroup->pTsma = pSmaReq;

  int32_t contLen = 0;
  void   *pReq = mndBuildCreateVnodeReq(pMnode, pDnode, pDb, pVgroup, &contLen, false);
  taosMemoryFreeClear(pSmaReq);
  if (pReq == NULL) return -1;

  action.pCont = pReq;
  action.contLen = contLen;
  action.msgType = TDMT_DND_CREATE_VNODE;
  action.acceptableCode = TSDB_CODE_NODE_ALREADY_DEPLOYED;

  if (mndTransAppendRedoAction(pTrans, &action) != 0) {
    taosMemoryFree(pReq);
    return -1;
  }

  return 0;
}

static void mndDestroySmaObj(SSmaObj *pSmaObj) {
  if (pSmaObj) {
    taosMemoryFreeClear(pSmaObj->schemaRow.pSchema);
    taosMemoryFreeClear(pSmaObj->schemaTag.pSchema);
  }
}

static int32_t mndCreateSma(SMnode *pMnode, SRpcMsg *pReq, SMCreateSmaReq *pCreate, SDbObj *pDb, SStbObj *pStb) {
  SSmaObj smaObj = {0};
  memcpy(smaObj.name, pCreate->name, TSDB_TABLE_FNAME_LEN);
  memcpy(smaObj.stb, pStb->name, TSDB_TABLE_FNAME_LEN);
  memcpy(smaObj.db, pDb->name, TSDB_DB_FNAME_LEN);
  smaObj.createdTime = taosGetTimestampMs();
  smaObj.uid = mndGenerateUid(pCreate->name, TSDB_TABLE_FNAME_LEN);
  ASSERT(smaObj.uid != 0);
  char resultTbName[TSDB_TABLE_FNAME_LEN + 16] = {0};
  snprintf(resultTbName, TSDB_TABLE_FNAME_LEN + 16, "td.tsma.rst.tb.%s", pCreate->name);
  memcpy(smaObj.dstTbName, resultTbName, TSDB_TABLE_FNAME_LEN);
  smaObj.dstTbUid = mndGenerateUid(smaObj.dstTbName, TSDB_TABLE_FNAME_LEN);
  smaObj.stbUid = pStb->uid;
  smaObj.dbUid = pStb->dbUid;
  smaObj.intervalUnit = pCreate->intervalUnit;
  smaObj.slidingUnit = pCreate->slidingUnit;
#if 0
  smaObj.timezone = pCreate->timezone;
#endif
  smaObj.timezone = tsTimezone;  // use timezone of server
  smaObj.interval = pCreate->interval;
  smaObj.offset = pCreate->offset;
  smaObj.sliding = pCreate->sliding;
  smaObj.exprLen = pCreate->exprLen;
  smaObj.tagsFilterLen = pCreate->tagsFilterLen;
  smaObj.sqlLen = pCreate->sqlLen;
  smaObj.astLen = pCreate->astLen;
  if (smaObj.exprLen > 0) {
    smaObj.expr = pCreate->expr;
  }
  if (smaObj.tagsFilterLen > 0) {
    smaObj.tagsFilter = pCreate->tagsFilter;
  }
  if (smaObj.sqlLen > 0) {
    smaObj.sql = pCreate->sql;
  }
  if (smaObj.astLen > 0) {
    smaObj.ast = pCreate->ast;
  }

  SStreamObj streamObj = {0};
  tstrncpy(streamObj.name, pCreate->name, TSDB_STREAM_FNAME_LEN);
  tstrncpy(streamObj.sourceDb, pDb->name, TSDB_DB_FNAME_LEN);
  tstrncpy(streamObj.targetDb, streamObj.sourceDb, TSDB_DB_FNAME_LEN);
  streamObj.createTime = taosGetTimestampMs();
  streamObj.updateTime = streamObj.createTime;
  streamObj.uid = mndGenerateUid(pCreate->name, strlen(pCreate->name));
  streamObj.sourceDbUid = pDb->uid;
  streamObj.targetDbUid = pDb->uid;
  streamObj.version = 1;
  streamObj.sql = pCreate->sql;
  streamObj.smaId = smaObj.uid;
  streamObj.watermark = 0;
  streamObj.trigger = STREAM_TRIGGER_AT_ONCE;
  streamObj.ast = strdup(smaObj.ast);

  if (mndAllocSmaVgroup(pMnode, pDb, &streamObj.fixedSinkVg) != 0) {
    mError("sma:%s, failed to create since %s", smaObj.name, terrstr());
    return -1;
  }
  smaObj.dstVgId = streamObj.fixedSinkVg.vgId;
  streamObj.fixedSinkVgId = smaObj.dstVgId;

  SNode *pAst = NULL;
  if (nodesStringToNode(streamObj.ast, &pAst) < 0) {
    ASSERT(0);
    return -1;
  }

  // extract output schema from ast
  if (qExtractResultSchema(pAst, (int32_t *)&streamObj.outputSchema.nCols, &streamObj.outputSchema.pSchema) != 0) {
    ASSERT(0);
    return -1;
  }

  SQueryPlan  *pPlan = NULL;
  SPlanContext cxt = {
      .pAstRoot = pAst,
      .topicQuery = false,
      .streamQuery = true,
      .triggerType = streamObj.trigger,
      .watermark = streamObj.watermark,
  };

  if (qCreateQueryPlan(&cxt, &pPlan, NULL) < 0) {
    ASSERT(0);
    return -1;
  }

  // save physcial plan
  if (nodesNodeToString((SNode *)pPlan, false, &streamObj.physicalPlan, NULL) != 0) {
    ASSERT(0);
    return -1;
  }
  if (pAst != NULL) nodesDestroyNode(pAst);

  int32_t code = -1;
  STrans *pTrans = mndTransCreate(pMnode, TRN_POLICY_RETRY, TRN_CONFLICT_DB, pReq);
  if (pTrans == NULL) goto _OVER;
  mndTransSetDbName(pTrans, pDb->name, NULL);
  mndTransSetSerial(pTrans);
  mDebug("trans:%d, used to create sma:%s", pTrans->id, pCreate->name);

  if (mndSetCreateSmaRedoLogs(pMnode, pTrans, &smaObj) != 0) goto _OVER;
  if (mndSetCreateSmaVgroupRedoLogs(pMnode, pTrans, &streamObj.fixedSinkVg) != 0) goto _OVER;
  if (mndSetCreateSmaCommitLogs(pMnode, pTrans, &smaObj) != 0) goto _OVER;
  if (mndSetCreateSmaVgroupCommitLogs(pMnode, pTrans, &streamObj.fixedSinkVg) != 0) goto _OVER;
  if (mndSetUpdateSmaStbCommitLogs(pMnode, pTrans, pStb) != 0) goto _OVER;
  if (mndSetCreateSmaVgroupRedoActions(pMnode, pTrans, pDb, &streamObj.fixedSinkVg, &smaObj) != 0) goto _OVER;
  if (mndScheduleStream(pMnode, &streamObj) != 0) goto _OVER;
  if (mndPersistStream(pMnode, pTrans, &streamObj) != 0) goto _OVER;
  if (mndTransPrepare(pMnode, pTrans) != 0) goto _OVER;

  code = 0;

_OVER:
  mndDestroySmaObj(&smaObj);
  mndTransDrop(pTrans);
  return code;
}

static int32_t mndCheckCreateSmaReq(SMCreateSmaReq *pCreate) {
  terrno = TSDB_CODE_MND_INVALID_SMA_OPTION;
  if (pCreate->name[0] == 0) return -1;
  if (pCreate->stb[0] == 0) return -1;
  if (pCreate->igExists < 0 || pCreate->igExists > 1) return -1;
  if (pCreate->intervalUnit < 0) return -1;
  if (pCreate->slidingUnit < 0) return -1;
  if (pCreate->timezone < 0) return -1;
  if (pCreate->interval < 0) return -1;
  if (pCreate->offset < 0) return -1;
  if (pCreate->sliding < 0) return -1;
  if (pCreate->exprLen < 0) return -1;
  if (pCreate->tagsFilterLen < 0) return -1;
  if (pCreate->sqlLen < 0) return -1;
  if (pCreate->astLen < 0) return -1;
  if (pCreate->exprLen != 0 && strlen(pCreate->expr) + 1 != pCreate->exprLen) return -1;
  if (pCreate->tagsFilterLen != 0 && strlen(pCreate->tagsFilter) + 1 != pCreate->tagsFilterLen) return -1;
  if (pCreate->sqlLen != 0 && strlen(pCreate->sql) + 1 != pCreate->sqlLen) return -1;
  if (pCreate->astLen != 0 && strlen(pCreate->ast) + 1 != pCreate->astLen) return -1;

  SName smaName = {0};
  if (tNameFromString(&smaName, pCreate->name, T_NAME_ACCT | T_NAME_DB | T_NAME_TABLE) < 0) return -1;
  if (*(char *)tNameGetTableName(&smaName) == 0) return -1;

  terrno = 0;
  return 0;
}

static int32_t mndProcessCreateSmaReq(SRpcMsg *pReq) {
  SMnode        *pMnode = pReq->info.node;
  int32_t        code = -1;
  SStbObj       *pStb = NULL;
  SSmaObj       *pSma = NULL;
  SStreamObj    *pStream = NULL;
  SDbObj        *pDb = NULL;
  SMCreateSmaReq createReq = {0};

  if (tDeserializeSMCreateSmaReq(pReq->pCont, pReq->contLen, &createReq) != 0) {
    terrno = TSDB_CODE_INVALID_MSG;
    goto _OVER;
  }

  mDebug("sma:%s, start to create", createReq.name);
  if (mndCheckCreateSmaReq(&createReq) != 0) {
    goto _OVER;
  }

  pStb = mndAcquireStb(pMnode, createReq.stb);
  if (pStb == NULL) {
    mError("sma:%s, failed to create since stb:%s not exist", createReq.name, createReq.stb);
    goto _OVER;
  }

  pStream = mndAcquireStream(pMnode, createReq.name);
  if (pStream != NULL) {
    mError("sma:%s, failed to create since stream:%s already exist", createReq.name, createReq.name);
    terrno = TSDB_CODE_MND_STREAM_ALREADY_EXIST;
    goto _OVER;
  }

  pSma = mndAcquireSma(pMnode, createReq.name);
  if (pSma != NULL) {
    if (createReq.igExists) {
      mDebug("sma:%s, already exist in sma:%s, ignore exist is set", createReq.name, pSma->name);
      code = 0;
      goto _OVER;
    } else {
      terrno = TSDB_CODE_MND_SMA_ALREADY_EXIST;
      goto _OVER;
    }
  }

  pDb = mndAcquireDbBySma(pMnode, createReq.name);
  if (pDb == NULL) {
    terrno = TSDB_CODE_MND_DB_NOT_SELECTED;
    goto _OVER;
  }

  if (mndCheckDbPrivilege(pMnode, pReq->info.conn.user, MND_OPER_WRITE_DB, pDb) != 0) {
    goto _OVER;
  }

  code = mndCreateSma(pMnode, pReq, &createReq, pDb, pStb);
  if (code == 0) code = TSDB_CODE_ACTION_IN_PROGRESS;

_OVER:
  if (code != 0 && code != TSDB_CODE_ACTION_IN_PROGRESS) {
    mError("sma:%s, failed to create since %s", createReq.name, terrstr(terrno));
  }

  mndReleaseStb(pMnode, pStb);
  mndReleaseSma(pMnode, pSma);
  mndReleaseStream(pMnode, pStream);
  mndReleaseDb(pMnode, pDb);
  tFreeSMCreateSmaReq(&createReq);

  return code;
}

static int32_t mndSetDropSmaRedoLogs(SMnode *pMnode, STrans *pTrans, SSmaObj *pSma) {
  SSdbRaw *pRedoRaw = mndSmaActionEncode(pSma);
  if (pRedoRaw == NULL) return -1;
  if (mndTransAppendRedolog(pTrans, pRedoRaw) != 0) return -1;
  if (sdbSetRawStatus(pRedoRaw, SDB_STATUS_DROPPING) != 0) return -1;

  return 0;
}

static int32_t mndSetDropSmaCommitLogs(SMnode *pMnode, STrans *pTrans, SSmaObj *pSma) {
  SSdbRaw *pCommitRaw = mndSmaActionEncode(pSma);
  if (pCommitRaw == NULL) return -1;
  if (mndTransAppendCommitlog(pTrans, pCommitRaw) != 0) return -1;
  if (sdbSetRawStatus(pCommitRaw, SDB_STATUS_DROPPED) != 0) return -1;

  return 0;
}

static int32_t mndSetDropSmaVgroupRedoLogs(SMnode *pMnode, STrans *pTrans, SVgObj *pVgroup) {
  SSdbRaw *pVgRaw = mndVgroupActionEncode(pVgroup);
  if (pVgRaw == NULL) return -1;
  if (mndTransAppendRedolog(pTrans, pVgRaw) != 0) return -1;
  if (sdbSetRawStatus(pVgRaw, SDB_STATUS_DROPPING) != 0) return -1;

  return 0;
}

static int32_t mndSetDropSmaVgroupCommitLogs(SMnode *pMnode, STrans *pTrans, SVgObj *pVgroup) {
  SSdbRaw *pVgRaw = mndVgroupActionEncode(pVgroup);
  if (pVgRaw == NULL) return -1;
  if (mndTransAppendCommitlog(pTrans, pVgRaw) != 0) return -1;
  if (sdbSetRawStatus(pVgRaw, SDB_STATUS_DROPPED) != 0) return -1;

  return 0;
}

static int32_t mndSetDropSmaVgroupRedoActions(SMnode *pMnode, STrans *pTrans, SDbObj *pDb, SVgObj *pVgroup) {
  SVnodeGid *pVgid = pVgroup->vnodeGid + 0;
  SDnodeObj *pDnode = mndAcquireDnode(pMnode, pVgid->dnodeId);
  if (pDnode == NULL) return -1;

  STransAction action = {0};
  action.epSet = mndGetDnodeEpset(pDnode);
  mndReleaseDnode(pMnode, pDnode);

  int32_t contLen = 0;
  void   *pReq = mndBuildDropVnodeReq(pMnode, pDnode, pDb, pVgroup, &contLen);
  if (pReq == NULL) return -1;

  action.pCont = pReq;
  action.contLen = contLen;
  action.msgType = TDMT_DND_DROP_VNODE;
  action.acceptableCode = TSDB_CODE_NODE_NOT_DEPLOYED;

  if (mndTransAppendRedoAction(pTrans, &action) != 0) {
    taosMemoryFree(pReq);
    return -1;
  }

  return 0;
}

static int32_t mndDropSma(SMnode *pMnode, SRpcMsg *pReq, SDbObj *pDb, SSmaObj *pSma) {
  int32_t  code = -1;
  SVgObj  *pVgroup = NULL;
  SStbObj *pStb = NULL;
  STrans  *pTrans = NULL;

  pVgroup = mndAcquireVgroup(pMnode, pSma->dstVgId);
  if (pVgroup == NULL) goto _OVER;

  pStb = mndAcquireStb(pMnode, pSma->stb);
  if (pStb == NULL) goto _OVER;

  pTrans = mndTransCreate(pMnode, TRN_POLICY_ROLLBACK, TRN_CONFLICT_DB, pReq);
  if (pTrans == NULL) goto _OVER;

  mDebug("trans:%d, used to drop sma:%s", pTrans->id, pSma->name);
  mndTransSetDbName(pTrans, pDb->name, NULL);

  SStreamObj *pStream = mndAcquireStream(pMnode, pSma->name);
  if (pStream == NULL || pStream->smaId != pSma->uid) {
    sdbRelease(pMnode->pSdb, pStream);
    goto _OVER;
  } else {
    if (mndDropStreamTasks(pMnode, pTrans, pStream) < 0) {
      mError("stream:%s, failed to drop task since %s", pStream->name, terrstr());
      sdbRelease(pMnode->pSdb, pStream);
      goto _OVER;
    }

    // drop stream
    if (mndPersistDropStreamLog(pMnode, pTrans, pStream) < 0) {
      sdbRelease(pMnode->pSdb, pStream);
      goto _OVER;
    }
  }
  if (mndSetDropSmaRedoLogs(pMnode, pTrans, pSma) != 0) goto _OVER;
  if (mndSetDropSmaVgroupRedoLogs(pMnode, pTrans, pVgroup) != 0) goto _OVER;
  if (mndSetDropSmaCommitLogs(pMnode, pTrans, pSma) != 0) goto _OVER;
  if (mndSetDropSmaVgroupCommitLogs(pMnode, pTrans, pVgroup) != 0) goto _OVER;
  if (mndSetUpdateSmaStbCommitLogs(pMnode, pTrans, pStb) != 0) goto _OVER;
  if (mndSetDropSmaVgroupRedoActions(pMnode, pTrans, pDb, pVgroup) != 0) goto _OVER;
  if (mndTransPrepare(pMnode, pTrans) != 0) goto _OVER;

  code = 0;

_OVER:
  mndTransDrop(pTrans);
  mndReleaseVgroup(pMnode, pVgroup);
  mndReleaseStb(pMnode, pStb);
  return code;
}

int32_t mndDropSmasByStb(SMnode *pMnode, STrans *pTrans, SDbObj *pDb, SStbObj *pStb) {
  SSdb    *pSdb = pMnode->pSdb;
  SSmaObj *pSma = NULL;
  void    *pIter = NULL;
  SVgObj  *pVgroup = NULL;
  int32_t  code = -1;

  while (1) {
    pIter = sdbFetch(pSdb, SDB_SMA, pIter, (void **)&pSma);
    if (pIter == NULL) break;

    if (pSma->stbUid == pStb->uid) {
      pVgroup = mndAcquireVgroup(pMnode, pSma->dstVgId);
      if (pVgroup == NULL) goto _OVER;

      SStreamObj *pStream = mndAcquireStream(pMnode, pSma->name);
      if (pStream != NULL && pStream->smaId == pSma->uid) {
        if (mndDropStreamTasks(pMnode, pTrans, pStream) < 0) {
          mError("stream:%s, failed to drop task since %s", pStream->name, terrstr());
          goto _OVER;
        }
        if (mndPersistDropStreamLog(pMnode, pTrans, pStream) < 0) {
          goto _OVER;
        }
      }
      if (mndSetDropSmaVgroupCommitLogs(pMnode, pTrans, pVgroup) != 0) goto _OVER;
      if (mndSetDropSmaVgroupRedoActions(pMnode, pTrans, pDb, pVgroup) != 0) goto _OVER;
      if (mndSetDropSmaCommitLogs(pMnode, pTrans, pSma) != 0) goto _OVER;
      mndReleaseVgroup(pMnode, pVgroup);
      pVgroup = NULL;
    }

    sdbRelease(pSdb, pSma);
  }

  code = 0;

_OVER:
  sdbCancelFetch(pSdb, pIter);
  sdbRelease(pSdb, pSma);
  mndReleaseVgroup(pMnode, pVgroup);
  return code;
}

int32_t mndDropSmasByDb(SMnode *pMnode, STrans *pTrans, SDbObj *pDb) {
  SSdb *pSdb = pMnode->pSdb;
  void *pIter = NULL;

  while (1) {
    SSmaObj *pSma = NULL;
    pIter = sdbFetch(pSdb, SDB_SMA, pIter, (void **)&pSma);
    if (pIter == NULL) break;

    if (pSma->dbUid == pDb->uid) {
<<<<<<< HEAD
      pVgroup = mndAcquireVgroup(pMnode, pSma->dstVgId);
      if (pVgroup == NULL) goto _OVER;

      pVgroup = mndAcquireVgroup(pMnode, pSma->dstVgId);
      if (pVgroup == NULL) goto _OVER;

      SStreamObj *pStream = mndAcquireStream(pMnode, pSma->name);
      if (pStream != NULL && pStream->smaId == pSma->uid) {
        if (mndDropStreamTasks(pMnode, pTrans, pStream) < 0) {
          mError("stream:%s, failed to drop task since %s", pStream->name, terrstr());
          goto _OVER;
        }
        if (mndPersistDropStreamLog(pMnode, pTrans, pStream) < 0) {
          goto _OVER;
        }
      }

      if (mndSetDropSmaVgroupCommitLogs(pMnode, pTrans, pVgroup) != 0) goto _OVER;
      if (mndSetDropSmaVgroupRedoActions(pMnode, pTrans, pDb, pVgroup) != 0) goto _OVER;
      if (mndSetDropSmaCommitLogs(pMnode, pTrans, pSma) != 0) goto _OVER;
      mndReleaseVgroup(pMnode, pVgroup);
      pVgroup = NULL;
=======
      if (mndSetDropSmaCommitLogs(pMnode, pTrans, pSma) != 0) {
        sdbRelease(pSdb, pSma);
        sdbCancelFetch(pSdb, pSma);
        return -1;
      }
>>>>>>> b490da0a
    }

    sdbRelease(pSdb, pSma);
  }

  return 0;
}

static int32_t mndProcessDropSmaReq(SRpcMsg *pReq) {
  SMnode      *pMnode = pReq->info.node;
  int32_t      code = -1;
  SDbObj      *pDb = NULL;
  SSmaObj     *pSma = NULL;
  SMDropSmaReq dropReq = {0};

  if (tDeserializeSMDropSmaReq(pReq->pCont, pReq->contLen, &dropReq) != 0) {
    terrno = TSDB_CODE_INVALID_MSG;
    goto _OVER;
  }

  mDebug("sma:%s, start to drop", dropReq.name);

  pSma = mndAcquireSma(pMnode, dropReq.name);
  if (pSma == NULL) {
    if (dropReq.igNotExists) {
      mDebug("sma:%s, not exist, ignore not exist is set", dropReq.name);
      code = 0;
      goto _OVER;
    } else {
      terrno = TSDB_CODE_MND_SMA_NOT_EXIST;
      goto _OVER;
    }
  }

  pDb = mndAcquireDbBySma(pMnode, dropReq.name);
  if (pDb == NULL) {
    terrno = TSDB_CODE_MND_DB_NOT_SELECTED;
    goto _OVER;
  }

  if (mndCheckDbPrivilege(pMnode, pReq->info.conn.user, MND_OPER_WRITE_DB, pDb) != 0) {
    goto _OVER;
  }

  code = mndDropSma(pMnode, pReq, pDb, pSma);
  if (code == 0) code = TSDB_CODE_ACTION_IN_PROGRESS;

_OVER:
  if (code != 0 && code != TSDB_CODE_ACTION_IN_PROGRESS) {
    mError("sma:%s, failed to drop since %s", dropReq.name, terrstr());
  }

  mndReleaseDb(pMnode, pDb);
  return code;
}

static int32_t mndGetSma(SMnode *pMnode, SUserIndexReq *indexReq, SUserIndexRsp *rsp, bool *exist) {
  int32_t  code = -1;
  SSmaObj *pSma = NULL;

  pSma = mndAcquireSma(pMnode, indexReq->indexFName);
  if (pSma == NULL) {
    *exist = false;
    return 0;
  }

  memcpy(rsp->dbFName, pSma->db, sizeof(pSma->db));
  memcpy(rsp->tblFName, pSma->stb, sizeof(pSma->stb));
  strcpy(rsp->indexType, TSDB_INDEX_TYPE_SMA);

  SNodeList *pList = NULL;
  int32_t    extOffset = 0;
  code = nodesStringToList(pSma->expr, &pList);
  if (0 == code) {
    SNode *node = NULL;
    FOREACH(node, pList) {
      SFunctionNode *pFunc = (SFunctionNode *)node;
      extOffset += snprintf(rsp->indexExts + extOffset, sizeof(rsp->indexExts) - extOffset - 1, "%s%s",
                            (extOffset ? "," : ""), pFunc->functionName);
    }

    *exist = true;
  }

  mndReleaseSma(pMnode, pSma);
  return code;
}

int32_t mndGetTableSma(SMnode *pMnode, char *tbFName, STableIndexRsp *rsp, bool *exist) {
  int32_t         code = 0;
  SSmaObj        *pSma = NULL;
  SSdb           *pSdb = pMnode->pSdb;
  void           *pIter = NULL;
  STableIndexInfo info;

  SStbObj *pStb = mndAcquireStb(pMnode, tbFName);
  if (NULL == pStb) {
    *exist = false;
    return TSDB_CODE_SUCCESS;
  }

  strcpy(rsp->dbFName, pStb->db);
  strcpy(rsp->tbName, pStb->name + strlen(pStb->db) + 1);
  rsp->suid = pStb->uid;
  rsp->version = pStb->smaVer;
  mndReleaseStb(pMnode, pStb);

  while (1) {
    pIter = sdbFetch(pSdb, SDB_SMA, pIter, (void **)&pSma);
    if (pIter == NULL) break;

    if (pSma->stb[0] != tbFName[0] || strcmp(pSma->stb, tbFName)) {
      continue;
    }

    info.intervalUnit = pSma->intervalUnit;
    info.slidingUnit = pSma->slidingUnit;
    info.interval = pSma->interval;
    info.offset = pSma->offset;
    info.sliding = pSma->sliding;
    info.dstTbUid = pSma->dstTbUid;
    info.dstVgId = pSma->dstVgId;

    SVgObj *pVg = mndAcquireVgroup(pMnode, pSma->dstVgId);
    if (pVg == NULL) {
      code = -1;
      sdbRelease(pSdb, pSma);
      return code;
    }
    info.epSet = mndGetVgroupEpset(pMnode, pVg);

    info.expr = taosMemoryMalloc(pSma->exprLen + 1);
    if (info.expr == NULL) {
      terrno = TSDB_CODE_OUT_OF_MEMORY;
      code = -1;
      sdbRelease(pSdb, pSma);
      return code;
    }

    memcpy(info.expr, pSma->expr, pSma->exprLen);
    info.expr[pSma->exprLen] = 0;

    if (NULL == taosArrayPush(rsp->pIndex, &info)) {
      terrno = TSDB_CODE_OUT_OF_MEMORY;
      code = -1;
      taosMemoryFree(info.expr);
      sdbRelease(pSdb, pSma);
      return code;
    }

    *exist = true;

    sdbRelease(pSdb, pSma);
  }

  return code;
}

static int32_t mndProcessGetSmaReq(SRpcMsg *pReq) {
  SUserIndexReq indexReq = {0};
  SMnode       *pMnode = pReq->info.node;
  int32_t       code = -1;
  SUserIndexRsp rsp = {0};
  bool          exist = false;

  if (tDeserializeSUserIndexReq(pReq->pCont, pReq->contLen, &indexReq) != 0) {
    terrno = TSDB_CODE_INVALID_MSG;
    goto _OVER;
  }

  code = mndGetSma(pMnode, &indexReq, &rsp, &exist);
  if (code) {
    goto _OVER;
  }

  if (!exist) {
    // TODO GET INDEX FROM FULLTEXT
    code = -1;
    terrno = TSDB_CODE_MND_DB_INDEX_NOT_EXIST;
  } else {
    int32_t contLen = tSerializeSUserIndexRsp(NULL, 0, &rsp);
    void   *pRsp = rpcMallocCont(contLen);
    if (pRsp == NULL) {
      terrno = TSDB_CODE_OUT_OF_MEMORY;
      code = -1;
      goto _OVER;
    }

    tSerializeSUserIndexRsp(pRsp, contLen, &rsp);

    pReq->info.rsp = pRsp;
    pReq->info.rspLen = contLen;

    code = 0;
  }

_OVER:
  if (code != 0) {
    mError("failed to get index %s since %s", indexReq.indexFName, terrstr());
  }

  return code;
}

static int32_t mndProcessGetTbSmaReq(SRpcMsg *pReq) {
  STableIndexReq indexReq = {0};
  SMnode        *pMnode = pReq->info.node;
  int32_t        code = -1;
  STableIndexRsp rsp = {0};
  bool           exist = false;

  if (tDeserializeSTableIndexReq(pReq->pCont, pReq->contLen, &indexReq) != 0) {
    terrno = TSDB_CODE_INVALID_MSG;
    goto _OVER;
  }

  rsp.pIndex = taosArrayInit(10, sizeof(STableIndexInfo));
  if (NULL == rsp.pIndex) {
    terrno = TSDB_CODE_OUT_OF_MEMORY;
    code = -1;
    goto _OVER;
  }

  code = mndGetTableSma(pMnode, indexReq.tbFName, &rsp, &exist);
  if (code) {
    goto _OVER;
  }

  if (!exist) {
    code = -1;
    terrno = TSDB_CODE_MND_DB_INDEX_NOT_EXIST;
  } else {
    int32_t contLen = tSerializeSTableIndexRsp(NULL, 0, &rsp);
    void   *pRsp = rpcMallocCont(contLen);
    if (pRsp == NULL) {
      terrno = TSDB_CODE_OUT_OF_MEMORY;
      code = -1;
      goto _OVER;
    }

    tSerializeSTableIndexRsp(pRsp, contLen, &rsp);

    pReq->info.rsp = pRsp;
    pReq->info.rspLen = contLen;

    code = 0;
  }

_OVER:
  if (code != 0) {
    mError("failed to get table index %s since %s", indexReq.tbFName, terrstr());
  }

  return code;
}

static int32_t mndRetrieveSma(SRpcMsg *pReq, SShowObj *pShow, SSDataBlock *pBlock, int32_t rows) {
  SMnode  *pMnode = pReq->info.node;
  SSdb    *pSdb = pMnode->pSdb;
  int32_t  numOfRows = 0;
  SSmaObj *pSma = NULL;
  int32_t  cols = 0;

  SDbObj *pDb = mndAcquireDb(pMnode, pShow->db);
  if (pDb == NULL) return 0;

  while (numOfRows < rows) {
    pShow->pIter = sdbFetch(pSdb, SDB_SMA, pShow->pIter, (void **)&pSma);
    if (pShow->pIter == NULL) break;

    if (pSma->dbUid != pDb->uid) {
      sdbRelease(pSdb, pSma);
      continue;
    }

    cols = 0;

    SName smaName = {0};
    tNameFromString(&smaName, pSma->name, T_NAME_ACCT | T_NAME_DB | T_NAME_TABLE);

    char n[TSDB_TABLE_FNAME_LEN + VARSTR_HEADER_SIZE] = {0};
    STR_TO_VARSTR(n, (char *)tNameGetTableName(&smaName));
    cols++;

    SName stbName = {0};
    tNameFromString(&stbName, pSma->stb, T_NAME_ACCT | T_NAME_DB | T_NAME_TABLE);

    char n1[TSDB_TABLE_FNAME_LEN + VARSTR_HEADER_SIZE] = {0};
    STR_TO_VARSTR(n1, (char *)tNameGetTableName(&stbName));

    SColumnInfoData *pColInfo = taosArrayGet(pBlock->pDataBlock, cols++);
    colDataAppend(pColInfo, numOfRows, (const char *)n, false);

    pColInfo = taosArrayGet(pBlock->pDataBlock, cols++);
    colDataAppend(pColInfo, numOfRows, (const char *)&pSma->createdTime, false);

    pColInfo = taosArrayGet(pBlock->pDataBlock, cols++);
    colDataAppend(pColInfo, numOfRows, (const char *)n1, false);

    pColInfo = taosArrayGet(pBlock->pDataBlock, cols++);
    colDataAppend(pColInfo, numOfRows, (const char *)&pSma->dstVgId, false);

    numOfRows++;
    sdbRelease(pSdb, pSma);
  }

  mndReleaseDb(pMnode, pDb);
  pShow->numOfRows += numOfRows;
  return numOfRows;
}

static void mndCancelGetNextSma(SMnode *pMnode, void *pIter) {
  SSdb *pSdb = pMnode->pSdb;
  sdbCancelFetch(pSdb, pIter);
}<|MERGE_RESOLUTION|>--- conflicted
+++ resolved
@@ -863,36 +863,11 @@
     if (pIter == NULL) break;
 
     if (pSma->dbUid == pDb->uid) {
-<<<<<<< HEAD
-      pVgroup = mndAcquireVgroup(pMnode, pSma->dstVgId);
-      if (pVgroup == NULL) goto _OVER;
-
-      pVgroup = mndAcquireVgroup(pMnode, pSma->dstVgId);
-      if (pVgroup == NULL) goto _OVER;
-
-      SStreamObj *pStream = mndAcquireStream(pMnode, pSma->name);
-      if (pStream != NULL && pStream->smaId == pSma->uid) {
-        if (mndDropStreamTasks(pMnode, pTrans, pStream) < 0) {
-          mError("stream:%s, failed to drop task since %s", pStream->name, terrstr());
-          goto _OVER;
-        }
-        if (mndPersistDropStreamLog(pMnode, pTrans, pStream) < 0) {
-          goto _OVER;
-        }
-      }
-
-      if (mndSetDropSmaVgroupCommitLogs(pMnode, pTrans, pVgroup) != 0) goto _OVER;
-      if (mndSetDropSmaVgroupRedoActions(pMnode, pTrans, pDb, pVgroup) != 0) goto _OVER;
-      if (mndSetDropSmaCommitLogs(pMnode, pTrans, pSma) != 0) goto _OVER;
-      mndReleaseVgroup(pMnode, pVgroup);
-      pVgroup = NULL;
-=======
       if (mndSetDropSmaCommitLogs(pMnode, pTrans, pSma) != 0) {
         sdbRelease(pSdb, pSma);
         sdbCancelFetch(pSdb, pSma);
         return -1;
       }
->>>>>>> b490da0a
     }
 
     sdbRelease(pSdb, pSma);
