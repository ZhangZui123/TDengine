--- conflicted
+++ resolved
@@ -427,13 +427,8 @@
 
     SJson *item = tjsonCreateObject();
     RETRIEVE_CHECK_GOTO(tjsonAddItemToArray(items, item), pObj, &lino, _OVER);
-<<<<<<< HEAD
     RETRIEVE_CHECK_GOTO(tjsonAddStringToObject(item, "userStopped", i642str(pObj->userStopped)), pObj, &lino, _OVER);
-=======
-
-    RETRIEVE_CHECK_GOTO(tjsonAddStringToObject(item, "status", i642str(status)), pObj, &lino, _OVER);
-    RETRIEVE_CHECK_GOTO(tjsonAddStringToObject(item, "name", mndGetDbStr(pObj->name)), pObj, &lino, _OVER);
->>>>>>> 6a2bfaa0
+
     RETRIEVE_CHECK_GOTO(tjsonAddStringToObject(item, "createTime", i642str(pObj->createTime)), pObj, &lino, _OVER);
     RETRIEVE_CHECK_GOTO(tjsonAddStringToObject(item, "updateTime", i642str(pObj->updateTime)), pObj, &lino, _OVER);
 
