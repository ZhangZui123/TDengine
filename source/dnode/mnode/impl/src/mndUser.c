/*
 * Copyright (c) 2019 TAOS Data, Inc. <jhtao@taosdata.com>
 *
 * This program is free software: you can use, redistribute, and/or modify
 * it under the terms of the GNU Affero General Public License, version 3
 * or later ("AGPL"), as published by the Free Software Foundation.
 *
 * This program is distributed in the hope that it will be useful, but WITHOUT
 * ANY WARRANTY; without even the implied warranty of MERCHANTABILITY or
 * FITNESS FOR A PARTICULAR PURPOSE.
 *
 * You should have received a copy of the GNU Affero General Public License
 * along with this program. If not, see <http://www.gnu.org/licenses/>.
 */

#define _DEFAULT_SOURCE
#include "mndUser.h"
#include "mndPrivilege.h"
#include "mndDb.h"
#include "mndShow.h"
#include "mndTrans.h"
#include "tbase64.h"

#define USER_VER_NUMBER   1
#define USER_RESERVE_SIZE 64

static int32_t  mndCreateDefaultUsers(SMnode *pMnode);
static SSdbRow *mndUserActionDecode(SSdbRaw *pRaw);
static int32_t  mndUserActionInsert(SSdb *pSdb, SUserObj *pUser);
static int32_t  mndUserActionDelete(SSdb *pSdb, SUserObj *pUser);
static int32_t  mndUserActionUpdate(SSdb *pSdb, SUserObj *pOld, SUserObj *pNew);
static int32_t  mndCreateUser(SMnode *pMnode, char *acct, SCreateUserReq *pCreate, SRpcMsg *pReq);
static int32_t  mndProcessCreateUserReq(SRpcMsg *pReq);
static int32_t  mndProcessAlterUserReq(SRpcMsg *pReq);
static int32_t  mndProcessDropUserReq(SRpcMsg *pReq);
static int32_t  mndProcessGetUserAuthReq(SRpcMsg *pReq);
static int32_t  mndRetrieveUsers(SRpcMsg *pReq, SShowObj *pShow, SSDataBlock *pBlock, int32_t rows);
static void     mndCancelGetNextUser(SMnode *pMnode, void *pIter);

int32_t mndInitUser(SMnode *pMnode) {
  SSdbTable table = {
      .sdbType = SDB_USER,
      .keyType = SDB_KEY_BINARY,
      .deployFp = (SdbDeployFp)mndCreateDefaultUsers,
      .encodeFp = (SdbEncodeFp)mndUserActionEncode,
      .decodeFp = (SdbDecodeFp)mndUserActionDecode,
      .insertFp = (SdbInsertFp)mndUserActionInsert,
      .updateFp = (SdbUpdateFp)mndUserActionUpdate,
      .deleteFp = (SdbDeleteFp)mndUserActionDelete,
  };

  mndSetMsgHandle(pMnode, TDMT_MND_CREATE_USER, mndProcessCreateUserReq);
  mndSetMsgHandle(pMnode, TDMT_MND_ALTER_USER, mndProcessAlterUserReq);
  mndSetMsgHandle(pMnode, TDMT_MND_DROP_USER, mndProcessDropUserReq);
  mndSetMsgHandle(pMnode, TDMT_MND_GET_USER_AUTH, mndProcessGetUserAuthReq);

  mndAddShowRetrieveHandle(pMnode, TSDB_MGMT_TABLE_USER, mndRetrieveUsers);
  mndAddShowFreeIterHandle(pMnode, TSDB_MGMT_TABLE_USER, mndCancelGetNextUser);
  return sdbSetTable(pMnode->pSdb, table);
}

void mndCleanupUser(SMnode *pMnode) {}

static int32_t mndCreateDefaultUser(SMnode *pMnode, char *acct, char *user, char *pass) {
  SUserObj userObj = {0};
  taosEncryptPass_c((uint8_t *)pass, strlen(pass), userObj.pass);
  tstrncpy(userObj.user, user, TSDB_USER_LEN);
  tstrncpy(userObj.acct, acct, TSDB_USER_LEN);
  userObj.createdTime = taosGetTimestampMs();
  userObj.updateTime = userObj.createdTime;
  userObj.sysInfo = 1;
  userObj.enable = 1;

  if (strcmp(user, TSDB_DEFAULT_USER) == 0) {
    userObj.superUser = 1;
  }

  SSdbRaw *pRaw = mndUserActionEncode(&userObj);
  if (pRaw == NULL) return -1;
  sdbSetRawStatus(pRaw, SDB_STATUS_READY);

  mDebug("user:%s, will be created when deploying, raw:%p", userObj.user, pRaw);

  STrans *pTrans = mndTransCreate(pMnode, TRN_POLICY_RETRY, TRN_CONFLICT_NOTHING, NULL);
  if (pTrans == NULL) {
    mError("user:%s, failed to create since %s", userObj.user, terrstr());
    return -1;
  }
  mDebug("trans:%d, used to create user:%s", pTrans->id, userObj.user);

  if (mndTransAppendCommitlog(pTrans, pRaw) != 0) {
    mError("trans:%d, failed to commit redo log since %s", pTrans->id, terrstr());
    mndTransDrop(pTrans);
    return -1;
  }
  sdbSetRawStatus(pRaw, SDB_STATUS_READY);

  if (mndTransPrepare(pMnode, pTrans) != 0) {
    mError("trans:%d, failed to prepare since %s", pTrans->id, terrstr());
    mndTransDrop(pTrans);
    return -1;
  }

  mndTransDrop(pTrans);
  return 0;
}

static int32_t mndCreateDefaultUsers(SMnode *pMnode) {
  if (mndCreateDefaultUser(pMnode, TSDB_DEFAULT_USER, TSDB_DEFAULT_USER, TSDB_DEFAULT_PASS) != 0) {
    return -1;
  }

  return 0;
}

SSdbRaw *mndUserActionEncode(SUserObj *pUser) {
  terrno = TSDB_CODE_OUT_OF_MEMORY;

  int32_t numOfReadDbs = taosHashGetSize(pUser->readDbs);
  int32_t numOfWriteDbs = taosHashGetSize(pUser->writeDbs);
  int32_t size = sizeof(SUserObj) + USER_RESERVE_SIZE + (numOfReadDbs + numOfWriteDbs) * TSDB_DB_FNAME_LEN;

  SSdbRaw *pRaw = sdbAllocRaw(SDB_USER, USER_VER_NUMBER, size);
  if (pRaw == NULL) goto _OVER;

  int32_t dataPos = 0;
  SDB_SET_BINARY(pRaw, dataPos, pUser->user, TSDB_USER_LEN, _OVER)
  SDB_SET_BINARY(pRaw, dataPos, pUser->pass, TSDB_PASSWORD_LEN, _OVER)
  SDB_SET_BINARY(pRaw, dataPos, pUser->acct, TSDB_USER_LEN, _OVER)
  SDB_SET_INT64(pRaw, dataPos, pUser->createdTime, _OVER)
  SDB_SET_INT64(pRaw, dataPos, pUser->updateTime, _OVER)
  SDB_SET_INT8(pRaw, dataPos, pUser->superUser, _OVER)
  SDB_SET_INT8(pRaw, dataPos, pUser->sysInfo, _OVER)
  SDB_SET_INT8(pRaw, dataPos, pUser->enable, _OVER)
  SDB_SET_INT8(pRaw, dataPos, pUser->reserve, _OVER)
  SDB_SET_INT32(pRaw, dataPos, pUser->authVersion, _OVER)
  SDB_SET_INT32(pRaw, dataPos, numOfReadDbs, _OVER)
  SDB_SET_INT32(pRaw, dataPos, numOfWriteDbs, _OVER)

  char *db = taosHashIterate(pUser->readDbs, NULL);
  while (db != NULL) {
    SDB_SET_BINARY(pRaw, dataPos, db, TSDB_DB_FNAME_LEN, _OVER);
    db = taosHashIterate(pUser->readDbs, db);
  }

  db = taosHashIterate(pUser->writeDbs, NULL);
  while (db != NULL) {
    SDB_SET_BINARY(pRaw, dataPos, db, TSDB_DB_FNAME_LEN, _OVER);
    db = taosHashIterate(pUser->writeDbs, db);
  }

  SDB_SET_RESERVE(pRaw, dataPos, USER_RESERVE_SIZE, _OVER)
  SDB_SET_DATALEN(pRaw, dataPos, _OVER)

  terrno = 0;

_OVER:
  if (terrno != 0) {
    mError("user:%s, failed to encode to raw:%p since %s", pUser->user, pRaw, terrstr());
    sdbFreeRaw(pRaw);
    return NULL;
  }

  mTrace("user:%s, encode to raw:%p, row:%p", pUser->user, pRaw, pUser);
  return pRaw;
}

static SSdbRow *mndUserActionDecode(SSdbRaw *pRaw) {
  terrno = TSDB_CODE_OUT_OF_MEMORY;

  int8_t sver = 0;
  if (sdbGetRawSoftVer(pRaw, &sver) != 0) goto _OVER;

  if (sver != USER_VER_NUMBER) {
    terrno = TSDB_CODE_SDB_INVALID_DATA_VER;
    goto _OVER;
  }

  SSdbRow *pRow = sdbAllocRow(sizeof(SUserObj));
  if (pRow == NULL) goto _OVER;

  SUserObj *pUser = sdbGetRowObj(pRow);
  if (pUser == NULL) goto _OVER;

  int32_t dataPos = 0;
  SDB_GET_BINARY(pRaw, dataPos, pUser->user, TSDB_USER_LEN, _OVER)
  SDB_GET_BINARY(pRaw, dataPos, pUser->pass, TSDB_PASSWORD_LEN, _OVER)
  SDB_GET_BINARY(pRaw, dataPos, pUser->acct, TSDB_USER_LEN, _OVER)
  SDB_GET_INT64(pRaw, dataPos, &pUser->createdTime, _OVER)
  SDB_GET_INT64(pRaw, dataPos, &pUser->updateTime, _OVER)
  SDB_GET_INT8(pRaw, dataPos, &pUser->superUser, _OVER)
  SDB_GET_INT8(pRaw, dataPos, &pUser->sysInfo, _OVER)
  SDB_GET_INT8(pRaw, dataPos, &pUser->enable, _OVER)
  SDB_GET_INT8(pRaw, dataPos, &pUser->reserve, _OVER)
  SDB_GET_INT32(pRaw, dataPos, &pUser->authVersion, _OVER)

  int32_t numOfReadDbs = 0;
  int32_t numOfWriteDbs = 0;
  SDB_GET_INT32(pRaw, dataPos, &numOfReadDbs, _OVER)
  SDB_GET_INT32(pRaw, dataPos, &numOfWriteDbs, _OVER)
  pUser->readDbs = taosHashInit(numOfReadDbs, taosGetDefaultHashFunction(TSDB_DATA_TYPE_BINARY), true, HASH_ENTRY_LOCK);
  pUser->writeDbs =
      taosHashInit(numOfWriteDbs, taosGetDefaultHashFunction(TSDB_DATA_TYPE_BINARY), true, HASH_ENTRY_LOCK);
  if (pUser->readDbs == NULL || pUser->writeDbs == NULL) goto _OVER;

  for (int32_t i = 0; i < numOfReadDbs; ++i) {
    char db[TSDB_DB_FNAME_LEN] = {0};
    SDB_GET_BINARY(pRaw, dataPos, db, TSDB_DB_FNAME_LEN, _OVER)
    int32_t len = strlen(db) + 1;
    taosHashPut(pUser->readDbs, db, len, db, TSDB_DB_FNAME_LEN);
  }

  for (int32_t i = 0; i < numOfWriteDbs; ++i) {
    char db[TSDB_DB_FNAME_LEN] = {0};
    SDB_GET_BINARY(pRaw, dataPos, db, TSDB_DB_FNAME_LEN, _OVER)
    int32_t len = strlen(db) + 1;
    taosHashPut(pUser->writeDbs, db, len, db, TSDB_DB_FNAME_LEN);
  }

  SDB_GET_RESERVE(pRaw, dataPos, USER_RESERVE_SIZE, _OVER)
  taosInitRWLatch(&pUser->lock);

  terrno = 0;

_OVER:
  if (terrno != 0) {
    mError("user:%s, failed to decode from raw:%p since %s", pUser->user, pRaw, terrstr());
    taosHashCleanup(pUser->readDbs);
    taosHashCleanup(pUser->writeDbs);
    taosMemoryFreeClear(pRow);
    return NULL;
  }

  mTrace("user:%s, decode from raw:%p, row:%p", pUser->user, pRaw, pUser);
  return pRow;
}

static int32_t mndUserActionInsert(SSdb *pSdb, SUserObj *pUser) {
  mTrace("user:%s, perform insert action, row:%p", pUser->user, pUser);

  SAcctObj *pAcct = sdbAcquire(pSdb, SDB_ACCT, pUser->acct);
  if (pAcct == NULL) {
    terrno = TSDB_CODE_MND_ACCT_NOT_EXIST;
    mError("user:%s, failed to perform insert action since %s", pUser->user, terrstr());
    return -1;
  }
  pUser->acctId = pAcct->acctId;
  sdbRelease(pSdb, pAcct);

  return 0;
}

static int32_t mndUserActionDelete(SSdb *pSdb, SUserObj *pUser) {
  mTrace("user:%s, perform delete action, row:%p", pUser->user, pUser);
  taosHashCleanup(pUser->readDbs);
  taosHashCleanup(pUser->writeDbs);
  pUser->readDbs = NULL;
  pUser->writeDbs = NULL;
  return 0;
}

static int32_t mndUserActionUpdate(SSdb *pSdb, SUserObj *pOld, SUserObj *pNew) {
  mTrace("user:%s, perform update action, old row:%p new row:%p", pOld->user, pOld, pNew);
  taosWLockLatch(&pOld->lock);
  pOld->updateTime = pNew->updateTime;
  pOld->authVersion = pNew->authVersion;
  pOld->sysInfo = pNew->sysInfo;
  pOld->enable = pNew->enable;
  memcpy(pOld->pass, pNew->pass, TSDB_PASSWORD_LEN);
  TSWAP(pOld->readDbs, pNew->readDbs);
  TSWAP(pOld->writeDbs, pNew->writeDbs);
  taosWUnLockLatch(&pOld->lock);

  return 0;
}

SUserObj *mndAcquireUser(SMnode *pMnode, const char *userName) {
  SSdb     *pSdb = pMnode->pSdb;
  SUserObj *pUser = sdbAcquire(pSdb, SDB_USER, userName);
  if (pUser == NULL) {
    terrno = TSDB_CODE_MND_USER_NOT_EXIST;
  }
  return pUser;
}

void mndReleaseUser(SMnode *pMnode, SUserObj *pUser) {
  SSdb *pSdb = pMnode->pSdb;
  sdbRelease(pSdb, pUser);
}

static int32_t mndCreateUser(SMnode *pMnode, char *acct, SCreateUserReq *pCreate, SRpcMsg *pReq) {
  SUserObj userObj = {0};
  taosEncryptPass_c((uint8_t *)pCreate->pass, strlen(pCreate->pass), userObj.pass);
  tstrncpy(userObj.user, pCreate->user, TSDB_USER_LEN);
  tstrncpy(userObj.acct, acct, TSDB_USER_LEN);
  userObj.createdTime = taosGetTimestampMs();
  userObj.updateTime = userObj.createdTime;
<<<<<<< HEAD
  userObj.superUser = 0;//pCreate->superUser;
=======
  userObj.superUser = 0;  // pCreate->superUser;
>>>>>>> aa8faeba
  userObj.sysInfo = pCreate->sysInfo;
  userObj.enable = pCreate->enable;

  STrans *pTrans = mndTransCreate(pMnode, TRN_POLICY_ROLLBACK, TRN_CONFLICT_NOTHING, pReq);
  if (pTrans == NULL) {
    mError("user:%s, failed to create since %s", pCreate->user, terrstr());
    return -1;
  }
  mDebug("trans:%d, used to create user:%s", pTrans->id, pCreate->user);

  SSdbRaw *pCommitRaw = mndUserActionEncode(&userObj);
  if (pCommitRaw == NULL || mndTransAppendCommitlog(pTrans, pCommitRaw) != 0) {
    mError("trans:%d, failed to commit redo log since %s", pTrans->id, terrstr());
    mndTransDrop(pTrans);
    return -1;
  }
  sdbSetRawStatus(pCommitRaw, SDB_STATUS_READY);

  if (mndTransPrepare(pMnode, pTrans) != 0) {
    mError("trans:%d, failed to prepare since %s", pTrans->id, terrstr());
    mndTransDrop(pTrans);
    return -1;
  }

  mndTransDrop(pTrans);
  return 0;
}

static int32_t mndProcessCreateUserReq(SRpcMsg *pReq) {
  SMnode        *pMnode = pReq->info.node;
  int32_t        code = -1;
  SUserObj      *pUser = NULL;
  SUserObj      *pOperUser = NULL;
  SCreateUserReq createReq = {0};

  if (tDeserializeSCreateUserReq(pReq->pCont, pReq->contLen, &createReq) != 0) {
    terrno = TSDB_CODE_INVALID_MSG;
    goto _OVER;
  }

  mDebug("user:%s, start to create", createReq.user);
  if (mndCheckOperPrivilege(pMnode, pReq->info.conn.user, MND_OPER_CREATE_USER) != 0) {
    goto _OVER;
  }

  if (createReq.user[0] == 0) {
    terrno = TSDB_CODE_MND_INVALID_USER_FORMAT;
    goto _OVER;
  }

  if (createReq.pass[0] == 0) {
    terrno = TSDB_CODE_MND_INVALID_PASS_FORMAT;
    goto _OVER;
  }

  pUser = mndAcquireUser(pMnode, createReq.user);
  if (pUser != NULL) {
    terrno = TSDB_CODE_MND_USER_ALREADY_EXIST;
    goto _OVER;
  }

  pOperUser = mndAcquireUser(pMnode, pReq->info.conn.user);
  if (pOperUser == NULL) {
    terrno = TSDB_CODE_MND_NO_USER_FROM_CONN;
    goto _OVER;
  }

  code = mndCreateUser(pMnode, pOperUser->acct, &createReq, pReq);
  if (code == 0) code = TSDB_CODE_ACTION_IN_PROGRESS;

_OVER:
  if (code != 0 && code != TSDB_CODE_ACTION_IN_PROGRESS) {
    mError("user:%s, failed to create since %s", createReq.user, terrstr());
  }

  mndReleaseUser(pMnode, pUser);
  mndReleaseUser(pMnode, pOperUser);

  return code;
}

static int32_t mndAlterUser(SMnode *pMnode, SUserObj *pOld, SUserObj *pNew, SRpcMsg *pReq) {
  STrans *pTrans = mndTransCreate(pMnode, TRN_POLICY_ROLLBACK, TRN_CONFLICT_NOTHING, pReq);
  if (pTrans == NULL) {
    mError("user:%s, failed to alter since %s", pOld->user, terrstr());
    return -1;
  }
  mDebug("trans:%d, used to alter user:%s", pTrans->id, pOld->user);

  SSdbRaw *pCommitRaw = mndUserActionEncode(pNew);
  if (pCommitRaw == NULL || mndTransAppendCommitlog(pTrans, pCommitRaw) != 0) {
    mError("trans:%d, failed to append commit log since %s", pTrans->id, terrstr());
    mndTransDrop(pTrans);
    return -1;
  }
  sdbSetRawStatus(pCommitRaw, SDB_STATUS_READY);

  if (mndTransPrepare(pMnode, pTrans) != 0) {
    mError("trans:%d, failed to prepare since %s", pTrans->id, terrstr());
    mndTransDrop(pTrans);
    return -1;
  }

  mndTransDrop(pTrans);
  return 0;
}

static SHashObj *mndDupDbHash(SHashObj *pOld) {
  SHashObj *pNew =
      taosHashInit(taosHashGetSize(pOld), taosGetDefaultHashFunction(TSDB_DATA_TYPE_BINARY), true, HASH_ENTRY_LOCK);
  if (pNew == NULL) {
    terrno = TSDB_CODE_OUT_OF_MEMORY;
    return NULL;
  }

  char *db = taosHashIterate(pOld, NULL);
  while (db != NULL) {
    int32_t len = strlen(db) + 1;
    if (taosHashPut(pNew, db, len, db, TSDB_DB_FNAME_LEN) != 0) {
      taosHashCancelIterate(pOld, db);
      taosHashCleanup(pNew);
      terrno = TSDB_CODE_OUT_OF_MEMORY;
      return NULL;
    }
    db = taosHashIterate(pOld, db);
  }

  return pNew;
}

static int32_t mndProcessAlterUserReq(SRpcMsg *pReq) {
  SMnode       *pMnode = pReq->info.node;
  SSdb         *pSdb = pMnode->pSdb;
  void         *pIter = NULL;
  int32_t       code = -1;
  SUserObj     *pUser = NULL;
  SUserObj     *pOperUser = NULL;
  SUserObj      newUser = {0};
  SAlterUserReq alterReq = {0};

  if (tDeserializeSAlterUserReq(pReq->pCont, pReq->contLen, &alterReq) != 0) {
    terrno = TSDB_CODE_INVALID_MSG;
    goto _OVER;
  }

  mDebug("user:%s, start to alter", alterReq.user);

  if (alterReq.user[0] == 0) {
    terrno = TSDB_CODE_MND_INVALID_USER_FORMAT;
    goto _OVER;
  }

  if (TSDB_ALTER_USER_PASSWD == alterReq.alterType && alterReq.pass[0] == 0) {
    terrno = TSDB_CODE_MND_INVALID_PASS_FORMAT;
    goto _OVER;
  }

  pUser = mndAcquireUser(pMnode, alterReq.user);
  if (pUser == NULL) {
    terrno = TSDB_CODE_MND_USER_NOT_EXIST;
    goto _OVER;
  }

  pOperUser = mndAcquireUser(pMnode, pReq->info.conn.user);
  if (pOperUser == NULL) {
    terrno = TSDB_CODE_MND_NO_USER_FROM_CONN;
    goto _OVER;
  }

  if (mndCheckAlterUserPrivilege(pOperUser, pUser, &alterReq) != 0) {
    goto _OVER;
  }

  memcpy(&newUser, pUser, sizeof(SUserObj));
  newUser.authVersion++;
  newUser.updateTime = taosGetTimestampMs();

  taosRLockLatch(&pUser->lock);
  newUser.readDbs = mndDupDbHash(pUser->readDbs);
  newUser.writeDbs = mndDupDbHash(pUser->writeDbs);
  taosRUnLockLatch(&pUser->lock);

  if (newUser.readDbs == NULL || newUser.writeDbs == NULL) {
    goto _OVER;
  }

  if (alterReq.alterType == TSDB_ALTER_USER_PASSWD) {
    char pass[TSDB_PASSWORD_LEN + 1] = {0};
    taosEncryptPass_c((uint8_t *)alterReq.pass, strlen(alterReq.pass), pass);
    memcpy(newUser.pass, pass, TSDB_PASSWORD_LEN);
  }

  if (alterReq.alterType == TSDB_ALTER_USER_SUPERUSER) {
    newUser.superUser = alterReq.superUser;
  }

  if (alterReq.alterType == TSDB_ALTER_USER_ENABLE) {
    newUser.enable = alterReq.enable;
  }

  if (alterReq.alterType == TSDB_ALTER_USER_SYSINFO) {
    newUser.sysInfo = alterReq.sysInfo;
  }

  if (alterReq.alterType == TSDB_ALTER_USER_ADD_READ_DB || alterReq.alterType == TSDB_ALTER_USER_ADD_ALL_DB) {
    if (strcmp(alterReq.dbname, "1.*") != 0) {
      int32_t len = strlen(alterReq.dbname) + 1;
      SDbObj *pDb = mndAcquireDb(pMnode, alterReq.dbname);
      if (pDb == NULL) {
        mndReleaseDb(pMnode, pDb);
        goto _OVER;
      }
      if (taosHashPut(newUser.readDbs, alterReq.dbname, len, alterReq.dbname, TSDB_DB_FNAME_LEN) != 0) {
        mndReleaseDb(pMnode, pDb);
        goto _OVER;
      }
    } else {
      while (1) {
        SDbObj *pDb = NULL;
        pIter = sdbFetch(pSdb, SDB_DB, pIter, (void **)&pDb);
        if (pIter == NULL) break;
        int32_t len = strlen(pDb->name) + 1;
        taosHashPut(newUser.readDbs, pDb->name, len, pDb->name, TSDB_DB_FNAME_LEN);
        sdbRelease(pSdb, pDb);
      }
    }
  }

  if (alterReq.alterType == TSDB_ALTER_USER_ADD_WRITE_DB || alterReq.alterType == TSDB_ALTER_USER_ADD_ALL_DB) {
    if (strcmp(alterReq.dbname, "1.*") != 0) {
      int32_t len = strlen(alterReq.dbname) + 1;
      SDbObj *pDb = mndAcquireDb(pMnode, alterReq.dbname);
      if (pDb == NULL) {
        mndReleaseDb(pMnode, pDb);
        goto _OVER;
      }
      if (taosHashPut(newUser.writeDbs, alterReq.dbname, len, alterReq.dbname, TSDB_DB_FNAME_LEN) != 0) {
        mndReleaseDb(pMnode, pDb);
        goto _OVER;
      }
    } else {
      while (1) {
        SDbObj *pDb = NULL;
        pIter = sdbFetch(pSdb, SDB_DB, pIter, (void **)&pDb);
        if (pIter == NULL) break;
        int32_t len = strlen(pDb->name) + 1;
        taosHashPut(newUser.writeDbs, pDb->name, len, pDb->name, TSDB_DB_FNAME_LEN);
        sdbRelease(pSdb, pDb);
      }
    }
  }

  if (alterReq.alterType == TSDB_ALTER_USER_REMOVE_READ_DB || alterReq.alterType == TSDB_ALTER_USER_REMOVE_ALL_DB) {
    if (strcmp(alterReq.dbname, "1.*") != 0) {
      int32_t len = strlen(alterReq.dbname) + 1;
      SDbObj *pDb = mndAcquireDb(pMnode, alterReq.dbname);
      if (pDb == NULL) {
        mndReleaseDb(pMnode, pDb);
        goto _OVER;
      }
      taosHashRemove(newUser.readDbs, alterReq.dbname, len);
    } else {
      taosHashClear(newUser.readDbs);
    }
  }

  if (alterReq.alterType == TSDB_ALTER_USER_REMOVE_WRITE_DB || alterReq.alterType == TSDB_ALTER_USER_REMOVE_ALL_DB) {
    if (strcmp(alterReq.dbname, "1.*") != 0) {
      int32_t len = strlen(alterReq.dbname) + 1;
      SDbObj *pDb = mndAcquireDb(pMnode, alterReq.dbname);
      if (pDb == NULL) {
        mndReleaseDb(pMnode, pDb);
        goto _OVER;
      }
      taosHashRemove(newUser.writeDbs, alterReq.dbname, len);
    } else {
      taosHashClear(newUser.writeDbs);
    }
  }

  code = mndAlterUser(pMnode, pUser, &newUser, pReq);
  if (code == 0) code = TSDB_CODE_ACTION_IN_PROGRESS;

_OVER:
  if (code != 0 && code != TSDB_CODE_ACTION_IN_PROGRESS) {
    mError("user:%s, failed to alter since %s", alterReq.user, terrstr());
  }

  mndReleaseUser(pMnode, pOperUser);
  mndReleaseUser(pMnode, pUser);
  taosHashCleanup(newUser.writeDbs);
  taosHashCleanup(newUser.readDbs);

  return code;
}

static int32_t mndDropUser(SMnode *pMnode, SRpcMsg *pReq, SUserObj *pUser) {
  STrans *pTrans = mndTransCreate(pMnode, TRN_POLICY_ROLLBACK, TRN_CONFLICT_NOTHING, pReq);
  if (pTrans == NULL) {
    mError("user:%s, failed to drop since %s", pUser->user, terrstr());
    return -1;
  }
  mDebug("trans:%d, used to drop user:%s", pTrans->id, pUser->user);

  SSdbRaw *pCommitRaw = mndUserActionEncode(pUser);
  if (pCommitRaw == NULL || mndTransAppendCommitlog(pTrans, pCommitRaw) != 0) {
    mError("trans:%d, failed to append commit log since %s", pTrans->id, terrstr());
    mndTransDrop(pTrans);
    return -1;
  }
  sdbSetRawStatus(pCommitRaw, SDB_STATUS_DROPPED);

  if (mndTransPrepare(pMnode, pTrans) != 0) {
    mError("trans:%d, failed to prepare since %s", pTrans->id, terrstr());
    mndTransDrop(pTrans);
    return -1;
  }

  mndTransDrop(pTrans);
  return 0;
}

static int32_t mndProcessDropUserReq(SRpcMsg *pReq) {
  SMnode      *pMnode = pReq->info.node;
  int32_t      code = -1;
  SUserObj    *pUser = NULL;
  SDropUserReq dropReq = {0};

  if (tDeserializeSDropUserReq(pReq->pCont, pReq->contLen, &dropReq) != 0) {
    terrno = TSDB_CODE_INVALID_MSG;
    goto _OVER;
  }

  mDebug("user:%s, start to drop", dropReq.user);
  if (mndCheckOperPrivilege(pMnode, pReq->info.conn.user, MND_OPER_DROP_USER) != 0) {
    goto _OVER;
  }

  if (dropReq.user[0] == 0) {
    terrno = TSDB_CODE_MND_INVALID_USER_FORMAT;
    goto _OVER;
  }

  pUser = mndAcquireUser(pMnode, dropReq.user);
  if (pUser == NULL) {
    terrno = TSDB_CODE_MND_USER_NOT_EXIST;
    goto _OVER;
  }

  code = mndDropUser(pMnode, pReq, pUser);
  if (code == 0) code = TSDB_CODE_ACTION_IN_PROGRESS;

_OVER:
  if (code != 0 && code != TSDB_CODE_ACTION_IN_PROGRESS) {
    mError("user:%s, failed to drop since %s", dropReq.user, terrstr());
  }

  mndReleaseUser(pMnode, pUser);
  return code;
}

static int32_t mndSetUserAuthRsp(SMnode *pMnode, SUserObj *pUser, SGetUserAuthRsp *pRsp) {
  memcpy(pRsp->user, pUser->user, TSDB_USER_LEN);
  pRsp->superAuth = pUser->superUser;
  pRsp->version = pUser->authVersion;
  taosRLockLatch(&pUser->lock);
  pRsp->readDbs = mndDupDbHash(pUser->readDbs);
  pRsp->writeDbs = mndDupDbHash(pUser->writeDbs);
  taosRUnLockLatch(&pUser->lock);
  pRsp->createdDbs = taosHashInit(4, taosGetDefaultHashFunction(TSDB_DATA_TYPE_BINARY), true, HASH_NO_LOCK);
  if (NULL == pRsp->createdDbs) {
    terrno = TSDB_CODE_OUT_OF_MEMORY;
    return -1;
  }

  SSdb *pSdb = pMnode->pSdb;
  void *pIter = NULL;
  while (1) {
    SDbObj *pDb = NULL;
    pIter = sdbFetch(pSdb, SDB_DB, pIter, (void **)&pDb);
    if (pIter == NULL) break;

    if (strcmp(pDb->createUser, pUser->user) == 0) {
      int32_t len = strlen(pDb->name) + 1;
      taosHashPut(pRsp->createdDbs, pDb->name, len, pDb->name, len);
    }

    sdbRelease(pSdb, pDb);
  }

  return 0;
}

static int32_t mndProcessGetUserAuthReq(SRpcMsg *pReq) {
  SMnode         *pMnode = pReq->info.node;
  int32_t         code = -1;
  SUserObj       *pUser = NULL;
  SGetUserAuthReq authReq = {0};
  SGetUserAuthRsp authRsp = {0};

  if (tDeserializeSGetUserAuthReq(pReq->pCont, pReq->contLen, &authReq) != 0) {
    terrno = TSDB_CODE_INVALID_MSG;
    goto _OVER;
  }

  mTrace("user:%s, start to get auth", authReq.user);

  pUser = mndAcquireUser(pMnode, authReq.user);
  if (pUser == NULL) {
    terrno = TSDB_CODE_MND_USER_NOT_EXIST;
    goto _OVER;
  }

  code = mndSetUserAuthRsp(pMnode, pUser, &authRsp);
  if (code) {
    goto _OVER;
  }

  int32_t contLen = tSerializeSGetUserAuthRsp(NULL, 0, &authRsp);
  void   *pRsp = rpcMallocCont(contLen);
  if (pRsp == NULL) {
    terrno = TSDB_CODE_OUT_OF_MEMORY;
    goto _OVER;
  }

  tSerializeSGetUserAuthRsp(pRsp, contLen, &authRsp);

  pReq->info.rsp = pRsp;
  pReq->info.rspLen = contLen;
  code = 0;

_OVER:

  mndReleaseUser(pMnode, pUser);
  tFreeSGetUserAuthRsp(&authRsp);

  return code;
}

static int32_t mndRetrieveUsers(SRpcMsg *pReq, SShowObj *pShow, SSDataBlock *pBlock, int32_t rows) {
  SMnode   *pMnode = pReq->info.node;
  SSdb     *pSdb = pMnode->pSdb;
  int32_t   numOfRows = 0;
  SUserObj *pUser = NULL;
  int32_t   cols = 0;
  char     *pWrite;

  while (numOfRows < rows) {
    pShow->pIter = sdbFetch(pSdb, SDB_USER, pShow->pIter, (void **)&pUser);
    if (pShow->pIter == NULL) break;

    cols = 0;
    SColumnInfoData *pColInfo = taosArrayGet(pBlock->pDataBlock, cols);
    char             name[TSDB_USER_LEN + VARSTR_HEADER_SIZE] = {0};
    STR_WITH_MAXSIZE_TO_VARSTR(name, pUser->user, pShow->pMeta->pSchemas[cols].bytes);
    colDataAppend(pColInfo, numOfRows, (const char *)name, false);

    cols++;
    pColInfo = taosArrayGet(pBlock->pDataBlock, cols);
    colDataAppend(pColInfo, numOfRows, (const char *)&pUser->superUser, false);

    cols++;
    pColInfo = taosArrayGet(pBlock->pDataBlock, cols);
    colDataAppend(pColInfo, numOfRows, (const char *)&pUser->enable, false);

    cols++;
    pColInfo = taosArrayGet(pBlock->pDataBlock, cols);
    colDataAppend(pColInfo, numOfRows, (const char *)&pUser->sysInfo, false);

    cols++;
    pColInfo = taosArrayGet(pBlock->pDataBlock, cols);
    colDataAppend(pColInfo, numOfRows, (const char *)&pUser->createdTime, false);

    numOfRows++;
    sdbRelease(pSdb, pUser);
  }

  pShow->numOfRows += numOfRows;
  return numOfRows;
}

static void mndCancelGetNextUser(SMnode *pMnode, void *pIter) {
  SSdb *pSdb = pMnode->pSdb;
  sdbCancelFetch(pSdb, pIter);
}

int32_t mndValidateUserAuthInfo(SMnode *pMnode, SUserAuthVersion *pUsers, int32_t numOfUses, void **ppRsp,
                                int32_t *pRspLen) {
  SUserAuthBatchRsp batchRsp = {0};
  batchRsp.pArray = taosArrayInit(numOfUses, sizeof(SGetUserAuthRsp));
  if (batchRsp.pArray == NULL) {
    terrno = TSDB_CODE_OUT_OF_MEMORY;
    return -1;
  }

  int32_t code = 0;
  for (int32_t i = 0; i < numOfUses; ++i) {
    SUserObj *pUser = mndAcquireUser(pMnode, pUsers[i].user);
    if (pUser == NULL) {
      mError("user:%s, failed to auth user since %s", pUsers[i].user, terrstr());
      continue;
    }

    pUsers[i].version = ntohl(pUsers[i].version);
    if (pUser->authVersion <= pUsers[i].version) {
      mndReleaseUser(pMnode, pUser);
      continue;
    }

    SGetUserAuthRsp rsp = {0};
    code = mndSetUserAuthRsp(pMnode, pUser, &rsp);
    if (code) {
      mndReleaseUser(pMnode, pUser);
      tFreeSGetUserAuthRsp(&rsp);
      goto _OVER;
    }

    taosArrayPush(batchRsp.pArray, &rsp);
    mndReleaseUser(pMnode, pUser);
  }

  if (taosArrayGetSize(batchRsp.pArray) <= 0) {
    *ppRsp = NULL;
    *pRspLen = 0;

    tFreeSUserAuthBatchRsp(&batchRsp);
    return 0;
  }

  int32_t rspLen = tSerializeSUserAuthBatchRsp(NULL, 0, &batchRsp);
  void   *pRsp = taosMemoryMalloc(rspLen);
  if (pRsp == NULL) {
    terrno = TSDB_CODE_OUT_OF_MEMORY;
    tFreeSUserAuthBatchRsp(&batchRsp);
    return -1;
  }
  tSerializeSUserAuthBatchRsp(pRsp, rspLen, &batchRsp);

  *ppRsp = pRsp;
  *pRspLen = rspLen;

  tFreeSUserAuthBatchRsp(&batchRsp);
  return 0;

_OVER:

  *ppRsp = NULL;
  *pRspLen = 0;

  tFreeSUserAuthBatchRsp(&batchRsp);
  return code;
}<|MERGE_RESOLUTION|>--- conflicted
+++ resolved
@@ -295,11 +295,7 @@
   tstrncpy(userObj.acct, acct, TSDB_USER_LEN);
   userObj.createdTime = taosGetTimestampMs();
   userObj.updateTime = userObj.createdTime;
-<<<<<<< HEAD
-  userObj.superUser = 0;//pCreate->superUser;
-=======
   userObj.superUser = 0;  // pCreate->superUser;
->>>>>>> aa8faeba
   userObj.sysInfo = pCreate->sysInfo;
   userObj.enable = pCreate->enable;
 
