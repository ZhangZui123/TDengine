--- conflicted
+++ resolved
@@ -33,13 +33,8 @@
 static int32_t suspendAllStreams(SMnode *pMnode, SRpcHandleInfo *info);
 static bool    validateHbMsg(const SArray *pNodeList, int32_t vgId);
 static void    cleanupAfterProcessHbMsg(SStreamHbMsg *pReq, SArray *pFailedChkptList, SArray *pOrphanTasks);
-<<<<<<< HEAD
-static void    doSendHbMsgRsp(int32_t code, SRpcHandleInfo *pRpcInfo, int32_t vgId, int32_t msgId);
-static void    checkforOrphanTask(SMnode *pMnode, STaskStatusEntry *p, SArray *pOrphanTasks);
-=======
 static void    doSendHbMsgRsp(int32_t code, SRpcHandleInfo *pRpcInfo, SEpSet* pEpset, int32_t vgId, int32_t msgId);
 static void    checkforOrphanTask(SMnode* pMnode, STaskStatusEntry* p, SArray* pOrphanTasks);
->>>>>>> 6b49eede
 
 void updateStageInfo(STaskStatusEntry *pTaskEntry, int64_t stage) {
   int32_t numOfNodes = taosArrayGetSize(execInfo.pNodeList);
