# add_executable(transTest1 "")
# target_sources(transTest1
#     PRIVATE
#     "${CMAKE_CURRENT_SOURCE_DIR}/trans1.cpp"
# )
# target_link_libraries(
#     transTest1
#     PUBLIC sut
# )
# target_include_directories(
#     transTest1
#     PUBLIC "${TD_SOURCE_DIR}/include/dnode/mnode"
#     PRIVATE "${CMAKE_CURRENT_SOURCE_DIR}/../../inc"
# )
# add_test(
#     NAME transTest1
#     COMMAND transTest1
# )

add_executable(transTest2 "")
target_sources(transTest2
    PRIVATE
    "${CMAKE_CURRENT_SOURCE_DIR}/trans2.cpp"
)
target_link_libraries(
    transTest2
    PUBLIC dnode mnode gtest_main
)
target_include_directories(
    transTest2
    PUBLIC "${TD_SOURCE_DIR}/include/dnode/mnode"
    PRIVATE "${CMAKE_CURRENT_SOURCE_DIR}/../../inc"
)
<<<<<<< HEAD
#add_test(
#    NAME transTest2
#    COMMAND transTest2
#)
=======
# add_test(
#     NAME transTest2
#     COMMAND transTest2
# )
>>>>>>> a1b97b7a
<|MERGE_RESOLUTION|>--- conflicted
+++ resolved
@@ -31,14 +31,7 @@
     PUBLIC "${TD_SOURCE_DIR}/include/dnode/mnode"
     PRIVATE "${CMAKE_CURRENT_SOURCE_DIR}/../../inc"
 )
-<<<<<<< HEAD
 #add_test(
 #    NAME transTest2
 #    COMMAND transTest2
 #)
-=======
-# add_test(
-#     NAME transTest2
-#     COMMAND transTest2
-# )
->>>>>>> a1b97b7a
