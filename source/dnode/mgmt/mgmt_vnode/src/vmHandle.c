/*
 * Copyright (c) 2019 TAOS Data, Inc. <jhtao@taosdata.com>
 *
 * This program is free software: you can use, redistribute, and/or modify
 * it under the terms of the GNU Affero General Public License, version 3
 * or later ("AGPL"), as published by the Free Software Foundation.
 *
 * This program is distributed in the hope that it will be useful, but WITHOUT
 * ANY WARRANTY; without even the implied warranty of MERCHANTABILITY or
 * FITNESS FOR A PARTICULAR PURPOSE.
 *
 * You should have received a copy of the GNU Affero General Public License
 * along with this program. If not, see <http:www.gnu.org/licenses/>.
 */

#define _DEFAULT_SOURCE
#include "vmInt.h"

void vmGetVnodeLoads(SVnodeMgmt *pMgmt, SMonVloadInfo *pInfo) {
  pInfo->pVloads = taosArrayInit(pMgmt->state.totalVnodes, sizeof(SVnodeLoad));
  if (pInfo->pVloads == NULL) return;

  taosThreadRwlockRdlock(&pMgmt->lock);

  void *pIter = taosHashIterate(pMgmt->hash, NULL);
  while (pIter) {
    SVnodeObj **ppVnode = pIter;
    if (ppVnode == NULL || *ppVnode == NULL) continue;

    SVnodeObj *pVnode = *ppVnode;
    SVnodeLoad vload = {0};
    vnodeGetLoad(pVnode->pImpl, &vload);
    taosArrayPush(pInfo->pVloads, &vload);
    pIter = taosHashIterate(pMgmt->hash, pIter);
  }

  taosThreadRwlockUnlock(&pMgmt->lock);
}

void vmGetMonitorInfo(SVnodeMgmt *pMgmt, SMonVmInfo *pInfo) {
  SMonVloadInfo vloads = {0};
  vmGetVnodeLoads(pMgmt, &vloads);

  SArray *pVloads = vloads.pVloads;
  if (pVloads == NULL) return;

  int32_t totalVnodes = 0;
  int32_t masterNum = 0;
  int64_t numOfSelectReqs = 0;
  int64_t numOfInsertReqs = 0;
  int64_t numOfInsertSuccessReqs = 0;
  int64_t numOfBatchInsertReqs = 0;
  int64_t numOfBatchInsertSuccessReqs = 0;

  for (int32_t i = 0; i < taosArrayGetSize(pVloads); ++i) {
    SVnodeLoad *pLoad = taosArrayGet(pVloads, i);
    numOfSelectReqs += pLoad->numOfSelectReqs;
    numOfInsertReqs += pLoad->numOfInsertReqs;
    numOfInsertSuccessReqs += pLoad->numOfInsertSuccessReqs;
    numOfBatchInsertReqs += pLoad->numOfBatchInsertReqs;
    numOfBatchInsertSuccessReqs += pLoad->numOfBatchInsertSuccessReqs;
    if (pLoad->syncState == TAOS_SYNC_STATE_LEADER) masterNum++;
    totalVnodes++;
  }

  pInfo->vstat.totalVnodes = totalVnodes;
  pInfo->vstat.masterNum = masterNum;
  pInfo->vstat.numOfSelectReqs = numOfSelectReqs - pMgmt->state.numOfSelectReqs;
  pInfo->vstat.numOfInsertReqs = numOfInsertReqs - pMgmt->state.numOfInsertReqs;
  pInfo->vstat.numOfInsertSuccessReqs = numOfInsertSuccessReqs - pMgmt->state.numOfInsertSuccessReqs;
  pInfo->vstat.numOfBatchInsertReqs = numOfBatchInsertReqs - pMgmt->state.numOfBatchInsertReqs;
  pInfo->vstat.numOfBatchInsertSuccessReqs = numOfBatchInsertSuccessReqs - pMgmt->state.numOfBatchInsertSuccessReqs;
  pMgmt->state.totalVnodes = totalVnodes;
  pMgmt->state.masterNum = masterNum;
  pMgmt->state.numOfSelectReqs = numOfSelectReqs;
  pMgmt->state.numOfInsertReqs = numOfInsertReqs;
  pMgmt->state.numOfInsertSuccessReqs = numOfInsertSuccessReqs;
  pMgmt->state.numOfBatchInsertReqs = numOfBatchInsertReqs;
  pMgmt->state.numOfBatchInsertSuccessReqs = numOfBatchInsertSuccessReqs;

  tfsGetMonitorInfo(pMgmt->pTfs, &pInfo->tfs);
  taosArrayDestroy(pVloads);
}

int32_t vmProcessGetMonitorInfoReq(SVnodeMgmt *pMgmt, SRpcMsg *pMsg) {
  SMonVmInfo vmInfo = {0};
  vmGetMonitorInfo(pMgmt, &vmInfo);
  dmGetMonitorSystemInfo(&vmInfo.sys);
  monGetLogs(&vmInfo.log);

  int32_t rspLen = tSerializeSMonVmInfo(NULL, 0, &vmInfo);
  if (rspLen < 0) {
    terrno = TSDB_CODE_INVALID_MSG;
    return -1;
  }

  void *pRsp = rpcMallocCont(rspLen);
  if (pRsp == NULL) {
    terrno = TSDB_CODE_OUT_OF_MEMORY;
    return -1;
  }

  tSerializeSMonVmInfo(pRsp, rspLen, &vmInfo);
  pMsg->info.rsp = pRsp;
  pMsg->info.rspLen = rspLen;
  tFreeSMonVmInfo(&vmInfo);
  return 0;
}

int32_t vmProcessGetLoadsReq(SVnodeMgmt *pMgmt, SRpcMsg *pMsg) {
  SMonVloadInfo vloads = {0};
  vmGetVnodeLoads(pMgmt, &vloads);

  int32_t rspLen = tSerializeSMonVloadInfo(NULL, 0, &vloads);
  if (rspLen < 0) {
    terrno = TSDB_CODE_INVALID_MSG;
    return -1;
  }

  void *pRsp = rpcMallocCont(rspLen);
  if (pRsp == NULL) {
    terrno = TSDB_CODE_OUT_OF_MEMORY;
    return -1;
  }

  tSerializeSMonVloadInfo(pRsp, rspLen, &vloads);
  pMsg->info.rsp = pRsp;
  pMsg->info.rspLen = rspLen;
  tFreeSMonVloadInfo(&vloads);
  return 0;
}

static void vmGenerateVnodeCfg(SCreateVnodeReq *pCreate, SVnodeCfg *pCfg) {
  memcpy(pCfg, &vnodeCfgDefault, sizeof(SVnodeCfg));

  pCfg->vgId = pCreate->vgId;
  tstrncpy(pCfg->dbname, pCreate->db, sizeof(pCfg->dbname));
  pCfg->dbId = pCreate->dbUid;
  pCfg->szPage = pCreate->pageSize * 1024;
  pCfg->szCache = pCreate->pages;
  pCfg->szBuf = (uint64_t)pCreate->buffer * 1024 * 1024;
  pCfg->isWeak = true;
  pCfg->isTsma = pCreate->isTsma;
  pCfg->tsdbCfg.compression = pCreate->compression;
  pCfg->tsdbCfg.precision = pCreate->precision;
  pCfg->tsdbCfg.days = pCreate->daysPerFile;
  pCfg->tsdbCfg.keep0 = pCreate->daysToKeep0;
  pCfg->tsdbCfg.keep1 = pCreate->daysToKeep1;
  pCfg->tsdbCfg.keep2 = pCreate->daysToKeep2;
  pCfg->tsdbCfg.minRows = pCreate->minRows;
  pCfg->tsdbCfg.maxRows = pCreate->maxRows;
  for (size_t i = 0; i < taosArrayGetSize(pCreate->pRetensions); ++i) {
    SRetention *pRetention = &pCfg->tsdbCfg.retentions[i];
    memcpy(pRetention, taosArrayGet(pCreate->pRetensions, i), sizeof(SRetention));
    if (i == 0) {
      if ((pRetention->freq > 0 && pRetention->keep > 0)) pCfg->isRsma = 1;
    }
  }

  pCfg->walCfg.vgId = pCreate->vgId;
  pCfg->hashBegin = pCreate->hashBegin;
  pCfg->hashEnd = pCreate->hashEnd;
  pCfg->hashMethod = pCreate->hashMethod;

  pCfg->standby = pCfg->standby;
  pCfg->syncCfg.myIndex = pCreate->selfIndex;
  pCfg->syncCfg.replicaNum = pCreate->replica;
  memset(&pCfg->syncCfg.nodeInfo, 0, sizeof(pCfg->syncCfg.nodeInfo));
  for (int i = 0; i < pCreate->replica; ++i) {
    SNodeInfo *pNode = &pCfg->syncCfg.nodeInfo[i];
    pNode->nodePort = pCreate->replicas[i].port;
    tstrncpy(pNode->nodeFqdn, pCreate->replicas[i].fqdn, sizeof(pNode->nodeFqdn));
  }
}

static void vmGenerateWrapperCfg(SVnodeMgmt *pMgmt, SCreateVnodeReq *pCreate, SWrapperCfg *pCfg) {
  pCfg->vgId = pCreate->vgId;
  pCfg->vgVersion = pCreate->vgVersion;
  pCfg->dropped = 0;
  snprintf(pCfg->path, sizeof(pCfg->path), "%s%svnode%d", pMgmt->path, TD_DIRSEP, pCreate->vgId);
}

int32_t vmProcessCreateVnodeReq(SVnodeMgmt *pMgmt, SRpcMsg *pMsg) {
  SCreateVnodeReq createReq = {0};
  SVnodeCfg       vnodeCfg = {0};
  SWrapperCfg     wrapperCfg = {0};
  int32_t         code = -1;
  char            path[TSDB_FILENAME_LEN] = {0};

  if (tDeserializeSCreateVnodeReq(pMsg->pCont, pMsg->contLen, &createReq) != 0) {
    terrno = TSDB_CODE_INVALID_MSG;
    return -1;
  }

  dDebug("vgId:%d, create vnode req is received, tsma:%d standby:%d", createReq.vgId, createReq.isTsma,
         createReq.standby);
  vmGenerateVnodeCfg(&createReq, &vnodeCfg);
<<<<<<< HEAD

  if (createReq.isTsma) {
    SMsgHead *smaMsg = createReq.pTsma;
    uint32_t  contLen = (uint32_t)(htonl(smaMsg->contLen) - sizeof(SMsgHead));
    if (smaGetTSmaDays(&vnodeCfg, POINTER_SHIFT(smaMsg, sizeof(SMsgHead)), contLen, &vnodeCfg.tsdbCfg.days) < 0) {
      dError("vgId:%d, failed to get tsma days since %s", createReq.vgId, terrstr());
      return -1;
    }
  }

  SWrapperCfg wrapperCfg = {0};
=======
>>>>>>> c01a898d
  vmGenerateWrapperCfg(pMgmt, &createReq, &wrapperCfg);

  SVnodeObj *pVnode = vmAcquireVnode(pMgmt, createReq.vgId);
  if (pVnode != NULL) {
    dDebug("vgId:%d, already exist", createReq.vgId);
    tFreeSCreateVnodeReq(&createReq);
    vmReleaseVnode(pMgmt, pVnode);
    terrno = TSDB_CODE_NODE_ALREADY_DEPLOYED;
    return -1;
  }

  snprintf(path, TSDB_FILENAME_LEN, "vnode%svnode%d", TD_DIRSEP, vnodeCfg.vgId);
  if (vnodeCreate(path, &vnodeCfg, pMgmt->pTfs) < 0) {
    tFreeSCreateVnodeReq(&createReq);
    dError("vgId:%d, failed to create vnode since %s", createReq.vgId, terrstr());
    return -1;
  }

  SVnode *pImpl = vnodeOpen(path, pMgmt->pTfs, pMgmt->msgCb);
  if (pImpl == NULL) {
    dError("vgId:%d, failed to open vnode since %s", createReq.vgId, terrstr());
    code = terrno;
    goto _OVER;
  }

  code = vmOpenVnode(pMgmt, &wrapperCfg, pImpl);
  if (code != 0) {
    dError("vgId:%d, failed to open vnode since %s", createReq.vgId, terrstr());
    code = terrno;
    goto _OVER;
  }

  if (createReq.isTsma) {
    SMsgHead *smaMsg = createReq.pTsma;
    uint32_t  contLen = (uint32_t)(htonl(smaMsg->contLen) - sizeof(SMsgHead));
    if (vnodeProcessCreateTSma(pImpl, POINTER_SHIFT(smaMsg, sizeof(SMsgHead)), contLen) < 0) {
      dError("vgId:%d, failed to create tsma since %s", createReq.vgId, terrstr());
      code = terrno;
      goto _OVER;
    };
  }

  code = vnodeStart(pImpl);
  if (code != 0) {
    dError("vgId:%d, failed to start sync since %s", createReq.vgId, terrstr());
    goto _OVER;
  }

  code = vmWriteVnodeListToFile(pMgmt);
  if (code != 0) {
    code = terrno;
    goto _OVER;
  }

_OVER:
  if (code != 0) {
    vnodeClose(pImpl);
    vnodeDestroy(path, pMgmt->pTfs);
  }

  tFreeSCreateVnodeReq(&createReq);
  terrno = code;
  return code;
}

int32_t vmProcessDropVnodeReq(SVnodeMgmt *pMgmt, SRpcMsg *pMsg) {
  SDropVnodeReq dropReq = {0};
  if (tDeserializeSDropVnodeReq(pMsg->pCont, pMsg->contLen, &dropReq) != 0) {
    terrno = TSDB_CODE_INVALID_MSG;
    return -1;
  }

  int32_t vgId = dropReq.vgId;
  dDebug("vgId:%d, drop vnode req is received", vgId);

  SVnodeObj *pVnode = vmAcquireVnode(pMgmt, vgId);
  if (pVnode == NULL) {
    dDebug("vgId:%d, failed to drop since %s", vgId, terrstr());
    terrno = TSDB_CODE_NODE_NOT_DEPLOYED;
    return -1;
  }

  pVnode->dropped = 1;
  if (vmWriteVnodeListToFile(pMgmt) != 0) {
    pVnode->dropped = 0;
    vmReleaseVnode(pMgmt, pVnode);
    return -1;
  }

  vmCloseVnode(pMgmt, pVnode);
  vmWriteVnodeListToFile(pMgmt);

  return 0;
}

SArray *vmGetMsgHandles() {
  int32_t code = -1;
  SArray *pArray = taosArrayInit(32, sizeof(SMgmtHandle));
  if (pArray == NULL) goto _OVER;

  if (dmSetMgmtHandle(pArray, TDMT_MON_VM_INFO, vmPutNodeMsgToMonitorQueue, 0) == NULL) goto _OVER;
  if (dmSetMgmtHandle(pArray, TDMT_MON_VM_LOAD, vmPutNodeMsgToMonitorQueue, 0) == NULL) goto _OVER;

  // Requests handled by VNODE
  if (dmSetMgmtHandle(pArray, TDMT_VND_SUBMIT, vmPutNodeMsgToWriteQueue, 0) == NULL) goto _OVER;
  if (dmSetMgmtHandle(pArray, TDMT_VND_QUERY, vmPutNodeMsgToQueryQueue, 0) == NULL) goto _OVER;
  if (dmSetMgmtHandle(pArray, TDMT_VND_QUERY_CONTINUE, vmPutNodeMsgToQueryQueue, 0) == NULL) goto _OVER;
  if (dmSetMgmtHandle(pArray, TDMT_VND_FETCH, vmPutNodeMsgToFetchQueue, 0) == NULL) goto _OVER;
  if (dmSetMgmtHandle(pArray, TDMT_VND_ALTER_TABLE, vmPutNodeMsgToWriteQueue, 0) == NULL) goto _OVER;
  if (dmSetMgmtHandle(pArray, TDMT_VND_UPDATE_TAG_VAL, vmPutNodeMsgToWriteQueue, 0) == NULL) goto _OVER;
  if (dmSetMgmtHandle(pArray, TDMT_VND_TABLE_META, vmPutNodeMsgToFetchQueue, 0) == NULL) goto _OVER;
  if (dmSetMgmtHandle(pArray, TDMT_VND_TABLES_META, vmPutNodeMsgToFetchQueue, 0) == NULL) goto _OVER;
  if (dmSetMgmtHandle(pArray, TDMT_VND_MQ_CONSUME, vmPutNodeMsgToQueryQueue, 0) == NULL) goto _OVER;
  if (dmSetMgmtHandle(pArray, TDMT_VND_MQ_QUERY, vmPutNodeMsgToQueryQueue, 0) == NULL) goto _OVER;
  if (dmSetMgmtHandle(pArray, TDMT_VND_MQ_CONNECT, vmPutNodeMsgToWriteQueue, 0) == NULL) goto _OVER;
  if (dmSetMgmtHandle(pArray, TDMT_VND_MQ_DISCONNECT, vmPutNodeMsgToWriteQueue, 0) == NULL) goto _OVER;
  // if (dmSetMgmtHandle(pArray, TDMT_VND_MQ_SET_CUR, vmPutNodeMsgToWriteQueue, 0)== NULL) goto _OVER;
  if (dmSetMgmtHandle(pArray, TDMT_VND_CANCEL_TASK, vmPutNodeMsgToFetchQueue, 0) == NULL) goto _OVER;
  if (dmSetMgmtHandle(pArray, TDMT_VND_DROP_TASK, vmPutNodeMsgToFetchQueue, 0) == NULL) goto _OVER;
  if (dmSetMgmtHandle(pArray, TDMT_VND_CREATE_STB, vmPutNodeMsgToWriteQueue, 0) == NULL) goto _OVER;
  if (dmSetMgmtHandle(pArray, TDMT_VND_ALTER_STB, vmPutNodeMsgToWriteQueue, 0) == NULL) goto _OVER;
  if (dmSetMgmtHandle(pArray, TDMT_VND_DROP_STB, vmPutNodeMsgToWriteQueue, 0) == NULL) goto _OVER;
  if (dmSetMgmtHandle(pArray, TDMT_VND_CREATE_TABLE, vmPutNodeMsgToWriteQueue, 0) == NULL) goto _OVER;
  if (dmSetMgmtHandle(pArray, TDMT_VND_DROP_TABLE, vmPutNodeMsgToWriteQueue, 0) == NULL) goto _OVER;
  if (dmSetMgmtHandle(pArray, TDMT_VND_CREATE_SMA, vmPutNodeMsgToWriteQueue, 0) == NULL) goto _OVER;
  if (dmSetMgmtHandle(pArray, TDMT_VND_CANCEL_SMA, vmPutNodeMsgToWriteQueue, 0) == NULL) goto _OVER;
  if (dmSetMgmtHandle(pArray, TDMT_VND_DROP_SMA, vmPutNodeMsgToWriteQueue, 0) == NULL) goto _OVER;
  if (dmSetMgmtHandle(pArray, TDMT_VND_SUBMIT_RSMA, vmPutNodeMsgToWriteQueue, 0) == NULL) goto _OVER;
  if (dmSetMgmtHandle(pArray, TDMT_VND_MQ_VG_CHANGE, vmPutNodeMsgToWriteQueue, 0) == NULL) goto _OVER;
  if (dmSetMgmtHandle(pArray, TDMT_VND_MQ_VG_DELETE, vmPutNodeMsgToWriteQueue, 0) == NULL) goto _OVER;
  if (dmSetMgmtHandle(pArray, TDMT_VND_CONSUME, vmPutNodeMsgToFetchQueue, 0) == NULL) goto _OVER;
  if (dmSetMgmtHandle(pArray, TDMT_VND_TASK_DEPLOY, vmPutNodeMsgToWriteQueue, 0) == NULL) goto _OVER;
  if (dmSetMgmtHandle(pArray, TDMT_VND_QUERY_HEARTBEAT, vmPutNodeMsgToFetchQueue, 0) == NULL) goto _OVER;
  if (dmSetMgmtHandle(pArray, TDMT_VND_STREAM_TRIGGER, vmPutNodeMsgToFetchQueue, 0) == NULL) goto _OVER;
  if (dmSetMgmtHandle(pArray, TDMT_VND_TASK_RUN, vmPutNodeMsgToFetchQueue, 0) == NULL) goto _OVER;
  if (dmSetMgmtHandle(pArray, TDMT_VND_TASK_DISPATCH, vmPutNodeMsgToFetchQueue, 0) == NULL) goto _OVER;
  if (dmSetMgmtHandle(pArray, TDMT_VND_TASK_RECOVER, vmPutNodeMsgToFetchQueue, 0) == NULL) goto _OVER;

  if (dmSetMgmtHandle(pArray, TDMT_VND_ALTER_REPLICA, vmPutNodeMsgToWriteQueue, 0) == NULL) goto _OVER;
  if (dmSetMgmtHandle(pArray, TDMT_VND_ALTER_CONFIG, vmPutNodeMsgToWriteQueue, 0) == NULL) goto _OVER;
  if (dmSetMgmtHandle(pArray, TDMT_VND_COMPACT, vmPutNodeMsgToWriteQueue, 0) == NULL) goto _OVER;
  if (dmSetMgmtHandle(pArray, TDMT_DND_CREATE_VNODE, vmPutNodeMsgToMgmtQueue, 0) == NULL) goto _OVER;
  if (dmSetMgmtHandle(pArray, TDMT_DND_DROP_VNODE, vmPutNodeMsgToMgmtQueue, 0) == NULL) goto _OVER;

  if (dmSetMgmtHandle(pArray, TDMT_VND_SYNC_TIMEOUT, vmPutNodeMsgToSyncQueue, 0) == NULL) goto _OVER;
  if (dmSetMgmtHandle(pArray, TDMT_VND_SYNC_PING, vmPutNodeMsgToSyncQueue, 0) == NULL) goto _OVER;
  if (dmSetMgmtHandle(pArray, TDMT_VND_SYNC_PING_REPLY, vmPutNodeMsgToSyncQueue, 0) == NULL) goto _OVER;
  if (dmSetMgmtHandle(pArray, TDMT_VND_SYNC_CLIENT_REQUEST, vmPutNodeMsgToSyncQueue, 0) == NULL) goto _OVER;
  if (dmSetMgmtHandle(pArray, TDMT_VND_SYNC_CLIENT_REQUEST_REPLY, vmPutNodeMsgToSyncQueue, 0) == NULL) goto _OVER;
  if (dmSetMgmtHandle(pArray, TDMT_VND_SYNC_REQUEST_VOTE, vmPutNodeMsgToSyncQueue, 0) == NULL) goto _OVER;
  if (dmSetMgmtHandle(pArray, TDMT_VND_SYNC_REQUEST_VOTE_REPLY, vmPutNodeMsgToSyncQueue, 0) == NULL) goto _OVER;
  if (dmSetMgmtHandle(pArray, TDMT_VND_SYNC_APPEND_ENTRIES, vmPutNodeMsgToSyncQueue, 0) == NULL) goto _OVER;
  if (dmSetMgmtHandle(pArray, TDMT_VND_SYNC_APPEND_ENTRIES_REPLY, vmPutNodeMsgToSyncQueue, 0) == NULL) goto _OVER;

  code = 0;

_OVER:
  if (code != 0) {
    taosArrayDestroy(pArray);
    return NULL;
  } else {
    return pArray;
  }
}<|MERGE_RESOLUTION|>--- conflicted
+++ resolved
@@ -180,6 +180,24 @@
   snprintf(pCfg->path, sizeof(pCfg->path), "%s%svnode%d", pMgmt->path, TD_DIRSEP, pCreate->vgId);
 }
 
+static int32_t vmTsmaAdjustDays(SVnodeCfg *pCfg, SCreateVnodeReq *pReq) {
+  if (pReq->isTsma) {
+    SMsgHead *smaMsg = pReq->pTsma;
+    uint32_t  contLen = (uint32_t)(htonl(smaMsg->contLen) - sizeof(SMsgHead));
+    return smaGetTSmaDays(pCfg, POINTER_SHIFT(smaMsg, sizeof(SMsgHead)), contLen, &pCfg->tsdbCfg.days);
+  }
+  return 0;
+}
+
+static int32_t vmTsmaProcessCreate(SVnode *pVnode, SCreateVnodeReq *pReq) {
+  if (pReq->isTsma) {
+    SMsgHead *smaMsg = pReq->pTsma;
+    uint32_t  contLen = (uint32_t)(htonl(smaMsg->contLen) - sizeof(SMsgHead));
+    return vnodeProcessCreateTSma(pVnode, POINTER_SHIFT(smaMsg, sizeof(SMsgHead)), contLen);
+  }
+  return 0;
+}
+
 int32_t vmProcessCreateVnodeReq(SVnodeMgmt *pMgmt, SRpcMsg *pMsg) {
   SCreateVnodeReq createReq = {0};
   SVnodeCfg       vnodeCfg = {0};
@@ -195,20 +213,13 @@
   dDebug("vgId:%d, create vnode req is received, tsma:%d standby:%d", createReq.vgId, createReq.isTsma,
          createReq.standby);
   vmGenerateVnodeCfg(&createReq, &vnodeCfg);
-<<<<<<< HEAD
-
-  if (createReq.isTsma) {
-    SMsgHead *smaMsg = createReq.pTsma;
-    uint32_t  contLen = (uint32_t)(htonl(smaMsg->contLen) - sizeof(SMsgHead));
-    if (smaGetTSmaDays(&vnodeCfg, POINTER_SHIFT(smaMsg, sizeof(SMsgHead)), contLen, &vnodeCfg.tsdbCfg.days) < 0) {
-      dError("vgId:%d, failed to get tsma days since %s", createReq.vgId, terrstr());
-      return -1;
-    }
-  }
-
-  SWrapperCfg wrapperCfg = {0};
-=======
->>>>>>> c01a898d
+
+  if (vmTsmaAdjustDays(&vnodeCfg, &createReq) < 0) {
+    dError("vgId:%d, failed to adjust tsma days since %s", createReq.vgId, terrstr());
+    code = terrno;
+    goto _OVER;
+  }
+
   vmGenerateWrapperCfg(pMgmt, &createReq, &wrapperCfg);
 
   SVnodeObj *pVnode = vmAcquireVnode(pMgmt, createReq.vgId);
@@ -217,14 +228,16 @@
     tFreeSCreateVnodeReq(&createReq);
     vmReleaseVnode(pMgmt, pVnode);
     terrno = TSDB_CODE_NODE_ALREADY_DEPLOYED;
-    return -1;
+    code = terrno;
+    goto _OVER;
   }
 
   snprintf(path, TSDB_FILENAME_LEN, "vnode%svnode%d", TD_DIRSEP, vnodeCfg.vgId);
   if (vnodeCreate(path, &vnodeCfg, pMgmt->pTfs) < 0) {
     tFreeSCreateVnodeReq(&createReq);
     dError("vgId:%d, failed to create vnode since %s", createReq.vgId, terrstr());
-    return -1;
+    code = terrno;
+    goto _OVER;
   }
 
   SVnode *pImpl = vnodeOpen(path, pMgmt->pTfs, pMgmt->msgCb);
@@ -241,14 +254,11 @@
     goto _OVER;
   }
 
-  if (createReq.isTsma) {
-    SMsgHead *smaMsg = createReq.pTsma;
-    uint32_t  contLen = (uint32_t)(htonl(smaMsg->contLen) - sizeof(SMsgHead));
-    if (vnodeProcessCreateTSma(pImpl, POINTER_SHIFT(smaMsg, sizeof(SMsgHead)), contLen) < 0) {
-      dError("vgId:%d, failed to create tsma since %s", createReq.vgId, terrstr());
-      code = terrno;
-      goto _OVER;
-    };
+  code = vmTsmaProcessCreate(pImpl, &createReq);
+  if (code != 0) {
+    dError("vgId:%d, failed to create tsma since %s", createReq.vgId, terrstr());
+    code = terrno;
+    goto _OVER;
   }
 
   code = vnodeStart(pImpl);
