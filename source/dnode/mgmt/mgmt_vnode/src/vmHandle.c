--- conflicted
+++ resolved
@@ -112,13 +112,9 @@
   pCfg->tsdbCfg.keep2 = 3650;
   pCfg->tsdbCfg.keep0 = 3650;
   pCfg->tsdbCfg.keep1 = 3650;
-<<<<<<< HEAD
-  pCfg->tsdbCfg.retentions = pCreate->pRetensions;
-=======
   for (size_t i = 0; i < taosArrayGetSize(pCreate->pRetensions); ++i) {
     memcpy(&pCfg->tsdbCfg.retentions[i], taosArrayGet(pCreate->pRetensions, i), sizeof(SRetention));
   }
->>>>>>> 98173cfb
   pCfg->walCfg.vgId = pCreate->vgId;
   pCfg->hashBegin = pCreate->hashBegin;
   pCfg->hashEnd = pCreate->hashEnd;
