/*
 * Copyright (c) 2019 TAOS Data, Inc. <jhtao@taosdata.com>
 *
 * This program is free software: you can use, redistribute, and/or modify
 * it under the terms of the GNU Affero General Public License, version 3
 * or later ("AGPL"), as published by the Free Software Foundation.
 *
 * This program is distributed in the hope that it will be useful, but WITHOUT
 * ANY WARRANTY; without even the implied warranty of MERCHANTABILITY or
 * FITNESS FOR A PARTICULAR PURPOSE.
 *
 * You should have received a copy of the GNU Affero General Public License
 * along with this program. If not, see <http:www.gnu.org/licenses/>.
 */

#define _DEFAULT_SOURCE
#include "vmInt.h"
#include "libs/function/tudf.h"
#include "osMemory.h"
#include "tfs.h"
#include "vnd.h"

int32_t vmGetPrimaryDisk(SVnodeMgmt *pMgmt, int32_t vgId) {
  int32_t    diskId = -1;
  SVnodeObj *pVnode = NULL;

  (void)taosThreadRwlockRdlock(&pMgmt->lock);
  int32_t r = taosHashGetDup(pMgmt->runngingHash, &vgId, sizeof(int32_t), (void *)&pVnode);
  if (pVnode != NULL) {
    diskId = pVnode->diskPrimary;
  }
  (void)taosThreadRwlockUnlock(&pMgmt->lock);
  return diskId;
}

static void vmFreeVnodeObj(SVnodeObj **ppVnode) {
  if (!ppVnode || !(*ppVnode)) return;

  SVnodeObj *pVnode = *ppVnode;

  int32_t refCount = atomic_load_32(&pVnode->refCount);
  while (refCount > 0) {
    dWarn("vgId:%d, vnode is refenced, retry to free in 200ms, vnode:%p, ref:%d", pVnode->vgId, pVnode, refCount);
    taosMsleep(200);
    refCount = atomic_load_32(&pVnode->refCount);
  }

  taosMemoryFree(pVnode->path);
  taosMemoryFree(pVnode);
  ppVnode[0] = NULL;
}

static int32_t vmRegisterCreatingState(SVnodeMgmt *pMgmt, int32_t vgId, int32_t diskId) {
  int32_t    code = 0;
  SVnodeObj *pCreatingVnode = taosMemoryCalloc(1, sizeof(SVnodeObj));
  if (pCreatingVnode == NULL) {
    dError("failed to alloc vnode since %s", terrstr());
    return terrno;
  }
  (void)memset(pCreatingVnode, 0, sizeof(SVnodeObj));

  pCreatingVnode->vgId = vgId;
  pCreatingVnode->diskPrimary = diskId;

  code = taosThreadRwlockWrlock(&pMgmt->lock);
  if (code != 0) {
    taosMemoryFree(pCreatingVnode);
    return code;
  }

  dTrace("vgId:%d, put vnode into creating hash, pCreatingVnode:%p", vgId, pCreatingVnode);
  code = taosHashPut(pMgmt->creatingHash, &vgId, sizeof(int32_t), &pCreatingVnode, sizeof(SVnodeObj *));
  if (code != 0) {
    dError("vgId:%d, failed to put vnode to creatingHash", vgId);
    taosMemoryFree(pCreatingVnode);
  }

  int32_t r = taosThreadRwlockUnlock(&pMgmt->lock);
  if (r != 0) {
    dError("vgId:%d, failed to unlock since %s", vgId, tstrerror(r));
  }

  return code;
}

static void vmUnRegisterCreatingState(SVnodeMgmt *pMgmt, int32_t vgId) {
  SVnodeObj *pOld = NULL;

  (void)taosThreadRwlockWrlock(&pMgmt->lock);
  int32_t r = taosHashGetDup(pMgmt->creatingHash, &vgId, sizeof(int32_t), (void *)&pOld);
  if (r != 0) {
    dError("vgId:%d, failed to get vnode from creating Hash", vgId);
  }
  dTrace("vgId:%d, remove from creating Hash", vgId);
  r = taosHashRemove(pMgmt->creatingHash, &vgId, sizeof(int32_t));
  if (r != 0) {
    dError("vgId:%d, failed to remove vnode from creatingHash", vgId);
  }
  (void)taosThreadRwlockUnlock(&pMgmt->lock);

  if (pOld) {
    dTrace("vgId:%d, free vnode pOld:%p", vgId, &pOld);
    vmFreeVnodeObj(&pOld);
  }

_OVER:
  if (r != 0) {
    dError("vgId:%d, failed to remove vnode from creatingHash since %s", vgId, tstrerror(r));
  }
}

int32_t vmAllocPrimaryDisk(SVnodeMgmt *pMgmt, int32_t vgId) {
  int32_t code = 0;
  STfs   *pTfs = pMgmt->pTfs;
  int32_t diskId = 0;
  if (!pTfs) {
    return diskId;
  }

  // search fs
  char vnodePath[TSDB_FILENAME_LEN] = {0};
  snprintf(vnodePath, TSDB_FILENAME_LEN - 1, "vnode%svnode%d", TD_DIRSEP, vgId);
  char fname[TSDB_FILENAME_LEN] = {0};
  char fnameTmp[TSDB_FILENAME_LEN] = {0};
  snprintf(fname, TSDB_FILENAME_LEN - 1, "%s%s%s", vnodePath, TD_DIRSEP, VND_INFO_FNAME);
  snprintf(fnameTmp, TSDB_FILENAME_LEN - 1, "%s%s%s", vnodePath, TD_DIRSEP, VND_INFO_FNAME_TMP);

  diskId = tfsSearch(pTfs, 0, fname);
  if (diskId >= 0) {
    return diskId;
  }
  diskId = tfsSearch(pTfs, 0, fnameTmp);
  if (diskId >= 0) {
    return diskId;
  }

  // alloc
  int32_t     disks[TFS_MAX_DISKS_PER_TIER] = {0};
  int32_t     numOfVnodes = 0;
  SVnodeObj **ppVnodes = NULL;

  code = taosThreadMutexLock(&pMgmt->mutex);
  if (code != 0) {
    return code;
  }

  code = vmGetAllVnodeListFromHashWithCreating(pMgmt, &numOfVnodes, &ppVnodes);
  if (code != 0) {
    int32_t r = taosThreadMutexUnlock(&pMgmt->mutex);
    if (r != 0) {
      dError("vgId:%d, failed to unlock mutex since %s", vgId, tstrerror(r));
    }
    return code;
  }

  for (int32_t v = 0; v < numOfVnodes; v++) {
    SVnodeObj *pVnode = ppVnodes[v];
    disks[pVnode->diskPrimary] += 1;
  }

  int32_t minVal = INT_MAX;
  int32_t ndisk = tfsGetDisksAtLevel(pTfs, 0);
  diskId = 0;
  for (int32_t id = 0; id < ndisk; id++) {
    if (minVal > disks[id]) {
      minVal = disks[id];
      diskId = id;
    }
  }
  code = vmRegisterCreatingState(pMgmt, vgId, diskId);
  if (code != 0) {
    int32_t r = taosThreadMutexUnlock(&pMgmt->mutex);
    if (r != 0) {
      dError("vgId:%d, failed to unlock mutex since %s", vgId, tstrerror(r));
    }
    goto _OVER;
  }

  code = taosThreadMutexUnlock(&pMgmt->mutex);
  if (code != 0) {
    goto _OVER;
  }

_OVER:

  for (int32_t i = 0; i < numOfVnodes; ++i) {
    if (ppVnodes == NULL || ppVnodes[i] == NULL) continue;
    vmReleaseVnode(pMgmt, ppVnodes[i]);
  }
  if (ppVnodes != NULL) {
    taosMemoryFree(ppVnodes);
  }

  if (code != 0) {
    dError("vgId:%d, failed to alloc disk since %s", vgId, tstrerror(code));
    return code;
  } else {
    dInfo("vgId:%d, alloc disk:%d of level 0. ndisk:%d, vnodes: %d", vgId, diskId, ndisk, numOfVnodes);
    return diskId;
  }
}

void vmCleanPrimaryDisk(SVnodeMgmt *pMgmt, int32_t vgId) { vmUnRegisterCreatingState(pMgmt, vgId); }

SVnodeObj *vmAcquireVnodeImpl(SVnodeMgmt *pMgmt, int32_t vgId, bool strict) {
  SVnodeObj *pVnode = NULL;

  (void)taosThreadRwlockRdlock(&pMgmt->lock);
  int32_t r = taosHashGetDup(pMgmt->runngingHash, &vgId, sizeof(int32_t), (void *)&pVnode);
  if (pVnode == NULL || strict && (pVnode->dropped || pVnode->failed)) {
    terrno = TSDB_CODE_VND_INVALID_VGROUP_ID;
    pVnode = NULL;
  } else {
    int32_t refCount = atomic_add_fetch_32(&pVnode->refCount, 1);
    dTrace("vgId:%d, acquire vnode, vnode:%p, ref:%d", pVnode->vgId, pVnode, refCount);
  }
  (void)taosThreadRwlockUnlock(&pMgmt->lock);

  return pVnode;
}

SVnodeObj *vmAcquireVnode(SVnodeMgmt *pMgmt, int32_t vgId) { return vmAcquireVnodeImpl(pMgmt, vgId, true); }

void vmReleaseVnode(SVnodeMgmt *pMgmt, SVnodeObj *pVnode) {
  if (pVnode == NULL) return;

  //(void)taosThreadRwlockRdlock(&pMgmt->lock);
  int32_t refCount = atomic_sub_fetch_32(&pVnode->refCount, 1);
  dTrace("vgId:%d, release vnode, vnode:%p, ref:%d", pVnode->vgId, pVnode, refCount);
  //(void)taosThreadRwlockUnlock(&pMgmt->lock);
}

static int32_t vmRegisterRunningState(SVnodeMgmt *pMgmt, SVnodeObj *pVnode) {
  SVnodeObj *pOld = NULL;

  int32_t r = taosHashGetDup(pMgmt->runngingHash, &pVnode->vgId, sizeof(int32_t), (void *)&pOld);
  if (r != 0) {
    dError("vgId:%d, failed to get vnode from hash", pVnode->vgId);
  }
  if (pOld) {
    vmFreeVnodeObj(&pOld);
  }
  int32_t code = taosHashPut(pMgmt->runngingHash, &pVnode->vgId, sizeof(int32_t), &pVnode, sizeof(SVnodeObj *));

  return code;
}

static void vmUnRegisterRunningState(SVnodeMgmt *pMgmt, int32_t vgId) {
  dInfo("vgId:%d, remove from hash", vgId);
  int32_t r = taosHashRemove(pMgmt->runngingHash, &vgId, sizeof(int32_t));
  if (r != 0) {
    dError("vgId:%d, failed to remove vnode since %s", vgId, tstrerror(r));
  }
}

static int32_t vmRegisterClosedState(SVnodeMgmt *pMgmt, SVnodeObj *pVnode) {
  int32_t    code = 0;
  SVnodeObj *pClosedVnode = taosMemoryCalloc(1, sizeof(SVnodeObj));
  if (pClosedVnode == NULL) {
    dError("failed to alloc vnode since %s", terrstr());
    return terrno;
  }
  (void)memset(pClosedVnode, 0, sizeof(SVnodeObj));

  pClosedVnode->vgId = pVnode->vgId;
  pClosedVnode->dropped = pVnode->dropped;
  pClosedVnode->vgVersion = pVnode->vgVersion;
  pClosedVnode->diskPrimary = pVnode->diskPrimary;
  pClosedVnode->toVgId = pVnode->toVgId;

  SVnodeObj *pOld = NULL;
  int32_t    r = taosHashGetDup(pMgmt->closedHash, &pVnode->vgId, sizeof(int32_t), (void *)&pOld);
  if (r != 0) {
    dError("vgId:%d, failed to get vnode from closedHash", pVnode->vgId);
  }
  if (pOld) {
    vmFreeVnodeObj(&pOld);
  }
  dInfo("vgId:%d, put vnode to closedHash", pVnode->vgId);
  r = taosHashPut(pMgmt->closedHash, &pVnode->vgId, sizeof(int32_t), &pClosedVnode, sizeof(SVnodeObj *));
  if (r != 0) {
    dError("vgId:%d, failed to put vnode to closedHash", pVnode->vgId);
  }

  return code;
}

static void vmUnRegisterClosedState(SVnodeMgmt *pMgmt, SVnodeObj *pVnode) {
  SVnodeObj *pOld = NULL;
  int32_t    r = taosHashGetDup(pMgmt->closedHash, &pVnode->vgId, sizeof(int32_t), (void *)&pOld);
  if (r != 0) {
    dError("vgId:%d, failed to get vnode from closedHash", pVnode->vgId);
  }
  if (pOld != NULL) {
    vmFreeVnodeObj(&pOld);
    dInfo("vgId:%d, remove from closedHash", pVnode->vgId);
    r = taosHashRemove(pMgmt->closedHash, &pVnode->vgId, sizeof(int32_t));
    if (r != 0) {
      dError("vgId:%d, failed to remove vnode from hash", pVnode->vgId);
    }
  }
}

int32_t vmOpenVnode(SVnodeMgmt *pMgmt, SWrapperCfg *pCfg, SVnode *pImpl) {
  SVnodeObj *pVnode = taosMemoryCalloc(1, sizeof(SVnodeObj));
  if (pVnode == NULL) {
    terrno = TSDB_CODE_OUT_OF_MEMORY;
    return -1;
  }

  pVnode->vgId = pCfg->vgId;
  pVnode->vgVersion = pCfg->vgVersion;
  pVnode->diskPrimary = pCfg->diskPrimary;
  pVnode->refCount = 0;
  pVnode->dropped = 0;
  pVnode->failed = 0;
  pVnode->path = taosStrdup(pCfg->path);
  pVnode->pImpl = pImpl;

  if (pVnode->path == NULL) {
    terrno = TSDB_CODE_OUT_OF_MEMORY;
    taosMemoryFree(pVnode);
    return -1;
  }

  if (pImpl) {
    if (vmAllocQueue(pMgmt, pVnode) != 0) {
      terrno = TSDB_CODE_OUT_OF_MEMORY;
      taosMemoryFree(pVnode->path);
      taosMemoryFree(pVnode);
      return -1;
    }
  } else {
    pVnode->failed = 1;
  }

  (void)taosThreadRwlockWrlock(&pMgmt->lock);
  int32_t code = vmRegisterRunningState(pMgmt, pVnode);
  vmUnRegisterClosedState(pMgmt, pVnode);
  (void)taosThreadRwlockUnlock(&pMgmt->lock);

  return code;
}

void vmCloseVnode(SVnodeMgmt *pMgmt, SVnodeObj *pVnode, bool commitAndRemoveWal, bool keepClosed) {
  char path[TSDB_FILENAME_LEN] = {0};
  bool atExit = true;

  if (pVnode->pImpl && vnodeIsLeader(pVnode->pImpl)) {
    vnodeProposeCommitOnNeed(pVnode->pImpl, atExit);
  }

  (void)taosThreadRwlockWrlock(&pMgmt->lock);
  vmUnRegisterRunningState(pMgmt, pVnode->vgId);
  if (keepClosed) {
    if (vmRegisterClosedState(pMgmt, pVnode) != 0) {
      (void)taosThreadRwlockUnlock(&pMgmt->lock);
      return;
    };
  }
  (void)taosThreadRwlockUnlock(&pMgmt->lock);

  vmReleaseVnode(pMgmt, pVnode);

  if (pVnode->failed) {
    goto _closed;
  }
  dInfo("vgId:%d, pre close", pVnode->vgId);
  vnodePreClose(pVnode->pImpl);

  dInfo("vgId:%d, wait for vnode ref become 0", pVnode->vgId);
  while (pVnode->refCount > 0) taosMsleep(10);

  dInfo("vgId:%d, wait for vnode write queue:%p is empty, thread:%08" PRId64, pVnode->vgId, pVnode->pWriteW.queue,
        taosQueueGetThreadId(pVnode->pWriteW.queue));
  tMultiWorkerCleanup(&pVnode->pWriteW);

  dInfo("vgId:%d, wait for vnode sync queue:%p is empty, thread:%08" PRId64, pVnode->vgId, pVnode->pSyncW.queue,
        taosQueueGetThreadId(pVnode->pSyncW.queue));
  tMultiWorkerCleanup(&pVnode->pSyncW);

  dInfo("vgId:%d, wait for vnode sync rd queue:%p is empty, thread:%08" PRId64, pVnode->vgId, pVnode->pSyncRdW.queue,
        taosQueueGetThreadId(pVnode->pSyncRdW.queue));
  tMultiWorkerCleanup(&pVnode->pSyncRdW);

  dInfo("vgId:%d, wait for vnode apply queue:%p is empty, thread:%08" PRId64, pVnode->vgId, pVnode->pApplyW.queue,
        taosQueueGetThreadId(pVnode->pApplyW.queue));
  tMultiWorkerCleanup(&pVnode->pApplyW);

  dInfo("vgId:%d, wait for vnode fetch queue:%p is empty, thread:%08" PRId64, pVnode->vgId, pVnode->pFetchQ,
        taosQueueGetThreadId(pVnode->pFetchQ));
  while (!taosQueueEmpty(pVnode->pFetchQ)) taosMsleep(10);

  dInfo("vgId:%d, wait for vnode query queue:%p is empty", pVnode->vgId, pVnode->pQueryQ);
  while (!taosQueueEmpty(pVnode->pQueryQ)) taosMsleep(10);

  tqNotifyClose(pVnode->pImpl->pTq);
<<<<<<< HEAD
  dInfo("vgId:%d, wait for vnode stream queue:%p is empty, %d remains", pVnode->vgId,
        pVnode->pStreamQ, taosQueueItemSize(pVnode->pStreamQ));
=======

  dInfo("vgId:%d, wait for vnode stream queue:%p is empty", pVnode->vgId, pVnode->pStreamQ);
>>>>>>> 3eab0d79
  while (!taosQueueEmpty(pVnode->pStreamQ)) taosMsleep(10);

  dInfo("vgId:%d, wait for vnode stream ctrl queue:%p is empty", pVnode->vgId, pVnode->pStreamCtrlQ);
  while (!taosQueueEmpty(pVnode->pStreamCtrlQ)) taosMsleep(10);

  dInfo("vgId:%d, all vnode queues is empty", pVnode->vgId);

  dInfo("vgId:%d, post close", pVnode->vgId);
  vnodePostClose(pVnode->pImpl);

  vmFreeQueue(pMgmt, pVnode);

  if (commitAndRemoveWal) {
    dInfo("vgId:%d, commit data for vnode split", pVnode->vgId);
    if (vnodeSyncCommit(pVnode->pImpl) != 0) {
      dError("vgId:%d, failed to commit data", pVnode->vgId);
    }
    if (vnodeBegin(pVnode->pImpl) != 0) {
      dError("vgId:%d, failed to begin", pVnode->vgId);
    }
    dInfo("vgId:%d, commit data finished", pVnode->vgId);
  }

  int32_t nodeId = vnodeNodeId(pVnode->pImpl);
  vnodeClose(pVnode->pImpl);
  pVnode->pImpl = NULL;

_closed:
  dInfo("vgId:%d, vnode is closed", pVnode->vgId);

  if (commitAndRemoveWal) {
    snprintf(path, TSDB_FILENAME_LEN, "vnode%svnode%d%swal", TD_DIRSEP, pVnode->vgId, TD_DIRSEP);
    dInfo("vgId:%d, remove all wals, path:%s", pVnode->vgId, path);
    if (tfsRmdir(pMgmt->pTfs, path) != 0) {
      dTrace("vgId:%d, failed to remove wals, path:%s", pVnode->vgId, path);
    }
    if (tfsMkdir(pMgmt->pTfs, path) != 0) {
      dTrace("vgId:%d, failed to create wals, path:%s", pVnode->vgId, path);
    }
  }

  if (pVnode->dropped) {
    dInfo("vgId:%d, vnode is destroyed, dropped:%d", pVnode->vgId, pVnode->dropped);
    snprintf(path, TSDB_FILENAME_LEN, "vnode%svnode%d", TD_DIRSEP, pVnode->vgId);
    vnodeDestroy(pVnode->vgId, path, pMgmt->pTfs, nodeId);
  }

  vmFreeVnodeObj(&pVnode);
}

void vmCloseFailedVnode(SVnodeMgmt *pMgmt, int32_t vgId) {
  int32_t r = 0;
  r = taosThreadRwlockWrlock(&pMgmt->lock);
  if (r != 0) {
    dError("vgId:%d, failed to lock since %s", vgId, tstrerror(r));
  }
  if (r == 0) {
    vmUnRegisterRunningState(pMgmt, vgId);
  }
  r = taosThreadRwlockUnlock(&pMgmt->lock);
  if (r != 0) {
    dError("vgId:%d, failed to unlock since %s", vgId, tstrerror(r));
  }
}

static int32_t vmRestoreVgroupId(SWrapperCfg *pCfg, STfs *pTfs) {
  int32_t srcVgId = pCfg->vgId;
  int32_t dstVgId = pCfg->toVgId;
  if (dstVgId == 0) return 0;

  char srcPath[TSDB_FILENAME_LEN];
  char dstPath[TSDB_FILENAME_LEN];

  snprintf(srcPath, TSDB_FILENAME_LEN, "vnode%svnode%d", TD_DIRSEP, srcVgId);
  snprintf(dstPath, TSDB_FILENAME_LEN, "vnode%svnode%d", TD_DIRSEP, dstVgId);

  int32_t diskPrimary = pCfg->diskPrimary;
  int32_t vgId = vnodeRestoreVgroupId(srcPath, dstPath, srcVgId, dstVgId, diskPrimary, pTfs);
  if (vgId <= 0) {
    dError("vgId:%d, failed to restore vgroup id. srcPath: %s", pCfg->vgId, srcPath);
    return -1;
  }

  pCfg->vgId = vgId;
  pCfg->toVgId = 0;
  return 0;
}

static void *vmOpenVnodeInThread(void *param) {
  SVnodeThread *pThread = param;
  SVnodeMgmt   *pMgmt = pThread->pMgmt;
  char          path[TSDB_FILENAME_LEN];

  dInfo("thread:%d, start to open or destroy %d vnodes", pThread->threadIndex, pThread->vnodeNum);
  setThreadName("open-vnodes");

  for (int32_t v = 0; v < pThread->vnodeNum; ++v) {
    SWrapperCfg *pCfg = &pThread->pCfgs[v];
    if (pCfg->dropped) {
      char stepDesc[TSDB_STEP_DESC_LEN] = {0};
      snprintf(stepDesc, TSDB_STEP_DESC_LEN, "vgId:%d, start to destroy, %d of %d have been dropped", pCfg->vgId,
               pMgmt->state.openVnodes, pMgmt->state.totalVnodes);
      tmsgReportStartup("vnode-destroy", stepDesc);

      snprintf(path, TSDB_FILENAME_LEN, "vnode%svnode%d", TD_DIRSEP, pCfg->vgId);
      vnodeDestroy(pCfg->vgId, path, pMgmt->pTfs, 0);
      pThread->updateVnodesList = true;
      pThread->dropped++;
      (void)atomic_add_fetch_32(&pMgmt->state.dropVnodes, 1);
      continue;
    }

    char stepDesc[TSDB_STEP_DESC_LEN] = {0};
    snprintf(stepDesc, TSDB_STEP_DESC_LEN, "vgId:%d, start to restore, %d of %d have been opened", pCfg->vgId,
             pMgmt->state.openVnodes, pMgmt->state.totalVnodes);
    tmsgReportStartup("vnode-open", stepDesc);

    if (pCfg->toVgId) {
      if (vmRestoreVgroupId(pCfg, pMgmt->pTfs) != 0) {
        dError("vgId:%d, failed to restore vgroup id by thread:%d", pCfg->vgId, pThread->threadIndex);
        pThread->failed++;
        continue;
      }
      pThread->updateVnodesList = true;
    }

    int32_t diskPrimary = pCfg->diskPrimary;
    snprintf(path, TSDB_FILENAME_LEN, "vnode%svnode%d", TD_DIRSEP, pCfg->vgId);

    SVnode *pImpl = vnodeOpen(path, diskPrimary, pMgmt->pTfs, pMgmt->msgCb, false);

    if (pImpl == NULL) {
      dError("vgId:%d, failed to open vnode by thread:%d since %s", pCfg->vgId, pThread->threadIndex, terrstr());
      if (terrno != TSDB_CODE_NEED_RETRY) {
        pThread->failed++;
        continue;
      }
    }

    if (vmOpenVnode(pMgmt, pCfg, pImpl) != 0) {
      dError("vgId:%d, failed to open vnode by thread:%d", pCfg->vgId, pThread->threadIndex);
      pThread->failed++;
      continue;
    }

    dInfo("vgId:%d, is opened by thread:%d", pCfg->vgId, pThread->threadIndex);
    pThread->opened++;
    (void)atomic_add_fetch_32(&pMgmt->state.openVnodes, 1);
  }

  dInfo("thread:%d, numOfVnodes:%d, opened:%d dropped:%d failed:%d", pThread->threadIndex, pThread->vnodeNum,
        pThread->opened, pThread->dropped, pThread->failed);
  return NULL;
}

static int32_t vmOpenVnodes(SVnodeMgmt *pMgmt) {
  pMgmt->runngingHash =
      taosHashInit(TSDB_MIN_VNODES, taosGetDefaultHashFunction(TSDB_DATA_TYPE_INT), true, HASH_ENTRY_LOCK);
  if (pMgmt->runngingHash == NULL) {
    dError("failed to init vnode hash since %s", terrstr());
    return TSDB_CODE_OUT_OF_MEMORY;
  }

  pMgmt->closedHash =
      taosHashInit(TSDB_MIN_VNODES, taosGetDefaultHashFunction(TSDB_DATA_TYPE_INT), true, HASH_ENTRY_LOCK);
  if (pMgmt->closedHash == NULL) {
    dError("failed to init vnode closed hash since %s", terrstr());
    return TSDB_CODE_OUT_OF_MEMORY;
  }

  pMgmt->creatingHash =
      taosHashInit(TSDB_MIN_VNODES, taosGetDefaultHashFunction(TSDB_DATA_TYPE_INT), true, HASH_ENTRY_LOCK);
  if (pMgmt->creatingHash == NULL) {
    dError("failed to init vnode creatingHash hash since %s", terrstr());
    return TSDB_CODE_OUT_OF_MEMORY;
  }

  SWrapperCfg *pCfgs = NULL;
  int32_t      numOfVnodes = 0;
  if (vmGetVnodeListFromFile(pMgmt, &pCfgs, &numOfVnodes) != 0) {
    dInfo("failed to get vnode list from disk since %s", terrstr());
    return -1;
  }

  pMgmt->state.totalVnodes = numOfVnodes;

  int32_t threadNum = tsNumOfCores / 2;
  if (threadNum < 1) threadNum = 1;
  int32_t vnodesPerThread = numOfVnodes / threadNum + 1;

  SVnodeThread *threads = taosMemoryCalloc(threadNum, sizeof(SVnodeThread));
  if (threads == NULL) {
    dError("failed to allocate memory for threads since %s", terrstr());
    taosMemoryFree(pCfgs);
    return terrno;
  }

  for (int32_t t = 0; t < threadNum; ++t) {
    threads[t].threadIndex = t;
    threads[t].pMgmt = pMgmt;
    threads[t].pCfgs = taosMemoryCalloc(vnodesPerThread, sizeof(SWrapperCfg));
  }

  for (int32_t v = 0; v < numOfVnodes; ++v) {
    int32_t       t = v % threadNum;
    SVnodeThread *pThread = &threads[t];
    pThread->pCfgs[pThread->vnodeNum++] = pCfgs[v];
  }

  dInfo("open %d vnodes with %d threads", numOfVnodes, threadNum);

  for (int32_t t = 0; t < threadNum; ++t) {
    SVnodeThread *pThread = &threads[t];
    if (pThread->vnodeNum == 0) continue;

    TdThreadAttr thAttr;
    (void)taosThreadAttrInit(&thAttr);
    (void)taosThreadAttrSetDetachState(&thAttr, PTHREAD_CREATE_JOINABLE);
    if (taosThreadCreate(&pThread->thread, &thAttr, vmOpenVnodeInThread, pThread) != 0) {
      dError("thread:%d, failed to create thread to open vnode, reason:%s", pThread->threadIndex, strerror(errno));
    }

    (void)taosThreadAttrDestroy(&thAttr);
  }

  bool updateVnodesList = false;

  for (int32_t t = 0; t < threadNum; ++t) {
    SVnodeThread *pThread = &threads[t];
    if (pThread->vnodeNum > 0 && taosCheckPthreadValid(pThread->thread)) {
      (void)taosThreadJoin(pThread->thread, NULL);
      taosThreadClear(&pThread->thread);
    }
    taosMemoryFree(pThread->pCfgs);
    if (pThread->updateVnodesList) updateVnodesList = true;
  }
  taosMemoryFree(threads);
  taosMemoryFree(pCfgs);

  if ((pMgmt->state.openVnodes + pMgmt->state.dropVnodes) != pMgmt->state.totalVnodes) {
    dError("there are total vnodes:%d, opened:%d", pMgmt->state.totalVnodes, pMgmt->state.openVnodes);
    terrno = TSDB_CODE_VND_INIT_FAILED;
    return -1;
  }

  if (updateVnodesList && vmWriteVnodeListToFile(pMgmt) != 0) {
    dError("failed to write vnode list since %s", terrstr());
    return -1;
  }

  dInfo("successfully opened %d vnodes", pMgmt->state.totalVnodes);
  return 0;
}

static void *vmCloseVnodeInThread(void *param) {
  SVnodeThread *pThread = param;
  SVnodeMgmt   *pMgmt = pThread->pMgmt;

  dInfo("thread:%d, start to close %d vnodes", pThread->threadIndex, pThread->vnodeNum);
  setThreadName("close-vnodes");

  for (int32_t v = 0; v < pThread->vnodeNum; ++v) {
    SVnodeObj *pVnode = pThread->ppVnodes[v];

    char stepDesc[TSDB_STEP_DESC_LEN] = {0};
    snprintf(stepDesc, TSDB_STEP_DESC_LEN, "vgId:%d, start to close, %d of %d have been closed", pVnode->vgId,
             pMgmt->state.openVnodes, pMgmt->state.totalVnodes);
    tmsgReportStartup("vnode-close", stepDesc);

    vmCloseVnode(pMgmt, pVnode, false, false);
  }

  dInfo("thread:%d, numOfVnodes:%d is closed", pThread->threadIndex, pThread->vnodeNum);
  return NULL;
}

static void vmCloseVnodes(SVnodeMgmt *pMgmt) {
  int32_t code = 0;
  dInfo("start to close all vnodes");
  tSingleWorkerCleanup(&pMgmt->mgmtWorker);
  dInfo("vnodes mgmt worker is stopped");
  tSingleWorkerCleanup(&pMgmt->mgmtMultiWorker);
  dInfo("vnodes multiple mgmt worker is stopped");

  int32_t     numOfVnodes = 0;
  SVnodeObj **ppVnodes = NULL;
  code = vmGetVnodeListFromHash(pMgmt, &numOfVnodes, &ppVnodes);
  if (code != 0) {
    dError("failed to get vnode list since %s", tstrerror(code));
    return;
  }

  int32_t threadNum = tsNumOfCores / 2;
  if (threadNum < 1) threadNum = 1;
  int32_t vnodesPerThread = numOfVnodes / threadNum + 1;

  SVnodeThread *threads = taosMemoryCalloc(threadNum, sizeof(SVnodeThread));
  for (int32_t t = 0; t < threadNum; ++t) {
    threads[t].threadIndex = t;
    threads[t].pMgmt = pMgmt;
    threads[t].ppVnodes = taosMemoryCalloc(vnodesPerThread, sizeof(SVnode *));
  }

  for (int32_t v = 0; v < numOfVnodes; ++v) {
    int32_t       t = v % threadNum;
    SVnodeThread *pThread = &threads[t];
    if (pThread->ppVnodes != NULL && ppVnodes != NULL) {
      pThread->ppVnodes[pThread->vnodeNum++] = ppVnodes[v];
    }
  }

  pMgmt->state.openVnodes = 0;
  dInfo("close %d vnodes with %d threads", numOfVnodes, threadNum);

  int64_t st = taosGetTimestampMs();
  dInfo("notify all streams closed in all %d vnodes, ts:%" PRId64, numOfVnodes, st);
  if (ppVnodes != NULL) {
    for (int32_t i = 0; i < numOfVnodes; ++i) {
      if (ppVnodes[i] != NULL) {
        if (ppVnodes[i]->pImpl != NULL) {
          tqNotifyClose(ppVnodes[i]->pImpl->pTq);
        }
      }
    }
  }

  int64_t et = taosGetTimestampMs();
  dInfo("notify close stream completed in %d vnodes, elapsed time: %" PRId64 "ms", numOfVnodes, et - st);

  for (int32_t t = 0; t < threadNum; ++t) {
    SVnodeThread *pThread = &threads[t];
    if (pThread->vnodeNum == 0) continue;

    TdThreadAttr thAttr;
    (void)taosThreadAttrInit(&thAttr);
    (void)taosThreadAttrSetDetachState(&thAttr, PTHREAD_CREATE_JOINABLE);

    if (taosThreadCreate(&pThread->thread, &thAttr, vmCloseVnodeInThread, pThread) != 0) {
      dError("thread:%d, failed to create thread to close vnode since %s", pThread->threadIndex, strerror(errno));
    }

    (void)taosThreadAttrDestroy(&thAttr);
  }

  for (int32_t t = 0; t < threadNum; ++t) {
    SVnodeThread *pThread = &threads[t];
    if (pThread->vnodeNum > 0 && taosCheckPthreadValid(pThread->thread)) {
      (void)taosThreadJoin(pThread->thread, NULL);
      taosThreadClear(&pThread->thread);
    }
    taosMemoryFree(pThread->ppVnodes);
  }
  taosMemoryFree(threads);

  if (ppVnodes != NULL) {
    taosMemoryFree(ppVnodes);
  }

  if (pMgmt->runngingHash != NULL) {
    taosHashCleanup(pMgmt->runngingHash);
    pMgmt->runngingHash = NULL;
  }

  void *pIter = taosHashIterate(pMgmt->closedHash, NULL);
  while (pIter) {
    SVnodeObj **ppVnode = pIter;
    vmFreeVnodeObj(ppVnode);
    pIter = taosHashIterate(pMgmt->closedHash, pIter);
  }

  if (pMgmt->closedHash != NULL) {
    taosHashCleanup(pMgmt->closedHash);
    pMgmt->closedHash = NULL;
  }

  pIter = taosHashIterate(pMgmt->creatingHash, NULL);
  while (pIter) {
    SVnodeObj **ppVnode = pIter;
    vmFreeVnodeObj(ppVnode);
    pIter = taosHashIterate(pMgmt->creatingHash, pIter);
  }

  if (pMgmt->creatingHash != NULL) {
    taosHashCleanup(pMgmt->creatingHash);
    pMgmt->creatingHash = NULL;
  }

  dInfo("total vnodes:%d are all closed", numOfVnodes);
}

static void vmCleanup(SVnodeMgmt *pMgmt) {
  vmCloseVnodes(pMgmt);
  vmStopWorker(pMgmt);
  vnodeCleanup();
  (void)taosThreadRwlockDestroy(&pMgmt->lock);
  (void)taosThreadMutexDestroy(&pMgmt->mutex);
  (void)taosThreadMutexDestroy(&pMgmt->fileLock);
  taosMemoryFree(pMgmt);
}

static void vmCheckSyncTimeout(SVnodeMgmt *pMgmt) {
  int32_t     code = 0;
  int32_t     numOfVnodes = 0;
  SVnodeObj **ppVnodes = NULL;
  code = vmGetVnodeListFromHash(pMgmt, &numOfVnodes, &ppVnodes);
  if (code != 0) {
    dError("failed to get vnode list since %s", tstrerror(code));
    return;
  }

  if (ppVnodes != NULL) {
    for (int32_t i = 0; i < numOfVnodes; ++i) {
      SVnodeObj *pVnode = ppVnodes[i];
      if (!pVnode->failed) {
        vnodeSyncCheckTimeout(pVnode->pImpl);
      }
      vmReleaseVnode(pMgmt, pVnode);
    }
    taosMemoryFree(ppVnodes);
  }
}

static void *vmThreadFp(void *param) {
  SVnodeMgmt *pMgmt = param;
  int64_t     lastTime = 0;
  setThreadName("vnode-timer");

  while (1) {
    lastTime++;
    taosMsleep(100);
    if (pMgmt->stop) break;
    if (lastTime % 10 != 0) continue;

    int64_t sec = lastTime / 10;
    if (sec % (VNODE_TIMEOUT_SEC / 2) == 0) {
      vmCheckSyncTimeout(pMgmt);
    }
  }

  return NULL;
}

static int32_t vmInitTimer(SVnodeMgmt *pMgmt) {
  int32_t      code = 0;
  TdThreadAttr thAttr;
  (void)taosThreadAttrInit(&thAttr);
  (void)taosThreadAttrSetDetachState(&thAttr, PTHREAD_CREATE_JOINABLE);
  if (taosThreadCreate(&pMgmt->thread, &thAttr, vmThreadFp, pMgmt) != 0) {
    code = TAOS_SYSTEM_ERROR(errno);
    dError("failed to create vnode timer thread since %s", tstrerror(code));
    return code;
  }

  (void)taosThreadAttrDestroy(&thAttr);
  return 0;
}

static void vmCleanupTimer(SVnodeMgmt *pMgmt) {
  pMgmt->stop = true;
  if (taosCheckPthreadValid(pMgmt->thread)) {
    (void)taosThreadJoin(pMgmt->thread, NULL);
    taosThreadClear(&pMgmt->thread);
  }
}

static int32_t vmInit(SMgmtInputOpt *pInput, SMgmtOutputOpt *pOutput) {
  int32_t code = -1;

  SVnodeMgmt *pMgmt = taosMemoryCalloc(1, sizeof(SVnodeMgmt));
  if (pMgmt == NULL) {
    code = terrno;
    goto _OVER;
  }

  pMgmt->pData = pInput->pData;
  pMgmt->path = pInput->path;
  pMgmt->name = pInput->name;
  pMgmt->msgCb = pInput->msgCb;
  pMgmt->msgCb.putToQueueFp = (PutToQueueFp)vmPutRpcMsgToQueue;
  pMgmt->msgCb.qsizeFp = (GetQueueSizeFp)vmGetQueueSize;
  pMgmt->msgCb.mgmt = pMgmt;

  code = taosThreadRwlockInit(&pMgmt->lock, NULL);
  if (code != 0) {
    code = TAOS_SYSTEM_ERROR(errno);
    goto _OVER;
  }

  code = taosThreadMutexInit(&pMgmt->mutex, NULL);
  if (code != 0) {
    code = TAOS_SYSTEM_ERROR(errno);
    goto _OVER;
  }

  code = taosThreadMutexInit(&pMgmt->fileLock, NULL);
  if (code != 0) {
    code = TAOS_SYSTEM_ERROR(errno);
    goto _OVER;
  }

  pMgmt->pTfs = pInput->pTfs;
  if (pMgmt->pTfs == NULL) {
    dError("tfs is null.");
    goto _OVER;
  }
  tmsgReportStartup("vnode-tfs", "initialized");
  if ((code = walInit(pInput->stopDnodeFp)) != 0) {
    dError("failed to init wal since %s", tstrerror(code));
    goto _OVER;
  }

  tmsgReportStartup("vnode-wal", "initialized");

  if ((code = syncInit()) != 0) {
    dError("failed to open sync since %s", tstrerror(code));
    goto _OVER;
  }
  tmsgReportStartup("vnode-sync", "initialized");

  if ((code = vnodeInit(pInput->stopDnodeFp)) != 0) {
    dError("failed to init vnode since %s", tstrerror(code));
    goto _OVER;
  }
  tmsgReportStartup("vnode-commit", "initialized");

  if ((code = vmStartWorker(pMgmt)) != 0) {
    dError("failed to init workers since %s", tstrerror(code));
    goto _OVER;
  }
  tmsgReportStartup("vnode-worker", "initialized");

  if ((code = vmOpenVnodes(pMgmt)) != 0) {
    dError("failed to open all vnodes since %s", tstrerror(code));
    goto _OVER;
  }
  tmsgReportStartup("vnode-vnodes", "initialized");

  if ((code = udfcOpen()) != 0) {
    dError("failed to open udfc in vnode since %s", tstrerror(code));
    goto _OVER;
  }

  code = 0;

_OVER:
  if (code == 0) {
    pOutput->pMgmt = pMgmt;
  } else {
    dError("failed to init vnodes-mgmt since %s", tstrerror(code));
    vmCleanup(pMgmt);
  }

  return code;
}

static int32_t vmRequire(const SMgmtInputOpt *pInput, bool *required) {
  *required = tsNumOfSupportVnodes > 0;
  return 0;
}

static void *vmRestoreVnodeInThread(void *param) {
  SVnodeThread *pThread = param;
  SVnodeMgmt   *pMgmt = pThread->pMgmt;

  dInfo("thread:%d, start to restore %d vnodes", pThread->threadIndex, pThread->vnodeNum);
  setThreadName("restore-vnodes");

  for (int32_t v = 0; v < pThread->vnodeNum; ++v) {
    SVnodeObj *pVnode = pThread->ppVnodes[v];
    if (pVnode->failed) {
      dError("vgId:%d, cannot restore a vnode in failed mode.", pVnode->vgId);
      continue;
    }

    char stepDesc[TSDB_STEP_DESC_LEN] = {0};
    snprintf(stepDesc, TSDB_STEP_DESC_LEN, "vgId:%d, start to restore, %d of %d have been restored", pVnode->vgId,
             pMgmt->state.openVnodes, pMgmt->state.totalVnodes);
    tmsgReportStartup("vnode-restore", stepDesc);

    int32_t code = vnodeStart(pVnode->pImpl);
    if (code != 0) {
      dError("vgId:%d, failed to restore vnode by thread:%d", pVnode->vgId, pThread->threadIndex);
      pThread->failed++;
    } else {
      dInfo("vgId:%d, is restored by thread:%d", pVnode->vgId, pThread->threadIndex);
      pThread->opened++;
      (void)atomic_add_fetch_32(&pMgmt->state.openVnodes, 1);
    }
  }

  dInfo("thread:%d, numOfVnodes:%d, restored:%d failed:%d", pThread->threadIndex, pThread->vnodeNum, pThread->opened,
        pThread->failed);
  return NULL;
}

static int32_t vmStartVnodes(SVnodeMgmt *pMgmt) {
  int32_t     code = 0;
  int32_t     numOfVnodes = 0;
  SVnodeObj **ppVnodes = NULL;
  code = vmGetVnodeListFromHash(pMgmt, &numOfVnodes, &ppVnodes);
  if (code != 0) {
    dError("failed to get vnode list since %s", tstrerror(code));
    return code;
  }

  int32_t threadNum = tsNumOfCores / 2;
  if (threadNum < 1) threadNum = 1;
  int32_t vnodesPerThread = numOfVnodes / threadNum + 1;

  SVnodeThread *threads = taosMemoryCalloc(threadNum, sizeof(SVnodeThread));
  if (threads == NULL) {
    return terrno;
  }

  for (int32_t t = 0; t < threadNum; ++t) {
    threads[t].threadIndex = t;
    threads[t].pMgmt = pMgmt;
    threads[t].ppVnodes = taosMemoryCalloc(vnodesPerThread, sizeof(SVnode *));
    if (threads[t].ppVnodes == NULL) {
      code = terrno;
      break;
    }
  }

  for (int32_t v = 0; v < numOfVnodes; ++v) {
    int32_t       t = v % threadNum;
    SVnodeThread *pThread = &threads[t];
    if (pThread->ppVnodes != NULL && ppVnodes != NULL) {
      pThread->ppVnodes[pThread->vnodeNum++] = ppVnodes[v];
    }
  }

  pMgmt->state.openVnodes = 0;
  pMgmt->state.dropVnodes = 0;
  dInfo("restore %d vnodes with %d threads", numOfVnodes, threadNum);

  for (int32_t t = 0; t < threadNum; ++t) {
    SVnodeThread *pThread = &threads[t];
    if (pThread->vnodeNum == 0) continue;

    TdThreadAttr thAttr;
    (void)taosThreadAttrInit(&thAttr);
    (void)taosThreadAttrSetDetachState(&thAttr, PTHREAD_CREATE_JOINABLE);
    if (taosThreadCreate(&pThread->thread, &thAttr, vmRestoreVnodeInThread, pThread) != 0) {
      dError("thread:%d, failed to create thread to restore vnode since %s", pThread->threadIndex, strerror(errno));
    }

    (void)taosThreadAttrDestroy(&thAttr);
  }

  for (int32_t t = 0; t < threadNum; ++t) {
    SVnodeThread *pThread = &threads[t];
    if (pThread->vnodeNum > 0 && taosCheckPthreadValid(pThread->thread)) {
      (void)taosThreadJoin(pThread->thread, NULL);
      taosThreadClear(&pThread->thread);
    }
    taosMemoryFree(pThread->ppVnodes);
  }
  taosMemoryFree(threads);

  for (int32_t i = 0; i < numOfVnodes; ++i) {
    if (ppVnodes == NULL || ppVnodes[i] == NULL) continue;
    vmReleaseVnode(pMgmt, ppVnodes[i]);
  }

  if (ppVnodes != NULL) {
    taosMemoryFree(ppVnodes);
  }

  return vmInitTimer(pMgmt);

_exit:
  for (int32_t t = 0; t < threadNum; ++t) {
    SVnodeThread *pThread = &threads[t];
    taosMemoryFree(pThread->ppVnodes);
  }
  taosMemoryFree(threads);
  return code;
}

static void vmStop(SVnodeMgmt *pMgmt) { vmCleanupTimer(pMgmt); }

SMgmtFunc vmGetMgmtFunc() {
  SMgmtFunc mgmtFunc = {0};
  mgmtFunc.openFp = vmInit;
  mgmtFunc.closeFp = (NodeCloseFp)vmCleanup;
  mgmtFunc.startFp = (NodeStartFp)vmStartVnodes;
  mgmtFunc.stopFp = (NodeStopFp)vmStop;
  mgmtFunc.requiredFp = vmRequire;
  mgmtFunc.getHandlesFp = vmGetMsgHandles;

  return mgmtFunc;
}<|MERGE_RESOLUTION|>--- conflicted
+++ resolved
@@ -395,13 +395,9 @@
   while (!taosQueueEmpty(pVnode->pQueryQ)) taosMsleep(10);
 
   tqNotifyClose(pVnode->pImpl->pTq);
-<<<<<<< HEAD
+
   dInfo("vgId:%d, wait for vnode stream queue:%p is empty, %d remains", pVnode->vgId,
         pVnode->pStreamQ, taosQueueItemSize(pVnode->pStreamQ));
-=======
-
-  dInfo("vgId:%d, wait for vnode stream queue:%p is empty", pVnode->vgId, pVnode->pStreamQ);
->>>>>>> 3eab0d79
   while (!taosQueueEmpty(pVnode->pStreamQ)) taosMsleep(10);
 
   dInfo("vgId:%d, wait for vnode stream ctrl queue:%p is empty", pVnode->vgId, pVnode->pStreamCtrlQ);
