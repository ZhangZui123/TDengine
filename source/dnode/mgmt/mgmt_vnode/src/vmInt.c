/*
 * Copyright (c) 2019 TAOS Data, Inc. <jhtao@taosdata.com>
 *
 * This program is free software: you can use, redistribute, and/or modify
 * it under the terms of the GNU Affero General Public License, version 3
 * or later ("AGPL"), as published by the Free Software Foundation.
 *
 * This program is distributed in the hope that it will be useful, but WITHOUT
 * ANY WARRANTY; without even the implied warranty of MERCHANTABILITY or
 * FITNESS FOR A PARTICULAR PURPOSE.
 *
 * You should have received a copy of the GNU Affero General Public License
 * along with this program. If not, see <http:www.gnu.org/licenses/>.
 */

#define _DEFAULT_SOURCE
#include "vmInt.h"
#include "libs/function/tudf.h"
#include "osMemory.h"
#include "tfs.h"
#include "vnd.h"

int32_t vmGetPrimaryDisk(SVnodeMgmt *pMgmt, int32_t vgId) {
  int32_t    diskId = -1;
  SVnodeObj *pVnode = NULL;

  (void)taosThreadRwlockRdlock(&pMgmt->hashLock);
  int32_t r = taosHashGetDup(pMgmt->runngingHash, &vgId, sizeof(int32_t), (void *)&pVnode);
  if (pVnode != NULL) {
    diskId = pVnode->diskPrimary;
  }
  (void)taosThreadRwlockUnlock(&pMgmt->hashLock);
  return diskId;
}

static void vmFreeVnodeObj(SVnodeObj **ppVnode) {
  if (!ppVnode || !(*ppVnode)) return;

  SVnodeObj *pVnode = *ppVnode;

  int32_t refCount = atomic_load_32(&pVnode->refCount);
  while (refCount > 0) {
    dWarn("vgId:%d, vnode is refenced, retry to free in 200ms, vnode:%p, ref:%d", pVnode->vgId, pVnode, refCount);
    taosMsleep(200);
    refCount = atomic_load_32(&pVnode->refCount);
  }

  taosMemoryFree(pVnode->path);
  taosMemoryFree(pVnode);
  ppVnode[0] = NULL;
}

static int32_t vmRegisterCreatingState(SVnodeMgmt *pMgmt, int32_t vgId, int32_t diskId) {
  int32_t    code = 0;
  SVnodeObj *pCreatingVnode = taosMemoryCalloc(1, sizeof(SVnodeObj));
  if (pCreatingVnode == NULL) {
    dError("failed to alloc vnode since %s", terrstr());
    return terrno;
  }
  (void)memset(pCreatingVnode, 0, sizeof(SVnodeObj));

  pCreatingVnode->vgId = vgId;
  pCreatingVnode->diskPrimary = diskId;

  code = taosThreadRwlockWrlock(&pMgmt->hashLock);
  if (code != 0) {
    taosMemoryFree(pCreatingVnode);
    return code;
  }

  dTrace("vgId:%d, put vnode into creating hash, pCreatingVnode:%p", vgId, pCreatingVnode);
  code = taosHashPut(pMgmt->creatingHash, &vgId, sizeof(int32_t), &pCreatingVnode, sizeof(SVnodeObj *));
  if (code != 0) {
    dError("vgId:%d, failed to put vnode to creatingHash", vgId);
    taosMemoryFree(pCreatingVnode);
  }

  int32_t r = taosThreadRwlockUnlock(&pMgmt->hashLock);
  if (r != 0) {
    dError("vgId:%d, failed to unlock since %s", vgId, tstrerror(r));
  }

  return code;
}

static void vmUnRegisterCreatingState(SVnodeMgmt *pMgmt, int32_t vgId) {
  SVnodeObj *pOld = NULL;

  (void)taosThreadRwlockWrlock(&pMgmt->hashLock);
  int32_t r = taosHashGetDup(pMgmt->creatingHash, &vgId, sizeof(int32_t), (void *)&pOld);
  if (r != 0) {
    dError("vgId:%d, failed to get vnode from creating Hash", vgId);
  }
  dTrace("vgId:%d, remove from creating Hash", vgId);
  r = taosHashRemove(pMgmt->creatingHash, &vgId, sizeof(int32_t));
  if (r != 0) {
    dError("vgId:%d, failed to remove vnode from creatingHash", vgId);
  }
  (void)taosThreadRwlockUnlock(&pMgmt->hashLock);

  if (pOld) {
    dTrace("vgId:%d, free vnode pOld:%p", vgId, &pOld);
    vmFreeVnodeObj(&pOld);
  }

_OVER:
  if (r != 0) {
    dError("vgId:%d, failed to remove vnode from creatingHash since %s", vgId, tstrerror(r));
  }
}

int32_t vmAllocPrimaryDisk(SVnodeMgmt *pMgmt, int32_t vgId) {
  int32_t code = 0;
  STfs   *pTfs = pMgmt->pTfs;
  int32_t diskId = 0;
  if (!pTfs) {
    return diskId;
  }

  // search fs
  char vnodePath[TSDB_FILENAME_LEN] = {0};
  snprintf(vnodePath, TSDB_FILENAME_LEN - 1, "vnode%svnode%d", TD_DIRSEP, vgId);
  char fname[TSDB_FILENAME_LEN] = {0};
  char fnameTmp[TSDB_FILENAME_LEN] = {0};
  snprintf(fname, TSDB_FILENAME_LEN - 1, "%s%s%s", vnodePath, TD_DIRSEP, VND_INFO_FNAME);
  snprintf(fnameTmp, TSDB_FILENAME_LEN - 1, "%s%s%s", vnodePath, TD_DIRSEP, VND_INFO_FNAME_TMP);

  diskId = tfsSearch(pTfs, 0, fname);
  if (diskId >= 0) {
    return diskId;
  }
  diskId = tfsSearch(pTfs, 0, fnameTmp);
  if (diskId >= 0) {
    return diskId;
  }

  // alloc
  int32_t     disks[TFS_MAX_DISKS_PER_TIER] = {0};
  int32_t     numOfVnodes = 0;
  SVnodeObj **ppVnodes = NULL;

  code = taosThreadMutexLock(&pMgmt->mutex);
  if (code != 0) {
    return code;
  }

  code = vmGetAllVnodeListFromHashWithCreating(pMgmt, &numOfVnodes, &ppVnodes);
  if (code != 0) {
    int32_t r = taosThreadMutexUnlock(&pMgmt->mutex);
    if (r != 0) {
      dError("vgId:%d, failed to unlock mutex since %s", vgId, tstrerror(r));
    }
    return code;
  }

  for (int32_t v = 0; v < numOfVnodes; v++) {
    SVnodeObj *pVnode = ppVnodes[v];
    disks[pVnode->diskPrimary] += 1;
  }

  int32_t minVal = INT_MAX;
  int32_t ndisk = tfsGetDisksAtLevel(pTfs, 0);
  diskId = 0;
  for (int32_t id = 0; id < ndisk; id++) {
    if (minVal > disks[id]) {
      minVal = disks[id];
      diskId = id;
    }
  }
  code = vmRegisterCreatingState(pMgmt, vgId, diskId);
  if (code != 0) {
    int32_t r = taosThreadMutexUnlock(&pMgmt->mutex);
    if (r != 0) {
      dError("vgId:%d, failed to unlock mutex since %s", vgId, tstrerror(r));
    }
    goto _OVER;
  }

  code = taosThreadMutexUnlock(&pMgmt->mutex);
  if (code != 0) {
    goto _OVER;
  }

_OVER:

  for (int32_t i = 0; i < numOfVnodes; ++i) {
    if (ppVnodes == NULL || ppVnodes[i] == NULL) continue;
    vmReleaseVnode(pMgmt, ppVnodes[i]);
  }
  if (ppVnodes != NULL) {
    taosMemoryFree(ppVnodes);
  }

  if (code != 0) {
    dError("vgId:%d, failed to alloc disk since %s", vgId, tstrerror(code));
    return code;
  } else {
    dInfo("vgId:%d, alloc disk:%d of level 0. ndisk:%d, vnodes: %d", vgId, diskId, ndisk, numOfVnodes);
    return diskId;
  }
}

void vmCleanPrimaryDisk(SVnodeMgmt *pMgmt, int32_t vgId) { vmUnRegisterCreatingState(pMgmt, vgId); }

SVnodeObj *vmAcquireVnodeImpl(SVnodeMgmt *pMgmt, int32_t vgId, bool strict) {
  SVnodeObj *pVnode = NULL;

  (void)taosThreadRwlockRdlock(&pMgmt->hashLock);
  int32_t r = taosHashGetDup(pMgmt->runngingHash, &vgId, sizeof(int32_t), (void *)&pVnode);
  if (pVnode == NULL || strict && (pVnode->dropped || pVnode->failed)) {
    terrno = TSDB_CODE_VND_INVALID_VGROUP_ID;
    pVnode = NULL;
  } else {
    int32_t refCount = atomic_add_fetch_32(&pVnode->refCount, 1);
    dTrace("vgId:%d, acquire vnode, vnode:%p, ref:%d", pVnode->vgId, pVnode, refCount);
  }
  (void)taosThreadRwlockUnlock(&pMgmt->hashLock);

  return pVnode;
}

SVnodeObj *vmAcquireVnode(SVnodeMgmt *pMgmt, int32_t vgId) { return vmAcquireVnodeImpl(pMgmt, vgId, true); }

void vmReleaseVnode(SVnodeMgmt *pMgmt, SVnodeObj *pVnode) {
  if (pVnode == NULL) return;

  //(void)taosThreadRwlockRdlock(&pMgmt->lock);
  int32_t refCount = atomic_sub_fetch_32(&pVnode->refCount, 1);
  dTrace("vgId:%d, release vnode, vnode:%p, ref:%d", pVnode->vgId, pVnode, refCount);
  //(void)taosThreadRwlockUnlock(&pMgmt->lock);
}

static int32_t vmRegisterRunningState(SVnodeMgmt *pMgmt, SVnodeObj *pVnode) {
  SVnodeObj *pOld = NULL;

  int32_t r = taosHashGetDup(pMgmt->runngingHash, &pVnode->vgId, sizeof(int32_t), (void *)&pOld);
  if (r != 0) {
    dError("vgId:%d, failed to get vnode from hash", pVnode->vgId);
  }
  if (pOld) {
    vmFreeVnodeObj(&pOld);
  }
  int32_t code = taosHashPut(pMgmt->runngingHash, &pVnode->vgId, sizeof(int32_t), &pVnode, sizeof(SVnodeObj *));

  return code;
}

static void vmUnRegisterRunningState(SVnodeMgmt *pMgmt, int32_t vgId) {
  dInfo("vgId:%d, remove from hash", vgId);
  int32_t r = taosHashRemove(pMgmt->runngingHash, &vgId, sizeof(int32_t));
  if (r != 0) {
    dError("vgId:%d, failed to remove vnode since %s", vgId, tstrerror(r));
  }
}

static int32_t vmRegisterClosedState(SVnodeMgmt *pMgmt, SVnodeObj *pVnode) {
  int32_t    code = 0;
  SVnodeObj *pClosedVnode = taosMemoryCalloc(1, sizeof(SVnodeObj));
  if (pClosedVnode == NULL) {
    dError("failed to alloc vnode since %s", terrstr());
    return terrno;
  }
  (void)memset(pClosedVnode, 0, sizeof(SVnodeObj));

  pClosedVnode->vgId = pVnode->vgId;
  pClosedVnode->dropped = pVnode->dropped;
  pClosedVnode->vgVersion = pVnode->vgVersion;
  pClosedVnode->diskPrimary = pVnode->diskPrimary;
  pClosedVnode->toVgId = pVnode->toVgId;

  SVnodeObj *pOld = NULL;
  int32_t    r = taosHashGetDup(pMgmt->closedHash, &pVnode->vgId, sizeof(int32_t), (void *)&pOld);
  if (r != 0) {
    dError("vgId:%d, failed to get vnode from closedHash", pVnode->vgId);
  }
  if (pOld) {
    vmFreeVnodeObj(&pOld);
  }
  dInfo("vgId:%d, put vnode to closedHash", pVnode->vgId);
  r = taosHashPut(pMgmt->closedHash, &pVnode->vgId, sizeof(int32_t), &pClosedVnode, sizeof(SVnodeObj *));
  if (r != 0) {
    dError("vgId:%d, failed to put vnode to closedHash", pVnode->vgId);
  }

  return code;
}

static void vmUnRegisterClosedState(SVnodeMgmt *pMgmt, SVnodeObj *pVnode) {
  SVnodeObj *pOld = NULL;
  int32_t    r = taosHashGetDup(pMgmt->closedHash, &pVnode->vgId, sizeof(int32_t), (void *)&pOld);
  if (r != 0) {
    dError("vgId:%d, failed to get vnode from closedHash", pVnode->vgId);
  }
  if (pOld != NULL) {
    vmFreeVnodeObj(&pOld);
    dInfo("vgId:%d, remove from closedHash", pVnode->vgId);
    r = taosHashRemove(pMgmt->closedHash, &pVnode->vgId, sizeof(int32_t));
    if (r != 0) {
      dError("vgId:%d, failed to remove vnode from hash", pVnode->vgId);
    }
  }
}

int32_t vmOpenVnode(SVnodeMgmt *pMgmt, SWrapperCfg *pCfg, SVnode *pImpl) {
  SVnodeObj *pVnode = taosMemoryCalloc(1, sizeof(SVnodeObj));
  if (pVnode == NULL) {
    terrno = TSDB_CODE_OUT_OF_MEMORY;
    return -1;
  }

  pVnode->vgId = pCfg->vgId;
  pVnode->vgVersion = pCfg->vgVersion;
  pVnode->diskPrimary = pCfg->diskPrimary;
  pVnode->refCount = 0;
  pVnode->dropped = 0;
  pVnode->failed = 0;
  pVnode->path = taosStrdup(pCfg->path);
  pVnode->pImpl = pImpl;

  if (pVnode->path == NULL) {
    terrno = TSDB_CODE_OUT_OF_MEMORY;
    taosMemoryFree(pVnode);
    return -1;
  }

  if (pImpl) {
    if (vmAllocQueue(pMgmt, pVnode) != 0) {
      terrno = TSDB_CODE_OUT_OF_MEMORY;
      taosMemoryFree(pVnode->path);
      taosMemoryFree(pVnode);
      return -1;
    }
  } else {
    pVnode->failed = 1;
  }

  (void)taosThreadRwlockWrlock(&pMgmt->hashLock);
  int32_t code = vmRegisterRunningState(pMgmt, pVnode);
  vmUnRegisterClosedState(pMgmt, pVnode);
  (void)taosThreadRwlockUnlock(&pMgmt->hashLock);

  return code;
}

void vmCloseVnode(SVnodeMgmt *pMgmt, SVnodeObj *pVnode, bool commitAndRemoveWal, bool keepClosed) {
  char path[TSDB_FILENAME_LEN] = {0};
  bool atExit = true;

  if (pVnode->pImpl && vnodeIsLeader(pVnode->pImpl)) {
    vnodeProposeCommitOnNeed(pVnode->pImpl, atExit);
  }

  (void)taosThreadRwlockWrlock(&pMgmt->hashLock);
  vmUnRegisterRunningState(pMgmt, pVnode->vgId);
  if (keepClosed) {
    if (vmRegisterClosedState(pMgmt, pVnode) != 0) {
      (void)taosThreadRwlockUnlock(&pMgmt->hashLock);
      return;
    };
  }
  (void)taosThreadRwlockUnlock(&pMgmt->hashLock);

  vmReleaseVnode(pMgmt, pVnode);

  if (pVnode->failed) {
    goto _closed;
  }
  dInfo("vgId:%d, pre close", pVnode->vgId);
  vnodePreClose(pVnode->pImpl);

  dInfo("vgId:%d, wait for vnode ref become 0", pVnode->vgId);
  while (pVnode->refCount > 0) taosMsleep(10);

  dInfo("vgId:%d, wait for vnode write queue:%p is empty, thread:%08" PRId64, pVnode->vgId, pVnode->pWriteW.queue,
        taosQueueGetThreadId(pVnode->pWriteW.queue));
  tMultiWorkerCleanup(&pVnode->pWriteW);

  dInfo("vgId:%d, wait for vnode sync queue:%p is empty, thread:%08" PRId64, pVnode->vgId, pVnode->pSyncW.queue,
        taosQueueGetThreadId(pVnode->pSyncW.queue));
  tMultiWorkerCleanup(&pVnode->pSyncW);

  dInfo("vgId:%d, wait for vnode sync rd queue:%p is empty, thread:%08" PRId64, pVnode->vgId, pVnode->pSyncRdW.queue,
        taosQueueGetThreadId(pVnode->pSyncRdW.queue));
  tMultiWorkerCleanup(&pVnode->pSyncRdW);

  dInfo("vgId:%d, wait for vnode apply queue:%p is empty, thread:%08" PRId64, pVnode->vgId, pVnode->pApplyW.queue,
        taosQueueGetThreadId(pVnode->pApplyW.queue));
  tMultiWorkerCleanup(&pVnode->pApplyW);

  dInfo("vgId:%d, wait for vnode fetch queue:%p is empty, thread:%08" PRId64, pVnode->vgId, pVnode->pFetchQ,
        taosQueueGetThreadId(pVnode->pFetchQ));
  while (!taosQueueEmpty(pVnode->pFetchQ)) taosMsleep(10);

  dInfo("vgId:%d, wait for vnode query queue:%p is empty", pVnode->vgId, pVnode->pQueryQ);
  while (!taosQueueEmpty(pVnode->pQueryQ)) taosMsleep(10);

  tqNotifyClose(pVnode->pImpl->pTq);

  dInfo("vgId:%d, wait for vnode stream queue:%p is empty, %d remains", pVnode->vgId,
        pVnode->pStreamQ, taosQueueItemSize(pVnode->pStreamQ));
  while (!taosQueueEmpty(pVnode->pStreamQ)) taosMsleep(50);

  dInfo("vgId:%d, wait for vnode stream ctrl queue:%p is empty", pVnode->vgId, pVnode->pStreamCtrlQ);
  while (!taosQueueEmpty(pVnode->pStreamCtrlQ)) taosMsleep(50);

  dInfo("vgId:%d, wait for vnode stream long-exec queue:%p is empty, %d remains", pVnode->vgId,
        pVnode->pStreamLongExecQ, taosQueueItemSize(pVnode->pStreamLongExecQ));
  while (!taosQueueEmpty(pVnode->pStreamLongExecQ)) taosMsleep(50);
<<<<<<< HEAD
=======

  dInfo("vgId:%d, wait for vnode stream chkpt queue:%p is empty", pVnode->vgId, pVnode->pStreamChkQ);
  while (!taosQueueEmpty(pVnode->pStreamChkQ)) taosMsleep(10);
>>>>>>> 5044c4bd

  dInfo("vgId:%d, all vnode queues is empty", pVnode->vgId);

  dInfo("vgId:%d, post close", pVnode->vgId);
  vnodePostClose(pVnode->pImpl);

  vmFreeQueue(pMgmt, pVnode);

  if (commitAndRemoveWal) {
    dInfo("vgId:%d, commit data for vnode split", pVnode->vgId);
    if (vnodeSyncCommit(pVnode->pImpl) != 0) {
      dError("vgId:%d, failed to commit data", pVnode->vgId);
    }
    if (vnodeBegin(pVnode->pImpl) != 0) {
      dError("vgId:%d, failed to begin", pVnode->vgId);
    }
    dInfo("vgId:%d, commit data finished", pVnode->vgId);
  }

  int32_t nodeId = vnodeNodeId(pVnode->pImpl);
  vnodeClose(pVnode->pImpl);
  pVnode->pImpl = NULL;

_closed:
  dInfo("vgId:%d, vnode is closed", pVnode->vgId);

  if (commitAndRemoveWal) {
    snprintf(path, TSDB_FILENAME_LEN, "vnode%svnode%d%swal", TD_DIRSEP, pVnode->vgId, TD_DIRSEP);
    dInfo("vgId:%d, remove all wals, path:%s", pVnode->vgId, path);
    if (tfsRmdir(pMgmt->pTfs, path) != 0) {
      dTrace("vgId:%d, failed to remove wals, path:%s", pVnode->vgId, path);
    }
    if (tfsMkdir(pMgmt->pTfs, path) != 0) {
      dTrace("vgId:%d, failed to create wals, path:%s", pVnode->vgId, path);
    }
  }

  if (pVnode->dropped) {
    dInfo("vgId:%d, vnode is destroyed, dropped:%d", pVnode->vgId, pVnode->dropped);
    snprintf(path, TSDB_FILENAME_LEN, "vnode%svnode%d", TD_DIRSEP, pVnode->vgId);
    vnodeDestroy(pVnode->vgId, path, pMgmt->pTfs, nodeId);
  }

  vmFreeVnodeObj(&pVnode);
}

void vmCloseFailedVnode(SVnodeMgmt *pMgmt, int32_t vgId) {
  int32_t r = 0;
  r = taosThreadRwlockWrlock(&pMgmt->hashLock);
  if (r != 0) {
    dError("vgId:%d, failed to lock since %s", vgId, tstrerror(r));
  }
  if (r == 0) {
    vmUnRegisterRunningState(pMgmt, vgId);
  }
  r = taosThreadRwlockUnlock(&pMgmt->hashLock);
  if (r != 0) {
    dError("vgId:%d, failed to unlock since %s", vgId, tstrerror(r));
  }
}

static int32_t vmRestoreVgroupId(SWrapperCfg *pCfg, STfs *pTfs) {
  int32_t srcVgId = pCfg->vgId;
  int32_t dstVgId = pCfg->toVgId;
  if (dstVgId == 0) return 0;

  char srcPath[TSDB_FILENAME_LEN];
  char dstPath[TSDB_FILENAME_LEN];

  snprintf(srcPath, TSDB_FILENAME_LEN, "vnode%svnode%d", TD_DIRSEP, srcVgId);
  snprintf(dstPath, TSDB_FILENAME_LEN, "vnode%svnode%d", TD_DIRSEP, dstVgId);

  int32_t diskPrimary = pCfg->diskPrimary;
  int32_t vgId = vnodeRestoreVgroupId(srcPath, dstPath, srcVgId, dstVgId, diskPrimary, pTfs);
  if (vgId <= 0) {
    dError("vgId:%d, failed to restore vgroup id. srcPath: %s", pCfg->vgId, srcPath);
    return -1;
  }

  pCfg->vgId = vgId;
  pCfg->toVgId = 0;
  return 0;
}

static void *vmOpenVnodeInThread(void *param) {
  SVnodeThread *pThread = param;
  SVnodeMgmt   *pMgmt = pThread->pMgmt;
  char          path[TSDB_FILENAME_LEN];

  dInfo("thread:%d, start to open or destroy %d vnodes", pThread->threadIndex, pThread->vnodeNum);
  setThreadName("open-vnodes");

  for (int32_t v = 0; v < pThread->vnodeNum; ++v) {
    SWrapperCfg *pCfg = &pThread->pCfgs[v];
    if (pCfg->dropped) {
      char stepDesc[TSDB_STEP_DESC_LEN] = {0};
      snprintf(stepDesc, TSDB_STEP_DESC_LEN, "vgId:%d, start to destroy, %d of %d have been dropped", pCfg->vgId,
               pMgmt->state.openVnodes, pMgmt->state.totalVnodes);
      tmsgReportStartup("vnode-destroy", stepDesc);

      snprintf(path, TSDB_FILENAME_LEN, "vnode%svnode%d", TD_DIRSEP, pCfg->vgId);
      vnodeDestroy(pCfg->vgId, path, pMgmt->pTfs, 0);
      pThread->updateVnodesList = true;
      pThread->dropped++;
      (void)atomic_add_fetch_32(&pMgmt->state.dropVnodes, 1);
      continue;
    }

    char stepDesc[TSDB_STEP_DESC_LEN] = {0};
    snprintf(stepDesc, TSDB_STEP_DESC_LEN, "vgId:%d, start to restore, %d of %d have been opened", pCfg->vgId,
             pMgmt->state.openVnodes, pMgmt->state.totalVnodes);
    tmsgReportStartup("vnode-open", stepDesc);

    if (pCfg->toVgId) {
      if (vmRestoreVgroupId(pCfg, pMgmt->pTfs) != 0) {
        dError("vgId:%d, failed to restore vgroup id by thread:%d", pCfg->vgId, pThread->threadIndex);
        pThread->failed++;
        continue;
      }
      pThread->updateVnodesList = true;
    }

    int32_t diskPrimary = pCfg->diskPrimary;
    snprintf(path, TSDB_FILENAME_LEN, "vnode%svnode%d", TD_DIRSEP, pCfg->vgId);

    SVnode *pImpl = vnodeOpen(path, diskPrimary, pMgmt->pTfs, pMgmt->msgCb, false);

    if (pImpl == NULL) {
      dError("vgId:%d, failed to open vnode by thread:%d since %s", pCfg->vgId, pThread->threadIndex, terrstr());
      if (terrno != TSDB_CODE_NEED_RETRY) {
        pThread->failed++;
        continue;
      }
    }

    if (vmOpenVnode(pMgmt, pCfg, pImpl) != 0) {
      dError("vgId:%d, failed to open vnode by thread:%d", pCfg->vgId, pThread->threadIndex);
      pThread->failed++;
      continue;
    }

    dInfo("vgId:%d, is opened by thread:%d", pCfg->vgId, pThread->threadIndex);
    pThread->opened++;
    (void)atomic_add_fetch_32(&pMgmt->state.openVnodes, 1);
  }

  dInfo("thread:%d, numOfVnodes:%d, opened:%d dropped:%d failed:%d", pThread->threadIndex, pThread->vnodeNum,
        pThread->opened, pThread->dropped, pThread->failed);
  return NULL;
}

static int32_t vmOpenVnodes(SVnodeMgmt *pMgmt) {
  pMgmt->runngingHash =
      taosHashInit(TSDB_MIN_VNODES, taosGetDefaultHashFunction(TSDB_DATA_TYPE_INT), true, HASH_ENTRY_LOCK);
  if (pMgmt->runngingHash == NULL) {
    dError("failed to init vnode hash since %s", terrstr());
    return TSDB_CODE_OUT_OF_MEMORY;
  }

  pMgmt->closedHash =
      taosHashInit(TSDB_MIN_VNODES, taosGetDefaultHashFunction(TSDB_DATA_TYPE_INT), true, HASH_ENTRY_LOCK);
  if (pMgmt->closedHash == NULL) {
    dError("failed to init vnode closed hash since %s", terrstr());
    return TSDB_CODE_OUT_OF_MEMORY;
  }

  pMgmt->creatingHash =
      taosHashInit(TSDB_MIN_VNODES, taosGetDefaultHashFunction(TSDB_DATA_TYPE_INT), true, HASH_ENTRY_LOCK);
  if (pMgmt->creatingHash == NULL) {
    dError("failed to init vnode creatingHash hash since %s", terrstr());
    return TSDB_CODE_OUT_OF_MEMORY;
  }

  SWrapperCfg *pCfgs = NULL;
  int32_t      numOfVnodes = 0;
  if (vmGetVnodeListFromFile(pMgmt, &pCfgs, &numOfVnodes) != 0) {
    dInfo("failed to get vnode list from disk since %s", terrstr());
    return -1;
  }

  pMgmt->state.totalVnodes = numOfVnodes;

  int32_t threadNum = tsNumOfCores / 2;
  if (threadNum < 1) threadNum = 1;
  int32_t vnodesPerThread = numOfVnodes / threadNum + 1;

  SVnodeThread *threads = taosMemoryCalloc(threadNum, sizeof(SVnodeThread));
  if (threads == NULL) {
    dError("failed to allocate memory for threads since %s", terrstr());
    taosMemoryFree(pCfgs);
    return terrno;
  }

  for (int32_t t = 0; t < threadNum; ++t) {
    threads[t].threadIndex = t;
    threads[t].pMgmt = pMgmt;
    threads[t].pCfgs = taosMemoryCalloc(vnodesPerThread, sizeof(SWrapperCfg));
  }

  for (int32_t v = 0; v < numOfVnodes; ++v) {
    int32_t       t = v % threadNum;
    SVnodeThread *pThread = &threads[t];
    pThread->pCfgs[pThread->vnodeNum++] = pCfgs[v];
  }

  dInfo("open %d vnodes with %d threads", numOfVnodes, threadNum);

  for (int32_t t = 0; t < threadNum; ++t) {
    SVnodeThread *pThread = &threads[t];
    if (pThread->vnodeNum == 0) continue;

    TdThreadAttr thAttr;
    (void)taosThreadAttrInit(&thAttr);
    (void)taosThreadAttrSetDetachState(&thAttr, PTHREAD_CREATE_JOINABLE);
    if (taosThreadCreate(&pThread->thread, &thAttr, vmOpenVnodeInThread, pThread) != 0) {
      dError("thread:%d, failed to create thread to open vnode, reason:%s", pThread->threadIndex, strerror(errno));
    }

    (void)taosThreadAttrDestroy(&thAttr);
  }

  bool updateVnodesList = false;

  for (int32_t t = 0; t < threadNum; ++t) {
    SVnodeThread *pThread = &threads[t];
    if (pThread->vnodeNum > 0 && taosCheckPthreadValid(pThread->thread)) {
      (void)taosThreadJoin(pThread->thread, NULL);
      taosThreadClear(&pThread->thread);
    }
    taosMemoryFree(pThread->pCfgs);
    if (pThread->updateVnodesList) updateVnodesList = true;
  }
  taosMemoryFree(threads);
  taosMemoryFree(pCfgs);

  if ((pMgmt->state.openVnodes + pMgmt->state.dropVnodes) != pMgmt->state.totalVnodes) {
    dError("there are total vnodes:%d, opened:%d", pMgmt->state.totalVnodes, pMgmt->state.openVnodes);
    terrno = TSDB_CODE_VND_INIT_FAILED;
    return -1;
  }

  if (updateVnodesList && vmWriteVnodeListToFile(pMgmt) != 0) {
    dError("failed to write vnode list since %s", terrstr());
    return -1;
  }

  dInfo("successfully opened %d vnodes", pMgmt->state.totalVnodes);
  return 0;
}

static void *vmCloseVnodeInThread(void *param) {
  SVnodeThread *pThread = param;
  SVnodeMgmt   *pMgmt = pThread->pMgmt;

  dInfo("thread:%d, start to close %d vnodes", pThread->threadIndex, pThread->vnodeNum);
  setThreadName("close-vnodes");

  for (int32_t v = 0; v < pThread->vnodeNum; ++v) {
    SVnodeObj *pVnode = pThread->ppVnodes[v];

    char stepDesc[TSDB_STEP_DESC_LEN] = {0};
    snprintf(stepDesc, TSDB_STEP_DESC_LEN, "vgId:%d, start to close, %d of %d have been closed", pVnode->vgId,
             pMgmt->state.openVnodes, pMgmt->state.totalVnodes);
    tmsgReportStartup("vnode-close", stepDesc);

    vmCloseVnode(pMgmt, pVnode, false, false);
  }

  dInfo("thread:%d, numOfVnodes:%d is closed", pThread->threadIndex, pThread->vnodeNum);
  return NULL;
}

static void vmCloseVnodes(SVnodeMgmt *pMgmt) {
  int32_t code = 0;
  dInfo("start to close all vnodes");
  tSingleWorkerCleanup(&pMgmt->mgmtWorker);
  dInfo("vnodes mgmt worker is stopped");
  tSingleWorkerCleanup(&pMgmt->mgmtMultiWorker);
  dInfo("vnodes multiple mgmt worker is stopped");

  int32_t     numOfVnodes = 0;
  SVnodeObj **ppVnodes = NULL;
  code = vmGetVnodeListFromHash(pMgmt, &numOfVnodes, &ppVnodes);
  if (code != 0) {
    dError("failed to get vnode list since %s", tstrerror(code));
    return;
  }

  int32_t threadNum = tsNumOfCores / 2;
  if (threadNum < 1) threadNum = 1;
  int32_t vnodesPerThread = numOfVnodes / threadNum + 1;

  SVnodeThread *threads = taosMemoryCalloc(threadNum, sizeof(SVnodeThread));
  for (int32_t t = 0; t < threadNum; ++t) {
    threads[t].threadIndex = t;
    threads[t].pMgmt = pMgmt;
    threads[t].ppVnodes = taosMemoryCalloc(vnodesPerThread, sizeof(SVnode *));
  }

  for (int32_t v = 0; v < numOfVnodes; ++v) {
    int32_t       t = v % threadNum;
    SVnodeThread *pThread = &threads[t];
    if (pThread->ppVnodes != NULL && ppVnodes != NULL) {
      pThread->ppVnodes[pThread->vnodeNum++] = ppVnodes[v];
    }
  }

  pMgmt->state.openVnodes = 0;
  dInfo("close %d vnodes with %d threads", numOfVnodes, threadNum);

  int64_t st = taosGetTimestampMs();
  dInfo("notify all streams closed in all %d vnodes, ts:%" PRId64, numOfVnodes, st);
  if (ppVnodes != NULL) {
    for (int32_t i = 0; i < numOfVnodes; ++i) {
      if (ppVnodes[i] != NULL) {
        if (ppVnodes[i]->pImpl != NULL) {
          tqNotifyClose(ppVnodes[i]->pImpl->pTq);
        }
      }
    }
  }

  int64_t et = taosGetTimestampMs();
  dInfo("notify close stream completed in %d vnodes, elapsed time: %" PRId64 "ms", numOfVnodes, et - st);

  for (int32_t t = 0; t < threadNum; ++t) {
    SVnodeThread *pThread = &threads[t];
    if (pThread->vnodeNum == 0) continue;

    TdThreadAttr thAttr;
    (void)taosThreadAttrInit(&thAttr);
    (void)taosThreadAttrSetDetachState(&thAttr, PTHREAD_CREATE_JOINABLE);

    if (taosThreadCreate(&pThread->thread, &thAttr, vmCloseVnodeInThread, pThread) != 0) {
      dError("thread:%d, failed to create thread to close vnode since %s", pThread->threadIndex, strerror(errno));
    }

    (void)taosThreadAttrDestroy(&thAttr);
  }

  for (int32_t t = 0; t < threadNum; ++t) {
    SVnodeThread *pThread = &threads[t];
    if (pThread->vnodeNum > 0 && taosCheckPthreadValid(pThread->thread)) {
      (void)taosThreadJoin(pThread->thread, NULL);
      taosThreadClear(&pThread->thread);
    }
    taosMemoryFree(pThread->ppVnodes);
  }
  taosMemoryFree(threads);

  if (ppVnodes != NULL) {
    taosMemoryFree(ppVnodes);
  }

  if (pMgmt->runngingHash != NULL) {
    taosHashCleanup(pMgmt->runngingHash);
    pMgmt->runngingHash = NULL;
  }

  void *pIter = taosHashIterate(pMgmt->closedHash, NULL);
  while (pIter) {
    SVnodeObj **ppVnode = pIter;
    vmFreeVnodeObj(ppVnode);
    pIter = taosHashIterate(pMgmt->closedHash, pIter);
  }

  if (pMgmt->closedHash != NULL) {
    taosHashCleanup(pMgmt->closedHash);
    pMgmt->closedHash = NULL;
  }

  pIter = taosHashIterate(pMgmt->creatingHash, NULL);
  while (pIter) {
    SVnodeObj **ppVnode = pIter;
    vmFreeVnodeObj(ppVnode);
    pIter = taosHashIterate(pMgmt->creatingHash, pIter);
  }

  if (pMgmt->creatingHash != NULL) {
    taosHashCleanup(pMgmt->creatingHash);
    pMgmt->creatingHash = NULL;
  }

  dInfo("total vnodes:%d are all closed", numOfVnodes);
}

static void vmCleanup(SVnodeMgmt *pMgmt) {
  vmCloseVnodes(pMgmt);
  vmStopWorker(pMgmt);
  vnodeCleanup();
  (void)taosThreadRwlockDestroy(&pMgmt->hashLock);
  (void)taosThreadMutexDestroy(&pMgmt->mutex);
  (void)taosThreadMutexDestroy(&pMgmt->fileLock);
  taosMemoryFree(pMgmt);
}

static void vmCheckSyncTimeout(SVnodeMgmt *pMgmt) {
  int32_t     code = 0;
  int32_t     numOfVnodes = 0;
  SVnodeObj **ppVnodes = NULL;
  code = vmGetVnodeListFromHash(pMgmt, &numOfVnodes, &ppVnodes);
  if (code != 0) {
    dError("failed to get vnode list since %s", tstrerror(code));
    return;
  }

  if (ppVnodes != NULL) {
    for (int32_t i = 0; i < numOfVnodes; ++i) {
      SVnodeObj *pVnode = ppVnodes[i];
      if (!pVnode->failed) {
        vnodeSyncCheckTimeout(pVnode->pImpl);
      }
      vmReleaseVnode(pMgmt, pVnode);
    }
    taosMemoryFree(ppVnodes);
  }
}

static void *vmThreadFp(void *param) {
  SVnodeMgmt *pMgmt = param;
  int64_t     lastTime = 0;
  setThreadName("vnode-timer");

  while (1) {
    lastTime++;
    taosMsleep(100);
    if (pMgmt->stop) break;
    if (lastTime % 10 != 0) continue;

    int64_t sec = lastTime / 10;
    if (sec % (VNODE_TIMEOUT_SEC / 2) == 0) {
      vmCheckSyncTimeout(pMgmt);
    }
  }

  return NULL;
}

static int32_t vmInitTimer(SVnodeMgmt *pMgmt) {
  int32_t      code = 0;
  TdThreadAttr thAttr;
  (void)taosThreadAttrInit(&thAttr);
  (void)taosThreadAttrSetDetachState(&thAttr, PTHREAD_CREATE_JOINABLE);
  if (taosThreadCreate(&pMgmt->thread, &thAttr, vmThreadFp, pMgmt) != 0) {
    code = TAOS_SYSTEM_ERROR(errno);
    dError("failed to create vnode timer thread since %s", tstrerror(code));
    return code;
  }

  (void)taosThreadAttrDestroy(&thAttr);
  return 0;
}

static void vmCleanupTimer(SVnodeMgmt *pMgmt) {
  pMgmt->stop = true;
  if (taosCheckPthreadValid(pMgmt->thread)) {
    (void)taosThreadJoin(pMgmt->thread, NULL);
    taosThreadClear(&pMgmt->thread);
  }
}

static int32_t vmInit(SMgmtInputOpt *pInput, SMgmtOutputOpt *pOutput) {
  int32_t code = -1;

  SVnodeMgmt *pMgmt = taosMemoryCalloc(1, sizeof(SVnodeMgmt));
  if (pMgmt == NULL) {
    code = terrno;
    goto _OVER;
  }

  pMgmt->pData = pInput->pData;
  pMgmt->path = pInput->path;
  pMgmt->name = pInput->name;
  pMgmt->msgCb = pInput->msgCb;
  pMgmt->msgCb.putToQueueFp = (PutToQueueFp)vmPutRpcMsgToQueue;
  pMgmt->msgCb.qsizeFp = (GetQueueSizeFp)vmGetQueueSize;
  pMgmt->msgCb.mgmt = pMgmt;

  code = taosThreadRwlockInit(&pMgmt->hashLock, NULL);
  if (code != 0) {
    code = TAOS_SYSTEM_ERROR(errno);
    goto _OVER;
  }

  code = taosThreadMutexInit(&pMgmt->mutex, NULL);
  if (code != 0) {
    code = TAOS_SYSTEM_ERROR(errno);
    goto _OVER;
  }

  code = taosThreadMutexInit(&pMgmt->fileLock, NULL);
  if (code != 0) {
    code = TAOS_SYSTEM_ERROR(errno);
    goto _OVER;
  }

  pMgmt->pTfs = pInput->pTfs;
  if (pMgmt->pTfs == NULL) {
    dError("tfs is null.");
    goto _OVER;
  }
  tmsgReportStartup("vnode-tfs", "initialized");
  if ((code = walInit(pInput->stopDnodeFp)) != 0) {
    dError("failed to init wal since %s", tstrerror(code));
    goto _OVER;
  }

  tmsgReportStartup("vnode-wal", "initialized");

  if ((code = syncInit()) != 0) {
    dError("failed to open sync since %s", tstrerror(code));
    goto _OVER;
  }
  tmsgReportStartup("vnode-sync", "initialized");

  if ((code = vnodeInit(pInput->stopDnodeFp)) != 0) {
    dError("failed to init vnode since %s", tstrerror(code));
    goto _OVER;
  }
  tmsgReportStartup("vnode-commit", "initialized");

  if ((code = vmStartWorker(pMgmt)) != 0) {
    dError("failed to init workers since %s", tstrerror(code));
    goto _OVER;
  }
  tmsgReportStartup("vnode-worker", "initialized");

  if ((code = vmOpenVnodes(pMgmt)) != 0) {
    dError("failed to open all vnodes since %s", tstrerror(code));
    goto _OVER;
  }
  tmsgReportStartup("vnode-vnodes", "initialized");

  if ((code = udfcOpen()) != 0) {
    dError("failed to open udfc in vnode since %s", tstrerror(code));
    goto _OVER;
  }

  code = 0;

_OVER:
  if (code == 0) {
    pOutput->pMgmt = pMgmt;
  } else {
    dError("failed to init vnodes-mgmt since %s", tstrerror(code));
    vmCleanup(pMgmt);
  }

  return code;
}

static int32_t vmRequire(const SMgmtInputOpt *pInput, bool *required) {
  *required = tsNumOfSupportVnodes > 0;
  return 0;
}

static void *vmRestoreVnodeInThread(void *param) {
  SVnodeThread *pThread = param;
  SVnodeMgmt   *pMgmt = pThread->pMgmt;

  dInfo("thread:%d, start to restore %d vnodes", pThread->threadIndex, pThread->vnodeNum);
  setThreadName("restore-vnodes");

  for (int32_t v = 0; v < pThread->vnodeNum; ++v) {
    SVnodeObj *pVnode = pThread->ppVnodes[v];
    if (pVnode->failed) {
      dError("vgId:%d, cannot restore a vnode in failed mode.", pVnode->vgId);
      continue;
    }

    char stepDesc[TSDB_STEP_DESC_LEN] = {0};
    snprintf(stepDesc, TSDB_STEP_DESC_LEN, "vgId:%d, start to restore, %d of %d have been restored", pVnode->vgId,
             pMgmt->state.openVnodes, pMgmt->state.totalVnodes);
    tmsgReportStartup("vnode-restore", stepDesc);

    int32_t code = vnodeStart(pVnode->pImpl);
    if (code != 0) {
      dError("vgId:%d, failed to restore vnode by thread:%d", pVnode->vgId, pThread->threadIndex);
      pThread->failed++;
    } else {
      dInfo("vgId:%d, is restored by thread:%d", pVnode->vgId, pThread->threadIndex);
      pThread->opened++;
      (void)atomic_add_fetch_32(&pMgmt->state.openVnodes, 1);
    }
  }

  dInfo("thread:%d, numOfVnodes:%d, restored:%d failed:%d", pThread->threadIndex, pThread->vnodeNum, pThread->opened,
        pThread->failed);
  return NULL;
}

static int32_t vmStartVnodes(SVnodeMgmt *pMgmt) {
  int32_t     code = 0;
  int32_t     numOfVnodes = 0;
  SVnodeObj **ppVnodes = NULL;
  code = vmGetVnodeListFromHash(pMgmt, &numOfVnodes, &ppVnodes);
  if (code != 0) {
    dError("failed to get vnode list since %s", tstrerror(code));
    return code;
  }

  int32_t threadNum = tsNumOfCores / 2;
  if (threadNum < 1) threadNum = 1;
  int32_t vnodesPerThread = numOfVnodes / threadNum + 1;

  SVnodeThread *threads = taosMemoryCalloc(threadNum, sizeof(SVnodeThread));
  if (threads == NULL) {
    return terrno;
  }

  for (int32_t t = 0; t < threadNum; ++t) {
    threads[t].threadIndex = t;
    threads[t].pMgmt = pMgmt;
    threads[t].ppVnodes = taosMemoryCalloc(vnodesPerThread, sizeof(SVnode *));
    if (threads[t].ppVnodes == NULL) {
      code = terrno;
      break;
    }
  }

  for (int32_t v = 0; v < numOfVnodes; ++v) {
    int32_t       t = v % threadNum;
    SVnodeThread *pThread = &threads[t];
    if (pThread->ppVnodes != NULL && ppVnodes != NULL) {
      pThread->ppVnodes[pThread->vnodeNum++] = ppVnodes[v];
    }
  }

  pMgmt->state.openVnodes = 0;
  pMgmt->state.dropVnodes = 0;
  dInfo("restore %d vnodes with %d threads", numOfVnodes, threadNum);

  for (int32_t t = 0; t < threadNum; ++t) {
    SVnodeThread *pThread = &threads[t];
    if (pThread->vnodeNum == 0) continue;

    TdThreadAttr thAttr;
    (void)taosThreadAttrInit(&thAttr);
    (void)taosThreadAttrSetDetachState(&thAttr, PTHREAD_CREATE_JOINABLE);
    if (taosThreadCreate(&pThread->thread, &thAttr, vmRestoreVnodeInThread, pThread) != 0) {
      dError("thread:%d, failed to create thread to restore vnode since %s", pThread->threadIndex, strerror(errno));
    }

    (void)taosThreadAttrDestroy(&thAttr);
  }

  for (int32_t t = 0; t < threadNum; ++t) {
    SVnodeThread *pThread = &threads[t];
    if (pThread->vnodeNum > 0 && taosCheckPthreadValid(pThread->thread)) {
      (void)taosThreadJoin(pThread->thread, NULL);
      taosThreadClear(&pThread->thread);
    }
    taosMemoryFree(pThread->ppVnodes);
  }
  taosMemoryFree(threads);

  for (int32_t i = 0; i < numOfVnodes; ++i) {
    if (ppVnodes == NULL || ppVnodes[i] == NULL) continue;
    vmReleaseVnode(pMgmt, ppVnodes[i]);
  }

  if (ppVnodes != NULL) {
    taosMemoryFree(ppVnodes);
  }

  return vmInitTimer(pMgmt);

_exit:
  for (int32_t t = 0; t < threadNum; ++t) {
    SVnodeThread *pThread = &threads[t];
    taosMemoryFree(pThread->ppVnodes);
  }
  taosMemoryFree(threads);
  return code;
}

static void vmStop(SVnodeMgmt *pMgmt) { vmCleanupTimer(pMgmt); }

SMgmtFunc vmGetMgmtFunc() {
  SMgmtFunc mgmtFunc = {0};
  mgmtFunc.openFp = vmInit;
  mgmtFunc.closeFp = (NodeCloseFp)vmCleanup;
  mgmtFunc.startFp = (NodeStartFp)vmStartVnodes;
  mgmtFunc.stopFp = (NodeStopFp)vmStop;
  mgmtFunc.requiredFp = vmRequire;
  mgmtFunc.getHandlesFp = vmGetMsgHandles;

  return mgmtFunc;
}<|MERGE_RESOLUTION|>--- conflicted
+++ resolved
@@ -406,12 +406,9 @@
   dInfo("vgId:%d, wait for vnode stream long-exec queue:%p is empty, %d remains", pVnode->vgId,
         pVnode->pStreamLongExecQ, taosQueueItemSize(pVnode->pStreamLongExecQ));
   while (!taosQueueEmpty(pVnode->pStreamLongExecQ)) taosMsleep(50);
-<<<<<<< HEAD
-=======
 
   dInfo("vgId:%d, wait for vnode stream chkpt queue:%p is empty", pVnode->vgId, pVnode->pStreamChkQ);
   while (!taosQueueEmpty(pVnode->pStreamChkQ)) taosMsleep(10);
->>>>>>> 5044c4bd
 
   dInfo("vgId:%d, all vnode queues is empty", pVnode->vgId);
 
