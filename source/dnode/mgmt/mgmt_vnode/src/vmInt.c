--- conflicted
+++ resolved
@@ -83,10 +83,7 @@
   taosThreadRwlockUnlock(&pMgmt->lock);
   vmReleaseVnode(pMgmt, pVnode);
 
-<<<<<<< HEAD
   dTrace("vgId:%d, wait for vnode ref become 0", pVnode->vgId);
-=======
->>>>>>> 55b94558
   while (pVnode->refCount > 0) taosMsleep(10);
   dTrace("vgId:%d, wait for vnode queue is empty", pVnode->vgId);
 
