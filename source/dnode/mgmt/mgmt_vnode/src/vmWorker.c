--- conflicted
+++ resolved
@@ -250,13 +250,9 @@
 
   switch (qtype) {
     case QUERY_QUEUE:
-<<<<<<< HEAD
       vnodePreprocessQueryMsg(pVnode->pImpl, pMsg);
       
-      dTrace("msg:%p, put into vnode-query worker, type:%s", pMsg, TMSG_INFO(pMsg->msgType));
-=======
       dTrace("vgId:%d, msg:%p put into vnode-query queue", pVnode->vgId, pMsg);
->>>>>>> 2b630fef
       taosWriteQitem(pVnode->pQueryQ, pMsg);
       break;
     case FETCH_QUEUE:
