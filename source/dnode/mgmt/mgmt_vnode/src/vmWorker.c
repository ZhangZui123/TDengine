--- conflicted
+++ resolved
@@ -165,8 +165,6 @@
   }
 }
 
-<<<<<<< HEAD
-=======
 static void vmProcessStreamChkptQueue(SQueueInfo *pInfo, STaosQall* pQall, int32_t numOfItems) {
   SVnodeObj *pVnode = pInfo->ahandle;
   void      *pItem = NULL;
@@ -195,7 +193,6 @@
   }
 }
 
->>>>>>> 5044c4bd
 static void vmProcessStreamLongExecQueue(SQueueInfo *pInfo, SRpcMsg *pMsg) {
   SVnodeObj      *pVnode = pInfo->ahandle;
   const STraceId *trace = &pMsg->info.traceId;
@@ -332,13 +329,10 @@
       dGTrace("vgId:%d, msg:%p put into vnode-stream-long-exec queue", pVnode->vgId, pMsg);
       code = taosWriteQitem(pVnode->pStreamLongExecQ, pMsg);
       break;
-<<<<<<< HEAD
-=======
     case STREAM_CHKPT_QUEUE:
       dGTrace("vgId:%d, msg:%p put into vnode-stream-chkpt queue", pVnode->vgId, pMsg);
       code = taosWriteQitem(pVnode->pStreamChkQ, pMsg);
       break;
->>>>>>> 5044c4bd
     case FETCH_QUEUE:
       dGTrace("vgId:%d, msg:%p put into vnode-fetch queue", pVnode->vgId, pMsg);
       code = taosWriteQitem(pVnode->pFetchQ, pMsg);
@@ -399,11 +393,8 @@
 
 int32_t vmPutMsgToStreamLongExecQueue(SVnodeMgmt *pMgmt, SRpcMsg *pMsg) { return vmPutMsgToQueue(pMgmt, pMsg, STREAM_LONG_EXEC_QUEUE); }
 
-<<<<<<< HEAD
-=======
 int32_t vmPutMsgToStreamChkQueue(SVnodeMgmt *pMgmt, SRpcMsg *pMsg) { return vmPutMsgToQueue(pMgmt, pMsg, STREAM_CHKPT_QUEUE); }
 
->>>>>>> 5044c4bd
 int32_t vmPutMsgToMultiMgmtQueue(SVnodeMgmt *pMgmt, SRpcMsg *pMsg) {
   const STraceId *trace = &pMsg->info.traceId;
   dGTrace("msg:%p, put into vnode-multi-mgmt queue", pMsg);
@@ -482,11 +473,8 @@
       case STREAM_LONG_EXEC_QUEUE:
         size = taosQueueItemSize(pVnode->pStreamLongExecQ);
         break;
-<<<<<<< HEAD
-=======
       case STREAM_CHKPT_QUEUE:
         size = taosQueueItemSize(pVnode->pStreamChkQ);
->>>>>>> 5044c4bd
       default:
         break;
     }
@@ -535,18 +523,11 @@
   pVnode->pStreamQ = tAutoQWorkerAllocQueue(&pMgmt->streamPool, pVnode, (FItem)vmProcessStreamQueue, 2);
   pVnode->pStreamCtrlQ = tWWorkerAllocQueue(&pMgmt->streamCtrlPool, pVnode, (FItems)vmProcessStreamCtrlQueue);
   pVnode->pStreamLongExecQ = tAutoQWorkerAllocQueue(&pMgmt->streamLongExecPool, pVnode, (FItem)vmProcessStreamLongExecQueue, 1);
-<<<<<<< HEAD
-
-  if (pVnode->pWriteW.queue == NULL || pVnode->pSyncW.queue == NULL || pVnode->pSyncRdW.queue == NULL ||
-      pVnode->pApplyW.queue == NULL || pVnode->pQueryQ == NULL || pVnode->pStreamQ == NULL || pVnode->pFetchQ == NULL
-      || pVnode->pStreamCtrlQ == NULL || pVnode->pStreamLongExecQ == NULL) {
-=======
   pVnode->pStreamChkQ = tWWorkerAllocQueue(&pMgmt->streamChkPool, pVnode, (FItems)vmProcessStreamChkptQueue);
 
   if (pVnode->pWriteW.queue == NULL || pVnode->pSyncW.queue == NULL || pVnode->pSyncRdW.queue == NULL ||
       pVnode->pApplyW.queue == NULL || pVnode->pQueryQ == NULL || pVnode->pStreamQ == NULL || pVnode->pFetchQ == NULL
       || pVnode->pStreamCtrlQ == NULL || pVnode->pStreamLongExecQ == NULL || pVnode->pStreamChkQ == NULL) {
->>>>>>> 5044c4bd
     return TSDB_CODE_OUT_OF_MEMORY;
   }
 
@@ -565,11 +546,8 @@
   dInfo("vgId:%d, stream-long-exec-queue:%p is alloced", pVnode->vgId, pVnode->pStreamLongExecQ);
   dInfo("vgId:%d, stream-ctrl-queue:%p is alloced, thread:%08" PRId64, pVnode->vgId, pVnode->pStreamCtrlQ,
         taosQueueGetThreadId(pVnode->pStreamCtrlQ));
-<<<<<<< HEAD
-=======
   dInfo("vgId:%d, stream-chk-queue:%p is alloced, thread:%08" PRId64, pVnode->vgId, pVnode->pStreamChkQ,
         taosQueueGetThreadId(pVnode->pStreamChkQ));
->>>>>>> 5044c4bd
   return 0;
 }
 
@@ -578,10 +556,6 @@
   tAutoQWorkerFreeQueue(&pMgmt->streamPool, pVnode->pStreamQ);
   tAutoQWorkerFreeQueue(&pMgmt->streamLongExecPool, pVnode->pStreamLongExecQ);
   tWWorkerFreeQueue(&pMgmt->streamCtrlPool, pVnode->pStreamCtrlQ);
-<<<<<<< HEAD
-  tWWorkerFreeQueue(&pMgmt->fetchPool, pVnode->pFetchQ);
-  pVnode->pQueryQ = NULL;
-=======
   tWWorkerFreeQueue(&pMgmt->streamChkPool, pVnode->pStreamChkQ);
   tWWorkerFreeQueue(&pMgmt->fetchPool, pVnode->pFetchQ);
   pVnode->pQueryQ = NULL;
@@ -592,13 +566,7 @@
   pVnode->pStreamLongExecQ = NULL;
 
   pVnode->pStreamChkQ = NULL;
->>>>>>> 5044c4bd
   pVnode->pFetchQ = NULL;
-
-  pVnode->pStreamQ = NULL;
-  pVnode->pStreamCtrlQ = NULL;
-  pVnode->pStreamLongExecQ = NULL;
-
   dDebug("vgId:%d, queue is freed", pVnode->vgId);
 }
 
@@ -628,14 +596,11 @@
   pStreamCtrlPool->max = 1;
   if ((code = tWWorkerInit(pStreamCtrlPool)) != 0) return code;
 
-<<<<<<< HEAD
-=======
   SWWorkerPool *pStreamChkPool = &pMgmt->streamChkPool;
   pStreamChkPool->name = "vnode-stream-chkpt";
   pStreamChkPool->max = 1;
   if ((code = tWWorkerInit(pStreamChkPool)) != 0) return code;
 
->>>>>>> 5044c4bd
   SWWorkerPool *pFPool = &pMgmt->fetchPool;
   pFPool->name = "vnode-fetch";
   pFPool->max = tsNumOfVnodeFetchThreads;
@@ -669,10 +634,7 @@
   tAutoQWorkerCleanup(&pMgmt->streamPool);
   tAutoQWorkerCleanup(&pMgmt->streamLongExecPool);
   tWWorkerCleanup(&pMgmt->streamCtrlPool);
-<<<<<<< HEAD
-=======
   tWWorkerCleanup(&pMgmt->streamChkPool);
->>>>>>> 5044c4bd
   tWWorkerCleanup(&pMgmt->fetchPool);
   dDebug("vnode workers are closed");
 }