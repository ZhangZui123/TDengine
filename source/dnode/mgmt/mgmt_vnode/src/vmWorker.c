--- conflicted
+++ resolved
@@ -120,12 +120,7 @@
   numOfMsgs = taosArrayGetSize(pArray);
   for (int32_t i = 0; i < numOfMsgs; i++) {
     SNodeMsg *pMsg = *(SNodeMsg **)taosArrayGet(pArray, i);
-<<<<<<< HEAD
-    SRpcMsg * pRpc = &pMsg->rpcMsg;
-    SRpcMsg   rsp;
-=======
     SRpcMsg  *pRpc = &pMsg->rpcMsg;
->>>>>>> d16a2e27
 
     rsp.pCont = NULL;
     rsp.contLen = 0;
@@ -141,13 +136,14 @@
   // sync integration response
   for (int i = 0; i < taosArrayGetSize(pArray); i++) {
     SNodeMsg *pMsg;
-    SRpcMsg  *pRpc;
+    SRpcMsg * pRpc;
 
     pMsg = *(SNodeMsg **)taosArrayGet(pArray, i);
     pRpc = &pMsg->rpcMsg;
 
     rsp.ahandle = pRpc->ahandle;
     rsp.handle = pRpc->handle;
+    rsp.refId = pRpc->refId;
     rsp.pCont = NULL;
     rsp.contLen = 0;
 
@@ -179,14 +175,8 @@
 
 static void vmProcessApplyQueue(SQueueInfo *pInfo, STaosQall *qall, int32_t numOfMsgs) {
   SVnodeObj *pVnode = pInfo->ahandle;
-<<<<<<< HEAD
   SNodeMsg * pMsg = NULL;
-=======
-  SNodeMsg  *pMsg = NULL;
   SRpcMsg    rsp;
-
-  // static int64_t version = 0;
->>>>>>> d16a2e27
 
   for (int32_t i = 0; i < numOfMsgs; ++i) {
 #if 1
@@ -219,6 +209,7 @@
     if (pMsg->rpcMsg.handle != NULL && pMsg->rpcMsg.ahandle != NULL) {
       rsp.ahandle = pMsg->rpcMsg.ahandle;
       rsp.handle = pMsg->rpcMsg.handle;
+      rsp.refId = pMsg->rpcMsg.refId;
       tmsgSendRsp(&rsp);
     }
 #endif
