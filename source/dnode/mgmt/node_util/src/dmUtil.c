/*
 * Copyright (c) 2019 TAOS Data, Inc. <jhtao@taosdata.com>
 *
 * This program is free software: you can use, redistribute, and/or modify
 * it under the terms of the GNU Affero General Public License, version 3
 * or later ("AGPL"), as published by the Free Software Foundation.
 *
 * This program is distributed in the hope that it will be useful, but WITHOUT
 * ANY WARRANTY; without even the implied warranty of MERCHANTABILITY or
 * FITNESS FOR A PARTICULAR PURPOSE.
 *
 * You should have received a copy of the GNU Affero General Public License
 * along with this program. If not, see <http://www.gnu.org/licenses/>.
 */

#define _DEFAULT_SOURCE
#include "dmUtil.h"

const char *dmStatStr(EDndRunStatus stype) {
  switch (stype) {
    case DND_STAT_INIT:
      return "init";
    case DND_STAT_RUNNING:
      return "running";
    case DND_STAT_STOPPED:
      return "stopped";
    default:
      return "UNKNOWN";
  }
}

const char *dmNodeName(EDndNodeType ntype) {
  switch (ntype) {
    case VNODE:
      return "vnode";
    case QNODE:
      return "qnode";
    case SNODE:
      return "snode";
    case MNODE:
      return "mnode";
    default:
      return "dnode";
  }
}

void *dmSetMgmtHandle(SArray *pArray, tmsg_t msgType, void *nodeMsgFp, bool needCheckVgId) {
  SMgmtHandle handle = {
      .msgType = msgType,
      .msgFp = (NodeMsgFp)nodeMsgFp,
      .needCheckVgId = needCheckVgId,
  };

  return taosArrayPush(pArray, &handle);
}

void dmGetMonitorSystemInfo(SMonSysInfo *pInfo) {
  int32_t code = 0;
  code = taosGetCpuUsage(&pInfo->cpu_system, &pInfo->cpu_engine);
  if (code != 0) {
    dError("failed to get cpu usage since %s", tstrerror(code));
  }
  code = taosGetCpuCores(&pInfo->cpu_cores, false);
  if (code != 0) {
    dError("failed to get cpu cores since %s", tstrerror(code));
  }
  code = taosGetProcMemory(&pInfo->mem_engine);
  if (code != 0) {
    dError("failed to get proc memory since %s", tstrerror(code));
  }
  code = taosGetSysMemory(&pInfo->mem_system);
  if (code != 0) {
    dError("failed to get sys memory since %s", tstrerror(code));
  }
  pInfo->mem_total = tsTotalMemoryKB;
  pInfo->disk_engine = 0;
  pInfo->disk_used = tsDataSpace.size.used;
  pInfo->disk_total = tsDataSpace.size.total;
<<<<<<< HEAD
  taosGetCardInfoDelta(&pInfo->net_in, &pInfo->net_out);
  taosGetProcIODelta(&pInfo->io_read, &pInfo->io_write, &pInfo->io_read_disk, &pInfo->io_write_disk);
}

int32_t dmGetDnodeId(SDnodeData *pData) { return pData->dnodeId; }
=======
  code = taosGetCardInfoDelta(&pInfo->net_in, &pInfo->net_out);
  if (code != 0) {
    dError("failed to get card info since %s", tstrerror(code));
    taosSetDefaultCardInfoDelta(&pInfo->net_in, &pInfo->net_out);
  }
  code = taosGetProcIODelta(&pInfo->io_read, &pInfo->io_write, &pInfo->io_read_disk, &pInfo->io_write_disk);
  if (code != 0) {
    dError("failed to get proc io delta since %s", tstrerror(code));
    taosSetDefaultProcIODelta(&pInfo->io_read, &pInfo->io_write, &pInfo->io_read_disk, &pInfo->io_write_disk);
  }
  return;
}
>>>>>>> c0b3cc17
<|MERGE_RESOLUTION|>--- conflicted
+++ resolved
@@ -76,13 +76,6 @@
   pInfo->disk_engine = 0;
   pInfo->disk_used = tsDataSpace.size.used;
   pInfo->disk_total = tsDataSpace.size.total;
-<<<<<<< HEAD
-  taosGetCardInfoDelta(&pInfo->net_in, &pInfo->net_out);
-  taosGetProcIODelta(&pInfo->io_read, &pInfo->io_write, &pInfo->io_read_disk, &pInfo->io_write_disk);
-}
-
-int32_t dmGetDnodeId(SDnodeData *pData) { return pData->dnodeId; }
-=======
   code = taosGetCardInfoDelta(&pInfo->net_in, &pInfo->net_out);
   if (code != 0) {
     dError("failed to get card info since %s", tstrerror(code));
@@ -95,4 +88,5 @@
   }
   return;
 }
->>>>>>> c0b3cc17
+
+int32_t dmGetDnodeId(SDnodeData *pData) { return pData->dnodeId; }