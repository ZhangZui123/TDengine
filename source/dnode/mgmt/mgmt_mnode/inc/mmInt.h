--- conflicted
+++ resolved
@@ -34,11 +34,7 @@
   SSingleWorker  readWorker;
   SSingleWorker  writeWorker;
   SSingleWorker  syncWorker;
-<<<<<<< HEAD
-=======
   SSingleWorker  syncCtrlWorker;
-  SSingleWorker  monitorWorker;
->>>>>>> 27f690fd
   bool           stopped;
   int32_t        refCount;
   TdThreadRwlock lock;
