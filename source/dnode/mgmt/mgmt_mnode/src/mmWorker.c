--- conflicted
+++ resolved
@@ -22,11 +22,7 @@
   int32_t code = 0;
   (void)taosThreadRwlockRdlock(&pMgmt->lock);
   if (pMgmt->stopped) {
-<<<<<<< HEAD
-    code = TSDB_CODE_MNODE_NOT_FOUND;
-=======
     code = TSDB_CODE_MNODE_STOPPED;
->>>>>>> e9a8975a
   } else {
     (void)atomic_add_fetch_32(&pMgmt->refCount, 1);
   }
@@ -141,24 +137,15 @@
   int32_t code = 0;
   if (NULL == pMgmt->pMnode) {
     const STraceId *trace = &pMsg->info.traceId;
-<<<<<<< HEAD
-    dGError("msg:%p, stop to pre-process in mnode since mnode is NULL, type:%s", pMsg, TMSG_INFO(pMsg->msgType));
-    return TSDB_CODE_MND_MNODE_NOT_EXIST;
-=======
     code = TSDB_CODE_MNODE_NOT_FOUND;
     dGError("msg:%p, stop to pre-process in mnode since %s, type:%s", pMsg, tstrerror(code), TMSG_INFO(pMsg->msgType));
     return code;
->>>>>>> e9a8975a
   }
   pMsg->info.node = pMgmt->pMnode;
   if ((code = mndPreProcessQueryMsg(pMsg)) != 0) {
     const STraceId *trace = &pMsg->info.traceId;
-<<<<<<< HEAD
-    dGError("msg:%p, failed to pre-process in mnode since %s, type:%s", pMsg, terrstr(), TMSG_INFO(pMsg->msgType));
-=======
     dGError("msg:%p, failed to pre-process in mnode since %s, type:%s", pMsg, tstrerror(code),
             TMSG_INFO(pMsg->msgType));
->>>>>>> e9a8975a
     return code;
   }
   return mmPutMsgToWorker(pMgmt, &pMgmt->queryWorker, pMsg);
