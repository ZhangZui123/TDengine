--- conflicted
+++ resolved
@@ -248,8 +248,6 @@
     return -1;
   }
 
-<<<<<<< HEAD
-=======
   SSingleWorkerCfg scCfg = {
       .min = 1,
       .max = 1,
@@ -262,19 +260,6 @@
     return -1;
   }
 
-  SSingleWorkerCfg mCfg = {
-      .min = 1,
-      .max = 1,
-      .name = "mnode-monitor",
-      .fp = (FItem)mmProcessRpcMsg,
-      .param = pMgmt,
-  };
-  if (tSingleWorkerInit(&pMgmt->monitorWorker, &mCfg) != 0) {
-    dError("failed to start mnode mnode-monitor worker since %s", terrstr());
-    return -1;
-  }
-
->>>>>>> 27f690fd
   dDebug("mnode workers are initialized");
   return 0;
 }
