--- conflicted
+++ resolved
@@ -36,11 +36,7 @@
   tstrncpy(tsLogDir, path, PATH_MAX);
 
   taosGetSystemInfo();
-<<<<<<< HEAD
-  tsRpcQueueMemoryAllowed = tsTotalMemoryKB * 0.1;
-=======
   tsQueueMemoryAllowed = tsTotalMemoryKB * 0.1;
->>>>>>> 06af850e
   if (taosInitLog("taosdlog", 1, false) != 0) {
     printf("failed to init log file\n");
   }
