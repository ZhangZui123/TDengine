--- conflicted
+++ resolved
@@ -127,17 +127,11 @@
 }
 
 int32_t smPutMsgToQueue(SSnodeMgmt *pMgmt, EQueueType qtype, SRpcMsg *pRpc) {
-<<<<<<< HEAD
-  int32_t  code = 0;
-  SRpcMsg *pMsg = taosAllocateQitem(sizeof(SRpcMsg), RPC_QITEM, pRpc->contLen);
-  if (pMsg == NULL) {
-=======
   int32_t  code;
   SRpcMsg *pMsg;
 
   code = taosAllocateQitem(sizeof(SRpcMsg), RPC_QITEM, pRpc->contLen, (void **)&pMsg);
   if (code) {
->>>>>>> a3c0acb7
     rpcFreeCont(pRpc->pCont);
     pRpc->pCont = NULL;
     return code = terrno;
