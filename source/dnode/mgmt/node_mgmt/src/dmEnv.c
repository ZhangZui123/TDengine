/*
 * Copyright (c) 2019 TAOS Data, Inc. <jhtao@taosdata.com>
 *
 * This program is free software: you can use, redistribute, and/or modify
 * it under the terms of the GNU Affero General Public License, version 3
 * or later ("AGPL"), as published by the Free Software Foundation.
 *
 * This program is distributed in the hope that it will be useful, but WITHOUT
 * ANY WARRANTY; without even the implied warranty of MERCHANTABILITY or
 * FITNESS FOR A PARTICULAR PURPOSE.
 *
 * You should have received a copy of the GNU Affero General Public License
 * along with this program. If not, see <http://www.gnu.org/licenses/>.
 */

#define _DEFAULT_SOURCE
// clang-format off
#include "dmMgmt.h"
#include "audit.h"
#include "libs/function/tudf.h"
#include "tgrant.h"
#include "tcompare.h"
// clang-format on

#define DM_INIT_AUDIT()                       \
  do {                                        \
    auditCfg.port = tsMonitorPort;            \
    auditCfg.server = tsMonitorFqdn;          \
    auditCfg.comp = tsMonitorComp;            \
    if ((code = auditInit(&auditCfg)) != 0) { \
      return code;                            \
    }                                         \
  } while (0)

static SDnode globalDnode = {0};

SDnode *dmInstance() { return &globalDnode; }

static int32_t dmCheckRepeatInit(SDnode *pDnode) {
  int32_t code = 0;
  if (atomic_val_compare_exchange_8(&pDnode->once, DND_ENV_INIT, DND_ENV_READY) != DND_ENV_INIT) {
    dError("env is already initialized");
    code = TSDB_CODE_REPEAT_INIT;
    return code;
  }
  return 0;
}

static int32_t dmInitSystem() {
  taosIgnSIGPIPE();
  taosBlockSIGPIPE();
  taosResolveCRC();
  return 0;
}

static int32_t dmInitMonitor() {
  int32_t code = 0;
  SMonCfg monCfg = {0};

  monCfg.maxLogs = tsMonitorMaxLogs;
  monCfg.port = tsMonitorPort;
  monCfg.server = tsMonitorFqdn;
  monCfg.comp = tsMonitorComp;
  if ((code = monInit(&monCfg)) != 0) {
    dError("failed to init monitor since %s", tstrerror(code));
  }
  return code;
}

static int32_t dmInitAudit() {
  SAuditCfg auditCfg = {0};
  int32_t   code = 0;

  DM_INIT_AUDIT();

  return 0;
}

static bool dmDataSpaceAvailable() {
  SDnode *pDnode = dmInstance();
  if (pDnode->pTfs) {
    return tfsDiskSpaceAvailable(pDnode->pTfs, 0);
  }
  if (!osDataSpaceAvailable()) {
    dError("data disk space unavailable, i.e. %s", tsDataDir);
    return false;
  }
  return true;
}

static int32_t dmCheckDiskSpace() {
  osUpdate();
  // availability
  int32_t code = 0;
  if (!dmDataSpaceAvailable()) {
    code = TSDB_CODE_NO_DISKSPACE;
    return code;
  }
  if (!osLogSpaceAvailable()) {
    dError("log disk space unavailable, i.e. %s", tsLogDir);
    code = TSDB_CODE_NO_DISKSPACE;
    return code;
  }
  if (!osTempSpaceAvailable()) {
    dError("temp disk space unavailable, i.e. %s", tsTempDir);
    code = TSDB_CODE_NO_DISKSPACE;
    return code;
  }
  return code;
}

int32_t tfsOpenWrapper(SDiskCfg *pCfg, int32_t ndisk, STfs **tfs) {
  *tfs = tfsOpen(pCfg, ndisk);
  if (*tfs == NULL) {
    return terrno;
  }
  return 0;
}
int32_t dmDiskInit() {
  int32_t  code = 0;
  SDnode  *pDnode = dmInstance();
  SDiskCfg dCfg = {.level = 0, .primary = 1, .disable = 0};
  tstrncpy(dCfg.dir, tsDataDir, TSDB_FILENAME_LEN);
  SDiskCfg *pDisks = tsDiskCfg;
  int32_t   numOfDisks = tsDiskCfgNum;
  if (numOfDisks <= 0 || pDisks == NULL) {
    pDisks = &dCfg;
    numOfDisks = 1;
  }

<<<<<<< HEAD
  code = tfsOpen(pDisks, numOfDisks, &pDnode->pTfs);
  if (pDnode->pTfs == NULL) {
    dError("failed to init tfs since %s", tstrerror(code));
    TAOS_RETURN(code);
=======
  int32_t code = tfsOpenWrapper(pDisks, numOfDisks, &pDnode->pTfs);
  if (code != 0) {
    dError("failed to init tfs since %s", tstrerror(code));
    return code;
>>>>>>> 5328c6db
  }
  return 0;
}

int32_t dmDiskClose() {
  SDnode *pDnode = dmInstance();
  tfsClose(pDnode->pTfs);
  pDnode->pTfs = NULL;
  return 0;
}

static bool dmCheckDataDirVersion() {
  char checkDataDirJsonFileName[PATH_MAX] = {0};
  snprintf(checkDataDirJsonFileName, PATH_MAX, "%s/dnode/dnodeCfg.json", tsDataDir);
  if (taosCheckExistFile(checkDataDirJsonFileName)) {
    dError("The default data directory %s contains old data of tdengine 2.x, please clear it before running!",
           tsDataDir);
    return false;
  }
  return true;
}

static int32_t dmCheckDataDirVersionWrapper() {
  if (!dmCheckDataDirVersion()) {
    return TSDB_CODE_INVALID_DATA_FMT;
  }
  return 0;
}
#if defined(USE_S3)

extern int32_t s3Begin();
extern void    s3End();
extern int8_t  tsS3Enabled;

#endif

int32_t dmInit() {
  dInfo("start to init dnode env");
  int32_t code = 0;
  if ((code = dmDiskInit()) != 0) return code;
  if (!dmCheckDataDirVersion()) {
    code = TSDB_CODE_INVALID_DATA_FMT;
    return code;
  }
  if ((code = dmCheckDiskSpace()) != 0) return code;
  if ((code = dmCheckRepeatInit(dmInstance())) != 0) return code;
  if ((code = dmInitSystem()) != 0) return code;
  if ((code = dmInitMonitor()) != 0) return code;
  if ((code = dmInitAudit()) != 0) return code;
  if ((code = dmInitDnode(dmInstance())) != 0) return code;
  if ((code = InitRegexCache() != 0)) return code;
#if defined(USE_S3)
  if ((code = s3Begin()) != 0) return code;
#endif

  dInfo("dnode env is initialized");
  return 0;
}

static int32_t dmCheckRepeatCleanup(SDnode *pDnode) {
  if (atomic_val_compare_exchange_8(&pDnode->once, DND_ENV_READY, DND_ENV_CLEANUP) != DND_ENV_READY) {
    dError("dnode env is already cleaned up");
    return -1;
  }
  return 0;
}

void dmCleanup() {
  dDebug("start to cleanup dnode env");
  SDnode *pDnode = dmInstance();
  if (dmCheckRepeatCleanup(pDnode) != 0) return;
  dmCleanupDnode(pDnode);
  monCleanup();
  auditCleanup();
  syncCleanUp();
  walCleanUp();
  udfcClose();
  udfStopUdfd();
  taosStopCacheRefreshWorker();
  dmDiskClose();
  DestroyRegexCache();

#if defined(USE_S3)
  s3End();
#endif

  dInfo("dnode env is cleaned up");

  taosCleanupCfg();
  taosCloseLog();
}

void dmStop() {
  SDnode *pDnode = dmInstance();
  pDnode->stop = true;
}

int32_t dmRun() {
  SDnode *pDnode = dmInstance();
  return dmRunDnode(pDnode);
}

static int32_t dmProcessCreateNodeReq(EDndNodeType ntype, SRpcMsg *pMsg) {
  int32_t code = 0;
  SDnode *pDnode = dmInstance();

  SMgmtWrapper *pWrapper = dmAcquireWrapper(pDnode, ntype);
  if (pWrapper != NULL) {
    dmReleaseWrapper(pWrapper);
    switch (ntype) {
      case MNODE:
        code = TSDB_CODE_MNODE_ALREADY_DEPLOYED;
        break;
      case QNODE:
        code = TSDB_CODE_QNODE_ALREADY_DEPLOYED;
        break;
      case SNODE:
        code = TSDB_CODE_SNODE_ALREADY_DEPLOYED;
        break;
      default:
        code = TSDB_CODE_APP_ERROR;
    }
    dError("failed to create node since %s", tstrerror(code));
    return code;
  }

  dInfo("start to process create-node-request");

  pWrapper = &pDnode->wrappers[ntype];
  if (taosMkDir(pWrapper->path) != 0) {
    dmReleaseWrapper(pWrapper);
    code = TAOS_SYSTEM_ERROR(errno);
    dError("failed to create dir:%s since %s", pWrapper->path, tstrerror(code));
    return code;
  }

  taosThreadMutexLock(&pDnode->mutex);
  SMgmtInputOpt input = dmBuildMgmtInputOpt(pWrapper);

  dInfo("node:%s, start to create", pWrapper->name);
  code = (*pWrapper->func.createFp)(&input, pMsg);
  if (code != 0) {
    dError("node:%s, failed to create since %s", pWrapper->name, tstrerror(code));
  } else {
    dInfo("node:%s, has been created", pWrapper->name);
    code = dmOpenNode(pWrapper);
    if (code == 0) {
      code = dmStartNode(pWrapper);
    }
    pWrapper->deployed = true;
    pWrapper->required = true;
  }

  taosThreadMutexUnlock(&pDnode->mutex);
  return code;
}

static int32_t dmProcessAlterNodeTypeReq(EDndNodeType ntype, SRpcMsg *pMsg) {
  int32_t code = 0;
  SDnode *pDnode = dmInstance();

  SMgmtWrapper *pWrapper = dmAcquireWrapper(pDnode, ntype);
  if (pWrapper == NULL) {
    dError("fail to process alter node type since node not exist");
    return TSDB_CODE_INVALID_MSG;
  }
  dmReleaseWrapper(pWrapper);

  dInfo("node:%s, start to process alter-node-type-request", pWrapper->name);

  pWrapper = &pDnode->wrappers[ntype];

  if (pWrapper->func.nodeRoleFp != NULL) {
    ESyncRole role = (*pWrapper->func.nodeRoleFp)(pWrapper->pMgmt);
    dInfo("node:%s, checking node role:%d", pWrapper->name, role);
    if (role == TAOS_SYNC_ROLE_VOTER) {
      dError("node:%s, failed to alter node type since node already is role:%d", pWrapper->name, role);
      code = TSDB_CODE_MNODE_ALREADY_IS_VOTER;
      return code;
    }
  }

  if (pWrapper->func.isCatchUpFp != NULL) {
    dInfo("node:%s, checking node catch up", pWrapper->name);
    if ((*pWrapper->func.isCatchUpFp)(pWrapper->pMgmt) != 1) {
      code = TSDB_CODE_MNODE_NOT_CATCH_UP;
      return code;
    }
  }

  dInfo("node:%s, catched up leader, continue to process alter-node-type-request", pWrapper->name);

  taosThreadMutexLock(&pDnode->mutex);

  dInfo("node:%s, stopping node", pWrapper->name);
  dmStopNode(pWrapper);
  dInfo("node:%s, closing node", pWrapper->name);
  dmCloseNode(pWrapper);

  pWrapper = &pDnode->wrappers[ntype];
  if (taosMkDir(pWrapper->path) != 0) {
    taosThreadMutexUnlock(&pDnode->mutex);
    code = TAOS_SYSTEM_ERROR(errno);
    dError("failed to create dir:%s since %s", pWrapper->path, tstrerror(code));
    return code;
  }

  SMgmtInputOpt input = dmBuildMgmtInputOpt(pWrapper);

  dInfo("node:%s, start to create", pWrapper->name);
  code = (*pWrapper->func.createFp)(&input, pMsg);
  if (code != 0) {
    dError("node:%s, failed to create since %s", pWrapper->name, tstrerror(code));
  } else {
    dInfo("node:%s, has been created", pWrapper->name);
    code = dmOpenNode(pWrapper);
    if (code == 0) {
      code = dmStartNode(pWrapper);
    }
    pWrapper->deployed = true;
    pWrapper->required = true;
  }

  taosThreadMutexUnlock(&pDnode->mutex);
  return code;
}

static int32_t dmProcessDropNodeReq(EDndNodeType ntype, SRpcMsg *pMsg) {
  int32_t code = 0;
  SDnode *pDnode = dmInstance();

  SMgmtWrapper *pWrapper = dmAcquireWrapper(pDnode, ntype);
  if (pWrapper == NULL) {
    switch (ntype) {
      case MNODE:
        code = TSDB_CODE_MNODE_NOT_DEPLOYED;
        break;
      case QNODE:
        code = TSDB_CODE_QNODE_NOT_DEPLOYED;
        break;
      case SNODE:
        code = TSDB_CODE_SNODE_NOT_DEPLOYED;
        break;
      default:
        code = TSDB_CODE_APP_ERROR;
    }

    dError("failed to drop node since %s", tstrerror(code));
    return terrno = code;
  }

  taosThreadMutexLock(&pDnode->mutex);
  SMgmtInputOpt input = dmBuildMgmtInputOpt(pWrapper);

  dInfo("node:%s, start to drop", pWrapper->name);
  code = (*pWrapper->func.dropFp)(&input, pMsg);
  if (code != 0) {
    dError("node:%s, failed to drop since %s", pWrapper->name, tstrerror(code));
  } else {
    dInfo("node:%s, has been dropped", pWrapper->name);
    pWrapper->required = false;
    pWrapper->deployed = false;
  }

  dmReleaseWrapper(pWrapper);

  if (code == 0) {
    dmStopNode(pWrapper);
    dmCloseNode(pWrapper);
    taosRemoveDir(pWrapper->path);
  }
  taosThreadMutexUnlock(&pDnode->mutex);
  return code;
}

SMgmtInputOpt dmBuildMgmtInputOpt(SMgmtWrapper *pWrapper) {
  SMgmtInputOpt opt = {
      .path = pWrapper->path,
      .name = pWrapper->name,
      .pTfs = pWrapper->pDnode->pTfs,
      .pData = &pWrapper->pDnode->data,
      .processCreateNodeFp = dmProcessCreateNodeReq,
      .processAlterNodeTypeFp = dmProcessAlterNodeTypeReq,
      .processDropNodeFp = dmProcessDropNodeReq,
      .sendMonitorReportFp = dmSendMonitorReport,
      .sendAuditRecordFp = auditSendRecordsInBatch,
      .getVnodeLoadsFp = dmGetVnodeLoads,
      .getVnodeLoadsLiteFp = dmGetVnodeLoadsLite,
      .getMnodeLoadsFp = dmGetMnodeLoads,
      .getQnodeLoadsFp = dmGetQnodeLoads,
  };

  opt.msgCb = dmGetMsgcb(pWrapper->pDnode);
  return opt;
}

void dmReportStartup(const char *pName, const char *pDesc) {
  SStartupInfo *pStartup = &(dmInstance()->startup);
  tstrncpy(pStartup->name, pName, TSDB_STEP_NAME_LEN);
  tstrncpy(pStartup->desc, pDesc, TSDB_STEP_DESC_LEN);
  dDebug("step:%s, %s", pStartup->name, pStartup->desc);
}

int64_t dmGetClusterId() { return globalDnode.data.clusterId; }

bool dmReadyForTest() { return dmInstance()->data.dnodeVer > 0; }<|MERGE_RESOLUTION|>--- conflicted
+++ resolved
@@ -117,7 +117,6 @@
   return 0;
 }
 int32_t dmDiskInit() {
-  int32_t  code = 0;
   SDnode  *pDnode = dmInstance();
   SDiskCfg dCfg = {.level = 0, .primary = 1, .disable = 0};
   tstrncpy(dCfg.dir, tsDataDir, TSDB_FILENAME_LEN);
@@ -128,17 +127,10 @@
     numOfDisks = 1;
   }
 
-<<<<<<< HEAD
-  code = tfsOpen(pDisks, numOfDisks, &pDnode->pTfs);
-  if (pDnode->pTfs == NULL) {
-    dError("failed to init tfs since %s", tstrerror(code));
-    TAOS_RETURN(code);
-=======
   int32_t code = tfsOpenWrapper(pDisks, numOfDisks, &pDnode->pTfs);
   if (code != 0) {
     dError("failed to init tfs since %s", tstrerror(code));
-    return code;
->>>>>>> 5328c6db
+    TAOS_RETURN(code);
   }
   return 0;
 }
