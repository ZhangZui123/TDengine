/*
 * Copyright (c) 2019 TAOS Data, Inc. <jhtao@taosdata.com>
 *
 * This program is free software: you can use, redistribute, and/or modify
 * it under the terms of the GNU Affero General Public License, version 3
 * or later ("AGPL"), as published by the Free Software Foundation.
 *
 * This program is distributed in the hope that it will be useful, but WITHOUT
 * ANY WARRANTY; without even the implied warranty of MERCHANTABILITY or
 * FITNESS FOR A PARTICULAR PURPOSE.
 *
 * You should have received a copy of the GNU Affero General Public License
 * along with this program. If not, see <http://www.gnu.org/licenses/>.
 */

#define _DEFAULT_SOURCE
#include "dmMgmt.h"

#define STR_CASE_CMP(s, d)   (0 == strcasecmp((s), (d)))
#define STR_STR_CMP(s, d)    (strstr((s), (d)))
#define STR_INT_CMP(s, d, c) (taosStr2Int32(s, 0, 10) c(d))
#define STR_STR_SIGN         ("ia")
#define DM_INIT_MON()                   \
  do {                                  \
    code = (int32_t)(2147483648 | 298); \
    strncpy(stName, tsVersionName, 64); \
    monCfg.maxLogs = tsMonitorMaxLogs;  \
    monCfg.port = tsMonitorPort;        \
    monCfg.server = tsMonitorFqdn;      \
    monCfg.comp = tsMonitorComp;        \
    if (monInit(&monCfg) != 0) {        \
      if (terrno != 0) code = terrno;   \
      goto _exit;                       \
    }                                   \
  } while (0)

#define DM_ERR_RTN(c) \
  do {                \
    code = (c);       \
    goto _exit;       \
  } while (0)

static SDnode      globalDnode = {0};
static const char *dmOS[10] = {"Ubuntu",  "CentOS Linux", "Red Hat", "Debian GNU", "CoreOS",
<<<<<<< HEAD
                               "FreeBSD", "openSUSE",     "SLES",    "Fedora",     "MacOS"};
=======
                               "FreeBSD", "openSUSE",     "SLES",    "Fedora",     "macOS"};
>>>>>>> cddf27e8

SDnode *dmInstance() { return &globalDnode; }

static int32_t dmCheckRepeatInit(SDnode *pDnode) {
  if (atomic_val_compare_exchange_8(&pDnode->once, DND_ENV_INIT, DND_ENV_READY) != DND_ENV_INIT) {
    dError("env is already initialized");
    terrno = TSDB_CODE_REPEAT_INIT;
    return -1;
  }
  return 0;
}

static int32_t dmInitSystem() {
  taosIgnSIGPIPE();
  taosBlockSIGPIPE();
  taosResolveCRC();
  return 0;
}

static int32_t dmInitMonitor() {
  int32_t code = 0;
  SMonCfg monCfg = {0};
  char    reName[64] = {0};
  char    stName[64] = {0};
  char    ver[64] = {0};

  DM_INIT_MON();

  if (STR_STR_CMP(stName, STR_STR_SIGN)) {
    DM_ERR_RTN(0);
  }
  if (taosGetOsReleaseName(reName, stName, ver, 64) != 0) {
    DM_ERR_RTN(code);
  }
  if (STR_CASE_CMP(stName, dmOS[0])) {
    if (STR_INT_CMP(ver, 17, >)) {
      DM_ERR_RTN(0);
    }
  } else if (STR_CASE_CMP(stName, dmOS[1])) {
    if (STR_INT_CMP(ver, 6, >)) {
      DM_ERR_RTN(0);
    }
  } else if (STR_STR_CMP(stName, dmOS[2]) || STR_STR_CMP(stName, dmOS[3]) || STR_STR_CMP(stName, dmOS[4]) ||
             STR_STR_CMP(stName, dmOS[5]) || STR_STR_CMP(stName, dmOS[6]) || STR_STR_CMP(stName, dmOS[7]) ||
             STR_STR_CMP(stName, dmOS[8]) || STR_STR_CMP(stName, dmOS[9])) {
    DM_ERR_RTN(0);
  }

_exit:
  if (code) terrno = code;
  return code;
}

static bool dmCheckDiskSpace() {
  osUpdate();
  // sufficiency
  if (!osDataSpaceSufficient()) {
    dWarn("free data disk size: %f GB, not sufficient, expected %f GB at least",
          (double)tsDataSpace.size.avail / 1024.0 / 1024.0 / 1024.0,
          (double)tsDataSpace.reserved / 1024.0 / 1024.0 / 1024.0);
  }
  if (!osLogSpaceSufficient()) {
    dWarn("free log disk size: %f GB, not sufficient, expected %f GB at least",
          (double)tsLogSpace.size.avail / 1024.0 / 1024.0 / 1024.0,
          (double)tsLogSpace.reserved / 1024.0 / 1024.0 / 1024.0);
  }
  if (!osTempSpaceSufficient()) {
    dWarn("free temp disk size: %f GB, not sufficient, expected %f GB at least",
          (double)tsTempSpace.size.avail / 1024.0 / 1024.0 / 1024.0,
          (double)tsTempSpace.reserved / 1024.0 / 1024.0 / 1024.0);
  }
  // availability
  bool ret = true;
  if (!osDataSpaceAvailable()) {
    dError("data disk space unavailable, i.e. %s", tsDataDir);
    terrno = TSDB_CODE_NO_DISKSPACE;
    ret = false;
  }
  if (!osLogSpaceAvailable()) {
    dError("log disk space unavailable, i.e. %s", tsLogDir);
    terrno = TSDB_CODE_NO_DISKSPACE;
    ret = false;
  }
  if (!osTempSpaceAvailable()) {
    dError("temp disk space unavailable, i.e. %s", tsTempDir);
    terrno = TSDB_CODE_NO_DISKSPACE;
    ret = false;
  }
  return ret;
}

static bool dmCheckDataDirVersion() {
  char checkDataDirJsonFileName[PATH_MAX] = {0};
  snprintf(checkDataDirJsonFileName, PATH_MAX, "%s/dnode/dnodeCfg.json", tsDataDir);
  if (taosCheckExistFile(checkDataDirJsonFileName)) {
    dError("The default data directory %s contains old data of tdengine 2.x, please clear it before running!",
           tsDataDir);
    return false;
  }
  return true;
}

int32_t dmInit() {
  dInfo("start to init dnode env");
  if (!dmCheckDataDirVersion()) return -1;
  if (!dmCheckDiskSpace()) return -1;
  if (dmCheckRepeatInit(dmInstance()) != 0) return -1;
  if (dmInitSystem() != 0) return -1;
  if (dmInitMonitor() != 0) return -1;
  if (dmInitDnode(dmInstance()) != 0) return -1;

  dInfo("dnode env is initialized");
  return 0;
}

static int32_t dmCheckRepeatCleanup(SDnode *pDnode) {
  if (atomic_val_compare_exchange_8(&pDnode->once, DND_ENV_READY, DND_ENV_CLEANUP) != DND_ENV_READY) {
    dError("dnode env is already cleaned up");
    return -1;
  }
  return 0;
}

void dmCleanup() {
  dDebug("start to cleanup dnode env");
  SDnode *pDnode = dmInstance();
  if (dmCheckRepeatCleanup(pDnode) != 0) return;
  dmCleanupDnode(pDnode);
  monCleanup();
  syncCleanUp();
  walCleanUp();
  udfcClose();
  udfStopUdfd();
  taosStopCacheRefreshWorker();
  dInfo("dnode env is cleaned up");

  taosCleanupCfg();
  taosCloseLog();
}

void dmStop() {
  SDnode *pDnode = dmInstance();
  pDnode->stop = true;
}

int32_t dmRun() {
  SDnode *pDnode = dmInstance();
  return dmRunDnode(pDnode);
}

static int32_t dmProcessCreateNodeReq(EDndNodeType ntype, SRpcMsg *pMsg) {
  SDnode *pDnode = dmInstance();

  SMgmtWrapper *pWrapper = dmAcquireWrapper(pDnode, ntype);
  if (pWrapper != NULL) {
    dmReleaseWrapper(pWrapper);
    switch (ntype) {
      case MNODE:
        terrno = TSDB_CODE_MNODE_ALREADY_DEPLOYED;
        break;
      case QNODE:
        terrno = TSDB_CODE_QNODE_ALREADY_DEPLOYED;
        break;
      case SNODE:
        terrno = TSDB_CODE_SNODE_ALREADY_DEPLOYED;
        break;
      default:
        terrno = TSDB_CODE_APP_ERROR;
    }
    dError("failed to create node since %s", terrstr());
    return -1;
  }

  dInfo("start to process create-node-request");

  pWrapper = &pDnode->wrappers[ntype];
  if (taosMkDir(pWrapper->path) != 0) {
    dmReleaseWrapper(pWrapper);
    terrno = TAOS_SYSTEM_ERROR(errno);
    dError("failed to create dir:%s since %s", pWrapper->path, terrstr());
    return -1;
  }

  taosThreadMutexLock(&pDnode->mutex);
  SMgmtInputOpt input = dmBuildMgmtInputOpt(pWrapper);

  dInfo("node:%s, start to create", pWrapper->name);
  int32_t code = (*pWrapper->func.createFp)(&input, pMsg);
  if (code != 0) {
    dError("node:%s, failed to create since %s", pWrapper->name, terrstr());
  } else {
    dInfo("node:%s, has been created", pWrapper->name);
    code = dmOpenNode(pWrapper);
    if (code == 0) {
      code = dmStartNode(pWrapper);
    }
    pWrapper->deployed = true;
    pWrapper->required = true;
  }

  taosThreadMutexUnlock(&pDnode->mutex);
  return code;
}

static int32_t dmProcessAlterNodeTypeReq(EDndNodeType ntype, SRpcMsg *pMsg) {
  SDnode *pDnode = dmInstance();

  SMgmtWrapper *pWrapper = dmAcquireWrapper(pDnode, ntype);
  if (pWrapper == NULL) {
    dError("fail to process alter node type since node not exist");
    return -1;
  }
  dmReleaseWrapper(pWrapper);

  dInfo("node:%s, start to process alter-node-type-request", pWrapper->name);

  pWrapper = &pDnode->wrappers[ntype];

  if(pWrapper->func.nodeRoleFp != NULL){
    ESyncRole role = (*pWrapper->func.nodeRoleFp)(pWrapper->pMgmt);
    dInfo("node:%s, checking node role:%d", pWrapper->name, role);
    if(role == TAOS_SYNC_ROLE_VOTER){
      dError("node:%s, failed to alter node type since node already is role:%d", pWrapper->name, role);
      terrno = TSDB_CODE_MNODE_ALREADY_IS_VOTER;
      return -1;
    }
  }

  if(pWrapper->func.isCatchUpFp != NULL){
    dInfo("node:%s, checking node catch up", pWrapper->name);
    if((*pWrapper->func.isCatchUpFp)(pWrapper->pMgmt) != 1){
      terrno = TSDB_CODE_MNODE_NOT_CATCH_UP;
      return -1;
    }
  }

  dInfo("node:%s, catched up leader, continue to process alter-node-type-request", pWrapper->name);

  taosThreadMutexLock(&pDnode->mutex);

  dInfo("node:%s, stopping node", pWrapper->name);
  dmStopNode(pWrapper);
  dInfo("node:%s, closing node", pWrapper->name);
  dmCloseNode(pWrapper);

  pWrapper = &pDnode->wrappers[ntype];
  if (taosMkDir(pWrapper->path) != 0) {
    dmReleaseWrapper(pWrapper);
    terrno = TAOS_SYSTEM_ERROR(errno);
    dError("failed to create dir:%s since %s", pWrapper->path, terrstr());
    return -1;
  }

  SMgmtInputOpt input = dmBuildMgmtInputOpt(pWrapper);

  dInfo("node:%s, start to create", pWrapper->name);
  int32_t code = (*pWrapper->func.createFp)(&input, pMsg);
  if (code != 0) {
    dError("node:%s, failed to create since %s", pWrapper->name, terrstr());
  } else {
    dInfo("node:%s, has been created", pWrapper->name);
    code = dmOpenNode(pWrapper);
    if (code == 0) {
      code = dmStartNode(pWrapper);
    }
    pWrapper->deployed = true;
    pWrapper->required = true;
  }

  taosThreadMutexUnlock(&pDnode->mutex);
  return code;
}

static int32_t dmProcessDropNodeReq(EDndNodeType ntype, SRpcMsg *pMsg) {
  SDnode *pDnode = dmInstance();

  SMgmtWrapper *pWrapper = dmAcquireWrapper(pDnode, ntype);
  if (pWrapper == NULL) {
    switch (ntype) {
      case MNODE:
        terrno = TSDB_CODE_MNODE_NOT_DEPLOYED;
        break;
      case QNODE:
        terrno = TSDB_CODE_QNODE_NOT_DEPLOYED;
        break;
      case SNODE:
        terrno = TSDB_CODE_SNODE_NOT_DEPLOYED;
        break;
      default:
        terrno = TSDB_CODE_APP_ERROR;
    }

    dError("failed to drop node since %s", terrstr());
    return -1;
  }

  taosThreadMutexLock(&pDnode->mutex);
  SMgmtInputOpt input = dmBuildMgmtInputOpt(pWrapper);

  dInfo("node:%s, start to drop", pWrapper->name);
  int32_t code = (*pWrapper->func.dropFp)(&input, pMsg);
  if (code != 0) {
    dError("node:%s, failed to drop since %s", pWrapper->name, terrstr());
  } else {
    dInfo("node:%s, has been dropped", pWrapper->name);
    pWrapper->required = false;
    pWrapper->deployed = false;
  }

  dmReleaseWrapper(pWrapper);

  if (code == 0) {
    dmStopNode(pWrapper);
    dmCloseNode(pWrapper);
    taosRemoveDir(pWrapper->path);
  }
  taosThreadMutexUnlock(&pDnode->mutex);
  return code;
}

SMgmtInputOpt dmBuildMgmtInputOpt(SMgmtWrapper *pWrapper) {
  SMgmtInputOpt opt = {
      .path = pWrapper->path,
      .name = pWrapper->name,
      .pData = &pWrapper->pDnode->data,
      .processCreateNodeFp = dmProcessCreateNodeReq,
      .processAlterNodeTypeFp = dmProcessAlterNodeTypeReq,
      .processDropNodeFp = dmProcessDropNodeReq,
      .sendMonitorReportFp = dmSendMonitorReport,
      .getVnodeLoadsFp = dmGetVnodeLoads,
      .getMnodeLoadsFp = dmGetMnodeLoads,
      .getQnodeLoadsFp = dmGetQnodeLoads,
  };

  opt.msgCb = dmGetMsgcb(pWrapper->pDnode);
  return opt;
}

void dmReportStartup(const char *pName, const char *pDesc) {
  SStartupInfo *pStartup = &(dmInstance()->startup);
  tstrncpy(pStartup->name, pName, TSDB_STEP_NAME_LEN);
  tstrncpy(pStartup->desc, pDesc, TSDB_STEP_DESC_LEN);
  dDebug("step:%s, %s", pStartup->name, pStartup->desc);
}

int64_t dmGetClusterId() {
  return globalDnode.data.clusterId;
}
<|MERGE_RESOLUTION|>--- conflicted
+++ resolved
@@ -42,11 +42,7 @@
 
 static SDnode      globalDnode = {0};
 static const char *dmOS[10] = {"Ubuntu",  "CentOS Linux", "Red Hat", "Debian GNU", "CoreOS",
-<<<<<<< HEAD
-                               "FreeBSD", "openSUSE",     "SLES",    "Fedora",     "MacOS"};
-=======
                                "FreeBSD", "openSUSE",     "SLES",    "Fedora",     "macOS"};
->>>>>>> cddf27e8
 
 SDnode *dmInstance() { return &globalDnode; }
 
