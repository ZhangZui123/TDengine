/*
 * Copyright (c) 2019 TAOS Data, Inc. <jhtao@taosdata.com>
 *
 * This program is free software: you can use, redistribute, and/or modify
 * it under the terms of the GNU Affero General Public License, version 3
 * or later ("AGPL"), as published by the Free Software Foundation.
 *
 * This program is distributed in the hope that it will be useful, but WITHOUT
 * ANY WARRANTY; without even the implied warranty of MERCHANTABILITY or
 * FITNESS FOR A PARTICULAR PURPOSE.
 *
 * You should have received a copy of the GNU Affero General Public License
 * along with this program. If not, see <http://www.gnu.org/licenses/>.
 */

#define _DEFAULT_SOURCE
#include "dmMgmt.h"
#include "qworker.h"
<<<<<<< HEAD
#include "tanal.h"
=======
>>>>>>> b40db3fa
#include "tversion.h"

static inline void dmSendRsp(SRpcMsg *pMsg) {
  if (rpcSendResponse(pMsg) != 0) {
    dError("failed to send response, msg:%p", pMsg);
  }
}

static inline void dmBuildMnodeRedirectRsp(SDnode *pDnode, SRpcMsg *pMsg) {
  SEpSet epSet = {0};
  dmGetMnodeEpSetForRedirect(&pDnode->data, pMsg, &epSet);

  if (epSet.numOfEps <= 1) {
    pMsg->pCont = NULL;
    pMsg->code = TSDB_CODE_MNODE_NOT_FOUND;
    return;
  }

  int32_t contLen = tSerializeSEpSet(NULL, 0, &epSet);
  pMsg->pCont = rpcMallocCont(contLen);
  if (pMsg->pCont == NULL) {
    pMsg->code = TSDB_CODE_OUT_OF_MEMORY;
  } else {
    contLen = tSerializeSEpSet(pMsg->pCont, contLen, &epSet);
    if (contLen < 0) {
      pMsg->code = contLen;
      return;
    }
    pMsg->contLen = contLen;
  }
}

int32_t dmProcessNodeMsg(SMgmtWrapper *pWrapper, SRpcMsg *pMsg) {
  const STraceId *trace = &pMsg->info.traceId;

  NodeMsgFp msgFp = pWrapper->msgFps[TMSG_INDEX(pMsg->msgType)];
  if (msgFp == NULL) {
    // terrno = TSDB_CODE_MSG_NOT_PROCESSED;
    dGError("msg:%p, not processed since no handler, type:%s", pMsg, TMSG_INFO(pMsg->msgType));
    return TSDB_CODE_MSG_NOT_PROCESSED;
  }

  dGTrace("msg:%p, will be processed by %s", pMsg, pWrapper->name);
  pMsg->info.wrapper = pWrapper;
  return (*msgFp)(pWrapper->pMgmt, pMsg);
}

static bool dmFailFastFp(tmsg_t msgType) {
  // add more msg type later
  return msgType == TDMT_SYNC_HEARTBEAT || msgType == TDMT_SYNC_APPEND_ENTRIES;
}

static int32_t dmConvertErrCode(tmsg_t msgType, int32_t code) {
  if (code != TSDB_CODE_APP_IS_STOPPING) {
    return code;
  }
  if ((msgType > TDMT_VND_MSG_MIN && msgType < TDMT_VND_MSG_MAX) ||
      (msgType > TDMT_SCH_MSG_MIN && msgType < TDMT_SCH_MSG_MAX)) {
    code = TSDB_CODE_VND_STOPPED;
  }
  return code;
}
static void dmUpdateRpcIpWhite(SDnodeData *pData, void *pTrans, SRpcMsg *pRpc) {
  int32_t        code = 0;
  SUpdateIpWhite ipWhite = {0};  // aosMemoryCalloc(1, sizeof(SUpdateIpWhite));
  code = tDeserializeSUpdateIpWhite(pRpc->pCont, pRpc->contLen, &ipWhite);
  if (code < 0) {
    dError("failed to update rpc ip-white since: %s", tstrerror(code));
    return;
  }
  code = rpcSetIpWhite(pTrans, &ipWhite);
  pData->ipWhiteVer = ipWhite.ver;

  (void)tFreeSUpdateIpWhiteReq(&ipWhite);

  rpcFreeCont(pRpc->pCont);
}
static bool dmIsForbiddenIp(int8_t forbidden, char *user, uint32_t clientIp) {
  if (forbidden) {
    SIpV4Range range = {.ip = clientIp, .mask = 32};
    char       buf[36] = {0};

    (void)rpcUtilSIpRangeToStr(&range, buf);
    dError("User:%s host:%s not in ip white list", user, buf);
    return true;
  } else {
    return false;
  }
}

static void dmProcessRpcMsg(SDnode *pDnode, SRpcMsg *pRpc, SEpSet *pEpSet) {
  SDnodeTrans  *pTrans = &pDnode->trans;
  int32_t       code = -1;
  SRpcMsg      *pMsg = NULL;
  SMgmtWrapper *pWrapper = NULL;
  SDnodeHandle *pHandle = &pTrans->msgHandles[TMSG_INDEX(pRpc->msgType)];

  const STraceId *trace = &pRpc->info.traceId;
  dGTrace("msg:%s is received, handle:%p len:%d code:0x%x app:%p refId:%" PRId64, TMSG_INFO(pRpc->msgType),
          pRpc->info.handle, pRpc->contLen, pRpc->code, pRpc->info.ahandle, pRpc->info.refId);

  int32_t svrVer = 0;
  code = taosVersionStrToInt(version, &svrVer);
  if (code != 0) {
    dError("failed to convert version string:%s to int, code:%d", version, code);
    goto _OVER;
  }
  if ((code = taosCheckVersionCompatible(pRpc->info.cliVer, svrVer, 3)) != 0) {
    dError("Version not compatible, cli ver: %d, svr ver: %d, ip:0x%x", pRpc->info.cliVer, svrVer,
           pRpc->info.conn.clientIp);
    goto _OVER;
  }

  bool isForbidden = dmIsForbiddenIp(pRpc->info.forbiddenIp, pRpc->info.conn.user, pRpc->info.conn.clientIp);
  if (isForbidden) {
    code = TSDB_CODE_IP_NOT_IN_WHITE_LIST;
    goto _OVER;
  }

  switch (pRpc->msgType) {
    case TDMT_DND_NET_TEST:
      dmProcessNetTestReq(pDnode, pRpc);
      return;
    case TDMT_MND_SYSTABLE_RETRIEVE_RSP:
    case TDMT_DND_SYSTABLE_RETRIEVE_RSP:
    case TDMT_SCH_FETCH_RSP:
    case TDMT_SCH_MERGE_FETCH_RSP:
    case TDMT_VND_SUBMIT_RSP:
      code = qWorkerProcessRspMsg(NULL, NULL, pRpc, 0);
      return;
    case TDMT_MND_STATUS_RSP:
      if (pEpSet != NULL) {
        dmSetMnodeEpSet(&pDnode->data, pEpSet);
      }
      break;
    case TDMT_MND_RETRIEVE_IP_WHITE_RSP:
      dmUpdateRpcIpWhite(&pDnode->data, pTrans->serverRpc, pRpc);
      return;
    default:
      break;
  }

  /*
  pDnode is null, TD-22618
  at trans.c line 91
  before this line, dmProcessRpcMsg callback is set
  after this line, parent is set
  so when dmProcessRpcMsg is called, pDonde is still null.
  */
  if (pDnode != NULL) {
    if (pDnode->status != DND_STAT_RUNNING) {
      if (pRpc->msgType == TDMT_DND_SERVER_STATUS) {
        dmProcessServerStartupStatus(pDnode, pRpc);
        return;
      } else {
        if (pDnode->status == DND_STAT_INIT) {
          code = TSDB_CODE_APP_IS_STARTING;
        } else {
          code = TSDB_CODE_APP_IS_STOPPING;
        }
        goto _OVER;
      }
    }
  } else {
    code = TSDB_CODE_APP_IS_STARTING;
    goto _OVER;
  }

  if (pRpc->pCont == NULL && (IsReq(pRpc) || pRpc->contLen != 0)) {
    dGError("msg:%p, type:%s pCont is NULL", pRpc, TMSG_INFO(pRpc->msgType));
    code = TSDB_CODE_INVALID_MSG_LEN;
    goto _OVER;
  } else if ((pRpc->code == TSDB_CODE_RPC_NETWORK_UNAVAIL || pRpc->code == TSDB_CODE_RPC_BROKEN_LINK) &&
             (!IsReq(pRpc)) && (pRpc->pCont == NULL)) {
    dGError("msg:%p, type:%s pCont is NULL, err: %s", pRpc, TMSG_INFO(pRpc->msgType), tstrerror(pRpc->code));
    code = pRpc->code;
    goto _OVER;
  }

  if (pHandle->defaultNtype == NODE_END) {
    dGError("msg:%p, type:%s not processed since no handle", pRpc, TMSG_INFO(pRpc->msgType));
    code = TSDB_CODE_MSG_NOT_PROCESSED;
    goto _OVER;
  }

  pWrapper = &pDnode->wrappers[pHandle->defaultNtype];
  if (pHandle->needCheckVgId) {
    if (pRpc->contLen > 0) {
      const SMsgHead *pHead = pRpc->pCont;
      const int32_t   vgId = ntohl(pHead->vgId);
      switch (vgId) {
        case QNODE_HANDLE:
          pWrapper = &pDnode->wrappers[QNODE];
          break;
        case SNODE_HANDLE:
          pWrapper = &pDnode->wrappers[SNODE];
          break;
        case MNODE_HANDLE:
          pWrapper = &pDnode->wrappers[MNODE];
          break;
        default:
          break;
      }
    } else {
      dGError("msg:%p, type:%s contLen is 0", pRpc, TMSG_INFO(pRpc->msgType));
      code = TSDB_CODE_INVALID_MSG_LEN;
      goto _OVER;
    }
  }

  if ((code = dmMarkWrapper(pWrapper)) != 0) {
    pWrapper = NULL;
    goto _OVER;
  }

  pRpc->info.wrapper = pWrapper;

  EQItype itype = IsReq(pRpc) ? RPC_QITEM : DEF_QITEM;  // rsp msg is not restricted by tsQueueMemoryUsed
  code = taosAllocateQitem(sizeof(SRpcMsg), itype, pRpc->contLen, (void **)&pMsg);
  if (code) goto _OVER;

  memcpy(pMsg, pRpc, sizeof(SRpcMsg));
  dGTrace("msg:%p, is created, type:%s handle:%p len:%d", pMsg, TMSG_INFO(pRpc->msgType), pMsg->info.handle,
          pRpc->contLen);

  code = dmProcessNodeMsg(pWrapper, pMsg);

_OVER:
  if (code != 0) {
    code = dmConvertErrCode(pRpc->msgType, code);
    if (pMsg) {
      dGTrace("msg:%p, failed to process %s since %s", pMsg, TMSG_INFO(pMsg->msgType), tstrerror(code));
    } else {
      dGTrace("msg:%p, failed to process empty msg since %s", pMsg, tstrerror(code));
    }

    if (IsReq(pRpc)) {
      SRpcMsg rsp = {.code = code, .info = pRpc->info, .msgType = pRpc->msgType + 1};
      if (code == TSDB_CODE_MNODE_NOT_FOUND) {
        dmBuildMnodeRedirectRsp(pDnode, &rsp);
      }

      if (pWrapper != NULL) {
        dmSendRsp(&rsp);
      } else {
        if (rpcSendResponse(&rsp) != 0) {
          dError("failed to send response, msg:%p", &rsp);
        }
      }
    }

    if (pMsg != NULL) {
      dGTrace("msg:%p, is freed", pMsg);
      taosFreeQitem(pMsg);
    }
    rpcFreeCont(pRpc->pCont);
    pRpc->pCont = NULL;
  }

  dmReleaseWrapper(pWrapper);
}

int32_t dmInitMsgHandle(SDnode *pDnode) {
  SDnodeTrans *pTrans = &pDnode->trans;

  for (EDndNodeType ntype = DNODE; ntype < NODE_END; ++ntype) {
    SMgmtWrapper *pWrapper = &pDnode->wrappers[ntype];
    SArray       *pArray = (*pWrapper->func.getHandlesFp)();
    if (pArray == NULL) return -1;

    for (int32_t i = 0; i < taosArrayGetSize(pArray); ++i) {
      SMgmtHandle  *pMgmt = taosArrayGet(pArray, i);
      SDnodeHandle *pHandle = &pTrans->msgHandles[TMSG_INDEX(pMgmt->msgType)];
      if (pMgmt->needCheckVgId) {
        pHandle->needCheckVgId = pMgmt->needCheckVgId;
      }
      if (!pMgmt->needCheckVgId) {
        pHandle->defaultNtype = ntype;
      }
      pWrapper->msgFps[TMSG_INDEX(pMgmt->msgType)] = pMgmt->msgFp;
    }

    taosArrayDestroy(pArray);
  }

  return 0;
}

static inline int32_t dmSendReq(const SEpSet *pEpSet, SRpcMsg *pMsg) {
  int32_t code = 0;
  SDnode *pDnode = dmInstance();
  if (pDnode->status != DND_STAT_RUNNING && pMsg->msgType < TDMT_SYNC_MSG_MIN) {
    rpcFreeCont(pMsg->pCont);
    pMsg->pCont = NULL;
    if (pDnode->status == DND_STAT_INIT) {
      code = TSDB_CODE_APP_IS_STARTING;
    } else {
      code = TSDB_CODE_APP_IS_STOPPING;
    }
    dError("failed to send rpc msg:%s since %s, handle:%p", TMSG_INFO(pMsg->msgType), tstrerror(code),
           pMsg->info.handle);
    return code;
  } else {
    pMsg->info.handle = 0;
    if (rpcSendRequest(pDnode->trans.clientRpc, pEpSet, pMsg, NULL) != 0) {
      dError("failed to send rpc msg");
    }
    return 0;
  }
}
static inline int32_t dmSendSyncReq(const SEpSet *pEpSet, SRpcMsg *pMsg) {
  int32_t code = 0;
  SDnode *pDnode = dmInstance();
  if (pDnode->status != DND_STAT_RUNNING && pMsg->msgType < TDMT_SYNC_MSG_MIN) {
    rpcFreeCont(pMsg->pCont);
    pMsg->pCont = NULL;
    if (pDnode->status == DND_STAT_INIT) {
      code = TSDB_CODE_APP_IS_STARTING;
    } else {
      code = TSDB_CODE_APP_IS_STOPPING;
    }
    dError("failed to send rpc msg:%s since %s, handle:%p", TMSG_INFO(pMsg->msgType), tstrerror(code),
           pMsg->info.handle);
    return code;
  } else {
    return rpcSendRequest(pDnode->trans.syncRpc, pEpSet, pMsg, NULL);
  }
}

static inline void dmRegisterBrokenLinkArg(SRpcMsg *pMsg) { (void)rpcRegisterBrokenLinkArg(pMsg); }

static inline void dmReleaseHandle(SRpcHandleInfo *pHandle, int8_t type) { (void)rpcReleaseHandle(pHandle, type); }

static bool rpcRfp(int32_t code, tmsg_t msgType) {
  if (code == TSDB_CODE_RPC_NETWORK_UNAVAIL || code == TSDB_CODE_RPC_BROKEN_LINK || code == TSDB_CODE_MNODE_NOT_FOUND ||
      code == TSDB_CODE_RPC_SOMENODE_NOT_CONNECTED || code == TSDB_CODE_SYN_NOT_LEADER ||
      code == TSDB_CODE_SYN_RESTORING || code == TSDB_CODE_VND_STOPPED || code == TSDB_CODE_APP_IS_STARTING ||
      code == TSDB_CODE_APP_IS_STOPPING) {
    if (msgType == TDMT_SCH_QUERY || msgType == TDMT_SCH_MERGE_QUERY || msgType == TDMT_SCH_FETCH ||
        msgType == TDMT_SCH_MERGE_FETCH || msgType == TDMT_SCH_TASK_NOTIFY || msgType == TDMT_VND_DROP_TTL_TABLE) {
      return false;
    }
    return true;
  } else {
    return false;
  }
}
static bool rpcNoDelayMsg(tmsg_t msgType) {
  if (msgType == TDMT_VND_FETCH_TTL_EXPIRED_TBS || msgType == TDMT_VND_S3MIGRATE || msgType == TDMT_VND_S3MIGRATE ||
      msgType == TDMT_VND_QUERY_COMPACT_PROGRESS || msgType == TDMT_VND_DROP_TTL_TABLE) {
    return true;
  }
  return false;
}
int32_t dmInitClient(SDnode *pDnode) {
  SDnodeTrans *pTrans = &pDnode->trans;

  SRpcInit rpcInit = {0};
  rpcInit.label = "DNODE-CLI";
  rpcInit.numOfThreads = tsNumOfRpcThreads / 2;
  rpcInit.cfp = (RpcCfp)dmProcessRpcMsg;
  rpcInit.sessions = 1024;
  rpcInit.connType = TAOS_CONN_CLIENT;
  rpcInit.user = TSDB_DEFAULT_USER;
  rpcInit.idleTime = tsShellActivityTimer * 1000;
  rpcInit.parent = pDnode;
  rpcInit.rfp = rpcRfp;
  rpcInit.compressSize = tsCompressMsgSize;
  rpcInit.dfp = destroyAhandle;

  rpcInit.retryMinInterval = tsRedirectPeriod;
  rpcInit.retryStepFactor = tsRedirectFactor;
  rpcInit.retryMaxInterval = tsRedirectMaxPeriod;
  rpcInit.retryMaxTimeout = tsMaxRetryWaitTime;

  rpcInit.failFastInterval = 5000;  // interval threshold(ms)
  rpcInit.failFastThreshold = 3;    // failed threshold
  rpcInit.ffp = dmFailFastFp;

  rpcInit.noDelayFp = rpcNoDelayMsg;

  int32_t connLimitNum = tsNumOfRpcSessions / (tsNumOfRpcThreads * 3) / 2;
  connLimitNum = TMAX(connLimitNum, 10);
  connLimitNum = TMIN(connLimitNum, 500);

  rpcInit.connLimitNum = connLimitNum;
  rpcInit.connLimitLock = 1;
  rpcInit.supportBatch = 1;
  rpcInit.shareConnLimit = tsShareConnLimit * 2;
  rpcInit.shareConn = 1;
  rpcInit.timeToGetConn = tsTimeToGetAvailableConn;
  rpcInit.notWaitAvaliableConn = 0;
  rpcInit.startReadTimer = 1;
  rpcInit.readTimeout = tsReadTimeout;

  if (taosVersionStrToInt(version, &(rpcInit.compatibilityVer)) != 0) {
    dError("failed to convert version string:%s to int", version);
  }

  pTrans->clientRpc = rpcOpen(&rpcInit);
  if (pTrans->clientRpc == NULL) {
    dError("failed to init dnode rpc client since:%s", tstrerror(terrno));
    return terrno;
  }

  dDebug("dnode rpc client is initialized");
  return 0;
}
int32_t dmInitStatusClient(SDnode *pDnode) {
  SDnodeTrans *pTrans = &pDnode->trans;

  SRpcInit rpcInit = {0};
  rpcInit.label = "DNODE-STA-CLI";
  rpcInit.numOfThreads = 1;
  rpcInit.cfp = (RpcCfp)dmProcessRpcMsg;
  rpcInit.sessions = 1024;
  rpcInit.connType = TAOS_CONN_CLIENT;
  rpcInit.user = TSDB_DEFAULT_USER;
  rpcInit.idleTime = tsShellActivityTimer * 1000;
  rpcInit.parent = pDnode;
  rpcInit.rfp = rpcRfp;
  rpcInit.compressSize = tsCompressMsgSize;

  rpcInit.retryMinInterval = tsRedirectPeriod;
  rpcInit.retryStepFactor = tsRedirectFactor;
  rpcInit.retryMaxInterval = tsRedirectMaxPeriod;
  rpcInit.retryMaxTimeout = tsMaxRetryWaitTime;

  rpcInit.failFastInterval = 5000;  // interval threshold(ms)
  rpcInit.failFastThreshold = 3;    // failed threshold
  rpcInit.ffp = dmFailFastFp;

  int32_t connLimitNum = 100;
  connLimitNum = TMAX(connLimitNum, 10);
  connLimitNum = TMIN(connLimitNum, 500);

  rpcInit.connLimitNum = connLimitNum;
  rpcInit.connLimitLock = 1;
  rpcInit.supportBatch = 1;
  rpcInit.shareConnLimit = tsShareConnLimit * 2;
  rpcInit.timeToGetConn = tsTimeToGetAvailableConn;
  rpcInit.startReadTimer = 0;
  rpcInit.readTimeout = 0;

  if (taosVersionStrToInt(version, &(rpcInit.compatibilityVer)) != 0) {
    dError("failed to convert version string:%s to int", version);
  }

  pTrans->statusRpc = rpcOpen(&rpcInit);
  if (pTrans->statusRpc == NULL) {
    dError("failed to init dnode rpc status client since %s", tstrerror(terrno));
    return terrno;
  }

  dDebug("dnode rpc status client is initialized");
  return 0;
}

int32_t dmInitSyncClient(SDnode *pDnode) {
  SDnodeTrans *pTrans = &pDnode->trans;

  SRpcInit rpcInit = {0};
  rpcInit.label = "DNODE-SYNC-CLI";
  rpcInit.numOfThreads = tsNumOfRpcThreads / 2;
  rpcInit.cfp = (RpcCfp)dmProcessRpcMsg;
  rpcInit.sessions = 1024;
  rpcInit.connType = TAOS_CONN_CLIENT;
  rpcInit.user = TSDB_DEFAULT_USER;
  rpcInit.idleTime = tsShellActivityTimer * 1000;
  rpcInit.parent = pDnode;
  rpcInit.rfp = rpcRfp;
  rpcInit.compressSize = tsCompressMsgSize;

  rpcInit.retryMinInterval = tsRedirectPeriod;
  rpcInit.retryStepFactor = tsRedirectFactor;
  rpcInit.retryMaxInterval = tsRedirectMaxPeriod;
  rpcInit.retryMaxTimeout = tsMaxRetryWaitTime;

  rpcInit.failFastInterval = 5000;  // interval threshold(ms)
  rpcInit.failFastThreshold = 3;    // failed threshold
  rpcInit.ffp = dmFailFastFp;

  int32_t connLimitNum = tsNumOfRpcSessions / (tsNumOfRpcThreads * 3) / 2;
  connLimitNum = TMAX(connLimitNum, 10);
  connLimitNum = TMIN(connLimitNum, 500);

  rpcInit.connLimitNum = connLimitNum;
  rpcInit.connLimitLock = 1;
  rpcInit.supportBatch = 1;
  rpcInit.shareConnLimit = tsShareConnLimit * 8;
  rpcInit.timeToGetConn = tsTimeToGetAvailableConn;
  rpcInit.startReadTimer = 1;
  rpcInit.readTimeout = tsReadTimeout;

  if (taosVersionStrToInt(version, &(rpcInit.compatibilityVer)) != 0) {
    dError("failed to convert version string:%s to int", version);
  }

  pTrans->syncRpc = rpcOpen(&rpcInit);
  if (pTrans->syncRpc == NULL) {
    dError("failed to init dnode rpc sync client since %s", tstrerror(terrno));
    return terrno;
  }

  dDebug("dnode rpc sync client is initialized");
  return 0;
}

void dmCleanupClient(SDnode *pDnode) {
  SDnodeTrans *pTrans = &pDnode->trans;
  if (pTrans->clientRpc) {
    rpcClose(pTrans->clientRpc);
    pTrans->clientRpc = NULL;
    dDebug("dnode rpc client is closed");
  }
}
void dmCleanupStatusClient(SDnode *pDnode) {
  SDnodeTrans *pTrans = &pDnode->trans;
  if (pTrans->statusRpc) {
    rpcClose(pTrans->statusRpc);
    pTrans->statusRpc = NULL;
    dDebug("dnode rpc status client is closed");
  }
}
void dmCleanupSyncClient(SDnode *pDnode) {
  SDnodeTrans *pTrans = &pDnode->trans;
  if (pTrans->syncRpc) {
    rpcClose(pTrans->syncRpc);
    pTrans->syncRpc = NULL;
    dDebug("dnode rpc sync client is closed");
  }
}

int32_t dmInitServer(SDnode *pDnode) {
  SDnodeTrans *pTrans = &pDnode->trans;

  SRpcInit rpcInit = {0};
  tstrncpy(rpcInit.localFqdn, tsLocalFqdn, TSDB_FQDN_LEN);
  rpcInit.localPort = tsServerPort;
  rpcInit.label = "DND-S";
  rpcInit.numOfThreads = tsNumOfRpcThreads;
  rpcInit.cfp = (RpcCfp)dmProcessRpcMsg;
  rpcInit.sessions = tsMaxShellConns;
  rpcInit.connType = TAOS_CONN_SERVER;
  rpcInit.idleTime = tsShellActivityTimer * 1000;
  rpcInit.parent = pDnode;
  rpcInit.compressSize = tsCompressMsgSize;
  rpcInit.shareConnLimit = tsShareConnLimit * 16;

  if (taosVersionStrToInt(version, &(rpcInit.compatibilityVer)) != 0) {
    dError("failed to convert version string:%s to int", version);
  }

  pTrans->serverRpc = rpcOpen(&rpcInit);
  if (pTrans->serverRpc == NULL) {
    dError("failed to init dnode rpc server since:%s", tstrerror(terrno));
    return terrno;
  }

  dDebug("dnode rpc server is initialized");
  return 0;
}

void dmCleanupServer(SDnode *pDnode) {
  SDnodeTrans *pTrans = &pDnode->trans;
  if (pTrans->serverRpc) {
    rpcClose(pTrans->serverRpc);
    pTrans->serverRpc = NULL;
    dDebug("dnode rpc server is closed");
  }
}

SMsgCb dmGetMsgcb(SDnode *pDnode) {
  SMsgCb msgCb = {
      .clientRpc = pDnode->trans.clientRpc,
      .serverRpc = pDnode->trans.serverRpc,
      .statusRpc = pDnode->trans.statusRpc,
      .syncRpc = pDnode->trans.syncRpc,
      .sendReqFp = dmSendReq,
      .sendSyncReqFp = dmSendSyncReq,
      .sendRspFp = dmSendRsp,
      .registerBrokenLinkArgFp = dmRegisterBrokenLinkArg,
      .releaseHandleFp = dmReleaseHandle,
      .reportStartupFp = dmReportStartup,
      .updateDnodeInfoFp = dmUpdateDnodeInfo,
      .getDnodeEpFp = dmGetDnodeEp,
      .data = &pDnode->data,
  };
  return msgCb;
}<|MERGE_RESOLUTION|>--- conflicted
+++ resolved
@@ -16,10 +16,6 @@
 #define _DEFAULT_SOURCE
 #include "dmMgmt.h"
 #include "qworker.h"
-<<<<<<< HEAD
-#include "tanal.h"
-=======
->>>>>>> b40db3fa
 #include "tversion.h"
 
 static inline void dmSendRsp(SRpcMsg *pMsg) {
