/*
 * Copyright (c) 2019 TAOS Data, Inc. <jhtao@taosdata.com>
 *
 * This program is free software: you can use, redistribute, and/or modify
 * it under the terms of the GNU Affero General Public License, version 3
 * or later ("AGPL"), as published by the Free Software Foundation.
 *
 * This program is distributed in the hope that it will be useful, but WITHOUT
 * ANY WARRANTY; without even the implied warranty of MERCHANTABILITY or
 * FITNESS FOR A PARTICULAR PURPOSE.
 *
 * You should have received a copy of the GNU Affero General Public License
 * along with this program. If not, see <http://www.gnu.org/licenses/>.
 */

#define _DEFAULT_SOURCE
#include "dmMgmt.h"
#include "qworker.h"

#define INTERNAL_USER   "_dnd"
#define INTERNAL_CKEY   "_key"
#define INTERNAL_SECRET "_pwd"

static inline int32_t dmBuildNodeMsg(SRpcMsg *pMsg, SRpcMsg *pRpc) {
  SRpcConnInfo connInfo = {0};
  if (IsReq(pRpc) && rpcGetConnInfo(pRpc->info.handle, &connInfo) != 0) {
    terrno = TSDB_CODE_MND_NO_USER_FROM_CONN;
    dError("failed to build msg since %s, app:%p handle:%p", terrstr(), pRpc->info.ahandle, pRpc->info.handle);
    return -1;
  }

  memcpy(pMsg, pRpc, sizeof(SRpcMsg));
  memcpy(pMsg->conn.user, connInfo.user, TSDB_USER_LEN);
  pMsg->conn.clientIp = connInfo.clientIp;
  pMsg->conn.clientPort = connInfo.clientPort;
  return 0;
}

int32_t dmProcessNodeMsg(SMgmtWrapper *pWrapper, SRpcMsg *pMsg) {
  NodeMsgFp msgFp = pWrapper->msgFps[TMSG_INDEX(pMsg->msgType)];
  if (msgFp == NULL) {
    terrno = TSDB_CODE_MSG_NOT_PROCESSED;
    return -1;
  }

  dTrace("msg:%p, will be processed by %s", pMsg, pWrapper->name);
  pMsg->info.wrapper = pWrapper;
  return (*msgFp)(pWrapper->pMgmt, pMsg);
}

static void dmProcessRpcMsg(SDnode *pDnode, SRpcMsg *pRpc, SEpSet *pEpSet) {
  SDnodeTrans * pTrans = &pDnode->trans;
  int32_t       code = -1;
  SRpcMsg *     pMsg = NULL;
  bool          needRelease = false;
  SDnodeHandle *pHandle = &pTrans->msgHandles[TMSG_INDEX(pRpc->msgType)];
  SMgmtWrapper *pWrapper = NULL;

  dTrace("msg:%s is received, handle:%p len:%d code:0x%x app:%p refId:%" PRId64, TMSG_INFO(pRpc->msgType),
         pRpc->info.handle, pRpc->contLen, pRpc->code, pRpc->info.ahandle, pRpc->info.refId);
  pRpc->info.noResp = 0;
  pRpc->info.persistHandle = 0;
  pRpc->info.wrapper = NULL;
  pRpc->info.node = NULL;
  pRpc->info.rsp = NULL;
  pRpc->info.rspLen = 0;

  if (pRpc->msgType == TDMT_DND_NET_TEST) {
    dmProcessNetTestReq(pDnode, pRpc);
    goto _OVER_JUST_FREE;
  } else if (pRpc->msgType == TDMT_MND_SYSTABLE_RETRIEVE_RSP || pRpc->msgType == TDMT_VND_FETCH_RSP) {
    qWorkerProcessFetchRsp(NULL, NULL, pRpc);
    goto _OVER_JUST_FREE;
  } else {
  }

  if (pDnode->status != DND_STAT_RUNNING) {
    if (pRpc->msgType == TDMT_DND_SERVER_STATUS) {
      dmProcessServerStartupStatus(pDnode, pRpc);
      goto _OVER_JUST_FREE;
    } else {
      terrno = TSDB_CODE_APP_NOT_READY;
      goto _OVER_RSP_FREE;
    }
  }

  if (IsReq(pRpc) && pRpc->pCont == NULL) {
    terrno = TSDB_CODE_INVALID_MSG_LEN;
    goto _OVER_RSP_FREE;
  }

  if (pHandle->defaultNtype == NODE_END) {
    terrno = TSDB_CODE_MSG_NOT_PROCESSED;
    goto _OVER_RSP_FREE;
  } else {
    pWrapper = &pDnode->wrappers[pHandle->defaultNtype];
    if (pHandle->needCheckVgId) {
      if (pRpc->contLen > 0) {
        SMsgHead *pHead = pRpc->pCont;
        int32_t   vgId = ntohl(pHead->vgId);
        if (vgId == QNODE_HANDLE) {
          pWrapper = &pDnode->wrappers[QNODE];
        } else if (vgId == MNODE_HANDLE) {
          pWrapper = &pDnode->wrappers[MNODE];
        } else {
        }
      } else {
        terrno = TSDB_CODE_INVALID_MSG_LEN;
        goto _OVER_RSP_FREE;
      }
    }
  }

  if (dmMarkWrapper(pWrapper) != 0) {
    goto _OVER_RSP_FREE;
  } else {
    needRelease = true;
    pRpc->info.wrapper = pWrapper;
  }

  pMsg = taosAllocateQitem(sizeof(SRpcMsg), RPC_QITEM);
  if (pMsg == NULL) {
    goto _OVER;
  }

  if (dmBuildNodeMsg(pMsg, pRpc) != 0) {
    goto _OVER;
  }

  if (InParentProc(pWrapper)) {
    code = dmPutToProcCQueue(&pWrapper->proc, pMsg, DND_FUNC_REQ);
  } else {
    code = dmProcessNodeMsg(pWrapper, pMsg);
  }

_OVER:
  if (code == 0) {
    if (pWrapper != NULL && InParentProc(pWrapper)) {
      dTrace("msg:%p, is freed after push to cqueue", pMsg);
      taosFreeQitem(pMsg);
      rpcFreeCont(pRpc->pCont);
    }
  } else {
    dError("msg:%p, failed to process since %s", pMsg, terrstr());
    if (terrno != 0) code = terrno;

    if (IsReq(pRpc)) {
      if (code == TSDB_CODE_NODE_NOT_DEPLOYED || code == TSDB_CODE_NODE_OFFLINE) {
        if (pRpc->msgType > TDMT_MND_MSG && pRpc->msgType < TDMT_VND_MSG) {
          code = TSDB_CODE_NODE_REDIRECT;
        }
      }
      SRpcMsg rspMsg = {.code = code, .info = pRpc->info};
      tmsgSendRsp(&rspMsg);
    }

    dTrace("msg:%p, is freed", pMsg);
    taosFreeQitem(pMsg);
    rpcFreeCont(pRpc->pCont);
  }

  if (needRelease) {
    dmReleaseWrapper(pWrapper);
  }
  return;

_OVER_JUST_FREE:
  rpcFreeCont(pRpc->pCont);
  return;

_OVER_RSP_FREE:
  rpcFreeCont(pRpc->pCont);
  SRpcMsg simpleRsp = {.code = terrno, .info = pRpc->info};
  rpcSendResponse(&simpleRsp);
}

int32_t dmInitMsgHandle(SDnode *pDnode) {
  SDnodeTrans *pTrans = &pDnode->trans;

  for (EDndNodeType ntype = DNODE; ntype < NODE_END; ++ntype) {
    SMgmtWrapper *pWrapper = &pDnode->wrappers[ntype];
    SArray *      pArray = (*pWrapper->func.getHandlesFp)();
    if (pArray == NULL) return -1;

    for (int32_t i = 0; i < taosArrayGetSize(pArray); ++i) {
      SMgmtHandle * pMgmt = taosArrayGet(pArray, i);
      SDnodeHandle *pHandle = &pTrans->msgHandles[TMSG_INDEX(pMgmt->msgType)];
      if (pMgmt->needCheckVgId) {
        pHandle->needCheckVgId = pMgmt->needCheckVgId;
      }
      if (!pMgmt->needCheckVgId) {
        pHandle->defaultNtype = ntype;
      }
      pWrapper->msgFps[TMSG_INDEX(pMgmt->msgType)] = pMgmt->msgFp;
    }

    taosArrayDestroy(pArray);
  }

  return 0;
}

<<<<<<< HEAD
static void dmSendRpcRedirectRsp(const SRpcMsg *pMsg) {
  SDnode *pDnode = dmInstance();
  SEpSet  epSet = {0};
  dmGetMnodeEpSet(&pDnode->data, &epSet);

  dDebug("RPC %p, req is redirected, num:%d use:%d", pMsg->info.handle, epSet.numOfEps, epSet.inUse);
  for (int32_t i = 0; i < epSet.numOfEps; ++i) {
    dDebug("mnode index:%d %s:%u", i, epSet.eps[i].fqdn, epSet.eps[i].port);
    if (strcmp(epSet.eps[i].fqdn, tsLocalFqdn) == 0 && epSet.eps[i].port == tsServerPort) {
      epSet.inUse = (i + 1) % epSet.numOfEps;
    }

    epSet.eps[i].port = htons(epSet.eps[i].port);
  }

  SMEpSet msg = {.epSet = epSet};
  int32_t len = tSerializeSMEpSet(NULL, 0, &msg);

  SRpcMsg rsp = {
      .code = TSDB_CODE_RPC_REDIRECT,
      .info = pMsg->info,
      .contLen = len,
  };
  rsp.pCont = rpcMallocCont(len);
  tSerializeSMEpSet(rsp.pCont, len, &msg);
  rpcSendResponse(&rsp);

  rpcFreeCont(pMsg->pCont);
}

static inline void dmSendRecv(SEpSet *pEpSet, SRpcMsg *pReq, SRpcMsg *pRsp) {
  SDnode *pDnode = dmInstance();
  if (pDnode->status != DND_STAT_RUNNING) {
    pRsp->code = TSDB_CODE_NODE_OFFLINE;
    rpcFreeCont(pReq->pCont);
    pReq->pCont = NULL;
  } else {
    rpcSendRecv(pDnode->trans.clientRpc, pEpSet, pReq, pRsp);
  }
}

static inline int32_t dmSendReq(const SEpSet *pEpSet, SRpcMsg *pMsg) {
  SDnode *pDnode = dmInstance();
  if (pDnode->status != DND_STAT_RUNNING) {
=======
static inline int32_t dmSendReq(const SEpSet *pEpSet, SRpcMsg *pMsg) {
  SDnode *pDnode = dmInstance();
  if (pDnode->status != DND_STAT_RUNNING) {
>>>>>>> dbaa7446
    rpcFreeCont(pMsg->pCont);
    pMsg->pCont = NULL;
    terrno = TSDB_CODE_NODE_OFFLINE;
    dError("failed to send rpc msg since %s, handle:%p", terrstr(), pMsg->info.handle);
    return -1;
  } else {
    rpcSendRequest(pDnode->trans.clientRpc, pEpSet, pMsg, NULL);
    return 0;
  }
}

static inline void dmSendRsp(SRpcMsg *pMsg) {
  SMgmtWrapper *pWrapper = pMsg->info.wrapper;
  if (InChildProc(pWrapper)) {
    dmPutToProcPQueue(&pWrapper->proc, pMsg, DND_FUNC_RSP);
    rpcFreeCont(pMsg->pCont);
    pMsg->pCont = NULL;
  } else {
    rpcSendResponse(pMsg);
  }
}

static inline void dmSendRedirectRsp(SRpcMsg *pMsg, const SEpSet *pNewEpSet) {
  SRpcMsg rsp = {.code = TSDB_CODE_RPC_REDIRECT, .info = pMsg->info};
  SMEpSet msg = {.epSet = *pNewEpSet};
  int32_t contLen = tSerializeSMEpSet(NULL, 0, &msg);

  rsp.pCont = rpcMallocCont(contLen);
  if (rsp.pCont == NULL) {
    terrno = TSDB_CODE_OUT_OF_MEMORY;
  } else {
    tSerializeSMEpSet(rsp.pCont, contLen, &msg);
    rsp.contLen = contLen;
  }
  dmSendRsp(&rsp);
  rpcFreeCont(pMsg->pCont);
  pMsg->pCont = NULL;
}

static inline void dmRegisterBrokenLinkArg(SRpcMsg *pMsg) {
  SMgmtWrapper *pWrapper = pMsg->info.wrapper;
  if (InChildProc(pWrapper)) {
    dmPutToProcPQueue(&pWrapper->proc, pMsg, DND_FUNC_REGIST);
    rpcFreeCont(pMsg->pCont);
    pMsg->pCont = NULL;
  } else {
    rpcRegisterBrokenLinkArg(pMsg);
  }
}

static inline void dmReleaseHandle(SRpcHandleInfo *pHandle, int8_t type) {
  SMgmtWrapper *pWrapper = pHandle->wrapper;
  if (InChildProc(pWrapper)) {
    SRpcMsg msg = {.code = type, .info = *pHandle};
    dmPutToProcPQueue(&pWrapper->proc, &msg, DND_FUNC_RELEASE);
  } else {
    rpcReleaseHandle(pHandle->handle, type);
  }
}

static bool rpcRfp(int32_t code) { return code == TSDB_CODE_RPC_REDIRECT; }

int32_t dmInitClient(SDnode *pDnode) {
  SDnodeTrans *pTrans = &pDnode->trans;

  SRpcInit rpcInit = {0};
  rpcInit.label = "DND";
  rpcInit.numOfThreads = 1;
  rpcInit.cfp = (RpcCfp)dmProcessRpcMsg;
  rpcInit.sessions = 1024;
  rpcInit.connType = TAOS_CONN_CLIENT;
  rpcInit.idleTime = tsShellActivityTimer * 1000;
  rpcInit.user = INTERNAL_USER;
  rpcInit.parent = pDnode;
  rpcInit.rfp = rpcRfp;

  pTrans->clientRpc = rpcOpen(&rpcInit);
  if (pTrans->clientRpc == NULL) {
    dError("failed to init dnode rpc client");
    return -1;
  }

  dDebug("dnode rpc client is initialized");
  return 0;
}

void dmCleanupClient(SDnode *pDnode) {
  SDnodeTrans *pTrans = &pDnode->trans;
  if (pTrans->clientRpc) {
    rpcClose(pTrans->clientRpc);
    pTrans->clientRpc = NULL;
    dDebug("dnode rpc client is closed");
  }
}

int32_t dmInitServer(SDnode *pDnode) {
  SDnodeTrans *pTrans = &pDnode->trans;

  SRpcInit rpcInit = {0};
  strncpy(rpcInit.localFqdn, tsLocalFqdn, strlen(tsLocalFqdn));
  rpcInit.localPort = tsServerPort;
  rpcInit.label = "DND";
  rpcInit.numOfThreads = tsNumOfRpcThreads;
  rpcInit.cfp = (RpcCfp)dmProcessRpcMsg;
  rpcInit.sessions = tsMaxShellConns;
  rpcInit.connType = TAOS_CONN_SERVER;
  rpcInit.idleTime = tsShellActivityTimer * 1000;
  rpcInit.parent = pDnode;

  pTrans->serverRpc = rpcOpen(&rpcInit);
  if (pTrans->serverRpc == NULL) {
    dError("failed to init dnode rpc server");
    return -1;
  }

  dDebug("dnode rpc server is initialized");
  return 0;
}

void dmCleanupServer(SDnode *pDnode) {
  SDnodeTrans *pTrans = &pDnode->trans;
  if (pTrans->serverRpc) {
    rpcClose(pTrans->serverRpc);
    pTrans->serverRpc = NULL;
    dDebug("dnode rpc server is closed");
  }
}

SMsgCb dmGetMsgcb(SDnode *pDnode) {
  SMsgCb msgCb = {
      .clientRpc = pDnode->trans.clientRpc,
      .sendReqFp = dmSendReq,
      .sendRspFp = dmSendRsp,
      .sendRedirectRspFp = dmSendRedirectRsp,
      .registerBrokenLinkArgFp = dmRegisterBrokenLinkArg,
      .releaseHandleFp = dmReleaseHandle,
      .reportStartupFp = dmReportStartup,
  };
  return msgCb;
}

static void dmSendMnodeRedirectRsp(SRpcMsg *pMsg) {
  SDnode *pDnode = dmInstance();
  SEpSet  epSet = {0};
  dmGetMnodeEpSet(&pDnode->data, &epSet);

  dDebug("msg:%p, is redirected, num:%d use:%d", pMsg, epSet.numOfEps, epSet.inUse);
  for (int32_t i = 0; i < epSet.numOfEps; ++i) {
    dDebug("mnode index:%d %s:%u", i, epSet.eps[i].fqdn, epSet.eps[i].port);
    if (strcmp(epSet.eps[i].fqdn, tsLocalFqdn) == 0 && epSet.eps[i].port == tsServerPort) {
      epSet.inUse = (i + 1) % epSet.numOfEps;
    }

    epSet.eps[i].port = htons(epSet.eps[i].port);
  }

  SRpcMsg rsp = {.code = TSDB_CODE_RPC_REDIRECT, .info = pMsg->info};
  SMEpSet msg = {.epSet = epSet};
  int32_t contLen = tSerializeSMEpSet(NULL, 0, &msg);
  rsp.pCont = rpcMallocCont(contLen);
  if (rsp.pCont == NULL) {
    terrno = TSDB_CODE_OUT_OF_MEMORY;
  } else {
    tSerializeSMEpSet(rsp.pCont, contLen, &msg);
    rsp.contLen = contLen;
  }

  dmSendRsp(&rsp);
  rpcFreeCont(pMsg->pCont);
  pMsg->pCont = NULL;
}<|MERGE_RESOLUTION|>--- conflicted
+++ resolved
@@ -200,56 +200,9 @@
   return 0;
 }
 
-<<<<<<< HEAD
-static void dmSendRpcRedirectRsp(const SRpcMsg *pMsg) {
-  SDnode *pDnode = dmInstance();
-  SEpSet  epSet = {0};
-  dmGetMnodeEpSet(&pDnode->data, &epSet);
-
-  dDebug("RPC %p, req is redirected, num:%d use:%d", pMsg->info.handle, epSet.numOfEps, epSet.inUse);
-  for (int32_t i = 0; i < epSet.numOfEps; ++i) {
-    dDebug("mnode index:%d %s:%u", i, epSet.eps[i].fqdn, epSet.eps[i].port);
-    if (strcmp(epSet.eps[i].fqdn, tsLocalFqdn) == 0 && epSet.eps[i].port == tsServerPort) {
-      epSet.inUse = (i + 1) % epSet.numOfEps;
-    }
-
-    epSet.eps[i].port = htons(epSet.eps[i].port);
-  }
-
-  SMEpSet msg = {.epSet = epSet};
-  int32_t len = tSerializeSMEpSet(NULL, 0, &msg);
-
-  SRpcMsg rsp = {
-      .code = TSDB_CODE_RPC_REDIRECT,
-      .info = pMsg->info,
-      .contLen = len,
-  };
-  rsp.pCont = rpcMallocCont(len);
-  tSerializeSMEpSet(rsp.pCont, len, &msg);
-  rpcSendResponse(&rsp);
-
-  rpcFreeCont(pMsg->pCont);
-}
-
-static inline void dmSendRecv(SEpSet *pEpSet, SRpcMsg *pReq, SRpcMsg *pRsp) {
-  SDnode *pDnode = dmInstance();
-  if (pDnode->status != DND_STAT_RUNNING) {
-    pRsp->code = TSDB_CODE_NODE_OFFLINE;
-    rpcFreeCont(pReq->pCont);
-    pReq->pCont = NULL;
-  } else {
-    rpcSendRecv(pDnode->trans.clientRpc, pEpSet, pReq, pRsp);
-  }
-}
-
 static inline int32_t dmSendReq(const SEpSet *pEpSet, SRpcMsg *pMsg) {
   SDnode *pDnode = dmInstance();
   if (pDnode->status != DND_STAT_RUNNING) {
-=======
-static inline int32_t dmSendReq(const SEpSet *pEpSet, SRpcMsg *pMsg) {
-  SDnode *pDnode = dmInstance();
-  if (pDnode->status != DND_STAT_RUNNING) {
->>>>>>> dbaa7446
     rpcFreeCont(pMsg->pCont);
     pMsg->pCont = NULL;
     terrno = TSDB_CODE_NODE_OFFLINE;
