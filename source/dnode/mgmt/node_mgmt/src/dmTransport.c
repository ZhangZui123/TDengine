--- conflicted
+++ resolved
@@ -211,15 +211,8 @@
   pRpc->info.wrapper = pWrapper;
 
   EQItype itype = IsReq(pRpc) ? RPC_QITEM : DEF_QITEM;  // rsp msg is not restricted by tsRpcQueueMemoryUsed
-<<<<<<< HEAD
-  code = taosAllocateQitemWrapper(sizeof(SRpcMsg), itype, pRpc->contLen, (void **)&pMsg);
-  if (code != 0) {
-    goto _OVER;
-  }
-=======
   code = taosAllocateQitem(sizeof(SRpcMsg), itype, pRpc->contLen, (void **)&pMsg);
   if (code) goto _OVER;
->>>>>>> a3c0acb7
 
   memcpy(pMsg, pRpc, sizeof(SRpcMsg));
   dGTrace("msg:%p, is created, type:%s handle:%p len:%d", pMsg, TMSG_INFO(pRpc->msgType), pMsg->info.handle,
@@ -233,7 +226,7 @@
     if (pMsg) {
       dGTrace("msg:%p, failed to process %s since %s", pMsg, TMSG_INFO(pMsg->msgType), tstrerror(code));
     } else {
-      dGTrace("msg:%p, failed to process empty msg since %s", pMsg, terrstr());
+      dGTrace("msg:%p, failed to process empty msg since %s", pMsg, tstrerror(code));
     }
 
     if (IsReq(pRpc)) {
@@ -307,17 +300,19 @@
   }
 }
 static inline int32_t dmSendSyncReq(const SEpSet *pEpSet, SRpcMsg *pMsg) {
+  int32_t code = 0;
   SDnode *pDnode = dmInstance();
   if (pDnode->status != DND_STAT_RUNNING && pMsg->msgType < TDMT_SYNC_MSG_MIN) {
     rpcFreeCont(pMsg->pCont);
     pMsg->pCont = NULL;
     if (pDnode->status == DND_STAT_INIT) {
-      terrno = TSDB_CODE_APP_IS_STARTING;
+      code = TSDB_CODE_APP_IS_STARTING;
     } else {
-      terrno = TSDB_CODE_APP_IS_STOPPING;
-    }
-    dError("failed to send rpc msg:%s since %s, handle:%p", TMSG_INFO(pMsg->msgType), terrstr(), pMsg->info.handle);
-    return -1;
+      code = TSDB_CODE_APP_IS_STOPPING;
+    }
+    dError("failed to send rpc msg:%s since %s, handle:%p", TMSG_INFO(pMsg->msgType), tstrerror(code),
+           pMsg->info.handle);
+    return code;
   } else {
     rpcSendRequest(pDnode->trans.syncRpc, pEpSet, pMsg, NULL);
     return 0;
