/*
 * Copyright (c) 2019 TAOS Data, Inc. <jhtao@taosdata.com>
 *
 * This program is free software: you can use, redistribute, and/or modify
 * it under the terms of the GNU Affero General Public License, version 3
 * or later ("AGPL"), as published by the Free Software Foundation.
 *
 * This program is distributed in the hope that it will be useful, but WITHOUT
 * ANY WARRANTY; without even the implied warranty of MERCHANTABILITY or
 * FITNESS FOR A PARTICULAR PURPOSE.
 *
 * You should have received a copy of the GNU Affero General Public License
 * along with this program. If not, see <http://www.gnu.org/licenses/>.
 */

#define _DEFAULT_SOURCE
#include "dmMgmt.h"
#include "qworker.h"

static inline void dmSendRsp(SRpcMsg *pMsg) {
  SMgmtWrapper *pWrapper = pMsg->info.wrapper;
  if (InChildProc(pWrapper)) {
    dmPutToProcPQueue(&pWrapper->proc, pMsg, DND_FUNC_RSP);
  } else {
    rpcSendResponse(pMsg);
  }
}

static inline void dmBuildMnodeRedirectRsp(SDnode *pDnode, SRpcMsg *pMsg) {
  SEpSet epSet = {0};
  dmGetMnodeEpSetForRedirect(&pDnode->data, pMsg, &epSet);

  const int32_t contLen = tSerializeSEpSet(NULL, 0, &epSet);
  pMsg->pCont = rpcMallocCont(contLen);
  if (pMsg->pCont == NULL) {
    pMsg->code = TSDB_CODE_OUT_OF_MEMORY;
  } else {
    tSerializeSEpSet(pMsg->pCont, contLen, &epSet);
    pMsg->contLen = contLen;
  }
}

static inline void dmSendRedirectRsp(SRpcMsg *pMsg, const SEpSet *pNewEpSet) {
  pMsg->info.hasEpSet = 1;
  SRpcMsg rsp = {.code = TSDB_CODE_RPC_REDIRECT, .info = pMsg->info};
  int32_t contLen = tSerializeSEpSet(NULL, 0, pNewEpSet);

  rsp.pCont = rpcMallocCont(contLen);
  if (rsp.pCont == NULL) {
    pMsg->code = TSDB_CODE_OUT_OF_MEMORY;
  } else {
    tSerializeSEpSet(rsp.pCont, contLen, pNewEpSet);
    rsp.contLen = contLen;
  }
  dmSendRsp(&rsp);
  rpcFreeCont(pMsg->pCont);
  pMsg->pCont = NULL;
}

int32_t dmProcessNodeMsg(SMgmtWrapper *pWrapper, SRpcMsg *pMsg) {
  NodeMsgFp msgFp = pWrapper->msgFps[TMSG_INDEX(pMsg->msgType)];
  if (msgFp == NULL) {
    terrno = TSDB_CODE_MSG_NOT_PROCESSED;
    return -1;
  }

  const STraceId *trace = &pMsg->info.traceId;
  dGTrace("msg:%p, will be processed by %s", pMsg, pWrapper->name);
  pMsg->info.wrapper = pWrapper;
  return (*msgFp)(pWrapper->pMgmt, pMsg);
}

static void dmProcessRpcMsg(SDnode *pDnode, SRpcMsg *pRpc, SEpSet *pEpSet) {
  SDnodeTrans * pTrans = &pDnode->trans;
  int32_t       code = -1;
  SRpcMsg *     pMsg = NULL;
  SMgmtWrapper *pWrapper = NULL;
  SDnodeHandle *pHandle = &pTrans->msgHandles[TMSG_INDEX(pRpc->msgType)];

  const STraceId *trace = &pRpc->info.traceId;
  dGTrace("msg:%s is received, handle:%p len:%d code:0x%x app:%p refId:%" PRId64, TMSG_INFO(pRpc->msgType),
          pRpc->info.handle, pRpc->contLen, pRpc->code, pRpc->info.ahandle, pRpc->info.refId);

  switch (pRpc->msgType) {
    case TDMT_DND_NET_TEST:
      dmProcessNetTestReq(pDnode, pRpc);
      return;
    case TDMT_MND_SYSTABLE_RETRIEVE_RSP:
    case TDMT_DND_SYSTABLE_RETRIEVE_RSP:
    case TDMT_SCH_FETCH_RSP:
      qWorkerProcessFetchRsp(NULL, NULL, pRpc, 0);
      return;
    case TDMT_MND_STATUS_RSP:
      if (pEpSet != NULL) {
        dmSetMnodeEpSet(&pDnode->data, pEpSet);
      }
      break;
    default:
      break;
  }

  if (pDnode->status != DND_STAT_RUNNING) {
    if (pRpc->msgType == TDMT_DND_SERVER_STATUS) {
      dmProcessServerStartupStatus(pDnode, pRpc);
      return;
    } else {
      terrno = TSDB_CODE_APP_NOT_READY;
      goto _OVER;
    }
  }

  if (IsReq(pRpc) && pRpc->pCont == NULL) {
    terrno = TSDB_CODE_INVALID_MSG_LEN;
    goto _OVER;
  }

  if (pHandle->defaultNtype == NODE_END) {
    terrno = TSDB_CODE_MSG_NOT_PROCESSED;
    goto _OVER;
  }

  pWrapper = &pDnode->wrappers[pHandle->defaultNtype];
  if (pHandle->needCheckVgId) {
    if (pRpc->contLen > 0) {
      const SMsgHead *pHead = pRpc->pCont;
      const int32_t   vgId = ntohl(pHead->vgId);
      switch (vgId) {
        case QNODE_HANDLE:
          pWrapper = &pDnode->wrappers[QNODE];
          break;
        case SNODE_HANDLE:
          pWrapper = &pDnode->wrappers[SNODE];
          break;
        case MNODE_HANDLE:
          pWrapper = &pDnode->wrappers[MNODE];
          break;
        default:
          break;
      }
    } else {
      terrno = TSDB_CODE_INVALID_MSG_LEN;
      goto _OVER;
    }
  }

  if (dmMarkWrapper(pWrapper) != 0) {
    pWrapper = NULL;
    goto _OVER;
  }

  pRpc->info.wrapper = pWrapper;
  pMsg = taosAllocateQitem(sizeof(SRpcMsg), RPC_QITEM);
  if (pMsg == NULL) goto _OVER;

  memcpy(pMsg, pRpc, sizeof(SRpcMsg));
  dGTrace("msg:%p, is created, type:%s handle:%p", pMsg, TMSG_INFO(pRpc->msgType), pMsg->info.handle);

  if (InParentProc(pWrapper)) {
    code = dmPutToProcCQueue(&pWrapper->proc, pMsg, DND_FUNC_REQ);
  } else {
    code = dmProcessNodeMsg(pWrapper, pMsg);
  }

_OVER:
  if (code != 0) {
    if (terrno != 0) code = terrno;
    dGTrace("msg:%p, failed to process since %s", pMsg, terrstr());

    if (IsReq(pRpc)) {
      SRpcMsg rsp = {.code = code, .info = pRpc->info};
      if ((code == TSDB_CODE_NODE_NOT_DEPLOYED || code == TSDB_CODE_APP_NOT_READY) && pRpc->msgType > TDMT_MND_MSG &&
          pRpc->msgType < TDMT_VND_MSG) {
        dmBuildMnodeRedirectRsp(pDnode, &rsp);
      }

      if (pWrapper != NULL) {
        dmSendRsp(&rsp);
      } else {
        rpcSendResponse(&rsp);
      }
    }

    if (pMsg != NULL) {
      dGTrace("msg:%p, is freed", pMsg);
      taosFreeQitem(pMsg);
    }
    rpcFreeCont(pRpc->pCont);
  }

  dmReleaseWrapper(pWrapper);
}

int32_t dmInitMsgHandle(SDnode *pDnode) {
  SDnodeTrans *pTrans = &pDnode->trans;

  for (EDndNodeType ntype = DNODE; ntype < NODE_END; ++ntype) {
    SMgmtWrapper *pWrapper = &pDnode->wrappers[ntype];
    SArray *      pArray = (*pWrapper->func.getHandlesFp)();
    if (pArray == NULL) return -1;

    for (int32_t i = 0; i < taosArrayGetSize(pArray); ++i) {
      SMgmtHandle * pMgmt = taosArrayGet(pArray, i);
      SDnodeHandle *pHandle = &pTrans->msgHandles[TMSG_INDEX(pMgmt->msgType)];
      if (pMgmt->needCheckVgId) {
        pHandle->needCheckVgId = pMgmt->needCheckVgId;
      }
      if (!pMgmt->needCheckVgId) {
        pHandle->defaultNtype = ntype;
      }
      pWrapper->msgFps[TMSG_INDEX(pMgmt->msgType)] = pMgmt->msgFp;
    }

    taosArrayDestroy(pArray);
  }

  return 0;
}

static inline int32_t dmSendReq(const SEpSet *pEpSet, SRpcMsg *pMsg) {
  SDnode *pDnode = dmInstance();
  if (pDnode->status != DND_STAT_RUNNING) {
    rpcFreeCont(pMsg->pCont);
    pMsg->pCont = NULL;
    terrno = TSDB_CODE_NODE_OFFLINE;
    dError("failed to send rpc msg since %s, handle:%p", terrstr(), pMsg->info.handle);
    return -1;
  } else {
    rpcSendRequest(pDnode->trans.clientRpc, pEpSet, pMsg, NULL);
    return 0;
  }
}

static inline void dmRegisterBrokenLinkArg(SRpcMsg *pMsg) {
  SMgmtWrapper *pWrapper = pMsg->info.wrapper;
  if (InChildProc(pWrapper)) {
    dmPutToProcPQueue(&pWrapper->proc, pMsg, DND_FUNC_REGIST);
  } else {
    rpcRegisterBrokenLinkArg(pMsg);
  }
}

static inline void dmReleaseHandle(SRpcHandleInfo *pHandle, int8_t type) {
  SMgmtWrapper *pWrapper = pHandle->wrapper;
  if (InChildProc(pWrapper)) {
    SRpcMsg msg = {.code = type, .info = *pHandle};
    dmPutToProcPQueue(&pWrapper->proc, &msg, DND_FUNC_RELEASE);
  } else {
    rpcReleaseHandle(pHandle->handle, type);
  }
}

static bool rpcRfp(int32_t code, tmsg_t msgType) {
  if (code == TSDB_CODE_RPC_REDIRECT || code == TSDB_CODE_RPC_NETWORK_UNAVAIL || code == TSDB_CODE_NODE_NOT_DEPLOYED ||
<<<<<<< HEAD
      code == TSDB_CODE_SYN_NOT_LEADER || code == TSDB_CODE_APP_NOT_READY || code == TSDB_CODE_RPC_BROKEN_LINK) {
    if (msgType == TDMT_SCH_QUERY || msgType == TDMT_SCH_MERGE_QUERY || msgType == TDMT_SCH_FETCH) {
      return false;
    }
=======
      code == TSDB_CODE_SYN_NOT_LEADER || code == TSDB_CODE_APP_NOT_READY) {
>>>>>>> 45e9b239
    return true;
  } else {
    return false;
  }
}

int32_t dmInitClient(SDnode *pDnode) {
  SDnodeTrans *pTrans = &pDnode->trans;

  SRpcInit rpcInit = {0};
  rpcInit.label = "DND-C";
  rpcInit.numOfThreads = 1;
  rpcInit.cfp = (RpcCfp)dmProcessRpcMsg;
  rpcInit.sessions = 1024;
  rpcInit.connType = TAOS_CONN_CLIENT;
  rpcInit.idleTime = tsShellActivityTimer * 1000;
  rpcInit.parent = pDnode;
  rpcInit.rfp = rpcRfp;

  pTrans->clientRpc = rpcOpen(&rpcInit);
  if (pTrans->clientRpc == NULL) {
    dError("failed to init dnode rpc client");
    return -1;
  }

  dDebug("dnode rpc client is initialized");
  return 0;
}

void dmCleanupClient(SDnode *pDnode) {
  SDnodeTrans *pTrans = &pDnode->trans;
  if (pTrans->clientRpc) {
    rpcClose(pTrans->clientRpc);
    pTrans->clientRpc = NULL;
    dDebug("dnode rpc client is closed");
  }
}

int32_t dmInitServer(SDnode *pDnode) {
  SDnodeTrans *pTrans = &pDnode->trans;

  SRpcInit rpcInit = {0};
  strncpy(rpcInit.localFqdn, tsLocalFqdn, strlen(tsLocalFqdn));
  rpcInit.localPort = tsServerPort;
  rpcInit.label = "DND-S";
  rpcInit.numOfThreads = tsNumOfRpcThreads;
  rpcInit.cfp = (RpcCfp)dmProcessRpcMsg;
  rpcInit.sessions = tsMaxShellConns;
  rpcInit.connType = TAOS_CONN_SERVER;
  rpcInit.idleTime = tsShellActivityTimer * 1000;
  rpcInit.parent = pDnode;

  pTrans->serverRpc = rpcOpen(&rpcInit);
  if (pTrans->serverRpc == NULL) {
    dError("failed to init dnode rpc server");
    return -1;
  }

  dDebug("dnode rpc server is initialized");
  return 0;
}

void dmCleanupServer(SDnode *pDnode) {
  SDnodeTrans *pTrans = &pDnode->trans;
  if (pTrans->serverRpc) {
    rpcClose(pTrans->serverRpc);
    pTrans->serverRpc = NULL;
    dDebug("dnode rpc server is closed");
  }
}

SMsgCb dmGetMsgcb(SDnode *pDnode) {
  SMsgCb msgCb = {
      .clientRpc = pDnode->trans.clientRpc,
      .sendReqFp = dmSendReq,
      .sendRspFp = dmSendRsp,
      .sendRedirectRspFp = dmSendRedirectRsp,
      .registerBrokenLinkArgFp = dmRegisterBrokenLinkArg,
      .releaseHandleFp = dmReleaseHandle,
      .reportStartupFp = dmReportStartup,
  };
  return msgCb;
}<|MERGE_RESOLUTION|>--- conflicted
+++ resolved
@@ -251,14 +251,10 @@
 
 static bool rpcRfp(int32_t code, tmsg_t msgType) {
   if (code == TSDB_CODE_RPC_REDIRECT || code == TSDB_CODE_RPC_NETWORK_UNAVAIL || code == TSDB_CODE_NODE_NOT_DEPLOYED ||
-<<<<<<< HEAD
       code == TSDB_CODE_SYN_NOT_LEADER || code == TSDB_CODE_APP_NOT_READY || code == TSDB_CODE_RPC_BROKEN_LINK) {
     if (msgType == TDMT_SCH_QUERY || msgType == TDMT_SCH_MERGE_QUERY || msgType == TDMT_SCH_FETCH) {
       return false;
     }
-=======
-      code == TSDB_CODE_SYN_NOT_LEADER || code == TSDB_CODE_APP_NOT_READY) {
->>>>>>> 45e9b239
     return true;
   } else {
     return false;
