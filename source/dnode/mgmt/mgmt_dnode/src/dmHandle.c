/*
 * Copyright (c) 2019 TAOS Data, Inc. <jhtao@taosdata.com>
 *
 * This program is free software: you can use, redistribute, and/or modify
 * it under the terms of the GNU Affero General Public License, version 3
 * or later ("AGPL"), as published by the Free Software Foundation.
 *
 * This program is distributed in the hope that it will be useful, but WITHOUT
 * ANY WARRANTY; without even the implied warranty of MERCHANTABILITY or
 * FITNESS FOR A PARTICULAR PURPOSE.
 *
 * You should have received a copy of the GNU Affero General Public License
 * along with this program. If not, see <http:www.gnu.org/licenses/>.
 */

#define _DEFAULT_SOURCE
#include "audit.h"
#include "dmInt.h"
#include "monitor.h"
#include "systable.h"
#include "tanalytics.h"
#include "tchecksum.h"
#include "tutil.h"

extern SConfig *tsCfg;

SMonVloadInfo tsVinfo = {0};
SMnodeLoad    tsMLoad = {0};
SDnodeData    tsDnodeData = {0};

static void dmUpdateDnodeCfg(SDnodeMgmt *pMgmt, SDnodeCfg *pCfg) {
  int32_t code = 0;
  if (pMgmt->pData->dnodeId == 0 || pMgmt->pData->clusterId == 0) {
    dInfo("set local info, dnodeId:%d clusterId:%" PRId64, pCfg->dnodeId, pCfg->clusterId);
    (void)taosThreadRwlockWrlock(&pMgmt->pData->lock);
    pMgmt->pData->dnodeId = pCfg->dnodeId;
    pMgmt->pData->clusterId = pCfg->clusterId;
    monSetDnodeId(pCfg->dnodeId);
    auditSetDnodeId(pCfg->dnodeId);
    code = dmWriteEps(pMgmt->pData);
    if (code != 0) {
      dInfo("failed to set local info, dnodeId:%d clusterId:%" PRId64 " reason:%s", pCfg->dnodeId, pCfg->clusterId,
            tstrerror(code));
    }
    (void)taosThreadRwlockUnlock(&pMgmt->pData->lock);
  }
}

static void dmMayShouldUpdateIpWhiteList(SDnodeMgmt *pMgmt, int64_t ver) {
  int32_t code = 0;
  dDebug("ip-white-list on dnode ver: %" PRId64 ", status ver: %" PRId64 "", pMgmt->pData->ipWhiteVer, ver);
  if (pMgmt->pData->ipWhiteVer == ver) {
    if (ver == 0) {
      dDebug("disable ip-white-list on dnode ver: %" PRId64 ", status ver: %" PRId64 "", pMgmt->pData->ipWhiteVer, ver);
      if (rpcSetIpWhite(pMgmt->msgCb.serverRpc, NULL) != 0) {
        dError("failed to disable ip white list on dnode");
      }
    }
    return;
  }
  int64_t oldVer = pMgmt->pData->ipWhiteVer;

  SRetrieveIpWhiteReq req = {.ipWhiteVer = oldVer};
  int32_t             contLen = tSerializeRetrieveIpWhite(NULL, 0, &req);
  if (contLen < 0) {
    dError("failed to serialize ip white list request since: %s", tstrerror(contLen));
    return;
  }
  void *pHead = rpcMallocCont(contLen);
  contLen = tSerializeRetrieveIpWhite(pHead, contLen, &req);
  if (contLen < 0) {
    rpcFreeCont(pHead);
    dError("failed to serialize ip white list request since:%s", tstrerror(contLen));
    return;
  }

  SRpcMsg rpcMsg = {.pCont = pHead,
                    .contLen = contLen,
                    .msgType = TDMT_MND_RETRIEVE_IP_WHITE,
                    .info.ahandle = 0,
                    .info.notFreeAhandle = 1,
                    .info.refId = 0,
                    .info.noResp = 0,
                    .info.handle = 0};
  SEpSet  epset = {0};

  (void)dmGetMnodeEpSet(pMgmt->pData, &epset);

  code = rpcSendRequest(pMgmt->msgCb.clientRpc, &epset, &rpcMsg, NULL);
  if (code != 0) {
    dError("failed to send retrieve ip white list request since:%s", tstrerror(code));
  }
}

static void dmMayShouldUpdateAnalFunc(SDnodeMgmt *pMgmt, int64_t newVer) {
  int32_t code = 0;
  int64_t oldVer = taosAnalGetVersion();
  if (oldVer == newVer) return;
  dDebug("analysis on dnode ver:%" PRId64 ", status ver:%" PRId64, oldVer, newVer);

  SRetrieveAnalAlgoReq req = {.dnodeId = pMgmt->pData->dnodeId, .analVer = oldVer};
  int32_t              contLen = tSerializeRetrieveAnalAlgoReq(NULL, 0, &req);
  if (contLen < 0) {
    dError("failed to serialize analysis function ver request since %s", tstrerror(contLen));
    return;
  }

  void *pHead = rpcMallocCont(contLen);
  contLen = tSerializeRetrieveAnalAlgoReq(pHead, contLen, &req);
  if (contLen < 0) {
    rpcFreeCont(pHead);
    dError("failed to serialize analysis function ver request since %s", tstrerror(contLen));
    return;
  }

  SRpcMsg rpcMsg = {
      .pCont = pHead,
      .contLen = contLen,
      .msgType = TDMT_MND_RETRIEVE_ANAL_ALGO,
      .info.ahandle = 0,
      .info.refId = 0,
      .info.noResp = 0,
      .info.handle = 0,
  };
  SEpSet epset = {0};

  (void)dmGetMnodeEpSet(pMgmt->pData, &epset);

  code = rpcSendRequest(pMgmt->msgCb.clientRpc, &epset, &rpcMsg, NULL);
  if (code != 0) {
    dError("failed to send retrieve analysis func ver request since %s", tstrerror(code));
  }
}

static void dmProcessStatusRsp(SDnodeMgmt *pMgmt, SRpcMsg *pRsp) {
  const STraceId *trace = &pRsp->info.traceId;
  dGTrace("status rsp received from mnode, statusSeq:%d code:0x%x", pMgmt->statusSeq, pRsp->code);

  if (pRsp->code != 0) {
    if (pRsp->code == TSDB_CODE_MND_DNODE_NOT_EXIST && !pMgmt->pData->dropped && pMgmt->pData->dnodeId > 0) {
      dGInfo("dnode:%d, set to dropped since not exist in mnode, statusSeq:%d", pMgmt->pData->dnodeId,
             pMgmt->statusSeq);
      pMgmt->pData->dropped = 1;
      if (dmWriteEps(pMgmt->pData) != 0) {
        dError("failed to write dnode file");
      }
      dInfo("dnode will exit since it is in the dropped state");
      (void)raise(SIGINT);
    }
  } else {
    SStatusRsp statusRsp = {0};
    if (pRsp->pCont != NULL && pRsp->contLen > 0 &&
        tDeserializeSStatusRsp(pRsp->pCont, pRsp->contLen, &statusRsp) == 0) {
      if (pMgmt->pData->dnodeVer != statusRsp.dnodeVer) {
        dGInfo("status rsp received from mnode, statusSeq:%d:%d dnodeVer:%" PRId64 ":%" PRId64, pMgmt->statusSeq,
               statusRsp.statusSeq, pMgmt->pData->dnodeVer, statusRsp.dnodeVer);
        pMgmt->pData->dnodeVer = statusRsp.dnodeVer;
        dmUpdateDnodeCfg(pMgmt, &statusRsp.dnodeCfg);
        dmUpdateEps(pMgmt->pData, statusRsp.pDnodeEps);
      }
      dmMayShouldUpdateIpWhiteList(pMgmt, statusRsp.ipWhiteVer);
      dmMayShouldUpdateAnalFunc(pMgmt, statusRsp.analVer);
    }
    tFreeSStatusRsp(&statusRsp);
  }
  rpcFreeCont(pRsp->pCont);
}

void dmSendStatusReq(SDnodeMgmt *pMgmt) {
  int32_t    code = 0;
  SStatusReq req = {0};
  req.timestamp = taosGetTimestampMs();
<<<<<<< HEAD
=======
  pMgmt->statusSeq++;
>>>>>>> eee9976a

  dDebug("send status req to mnode, statusSeq:%d, begin to mgnt statusInfolock", pMgmt->statusSeq);
  if (taosThreadMutexLock(&pMgmt->pData->statusInfolock) != 0) {
    dError("failed to lock status info lock");
    return;
  }

  dDebug("send status req to mnode, statusSeq:%d, begin to get dnode info", pMgmt->statusSeq);
  req.sver = tsVersion;
  req.dnodeVer = tsDnodeData.dnodeVer;
  req.dnodeId = tsDnodeData.dnodeId;
  req.clusterId = tsDnodeData.clusterId;
  if (req.clusterId == 0) req.dnodeId = 0;
  req.rebootTime = tsDnodeData.rebootTime;
  req.updateTime = tsDnodeData.updateTime;
  req.numOfCores = tsNumOfCores;
  req.numOfSupportVnodes = tsNumOfSupportVnodes;
  req.numOfDiskCfg = tsDiskCfgNum;
  req.memTotal = tsTotalMemoryKB * 1024;
  req.memAvail = req.memTotal - tsQueueMemoryAllowed - tsApplyMemoryAllowed - 16 * 1024 * 1024;
  tstrncpy(req.dnodeEp, tsLocalEp, TSDB_EP_LEN);
  tstrncpy(req.machineId, tsDnodeData.machineId, TSDB_MACHINE_ID_LEN + 1);

  req.clusterCfg.statusInterval = tsStatusInterval;
  req.clusterCfg.checkTime = 0;
  req.clusterCfg.ttlChangeOnWrite = tsTtlChangeOnWrite;
  req.clusterCfg.enableWhiteList = tsEnableWhiteList ? 1 : 0;
  req.clusterCfg.encryptionKeyStat = tsEncryptionKeyStat;
  req.clusterCfg.encryptionKeyChksum = tsEncryptionKeyChksum;
  req.clusterCfg.monitorParas.tsEnableMonitor = tsEnableMonitor;
  req.clusterCfg.monitorParas.tsMonitorInterval = tsMonitorInterval;
  req.clusterCfg.monitorParas.tsSlowLogScope = tsSlowLogScope;
  req.clusterCfg.monitorParas.tsSlowLogMaxLen = tsSlowLogMaxLen;
  req.clusterCfg.monitorParas.tsSlowLogThreshold = tsSlowLogThreshold;
  tstrncpy(req.clusterCfg.monitorParas.tsSlowLogExceptDb, tsSlowLogExceptDb, TSDB_DB_NAME_LEN);
  char timestr[32] = "1970-01-01 00:00:00.00";
  if (taosParseTime(timestr, &req.clusterCfg.checkTime, (int32_t)strlen(timestr), TSDB_TIME_PRECISION_MILLI, NULL) !=
      0) {
    dError("failed to parse time since %s", tstrerror(code));
  }
  memcpy(req.clusterCfg.timezone, tsTimezoneStr, TD_TIMEZONE_LEN);
  memcpy(req.clusterCfg.locale, tsLocale, TD_LOCALE_LEN);
  memcpy(req.clusterCfg.charset, tsCharset, TD_LOCALE_LEN);

  dDebug("send status req to mnode, statusSeq:%d, begin to get vnode loads", pMgmt->statusSeq);

  req.pVloads = tsVinfo.pVloads;
  tsVinfo.pVloads = NULL;

  dDebug("send status req to mnode, statusSeq:%d, begin to get mnode loads", pMgmt->statusSeq);
  req.mload = tsMLoad;

  if (taosThreadMutexUnlock(&pMgmt->pData->statusInfolock) != 0) {
    dError("failed to unlock status info lock");
    return;
  }

  dDebug("send status req to mnode, statusSeq:%d, begin to get qnode loads", pMgmt->statusSeq);
  (*pMgmt->getQnodeLoadsFp)(&req.qload);

  req.statusSeq = pMgmt->statusSeq;
  req.ipWhiteVer = pMgmt->pData->ipWhiteVer;
  req.analVer = taosAnalGetVersion();

  int32_t contLen = tSerializeSStatusReq(NULL, 0, &req);
  if (contLen < 0) {
    dError("failed to serialize status req since %s", tstrerror(contLen));
    return;
  }

  void *pHead = rpcMallocCont(contLen);
  contLen = tSerializeSStatusReq(pHead, contLen, &req);
  if (contLen < 0) {
    rpcFreeCont(pHead);
    dError("failed to serialize status req since %s", tstrerror(contLen));
    return;
  }
  tFreeSStatusReq(&req);

  SRpcMsg rpcMsg = {.pCont = pHead,
                    .contLen = contLen,
                    .msgType = TDMT_MND_STATUS,
                    .info.ahandle = 0,
                    .info.notFreeAhandle = 1,
                    .info.refId = 0,
                    .info.noResp = 0,
                    .info.handle = 0};
  SRpcMsg rpcRsp = {0};

  dTrace("send status req to mnode, dnodeVer:%" PRId64 " statusSeq:%d", req.dnodeVer, req.statusSeq);

  SEpSet epSet = {0};
  int8_t epUpdated = 0;
  (void)dmGetMnodeEpSet(pMgmt->pData, &epSet);

  dDebug("send status req to mnode, statusSeq:%d, begin to send rpc msg", pMgmt->statusSeq);
  code =
      rpcSendRecvWithTimeout(pMgmt->msgCb.statusRpc, &epSet, &rpcMsg, &rpcRsp, &epUpdated, tsStatusInterval * 5 * 1000);
  if (code != 0) {
    dError("failed to SendRecv with timeout %d status req since %s", tsStatusInterval * 5 * 1000, tstrerror(code));
    return;
  }

  if (rpcRsp.code != 0) {
    dmRotateMnodeEpSet(pMgmt->pData);
    char tbuf[512];
    dmEpSetToStr(tbuf, sizeof(tbuf), &epSet);
    dInfo("Rotate mnode ep set since failed to SendRecv status req %s, epSet:%s, inUse:%d", tstrerror(rpcRsp.code),
          tbuf, epSet.inUse);
  } else {
    if (epUpdated == 1) {
      dmSetMnodeEpSet(pMgmt->pData, &epSet);
    }
  }
  dmProcessStatusRsp(pMgmt, &rpcRsp);
}

static void dmProcessConfigRsp(SDnodeMgmt *pMgmt, SRpcMsg *pRsp) {
  const STraceId *trace = &pRsp->info.traceId;
  int32_t         code = 0;
  SConfigRsp      configRsp = {0};
  bool            needStop = false;

  if (pRsp->code != 0) {
    if (pRsp->code == TSDB_CODE_MND_DNODE_NOT_EXIST && !pMgmt->pData->dropped && pMgmt->pData->dnodeId > 0) {
      dGInfo("dnode:%d, set to dropped since not exist in mnode", pMgmt->pData->dnodeId);
      pMgmt->pData->dropped = 1;
      if (dmWriteEps(pMgmt->pData) != 0) {
        dError("failed to write dnode file");
      }
      dInfo("dnode will exit since it is in the dropped state");
      (void)raise(SIGINT);
    }
  } else {
    bool needUpdate = false;
    if (pRsp->pCont != NULL && pRsp->contLen > 0 &&
        tDeserializeSConfigRsp(pRsp->pCont, pRsp->contLen, &configRsp) == 0) {
      // Try to use cfg file in current dnode.
      if (configRsp.forceReadConfig) {
        if (configRsp.isConifgVerified) {
          uInfo("force read config and check config verified");
          code = taosPersistGlobalConfig(taosGetGlobalCfg(tsCfg), pMgmt->path, configRsp.cver);
          if (code != TSDB_CODE_SUCCESS) {
            dError("failed to persist global config since %s", tstrerror(code));
            goto _exit;
          }
          needUpdate = true;
        } else {
          // log the difference configurations
          printConfigNotMatch(configRsp.array);
          needStop = true;
          goto _exit;
        }
      }
      // Try to use cfg from mnode sdb.
      if (!configRsp.isVersionVerified) {
        uInfo("config version not verified, update config");
        needUpdate = true;
        code = taosPersistGlobalConfig(configRsp.array, pMgmt->path, configRsp.cver);
        if (code != TSDB_CODE_SUCCESS) {
          dError("failed to persist global config since %s", tstrerror(code));
          goto _exit;
        }
      }
    }
    if (needUpdate) {
      code = cfgUpdateFromArray(tsCfg, configRsp.array);
      if (code != TSDB_CODE_SUCCESS) {
        dError("failed to update config since %s", tstrerror(code));
        goto _exit;
      }
      code = setAllConfigs(tsCfg);
      if (code != TSDB_CODE_SUCCESS) {
        dError("failed to set all configs since %s", tstrerror(code));
        goto _exit;
      }
    }
    code = taosPersistLocalConfig(pMgmt->path);
    if (code != TSDB_CODE_SUCCESS) {
      dError("failed to persist local config since %s", tstrerror(code));
    }
    tsConfigInited = 1;
  }
_exit:
  tFreeSConfigRsp(&configRsp);
  rpcFreeCont(pRsp->pCont);
  if (needStop) {
    dmStop();
  }
}

void dmSendConfigReq(SDnodeMgmt *pMgmt) {
  int32_t    code = 0;
  SConfigReq req = {0};

  req.cver = tsdmConfigVersion;
  req.forceReadConfig = tsForceReadConfig;
  req.array = taosGetGlobalCfg(tsCfg);
  dDebug("send config req to mnode, configVersion:%d", req.cver);

  int32_t contLen = tSerializeSConfigReq(NULL, 0, &req);
  if (contLen < 0) {
    dError("failed to serialize status req since %s", tstrerror(contLen));
    return;
  }

  void *pHead = rpcMallocCont(contLen);
  if (pHead == NULL) {
    dError("failed to malloc cont since %s", tstrerror(contLen));
    return;
  }
  contLen = tSerializeSConfigReq(pHead, contLen, &req);
  if (contLen < 0) {
    rpcFreeCont(pHead);
    dError("failed to serialize status req since %s", tstrerror(contLen));
    return;
  }

  SRpcMsg rpcMsg = {.pCont = pHead,
                    .contLen = contLen,
                    .msgType = TDMT_MND_CONFIG,
                    .info.ahandle = 0,
                    .info.notFreeAhandle = 1,
                    .info.refId = 0,
                    .info.noResp = 0,
                    .info.handle = 0};
  SRpcMsg rpcRsp = {0};

  SEpSet epSet = {0};
  int8_t epUpdated = 0;
  (void)dmGetMnodeEpSet(pMgmt->pData, &epSet);

  dDebug("send status req to mnode, statusSeq:%d, begin to send rpc msg", pMgmt->statusSeq);
  code =
      rpcSendRecvWithTimeout(pMgmt->msgCb.statusRpc, &epSet, &rpcMsg, &rpcRsp, &epUpdated, tsStatusInterval * 5 * 1000);
  if (code != 0) {
    dError("failed to SendRecv config req with timeout %d since %s", tsStatusInterval * 5 * 1000, tstrerror(code));
    return;
  }
  if (rpcRsp.code != 0) {
    dError("failed to send config req since %s", tstrerror(rpcRsp.code));
    return;
  }
  dmProcessConfigRsp(pMgmt, &rpcRsp);
}

void dmUpdateStatusInfo(SDnodeMgmt *pMgmt) {
  dDebug("begin to get dnode info");
  SDnodeData dnodeData = {0};
  (void)taosThreadRwlockRdlock(&pMgmt->pData->lock);
  dnodeData.dnodeVer = pMgmt->pData->dnodeVer;
  dnodeData.dnodeId = pMgmt->pData->dnodeId;
  dnodeData.clusterId = pMgmt->pData->clusterId;
  dnodeData.rebootTime = pMgmt->pData->rebootTime;
  dnodeData.updateTime = pMgmt->pData->updateTime;
  tstrncpy(dnodeData.machineId, pMgmt->pData->machineId, TSDB_MACHINE_ID_LEN + 1);
  (void)taosThreadRwlockUnlock(&pMgmt->pData->lock);

  dDebug("begin to get vnode loads");
  SMonVloadInfo vinfo = {0};
  (*pMgmt->getVnodeLoadsFp)(&vinfo);  // dmGetVnodeLoads

  dDebug("begin to get mnode loads");
  SMonMloadInfo minfo = {0};
  (*pMgmt->getMnodeLoadsFp)(&minfo);  // dmGetMnodeLoads

  dDebug("begin to lock status info");
  if (taosThreadMutexLock(&pMgmt->pData->statusInfolock) != 0) {
    dError("failed to lock status info lock");
    return;
  }
  tsDnodeData.dnodeVer = dnodeData.dnodeVer;
  tsDnodeData.dnodeId = dnodeData.dnodeId;
  tsDnodeData.clusterId = dnodeData.clusterId;
  tsDnodeData.rebootTime = dnodeData.rebootTime;
  tsDnodeData.updateTime = dnodeData.updateTime;
  tstrncpy(tsDnodeData.machineId, dnodeData.machineId, TSDB_MACHINE_ID_LEN + 1);

  if (tsVinfo.pVloads == NULL) {
    tsVinfo.pVloads = vinfo.pVloads;
    vinfo.pVloads = NULL;
  } else {
    taosArrayDestroy(vinfo.pVloads);
    vinfo.pVloads = NULL;
  }

  tsMLoad = minfo.load;

  if (taosThreadMutexUnlock(&pMgmt->pData->statusInfolock) != 0) {
    dError("failed to unlock status info lock");
    return;
  }
}

void dmSendNotifyReq(SDnodeMgmt *pMgmt, SNotifyReq *pReq) {
  int32_t contLen = tSerializeSNotifyReq(NULL, 0, pReq);
  if (contLen < 0) {
    dError("failed to serialize notify req since %s", tstrerror(contLen));
    return;
  }
  void *pHead = rpcMallocCont(contLen);
  contLen = tSerializeSNotifyReq(pHead, contLen, pReq);
  if (contLen < 0) {
    rpcFreeCont(pHead);
    dError("failed to serialize notify req since %s", tstrerror(contLen));
    return;
  }

  SRpcMsg rpcMsg = {.pCont = pHead,
                    .contLen = contLen,
                    .msgType = TDMT_MND_NOTIFY,
                    .info.ahandle = 0,
                    .info.notFreeAhandle = 1,
                    .info.refId = 0,
                    .info.noResp = 1,
                    .info.handle = 0};

  SEpSet epSet = {0};
  dmGetMnodeEpSet(pMgmt->pData, &epSet);
  if (rpcSendRequest(pMgmt->msgCb.clientRpc, &epSet, &rpcMsg, NULL) != 0) {
    dError("failed to send notify req");
  }
}

int32_t dmProcessAuthRsp(SDnodeMgmt *pMgmt, SRpcMsg *pMsg) {
  dError("auth rsp is received, but not supported yet");
  return 0;
}

int32_t dmProcessGrantRsp(SDnodeMgmt *pMgmt, SRpcMsg *pMsg) {
  dError("grant rsp is received, but not supported yet");
  return 0;
}

int32_t dmProcessConfigReq(SDnodeMgmt *pMgmt, SRpcMsg *pMsg) {
  int32_t       code = 0;
  SDCfgDnodeReq cfgReq = {0};
  SConfig      *pCfg = taosGetCfg();
  SConfigItem  *pItem = NULL;

  if (tDeserializeSDCfgDnodeReq(pMsg->pCont, pMsg->contLen, &cfgReq) != 0) {
    return TSDB_CODE_INVALID_MSG;
  }
  if (strcasecmp(cfgReq.config, "dataDir") == 0) {
    return taosUpdateTfsItemDisable(pCfg, cfgReq.value, pMgmt->pTfs);
  }

  dInfo("start to config, option:%s, value:%s", cfgReq.config, cfgReq.value);

  code = cfgGetAndSetItem(pCfg, &pItem, cfgReq.config, cfgReq.value, CFG_STYPE_ALTER_SERVER_CMD, true);
  if (code != 0) {
    if (strncasecmp(cfgReq.config, "resetlog", strlen("resetlog")) == 0) {
      TAOS_CHECK_RETURN(taosCfgDynamicOptions(pCfg, cfgReq.config, true));
      return TSDB_CODE_SUCCESS;
    } else {
      return code;
    }
  }
  if (pItem == NULL) {
    return TSDB_CODE_CFG_NOT_FOUND;
  }
  if (!isConifgItemLazyMode(pItem)) {
    TAOS_CHECK_RETURN(taosCfgDynamicOptions(pCfg, cfgReq.config, true));
  }

  if (pItem->category == CFG_CATEGORY_GLOBAL) {
    code = taosPersistGlobalConfig(taosGetGlobalCfg(pCfg), pMgmt->path, tsdmConfigVersion);
    if (code != TSDB_CODE_SUCCESS) {
      dError("failed to persist global config since %s", tstrerror(code));
    }
  } else {
    code = taosPersistLocalConfig(pMgmt->path);
    if (code != TSDB_CODE_SUCCESS) {
      dError("failed to persist local config since %s", tstrerror(code));
    }
  }
  if (cfgReq.version > 0) {
    tsdmConfigVersion = cfgReq.version;
  }
  return code;
}

int32_t dmProcessCreateEncryptKeyReq(SDnodeMgmt *pMgmt, SRpcMsg *pMsg) {
#ifdef TD_ENTERPRISE
  int32_t       code = 0;
  SDCfgDnodeReq cfgReq = {0};
  if (tDeserializeSDCfgDnodeReq(pMsg->pCont, pMsg->contLen, &cfgReq) != 0) {
    code = TSDB_CODE_INVALID_MSG;
    goto _exit;
  }

  code = dmUpdateEncryptKey(cfgReq.value, true);
  if (code == 0) {
    tsEncryptionKeyChksum = taosCalcChecksum(0, cfgReq.value, strlen(cfgReq.value));
    tsEncryptionKeyStat = ENCRYPT_KEY_STAT_LOADED;
    tstrncpy(tsEncryptKey, cfgReq.value, ENCRYPT_KEY_LEN + 1);
  }

_exit:
  pMsg->code = code;
  pMsg->info.rsp = NULL;
  pMsg->info.rspLen = 0;
  return code;
#else
  return 0;
#endif
}

static void dmGetServerRunStatus(SDnodeMgmt *pMgmt, SServerStatusRsp *pStatus) {
  pStatus->statusCode = TSDB_SRV_STATUS_SERVICE_OK;
  pStatus->details[0] = 0;

  SMonMloadInfo minfo = {0};
  (*pMgmt->getMnodeLoadsFp)(&minfo);
  if (minfo.isMnode &&
      (minfo.load.syncState == TAOS_SYNC_STATE_ERROR || minfo.load.syncState == TAOS_SYNC_STATE_OFFLINE)) {
    pStatus->statusCode = TSDB_SRV_STATUS_SERVICE_DEGRADED;
    snprintf(pStatus->details, sizeof(pStatus->details), "mnode sync state is %s", syncStr(minfo.load.syncState));
    return;
  }

  SMonVloadInfo vinfo = {0};
  (*pMgmt->getVnodeLoadsFp)(&vinfo);
  for (int32_t i = 0; i < taosArrayGetSize(vinfo.pVloads); ++i) {
    SVnodeLoad *pLoad = taosArrayGet(vinfo.pVloads, i);
    if (pLoad->syncState == TAOS_SYNC_STATE_ERROR || pLoad->syncState == TAOS_SYNC_STATE_OFFLINE) {
      pStatus->statusCode = TSDB_SRV_STATUS_SERVICE_DEGRADED;
      snprintf(pStatus->details, sizeof(pStatus->details), "vnode:%d sync state is %s", pLoad->vgId,
               syncStr(pLoad->syncState));
      break;
    }
  }

  taosArrayDestroy(vinfo.pVloads);
}

int32_t dmProcessServerRunStatus(SDnodeMgmt *pMgmt, SRpcMsg *pMsg) {
  int32_t code = 0;
  dDebug("server run status req is received");
  SServerStatusRsp statusRsp = {0};
  dmGetServerRunStatus(pMgmt, &statusRsp);

  pMsg->info.rsp = NULL;
  pMsg->info.rspLen = 0;

  SRpcMsg rspMsg = {.info = pMsg->info};
  int32_t rspLen = tSerializeSServerStatusRsp(NULL, 0, &statusRsp);
  if (rspLen < 0) {
    return TSDB_CODE_OUT_OF_MEMORY;
    // rspMsg.code = TSDB_CODE_OUT_OF_MEMORY;
    // return rspMsg.code;
  }

  void *pRsp = rpcMallocCont(rspLen);
  if (pRsp == NULL) {
    return terrno;
    // rspMsg.code = TSDB_CODE_OUT_OF_MEMORY;
    // return rspMsg.code;
  }

  rspLen = tSerializeSServerStatusRsp(pRsp, rspLen, &statusRsp);
  if (rspLen < 0) {
    return TSDB_CODE_INVALID_MSG;
  }

  pMsg->info.rsp = pRsp;
  pMsg->info.rspLen = rspLen;
  return 0;
}

int32_t dmBuildVariablesBlock(SSDataBlock **ppBlock) {
  int32_t code = 0;

  SSDataBlock *pBlock = taosMemoryCalloc(1, sizeof(SSDataBlock));
  if (pBlock == NULL) {
    return terrno;
  }

  size_t size = 0;

  const SSysTableMeta *pMeta = NULL;
  getInfosDbMeta(&pMeta, &size);

  int32_t index = 0;
  for (int32_t i = 0; i < size; ++i) {
    if (strcmp(pMeta[i].name, TSDB_INS_TABLE_DNODE_VARIABLES) == 0) {
      index = i;
      break;
    }
  }

  pBlock->pDataBlock = taosArrayInit(pMeta[index].colNum, sizeof(SColumnInfoData));
  if (pBlock->pDataBlock == NULL) {
    code = terrno;
    goto _exit;
  }

  for (int32_t i = 0; i < pMeta[index].colNum; ++i) {
    SColumnInfoData colInfoData = {0};
    colInfoData.info.colId = i + 1;
    colInfoData.info.type = pMeta[index].schema[i].type;
    colInfoData.info.bytes = pMeta[index].schema[i].bytes;
    if (taosArrayPush(pBlock->pDataBlock, &colInfoData) == NULL) {
      code = terrno;
      goto _exit;
    }
  }

  pBlock->info.hasVarCol = true;
_exit:
  if (code != 0) {
    blockDataDestroy(pBlock);
  } else {
    *ppBlock = pBlock;
  }
  return code;
}

int32_t dmAppendVariablesToBlock(SSDataBlock *pBlock, int32_t dnodeId) {
  int32_t code = dumpConfToDataBlock(pBlock, 1);
  if (code != 0) {
    return code;
  }

  SColumnInfoData *pColInfo = taosArrayGet(pBlock->pDataBlock, 0);
  if (pColInfo == NULL) {
    return TSDB_CODE_OUT_OF_RANGE;
  }

  return colDataSetNItems(pColInfo, 0, (const char *)&dnodeId, pBlock->info.rows, false);
}

int32_t dmProcessRetrieve(SDnodeMgmt *pMgmt, SRpcMsg *pMsg) {
  int32_t           size = 0;
  int32_t           rowsRead = 0;
  int32_t           code = 0;
  SRetrieveTableReq retrieveReq = {0};
  if (tDeserializeSRetrieveTableReq(pMsg->pCont, pMsg->contLen, &retrieveReq) != 0) {
    return TSDB_CODE_INVALID_MSG;
  }
#if 0
  if (strcmp(retrieveReq.user, TSDB_DEFAULT_USER) != 0) {
    code = TSDB_CODE_MND_NO_RIGHTS;
    return code;
  }
#endif
  if (strcasecmp(retrieveReq.tb, TSDB_INS_TABLE_DNODE_VARIABLES)) {
    return TSDB_CODE_INVALID_MSG;
  }

  SSDataBlock *pBlock = NULL;
  if ((code = dmBuildVariablesBlock(&pBlock)) != 0) {
    return code;
  }

  code = dmAppendVariablesToBlock(pBlock, pMgmt->pData->dnodeId);
  if (code != 0) {
    blockDataDestroy(pBlock);
    return code;
  }

  size_t numOfCols = taosArrayGetSize(pBlock->pDataBlock);
  size_t dataEncodeBufSize = blockGetEncodeSize(pBlock);
  size = sizeof(SRetrieveMetaTableRsp) + sizeof(int32_t) + sizeof(SSysTableSchema) * numOfCols + dataEncodeBufSize;

  SRetrieveMetaTableRsp *pRsp = rpcMallocCont(size);
  if (pRsp == NULL) {
    code = terrno;
    dError("failed to retrieve data since %s", tstrerror(code));
    blockDataDestroy(pBlock);
    return code;
  }

  char *pStart = pRsp->data;
  *(int32_t *)pStart = htonl(numOfCols);
  pStart += sizeof(int32_t);  // number of columns

  for (int32_t i = 0; i < numOfCols; ++i) {
    SSysTableSchema *pSchema = (SSysTableSchema *)pStart;
    SColumnInfoData *pColInfo = taosArrayGet(pBlock->pDataBlock, i);

    pSchema->bytes = htonl(pColInfo->info.bytes);
    pSchema->colId = htons(pColInfo->info.colId);
    pSchema->type = pColInfo->info.type;

    pStart += sizeof(SSysTableSchema);
  }

  int32_t len = blockEncode(pBlock, pStart, dataEncodeBufSize, numOfCols);
  if (len < 0) {
    dError("failed to retrieve data since %s", tstrerror(code));
    blockDataDestroy(pBlock);
    rpcFreeCont(pRsp);
    return terrno;
  }

  pRsp->numOfRows = htonl(pBlock->info.rows);
  pRsp->precision = TSDB_TIME_PRECISION_MILLI;  // millisecond time precision
  pRsp->completed = 1;
  pMsg->info.rsp = pRsp;
  pMsg->info.rspLen = size;
  dDebug("dnode variables retrieve completed");

  blockDataDestroy(pBlock);
  return TSDB_CODE_SUCCESS;
}

SArray *dmGetMsgHandles() {
  int32_t code = -1;
  SArray *pArray = taosArrayInit(16, sizeof(SMgmtHandle));
  if (pArray == NULL) {
    return NULL;
  }

  // Requests handled by DNODE
  if (dmSetMgmtHandle(pArray, TDMT_DND_CREATE_MNODE, dmPutNodeMsgToMgmtQueue, 0) == NULL) goto _OVER;
  if (dmSetMgmtHandle(pArray, TDMT_DND_DROP_MNODE, dmPutNodeMsgToMgmtQueue, 0) == NULL) goto _OVER;
  if (dmSetMgmtHandle(pArray, TDMT_DND_CREATE_QNODE, dmPutNodeMsgToMgmtQueue, 0) == NULL) goto _OVER;
  if (dmSetMgmtHandle(pArray, TDMT_DND_DROP_QNODE, dmPutNodeMsgToMgmtQueue, 0) == NULL) goto _OVER;
  if (dmSetMgmtHandle(pArray, TDMT_DND_CREATE_SNODE, dmPutNodeMsgToMgmtQueue, 0) == NULL) goto _OVER;
  if (dmSetMgmtHandle(pArray, TDMT_DND_DROP_SNODE, dmPutNodeMsgToMgmtQueue, 0) == NULL) goto _OVER;
  if (dmSetMgmtHandle(pArray, TDMT_DND_CONFIG_DNODE, dmPutNodeMsgToMgmtQueue, 0) == NULL) goto _OVER;
  if (dmSetMgmtHandle(pArray, TDMT_DND_SERVER_STATUS, dmPutNodeMsgToMgmtQueue, 0) == NULL) goto _OVER;
  if (dmSetMgmtHandle(pArray, TDMT_DND_SYSTABLE_RETRIEVE, dmPutNodeMsgToMgmtQueue, 0) == NULL) goto _OVER;
  if (dmSetMgmtHandle(pArray, TDMT_DND_ALTER_MNODE_TYPE, dmPutNodeMsgToMgmtQueue, 0) == NULL) goto _OVER;
  if (dmSetMgmtHandle(pArray, TDMT_DND_CREATE_ENCRYPT_KEY, dmPutNodeMsgToMgmtQueue, 0) == NULL) goto _OVER;

  // Requests handled by MNODE
  if (dmSetMgmtHandle(pArray, TDMT_MND_GRANT, dmPutNodeMsgToMgmtQueue, 0) == NULL) goto _OVER;
  if (dmSetMgmtHandle(pArray, TDMT_MND_GRANT_NOTIFY, dmPutNodeMsgToMgmtQueue, 0) == NULL) goto _OVER;
  if (dmSetMgmtHandle(pArray, TDMT_MND_AUTH_RSP, dmPutNodeMsgToMgmtQueue, 0) == NULL) goto _OVER;

  code = 0;

_OVER:
  if (code != 0) {
    taosArrayDestroy(pArray);
    return NULL;
  } else {
    return pArray;
  }
}<|MERGE_RESOLUTION|>--- conflicted
+++ resolved
@@ -170,10 +170,7 @@
   int32_t    code = 0;
   SStatusReq req = {0};
   req.timestamp = taosGetTimestampMs();
-<<<<<<< HEAD
-=======
   pMgmt->statusSeq++;
->>>>>>> eee9976a
 
   dDebug("send status req to mnode, statusSeq:%d, begin to mgnt statusInfolock", pMgmt->statusSeq);
   if (taosThreadMutexLock(&pMgmt->pData->statusInfolock) != 0) {
