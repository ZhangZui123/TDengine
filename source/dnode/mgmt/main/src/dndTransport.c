--- conflicted
+++ resolved
@@ -319,26 +319,6 @@
   return 0;
 }
 
-<<<<<<< HEAD
-int32_t dndSendReqToDnode(SMgmtWrapper *pWrapper, const SEpSet *pEpSet, SRpcMsg *pReq) {
-  if (pWrapper->procType != PROC_CHILD) {
-    SDnode *pDnode = pWrapper->pDnode;
-    if (dndGetStatus(pDnode) != DND_STAT_RUNNING) {
-      terrno = TSDB_CODE_DND_OFFLINE;
-      dError("failed to send rpc msg since %s, handle:%p", terrstr(), pReq->handle);
-      return -1;
-    }
-    return dndSendRpcReq(&pDnode->trans, pEpSet, pReq);
-  } else {
-    while (taosProcPutToParentQ(pWrapper->pProc, pReq, sizeof(SRpcMsg), pReq->pCont, pReq->contLen, PROC_REQ) != 0) {
-      taosMsleep(1);
-    }
-  }
-  return TSDB_CODE_SUCCESS;
-}
-
-=======
->>>>>>> f74771cd
 int32_t dndSendReqToMnode(SMgmtWrapper *pWrapper, SRpcMsg *pReq) {
   SDnode     *pDnode = pWrapper->pDnode;
   STransMgmt *pTrans = &pDnode->trans;
