--- conflicted
+++ resolved
@@ -116,9 +116,6 @@
 add_test(
     NAME bufferTest
     COMMAND bufferTest
-<<<<<<< HEAD
-)
-=======
 )
 
 #add_executable(decompressTest "decompressTest.cpp")
@@ -126,5 +123,4 @@
 #add_test(
 #    NAME decompressTest 
 #    COMMAND decompressTest
-#)
->>>>>>> 9478fd99
+#)