--- conflicted
+++ resolved
@@ -138,16 +138,10 @@
 )
 
 
-<<<<<<< HEAD
-IF(${TD_LINUX})
-    add_executable(utilTests "utilTests.cpp")
-    target_link_libraries(utilTests os util common gtest_main)
-=======
 if(${TD_LINUX})
     add_executable(utilTests utilTests.cpp stringTest.cpp)
     DEP_ext_gtest(utilTests)
     target_link_libraries(utilTests PRIVATE os util common)
->>>>>>> 6a2bfaa0
     add_test(
         NAME utilTests
         COMMAND utilTests
