/*
 * Copyright (c) 2019 TAOS Data, Inc. <jhtao@taosdata.com>
 *
 * This program is free software: you can use, redistribute, and/or modify
 * it under the terms of the GNU Affero General Public License, version 3
 * or later ("AGPL"), as published by the Free Software Foundation.
 *
 * This program is distributed in the hope that it will be useful, but WITHOUT
 * ANY WARRANTY; without even the implied warranty of MERCHANTABILITY or
 * FITNESS FOR A PARTICULAR PURPOSE.
 *
 * You should have received a copy of the GNU Affero General Public License
 * along with this program. If not, see <http://www.gnu.org/licenses/>.
 */

#include <gtest/gtest.h>
#include <iostream>

#pragma GCC diagnostic push
#pragma GCC diagnostic ignored "-Wwrite-strings"
#pragma GCC diagnostic ignored "-Wunused-function"
#pragma GCC diagnostic ignored "-Wunused-variable"
#pragma GCC diagnostic ignored "-Wsign-compare"
#pragma GCC diagnostic ignored "-Wformat"
#include <addr_any.h>


#ifdef WINDOWS
#define TD_USE_WINSOCK
#endif

#include "os.h"

#include "thash.h"
#include "theap.h"
#include "taos.h"
#include "tdef.h"
#include "tvariant.h"
#include "stub.h"
#include "../inc/tmempoolInt.h"
#include "tglobal.h"

namespace {

#define MPT_PRINTF(param, ...) (void)printf("[%" PRId64 ",%" PRId64 "] " param, mptCaseLoop, mptExecLoop, __VA_ARGS__)
#define MPT_EPRINTF(param, ...) (void)printf(param, __VA_ARGS__)

#define MPT_MAX_MEM_ACT_TIMES 300
#define MPT_MAX_SESSION_NUM 100
#define MPT_MAX_JOB_NUM     100
#define MPT_MAX_THREAD_NUM  100
#define MPT_MAX_JOB_LOOP_TIMES 100

#define MPT_DEFAULT_RESERVE_MEM_PERCENT 20
#define MPT_MIN_RESERVE_MEM_SIZE        (512 * 1048576UL)
#define MPT_MIN_MEM_POOL_SIZE           (1048576UL)
#define MPT_MAX_RETIRE_JOB_NUM          10000
#define MPT_DEFAULT_TASK_RUN_TIMES      10
#define MPT_NON_POOL_ALLOC_UNIT         (1048576UL)
#define MPT_NON_POOL_KEEP_ALLOC_UNIT    (10485760UL * 8)
#define MPT_MAX_NON_POOL_ALLOC_TIMES    30000

enum {
  MPT_READ = 1,
  MPT_WRITE,
};

#define TD_RWLATCH_WRITE_FLAG_COPY 0x40000000



threadlocal void* mptThreadPoolHandle = NULL;
threadlocal void* mptThreadPoolSession = NULL;
threadlocal int32_t mptJobNum = 0;
threadlocal int32_t mptExecNum = 0;
threadlocal int32_t mptExecLoop = 0;
threadlocal int64_t mptCaseLoop = 0;





#define MPT_SET_TEID(id, tId, eId)                              \
    do {                                                              \
      *(uint64_t *)(id) = (tId);                                      \
      *(uint32_t *)((char *)(id) + sizeof(tId)) = (eId);              \
    } while (0)

#define MPT_SET_QCID(id, qId, cId)                                                 \
      do {                                                                            \
        *(uint64_t *)(id) = (qId);                                                    \
        *(uint64_t *)((char *)(id) + sizeof(qId)) = (cId);                            \
      } while (0)


#define mptEnableMemoryPoolUsage(_pool, _session) do { mptThreadPoolHandle = _pool; mptThreadPoolSession = _session; } while (0) 
#define mptDisableMemoryPoolUsage() (mptThreadPoolHandle = NULL, mptThreadPoolSession = NULL) 
#define mptSaveDisableMemoryPoolUsage(_handle) do { (_handle) = mptThreadPoolHandle; mptThreadPoolHandle = NULL; } while (0)
#define mptRestoreEnableMemoryPoolUsage(_handle) (mptThreadPoolHandle = (_handle))

#define mptMemoryMalloc(_size) ((NULL != mptThreadPoolHandle) ? (taosMemPoolMalloc(mptThreadPoolHandle, mptThreadPoolSession, _size, __FILE__, __LINE__)) : (taosMemMalloc(_size)))
#define mptMemoryCalloc(_num, _size) ((NULL != mptThreadPoolHandle) ? (taosMemPoolCalloc(mptThreadPoolHandle, mptThreadPoolSession, _num, _size, __FILE__, __LINE__)) : (taosMemCalloc(_num, _size)))
#define mptMemoryRealloc(_ptr, _size) ((NULL != mptThreadPoolHandle) ? (taosMemPoolRealloc(mptThreadPoolHandle, mptThreadPoolSession, _ptr, _size, __FILE__, __LINE__)) : (taosMemRealloc(_ptr, _size)))
#define mptStrdup(_ptr) ((NULL != mptThreadPoolHandle) ? (taosMemPoolStrdup(mptThreadPoolHandle, mptThreadPoolSession, _ptr, __FILE__, __LINE__)) : (taosStrdupi(_ptr)))
#define mptStrndup(_ptr, _size) ((NULL != mptThreadPoolHandle) ? (taosMemPoolStrndup(mptThreadPoolHandle, mptThreadPoolSession, _ptr, _size, (char*)__FILE__, __LINE__)) : (taosStrndupi(_ptr, _size)))
#define mptMemoryFree(_ptr) ((NULL != mptThreadPoolHandle) ? (taosMemPoolFree(mptThreadPoolHandle, mptThreadPoolSession, _ptr, __FILE__, __LINE__)) : (taosMemFree(_ptr)))
#define mptMemorySize(_ptr) ((NULL != mptThreadPoolHandle) ? (taosMemPoolGetMemorySize(mptThreadPoolHandle, mptThreadPoolSession, _ptr, __FILE__, __LINE__)) : (taosMemSize(_ptr)))
#define mptMemoryTrim(_size, _trimed) ((NULL != mptThreadPoolHandle) ? (taosMemPoolTrim(mptThreadPoolHandle, mptThreadPoolSession, _size, __FILE__, __LINE__, _trimed)) : (taosMemTrim(_size, _trimed)))
#define mptMemoryMallocAlign(_alignment, _size) ((NULL != mptThreadPoolHandle) ? (taosMemPoolMallocAlign(mptThreadPoolHandle, mptThreadPoolSession, _alignment, _size, __FILE__, __LINE__)) : (taosMemMallocAlign(_alignment, _size)))

enum {
  MPT_SMALL_MSIZE = 0,
  MPT_BIG_MSIZE,
};

typedef struct {
  int32_t jobNum;
  int32_t sessionNum;
  bool    memSize[2];
  bool    jobQuotaRetire;
  bool    poolRetire;
} SMPTCaseParam;

typedef struct SMPTJobInfo {
  int8_t              retired;
  int32_t             errCode;
  SMemPoolJob*        memInfo;
  void*               pCtx;

  SRWLatch            lock;
  int8_t              destroyed;
  SHashObj*           pSessions;
  int8_t              initDone;
} SMPTJobInfo;


typedef struct {
  int32_t taskActTimes;
  int32_t caseLoopTimes;
  int32_t jobExecTimes;
  int32_t jobNum;
  int32_t jobTaskNum;
  int64_t maxSingleAllocSize;
  bool    printExecDetail;
  bool    printInputRow;

  bool    lockDbg;
} SMPTestCtrl;

typedef struct {
  void*   p;
  int64_t size;
} SMPTestMemInfo;

typedef struct {
  uint64_t  taskId;
  SRWLatch  taskExecLock;
  bool      destoryed;
  
  int64_t poolMaxUsedSize;
  int64_t poolTotalUsedSize;

  SMPStatDetail   stat;
  
  int32_t         memIdx;
  SMPTestMemInfo* pMemList;

  bool    taskFreed;
  int32_t lastAct;
} SMPTestTaskCtx;

typedef struct {
  SRWLatch       jobExecLock;

  int32_t        jobIdx;
  int64_t        jobId;
  int32_t        initTimes;
  void*          pSessions[MPT_MAX_SESSION_NUM];
  int32_t        taskNum;
  SMPTestTaskCtx taskCtxs[MPT_MAX_SESSION_NUM];

  int32_t        taskRunningNum;
  SMPTJobInfo*   pJob;
  int32_t        jobStatus;
} SMPTestJobCtx;

typedef struct {
  int32_t        jobQuota;
  bool           enableMemPool;
  bool           reserveMode;
  int64_t        upperLimitSize;
  int32_t        reserveSize;          //MB
  int32_t        threadNum;
  int32_t        randTask;
} SMPTestParam;

typedef struct {
  int64_t        initNum;
  int64_t        retireNum;
  int64_t        destoryNum;
} SMPTestJobStat;

typedef struct {
  int32_t  idx;
  TdThread threadFp;
  bool     allJobs;
  bool     autoJob;
} SMPTestThread;

typedef struct SMPTestCtx {
  int64_t        qId;
  int64_t        tId;
  SHashObj*      pJobs;
  BoundedQueue*  pJobQueue;
  SMPTestThread  threadCtxs[MPT_MAX_THREAD_NUM];
  TdThread       dropThreadFp;
  TdThread       nPoolThreadFp;
  int32_t        jobNum;
  int64_t        totalTaskNum;
  SMPTestJobCtx* jobCtxs;
  SMPTestParam   param;
  SMPTestJobStat runStat;

  SRWLatch       stringLock;
  char*          pSrcString;

  bool           initDone;
  int8_t         testDone;
  int64_t        jobLoop;

  int32_t         npIdx;
  SMPTestMemInfo* npMemList;
} SMPTestCtx;

SMPTestCtx mptCtx = {0};
SMPTestCtrl mptCtrl = {0};

static int32_t MPT_TRY_LOCK(int32_t type, SRWLatch *_lock) {
  int32_t code = -1;
  
  if (MPT_READ == (type)) {     
    if (mptCtrl.lockDbg) {
      if (atomic_load_32((_lock)) < 0) {                  
        uError("invalid lock value before try read lock");                          
        return -1;                                                               
      }                                                                      
      uDebug("MPT TRY RLOCK%p:%d, %s:%d B", (_lock), atomic_load_32(_lock), __FILE__, __LINE__); 
    }
    code = taosRTryLockLatch(_lock);                                                               
    if (mptCtrl.lockDbg) {
      uDebug("MPT TRY RLOCK%p:%d, %s:%d E", (_lock), atomic_load_32(_lock), __FILE__, __LINE__);
      if (atomic_load_32((_lock)) <= 0) {                                               
        uError("invalid lock value after try read lock");                           
        return -1;                                                                               
      }                                                                                        
    }
  } else {                                                                                   
    if (mptCtrl.lockDbg) {
      if (atomic_load_32((_lock)) < 0) {                                                      
        uError("invalid lock value before try write lock");                                 
        return -1;                                                               
      }                                                                                           
      uDebug("MPT TRY WLOCK%p:%d, %s:%d B", (_lock), atomic_load_32(_lock), __FILE__, __LINE__); 
    }
    code = taosWTryLockLatch(_lock);                                                                   
    if (mptCtrl.lockDbg) {
      uDebug("MPT TRY WLOCK%p:%d, %s:%d E", (_lock), atomic_load_32(_lock), __FILE__, __LINE__); 
      if (atomic_load_32((_lock)) != TD_RWLATCH_WRITE_FLAG_COPY) {                        
        uError("invalid lock value after try write lock");                          
        return -1;                                                               
      }    
    }
  }                                                                          

  return code;
}

#define MPT_LOCK(type, _lock)                                                                       \
  do {                                                                                             \
    if (MPT_READ == (type)) {                                                                       \
      if (mptCtrl.lockDbg) {                                                                        \
        if (atomic_load_32((_lock)) < 0) {                                                           \
          uError("invalid lock value before read lock");                                             \
          break;                                                                                     \
        }                                                                                            \
        uDebug("MPT RLOCK%p:%d, %s:%d B", (_lock), atomic_load_32(_lock), __FILE__, __LINE__); \
      }                                                                                           \
      taosRLockLatch(_lock);                                                                       \
      if (mptCtrl.lockDbg) {                                                                        \
        uDebug("MPT RLOCK%p:%d, %s:%d E", (_lock), atomic_load_32(_lock), __FILE__, __LINE__); \
        if (atomic_load_32((_lock)) <= 0) {                                                          \
          uError("invalid lock value after read lock");                                              \
          break;                                                                                     \
        }                                                                                            \
      }                                                                                           \
    } else {                                                                                       \
      if (mptCtrl.lockDbg) {                                                                        \
        if (atomic_load_32((_lock)) < 0) {                                                           \
          uError("invalid lock value before write lock");                                            \
          break;                                                                                     \
        }                                                                                            \
        uDebug("MPT WLOCK%p:%d, %s:%d B", (_lock), atomic_load_32(_lock), __FILE__, __LINE__); \
      }                                                                                           \
      taosWLockLatch(_lock);                                                                       \
      if (mptCtrl.lockDbg) {                                                                        \
        uDebug("MPT WLOCK%p:%d, %s:%d E", (_lock), atomic_load_32(_lock), __FILE__, __LINE__); \
        if (atomic_load_32((_lock)) != TD_RWLATCH_WRITE_FLAG_COPY) {                                 \
          uError("invalid lock value after write lock");                                             \
          break;                                                                                     \
        }                                                                                            \
      }                                                                                           \
    }                                                                                              \
  } while (0)

#define MPT_UNLOCK(type, _lock)                                                                      \
  do {                                                                                              \
    if (MPT_READ == (type)) {                                                                        \
      if (mptCtrl.lockDbg) {                                                                        \
        if (atomic_load_32((_lock)) <= 0) {                                                           \
          uError("invalid lock value before read unlock");                                            \
          break;                                                                                      \
        }                                                                                             \
        uDebug("MPT RULOCK%p:%d, %s:%d B", (_lock), atomic_load_32(_lock), __FILE__, __LINE__); \
      }                                                                                           \
      taosRUnLockLatch(_lock);                                                                      \
      if (mptCtrl.lockDbg) {                                                                        \
        uDebug("MPT RULOCK%p:%d, %s:%d E", (_lock), atomic_load_32(_lock), __FILE__, __LINE__); \
        if (atomic_load_32((_lock)) < 0) {                                                            \
          uError("invalid lock value after read unlock");                                             \
          break;                                                                                      \
        }                                                                                             \
      }                                                                                           \
    } else {                                                                                        \
      if (mptCtrl.lockDbg) {                                                                        \
        if (atomic_load_32((_lock)) != TD_RWLATCH_WRITE_FLAG_COPY) {                                  \
          uError("invalid lock value before write unlock");                                           \
          break;                                                                                      \
        }                                                                                             \
        uDebug("MPT WULOCK%p:%d, %s:%d B", (_lock), atomic_load_32(_lock), __FILE__, __LINE__); \
      }                                                                                           \
      taosWUnLockLatch(_lock);                                                                      \
      if (mptCtrl.lockDbg) {                                                                        \
        uDebug("MPT WULOCK%p:%d, %s:%d E", (_lock), atomic_load_32(_lock), __FILE__, __LINE__); \
        if (atomic_load_32((_lock)) < 0) {                                                            \
          uError("invalid lock value after write unlock");                                            \
          break;                                                                                      \
        }                                                                                             \
      }                                                                                           \
    }                                                                                               \
  } while (0)




#if 0
void joinTestReplaceRetrieveFp() {
  static Stub stub;
  stub.set(getNextBlockFromDownstreamRemain, getDummyInputBlock);
  {
#ifdef WINDOWS
    AddrAny                       any;
    std::map<std::string, void *> result;
    any.get_func_addr("getNextBlockFromDownstreamRemain", result);
    for (const auto &f : result) {
      stub.set(f.second, getDummyInputBlock);
    }
#endif
#ifdef LINUX
    AddrAny                       any("libexecutor.so");
    std::map<std::string, void *> result;
    any.get_global_func_addr_dynsym("^getNextBlockFromDownstreamRemain$", result);
    for (const auto &f : result) {
      stub.set(f.second, getDummyInputBlock);
    }
#endif
  }
}
#endif

void mptInitLogFile() {
  const char   *defaultLogFileNamePrefix = "mplog";
  const int32_t maxLogFileNum = 10;

  tsAsyncLog = 0;
  qDebugFlag = 159;
  uDebugFlag = 159;
  tsNumOfLogLines = INT32_MAX;
  tsLogKeepDays = 10;
  TAOS_STRCPY(tsLogDir, TD_LOG_DIR_PATH);

  if (taosInitLog(defaultLogFileNamePrefix, maxLogFileNum, false) < 0) {
    MPT_PRINTF("failed to open log file in directory:%s\n", tsLogDir);
  }
  taosSetNoNewFile();
}

static bool mptJobMemSizeCompFn(void* l, void* r, void* param) {
  SMPTJobInfo* left = (SMPTJobInfo*)l;
  SMPTJobInfo* right = (SMPTJobInfo*)r;
  if (atomic_load_8(&right->retired)) {
    return true;
  }
  
  return atomic_load_64(&right->memInfo->allocMemSize) < atomic_load_64(&left->memInfo->allocMemSize);
}

void mptDeleteJobQueueData(void* pData) {
  SMPTJobInfo* pJob = (SMPTJobInfo*)pData;
  taosHashRelease(mptCtx.pJobs, pJob);
}


void mptDestroyJobInfo(void* job) {
  SMPTJobInfo* pJob = (SMPTJobInfo*)job;

  taosMemFree(pJob->memInfo);
  taosHashCleanup(pJob->pSessions);
}


void mptWriteMem(void* pStart, int64_t size) {
  char* pEnd = (char*)pStart + size - 1;
  char* p = (char*)pStart;
  while (p <= pEnd) {
    *p = 'a' + taosRand() % 26;
    p += 4096;
  }
}


void mptInit() {
  osDefaultInit();
  mptInitLogFile();
  
  mptCtrl.caseLoopTimes = 100000;
  mptCtrl.taskActTimes = 0;
  mptCtrl.maxSingleAllocSize = 104857600 * 5;
  mptCtrl.jobNum = 100;
  mptCtrl.jobExecTimes = 10;
  mptCtrl.jobTaskNum = 0;

  mptCtx.pJobs = taosHashInit(1024, taosGetDefaultHashFunction(TSDB_DATA_TYPE_BIGINT), false, HASH_ENTRY_LOCK);
  ASSERT_TRUE(NULL != mptCtx.pJobs);

  taosHashSetFreeFp(mptCtx.pJobs, mptDestroyJobInfo);

  mptCtx.pJobQueue = createBoundedQueue(10000, mptJobMemSizeCompFn, mptDeleteJobQueueData, NULL);
  ASSERT_TRUE(NULL != mptCtx.pJobQueue);
  mptCtx.jobCtxs = (SMPTestJobCtx*)taosMemoryCalloc(MPT_MAX_JOB_NUM, sizeof(*mptCtx.jobCtxs));
  ASSERT_TRUE(NULL != mptCtx.jobCtxs);
  
  mptCtx.pSrcString = (char*)taosMemoryMalloc(mptCtrl.maxSingleAllocSize);
  ASSERT_TRUE(NULL != mptCtx.pSrcString);
  memset(mptCtx.pSrcString, 'P', mptCtrl.maxSingleAllocSize - 1);
  mptCtx.pSrcString[mptCtrl.maxSingleAllocSize - 1] = 0;

}

void mptDestroySession(uint64_t qId, int64_t tId, int32_t eId, int32_t taskIdx, SMPTestJobCtx* pJobCtx, void* session) {
  SMPTJobInfo *pJobInfo = pJobCtx->pJob;
  char id[sizeof(tId) + sizeof(eId) + 1] = {0};
  MPT_SET_TEID(id, tId, eId);
  int32_t remainSessions = atomic_sub_fetch_32(&pJobInfo->memInfo->remainSession, 1);

  (void)taosHashRemove(pJobInfo->pSessions, id, sizeof(id));

  taosMemPoolDestroySession(gMemPoolHandle, session);

  if (0 == remainSessions) {
    if (0 == taosHashGetSize(pJobInfo->pSessions)) {
      atomic_store_8(&pJobInfo->destroyed, 1);

      uDebug("JOB:0x%x idx:%d destroyed, code:0x%x", pJobCtx->jobId, pJobCtx->jobIdx, pJobInfo->errCode);

      atomic_add_fetch_64(&mptCtx.runStat.destoryNum, 1);
      
      (void)taosHashRemove(mptCtx.pJobs, &qId, sizeof(qId));

      pJobCtx->pJob = NULL;
      uInfo("the whole query job removed");
    }
  }
}


void mptDestroyTaskCtx(SMPTestJobCtx* pJobCtx, int32_t taskIdx) {
  assert(gMemPoolHandle);

  SMPTestTaskCtx* pTask = &pJobCtx->taskCtxs[taskIdx];

  if (mptCtx.param.enableMemPool) {
    mptEnableMemoryPoolUsage(gMemPoolHandle, pJobCtx->pSessions[taskIdx]);  
  }
  
  for (int32_t i = 0; i < pTask->memIdx; ++i) {
    pTask->stat.times.memFree.exec++;
    pTask->stat.bytes.memFree.exec+=mptMemorySize(pTask->pMemList[i].p);        
    pTask->stat.bytes.memFree.succ+=mptMemorySize(pTask->pMemList[i].p);        
    mptMemoryFree(pTask->pMemList[i].p);
    pTask->pMemList[i].p = NULL;
  }
  
  if (mptCtx.param.enableMemPool) {
    mptDisableMemoryPoolUsage();
  }
  
  mptDestroySession(pJobCtx->jobId, pJobCtx->taskCtxs[taskIdx].taskId, 0, taskIdx, pJobCtx, pJobCtx->pSessions[taskIdx]);
  pJobCtx->pSessions[taskIdx] = NULL;
  
  taosMemFreeClear(pTask->pMemList);

  pTask->destoryed = true;
}


int32_t mptInitJobInfo(uint64_t qId, SMPTJobInfo* pJob) {
  pJob->pSessions= taosHashInit(64, taosGetDefaultHashFunction(TSDB_DATA_TYPE_BINARY), false, HASH_ENTRY_LOCK);
  if (NULL == pJob->pSessions) {
    uError("fail to init session hash, code: 0x%x", terrno);
    return terrno;
  }

  int32_t code = taosMemPoolCallocJob(qId, 0, (void**)&pJob->memInfo);
  if (TSDB_CODE_SUCCESS != code) {
    taosHashCleanup(pJob->pSessions);
    pJob->pSessions = NULL;
    return code;
  }

  return code;
}


int32_t mptInitSession(uint64_t qId, uint64_t tId, int32_t eId, SMPTestJobCtx* pJobCtx, void** ppSession) {
  int32_t code = TSDB_CODE_SUCCESS;
  SMPTJobInfo* pJob = NULL;
  
  while (true) {
    pJob = (SMPTJobInfo*)taosHashAcquire(mptCtx.pJobs, &qId, sizeof(qId));
    if (NULL == pJob) {
      SMPTJobInfo jobInfo = {0};
      code = mptInitJobInfo(qId, &jobInfo);
      if (TSDB_CODE_SUCCESS != code) {
        return code;
      }
      
      code = taosHashPut(mptCtx.pJobs, &qId, sizeof(qId), &jobInfo, sizeof(jobInfo));
      if (TSDB_CODE_SUCCESS != code) {
        mptDestroyJobInfo(&jobInfo);
        if (TSDB_CODE_DUP_KEY == code) {
          code = TSDB_CODE_SUCCESS;
          continue;
        }
        
        return code;
      }

      pJob = (SMPTJobInfo*)taosHashAcquire(mptCtx.pJobs, &qId, sizeof(qId));
      if (NULL == pJob) {
        uError("QID:0x%" PRIx64 " not in joj hash, may be dropped", qId);
        return TSDB_CODE_QRY_JOB_NOT_EXIST;
      }
    }

    break;
  }

  atomic_store_ptr(&pJobCtx->pJob, pJob);
  pJob->pCtx = pJobCtx;

  char id[sizeof(tId) + sizeof(eId) + 1] = {0};
  MPT_SET_TEID(id, tId, eId);

  assert(0 == taosMemPoolInitSession(gMemPoolHandle, ppSession, pJob->memInfo, id));

  atomic_add_fetch_32(&pJob->memInfo->remainSession, 1);

  assert(0 == taosHashPut(pJob->pSessions, id, sizeof(id), ppSession, POINTER_BYTES));

  atomic_store_8(&pJob->initDone, 1);

_return:

  if (NULL != pJob) {
    taosHashRelease(mptCtx.pJobs, pJob);
  }

  return code;
}



void mptInitTask(int32_t idx, int32_t eId, SMPTestJobCtx* pJob) {
  pJob->taskCtxs[idx].taskId = atomic_add_fetch_64(&mptCtx.tId, 1);

  ASSERT_TRUE(0 == mptInitSession(pJob->jobId, pJob->taskCtxs[idx].taskId, eId, pJob, &pJob->pSessions[idx]));

  pJob->taskCtxs[idx].pMemList = (SMPTestMemInfo*)taosMemoryCalloc(MPT_MAX_MEM_ACT_TIMES, sizeof(*pJob->taskCtxs[idx].pMemList));
  ASSERT_TRUE(NULL != pJob->taskCtxs[idx].pMemList);

  pJob->taskCtxs[idx].destoryed = false;
  
  uDebug("JOB:0x%x TASK:0x%x idx:%d initialized", pJob->jobId, pJob->taskCtxs[idx].taskId, idx);
}

void mptInitJob(int32_t idx) {
  SMPTestJobCtx* pJobCtx = &mptCtx.jobCtxs[idx];

  pJobCtx->jobIdx = idx;
  pJobCtx->jobId = atomic_add_fetch_64(&mptCtx.qId, 1);
  pJobCtx->taskNum = (mptCtrl.jobTaskNum) ? mptCtrl.jobTaskNum : ((taosRand() % 10) ? (taosRand() % (MPT_MAX_SESSION_NUM/10)) : (taosRand() % MPT_MAX_SESSION_NUM)) + 1;
  pJobCtx->initTimes++;

  if (!mptCtx.initDone) {
    atomic_add_fetch_64(&mptCtx.totalTaskNum, pJobCtx->taskNum);
  }
  
  for (int32_t i = 0; i < pJobCtx->taskNum; ++i) {
    mptInitTask(i, 0, pJobCtx);
    assert(pJobCtx->pJob);
  }

  atomic_add_fetch_64(&mptCtx.runStat.initNum, 1);

  uDebug("JOB:0x%x idx:%d initialized, total times:%d, taskNum:%d", pJobCtx->jobId, idx, pJobCtx->initTimes, pJobCtx->taskNum);
}


void mptDestroyTask(SMPTestJobCtx* pJobCtx, int32_t taskIdx) {
  if (mptCtx.param.enableMemPool && tsMemPoolFullFunc) {
    SMPStatDetail* pStat = NULL;
    int64_t allocSize = 0;
    taosMemPoolGetSessionStat(pJobCtx->pSessions[taskIdx], &pStat, &allocSize, NULL);
    int64_t usedSize = MEMPOOL_GET_USED_SIZE(pStat);
    
    assert(allocSize == usedSize);
    assert(0 == memcmp(pStat, &pJobCtx->taskCtxs[taskIdx].stat, sizeof(*pStat)));
  }
  
  mptDestroyTaskCtx(pJobCtx, taskIdx);
}

int32_t mptDestroyJob(SMPTestJobCtx* pJobCtx, bool reset) {
  uint64_t jobId = pJobCtx->jobId;
  for (int32_t i = 0; i < pJobCtx->taskNum; ++i) {
    if (!pJobCtx->taskCtxs[i].destoryed) {
      mptDestroyTask(pJobCtx, i);
    }
  }
  
  //mptDestroyJobInfo(pJobCtx->pJob);
  //(void)taosHashRemove(mptCtx.pJobs, &pJobCtx->jobId, sizeof(pJobCtx->jobId));

  if (reset) {
    int32_t jobIdx = pJobCtx->jobIdx;
    memset((char*)pJobCtx + sizeof(pJobCtx->jobExecLock), 0, sizeof(SMPTestJobCtx) - sizeof(pJobCtx->jobExecLock));
    mptInitJob(jobIdx);
  }
  
  MPT_PRINTF("    JOB:0x%x retired\n", jobId);

  return 0;
}

void mptCheckCompareJobInfo(SMPTestJobCtx* pJobCtx) {

}

int32_t mptResetJob(SMPTestJobCtx* pJobCtx) {
  if (MPT_TRY_LOCK(MPT_WRITE, &pJobCtx->jobExecLock)) {
    return -1;
  }

  if (NULL == atomic_load_ptr(&pJobCtx->pJob)) {
    int32_t jobIdx = pJobCtx->jobIdx;
    memset((char*)pJobCtx + sizeof(pJobCtx->jobExecLock), 0, sizeof(SMPTestJobCtx) - sizeof(pJobCtx->jobExecLock));
    mptInitJob(jobIdx);

    MPT_UNLOCK(MPT_WRITE, &pJobCtx->jobExecLock);
    return 0;
  }

  int32_t code = 0;
  if (atomic_load_8(&pJobCtx->pJob->retired)) {
    int32_t taskRunning = atomic_load_32(&pJobCtx->taskRunningNum);
    if (0 == taskRunning) {
      code = mptDestroyJob(pJobCtx, true);
    } else {
      uDebug("JOB:0x%x retired but will not destroy cause of task running, num:%d", pJobCtx->jobId, taskRunning);
      code = -1;
    }
  }

  MPT_UNLOCK(MPT_WRITE, &pJobCtx->jobExecLock);

  return 0;
}

bool mptRetireJob(SMPTJobInfo* pJob) {
  SMPTestJobCtx* pCtx = (SMPTestJobCtx*)pJob->pCtx;

  if (MPT_TRY_LOCK(MPT_WRITE, &pCtx->jobExecLock)) {
    return false;
  }

  bool retired = false;
  int32_t taskRunning = atomic_load_32(&pCtx->taskRunningNum);
  if (0 == taskRunning) {
    mptDestroyJob(pCtx, false);
    retired = true;
  } else {
    uDebug("JOB:0x%x retired but will not destroy cause of task running, num:%d", pCtx->jobId, taskRunning);
  }

  MPT_UNLOCK(MPT_WRITE, &pCtx->jobExecLock);

  return retired;
}

int32_t mptGetMemPoolMaxMemSize(void* pHandle, int64_t* maxSize) {
  int64_t freeSize = 0;
  int64_t usedSize = 0;
  bool needEnd = false;

  taosMemPoolGetUsedSizeBegin(pHandle, &usedSize, &needEnd);
  int32_t code = taosGetSysAvailMemory(&freeSize);
  if (needEnd) {
    taosMemPoolGetUsedSizeEnd(pHandle);
  }
  
  if (TSDB_CODE_SUCCESS != code) {
    uError("get system available memory size failed, error: 0x%x", code);
    return code;
  }

  int64_t totalSize = freeSize + usedSize;
  int64_t reserveSize = TMAX(totalSize * MPT_DEFAULT_RESERVE_MEM_PERCENT / 100 / 1048576UL * 1048576UL, MPT_MIN_RESERVE_MEM_SIZE);
  int64_t availSize = (totalSize - reserveSize) / 1048576UL * 1048576UL;
  if (availSize < MPT_MIN_MEM_POOL_SIZE) {
    uError("too little available query memory, totalAvailable: %" PRId64 ", reserveSize: %" PRId64, totalSize, reserveSize);
    //return TSDB_CODE_QRY_TOO_FEW_AVAILBLE_MEM;
  }

  uDebug("new pool maxSize:%" PRId64 ", usedSize:%" PRId64 ", freeSize:%" PRId64, availSize, usedSize, freeSize);

  *maxSize = availSize;

  return TSDB_CODE_SUCCESS;
}

void mptRetireJobsCb(int64_t retireSize, int32_t errCode) {
  SMPTJobInfo* pJob = (SMPTJobInfo*)taosHashIterate(mptCtx.pJobs, NULL);
  int32_t jobNum = 0;
  uint64_t jobId = 0;
  int64_t retiredSize = 0;
  while (retiredSize < retireSize && NULL != pJob) {
    if (atomic_load_8(&pJob->retired) || 0 == atomic_load_8(&pJob->initDone)) {
      pJob = (SMPTJobInfo*)taosHashIterate(mptCtx.pJobs, pJob);
      continue;
    }

    if (0 == atomic_val_compare_exchange_32(&pJob->errCode, 0, errCode) && 0 == atomic_val_compare_exchange_8(&pJob->retired, 0, 1)) {
      int64_t aSize = atomic_load_64(&pJob->memInfo->allocMemSize);
      jobId = pJob->memInfo->jobId;

      atomic_add_fetch_64(&mptCtx.runStat.retireNum, 1);

      bool retired = mptRetireJob(pJob);
      if (retired) {
        retiredSize += aSize;    
      }
      
      jobNum++;

      uDebug("QID:0x%" PRIx64 " job mark retired cause of limit reached, retired:%d, usedSize:%" PRId64 ", retireSize:%" PRId64 ", retiredSize:%" PRId64, 
          jobId, retired, aSize, retireSize, retiredSize);
    }

    pJob = (SMPTJobInfo*)taosHashIterate(mptCtx.pJobs, pJob);
  }

  taosHashCancelIterate(mptCtx.pJobs, pJob);

  uDebug("total %d jobs mark retired, retiredSize:%" PRId64 " targetRetireSize:%" PRId64, jobNum, retiredSize, retireSize);
}


void mptRetireJobCb(uint64_t jobId, uint64_t clientId, int32_t errCode) {
  SMPTJobInfo* pJob = (SMPTJobInfo*)taosHashGet(mptCtx.pJobs, &jobId, sizeof(jobId));
  if (NULL == pJob) {
    uError("QID:0x%" PRIx64 " fail to get job from job hash", jobId);
    return;
  }

  if (0 == atomic_val_compare_exchange_32(&pJob->errCode, 0, errCode) && 0 == atomic_val_compare_exchange_8(&pJob->retired, 0, 1)) {
    uInfo("QID:0x%" PRIx64 " mark retired, errCode: 0x%x, allocSize:%" PRId64, jobId, errCode, atomic_load_64(&pJob->memInfo->allocMemSize));
    atomic_add_fetch_64(&mptCtx.runStat.retireNum, 1);
  } else {
    uDebug("QID:0x%" PRIx64 " already retired, retired: %d, errCode: 0x%x, allocSize:%" PRId64, jobId, atomic_load_8(&pJob->retired), atomic_load_32(&pJob->errCode), atomic_load_64(&pJob->memInfo->allocMemSize));
  }
}

void mptInitPool(void) {
  assert(0 == taosMemoryPoolInit(mptRetireJobsCb, mptRetireJobCb));
}


void mptSimulateAction(SMPTestJobCtx* pJobCtx, SMPTestTaskCtx* pTask) {
  int32_t actId = 0;
  bool actDone = false;
  int32_t size = 0;
  int32_t osize = 0, nsize = 0;
  
  while (!actDone) {
    actId = taosRand() % 10;
    size = (taosRand() % 8) ? (taosRand() % (mptCtrl.maxSingleAllocSize / 100)) : (taosRand() % mptCtrl.maxSingleAllocSize);
    
    switch (actId) {
      case 0: { // malloc
        if (pTask->memIdx >= MPT_MAX_MEM_ACT_TIMES) {
          break;
        }
        
        pTask->pMemList[pTask->memIdx].p = mptMemoryMalloc(size);
        if (NULL == pTask->pMemList[pTask->memIdx].p) {
          pTask->stat.times.memMalloc.exec++;
          pTask->stat.bytes.memMalloc.exec+=size;        
          pTask->stat.times.memMalloc.fail++;
          pTask->stat.bytes.memMalloc.fail+=size;        
          uError("JOB:0x%x TASK:0x%x mpMalloc %d failed, error:%s", pJobCtx->jobId, pTask->taskId, size, tstrerror(terrno));
          return;
        }

        nsize = mptMemorySize(pTask->pMemList[pTask->memIdx].p);
        pTask->stat.times.memMalloc.exec++;
        pTask->stat.bytes.memMalloc.exec+=nsize;        
        pTask->stat.bytes.memMalloc.succ+=nsize;                
        pTask->stat.times.memMalloc.succ++;

        mptWriteMem(pTask->pMemList[pTask->memIdx].p, size);
        
        pTask->memIdx++;
        pTask->lastAct = actId;
        actDone = true;
        break;
      }
      case 1: { // calloc
        if (pTask->memIdx >= MPT_MAX_MEM_ACT_TIMES) {
          break;
        }
        
        pTask->pMemList[pTask->memIdx].p = mptMemoryCalloc(1, size);
        if (NULL == pTask->pMemList[pTask->memIdx].p) {
          pTask->stat.times.memCalloc.exec++;
          pTask->stat.bytes.memCalloc.exec+=size;        
          pTask->stat.times.memCalloc.fail++;
          pTask->stat.bytes.memCalloc.fail+=size;        
          uError("JOB:0x%x TASK:0x%x mpCalloc %d failed, error:%s", pJobCtx->jobId, pTask->taskId, size, tstrerror(terrno));
          return;
        }

        nsize = mptMemorySize(pTask->pMemList[pTask->memIdx].p);

        pTask->stat.times.memCalloc.exec++;
        pTask->stat.bytes.memCalloc.exec+=nsize;        
        pTask->stat.times.memCalloc.succ++;
        pTask->stat.bytes.memCalloc.succ+=nsize;      

        mptWriteMem(pTask->pMemList[pTask->memIdx].p, size);
        
        pTask->memIdx++;
        pTask->lastAct = actId;
        actDone = true;
        break;
      }
      case 2:{ // new realloc
        break;
        if (pTask->memIdx >= MPT_MAX_MEM_ACT_TIMES) {
          break;
        }
        
        pTask->pMemList[pTask->memIdx].p = mptMemoryRealloc(NULL, size);
        if (NULL == pTask->pMemList[pTask->memIdx].p) {
          pTask->stat.times.memRealloc.exec++;
          pTask->stat.bytes.memRealloc.exec+=size;        
          pTask->stat.times.memRealloc.fail++;
          pTask->stat.bytes.memRealloc.fail+=size;        
          uError("JOB:0x%x TASK:0x%x new mpRealloc %d failed, error:%s", pJobCtx->jobId, pTask->taskId, size, tstrerror(terrno));
          return;
        }

        nsize = mptMemorySize(pTask->pMemList[pTask->memIdx].p);
        
        pTask->stat.times.memRealloc.exec++;
        pTask->stat.bytes.memRealloc.exec+=nsize;        
        pTask->stat.bytes.memRealloc.succ+=nsize;        
        pTask->stat.times.memRealloc.succ++;

        mptWriteMem(pTask->pMemList[pTask->memIdx].p, size);
        
        pTask->memIdx++;
        pTask->lastAct = actId;
        actDone = true;
        break;
      }
      case 3:{ // real realloc
        break;
        if (pTask->memIdx <= 0) {
          break;
        }

        assert(pTask->pMemList[pTask->memIdx - 1].p);
        osize = mptMemorySize(pTask->pMemList[pTask->memIdx - 1].p);
        size++;
        pTask->pMemList[pTask->memIdx - 1].p = mptMemoryRealloc(pTask->pMemList[pTask->memIdx - 1].p, size);
        if (NULL == pTask->pMemList[pTask->memIdx - 1].p) {
          pTask->stat.times.memRealloc.exec++;
          pTask->stat.bytes.memRealloc.exec+=size;        
          pTask->stat.bytes.memRealloc.origExec+=osize;  
          pTask->stat.times.memRealloc.fail++;
          pTask->stat.bytes.memRealloc.fail+=size;  

          pTask->stat.times.memFree.exec++;
          pTask->stat.bytes.memFree.exec+=osize;  
          pTask->stat.times.memFree.succ++;
          pTask->stat.bytes.memFree.succ+=osize;  
          uError("JOB:0x%x TASK:0x%x real mpRealloc %d failed, error:%s", pJobCtx->jobId, pTask->taskId, size, tstrerror(terrno));
          pTask->memIdx--;
          return;
        }

        nsize = mptMemorySize(pTask->pMemList[pTask->memIdx - 1].p);
        pTask->stat.times.memRealloc.exec++;
        pTask->stat.bytes.memRealloc.exec+=nsize;        
        pTask->stat.bytes.memRealloc.origExec+=osize;  
        pTask->stat.bytes.memRealloc.origSucc+=osize;
        pTask->stat.times.memRealloc.succ++;
        pTask->stat.bytes.memRealloc.succ+=nsize;  

        mptWriteMem(pTask->pMemList[pTask->memIdx - 1].p, size);
        
        pTask->lastAct = actId;
        actDone = true;
        break;
      }
      case 4:{ // realloc free
        if (pTask->memIdx <= 0) {
          break;
        }

        assert(pTask->pMemList[pTask->memIdx - 1].p);
        osize = mptMemorySize(pTask->pMemList[pTask->memIdx - 1].p);

        pTask->pMemList[pTask->memIdx - 1].p = mptMemoryRealloc(pTask->pMemList[pTask->memIdx - 1].p, 0);
        pTask->stat.times.memFree.exec++;
        pTask->stat.bytes.memFree.exec+=osize;  
        assert(NULL == pTask->pMemList[pTask->memIdx - 1].p);

        pTask->stat.times.memFree.succ++;
        pTask->stat.bytes.memFree.succ+=osize;  

        pTask->memIdx--;
        pTask->lastAct = actId;
        actDone = true;
        break;
      }
      case 5:{ // strdup
        if (pTask->memIdx >= MPT_MAX_MEM_ACT_TIMES) {
          break;
        }

        size /= 10;
        MPT_LOCK(MPT_WRITE, &mptCtx.stringLock);
        mptCtx.pSrcString[size] = 0;
        pTask->pMemList[pTask->memIdx].p = mptStrdup(mptCtx.pSrcString);
        mptCtx.pSrcString[size] = 'W';
        MPT_UNLOCK(MPT_WRITE, &mptCtx.stringLock);

        if (NULL == pTask->pMemList[pTask->memIdx].p) {
          pTask->stat.times.memStrdup.exec++;
          pTask->stat.bytes.memStrdup.exec+=size + 1;        
          pTask->stat.times.memStrdup.fail++;
          pTask->stat.bytes.memStrdup.fail+=size + 1;        
          uError("JOB:0x%x TASK:0x%x mpStrdup %d failed, error:%s", pJobCtx->jobId, pTask->taskId, size, tstrerror(terrno));
          return;
        }

        nsize = mptMemorySize(pTask->pMemList[pTask->memIdx].p);  
        pTask->stat.times.memStrdup.exec++;
        pTask->stat.bytes.memStrdup.exec+= nsize;    

        pTask->stat.times.memStrdup.succ++;
        pTask->stat.bytes.memStrdup.succ+=nsize;        

        mptWriteMem(pTask->pMemList[pTask->memIdx].p, size);
        
        pTask->memIdx++;
        pTask->lastAct = actId;
        actDone = true;
        break;
      }
      case 6:{ // strndup
        if (pTask->memIdx >= MPT_MAX_MEM_ACT_TIMES) {
          break;
        }

        size /= 10;

        MPT_LOCK(MPT_WRITE, &mptCtx.stringLock);
        assert(strlen(mptCtx.pSrcString) > size);
        pTask->pMemList[pTask->memIdx].p = mptStrndup(mptCtx.pSrcString, size);
        MPT_UNLOCK(MPT_WRITE, &mptCtx.stringLock);

        if (NULL == pTask->pMemList[pTask->memIdx].p) {
          pTask->stat.times.memStrndup.exec++;
          pTask->stat.bytes.memStrndup.exec+=size + 1;        
          pTask->stat.times.memStrndup.fail++;
          pTask->stat.bytes.memStrndup.fail+=size + 1;        
          uError("JOB:0x%x TASK:0x%x mpStrndup %d failed, error:%s", pJobCtx->jobId, pTask->taskId, size, tstrerror(terrno));
          return;
        }

        assert(strlen((char*)pTask->pMemList[pTask->memIdx].p) == size);
        nsize = mptMemorySize(pTask->pMemList[pTask->memIdx].p);

        pTask->stat.times.memStrndup.exec++;
        pTask->stat.bytes.memStrndup.exec+=nsize;        
        pTask->stat.times.memStrndup.succ++;
        pTask->stat.bytes.memStrndup.succ+=nsize;        

        mptWriteMem(pTask->pMemList[pTask->memIdx].p, size);
        
        pTask->memIdx++;
        pTask->lastAct = actId;
        actDone = true;
        break;
      }
      case 7:{ // free
        if (pTask->memIdx <= 0) {
          break;
        }

        assert(pTask->pMemList[pTask->memIdx - 1].p);
        osize = mptMemorySize(pTask->pMemList[pTask->memIdx - 1].p);
        mptMemoryFree(pTask->pMemList[pTask->memIdx - 1].p);
        pTask->stat.times.memFree.exec++;
        pTask->stat.times.memFree.succ++;
        pTask->stat.bytes.memFree.exec+=osize;        
        pTask->stat.bytes.memFree.succ+=osize;        
        pTask->pMemList[pTask->memIdx - 1].p = NULL;
        
        pTask->memIdx--;
        pTask->lastAct = actId;
        actDone = true;
        break;
      }
      case 8:{ // trim
        bool trimed = false;
        int32_t code = mptMemoryTrim(0, &trimed);
        pTask->stat.times.memTrim.exec++;
        if (code) {
          pTask->stat.times.memTrim.fail++;
        } else {
          pTask->stat.times.memTrim.succ++;
          if (trimed) {
            pTask->stat.bytes.memTrim.succ++;
          }
        }
        pTask->lastAct = actId;
        actDone = true;
        break;
      }
      case 9: { // malloc_align
        if (pTask->memIdx >= MPT_MAX_MEM_ACT_TIMES) {
          break;
        }
        
        pTask->pMemList[pTask->memIdx].p = mptMemoryMallocAlign(8, size);
        if (NULL == pTask->pMemList[pTask->memIdx].p) {
          pTask->stat.times.memMalloc.exec++;
          pTask->stat.bytes.memMalloc.exec+=size;        
          pTask->stat.times.memMalloc.fail++;
          pTask->stat.bytes.memMalloc.fail+=size;        
          uError("JOB:0x%x TASK:0x%x mpMallocAlign %d failed, error:%s", pJobCtx->jobId, pTask->taskId, size, tstrerror(terrno));
          return;
        }

        nsize = mptMemorySize(pTask->pMemList[pTask->memIdx].p);
        
        mptWriteMem(pTask->pMemList[pTask->memIdx].p, size);

        pTask->stat.times.memMalloc.exec++;
        pTask->stat.bytes.memMalloc.exec+=nsize;        
        
        pTask->stat.times.memMalloc.succ++;
        pTask->stat.bytes.memMalloc.succ+=nsize;        
        pTask->memIdx++;
        pTask->lastAct = actId;
        actDone = true;
        break;
      }
      default:
        assert(0);
        break;
    }
  }
}

void mptSimulateTask(SMPTestJobCtx* pJobCtx, SMPTestTaskCtx* pTask, int32_t actTimes) {
  uDebug("JOB:0x%x TASK:0x%x will start total %d actions", pJobCtx->jobId, pTask->taskId, actTimes);
  
  for (int32_t i = 0; i < actTimes; ++i) {
    if (atomic_load_8(&pJobCtx->pJob->retired)) {
      uDebug("JOB:0x%x TASK:0x%x stop running cause of job already retired", pJobCtx->jobId, pTask->taskId);
      return;
    }

    //MPT_PRINTF("\tTASK:0x%x will start %d:%d actions\n", pTask->taskId, i, actTimes);
    
    mptSimulateAction(pJobCtx, pTask);
  }
}

void mptSimulateOutTask(int64_t targetSize) {
  SMPTestMemInfo* pCtx = &mptCtx.npMemList[mptCtx.npIdx];
  pCtx->size = targetSize;
  pCtx->p = taosMemMalloc(pCtx->size);
  if (NULL == pCtx->p) {
    uError("non-pool sim malloc %" PRId64 " failed", pCtx->size);
    pCtx->size = 0;
    return;
  }

  mptWriteMem(pCtx->p, pCtx->size);

  mptCtx.npIdx++;
}


void mptTaskRun(SMPTestJobCtx* pJobCtx, SMPTestTaskCtx* pCtx, int32_t idx, int32_t actTimes) {
  uDebug("JOB:0x%x TASK:0x%x start running", pJobCtx->jobId, pCtx->taskId);

  if (atomic_load_8(&pJobCtx->pJob->retired)) {
    uDebug("JOB:0x%x TASK:0x%x stop running cause of job already retired", pJobCtx->jobId, pCtx->taskId);
    return;
  }
  
  if (taosWTryLockLatch(&pCtx->taskExecLock)) {
    uDebug("JOB:0x%x TASK:0x%x stop running cause of task already running", pJobCtx->jobId, pCtx->taskId);
    return;
  }

  atomic_add_fetch_32(&pJobCtx->taskRunningNum, 1);

  if (mptCtx.param.enableMemPool) {
    mptEnableMemoryPoolUsage(gMemPoolHandle, pJobCtx->pSessions[idx]);
  }
  
  mptSimulateTask(pJobCtx, pCtx, actTimes);
  
  if (mptCtx.param.enableMemPool) {  
    mptDisableMemoryPoolUsage();
  }

  //mptSimulateOutTask(pJobCtx, pCtx);
  
  taosWUnLockLatch(&pCtx->taskExecLock);

  atomic_sub_fetch_32(&pJobCtx->taskRunningNum, 1);

  uDebug("JOB:0x%x TASK:0x%x end running", pJobCtx->jobId, pCtx->taskId);
}


void mptInitJobs() {
  int32_t jobNum = mptCtrl.jobNum ? mptCtrl.jobNum : MPT_MAX_JOB_NUM;

  memset(mptCtx.jobCtxs, 0, sizeof(*mptCtx.jobCtxs) * jobNum);
  mptCtx.totalTaskNum = 0;
  
  for (int32_t i = 0; i < jobNum; ++i) {
    mptInitJob(i);
  }
}

void mptCheckPoolUsedSize(int32_t jobNum) {
  int64_t usedSize = 0;
  bool needEnd = false;
  int64_t poolUsedSize = 0;
  int32_t sleepTimes = 0;

  while (true) {
    if (taosMemPoolTryLockPool(gMemPoolHandle, false)) {
      taosUsleep(1);
      continue;
    }
    
    taosMemPoolGetUsedSizeBegin(gMemPoolHandle, &usedSize, &needEnd);

    poolUsedSize = 0;
    
    for (int32_t i = 0; i < jobNum; ++i) {
      SMPTestJobCtx* pJobCtx = &mptCtx.jobCtxs[i];

      sleepTimes = 0;
      while (MPT_TRY_LOCK(MPT_READ, &pJobCtx->jobExecLock)) {
        taosUsleep(1);
        sleepTimes++;
        if (sleepTimes > 100) {
          break;
        }
      }

      if (sleepTimes > 100) {
        break;
      }

      if (NULL == pJobCtx->pJob) {
        MPT_UNLOCK(MPT_READ, &pJobCtx->jobExecLock);
        continue;
      }

      int64_t jobUsedSize = 0;
      for (int32_t m = 0; m < pJobCtx->taskNum; ++m) {
        if (!pJobCtx->taskCtxs[m].destoryed) {
          SMPStatDetail* pStat = NULL;
          int64_t allocSize = 0;
          taosMemPoolGetSessionStat(pJobCtx->pSessions[m], &pStat, &allocSize, NULL);
          int64_t usedSize = MEMPOOL_GET_USED_SIZE(pStat);
          
          assert(allocSize == usedSize);
          assert(0 == memcmp(pStat, &pJobCtx->taskCtxs[m].stat, sizeof(*pStat)));

          jobUsedSize += allocSize;
        }
      }
      
      assert(pJobCtx->pJob->memInfo->allocMemSize == jobUsedSize);

      MPT_UNLOCK(MPT_READ, &pJobCtx->jobExecLock);

      poolUsedSize += jobUsedSize;
    }

    taosMemPoolGetUsedSizeEnd(gMemPoolHandle);

    if (sleepTimes > 100) {
      continue;
    }

    assert(poolUsedSize <= usedSize);
    break;
  }  
}

void mptLaunchSingleTask(SMPTestThread* pThread, SMPTestJobCtx* pJobCtx, int32_t taskIdx, int32_t actTimes) {
  if (atomic_load_8(&pJobCtx->pJob->retired) || pJobCtx->taskCtxs[taskIdx].destoryed) {
    return;
  }
  
  MPT_PRINTF("Thread %d start to run %d:%d task\n", pThread->idx, taskIdx, pJobCtx->taskNum);
  mptTaskRun(pJobCtx, &pJobCtx->taskCtxs[taskIdx], taskIdx, actTimes);
  MPT_PRINTF("Thread %d end %d:%d task\n", pThread->idx, taskIdx, pJobCtx->taskNum);
    
}

void mptRunRandTasks(SMPTestThread* pThread) {
  int64_t runTaskTimes = mptCtx.totalTaskNum * MPT_DEFAULT_TASK_RUN_TIMES, taskExecIdx = 0;
  int32_t jobNum = mptCtrl.jobNum ? mptCtrl.jobNum : MPT_MAX_JOB_NUM;
  int32_t jobIdx = 0, taskIdx = 0, code = 0;
  SMPTestJobCtx* pJobCtx = NULL;

  MPT_PRINTF("Thread %d start the %d:%d exection - runTaskTimes:%" PRId64 "\n", pThread->idx, mptExecLoop, mptExecNum, runTaskTimes);

  while (runTaskTimes > 0) {
    int32_t actTimes = mptCtrl.taskActTimes ? mptCtrl.taskActTimes : ((taosRand() % 10) ? (taosRand() % (MPT_MAX_MEM_ACT_TIMES/10)) : (taosRand() % MPT_MAX_MEM_ACT_TIMES));
    jobIdx = taosRand() % jobNum;

    pJobCtx = &mptCtx.jobCtxs[jobIdx];

    if (mptResetJob(pJobCtx)) {
      continue;
    }

    if (MPT_TRY_LOCK(MPT_READ, &pJobCtx->jobExecLock)) {
      continue;
    }
    
    taskIdx = taosRand() % pJobCtx->taskNum;
    
    if (atomic_load_8(&pJobCtx->pJob->retired) || pJobCtx->taskCtxs[taskIdx].destoryed) {
      MPT_UNLOCK(MPT_READ, &pJobCtx->jobExecLock);
      continue;
    }
    
    MPT_PRINTF("Thread %d start to run %d:%d task\n", pThread->idx, taskExecIdx, runTaskTimes);
    mptTaskRun(pJobCtx, &pJobCtx->taskCtxs[taskIdx], taskIdx, actTimes);
    MPT_PRINTF("Thread %d end %d:%d task\n", pThread->idx, taskExecIdx, runTaskTimes);
    
    MPT_UNLOCK(MPT_READ, &pJobCtx->jobExecLock);

    runTaskTimes--;
    taskExecIdx++;
  }
  
}

void mptRunLoopJobs(SMPTestThread* pThread) {
  mptJobNum = (mptCtrl.jobNum) ? mptCtrl.jobNum : (taosRand() % MPT_MAX_JOB_NUM + 1);  

  MPT_PRINTF("Thread %d start the %d:%d exection - jobNum:%d\n", pThread->idx, mptExecLoop, mptExecNum, mptJobNum);

  for (int32_t i = 0; i < mptJobNum; ++i) {
    SMPTestJobCtx* pJobCtx = &mptCtx.jobCtxs[i];

    if (mptResetJob(pJobCtx)) {
      continue;
    }

    if (MPT_TRY_LOCK(MPT_READ, &pJobCtx->jobExecLock)) {
      continue;
    }
    
    MPT_PRINTF("  Thread %d start to run %d:%d job[%d:0x%" PRIx64 "]\n", pThread->idx, i, mptJobNum, pJobCtx->jobIdx, pJobCtx->jobId);
  
    for (int32_t m = 0; m < pJobCtx->taskNum; ++m) {
      if (atomic_load_8(&pJobCtx->pJob->retired)) {
        break;
      }
  
      int32_t actTimes = mptCtrl.taskActTimes ? mptCtrl.taskActTimes : ((taosRand() % 10) ? (taosRand() % (MPT_MAX_MEM_ACT_TIMES/10)) : (taosRand() % MPT_MAX_MEM_ACT_TIMES));
      mptLaunchSingleTask(pThread, pJobCtx, m, actTimes);
    }
  
    MPT_UNLOCK(MPT_READ, &pJobCtx->jobExecLock);
  
    MPT_PRINTF("  Thread %d end %dth JOB 0x%x exec, retired:%d\n", pThread->idx, pJobCtx->jobIdx, pJobCtx->jobId, pJobCtx->pJob->retired);
  }
}

void* mptRunThreadFunc(void* param) {
  SMPTestThread* pThread = (SMPTestThread*)param;
  mptExecNum = (mptCtrl.jobExecTimes) ? mptCtrl.jobExecTimes : taosRand() % MPT_MAX_JOB_LOOP_TIMES + 1;

  for (int32_t n = 0; n < mptExecNum; ++n) {
    mptExecLoop = n;

    if (mptCtx.param.randTask) {
      mptRunRandTasks(pThread);
    } else {
      mptRunLoopJobs(pThread);
    }

    MPT_PRINTF("Thread %d finish the %dth exection\n", pThread->idx, n);

    if (mptCtx.param.threadNum <= 1 && mptCtx.param.enableMemPool && tsMemPoolFullFunc) {
      mptCheckPoolUsedSize(mptJobNum);
    }
  }

  return NULL;
}

void* mptNonPoolThreadFunc(void* param) {
  int64_t targetSize = MPT_NON_POOL_ALLOC_UNIT;
  int64_t allocSize = 0;
  
  while (!atomic_load_8(&mptCtx.testDone)) {
    mptSimulateOutTask(targetSize);
    allocSize += targetSize;

    MPT_EPRINTF("%d:Non-pool malloc and write %" PRId64 " bytes, keep size:%" PRId64 "\n", mptCtx.npIdx - 1, targetSize, allocSize);
    taosUsleep(1);
    
    if ((mptCtx.npIdx * targetSize) >= (tsMinReservedMemorySize * 1048576UL * 10)) {
      for (int32_t i = 0; i < mptCtx.npIdx; ++i) {
        taosMemFreeClear(mptCtx.npMemList[i].p);
      }

      mptCtx.npIdx = 0;
      targetSize += MPT_NON_POOL_ALLOC_UNIT;
      allocSize = 0;
      taosMsleep(100);
    }
  }

  return NULL;
}


void* mptDropThreadFunc(void* param) {
  int32_t jobIdx = 0, taskIdx = 0, code = 0;
  uint64_t taskId = 0;
  int32_t jobNum = mptCtrl.jobNum ? mptCtrl.jobNum : MPT_MAX_JOB_NUM;
  
  while (!atomic_load_8(&mptCtx.testDone)) {
    taosMsleep(400);

    MPT_EPRINTF("%" PRId64 " - initJobs:%" PRId64 " retireJobs:%" PRId64 " destoryJobs:%" PRId64 " remainJobs:%" PRId64 "\n", taosGetTimestampMs(),
        mptCtx.runStat.initNum, mptCtx.runStat.retireNum, mptCtx.runStat.destoryNum, mptCtx.runStat.initNum - mptCtx.runStat.destoryNum);

    if (taosMemPoolTryLockPool(gMemPoolHandle, true)) {
      continue;
    }

    jobIdx = taosRand() % jobNum;
    SMPTestJobCtx* pJobCtx = &mptCtx.jobCtxs[jobIdx];
    MPT_LOCK(MPT_WRITE, &pJobCtx->jobExecLock);
    if (NULL == pJobCtx->pJob || pJobCtx->pJob->destroyed) {
      MPT_UNLOCK(MPT_WRITE, &pJobCtx->jobExecLock);
      taosMemPoolUnLockPool(gMemPoolHandle, true);
      continue;
    }

    if (taosRand() % 20) {
      taskIdx = taosRand() % pJobCtx->taskNum;
      if (pJobCtx->taskCtxs[taskIdx].destoryed) {
        MPT_UNLOCK(MPT_WRITE, &pJobCtx->jobExecLock);
        taosMemPoolUnLockPool(gMemPoolHandle, true);
        continue;
      }

      taskId = pJobCtx->taskCtxs[taskIdx].taskId;
      mptDestroyTask(pJobCtx, taskIdx);
      MPT_EPRINTF("Drop Thread destroy task %d:0x%" PRIx64 " in job %d:%" PRIx64 "\n", taskIdx, taskId, jobIdx, pJobCtx->jobId);
      
      MPT_UNLOCK(MPT_WRITE, &pJobCtx->jobExecLock);
    } else {
      code = mptDestroyJob(pJobCtx, false);
      if (0 == code) {
        MPT_EPRINTF("Drop Thread destroy job %d:%" PRIx64 "\n", jobIdx, pJobCtx->jobId);
      }
      MPT_UNLOCK(MPT_WRITE, &pJobCtx->jobExecLock);
    }

    taosMemPoolUnLockPool(gMemPoolHandle, true);
  }

  return NULL;
}


void mptStartRunThread(int32_t threadIdx) {
  TdThreadAttr thattr;
  ASSERT_EQ(0, taosThreadAttrInit(&thattr));
  ASSERT_EQ(0, taosThreadAttrSetDetachState(&thattr, PTHREAD_CREATE_JOINABLE));
  mptCtx.threadCtxs[threadIdx].idx = threadIdx;
  ASSERT_EQ(0, taosThreadCreate(&mptCtx.threadCtxs[threadIdx].threadFp, &thattr, mptRunThreadFunc, &mptCtx.threadCtxs[threadIdx]));
  ASSERT_EQ(0, taosThreadAttrDestroy(&thattr));
}

void mptStartDropThread() {
  TdThreadAttr thattr;
  ASSERT_EQ(0, taosThreadAttrInit(&thattr));
  ASSERT_EQ(0, taosThreadAttrSetDetachState(&thattr, PTHREAD_CREATE_JOINABLE));
  ASSERT_EQ(0, taosThreadCreate(&mptCtx.dropThreadFp, &thattr, mptDropThreadFunc, NULL));
  ASSERT_EQ(0, taosThreadAttrDestroy(&thattr));
}

void mptStartNonPoolThread() {
  TdThreadAttr thattr;
  ASSERT_EQ(0, taosThreadAttrInit(&thattr));
  ASSERT_EQ(0, taosThreadAttrSetDetachState(&thattr, PTHREAD_CREATE_JOINABLE));
  ASSERT_EQ(0, taosThreadCreate(&mptCtx.nPoolThreadFp, &thattr, mptNonPoolThreadFunc, NULL));
  ASSERT_EQ(0, taosThreadAttrDestroy(&thattr));
}






void mptDestroyJobs() {
  int32_t jobNum = mptCtrl.jobNum ? mptCtrl.jobNum : MPT_MAX_JOB_NUM;
  
  for (int32_t i = 0; i < jobNum; ++i) {
    mptDestroyJob(&mptCtx.jobCtxs[i], false);
  }

  
}

void mptDestroyNonPoolCtx() {
  for (int32_t i = 0; i < mptCtx.npIdx; ++i) {
    taosMemFreeClear(mptCtx.npMemList[i].p);
  }
  taosMemFreeClear(mptCtx.npMemList);
}

void mptInitNonPoolCtx() {
  mptCtx.npMemList = (SMPTestMemInfo*)taosMemoryCalloc(MPT_MAX_NON_POOL_ALLOC_TIMES, sizeof(*mptCtx.npMemList));
  ASSERT_TRUE(NULL != mptCtx.npMemList);
}

void mptRunCase(SMPTestParam* param, int32_t times) {
  MPT_PRINTF("\t case start the %dth running\n", times);

  mptCaseLoop = times;
  memcpy(&mptCtx.param, param, sizeof(SMPTestParam));
  tsSingleQueryMaxMemorySize = param->jobQuota;
  
  atomic_store_8(&mptCtx.testDone, 0);
  mptCtx.initDone = false;

  mptInitPool();

  mptInitJobs();

  mptInitNonPoolCtx();

  mptCtx.initDone = true;

  for (int32_t i = 0; i < mptCtx.param.threadNum; ++i) {
    mptStartRunThread(i);
  }

  mptStartDropThread();
  mptStartNonPoolThread();

  for (int32_t i = 0; i < mptCtx.param.threadNum; ++i) {
    (void)taosThreadJoin(mptCtx.threadCtxs[i].threadFp, NULL);
  }  

  atomic_store_8(&mptCtx.testDone, 1);

  (void)taosThreadJoin(mptCtx.dropThreadFp, NULL);
  (void)taosThreadJoin(mptCtx.nPoolThreadFp, NULL);

  mptDestroyJobs();
  mptDestroyNonPoolCtx();

  taosMemPoolClose(gMemPoolHandle);

  while (gMemPoolHandle) {
    taosMsleep(10);
  }

  MPT_PRINTF("\t case end the %dth running\n", times);
}

void mptPrintTestBeginInfo(char* caseName, SMPTestParam* param) {
  MPT_PRINTF("Case [%s] begins:\n", caseName);
  MPT_PRINTF("\t case loop times:       %d\n", mptCtrl.caseLoopTimes);
  MPT_PRINTF("\t task max act times:    %d\n", mptCtrl.taskActTimes ? mptCtrl.taskActTimes : MPT_MAX_MEM_ACT_TIMES);
  MPT_PRINTF("\t max single alloc size: %" PRId64 "\n", mptCtrl.maxSingleAllocSize);
  MPT_PRINTF("\t job quota size:        %dMB\n", param->jobQuota);
  MPT_PRINTF("\t reserve mode:          %d\n", param->reserveMode);
  MPT_PRINTF("\t reserve size:          %dMB\n", param->reserveSize);
  MPT_PRINTF("\t test thread num:       %d\n", param->threadNum);
  MPT_PRINTF("\t random exec task:      %d\n", param->randTask);
}

void mptFreeAddrList(void** pList, int32_t num) {
  for (int32_t i = 0; i < num; ++i) {
    assert(pList[i]);
    taosMemFree(pList[i]);
  }
}

}  // namespace

#if 1

#if 0
TEST(PerfTest, GetSysAvail) {
  char* caseName = "PerfTest:GetSysAvail";
  int32_t code = 0;

  int64_t msize = 1048576UL*10240;
  char* p = (char*)taosMemMalloc(msize);
  int64_t st = taosGetTimestampUs();
  memset(p, 0, msize);
  int64_t totalUs = taosGetTimestampUs() - st;  
  printf("memset %" PRId64 " used time:%" PRId64 "us, speed:%dMB/ms\n", msize, totalUs, msize/1048576UL/(totalUs/1000UL));

  int64_t freeSize = 0;
  int32_t loopTimes = 1000000;
  st = taosGetTimestampUs();
  int64_t lt = st;
  for (int32_t i = 0; i < loopTimes; ++i) {
    code = taosGetSysAvailMemory(&freeSize);
    assert(0 == code);
    //taosMsleep(1);
  }
  totalUs = taosGetTimestampUs() - st;
  
  printf("%d times getSysMemory total time:%" PRId64 "us, avg:%dus\n", loopTimes, totalUs, totalUs/loopTimes);
}
#endif

#if 0
TEST(MiscTest, monSysAvailSize) {
  char* caseName = "MiscTest:monSysAvailSize";
  int32_t code = 0;

  int64_t freeSize = 0;
  int32_t loopTimes = 1000000000;
  for (int32_t i = 0; i < loopTimes; ++i) {
    code = taosGetSysAvailMemory(&freeSize);
    assert(0 == code);
    printf(" %" PRId64, freeSize);
    if (i && 0 == (i % 10)) {
      struct tm      Tm, *ptm;
      struct timeval timeSecs;

      TAOS_UNUSED(taosGetTimeOfDay(&timeSecs));
      time_t curTime = timeSecs.tv_sec;
      ptm = taosLocalTime(&curTime, &Tm, NULL, 0);

      printf("- %02d/%02d %02d:%02d:%02d.%06d \n", ptm->tm_mon + 1, ptm->tm_mday, ptm->tm_hour, ptm->tm_min, ptm->tm_sec, (int32_t)timeSecs.tv_usec);
    }
    taosMsleep(1);
  }
}
#endif


#if 0
TEST(MiscTest, simNonPoolAct) {
  char* caseName = "MiscTest:simNonPoolAct";
  int64_t msize = 1048576UL*1024, asize = 0;
  int32_t loopTimes = 1000000;

  for (int32_t i = 0; i < loopTimes; ++i) {
    asize = taosRand() % msize;
    void* p = taosMemMalloc(asize);
    mptWriteMem(p, asize);

    taosMsleep(100);
    taosMemFree(p);
    
    printf("sim %dth alloc/free %" PRId64 " bytes\n", i, asize);
  }  
}
#endif


#if 0
TEST(PerfTest, allocLatency) {
  char* caseName = "PerfTest:allocLatency";
  int32_t code = 0;

  int64_t msize = 10;
  void* pSession = NULL;
  void* pJob = NULL;
  
  mptInitPool();

  memset(mptCtx.jobCtxs, 0, sizeof(*mptCtx.jobCtxs));

  assert(0 == taosMemPoolCallocJob(0, 0, (void**)&pJob));
  assert(0 == taosMemPoolInitSession(gMemPoolHandle, &pSession, pJob, "id"));

  int32_t loopTimes = 10000000;
  int64_t st = 0;
  void **addrList = (void**)taosMemCalloc(loopTimes, POINTER_BYTES);
  

  // MALLOC 

  st = taosGetTimestampUs();
  for (int32_t i = 0; i < loopTimes; ++i) {
    addrList[i] = (char*)mptMemoryMalloc(msize);
  }
  int64_t totalUs3 = taosGetTimestampUs() - st;
  mptFreeAddrList(addrList, loopTimes);



  
  tsMemPoolFullFunc = 0;
  mptEnableMemoryPoolUsage(gMemPoolHandle, pSession);
  st = taosGetTimestampUs();
  for (int32_t i = 0; i < loopTimes; ++i) {
    addrList[i] = (char*)mptMemoryMalloc(msize);
  }
  int64_t totalUs1 = taosGetTimestampUs() - st;
  mptDisableMemoryPoolUsage();
  mptFreeAddrList(addrList, loopTimes);


  tsMemPoolFullFunc = 1;
  mptEnableMemoryPoolUsage(gMemPoolHandle, pSession);
  st = taosGetTimestampUs();
  for (int32_t i = 0; i < loopTimes; ++i) {
    addrList[i] = (char*)mptMemoryMalloc(msize);
  }
  int64_t totalUs2 = taosGetTimestampUs() - st;
  mptDisableMemoryPoolUsage();
  mptFreeAddrList(addrList, loopTimes);




  // CALLOC 

  tsMemPoolFullFunc = 0;
  mptEnableMemoryPoolUsage(gMemPoolHandle, pSession);
  st = taosGetTimestampUs();
  for (int32_t i = 0; i < loopTimes; ++i) {
    addrList[i] = (char*)mptMemoryCalloc(1, msize);
  }
  int64_t totalUs11 = taosGetTimestampUs() - st;
  mptDisableMemoryPoolUsage();
  mptFreeAddrList(addrList, loopTimes);


  tsMemPoolFullFunc = 1;
  mptEnableMemoryPoolUsage(gMemPoolHandle, pSession);
  st = taosGetTimestampUs();
  for (int32_t i = 0; i < loopTimes; ++i) {
    addrList[i] = (char*)mptMemoryCalloc(1, msize);
  }
  int64_t totalUs12 = taosGetTimestampUs() - st;
  mptDisableMemoryPoolUsage();
  mptFreeAddrList(addrList, loopTimes);


  st = taosGetTimestampUs();
  for (int32_t i = 0; i < loopTimes; ++i) {
    addrList[i] = (char*)mptMemoryCalloc(1, msize);
  }
  int64_t totalUs13 = taosGetTimestampUs() - st;  
  //mptFreeAddrList(addrList, loopTimes);  NO FREE FOR REALLOC

  // REALLOC 

  tsMemPoolFullFunc = 0;
  mptEnableMemoryPoolUsage(gMemPoolHandle, pSession);
  st = taosGetTimestampUs();
  for (int32_t i = 0; i < loopTimes; ++i) {
    addrList[i] = (char*)mptMemoryRealloc(addrList[i], msize);
  }
  int64_t totalUs21 = taosGetTimestampUs() - st;
  mptDisableMemoryPoolUsage();


  tsMemPoolFullFunc = 1;
  mptEnableMemoryPoolUsage(gMemPoolHandle, pSession);
  st = taosGetTimestampUs();
  for (int32_t i = 0; i < loopTimes; ++i) {
    addrList[i] = (char*)mptMemoryRealloc(addrList[i], msize);
  }
  int64_t totalUs22 = taosGetTimestampUs() - st;
  mptDisableMemoryPoolUsage();


  st = taosGetTimestampUs();
  for (int32_t i = 0; i < loopTimes; ++i) {
    addrList[i] = (char*)mptMemoryRealloc(addrList[i], msize);
  }
  int64_t totalUs23 = taosGetTimestampUs() - st;  
  mptFreeAddrList(addrList, loopTimes);


  // STRDUP 
  
  tsMemPoolFullFunc = 0;
  mptEnableMemoryPoolUsage(gMemPoolHandle, pSession);
  st = taosGetTimestampUs();
  for (int32_t i = 0; i < loopTimes; ++i) {
    addrList[i] = (char*)mptStrdup("abc");
  }
  int64_t totalUs31 = taosGetTimestampUs() - st;
  mptDisableMemoryPoolUsage();
  mptFreeAddrList(addrList, loopTimes);


  tsMemPoolFullFunc = 1;
  mptEnableMemoryPoolUsage(gMemPoolHandle, pSession);
  st = taosGetTimestampUs();
  for (int32_t i = 0; i < loopTimes; ++i) {
    addrList[i] = (char*)mptStrdup("abc");
  }
  int64_t totalUs32 = taosGetTimestampUs() - st;
  mptDisableMemoryPoolUsage();
  mptFreeAddrList(addrList, loopTimes);


  st = taosGetTimestampUs();
  for (int32_t i = 0; i < loopTimes; ++i) {
    addrList[i] = (char*)mptStrdup("abc");
  }
  int64_t totalUs33 = taosGetTimestampUs() - st;
  mptFreeAddrList(addrList, loopTimes);

  // STRNDUP 
  
  tsMemPoolFullFunc = 0;
  mptEnableMemoryPoolUsage(gMemPoolHandle, pSession);
  st = taosGetTimestampUs();
  for (int32_t i = 0; i < loopTimes; ++i) {
    addrList[i] = (char*)mptStrndup("abc", 3);
  }
  int64_t totalUs41 = taosGetTimestampUs() - st;
  mptDisableMemoryPoolUsage();
  mptFreeAddrList(addrList, loopTimes);


  tsMemPoolFullFunc = 1;
  mptEnableMemoryPoolUsage(gMemPoolHandle, pSession);
  st = taosGetTimestampUs();
  for (int32_t i = 0; i < loopTimes; ++i) {
    addrList[i] = (char*)mptStrndup("abc", 3);
  }
  int64_t totalUs42 = taosGetTimestampUs() - st;
  mptDisableMemoryPoolUsage();
  mptFreeAddrList(addrList, loopTimes);


  st = taosGetTimestampUs();
  for (int32_t i = 0; i < loopTimes; ++i) {
    addrList[i] = (char*)mptStrndup("abc", 3);
  }
  int64_t totalUs43 = taosGetTimestampUs() - st;
  mptFreeAddrList(addrList, loopTimes);

  // ALIGNALLOC 
  
  tsMemPoolFullFunc = 0;
  mptEnableMemoryPoolUsage(gMemPoolHandle, pSession);
  st = taosGetTimestampUs();
  for (int32_t i = 0; i < loopTimes; ++i) {
    addrList[i] = (char*)mptMemoryMallocAlign(8, msize);
  }
  int64_t totalUs51 = taosGetTimestampUs() - st;
  mptDisableMemoryPoolUsage();
  mptFreeAddrList(addrList, loopTimes);


  tsMemPoolFullFunc = 1;
  mptEnableMemoryPoolUsage(gMemPoolHandle, pSession);
  st = taosGetTimestampUs();
  for (int32_t i = 0; i < loopTimes; ++i) {
    addrList[i] = (char*)mptMemoryMallocAlign(8, msize);
  }
  int64_t totalUs52 = taosGetTimestampUs() - st;
  mptDisableMemoryPoolUsage();
  mptFreeAddrList(addrList, loopTimes);


  st = taosGetTimestampUs();
  for (int32_t i = 0; i < loopTimes; ++i) {
    addrList[i] = (char*)mptMemoryMallocAlign(8, msize);
  }
  int64_t totalUs53 = taosGetTimestampUs() - st;
  //mptFreeAddrList(addrList, loopTimes);  NO FREE FOR GETSIZE


  // GETSIZE 
  
  tsMemPoolFullFunc = 0;
  mptEnableMemoryPoolUsage(gMemPoolHandle, pSession);
  st = taosGetTimestampUs();
  for (int32_t i = 0; i < loopTimes; ++i) {
    mptMemorySize(addrList[i]);
  }
  int64_t totalUs61 = taosGetTimestampUs() - st;
  mptDisableMemoryPoolUsage();


  tsMemPoolFullFunc = 1;
  mptEnableMemoryPoolUsage(gMemPoolHandle, pSession);
  st = taosGetTimestampUs();
  for (int32_t i = 0; i < loopTimes; ++i) {
    mptMemorySize(addrList[i]);
  }
  int64_t totalUs62 = taosGetTimestampUs() - st;
  mptDisableMemoryPoolUsage();


  st = taosGetTimestampUs();
  for (int32_t i = 0; i < loopTimes; ++i) {
    mptMemorySize(addrList[i]);
  }
  int64_t totalUs63 = taosGetTimestampUs() - st;

  // FREE 
  
  tsMemPoolFullFunc = 0;
  mptEnableMemoryPoolUsage(gMemPoolHandle, pSession);
  st = taosGetTimestampUs();
  for (int32_t i = 0; i < loopTimes; ++i) {
    mptMemoryFree(addrList[i]);
  }
  int64_t totalUs71 = taosGetTimestampUs() - st;
  mptDisableMemoryPoolUsage();


  for (int32_t i = 0; i < loopTimes; ++i) {
    addrList[i] = (char*)mptMemoryMalloc(msize);
  }
  tsMemPoolFullFunc = 1;
  mptEnableMemoryPoolUsage(gMemPoolHandle, pSession);
  st = taosGetTimestampUs();
  for (int32_t i = 0; i < loopTimes; ++i) {
    mptMemoryFree(addrList[i]);
  }
  int64_t totalUs72 = taosGetTimestampUs() - st;
  mptDisableMemoryPoolUsage();


  for (int32_t i = 0; i < loopTimes; ++i) {
    addrList[i] = (char*)mptMemoryMalloc(msize);
  }
  st = taosGetTimestampUs();
  for (int32_t i = 0; i < loopTimes; ++i) {
    mptMemoryFree(addrList[i]);
  }
  int64_t totalUs73 = taosGetTimestampUs() - st;

  
  printf("%d times each %" PRId64 " bytes, time consumed:\n"
      "\tnon-fpool malloc  total time:%" PRId64 "us, avg:%fus\n"
      "\tfull-pool malloc  total time:%" PRId64 "us, avg:%fus\n"
      "\tdirect    malloc  total time:%" PRId64 "us, avg:%fus\n"
      "\tnon-fpool calloc  total time:%" PRId64 "us, avg:%fus\n"
      "\tfull-pool calloc  total time:%" PRId64 "us, avg:%fus\n"
      "\tdirect    calloc  total time:%" PRId64 "us, avg:%fus\n"
      "\tnon-fpool realloc total time:%" PRId64 "us, avg:%fus\n"
      "\tfull-pool realloc total time:%" PRId64 "us, avg:%fus\n"
      "\tdirect    realloc total time:%" PRId64 "us, avg:%fus\n"
      "\tnon-fpool strdup  total time:%" PRId64 "us, avg:%fus\n"
      "\tfull-pool strdup  total time:%" PRId64 "us, avg:%fus\n"
      "\tdirect    strdup  total time:%" PRId64 "us, avg:%fus\n"
      "\tnon-fpool strndup total time:%" PRId64 "us, avg:%fus\n"
      "\tfull-pool strndup total time:%" PRId64 "us, avg:%fus\n"
      "\tdirect    strndup total time:%" PRId64 "us, avg:%fus\n"
      "\tnon-fpool alignal total time:%" PRId64 "us, avg:%fus\n"
      "\tfull-pool alignal total time:%" PRId64 "us, avg:%fus\n"
      "\tdirect    alignal total time:%" PRId64 "us, avg:%fus\n"
      "\tnon-fpool getsize total time:%" PRId64 "us, avg:%fus\n"
      "\tfull-pool getsize total time:%" PRId64 "us, avg:%fus\n"
      "\tdirect    getsize total time:%" PRId64 "us, avg:%fus\n"
      "\tnon-fpool free    total time:%" PRId64 "us, avg:%fus\n"
      "\tfull-pool free    total time:%" PRId64 "us, avg:%fus\n"
      "\tdirect    free    total time:%" PRId64 "us, avg:%fus\n",
      loopTimes, msize, 
      totalUs1, ((double)totalUs1)/loopTimes, totalUs2, ((double)totalUs2)/loopTimes, totalUs3, ((double)totalUs3)/loopTimes,
      totalUs11, ((double)totalUs11)/loopTimes, totalUs12, ((double)totalUs12)/loopTimes, totalUs13, ((double)totalUs13)/loopTimes,
      totalUs21, ((double)totalUs21)/loopTimes, totalUs22, ((double)totalUs22)/loopTimes, totalUs23, ((double)totalUs23)/loopTimes,
      totalUs31, ((double)totalUs31)/loopTimes, totalUs32, ((double)totalUs32)/loopTimes, totalUs33, ((double)totalUs33)/loopTimes,
      totalUs41, ((double)totalUs41)/loopTimes, totalUs42, ((double)totalUs42)/loopTimes, totalUs43, ((double)totalUs43)/loopTimes,
      totalUs51, ((double)totalUs51)/loopTimes, totalUs52, ((double)totalUs52)/loopTimes, totalUs53, ((double)totalUs53)/loopTimes,
      totalUs61, ((double)totalUs61)/loopTimes, totalUs62, ((double)totalUs62)/loopTimes, totalUs63, ((double)totalUs63)/loopTimes,
      totalUs71, ((double)totalUs71)/loopTimes, totalUs72, ((double)totalUs72)/loopTimes, totalUs73, ((double)totalUs73)/loopTimes);
}
#endif


#if 0
TEST(poolFuncTest, SingleThreadTest) {
  char* caseName = "poolFuncTest:SingleThreadTest";
  SMPTestParam param = {0};
  param.reserveMode = true; 
  param.threadNum = 1;
  param.jobQuota = 1024;
  param.enableMemPool = true;

  tsMemPoolFullFunc = 0;

  mptPrintTestBeginInfo(caseName, &param);

  for (int32_t i = 0; i < mptCtrl.caseLoopTimes; ++i) {
    mptRunCase(&param, i);
  }

}
#endif
#if 0
TEST(poolFuncTest, MultiThreadTest) {
  char* caseName = "poolFuncTest:MultiThreadTest";
  SMPTestParam param = {0};
  param.reserveMode = true; 
  param.threadNum = 6;
  param.jobQuota = 1024;
  param.randTask = true;
  param.enableMemPool = true;

  tsMemPoolFullFunc = 0;

  mptPrintTestBeginInfo(caseName, &param);

  for (int32_t i = 0; i < mptCtrl.caseLoopTimes; ++i) {
    mptRunCase(&param, i);
  }

}
#endif

#if 0
TEST(poolFullFuncTest, SingleThreadTest) {
  char* caseName = "poolFullFuncTest:SingleThreadTest";
  SMPTestParam param = {0};
  param.reserveMode = true; 
  param.threadNum = 1;
  param.jobQuota = 1024;
  param.enableMemPool = true;

  tsMemPoolFullFunc = 1;

  mptPrintTestBeginInfo(caseName, &param);

  for (int32_t i = 0; i < mptCtrl.caseLoopTimes; ++i) {
    mptRunCase(&param, i);
  }

}
#endif
#if 0
TEST(poolFullFuncTest, MultiThreadTest) {
  char* caseName = "poolFullFuncTest:MultiThreadTest";
  SMPTestParam param = {0};
  param.reserveMode = true; 
  param.threadNum = 6;
  param.jobQuota = 1024;
  param.randTask = true;
  param.enableMemPool = true;

  tsMemPoolFullFunc = 1;

  mptPrintTestBeginInfo(caseName, &param);

  for (int32_t i = 0; i < mptCtrl.caseLoopTimes; ++i) {
    mptRunCase(&param, i);
  }

}
#endif


#if 0
TEST(DisablePoolFuncTest, MultiThreadTest) {
  char* caseName = "FuncTest:MultiThreadTest";
  SMPTestParam param = {0};
  param.reserveMode = true; 
  param.threadNum = 6;
  param.jobQuota = 1024;
  param.randTask = true;
  param.enableMemPool = false;

  mptPrintTestBeginInfo(caseName, &param);

  for (int32_t i = 0; i < mptCtrl.caseLoopTimes; ++i) {
    mptRunCase(&param, i);
  }

}
#endif

#if 1
TEST(functionsTest, internalFunc) {
  char* caseName = "functionsTest:internalFunc";
  int32_t code = 0;

  int64_t msize = 10;
  void* pSession = NULL;
  void* pJob = NULL;
  
  mptInitPool();

  memset(mptCtx.jobCtxs, 0, sizeof(*mptCtx.jobCtxs));

  assert(0 == taosMemPoolCallocJob(0, 0, (void**)&pJob));
  assert(0 == taosMemPoolInitSession(gMemPoolHandle, &pSession, pJob, "id"));

  int32_t loopTimes = 1;
  int64_t st = 0;
  void **addrList = (void**)taosMemCalloc(loopTimes, POINTER_BYTES);
  

  // MALLOC 

  for (int32_t i = 0; i < loopTimes; ++i) {
    addrList[i] = (char*)mptMemoryMalloc(msize);
  }
  mptFreeAddrList(addrList, loopTimes);


  
  tsMemPoolFullFunc = 0;
  mptEnableMemoryPoolUsage(gMemPoolHandle, pSession);
  for (int32_t i = 0; i < loopTimes; ++i) {
    addrList[i] = (char*)mptMemoryMalloc(msize);
  }
  mptDisableMemoryPoolUsage();
  mptFreeAddrList(addrList, loopTimes);


  tsMemPoolFullFunc = 1;
  mptEnableMemoryPoolUsage(gMemPoolHandle, pSession);
  for (int32_t i = 0; i < loopTimes; ++i) {
    addrList[i] = (char*)mptMemoryMalloc(msize);
  }
  mptDisableMemoryPoolUsage();
  mptFreeAddrList(addrList, loopTimes);


  // CALLOC 

  tsMemPoolFullFunc = 0;
  mptEnableMemoryPoolUsage(gMemPoolHandle, pSession);
  for (int32_t i = 0; i < loopTimes; ++i) {
    addrList[i] = (char*)mptMemoryCalloc(1, msize);
  }
  mptDisableMemoryPoolUsage();
  mptFreeAddrList(addrList, loopTimes);


  tsMemPoolFullFunc = 1;
  mptEnableMemoryPoolUsage(gMemPoolHandle, pSession);
  for (int32_t i = 0; i < loopTimes; ++i) {
    addrList[i] = (char*)mptMemoryCalloc(1, msize);
  }
  mptDisableMemoryPoolUsage();
  mptFreeAddrList(addrList, loopTimes);


  for (int32_t i = 0; i < loopTimes; ++i) {
    addrList[i] = (char*)mptMemoryCalloc(1, msize);
  }
  //mptFreeAddrList(addrList, loopTimes);  NO FREE FOR REALLOC

  // REALLOC 

  tsMemPoolFullFunc = 0;
  mptEnableMemoryPoolUsage(gMemPoolHandle, pSession);
  for (int32_t i = 0; i < loopTimes; ++i) {
    addrList[i] = (char*)mptMemoryRealloc(addrList[i], msize);
  }
  mptDisableMemoryPoolUsage();


  tsMemPoolFullFunc = 1;
  mptEnableMemoryPoolUsage(gMemPoolHandle, pSession);
  for (int32_t i = 0; i < loopTimes; ++i) {
    addrList[i] = (char*)mptMemoryRealloc(addrList[i], msize);
  }
  mptDisableMemoryPoolUsage();


  for (int32_t i = 0; i < loopTimes; ++i) {
    addrList[i] = (char*)mptMemoryRealloc(addrList[i], msize);
  }
  mptFreeAddrList(addrList, loopTimes);


  // STRDUP 
  
  tsMemPoolFullFunc = 0;
  mptEnableMemoryPoolUsage(gMemPoolHandle, pSession);
  for (int32_t i = 0; i < loopTimes; ++i) {
    addrList[i] = (char*)mptStrdup("abc");
  }
  mptDisableMemoryPoolUsage();
  mptFreeAddrList(addrList, loopTimes);


  tsMemPoolFullFunc = 1;
  mptEnableMemoryPoolUsage(gMemPoolHandle, pSession);
  for (int32_t i = 0; i < loopTimes; ++i) {
    addrList[i] = (char*)mptStrdup("abc");
  }
  mptDisableMemoryPoolUsage();
  mptFreeAddrList(addrList, loopTimes);


  for (int32_t i = 0; i < loopTimes; ++i) {
    addrList[i] = (char*)mptStrdup("abc");
  }
  mptFreeAddrList(addrList, loopTimes);

  // STRNDUP 
  
  tsMemPoolFullFunc = 0;
  mptEnableMemoryPoolUsage(gMemPoolHandle, pSession);
  for (int32_t i = 0; i < loopTimes; ++i) {
    addrList[i] = (char*)mptStrndup("abc", 3);
  }
  mptDisableMemoryPoolUsage();
  mptFreeAddrList(addrList, loopTimes);


  tsMemPoolFullFunc = 1;
  mptEnableMemoryPoolUsage(gMemPoolHandle, pSession);
  for (int32_t i = 0; i < loopTimes; ++i) {
    addrList[i] = (char*)mptStrndup("abc", 3);
  }
  mptDisableMemoryPoolUsage();
  mptFreeAddrList(addrList, loopTimes);


  for (int32_t i = 0; i < loopTimes; ++i) {
    addrList[i] = (char*)mptStrndup("abc", 3);
  }
  mptFreeAddrList(addrList, loopTimes);

  // ALIGNALLOC 
  
  tsMemPoolFullFunc = 0;
  mptEnableMemoryPoolUsage(gMemPoolHandle, pSession);
  for (int32_t i = 0; i < loopTimes; ++i) {
    addrList[i] = (char*)mptMemoryMallocAlign(8, msize);
  }
  mptDisableMemoryPoolUsage();
  mptFreeAddrList(addrList, loopTimes);


  tsMemPoolFullFunc = 1;
  mptEnableMemoryPoolUsage(gMemPoolHandle, pSession);
  for (int32_t i = 0; i < loopTimes; ++i) {
    addrList[i] = (char*)mptMemoryMallocAlign(8, msize);
  }
  mptDisableMemoryPoolUsage();
  mptFreeAddrList(addrList, loopTimes);


  for (int32_t i = 0; i < loopTimes; ++i) {
    addrList[i] = (char*)mptMemoryMallocAlign(8, msize);
  }
  //mptFreeAddrList(addrList, loopTimes);  NO FREE FOR GETSIZE


  // GETSIZE 
  
  tsMemPoolFullFunc = 0;
  mptEnableMemoryPoolUsage(gMemPoolHandle, pSession);
  for (int32_t i = 0; i < loopTimes; ++i) {
    mptMemorySize(addrList[i]);
  }
  mptDisableMemoryPoolUsage();


  tsMemPoolFullFunc = 1;
  mptEnableMemoryPoolUsage(gMemPoolHandle, pSession);
  for (int32_t i = 0; i < loopTimes; ++i) {
    mptMemorySize(addrList[i]);
  }
  mptDisableMemoryPoolUsage();


  for (int32_t i = 0; i < loopTimes; ++i) {
    mptMemorySize(addrList[i]);
  }

  // FREE 
  
  tsMemPoolFullFunc = 0;
  mptEnableMemoryPoolUsage(gMemPoolHandle, pSession);
  for (int32_t i = 0; i < loopTimes; ++i) {
    mptMemoryFree(addrList[i]);
  }
  mptDisableMemoryPoolUsage();


  for (int32_t i = 0; i < loopTimes; ++i) {
    addrList[i] = (char*)mptMemoryMalloc(msize);
  }
  tsMemPoolFullFunc = 1;
  mptEnableMemoryPoolUsage(gMemPoolHandle, pSession);
  for (int32_t i = 0; i < loopTimes; ++i) {
    mptMemoryFree(addrList[i]);
  }
  mptDisableMemoryPoolUsage();


  for (int32_t i = 0; i < loopTimes; ++i) {
    addrList[i] = (char*)mptMemoryMalloc(msize);
  }
  for (int32_t i = 0; i < loopTimes; ++i) {
    mptMemoryFree(addrList[i]);
  }

  // TRIM

  bool trimed = false;
  tsMemPoolFullFunc = 0;
  mptEnableMemoryPoolUsage(gMemPoolHandle, pSession);
  for (int32_t i = 0; i < loopTimes; ++i) {
    mptMemoryTrim(0, NULL);
    mptMemoryTrim(0, &trimed);
  }
  mptDisableMemoryPoolUsage();


  tsMemPoolFullFunc = 1;
  mptEnableMemoryPoolUsage(gMemPoolHandle, pSession);
  for (int32_t i = 0; i < loopTimes; ++i) {
    mptMemoryTrim(0, NULL);
    mptMemoryTrim(0, &trimed);
  }
  mptDisableMemoryPoolUsage();

  
}
#endif


#endif


<<<<<<< HEAD
=======
int main(int argc, char** argv) {
  taosSeedRand(taosGetTimestampSec());
  mptInit();
  testing::InitGoogleTest(&argc, argv);
  return RUN_ALL_TESTS();
}

>>>>>>> 21317576




#pragma GCC diagnosti<|MERGE_RESOLUTION|>--- conflicted
+++ resolved
@@ -2299,8 +2299,6 @@
 #endif
 
 
-<<<<<<< HEAD
-=======
 int main(int argc, char** argv) {
   taosSeedRand(taosGetTimestampSec());
   mptInit();
@@ -2308,7 +2306,6 @@
   return RUN_ALL_TESTS();
 }
 
->>>>>>> 21317576
 
 
 
