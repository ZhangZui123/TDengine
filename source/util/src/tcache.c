/*
 * Copyright (c) 2019 TAOS Data, Inc. <jhtao@taosdata.com>
 *
 * This program is free software: you can use, redistribute, and/or modify
 * it under the terms of the GNU Affero General Public License, version 3
 * or later ("AGPL"), as published by the Free Software Foundation.
 *
 * This program is distributed in the hope that it will be useful, but WITHOUT
 * ANY WARRANTY; without even the implied warranty of MERCHANTABILITY or
 * FITNESS FOR A PARTICULAR PURPOSE.
 *
 * You should have received a copy of the GNU Affero General Public License
 * along with this program. If not, see <http://www.gnu.org/licenses/>.
 */

#define _DEFAULT_SOURCE
#include "tcache.h"
#include "taoserror.h"
#include "osThread.h"
#include "tlog.h"
#include "tutil.h"

#define CACHE_MAX_CAPACITY     1024 * 1024 * 16
#define CACHE_DEFAULT_CAPACITY 1024 * 4

static TdThread      cacheRefreshWorker = {0};
static TdThreadOnce  cacheThreadInit = PTHREAD_ONCE_INIT;
<<<<<<< HEAD
static TdThreadMutex guard = PTHREAD_MUTEX_INITIALIZER;
static SArray       *pCacheArrayList = NULL;
static bool          stopRefreshWorker = false;
static bool          refreshWorkerNormalStopped = false;
static bool          refreshWorkerUnexpectedStopped = false;
=======
static TdThreadMutex guard = TD_PTHREAD_MUTEX_INITIALIZER;
static SArray         *pCacheArrayList = NULL;
static bool            stopRefreshWorker = false;
static bool            refreshWorkerNormalStopped = false;
static bool            refreshWorkerUnexpectedStopped = false;
>>>>>>> 78f05459

typedef struct SCacheNode {
  uint64_t           addedTime;   // the added time when this element is added or updated into cache
  uint64_t           lifespan;    // life duration when this element should be remove from cache
  int64_t            expireTime;  // expire time
  uint64_t           signature;
  struct STrashElem *pTNodeHeader;    // point to trash node head
  uint16_t           keyLen : 15;     // max key size: 32kb
  bool               inTrashcan : 1;  // denote if it is in trash or not
  uint32_t           size;            // allocated size for current SCacheNode
  uint32_t           dataLen;
  T_REF_DECLARE()
  struct SCacheNode *pNext;
  char              *key;
  char              *data;
} SCacheNode;

typedef struct SCacheEntry {
  int32_t     num;    // number of elements in current entry
  SRWLatch    latch;  // entry latch
  SCacheNode *next;
} SCacheEntry;

typedef struct STrashElem {
  struct STrashElem *prev;
  struct STrashElem *next;
  SCacheNode        *pData;
} STrashElem;

typedef struct SCacheIter {
  SCacheObj   *pCacheObj;
  SCacheNode **pCurrent;
  int32_t      entryIndex;
  int32_t      index;
  int32_t      numOfObj;
} SCacheIter;

/*
 * to accommodate the old data which has the same key value of new one in hashList
 * when an new node is put into cache, if an existed one with the same key:
 * 1. if the old one does not be referenced, update it.
 * 2. otherwise, move the old one to pTrash, addedTime the new one.
 *
 * when the node in pTrash does not be referenced, it will be release at the expired expiredTime
 */
struct SCacheObj {
  int64_t      sizeInBytes;  // total allocated buffer in this hash table, SCacheObj is not included.
  int64_t      refreshTime;
  char        *name;
  SCacheStatis statistics;

  SCacheEntry      *pEntryList;
  size_t            capacity;    // number of slots
  size_t            numOfElems;  // number of elements in cache
  _hash_fn_t        hashFp;      // hash function
  __cache_free_fn_t freeFp;

  uint32_t    numOfElemsInTrash;  // number of element in trash
  STrashElem *pTrash;

  uint8_t  deleting;  // set the deleting flag to stop refreshing ASAP.
  TdThread refreshWorker;
  bool     extendLifespan;  // auto extend life span when one item is accessed.
  int64_t  checkTick;       // tick used to record the check times of the refresh threads
#if defined(LINUX)
  TdThreadRwlock lock;
#else
  TdThreadMutex lock;
#endif
};

typedef struct SCacheObjTravSup {
  SCacheObj        *pCacheObj;
  int64_t           time;
  __cache_trav_fn_t fp;
  void             *param1;
} SCacheObjTravSup;

static FORCE_INLINE void __trashcan_wr_lock(SCacheObj *pCacheObj) {
#if defined(LINUX)
  taosThreadRwlockWrlock(&pCacheObj->lock);
#else
  taosThreadMutexLock(&pCacheObj->lock);
#endif
}

static FORCE_INLINE void __trashcan_unlock(SCacheObj *pCacheObj) {
#if defined(LINUX)
  taosThreadRwlockUnlock(&pCacheObj->lock);
#else
  taosThreadMutexUnlock(&pCacheObj->lock);
#endif
}

static FORCE_INLINE int32_t __trashcan_lock_init(SCacheObj *pCacheObj) {
#if defined(LINUX)
  return taosThreadRwlockInit(&pCacheObj->lock, NULL);
#else
  return taosThreadMutexInit(&pCacheObj->lock, NULL);
#endif
}

static FORCE_INLINE void __trashcan_lock_destroy(SCacheObj *pCacheObj) {
#if defined(LINUX)
  taosThreadRwlockDestroy(&pCacheObj->lock);
#else
  taosThreadMutexDestroy(&pCacheObj->lock);
#endif
}

/**
 * do cleanup the taos cache
 * @param pCacheObj
 */
static void doCleanupDataCache(SCacheObj *pCacheObj);

/**
 * refresh cache to remove data in both hash list and trash, if any nodes' refcount == 0, every pCacheObj->refreshTime
 * @param handle   Cache object handle
 */
static void *taosCacheTimedRefresh(void *handle);

static void doInitRefreshThread(void) {
  pCacheArrayList = taosArrayInit(4, POINTER_BYTES);

  TdThreadAttr thattr;
  taosThreadAttrInit(&thattr);
  taosThreadAttrSetDetachState(&thattr, PTHREAD_CREATE_JOINABLE);

  taosThreadCreate(&cacheRefreshWorker, &thattr, taosCacheTimedRefresh, NULL);
  taosThreadAttrDestroy(&thattr);
}

TdThread doRegisterCacheObj(SCacheObj *pCacheObj) {
  taosThreadOnce(&cacheThreadInit, doInitRefreshThread);

  taosThreadMutexLock(&guard);
  taosArrayPush(pCacheArrayList, &pCacheObj);
  taosThreadMutexUnlock(&guard);

  return cacheRefreshWorker;
}

/**
 * @param key      key of object for hash, usually a null-terminated string
 * @param keyLen   length of key
 * @param pData    actually data. required a consecutive memory block, no pointer is allowed
 *                 in pData. Pointer copy causes memory access error.
 * @param size     size of block
 * @param lifespan total survial expiredTime from now
 * @return         SCacheNode
 */
static SCacheNode *taosCreateCacheNode(const char *key, size_t keyLen, const char *pData, size_t size,
                                       uint64_t duration);

/**
 * addedTime object node into trash, and this object is closed for referencing if it is addedTime to trash
 * It will be removed until the pNode->refCount == 0
 * @param pCacheObj    Cache object
 * @param pNode   Cache slot object
 */
static void taosAddToTrashcan(SCacheObj *pCacheObj, SCacheNode *pNode);

/**
 * remove nodes in trash with refCount == 0 in cache
 * @param pNode
 * @param pCacheObj
 * @param force   force model, if true, remove data in trash without check refcount.
 *                may cause corruption. So, forece model only applys before cache is closed
 */
static void taosTrashcanEmpty(SCacheObj *pCacheObj, bool force);

/**
 * release node
 * @param pCacheObj      cache object
 * @param pNode          data node
 */
static FORCE_INLINE void taosCacheReleaseNode(SCacheObj *pCacheObj, SCacheNode *pNode) {
  if (pNode->signature != (uint64_t)pNode) {
    uError("key:%s, %p data is invalid, or has been released", pNode->key, pNode);
    return;
  }

  atomic_sub_fetch_64(&pCacheObj->sizeInBytes, pNode->size);

  uDebug("cache:%s, key:%p, %p is destroyed from cache, size:%dbytes, total num:%d size:%" PRId64 "bytes",
         pCacheObj->name, pNode->key, pNode->data, pNode->size, (int)pCacheObj->numOfElems - 1, pCacheObj->sizeInBytes);

  if (pCacheObj->freeFp) {
    pCacheObj->freeFp(pNode->data);
  }

  taosMemoryFree(pNode);
}

static FORCE_INLINE STrashElem *doRemoveElemInTrashcan(SCacheObj *pCacheObj, STrashElem *pElem) {
  if (pElem->pData->signature != (uint64_t)pElem->pData) {
    uWarn("key:sig:0x%" PRIx64 " %p data has been released, ignore", pElem->pData->signature, pElem->pData);
    return NULL;
  }

  STrashElem *next = pElem->next;

  pCacheObj->numOfElemsInTrash--;
  if (pElem->prev) {
    pElem->prev->next = pElem->next;
  } else {  // pnode is the header, update header
    pCacheObj->pTrash = pElem->next;
  }

  if (next) {
    next->prev = pElem->prev;
  }

  if (pCacheObj->numOfElemsInTrash == 0) {
    assert(pCacheObj->pTrash == NULL);
  }

  return next;
}

static FORCE_INLINE void doDestroyTrashcanElem(SCacheObj *pCacheObj, STrashElem *pElem) {
  if (pCacheObj->freeFp) {
    pCacheObj->freeFp(pElem->pData->data);
  }

  taosMemoryFree(pElem->pData);
  taosMemoryFree(pElem);
}

static void pushfrontNodeInEntryList(SCacheEntry *pEntry, SCacheNode *pNode) {
  assert(pNode != NULL && pEntry != NULL);

  pNode->pNext = pEntry->next;
  pEntry->next = pNode;
  pEntry->num += 1;
}

static void removeNodeInEntryList(SCacheEntry *pe, SCacheNode *prev, SCacheNode *pNode) {
  if (prev == NULL) {
    ASSERT(pe->next == pNode);
    pe->next = pNode->pNext;
  } else {
    prev->pNext = pNode->pNext;
  }

  pNode->pNext = NULL;
  pe->num -= 1;
}

static FORCE_INLINE SCacheEntry *doFindEntry(SCacheObj *pCacheObj, const void *key, size_t keyLen) {
  uint32_t hashVal = (*pCacheObj->hashFp)(key, keyLen);
  int32_t  slot = hashVal % pCacheObj->capacity;
  return &pCacheObj->pEntryList[slot];
}

static FORCE_INLINE SCacheNode *doSearchInEntryList(SCacheEntry *pe, const void *key, size_t keyLen,
                                                    SCacheNode **prev) {
  SCacheNode *pNode = pe->next;
  while (pNode) {
    if ((pNode->keyLen == keyLen) && memcmp(pNode->key, key, keyLen) == 0) {
      break;
    }
    *prev = pNode;
    pNode = pNode->pNext;
  }

  return pNode;
}

static bool doRemoveExpiredFn(void *param, SCacheNode *pNode) {
  SCacheObjTravSup *ps = (SCacheObjTravSup *)param;
  SCacheObj        *pCacheObj = ps->pCacheObj;

  if ((int64_t)pNode->expireTime < ps->time && T_REF_VAL_GET(pNode) <= 0) {
    taosCacheReleaseNode(pCacheObj, pNode);

    // this node should be remove from hash table
    return false;
  }

  if (ps->fp) {
    (ps->fp)(pNode->data, ps->param1);
  }

  // do not remove element in hash table
  return true;
}

static bool doRemoveNodeFn(void *param, SCacheNode *pNode) {
  SCacheObjTravSup *ps = (SCacheObjTravSup *)param;
  SCacheObj        *pCacheObj = ps->pCacheObj;

  if (T_REF_VAL_GET(pNode) == 0) {
    taosCacheReleaseNode(pCacheObj, pNode);
  } else {  // do add to trashcan
    taosAddToTrashcan(pCacheObj, pNode);
  }

  // this node should be remove from hash table
  return false;
}

static FORCE_INLINE int32_t getCacheCapacity(int32_t length) {
  int32_t len = 0;
  if (length < CACHE_DEFAULT_CAPACITY) {
    len = CACHE_DEFAULT_CAPACITY;
    return len;
  } else if (length > CACHE_MAX_CAPACITY) {
    len = CACHE_MAX_CAPACITY;
    return len;
  }

  len = CACHE_DEFAULT_CAPACITY;
  while (len < length && len < CACHE_MAX_CAPACITY) {
    len = (len << 1u);
  }

  return len > CACHE_MAX_CAPACITY ? CACHE_MAX_CAPACITY : len;
}

SCacheObj *taosCacheInit(int32_t keyType, int64_t refreshTimeInMs, bool extendLifespan, __cache_free_fn_t fn,
                         const char *cacheName) {
  const int32_t SLEEP_DURATION = 500;  // 500 ms

  if (refreshTimeInMs <= 0) {
    return NULL;
  }

  SCacheObj *pCacheObj = (SCacheObj *)taosMemoryCalloc(1, sizeof(SCacheObj));
  if (pCacheObj == NULL) {
    uError("failed to allocate memory, reason:%s", strerror(errno));
    return NULL;
  }

  // TODO add the auto extend procedure
  pCacheObj->capacity = 4096;
  pCacheObj->pEntryList = taosMemoryCalloc(pCacheObj->capacity, sizeof(SCacheEntry));
  if (pCacheObj->pEntryList == NULL) {
    taosMemoryFree(pCacheObj);
    uError("failed to allocate memory, reason:%s", strerror(errno));
    return NULL;
  }

  // set free cache node callback function
  pCacheObj->hashFp = taosGetDefaultHashFunction(keyType);
  pCacheObj->freeFp = fn;
  pCacheObj->refreshTime = refreshTimeInMs;
  pCacheObj->checkTick = pCacheObj->refreshTime / SLEEP_DURATION;
  pCacheObj->extendLifespan = extendLifespan;  // the TTL after the last access

  if (__trashcan_lock_init(pCacheObj) != 0) {
    taosMemoryFreeClear(pCacheObj->pEntryList);
    taosMemoryFree(pCacheObj);

    uError("failed to init lock, reason:%s", strerror(errno));
    return NULL;
  }

  pCacheObj->name = strdup(cacheName);
  doRegisterCacheObj(pCacheObj);
  return pCacheObj;
}

void *taosCachePut(SCacheObj *pCacheObj, const void *key, size_t keyLen, const void *pData, size_t dataSize,
                   int32_t durationMS) {
  if (pCacheObj == NULL || pCacheObj->pEntryList == NULL || pCacheObj->deleting == 1) {
    return NULL;
  }

  SCacheNode *pNode1 = taosCreateCacheNode(key, keyLen, pData, dataSize, durationMS);
  if (pNode1 == NULL) {
    uError("cache:%s, key:%p, failed to added into cache, out of memory", pCacheObj->name, key);
    return NULL;
  }

  T_REF_INC(pNode1);

  SCacheEntry *pe = doFindEntry(pCacheObj, key, keyLen);

  taosWLockLatch(&pe->latch);

  SCacheNode *prev = NULL;
  SCacheNode *pNode = doSearchInEntryList(pe, key, keyLen, &prev);

  if (pNode == NULL) {
    pushfrontNodeInEntryList(pe, pNode1);
    atomic_add_fetch_64(&pCacheObj->numOfElems, 1);
    atomic_add_fetch_64(&pCacheObj->sizeInBytes, pNode1->size);
    uDebug("cache:%s, key:%p, %p added into cache, added:%" PRIu64 ", expire:%" PRIu64
           ", totalNum:%d sizeInBytes:%" PRId64 "bytes size:%" PRId64 "bytes",
           pCacheObj->name, key, pNode1->data, pNode1->addedTime, pNode1->expireTime, (int32_t)pCacheObj->numOfElems,
           pCacheObj->sizeInBytes, (int64_t)dataSize);
  } else {  // duplicated key exists
    // move current node to trashcan
    removeNodeInEntryList(pe, prev, pNode);

    if (T_REF_VAL_GET(pNode) == 0) {
      if (pCacheObj->freeFp) {
        pCacheObj->freeFp(pNode->data);
      }

      atomic_sub_fetch_64(&pCacheObj->sizeInBytes, pNode->size);
      taosMemoryFreeClear(pNode);
    } else {
      taosAddToTrashcan(pCacheObj, pNode);
      uDebug("cache:%s, key:%p, %p exist in cache, updated old:%p", pCacheObj->name, key, pNode1->data, pNode->data);
    }

    pushfrontNodeInEntryList(pe, pNode1);
    atomic_add_fetch_64(&pCacheObj->sizeInBytes, pNode1->size);
    uDebug("cache:%s, key:%p, %p added into cache, added:%" PRIu64 ", expire:%" PRIu64
           ", totalNum:%d sizeInBytes:%" PRId64 "bytes size:%" PRId64 "bytes",
           pCacheObj->name, key, pNode1->data, pNode1->addedTime, pNode1->expireTime, (int32_t)pCacheObj->numOfElems,
           pCacheObj->sizeInBytes, (int64_t)dataSize);
  }

  taosWUnLockLatch(&pe->latch);
  return pNode1->data;
}

void *taosCacheAcquireByKey(SCacheObj *pCacheObj, const void *key, size_t keyLen) {
  if (pCacheObj == NULL || pCacheObj->deleting == 1) {
    return NULL;
  }

  if (pCacheObj->numOfElems == 0) {
    atomic_add_fetch_64(&pCacheObj->statistics.missCount, 1);
    return NULL;
  }

  SCacheNode  *prev = NULL;
  SCacheEntry *pe = doFindEntry(pCacheObj, key, keyLen);

  taosRLockLatch(&pe->latch);

  SCacheNode *pNode = doSearchInEntryList(pe, key, keyLen, &prev);
  if (pNode != NULL) {
    int32_t ref = T_REF_INC(pNode);
    ASSERT(ref > 0);
  }

  taosRUnLockLatch(&pe->latch);

  void *pData = (pNode != NULL) ? pNode->data : NULL;
  if (pData != NULL) {
    atomic_add_fetch_64(&pCacheObj->statistics.hitCount, 1);
    uDebug("cache:%s, key:%p, %p is retrieved from cache, refcnt:%d", pCacheObj->name, key, pData,
           T_REF_VAL_GET(pNode));
  } else {
    atomic_add_fetch_64(&pCacheObj->statistics.missCount, 1);
    uDebug("cache:%s, key:%p, not in cache, retrieved failed", pCacheObj->name, key);
  }

  atomic_add_fetch_64(&pCacheObj->statistics.totalAccess, 1);
  return pData;
}

void *taosCacheAcquireByData(SCacheObj *pCacheObj, void *data) {
  if (pCacheObj == NULL || data == NULL) return NULL;

  SCacheNode *ptNode = (SCacheNode *)((char *)data - sizeof(SCacheNode));
  if (ptNode->signature != (uint64_t)ptNode) {
    uError("cache:%s, key: %p the data from cache is invalid", pCacheObj->name, ptNode);
    return NULL;
  }

  int32_t ref = T_REF_INC(ptNode);
  uDebug("cache:%s, data: %p acquired by data in cache, refcnt:%d", pCacheObj->name, ptNode->data, ref);

  // the data if referenced by at least one object, so the reference count must be greater than the value of 2.
  assert(ref >= 2);
  return data;
}

void *taosCacheTransferData(SCacheObj *pCacheObj, void **data) {
  if (pCacheObj == NULL || data == NULL || (*data) == NULL) return NULL;

  SCacheNode *ptNode = (SCacheNode *)((char *)(*data) - sizeof(SCacheNode));
  if (ptNode->signature != (uint64_t)ptNode) {
    uError("cache:%s, key: %p the data from cache is invalid", pCacheObj->name, ptNode);
    return NULL;
  }

  assert(T_REF_VAL_GET(ptNode) >= 1);
  char *d = *data;

  // clear its reference to old area
  *data = NULL;
  return d;
}

void taosCacheRelease(SCacheObj *pCacheObj, void **data, bool _remove) {
  if (pCacheObj == NULL) {
    return;
  }

  if ((*data) == NULL) {
    uError("cache:%s, NULL data to release", pCacheObj->name);
    return;
  }

  // The operation of removal from hash table and addition to trashcan is not an atomic operation,
  // therefore the check for the empty of both the hash table and the trashcan has a race condition.
  // It happens when there is only one object in the cache, and two threads which has referenced this object
  // start to free the it simultaneously [TD-1569].
  SCacheNode *pNode = (SCacheNode *)((char *)(*data) - sizeof(SCacheNode));
  if (pNode->signature != (uint64_t)pNode) {
    uError("cache:%s, %p, release invalid cache data", pCacheObj->name, pNode);
    return;
  }

  *data = NULL;

  // note: extend lifespan before dec ref count
  bool inTrashcan = pNode->inTrashcan;

  if (pCacheObj->extendLifespan && (!inTrashcan) && (!_remove)) {
    atomic_store_64(&pNode->expireTime, pNode->lifespan + taosGetTimestampMs());
    uDebug("cache:%s, data:%p extend expire time: %" PRId64, pCacheObj->name, pNode->data, pNode->expireTime);
  }

  if (_remove) {
    // NOTE: once refcount is decrease, pNode may be freed by other thread immediately.
    char *key = pNode->key;
    char *d = pNode->data;

    int32_t ref = T_REF_VAL_GET(pNode);
    uDebug("cache:%s, key:%p, %p is released, refcnt:%d, in trashcan:%d", pCacheObj->name, key, d, ref - 1, inTrashcan);

    /*
     * If it is not referenced by other users, remove it immediately. Otherwise move this node to trashcan wait for all
     * users releasing this resources.
     *
     * NOTE: previous ref is 0, and current ref is still 0, remove it. If previous is not 0, there is another thread
     * that tries to do the same thing.
     */
    if (inTrashcan) {
      ref = T_REF_VAL_GET(pNode);

      if (ref == 1) {
        // If it is the last ref, remove it from trashcan linked-list first, and then destroy it.Otherwise, it may be
        // destroyed by refresh worker if decrease ref count before removing it from linked-list.
        assert(pNode->pTNodeHeader->pData == pNode);

        __trashcan_wr_lock(pCacheObj);
        doRemoveElemInTrashcan(pCacheObj, pNode->pTNodeHeader);
        __trashcan_unlock(pCacheObj);

        ref = T_REF_DEC(pNode);
        assert(ref == 0);

        doDestroyTrashcanElem(pCacheObj, pNode->pTNodeHeader);
      } else {
        ref = T_REF_DEC(pNode);
        assert(ref >= 0);
      }
    } else {
      // NOTE: remove it from hash in the first place, otherwise, the pNode may have been released by other thread
      // when reaches here.
      SCacheNode  *prev = NULL;
      SCacheEntry *pe = doFindEntry(pCacheObj, pNode->key, pNode->keyLen);

      taosWLockLatch(&pe->latch);
      ref = T_REF_DEC(pNode);

      SCacheNode *p = doSearchInEntryList(pe, pNode->key, pNode->keyLen, &prev);

      if (p != NULL) {
        // successfully remove from hash table, if failed, this node must have been move to trash already, do nothing.
        // note that the remove operation can be executed only once.
        if (p != pNode) {
          uDebug(
              "cache:%s, key:%p, a new entry:%p found, refcnt:%d, prev entry:%p, refcnt:%d has been removed by "
              "others already, prev must in trashcan",
              pCacheObj->name, pNode->key, p->data, T_REF_VAL_GET(p), pNode->data, T_REF_VAL_GET(pNode));

          assert(p->pTNodeHeader == NULL && pNode->pTNodeHeader != NULL);
        } else {
          removeNodeInEntryList(pe, prev, p);
          uDebug("cache:%s, key:%p, %p successfully removed from hash table, refcnt:%d", pCacheObj->name, pNode->key,
                 pNode->data, ref);
          if (ref > 0) {
            assert(pNode->pTNodeHeader == NULL);
            taosAddToTrashcan(pCacheObj, pNode);
          } else {  // ref == 0
            atomic_sub_fetch_64(&pCacheObj->sizeInBytes, pNode->size);

            int32_t size = (int32_t)pCacheObj->numOfElems;
            uDebug("cache:%s, key:%p, %p is destroyed from cache, size:%dbytes, totalNum:%d size:%" PRId64 "bytes",
                   pCacheObj->name, pNode->key, pNode->data, pNode->size, size, pCacheObj->sizeInBytes);

            if (pCacheObj->freeFp) {
              pCacheObj->freeFp(pNode->data);
            }

            taosMemoryFree(pNode);
          }
        }

        taosWUnLockLatch(&pe->latch);
      } else {
        uDebug("cache:%s, key:%p, %p has been removed from hash table by others already, refcnt:%d", pCacheObj->name,
               pNode->key, pNode->data, ref);
      }
    }

  } else {
    // NOTE: once refcount is decrease, pNode may be freed by other thread immediately.
    char *key = pNode->key;
    char *p = pNode->data;

    int32_t ref = T_REF_DEC(pNode);
    uDebug("cache:%s, key:%p, %p released, refcnt:%d, data in trashcan:%d", pCacheObj->name, key, p, ref, inTrashcan);
  }
}

void doTraverseElems(SCacheObj *pCacheObj, bool (*fp)(void *param, SCacheNode *pNode), SCacheObjTravSup *pSup) {
  int32_t numOfEntries = (int32_t)pCacheObj->capacity;
  for (int32_t i = 0; i < numOfEntries; ++i) {
    SCacheEntry *pEntry = &pCacheObj->pEntryList[i];
    if (pEntry->num == 0) {
      continue;
    }

    taosWLockLatch(&pEntry->latch);

    SCacheNode *pNode = pEntry->next;
    while (pNode != NULL) {
      SCacheNode *next = pNode->pNext;

      if (fp(pSup, pNode)) {
        pNode = pNode->pNext;
      } else {
        pEntry->next = next;
        pEntry->num -= 1;

        atomic_sub_fetch_64(&pCacheObj->numOfElems, 1);
        pNode = next;
      }
    }

    taosWUnLockLatch(&pEntry->latch);
  }
}

void taosCacheEmpty(SCacheObj *pCacheObj) {
  SCacheObjTravSup sup = {.pCacheObj = pCacheObj, .fp = NULL, .time = taosGetTimestampMs()};
  doTraverseElems(pCacheObj, doRemoveNodeFn, &sup);
  taosTrashcanEmpty(pCacheObj, false);
}

void taosCacheCleanup(SCacheObj *pCacheObj) {
  if (pCacheObj == NULL) {
    return;
  }

  pCacheObj->deleting = 1;

  // wait for the refresh thread quit before destroying the cache object.
  // But in the dll, the child thread will be killed before atexit takes effect.
  while (atomic_load_8(&pCacheObj->deleting) != 0) {
    if (refreshWorkerNormalStopped) break;
    if (refreshWorkerUnexpectedStopped) return;
    taosMsleep(50);
  }

  uInfo("cache:%s will be cleaned up", pCacheObj->name);
  doCleanupDataCache(pCacheObj);
}

SCacheNode *taosCreateCacheNode(const char *key, size_t keyLen, const char *pData, size_t size, uint64_t duration) {
  size_t sizeInBytes = size + sizeof(SCacheNode) + keyLen;

  SCacheNode *pNewNode = taosMemoryCalloc(1, sizeInBytes);
  if (pNewNode == NULL) {
    terrno = TSDB_CODE_OUT_OF_MEMORY;
    uError("failed to allocate memory, reason:%s", strerror(errno));
    return NULL;
  }

  pNewNode->data = (char *)pNewNode + sizeof(SCacheNode);
  pNewNode->dataLen = size;
  memcpy(pNewNode->data, pData, size);

  pNewNode->key = (char *)pNewNode + sizeof(SCacheNode) + size;
  pNewNode->keyLen = (uint16_t)keyLen;

  memcpy(pNewNode->key, key, keyLen);

  pNewNode->addedTime = (uint64_t)taosGetTimestampMs();
  pNewNode->lifespan = duration;
  pNewNode->expireTime = pNewNode->addedTime + pNewNode->lifespan;
  pNewNode->signature = (uint64_t)pNewNode;
  pNewNode->size = (uint32_t)sizeInBytes;

  return pNewNode;
}

void taosAddToTrashcan(SCacheObj *pCacheObj, SCacheNode *pNode) {
  if (pNode->inTrashcan) { /* node is already in trash */
    assert(pNode->pTNodeHeader != NULL && pNode->pTNodeHeader->pData == pNode);
    return;
  }

  __trashcan_wr_lock(pCacheObj);
  STrashElem *pElem = taosMemoryCalloc(1, sizeof(STrashElem));
  pElem->pData = pNode;
  pElem->prev = NULL;
  pElem->next = NULL;
  pNode->inTrashcan = true;
  pNode->pTNodeHeader = pElem;

  pElem->next = pCacheObj->pTrash;
  if (pCacheObj->pTrash) {
    pCacheObj->pTrash->prev = pElem;
  }

  pCacheObj->pTrash = pElem;
  pCacheObj->numOfElemsInTrash++;
  __trashcan_unlock(pCacheObj);

  uDebug("cache:%s key:%p, %p move to trashcan, pTrashElem:%p, numOfElem in trashcan:%d", pCacheObj->name, pNode->key,
         pNode->data, pElem, pCacheObj->numOfElemsInTrash);
}

void taosTrashcanEmpty(SCacheObj *pCacheObj, bool force) {
  __trashcan_wr_lock(pCacheObj);

  if (pCacheObj->numOfElemsInTrash == 0) {
    if (pCacheObj->pTrash != NULL) {
      pCacheObj->pTrash = NULL;
      uError("cache:%s, key:inconsistency data in cache, numOfElem in trashcan:%d", pCacheObj->name,
             pCacheObj->numOfElemsInTrash);
    }

    __trashcan_unlock(pCacheObj);
    return;
  }

  const char *stat[] = {"false", "true"};
  uDebug("cache:%s start to cleanup trashcan, numOfElem in trashcan:%d, free:%s", pCacheObj->name,
         pCacheObj->numOfElemsInTrash, (force ? stat[1] : stat[0]));

  STrashElem *pElem = pCacheObj->pTrash;
  while (pElem) {
    T_REF_VAL_CHECK(pElem->pData);
    assert(pElem->next != pElem && pElem->prev != pElem);

    if (force || (T_REF_VAL_GET(pElem->pData) == 0)) {
      uDebug("cache:%s, key:%p, %p removed from trashcan. numOfElem in trashcan:%d", pCacheObj->name, pElem->pData->key,
             pElem->pData->data, pCacheObj->numOfElemsInTrash - 1);

      doRemoveElemInTrashcan(pCacheObj, pElem);
      doDestroyTrashcanElem(pCacheObj, pElem);
      pElem = pCacheObj->pTrash;
    } else {
      pElem = pElem->next;
    }
  }

  __trashcan_unlock(pCacheObj);
}

void doCleanupDataCache(SCacheObj *pCacheObj) {
  SCacheObjTravSup sup = {.pCacheObj = pCacheObj, .fp = NULL, .time = taosGetTimestampMs()};
  doTraverseElems(pCacheObj, doRemoveNodeFn, &sup);

  // todo memory leak if there are object with refcount greater than 0 in hash table?
  taosTrashcanEmpty(pCacheObj, true);

  __trashcan_lock_destroy(pCacheObj);

  taosMemoryFreeClear(pCacheObj->pEntryList);
  taosMemoryFreeClear(pCacheObj->name);
  taosMemoryFree(pCacheObj);
}

static void doCacheRefresh(SCacheObj *pCacheObj, int64_t time, __cache_trav_fn_t fp, void *param1) {
  assert(pCacheObj != NULL);

  SCacheObjTravSup sup = {.pCacheObj = pCacheObj, .fp = fp, .time = time, .param1 = param1};
  doTraverseElems(pCacheObj, doRemoveExpiredFn, &sup);
}

void taosCacheRefreshWorkerUnexpectedStopped(void) {
  if (!refreshWorkerNormalStopped) {
    refreshWorkerUnexpectedStopped = true;
  }
}

void *taosCacheTimedRefresh(void *handle) {
  assert(pCacheArrayList != NULL);
  uDebug("cache refresh thread starts");

  setThreadName("cacheRefresh");

  const int32_t SLEEP_DURATION = 500;  // 500 ms
  int64_t       count = 0;
  atexit(taosCacheRefreshWorkerUnexpectedStopped);

  while (1) {
    taosMsleep(SLEEP_DURATION);
    if (stopRefreshWorker) {
      goto _end;
    }

    taosThreadMutexLock(&guard);
    size_t size = taosArrayGetSize(pCacheArrayList);
    taosThreadMutexUnlock(&guard);

    count += 1;

    for (int32_t i = 0; i < size; ++i) {
      taosThreadMutexLock(&guard);
      SCacheObj *pCacheObj = taosArrayGetP(pCacheArrayList, i);

      if (pCacheObj == NULL) {
        uError("object is destroyed. ignore and try next");
        taosThreadMutexUnlock(&guard);
        continue;
      }

      // check if current cache object will be deleted every 500ms.
      if (pCacheObj->deleting) {
        taosArrayRemove(pCacheArrayList, i);
        size = taosArrayGetSize(pCacheArrayList);

        uDebug("%s is destroying, remove it from refresh list, remain cache obj:%" PRIzu, pCacheObj->name, size);
        pCacheObj->deleting = 0;  // reset the deleting flag to enable pCacheObj to continue releasing resources.

        taosThreadMutexUnlock(&guard);
        continue;
      }

      taosThreadMutexUnlock(&guard);

      if ((count % pCacheObj->checkTick) != 0) {
        continue;
      }

      size_t elemInHash = pCacheObj->numOfElems;
      if (elemInHash + pCacheObj->numOfElemsInTrash == 0) {
        continue;
      }

      uDebug("%s refresh thread scan", pCacheObj->name);
      pCacheObj->statistics.refreshCount++;

      // refresh data in hash table
      if (elemInHash > 0) {
        int64_t now = taosGetTimestampMs();
        doCacheRefresh(pCacheObj, now, NULL, NULL);
      }

      taosTrashcanEmpty(pCacheObj, false);
    }
  }

_end:
  taosArrayDestroy(pCacheArrayList);

  pCacheArrayList = NULL;
  taosThreadMutexDestroy(&guard);
  refreshWorkerNormalStopped = true;

  uDebug("cache refresh thread quits");
  return NULL;
}

void taosCacheRefresh(SCacheObj *pCacheObj, __cache_trav_fn_t fp, void *param1) {
  if (pCacheObj == NULL) {
    return;
  }

  int64_t now = taosGetTimestampMs();
  doCacheRefresh(pCacheObj, now, fp, param1);
}

void taosStopCacheRefreshWorker(void) {
  stopRefreshWorker = true;
  taosThreadJoin(cacheRefreshWorker, NULL);
  taosArrayDestroy(pCacheArrayList);
}

size_t taosCacheGetNumOfObj(const SCacheObj *pCacheObj) { return pCacheObj->numOfElems + pCacheObj->numOfElemsInTrash; }

SCacheIter *taosCacheCreateIter(const SCacheObj *pCacheObj) {
  ASSERT(pCacheObj != NULL);
  SCacheIter *pIter = taosMemoryCalloc(1, sizeof(SCacheIter));
  pIter->pCacheObj = (SCacheObj *)pCacheObj;
  pIter->entryIndex = -1;
  pIter->index = -1;
  return pIter;
}

bool taosCacheIterNext(SCacheIter *pIter) {
  SCacheObj *pCacheObj = pIter->pCacheObj;

  if (pIter->index + 1 >= pIter->numOfObj) {
    if (pIter->entryIndex + 1 >= pCacheObj->capacity) {
      return false;
    }

    // release the reference for all objects in the snapshot
    for (int32_t i = 0; i < pIter->numOfObj; ++i) {
      char *p = pIter->pCurrent[i]->data;
      taosCacheRelease(pCacheObj, (void **)&p, false);
      pIter->pCurrent[i] = NULL;
    }

    while (1) {
      pIter->entryIndex++;
      if (pIter->entryIndex >= pCacheObj->capacity) {
        return false;
      }

      SCacheEntry *pEntry = &pCacheObj->pEntryList[pIter->entryIndex];
      taosRLockLatch(&pEntry->latch);

      if (pEntry->num == 0) {
        taosRUnLockLatch(&pEntry->latch);
        continue;
      }

      if (pIter->numOfObj < pEntry->num) {
        char *tmp = taosMemoryRealloc(pIter->pCurrent, pEntry->num * POINTER_BYTES);
        if (tmp == NULL) {
          terrno = TSDB_CODE_OUT_OF_MEMORY;
          taosRUnLockLatch(&pEntry->latch);
          return false;
        }

        pIter->pCurrent = (SCacheNode **)tmp;
      }

      SCacheNode *pNode = pEntry->next;
      for (int32_t i = 0; i < pEntry->num; ++i) {
        ASSERT(pNode != NULL);

        pIter->pCurrent[i] = pNode;
        int32_t ref = T_REF_INC(pIter->pCurrent[i]);
        ASSERT(ref >= 1);

        pNode = pNode->pNext;
      }

      pIter->numOfObj = pEntry->num;
      taosRUnLockLatch(&pEntry->latch);

      pIter->index = -1;
      break;
    }
  }

  pIter->index += 1;
  return true;
}

void *taosCacheIterGetData(const SCacheIter *pIter, size_t *len) {
  SCacheNode *pNode = pIter->pCurrent[pIter->index];
  *len = pNode->dataLen;
  return pNode->data;
}

void *taosCacheIterGetKey(const SCacheIter *pIter, size_t *len) {
  SCacheNode *pNode = pIter->pCurrent[pIter->index];
  *len = pNode->keyLen;
  return pNode->key;
}

void taosCacheDestroyIter(SCacheIter *pIter) {
  taosMemoryFreeClear(pIter->pCurrent);
  taosMemoryFreeClear(pIter);
}<|MERGE_RESOLUTION|>--- conflicted
+++ resolved
@@ -25,19 +25,11 @@
 
 static TdThread      cacheRefreshWorker = {0};
 static TdThreadOnce  cacheThreadInit = PTHREAD_ONCE_INIT;
-<<<<<<< HEAD
-static TdThreadMutex guard = PTHREAD_MUTEX_INITIALIZER;
+static TdThreadMutex guard = TD_PTHREAD_MUTEX_INITIALIZER;
 static SArray       *pCacheArrayList = NULL;
 static bool          stopRefreshWorker = false;
 static bool          refreshWorkerNormalStopped = false;
 static bool          refreshWorkerUnexpectedStopped = false;
-=======
-static TdThreadMutex guard = TD_PTHREAD_MUTEX_INITIALIZER;
-static SArray         *pCacheArrayList = NULL;
-static bool            stopRefreshWorker = false;
-static bool            refreshWorkerNormalStopped = false;
-static bool            refreshWorkerUnexpectedStopped = false;
->>>>>>> 78f05459
 
 typedef struct SCacheNode {
   uint64_t           addedTime;   // the added time when this element is added or updated into cache
