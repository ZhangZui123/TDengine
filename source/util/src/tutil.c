--- conflicted
+++ resolved
@@ -503,7 +503,6 @@
   return TSDB_CODE_SUCCESS;
 }
 
-<<<<<<< HEAD
 bool tIsValidFileName(const char *fileName, const char *pattern) {
   const char *fileNamePattern = "^[a-zA-Z0-9_.-]+$";
 
@@ -528,7 +527,6 @@
   const char *filePathPattern = "^[a-zA-Z0-9:/\\_.-]+$";
 
   return tIsValidFileName(filePath, pattern ? pattern : filePathPattern);
-=======
 
 bool taosIsBigChar(char c) {
   if (c >= 'A' && c <= 'Z') {
@@ -587,5 +585,4 @@
     default:
     return false;
   }
->>>>>>> 9fa3157b
 }