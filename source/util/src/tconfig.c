/*
 * Copyright (c) 2019 TAOS Data, Inc. <jhtao@taosdata.com>
 *
 * This program is free software: you can use, redistribute, and/or modify
 * it under the terms of the GNU Affero General Public License, version 3
 * or later ("AGPL"), as published by the Free Software Foundation.
 *
 * This program is distributed in the hope that it will be useful, but WITHOUT
 * ANY WARRANTY; without even the implied warranty of MERCHANTABILITY or
 * FITNESS FOR A PARTICULAR PURPOSE.
 *
 * You should have received a copy of the GNU Affero General Public License
 * along with this program. If not, see <http://www.gnu.org/licenses/>.
 */

#define _DEFAULT_SOURCE
#include "tconfig.h"
#include "cJSON.h"
#include "taoserror.h"
#include "tenv.h"
#include "tgrant.h"
#include "tjson.h"
#include "tlog.h"
#include "tunit.h"
#include "tutil.h"
#include "tglobal.h"

#define CFG_NAME_PRINT_LEN 24
#define CFG_SRC_PRINT_LEN  12

struct SConfig {
  ECfgSrcType   stype;
  SArray       *array;
  TdThreadMutex lock;
};

int32_t cfgLoadFromCfgFile(SConfig *pConfig, const char *filepath);
int32_t cfgLoadFromEnvFile(SConfig *pConfig, const char *envFile);
int32_t cfgLoadFromEnvVar(SConfig *pConfig);
int32_t cfgLoadFromEnvCmd(SConfig *pConfig, const char **envCmd);
int32_t cfgLoadFromApollUrl(SConfig *pConfig, const char *url);

extern char **environ;

int32_t cfgInit(SConfig ** ppCfg) {
  SConfig *pCfg = taosMemoryCalloc(1, sizeof(SConfig));
  if (pCfg == NULL) {
    TAOS_RETURN(TSDB_CODE_OUT_OF_MEMORY);
  }

  pCfg->array = taosArrayInit(32, sizeof(SConfigItem));
  if (pCfg->array == NULL) {
    taosMemoryFree(pCfg);
    TAOS_RETURN(TSDB_CODE_OUT_OF_MEMORY);
  }

  taosThreadMutexInit(&pCfg->lock, NULL);
  *ppCfg = pCfg;
  TAOS_RETURN(TSDB_CODE_SUCCESS);
}

int32_t cfgLoad(SConfig *pCfg, ECfgSrcType cfgType, const void *sourceStr) {
  switch (cfgType) {
    case CFG_STYPE_CFG_FILE:
      return cfgLoadFromCfgFile(pCfg, sourceStr);
    case CFG_STYPE_ENV_FILE:
      return cfgLoadFromEnvFile(pCfg, sourceStr);
    case CFG_STYPE_ENV_VAR:
      return cfgLoadFromEnvVar(pCfg);
    case CFG_STYPE_APOLLO_URL:
      return cfgLoadFromApollUrl(pCfg, sourceStr);
    case CFG_STYPE_ENV_CMD:
      return cfgLoadFromEnvCmd(pCfg, (const char **)sourceStr);
    default:
      return TSDB_CODE_INVALID_PARA;
  }
}

int32_t cfgLoadFromArray(SConfig *pCfg, SArray *pArgs) {
  int32_t size = taosArrayGetSize(pArgs);
  for (int32_t i = 0; i < size; ++i) {
    SConfigPair *pPair = taosArrayGet(pArgs, i);
    if (cfgSetItem(pCfg, pPair->name, pPair->value, CFG_STYPE_ARG_LIST, true) != 0) {
      return TSDB_CODE_INVALID_PARA;
    }
  }

  return TSDB_CODE_SUCCESS;
}

void cfgItemFreeVal(SConfigItem *pItem) {
  if (pItem->dtype == CFG_DTYPE_STRING || pItem->dtype == CFG_DTYPE_DIR || pItem->dtype == CFG_DTYPE_LOCALE ||
      pItem->dtype == CFG_DTYPE_CHARSET || pItem->dtype == CFG_DTYPE_TIMEZONE) {
    taosMemoryFreeClear(pItem->str);
  }

  if (pItem->array) {
    taosArrayDestroy(pItem->array);
    pItem->array = NULL;
  }
}

void cfgCleanup(SConfig *pCfg) {
  if (pCfg == NULL) {
    return;
  }

  int32_t size = taosArrayGetSize(pCfg->array);
  for (int32_t i = 0; i < size; ++i) {
    SConfigItem *pItem = taosArrayGet(pCfg->array, i);
    cfgItemFreeVal(pItem);
    taosMemoryFreeClear(pItem->name);
  }

  taosArrayDestroy(pCfg->array);
  taosThreadMutexDestroy(&pCfg->lock);
  taosMemoryFree(pCfg);
}

int32_t cfgGetSize(SConfig *pCfg) { return taosArrayGetSize(pCfg->array); }

static int32_t cfgCheckAndSetConf(SConfigItem *pItem, const char *conf) {
  cfgItemFreeVal(pItem);
  ASSERT(pItem->str == NULL);

  pItem->str = taosStrdup(conf);
  if (pItem->str == NULL) {
    TAOS_RETURN(TSDB_CODE_OUT_OF_MEMORY);
  }

  TAOS_RETURN(TSDB_CODE_SUCCESS);
}

static int32_t cfgCheckAndSetDir(SConfigItem *pItem, const char *inputDir) {
  char fullDir[PATH_MAX] = {0};
  if (taosExpandDir(inputDir, fullDir, PATH_MAX) != 0) {
    int32_t code = TAOS_SYSTEM_ERROR(errno);
    uError("failed to expand dir:%s since %s", inputDir, tstrerror(code));
    TAOS_RETURN(code);
  }

  taosMemoryFreeClear(pItem->str);
  pItem->str = taosStrdup(fullDir);
  if (pItem->str == NULL) {
    TAOS_RETURN(TSDB_CODE_OUT_OF_MEMORY);
  }

  TAOS_RETURN(TSDB_CODE_SUCCESS);
}

static int32_t cfgSetBool(SConfigItem *pItem, const char *value, ECfgSrcType stype) {
  bool tmp = false;
  if (strcasecmp(value, "true") == 0) {
    tmp = true;
  }
  if (atoi(value) > 0) {
    tmp = true;
  }

  pItem->bval = tmp;
  pItem->stype = stype;
  return 0;
}

static int32_t cfgSetInt32(SConfigItem *pItem, const char *value, ECfgSrcType stype) {
  int32_t ival;
  TAOS_CHECK_RETURN(taosStrHumanToInt32(value, &ival));
  if (ival < pItem->imin || ival > pItem->imax) {
    uError("cfg:%s, type:%s src:%s value:%d out of range[%" PRId64 ", %" PRId64 "]", pItem->name,
           cfgDtypeStr(pItem->dtype), cfgStypeStr(stype), ival, pItem->imin, pItem->imax);
    TAOS_RETURN(TSDB_CODE_OUT_OF_RANGE);
  }

  pItem->i32 = ival;
  pItem->stype = stype;
  TAOS_RETURN(TSDB_CODE_SUCCESS);
}

static int32_t cfgSetInt64(SConfigItem *pItem, const char *value, ECfgSrcType stype) {
  int64_t ival;
  TAOS_CHECK_RETURN(taosStrHumanToInt64(value, &ival));
  if (ival < pItem->imin || ival > pItem->imax) {
    uError("cfg:%s, type:%s src:%s value:%" PRId64 " out of range[%" PRId64 ", %" PRId64 "]", pItem->name,
           cfgDtypeStr(pItem->dtype), cfgStypeStr(stype), ival, pItem->imin, pItem->imax);
    TAOS_RETURN(TSDB_CODE_OUT_OF_RANGE);
  }

  pItem->i64 = ival;
  pItem->stype = stype;
  TAOS_RETURN(TSDB_CODE_SUCCESS);
}

static int32_t cfgSetFloat(SConfigItem *pItem, const char *value, ECfgSrcType stype) {
  double dval;
  TAOS_CHECK_RETURN(parseCfgReal(value, &dval));
  if (dval < pItem->fmin || dval > pItem->fmax) {
    uError("cfg:%s, type:%s src:%s value:%f out of range[%f, %f]", pItem->name, cfgDtypeStr(pItem->dtype),
           cfgStypeStr(stype), dval, pItem->fmin, pItem->fmax);
    TAOS_RETURN(TSDB_CODE_OUT_OF_RANGE);
  }

  pItem->fval = (float)dval;
  pItem->stype = stype;
  TAOS_RETURN(TSDB_CODE_SUCCESS);
}

static int32_t cfgSetString(SConfigItem *pItem, const char *value, ECfgSrcType stype) {
  char *tmp = taosStrdup(value);
  if (tmp == NULL) {
    uError("cfg:%s, type:%s src:%s value:%s failed to dup since %s", pItem->name, cfgDtypeStr(pItem->dtype),
           cfgStypeStr(stype), value, tstrerror(TSDB_CODE_OUT_OF_MEMORY));
    TAOS_RETURN(TSDB_CODE_OUT_OF_MEMORY);
  }

  taosMemoryFreeClear(pItem->str);
  pItem->str = tmp;
  pItem->stype = stype;
  TAOS_RETURN(TSDB_CODE_SUCCESS);
}

static int32_t cfgSetDir(SConfigItem *pItem, const char *value, ECfgSrcType stype) {
  int32_t code = cfgCheckAndSetDir(pItem, value);
  if (TSDB_CODE_SUCCESS != code) {
    uError("cfg:%s, type:%s src:%s value:%s failed to dup since %s", pItem->name, cfgDtypeStr(pItem->dtype),
           cfgStypeStr(stype), value, tstrerror(code));
    TAOS_RETURN(code);
  }

  pItem->stype = stype;
  TAOS_RETURN(TSDB_CODE_SUCCESS);
}

static int32_t doSetConf(SConfigItem *pItem, const char *value, ECfgSrcType stype) {
  int32_t code = cfgCheckAndSetConf(pItem, value);
  if (TSDB_CODE_SUCCESS != code) {
    uError("cfg:%s, type:%s src:%s value:%s failed to dup since %s", pItem->name, cfgDtypeStr(pItem->dtype),
           cfgStypeStr(stype), value, tstrerror(TSDB_CODE_OUT_OF_MEMORY));
    TAOS_RETURN(TSDB_CODE_OUT_OF_MEMORY);
  }

  pItem->stype = stype;
  TAOS_RETURN(TSDB_CODE_SUCCESS);
}

static int32_t cfgSetTimezone(SConfigItem *pItem, const char *value, ECfgSrcType stype) {
  TAOS_CHECK_RETURN(doSetConf(pItem, value, stype));
  osSetTimezone(value);
  TAOS_RETURN(TSDB_CODE_SUCCESS);
}

static int32_t cfgSetTfsItem(SConfig *pCfg, const char *name, const char *value, const char *level, const char *primary,
                             const char *disable, ECfgSrcType stype) {
  taosThreadMutexLock(&pCfg->lock);

  SConfigItem *pItem = cfgGetItem(pCfg, name);
  if (pItem == NULL) {
    taosThreadMutexUnlock(&pCfg->lock);

    TAOS_RETURN(TSDB_CODE_CFG_NOT_FOUND);
  }

  if (pItem->array == NULL) {
    pItem->array = taosArrayInit(16, sizeof(SDiskCfg));
    if (pItem->array == NULL) {
      taosThreadMutexUnlock(&pCfg->lock);

      TAOS_RETURN(TSDB_CODE_OUT_OF_MEMORY);
    }
  }

  SDiskCfg cfg = {0};
  tstrncpy(cfg.dir, pItem->str, sizeof(cfg.dir));
  cfg.level = level ? atoi(level) : 0;
  cfg.primary = primary ? atoi(primary) : 1;
  cfg.disable = disable ? atoi(disable) : 0;
  void *ret = taosArrayPush(pItem->array, &cfg);
  if (ret == NULL) {
    taosThreadMutexUnlock(&pCfg->lock);

    TAOS_RETURN(TSDB_CODE_OUT_OF_MEMORY);
  }

  pItem->stype = stype;
  taosThreadMutexUnlock(&pCfg->lock);

  TAOS_RETURN(TSDB_CODE_SUCCESS);
}

static int32_t cfgUpdateDebugFlagItem(SConfig *pCfg, const char *name, bool resetArray) {
  SConfigItem *pDebugFlagItem = cfgGetItem(pCfg, "debugFlag");
  if (resetArray) {
    // reset
    if (pDebugFlagItem == NULL) TAOS_RETURN(TSDB_CODE_CFG_NOT_FOUND);

    // logflag names that should 'not' be set by 'debugFlag'
    if (pDebugFlagItem->array == NULL) {
      pDebugFlagItem->array = taosArrayInit(16, sizeof(SLogVar));
      if (pDebugFlagItem->array == NULL) {
        TAOS_RETURN(TSDB_CODE_OUT_OF_MEMORY);
      }
    }
    taosArrayClear(pDebugFlagItem->array);
    TAOS_RETURN(TSDB_CODE_SUCCESS);
  }

  // update
  if (pDebugFlagItem == NULL) return -1;
  if (pDebugFlagItem->array != NULL) {
    SLogVar logVar = {0};
    strncpy(logVar.name, name, TSDB_LOG_VAR_LEN - 1);
    if (NULL == taosArrayPush(pDebugFlagItem->array, &logVar)) {
      TAOS_RETURN(TSDB_CODE_OUT_OF_MEMORY);
    }
  }
  TAOS_RETURN(TSDB_CODE_SUCCESS);
}

int32_t cfgSetItem(SConfig *pCfg, const char *name, const char *value, ECfgSrcType stype, bool lock) {
  // GRANT_CFG_SET;
  int32_t code = 0;

  if (lock) {
    taosThreadMutexLock(&pCfg->lock);
  }

  SConfigItem *pItem = cfgGetItem(pCfg, name);
  if (pItem == NULL) {
    taosThreadMutexUnlock(&pCfg->lock);
    TAOS_RETURN(TSDB_CODE_CFG_NOT_FOUND);
  }

  switch (pItem->dtype) {
    case CFG_DTYPE_BOOL: {
      code = cfgSetBool(pItem, value, stype);
      break;
    }
    case CFG_DTYPE_INT32: {
      code = cfgSetInt32(pItem, value, stype);
      break;
    }
    case CFG_DTYPE_INT64: {
      code = cfgSetInt64(pItem, value, stype);
      break;
    }
    case CFG_DTYPE_FLOAT:
    case CFG_DTYPE_DOUBLE: {
      code = cfgSetFloat(pItem, value, stype);
      break;
    }
    case CFG_DTYPE_STRING: {
      code = cfgSetString(pItem, value, stype);
      break;
    }
    case CFG_DTYPE_DIR: {
      code = cfgSetDir(pItem, value, stype);
      break;
    }
    case CFG_DTYPE_TIMEZONE: {
      code = cfgSetTimezone(pItem, value, stype);
      break;
    }
    case CFG_DTYPE_CHARSET: {
      code = doSetConf(pItem, value, stype);
      break;
    }
    case CFG_DTYPE_LOCALE: {
      code = doSetConf(pItem, value, stype);
      break;
    }
    case CFG_DTYPE_NONE:
    default:
      code = TSDB_CODE_INVALID_CFG;
      break;
  }

  if (lock) {
    taosThreadMutexUnlock(&pCfg->lock);
  }

  TAOS_RETURN(code);
}

SConfigItem *cfgGetItem(SConfig *pCfg, const char *pName) {
  if (pCfg == NULL) return NULL;
  int32_t size = taosArrayGetSize(pCfg->array);
  for (int32_t i = 0; i < size; ++i) {
    SConfigItem *pItem = taosArrayGet(pCfg->array, i);
    if (strcasecmp(pItem->name, pName) == 0) {
      return pItem;
    }
  }

  return NULL;
}

void cfgLock(SConfig *pCfg) {
  if (pCfg == NULL) {
    return;
  }

  taosThreadMutexLock(&pCfg->lock);
}

void cfgUnLock(SConfig *pCfg) {
  taosThreadMutexUnlock(&pCfg->lock);
}

int32_t cfgCheckRangeForDynUpdate(SConfig *pCfg, const char *name, const char *pVal, bool isServer) {
  ECfgDynType dynType = isServer ? CFG_DYN_SERVER : CFG_DYN_CLIENT;

  cfgLock(pCfg);

  SConfigItem *pItem = cfgGetItem(pCfg, name);
  if (!pItem || (pItem->dynScope & dynType) == 0) {
    uError("failed to config:%s, not support update this config", name);
    cfgUnLock(pCfg);
    TAOS_RETURN(TSDB_CODE_INVALID_CFG);
  }

  switch (pItem->dtype) {
    case CFG_DTYPE_STRING: {
      if (strcasecmp(name, "slowLogScope") == 0) {
        char *tmp = taosStrdup(pVal);
        if (taosSetSlowLogScope(tmp) < 0) {
          cfgUnLock(pCfg);
          taosMemoryFree(tmp);
          TAOS_RETURN(TSDB_CODE_INVALID_CFG);
        }
        taosMemoryFree(tmp);
      }
    } break;
    case CFG_DTYPE_BOOL: {
      int32_t ival = (int32_t)atoi(pVal);
      if (ival != 0 && ival != 1) {
        uError("cfg:%s, type:%s value:%d out of range[0, 1]", pItem->name, cfgDtypeStr(pItem->dtype), ival);
        cfgUnLock(pCfg);
        TAOS_RETURN(TSDB_CODE_OUT_OF_RANGE);
      }
    } break;
    case CFG_DTYPE_INT32: {
      int32_t ival;
      int32_t code = (int32_t)taosStrHumanToInt32(pVal, &ival);
      if (code != TSDB_CODE_SUCCESS) {
        cfgUnLock(pCfg);
        return code;
      }
      if (ival < pItem->imin || ival > pItem->imax) {
        uError("cfg:%s, type:%s value:%d out of range[%" PRId64 ", %" PRId64 "]", pItem->name,
               cfgDtypeStr(pItem->dtype), ival, pItem->imin, pItem->imax);
        cfgUnLock(pCfg);
        TAOS_RETURN(TSDB_CODE_OUT_OF_RANGE);
      }
    } break;
    case CFG_DTYPE_INT64: {
      int64_t ival;
      int32_t code = taosStrHumanToInt64(pVal, &ival);
      if (code != TSDB_CODE_SUCCESS) {
        cfgUnLock(pCfg);
        TAOS_RETURN(code);
      }
      if (ival < pItem->imin || ival > pItem->imax) {
        uError("cfg:%s, type:%s value:%" PRId64 " out of range[%" PRId64 ", %" PRId64 "]", pItem->name,
               cfgDtypeStr(pItem->dtype), ival, pItem->imin, pItem->imax);
        cfgUnLock(pCfg);
        TAOS_RETURN(TSDB_CODE_OUT_OF_RANGE);
      }
    } break;
    case CFG_DTYPE_FLOAT:
    case CFG_DTYPE_DOUBLE: {
      double  dval;
      int32_t code = parseCfgReal(pVal, &dval);
      if (code != TSDB_CODE_SUCCESS) {
        cfgUnLock(pCfg);
        TAOS_RETURN(code);
      }
      if (dval < pItem->fmin || dval > pItem->fmax) {
        uError("cfg:%s, type:%s value:%f out of range[%f, %f]", pItem->name, cfgDtypeStr(pItem->dtype), dval,
               pItem->fmin, pItem->fmax);
        cfgUnLock(pCfg);
        TAOS_RETURN(TSDB_CODE_OUT_OF_RANGE);
      }
    } break;
    default:
      break;
  }

  cfgUnLock(pCfg);
  TAOS_RETURN(TSDB_CODE_SUCCESS);
}

static int32_t cfgAddItem(SConfig *pCfg, SConfigItem *pItem, const char *name) {
  pItem->stype = CFG_STYPE_DEFAULT;
  pItem->name = taosStrdup(name);
  if (pItem->name == NULL) {
    TAOS_RETURN(TSDB_CODE_OUT_OF_MEMORY);
  }

  int32_t size = taosArrayGetSize(pCfg->array);
  for (int32_t i = 0; i < size; ++i) {
    SConfigItem *existItem = taosArrayGet(pCfg->array, i);
    if (existItem != NULL && strcmp(existItem->name, pItem->name) == 0) {
      taosMemoryFree(pItem->name);
      TAOS_RETURN(TSDB_CODE_INVALID_CFG);
    }
  }

  int32_t len = strlen(name);
  char    lowcaseName[CFG_NAME_MAX_LEN + 1] = {0};
  strntolower(lowcaseName, name, TMIN(CFG_NAME_MAX_LEN, len));

  if (taosArrayPush(pCfg->array, pItem) == NULL) {
    if (pItem->dtype == CFG_DTYPE_STRING) {
      taosMemoryFree(pItem->str);
    }

    taosMemoryFree(pItem->name);
    TAOS_RETURN(TSDB_CODE_OUT_OF_MEMORY);
  }

  TAOS_RETURN(TSDB_CODE_SUCCESS);
}

int32_t cfgAddBool(SConfig *pCfg, const char *name, bool defaultVal, int8_t scope, int8_t dynScope) {
  SConfigItem item = {.dtype = CFG_DTYPE_BOOL, .bval = defaultVal, .scope = scope, .dynScope = dynScope};
  return cfgAddItem(pCfg, &item, name);
}

int32_t cfgAddInt32(SConfig *pCfg, const char *name, int32_t defaultVal, int64_t minval, int64_t maxval, int8_t scope,
                    int8_t dynScope) {
  if (defaultVal < minval || defaultVal > maxval) {
    TAOS_RETURN(TSDB_CODE_OUT_OF_RANGE);
  }

  SConfigItem item = {.dtype = CFG_DTYPE_INT32,
                      .i32 = defaultVal,
                      .imin = minval,
                      .imax = maxval,
                      .scope = scope,
                      .dynScope = dynScope};
  return cfgAddItem(pCfg, &item, name);
}

int32_t cfgAddInt64(SConfig *pCfg, const char *name, int64_t defaultVal, int64_t minval, int64_t maxval, int8_t scope,
                    int8_t dynScope) {
  if (defaultVal < minval || defaultVal > maxval) {
    TAOS_RETURN(TSDB_CODE_OUT_OF_RANGE);
  }

  SConfigItem item = {.dtype = CFG_DTYPE_INT64,
                      .i64 = defaultVal,
                      .imin = minval,
                      .imax = maxval,
                      .scope = scope,
                      .dynScope = dynScope};
  return cfgAddItem(pCfg, &item, name);
}

int32_t cfgAddFloat(SConfig *pCfg, const char *name, float defaultVal, float minval, float maxval, int8_t scope,
                    int8_t dynScope) {
  if (defaultVal < minval || defaultVal > maxval) {
    TAOS_RETURN(TSDB_CODE_OUT_OF_RANGE);
  }

  SConfigItem item = {.dtype = CFG_DTYPE_FLOAT,
                      .fval = defaultVal,
                      .fmin = minval,
                      .fmax = maxval,
                      .scope = scope,
                      .dynScope = dynScope};
  return cfgAddItem(pCfg, &item, name);
}

int32_t cfgAddString(SConfig *pCfg, const char *name, const char *defaultVal, int8_t scope, int8_t dynScope) {
  SConfigItem item = {.dtype = CFG_DTYPE_STRING, .scope = scope, .dynScope = dynScope};
  item.str = taosStrdup(defaultVal);
  if (item.str == NULL) {
    TAOS_RETURN(TSDB_CODE_OUT_OF_MEMORY);
  }
  return cfgAddItem(pCfg, &item, name);
}

int32_t cfgAddDir(SConfig *pCfg, const char *name, const char *defaultVal, int8_t scope, int8_t dynScope) {
  SConfigItem item = {.dtype = CFG_DTYPE_DIR, .scope = scope, .dynScope = dynScope};
  TAOS_CHECK_RETURN(cfgCheckAndSetDir(&item, defaultVal));
  return cfgAddItem(pCfg, &item, name);
}

int32_t cfgAddLocale(SConfig *pCfg, const char *name, const char *defaultVal, int8_t scope, int8_t dynScope) {
  SConfigItem item = {.dtype = CFG_DTYPE_LOCALE, .scope = scope, .dynScope = dynScope};
  TAOS_CHECK_RETURN(cfgCheckAndSetConf(&item, defaultVal));
  return cfgAddItem(pCfg, &item, name);
}

int32_t cfgAddCharset(SConfig *pCfg, const char *name, const char *defaultVal, int8_t scope, int8_t dynScope) {
  SConfigItem item = {.dtype = CFG_DTYPE_CHARSET, .scope = scope, .dynScope = dynScope};
  TAOS_CHECK_RETURN(cfgCheckAndSetConf(&item, defaultVal));
  return cfgAddItem(pCfg, &item, name);
}

int32_t cfgAddTimezone(SConfig *pCfg, const char *name, const char *defaultVal, int8_t scope, int8_t dynScope) {
  SConfigItem item = {.dtype = CFG_DTYPE_TIMEZONE, .scope = scope, .dynScope = dynScope};
  TAOS_CHECK_RETURN(cfgCheckAndSetConf(&item, defaultVal));
  return cfgAddItem(pCfg, &item, name);
}

const char *cfgStypeStr(ECfgSrcType type) {
  switch (type) {
    case CFG_STYPE_DEFAULT:
      return "default";
    case CFG_STYPE_CFG_FILE:
      return "cfg_file";
    case CFG_STYPE_ENV_FILE:
      return "env_file";
    case CFG_STYPE_ENV_VAR:
      return "env_var";
    case CFG_STYPE_APOLLO_URL:
      return "apollo_url";
    case CFG_STYPE_ARG_LIST:
      return "arg_list";
    case CFG_STYPE_TAOS_OPTIONS:
      return "taos_options";
    case CFG_STYPE_ENV_CMD:
      return "env_cmd";
    default:
      return "invalid";
  }
}

const char *cfgDtypeStr(ECfgDataType type) {
  switch (type) {
    case CFG_DTYPE_NONE:
      return "none";
    case CFG_DTYPE_BOOL:
      return "bool";
    case CFG_DTYPE_INT32:
      return "int32";
    case CFG_DTYPE_INT64:
      return "int64";
    case CFG_DTYPE_FLOAT:
      return "float";
    case CFG_DTYPE_DOUBLE:
      return "double";
    case CFG_DTYPE_STRING:
      return "string";
    case CFG_DTYPE_DIR:
      return "dir";
    case CFG_DTYPE_LOCALE:
      return "locale";
    case CFG_DTYPE_CHARSET:
      return "charset";
    case CFG_DTYPE_TIMEZONE:
      return "timezone";
    default:
      return "invalid";
  }
}

int32_t cfgDumpItemValue(SConfigItem *pItem, char *buf, int32_t bufSize, int32_t *pLen) {
  int32_t len = 0;
  switch (pItem->dtype) {
    case CFG_DTYPE_BOOL:
      len = snprintf(buf, bufSize, "%u", pItem->bval);
      break;
    case CFG_DTYPE_INT32:
      len = snprintf(buf, bufSize, "%d", pItem->i32);
      break;
    case CFG_DTYPE_INT64:
      len = snprintf(buf, bufSize, "%" PRId64, pItem->i64);
      break;
    case CFG_DTYPE_FLOAT:
    case CFG_DTYPE_DOUBLE:
      len = snprintf(buf, bufSize, "%f", pItem->fval);
      break;
    case CFG_DTYPE_STRING:
    case CFG_DTYPE_DIR:
    case CFG_DTYPE_LOCALE:
    case CFG_DTYPE_CHARSET:
    case CFG_DTYPE_TIMEZONE:
    case CFG_DTYPE_NONE:
      len = snprintf(buf, bufSize, "%s", pItem->str);
      break;
  }

  if (len < 0) {
    TAOS_RETURN(TAOS_SYSTEM_ERROR(errno));
  }

  if (len > bufSize) {
    len = bufSize;
  }

  *pLen = len;
  TAOS_RETURN(TSDB_CODE_SUCCESS);
}

int32_t cfgDumpItemScope(SConfigItem *pItem, char *buf, int32_t bufSize, int32_t *pLen) {
  int32_t len = 0;
  switch (pItem->scope) {
    case CFG_SCOPE_SERVER:
      len = snprintf(buf, bufSize, "server");
      break;
    case CFG_SCOPE_CLIENT:
      len = snprintf(buf, bufSize, "client");
      break;
    case CFG_SCOPE_BOTH:
      len = snprintf(buf, bufSize, "both");
      break;
  }

  if (len < 0) {
    TAOS_RETURN(TAOS_SYSTEM_ERROR(errno));
  }

  if (len > bufSize) {
    len = bufSize;
  }

  *pLen = len;
  TAOS_RETURN(TSDB_CODE_SUCCESS);
}

void cfgDumpCfgS3(SConfig *pCfg, bool tsc, bool dump) {
  if (dump) {
    printf("                     s3 config");
    printf("\n");
    printf("=================================================================");
    printf("\n");
  } else {
    uInfo("                     s3 config");
    uInfo("=================================================================");
  }

  char src[CFG_SRC_PRINT_LEN + 1] = {0};
  char name[CFG_NAME_PRINT_LEN + 1] = {0};

  int32_t size = taosArrayGetSize(pCfg->array);
  for (int32_t i = 0; i < size; ++i) {
    SConfigItem *pItem = taosArrayGet(pCfg->array, i);
    if (tsc && pItem->scope == CFG_SCOPE_SERVER) continue;
    if (dump && strcmp(pItem->name, "scriptDir") == 0) continue;
    if (dump && strncmp(pItem->name, "s3", 2) != 0) continue;
    tstrncpy(src, cfgStypeStr(pItem->stype), CFG_SRC_PRINT_LEN);
    for (int32_t j = 0; j < CFG_SRC_PRINT_LEN; ++j) {
      if (src[j] == 0) src[j] = ' ';
    }

    tstrncpy(name, pItem->name, CFG_NAME_PRINT_LEN);
    for (int32_t j = 0; j < CFG_NAME_PRINT_LEN; ++j) {
      if (name[j] == 0) name[j] = ' ';
    }

    switch (pItem->dtype) {
      case CFG_DTYPE_BOOL:
        if (dump) {
          printf("%s %s %u\n", src, name, pItem->bval);
        } else {
          uInfo("%s %s %u", src, name, pItem->bval);
        }

        break;
      case CFG_DTYPE_INT32:
        if (dump) {
          printf("%s %s %d\n", src, name, pItem->i32);
        } else {
          uInfo("%s %s %d", src, name, pItem->i32);
        }
        break;
      case CFG_DTYPE_INT64:
        if (dump) {
          printf("%s %s %" PRId64 "\n", src, name, pItem->i64);
        } else {
          uInfo("%s %s %" PRId64, src, name, pItem->i64);
        }
        break;
      case CFG_DTYPE_DOUBLE:
      case CFG_DTYPE_FLOAT:
        if (dump) {
          printf("%s %s %.2f\n", src, name, pItem->fval);
        } else {
          uInfo("%s %s %.2f", src, name, pItem->fval);
        }
        break;
      case CFG_DTYPE_STRING:
      case CFG_DTYPE_DIR:
      case CFG_DTYPE_LOCALE:
      case CFG_DTYPE_CHARSET:
      case CFG_DTYPE_TIMEZONE:
      case CFG_DTYPE_NONE:
        if (dump) {
          printf("%s %s %s\n", src, name, pItem->str);
        } else {
          uInfo("%s %s %s", src, name, pItem->str);
        }
        break;
    }
  }

  if (dump) {
    printf("=================================================================\n");
  } else {
    uInfo("=================================================================");
  }
}

void cfgDumpCfg(SConfig *pCfg, bool tsc, bool dump) {
  if (dump) {
    printf("                     global config");
    printf("\n");
    printf("=================================================================");
    printf("\n");
  } else {
    uInfo("                     global config");
    uInfo("=================================================================");
  }

  char src[CFG_SRC_PRINT_LEN + 1] = {0};
  char name[CFG_NAME_PRINT_LEN + 1] = {0};

  int32_t size = taosArrayGetSize(pCfg->array);
  for (int32_t i = 0; i < size; ++i) {
    SConfigItem *pItem = taosArrayGet(pCfg->array, i);
    if (tsc && pItem->scope == CFG_SCOPE_SERVER) continue;
    if (dump && strcmp(pItem->name, "scriptDir") == 0) continue;
    tstrncpy(src, cfgStypeStr(pItem->stype), CFG_SRC_PRINT_LEN);
    for (int32_t j = 0; j < CFG_SRC_PRINT_LEN; ++j) {
      if (src[j] == 0) src[j] = ' ';
    }

    tstrncpy(name, pItem->name, CFG_NAME_PRINT_LEN);
    for (int32_t j = 0; j < CFG_NAME_PRINT_LEN; ++j) {
      if (name[j] == 0) name[j] = ' ';
    }

    switch (pItem->dtype) {
      case CFG_DTYPE_BOOL:
        if (dump) {
          printf("%s %s %u\n", src, name, pItem->bval);
        } else {
          uInfo("%s %s %u", src, name, pItem->bval);
        }

        break;
      case CFG_DTYPE_INT32:
        if (dump) {
          printf("%s %s %d\n", src, name, pItem->i32);
        } else {
          uInfo("%s %s %d", src, name, pItem->i32);
        }
        break;
      case CFG_DTYPE_INT64:
        if (dump) {
          printf("%s %s %" PRId64 "\n", src, name, pItem->i64);
        } else {
          uInfo("%s %s %" PRId64, src, name, pItem->i64);
        }
        break;
      case CFG_DTYPE_DOUBLE:
      case CFG_DTYPE_FLOAT:
        if (dump) {
          printf("%s %s %.2f\n", src, name, pItem->fval);
        } else {
          uInfo("%s %s %.2f", src, name, pItem->fval);
        }
        break;
      case CFG_DTYPE_STRING:
      case CFG_DTYPE_DIR:
      case CFG_DTYPE_LOCALE:
      case CFG_DTYPE_CHARSET:
      case CFG_DTYPE_TIMEZONE:
      case CFG_DTYPE_NONE:
        if (dump) {
          printf("%s %s %s\n", src, name, pItem->str);
        } else {
          uInfo("%s %s %s", src, name, pItem->str);
        }
        break;
    }
  }

  if (dump) {
    printf("=================================================================\n");
  } else {
    uInfo("=================================================================");
  }
}

int32_t cfgLoadFromEnvVar(SConfig *pConfig) {
  char    line[1024], *name, *value, *value2, *value3, *value4;
  int32_t olen, vlen, vlen2, vlen3, vlen4;
  int32_t code = 0;
  char  **pEnv = environ;
  line[1023] = 0;

  if (pEnv == NULL) TAOS_RETURN(TSDB_CODE_SUCCESS);
  while (*pEnv != NULL) {
    name = value = value2 = value3 = value4 = NULL;
    olen = vlen = vlen2 = vlen3 = vlen4 = 0;

    strncpy(line, *pEnv, sizeof(line) - 1);
    pEnv++;
    (void)taosEnvToCfg(line, line);

    paGetToken(line, &name, &olen);
    if (olen == 0) continue;
    name[olen] = 0;

    paGetToken(name + olen + 1, &value, &vlen);
    if (vlen == 0) continue;
    value[vlen] = 0;

    paGetToken(value + vlen + 1, &value2, &vlen2);
    if (vlen2 != 0) {
      value2[vlen2] = 0;
      paGetToken(value2 + vlen2 + 1, &value3, &vlen3);
      if (vlen3 != 0) {
        value3[vlen3] = 0;
        paGetToken(value3 + vlen3 + 1, &value4, &vlen4);
        if (vlen4 != 0) value4[vlen4] = 0;
      }
    }

    code = cfgSetItem(pConfig, name, value, CFG_STYPE_ENV_VAR, true);
    if (TSDB_CODE_SUCCESS != code && TSDB_CODE_CFG_NOT_FOUND != code) break;

    if (strcasecmp(name, "dataDir") == 0) {
      code = cfgSetTfsItem(pConfig, name, value, value2, value3, value4, CFG_STYPE_ENV_VAR);
      if (TSDB_CODE_SUCCESS != code && TSDB_CODE_CFG_NOT_FOUND != code) break;
    }
  }

  uInfo("load from env variables cfg success");
  TAOS_RETURN(TSDB_CODE_SUCCESS);
}

int32_t cfgLoadFromEnvCmd(SConfig *pConfig, const char **envCmd) {
  char    buf[1024], *name, *value, *value2, *value3, *value4;
  int32_t olen, vlen, vlen2, vlen3, vlen4;
  int32_t code = 0;
  int32_t index = 0;
  if (envCmd == NULL) TAOS_RETURN(TSDB_CODE_SUCCESS);
  while (envCmd[index] != NULL) {
    strncpy(buf, envCmd[index], sizeof(buf) - 1);
    buf[sizeof(buf) - 1] = 0;
    (void)taosEnvToCfg(buf, buf);
    index++;

    name = value = value2 = value3 = value4 = NULL;
    olen = vlen = vlen2 = vlen3 = vlen4 = 0;

    paGetToken(buf, &name, &olen);
    if (olen == 0) continue;
    name[olen] = 0;

    paGetToken(name + olen + 1, &value, &vlen);
    if (vlen == 0) continue;
    value[vlen] = 0;

    paGetToken(value + vlen + 1, &value2, &vlen2);
    if (vlen2 != 0) {
      value2[vlen2] = 0;
      paGetToken(value2 + vlen2 + 1, &value3, &vlen3);
      if (vlen3 != 0) {
        value3[vlen3] = 0;
        paGetToken(value3 + vlen3 + 1, &value4, &vlen4);
        if (vlen4 != 0) value4[vlen4] = 0;
      }
    }

    code = cfgSetItem(pConfig, name, value, CFG_STYPE_ENV_CMD, true);
    if (TSDB_CODE_SUCCESS != code && TSDB_CODE_CFG_NOT_FOUND != code) break;

    if (strcasecmp(name, "dataDir") == 0) {
      code = cfgSetTfsItem(pConfig, name, value, value2, value3, value4, CFG_STYPE_ENV_CMD);
      if (TSDB_CODE_SUCCESS != code && TSDB_CODE_CFG_NOT_FOUND != code) break;
    }
  }

  uInfo("load from env cmd cfg success");
  TAOS_RETURN(TSDB_CODE_SUCCESS);
}

int32_t cfgLoadFromEnvFile(SConfig *pConfig, const char *envFile) {
  char    line[1024], *name, *value, *value2, *value3, *value4;
  int32_t olen, vlen, vlen2, vlen3, vlen4;
  int32_t code = 0;
  ssize_t _bytes = 0;

  const char *filepath = ".env";
  if (envFile != NULL && strlen(envFile) > 0) {
    if (!taosCheckExistFile(envFile)) {
      uError("failed to load env file:%s", envFile);
      TAOS_RETURN(TSDB_CODE_NOT_FOUND);
    }
    filepath = envFile;
  } else {
    if (!taosCheckExistFile(filepath)) {
      uInfo("env file:%s not load", filepath);
      TAOS_RETURN(TSDB_CODE_SUCCESS);
    }
  }

  TdFilePtr pFile = taosOpenFile(filepath, TD_FILE_READ | TD_FILE_STREAM);
  if (pFile == NULL) {
    TAOS_RETURN(TAOS_SYSTEM_ERROR(errno));
  }

  while (!taosEOFFile(pFile)) {
    name = value = value2 = value3 = value4 = NULL;
    olen = vlen = vlen2 = vlen3 = vlen4 = 0;

    _bytes = taosGetsFile(pFile, sizeof(line), line);
    if (_bytes <= 0) {
      break;
    }
    if (line[_bytes - 1] == '\n') line[_bytes - 1] = 0;
    (void)taosEnvToCfg(line, line);

    paGetToken(line, &name, &olen);
    if (olen == 0) continue;
    name[olen] = 0;

    paGetToken(name + olen + 1, &value, &vlen);
    if (vlen == 0) continue;
    value[vlen] = 0;

    paGetToken(value + vlen + 1, &value2, &vlen2);
    if (vlen2 != 0) {
      value2[vlen2] = 0;
      paGetToken(value2 + vlen2 + 1, &value3, &vlen3);
      if (vlen3 != 0) {
        value3[vlen3] = 0;
        paGetToken(value3 + vlen3 + 1, &value4, &vlen4);
        if (vlen4 != 0) value4[vlen4] = 0;
      }
    }

    code = cfgSetItem(pConfig, name, value, CFG_STYPE_ENV_FILE, true);
    if (TSDB_CODE_SUCCESS != code && TSDB_CODE_CFG_NOT_FOUND != code) break;

    if (strcasecmp(name, "dataDir") == 0) {
      code = cfgSetTfsItem(pConfig, name, value, value2, value3, value4, CFG_STYPE_ENV_FILE);
      if (TSDB_CODE_SUCCESS != code && TSDB_CODE_CFG_NOT_FOUND != code) break;
    }
  }

  taosCloseFile(&pFile);

  uInfo("load from env cfg file %s success", filepath);
  TAOS_RETURN(TSDB_CODE_SUCCESS);
}

int32_t cfgLoadFromCfgFile(SConfig *pConfig, const char *filepath) {
  char    line[1024], *name, *value, *value2, *value3, *value4;
  int32_t olen, vlen, vlen2, vlen3, vlen4;
  ssize_t _bytes = 0;
  int32_t code = 0;

  TdFilePtr pFile = taosOpenFile(filepath, TD_FILE_READ | TD_FILE_STREAM);
  if (pFile == NULL) {
    // success when the file does not exist
    code = TAOS_SYSTEM_ERROR(errno);
    if (errno == ENOENT) {
      uInfo("failed to load from cfg file %s since %s, use default parameters", filepath, tstrerror(code));
      TAOS_RETURN(TSDB_CODE_SUCCESS);
    } else {
      uError("failed to load from cfg file %s since %s", filepath, tstrerror(code));
      TAOS_RETURN(code);
    }
  }

  while (!taosEOFFile(pFile)) {
    name = value = value2 = value3 = value4 = NULL;
    olen = vlen = vlen2 = vlen3 = vlen4 = 0;

    _bytes = taosGetsFile(pFile, sizeof(line), line);
    if (_bytes <= 0) {
      break;
    }

    if (line[_bytes - 1] == '\n') line[_bytes - 1] = 0;

    paGetToken(line, &name, &olen);
    if (olen == 0) continue;
    name[olen] = 0;

    paGetToken(name + olen + 1, &value, &vlen);
    if (vlen == 0) continue;
    value[vlen] = 0;

    if (strcasecmp(name, "encryptScope") == 0) {
      char   *tmp = NULL;
      int32_t len = 0;
      char    newValue[1024] = {0};

      strcpy(newValue, value);

      int32_t count = 1;
      while (vlen < 1024) {
        paGetToken(value + vlen + 1 * count, &tmp, &len);
        if (len == 0) break;
        tmp[len] = 0;
        strcpy(newValue + vlen, tmp);
        vlen += len;
        count++;
      }

      code = cfgSetItem(pConfig, name, newValue, CFG_STYPE_CFG_FILE, true);
      if (TSDB_CODE_SUCCESS != code && TSDB_CODE_CFG_NOT_FOUND != code) break;
    } else {
      paGetToken(value + vlen + 1, &value2, &vlen2);
      if (vlen2 != 0) {
        value2[vlen2] = 0;
        paGetToken(value2 + vlen2 + 1, &value3, &vlen3);
        if (vlen3 != 0) {
          value3[vlen3] = 0;
          paGetToken(value3 + vlen3 + 1, &value4, &vlen4);
          if (vlen4 != 0) value4[vlen4] = 0;
        }
      }

      code = cfgSetItem(pConfig, name, value, CFG_STYPE_CFG_FILE, true);
      if (TSDB_CODE_SUCCESS != code && TSDB_CODE_CFG_NOT_FOUND != code) break;
    }

    if (strcasecmp(name, "dataDir") == 0) {
      code = cfgSetTfsItem(pConfig, name, value, value2, value3, value4, CFG_STYPE_CFG_FILE);
      if (TSDB_CODE_SUCCESS != code && TSDB_CODE_CFG_NOT_FOUND != code) break;
    }

    size_t       len = strlen(name);
    const char  *debugFlagStr = "debugFlag";
    const size_t debugFlagLen = strlen(debugFlagStr);
    if (len >= debugFlagLen && strcasecmp(name + len - debugFlagLen, debugFlagStr) == 0) {
      code = cfgUpdateDebugFlagItem(pConfig, name, len == debugFlagLen);
      if (TSDB_CODE_SUCCESS != code && TSDB_CODE_CFG_NOT_FOUND != code) break;
    }
  }

  taosCloseFile(&pFile);

  if (TSDB_CODE_SUCCESS == code || TSDB_CODE_CFG_NOT_FOUND == code) {
    uInfo("load from cfg file %s success", filepath);
    TAOS_RETURN(TSDB_CODE_SUCCESS);
  } else {
    uError("failed to load from cfg file %s since %s", filepath, tstrerror(code));
    TAOS_RETURN(code);
  }
}

// int32_t cfgLoadFromCfgText(SConfig *pConfig, const char *configText) {
//   char   *line = NULL, *name, *value, *value2, *value3;
//   int32_t olen, vlen, vlen2, vlen3;
//   ssize_t _bytes = 0;
//   int32_t code = 0;

//   TdFilePtr pFile = taosOpenFile(filepath, TD_FILE_READ | TD_FILE_STREAM);
//   if (pFile == NULL) {
//     // success when the file does not exist
//     if (errno == ENOENT) {
//       terrno = TAOS_SYSTEM_ERROR(errno);
//       uInfo("failed to load from cfg file %s since %s, use default parameters", filepath, terrstr());
//       return 0;
//     } else {
//       uError("failed to load from cfg file %s since %s", filepath, terrstr());
//       return -1;
//     }
//   }

//   while (!taosEOFFile(pFile)) {
//     name = value = value2 = value3 = NULL;
//     olen = vlen = vlen2 = vlen3 = 0;

//     _bytes = taosGetLineFile(pFile, &line);
//     if (_bytes <= 0) {
//       break;
//     }

//     if(line[_bytes - 1] == '\n') line[_bytes - 1] = 0;

//     paGetToken(line, &name, &olen);
//     if (olen == 0) continue;
//     name[olen] = 0;

//     paGetToken(name + olen + 1, &value, &vlen);
//     if (vlen == 0) continue;
//     value[vlen] = 0;

//     paGetToken(value + vlen + 1, &value2, &vlen2);
//     if (vlen2 != 0) {
//       value2[vlen2] = 0;
//       paGetToken(value2 + vlen2 + 1, &value3, &vlen3);
//       if (vlen3 != 0) value3[vlen3] = 0;
//     }

//     code = cfgSetItem(pConfig, name, value, CFG_STYPE_CFG_FILE);
//     if (code != 0 && terrno != TSDB_CODE_CFG_NOT_FOUND) break;
//     if (strcasecmp(name, "dataDir") == 0) {
//       code = cfgSetTfsItem(pConfig, name, value, value2, value3, CFG_STYPE_CFG_FILE);
//       if (code != 0 && terrno != TSDB_CODE_CFG_NOT_FOUND) break;
//     }
//   }

//   taosCloseFile(&pFile);
//   if (line != NULL) taosMemoryFreeClear(line);

//   if (code == 0 || (code != 0 && terrno == TSDB_CODE_CFG_NOT_FOUND)) {
//     uInfo("load from cfg file %s success", filepath);
//     return 0;
//   } else {
//     uError("failed to load from cfg file %s since %s", filepath, terrstr());
//     return -1;
//   }
// }

int32_t cfgLoadFromApollUrl(SConfig *pConfig, const char *url) {
  char   *cfgLineBuf = NULL, *name, *value, *value2, *value3, *value4;
  int32_t olen, vlen, vlen2, vlen3, vlen4;
  int32_t code = 0;
  if (url == NULL || strlen(url) == 0) {
    uInfo("apoll url not load");
    TAOS_RETURN(TSDB_CODE_SUCCESS);
  }

  char *p = strchr(url, ':');
  if (p == NULL) {
    uError("fail to load apoll url: %s, unknown format", url);
    TAOS_RETURN(TSDB_CODE_INVALID_PARA);
  }
  p++;

  SJson *pJson = NULL;
  if (strncmp(url, "jsonFile", 8) == 0) {
    char *filepath = p;
    if (!taosCheckExistFile(filepath)) {
      uError("failed to load json file:%s", filepath);
      TAOS_RETURN(TSDB_CODE_NOT_FOUND);
    }

    TdFilePtr pFile = taosOpenFile(filepath, TD_FILE_READ);
    if (pFile == NULL) {
      TAOS_RETURN(TAOS_SYSTEM_ERROR(errno));
    }
    size_t fileSize = taosLSeekFile(pFile, 0, SEEK_END);
<<<<<<< HEAD
    char  *buf = taosMemoryMalloc(fileSize + 1);
    buf[fileSize] = 0;
=======
    char  *buf = taosMemoryMalloc(fileSize);
    if (!buf) {
      taosCloseFile(&pFile);
      uError("load json file error: %s, failed to alloc memory", filepath);
      TAOS_RETURN(TSDB_CODE_OUT_OF_MEMORY);
    }

>>>>>>> d27227c2
    taosLSeekFile(pFile, 0, SEEK_SET);
    if (taosReadFile(pFile, buf, fileSize) <= 0) {
      taosCloseFile(&pFile);
      uError("load json file error: %s", filepath);
      taosMemoryFreeClear(buf);
      TAOS_RETURN(TSDB_CODE_INVALID_DATA_FMT);
    }
    taosCloseFile(&pFile);
    pJson = tjsonParse(buf);
    if (NULL == pJson) {
      const char *jsonParseError = tjsonGetError();
      if (jsonParseError != NULL) {
        uError("load json file parse error: %s", jsonParseError);
      }
      taosMemoryFreeClear(buf);
      TAOS_RETURN(TSDB_CODE_INVALID_DATA_FMT);
    }
    taosMemoryFreeClear(buf);

    int32_t jsonArraySize = tjsonGetArraySize(pJson);
    for (int32_t i = 0; i < jsonArraySize; i++) {
      cJSON *item = tjsonGetArrayItem(pJson, i);
      if (item == NULL) break;
      char *itemName = NULL, *itemValueString = NULL;
<<<<<<< HEAD
      tjsonGetObjectName(item, &itemName);
      tjsonGetObjectValueString(item, &itemValueString);
      if (itemValueString != NULL && itemName != NULL) {
        size_t itemNameLen = strlen(itemName);
        size_t itemValueStringLen = strlen(itemValueString);
        cfgLineBuf = taosMemoryRealloc(cfgLineBuf, itemNameLen + itemValueStringLen + 3);
=======
      TAOS_CHECK_GOTO(tjsonGetObjectName(item, &itemName), NULL, _err_json);
      TAOS_CHECK_GOTO(tjsonGetObjectValueString(item, &itemValueString), NULL, _err_json);
      if (itemValueString != NULL && itemName != NULL) {
        size_t itemNameLen = strlen(itemName);
        size_t itemValueStringLen = strlen(itemValueString);
        cfgLineBuf = taosMemoryMalloc(itemNameLen + itemValueStringLen + 2);
        if (NULL == cfgLineBuf) {
          code = TSDB_CODE_OUT_OF_MEMORY;
          goto _err_json;
        }

>>>>>>> d27227c2
        memcpy(cfgLineBuf, itemName, itemNameLen);
        cfgLineBuf[itemNameLen] = ' ';
        memcpy(&cfgLineBuf[itemNameLen + 1], itemValueString, itemValueStringLen);

        paGetToken(cfgLineBuf, &name, &olen);
        if (olen == 0) continue;
        name[olen] = 0;

        paGetToken(name + olen + 1, &value, &vlen);
        if (vlen == 0) continue;
        value[vlen] = 0;

        paGetToken(value + vlen + 1, &value2, &vlen2);
        if (vlen2 != 0) {
          value2[vlen2] = 0;
          paGetToken(value2 + vlen2 + 1, &value3, &vlen3);
          if (vlen3 != 0) {
            value3[vlen3] = 0;
            paGetToken(value3 + vlen3 + 1, &value4, &vlen4);
            if (vlen4 != 0) value4[vlen4] = 0;
          }
        }

        code = cfgSetItem(pConfig, name, value, CFG_STYPE_APOLLO_URL, true);
        if (TSDB_CODE_SUCCESS != code && TSDB_CODE_CFG_NOT_FOUND != code) break;

        if (strcasecmp(name, "dataDir") == 0) {
          code = cfgSetTfsItem(pConfig, name, value, value2, value3, value4, CFG_STYPE_APOLLO_URL);
          if (TSDB_CODE_SUCCESS != code && TSDB_CODE_CFG_NOT_FOUND != code) break;
        }
      }
    }
    tjsonDelete(pJson);

    // } else if (strncmp(url, "jsonUrl", 7) == 0) {
    // } else if (strncmp(url, "etcdUrl", 7) == 0) {
  } else {
    uError("Unsupported url: %s", url);
    TAOS_RETURN(TSDB_CODE_INVALID_PARA);
  }

  taosMemoryFree(cfgLineBuf);
  uInfo("load from apoll url not implemented yet");
  TAOS_RETURN(TSDB_CODE_SUCCESS);

_err_json:
  tjsonDelete(pJson);
  TAOS_RETURN(code);
}

int32_t cfgGetApollUrl(const char **envCmd, const char *envFile, char *apolloUrl) {
  int32_t index = 0;
  if (envCmd == NULL) TAOS_RETURN(TSDB_CODE_SUCCESS);
  while (envCmd[index] != NULL) {
    if (strncmp(envCmd[index], "TAOS_APOLLO_URL", 14) == 0) {
      char *p = strchr(envCmd[index], '=');
      if (p != NULL) {
        p++;
        if (*p == '\'') {
          p++;
          p[strlen(p) - 1] = '\0';
        }
        memcpy(apolloUrl, p, TMIN(strlen(p) + 1, PATH_MAX));
        uInfo("get apollo url from env cmd success");
        TAOS_RETURN(TSDB_CODE_SUCCESS);
      }
    }
    index++;
  }

  char   line[1024];
  char **pEnv = environ;
  line[1023] = 0;
  while (*pEnv != NULL) {
    strncpy(line, *pEnv, sizeof(line) - 1);
    pEnv++;
    if (strncmp(line, "TAOS_APOLLO_URL", 14) == 0) {
      char *p = strchr(line, '=');
      if (p != NULL) {
        p++;
        if (*p == '\'') {
          p++;
          p[strlen(p) - 1] = '\0';
        }
        memcpy(apolloUrl, p, TMIN(strlen(p) + 1, PATH_MAX));
        uInfo("get apollo url from env variables success, apolloUrl=%s", apolloUrl);
        TAOS_RETURN(TSDB_CODE_SUCCESS);
      }
    }
  }

  const char *filepath = ".env";
  if (envFile != NULL && strlen(envFile) > 0) {
    if (!taosCheckExistFile(envFile)) {
      uError("failed to load env file:%s", envFile);
      TAOS_RETURN(TSDB_CODE_NOT_FOUND);
    }
    filepath = envFile;
  } else {
    if (!taosCheckExistFile(filepath)) {
      uInfo("env file:%s not load", filepath);
      TAOS_RETURN(TSDB_CODE_SUCCESS);
    }
  }
  int64_t   _bytes;
  TdFilePtr pFile = taosOpenFile(filepath, TD_FILE_READ | TD_FILE_STREAM);
  if (pFile != NULL) {
    while (!taosEOFFile(pFile)) {
      _bytes = taosGetsFile(pFile, sizeof(line) - 1, line);
      if (_bytes <= 0) {
        break;
      }
      if (line[_bytes - 1] == '\n') line[_bytes - 1] = 0;
      if (strncmp(line, "TAOS_APOLLO_URL", 14) == 0) {
        char *p = strchr(line, '=');
        if (p != NULL) {
          p++;
          if (*p == '\'') {
            p++;
            p[strlen(p) - 1] = '\0';
          }
          memcpy(apolloUrl, p, TMIN(strlen(p) + 1, PATH_MAX));
          taosCloseFile(&pFile);
          uInfo("get apollo url from env file success");
          TAOS_RETURN(TSDB_CODE_SUCCESS);
        }
      }
    }
    taosCloseFile(&pFile);
  }

  uInfo("fail get apollo url from cmd env file");
  TAOS_RETURN(TSDB_CODE_INVALID_PARA);
}

struct SConfigIter {
  int32_t  index;
  SConfig *pConf;
};

int32_t cfgCreateIter(SConfig *pConf, SConfigIter **ppIter) {
  SConfigIter *pIter = taosMemoryCalloc(1, sizeof(SConfigIter));
  if (pIter == NULL) {
    TAOS_RETURN(TSDB_CODE_OUT_OF_MEMORY);
  }

  pIter->pConf = pConf;

  *ppIter = pIter;
  TAOS_RETURN(TSDB_CODE_SUCCESS);
}

SConfigItem *cfgNextIter(SConfigIter* pIter) {
  if (pIter->index < cfgGetSize(pIter->pConf)) {
    return taosArrayGet(pIter->pConf->array, pIter->index++);
  }

  return NULL;
}

void cfgDestroyIter(SConfigIter *pIter) {
  if (pIter == NULL) {
    return;
  }

  taosMemoryFree(pIter);
}<|MERGE_RESOLUTION|>--- conflicted
+++ resolved
@@ -1241,18 +1241,14 @@
       TAOS_RETURN(TAOS_SYSTEM_ERROR(errno));
     }
     size_t fileSize = taosLSeekFile(pFile, 0, SEEK_END);
-<<<<<<< HEAD
     char  *buf = taosMemoryMalloc(fileSize + 1);
-    buf[fileSize] = 0;
-=======
-    char  *buf = taosMemoryMalloc(fileSize);
     if (!buf) {
       taosCloseFile(&pFile);
       uError("load json file error: %s, failed to alloc memory", filepath);
       TAOS_RETURN(TSDB_CODE_OUT_OF_MEMORY);
     }
 
->>>>>>> d27227c2
+    buf[fileSize] = 0;
     taosLSeekFile(pFile, 0, SEEK_SET);
     if (taosReadFile(pFile, buf, fileSize) <= 0) {
       taosCloseFile(&pFile);
@@ -1277,26 +1273,17 @@
       cJSON *item = tjsonGetArrayItem(pJson, i);
       if (item == NULL) break;
       char *itemName = NULL, *itemValueString = NULL;
-<<<<<<< HEAD
-      tjsonGetObjectName(item, &itemName);
-      tjsonGetObjectValueString(item, &itemValueString);
-      if (itemValueString != NULL && itemName != NULL) {
-        size_t itemNameLen = strlen(itemName);
-        size_t itemValueStringLen = strlen(itemValueString);
-        cfgLineBuf = taosMemoryRealloc(cfgLineBuf, itemNameLen + itemValueStringLen + 3);
-=======
       TAOS_CHECK_GOTO(tjsonGetObjectName(item, &itemName), NULL, _err_json);
       TAOS_CHECK_GOTO(tjsonGetObjectValueString(item, &itemValueString), NULL, _err_json);
       if (itemValueString != NULL && itemName != NULL) {
         size_t itemNameLen = strlen(itemName);
         size_t itemValueStringLen = strlen(itemValueString);
-        cfgLineBuf = taosMemoryMalloc(itemNameLen + itemValueStringLen + 2);
+        cfgLineBuf = taosMemoryRealloc(cfgLineBuf, itemNameLen + itemValueStringLen + 3);
         if (NULL == cfgLineBuf) {
           code = TSDB_CODE_OUT_OF_MEMORY;
           goto _err_json;
         }
 
->>>>>>> d27227c2
         memcpy(cfgLineBuf, itemName, itemNameLen);
         cfgLineBuf[itemNameLen] = ' ';
         memcpy(&cfgLineBuf[itemNameLen + 1], itemValueString, itemValueStringLen);
