/*
 * Copyright (c) 2019 TAOS Data, Inc. <jhtao@taosdata.com>
 *
 * This program is free software: you can use, redistribute, and/or modify
 * it under the terms of the GNU Affero General Public License, version 3
 * or later ("AGPL"), as published by the Free Software Foundation.
 *
 * This program is distributed in the hope that it will be useful, but WITHOUT
 * ANY WARRANTY; without even the implied warranty of MERCHANTABILITY or
 * FITNESS FOR A PARTICULAR PURPOSE.
 *
 * You should have received a copy of the GNU Affero General Public License
 * along with this program. If not, see <http://www.gnu.org/licenses/>.
 */

// clang-format off

#define _DEFAULT_SOURCE
#include "os.h"
#include "taoserror.h"

#define TAOS_ERROR_C

typedef struct {
  int32_t     val;
  const char* str;
} STaosError;

static threadlocal int32_t tsErrno;

int32_t* taosGetErrno() { return &tsErrno; }

#ifdef TAOS_ERROR_C
#define TAOS_DEFINE_ERROR(name, msg) {.val = (name), .str = (msg)},
#else
#define TAOS_DEFINE_ERROR(name, mod, code, msg) static const int32_t name = TAOS_DEF_ERROR_CODE(mod, code);
#endif

#define TAOS_SYSTEM_ERROR(code) (0x80ff0000 | (code))
#define TAOS_SUCCEEDED(err)     ((err) >= 0)
#define TAOS_FAILED(err)        ((err) < 0)

#ifdef TAOS_ERROR_C
STaosError errors[] = {
    {.val = 0, .str = "success"},
#endif

// rpc
TAOS_DEFINE_ERROR(TSDB_CODE_RPC_NETWORK_UNAVAIL,          "Unable to establish connection")
TAOS_DEFINE_ERROR(TSDB_CODE_RPC_FQDN_ERROR,               "Unable to resolve FQDN")
TAOS_DEFINE_ERROR(TSDB_CODE_RPC_PORT_EADDRINUSE,          "Port already in use")
TAOS_DEFINE_ERROR(TSDB_CODE_RPC_BROKEN_LINK,              "Conn is broken")
TAOS_DEFINE_ERROR(TSDB_CODE_RPC_TIMEOUT,                  "Conn read timeout")
TAOS_DEFINE_ERROR(TSDB_CODE_RPC_SOMENODE_NOT_CONNECTED,   "some vnode/qnode/mnode(s) out of service")
TAOS_DEFINE_ERROR(TSDB_CODE_RPC_MAX_SESSIONS,             "rpc open too many session")

//common & util
TAOS_DEFINE_ERROR(TSDB_CODE_TIME_UNSYNCED,                "Client and server's time is not synchronized")
TAOS_DEFINE_ERROR(TSDB_CODE_OPS_NOT_SUPPORT,              "Operation not supported")
TAOS_DEFINE_ERROR(TSDB_CODE_OUT_OF_MEMORY,                "Out of Memory")
TAOS_DEFINE_ERROR(TSDB_CODE_FILE_CORRUPTED,               "Data file corrupted")
TAOS_DEFINE_ERROR(TSDB_CODE_REF_FULL,                     "too many Ref Objs")
TAOS_DEFINE_ERROR(TSDB_CODE_REF_ID_REMOVED,               "Ref ID is removed")
TAOS_DEFINE_ERROR(TSDB_CODE_REF_INVALID_ID,               "Invalid Ref ID")
TAOS_DEFINE_ERROR(TSDB_CODE_REF_ALREADY_EXIST,            "Ref is already there")
TAOS_DEFINE_ERROR(TSDB_CODE_REF_NOT_EXIST,                "Ref is not there")

TAOS_DEFINE_ERROR(TSDB_CODE_APP_ERROR,                    "Unexpected generic error")
TAOS_DEFINE_ERROR(TSDB_CODE_ACTION_IN_PROGRESS,           "Action in progress")
TAOS_DEFINE_ERROR(TSDB_CODE_OUT_OF_RANGE,                 "Out of range")
TAOS_DEFINE_ERROR(TSDB_CODE_INVALID_MSG,                  "Invalid message")
TAOS_DEFINE_ERROR(TSDB_CODE_INVALID_MSG_LEN,              "Invalid message len")
TAOS_DEFINE_ERROR(TSDB_CODE_INVALID_PTR,                  "Invalid pointer")
TAOS_DEFINE_ERROR(TSDB_CODE_INVALID_PARA,                 "Invalid parameters")
TAOS_DEFINE_ERROR(TSDB_CODE_INVALID_CFG,                  "Invalid config option")
TAOS_DEFINE_ERROR(TSDB_CODE_INVALID_OPTION,               "Invalid option")
TAOS_DEFINE_ERROR(TSDB_CODE_INVALID_JSON_FORMAT,          "Invalid json format")
TAOS_DEFINE_ERROR(TSDB_CODE_INVALID_VERSION_NUMBER,       "Invalid version number")
TAOS_DEFINE_ERROR(TSDB_CODE_INVALID_VERSION_STRING,       "Invalid version string")
TAOS_DEFINE_ERROR(TSDB_CODE_VERSION_NOT_COMPATIBLE,       "Version not compatible")
TAOS_DEFINE_ERROR(TSDB_CODE_CHECKSUM_ERROR,               "Checksum error")

TAOS_DEFINE_ERROR(TSDB_CODE_COMPRESS_ERROR,               "Failed to compress msg")
TAOS_DEFINE_ERROR(TSDB_CODE_MSG_NOT_PROCESSED,            "Message not processed")
TAOS_DEFINE_ERROR(TSDB_CODE_CFG_NOT_FOUND,                "Config not found")
TAOS_DEFINE_ERROR(TSDB_CODE_REPEAT_INIT,                  "Repeat initialization")
TAOS_DEFINE_ERROR(TSDB_CODE_DUP_KEY,                      "Cannot add duplicate keys to hash")
TAOS_DEFINE_ERROR(TSDB_CODE_NEED_RETRY,                   "Retry needed")
TAOS_DEFINE_ERROR(TSDB_CODE_OUT_OF_RPC_MEMORY_QUEUE,      "Out of memory in rpc queue")
TAOS_DEFINE_ERROR(TSDB_CODE_INVALID_TIMESTAMP,            "Invalid timestamp format")
TAOS_DEFINE_ERROR(TSDB_CODE_MSG_DECODE_ERROR,             "Msg decode error")
TAOS_DEFINE_ERROR(TSDB_CODE_MSG_ENCODE_ERROR,             "Msg encode error")
TAOS_DEFINE_ERROR(TSDB_CODE_NO_AVAIL_DISK,                "No available disk")
TAOS_DEFINE_ERROR(TSDB_CODE_NOT_FOUND,                    "Not found")
TAOS_DEFINE_ERROR(TSDB_CODE_NO_DISKSPACE,                 "Out of disk space")
TAOS_DEFINE_ERROR(TSDB_CODE_TIMEOUT_ERROR,                "Operation timeout")
TAOS_DEFINE_ERROR(TSDB_CODE_NO_ENOUGH_DISKSPACE,          "No enough disk space")

TAOS_DEFINE_ERROR(TSDB_CODE_APP_IS_STARTING,              "Database is starting up")
TAOS_DEFINE_ERROR(TSDB_CODE_APP_IS_STOPPING,              "Database is closing down")
TAOS_DEFINE_ERROR(TSDB_CODE_INVALID_DATA_FMT,             "Invalid data format")
TAOS_DEFINE_ERROR(TSDB_CODE_INVALID_CFG_VALUE,            "Invalid configuration value")

//client
TAOS_DEFINE_ERROR(TSDB_CODE_TSC_INVALID_OPERATION,        "Invalid operation")
TAOS_DEFINE_ERROR(TSDB_CODE_TSC_INVALID_QHANDLE,          "Invalid qhandle")
TAOS_DEFINE_ERROR(TSDB_CODE_TSC_INVALID_TIME_STAMP,       "Invalid combination of client/service time")
TAOS_DEFINE_ERROR(TSDB_CODE_TSC_INVALID_VALUE,            "Invalid value in client")
TAOS_DEFINE_ERROR(TSDB_CODE_TSC_INVALID_VERSION,          "Invalid client version")
TAOS_DEFINE_ERROR(TSDB_CODE_TSC_INVALID_IE,               "Invalid client ie")
TAOS_DEFINE_ERROR(TSDB_CODE_TSC_INVALID_FQDN,             "Invalid host name")
TAOS_DEFINE_ERROR(TSDB_CODE_TSC_INVALID_USER_LENGTH,      "Invalid user name")
TAOS_DEFINE_ERROR(TSDB_CODE_TSC_INVALID_PASS_LENGTH,      "Invalid password")
TAOS_DEFINE_ERROR(TSDB_CODE_TSC_INVALID_DB_LENGTH,        "Database name too long")
TAOS_DEFINE_ERROR(TSDB_CODE_TSC_INVALID_TABLE_ID_LENGTH,  "Table name too long")
TAOS_DEFINE_ERROR(TSDB_CODE_TSC_INVALID_CONNECTION,       "Invalid connection")
TAOS_DEFINE_ERROR(TSDB_CODE_TSC_QUERY_CACHE_ERASED,       "Query cache erased")
TAOS_DEFINE_ERROR(TSDB_CODE_TSC_QUERY_CANCELLED,          "Query terminated")
TAOS_DEFINE_ERROR(TSDB_CODE_TSC_SORTED_RES_TOO_MANY,      "Result set too large to be sorted")      // too many result for ordered super table projection query
TAOS_DEFINE_ERROR(TSDB_CODE_TSC_ACTION_IN_PROGRESS,       "Action in progress")
TAOS_DEFINE_ERROR(TSDB_CODE_TSC_DISCONNECTED,             "Disconnected from service")
TAOS_DEFINE_ERROR(TSDB_CODE_TSC_NO_WRITE_AUTH,            "No write permission")
TAOS_DEFINE_ERROR(TSDB_CODE_TSC_CONN_KILLED,              "Connection killed")
TAOS_DEFINE_ERROR(TSDB_CODE_TSC_SQL_SYNTAX_ERROR,         "Syntax error in SQL")
TAOS_DEFINE_ERROR(TSDB_CODE_TSC_DB_NOT_SELECTED,          "Database not specified or available")
//TAOS_DEFINE_ERROR(TSDB_CODE_TSC_INVALID_TABLE_NAME,       "Table does not exist")
TAOS_DEFINE_ERROR(TSDB_CODE_TSC_EXCEED_SQL_LIMIT,         "SQL statement too long")
TAOS_DEFINE_ERROR(TSDB_CODE_TSC_FILE_EMPTY,               "File is empty")
TAOS_DEFINE_ERROR(TSDB_CODE_TSC_LINE_SYNTAX_ERROR,        "Syntax error in Line")
TAOS_DEFINE_ERROR(TSDB_CODE_TSC_NO_META_CACHED,           "No table meta cached")
TAOS_DEFINE_ERROR(TSDB_CODE_TSC_DUP_COL_NAMES,            "duplicated column names")
TAOS_DEFINE_ERROR(TSDB_CODE_TSC_INVALID_TAG_LENGTH,       "Invalid tag length")
TAOS_DEFINE_ERROR(TSDB_CODE_TSC_INVALID_COLUMN_LENGTH,    "Invalid column length")
TAOS_DEFINE_ERROR(TSDB_CODE_TSC_DUP_NAMES,                "duplicated names")
TAOS_DEFINE_ERROR(TSDB_CODE_TSC_INVALID_JSON,             "Invalid JSON format")
TAOS_DEFINE_ERROR(TSDB_CODE_TSC_INVALID_JSON_TYPE,        "Invalid JSON data type")
TAOS_DEFINE_ERROR(TSDB_CODE_TSC_VALUE_OUT_OF_RANGE,       "Value out of range")
TAOS_DEFINE_ERROR(TSDB_CODE_TSC_INVALID_INPUT,            "Invalid tsc input")
TAOS_DEFINE_ERROR(TSDB_CODE_TSC_STMT_API_ERROR,           "Stmt API usage error")
TAOS_DEFINE_ERROR(TSDB_CODE_TSC_STMT_TBNAME_ERROR,        "Stmt table name not set")
TAOS_DEFINE_ERROR(TSDB_CODE_TSC_STMT_CLAUSE_ERROR,        "not supported stmt clause")
TAOS_DEFINE_ERROR(TSDB_CODE_TSC_QUERY_KILLED,             "Query killed")
TAOS_DEFINE_ERROR(TSDB_CODE_TSC_NO_EXEC_NODE,             "No available execution node in current query policy configuration")
TAOS_DEFINE_ERROR(TSDB_CODE_TSC_NOT_STABLE_ERROR,         "Table is not a super table")
TAOS_DEFINE_ERROR(TSDB_CODE_TSC_STMT_CACHE_ERROR,         "Stmt cache error")
TAOS_DEFINE_ERROR(TSDB_CODE_TSC_INTERNAL_ERROR,           "Internal error")

// mnode-common
TAOS_DEFINE_ERROR(TSDB_CODE_MND_NO_RIGHTS,                "Insufficient privilege for operation")
TAOS_DEFINE_ERROR(TSDB_CODE_MND_INVALID_SHOWOBJ,          "Data expired")
TAOS_DEFINE_ERROR(TSDB_CODE_MND_INVALID_QUERY_ID,         "Invalid query id")
TAOS_DEFINE_ERROR(TSDB_CODE_MND_INVALID_CONN_ID,          "Invalid connection id")
TAOS_DEFINE_ERROR(TSDB_CODE_MND_USER_DISABLED,            "User is disabled")

// mnode-sdb
TAOS_DEFINE_ERROR(TSDB_CODE_SDB_OBJ_ALREADY_THERE,        "Object already there")
TAOS_DEFINE_ERROR(TSDB_CODE_SDB_INVALID_TABLE_TYPE,       "Invalid table type")
TAOS_DEFINE_ERROR(TSDB_CODE_SDB_OBJ_NOT_THERE,            "Object not there")
TAOS_DEFINE_ERROR(TSDB_CODE_SDB_INVALID_ACTION_TYPE,      "Invalid action type")
TAOS_DEFINE_ERROR(TSDB_CODE_SDB_INVALID_DATA_VER,         "Invalid raw data version")
TAOS_DEFINE_ERROR(TSDB_CODE_SDB_INVALID_DATA_LEN,         "Invalid raw data len")
TAOS_DEFINE_ERROR(TSDB_CODE_SDB_INVALID_DATA_CONTENT,     "Invalid raw data content")
TAOS_DEFINE_ERROR(TSDB_CODE_SDB_OBJ_CREATING,             "Object is creating")
TAOS_DEFINE_ERROR(TSDB_CODE_SDB_OBJ_DROPPING,             "Object is dropping")

// mnode-dnode-part1
TAOS_DEFINE_ERROR(TSDB_CODE_MND_DNODE_ALREADY_EXIST,      "Dnode already exists")
TAOS_DEFINE_ERROR(TSDB_CODE_MND_DNODE_NOT_EXIST,          "Dnode does not exist")
TAOS_DEFINE_ERROR(TSDB_CODE_MND_VGROUP_NOT_EXIST,         "Vgroup does not exist")
TAOS_DEFINE_ERROR(TSDB_CODE_MND_CANT_DROP_LEADER,         "Cannot drop mnode which is leader")
TAOS_DEFINE_ERROR(TSDB_CODE_MND_NO_ENOUGH_DNODES,         "Out of dnodes")
TAOS_DEFINE_ERROR(TSDB_CODE_MND_INVALID_CLUSTER_CFG,      "Cluster cfg inconsistent")
TAOS_DEFINE_ERROR(TSDB_CODE_MND_VGROUP_NOT_IN_DNODE,      "Vgroup not in dnode")
TAOS_DEFINE_ERROR(TSDB_CODE_MND_VGROUP_ALREADY_IN_DNODE,  "Vgroup already in dnode")
TAOS_DEFINE_ERROR(TSDB_CODE_MND_INVALID_CLUSTER_ID,       "Cluster id not match")

// mnode-acct
TAOS_DEFINE_ERROR(TSDB_CODE_MND_ACCT_ALREADY_EXIST,       "Account already exists")
TAOS_DEFINE_ERROR(TSDB_CODE_MND_INVALID_ACCT_OPTION,      "Invalid account options")
TAOS_DEFINE_ERROR(TSDB_CODE_MND_ACCT_EXPIRED,             "Account authorization has expired")
TAOS_DEFINE_ERROR(TSDB_CODE_MND_ACCT_NOT_EXIST,           "Invalid account")
TAOS_DEFINE_ERROR(TSDB_CODE_MND_TOO_MANY_ACCTS,           "Too many accounts")

// mnode-user
TAOS_DEFINE_ERROR(TSDB_CODE_MND_USER_ALREADY_EXIST,       "User already exists")
TAOS_DEFINE_ERROR(TSDB_CODE_MND_USER_NOT_EXIST,           "Invalid user")
TAOS_DEFINE_ERROR(TSDB_CODE_MND_INVALID_USER_FORMAT,      "Invalid user format")
TAOS_DEFINE_ERROR(TSDB_CODE_MND_USER_NOT_AVAILABLE,       "User not available")
TAOS_DEFINE_ERROR(TSDB_CODE_MND_INVALID_PASS_FORMAT,      "Invalid password format")
TAOS_DEFINE_ERROR(TSDB_CODE_MND_NO_USER_FROM_CONN,        "Can not get user from conn")
TAOS_DEFINE_ERROR(TSDB_CODE_MND_TOO_MANY_USERS,           "Too many users")
TAOS_DEFINE_ERROR(TSDB_CODE_MND_INVALID_ALTER_OPER,       "Invalid alter operation")
TAOS_DEFINE_ERROR(TSDB_CODE_MND_AUTH_FAILURE,             "Authentication failure")
TAOS_DEFINE_ERROR(TSDB_CODE_MND_PRIVILEDGE_EXIST,         "User already have this priviledge")

//mnode-stable-part1
TAOS_DEFINE_ERROR(TSDB_CODE_MND_STB_ALREADY_EXIST,        "STable already exists")
TAOS_DEFINE_ERROR(TSDB_CODE_MND_STB_NOT_EXIST,            "STable not exist")
TAOS_DEFINE_ERROR(TSDB_CODE_MND_TOO_MANY_TAGS,            "Too many tags")
TAOS_DEFINE_ERROR(TSDB_CODE_MND_TOO_MANY_COLUMNS,         "Too many columns")
TAOS_DEFINE_ERROR(TSDB_CODE_MND_TAG_ALREADY_EXIST,        "Tag already exists")
TAOS_DEFINE_ERROR(TSDB_CODE_MND_TAG_NOT_EXIST,            "Tag does not exist")
TAOS_DEFINE_ERROR(TSDB_CODE_MND_COLUMN_ALREADY_EXIST,     "Column already exists")
TAOS_DEFINE_ERROR(TSDB_CODE_MND_COLUMN_NOT_EXIST,         "Column does not exist")
TAOS_DEFINE_ERROR(TSDB_CODE_MND_INVALID_STB_OPTION,       "Invalid stable options")
TAOS_DEFINE_ERROR(TSDB_CODE_MND_INVALID_ROW_BYTES,        "Invalid row bytes")
TAOS_DEFINE_ERROR(TSDB_CODE_MND_FIELD_VALUE_OVERFLOW,          "out of range and overflow")

// mnode-func
TAOS_DEFINE_ERROR(TSDB_CODE_MND_INVALID_FUNC_NAME,        "Invalid func name")
TAOS_DEFINE_ERROR(TSDB_CODE_MND_INVALID_FUNC_CODE,        "Invalid func code")
TAOS_DEFINE_ERROR(TSDB_CODE_MND_FUNC_ALREADY_EXIST,       "Func already exists")
TAOS_DEFINE_ERROR(TSDB_CODE_MND_FUNC_NOT_EXIST,           "Func not exists")
TAOS_DEFINE_ERROR(TSDB_CODE_MND_INVALID_FUNC_BUFSIZE,     "Invalid func bufSize")
TAOS_DEFINE_ERROR(TSDB_CODE_MND_INVALID_FUNC_COMMENT,     "Invalid func comment")
TAOS_DEFINE_ERROR(TSDB_CODE_MND_INVALID_FUNC_RETRIEVE,    "Invalid func retrieve msg")

TAOS_DEFINE_ERROR(TSDB_CODE_MND_TAG_INDEX_ALREADY_EXIST,  "index already exists")
TAOS_DEFINE_ERROR(TSDB_CODE_MND_TAG_INDEX_NOT_EXIST,  "index not exist")


// mnode-db
TAOS_DEFINE_ERROR(TSDB_CODE_MND_DB_NOT_SELECTED,          "Database not specified or available")
TAOS_DEFINE_ERROR(TSDB_CODE_MND_DB_ALREADY_EXIST,         "Database already exists")
TAOS_DEFINE_ERROR(TSDB_CODE_MND_INVALID_DB_OPTION,        "Invalid database options")
TAOS_DEFINE_ERROR(TSDB_CODE_MND_INVALID_DB,               "Invalid database name")
TAOS_DEFINE_ERROR(TSDB_CODE_MND_TOO_MANY_DATABASES,       "Too many databases for account")
TAOS_DEFINE_ERROR(TSDB_CODE_MND_DB_IN_DROPPING,           "Database in dropping status")
TAOS_DEFINE_ERROR(TSDB_CODE_MND_DB_NOT_EXIST,             "Database not exist")
TAOS_DEFINE_ERROR(TSDB_CODE_MND_DB_RETENTION_PERIOD_ZERO, "WAL retention period is zero")
TAOS_DEFINE_ERROR(TSDB_CODE_MND_INVALID_DB_ACCT,          "Invalid database account")
TAOS_DEFINE_ERROR(TSDB_CODE_MND_DB_OPTION_UNCHANGED,      "Database options not changed")
TAOS_DEFINE_ERROR(TSDB_CODE_MND_DB_INDEX_NOT_EXIST,       "Index not exist")
TAOS_DEFINE_ERROR(TSDB_CODE_MND_INVALID_SYS_TABLENAME,    "Invalid system table name")
TAOS_DEFINE_ERROR(TSDB_CODE_MND_DB_IN_CREATING,           "Database in creating status")

// mnode-node
TAOS_DEFINE_ERROR(TSDB_CODE_MND_MNODE_ALREADY_EXIST,      "Mnode already exists")
TAOS_DEFINE_ERROR(TSDB_CODE_MND_MNODE_NOT_EXIST,          "Mnode not there")
TAOS_DEFINE_ERROR(TSDB_CODE_MND_QNODE_ALREADY_EXIST,      "Qnode already exists")
TAOS_DEFINE_ERROR(TSDB_CODE_MND_QNODE_NOT_EXIST,          "Qnode not there")
TAOS_DEFINE_ERROR(TSDB_CODE_MND_SNODE_ALREADY_EXIST,      "Snode already exists")
TAOS_DEFINE_ERROR(TSDB_CODE_MND_SNODE_NOT_EXIST,          "Snode not there")
TAOS_DEFINE_ERROR(TSDB_CODE_MND_TOO_FEW_MNODES,           "The replica of mnode cannot less than 1")
TAOS_DEFINE_ERROR(TSDB_CODE_MND_TOO_MANY_MNODES,          "The replica of mnode cannot exceed 3")

// mnode-dnode-part2
TAOS_DEFINE_ERROR(TSDB_CODE_MND_TOO_MANY_DNODES,          "Too many dnodes")
TAOS_DEFINE_ERROR(TSDB_CODE_MND_NO_ENOUGH_MEM_IN_DNODE,   "No enough memory in dnode")
TAOS_DEFINE_ERROR(TSDB_CODE_MND_INVALID_DNODE_CFG,        "Invalid dnode cfg")
TAOS_DEFINE_ERROR(TSDB_CODE_MND_INVALID_DNODE_EP,         "Invalid dnode end point")
TAOS_DEFINE_ERROR(TSDB_CODE_MND_INVALID_DNODE_ID,         "Invalid dnode id")
TAOS_DEFINE_ERROR(TSDB_CODE_MND_VGROUP_UN_CHANGED,        "Vgroup distribution has not changed")
TAOS_DEFINE_ERROR(TSDB_CODE_MND_HAS_OFFLINE_DNODE,        "Offline dnode exists")
TAOS_DEFINE_ERROR(TSDB_CODE_MND_INVALID_REPLICA,          "Invalid vgroup replica")

// mnode-stable-part2
TAOS_DEFINE_ERROR(TSDB_CODE_MND_NAME_CONFLICT_WITH_TOPIC, "STable confilct with topic")
TAOS_DEFINE_ERROR(TSDB_CODE_MND_TOO_MANY_STBS,            "Too many stables")
TAOS_DEFINE_ERROR(TSDB_CODE_MND_INVALID_STB_ALTER_OPTION, "Invalid stable alter options")
TAOS_DEFINE_ERROR(TSDB_CODE_MND_STB_OPTION_UNCHNAGED,     "STable option unchanged")
TAOS_DEFINE_ERROR(TSDB_CODE_MND_FIELD_CONFLICT_WITH_TOPIC,"Field used by topic")
TAOS_DEFINE_ERROR(TSDB_CODE_MND_SINGLE_STB_MODE_DB,       "Database is single stable mode")
TAOS_DEFINE_ERROR(TSDB_CODE_MND_INVALID_SCHEMA_VER,       "Invalid schema version while alter stb")
TAOS_DEFINE_ERROR(TSDB_CODE_MND_STABLE_UID_NOT_MATCH,     "Invalid stable uid while alter stb")
TAOS_DEFINE_ERROR(TSDB_CODE_MND_FIELD_CONFLICT_WITH_TSMA, "Field used by tsma")
TAOS_DEFINE_ERROR(TSDB_CODE_MND_DNODE_IN_CREATING,        "Dnode in creating status")
TAOS_DEFINE_ERROR(TSDB_CODE_MND_DNODE_IN_DROPPING,        "Dnode in dropping status")

// mnode-trans
TAOS_DEFINE_ERROR(TSDB_CODE_MND_TRANS_ALREADY_EXIST,      "Transaction already exists")
TAOS_DEFINE_ERROR(TSDB_CODE_MND_TRANS_NOT_EXIST,          "Transaction not exists")
TAOS_DEFINE_ERROR(TSDB_CODE_MND_TRANS_INVALID_STAGE,      "Invalid stage to kill")
TAOS_DEFINE_ERROR(TSDB_CODE_MND_TRANS_CONFLICT,           "Conflict transaction not completed")
TAOS_DEFINE_ERROR(TSDB_CODE_MND_TRANS_CLOG_IS_NULL,       "Transaction commitlog is null")
TAOS_DEFINE_ERROR(TSDB_CODE_MND_TRANS_NETWORK_UNAVAILL,   "Unable to establish connection While execute transaction and will continue in the background")
TAOS_DEFINE_ERROR(TSDB_CODE_MND_LAST_TRANS_NOT_FINISHED,  "Last Transaction not finished")
TAOS_DEFINE_ERROR(TSDB_CODE_MND_TRNAS_SYNC_TIMEOUT,       "Sync timeout While execute transaction and will continue in the background")
TAOS_DEFINE_ERROR(TSDB_CODE_MND_TRANS_UNKNOW_ERROR,       "Unknown transaction error")

// mnode-mq
TAOS_DEFINE_ERROR(TSDB_CODE_MND_TOPIC_ALREADY_EXIST,      "Topic already exists")
TAOS_DEFINE_ERROR(TSDB_CODE_MND_TOPIC_NOT_EXIST,          "Topic not exist")
TAOS_DEFINE_ERROR(TSDB_CODE_MND_TOO_MANY_TOPICS,          "Too many Topics")
TAOS_DEFINE_ERROR(TSDB_CODE_MND_INVALID_TOPIC,            "Invalid topic")
TAOS_DEFINE_ERROR(TSDB_CODE_MND_INVALID_TOPIC_QUERY,      "Topic with invalid query")
TAOS_DEFINE_ERROR(TSDB_CODE_MND_INVALID_TOPIC_OPTION,     "Topic with invalid option")
TAOS_DEFINE_ERROR(TSDB_CODE_MND_CONSUMER_NOT_EXIST,       "Consumer not exist")
TAOS_DEFINE_ERROR(TSDB_CODE_MND_TOPIC_OPTION_UNCHNAGED,   "Topic unchanged")
TAOS_DEFINE_ERROR(TSDB_CODE_MND_SUBSCRIBE_NOT_EXIST,      "Subcribe not exist")
TAOS_DEFINE_ERROR(TSDB_CODE_MND_OFFSET_NOT_EXIST,         "Offset not exist")
TAOS_DEFINE_ERROR(TSDB_CODE_MND_CONSUMER_NOT_READY,       "Consumer not ready")
TAOS_DEFINE_ERROR(TSDB_CODE_MND_TOPIC_SUBSCRIBED,         "Topic subscribed cannot be dropped")
TAOS_DEFINE_ERROR(TSDB_CODE_MND_CGROUP_USED,              "Consumer group being used by some consumer")
TAOS_DEFINE_ERROR(TSDB_CODE_MND_TOPIC_MUST_BE_DELETED,    "Topic must be dropped first")
TAOS_DEFINE_ERROR(TSDB_CODE_MND_INVALID_SUB_OPTION,       "Invalid subscribe option")
TAOS_DEFINE_ERROR(TSDB_CODE_MND_IN_REBALANCE,             "Topic being rebalanced")

// mnode-stream
TAOS_DEFINE_ERROR(TSDB_CODE_MND_STREAM_ALREADY_EXIST,     "Stream already exists")
TAOS_DEFINE_ERROR(TSDB_CODE_MND_STREAM_NOT_EXIST,         "Stream not exist")
TAOS_DEFINE_ERROR(TSDB_CODE_MND_INVALID_STREAM_OPTION,    "Invalid stream option")
TAOS_DEFINE_ERROR(TSDB_CODE_MND_STREAM_MUST_BE_DELETED,   "Stream must be dropped first")
TAOS_DEFINE_ERROR(TSDB_CODE_MND_MULTI_REPLICA_SOURCE_DB,  "Stream temporarily does not support source db having replica > 1")
TAOS_DEFINE_ERROR(TSDB_CODE_MND_TOO_MANY_STREAMS,         "Too many streams")
TAOS_DEFINE_ERROR(TSDB_CODE_MND_INVALID_TARGET_TABLE,     "Cannot write the same stable as other stream")

// mnode-sma
TAOS_DEFINE_ERROR(TSDB_CODE_MND_SMA_ALREADY_EXIST,        "index already exists")
TAOS_DEFINE_ERROR(TSDB_CODE_MND_SMA_NOT_EXIST,            "index not exist")
TAOS_DEFINE_ERROR(TSDB_CODE_MND_INVALID_SMA_OPTION,       "Invalid sma index option")

// dnode
TAOS_DEFINE_ERROR(TSDB_CODE_DNODE_OFFLINE,                "Dnode is offline")
TAOS_DEFINE_ERROR(TSDB_CODE_MNODE_NOT_FOUND,              "Mnode not found")
TAOS_DEFINE_ERROR(TSDB_CODE_MNODE_ALREADY_DEPLOYED,       "Mnode already deployed")
TAOS_DEFINE_ERROR(TSDB_CODE_MNODE_NOT_DEPLOYED,           "Mnode not deployed")
TAOS_DEFINE_ERROR(TSDB_CODE_QNODE_NOT_FOUND,              "Qnode not found")
TAOS_DEFINE_ERROR(TSDB_CODE_QNODE_ALREADY_DEPLOYED,       "Qnode already deployed")
TAOS_DEFINE_ERROR(TSDB_CODE_QNODE_NOT_DEPLOYED,           "Qnode not deployed")
TAOS_DEFINE_ERROR(TSDB_CODE_SNODE_NOT_FOUND,              "Snode not found")
TAOS_DEFINE_ERROR(TSDB_CODE_SNODE_ALREADY_DEPLOYED,       "Snode already deployed")
TAOS_DEFINE_ERROR(TSDB_CODE_SNODE_NOT_DEPLOYED,           "Snode not deployed")
TAOS_DEFINE_ERROR(TSDB_CODE_MNODE_NOT_CATCH_UP,           "Mnode didn't catch the leader")
TAOS_DEFINE_ERROR(TSDB_CODE_MNODE_ALREADY_IS_VOTER,       "Mnode already is a leader")
TAOS_DEFINE_ERROR(TSDB_CODE_MNODE_ONLY_TWO_MNODE,         "Only two mnodes exist")

// vnode
TAOS_DEFINE_ERROR(TSDB_CODE_VND_INVALID_VGROUP_ID,        "Vnode is closed or removed")
TAOS_DEFINE_ERROR(TSDB_CODE_VND_NO_WRITE_AUTH,            "Database write operation denied")
TAOS_DEFINE_ERROR(TSDB_CODE_VND_NOT_EXIST,                "Vnode not exist")
TAOS_DEFINE_ERROR(TSDB_CODE_VND_ALREADY_EXIST,            "Vnode already exist")
TAOS_DEFINE_ERROR(TSDB_CODE_VND_HASH_MISMATCH,            "Vnode hash mismatch")
TAOS_DEFINE_ERROR(TSDB_CODE_VND_INVALID_TABLE_ACTION,     "Invalid table action")
TAOS_DEFINE_ERROR(TSDB_CODE_VND_COL_ALREADY_EXISTS,       "Table column already exists")
TAOS_DEFINE_ERROR(TSDB_CODE_VND_COL_NOT_EXISTS,           "Table column not exists")
TAOS_DEFINE_ERROR(TSDB_CODE_VND_COL_SUBSCRIBED,           "Table column is subscribed")
TAOS_DEFINE_ERROR(TSDB_CODE_VND_NO_AVAIL_BUFPOOL,         "No availabe buffer pool")
TAOS_DEFINE_ERROR(TSDB_CODE_VND_STOPPED,                  "Vnode stopped")
TAOS_DEFINE_ERROR(TSDB_CODE_VND_DUP_REQUEST,              "Duplicate write request")
TAOS_DEFINE_ERROR(TSDB_CODE_VND_QUERY_BUSY,               "Query busy")
TAOS_DEFINE_ERROR(TSDB_CODE_VND_NOT_CATCH_UP,             "Vnode didn't catch up its leader")
TAOS_DEFINE_ERROR(TSDB_CODE_VND_ALREADY_IS_VOTER,         "Vnode already is a voter")
TAOS_DEFINE_ERROR(TSDB_CODE_VND_DIR_ALREADY_EXIST,        "Vnode directory already exist")

// tsdb
TAOS_DEFINE_ERROR(TSDB_CODE_TDB_INVALID_TABLE_ID,         "Invalid table ID")
TAOS_DEFINE_ERROR(TSDB_CODE_TDB_INVALID_TABLE_TYPE,       "Invalid table type")
TAOS_DEFINE_ERROR(TSDB_CODE_TDB_IVD_TB_SCHEMA_VERSION,    "Invalid table schema version")
TAOS_DEFINE_ERROR(TSDB_CODE_TDB_TABLE_ALREADY_EXIST,      "Table already exists")
TAOS_DEFINE_ERROR(TSDB_CODE_TDB_INVALID_CONFIG,           "Invalid configuration")
TAOS_DEFINE_ERROR(TSDB_CODE_TDB_INIT_FAILED,              "Tsdb init failed")
TAOS_DEFINE_ERROR(TSDB_CODE_TDB_NO_DISK_PERMISSIONS,      "No permission for disk files")
TAOS_DEFINE_ERROR(TSDB_CODE_TDB_TAG_VER_OUT_OF_DATE,      "Tag too old")
TAOS_DEFINE_ERROR(TSDB_CODE_TDB_TIMESTAMP_OUT_OF_RANGE,   "Timestamp data out of range")
TAOS_DEFINE_ERROR(TSDB_CODE_TDB_SUBMIT_MSG_MSSED_UP,      "Submit message is messed up")
TAOS_DEFINE_ERROR(TSDB_CODE_TDB_INVALID_ACTION,           "Invalid operation")
TAOS_DEFINE_ERROR(TSDB_CODE_TDB_INVALID_CREATE_TB_MSG,    "Invalid creation of table")
TAOS_DEFINE_ERROR(TSDB_CODE_TDB_NO_TABLE_DATA_IN_MEM,     "No table data in memory skiplist")
TAOS_DEFINE_ERROR(TSDB_CODE_TDB_FILE_ALREADY_EXISTS,      "File already exists")
TAOS_DEFINE_ERROR(TSDB_CODE_TDB_TABLE_RECONFIGURE,        "Need to reconfigure table")
TAOS_DEFINE_ERROR(TSDB_CODE_TDB_IVD_CREATE_TABLE_INFO,    "Invalid information to create table")
TAOS_DEFINE_ERROR(TSDB_CODE_TDB_NO_AVAIL_DISK,            "TSDB no available disk")
TAOS_DEFINE_ERROR(TSDB_CODE_TDB_MESSED_MSG,               "TSDB messed message")
TAOS_DEFINE_ERROR(TSDB_CODE_TDB_IVLD_TAG_VAL,             "TSDB invalid tag value")
TAOS_DEFINE_ERROR(TSDB_CODE_TDB_NO_CACHE_LAST_ROW,        "TSDB no cache last row data")
TAOS_DEFINE_ERROR(TSDB_CODE_TDB_TABLE_NOT_EXIST,          "Table not exists")
TAOS_DEFINE_ERROR(TSDB_CODE_TDB_STB_ALREADY_EXIST,        "Stable already exists")
TAOS_DEFINE_ERROR(TSDB_CODE_TDB_STB_NOT_EXIST,            "Stable not exists")
TAOS_DEFINE_ERROR(TSDB_CODE_TDB_INVALID_TABLE_SCHEMA_VER, "Table schema is old")
TAOS_DEFINE_ERROR(TSDB_CODE_TDB_TDB_ENV_OPEN_ERROR,       "TDB env open error")
TAOS_DEFINE_ERROR(TSDB_CODE_TDB_TABLE_IN_OTHER_STABLE,    "Table already exists in other stables")

// query
TAOS_DEFINE_ERROR(TSDB_CODE_QRY_INVALID_QHANDLE,          "Invalid handle")
TAOS_DEFINE_ERROR(TSDB_CODE_QRY_INVALID_MSG,              "Invalid message")    // failed to validate the sql expression msg by vnode
TAOS_DEFINE_ERROR(TSDB_CODE_QRY_DUP_JOIN_KEY,             "Duplicated join key")
TAOS_DEFINE_ERROR(TSDB_CODE_QRY_EXCEED_TAGS_LIMIT,        "Tag conditon too many")
TAOS_DEFINE_ERROR(TSDB_CODE_QRY_NOT_READY,                "Query not ready")
TAOS_DEFINE_ERROR(TSDB_CODE_QRY_HAS_RSP,                  "Query should response")
TAOS_DEFINE_ERROR(TSDB_CODE_QRY_IN_EXEC,                  "Multiple retrieval of this query")
TAOS_DEFINE_ERROR(TSDB_CODE_QRY_TOO_MANY_TIMEWINDOW,      "Too many time window in query")
TAOS_DEFINE_ERROR(TSDB_CODE_QRY_NOT_ENOUGH_BUFFER,        "Query buffer limit has reached")
TAOS_DEFINE_ERROR(TSDB_CODE_QRY_INCONSISTAN,              "File inconsistance in replica")
TAOS_DEFINE_ERROR(TSDB_CODE_QRY_SYS_ERROR,                "System error")
TAOS_DEFINE_ERROR(TSDB_CODE_QRY_INVALID_TIME_CONDITION,   "One valid time range condition expected")
TAOS_DEFINE_ERROR(TSDB_CODE_QRY_INVALID_INPUT,            "invalid input")
TAOS_DEFINE_ERROR(TSDB_CODE_QRY_SCH_NOT_EXIST,            "Scheduler not exist")
TAOS_DEFINE_ERROR(TSDB_CODE_QRY_TASK_NOT_EXIST,           "Task not exist")
TAOS_DEFINE_ERROR(TSDB_CODE_QRY_TASK_ALREADY_EXIST,       "Task already exist")
TAOS_DEFINE_ERROR(TSDB_CODE_QRY_TASK_CTX_NOT_EXIST,       "Task context not exist")
TAOS_DEFINE_ERROR(TSDB_CODE_QRY_TASK_CANCELLED,           "Task cancelled")
TAOS_DEFINE_ERROR(TSDB_CODE_QRY_TASK_DROPPED,             "Task dropped")
TAOS_DEFINE_ERROR(TSDB_CODE_QRY_TASK_CANCELLING,          "Task cancelling")
TAOS_DEFINE_ERROR(TSDB_CODE_QRY_TASK_DROPPING,            "Task dropping")
TAOS_DEFINE_ERROR(TSDB_CODE_QRY_DUPLICATTED_OPERATION,    "Duplicatted operation")
TAOS_DEFINE_ERROR(TSDB_CODE_QRY_TASK_MSG_ERROR,           "Task message error")
TAOS_DEFINE_ERROR(TSDB_CODE_QRY_JOB_FREED,                "Job already freed")
TAOS_DEFINE_ERROR(TSDB_CODE_QRY_TASK_STATUS_ERROR,        "Task status error")
TAOS_DEFINE_ERROR(TSDB_CODE_QRY_JSON_IN_ERROR,            "Json not support in in/notin operator")
TAOS_DEFINE_ERROR(TSDB_CODE_QRY_JSON_NOT_SUPPORT_ERROR,   "Json not support in this place")
TAOS_DEFINE_ERROR(TSDB_CODE_QRY_JSON_IN_GROUP_ERROR,      "Json not support in group/partition by")
TAOS_DEFINE_ERROR(TSDB_CODE_QRY_JOB_NOT_EXIST,            "Job not exist")
TAOS_DEFINE_ERROR(TSDB_CODE_QRY_QWORKER_QUIT,             "Vnode/Qnode is quitting")

// grant
TAOS_DEFINE_ERROR(TSDB_CODE_GRANT_EXPIRED,                "License expired")
TAOS_DEFINE_ERROR(TSDB_CODE_GRANT_DNODE_LIMITED,          "DNode creation limited by license")
TAOS_DEFINE_ERROR(TSDB_CODE_GRANT_ACCT_LIMITED,           "Account creation limited by license")
TAOS_DEFINE_ERROR(TSDB_CODE_GRANT_TIMESERIES_LIMITED,     "Time series limited by license")
TAOS_DEFINE_ERROR(TSDB_CODE_GRANT_DB_LIMITED,             "DB creation limited by license")
TAOS_DEFINE_ERROR(TSDB_CODE_GRANT_USER_LIMITED,           "User creation limited by license")
TAOS_DEFINE_ERROR(TSDB_CODE_GRANT_CONN_LIMITED,           "Conn creation limited by license")
TAOS_DEFINE_ERROR(TSDB_CODE_GRANT_STREAM_LIMITED,         "Stream creation limited by license")
TAOS_DEFINE_ERROR(TSDB_CODE_GRANT_SPEED_LIMITED,          "Write speed limited by license")
TAOS_DEFINE_ERROR(TSDB_CODE_GRANT_STORAGE_LIMITED,        "Storage capacity limited by license")
TAOS_DEFINE_ERROR(TSDB_CODE_GRANT_QUERYTIME_LIMITED,      "Query time limited by license")
TAOS_DEFINE_ERROR(TSDB_CODE_GRANT_CPU_LIMITED,            "CPU cores limited by license")
TAOS_DEFINE_ERROR(TSDB_CODE_GRANT_STABLE_LIMITED,         "STable creation limited by license")
TAOS_DEFINE_ERROR(TSDB_CODE_GRANT_TABLE_LIMITED,          "Table creation limited by license")

// sync
TAOS_DEFINE_ERROR(TSDB_CODE_SYN_TIMEOUT,                  "Sync timeout")
TAOS_DEFINE_ERROR(TSDB_CODE_SYN_NOT_LEADER,               "Sync leader is unreachable")
TAOS_DEFINE_ERROR(TSDB_CODE_SYN_NEW_CONFIG_ERROR,         "Sync new config error")
TAOS_DEFINE_ERROR(TSDB_CODE_SYN_PROPOSE_NOT_READY,        "Sync not ready to propose")
TAOS_DEFINE_ERROR(TSDB_CODE_SYN_RESTORING,                "Sync leader is restoring")
TAOS_DEFINE_ERROR(TSDB_CODE_SYN_INVALID_SNAPSHOT_MSG,     "Sync invalid snapshot msg")
TAOS_DEFINE_ERROR(TSDB_CODE_SYN_BUFFER_FULL,              "Sync buffer is full")
TAOS_DEFINE_ERROR(TSDB_CODE_SYN_WRITE_STALL,              "Sync write stall")
<<<<<<< HEAD
TAOS_DEFINE_ERROR(TSDB_CODE_SYN_NEGO_WIN_EXCEEDED,        "Sync negotiation win exceeded")
=======
TAOS_DEFINE_ERROR(TSDB_CODE_SYN_NEGOTIATION_WIN_FULL,     "Sync negotiation win is full")
>>>>>>> 9e8cc7d1
TAOS_DEFINE_ERROR(TSDB_CODE_SYN_INTERNAL_ERROR,           "Sync internal error")

//tq
TAOS_DEFINE_ERROR(TSDB_CODE_TQ_INVALID_CONFIG,            "TQ invalid config")
TAOS_DEFINE_ERROR(TSDB_CODE_TQ_INIT_FAILED,               "TQ init falied")
TAOS_DEFINE_ERROR(TSDB_CODE_TQ_NO_DISK_PERMISSIONS,       "TQ no disk permissions")
TAOS_DEFINE_ERROR(TSDB_CODE_TQ_FILE_ALREADY_EXISTS,       "TQ file already exists")
TAOS_DEFINE_ERROR(TSDB_CODE_TQ_FAILED_TO_CREATE_DIR,      "TQ failed to create dir")
TAOS_DEFINE_ERROR(TSDB_CODE_TQ_META_NO_SUCH_KEY,          "TQ meta no such key")
TAOS_DEFINE_ERROR(TSDB_CODE_TQ_META_KEY_NOT_IN_TXN,       "TQ meta key not in txn")
TAOS_DEFINE_ERROR(TSDB_CODE_TQ_META_KEY_DUP_IN_TXN,       "TQ met key dup in txn")
TAOS_DEFINE_ERROR(TSDB_CODE_TQ_GROUP_NOT_SET,             "TQ group not exist")
TAOS_DEFINE_ERROR(TSDB_CODE_TQ_TABLE_SCHEMA_NOT_FOUND,    "TQ table schema not found")
TAOS_DEFINE_ERROR(TSDB_CODE_TQ_NO_COMMITTED_OFFSET,       "TQ no committed offset")

// wal
TAOS_DEFINE_ERROR(TSDB_CODE_WAL_FILE_CORRUPTED,           "WAL file is corrupted")
TAOS_DEFINE_ERROR(TSDB_CODE_WAL_INVALID_VER,              "WAL invalid version")
TAOS_DEFINE_ERROR(TSDB_CODE_WAL_LOG_NOT_EXIST,            "WAL log not exist")
TAOS_DEFINE_ERROR(TSDB_CODE_WAL_CHKSUM_MISMATCH,          "WAL checksum mismatch")
TAOS_DEFINE_ERROR(TSDB_CODE_WAL_LOG_INCOMPLETE,           "WAL log incomplete")

// tfs
TAOS_DEFINE_ERROR(TSDB_CODE_FS_INVLD_CFG,                 "tfs invalid mount config")
TAOS_DEFINE_ERROR(TSDB_CODE_FS_TOO_MANY_MOUNT,            "tfs too many mount")
TAOS_DEFINE_ERROR(TSDB_CODE_FS_DUP_PRIMARY,               "tfs duplicate primary mount")
TAOS_DEFINE_ERROR(TSDB_CODE_FS_NO_PRIMARY_DISK,           "tfs no primary mount")
TAOS_DEFINE_ERROR(TSDB_CODE_FS_NO_MOUNT_AT_TIER,          "tfs no mount at tier")
TAOS_DEFINE_ERROR(TSDB_CODE_FS_FILE_ALREADY_EXISTS,       "tfs file already exists")
TAOS_DEFINE_ERROR(TSDB_CODE_FS_INVLD_LEVEL,               "tfs invalid level")
TAOS_DEFINE_ERROR(TSDB_CODE_FS_NO_VALID_DISK,             "tfs no valid disk")

// catalog
TAOS_DEFINE_ERROR(TSDB_CODE_CTG_INTERNAL_ERROR,           "catalog internal error")
TAOS_DEFINE_ERROR(TSDB_CODE_CTG_INVALID_INPUT,            "invalid catalog input parameters")
TAOS_DEFINE_ERROR(TSDB_CODE_CTG_NOT_READY,                "catalog is not ready")
TAOS_DEFINE_ERROR(TSDB_CODE_CTG_SYS_ERROR,                "catalog system error")
TAOS_DEFINE_ERROR(TSDB_CODE_CTG_DB_DROPPED,               "Database is dropped")
TAOS_DEFINE_ERROR(TSDB_CODE_CTG_OUT_OF_SERVICE,           "catalog is out of service")
TAOS_DEFINE_ERROR(TSDB_CODE_CTG_VG_META_MISMATCH,         "table meta and vgroup mismatch")
TAOS_DEFINE_ERROR(TSDB_CODE_CTG_EXIT,                     "catalog exit")

//scheduler
TAOS_DEFINE_ERROR(TSDB_CODE_QW_MSG_ERROR,                 "Invalid msg order")
TAOS_DEFINE_ERROR(TSDB_CODE_SCH_STATUS_ERROR,             "scheduler status error")
TAOS_DEFINE_ERROR(TSDB_CODE_SCH_INTERNAL_ERROR,           "scheduler internal error")
TAOS_DEFINE_ERROR(TSDB_CODE_SCH_TIMEOUT_ERROR,            "Task timeout")
TAOS_DEFINE_ERROR(TSDB_CODE_SCH_JOB_IS_DROPPING,          "Job is dropping")

// parser
TAOS_DEFINE_ERROR(TSDB_CODE_PAR_SYNTAX_ERROR,              "syntax error near")
TAOS_DEFINE_ERROR(TSDB_CODE_PAR_INCOMPLETE_SQL,            "Incomplete SQL statement")
TAOS_DEFINE_ERROR(TSDB_CODE_PAR_INVALID_COLUMN,            "Invalid column name")
TAOS_DEFINE_ERROR(TSDB_CODE_PAR_TABLE_NOT_EXIST,           "Table does not exist")
TAOS_DEFINE_ERROR(TSDB_CODE_PAR_AMBIGUOUS_COLUMN,          "Column ambiguously defined")
TAOS_DEFINE_ERROR(TSDB_CODE_PAR_WRONG_VALUE_TYPE,          "Invalid value type")
TAOS_DEFINE_ERROR(TSDB_CODE_PAR_ILLEGAL_USE_AGG_FUNCTION,  "There mustn't be aggregation")
TAOS_DEFINE_ERROR(TSDB_CODE_PAR_WRONG_NUMBER_OF_SELECT,    "ORDER BY item must be the number of a SELECT-list expression")
TAOS_DEFINE_ERROR(TSDB_CODE_PAR_GROUPBY_LACK_EXPRESSION,   "Not a GROUP BY expression")
TAOS_DEFINE_ERROR(TSDB_CODE_PAR_NOT_SELECTED_EXPRESSION,   "Not SELECTed expression")
TAOS_DEFINE_ERROR(TSDB_CODE_PAR_NOT_SINGLE_GROUP,          "Not a single-group group function")
TAOS_DEFINE_ERROR(TSDB_CODE_PAR_TAGS_NOT_MATCHED,          "Tags number not matched")
TAOS_DEFINE_ERROR(TSDB_CODE_PAR_INVALID_TAG_NAME,          "Invalid tag name")
TAOS_DEFINE_ERROR(TSDB_CODE_PAR_NAME_OR_PASSWD_TOO_LONG,   "Name or password too long")
TAOS_DEFINE_ERROR(TSDB_CODE_PAR_PASSWD_EMPTY,              "Password can not be empty")
TAOS_DEFINE_ERROR(TSDB_CODE_PAR_INVALID_PORT,              "Port should be an integer that is less than 65535 and greater than 0")
TAOS_DEFINE_ERROR(TSDB_CODE_PAR_INVALID_ENDPOINT,          "Endpoint should be in the format of 'fqdn:port'")
TAOS_DEFINE_ERROR(TSDB_CODE_PAR_EXPRIE_STATEMENT,          "This statement is no longer supported")
TAOS_DEFINE_ERROR(TSDB_CODE_PAR_INTER_VALUE_TOO_SMALL,     "Interval too small")
TAOS_DEFINE_ERROR(TSDB_CODE_PAR_DB_NOT_SPECIFIED,          "Database not specified")
TAOS_DEFINE_ERROR(TSDB_CODE_PAR_INVALID_IDENTIFIER_NAME,   "Invalid identifier name")
TAOS_DEFINE_ERROR(TSDB_CODE_PAR_CORRESPONDING_STABLE_ERR,  "Corresponding super table not in this db")
TAOS_DEFINE_ERROR(TSDB_CODE_PAR_INVALID_DB_OPTION,         "Invalid database option")
TAOS_DEFINE_ERROR(TSDB_CODE_PAR_INVALID_TABLE_OPTION,      "Invalid table option")
TAOS_DEFINE_ERROR(TSDB_CODE_PAR_GROUPBY_WINDOW_COEXIST,    "GROUP BY and WINDOW-clause can't be used together")
TAOS_DEFINE_ERROR(TSDB_CODE_PAR_AGG_FUNC_NESTING,          "Aggregate functions do not support nesting")
TAOS_DEFINE_ERROR(TSDB_CODE_PAR_INVALID_STATE_WIN_TYPE,    "Only support STATE_WINDOW on integer/bool/varchar column")
TAOS_DEFINE_ERROR(TSDB_CODE_PAR_INVALID_STATE_WIN_COL,     "Not support STATE_WINDOW on tag column")
TAOS_DEFINE_ERROR(TSDB_CODE_PAR_INVALID_STATE_WIN_TABLE,   "STATE_WINDOW not support for super table query")
TAOS_DEFINE_ERROR(TSDB_CODE_PAR_INTER_SESSION_GAP,         "SESSION gap should be fixed time window, and greater than 0")
TAOS_DEFINE_ERROR(TSDB_CODE_PAR_INTER_SESSION_COL,         "Only support SESSION on primary timestamp column")
TAOS_DEFINE_ERROR(TSDB_CODE_PAR_INTER_OFFSET_NEGATIVE,     "Interval offset cannot be negative")
TAOS_DEFINE_ERROR(TSDB_CODE_PAR_INTER_OFFSET_UNIT,         "Cannot use 'year' as offset when interval is 'month'")
TAOS_DEFINE_ERROR(TSDB_CODE_PAR_INTER_OFFSET_TOO_BIG,      "Interval offset should be shorter than interval")
TAOS_DEFINE_ERROR(TSDB_CODE_PAR_INTER_SLIDING_UNIT,        "Does not support sliding when interval is natural month/year")
TAOS_DEFINE_ERROR(TSDB_CODE_PAR_INTER_SLIDING_TOO_BIG,     "sliding value no larger than the interval value")
TAOS_DEFINE_ERROR(TSDB_CODE_PAR_INTER_SLIDING_TOO_SMALL,   "sliding value can not less than 1%% of interval value")
TAOS_DEFINE_ERROR(TSDB_CODE_PAR_ONLY_ONE_JSON_TAG,         "Only one tag if there is a json tag")
TAOS_DEFINE_ERROR(TSDB_CODE_PAR_INCORRECT_NUM_OF_COL,      "Query block has incorrect number of result columns")
TAOS_DEFINE_ERROR(TSDB_CODE_PAR_INCORRECT_TIMESTAMP_VAL,   "Incorrect TIMESTAMP value")
TAOS_DEFINE_ERROR(TSDB_CODE_PAR_OFFSET_LESS_ZERO,          "soffset/offset can not be less than 0")
TAOS_DEFINE_ERROR(TSDB_CODE_PAR_SLIMIT_LEAK_PARTITION_GROUP_BY,  "slimit/soffset only available for PARTITION/GROUP BY query")
TAOS_DEFINE_ERROR(TSDB_CODE_PAR_INVALID_TOPIC_QUERY,        "Invalid topic query")
TAOS_DEFINE_ERROR(TSDB_CODE_PAR_INVALID_DROP_STABLE,        "Cannot drop super table in batch")
TAOS_DEFINE_ERROR(TSDB_CODE_PAR_INVALID_FILL_TIME_RANGE,    "Start(end) time of query range required or time range too large")
TAOS_DEFINE_ERROR(TSDB_CODE_PAR_DUPLICATED_COLUMN,          "Duplicated column names")
TAOS_DEFINE_ERROR(TSDB_CODE_PAR_INVALID_TAGS_LENGTH,        "Tags length exceeds max length")
TAOS_DEFINE_ERROR(TSDB_CODE_PAR_INVALID_ROW_LENGTH,         "Row length exceeds max length")
TAOS_DEFINE_ERROR(TSDB_CODE_PAR_INVALID_COLUMNS_NUM,        "Illegal number of columns")
TAOS_DEFINE_ERROR(TSDB_CODE_PAR_TOO_MANY_COLUMNS,           "Too many columns")
TAOS_DEFINE_ERROR(TSDB_CODE_PAR_INVALID_FIRST_COLUMN,       "First column must be timestamp")
TAOS_DEFINE_ERROR(TSDB_CODE_PAR_INVALID_VAR_COLUMN_LEN,     "Invalid binary/nchar column/tag length")
TAOS_DEFINE_ERROR(TSDB_CODE_PAR_INVALID_TAGS_NUM,           "Invalid number of tag columns")
TAOS_DEFINE_ERROR(TSDB_CODE_PAR_PERMISSION_DENIED,          "Permission denied")
TAOS_DEFINE_ERROR(TSDB_CODE_PAR_INVALID_STREAM_QUERY,       "Invalid stream query")
TAOS_DEFINE_ERROR(TSDB_CODE_PAR_INVALID_INTERNAL_PK,        "Invalid _c0 or _rowts expression")
TAOS_DEFINE_ERROR(TSDB_CODE_PAR_INVALID_TIMELINE_FUNC,      "Invalid timeline function")
TAOS_DEFINE_ERROR(TSDB_CODE_PAR_INVALID_PASSWD,             "Invalid password")
TAOS_DEFINE_ERROR(TSDB_CODE_PAR_INVALID_ALTER_TABLE,        "Invalid alter table statement")
TAOS_DEFINE_ERROR(TSDB_CODE_PAR_CANNOT_DROP_PRIMARY_KEY,    "Primary timestamp column cannot be dropped")
TAOS_DEFINE_ERROR(TSDB_CODE_PAR_INVALID_MODIFY_COL,         "Only binary/nchar column length could be modified, and the length can only be increased, not decreased")
TAOS_DEFINE_ERROR(TSDB_CODE_PAR_INVALID_TBNAME,             "Invalid tbname pseudo column")
TAOS_DEFINE_ERROR(TSDB_CODE_PAR_INVALID_FUNCTION_NAME,      "Invalid function name")
TAOS_DEFINE_ERROR(TSDB_CODE_PAR_COMMENT_TOO_LONG,           "Comment too long")
TAOS_DEFINE_ERROR(TSDB_CODE_PAR_NOT_ALLOWED_FUNC,           "Some functions are allowed only in the SELECT list of a query. "
                                                            "And, cannot be mixed with other non scalar functions or columns.")
TAOS_DEFINE_ERROR(TSDB_CODE_PAR_NOT_ALLOWED_WIN_QUERY,      "Window query not supported, since the result of subquery not include valid timestamp column")
TAOS_DEFINE_ERROR(TSDB_CODE_PAR_INVALID_DROP_COL,           "No columns can be dropped")
TAOS_DEFINE_ERROR(TSDB_CODE_PAR_INVALID_COL_JSON,           "Only tag can be json type")
TAOS_DEFINE_ERROR(TSDB_CODE_PAR_VALUE_TOO_LONG,             "Value too long for column/tag")
TAOS_DEFINE_ERROR(TSDB_CODE_PAR_INVALID_DELETE_WHERE,       "The DELETE statement must have a definite time window range")
TAOS_DEFINE_ERROR(TSDB_CODE_PAR_INVALID_REDISTRIBUTE_VG,    "The REDISTRIBUTE VGROUP statement only support 1 to 3 dnodes")
TAOS_DEFINE_ERROR(TSDB_CODE_PAR_FILL_NOT_ALLOWED_FUNC,      "Fill now allowed")
TAOS_DEFINE_ERROR(TSDB_CODE_PAR_INVALID_WINDOW_PC,          "Invalid windows pc")
TAOS_DEFINE_ERROR(TSDB_CODE_PAR_WINDOW_NOT_ALLOWED_FUNC,    "Window not allowed")
TAOS_DEFINE_ERROR(TSDB_CODE_PAR_STREAM_NOT_ALLOWED_FUNC,    "Stream not allowed")
TAOS_DEFINE_ERROR(TSDB_CODE_PAR_GROUP_BY_NOT_ALLOWED_FUNC,  "Group by not allowd")
TAOS_DEFINE_ERROR(TSDB_CODE_PAR_INVALID_INTERP_CLAUSE,      "Invalid interp clause")
TAOS_DEFINE_ERROR(TSDB_CODE_PAR_NO_VALID_FUNC_IN_WIN,       "Not valid function ion window")
TAOS_DEFINE_ERROR(TSDB_CODE_PAR_ONLY_SUPPORT_SINGLE_TABLE,  "Only support single table")
TAOS_DEFINE_ERROR(TSDB_CODE_PAR_INVALID_SMA_INDEX,          "Invalid sma index")
TAOS_DEFINE_ERROR(TSDB_CODE_PAR_INVALID_SELECTED_EXPR,      "Invalid SELECTed expression")
TAOS_DEFINE_ERROR(TSDB_CODE_PAR_GET_META_ERROR,             "Fail to get table info")
TAOS_DEFINE_ERROR(TSDB_CODE_PAR_NOT_UNIQUE_TABLE_ALIAS,     "Not unique table/alias")
TAOS_DEFINE_ERROR(TSDB_CODE_PAR_INTERNAL_ERROR,             "Parser internal error")

//planner
TAOS_DEFINE_ERROR(TSDB_CODE_PLAN_INTERNAL_ERROR,            "Planner internal error")
TAOS_DEFINE_ERROR(TSDB_CODE_PLAN_EXPECTED_TS_EQUAL,         "Expect ts equal")
TAOS_DEFINE_ERROR(TSDB_CODE_PLAN_NOT_SUPPORT_CROSS_JOIN,    "Cross join not support")

//function
TAOS_DEFINE_ERROR(TSDB_CODE_FUNC_FUNTION_ERROR,            "Function internal error")
TAOS_DEFINE_ERROR(TSDB_CODE_FUNC_FUNTION_PARA_NUM,         "Invalid function para number")
TAOS_DEFINE_ERROR(TSDB_CODE_FUNC_FUNTION_PARA_TYPE,        "Invalid function para type")
TAOS_DEFINE_ERROR(TSDB_CODE_FUNC_FUNTION_PARA_VALUE,       "Invalid function para value")
TAOS_DEFINE_ERROR(TSDB_CODE_FUNC_NOT_BUILTIN_FUNTION,      "Not buildin function")
TAOS_DEFINE_ERROR(TSDB_CODE_FUNC_DUP_TIMESTAMP,            "Duplicate timestamps not allowed in function")

//udf
TAOS_DEFINE_ERROR(TSDB_CODE_UDF_STOPPING,                   "udf is stopping")
TAOS_DEFINE_ERROR(TSDB_CODE_UDF_PIPE_READ_ERR,              "udf pipe read error")
TAOS_DEFINE_ERROR(TSDB_CODE_UDF_PIPE_CONNECT_ERR,           "udf pipe connect error")
TAOS_DEFINE_ERROR(TSDB_CODE_UDF_PIPE_NOT_EXIST,             "udf pipe not exist")
TAOS_DEFINE_ERROR(TSDB_CODE_UDF_LOAD_UDF_FAILURE,           "udf load failure")
TAOS_DEFINE_ERROR(TSDB_CODE_UDF_INVALID_INPUT,              "udf invalid function input")
TAOS_DEFINE_ERROR(TSDB_CODE_UDF_INVALID_BUFSIZE,            "udf invalid bufsize")
TAOS_DEFINE_ERROR(TSDB_CODE_UDF_INVALID_OUTPUT_TYPE,        "udf invalid output type")
TAOS_DEFINE_ERROR(TSDB_CODE_UDF_SCRIPT_NOT_SUPPORTED,       "udf program language not supported")
TAOS_DEFINE_ERROR(TSDB_CODE_UDF_FUNC_EXEC_FAILURE,          "udf function execution failure")

//schemaless
TAOS_DEFINE_ERROR(TSDB_CODE_SML_INVALID_PROTOCOL_TYPE,      "Invalid line protocol type")
TAOS_DEFINE_ERROR(TSDB_CODE_SML_INVALID_PRECISION_TYPE,     "Invalid timestamp precision type")
TAOS_DEFINE_ERROR(TSDB_CODE_SML_INVALID_DATA,               "Invalid data format")
TAOS_DEFINE_ERROR(TSDB_CODE_SML_INVALID_DB_CONF,            "Invalid schemaless db config")
TAOS_DEFINE_ERROR(TSDB_CODE_SML_NOT_SAME_TYPE,              "Not the same type like before")
TAOS_DEFINE_ERROR(TSDB_CODE_SML_INTERNAL_ERROR,             "Internal error")

//tsma
TAOS_DEFINE_ERROR(TSDB_CODE_TSMA_INIT_FAILED,               "Tsma init failed")
TAOS_DEFINE_ERROR(TSDB_CODE_TSMA_ALREADY_EXIST,             "Tsma already exists")
TAOS_DEFINE_ERROR(TSDB_CODE_TSMA_INVALID_ENV,               "Invalid tsma env")
TAOS_DEFINE_ERROR(TSDB_CODE_TSMA_INVALID_STAT,              "Invalid tsma state")
TAOS_DEFINE_ERROR(TSDB_CODE_TSMA_INVALID_PTR,               "Invalid tsma pointer")
TAOS_DEFINE_ERROR(TSDB_CODE_TSMA_INVALID_PARA,              "Invalid tsma parameters")

//rsma
TAOS_DEFINE_ERROR(TSDB_CODE_RSMA_INVALID_ENV,               "Invalid rsma env")
TAOS_DEFINE_ERROR(TSDB_CODE_RSMA_INVALID_STAT,              "Invalid rsma state")
TAOS_DEFINE_ERROR(TSDB_CODE_RSMA_QTASKINFO_CREATE,          "Rsma qtaskinfo creation error")
TAOS_DEFINE_ERROR(TSDB_CODE_RSMA_INVALID_SCHEMA,            "Rsma invalid schema")
TAOS_DEFINE_ERROR(TSDB_CODE_RSMA_STREAM_STATE_OPEN,         "Rsma stream state open")
TAOS_DEFINE_ERROR(TSDB_CODE_RSMA_STREAM_STATE_COMMIT,       "Rsma stream state commit")
TAOS_DEFINE_ERROR(TSDB_CODE_RSMA_FS_REF,                    "Rsma fs ref error")
TAOS_DEFINE_ERROR(TSDB_CODE_RSMA_FS_SYNC,                   "Rsma fs sync error")
TAOS_DEFINE_ERROR(TSDB_CODE_RSMA_FS_UPDATE,                 "Rsma fs update error")

//index
TAOS_DEFINE_ERROR(TSDB_CODE_INDEX_REBUILDING,               "Index is rebuilding")
TAOS_DEFINE_ERROR(TSDB_CODE_INDEX_INVALID_FILE,             "Index file is invalid")

//tmq
TAOS_DEFINE_ERROR(TSDB_CODE_TMQ_INVALID_MSG,                "Invalid message")
TAOS_DEFINE_ERROR(TSDB_CODE_TMQ_CONSUMER_MISMATCH,          "Consumer mismatch")
TAOS_DEFINE_ERROR(TSDB_CODE_TMQ_CONSUMER_CLOSED,            "Consumer closed")
TAOS_DEFINE_ERROR(TSDB_CODE_TMQ_CONSUMER_ERROR,            "Consumer error, to see log")

// stream
TAOS_DEFINE_ERROR(TSDB_CODE_STREAM_TASK_NOT_EXIST,          "Stream task not exist")
TAOS_DEFINE_ERROR(TSDB_CODE_STREAM_BACKPRESSURE_OUT_OF_QUEUE,"Out of memory in stream queue")

// TDLite
TAOS_DEFINE_ERROR(TSDB_CODE_TDLITE_IVLD_OPEN_FLAGS,         "Invalid TDLite open flags")
TAOS_DEFINE_ERROR(TSDB_CODE_TDLITE_IVLD_OPEN_DIR,           "Invalid TDLite open directory")

// UTIL

TAOS_DEFINE_ERROR(TSDB_CODE_UTIL_QUEUE_OUT_OF_MEMORY,       "Queue out of memory")

#ifdef TAOS_ERROR_C
};
#endif

static int32_t taosCompareTaosError(const void* a, const void* b) {
  const STaosError* x = (const STaosError*)a;
  const STaosError* y = (const STaosError*)b;
  if (x->val < y->val) {
    return -1;
  }
  if (x->val > y->val) {
    return 1;
  }
  return 0;
}

static TdThreadOnce tsErrorInit = PTHREAD_ONCE_INIT;

static void tsSortError(void) {
  taosSort(errors, sizeof(errors) / sizeof(errors[0]), sizeof(errors[0]), taosCompareTaosError);
}

const char* tstrerror(int32_t err) {
  taosThreadOnce(&tsErrorInit, tsSortError);

  // this is a system errno
  if ((err & 0x00ff0000) == 0x00ff0000) {
    int32_t code = err & 0x0000ffff;
    // strerror can handle any invalid code
    // invalid code return Unknown error 
    return strerror(code);
  }
  int32_t s = 0;
  int32_t e = sizeof(errors) / sizeof(errors[0]);

  while (s < e) {
    int32_t mid = (s + e) / 2;
    int32_t val = errors[mid].val;
    if (err > val) {
      s = mid + 1;
    } else if (err < val) {
      e = mid;
    } else if (err == val) {
      return errors[mid].str;
    } else {
      break;
    }
  }

  return "";
}

const char* terrstr() { return tstrerror(terrno); }<|MERGE_RESOLUTION|>--- conflicted
+++ resolved
@@ -428,11 +428,7 @@
 TAOS_DEFINE_ERROR(TSDB_CODE_SYN_INVALID_SNAPSHOT_MSG,     "Sync invalid snapshot msg")
 TAOS_DEFINE_ERROR(TSDB_CODE_SYN_BUFFER_FULL,              "Sync buffer is full")
 TAOS_DEFINE_ERROR(TSDB_CODE_SYN_WRITE_STALL,              "Sync write stall")
-<<<<<<< HEAD
-TAOS_DEFINE_ERROR(TSDB_CODE_SYN_NEGO_WIN_EXCEEDED,        "Sync negotiation win exceeded")
-=======
 TAOS_DEFINE_ERROR(TSDB_CODE_SYN_NEGOTIATION_WIN_FULL,     "Sync negotiation win is full")
->>>>>>> 9e8cc7d1
 TAOS_DEFINE_ERROR(TSDB_CODE_SYN_INTERNAL_ERROR,           "Sync internal error")
 
 //tq
