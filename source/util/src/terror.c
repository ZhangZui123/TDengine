--- conflicted
+++ resolved
@@ -350,11 +350,8 @@
 TAOS_DEFINE_ERROR(TSDB_CODE_TDB_MESSED_MSG,               "TSDB messed message")
 TAOS_DEFINE_ERROR(TSDB_CODE_TDB_IVLD_TAG_VAL,             "TSDB invalid tag value")
 TAOS_DEFINE_ERROR(TSDB_CODE_TDB_NO_CACHE_LAST_ROW,        "TSDB no cache last row data")
-<<<<<<< HEAD
 TAOS_DEFINE_ERROR(TSDB_CODE_TDB_TABLE_RECREATED,          "Table re-created")
-=======
 TAOS_DEFINE_ERROR(TSDB_CODE_TDB_NO_SMA_INDEX_IN_META,     "No sma index in meta")
->>>>>>> b710e0a7
 
 // query
 TAOS_DEFINE_ERROR(TSDB_CODE_QRY_INVALID_QHANDLE,          "Invalid handle")
