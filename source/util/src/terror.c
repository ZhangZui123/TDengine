--- conflicted
+++ resolved
@@ -108,12 +108,9 @@
 TAOS_DEFINE_ERROR(TSDB_CODE_IP_NOT_IN_WHITE_LIST,         "Not allowed to connect")
 TAOS_DEFINE_ERROR(TSDB_CODE_FAILED_TO_CONNECT_S3,         "Failed to connect to s3 server")
 TAOS_DEFINE_ERROR(TSDB_CODE_MSG_PREPROCESSED,             "Message has been processed in preprocess")
-<<<<<<< HEAD
+TAOS_DEFINE_ERROR(TSDB_CODE_OUT_OF_BUFFER,                "Out of buffer")
 TAOS_DEFINE_ERROR(TSDB_CODE_INVALID_MEM_POOL_PARAM,       "Invalid memory pool input param")
 TAOS_DEFINE_ERROR(TSDB_CODE_SYSTEM_ERROR,                 "Operating system error")
-=======
-TAOS_DEFINE_ERROR(TSDB_CODE_OUT_OF_BUFFER,                "Out of buffer")
->>>>>>> dec8095e
 
 //client
 TAOS_DEFINE_ERROR(TSDB_CODE_TSC_INVALID_OPERATION,        "Invalid operation")
@@ -477,13 +474,10 @@
 TAOS_DEFINE_ERROR(TSDB_CODE_QRY_INVALID_WINDOW_CONDITION, "The time pseudo column is illegally used in the condition of the event window.")
 TAOS_DEFINE_ERROR(TSDB_CODE_QRY_EXECUTOR_INTERNAL_ERROR,  "Executor internal error")
 TAOS_DEFINE_ERROR(TSDB_CODE_QRY_INVALID_JOIN_CONDITION,   "Not supported join on condition")
-<<<<<<< HEAD
+TAOS_DEFINE_ERROR(TSDB_CODE_QRY_FILTER_NOT_SUPPORT_TYPE,  "Not supported range type")
 TAOS_DEFINE_ERROR(TSDB_CODE_QRY_REACH_QMEM_THRESHOLD,     "Query memory upper limit is reached")
 TAOS_DEFINE_ERROR(TSDB_CODE_QRY_QUERY_MEM_EXHAUSTED,      "Query memory exhausted")
 TAOS_DEFINE_ERROR(TSDB_CODE_QRY_TOO_FEW_AVAILBLE_MEM,     "Too few available memory for query")
-=======
-TAOS_DEFINE_ERROR(TSDB_CODE_QRY_FILTER_NOT_SUPPORT_TYPE,  "Not supported range type")
->>>>>>> dec8095e
 
 // grant
 TAOS_DEFINE_ERROR(TSDB_CODE_GRANT_EXPIRED,                "License expired")
