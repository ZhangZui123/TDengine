--- conflicted
+++ resolved
@@ -310,11 +310,8 @@
 TAOS_DEFINE_ERROR(TSDB_CODE_VND_IS_SYNCING,               "Database is syncing")
 TAOS_DEFINE_ERROR(TSDB_CODE_VND_INVALID_TSDB_STATE,       "Invalid tsdb state")
 TAOS_DEFINE_ERROR(TSDB_CODE_VND_TB_NOT_EXIST,             "Table not exists")
-<<<<<<< HEAD
 TAOS_DEFINE_ERROR(TSDB_CODE_VND_SMA_NOT_EXIST,            "SMA not exists")
-=======
 TAOS_DEFINE_ERROR(TSDB_CODE_VND_HASH_MISMATCH,            "Hash value mismatch")
->>>>>>> f9e305af
 
 // tsdb
 TAOS_DEFINE_ERROR(TSDB_CODE_TDB_INVALID_TABLE_ID,         "Invalid table ID")
