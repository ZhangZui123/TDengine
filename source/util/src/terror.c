/*
 * Copyright (c) 2019 TAOS Data, Inc. <jhtao@taosdata.com>
 *
 * This program is free software: you can use, redistribute, and/or modify
 * it under the terms of the GNU Affero General Public License, version 3
 * or later ("AGPL"), as published by the Free Software Foundation.
 *
 * This program is distributed in the hope that it will be useful, but WITHOUT
 * ANY WARRANTY; without even the implied warranty of MERCHANTABILITY or
 * FITNESS FOR A PARTICULAR PURPOSE.
 *
 * You should have received a copy of the GNU Affero General Public License
 * along with this program. If not, see <http://www.gnu.org/licenses/>.
 */

// clang-format off

#define _DEFAULT_SOURCE
#include "os.h"
#include "taoserror.h"

#define TAOS_ERROR_C

static threadlocal int32_t tsErrno;
static threadlocal char tsErrMsgDetail[ERR_MSG_LEN] = {0};
static threadlocal char tsErrMsgReturn[ERR_MSG_LEN] = {0};

int32_t* taosGetErrno() { return &tsErrno; }
char*    taosGetErrMsg() { return tsErrMsgDetail; }
char*    taosGetErrMsgReturn() { return tsErrMsgReturn; }

#ifdef TAOS_ERROR_C
#define TAOS_DEFINE_ERROR(name, msg) {.val = (name), .str = (msg), .macro = #name},
#else
#define TAOS_DEFINE_ERROR(name, mod, code, msg) static const int32_t name = TAOS_DEF_ERROR_CODE(mod, code);
#endif

#define TAOS_SYSTEM_ERROR(code) (0x80ff0000 | (code))
#define TAOS_SUCCEEDED(err)     ((err) >= 0)
#define TAOS_FAILED(err)        ((err) < 0)

#ifdef TAOS_ERROR_C
STaosError errors[] = {
    TAOS_DEFINE_ERROR(TSDB_CODE_SUCCESS, "success")
#endif

// rpc
TAOS_DEFINE_ERROR(TSDB_CODE_RPC_NETWORK_UNAVAIL,          "Unable to establish connection")
TAOS_DEFINE_ERROR(TSDB_CODE_RPC_FQDN_ERROR,               "Unable to resolve FQDN")
TAOS_DEFINE_ERROR(TSDB_CODE_RPC_PORT_EADDRINUSE,          "Port already in use")
TAOS_DEFINE_ERROR(TSDB_CODE_RPC_BROKEN_LINK,              "Conn is broken")
TAOS_DEFINE_ERROR(TSDB_CODE_RPC_TIMEOUT,                  "Conn read timeout")
TAOS_DEFINE_ERROR(TSDB_CODE_RPC_SOMENODE_NOT_CONNECTED,   "some vnode/qnode/mnode(s) out of service")
TAOS_DEFINE_ERROR(TSDB_CODE_RPC_MAX_SESSIONS,             "rpc open too many session")
TAOS_DEFINE_ERROR(TSDB_CODE_RPC_NETWORK_ERROR,            "rpc network error")
TAOS_DEFINE_ERROR(TSDB_CODE_RPC_NETWORK_BUSY,        "rpc network busy")

//common & util
TAOS_DEFINE_ERROR(TSDB_CODE_TIME_UNSYNCED,                "Client and server's time is not synchronized")
TAOS_DEFINE_ERROR(TSDB_CODE_OPS_NOT_SUPPORT,              "Operation not supported")
TAOS_DEFINE_ERROR(TSDB_CODE_OUT_OF_MEMORY,                "Out of Memory")
TAOS_DEFINE_ERROR(TSDB_CODE_FILE_CORRUPTED,               "Data file corrupted")
TAOS_DEFINE_ERROR(TSDB_CODE_REF_FULL,                     "too many Ref Objs")
TAOS_DEFINE_ERROR(TSDB_CODE_REF_ID_REMOVED,               "Ref ID is removed")
TAOS_DEFINE_ERROR(TSDB_CODE_REF_INVALID_ID,               "Invalid Ref ID")
TAOS_DEFINE_ERROR(TSDB_CODE_REF_ALREADY_EXIST,            "Ref is already there")
TAOS_DEFINE_ERROR(TSDB_CODE_REF_NOT_EXIST,                "Ref is not there")

TAOS_DEFINE_ERROR(TSDB_CODE_APP_ERROR,                    "Unexpected generic error")
TAOS_DEFINE_ERROR(TSDB_CODE_ACTION_IN_PROGRESS,           "Action in progress")
TAOS_DEFINE_ERROR(TSDB_CODE_OUT_OF_RANGE,                 "Out of range")
TAOS_DEFINE_ERROR(TSDB_CODE_INVALID_MSG,                  "Invalid message")
TAOS_DEFINE_ERROR(TSDB_CODE_INVALID_MSG_LEN,              "Invalid message len")
TAOS_DEFINE_ERROR(TSDB_CODE_INVALID_PTR,                  "Invalid pointer")
TAOS_DEFINE_ERROR(TSDB_CODE_INVALID_PARA,                 "Invalid parameters")
TAOS_DEFINE_ERROR(TSDB_CODE_INVALID_CFG,                  "Invalid config option")
TAOS_DEFINE_ERROR(TSDB_CODE_INVALID_OPTION,               "Invalid option")
TAOS_DEFINE_ERROR(TSDB_CODE_INVALID_JSON_FORMAT,          "Invalid json format")
TAOS_DEFINE_ERROR(TSDB_CODE_INVALID_VERSION_NUMBER,       "Invalid version number")
TAOS_DEFINE_ERROR(TSDB_CODE_INVALID_VERSION_STRING,       "Invalid version string")
TAOS_DEFINE_ERROR(TSDB_CODE_VERSION_NOT_COMPATIBLE,       "Version not compatible")
TAOS_DEFINE_ERROR(TSDB_CODE_CHECKSUM_ERROR,               "Checksum error")

TAOS_DEFINE_ERROR(TSDB_CODE_COMPRESS_ERROR,               "Failed to compress msg")
TAOS_DEFINE_ERROR(TSDB_CODE_MSG_NOT_PROCESSED,            "Message not processed")
TAOS_DEFINE_ERROR(TSDB_CODE_CFG_NOT_FOUND,                "Config not found")
TAOS_DEFINE_ERROR(TSDB_CODE_REPEAT_INIT,                  "Repeat initialization")
TAOS_DEFINE_ERROR(TSDB_CODE_DUP_KEY,                      "Cannot add duplicate keys to hash")
TAOS_DEFINE_ERROR(TSDB_CODE_NEED_RETRY,                   "Retry needed")
TAOS_DEFINE_ERROR(TSDB_CODE_OUT_OF_RPC_MEMORY_QUEUE,      "Out of memory in rpc queue")
TAOS_DEFINE_ERROR(TSDB_CODE_INVALID_TIMESTAMP,            "Invalid timestamp format")
TAOS_DEFINE_ERROR(TSDB_CODE_MSG_DECODE_ERROR,             "Msg decode error")
TAOS_DEFINE_ERROR(TSDB_CODE_MSG_ENCODE_ERROR,             "Msg encode error")
TAOS_DEFINE_ERROR(TSDB_CODE_NO_AVAIL_DISK,                "No available disk")
TAOS_DEFINE_ERROR(TSDB_CODE_NOT_FOUND,                    "Not found")
TAOS_DEFINE_ERROR(TSDB_CODE_NO_DISKSPACE,                 "Out of disk space")
TAOS_DEFINE_ERROR(TSDB_CODE_TIMEOUT_ERROR,                "Operation timeout")
TAOS_DEFINE_ERROR(TSDB_CODE_NO_ENOUGH_DISKSPACE,          "No enough disk space")

TAOS_DEFINE_ERROR(TSDB_CODE_APP_IS_STARTING,              "Database is starting up")
TAOS_DEFINE_ERROR(TSDB_CODE_APP_IS_STOPPING,              "Database is closing down")
TAOS_DEFINE_ERROR(TSDB_CODE_INVALID_DATA_FMT,             "Invalid data format")
TAOS_DEFINE_ERROR(TSDB_CODE_INVALID_CFG_VALUE,            "Invalid configuration value")
TAOS_DEFINE_ERROR(TSDB_CODE_IP_NOT_IN_WHITE_LIST,         "Not allowed to connect")
TAOS_DEFINE_ERROR(TSDB_CODE_FAILED_TO_CONNECT_S3,         "Failed to connect to s3 server")
TAOS_DEFINE_ERROR(TSDB_CODE_MSG_PREPROCESSED,             "Message has been processed in preprocess")

//client
TAOS_DEFINE_ERROR(TSDB_CODE_TSC_INVALID_OPERATION,        "Invalid operation")
TAOS_DEFINE_ERROR(TSDB_CODE_TSC_INVALID_QHANDLE,          "Invalid qhandle")
TAOS_DEFINE_ERROR(TSDB_CODE_TSC_INVALID_TIME_STAMP,       "Invalid combination of client/service time")
TAOS_DEFINE_ERROR(TSDB_CODE_TSC_INVALID_VALUE,            "Invalid value in client")
TAOS_DEFINE_ERROR(TSDB_CODE_TSC_INVALID_VERSION,          "Invalid client version")
TAOS_DEFINE_ERROR(TSDB_CODE_TSC_INVALID_IE,               "Invalid client ie")
TAOS_DEFINE_ERROR(TSDB_CODE_TSC_INVALID_FQDN,             "Invalid host name")
TAOS_DEFINE_ERROR(TSDB_CODE_TSC_INVALID_USER_LENGTH,      "Invalid user name")
TAOS_DEFINE_ERROR(TSDB_CODE_TSC_INVALID_PASS_LENGTH,      "Invalid password")
TAOS_DEFINE_ERROR(TSDB_CODE_TSC_INVALID_DB_LENGTH,        "Database name too long")
TAOS_DEFINE_ERROR(TSDB_CODE_TSC_INVALID_TABLE_ID_LENGTH,  "Table name too long")
TAOS_DEFINE_ERROR(TSDB_CODE_TSC_INVALID_CONNECTION,       "Invalid connection")
TAOS_DEFINE_ERROR(TSDB_CODE_TSC_QUERY_CACHE_ERASED,       "Query cache erased")
TAOS_DEFINE_ERROR(TSDB_CODE_TSC_QUERY_CANCELLED,          "Query terminated")
TAOS_DEFINE_ERROR(TSDB_CODE_TSC_SORTED_RES_TOO_MANY,      "Result set too large to be sorted")      // too many result for ordered super table projection query
TAOS_DEFINE_ERROR(TSDB_CODE_TSC_ACTION_IN_PROGRESS,       "Action in progress")
TAOS_DEFINE_ERROR(TSDB_CODE_TSC_DISCONNECTED,             "Disconnected from service")
TAOS_DEFINE_ERROR(TSDB_CODE_TSC_NO_WRITE_AUTH,            "No write permission")
TAOS_DEFINE_ERROR(TSDB_CODE_TSC_CONN_KILLED,              "Connection killed")
TAOS_DEFINE_ERROR(TSDB_CODE_TSC_SQL_SYNTAX_ERROR,         "Syntax error in SQL")
TAOS_DEFINE_ERROR(TSDB_CODE_TSC_DB_NOT_SELECTED,          "Database not specified or available")
//TAOS_DEFINE_ERROR(TSDB_CODE_TSC_INVALID_TABLE_NAME,       "Table does not exist")
TAOS_DEFINE_ERROR(TSDB_CODE_TSC_EXCEED_SQL_LIMIT,         "SQL statement too long")
TAOS_DEFINE_ERROR(TSDB_CODE_TSC_FILE_EMPTY,               "File is empty")
TAOS_DEFINE_ERROR(TSDB_CODE_TSC_LINE_SYNTAX_ERROR,        "Syntax error in Line")
TAOS_DEFINE_ERROR(TSDB_CODE_TSC_NO_META_CACHED,           "No table meta cached")
TAOS_DEFINE_ERROR(TSDB_CODE_TSC_DUP_COL_NAMES,            "duplicated column names")
TAOS_DEFINE_ERROR(TSDB_CODE_TSC_INVALID_TAG_LENGTH,       "Invalid tag length")
TAOS_DEFINE_ERROR(TSDB_CODE_TSC_INVALID_COLUMN_LENGTH,    "Invalid column length")
TAOS_DEFINE_ERROR(TSDB_CODE_TSC_DUP_NAMES,                "duplicated names")
TAOS_DEFINE_ERROR(TSDB_CODE_TSC_INVALID_JSON,             "Invalid JSON format")
TAOS_DEFINE_ERROR(TSDB_CODE_TSC_INVALID_JSON_TYPE,        "Invalid JSON data type")
TAOS_DEFINE_ERROR(TSDB_CODE_TSC_VALUE_OUT_OF_RANGE,       "Value out of range")
TAOS_DEFINE_ERROR(TSDB_CODE_TSC_INVALID_INPUT,            "Invalid tsc input")
TAOS_DEFINE_ERROR(TSDB_CODE_TSC_STMT_API_ERROR,           "Stmt API usage error")
TAOS_DEFINE_ERROR(TSDB_CODE_TSC_STMT_TBNAME_ERROR,        "Stmt table name not set")
TAOS_DEFINE_ERROR(TSDB_CODE_TSC_STMT_CLAUSE_ERROR,        "not supported stmt clause")
TAOS_DEFINE_ERROR(TSDB_CODE_TSC_QUERY_KILLED,             "Query killed")
TAOS_DEFINE_ERROR(TSDB_CODE_TSC_NO_EXEC_NODE,             "No available execution node in current query policy configuration")
TAOS_DEFINE_ERROR(TSDB_CODE_TSC_NOT_STABLE_ERROR,         "Table is not a super table")
TAOS_DEFINE_ERROR(TSDB_CODE_TSC_STMT_CACHE_ERROR,         "Stmt cache error")
TAOS_DEFINE_ERROR(TSDB_CODE_TSC_ENCODE_PARAM_ERROR,       "Invalid encode param")
TAOS_DEFINE_ERROR(TSDB_CODE_TSC_ENCODE_PARAM_NULL,        "Not found compress param")
TAOS_DEFINE_ERROR(TSDB_CODE_TSC_COMPRESS_PARAM_ERROR,     "Invalid compress param")
TAOS_DEFINE_ERROR(TSDB_CODE_TSC_COMPRESS_LEVEL_ERROR,     "Invalid compress level param")


TAOS_DEFINE_ERROR(TSDB_CODE_TSC_INTERNAL_ERROR,           "Internal error")

// mnode-common
TAOS_DEFINE_ERROR(TSDB_CODE_MND_REQ_REJECTED,             "Request rejected")
TAOS_DEFINE_ERROR(TSDB_CODE_MND_NO_RIGHTS,                "Insufficient privilege for operation")
TAOS_DEFINE_ERROR(TSDB_CODE_MND_INVALID_SHOWOBJ,          "Data expired")
TAOS_DEFINE_ERROR(TSDB_CODE_MND_INVALID_QUERY_ID,         "Invalid query id")
TAOS_DEFINE_ERROR(TSDB_CODE_MND_INVALID_CONN_ID,          "Invalid connection id")
TAOS_DEFINE_ERROR(TSDB_CODE_MND_USER_DISABLED,            "User is disabled")
TAOS_DEFINE_ERROR(TSDB_CODE_MND_INVALID_PLATFORM,         "Unsupported feature on this platform")

// mnode-sdb
TAOS_DEFINE_ERROR(TSDB_CODE_SDB_OBJ_ALREADY_THERE,        "Object already there")
TAOS_DEFINE_ERROR(TSDB_CODE_SDB_INVALID_TABLE_TYPE,       "Invalid table type")
TAOS_DEFINE_ERROR(TSDB_CODE_SDB_OBJ_NOT_THERE,            "Object not there")
TAOS_DEFINE_ERROR(TSDB_CODE_SDB_INVALID_ACTION_TYPE,      "Invalid action type")
TAOS_DEFINE_ERROR(TSDB_CODE_SDB_INVALID_DATA_VER,         "Invalid raw data version")
TAOS_DEFINE_ERROR(TSDB_CODE_SDB_INVALID_DATA_LEN,         "Invalid raw data len")
TAOS_DEFINE_ERROR(TSDB_CODE_SDB_INVALID_DATA_CONTENT,     "Invalid raw data content")
TAOS_DEFINE_ERROR(TSDB_CODE_SDB_OBJ_CREATING,             "Object is creating")
TAOS_DEFINE_ERROR(TSDB_CODE_SDB_OBJ_DROPPING,             "Object is dropping")

// mnode-dnode-part1
TAOS_DEFINE_ERROR(TSDB_CODE_MND_DNODE_ALREADY_EXIST,      "Dnode already exists")
TAOS_DEFINE_ERROR(TSDB_CODE_MND_DNODE_NOT_EXIST,          "Dnode does not exist")
TAOS_DEFINE_ERROR(TSDB_CODE_MND_VGROUP_NOT_EXIST,         "Vgroup does not exist")
TAOS_DEFINE_ERROR(TSDB_CODE_MND_CANT_DROP_LEADER,         "Cannot drop mnode which is leader")
TAOS_DEFINE_ERROR(TSDB_CODE_MND_NO_ENOUGH_DNODES,         "Out of dnodes")
TAOS_DEFINE_ERROR(TSDB_CODE_MND_INVALID_CLUSTER_CFG,      "Cluster cfg inconsistent")
TAOS_DEFINE_ERROR(TSDB_CODE_MND_VGROUP_NOT_IN_DNODE,      "Vgroup not in dnode")
TAOS_DEFINE_ERROR(TSDB_CODE_MND_VGROUP_ALREADY_IN_DNODE,  "Vgroup already in dnode")
TAOS_DEFINE_ERROR(TSDB_CODE_MND_INVALID_CLUSTER_ID,       "Cluster id not match")

// mnode-acct
TAOS_DEFINE_ERROR(TSDB_CODE_MND_ACCT_ALREADY_EXIST,       "Account already exists")
TAOS_DEFINE_ERROR(TSDB_CODE_MND_INVALID_ACCT_OPTION,      "Invalid account options")
TAOS_DEFINE_ERROR(TSDB_CODE_MND_ACCT_EXPIRED,             "Account authorization has expired")
TAOS_DEFINE_ERROR(TSDB_CODE_MND_ACCT_NOT_EXIST,           "Invalid account")
TAOS_DEFINE_ERROR(TSDB_CODE_MND_TOO_MANY_ACCTS,           "Too many accounts")

// mnode-user
TAOS_DEFINE_ERROR(TSDB_CODE_MND_USER_ALREADY_EXIST,       "User already exists")
TAOS_DEFINE_ERROR(TSDB_CODE_MND_USER_NOT_EXIST,           "Invalid user")
TAOS_DEFINE_ERROR(TSDB_CODE_MND_INVALID_USER_FORMAT,      "Invalid user format")
TAOS_DEFINE_ERROR(TSDB_CODE_MND_USER_NOT_AVAILABLE,       "User not available")
TAOS_DEFINE_ERROR(TSDB_CODE_MND_INVALID_PASS_FORMAT,      "Invalid password format")
TAOS_DEFINE_ERROR(TSDB_CODE_MND_NO_USER_FROM_CONN,        "Can not get user from conn")
TAOS_DEFINE_ERROR(TSDB_CODE_MND_TOO_MANY_USERS,           "Too many users")
TAOS_DEFINE_ERROR(TSDB_CODE_MND_INVALID_ALTER_OPER,       "Invalid alter operation")
TAOS_DEFINE_ERROR(TSDB_CODE_MND_AUTH_FAILURE,             "Authentication failure")
TAOS_DEFINE_ERROR(TSDB_CODE_MND_PRIVILEDGE_EXIST,         "User already have this priviledge")
TAOS_DEFINE_ERROR(TSDB_CODE_MND_USER_HOST_EXIST,          "Host already exist in ip white list")
TAOS_DEFINE_ERROR(TSDB_CODE_MND_USER_HOST_NOT_EXIST,      "Host not exist in ip white list")
TAOS_DEFINE_ERROR(TSDB_CODE_MND_TOO_MANY_USER_HOST,       "Too many host in ip white list")
TAOS_DEFINE_ERROR(TSDB_CODE_MND_USER_LOCAL_HOST_NOT_DROP,  "Host can not be dropped")

//mnode-stable-part1
TAOS_DEFINE_ERROR(TSDB_CODE_MND_STB_ALREADY_EXIST,        "STable already exists")
TAOS_DEFINE_ERROR(TSDB_CODE_MND_STB_NOT_EXIST,            "STable not exist")
TAOS_DEFINE_ERROR(TSDB_CODE_MND_TOO_MANY_TAGS,            "Too many tags")
TAOS_DEFINE_ERROR(TSDB_CODE_MND_TOO_MANY_COLUMNS,         "Too many columns")
TAOS_DEFINE_ERROR(TSDB_CODE_MND_TAG_ALREADY_EXIST,        "Tag already exists")
TAOS_DEFINE_ERROR(TSDB_CODE_MND_TAG_NOT_EXIST,            "Tag does not exist")
TAOS_DEFINE_ERROR(TSDB_CODE_MND_COLUMN_ALREADY_EXIST,     "Column already exists")
TAOS_DEFINE_ERROR(TSDB_CODE_MND_COLUMN_NOT_EXIST,         "Column does not exist")
TAOS_DEFINE_ERROR(TSDB_CODE_MND_INVALID_STB_OPTION,       "Invalid stable options")
TAOS_DEFINE_ERROR(TSDB_CODE_MND_INVALID_ROW_BYTES,        "Invalid row bytes")
<<<<<<< HEAD
TAOS_DEFINE_ERROR(TSDB_CODE_MND_FIELD_VALUE_OVERFLOW,          "out of range and overflow")
TAOS_DEFINE_ERROR(TSDB_CODE_MND_COLUMN_COMPRESS_ALREADY_EXIST, "Same with old param")
=======
// TAOS_DEFINE_ERROR(TSDB_CODE_MND_FIELD_VALUE_OVERFLOW,  "out of range and overflow") // unused
TAOS_DEFINE_ERROR(TSDB_CODE_MND_COLUMN_COMPRESS_ALREADY_EXIST, "Same with old param")  
>>>>>>> 42beba30


// mnode-func
TAOS_DEFINE_ERROR(TSDB_CODE_MND_INVALID_FUNC_NAME,        "Invalid func name")
TAOS_DEFINE_ERROR(TSDB_CODE_MND_INVALID_FUNC_CODE,        "Invalid func code")
TAOS_DEFINE_ERROR(TSDB_CODE_MND_FUNC_ALREADY_EXIST,       "Func already exists")
TAOS_DEFINE_ERROR(TSDB_CODE_MND_FUNC_NOT_EXIST,           "Func not exists")
TAOS_DEFINE_ERROR(TSDB_CODE_MND_INVALID_FUNC_BUFSIZE,     "Invalid func bufSize")
TAOS_DEFINE_ERROR(TSDB_CODE_MND_INVALID_FUNC_COMMENT,     "Invalid func comment")
TAOS_DEFINE_ERROR(TSDB_CODE_MND_INVALID_FUNC_RETRIEVE,    "Invalid func retrieve msg")

TAOS_DEFINE_ERROR(TSDB_CODE_MND_TAG_INDEX_ALREADY_EXIST,  "index already exists in db")
TAOS_DEFINE_ERROR(TSDB_CODE_MND_TAG_INDEX_NOT_EXIST,  "index not exist")


// mnode-db
TAOS_DEFINE_ERROR(TSDB_CODE_MND_DB_NOT_SELECTED,          "Database not specified or available")
TAOS_DEFINE_ERROR(TSDB_CODE_MND_DB_ALREADY_EXIST,         "Database already exists")
TAOS_DEFINE_ERROR(TSDB_CODE_MND_INVALID_DB_OPTION,        "Invalid database options")
TAOS_DEFINE_ERROR(TSDB_CODE_MND_INVALID_DB,               "Invalid database name")
TAOS_DEFINE_ERROR(TSDB_CODE_MND_TOO_MANY_DATABASES,       "Too many databases for account")
TAOS_DEFINE_ERROR(TSDB_CODE_MND_DB_IN_DROPPING,           "Database in dropping status")
TAOS_DEFINE_ERROR(TSDB_CODE_MND_DB_NOT_EXIST,             "Database not exist")
TAOS_DEFINE_ERROR(TSDB_CODE_MND_INVALID_DB_ACCT,          "Invalid database account")
TAOS_DEFINE_ERROR(TSDB_CODE_MND_DB_OPTION_UNCHANGED,      "Database options not changed")
TAOS_DEFINE_ERROR(TSDB_CODE_MND_DB_INDEX_NOT_EXIST,       "Index not exist")
TAOS_DEFINE_ERROR(TSDB_CODE_MND_DB_RETENTION_PERIOD_ZERO, "WAL retention period is zero")
TAOS_DEFINE_ERROR(TSDB_CODE_MND_INVALID_ENCRYPT_KEY,      "The cluster has not been set properly for database encryption")
TAOS_DEFINE_ERROR(TSDB_CODE_MND_DB_IN_CREATING,           "Database in creating status")
TAOS_DEFINE_ERROR(TSDB_CODE_MND_INVALID_SYS_TABLENAME,    "Invalid system table name")
TAOS_DEFINE_ERROR(TSDB_CODE_MND_ENCRYPT_NOT_ALLOW_CHANGE, "Encryption is not allowed to be changed after database is created")
TAOS_DEFINE_ERROR(TSDB_CODE_MND_INVALID_WAL_LEVEL,        "Invalid option, wal_level 0 should be used with replica 1")

// mnode-node
TAOS_DEFINE_ERROR(TSDB_CODE_MND_MNODE_ALREADY_EXIST,      "Mnode already exists")
TAOS_DEFINE_ERROR(TSDB_CODE_MND_MNODE_NOT_EXIST,          "Mnode not there")
TAOS_DEFINE_ERROR(TSDB_CODE_MND_QNODE_ALREADY_EXIST,      "Qnode already exists")
TAOS_DEFINE_ERROR(TSDB_CODE_MND_QNODE_NOT_EXIST,          "Qnode not there")
//TAOS_DEFINE_ERROR(TSDB_CODE_MND_SNODE_ALREADY_EXIST,      "Snode already exists")
TAOS_DEFINE_ERROR(TSDB_CODE_MND_SNODE_ALREADY_EXIST,      "Snode can only be created 1")
TAOS_DEFINE_ERROR(TSDB_CODE_MND_SNODE_NOT_EXIST,          "Snode not there")
TAOS_DEFINE_ERROR(TSDB_CODE_MND_TOO_FEW_MNODES,           "The replica of mnode cannot less than 1")
TAOS_DEFINE_ERROR(TSDB_CODE_MND_TOO_MANY_MNODES,          "The replica of mnode cannot exceed 3")
TAOS_DEFINE_ERROR(TSDB_CODE_MND_ARBGROUP_ALREADY_EXIST,   "Arbitrator group already exists")
TAOS_DEFINE_ERROR(TSDB_CODE_MND_ARBGROUP_NOT_EXIST,       "Arbitrator group not there")
TAOS_DEFINE_ERROR(TSDB_CODE_MND_ARB_TOKEN_MISMATCH,       "Arbitrator token mismatch")

// mnode-dnode-part2
TAOS_DEFINE_ERROR(TSDB_CODE_MND_TOO_MANY_DNODES,          "Too many dnodes")
TAOS_DEFINE_ERROR(TSDB_CODE_MND_NO_ENOUGH_MEM_IN_DNODE,   "No enough memory in dnode")
TAOS_DEFINE_ERROR(TSDB_CODE_MND_INVALID_DNODE_CFG,        "Invalid dnode cfg")
TAOS_DEFINE_ERROR(TSDB_CODE_MND_INVALID_DNODE_EP,         "Invalid dnode end point")
TAOS_DEFINE_ERROR(TSDB_CODE_MND_INVALID_DNODE_ID,         "Invalid dnode id")
TAOS_DEFINE_ERROR(TSDB_CODE_MND_VGROUP_UN_CHANGED,        "Vgroup distribution has not changed")
TAOS_DEFINE_ERROR(TSDB_CODE_MND_HAS_OFFLINE_DNODE,        "Offline dnode exists")
TAOS_DEFINE_ERROR(TSDB_CODE_MND_INVALID_REPLICA,          "Invalid vgroup replica")
TAOS_DEFINE_ERROR(TSDB_CODE_MND_NO_ENOUGH_VNODES,         "Vnodes exhausted")

// mnode-stable-part2
TAOS_DEFINE_ERROR(TSDB_CODE_MND_NAME_CONFLICT_WITH_TOPIC, "STable confilct with topic")
TAOS_DEFINE_ERROR(TSDB_CODE_MND_TOO_MANY_STBS,            "Too many stables")
TAOS_DEFINE_ERROR(TSDB_CODE_MND_INVALID_STB_ALTER_OPTION, "Invalid stable alter options")
TAOS_DEFINE_ERROR(TSDB_CODE_MND_STB_OPTION_UNCHNAGED,     "STable option unchanged")
TAOS_DEFINE_ERROR(TSDB_CODE_MND_FIELD_CONFLICT_WITH_TOPIC,"Field used by topic")
TAOS_DEFINE_ERROR(TSDB_CODE_MND_SINGLE_STB_MODE_DB,       "Database is single stable mode")
TAOS_DEFINE_ERROR(TSDB_CODE_MND_INVALID_SCHEMA_VER,       "Invalid schema version")
TAOS_DEFINE_ERROR(TSDB_CODE_MND_STABLE_UID_NOT_MATCH,     "Invalid stable uid")
TAOS_DEFINE_ERROR(TSDB_CODE_MND_FIELD_CONFLICT_WITH_TSMA, "Field used by tsma")
TAOS_DEFINE_ERROR(TSDB_CODE_MND_DNODE_IN_CREATING,        "Dnode in creating status")
TAOS_DEFINE_ERROR(TSDB_CODE_MND_DNODE_IN_DROPPING,        "Dnode in dropping status")

// mnode-trans
TAOS_DEFINE_ERROR(TSDB_CODE_MND_TRANS_ALREADY_EXIST,      "Transaction already exists")
TAOS_DEFINE_ERROR(TSDB_CODE_MND_TRANS_NOT_EXIST,          "Transaction not exists")
TAOS_DEFINE_ERROR(TSDB_CODE_MND_TRANS_INVALID_STAGE,      "Invalid transaction stage")
TAOS_DEFINE_ERROR(TSDB_CODE_MND_TRANS_CONFLICT,           "Conflict transaction not completed")
TAOS_DEFINE_ERROR(TSDB_CODE_MND_TRANS_CLOG_IS_NULL,       "Transaction commitlog is null")
TAOS_DEFINE_ERROR(TSDB_CODE_MND_TRANS_NETWORK_UNAVAILL,   "Unable to establish connection While execute transaction and will continue in the background")
TAOS_DEFINE_ERROR(TSDB_CODE_MND_LAST_TRANS_NOT_FINISHED,  "Last Transaction not finished")
TAOS_DEFINE_ERROR(TSDB_CODE_MND_TRANS_SYNC_TIMEOUT,       "Sync timeout While execute transaction and will continue in the background")
TAOS_DEFINE_ERROR(TSDB_CODE_MND_TRANS_CTX_SWITCH,         "Transaction context switch")
TAOS_DEFINE_ERROR(TSDB_CODE_MND_TRANS_UNKNOW_ERROR,       "Unknown transaction error")

// mnode-mq
TAOS_DEFINE_ERROR(TSDB_CODE_MND_TOPIC_ALREADY_EXIST,      "Topic already exists")
TAOS_DEFINE_ERROR(TSDB_CODE_MND_TOPIC_NOT_EXIST,          "Topic not exist")
TAOS_DEFINE_ERROR(TSDB_CODE_MND_TOO_MANY_TOPICS,          "Too many Topics")
TAOS_DEFINE_ERROR(TSDB_CODE_MND_INVALID_TOPIC,            "Invalid topic")
TAOS_DEFINE_ERROR(TSDB_CODE_MND_INVALID_TOPIC_QUERY,      "Topic with invalid query")
TAOS_DEFINE_ERROR(TSDB_CODE_MND_INVALID_TOPIC_OPTION,     "Topic with invalid option")
TAOS_DEFINE_ERROR(TSDB_CODE_MND_CONSUMER_NOT_EXIST,       "Consumer not exist")
TAOS_DEFINE_ERROR(TSDB_CODE_MND_TOPIC_OPTION_UNCHNAGED,   "Topic unchanged")
TAOS_DEFINE_ERROR(TSDB_CODE_MND_SUBSCRIBE_NOT_EXIST,      "Subcribe not exist")
TAOS_DEFINE_ERROR(TSDB_CODE_MND_OFFSET_NOT_EXIST,         "Offset not exist")
TAOS_DEFINE_ERROR(TSDB_CODE_MND_CONSUMER_NOT_READY,       "Consumer not ready")
TAOS_DEFINE_ERROR(TSDB_CODE_MND_TOPIC_SUBSCRIBED,         "Topic subscribed cannot be dropped")
TAOS_DEFINE_ERROR(TSDB_CODE_MND_CGROUP_USED,              "Consumer group being used by some consumer")
TAOS_DEFINE_ERROR(TSDB_CODE_MND_TOPIC_MUST_BE_DELETED,    "Topic must be dropped first")
TAOS_DEFINE_ERROR(TSDB_CODE_MND_INVALID_SUB_OPTION,       "Invalid subscribe option")
TAOS_DEFINE_ERROR(TSDB_CODE_MND_IN_REBALANCE,             "Topic being rebalanced")

// mnode-stream
TAOS_DEFINE_ERROR(TSDB_CODE_MND_STREAM_ALREADY_EXIST,     "Stream already exists")
TAOS_DEFINE_ERROR(TSDB_CODE_MND_STREAM_NOT_EXIST,         "Stream not exist")
TAOS_DEFINE_ERROR(TSDB_CODE_MND_INVALID_STREAM_OPTION,    "Invalid stream option")
TAOS_DEFINE_ERROR(TSDB_CODE_MND_STREAM_MUST_BE_DELETED,   "Stream must be dropped first")
TAOS_DEFINE_ERROR(TSDB_CODE_MND_MULTI_REPLICA_SOURCE_DB,  "Stream temporarily does not support source db having replica > 1")
TAOS_DEFINE_ERROR(TSDB_CODE_MND_TOO_MANY_STREAMS,         "Too many streams")
TAOS_DEFINE_ERROR(TSDB_CODE_MND_INVALID_TARGET_TABLE,     "Cannot write the same stable as other stream")

// mnode-sma
TAOS_DEFINE_ERROR(TSDB_CODE_MND_SMA_ALREADY_EXIST,        "SMA already exists")
TAOS_DEFINE_ERROR(TSDB_CODE_MND_SMA_NOT_EXIST,            "sma not exist")
TAOS_DEFINE_ERROR(TSDB_CODE_MND_INVALID_SMA_OPTION,       "Invalid sma option")
TAOS_DEFINE_ERROR(TSDB_CODE_MND_INVALID_DROP_TSMA,        "Invalid drop base tsma, drop recursive tsma first")
TAOS_DEFINE_ERROR(TSDB_CODE_MND_MAX_TSMA_NUM_EXCEEDED,    "Max tsma num exceeded")


// mnode-view
TAOS_DEFINE_ERROR(TSDB_CODE_MND_VIEW_ALREADY_EXIST,       "view already exists in db")
TAOS_DEFINE_ERROR(TSDB_CODE_MND_VIEW_NOT_EXIST,           "view not exists in db")

//mnode-compact
TAOS_DEFINE_ERROR(TSDB_CODE_MND_INVALID_COMPACT_ID,       "Invalid compact id")
TAOS_DEFINE_ERROR(TSDB_CODE_MND_COMPACT_DETAIL_NOT_EXIST, "compact detail doesn't exist")

// dnode
TAOS_DEFINE_ERROR(TSDB_CODE_DNODE_OFFLINE,                "Dnode is offline")
TAOS_DEFINE_ERROR(TSDB_CODE_MNODE_NOT_FOUND,              "Mnode not found")
TAOS_DEFINE_ERROR(TSDB_CODE_MNODE_ALREADY_DEPLOYED,       "Mnode already deployed")
TAOS_DEFINE_ERROR(TSDB_CODE_MNODE_NOT_DEPLOYED,           "Mnode not deployed")
TAOS_DEFINE_ERROR(TSDB_CODE_QNODE_NOT_FOUND,              "Qnode not found")
TAOS_DEFINE_ERROR(TSDB_CODE_QNODE_ALREADY_DEPLOYED,       "Qnode already deployed")
TAOS_DEFINE_ERROR(TSDB_CODE_QNODE_NOT_DEPLOYED,           "Qnode not deployed")
TAOS_DEFINE_ERROR(TSDB_CODE_SNODE_NOT_FOUND,              "Snode not found")
TAOS_DEFINE_ERROR(TSDB_CODE_SNODE_ALREADY_DEPLOYED,       "Snode already deployed")
TAOS_DEFINE_ERROR(TSDB_CODE_SNODE_NOT_DEPLOYED,           "Snode not deployed")
TAOS_DEFINE_ERROR(TSDB_CODE_MNODE_NOT_CATCH_UP,           "Mnode didn't catch the leader")
TAOS_DEFINE_ERROR(TSDB_CODE_MNODE_ALREADY_IS_VOTER,       "Mnode already is a leader")
TAOS_DEFINE_ERROR(TSDB_CODE_MNODE_ONLY_TWO_MNODE,         "Only two mnodes exist")
TAOS_DEFINE_ERROR(TSDB_CODE_MNODE_NO_NEED_RESTORE,        "No need to restore on this dnode")
TAOS_DEFINE_ERROR(TSDB_CODE_DNODE_ONLY_USE_WHEN_OFFLINE,  "Please use this command when the dnode is offline")
TAOS_DEFINE_ERROR(TSDB_CODE_DNODE_NO_MACHINE_CODE,        "Dnode can not get machine code")
TAOS_DEFINE_ERROR(TSDB_CODE_DNODE_NO_ENCRYPT_KEY,         "no encryption key exists")
TAOS_DEFINE_ERROR(TSDB_CODE_DNODE_INVALID_ENCRYPT_CONFIG, "invalid encryption configuration")
TAOS_DEFINE_ERROR(TSDB_CODE_DNODE_INVALID_ENCRYPTKEY,     "invalid encryption key")
TAOS_DEFINE_ERROR(TSDB_CODE_DNODE_ENCRYPTKEY_CHANGED,     "encryption key was changed")
TAOS_DEFINE_ERROR(TSDB_CODE_DNODE_INVALID_ENCRYPT_KLEN,   "Invalid encryption key length")
TAOS_DEFINE_ERROR(TSDB_CODE_DNODE_INVALID_STATUS_INTERVAL,"statusInterval not match")
TAOS_DEFINE_ERROR(TSDB_CODE_DNODE_INVALID_TIMEZONE,       "timezone not match")
TAOS_DEFINE_ERROR(TSDB_CODE_DNODE_INVALID_CHARSET,        "charset not match")
TAOS_DEFINE_ERROR(TSDB_CODE_DNODE_INVALID_LOCALE,         "locale not match")
TAOS_DEFINE_ERROR(TSDB_CODE_DNODE_INVALID_TTL_CHG_ON_WR,  "ttlChangeOnWrite not match")
TAOS_DEFINE_ERROR(TSDB_CODE_DNODE_INVALID_EN_WHITELIST,   "enableWhiteList not match")

// vnode
TAOS_DEFINE_ERROR(TSDB_CODE_VND_INVALID_VGROUP_ID,        "Vnode is closed or removed")
TAOS_DEFINE_ERROR(TSDB_CODE_VND_INIT_FAILED,              "Vnode init failure")
TAOS_DEFINE_ERROR(TSDB_CODE_VND_NO_WRITE_AUTH,            "Database write operation denied")
TAOS_DEFINE_ERROR(TSDB_CODE_VND_NOT_EXIST,                "Vnode not exist")
TAOS_DEFINE_ERROR(TSDB_CODE_VND_ALREADY_EXIST,            "Vnode already exist")
TAOS_DEFINE_ERROR(TSDB_CODE_VND_HASH_MISMATCH,            "Vnode hash mismatch")
TAOS_DEFINE_ERROR(TSDB_CODE_VND_INVALID_TABLE_ACTION,     "Invalid table action")
TAOS_DEFINE_ERROR(TSDB_CODE_VND_COL_ALREADY_EXISTS,       "Table column already exists")
TAOS_DEFINE_ERROR(TSDB_CODE_VND_COL_NOT_EXISTS,           "Table column not exists")
TAOS_DEFINE_ERROR(TSDB_CODE_VND_COL_SUBSCRIBED,           "Table column is subscribed")
TAOS_DEFINE_ERROR(TSDB_CODE_VND_NO_AVAIL_BUFPOOL,         "No availabe buffer pool")
TAOS_DEFINE_ERROR(TSDB_CODE_VND_STOPPED,                  "Vnode stopped")
TAOS_DEFINE_ERROR(TSDB_CODE_VND_DUP_REQUEST,              "Duplicate write request")
TAOS_DEFINE_ERROR(TSDB_CODE_VND_QUERY_BUSY,               "Query busy")
TAOS_DEFINE_ERROR(TSDB_CODE_VND_NOT_CATCH_UP,             "Vnode didn't catch up its leader")
TAOS_DEFINE_ERROR(TSDB_CODE_VND_ALREADY_IS_VOTER,         "Vnode already is a voter")
TAOS_DEFINE_ERROR(TSDB_CODE_VND_DIR_ALREADY_EXIST,        "Vnode directory already exist")
TAOS_DEFINE_ERROR(TSDB_CODE_VND_META_DATA_UNSAFE_DELETE,  "Single replica vnode data will lost permanently after this operation, if you make sure this, please use drop dnode <id> unsafe to execute")
TAOS_DEFINE_ERROR(TSDB_CODE_VND_ARB_NOT_SYNCED,           "Vgroup peer is not synced")
TAOS_DEFINE_ERROR(TSDB_CODE_VND_COLUMN_COMPRESS_ALREADY_EXIST,"Same with old param")


// tsdb
TAOS_DEFINE_ERROR(TSDB_CODE_TDB_INVALID_TABLE_ID,         "Invalid table ID")
TAOS_DEFINE_ERROR(TSDB_CODE_TDB_INVALID_TABLE_TYPE,       "Invalid table type")
TAOS_DEFINE_ERROR(TSDB_CODE_TDB_IVD_TB_SCHEMA_VERSION,    "Invalid table schema version")
TAOS_DEFINE_ERROR(TSDB_CODE_TDB_TABLE_ALREADY_EXIST,      "Table already exists")
TAOS_DEFINE_ERROR(TSDB_CODE_TDB_INVALID_CONFIG,           "Invalid configuration")
TAOS_DEFINE_ERROR(TSDB_CODE_TDB_INIT_FAILED,              "Tsdb init failed")
TAOS_DEFINE_ERROR(TSDB_CODE_TDB_NO_DISK_PERMISSIONS,      "No permission for disk files")
TAOS_DEFINE_ERROR(TSDB_CODE_TDB_TAG_VER_OUT_OF_DATE,      "Tag too old")
TAOS_DEFINE_ERROR(TSDB_CODE_TDB_TIMESTAMP_OUT_OF_RANGE,   "Timestamp data out of range")
TAOS_DEFINE_ERROR(TSDB_CODE_TDB_SUBMIT_MSG_MSSED_UP,      "Submit message is messed up")
TAOS_DEFINE_ERROR(TSDB_CODE_TDB_INVALID_ACTION,           "Invalid operation")
TAOS_DEFINE_ERROR(TSDB_CODE_TDB_INVALID_CREATE_TB_MSG,    "Invalid creation of table")
TAOS_DEFINE_ERROR(TSDB_CODE_TDB_NO_TABLE_DATA_IN_MEM,     "No table data in memory skiplist")
TAOS_DEFINE_ERROR(TSDB_CODE_TDB_FILE_ALREADY_EXISTS,      "File already exists")
TAOS_DEFINE_ERROR(TSDB_CODE_TDB_TABLE_RECONFIGURE,        "Need to reconfigure table")
TAOS_DEFINE_ERROR(TSDB_CODE_TDB_IVD_CREATE_TABLE_INFO,    "Invalid information to create table")
TAOS_DEFINE_ERROR(TSDB_CODE_TDB_NO_AVAIL_DISK,            "TSDB no available disk")
TAOS_DEFINE_ERROR(TSDB_CODE_TDB_MESSED_MSG,               "TSDB messed message")
TAOS_DEFINE_ERROR(TSDB_CODE_TDB_IVLD_TAG_VAL,             "TSDB invalid tag value")
TAOS_DEFINE_ERROR(TSDB_CODE_TDB_NO_CACHE_LAST_ROW,        "TSDB no cache last row data")
TAOS_DEFINE_ERROR(TSDB_CODE_TDB_TABLE_NOT_EXIST,          "Table not exists")
TAOS_DEFINE_ERROR(TSDB_CODE_TDB_STB_ALREADY_EXIST,        "Stable already exists")
TAOS_DEFINE_ERROR(TSDB_CODE_TDB_STB_NOT_EXIST,            "Stable not exists")
TAOS_DEFINE_ERROR(TSDB_CODE_TDB_INVALID_TABLE_SCHEMA_VER, "Table schema is old")
TAOS_DEFINE_ERROR(TSDB_CODE_TDB_TDB_ENV_OPEN_ERROR,       "TDB env open error")
TAOS_DEFINE_ERROR(TSDB_CODE_TDB_TABLE_IN_OTHER_STABLE,    "Table already exists in other stables")

// query
TAOS_DEFINE_ERROR(TSDB_CODE_QRY_INVALID_QHANDLE,          "Invalid handle")
TAOS_DEFINE_ERROR(TSDB_CODE_QRY_INVALID_MSG,              "Invalid message")    // failed to validate the sql expression msg by vnode
TAOS_DEFINE_ERROR(TSDB_CODE_QRY_DUP_JOIN_KEY,             "Duplicated join key")
TAOS_DEFINE_ERROR(TSDB_CODE_QRY_EXCEED_TAGS_LIMIT,        "Tag conditon too many")
TAOS_DEFINE_ERROR(TSDB_CODE_QRY_NOT_READY,                "Query not ready")
TAOS_DEFINE_ERROR(TSDB_CODE_QRY_HAS_RSP,                  "Query should response")
TAOS_DEFINE_ERROR(TSDB_CODE_QRY_IN_EXEC,                  "Multiple retrieval of this query")
TAOS_DEFINE_ERROR(TSDB_CODE_QRY_TOO_MANY_TIMEWINDOW,      "Too many groups/time window in query")
TAOS_DEFINE_ERROR(TSDB_CODE_QRY_NOT_ENOUGH_BUFFER,        "Query buffer limit has reached")
TAOS_DEFINE_ERROR(TSDB_CODE_QRY_INCONSISTAN,              "File inconsistance in replica")
TAOS_DEFINE_ERROR(TSDB_CODE_QRY_SYS_ERROR,                "System error")
TAOS_DEFINE_ERROR(TSDB_CODE_QRY_INVALID_TIME_CONDITION,   "One valid time range condition expected")
TAOS_DEFINE_ERROR(TSDB_CODE_QRY_INVALID_INPUT,            "invalid input")
TAOS_DEFINE_ERROR(TSDB_CODE_QRY_SCH_NOT_EXIST,            "Scheduler not exist")
TAOS_DEFINE_ERROR(TSDB_CODE_QRY_TASK_NOT_EXIST,           "Task not exist")
TAOS_DEFINE_ERROR(TSDB_CODE_QRY_TASK_ALREADY_EXIST,       "Task already exist")
TAOS_DEFINE_ERROR(TSDB_CODE_QRY_TASK_CTX_NOT_EXIST,       "Task context not exist")
TAOS_DEFINE_ERROR(TSDB_CODE_QRY_TASK_CANCELLED,           "Task cancelled")
TAOS_DEFINE_ERROR(TSDB_CODE_QRY_TASK_DROPPED,             "Task dropped")
TAOS_DEFINE_ERROR(TSDB_CODE_QRY_TASK_CANCELLING,          "Task cancelling")
TAOS_DEFINE_ERROR(TSDB_CODE_QRY_TASK_DROPPING,            "Task dropping")
TAOS_DEFINE_ERROR(TSDB_CODE_QRY_DUPLICATED_OPERATION,     "Duplicated operation")
TAOS_DEFINE_ERROR(TSDB_CODE_QRY_TASK_MSG_ERROR,           "Task message error")
TAOS_DEFINE_ERROR(TSDB_CODE_QRY_JOB_FREED,                "Job already freed")
TAOS_DEFINE_ERROR(TSDB_CODE_QRY_TASK_STATUS_ERROR,        "Task status error")
TAOS_DEFINE_ERROR(TSDB_CODE_QRY_JSON_IN_ERROR,            "Json not support in in/notin operator")
TAOS_DEFINE_ERROR(TSDB_CODE_QRY_JSON_NOT_SUPPORT_ERROR,   "Json not support in this place")
TAOS_DEFINE_ERROR(TSDB_CODE_QRY_JSON_IN_GROUP_ERROR,      "Json not support in group/partition by")
TAOS_DEFINE_ERROR(TSDB_CODE_QRY_JOB_NOT_EXIST,            "Job not exist")
TAOS_DEFINE_ERROR(TSDB_CODE_QRY_QWORKER_QUIT,             "Vnode/Qnode is quitting")
TAOS_DEFINE_ERROR(TSDB_CODE_QRY_GEO_NOT_SUPPORT_ERROR,    "Geometry not support in this operator")
TAOS_DEFINE_ERROR(TSDB_CODE_QRY_INVALID_WINDOW_CONDITION, "The time pseudo column is illegally used in the condition of the event window.")
TAOS_DEFINE_ERROR(TSDB_CODE_QRY_EXECUTOR_INTERNAL_ERROR,  "Executor internal error")
TAOS_DEFINE_ERROR(TSDB_CODE_QRY_INVALID_JOIN_CONDITION,   "Not supported join on condition")

// grant
TAOS_DEFINE_ERROR(TSDB_CODE_GRANT_EXPIRED,                "License expired")
TAOS_DEFINE_ERROR(TSDB_CODE_GRANT_DNODE_LIMITED,          "Number of dnodes has reached the licensed upper limit")
TAOS_DEFINE_ERROR(TSDB_CODE_GRANT_ACCT_LIMITED,           "Number of accounts has reached the licensed upper limit")
TAOS_DEFINE_ERROR(TSDB_CODE_GRANT_TIMESERIES_LIMITED,     "Number of time series has reached the licensed upper limit")
TAOS_DEFINE_ERROR(TSDB_CODE_GRANT_DB_LIMITED,             "Number of DBs has reached the licensed upper limit")
TAOS_DEFINE_ERROR(TSDB_CODE_GRANT_USER_LIMITED,           "Number of users has reached the licensed upper limit")
TAOS_DEFINE_ERROR(TSDB_CODE_GRANT_CONN_LIMITED,           "Number of connections has reached the licensed upper limit")
TAOS_DEFINE_ERROR(TSDB_CODE_GRANT_STREAM_LIMITED,         "Number of streams has reached the licensed upper limit")
TAOS_DEFINE_ERROR(TSDB_CODE_GRANT_SPEED_LIMITED,          "Write speed has reached the licensed upper limit")
TAOS_DEFINE_ERROR(TSDB_CODE_GRANT_STORAGE_LIMITED,        "Storage capacity has reached the licensed upper limit")
TAOS_DEFINE_ERROR(TSDB_CODE_GRANT_SUBSCRIPTION_LIMITED,   "Number of subscriptions has reached the licensed upper limit")
TAOS_DEFINE_ERROR(TSDB_CODE_GRANT_CPU_LIMITED,            "Number of CPU cores has reached the licensed upper limit")
TAOS_DEFINE_ERROR(TSDB_CODE_GRANT_STABLE_LIMITED,         "Number of stables has reached the licensed upper limit")
TAOS_DEFINE_ERROR(TSDB_CODE_GRANT_TABLE_LIMITED,          "Number of tables has reached the licensed upper limit")
TAOS_DEFINE_ERROR(TSDB_CODE_GRANT_PAR_IVLD_ACTIVE,        "Invalid active code")
TAOS_DEFINE_ERROR(TSDB_CODE_GRANT_PAR_IVLD_KEY,           "Invalid key to parse active code")
TAOS_DEFINE_ERROR(TSDB_CODE_GRANT_PAR_DEC_IVLD_KEY,       "Invalid key to decode active code")
TAOS_DEFINE_ERROR(TSDB_CODE_GRANT_PAR_DEC_IVLD_KLEN,      "Invalid klen to decode active code")
TAOS_DEFINE_ERROR(TSDB_CODE_GRANT_GEN_IVLD_KEY,           "Invalid key to generate active code")
TAOS_DEFINE_ERROR(TSDB_CODE_GRANT_GEN_ACTIVE_LEN,         "Exceeded active len to generate active code")
TAOS_DEFINE_ERROR(TSDB_CODE_GRANT_GEN_ENC_IVLD_KLEN,      "Invalid klen to encode active code")
TAOS_DEFINE_ERROR(TSDB_CODE_GRANT_PAR_IVLD_DIST,          "Invalid distribution time to parse active code")
TAOS_DEFINE_ERROR(TSDB_CODE_GRANT_UNLICENSED_CLUSTER,     "Illegal operation, the license is being used by an unlicensed cluster")
TAOS_DEFINE_ERROR(TSDB_CODE_GRANT_LACK_OF_BASIC,          "Lack of basic functions in active code")
TAOS_DEFINE_ERROR(TSDB_CODE_GRANT_OBJ_NOT_EXIST,          "Grant object not exist")
TAOS_DEFINE_ERROR(TSDB_CODE_GRANT_LAST_ACTIVE_NOT_FOUND,  "The historial active code does not match")
TAOS_DEFINE_ERROR(TSDB_CODE_GRANT_MACHINES_MISMATCH,      "Cluster machines mismatch with active code")
TAOS_DEFINE_ERROR(TSDB_CODE_GRANT_OPT_EXPIRE_TOO_LARGE,   "Expiration time of optional grant item is too large")
TAOS_DEFINE_ERROR(TSDB_CODE_GRANT_DUPLICATED_ACTIVE,      "The active code can't be activated repeatedly")
TAOS_DEFINE_ERROR(TSDB_CODE_GRANT_VIEW_LIMITED,           "Number of views has reached the licensed upper limit")
TAOS_DEFINE_ERROR(TSDB_CODE_GRANT_BASIC_EXPIRED,          "License expired for basic functions")
TAOS_DEFINE_ERROR(TSDB_CODE_GRANT_STREAM_EXPIRED,         "License expired for stream function")
TAOS_DEFINE_ERROR(TSDB_CODE_GRANT_SUBSCRIPTION_EXPIRED,   "License expired for subscription function")
TAOS_DEFINE_ERROR(TSDB_CODE_GRANT_VIEW_EXPIRED,           "License expired for view function")
TAOS_DEFINE_ERROR(TSDB_CODE_GRANT_AUDIT_EXPIRED,          "License expired for audit function")
TAOS_DEFINE_ERROR(TSDB_CODE_GRANT_CSV_EXPIRED,            "License expired for CSV function")
TAOS_DEFINE_ERROR(TSDB_CODE_GRANT_MULTI_STORAGE_EXPIRED,  "License expired for multi-tier storage function")
TAOS_DEFINE_ERROR(TSDB_CODE_GRANT_OBJECT_STROAGE_EXPIRED, "License expired for object storage function")
TAOS_DEFINE_ERROR(TSDB_CODE_GRANT_DUAL_REPLICA_HA_EXPIRED,"License expired for dual-replica HA function")
TAOS_DEFINE_ERROR(TSDB_CODE_GRANT_DB_ENCRYPTION_EXPIRED,  "License expired for database encryption function")

// sync
TAOS_DEFINE_ERROR(TSDB_CODE_SYN_TIMEOUT,                  "Sync timeout")
TAOS_DEFINE_ERROR(TSDB_CODE_SYN_MISMATCHED_SIGNATURE,     "Sync signature mismatch")
TAOS_DEFINE_ERROR(TSDB_CODE_SYN_NOT_LEADER,               "Sync leader is unreachable")
TAOS_DEFINE_ERROR(TSDB_CODE_SYN_NEW_CONFIG_ERROR,         "Sync new config error")
TAOS_DEFINE_ERROR(TSDB_CODE_SYN_PROPOSE_NOT_READY,        "Sync not ready to propose")
TAOS_DEFINE_ERROR(TSDB_CODE_SYN_RESTORING,                "Sync leader is restoring")
TAOS_DEFINE_ERROR(TSDB_CODE_SYN_INVALID_SNAPSHOT_MSG,     "Sync invalid snapshot msg")
TAOS_DEFINE_ERROR(TSDB_CODE_SYN_BUFFER_FULL,              "Sync buffer is full")
TAOS_DEFINE_ERROR(TSDB_CODE_SYN_WRITE_STALL,              "Sync write stall")
TAOS_DEFINE_ERROR(TSDB_CODE_SYN_NEGOTIATION_WIN_FULL,     "Sync negotiation win is full")
TAOS_DEFINE_ERROR(TSDB_CODE_SYN_INTERNAL_ERROR,           "Sync internal error")

//tq
TAOS_DEFINE_ERROR(TSDB_CODE_TQ_INVALID_CONFIG,            "TQ invalid config")
TAOS_DEFINE_ERROR(TSDB_CODE_TQ_INIT_FAILED,               "TQ init falied")
TAOS_DEFINE_ERROR(TSDB_CODE_TQ_NO_DISK_PERMISSIONS,       "TQ no disk permissions")
TAOS_DEFINE_ERROR(TSDB_CODE_TQ_FILE_ALREADY_EXISTS,       "TQ file already exists")
TAOS_DEFINE_ERROR(TSDB_CODE_TQ_FAILED_TO_CREATE_DIR,      "TQ failed to create dir")
TAOS_DEFINE_ERROR(TSDB_CODE_TQ_META_NO_SUCH_KEY,          "TQ meta no such key")
TAOS_DEFINE_ERROR(TSDB_CODE_TQ_META_KEY_NOT_IN_TXN,       "TQ meta key not in txn")
TAOS_DEFINE_ERROR(TSDB_CODE_TQ_META_KEY_DUP_IN_TXN,       "TQ met key dup in txn")
TAOS_DEFINE_ERROR(TSDB_CODE_TQ_GROUP_NOT_SET,             "TQ group not exist")
TAOS_DEFINE_ERROR(TSDB_CODE_TQ_TABLE_SCHEMA_NOT_FOUND,    "TQ table schema not found")
TAOS_DEFINE_ERROR(TSDB_CODE_TQ_NO_COMMITTED_OFFSET,       "TQ no committed offset")

// wal
TAOS_DEFINE_ERROR(TSDB_CODE_WAL_FILE_CORRUPTED,           "WAL file is corrupted")
TAOS_DEFINE_ERROR(TSDB_CODE_WAL_INVALID_VER,              "WAL invalid version")
TAOS_DEFINE_ERROR(TSDB_CODE_WAL_LOG_NOT_EXIST,            "WAL log not exist")
TAOS_DEFINE_ERROR(TSDB_CODE_WAL_CHKSUM_MISMATCH,          "WAL checksum mismatch")
TAOS_DEFINE_ERROR(TSDB_CODE_WAL_LOG_INCOMPLETE,           "WAL log incomplete")

// tfs
TAOS_DEFINE_ERROR(TSDB_CODE_FS_INVLD_CFG,                 "tfs invalid mount config")
TAOS_DEFINE_ERROR(TSDB_CODE_FS_TOO_MANY_MOUNT,            "tfs too many mount")
TAOS_DEFINE_ERROR(TSDB_CODE_FS_DUP_PRIMARY,               "tfs duplicate primary mount")
TAOS_DEFINE_ERROR(TSDB_CODE_FS_NO_PRIMARY_DISK,           "tfs no primary mount")
TAOS_DEFINE_ERROR(TSDB_CODE_FS_NO_MOUNT_AT_TIER,          "tfs no mount at tier")
TAOS_DEFINE_ERROR(TSDB_CODE_FS_FILE_ALREADY_EXISTS,       "tfs file already exists")
TAOS_DEFINE_ERROR(TSDB_CODE_FS_INVLD_LEVEL,               "tfs invalid level")
TAOS_DEFINE_ERROR(TSDB_CODE_FS_NO_VALID_DISK,             "tfs no valid disk")

// catalog
TAOS_DEFINE_ERROR(TSDB_CODE_CTG_INTERNAL_ERROR,           "catalog internal error")
TAOS_DEFINE_ERROR(TSDB_CODE_CTG_INVALID_INPUT,            "invalid catalog input parameters")
TAOS_DEFINE_ERROR(TSDB_CODE_CTG_NOT_READY,                "catalog is not ready")
TAOS_DEFINE_ERROR(TSDB_CODE_CTG_SYS_ERROR,                "catalog system error")
TAOS_DEFINE_ERROR(TSDB_CODE_CTG_DB_DROPPED,               "Database is dropped")
TAOS_DEFINE_ERROR(TSDB_CODE_CTG_OUT_OF_SERVICE,           "catalog is out of service")
TAOS_DEFINE_ERROR(TSDB_CODE_CTG_VG_META_MISMATCH,         "table meta and vgroup mismatch")
TAOS_DEFINE_ERROR(TSDB_CODE_CTG_EXIT,                     "catalog exit")

//scheduler
TAOS_DEFINE_ERROR(TSDB_CODE_QW_MSG_ERROR,                 "Invalid msg order")
TAOS_DEFINE_ERROR(TSDB_CODE_SCH_STATUS_ERROR,             "scheduler status error")
TAOS_DEFINE_ERROR(TSDB_CODE_SCH_INTERNAL_ERROR,           "scheduler internal error")
TAOS_DEFINE_ERROR(TSDB_CODE_SCH_TIMEOUT_ERROR,            "Task timeout")
TAOS_DEFINE_ERROR(TSDB_CODE_SCH_JOB_IS_DROPPING,          "Job is dropping")
TAOS_DEFINE_ERROR(TSDB_CODE_SCH_JOB_NOT_EXISTS,           "Job no longer exist")

// parser
TAOS_DEFINE_ERROR(TSDB_CODE_PAR_SYNTAX_ERROR,              "syntax error near")
TAOS_DEFINE_ERROR(TSDB_CODE_PAR_INCOMPLETE_SQL,            "Incomplete SQL statement")
TAOS_DEFINE_ERROR(TSDB_CODE_PAR_INVALID_COLUMN,            "Invalid column name")
TAOS_DEFINE_ERROR(TSDB_CODE_PAR_TABLE_NOT_EXIST,           "Table does not exist")
TAOS_DEFINE_ERROR(TSDB_CODE_PAR_AMBIGUOUS_COLUMN,          "Column ambiguously defined")
TAOS_DEFINE_ERROR(TSDB_CODE_PAR_WRONG_VALUE_TYPE,          "Invalid value type")
TAOS_DEFINE_ERROR(TSDB_CODE_PAR_ILLEGAL_USE_AGG_FUNCTION,  "There mustn't be aggregation")
TAOS_DEFINE_ERROR(TSDB_CODE_PAR_WRONG_NUMBER_OF_SELECT,    "ORDER BY item must be the number of a SELECT-list expression")
TAOS_DEFINE_ERROR(TSDB_CODE_PAR_GROUPBY_LACK_EXPRESSION,   "Not a GROUP BY expression")
TAOS_DEFINE_ERROR(TSDB_CODE_PAR_NOT_SELECTED_EXPRESSION,   "Not SELECTed expression")
TAOS_DEFINE_ERROR(TSDB_CODE_PAR_NOT_SINGLE_GROUP,          "Not a single-group group function")
TAOS_DEFINE_ERROR(TSDB_CODE_PAR_TAGS_NOT_MATCHED,          "Tags number not matched")
TAOS_DEFINE_ERROR(TSDB_CODE_PAR_INVALID_TAG_NAME,          "Invalid tag name")
TAOS_DEFINE_ERROR(TSDB_CODE_PAR_NAME_OR_PASSWD_TOO_LONG,   "Name or password too long")
TAOS_DEFINE_ERROR(TSDB_CODE_PAR_PASSWD_EMPTY,              "Password can not be empty")
TAOS_DEFINE_ERROR(TSDB_CODE_PAR_INVALID_PORT,              "Port should be an integer that is less than 65535 and greater than 0")
TAOS_DEFINE_ERROR(TSDB_CODE_PAR_INVALID_ENDPOINT,          "Endpoint should be in the format of 'fqdn:port'")
TAOS_DEFINE_ERROR(TSDB_CODE_PAR_EXPRIE_STATEMENT,          "This statement is no longer supported")
TAOS_DEFINE_ERROR(TSDB_CODE_PAR_INTER_VALUE_TOO_SMALL,     "Interval too small")
TAOS_DEFINE_ERROR(TSDB_CODE_PAR_INTER_VALUE_TOO_BIG,       "Interval too big")
TAOS_DEFINE_ERROR(TSDB_CODE_PAR_DB_NOT_SPECIFIED,          "Database not specified")
TAOS_DEFINE_ERROR(TSDB_CODE_PAR_INVALID_IDENTIFIER_NAME,   "Invalid identifier name")
TAOS_DEFINE_ERROR(TSDB_CODE_PAR_CORRESPONDING_STABLE_ERR,  "Corresponding super table not in this db")
TAOS_DEFINE_ERROR(TSDB_CODE_PAR_INVALID_DB_OPTION,         "Invalid database option")
TAOS_DEFINE_ERROR(TSDB_CODE_PAR_INVALID_TABLE_OPTION,      "Invalid table option")
TAOS_DEFINE_ERROR(TSDB_CODE_PAR_GROUPBY_WINDOW_COEXIST,    "GROUP BY and WINDOW-clause can't be used together")
TAOS_DEFINE_ERROR(TSDB_CODE_PAR_AGG_FUNC_NESTING,          "Aggregate functions do not support nesting")
TAOS_DEFINE_ERROR(TSDB_CODE_PAR_INVALID_STATE_WIN_TYPE,    "Only support STATE_WINDOW on integer/bool/varchar column")
TAOS_DEFINE_ERROR(TSDB_CODE_PAR_INVALID_STATE_WIN_COL,     "Not support STATE_WINDOW on tag column")
TAOS_DEFINE_ERROR(TSDB_CODE_PAR_INVALID_STATE_WIN_TABLE,   "STATE_WINDOW not support for super table query")
TAOS_DEFINE_ERROR(TSDB_CODE_PAR_INTER_SESSION_GAP,         "SESSION gap should be fixed time window, and greater than 0")
TAOS_DEFINE_ERROR(TSDB_CODE_PAR_INTER_SESSION_COL,         "Only support SESSION on primary timestamp column")
TAOS_DEFINE_ERROR(TSDB_CODE_PAR_INTER_OFFSET_NEGATIVE,     "Interval offset cannot be negative")
TAOS_DEFINE_ERROR(TSDB_CODE_PAR_INTER_OFFSET_UNIT,         "Cannot use 'year' as offset when interval is 'month'")
TAOS_DEFINE_ERROR(TSDB_CODE_PAR_INTER_OFFSET_TOO_BIG,      "Interval offset should be shorter than interval")
TAOS_DEFINE_ERROR(TSDB_CODE_PAR_INTER_SLIDING_UNIT,        "Does not support sliding when interval is natural month/year")
TAOS_DEFINE_ERROR(TSDB_CODE_PAR_INTER_SLIDING_TOO_BIG,     "sliding value no larger than the interval value")
TAOS_DEFINE_ERROR(TSDB_CODE_PAR_INTER_SLIDING_TOO_SMALL,   "sliding value can not less than 1%% of interval value")
TAOS_DEFINE_ERROR(TSDB_CODE_PAR_ONLY_ONE_JSON_TAG,         "Only one tag if there is a json tag")
TAOS_DEFINE_ERROR(TSDB_CODE_PAR_INCORRECT_NUM_OF_COL,      "Query block has incorrect number of result columns")
TAOS_DEFINE_ERROR(TSDB_CODE_PAR_INCORRECT_TIMESTAMP_VAL,   "Incorrect TIMESTAMP value")
TAOS_DEFINE_ERROR(TSDB_CODE_PAR_OFFSET_LESS_ZERO,          "soffset/offset can not be less than 0")
TAOS_DEFINE_ERROR(TSDB_CODE_PAR_SLIMIT_LEAK_PARTITION_GROUP_BY,  "slimit/soffset only available for PARTITION/GROUP BY query")
TAOS_DEFINE_ERROR(TSDB_CODE_PAR_INVALID_TOPIC_QUERY,        "Invalid topic query")
TAOS_DEFINE_ERROR(TSDB_CODE_PAR_INVALID_DROP_STABLE,        "Cannot drop super table in batch")
TAOS_DEFINE_ERROR(TSDB_CODE_PAR_INVALID_FILL_TIME_RANGE,    "Start(end) time of query range required or time range too large")
TAOS_DEFINE_ERROR(TSDB_CODE_PAR_DUPLICATED_COLUMN,          "Duplicated column names")
TAOS_DEFINE_ERROR(TSDB_CODE_PAR_INVALID_TAGS_LENGTH,        "Tags length exceeds max length")
TAOS_DEFINE_ERROR(TSDB_CODE_PAR_INVALID_ROW_LENGTH,         "Row length exceeds max length")
TAOS_DEFINE_ERROR(TSDB_CODE_PAR_INVALID_COLUMNS_NUM,        "Illegal number of columns")
TAOS_DEFINE_ERROR(TSDB_CODE_PAR_TOO_MANY_COLUMNS,           "Too many columns")
TAOS_DEFINE_ERROR(TSDB_CODE_PAR_INVALID_FIRST_COLUMN,       "First column must be timestamp")
TAOS_DEFINE_ERROR(TSDB_CODE_PAR_INVALID_VAR_COLUMN_LEN,     "Invalid varbinary/binary/nchar column/tag length")
TAOS_DEFINE_ERROR(TSDB_CODE_PAR_INVALID_TAGS_NUM,           "Invalid number of tag columns")
TAOS_DEFINE_ERROR(TSDB_CODE_PAR_PERMISSION_DENIED,          "Permission denied or target object not exist")
TAOS_DEFINE_ERROR(TSDB_CODE_PAR_INVALID_STREAM_QUERY,       "Invalid stream query")
TAOS_DEFINE_ERROR(TSDB_CODE_PAR_INVALID_INTERNAL_PK,        "Invalid _c0 or _rowts expression")
TAOS_DEFINE_ERROR(TSDB_CODE_PAR_INVALID_TIMELINE_FUNC,      "Invalid timeline function")
TAOS_DEFINE_ERROR(TSDB_CODE_PAR_INVALID_PASSWD,             "Invalid password")
TAOS_DEFINE_ERROR(TSDB_CODE_PAR_INVALID_ALTER_TABLE,        "Invalid alter table statement")
TAOS_DEFINE_ERROR(TSDB_CODE_PAR_CANNOT_DROP_PRIMARY_KEY,    "Primary timestamp column cannot be dropped")
TAOS_DEFINE_ERROR(TSDB_CODE_PAR_INVALID_MODIFY_COL,         "Only varbinary/binary/nchar/geometry column length could be modified, and the length can only be increased, not decreased")
TAOS_DEFINE_ERROR(TSDB_CODE_PAR_INVALID_TBNAME,             "Invalid tbname pseudo column")
TAOS_DEFINE_ERROR(TSDB_CODE_PAR_INVALID_FUNCTION_NAME,      "Invalid function name")
TAOS_DEFINE_ERROR(TSDB_CODE_PAR_COMMENT_TOO_LONG,           "Comment too long")
TAOS_DEFINE_ERROR(TSDB_CODE_PAR_NOT_ALLOWED_FUNC,           "Some functions are allowed only in the SELECT list of a query. "
                                                            "And, cannot be mixed with other non scalar functions or columns.")
TAOS_DEFINE_ERROR(TSDB_CODE_PAR_NOT_ALLOWED_WIN_QUERY,      "Window query not supported, since not valid primary timestamp column as input")
TAOS_DEFINE_ERROR(TSDB_CODE_PAR_INVALID_DROP_COL,           "No columns can be dropped")
TAOS_DEFINE_ERROR(TSDB_CODE_PAR_INVALID_COL_JSON,           "Only tag can be json type")
TAOS_DEFINE_ERROR(TSDB_CODE_PAR_VALUE_TOO_LONG,             "Value too long for column/tag")
TAOS_DEFINE_ERROR(TSDB_CODE_PAR_INVALID_DELETE_WHERE,       "The DELETE statement must only have a definite time window range")
TAOS_DEFINE_ERROR(TSDB_CODE_PAR_INVALID_REDISTRIBUTE_VG,    "The REDISTRIBUTE VGROUP statement only support 1 to 3 dnodes")
TAOS_DEFINE_ERROR(TSDB_CODE_PAR_FILL_NOT_ALLOWED_FUNC,      "Fill not allowed")
TAOS_DEFINE_ERROR(TSDB_CODE_PAR_INVALID_WINDOW_PC,          "Invalid windows pc")
TAOS_DEFINE_ERROR(TSDB_CODE_PAR_WINDOW_NOT_ALLOWED_FUNC,    "Window not allowed")
TAOS_DEFINE_ERROR(TSDB_CODE_PAR_STREAM_NOT_ALLOWED_FUNC,    "Stream not allowed")
TAOS_DEFINE_ERROR(TSDB_CODE_PAR_GROUP_BY_NOT_ALLOWED_FUNC,  "Group by not allowd")
TAOS_DEFINE_ERROR(TSDB_CODE_PAR_INVALID_INTERP_CLAUSE,      "Invalid interp clause")
TAOS_DEFINE_ERROR(TSDB_CODE_PAR_NO_VALID_FUNC_IN_WIN,       "Not valid function in window")
TAOS_DEFINE_ERROR(TSDB_CODE_PAR_ONLY_SUPPORT_SINGLE_TABLE,  "Only support single table")
TAOS_DEFINE_ERROR(TSDB_CODE_PAR_INVALID_SMA_INDEX,          "Invalid sma index")
TAOS_DEFINE_ERROR(TSDB_CODE_PAR_INVALID_SELECTED_EXPR,      "Invalid SELECTed expression")
TAOS_DEFINE_ERROR(TSDB_CODE_PAR_GET_META_ERROR,             "Fail to get table info")
TAOS_DEFINE_ERROR(TSDB_CODE_PAR_NOT_UNIQUE_TABLE_ALIAS,     "Not unique table/alias")
TAOS_DEFINE_ERROR(TSDB_CODE_PAR_SYSTABLE_NOT_ALLOWED_FUNC,  "System table not allowed")
TAOS_DEFINE_ERROR(TSDB_CODE_PAR_SYSTABLE_NOT_ALLOWED,       "System table not allowed")
TAOS_DEFINE_ERROR(TSDB_CODE_PAR_INVALID_VARBINARY,          "Invalid varbinary value")
TAOS_DEFINE_ERROR(TSDB_CODE_PAR_INVALID_IP_RANGE,           "Invalid IPV4 address ranges")
TAOS_DEFINE_ERROR(TSDB_CODE_PAR_INVALID_VIEW_QUERY,         "Invalid view query type")
TAOS_DEFINE_ERROR(TSDB_CODE_PAR_COL_QUERY_MISMATCH,         "Columns number mismatch with query result")
TAOS_DEFINE_ERROR(TSDB_CODE_PAR_VIEW_CONFLICT_WITH_TABLE,   "View name is conflict with table")
TAOS_DEFINE_ERROR(TSDB_CODE_PAR_NOT_SUPPORT_MULTI_RESULT,   "Operator not supported multi result")
TAOS_DEFINE_ERROR(TSDB_CODE_PAR_INVALID_WJOIN_HAVING_EXPR,  "Invalid window join having expr")
TAOS_DEFINE_ERROR(TSDB_CODE_PAR_GRP_WINDOW_NOT_ALLOWED,     "GROUP BY/PARTITION BY/WINDOW-clause can't be used in WINDOW join")
TAOS_DEFINE_ERROR(TSDB_CODE_PAR_INVALID_WIN_OFFSET_UNIT,    "Invalid window offset unit")
TAOS_DEFINE_ERROR(TSDB_CODE_PAR_VALID_PRIM_TS_REQUIRED,     "Valid primary timestamp required")
TAOS_DEFINE_ERROR(TSDB_CODE_PAR_ORDERBY_UNKNOWN_EXPR,       "Invalid expr in order by clause")
TAOS_DEFINE_ERROR(TSDB_CODE_PAR_NOT_WIN_FUNC,               "Column exists for window join with aggregation functions")
TAOS_DEFINE_ERROR(TSDB_CODE_PAR_TAG_IS_PRIMARY_KEY,         "tag can not be primary key")
TAOS_DEFINE_ERROR(TSDB_CODE_PAR_SECOND_COL_PK,              "primary key must be second column")
TAOS_DEFINE_ERROR(TSDB_CODE_PAR_COL_PK_TYPE,                "primary key column must be of type int, uint, bigint, ubigint, and varchar")
TAOS_DEFINE_ERROR(TSDB_CODE_PAR_INVALID_PK_OP,              "primary key column can not be added, modified, and dropped")
TAOS_DEFINE_ERROR(TSDB_CODE_PAR_PRIMARY_KEY_IS_NULL,        "Primary key column should not be null")
TAOS_DEFINE_ERROR(TSDB_CODE_PAR_PRIMARY_KEY_IS_NONE,        "Primary key column should not be none")
TAOS_DEFINE_ERROR(TSDB_CODE_PAR_TBNAME_ERROR,               "Tbanme duplicated or not set")
TAOS_DEFINE_ERROR(TSDB_CODE_PAR_TBNAME_DUPLICATED,          "Table name duplicated")
TAOS_DEFINE_ERROR(TSDB_CODE_PAR_TAG_NAME_DUPLICATED,        "Tag name duplicated")
TAOS_DEFINE_ERROR(TSDB_CODE_PAR_INTERNAL_ERROR,             "Parser internal error")

//planner
TAOS_DEFINE_ERROR(TSDB_CODE_PLAN_INTERNAL_ERROR,            "Planner internal error")
TAOS_DEFINE_ERROR(TSDB_CODE_PLAN_EXPECTED_TS_EQUAL,         "Expect ts equal")
TAOS_DEFINE_ERROR(TSDB_CODE_PLAN_NOT_SUPPORT_CROSS_JOIN,    "Cross join not support")
TAOS_DEFINE_ERROR(TSDB_CODE_PLAN_NOT_SUPPORT_JOIN_COND,     "Not supported join conditions")

//function
TAOS_DEFINE_ERROR(TSDB_CODE_FUNC_FUNTION_ERROR,            "Function internal error")
TAOS_DEFINE_ERROR(TSDB_CODE_FUNC_FUNTION_PARA_NUM,         "Invalid function para number")
TAOS_DEFINE_ERROR(TSDB_CODE_FUNC_FUNTION_PARA_TYPE,        "Invalid function para type")
TAOS_DEFINE_ERROR(TSDB_CODE_FUNC_FUNTION_PARA_VALUE,       "Invalid function para value")
TAOS_DEFINE_ERROR(TSDB_CODE_FUNC_NOT_BUILTIN_FUNTION,      "Not buildin function")
TAOS_DEFINE_ERROR(TSDB_CODE_FUNC_DUP_TIMESTAMP,            "Duplicate timestamps not allowed in function")
TAOS_DEFINE_ERROR(TSDB_CODE_FUNC_TO_TIMESTAMP_FAILED_FORMAT_ERR, "Func to_timestamp failed for format mismatch")
TAOS_DEFINE_ERROR(TSDB_CODE_FUNC_TO_TIMESTAMP_FAILED_TS_ERR, "Func to_timestamp failed for wrong timestamp")
TAOS_DEFINE_ERROR(TSDB_CODE_FUNC_TO_TIMESTAMP_FAILED_NOT_SUPPORTED, "Func to_timestamp failed for unsupported timestamp format")
TAOS_DEFINE_ERROR(TSDB_CODE_FUNC_TO_CHAR_NOT_SUPPORTED,    "Func to_char failed for unsupported format")

//udf
TAOS_DEFINE_ERROR(TSDB_CODE_UDF_STOPPING,                   "udf is stopping")
TAOS_DEFINE_ERROR(TSDB_CODE_UDF_PIPE_READ_ERR,              "udf pipe read error")
TAOS_DEFINE_ERROR(TSDB_CODE_UDF_PIPE_CONNECT_ERR,           "udf pipe connect error")
TAOS_DEFINE_ERROR(TSDB_CODE_UDF_PIPE_NOT_EXIST,             "udf pipe not exist")
TAOS_DEFINE_ERROR(TSDB_CODE_UDF_LOAD_UDF_FAILURE,           "udf load failure")
TAOS_DEFINE_ERROR(TSDB_CODE_UDF_INVALID_INPUT,              "udf invalid function input")
TAOS_DEFINE_ERROR(TSDB_CODE_UDF_INVALID_BUFSIZE,            "udf invalid bufsize")
TAOS_DEFINE_ERROR(TSDB_CODE_UDF_INVALID_OUTPUT_TYPE,        "udf invalid output type")
TAOS_DEFINE_ERROR(TSDB_CODE_UDF_SCRIPT_NOT_SUPPORTED,       "udf program language not supported")
TAOS_DEFINE_ERROR(TSDB_CODE_UDF_FUNC_EXEC_FAILURE,          "udf function execution failure")

//schemaless
TAOS_DEFINE_ERROR(TSDB_CODE_SML_INVALID_PROTOCOL_TYPE,      "Invalid line protocol type")
TAOS_DEFINE_ERROR(TSDB_CODE_SML_INVALID_PRECISION_TYPE,     "Invalid timestamp precision type")
TAOS_DEFINE_ERROR(TSDB_CODE_SML_INVALID_DATA,               "Invalid data format")
TAOS_DEFINE_ERROR(TSDB_CODE_SML_INVALID_DB_CONF,            "Invalid schemaless db config")
TAOS_DEFINE_ERROR(TSDB_CODE_SML_NOT_SAME_TYPE,              "Not the same type like before")
TAOS_DEFINE_ERROR(TSDB_CODE_SML_INTERNAL_ERROR,             "Internal error")
TAOS_DEFINE_ERROR(TSDB_CODE_SML_NOT_SUPPORT_PK,             "Can not insert data into table with primary key")

//tsma
TAOS_DEFINE_ERROR(TSDB_CODE_TSMA_INIT_FAILED,               "Tsma init failed")
TAOS_DEFINE_ERROR(TSDB_CODE_TSMA_ALREADY_EXIST,             "Tsma already exists")
TAOS_DEFINE_ERROR(TSDB_CODE_TSMA_INVALID_ENV,               "Invalid tsma env")
TAOS_DEFINE_ERROR(TSDB_CODE_TSMA_INVALID_STAT,              "Invalid tsma state")
TAOS_DEFINE_ERROR(TSDB_CODE_TSMA_INVALID_PTR,               "Invalid tsma pointer")
TAOS_DEFINE_ERROR(TSDB_CODE_TSMA_INVALID_PARA,              "Invalid tsma parameters")
TAOS_DEFINE_ERROR(TSDB_CODE_TSMA_INVALID_TB,                "Invalid table to create tsma, only stable or normal table allowed")
TAOS_DEFINE_ERROR(TSDB_CODE_TSMA_INVALID_INTERVAL,          "Invalid tsma interval, 1m ~ 1h is allowed")
TAOS_DEFINE_ERROR(TSDB_CODE_TSMA_INVALID_FUNC_PARAM,        "Invalid tsma func param, only one non-tag column allowed")
TAOS_DEFINE_ERROR(TSDB_CODE_TSMA_UNSUPPORTED_FUNC,          "Tsma func not supported")
TAOS_DEFINE_ERROR(TSDB_CODE_TSMA_MUST_BE_DROPPED,           "Tsma must be dropped first")
TAOS_DEFINE_ERROR(TSDB_CODE_TSMA_NAME_TOO_LONG,             "Tsma name too long")

//rsma
TAOS_DEFINE_ERROR(TSDB_CODE_RSMA_INVALID_ENV,               "Invalid rsma env")
TAOS_DEFINE_ERROR(TSDB_CODE_RSMA_INVALID_STAT,              "Invalid rsma state")
TAOS_DEFINE_ERROR(TSDB_CODE_RSMA_QTASKINFO_CREATE,          "Rsma qtaskinfo creation error")
TAOS_DEFINE_ERROR(TSDB_CODE_RSMA_INVALID_SCHEMA,            "Rsma invalid schema")
TAOS_DEFINE_ERROR(TSDB_CODE_RSMA_STREAM_STATE_OPEN,         "Rsma stream state open")
TAOS_DEFINE_ERROR(TSDB_CODE_RSMA_STREAM_STATE_COMMIT,       "Rsma stream state commit")
TAOS_DEFINE_ERROR(TSDB_CODE_RSMA_FS_SYNC,                   "Rsma fs sync error")
TAOS_DEFINE_ERROR(TSDB_CODE_RSMA_RESULT,                    "Rsma result error")

//index
TAOS_DEFINE_ERROR(TSDB_CODE_INDEX_REBUILDING,               "Index is rebuilding")
TAOS_DEFINE_ERROR(TSDB_CODE_INDEX_INVALID_FILE,             "Index file is invalid")

//scalar
TAOS_DEFINE_ERROR(TSDB_CODE_SCALAR_CONVERT_ERROR,           "Cannot convert to specific type")

//tmq
TAOS_DEFINE_ERROR(TSDB_CODE_TMQ_INVALID_MSG,                "Invalid message")
TAOS_DEFINE_ERROR(TSDB_CODE_TMQ_NEED_INITIALIZED,           "Assignment or poll interface need to be called first")
TAOS_DEFINE_ERROR(TSDB_CODE_TMQ_SNAPSHOT_ERROR,             "Can not operate in snapshot mode")
TAOS_DEFINE_ERROR(TSDB_CODE_TMQ_NO_COMMITTED,               "No committed info")
TAOS_DEFINE_ERROR(TSDB_CODE_TMQ_VERSION_OUT_OF_RANGE,       "Offset out of range")
TAOS_DEFINE_ERROR(TSDB_CODE_TMQ_INVALID_VGID,               "VgId does not belong to this consumer")
TAOS_DEFINE_ERROR(TSDB_CODE_TMQ_INVALID_TOPIC,              "Topic does not belong to this consumer")
TAOS_DEFINE_ERROR(TSDB_CODE_TMQ_CONSUMER_MISMATCH,          "Consumer mismatch")
TAOS_DEFINE_ERROR(TSDB_CODE_TMQ_CONSUMER_CLOSED,            "Consumer closed")
TAOS_DEFINE_ERROR(TSDB_CODE_TMQ_CONSUMER_ERROR,             "Consumer error, to see log")
TAOS_DEFINE_ERROR(TSDB_CODE_TMQ_TOPIC_OUT_OF_RANGE,         "Topic num out of range")
TAOS_DEFINE_ERROR(TSDB_CODE_TMQ_GROUP_OUT_OF_RANGE,         "Group num out of range 100")
TAOS_DEFINE_ERROR(TSDB_CODE_TMQ_SAME_COMMITTED_VALUE,       "Same committed value")
TAOS_DEFINE_ERROR(TSDB_CODE_TMQ_REPLAY_NEED_ONE_VGROUP,     "Replay need only one vgroup if subscribe super table")
TAOS_DEFINE_ERROR(TSDB_CODE_TMQ_REPLAY_NOT_SUPPORT,         "Replay is disabled if subscribe db or stable")

// stream
TAOS_DEFINE_ERROR(TSDB_CODE_STREAM_TASK_NOT_EXIST,          "Stream task not exist")
TAOS_DEFINE_ERROR(TSDB_CODE_STREAM_EXEC_CANCELLED,          "Stream task exec cancelled")
TAOS_DEFINE_ERROR(TSDB_CODE_STREAM_INVALID_STATETRANS,      "Invalid task state to handle event")
TAOS_DEFINE_ERROR(TSDB_CODE_STREAM_TASK_IVLD_STATUS,        "Invalid task status to proceed")

// TDLite
TAOS_DEFINE_ERROR(TSDB_CODE_TDLITE_IVLD_OPEN_FLAGS,         "Invalid TDLite open flags")
TAOS_DEFINE_ERROR(TSDB_CODE_TDLITE_IVLD_OPEN_DIR,           "Invalid TDLite open directory")

// UTIL

TAOS_DEFINE_ERROR(TSDB_CODE_UTIL_QUEUE_OUT_OF_MEMORY,       "Queue out of memory")

#ifdef TAOS_ERROR_C
};
#endif

static int32_t taosCompareTaosError(const void* a, const void* b) {
  const STaosError* x = (const STaosError*)a;
  const STaosError* y = (const STaosError*)b;
  if (x->val < y->val) {
    return -1;
  }
  if (x->val > y->val) {
    return 1;
  }
  return 0;
}

static TdThreadOnce tsErrorInit = PTHREAD_ONCE_INIT;

static void tsSortError(void) {
  taosSort(errors, sizeof(errors) / sizeof(errors[0]), sizeof(errors[0]), taosCompareTaosError);
}

const char* tstrerror(int32_t err) {
  taosThreadOnce(&tsErrorInit, tsSortError);

  // this is a system errno
  if ((err & 0x00ff0000) == 0x00ff0000) {
    int32_t code = err & 0x0000ffff;
    // strerror can handle any invalid code
    // invalid code return Unknown error
    return strerror(code);
  }
  int32_t s = 0;
  int32_t e = sizeof(errors) / sizeof(errors[0]);

  while (s < e) {
    int32_t mid = (s + e) / 2;
    int32_t val = errors[mid].val;
    if (err > val) {
      s = mid + 1;
    } else if (err < val) {
      e = mid;
    } else if (err == val) {
      return errors[mid].str;
    } else {
      break;
    }
  }

  return "";
}

const char* terrstr() { return tstrerror(terrno); }

int32_t  taosGetErrSize() { return sizeof(errors)/sizeof(errors[0]); }<|MERGE_RESOLUTION|>--- conflicted
+++ resolved
@@ -220,13 +220,8 @@
 TAOS_DEFINE_ERROR(TSDB_CODE_MND_COLUMN_NOT_EXIST,         "Column does not exist")
 TAOS_DEFINE_ERROR(TSDB_CODE_MND_INVALID_STB_OPTION,       "Invalid stable options")
 TAOS_DEFINE_ERROR(TSDB_CODE_MND_INVALID_ROW_BYTES,        "Invalid row bytes")
-<<<<<<< HEAD
-TAOS_DEFINE_ERROR(TSDB_CODE_MND_FIELD_VALUE_OVERFLOW,          "out of range and overflow")
+// TAOS_DEFINE_ERROR(TSDB_CODE_MND_FIELD_VALUE_OVERFLOW,  "out of range and overflow") // unused
 TAOS_DEFINE_ERROR(TSDB_CODE_MND_COLUMN_COMPRESS_ALREADY_EXIST, "Same with old param")
-=======
-// TAOS_DEFINE_ERROR(TSDB_CODE_MND_FIELD_VALUE_OVERFLOW,  "out of range and overflow") // unused
-TAOS_DEFINE_ERROR(TSDB_CODE_MND_COLUMN_COMPRESS_ALREADY_EXIST, "Same with old param")  
->>>>>>> 42beba30
 
 
 // mnode-func
