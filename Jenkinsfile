import hudson.model.Result
import jenkins.model.CauseOfInterruption
properties([pipelineTriggers([githubPush()])])
node {
    git url: 'https://github.com/taosdata/TDengine.git'
}

def skipstage=0

def abortPreviousBuilds() {
  def currentJobName = env.JOB_NAME
  def currentBuildNumber = env.BUILD_NUMBER.toInteger()
  def jobs = Jenkins.instance.getItemByFullName(currentJobName)
  def builds = jobs.getBuilds()

  for (build in builds) {
    if (!build.isBuilding()) {
      continue;
    }

    if (currentBuildNumber == build.getNumber().toInteger()) {
      continue;
    }

    build.doKill()    //doTerm(),doKill(),doTerm()
  }
}
//  abort previous build
abortPreviousBuilds()
def abort_previous(){
  def buildNumber = env.BUILD_NUMBER as int
  if (buildNumber > 1) milestone(buildNumber - 1)
  milestone(buildNumber)
}
def pre_test(){
    
    
    sh '''
    sudo rmtaos || echo "taosd has not installed"
    '''
    sh '''
    killall -9 taosd ||echo "no taosd running"
    killall -9 gdb || echo "no gdb running"
    cd ${WKC}
    git reset --hard HEAD~10 >/dev/null
    '''
    script {
      if (env.CHANGE_TARGET == 'master') {
        sh '''
        cd ${WKC}
        git checkout master
        '''
        }
      else {
        sh '''
        cd ${WKC}
        git checkout develop
        '''
      } 
    }
    sh'''
    cd ${WKC}
    git pull >/dev/null
    git fetch origin +refs/pull/${CHANGE_ID}/merge
    git checkout -qf FETCH_HEAD
    git clean -dfx
    cd ${WK}
    git reset --hard HEAD~10
    '''
    script {
      if (env.CHANGE_TARGET == 'master') {
<<<<<<< HEAD
        sh '''
        cd ${WKC}
        git checkout master
        '''
        }
      else {
        sh '''
        cd ${WKC}
        git checkout develop
        '''
      } 
    }
    sh '''
=======
        sh 'git checkout master'
        }
      else {
        sh 'git checkout develop'
      } 
    }
    sh '''
    git pull >/dev/null 
>>>>>>> 05fca963
    cd ${WK}
    git pull >/dev/null 
    export TZ=Asia/Harbin
    date
    git clean -dfx
    mkdir debug
    cd debug
    cmake .. > /dev/null
    make > /dev/null
    make install > /dev/null
    cd ${WKC}/tests
    '''
    return 1
}

pipeline {
  agent none
  
  environment{
      WK = '/var/lib/jenkins/workspace/TDinternal'
      WKC= '/var/lib/jenkins/workspace/TDinternal/community'
  }
  
  stages {
      stage('pre_build'){
          agent{label 'master'}
          when {
              changeRequest()
          }
          steps {
            script{
              abort_previous()
              abortPreviousBuilds()
            }
          sh'''
          cp -r ${WORKSPACE} ${WORKSPACE}.tes
          cd ${WORKSPACE}.tes
          git checkout develop
          git pull
          git fetch origin +refs/pull/${CHANGE_ID}/merge
          git checkout -qf FETCH_HEAD
          '''     
          
          script{
            env.skipstage=sh(script:"cd ${WORKSPACE}.tes && git --no-pager diff --name-only FETCH_HEAD develop|grep -v -E '.*md|//src//connector|Jenkinsfile|test-all.sh' || echo 0 ",returnStdout:true) 
          }
          println env.skipstage
          sh'''
          rm -rf ${WORKSPACE}.tes
          '''
          }
      }
    
      stage('Parallel test stage') {
        //only build pr
        when {
              changeRequest()
               expression {
                    env.skipstage != 0
              }
          }
      parallel {
        stage('python_1_s1') {
          agent{label 'p1'}
          steps {
            
            pre_test()
            timeout(time: 45, unit: 'MINUTES'){
              sh '''
              date
              cd ${WKC}/tests
              ./test-all.sh p1
              date'''
            }
            
          }
        }
        stage('python_2_s5') {
          agent{label 'p2'}
          steps {
            
            pre_test()
            timeout(time: 45, unit: 'MINUTES'){
                sh '''
                date
                cd ${WKC}/tests
                ./test-all.sh p2
                date'''
            }
          }
        }
        stage('python_3_s6') {
          agent{label 'p3'}
          steps {     
            timeout(time: 45, unit: 'MINUTES'){       
              pre_test()
              sh '''
              date
              cd ${WKC}/tests
              ./test-all.sh p3
              date'''
            }
          }
        }
        stage('test_b1_s2') {
          agent{label 'b1'}
          steps {     
            timeout(time: 45, unit: 'MINUTES'){       
              pre_test()
              sh '''
              cd ${WKC}/tests
              ./test-all.sh b1fq
              date'''
            }
          }
        }

        stage('test_crash_gen_s3') {
          agent{label "b2"}
          
          steps {
            pre_test()
            catchError(buildResult: 'SUCCESS', stageResult: 'FAILURE') {
                sh '''
                cd ${WKC}/tests/pytest
                ./crash_gen.sh -a -p -t 4 -s 2000
                '''
            }

            sh '''
            cd ${WKC}/tests/pytest
            rm -rf /var/lib/taos/*
            rm -rf /var/log/taos/*
            ./handle_crash_gen_val_log.sh
            '''
            sh '''
            cd ${WKC}/tests/pytest
            rm -rf /var/lib/taos/*
            rm -rf /var/log/taos/*
            ./handle_taosd_val_log.sh
            '''
            timeout(time: 45, unit: 'MINUTES'){
                sh '''
                date
                cd ${WKC}/tests
                ./test-all.sh b2fq
                date
                '''
            }         
            
          }
        }

        stage('test_valgrind_s4') {
          agent{label "b3"}

          steps {
            pre_test()
            catchError(buildResult: 'SUCCESS', stageResult: 'FAILURE') {
                sh '''
                cd ${WKC}/tests/pytest
                ./valgrind-test.sh 2>&1 > mem-error-out.log
                ./handle_val_log.sh
                '''
            }     
            timeout(time: 45, unit: 'MINUTES'){      
              sh '''
              date
              cd ${WKC}/tests
              ./test-all.sh b3fq
              date'''
              sh '''
              date
              cd ${WKC}/tests
              ./test-all.sh full example
              date'''
            }
          }
        }
        stage('test_b4_s7') {
          agent{label 'b4'}
          steps {     
            timeout(time: 45, unit: 'MINUTES'){       
              pre_test()
              sh '''
              date
              cd ${WKC}/tests
              ./test-all.sh b4fq
              cd ${WKC}/tests
              ./test-all.sh p4
              cd ${WKC}/tests
              ./test-all.sh full jdbc
              cd ${WKC}/tests
              ./test-all.sh full unit
              date'''
            }
          }
        }
        stage('test_b5_s8') {
          agent{label 'b5'}
          steps {     
            timeout(time: 45, unit: 'MINUTES'){       
              pre_test()
              sh '''
              date
              cd ${WKC}/tests
              ./test-all.sh b5fq
              date'''
            }
          }
        }
        stage('test_b6_s9') {
          agent{label 'b6'}
          steps {     
            timeout(time: 45, unit: 'MINUTES'){       
              pre_test()
              sh '''
              date
              cd ${WKC}/tests
              ./test-all.sh b6fq
              date'''
            }
          }
        }
        stage('test_b7_s10') {
          agent{label 'b7'}
          steps {     
            timeout(time: 45, unit: 'MINUTES'){       
              pre_test()
              sh '''
              date
              cd ${WKC}/tests
              ./test-all.sh b7fq
              date'''              
            }
          }
        }        
    }
  }
  }
  post {  
        success {
            emailext (
                subject: "PR-result: Job '${env.JOB_NAME} [${env.BUILD_NUMBER}]' SUCCESS",
                body: """<!DOCTYPE html>
                <html>
                <head>
                <meta charset="UTF-8">
                </head>
                <body leftmargin="8" marginwidth="0" topmargin="8" marginheight="4" offset="0">
                    <table width="95%" cellpadding="0" cellspacing="0" style="font-size: 16pt; font-family: Tahoma, Arial, Helvetica, sans-serif">
                        <tr>
                            <td><br />
                                <b><font color="#0B610B"><font size="6">构建信息</font></font></b>
                                <hr size="2" width="100%" align="center" /></td>
                        </tr>
                        <tr>
                            <td>
                                <ul>
                                <div style="font-size:18px">
                                    <li>构建名称>>分支：${env.BRANCH_NAME}</li>
                                    <li>构建结果：<span style="color:green"> Successful </span></li>
                                    <li>构建编号：${BUILD_NUMBER}</li>
                                    <li>触发用户：${env.CHANGE_AUTHOR}</li>
                                    <li>提交信息：${env.CHANGE_TITLE}</li>
                                    <li>构建地址：<a href=${BUILD_URL}>${BUILD_URL}</a></li>
                                    <li>构建日志：<a href=${BUILD_URL}console>${BUILD_URL}console</a></li>
                                    
                                </div>
                                </ul>
                            </td>
                        </tr>
                    </table></font>
                </body>
                </html>""",
                to: "${env.CHANGE_AUTHOR_EMAIL}",
                from: "support@taosdata.com"
            )
        }
        failure {
            emailext (
                subject: "PR-result: Job '${env.JOB_NAME} [${env.BUILD_NUMBER}]' FAIL",
                body: """<!DOCTYPE html>
                <html>
                <head>
                <meta charset="UTF-8">
                </head>
                <body leftmargin="8" marginwidth="0" topmargin="8" marginheight="4" offset="0">
                    <table width="95%" cellpadding="0" cellspacing="0" style="font-size: 16pt; font-family: Tahoma, Arial, Helvetica, sans-serif">
                        <tr>
                            <td><br />
                                <b><font color="#0B610B"><font size="6">构建信息</font></font></b>
                                <hr size="2" width="100%" align="center" /></td>
                        </tr>
                        <tr>
                            <td>
                                <ul>
                                <div style="font-size:18px">
                                    <li>构建名称>>分支：${env.BRANCH_NAME}</li>
                                    <li>构建结果：<span style="color:red"> Failure </span></li>
                                    <li>构建编号：${BUILD_NUMBER}</li>
                                    <li>触发用户：${env.CHANGE_AUTHOR}</li>
                                    <li>提交信息：${env.CHANGE_TITLE}</li>
                                    <li>构建地址：<a href=${BUILD_URL}>${BUILD_URL}</a></li>
                                    <li>构建日志：<a href=${BUILD_URL}console>${BUILD_URL}console</a></li>
                                    
                                </div>
                                </ul>
                            </td>
                        </tr>
                    </table></font>
                </body>
                </html>""",
                to: "${env.CHANGE_AUTHOR_EMAIL}",
                from: "support@taosdata.com"
            )
        }
    }
   
}<|MERGE_RESOLUTION|>--- conflicted
+++ resolved
@@ -69,7 +69,6 @@
     '''
     script {
       if (env.CHANGE_TARGET == 'master') {
-<<<<<<< HEAD
         sh '''
         cd ${WKC}
         git checkout master
@@ -83,16 +82,7 @@
       } 
     }
     sh '''
-=======
-        sh 'git checkout master'
-        }
-      else {
-        sh 'git checkout develop'
-      } 
-    }
-    sh '''
-    git pull >/dev/null 
->>>>>>> 05fca963
+
     cd ${WK}
     git pull >/dev/null 
     export TZ=Asia/Harbin
