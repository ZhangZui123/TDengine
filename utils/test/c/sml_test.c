/*
 * Copyright (c) 2019 TAOS Data, Inc. <jhtao@taosdata.com>
 *
 * This program is free software: you can use, redistribute, and/or modify
 * it under the terms of the GNU Affero General Public License, version 3
 * or later ("AGPL"), as published by the Free Software Foundation.
 *
 * This program is distributed in the hope that it will be useful, but WITHOUT
 * ANY WARRANTY; without even the implied warranty of MERCHANTABILITY or
 * FITNESS FOR A PARTICULAR PURPOSE.
 *
 * You should have received a copy of the GNU Affero General Public License
 * along with this program. If not, see <http://www.gnu.org/licenses/>.
 */

#include <assert.h>
#include <stdio.h>
#include <stdlib.h>
#include <string.h>
#include <time.h>
#include "taos.h"
#include "tlog.h"
#include "types.h"

int smlProcess_influx_Test() {
  TAOS *taos = taos_connect("localhost", "root", "taosdata", NULL, 0);

  TAOS_RES *pRes = taos_query(taos, "create database if not exists sml_db schemaless 1");
  taos_free_result(pRes);

  pRes = taos_query(taos, "use sml_db");
  taos_free_result(pRes);

  const char *sql[] = {
      "readings,name=truck_0,fleet=South,driver=Trish,model=H-2,device_version=v2.3 "
      "load_capacity=1500,fuel_capacity=150,nominal_fuel_consumption=12,latitude=52.31854,longitude=4.72037,elevation="
      "124,velocity=0,heading=221,grade=0 1451606401000000000",
      "readings,name=truck_0,fleet=South,driver=Trish,model=H-2,device_version=v2.3 "
      "load_capacity=1500,fuel_capacity=150,nominal_fuel_consumption=12,latitude=52.31854,longitude=4.72037,elevation="
      "124,velocity=0,heading=221,grade=0,fuel_consumption=25 1451607402000000000",
      "readings,name=truck_0,fleet=South,driver=Trish,model=H-2,device_version=v2.3 "
      "load_capacity=1500,fuel_capacity=150,nominal_fuel_consumption=12,latitude=52.31854,longitude=4.72037,elevation="
      "124,heading=221,grade=0,fuel_consumption=25 1451608403000000000",
      "readings,name=truck_0,fleet=South,driver=Trish,model=H-2,device_version=v2.3 "
      "fuel_capacity=150,nominal_fuel_consumption=12,latitude=52.31854,longitude=4.72037,elevation=124,velocity=0,"
      "heading=221,grade=0,fuel_consumption=25 1451609404000000000",
      "readings,name=truck_0,fleet=South,driver=Trish,model=H-2,device_version=v2.3 fuel_consumption=25,grade=0 "
      "1451619405000000000",
      "readings,name=truck_1,fleet=South,driver=Albert,model=F-150,device_version=v1.5 "
      "load_capacity=2000,fuel_capacity=200,nominal_fuel_consumption=15,latitude=72.45258,longitude=68.83761,elevation="
      "255,velocity=0,heading=181,grade=0,fuel_consumption=25 1451606406000000000",
      "readings,name=truck_2,driver=Derek,model=F-150,device_version=v1.5 "
      "load_capacity=2000,fuel_capacity=200,nominal_fuel_consumption=15,latitude=24.5208,longitude=28.09377,elevation="
      "428,velocity=0,heading=304,grade=0,fuel_consumption=25 1451606407000000000",
      "readings,name=truck_2,fleet=North,driver=Derek,model=F-150 "
      "load_capacity=2000,fuel_capacity=200,nominal_fuel_consumption=15,latitude=24.5208,longitude=28.09377,elevation="
      "428,velocity=0,heading=304,grade=0,fuel_consumption=25 1451609408000000000",
      "readings,fleet=South,name=truck_0,driver=Trish,model=H-2,device_version=v2.3 fuel_consumption=25,grade=0 "
      "1451629409000000000",
      "stable,t1=t1,t2=t2,t3=t3 c1=1,c2=2,c3=\"kk\",c4=4 1451629501000000000",
      "stable,t2=t2,t1=t1,t3=t3 c1=1,c3=\"\",c4=4 1451629602000000000",
  };
  pRes = taos_schemaless_insert(taos, (char **)sql, sizeof(sql) / sizeof(sql[0]), TSDB_SML_LINE_PROTOCOL, 0);
  printf("%s result:%s\n", __FUNCTION__, taos_errstr(pRes));
  int code = taos_errno(pRes);
  taos_free_result(pRes);
  taos_close(taos);

  return code;
}

int smlProcess_telnet_Test() {
  TAOS *taos = taos_connect("localhost", "root", "taosdata", NULL, 0);

  TAOS_RES *pRes = taos_query(taos, "create database if not exists sml_db schemaless 1");
  taos_free_result(pRes);

  pRes = taos_query(taos, "use sml_db");
  taos_free_result(pRes);

  //  char *sql[4] = {0};
  //  sql[0] = taosMemoryCalloc(1, 128);
  //  sql[1] = taosMemoryCalloc(1, 128);
  //  sql[2] = taosMemoryCalloc(1, 128);
  //  sql[3] = taosMemoryCalloc(1, 128);
  const char *sql1[] = {"sys.if.bytes.out  1479496100 1.3E0 host=web01 interface=eth0",
                        "sys.if.bytes.out  1479496101 1.3E1 interface=eth0    host=web01   ",
                        "sys.if.bytes.out  1479496102 1.3E3 network=tcp",
                        " sys.procs.running   1479496100 42 host=web01   "};

  //  for(int i = 0; i < 4; i++){
  //    strncpy(sql[i], sql1[i], 128);
  //  }

  //  pRes = taos_schemaless_insert(taos, (char **)sql, sizeof(sql) / sizeof(sql[0]), TSDB_SML_TELNET_PROTOCOL,
  //                                TSDB_SML_TIMESTAMP_NANO_SECONDS);
  pRes = taos_schemaless_insert(taos, (char **)sql1, sizeof(sql1) / sizeof(sql1[0]), TSDB_SML_TELNET_PROTOCOL,
                                TSDB_SML_TIMESTAMP_NANO_SECONDS);
  printf("%s result:%s\n", __FUNCTION__, taos_errstr(pRes));
  int code = taos_errno(pRes);
  taos_free_result(pRes);
  taos_close(taos);

  return code;
}

int smlProcess_json1_Test() {
  TAOS *taos = taos_connect("localhost", "root", "taosdata", NULL, 0);

  TAOS_RES *pRes = taos_query(taos, "create database if not exists sml_db");
  taos_free_result(pRes);

  pRes = taos_query(taos, "use sml_db");
  taos_free_result(pRes);

  const char *sql[] = {
      "[{\"metric\":\"sys.cpu.nice\",\"timestamp\":0,\"value\":18,\"tags\":{\"host\":\"web01\",\"id\":\"t1\",\"dc\":"
      "\"lga\"}},{\"metric\":\"sys.cpu.nice\",\"timestamp\":1662344045,\"value\":9,\"tags\":{\"host\":\"web02\",\"dc\":"
      "\"lga\"}}]"};

  char *sql1[1] = {0};
  for (int i = 0; i < 1; i++) {
    sql1[i] = taosMemoryCalloc(1, 1024);
    strncpy(sql1[i], sql[i], 1023);
  }

  pRes = taos_schemaless_insert(taos, (char **)sql1, sizeof(sql1) / sizeof(sql1[0]), TSDB_SML_JSON_PROTOCOL,
                                TSDB_SML_TIMESTAMP_NANO_SECONDS);
  int code = taos_errno(pRes);
  if (code != 0) {
    printf("%s result:%s\n", __FUNCTION__, taos_errstr(pRes));
  } else {
    printf("%s result:success\n", __FUNCTION__);
  }
  taos_free_result(pRes);

  for (int i = 0; i < 1; i++) {
    taosMemoryFree(sql1[i]);
  }
  ASSERT(code == 0);


  const char *sql2[] = {
      "[{\"metric\":\"sys.cpu.nice\",\"timestamp\":1662344041,\"value\":13,\"tags\":{\"host\":\"web01\",\"dc\":\"lga\"}"
      "},{\"metric\":\"sys.cpu.nice\",\"timestamp\":1662344042,\"value\":9,\"tags\":{\"host\":\"web02\",\"dc\":\"lga\"}"
      "}]",
  };

  char *sql3[1] = {0};
  for (int i = 0; i < 1; i++) {
    sql3[i] = taosMemoryCalloc(1, 1024);
    strncpy(sql3[i], sql2[i], 1023);
  }

  pRes = taos_schemaless_insert(taos, (char **)sql3, sizeof(sql3) / sizeof(sql3[0]), TSDB_SML_JSON_PROTOCOL,
                                TSDB_SML_TIMESTAMP_NANO_SECONDS);
  code = taos_errno(pRes);
  if (code != 0) {
    printf("%s result:%s\n", __FUNCTION__, taos_errstr(pRes));
  } else {
    printf("%s result:success\n", __FUNCTION__);
  }
  taos_free_result(pRes);

  for (int i = 0; i < 1; i++) {
    taosMemoryFree(sql3[i]);
  }

  ASSERT(code == 0);


  // TD-22903
  const char *sql4[] = {
      "[{\"metric\": \"test_us\", \"timestamp\": {\"value\": 1626006833639, \"type\": \"ms\"}, \"value\": true, \"tags\": {\"t0\": true}}, {\"metric\": \"test_us\", \"timestamp\": {\"value\": 1626006833638, \"type\": \"ms\"}, \"value\": false, \"tags\": {\"t0\": true}}]"
  };
  char *sql5[1] = {0};
  for (int i = 0; i < 1; i++) {
    sql5[i] = taosMemoryCalloc(1, 1024);
    strncpy(sql5[i], sql4[i], 1023);
  }

  pRes = taos_schemaless_insert(taos, (char **)sql5, sizeof(sql5) / sizeof(sql5[0]), TSDB_SML_JSON_PROTOCOL,
                                TSDB_SML_TIMESTAMP_NANO_SECONDS);
  code = taos_errno(pRes);
  if (code != 0) {
    printf("%s result:%s\n", __FUNCTION__, taos_errstr(pRes));
  } else {
    printf("%s result:success\n", __FUNCTION__);
  }
  taos_free_result(pRes);

  for (int i = 0; i < 1; i++) {
    taosMemoryFree(sql5[i]);
  }
  ASSERT(code == 0);

  taos_close(taos);

  return code;
}

int smlProcess_json2_Test() {
  TAOS *taos = taos_connect("localhost", "root", "taosdata", NULL, 0);

  TAOS_RES *pRes = taos_query(taos, "create database if not exists sml_db schemaless 1");
  taos_free_result(pRes);

  pRes = taos_query(taos, "use sml_db");
  taos_free_result(pRes);

  const char *sql[] = {
      "{\"metric\":\"meter_current0\",\"timestamp\":{\"value\":1662344042,\"type\":\"s\"},\"value\":{\"value\":10.3,"
      "\"type\":\"i64\"},\"tags\":{\"groupid\":{\"value\":2,\"type\":\"bigint\"},\"location\":{\"value\":\"北京\","
      "\"type\":\"binary\"},\"id\":\"d1001\"}}"};
  char *sql1[1] = {0};
  for (int i = 0; i < 1; i++) {
    sql1[i] = taosMemoryCalloc(1, 1024);
    strncpy(sql1[i], sql[i], 1023);
  }

  pRes = taos_schemaless_insert(taos, (char **)sql1, sizeof(sql1) / sizeof(sql1[0]), TSDB_SML_JSON_PROTOCOL,
                                TSDB_SML_TIMESTAMP_NANO_SECONDS);
  int code = taos_errno(pRes);
  if (code != 0) {
    printf("%s result:%s\n", __FUNCTION__, taos_errstr(pRes));
  } else {
    printf("%s result:success\n", __FUNCTION__);
  }
  taos_free_result(pRes);
  taos_close(taos);

  for (int i = 0; i < 1; i++) {
    taosMemoryFree(sql1[i]);
  }
  return code;
}

int smlProcess_json3_Test() {
  TAOS *taos = taos_connect("localhost", "root", "taosdata", NULL, 0);

  TAOS_RES *pRes = taos_query(taos, "create database if not exists sml_db schemaless 1");
  taos_free_result(pRes);

  pRes = taos_query(taos, "use sml_db");
  taos_free_result(pRes);

  const char *sql[] = {
      "[{\"metric\":\"sys.cpu.nice3\",\"timestamp\":0,\"value\":\"18\",\"tags\":{\"host\":\"web01\",\"id\":\"t1\",\"dc\":\"lga\"}}]"};
  char *sql1[1] = {0};
  for (int i = 0; i < 1; i++) {
    sql1[i] = taosMemoryCalloc(1, 1024);
    strncpy(sql1[i], sql[i], 1023);
  }

  pRes = taos_schemaless_insert(taos, (char **)sql1, sizeof(sql1) / sizeof(sql1[0]), TSDB_SML_JSON_PROTOCOL,
                                TSDB_SML_TIMESTAMP_NANO_SECONDS);
  int code = taos_errno(pRes);
  if (code != 0) {
    printf("%s result:%s\n", __FUNCTION__, taos_errstr(pRes));
  } else {
    printf("%s result:success\n", __FUNCTION__);
  }
  taos_free_result(pRes);
  taos_close(taos);

  for (int i = 0; i < 1; i++) {
    taosMemoryFree(sql1[i]);
  }
  return code;
}

int sml_TD15662_Test() {
  TAOS *taos = taos_connect("localhost", "root", "taosdata", NULL, 0);

  TAOS_RES *pRes = taos_query(taos, "create database if not exists sml_db precision 'ns' schemaless 1");
  taos_free_result(pRes);

  pRes = taos_query(taos, "use sml_db");
  taos_free_result(pRes);

  const char *sql[] = {
      "hetrey c0=f,c1=127i8 1626006833639",
      "hetrey,t1=r c0=f,c1=127i8 1626006833640",
  };
  pRes = taos_schemaless_insert(taos, (char **)sql, sizeof(sql) / sizeof(sql[0]), TSDB_SML_LINE_PROTOCOL,
                                TSDB_SML_TIMESTAMP_MILLI_SECONDS);
  printf("%s result:%s\n", __FUNCTION__, taos_errstr(pRes));
  int code = taos_errno(pRes);
  taos_free_result(pRes);
  taos_close(taos);

  return code;
}

int sml_TD15742_Test() {
  TAOS *taos = taos_connect("localhost", "root", "taosdata", NULL, 0);

  TAOS_RES *pRes = taos_query(taos, "create database if not exists sml_db schemaless 1");
  taos_free_result(pRes);

  pRes = taos_query(taos, "use sml_db");
  taos_free_result(pRes);

  const char *sql[] = {
      "test_ms,t0=t c0=f 1626006833641",
  };
  pRes = taos_schemaless_insert(taos, (char **)sql, sizeof(sql) / sizeof(sql[0]), TSDB_SML_LINE_PROTOCOL,
                                TSDB_SML_TIMESTAMP_MILLI_SECONDS);
  printf("%s result:%s\n", __FUNCTION__, taos_errstr(pRes));
  int code = taos_errno(pRes);
  taos_free_result(pRes);
  taos_close(taos);

  return code;
}

int sml_16384_Test() {
  TAOS *taos = taos_connect("localhost", "root", "taosdata", NULL, 0);

  TAOS_RES *pRes = taos_query(taos, "create database if not exists sml_db schemaless 1");
  taos_free_result(pRes);

  const char *sql[] = {
      "qelhxo,id=pnnqhsa,t0=t,t1=127i8 c0=t,c1=127i8 1626006833639000000",
  };

  pRes = taos_query(taos, "use sml_db");
  taos_free_result(pRes);

  pRes = taos_schemaless_insert(taos, (char **)sql, 1, TSDB_SML_LINE_PROTOCOL, 0);
  printf("%s result:%s\n", __FUNCTION__, taos_errstr(pRes));
  int code = taos_errno(pRes);
  taos_free_result(pRes);
  if (code) return code;

  const char *sql1[] = {
      "qelhxo,id=pnnqhsa,t0=t,t1=127i8 c0=f,c1=127i8,c11=L\"ncharColValue\",c10=t 1626006833631000000",
  };
  pRes = taos_schemaless_insert(taos, (char **)sql1, 1, TSDB_SML_LINE_PROTOCOL, 0);
  printf("%s result:%s\n", __FUNCTION__, taos_errstr(pRes));
  code = taos_errno(pRes);
  taos_free_result(pRes);
  taos_close(taos);

  return code;
}

int sml_oom_Test() {
  TAOS *taos = taos_connect("localhost", "root", "taosdata", NULL, 0);

  TAOS_RES *pRes = taos_query(taos, "create database if not exists sml_db schemaless 1");
  taos_free_result(pRes);

  const char *sql[] = {
      //"test_ms,t0=t c0=f 1626006833641",
      "ogirwqci,t0=t,t1=127i8,t2=32767i16,t3=2147483647i32,t4=9223372036854775807i64,t5=11.12345f32,t6=22.123456789f64,"
      "t7=\"pgxbrbga\",t8=L\"ncharTagValue\" "
      "c0=f,c1=127i8,c2=32767i16,c3=2147483647i32,c4=9223372036854775807i64,c5=11.12345f32,c6=22.123456789f64,c7="
      "\"gviggpmi\",c8=L\"ncharColValue\",c9=7u64 1626006833639000000",
      "ogirwqci,t0=t,t1=127i8,t2=32767i16,t3=2147483647i32,t4=9223372036854775807i64,t5=11.12345f32,t6=22.123456789f64,"
      "t7=\"cexkarjn\",t8=L\"ncharTagValue\" "
      "c0=true,c1=127i8,c2=32767i16,c3=2147483647i32,c4=9223372036854775807i64,c5=11.12345f32,c6=22.123456789f64,c7="
      "\"rzwwuoxu\",c8=L\"ncharColValue\",c9=7u64 1626006833639000000",
      "ogirwqci,t0=t,t1=127i8,t2=32767i16,t3=2147483647i32,t4=9223372036854775807i64,t5=11.12345f32,t6=22.123456789f64,"
      "t7=\"xphrlkey\",t8=L\"ncharTagValue\" "
      "c0=f,c1=127i8,c2=32767i16,c3=2147483647i32,c4=9223372036854775807i64,c5=11.12345f32,c6=22.123456789f64,c7="
      "\"llsawebj\",c8=L\"ncharColValue\",c9=7u64 1626006833639000000",
      "ogirwqci,t0=t,t1=127i8,t2=32767i16,t3=2147483647i32,t4=9223372036854775807i64,t5=11.12345f32,t6=22.123456789f64,"
      "t7=\"jwpkipff\",t8=L\"ncharTagValue\" "
      "c0=false,c1=127i8,c2=32767i16,c3=2147483647i32,c4=9223372036854775807i64,c5=11.12345f32,c6=22.123456789f64,c7="
      "\"euzzhcvu\",c8=L\"ncharColValue\",c9=7u64 1626006833639000000",
      "ogirwqci,t0=t,t1=127i8,t2=32767i16,t3=2147483647i32,t4=9223372036854775807i64,t5=11.12345f32,t6=22.123456789f64,"
      "t7=\"jumhnsvw\",t8=L\"ncharTagValue\" "
      "c0=true,c1=127i8,c2=32767i16,c3=2147483647i32,c4=9223372036854775807i64,c5=11.12345f32,c6=22.123456789f64,c7="
      "\"fnetgdhj\",c8=L\"ncharColValue\",c9=7u64 1626006833639000000",
      "ogirwqci,t0=t,t1=127i8,t2=32767i16,t3=2147483647i32,t4=9223372036854775807i64,t5=11.12345f32,t6=22.123456789f64,"
      "t7=\"vrmmpgqe\",t8=L\"ncharTagValue\" "
      "c0=T,c1=127i8,c2=32767i16,c3=2147483647i32,c4=9223372036854775807i64,c5=11.12345f32,c6=22.123456789f64,c7="
      "\"lnpfjapr\",c8=L\"ncharColValue\",c9=7u64 1626006833639000000",
      "ogirwqci,t0=t,t1=127i8,t2=32767i16,t3=2147483647i32,t4=9223372036854775807i64,t5=11.12345f32,t6=22.123456789f64,"
      "t7=\"gvbhmsfr\",t8=L\"ncharTagValue\" "
      "c0=t,c1=127i8,c2=32767i16,c3=2147483647i32,c4=9223372036854775807i64,c5=11.12345f32,c6=22.123456789f64,c7="
      "\"kydxrxwc\",c8=L\"ncharColValue\",c9=7u64 1626006833639000000",
      "ogirwqci,t0=t,t1=127i8,t2=32767i16,t3=2147483647i32,t4=9223372036854775807i64,t5=11.12345f32,t6=22.123456789f64,"
      "t7=\"pfyarryq\",t8=L\"ncharTagValue\" "
      "c0=T,c1=127i8,c2=32767i16,c3=2147483647i32,c4=9223372036854775807i64,c5=11.12345f32,c6=22.123456789f64,c7="
      "\"uxptotap\",c8=L\"ncharColValue\",c9=7u64 1626006833639000000",
      "ogirwqci,t0=t,t1=127i8,t2=32767i16,t3=2147483647i32,t4=9223372036854775807i64,t5=11.12345f32,t6=22.123456789f64,"
      "t7=\"prolhudh\",t8=L\"ncharTagValue\" "
      "c0=True,c1=127i8,c2=32767i16,c3=2147483647i32,c4=9223372036854775807i64,c5=11.12345f32,c6=22.123456789f64,c7="
      "\"ttxaxnac\",c8=L\"ncharColValue\",c9=7u64 1626006833639000000",
      "ogirwqci,t0=t,t1=127i8,t2=32767i16,t3=2147483647i32,t4=9223372036854775807i64,t5=11.12345f32,t6=22.123456789f64,"
      "t7=\"dfgvmjmz\",t8=L\"ncharTagValue\" "
      "c0=F,c1=127i8,c2=32767i16,c3=2147483647i32,c4=9223372036854775807i64,c5=11.12345f32,c6=22.123456789f64,c7="
      "\"bloextkn\",c8=L\"ncharColValue\",c9=7u64 1626006833639000000",
      "ogirwqci,t0=t,t1=127i8,t2=32767i16,t3=2147483647i32,t4=9223372036854775807i64,t5=11.12345f32,t6=22.123456789f64,"
      "t7=\"dvjxwzsi\",t8=L\"ncharTagValue\" "
      "c0=True,c1=127i8,c2=32767i16,c3=2147483647i32,c4=9223372036854775807i64,c5=11.12345f32,c6=22.123456789f64,c7="
      "\"aigjomaf\",c8=L\"ncharColValue\",c9=7u64 1626006833639000000",
      "ogirwqci,t0=t,t1=127i8,t2=32767i16,t3=2147483647i32,t4=9223372036854775807i64,t5=11.12345f32,t6=22.123456789f64,"
      "t7=\"refbidtf\",t8=L\"ncharTagValue\" "
      "c0=t,c1=127i8,c2=32767i16,c3=2147483647i32,c4=9223372036854775807i64,c5=11.12345f32,c6=22.123456789f64,c7="
      "\"vuanlfpz\",c8=L\"ncharColValue\",c9=7u64 1626006833639000000",
      "ogirwqci,t0=t,t1=127i8,t2=32767i16,t3=2147483647i32,t4=9223372036854775807i64,t5=11.12345f32,t6=22.123456789f64,"
      "t7=\"nbpajxkx\",t8=L\"ncharTagValue\" "
      "c0=F,c1=127i8,c2=32767i16,c3=2147483647i32,c4=9223372036854775807i64,c5=11.12345f32,c6=22.123456789f64,c7="
      "\"ktzzauxh\",c8=L\"ncharColValue\",c9=7u64 1626006833639000000",
      "ogirwqci,t0=t,t1=127i8,t2=32767i16,t3=2147483647i32,t4=9223372036854775807i64,t5=11.12345f32,t6=22.123456789f64,"
      "t7=\"prcwdjct\",t8=L\"ncharTagValue\" "
      "c0=F,c1=127i8,c2=32767i16,c3=2147483647i32,c4=9223372036854775807i64,c5=11.12345f32,c6=22.123456789f64,c7="
      "\"vmbhvjtp\",c8=L\"ncharColValue\",c9=7u64 1626006833639000000",
      "ogirwqci,t0=t,t1=127i8,t2=32767i16,t3=2147483647i32,t4=9223372036854775807i64,t5=11.12345f32,t6=22.123456789f64,"
      "t7=\"liuddtuz\",t8=L\"ncharTagValue\" "
      "c0=T,c1=127i8,c2=32767i16,c3=2147483647i32,c4=9223372036854775807i64,c5=11.12345f32,c6=22.123456789f64,c7="
      "\"pddsktow\",c8=L\"ncharColValue\",c9=7u64 1626006833639000000",
      "ogirwqci,t0=t,t1=127i8,t2=32767i16,t3=2147483647i32,t4=9223372036854775807i64,t5=11.12345f32,t6=22.123456789f64,"
      "t7=\"algldlvl\",t8=L\"ncharTagValue\" "
      "c0=False,c1=127i8,c2=32767i16,c3=2147483647i32,c4=9223372036854775807i64,c5=11.12345f32,c6=22.123456789f64,c7="
      "\"mlmnjgdl\",c8=L\"ncharColValue\",c9=7u64 1626006833639000000",
      "ogirwqci,t0=t,t1=127i8,t2=32767i16,t3=2147483647i32,t4=9223372036854775807i64,t5=11.12345f32,t6=22.123456789f64,"
      "t7=\"oiynpcog\",t8=L\"ncharTagValue\" "
      "c0=F,c1=127i8,c2=32767i16,c3=2147483647i32,c4=9223372036854775807i64,c5=11.12345f32,c6=22.123456789f64,c7="
      "\"wmynbagb\",c8=L\"ncharColValue\",c9=7u64 1626006833639000000",
      "ogirwqci,t0=t,t1=127i8,t2=32767i16,t3=2147483647i32,t4=9223372036854775807i64,t5=11.12345f32,t6=22.123456789f64,"
      "t7=\"asvyulrm\",t8=L\"ncharTagValue\" "
      "c0=f,c1=127i8,c2=32767i16,c3=2147483647i32,c4=9223372036854775807i64,c5=11.12345f32,c6=22.123456789f64,c7="
      "\"ohaacrkp\",c8=L\"ncharColValue\",c9=7u64 1626006833639000000",
      "ogirwqci,t0=t,t1=127i8,t2=32767i16,t3=2147483647i32,t4=9223372036854775807i64,t5=11.12345f32,t6=22.123456789f64,"
      "t7=\"ytyejhiq\",t8=L\"ncharTagValue\" "
      "c0=true,c1=127i8,c2=32767i16,c3=2147483647i32,c4=9223372036854775807i64,c5=11.12345f32,c6=22.123456789f64,c7="
      "\"bbznuerb\",c8=L\"ncharColValue\",c9=7u64 1626006833639000000",
      "ogirwqci,t0=t,t1=127i8,t2=32767i16,t3=2147483647i32,t4=9223372036854775807i64,t5=11.12345f32,t6=22.123456789f64,"
      "t7=\"lpebcibw\",t8=L\"ncharTagValue\" "
      "c0=False,c1=127i8,c2=32767i16,c3=2147483647i32,c4=9223372036854775807i64,c5=11.12345f32,c6=22.123456789f64,c7="
      "\"xmqrbafv\",c8=L\"ncharColValue\",c9=7u64 1626006833639000000",
      "ogirwqci,t0=t,t1=127i8,t2=32767i16,t3=2147483647i32,t4=9223372036854775807i64,t5=11.12345f32,t6=22.123456789f64,"
      "t7=\"lnmwpdne\",t8=L\"ncharTagValue\" "
      "c0=true,c1=127i8,c2=32767i16,c3=2147483647i32,c4=9223372036854775807i64,c5=11.12345f32,c6=22.123456789f64,c7="
      "\"jpcsjqun\",c8=L\"ncharColValue\",c9=7u64 1626006833639000000",
      "ogirwqci,t0=t,t1=127i8,t2=32767i16,t3=2147483647i32,t4=9223372036854775807i64,t5=11.12345f32,t6=22.123456789f64,"
      "t7=\"mmxqmavz\",t8=L\"ncharTagValue\" "
      "c0=true,c1=127i8,c2=32767i16,c3=2147483647i32,c4=9223372036854775807i64,c5=11.12345f32,c6=22.123456789f64,c7="
      "\"hhsbgaow\",c8=L\"ncharColValue\",c9=7u64 1626006833639000000",
      "ogirwqci,t0=t,t1=127i8,t2=32767i16,t3=2147483647i32,t4=9223372036854775807i64,t5=11.12345f32,t6=22.123456789f64,"
      "t7=\"uwogyuud\",t8=L\"ncharTagValue\" "
      "c0=t,c1=127i8,c2=32767i16,c3=2147483647i32,c4=9223372036854775807i64,c5=11.12345f32,c6=22.123456789f64,c7="
      "\"ytxpaxnk\",c8=L\"ncharColValue\",c9=7u64 1626006833639000000",
      "ogirwqci,t0=t,t1=127i8,t2=32767i16,t3=2147483647i32,t4=9223372036854775807i64,t5=11.12345f32,t6=22.123456789f64,"
      "t7=\"wouwdvtt\",t8=L\"ncharTagValue\" "
      "c0=True,c1=127i8,c2=32767i16,c3=2147483647i32,c4=9223372036854775807i64,c5=11.12345f32,c6=22.123456789f64,c7="
      "\"iitwikkh\",c8=L\"ncharColValue\",c9=7u64 1626006833639000000",
      "ogirwqci,t0=t,t1=127i8,t2=32767i16,t3=2147483647i32,t4=9223372036854775807i64,t5=11.12345f32,t6=22.123456789f64,"
      "t7=\"lgyzuyaq\",t8=L\"ncharTagValue\" "
      "c0=F,c1=127i8,c2=32767i16,c3=2147483647i32,c4=9223372036854775807i64,c5=11.12345f32,c6=22.123456789f64,c7="
      "\"bdtiigxi\",c8=L\"ncharColValue\",c9=7u64 1626006833639000000",
      "ogirwqci,t0=t,t1=127i8,t2=32767i16,t3=2147483647i32,t4=9223372036854775807i64,t5=11.12345f32,t6=22.123456789f64,"
      "t7=\"qpnsvdhw\",t8=L\"ncharTagValue\" "
      "c0=false,c1=127i8,c2=32767i16,c3=2147483647i32,c4=9223372036854775807i64,c5=11.12345f32,c6=22.123456789f64,c7="
      "\"pjxihgvu\",c8=L\"ncharColValue\",c9=7u64 1626006833639000000",
      "ogirwqci,t0=t,t1=127i8,t2=32767i16,t3=2147483647i32,t4=9223372036854775807i64,t5=11.12345f32,t6=22.123456789f64,"
      "t7=\"ksxkfetn\",t8=L\"ncharTagValue\" "
      "c0=F,c1=127i8,c2=32767i16,c3=2147483647i32,c4=9223372036854775807i64,c5=11.12345f32,c6=22.123456789f64,c7="
      "\"ocukufqs\",c8=L\"ncharColValue\",c9=7u64 1626006833639000000",
      "ogirwqci,t0=t,t1=127i8,t2=32767i16,t3=2147483647i32,t4=9223372036854775807i64,t5=11.12345f32,t6=22.123456789f64,"
      "t7=\"qzerxmpe\",t8=L\"ncharTagValue\" "
      "c0=False,c1=127i8,c2=32767i16,c3=2147483647i32,c4=9223372036854775807i64,c5=11.12345f32,c6=22.123456789f64,c7="
      "\"qwcfdyxs\",c8=L\"ncharColValue\",c9=7u64 1626006833639000000",
      "ogirwqci,t0=t,t1=127i8,t2=32767i16,t3=2147483647i32,t4=9223372036854775807i64,t5=11.12345f32,t6=22.123456789f64,"
      "t7=\"jldrpmmd\",t8=L\"ncharTagValue\" "
      "c0=True,c1=127i8,c2=32767i16,c3=2147483647i32,c4=9223372036854775807i64,c5=11.12345f32,c6=22.123456789f64,c7="
      "\"lucxlfzc\",c8=L\"ncharColValue\",c9=7u64 1626006833639000000",
      "ogirwqci,t0=t,t1=127i8,t2=32767i16,t3=2147483647i32,t4=9223372036854775807i64,t5=11.12345f32,t6=22.123456789f64,"
      "t7=\"rcewrvya\",t8=L\"ncharTagValue\" "
      "c0=true,c1=127i8,c2=32767i16,c3=2147483647i32,c4=9223372036854775807i64,c5=11.12345f32,c6=22.123456789f64,c7="
      "\"dknvaphs\",c8=L\"ncharColValue\",c9=7u64 1626006833639000000",
      "ogirwqci,t0=t,t1=127i8,t2=32767i16,t3=2147483647i32,t4=9223372036854775807i64,t5=11.12345f32,t6=22.123456789f64,"
      "t7=\"nxtxgzdr\",t8=L\"ncharTagValue\" "
      "c0=T,c1=127i8,c2=32767i16,c3=2147483647i32,c4=9223372036854775807i64,c5=11.12345f32,c6=22.123456789f64,c7="
      "\"mbvuugwz\",c8=L\"ncharColValue\",c9=7u64 1626006833639000000",
      "ogirwqci,t0=t,t1=127i8,t2=32767i16,t3=2147483647i32,t4=9223372036854775807i64,t5=11.12345f32,t6=22.123456789f64,"
      "t7=\"uikakffu\",t8=L\"ncharTagValue\" "
      "c0=true,c1=127i8,c2=32767i16,c3=2147483647i32,c4=9223372036854775807i64,c5=11.12345f32,c6=22.123456789f64,c7="
      "\"mwmtqsma\",c8=L\"ncharColValue\",c9=7u64 1626006833639000000",
      "ogirwqci,t0=t,t1=127i8,t2=32767i16,t3=2147483647i32,t4=9223372036854775807i64,t5=11.12345f32,t6=22.123456789f64,"
      "t7=\"bfcxrrpa\",t8=L\"ncharTagValue\" "
      "c0=False,c1=127i8,c2=32767i16,c3=2147483647i32,c4=9223372036854775807i64,c5=11.12345f32,c6=22.123456789f64,c7="
      "\"ksajygdj\",c8=L\"ncharColValue\",c9=7u64 1626006833639000000",
      "ogirwqci,t0=t,t1=127i8,t2=32767i16,t3=2147483647i32,t4=9223372036854775807i64,t5=11.12345f32,t6=22.123456789f64,"
      "t7=\"vmhhszyv\",t8=L\"ncharTagValue\" "
      "c0=false,c1=127i8,c2=32767i16,c3=2147483647i32,c4=9223372036854775807i64,c5=11.12345f32,c6=22.123456789f64,c7="
      "\"urwjgvut\",c8=L\"ncharColValue\",c9=7u64 1626006833639000000",
      "ogirwqci,t0=t,t1=127i8,t2=32767i16,t3=2147483647i32,t4=9223372036854775807i64,t5=11.12345f32,t6=22.123456789f64,"
      "t7=\"jrvytcxy\",t8=L\"ncharTagValue\" "
      "c0=False,c1=127i8,c2=32767i16,c3=2147483647i32,c4=9223372036854775807i64,c5=11.12345f32,c6=22.123456789f64,c7="
      "\"evqkzygh\",c8=L\"ncharColValue\",c9=7u64 1626006833639000000",
      "ogirwqci,t0=t,t1=127i8,t2=32767i16,t3=2147483647i32,t4=9223372036854775807i64,t5=11.12345f32,t6=22.123456789f64,"
      "t7=\"zitdznhg\",t8=L\"ncharTagValue\" "
      "c0=true,c1=127i8,c2=32767i16,c3=2147483647i32,c4=9223372036854775807i64,c5=11.12345f32,c6=22.123456789f64,c7="
      "\"tpqekrxa\",c8=L\"ncharColValue\",c9=7u64 1626006833639000000",
      "ogirwqci,t0=t,t1=127i8,t2=32767i16,t3=2147483647i32,t4=9223372036854775807i64,t5=11.12345f32,t6=22.123456789f64,"
      "t7=\"yrrbgjtk\",t8=L\"ncharTagValue\" "
      "c0=false,c1=127i8,c2=32767i16,c3=2147483647i32,c4=9223372036854775807i64,c5=11.12345f32,c6=22.123456789f64,c7="
      "\"bnphiuyq\",c8=L\"ncharColValue\",c9=7u64 1626006833639000000",
      "ogirwqci,t0=t,t1=127i8,t2=32767i16,t3=2147483647i32,t4=9223372036854775807i64,t5=11.12345f32,t6=22.123456789f64,"
      "t7=\"huknehjn\",t8=L\"ncharTagValue\" "
      "c0=True,c1=127i8,c2=32767i16,c3=2147483647i32,c4=9223372036854775807i64,c5=11.12345f32,c6=22.123456789f64,c7="
      "\"iudbxfke\",c8=L\"ncharColValue\",c9=7u64 1626006833639000000",
      "ogirwqci,t0=t,t1=127i8,t2=32767i16,t3=2147483647i32,t4=9223372036854775807i64,t5=11.12345f32,t6=22.123456789f64,"
      "t7=\"fjmolwbn\",t8=L\"ncharTagValue\" "
      "c0=False,c1=127i8,c2=32767i16,c3=2147483647i32,c4=9223372036854775807i64,c5=11.12345f32,c6=22.123456789f64,c7="
      "\"gukzgcjs\",c8=L\"ncharColValue\",c9=7u64 1626006833639000000",
      "ogirwqci,t0=t,t1=127i8,t2=32767i16,t3=2147483647i32,t4=9223372036854775807i64,t5=11.12345f32,t6=22.123456789f64,"
      "t7=\"bjvdtlgq\",t8=L\"ncharTagValue\" "
      "c0=false,c1=127i8,c2=32767i16,c3=2147483647i32,c4=9223372036854775807i64,c5=11.12345f32,c6=22.123456789f64,c7="
      "\"phxnesxh\",c8=L\"ncharColValue\",c9=7u64 1626006833639000000",
      "ogirwqci,t0=t,t1=127i8,t2=32767i16,t3=2147483647i32,t4=9223372036854775807i64,t5=11.12345f32,t6=22.123456789f64,"
      "t7=\"qgpgckvc\",t8=L\"ncharTagValue\" "
      "c0=False,c1=127i8,c2=32767i16,c3=2147483647i32,c4=9223372036854775807i64,c5=11.12345f32,c6=22.123456789f64,c7="
      "\"yechqtfa\",c8=L\"ncharColValue\",c9=7u64 1626006833639000000",
      "ogirwqci,t0=t,t1=127i8,t2=32767i16,t3=2147483647i32,t4=9223372036854775807i64,t5=11.12345f32,t6=22.123456789f64,"
      "t7=\"pbouxywy\",t8=L\"ncharTagValue\" "
      "c0=T,c1=127i8,c2=32767i16,c3=2147483647i32,c4=9223372036854775807i64,c5=11.12345f32,c6=22.123456789f64,c7="
      "\"kxtuojyo\",c8=L\"ncharColValue\",c9=7u64 1626006833639000000",
      "ogirwqci,t0=t,t1=127i8,t2=32767i16,t3=2147483647i32,t4=9223372036854775807i64,t5=11.12345f32,t6=22.123456789f64,"
      "t7=\"txaniwlj\",t8=L\"ncharTagValue\" "
      "c0=F,c1=127i8,c2=32767i16,c3=2147483647i32,c4=9223372036854775807i64,c5=11.12345f32,c6=22.123456789f64,c7="
      "\"fixgufrj\",c8=L\"ncharColValue\",c9=7u64 1626006833639000000",
      "ogirwqci,t0=t,t1=127i8,t2=32767i16,t3=2147483647i32,t4=9223372036854775807i64,t5=11.12345f32,t6=22.123456789f64,"
      "t7=\"okzvalwq\",t8=L\"ncharTagValue\" "
      "c0=f,c1=127i8,c2=32767i16,c3=2147483647i32,c4=9223372036854775807i64,c5=11.12345f32,c6=22.123456789f64,c7="
      "\"iitawgbn\",c8=L\"ncharColValue\",c9=7u64 1626006833639000000",
      "ogirwqci,t0=t,t1=127i8,t2=32767i16,t3=2147483647i32,t4=9223372036854775807i64,t5=11.12345f32,t6=22.123456789f64,"
      "t7=\"gayvmird\",t8=L\"ncharTagValue\" "
      "c0=t,c1=127i8,c2=32767i16,c3=2147483647i32,c4=9223372036854775807i64,c5=11.12345f32,c6=22.123456789f64,c7="
      "\"dprkfjph\",c8=L\"ncharColValue\",c9=7u64 1626006833639000000",
      "ogirwqci,t0=t,t1=127i8,t2=32767i16,t3=2147483647i32,t4=9223372036854775807i64,t5=11.12345f32,t6=22.123456789f64,"
      "t7=\"kmuccshq\",t8=L\"ncharTagValue\" "
      "c0=false,c1=127i8,c2=32767i16,c3=2147483647i32,c4=9223372036854775807i64,c5=11.12345f32,c6=22.123456789f64,c7="
      "\"vkslsdsd\",c8=L\"ncharColValue\",c9=7u64 1626006833639000000",
      "ogirwqci,t0=t,t1=127i8,t2=32767i16,t3=2147483647i32,t4=9223372036854775807i64,t5=11.12345f32,t6=22.123456789f64,"
      "t7=\"dukccdqk\",t8=L\"ncharTagValue\" "
      "c0=False,c1=127i8,c2=32767i16,c3=2147483647i32,c4=9223372036854775807i64,c5=11.12345f32,c6=22.123456789f64,c7="
      "\"leztxmqf\",c8=L\"ncharColValue\",c9=7u64 1626006833639000000",
      "ogirwqci,t0=t,t1=127i8,t2=32767i16,t3=2147483647i32,t4=9223372036854775807i64,t5=11.12345f32,t6=22.123456789f64,"
      "t7=\"kltixbwz\",t8=L\"ncharTagValue\" "
      "c0=false,c1=127i8,c2=32767i16,c3=2147483647i32,c4=9223372036854775807i64,c5=11.12345f32,c6=22.123456789f64,c7="
      "\"xqhkweef\",c8=L\"ncharColValue\",c9=7u64 1626006833639000000",
      "ogirwqci,t0=t,t1=127i8,t2=32767i16,t3=2147483647i32,t4=9223372036854775807i64,t5=11.12345f32,t6=22.123456789f64,"
      "t7=\"idxsimvz\",t8=L\"ncharTagValue\" "
      "c0=F,c1=127i8,c2=32767i16,c3=2147483647i32,c4=9223372036854775807i64,c5=11.12345f32,c6=22.123456789f64,c7="
      "\"vbruvcpk\",c8=L\"ncharColValue\",c9=7u64 1626006833639000000",
      "ogirwqci,t0=t,t1=127i8,t2=32767i16,t3=2147483647i32,t4=9223372036854775807i64,t5=11.12345f32,t6=22.123456789f64,"
      "t7=\"uxandqkd\",t8=L\"ncharTagValue\" "
      "c0=True,c1=127i8,c2=32767i16,c3=2147483647i32,c4=9223372036854775807i64,c5=11.12345f32,c6=22.123456789f64,c7="
      "\"dsiosysh\",c8=L\"ncharColValue\",c9=7u64 1626006833639000000",
      "ogirwqci,t0=t,t1=127i8,t2=32767i16,t3=2147483647i32,t4=9223372036854775807i64,t5=11.12345f32,t6=22.123456789f64,"
      "t7=\"kxuyanpp\",t8=L\"ncharTagValue\" "
      "c0=false,c1=127i8,c2=32767i16,c3=2147483647i32,c4=9223372036854775807i64,c5=11.12345f32,c6=22.123456789f64,c7="
      "\"wkrktags\",c8=L\"ncharColValue\",c9=7u64 1626006833639000000",
      "ogirwqci,t0=t,t1=127i8,t2=32767i16,t3=2147483647i32,t4=9223372036854775807i64,t5=11.12345f32,t6=22.123456789f64,"
      "t7=\"yvizzpiv\",t8=L\"ncharTagValue\" "
      "c0=False,c1=127i8,c2=32767i16,c3=2147483647i32,c4=9223372036854775807i64,c5=11.12345f32,c6=22.123456789f64,c7="
      "\"ddnefben\",c8=L\"ncharColValue\",c9=7u64 1626006833639000000",
      "ogirwqci,t0=t,t1=127i8,t2=32767i16,t3=2147483647i32,t4=9223372036854775807i64,t5=11.12345f32,t6=22.123456789f64,"
      "t7=\"novmfmbc\",t8=L\"ncharTagValue\" "
      "c0=True,c1=127i8,c2=32767i16,c3=2147483647i32,c4=9223372036854775807i64,c5=11.12345f32,c6=22.123456789f64,c7="
      "\"fnusxsfu\",c8=L\"ncharColValue\",c9=7u64 1626006833639000000",
      "ogirwqci,t0=t,t1=127i8,t2=32767i16,t3=2147483647i32,t4=9223372036854775807i64,t5=11.12345f32,t6=22.123456789f64,"
      "t7=\"ouerfjap\",t8=L\"ncharTagValue\" "
      "c0=f,c1=127i8,c2=32767i16,c3=2147483647i32,c4=9223372036854775807i64,c5=11.12345f32,c6=22.123456789f64,c7="
      "\"sigognkf\",c8=L\"ncharColValue\",c9=7u64 1626006833639000000",
      "ogirwqci,t0=t,t1=127i8,t2=32767i16,t3=2147483647i32,t4=9223372036854775807i64,t5=11.12345f32,t6=22.123456789f64,"
      "t7=\"slvzhede\",t8=L\"ncharTagValue\" "
      "c0=T,c1=127i8,c2=32767i16,c3=2147483647i32,c4=9223372036854775807i64,c5=11.12345f32,c6=22.123456789f64,c7="
      "\"bknerect\",c8=L\"ncharColValue\",c9=7u64 1626006833639000000",
      "ogirwqci,t0=t,t1=127i8,t2=32767i16,t3=2147483647i32,t4=9223372036854775807i64,t5=11.12345f32,t6=22.123456789f64,"
      "t7=\"tmhcdfjb\",t8=L\"ncharTagValue\" "
      "c0=F,c1=127i8,c2=32767i16,c3=2147483647i32,c4=9223372036854775807i64,c5=11.12345f32,c6=22.123456789f64,c7="
      "\"hpnoanpp\",c8=L\"ncharColValue\",c9=7u64 1626006833639000000",
      "ogirwqci,t0=t,t1=127i8,t2=32767i16,t3=2147483647i32,t4=9223372036854775807i64,t5=11.12345f32,t6=22.123456789f64,"
      "t7=\"okmhelnc\",t8=L\"ncharTagValue\" "
      "c0=f,c1=127i8,c2=32767i16,c3=2147483647i32,c4=9223372036854775807i64,c5=11.12345f32,c6=22.123456789f64,c7="
      "\"xcernjin\",c8=L\"ncharColValue\",c9=7u64 1626006833639000000",
      "ogirwqci,t0=t,t1=127i8,t2=32767i16,t3=2147483647i32,t4=9223372036854775807i64,t5=11.12345f32,t6=22.123456789f64,"
      "t7=\"jdmiismg\",t8=L\"ncharTagValue\" "
      "c0=f,c1=127i8,c2=32767i16,c3=2147483647i32,c4=9223372036854775807i64,c5=11.12345f32,c6=22.123456789f64,c7="
      "\"tmnqozrf\",c8=L\"ncharColValue\",c9=7u64 1626006833639000000",
      "ogirwqci,t0=t,t1=127i8,t2=32767i16,t3=2147483647i32,t4=9223372036854775807i64,t5=11.12345f32,t6=22.123456789f64,"
      "t7=\"zgwrftkx\",t8=L\"ncharTagValue\" "
      "c0=f,c1=127i8,c2=32767i16,c3=2147483647i32,c4=9223372036854775807i64,c5=11.12345f32,c6=22.123456789f64,c7="
      "\"zyamlwwh\",c8=L\"ncharColValue\",c9=7u64 1626006833639000000",
      "ogirwqci,t0=t,t1=127i8,t2=32767i16,t3=2147483647i32,t4=9223372036854775807i64,t5=11.12345f32,t6=22.123456789f64,"
      "t7=\"nuedqcro\",t8=L\"ncharTagValue\" "
      "c0=True,c1=127i8,c2=32767i16,c3=2147483647i32,c4=9223372036854775807i64,c5=11.12345f32,c6=22.123456789f64,c7="
      "\"lpsvyqaa\",c8=L\"ncharColValue\",c9=7u64 1626006833639000000",
      "ogirwqci,t0=t,t1=127i8,t2=32767i16,t3=2147483647i32,t4=9223372036854775807i64,t5=11.12345f32,t6=22.123456789f64,"
      "t7=\"mneitsul\",t8=L\"ncharTagValue\" "
      "c0=T,c1=127i8,c2=32767i16,c3=2147483647i32,c4=9223372036854775807i64,c5=11.12345f32,c6=22.123456789f64,c7="
      "\"vpleinwb\",c8=L\"ncharColValue\",c9=7u64 1626006833639000000",
      "ogirwqci,t0=t,t1=127i8,t2=32767i16,t3=2147483647i32,t4=9223372036854775807i64,t5=11.12345f32,t6=22.123456789f64,"
      "t7=\"njxuaedy\",t8=L\"ncharTagValue\" "
      "c0=False,c1=127i8,c2=32767i16,c3=2147483647i32,c4=9223372036854775807i64,c5=11.12345f32,c6=22.123456789f64,c7="
      "\"sdgxpqmu\",c8=L\"ncharColValue\",c9=7u64 1626006833639000000",
      "ogirwqci,t0=t,t1=127i8,t2=32767i16,t3=2147483647i32,t4=9223372036854775807i64,t5=11.12345f32,t6=22.123456789f64,"
      "t7=\"yjirrebp\",t8=L\"ncharTagValue\" "
      "c0=False,c1=127i8,c2=32767i16,c3=2147483647i32,c4=9223372036854775807i64,c5=11.12345f32,c6=22.123456789f64,c7="
      "\"ikqndzfj\",c8=L\"ncharColValue\",c9=7u64 1626006833639000000",
      "ogirwqci,t0=t,t1=127i8,t2=32767i16,t3=2147483647i32,t4=9223372036854775807i64,t5=11.12345f32,t6=22.123456789f64,"
      "t7=\"ghnfdxhr\",t8=L\"ncharTagValue\" "
      "c0=f,c1=127i8,c2=32767i16,c3=2147483647i32,c4=9223372036854775807i64,c5=11.12345f32,c6=22.123456789f64,c7="
      "\"hrwczpvo\",c8=L\"ncharColValue\",c9=7u64 1626006833639000000",
      "ogirwqci,t0=t,t1=127i8,t2=32767i16,t3=2147483647i32,t4=9223372036854775807i64,t5=11.12345f32,t6=22.123456789f64,"
      "t7=\"nattumpb\",t8=L\"ncharTagValue\" "
      "c0=false,c1=127i8,c2=32767i16,c3=2147483647i32,c4=9223372036854775807i64,c5=11.12345f32,c6=22.123456789f64,c7="
      "\"zoyfzazn\",c8=L\"ncharColValue\",c9=7u64 1626006833639000000",
      "ogirwqci,t0=t,t1=127i8,t2=32767i16,t3=2147483647i32,t4=9223372036854775807i64,t5=11.12345f32,t6=22.123456789f64,"
      "t7=\"rdwemofy\",t8=L\"ncharTagValue\" "
      "c0=true,c1=127i8,c2=32767i16,c3=2147483647i32,c4=9223372036854775807i64,c5=11.12345f32,c6=22.123456789f64,c7="
      "\"phkgsjeg\",c8=L\"ncharColValue\",c9=7u64 1626006833639000000",
      "ogirwqci,t0=t,t1=127i8,t2=32767i16,t3=2147483647i32,t4=9223372036854775807i64,t5=11.12345f32,t6=22.123456789f64,"
      "t7=\"pyhvvjrt\",t8=L\"ncharTagValue\" "
      "c0=T,c1=127i8,c2=32767i16,c3=2147483647i32,c4=9223372036854775807i64,c5=11.12345f32,c6=22.123456789f64,c7="
      "\"zfslyton\",c8=L\"ncharColValue\",c9=7u64 1626006833639000000",
      "ogirwqci,t0=t,t1=127i8,t2=32767i16,t3=2147483647i32,t4=9223372036854775807i64,t5=11.12345f32,t6=22.123456789f64,"
      "t7=\"bxwjzeri\",t8=L\"ncharTagValue\" "
      "c0=False,c1=127i8,c2=32767i16,c3=2147483647i32,c4=9223372036854775807i64,c5=11.12345f32,c6=22.123456789f64,c7="
      "\"uovzzgjv\",c8=L\"ncharColValue\",c9=7u64 1626006833639000000",
      "ogirwqci,t0=t,t1=127i8,t2=32767i16,t3=2147483647i32,t4=9223372036854775807i64,t5=11.12345f32,t6=22.123456789f64,"
      "t7=\"cfjmacvr\",t8=L\"ncharTagValue\" "
      "c0=True,c1=127i8,c2=32767i16,c3=2147483647i32,c4=9223372036854775807i64,c5=11.12345f32,c6=22.123456789f64,c7="
      "\"jefqgzqx\",c8=L\"ncharColValue\",c9=7u64 1626006833639000000",
      "ogirwqci,t0=t,t1=127i8,t2=32767i16,t3=2147483647i32,t4=9223372036854775807i64,t5=11.12345f32,t6=22.123456789f64,"
      "t7=\"njrksxmr\",t8=L\"ncharTagValue\" "
      "c0=false,c1=127i8,c2=32767i16,c3=2147483647i32,c4=9223372036854775807i64,c5=11.12345f32,c6=22.123456789f64,c7="
      "\"mhvabvgn\",c8=L\"ncharColValue\",c9=7u64 1626006833639000000",
      "ogirwqci,t0=t,t1=127i8,t2=32767i16,t3=2147483647i32,t4=9223372036854775807i64,t5=11.12345f32,t6=22.123456789f64,"
      "t7=\"kfekjltr\",t8=L\"ncharTagValue\" "
      "c0=T,c1=127i8,c2=32767i16,c3=2147483647i32,c4=9223372036854775807i64,c5=11.12345f32,c6=22.123456789f64,c7="
      "\"lexfaaby\",c8=L\"ncharColValue\",c9=7u64 1626006833639000000",
      "ogirwqci,t0=t,t1=127i8,t2=32767i16,t3=2147483647i32,t4=9223372036854775807i64,t5=11.12345f32,t6=22.123456789f64,"
      "t7=\"zbblsmwq\",t8=L\"ncharTagValue\" "
      "c0=false,c1=127i8,c2=32767i16,c3=2147483647i32,c4=9223372036854775807i64,c5=11.12345f32,c6=22.123456789f64,c7="
      "\"oqcombkx\",c8=L\"ncharColValue\",c9=7u64 1626006833639000000",
      "ogirwqci,t0=t,t1=127i8,t2=32767i16,t3=2147483647i32,t4=9223372036854775807i64,t5=11.12345f32,t6=22.123456789f64,"
      "t7=\"rcdmhzyw\",t8=L\"ncharTagValue\" "
      "c0=false,c1=127i8,c2=32767i16,c3=2147483647i32,c4=9223372036854775807i64,c5=11.12345f32,c6=22.123456789f64,c7="
      "\"otksuean\",c8=L\"ncharColValue\",c9=7u64 1626006833639000000",
      "ogirwqci,t0=t,t1=127i8,t2=32767i16,t3=2147483647i32,t4=9223372036854775807i64,t5=11.12345f32,t6=22.123456789f64,"
      "t7=\"itbdvowq\",t8=L\"ncharTagValue\" "
      "c0=False,c1=127i8,c2=32767i16,c3=2147483647i32,c4=9223372036854775807i64,c5=11.12345f32,c6=22.123456789f64,c7="
      "\"tswtmhex\",c8=L\"ncharColValue\",c9=7u64 1626006833639000000",
      "ogirwqci,t0=t,t1=127i8,t2=32767i16,t3=2147483647i32,t4=9223372036854775807i64,t5=11.12345f32,t6=22.123456789f64,"
      "t7=\"xoukkzid\",t8=L\"ncharTagValue\" "
      "c0=True,c1=127i8,c2=32767i16,c3=2147483647i32,c4=9223372036854775807i64,c5=11.12345f32,c6=22.123456789f64,c7="
      "\"guangmpq\",c8=L\"ncharColValue\",c9=7u64 1626006833639000000",
      "ogirwqci,t0=t,t1=127i8,t2=32767i16,t3=2147483647i32,t4=9223372036854775807i64,t5=11.12345f32,t6=22.123456789f64,"
      "t7=\"rayxzuky\",t8=L\"ncharTagValue\" "
      "c0=false,c1=127i8,c2=32767i16,c3=2147483647i32,c4=9223372036854775807i64,c5=11.12345f32,c6=22.123456789f64,c7="
      "\"lspwucrv\",c8=L\"ncharColValue\",c9=7u64 1626006833639000000",
      "ogirwqci,t0=t,t1=127i8,t2=32767i16,t3=2147483647i32,t4=9223372036854775807i64,t5=11.12345f32,t6=22.123456789f64,"
      "t7=\"pdprzzkf\",t8=L\"ncharTagValue\" "
      "c0=True,c1=127i8,c2=32767i16,c3=2147483647i32,c4=9223372036854775807i64,c5=11.12345f32,c6=22.123456789f64,c7="
      "\"sddqrtza\",c8=L\"ncharColValue\",c9=7u64 1626006833639000000",
      "ogirwqci,t0=t,t1=127i8,t2=32767i16,t3=2147483647i32,t4=9223372036854775807i64,t5=11.12345f32,t6=22.123456789f64,"
      "t7=\"kabndgkx\",t8=L\"ncharTagValue\" "
      "c0=true,c1=127i8,c2=32767i16,c3=2147483647i32,c4=9223372036854775807i64,c5=11.12345f32,c6=22.123456789f64,c7="
      "\"aglnqqxs\",c8=L\"ncharColValue\",c9=7u64 1626006833639000000",
      "ogirwqci,t0=t,t1=127i8,t2=32767i16,t3=2147483647i32,t4=9223372036854775807i64,t5=11.12345f32,t6=22.123456789f64,"
      "t7=\"fiwpzmdr\",t8=L\"ncharTagValue\" "
      "c0=True,c1=127i8,c2=32767i16,c3=2147483647i32,c4=9223372036854775807i64,c5=11.12345f32,c6=22.123456789f64,c7="
      "\"hxctooen\",c8=L\"ncharColValue\",c9=7u64 1626006833639000000",
      "ogirwqci,t0=t,t1=127i8,t2=32767i16,t3=2147483647i32,t4=9223372036854775807i64,t5=11.12345f32,t6=22.123456789f64,"
      "t7=\"pckjpwyh\",t8=L\"ncharTagValue\" "
      "c0=false,c1=127i8,c2=32767i16,c3=2147483647i32,c4=9223372036854775807i64,c5=11.12345f32,c6=22.123456789f64,c7="
      "\"ivmvsbai\",c8=L\"ncharColValue\",c9=7u64 1626006833639000000",
      "ogirwqci,t0=t,t1=127i8,t2=32767i16,t3=2147483647i32,t4=9223372036854775807i64,t5=11.12345f32,t6=22.123456789f64,"
      "t7=\"eljdclst\",t8=L\"ncharTagValue\" "
      "c0=F,c1=127i8,c2=32767i16,c3=2147483647i32,c4=9223372036854775807i64,c5=11.12345f32,c6=22.123456789f64,c7="
      "\"rwgdctie\",c8=L\"ncharColValue\",c9=7u64 1626006833639000000",
      "ogirwqci,t0=t,t1=127i8,t2=32767i16,t3=2147483647i32,t4=9223372036854775807i64,t5=11.12345f32,t6=22.123456789f64,"
      "t7=\"zlnthxoz\",t8=L\"ncharTagValue\" "
      "c0=F,c1=127i8,c2=32767i16,c3=2147483647i32,c4=9223372036854775807i64,c5=11.12345f32,c6=22.123456789f64,c7="
      "\"ljtxelle\",c8=L\"ncharColValue\",c9=7u64 1626006833639000000",
      "ogirwqci,t0=t,t1=127i8,t2=32767i16,t3=2147483647i32,t4=9223372036854775807i64,t5=11.12345f32,t6=22.123456789f64,"
      "t7=\"llfggdpy\",t8=L\"ncharTagValue\" "
      "c0=t,c1=127i8,c2=32767i16,c3=2147483647i32,c4=9223372036854775807i64,c5=11.12345f32,c6=22.123456789f64,c7="
      "\"tvnridze\",c8=L\"ncharColValue\",c9=7u64 1626006833639000000",
      "ogirwqci,t0=t,t1=127i8,t2=32767i16,t3=2147483647i32,t4=9223372036854775807i64,t5=11.12345f32,t6=22.123456789f64,"
      "t7=\"hxjpgube\",t8=L\"ncharTagValue\" "
      "c0=F,c1=127i8,c2=32767i16,c3=2147483647i32,c4=9223372036854775807i64,c5=11.12345f32,c6=22.123456789f64,c7="
      "\"zmldmquq\",c8=L\"ncharColValue\",c9=7u64 1626006833639000000",
      "ogirwqci,t0=t,t1=127i8,t2=32767i16,t3=2147483647i32,t4=9223372036854775807i64,t5=11.12345f32,t6=22.123456789f64,"
      "t7=\"bggqwcoj\",t8=L\"ncharTagValue\" "
      "c0=False,c1=127i8,c2=32767i16,c3=2147483647i32,c4=9223372036854775807i64,c5=11.12345f32,c6=22.123456789f64,c7="
      "\"drksfofm\",c8=L\"ncharColValue\",c9=7u64 1626006833639000000",
      "ogirwqci,t0=t,t1=127i8,t2=32767i16,t3=2147483647i32,t4=9223372036854775807i64,t5=11.12345f32,t6=22.123456789f64,"
      "t7=\"jcsixens\",t8=L\"ncharTagValue\" "
      "c0=False,c1=127i8,c2=32767i16,c3=2147483647i32,c4=9223372036854775807i64,c5=11.12345f32,c6=22.123456789f64,c7="
      "\"cdwnwhaf\",c8=L\"ncharColValue\",c9=7u64 1626006833639000000",
      "ogirwqci,t0=t,t1=127i8,t2=32767i16,t3=2147483647i32,t4=9223372036854775807i64,t5=11.12345f32,t6=22.123456789f64,"
      "t7=\"nngpumuq\",t8=L\"ncharTagValue\" "
      "c0=F,c1=127i8,c2=32767i16,c3=2147483647i32,c4=9223372036854775807i64,c5=11.12345f32,c6=22.123456789f64,c7="
      "\"hylgooci\",c8=L\"ncharColValue\",c9=7u64 1626006833639000000",
      "ogirwqci,t0=t,t1=127i8,t2=32767i16,t3=2147483647i32,t4=9223372036854775807i64,t5=11.12345f32,t6=22.123456789f64,"
      "t7=\"cozeyjys\",t8=L\"ncharTagValue\" "
      "c0=True,c1=127i8,c2=32767i16,c3=2147483647i32,c4=9223372036854775807i64,c5=11.12345f32,c6=22.123456789f64,c7="
      "\"lcgpfcsa\",c8=L\"ncharColValue\",c9=7u64 1626006833639000000",
      "ogirwqci,t0=t,t1=127i8,t2=32767i16,t3=2147483647i32,t4=9223372036854775807i64,t5=11.12345f32,t6=22.123456789f64,"
      "t7=\"qdtzhtyd\",t8=L\"ncharTagValue\" "
      "c0=False,c1=127i8,c2=32767i16,c3=2147483647i32,c4=9223372036854775807i64,c5=11.12345f32,c6=22.123456789f64,c7="
      "\"txpubynb\",c8=L\"ncharColValue\",c9=7u64 1626006833639000000",
      "ogirwqci,t0=t,t1=127i8,t2=32767i16,t3=2147483647i32,t4=9223372036854775807i64,t5=11.12345f32,t6=22.123456789f64,"
      "t7=\"gbslzbtu\",t8=L\"ncharTagValue\" "
      "c0=T,c1=127i8,c2=32767i16,c3=2147483647i32,c4=9223372036854775807i64,c5=11.12345f32,c6=22.123456789f64,c7="
      "\"buihcpcl\",c8=L\"ncharColValue\",c9=7u64 1626006833639000000",
      "ogirwqci,t0=t,t1=127i8,t2=32767i16,t3=2147483647i32,t4=9223372036854775807i64,t5=11.12345f32,t6=22.123456789f64,"
      "t7=\"ayqezaiq\",t8=L\"ncharTagValue\" "
      "c0=True,c1=127i8,c2=32767i16,c3=2147483647i32,c4=9223372036854775807i64,c5=11.12345f32,c6=22.123456789f64,c7="
      "\"zgkgtilj\",c8=L\"ncharColValue\",c9=7u64 1626006833639000000",
      "ogirwqci,t0=t,t1=127i8,t2=32767i16,t3=2147483647i32,t4=9223372036854775807i64,t5=11.12345f32,t6=22.123456789f64,"
      "t7=\"bcjopqif\",t8=L\"ncharTagValue\" "
      "c0=F,c1=127i8,c2=32767i16,c3=2147483647i32,c4=9223372036854775807i64,c5=11.12345f32,c6=22.123456789f64,c7="
      "\"mfzxiaqt\",c8=L\"ncharColValue\",c9=7u64 1626006833639000000",
      "ogirwqci,t0=t,t1=127i8,t2=32767i16,t3=2147483647i32,t4=9223372036854775807i64,t5=11.12345f32,t6=22.123456789f64,"
      "t7=\"xmnlqxoj\",t8=L\"ncharTagValue\" "
      "c0=T,c1=127i8,c2=32767i16,c3=2147483647i32,c4=9223372036854775807i64,c5=11.12345f32,c6=22.123456789f64,c7="
      "\"reyiklyf\",c8=L\"ncharColValue\",c9=7u64 1626006833639000000",
      "ogirwqci,t0=t,t1=127i8,t2=32767i16,t3=2147483647i32,t4=9223372036854775807i64,t5=11.12345f32,t6=22.123456789f64,"
      "t7=\"xssuomhk\",t8=L\"ncharTagValue\" "
      "c0=False,c1=127i8,c2=32767i16,c3=2147483647i32,c4=9223372036854775807i64,c5=11.12345f32,c6=22.123456789f64,c7="
      "\"liazkjll\",c8=L\"ncharColValue\",c9=7u64 1626006833639000000",
      "ogirwqci,t0=t,t1=127i8,t2=32767i16,t3=2147483647i32,t4=9223372036854775807i64,t5=11.12345f32,t6=22.123456789f64,"
      "t7=\"nigjlblo\",t8=L\"ncharTagValue\" "
      "c0=true,c1=127i8,c2=32767i16,c3=2147483647i32,c4=9223372036854775807i64,c5=11.12345f32,c6=22.123456789f64,c7="
      "\"vmojyznk\",c8=L\"ncharColValue\",c9=7u64 1626006833639000000",
      "ogirwqci,t0=t,t1=127i8,t2=32767i16,t3=2147483647i32,t4=9223372036854775807i64,t5=11.12345f32,t6=22.123456789f64,"
      "t7=\"dotkbvrz\",t8=L\"ncharTagValue\" "
      "c0=f,c1=127i8,c2=32767i16,c3=2147483647i32,c4=9223372036854775807i64,c5=11.12345f32,c6=22.123456789f64,c7="
      "\"kuwdyydw\",c8=L\"ncharColValue\",c9=7u64 1626006833639000000",
      "ogirwqci,t0=t,t1=127i8,t2=32767i16,t3=2147483647i32,t4=9223372036854775807i64,t5=11.12345f32,t6=22.123456789f64,"
      "t7=\"slsfqydw\",t8=L\"ncharTagValue\" "
      "c0=t,c1=127i8,c2=32767i16,c3=2147483647i32,c4=9223372036854775807i64,c5=11.12345f32,c6=22.123456789f64,c7="
      "\"zyironhd\",c8=L\"ncharColValue\",c9=7u64 1626006833639000000",
      "ogirwqci,t0=t,t1=127i8,t2=32767i16,t3=2147483647i32,t4=9223372036854775807i64,t5=11.12345f32,t6=22.123456789f64,"
      "t7=\"pktwfhzi\",t8=L\"ncharTagValue\" "
      "c0=T,c1=127i8,c2=32767i16,c3=2147483647i32,c4=9223372036854775807i64,c5=11.12345f32,c6=22.123456789f64,c7="
      "\"xybavsvh\",c8=L\"ncharColValue\",c9=7u64 1626006833639000000",
      "ogirwqci,t0=t,t1=127i8,t2=32767i16,t3=2147483647i32,t4=9223372036854775807i64,t5=11.12345f32,t6=22.123456789f64,"
      "t7=\"pyrxemvx\",t8=L\"ncharTagValue\" "
      "c0=True,c1=127i8,c2=32767i16,c3=2147483647i32,c4=9223372036854775807i64,c5=11.12345f32,c6=22.123456789f64,c7="
      "\"tlfihwjs\",c8=L\"ncharColValue\",c9=7u64 1626006833639000000",
      "ogirwqci,t0=t,t1=127i8,t2=32767i16,t3=2147483647i32,t4=9223372036854775807i64,t5=11.12345f32,t6=22.123456789f64,"
      "t7=\"neumakmg\",t8=L\"ncharTagValue\" "
      "c0=F,c1=127i8,c2=32767i16,c3=2147483647i32,c4=9223372036854775807i64,c5=11.12345f32,c6=22.123456789f64,c7="
      "\"wxqingoa\",c8=L\"ncharColValue\",c9=7u64 1626006833639000000",
  };
  pRes = taos_query(taos, "use sml_db");
  taos_free_result(pRes);

  pRes = taos_schemaless_insert(taos, (char **)sql, sizeof(sql) / sizeof(sql[0]), TSDB_SML_LINE_PROTOCOL, 0);
  printf("%s result:%s\n", __FUNCTION__, taos_errstr(pRes));
  int code = taos_errno(pRes);
  taos_free_result(pRes);
  taos_close(taos);

  return code;
}

int sml_dup_time_Test() {
  TAOS *taos = taos_connect("localhost", "root", "taosdata", NULL, 0);

  TAOS_RES *pRes = taos_query(taos, "create database if not exists sml_db schemaless 1");
  taos_free_result(pRes);

  const char *sql[] = {//"test_ms,t0=t c0=f 1626006833641",
      "ubzlsr,id=qmtcvgd,t0=t,t1=127i8,t2=32767i16,t3=2147483647i32,t4=9223372036854775807i64,t5=11."
      "12345f32,t6=22.123456789f64,t7=\"binaryTagValue\",t8=L\"ncharTagValue\" "
      "c0=f,c1=1i8,c2=32767i16,c3=2147483647i32,c4=9223372036854775807i64,c5=11.12345f32,c6=22."
      "123456789f64,c7=\"xcxvwjvf\",c8=L\"ncharColValue\",c9=7u64 1626006833639000000",
      "ubzlsr,id=qmtcvgd,t0=t,t1=127i8,t2=32767i16,t3=2147483647i32,t4=9223372036854775807i64,t5=11."
      "12345f32,t6=22.123456789f64,t7=\"binaryTagValue\",t8=L\"ncharTagValue\" "
      "c0=T,c1=2i8,c2=32767i16,c3=2147483647i32,c4=9223372036854775807i64,c5=11.12345f32,c6=22."
      "123456789f64,c7=\"fixrzcuq\",c8=L\"ncharColValue\",c9=7u64 1626006834639000000",
      "ubzlsr,id=qmtcvgd,t0=t,t1=127i8,t2=32767i16,t3=2147483647i32,t4=9223372036854775807i64,t5=11."
      "12345f32,t6=22.123456789f64,t7=\"binaryTagValue\",t8=L\"ncharTagValue\" "
      "c0=t,c1=3i8,c2=32767i16,c3=2147483647i32,c4=9223372036854775807i64,c5=11.12345f32,c6=22."
      "123456789f64,c7=\"iupzdqub\",c8=L\"ncharColValue\",c9=7u64 1626006835639000000",
      "ubzlsr,id=qmtcvgd,t0=t,t1=127i8,t2=32767i16,t3=2147483647i32,t4=9223372036854775807i64,t5=11."
      "12345f32,t6=22.123456789f64,t7=\"binaryTagValue\",t8=L\"ncharTagValue\" "
      "c0=t,c1=4i8,c2=32767i16,c3=2147483647i32,c4=9223372036854775807i64,c5=11.12345f32,c6=22."
      "123456789f64,c7=\"yvvtzzof\",c8=L\"ncharColValue\",c9=7u64 1626006836639000000",
      "ubzlsr,id=qmtcvgd,t0=t,t1=127i8,t2=32767i16,t3=2147483647i32,t4=9223372036854775807i64,t5=11."
      "12345f32,t6=22.123456789f64,t7=\"binaryTagValue\",t8=L\"ncharTagValue\" "
      "c0=t,c1=5i8,c2=32767i16,c3=2147483647i32,c4=9223372036854775807i64,c5=11.12345f32,c6=22."
      "123456789f64,c7=\"vbxpilkj\",c8=L\"ncharColValue\",c9=7u64 1626006837639000000"};
  pRes = taos_query(taos, "use sml_db");
  taos_free_result(pRes);

  pRes = taos_schemaless_insert(taos, (char **)sql, sizeof(sql) / sizeof(sql[0]), TSDB_SML_LINE_PROTOCOL, 0);
  printf("%s result:%s\n", __FUNCTION__, taos_errstr(pRes));
  int code = taos_errno(pRes);
  taos_free_result(pRes);
  taos_close(taos);

  return code;
}

int sml_add_tag_col_Test() {
  TAOS *taos = taos_connect("localhost", "root", "taosdata", NULL, 0);

  TAOS_RES *pRes = taos_query(taos, "create database if not exists sml_db schemaless 1");
  taos_free_result(pRes);

  const char *sql[] = {
      "macylr,t0=f,t1=127i8,t2=32767i16,t3=2147483647i32,t4=9223372036854775807i64,t5=11.12345f32,t6=22.123456789f64,"
      "t7=\"binaryTagValue\",t8=L\"ncharTagValue\" "
      "c0=f,c1=127i8,c2=32767i16,c3=2147483647i32,c4=9223372036854775807i64,c5=11.12345f32,c6=22.123456789f64,c7="
      "\"binaryColValue\",c8=L\"ncharColValue\",c9=7u64 1626006833639000000"};
  pRes = taos_query(taos, "use sml_db");
  taos_free_result(pRes);

  pRes = taos_schemaless_insert(taos, (char **)sql, sizeof(sql) / sizeof(sql[0]), TSDB_SML_LINE_PROTOCOL, 0);
  printf("%s result:%s\n", __FUNCTION__, taos_errstr(pRes));
  int code = taos_errno(pRes);
  taos_free_result(pRes);
  if (code) return code;

  const char *sql1[] = {
      "macylr,id=macylr_17875_1804,t1=127i8,t2=32767i16,t3=2147483647i32,t4=9223372036854775807i64,t5=11.12345f32,t6="
      "22.123456789f64,t7=\"binaryTagValue\",t8=L\"ncharTagValue\",t11=127i8,t10=L\"ncharTagValue\" "
      "c0=f,c1=127i8,c2=32767i16,c3=2147483647i32,c4=9223372036854775807i64,c5=11.12345f32,c6=22.123456789f64,c8="
      "L\"ncharColValue\",c9=7u64,c11=L\"ncharColValue\",c10=f 1626006833639000000"};

  pRes = taos_schemaless_insert(taos, (char **)sql1, sizeof(sql1) / sizeof(sql1[0]), TSDB_SML_LINE_PROTOCOL, 0);
  printf("%s result:%s\n", __FUNCTION__, taos_errstr(pRes));
  code = taos_errno(pRes);
  taos_free_result(pRes);
  taos_close(taos);

  return code;
}

int smlProcess_18784_Test() {
  TAOS *taos = taos_connect("localhost", "root", "taosdata", NULL, 0);

  TAOS_RES *pRes = taos_query(taos, "create database if not exists db_18784 schemaless 1");
  taos_free_result(pRes);

  pRes = taos_query(taos, "use db_18784");
  taos_free_result(pRes);

  const char *sql[] = {
      "disk,device=sdc inodes_used=176059i,total=1076048383523889174i 1661943960000000000",
      "disk,device=sdc inodes_free=66932805i 1661943960000000000",
  };
  pRes = taos_schemaless_insert(taos, (char **)sql, sizeof(sql) / sizeof(sql[0]), TSDB_SML_LINE_PROTOCOL, 0);
  printf("%s result:%s, rows:%d\n", __FUNCTION__, taos_errstr(pRes), taos_affected_rows(pRes));
  int code = taos_errno(pRes);
  ASSERT(!code);
  ASSERT(taos_affected_rows(pRes) == 1);
  taos_free_result(pRes);

  pRes = taos_query(taos, "select * from disk");
  ASSERT(pRes);
  int fieldNum = taos_field_count(pRes);
  ASSERT(fieldNum == 5);
  printf("fieldNum:%d\n", fieldNum);
  TAOS_ROW row = NULL;
  int32_t  rowIndex = 0;
  while ((row = taos_fetch_row(pRes)) != NULL) {
    int64_t ts = *(int64_t *)row[0];
    int64_t used = *(int64_t *)row[1];
    int64_t total = *(int64_t *)row[2];
    int64_t freed = *(int64_t *)row[3];
    if (rowIndex == 0) {
      ASSERT(ts == 1661943960000);
      ASSERT(used == 176059);
      ASSERT(total == 1076048383523889174);
      ASSERT(freed == 66932805);
      //      ASSERT_EQ(latitude, 24.5208);
      //      ASSERT_EQ(longitude, 28.09377);
      //      ASSERT_EQ(elevation, 428);
      //      ASSERT_EQ(velocity, 0);
      //      ASSERT_EQ(heading, 304);
      //      ASSERT_EQ(grade, 0);
      //      ASSERT_EQ(fuel_consumption, 25);
    } else {
      //      ASSERT(0);
    }
    rowIndex++;
  }
  taos_free_result(pRes);
  taos_close(taos);

  return code;
}

int sml_escape_Test() {
  TAOS *taos = taos_connect("localhost", "root", "taosdata", NULL, 0);

  TAOS_RES *pRes = taos_query(taos, "create database if not exists db_escape");
  taos_free_result(pRes);

  pRes = taos_query(taos, "use db_escape");
  taos_free_result(pRes);

  const char *sql[] = {
      "d\\,i=\\ s\\k\",dev\"i\\,\\=\\ ce=s\"i\\,\\=\\ dc inode\"i\\,\\=\\ s_used=176059i,total=1076048383523889174i 1661943960000000000",
      "d\\,i=\\ s\\k\",dev\"i\\,\\=\\ ce=s\"i\\,\\=\\ dc inode\"i\\,\\=\\ s_f\\\\ree=\"\\\"id,= ei\\\\\\f\" 1661943960000000000",
  };
  pRes = taos_schemaless_insert(taos, (char **)sql, sizeof(sql) / sizeof(sql[0]), TSDB_SML_LINE_PROTOCOL, 0);
  printf("%s result:%s, rows:%d\n", __FUNCTION__, taos_errstr(pRes), taos_affected_rows(pRes));
  int code = taos_errno(pRes);
  ASSERT(!code);
  ASSERT(taos_affected_rows(pRes) == 1);
  taos_free_result(pRes);

  pRes = taos_query(taos, "select * from `d,i= s\\k\"`");     //check stable name
  ASSERT(pRes);
  int fieldNum = taos_field_count(pRes);
  ASSERT(fieldNum == 5);
  printf("fieldNum:%d\n", fieldNum);

  int         numFields = taos_num_fields(pRes);
  TAOS_FIELD *fields = taos_fetch_fields(pRes);
  ASSERT(numFields == 5);
  ASSERT(strncmp(fields[1].name, "inode\"i,= s_used", sizeof("inode\"i,= s_used") - 1) == 0);
  ASSERT(strncmp(fields[2].name, "total", sizeof("total") - 1) == 0);
  ASSERT(strncmp(fields[3].name, "inode\"i,= s_f\\\\ree", sizeof("inode\"i,= s_f\\\\ree") - 1) == 0);
  ASSERT(strncmp(fields[4].name, "dev\"i,= ce", sizeof("dev\"i,= ce") - 1) == 0);

  TAOS_ROW row = NULL;
  int32_t  rowIndex = 0;
  while ((row = taos_fetch_row(pRes)) != NULL) {
    int64_t ts = *(int64_t *)row[0];
    int64_t used = *(int64_t *)row[1];
    int64_t total = *(int64_t *)row[2];

    if (rowIndex == 0) {
      ASSERT(ts == 1661943960000);
      ASSERT(used == 176059);
      ASSERT(total == 1076048383523889174);
      ASSERT(strncmp(row[3], "\"id,= ei\\\\f", sizeof("\"id,= ei\\\\f") - 1) == 0);
      ASSERT(strncmp(row[4], "s\"i,= dc", sizeof("s\"i,= dc") - 1) == 0);

    }
    rowIndex++;
  }
  taos_free_result(pRes);
  taos_close(taos);

  return code;
}

int sml_19221_Test() {
  TAOS *taos = taos_connect("localhost", "root", "taosdata", NULL, 0);

  TAOS_RES *pRes = taos_query(taos, "create database if not exists sml_db schemaless 1");
  taos_free_result(pRes);

  const char *sql[] = {
      "qelhxo,id=pnnqhsa,t0=t,t1=127i8 c11=L\"ncharColValue\",c0=t,c1=127i8 "
      "1626006833632000000\nqelhxo,id=pnnhsa,t0=t,t1=127i8 c11=L\"ncharColValue\",c0=t,c1=127i8 "
      "1626006833633000000\n#comment\nqelhxo,id=pnqhsa,t0=t,t1=127i8 c11=L\"ncharColValue\",c0=t,c1=127i8 "
      "1626006833634000000",
  };

  pRes = taos_query(taos, "use sml_db");
  taos_free_result(pRes);

  char *tmp = (char *)taosMemoryCalloc(1024, 1);
  memcpy(tmp, sql[0], strlen(sql[0]));
  *(char *)(tmp + 44) = 0;
  int32_t totalRows = 0;
  pRes = taos_schemaless_insert_raw(taos, tmp, strlen(sql[0]), &totalRows, TSDB_SML_LINE_PROTOCOL,
                                    TSDB_SML_TIMESTAMP_NANO_SECONDS);

  ASSERT(totalRows == 3);
  printf("%s result:%s\n", __FUNCTION__, taos_errstr(pRes));
  int code = taos_errno(pRes);
  taos_free_result(pRes);
  taos_close(taos);
  taosMemoryFree(tmp);

  return code;
}

int sml_ts2164_Test() {
  TAOS *taos = taos_connect("localhost", "root", "taosdata", NULL, 0);

  TAOS_RES *pRes =
      taos_query(taos, "CREATE DATABASE IF NOT EXISTS line_test MINROWS 1000 PRECISION 'ns'");
  taos_free_result(pRes);

  const char *sql[] = {
      //      "meters,location=la,groupid=ca current=11.8,voltage=221,phase=0.27",
      "meters,location=la,groupid=ca current=11.8,voltage=221",
      "meters,location=la,groupid=ca current=11.8,voltage=221,phase=0.27",
      "ts3038,location=l2a,groupid=ca current=L\"11.8\"",
      "ts3038,location=l2a,groupid=ca voltage=L\"221\"",
      "ts3038,location=l2a,groupid=ca phase=L\"221\"",
//      "qgyltizmkq,id=sub_table_0123456,t0=f,t1=127i8,t2=32767i16,t3=2147483647i32,t4=9223372036854775807i64,t5=11.12345f32,t6=22.123456789f64,t7=\"binaryTagValue\",t8=L\"ncharTagValue\" c0=f,c1=127i8,c2=32767i16,c3=2147483647i32,c4=9223372036854775807i64,c5=11.12345f32,c6=22.123456789f64,c7=\"binaryColValue\",c8=L\"ncharColValue\",c9=7u64",
//      "qgyltizmkq,id=sub_table_0123456,t=3,t0=f,t1=127i8,t2=32767i16,t3=2147483647i32,t4=9223372036854775807i64,t5=11.12345f32,t6=22.123456789f64,t7=\"binaryTagValue\",t8=L\"ncharTagValue\" c0=f,c1=127i8,c2=32767i16,c3=2147483647i32,c4=9223372036854775807i64,c5=11.12345f32,c6=22.123456789f64,c7=\"binaryColValue\",c8=L\"ncharColValue\",c9=7u64"
      //      "meters,location=la,groupid=cb current=11.8,voltage=221,phase=0.27",
  };

  pRes = taos_query(taos, "use line_test");
  taos_free_result(pRes);

  pRes = taos_schemaless_insert(taos, (char **)sql, sizeof(sql) / sizeof(sql[0]), TSDB_SML_LINE_PROTOCOL,
                                TSDB_SML_TIMESTAMP_MILLI_SECONDS);

  printf("%s result:%s\n", __FUNCTION__, taos_errstr(pRes));
  int code = taos_errno(pRes);
  taos_free_result(pRes);
  taos_close(taos);

  return code;
}


int sml_ts3116_Test() {
  TAOS *taos = taos_connect("localhost", "root", "taosdata", NULL, 0);

  TAOS_RES *pRes =
      taos_query(taos, "DROP DATABASE IF EXISTS ts3116");
  taos_free_result(pRes);

  pRes = taos_query(taos, "CREATE DATABASE IF NOT EXISTS ts3116  BUFFER 384  MINROWS 1000  PAGES 256 PRECISION 'ns'");
  taos_free_result(pRes);

  char *sql = {
      "meters,location=la,groupid=ca current=11.8,voltage=221",
  };

  pRes = taos_query(taos, "use ts3116");
  taos_free_result(pRes);
  int32_t totalRows = 0;
  char *tmp = (char *)taosMemoryCalloc(1024, 1);
  memcpy(tmp, sql, strlen(sql));
  totalRows = 0;
  pRes = taos_schemaless_insert_raw(taos, tmp, strlen(tmp), &totalRows, TSDB_SML_LINE_PROTOCOL,
                                    TSDB_SML_TIMESTAMP_MILLI_SECONDS);
  taosMemoryFree(tmp);
  printf("%s result:%s\n", __FUNCTION__, taos_errstr(pRes));
  int code = taos_errno(pRes);
  taos_free_result(pRes);

  char *sql1 = {
      "meters,location=la,groupid=ca\\=3 current=11.8,voltage=221\nmeters,location=la,groupid=ca current=11.8,voltage=221,phase=0.27",
  };

  pRes = taos_query(taos, "use ts3116");
  taos_free_result(pRes);

  tmp = (char *)taosMemoryCalloc(1024, 1);
  memcpy(tmp, sql1, strlen(sql1));
  totalRows = 0;
  pRes = taos_schemaless_insert_raw(taos, tmp, strlen(tmp), &totalRows, TSDB_SML_LINE_PROTOCOL,
                                TSDB_SML_TIMESTAMP_MILLI_SECONDS);
  taosMemoryFree(tmp);
  printf("%s result:%s\n", __FUNCTION__, taos_errstr(pRes));
  code = taos_errno(pRes);
  taos_free_result(pRes);
  taos_close(taos);

  return code;
}

int sml_td22898_Test() {
  TAOS *taos = taos_connect("localhost", "root", "taosdata", NULL, 0);

  TAOS_RES *pRes =
      taos_query(taos, "CREATE DATABASE IF NOT EXISTS line_test  BUFFER 384  MINROWS 1000  PAGES 256 PRECISION 'ns'");
  taos_free_result(pRes);

  const char *sql[] = {
      "svlzxdfutx,id=nyavpjyfas,t0=t,t1=127i8,t2=32767i16,t3=2147483647i32,t4=9223372036854775807i64,t5=11.12345f32,t6=22.123456789f64,t7=\"binaryTagValue\",t8=L\"ncharTagValue\" c0=t,c1=127i8,c2=32767i16,c3=2147483647i32,c4=9223372036854775807i64,c5=11.12345f32,c6=22.123456789f64,c7=\"binaryColValue\",c8=L\"ncharColValue\",c9=7u64 1626006833639"
  };

  pRes = taos_query(taos, "use line_test");
  taos_free_result(pRes);

  pRes = taos_schemaless_insert(taos, (char **)sql, sizeof(sql) / sizeof(sql[0]), TSDB_SML_LINE_PROTOCOL,
                                TSDB_SML_TIMESTAMP_MILLI_SECONDS);

  printf("%s result:%s\n", __FUNCTION__, taos_errstr(pRes));
  int code = taos_errno(pRes);
  taos_free_result(pRes);

  const char *sql1[] = {
      "svlzxdfutx,id=nyavpjyfas,t0=True,t1=127i8,t2=32767i16,t3=2147483647i32,t4=9223372036854775807i64,t5=11.12345f32,t6=22.123456789f64,t7=\"tgqkvsws\",t8=L\"ncharTagValue\" c0=f,c1=127i8,c2=32767i16,c3=2147483647i32,c4=9223372036854775807i64,c5=11.12345f32,c6=22.123456789f64,c7=\"htvnnldm\",c8=L\"ncharColValue\",c9=7u64 1626006833639"
  };

  pRes = taos_schemaless_insert(taos, (char **)sql1, sizeof(sql1) / sizeof(sql1[0]), TSDB_SML_LINE_PROTOCOL,
                                TSDB_SML_TIMESTAMP_MILLI_SECONDS);

  printf("%s result:%s\n", __FUNCTION__, taos_errstr(pRes));
  code = taos_errno(pRes);
  taos_free_result(pRes);

  pRes = taos_query(taos, "select * from svlzxdfutx");
  taos_free_result(pRes);

  taos_close(taos);

  return code;
}

int sml_td22900_Test() {
  TAOS *taos = taos_connect("localhost", "root", "taosdata", NULL, 0);

  TAOS_RES *pRes =
      taos_query(taos, "CREATE DATABASE IF NOT EXISTS line_test  BUFFER 384  MINROWS 1000  PAGES 256 PRECISION 'ns'");
  taos_free_result(pRes);

  const char *sql[] = {
      "qddkgilwfu,id=qddkgilwfu_42383_49198,t0=t,t1=127i8 c4=9223372036854775807i64,c6=11.12345f32,c6=22.123456789f64 1626006833639"
  };

  pRes = taos_query(taos, "use line_test");
  taos_free_result(pRes);

  pRes = taos_schemaless_insert(taos, (char **)sql, sizeof(sql) / sizeof(sql[0]), TSDB_SML_LINE_PROTOCOL,
                                TSDB_SML_TIMESTAMP_MILLI_SECONDS);

  printf("%s result:%s\n", __FUNCTION__, taos_errstr(pRes));
  int code = taos_errno(pRes);
  taos_free_result(pRes);
  taos_close(taos);

  return code;
}

int sml_td24070_Test() {
  TAOS *taos = taos_connect("localhost", "root", "taosdata", NULL, 0);

  TAOS_RES *pRes = taos_query(taos, "CREATE user test_db pass 'test'");
  ASSERT(taos_errno(pRes) == 0);
  taos_free_result(pRes);

  pRes = taos_query(taos, "CREATE DATABASE IF NOT EXISTS td24070_read");
  ASSERT(taos_errno(pRes) == 0);
  taos_free_result(pRes);

  pRes = taos_query(taos, "grant read on td24070_read to test_db");
  ASSERT(taos_errno(pRes) == 0);
  taos_free_result(pRes);

  pRes = taos_query(taos, "CREATE DATABASE IF NOT EXISTS td24070_write");
  ASSERT(taos_errno(pRes) == 0);
  taos_free_result(pRes);

  pRes = taos_query(taos, "grant write on td24070_write to test_db");
  ASSERT(taos_errno(pRes) == 0);
  taos_free_result(pRes);

  taos_close(taos);


  // test db privilege
  taos = taos_connect("localhost", "test_db", "test", NULL, 0);
  const char* sql[] = {"stb2,t1=1,dataModelName=t0 f1=283i32 1632299372000"};

  pRes = taos_query(taos, "use td24070_read");
  taos_free_result(pRes);

  pRes = taos_schemaless_insert(taos, (char **)sql, sizeof(sql) / sizeof(sql[0]), TSDB_SML_LINE_PROTOCOL,
                                TSDB_SML_TIMESTAMP_MILLI_SECONDS);

  printf("%s result:%s\n", __FUNCTION__, taos_errstr(pRes));
  int code = taos_errno(pRes);
  ASSERT(code != 0);
  taos_free_result(pRes);

  pRes = taos_query(taos, "use td24070_write");
  taos_free_result(pRes);

  pRes = taos_schemaless_insert(taos, (char **)sql, sizeof(sql) / sizeof(sql[0]), TSDB_SML_LINE_PROTOCOL,
                                TSDB_SML_TIMESTAMP_MILLI_SECONDS);

  printf("%s result:%s\n", __FUNCTION__, taos_errstr(pRes));
  code = taos_errno(pRes);
  ASSERT(code == 0);
  taos_free_result(pRes);
  taos_close(taos);
  // test db privilege end


  // test stable privilege
  taos = taos_connect("localhost", "root", "taosdata", NULL, 0);

  pRes = taos_query(taos, "CREATE user test_stb_read pass 'test'");
  ASSERT(taos_errno(pRes) == 0);
  taos_free_result(pRes);

  pRes = taos_query(taos, "CREATE user test_stb_write pass 'test'");
  ASSERT(taos_errno(pRes) == 0);
  taos_free_result(pRes);

  pRes = taos_query(taos, "grant read on td24070_write.stb2 to test_stb_read");
  ASSERT(taos_errno(pRes) == 0);
  taos_free_result(pRes);

  pRes = taos_query(taos, "grant write on td24070_write.stb2 to test_stb_write");
  ASSERT(taos_errno(pRes) == 0);
  taos_free_result(pRes);
  taos_close(taos);

  taos = taos_connect("localhost", "test_stb_read", "test", "td24070_write", 0);
  const char* sql1[] = {"stb2,t1=1,dataModelName=t0 f1=283i32 1632299373000"};

  pRes = taos_schemaless_insert(taos, (char **)sql1, sizeof(sql1) / sizeof(sql1[0]), TSDB_SML_LINE_PROTOCOL,
                                TSDB_SML_TIMESTAMP_MILLI_SECONDS);

  printf("%s result:%s\n", __FUNCTION__, taos_errstr(pRes));
  code = taos_errno(pRes);
  ASSERT(code != 0);
  taos_free_result(pRes);
  taos_close(taos);

  taos = taos_connect("localhost", "test_stb_write", "test", "td24070_write", 0);
  const char* sql2[] = {"stb2,t1=1,dataModelName=t0 f1=283i32 1632299373000"};

  pRes = taos_schemaless_insert(taos, (char **)sql2, sizeof(sql2) / sizeof(sql2[0]), TSDB_SML_LINE_PROTOCOL,
                                TSDB_SML_TIMESTAMP_MILLI_SECONDS);

  printf("%s result:%s\n", __FUNCTION__, taos_errstr(pRes));
  code = taos_errno(pRes);
  ASSERT(code == 0);
  taos_free_result(pRes);
  taos_close(taos);
  // test stable privilege

  // test table privilege
  taos = taos_connect("localhost", "root", "taosdata", NULL, 0);

  pRes = taos_query(taos, "CREATE user test_tb_read pass 'test'");
  ASSERT(taos_errno(pRes) == 0);
  taos_free_result(pRes);

  pRes = taos_query(taos, "CREATE user test_tb_write pass 'test'");
  ASSERT(taos_errno(pRes) == 0);
  taos_free_result(pRes);

  pRes = taos_query(taos, "grant read on td24070_write.stb2 with t1=1 to test_tb_read");
  ASSERT(taos_errno(pRes) == 0);
  taos_free_result(pRes);

  pRes = taos_query(taos, "grant write on td24070_write.stb2 with t1=1 to test_tb_write");
  ASSERT(taos_errno(pRes) == 0);
  taos_free_result(pRes);
  taos_close(taos);

  taos = taos_connect("localhost", "test_tb_read", "test", "td24070_write", 0);
  const char* sql3[] = {"stb2,t1=1,dataModelName=t0 f1=283i32 1632299374000"};


  pRes = taos_schemaless_insert(taos, (char **)sql3, sizeof(sql3) / sizeof(sql3[0]), TSDB_SML_LINE_PROTOCOL,
                                TSDB_SML_TIMESTAMP_MILLI_SECONDS);

  printf("%s result:%s\n", __FUNCTION__, taos_errstr(pRes));
  code = taos_errno(pRes);
  ASSERT(code != 0);
  taos_free_result(pRes);
  taos_close(taos);

  taos = taos_connect("localhost", "test_tb_write", "test", "td24070_write", 0);
  const char* sql4[] = {"stb2,t1=1,dataModelName=t0 f1=283i32 1632299374000"};

  pRes = taos_schemaless_insert(taos, (char **)sql4, sizeof(sql4) / sizeof(sql4[0]), TSDB_SML_LINE_PROTOCOL,
                                TSDB_SML_TIMESTAMP_MILLI_SECONDS);

  printf("%s result:%s\n", __FUNCTION__, taos_errstr(pRes));
  code = taos_errno(pRes);
  ASSERT(code == 0);
  taos_free_result(pRes);
  taos_close(taos);
  // test table privilege

  return code;
}

int sml_td23881_Test() {
  TAOS *taos = taos_connect("localhost", "root", "taosdata", NULL, 0);

  TAOS_RES *pRes =
      taos_query(taos, "CREATE DATABASE IF NOT EXISTS line_23881 PRECISION 'ns'");
  taos_free_result(pRes);

  char tmp[26375] = {0};
  memset(tmp, 'a', 26374);
  char sql[102400] = {0};
  sprintf(sql,"lujixfvqor,t0=t c0=f,c1=\"%s\",c2=\"%s\",c3=\"%s\",c4=\"wthvqxcsrlps\" 1626006833639000000", tmp, tmp, tmp);

  pRes = taos_query(taos, "use line_23881");
  taos_free_result(pRes);

  int totalRows = 0;
  pRes = taos_schemaless_insert_raw(taos, sql, strlen(sql), &totalRows, TSDB_SML_LINE_PROTOCOL,
                                    TSDB_SML_TIMESTAMP_NANO_SECONDS);

  printf("%s result:%s\n", __FUNCTION__, taos_errstr(pRes));
  int code = taos_errno(pRes);
  taos_free_result(pRes);
  taos_close(taos);

  return code;
}

int sml_ts3303_Test() {
  TAOS *taos = taos_connect("localhost", "root", "taosdata", NULL, 0);

  TAOS_RES *pRes = taos_query(taos, "drop database if exists ts3303");
  taos_free_result(pRes);

  pRes = taos_query(taos, "create database if not exists ts3303");
  taos_free_result(pRes);

  const char *sql[] = {
      "stb2,t1=1,dataModelName=t0 f1=283i32 1632299372000",
      "stb2,t1=1,dataModelName=t0 f1=106i32 1632299378000",
      "stb2,t1=4,dataModelName=t0 f1=144i32 1629716944000",
      "stb2,t1=4,dataModelName=t0 f1=125i32 1629717012000",
      "stb2,t1=4,dataModelName=t0 f1=144i32 1629717012000",
      "stb2,t1=4,dataModelName=t0 f1=107i32 1629717013000",
      "stb2,t1=6,dataModelName=t0 f1=154i32 1629717140000",
      "stb2,t1=6,dataModelName=t0 f1=93i32 1629717140000",
      "stb2,t1=6,dataModelName=t0 f1=134i32 1629717140000",
      "stb2,t1=4,dataModelName=t0 f1=73i32 1629717140000",
      "stb2,t1=4,dataModelName=t0 f1=83i32 1629717140000",
      "stb2,t1=4,dataModelName=t0 f1=72i32 1629717140000",
  };

  const char *sql1[] = {
      "meters,location=California.LosAngeles,groupid=2 current=11.8,voltage=221,phase=\"2022-02-0210:22:22\" 1626006833339000000",
      "meters,groupid=2,location=California.LosAngeles current=11.8,voltage=221,phase=\"2022-02-0210:22:22\" 1626006833339000000",
  };

  pRes = taos_query(taos, "use ts3303");
  taos_free_result(pRes);

  pRes = taos_schemaless_insert_ttl(taos, (char **)sql, sizeof(sql) / sizeof(sql[0]), TSDB_SML_LINE_PROTOCOL,
                                    TSDB_SML_TIMESTAMP_MILLI_SECONDS, 20);

  int code = taos_errno(pRes);
  printf("%s result0:%s\n", __FUNCTION__, taos_errstr(pRes));
  taos_free_result(pRes);
  ASSERT(code == 0);

  pRes = taos_schemaless_insert_ttl(taos, (char **)sql1, sizeof(sql1) / sizeof(sql1[0]), TSDB_SML_LINE_PROTOCOL,
                                    TSDB_SML_TIMESTAMP_NANO_SECONDS, 20);

  printf("%s result1:%s\n", __FUNCTION__, taos_errstr(pRes));
  taos_free_result(pRes);

  taos_close(taos);

  return code;
}

int sml_ttl_Test() {
  TAOS *taos = taos_connect("localhost", "root", "taosdata", NULL, 0);

  TAOS_RES *pRes = taos_query(taos, "drop database if exists sml_db");
  taos_free_result(pRes);

  pRes = taos_query(taos, "create database if not exists sml_db schemaless 1");
  taos_free_result(pRes);

  const char *sql[] = {
      "meters,location=California.LosAngeles,groupid=2 current=11.8,voltage=221,phase=\"2022-02-0210:22:22\" "
      "1626006833739000000",
  };
  const char *sql1[] = {
      "meters,location=California.LosAngeles,groupid=2 current=11.8,voltage=221,phase=\"2022-02-0210:22:22\" "
      "1626006833339000000",
  };

  pRes = taos_query(taos, "use sml_db");
  taos_free_result(pRes);

  pRes = taos_schemaless_insert_ttl(taos, (char **)sql, sizeof(sql) / sizeof(sql[0]), TSDB_SML_LINE_PROTOCOL,
                                    TSDB_SML_TIMESTAMP_NANO_SECONDS, 20);

  printf("%s result1:%s\n", __FUNCTION__, taos_errstr(pRes));
  taos_free_result(pRes);

  pRes = taos_schemaless_insert_ttl(taos, (char **)sql1, sizeof(sql1) / sizeof(sql1[0]), TSDB_SML_LINE_PROTOCOL,
                                    TSDB_SML_TIMESTAMP_NANO_SECONDS, 20);

  printf("%s result1:%s\n", __FUNCTION__, taos_errstr(pRes));
  taos_free_result(pRes);

  pRes = taos_query(
      taos, "select `ttl` from information_schema.ins_tables where table_name='t_be97833a0e1f523fcdaeb6291d6fdf27'");
  printf("%s result2:%s\n", __FUNCTION__, taos_errstr(pRes));
  TAOS_ROW row = taos_fetch_row(pRes);
  if (row != NULL && *row != NULL) {
    int32_t ttl = *(int32_t *)row[0];
    ASSERT(ttl == 20);
  }

  int code = taos_errno(pRes);
  taos_free_result(pRes);
  taos_close(taos);

  return code;
}

// char *str[] ={
//     "",
//     "f64",
//     "F64",
//     "f32",
//     "F32",
//     "i",
//     "I",
//     "i64",
//     "I64",
//     "u",
//     "U",
//     "u64",
//     "U64",
//     "i32",
//     "I32",
//     "u32",
//     "U32",
//     "i16",
//     "I16",
//     "u16",
//     "U16",
//     "i8",
//     "I8",
//     "u8",
//     "U8",
// };
// uint8_t smlCalTypeSum(char* endptr, int32_t left){
//   uint8_t sum = 0;
//   for(int i = 0; i < left; i++){
//     sum += endptr[i];
//   }
//   return sum;
// }

int sml_ts2385_Test() {
  TAOS *taos = taos_connect("localhost", "root", "taosdata", NULL, 0);

  TAOS_RES *pRes = taos_query(taos, "CREATE DATABASE IF NOT EXISTS ts2385");
  taos_free_result(pRes);

  const char *sql[] = {
      "DataRTU,deviceId=2211230C94K0_1,dataModelName=DataRTU_2211230C94K0_1 "
      "s5=false,s18=false,k14=0,k2=0,k8=0,k10=0,s9=false,s19=false,k11=0,k13=0,s22=false,k15=0,m2=37.416671660000006,"
      "m8=600,m10=1532,m1=20.25,m13=0,s7=false,k7=0,m16=0,s17=false,k4=0,s11=false,s15=true,m7=600,m12=1490,s1=true,"
      "m14=0,s14=false,s16=true,k5=0,hex="
      "\"7b3b00000001030301030200000000323231313233304339344b30002b01012a10028003000000070d05da025802580258025802580258"
      "045305fc05f505d200000000000000000afc7d\",k6=0,m3=600,s3=false,s24=false,k3=0,m6=600,m15=0,s12=false,k1=0,k16=0,"
      "s10=false,s21=false,k12=0,m5=600,s8=false,m4=600,m9=1107,s2=false,s13=false,s20=false,s23=false,k9=0,m11=1525,"
      "s4=false,s6=false 1672818929178749400",
      "DataRTU,deviceId=2211230C94K0_1,dataModelName=DataRTU_2211230C94K0_1 "
      "k2=0,k11=0,m3=600,m12=1506,s17=false,m5=600,s11=false,s22=false,k6=0,m13=0,s16=true,k5=0,s21=false,m4=600,m7="
      "600,s9=false,s10=false,s18=false,k7=0,m8=600,k1=0,hex="
      "\"7b3a00000001030301030200000000323231313233304339344b30002b01012a10028003000000071105e8025802580258025802580258"
      "044905eb05ef05e200000000000000000afc7d\",m11=1519,m16=0,s19=false,s23=false,s24=false,s14=false,s6=false,k10=0,"
      "k15=0,k14=0,s2=false,s4=false,s8=false,s13=false,s15=true,s20=false,m2=38.000005040000005,s3=false,s7=false,k3="
      "0,k8=0,k13=0,m6=600,m14=0,m15=0,k4=0,m1=20.450000000000003,m9=1097,s1=true,m10=1515,s5=false,s12=false,k9=0,k12="
      "0,k16=0 1672818919126971000",
      "DataRTU,deviceId=2211230C94K0_1,dataModelName=DataRTU_2211230C94K0_1 "
      "k7=0,k14=0,m3=600,m7=600,s5=false,k2=0,k3=0,k8=0,s3=false,s20=false,k15=0,m10=1482,s17=false,k1=0,k16=0,m15=0,"
      "s12=false,k9=0,m16=0,s11=false,m4=600,s10=false,s15=true,s24=false,m8=600,m13=0,s2=false,s18=false,k12=0,s14="
      "false,s19=false,hex="
      "\"7b3900000001030301030200000000323231313233304339344b30002b01012a10028003000000071505ef025802580258025802580258"
      "045005ca05b105d800000000000000000aa47d\",s1=true,s4=false,s7=false,s8=false,s13=false,m6=600,s6=false,s21=false,"
      "k11=0,m12=1496,m9=1104,s16=true,k5=0,s9=false,k10=0,k13=0,m2=38.291671730000004,s22=false,m5=600,m11=1457,m14=0,"
      "k4=0,m1=20.650000000000006,s23=false,k6=0 1672818909130866800",
      "DataRTU,deviceId=2211230C94K0_1,dataModelName=DataRTU_2211230C94K0_1 "
      "m7=600,k4=0,k14=0,s22=false,k13=0,s2=false,m11=1510,m14=0,s4=false,s10=false,m1=21,m16=0,m13=0,s9=false,s13="
      "false,s14=false,k10=0,m3=600,m9=1107,s18=false,s19=false,k2=0,hex="
      "\"7b3600000001030301030200000000323231313233304339344b30002b01012a10028003000000071c0619025802580258025802580258"
      "045305dc05e6058d00000000000000000ad27d\",m2=40.04167187,m8=600,k7=0,k8=0,m10=1500,s23=false,k5=0,s11=false,s21="
      "false,k9=0,m15=0,m12=1421,s1=true,s5=false,s8=false,m5=600,k16=0,k15=0,m6=600,s3=false,s6=false,s7=false,s15="
      "true,s20=false,s24=false,k11=0,k1=0,k6=0,k12=0,m4=600,s16=true,s17=false,k3=0,s12=false 1672818879189483200",
      "DataRTU,deviceId=2106070C11M0_2,dataModelName=DataRTU_2106070C11M0_2 "
      "m1=5691,k14=0,m6=0,s14=false,k8=0,s19=false,s20=false,k12=0,s17=false,k3=0,m8=0,s8=false,m7=0,s9=false,s4=false,"
      "s11=false,s13=false,s16=false,k5=0,k15=0,k16=0,s10=false,s23=false,s1=false,s2=false,s3=false,s12=false,s24="
      "false,k2=0,k10=0,hex="
      "\"7b1400000001030301030200000000323130363037304331314d30002b01022a080400000000000008af0c000000000000000000000000"
      "000000000000000000000000000000000ad47d\",m2=0,s7=false,s18=false,s21=false,m3=0,m5=0,k4=0,k11=0,m4=0,k1=0,k6=0,"
      "k13=0,s6=false,s15=false,s5=false,s22=false,k7=0,k9=0 1672818779549848800"};
  pRes = taos_query(taos, "use ts2385");
  taos_free_result(pRes);

  pRes = taos_schemaless_insert(taos, (char **)sql, sizeof(sql) / sizeof(sql[0]), TSDB_SML_LINE_PROTOCOL,
                                TSDB_SML_TIMESTAMP_NANO_SECONDS);

  printf("%s result:%s\n", __FUNCTION__, taos_errstr(pRes));
  int code = taos_errno(pRes);
  ASSERT(!code);
  taos_free_result(pRes);

  pRes = taos_query(taos, "select distinct tbname from `DataRTU` order by tbname");
  printf("%s result2:%s\n", __FUNCTION__, taos_errstr(pRes));
  int      num = 0;
  TAOS_ROW row = NULL;
  while ((row = taos_fetch_row(pRes))) {
    if (row[0] != NULL && num == 0) {
      ASSERT(strncmp((char *)row[0], "DataRTU_2106070C11M0_2", sizeof("DataRTU_2106070C11M0_2") - 1) == 0);
    }

    if (row[0] != NULL && num == 1) {
      ASSERT(strncmp((char *)row[0], "DataRTU_2211230C94K0_1", sizeof("DataRTU_2211230C94K0_1") - 1) == 0);
    }
    num++;
  }
  ASSERT(num == 2);

  code = taos_errno(pRes);
  taos_free_result(pRes);
  taos_close(taos);

  return code;
}

int sml_ts3724_Test() {
  TAOS *taos = taos_connect("localhost", "root", "taosdata", NULL, 0);

  TAOS_RES *pRes = taos_query(taos, "drop database if exists ts3724");
  taos_free_result(pRes);

  pRes = taos_query(taos, "create database if not exists ts3724");
  taos_free_result(pRes);

  const char *sql[] = {
      "stb.2,t1=1 f1=283i32 1632299372000",
      ".stb2,t1=1 f1=106i32 1632299378000",
      "stb2.,t1=1 f1=106i32 1632299378000",
  };

  pRes = taos_query(taos, "use ts3724");
  taos_free_result(pRes);

  pRes = taos_schemaless_insert(taos, (char **)sql, sizeof(sql) / sizeof(sql[0]), TSDB_SML_LINE_PROTOCOL,
                                    TSDB_SML_TIMESTAMP_MILLI_SECONDS);

  int code = taos_errno(pRes);
  printf("%s result0:%s\n", __FUNCTION__, taos_errstr(pRes));
  taos_free_result(pRes);

  taos_close(taos);

  return code;
}

int main(int argc, char *argv[]) {
  if (argc == 2) {
    taos_options(TSDB_OPTION_CONFIGDIR, argv[1]);
  }

  int ret = 0;
  ret = sml_td24070_Test();
  ASSERT(!ret);
  ret = sml_td23881_Test();
  ASSERT(ret);
  ret = sml_escape_Test();
  ASSERT(!ret);
  ret = sml_ts3116_Test();
  ASSERT(!ret);
<<<<<<< HEAD
//  ret = sml_ts2385_Test();    // this test case need config sml table name using ./sml_test config_file
//  ASSERT(!ret);
  ret = sml_ts3303_Test();    // this test case need config sml table name using ./sml_test config_file
=======
  ret = sml_ts2385_Test();    // this test case need config sml table name using ./sml_test config_file
  ASSERT(!ret);
  ret = sml_ts3303_Test();
>>>>>>> 3c2bf197
  ASSERT(!ret);

  //  for(int i = 0; i < sizeof(str)/sizeof(str[0]); i++){
  //    printf("str:%s \t %d\n", str[i], smlCalTypeSum(str[i], strlen(str[i])));
  //  }
  //  int ret = 0;
  ret = sml_ttl_Test();
  ASSERT(!ret);
  ret = sml_ts2164_Test();
  ASSERT(!ret);
  ret = sml_td22898_Test();
  ASSERT(!ret);
  ret = sml_td22900_Test();
  ASSERT(ret);
  ret = smlProcess_influx_Test();
  ASSERT(!ret);
  ret = smlProcess_telnet_Test();
  ASSERT(!ret);
  ret = smlProcess_json1_Test();
  ASSERT(!ret);
  ret = smlProcess_json2_Test();
  ASSERT(!ret);
  ret = smlProcess_json3_Test();
  ASSERT(!ret);
  ret = sml_TD15662_Test();
  ASSERT(!ret);
  ret = sml_TD15742_Test();
  ASSERT(!ret);
  ret = sml_16384_Test();
  ASSERT(!ret);
  ret = sml_oom_Test();
  ASSERT(!ret);
  ret = sml_dup_time_Test();
  ASSERT(!ret);
  ret = sml_add_tag_col_Test();
  ASSERT(!ret);
  ret = smlProcess_18784_Test();
  ASSERT(!ret);
  ret = sml_19221_Test();
  ASSERT(!ret);
  ret = sml_ts3724_Test();
  ASSERT(!ret);

  return ret;
}<|MERGE_RESOLUTION|>--- conflicted
+++ resolved
@@ -1566,15 +1566,9 @@
   ASSERT(!ret);
   ret = sml_ts3116_Test();
   ASSERT(!ret);
-<<<<<<< HEAD
-//  ret = sml_ts2385_Test();    // this test case need config sml table name using ./sml_test config_file
-//  ASSERT(!ret);
-  ret = sml_ts3303_Test();    // this test case need config sml table name using ./sml_test config_file
-=======
   ret = sml_ts2385_Test();    // this test case need config sml table name using ./sml_test config_file
   ASSERT(!ret);
   ret = sml_ts3303_Test();
->>>>>>> 3c2bf197
   ASSERT(!ret);
 
   //  for(int i = 0; i < sizeof(str)/sizeof(str[0]); i++){
