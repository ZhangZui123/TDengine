--- conflicted
+++ resolved
@@ -4,11 +4,8 @@
 add_executable(create_table createTable.c)
 add_executable(tmq_taosx_ci tmq_taosx_ci.c)
 add_executable(tmq_ts5466 tmq_ts5466.c)
-<<<<<<< HEAD
 add_executable(tmq_td32526 tmq_td32526.c)
-=======
 add_executable(tmq_td32187 tmq_td32187.c)
->>>>>>> 3860ddc8
 add_executable(tmq_write_raw_test tmq_write_raw_test.c)
 add_executable(write_raw_block_test write_raw_block_test.c)
 add_executable(sml_test sml_test.c)
@@ -68,11 +65,14 @@
     PUBLIC os
 )
 target_link_libraries(
-<<<<<<< HEAD
+    tmq_td32187
+    PUBLIC taos
+    PUBLIC util
+    PUBLIC common
+    PUBLIC os
+)
+target_link_libraries(
     tmq_td32526
-=======
-    tmq_td32187
->>>>>>> 3860ddc8
     PUBLIC taos
     PUBLIC util
     PUBLIC common
