add_executable(tmq_demo tmqDemo.c)
add_dependencies(tmq_demo ${TAOS_LIB})
add_executable(tmq_sim tmqSim.c)
add_executable(create_table createTable.c)
add_executable(tmq_taosx_ci tmq_taosx_ci.c)
add_executable(tmq_ts5466 tmq_ts5466.c)
add_executable(tmq_td32526 tmq_td32526.c)
add_executable(tmq_td32187 tmq_td32187.c)
add_executable(tmq_ts5776 tmq_ts5776.c)
add_executable(tmq_td32471 tmq_td32471.c)
add_executable(tmq_td33798 tmq_td33798.c)
<<<<<<< HEAD
=======
add_executable(tmq_poll_test tmq_poll_test.c)
>>>>>>> 71465983
add_executable(tmq_write_raw_test tmq_write_raw_test.c)
add_executable(write_raw_block_test write_raw_block_test.c)
add_executable(sml_test sml_test.c)
add_executable(get_db_name_test get_db_name_test.c)
add_executable(tmq_offset tmqOffset.c)
add_executable(tmq_multi_thread_test tmq_multi_thread_test.c)
add_executable(tmq_offset_test tmq_offset_test.c)
add_executable(varbinary_test varbinary_test.c)
add_executable(replay_test replay_test.c)
add_executable(timezone_test timezone_test.c)

if(${TD_LINUX})
    add_executable(tsz_test tsz_test.c)
endif(${TD_LINUX})

target_link_libraries(
    tmq_offset
    PUBLIC ${TAOS_LIB}
    PUBLIC util
    PUBLIC common
    PUBLIC os
)

target_link_libraries(
    tmq_multi_thread_test
    PUBLIC ${TAOS_LIB}
    PUBLIC util
    PUBLIC common
    PUBLIC os
)

target_link_libraries(
    create_table
    PUBLIC ${TAOS_LIB}
    PUBLIC util
    PUBLIC common
    PUBLIC os
)
target_link_libraries(
    tmq_demo
    PUBLIC ${TAOS_LIB}
    PUBLIC util
    PUBLIC common
    PUBLIC os
)
target_link_libraries(
    tmq_sim
    PUBLIC ${TAOS_LIB_PLATFORM_SPEC}
    PUBLIC util
    PUBLIC common
    PUBLIC os
)
target_link_libraries(
    tmq_ts5466
    PUBLIC ${TAOS_LIB}
    PUBLIC util
    PUBLIC common
    PUBLIC os
)
target_link_libraries(
    tmq_td32187
    PUBLIC ${TAOS_LIB}
    PUBLIC util
    PUBLIC common
    PUBLIC os
)
target_link_libraries(
    tmq_td32471
    PUBLIC ${TAOS_LIB}
    PUBLIC util
    PUBLIC common
    PUBLIC os
)
target_link_libraries(
    tmq_td33798
    PUBLIC ${TAOS_LIB}
    PUBLIC util
    PUBLIC common
    PUBLIC os
)
target_link_libraries(
<<<<<<< HEAD
=======
    tmq_poll_test
    PUBLIC ${TAOS_LIB}
    PUBLIC util
    PUBLIC common
    PUBLIC os
)
target_link_libraries(
>>>>>>> 71465983
    tmq_td32526
    PUBLIC ${TAOS_LIB}
    PUBLIC util
    PUBLIC common
    PUBLIC os
)
target_link_libraries(
    tmq_ts5776
    PUBLIC ${TAOS_LIB}
    PUBLIC util
    PUBLIC common
    PUBLIC os
)
target_link_libraries(
    tmq_taosx_ci
    PUBLIC ${TAOS_LIB}
    PUBLIC util
    PUBLIC common
    PUBLIC os
)
target_link_libraries(
    tmq_offset_test
    PUBLIC ${TAOS_LIB}
    PUBLIC util
    PUBLIC common
    PUBLIC os
)

target_link_libraries(
    replay_test
    PUBLIC ${TAOS_LIB}
    PUBLIC util
    PUBLIC common
    PUBLIC os
)

target_link_libraries(
    write_raw_block_test
    PUBLIC ${TAOS_LIB}
    PUBLIC util
    PUBLIC common
    PUBLIC os
)

target_link_libraries(
    tmq_write_raw_test
    PUBLIC ${TAOS_LIB}
    PUBLIC util
    PUBLIC common
    PUBLIC os
)

target_link_libraries(
    sml_test
    PUBLIC ${TAOS_LIB}
    PUBLIC util
    PUBLIC common
    PUBLIC os
    PUBLIC geometry
)

target_link_libraries(
    get_db_name_test
    PUBLIC ${TAOS_LIB}
    PUBLIC util
    PUBLIC common
    PUBLIC os
)

target_link_libraries(
    varbinary_test
    PUBLIC ${TAOS_LIB}
    PUBLIC util
    PUBLIC common
    PUBLIC os
)

target_link_libraries(
    timezone_test
    PUBLIC taos
    PUBLIC util
    PUBLIC common
    PUBLIC os
)

if(${TD_LINUX})
    target_link_libraries(
        tsz_test
        PUBLIC ${TAOS_LIB}
        PUBLIC util
        PUBLIC common
        PUBLIC os
    )
endif(${TD_LINUX})<|MERGE_RESOLUTION|>--- conflicted
+++ resolved
@@ -9,10 +9,7 @@
 add_executable(tmq_ts5776 tmq_ts5776.c)
 add_executable(tmq_td32471 tmq_td32471.c)
 add_executable(tmq_td33798 tmq_td33798.c)
-<<<<<<< HEAD
-=======
 add_executable(tmq_poll_test tmq_poll_test.c)
->>>>>>> 71465983
 add_executable(tmq_write_raw_test tmq_write_raw_test.c)
 add_executable(write_raw_block_test write_raw_block_test.c)
 add_executable(sml_test sml_test.c)
@@ -94,8 +91,6 @@
     PUBLIC os
 )
 target_link_libraries(
-<<<<<<< HEAD
-=======
     tmq_poll_test
     PUBLIC ${TAOS_LIB}
     PUBLIC util
@@ -103,7 +98,6 @@
     PUBLIC os
 )
 target_link_libraries(
->>>>>>> 71465983
     tmq_td32526
     PUBLIC ${TAOS_LIB}
     PUBLIC util
