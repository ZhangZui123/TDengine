name: Label PR by Team
description: Label PR based on team membership

on:
  pull_request:
<<<<<<< HEAD
    types: [opened]
  pull_request_target:
=======
>>>>>>> de5f5866
    types: [opened]

jobs:
  label-pr:
    runs-on: ubuntu-latest

    steps:
        - name: Checkout Repository
          uses: actions/checkout@v4

        - name: Generate GitHub App Token
          id: app-token
          uses: tibdex/github-app-token@v1
          with:
            app_id: ${{ vars.TAOSDATA_BOT_ID }}
            private_key: ${{ secrets.TAOSDATA_BOT_KEY }}

        - name: Add PR Labels
          uses: taosdata/.github/.github/actions/add-pr-labels@main
          with:
            github-token: ${{ steps.app-token.outputs.token }}
<<<<<<< HEAD
            pr-number: ${{ github.event.pull_request.number }}
            pr-user: ${{ github.event.pull_request.user.login }}
=======

                
>>>>>>> de5f5866
<|MERGE_RESOLUTION|>--- conflicted
+++ resolved
@@ -3,11 +3,8 @@
 
 on:
   pull_request:
-<<<<<<< HEAD
     types: [opened]
   pull_request_target:
-=======
->>>>>>> de5f5866
     types: [opened]
 
 jobs:
@@ -29,10 +26,7 @@
           uses: taosdata/.github/.github/actions/add-pr-labels@main
           with:
             github-token: ${{ steps.app-token.outputs.token }}
-<<<<<<< HEAD
             pr-number: ${{ github.event.pull_request.number }}
             pr-user: ${{ github.event.pull_request.user.login }}
-=======
 
-                
->>>>>>> de5f5866
+                