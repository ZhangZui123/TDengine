--- conflicted
+++ resolved
@@ -42,11 +42,7 @@
 jobs:
   run-tests-on-linux:
     uses: taosdata/.github/.github/workflows/run-tests-on-linux.yml@main
-<<<<<<< HEAD
-    if: ${{ github.event_name == 'pull_request' }}
-=======
     if: ${{ github.event_name == 'pull_request' || github.event_name == 'workflow_dispatch'}}
->>>>>>> ca9436e2
     with:
       tdinternal: false
       specified_source_branch: ${{ github.event_name == 'pull_request' && 'unavailable' || github.event.inputs.specified_source_branch }}
