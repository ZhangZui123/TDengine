#!/bin/bash

echo "==== start Go connector test cases test ===="

severIp=$1
serverPort=$2

if [ ! -n "$severIp" ]; then
  severIp=127.0.0.1
fi

if [ ! -n "$serverPort" ]; then
  serverPort=6030
fi

go env -w GO111MODULE=on
go env -w GOPROXY=https://goproxy.io,direct

bash ./case001/case001.sh $severIp $serverPort
<<<<<<< HEAD
#bash ./case002/case002.sh $severIp $serverPort
#bash ./case003/case003.sh $severIp $serverPort

cd nanosupport
go run main.go
=======
bash ./case002/case002.sh $severIp $serverPort
#bash ./case003/case003.sh $severIp $serverPort
>>>>>>> 2a5cbf77
<|MERGE_RESOLUTION|>--- conflicted
+++ resolved
@@ -17,13 +17,8 @@
 go env -w GOPROXY=https://goproxy.io,direct
 
 bash ./case001/case001.sh $severIp $serverPort
-<<<<<<< HEAD
-#bash ./case002/case002.sh $severIp $serverPort
+bash ./case002/case002.sh $severIp $serverPort
 #bash ./case003/case003.sh $severIp $serverPort
 
 cd nanosupport
-go run main.go
-=======
-bash ./case002/case002.sh $severIp $serverPort
-#bash ./case003/case003.sh $severIp $serverPort
->>>>>>> 2a5cbf77
+go run main.go