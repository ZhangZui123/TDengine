--- conflicted
+++ resolved
@@ -147,15 +147,12 @@
 
     def test_trim(self):
         self.test_normal_query_new("trim")
-<<<<<<< HEAD
         
     def test_base64(self):
         self.test_normal_query_new("base64")
-=======
     
     def test_crc32(self):
         self.test_normal_query_new("crc32")
->>>>>>> aa7aba61
 
     def test_timediff(self):
         self.test_normal_query_new("timediff")
@@ -541,11 +538,8 @@
         self.test_substr()
         self.test_substr_idx()
         self.test_trim()
-<<<<<<< HEAD
         self.test_base64()
-=======
         self.test_crc32()
->>>>>>> aa7aba61
 
         # time function
         self.test_timediff()
