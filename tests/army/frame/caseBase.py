--- conflicted
+++ resolved
@@ -19,10 +19,7 @@
 import copy
 import json
 
-<<<<<<< HEAD
-=======
 import frame.eos
->>>>>>> 5044c4bd
 import frame.etool
 import frame.eutil
 from frame.log import *
@@ -431,8 +428,6 @@
 
         return db, stb, child_count, insert_rows
     
-<<<<<<< HEAD
-=======
     # insert & check
     def benchInsert(self, jsonFile, options = "", results = None):
         # exe insert 
@@ -469,7 +464,6 @@
                 tdSql.checkRows(0)
                 # show 
                 tdLog.info(f"insert check passed. db:{dbName} stb:{stbName} child_count:{child_count} insert_rows:{insert_rows}\n")
->>>>>>> 5044c4bd
 
     # tmq
     def tmqBenchJson(self, jsonFile, options="", checkStep=False):
