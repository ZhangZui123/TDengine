###################################################################
#           Copyright (c) 2016 by TAOS Technologies, Inc.
#                     All rights reserved.
#
#  This file is proprietary and confidential to TAOS Technologies.
#  No part of this file may be reproduced, stored, transmitted,
#  disclosed or used in any form or by any means other than as
#  expressly provided by the written permission from Jianhui Tao
#
###################################################################

# -*- coding: utf-8 -*-

import sys
import os
from util.log import *
from util.cases import *
from util.sql import *
from util.dnodes import *


class TDTestCase:
    def init(self, conn, logSql):
        tdLog.debug("start to execute %s" % __file__)
        tdSql.init(conn.cursor(), logSql)

    def getBuildPath(self):
        selfPath = os.path.dirname(os.path.realpath(__file__))

        if ("community" in selfPath):
            projPath = selfPath[:selfPath.find("community")]
        else:
            projPath = selfPath[:selfPath.find("tests")]

        for root, dirs, files in os.walk(projPath):
            if ("taosd" in files):
                rootRealPath = os.path.dirname(os.path.realpath(root))
                if ("packaging" not in rootRealPath):
                    buildPath = root[:len(root)-len("/build/bin")]
                    break
        return buildPath

    def run(self):
        buildPath = self.getBuildPath()
        if (buildPath == ""):
            tdLog.exit("taosd not found!")
        else:
            tdLog.info("taosd found in %s" % buildPath)
        binPath = buildPath+ "/build/bin/"

        # insert: create one  or mutiple tables per sql and insert multiple rows per sql
        os.system("%staosdemo -f tools/taosdemoAllTest/insert-1s1tnt1r.json -y " % binPath)
        tdSql.execute("use db")
        tdSql.query("select count (tbname) from stb0")
        tdSql.checkData(0, 0, 1000)
        tdSql.query("select count (tbname) from stb1")
        tdSql.checkData(0, 0, 1000)
        tdSql.query("select count(*) from stb00_0")
        tdSql.checkData(0, 0, 100)
        tdSql.query("select count(*) from stb0")
        tdSql.checkData(0, 0, 100000)
        tdSql.query("select count(*) from stb01_1")
        tdSql.checkData(0, 0, 200)
        tdSql.query("select count(*) from stb1")
        tdSql.checkData(0, 0, 200000)

        # restful connector insert data
        os.system("%staosdemo -f tools/taosdemoAllTest/insertRestful.json -y " % binPath)
        tdSql.execute("use db")
        tdSql.query("select count (tbname) from stb0")
        tdSql.checkData(0, 0, 10)
        tdSql.query("select count (tbname) from stb1")
        tdSql.checkData(0, 0, 10)
        tdSql.query("select count(*) from stb00_0")
        tdSql.checkData(0, 0, 10)
        tdSql.query("select count(*) from stb0")
        tdSql.checkData(0, 0, 100)
        tdSql.query("select count(*) from stb01_1")
        tdSql.checkData(0, 0, 20)
        tdSql.query("select count(*) from stb1")
        tdSql.checkData(0, 0, 200)


        # insert: create  mutiple tables per sql and insert one rows per sql .
        os.system("%staosdemo -f tools/taosdemoAllTest/insert-1s1tntmr.json -y " % binPath)
        tdSql.execute("use db")
        tdSql.query("select count (tbname) from stb0")
        tdSql.checkData(0, 0, 10)
        tdSql.query("select count (tbname) from stb1")
        tdSql.checkData(0, 0, 20)
        tdSql.query("select count(*) from stb00_0")
        tdSql.checkData(0, 0, 10000)
        tdSql.query("select count(*) from stb0")
        tdSql.checkData(0, 0, 100000)
        tdSql.query("select count(*) from stb01_0")
        tdSql.checkData(0, 0, 20000)
        tdSql.query("select count(*) from stb1")
        tdSql.checkData(0, 0, 400000)

        # insert: using parament "insert_interval to controls spped  of insert.
        # but We need to have accurate methods to control the speed, such as getting the speed value, checking the count and so on。
        os.system("%staosdemo -f tools/taosdemoAllTest/insert-interval-speed.json -y" % binPath)
        tdSql.execute("use db")
        tdSql.query("show stables")
        tdSql.checkData(0, 4, 100)
        tdSql.query("select count(*) from stb00_0")
        tdSql.checkData(0, 0, 20000)
        tdSql.query("select count(*) from stb0")
        tdSql.checkData(0, 0, 2000000)
        tdSql.query("show stables")
        tdSql.checkData(1, 4, 100)
        tdSql.query("select count(*) from stb01_0")
        tdSql.checkData(0, 0, 20000)
        tdSql.query("select count(*) from stb1")
        tdSql.checkData(0, 0, 2000000)

        # spend 2min30s for 3 testcases.
        # insert: drop and child_table_exists combination test
        # insert: using parament "childtable_offset and childtable_limit" to control  table'offset point and offset
        os.system("%staosdemo -f tools/taosdemoAllTest/insert-nodbnodrop.json -y" % binPath)
        tdSql.error("show dbno.stables")
        os.system("%staosdemo -f tools/taosdemoAllTest/insert-newdb.json -y" % binPath)
        tdSql.execute("use db")
        tdSql.query("select count (tbname) from stb0")
        tdSql.checkData(0, 0, 5)
        tdSql.query("select count (tbname) from stb1")
        tdSql.checkData(0, 0, 6)
        tdSql.query("select count (tbname) from stb2")
        tdSql.checkData(0, 0, 7)
        tdSql.query("select count (tbname) from stb3")
        tdSql.checkData(0, 0, 8)
        tdSql.query("select count (tbname) from stb4")
        tdSql.checkData(0, 0, 8)
        os.system("%staosdemo -f tools/taosdemoAllTest/insert-offset.json -y" % binPath)
        tdSql.execute("use db")
        tdSql.query("select count(*) from stb0")
        tdSql.checkData(0, 0, 50)
        tdSql.query("select count(*) from stb1")
        tdSql.checkData(0, 0, 240)
        tdSql.query("select count(*) from stb2")
        tdSql.checkData(0, 0, 220)
        tdSql.query("select count(*) from stb3")
        tdSql.checkData(0, 0, 180)
        tdSql.query("select count(*) from stb4")
        tdSql.checkData(0, 0, 160)
        os.system("%staosdemo -f tools/taosdemoAllTest/insert-newtable.json -y" % binPath)
        tdSql.execute("use db")
        tdSql.query("select count(*) from stb0")
        tdSql.checkData(0, 0, 150)
        tdSql.query("select count(*) from stb1")
        tdSql.checkData(0, 0, 360)
        tdSql.query("select count(*) from stb2")
        tdSql.checkData(0, 0, 360)
        tdSql.query("select count(*) from stb3")
        tdSql.checkData(0, 0, 340)
        tdSql.query("select count(*) from stb4")
        tdSql.checkData(0, 0, 400)
        os.system("%staosdemo -f tools/taosdemoAllTest/insert-renewdb.json -y" % binPath)
        tdSql.execute("use db")
        tdSql.query("select count(*) from stb0")
        tdSql.checkData(0, 0, 50)
        tdSql.query("select count(*) from stb1")
        tdSql.checkData(0, 0, 120)
        tdSql.query("select count(*) from stb2")
        tdSql.checkData(0, 0, 140)
        tdSql.query("select count(*) from stb3")
        tdSql.checkData(0, 0, 160)
        tdSql.query("select count(*) from stb4")
        tdSql.checkData(0, 0, 160)


        # insert:  let parament in json file  is illegal, it'll expect error.
        tdSql.execute("drop database if exists db")
        os.system("%staosdemo -f tools/taosdemoAllTest/insertColumnsAndTagNumLarge1024.json -y " % binPath)
        tdSql.error("use db")
        tdSql.execute("drop database if exists db")
        os.system("%staosdemo -f tools/taosdemoAllTest/insertSigcolumnsNum1024.json -y " % binPath)
        tdSql.error("select * from db.stb0")
        tdSql.execute("drop database if exists db")
        os.system("%staosdemo -f tools/taosdemoAllTest/insertColumnsAndTagNum1024.json -y " % binPath)
        tdSql.query("select count(*) from db.stb0")
        tdSql.checkData(0, 0, 10000)
        tdSql.execute("drop database if exists db")
        os.system("%staosdemo -f tools/taosdemoAllTest/insertInterlaceRowsLarge1M.json -y " % binPath)
        tdSql.query("select count(*) from db.stb0")
        tdSql.checkRows(0)
        tdSql.execute("drop database if exists db")
        os.system("%staosdemo -f tools/taosdemoAllTest/insertColumnsNum0.json -y " % binPath)
        tdSql.execute("use db")
        tdSql.query("show stables like 'stb0%' ")
        tdSql.checkData(0, 2, 11)
        tdSql.execute("drop database if exists db")
        os.system("%staosdemo -f tools/taosdemoAllTest/insertTagsNumLarge128.json -y " % binPath)
        tdSql.error("use db1")
        tdSql.execute("drop database if exists db")
        os.system("%staosdemo -f tools/taosdemoAllTest/insertBinaryLenLarge16374AllcolLar16384.json -y " % binPath)
        tdSql.query("select count(*) from db.stb0")
        tdSql.checkRows(1)
        tdSql.query("select count(*) from db.stb1")
        tdSql.checkRows(1)
        tdSql.error("select * from db.stb3")
        tdSql.error("select * from db.stb2")
        tdSql.execute("drop database if exists db")
        os.system("%staosdemo -f tools/taosdemoAllTest/insertNumOfrecordPerReq0.json -y " % binPath)
        tdSql.error("select count(*) from db.stb0")
        tdSql.execute("drop database if exists db")
        os.system("%staosdemo -f tools/taosdemoAllTest/insertNumOfrecordPerReqless0.json -y " % binPath)
        tdSql.error("use db")
        tdSql.execute("drop database if exists db")
        os.system("%staosdemo -f tools/taosdemoAllTest/insertChildTab0.json -y " % binPath)
        tdSql.error("use db")
        tdSql.execute("drop database if exists db")
        os.system("%staosdemo -f tools/taosdemoAllTest/insertChildTabLess0.json -y " % binPath)
        tdSql.error("use db")
        tdSql.execute("drop database if exists blf")
        os.system("%staosdemo -f tools/taosdemoAllTest/insertTimestepMulRowsLargeint16.json -y " % binPath)
        tdSql.execute("use blf")
        tdSql.query("select ts from blf.p_0_topics_7 limit 262800,1")
        tdSql.checkData(0, 0, "2020-03-31 12:00:00.000")
        tdSql.query("select first(ts) from blf.p_0_topics_2")
        tdSql.checkData(0, 0, "2019-10-01 00:00:00")
        tdSql.query("select last(ts) from blf.p_0_topics_6 ")
        tdSql.checkData(0, 0, "2020-09-29 23:59:00")
        os.system("%staosdemo -f tools/taosdemoAllTest/insertMaxNumPerReq.json -y " % binPath)
        tdSql.execute("use db")
        tdSql.query("select count(*) from stb0")
        tdSql.checkData(0, 0, 5000000)
        tdSql.query("select count(*) from stb1")
        tdSql.checkData(0, 0, 5000000)



        # insert: timestamp and step
        os.system("%staosdemo -f tools/taosdemoAllTest/insert-timestep.json -y " % binPath)
        tdSql.execute("use db")
        tdSql.query("show stables")
        tdSql.query("select count (tbname) from stb0")
        tdSql.checkData(0, 0, 10)
        tdSql.query("select count (tbname) from stb1")
        tdSql.checkData(0, 0, 20)
        tdSql.query("select last(ts) from db.stb00_0")
        tdSql.checkData(0, 0, "2020-10-01 00:00:00.019000")
        tdSql.query("select count(*) from stb0")
        tdSql.checkData(0, 0, 200)
        tdSql.query("select last(ts) from db.stb01_0")
        tdSql.checkData(0, 0, "2020-11-01 00:00:00.190000")
        tdSql.query("select count(*) from stb1")
        tdSql.checkData(0, 0, 400)

        # # insert:  disorder_ratio
        os.system("%staosdemo -f tools/taosdemoAllTest/insert-disorder.json -g 2>&1  -y " % binPath)
        tdSql.execute("use db")
        tdSql.query("select count (tbname) from stb0")
        tdSql.checkData(0, 0, 1)
        tdSql.query("select count (tbname) from stb1")
        tdSql.checkData(0, 0, 1)
        tdSql.query("select count(*) from stb0")
        tdSql.checkData(0, 0, 10)
        tdSql.query("select count(*) from stb1")
        tdSql.checkData(0, 0, 10)

        # insert:  sample json
        os.system("%staosdemo -f tools/taosdemoAllTest/insert-sample.json -y " % binPath)
        tdSql.execute("use dbtest123")
        tdSql.query("select c2 from stb0")
        tdSql.checkData(0, 0, 2147483647)
        tdSql.query("select * from stb1 where t1=-127")
        tdSql.checkRows(20)
        tdSql.query("select * from stb1 where t2=127")
        tdSql.checkRows(10)
        tdSql.query("select * from stb1 where t2=126")
        tdSql.checkRows(10)

        # insert: test interlace parament
        os.system("%staosdemo -f tools/taosdemoAllTest/insert-interlace-row.json -y " % binPath)
        tdSql.execute("use db")
        tdSql.query("select count (tbname) from stb0")
        tdSql.checkData(0, 0, 100)
        tdSql.query("select count (*) from stb0")
        tdSql.checkData(0, 0, 15000)


        # # insert: auto_create

        tdSql.execute('drop database if exists db')
        tdSql.execute('create database db')
        tdSql.execute('use db')
        os.system("%staosdemo -y -f tools/taosdemoAllTest/insert-drop-exist-auto-N00.json " % binPath) # drop = no, child_table_exists, auto_create_table varies
        tdSql.execute('use db')
        tdSql.query('show tables like \'NN123%\'')  #child_table_exists = no, auto_create_table varies = 123
        tdSql.checkRows(20)
        tdSql.query('show tables like \'NNN%\'')    #child_table_exists = no, auto_create_table varies = no
        tdSql.checkRows(20)
        tdSql.query('show tables like \'NNY%\'')    #child_table_exists = no, auto_create_table varies = yes
        tdSql.checkRows(20)
        tdSql.query('show tables like \'NYN%\'')    #child_table_exists = yes, auto_create_table varies = no
        tdSql.checkRows(0)
        tdSql.query('show tables like \'NY123%\'')  #child_table_exists = yes, auto_create_table varies = 123
        tdSql.checkRows(0)
        tdSql.query('show tables like \'NYY%\'')    #child_table_exists = yes, auto_create_table varies = yes
        tdSql.checkRows(0)

        tdSql.execute('drop database if exists db')
        os.system("%staosdemo -y -f tools/taosdemoAllTest/insert-drop-exist-auto-Y00.json " % binPath) # drop = yes, child_table_exists, auto_create_table varies
        tdSql.execute('use db')
        tdSql.query('show tables like \'YN123%\'')  #child_table_exists = no, auto_create_table varies = 123
        tdSql.checkRows(20)
        tdSql.query('show tables like \'YNN%\'')    #child_table_exists = no, auto_create_table varies = no
        tdSql.checkRows(20)
        tdSql.query('show tables like \'YNY%\'')    #child_table_exists = no, auto_create_table varies = yes
        tdSql.checkRows(20)
        tdSql.query('show tables like \'YYN%\'')    #child_table_exists = yes, auto_create_table varies = no
        tdSql.checkRows(20)
        tdSql.query('show tables like \'YY123%\'')  #child_table_exists = yes, auto_create_table varies = 123
        tdSql.checkRows(20)
        tdSql.query('show tables like \'YYY%\'')    #child_table_exists = yes, auto_create_table varies = yes
        tdSql.checkRows(20)

        testcaseFilename = os.path.split(__file__)[-1]
        os.system("rm -rf ./insert_res.txt")
<<<<<<< HEAD
        os.system("rm -rf tools/taosdemoAllTest/%s.sql" % testcaseFilename )         
        
        
        
=======
        os.system("rm -rf tools/taosdemoAllTest/taosdemoTestInsertWithJson.py.sql")



>>>>>>> 655a5148
    def stop(self):
        tdSql.close()
        tdLog.success("%s successfully executed" % __file__)


tdCases.addWindows(__file__, TDTestCase())
tdCases.addLinux(__file__, TDTestCase())<|MERGE_RESOLUTION|>--- conflicted
+++ resolved
@@ -318,17 +318,10 @@
 
         testcaseFilename = os.path.split(__file__)[-1]
         os.system("rm -rf ./insert_res.txt")
-<<<<<<< HEAD
         os.system("rm -rf tools/taosdemoAllTest/%s.sql" % testcaseFilename )         
         
         
         
-=======
-        os.system("rm -rf tools/taosdemoAllTest/taosdemoTestInsertWithJson.py.sql")
-
-
-
->>>>>>> 655a5148
     def stop(self):
         tdSql.close()
         tdLog.success("%s successfully executed" % __file__)
