--- conflicted
+++ resolved
@@ -18,10 +18,6 @@
 import json
 from util.log import tdLog
 from util.sql import tdSql
-<<<<<<< HEAD
-
-=======
->>>>>>> 00a84f9f
 
 class taosdemoPerformace:
     def __init__(self, commitID, dbName):
@@ -126,10 +122,8 @@
         return buildPath
 
     def insertData(self):
-<<<<<<< HEAD
         tdSql.prepare()
-=======
->>>>>>> 00a84f9f
+
         buildPath = self.getBuildPath()
         if (buildPath == ""):
             tdLog.exit("taosdemo not found!")
