###################################################################
#           Copyright (c) 2016 by TAOS Technologies, Inc.
#                     All rights reserved.
#
#  This file is proprietary and confidential to TAOS Technologies.
#  No part of this file may be reproduced, stored, transmitted,
#  disclosed or used in any form or by any means other than as
#  expressly provided by the written permission from Jianhui Tao
#
###################################################################

# -*- coding: utf-8 -*-

import random
import string
import requests
import time
import socket
import json
import toml
from util.boundary import DataBoundary
import taos
from util.log import *
from util.sql import *
from util.cases import *
from util.dnodes import *
from util.common import *
from util.constant import *
from dataclasses import dataclass,field
from typing import List
from datetime import datetime, timedelta
import re

@dataclass
class DataSet:
    ts_data     : List[int]     = field(default_factory=list)
    int_data    : List[int]     = field(default_factory=list)
    bint_data   : List[int]     = field(default_factory=list)
    sint_data   : List[int]     = field(default_factory=list)
    tint_data   : List[int]     = field(default_factory=list)
    uint_data   : List[int]     = field(default_factory=list)
    ubint_data  : List[int]     = field(default_factory=list)
    usint_data  : List[int]     = field(default_factory=list)
    utint_data  : List[int]     = field(default_factory=list)
    float_data  : List[float]   = field(default_factory=list)
    double_data : List[float]   = field(default_factory=list)
    bool_data   : List[int]     = field(default_factory=list)
    vchar_data  : List[str]     = field(default_factory=list)
    nchar_data  : List[str]     = field(default_factory=list)

    def get_order_set(self,
        rows,
        int_step    :int    = 1,
        bint_step   :int    = 1,
        sint_step   :int    = 1,
        tint_step   :int    = 1,
        uint_step   :int    = 1,
        ubint_step  :int    = 1,
        usint_step  :int    = 1,
        utint_step  :int    = 1,
        float_step  :float  = 1,
        double_step :float  = 1,
        bool_start  :int    = 1,
        vchar_prefix:str    = "vachar_",
        vchar_step  :int    = 1,
        nchar_prefix:str    = "nchar_测试_",
        nchar_step  :int    = 1,
        ts_step     :int    = 1
    ):
        for i in range(rows):
            self.int_data.append( int(i * int_step % INT_MAX ))
            self.bint_data.append( int(i * bint_step % BIGINT_MAX ))
            self.sint_data.append( int(i * sint_step % SMALLINT_MAX ))
            self.tint_data.append( int(i * tint_step % TINYINT_MAX ))
            self.uint_data.append( int(i * uint_step % INT_UN_MAX ))
            self.ubint_data.append( int(i * ubint_step % BIGINT_UN_MAX ))
            self.usint_data.append( int(i * usint_step % SMALLINT_UN_MAX ))
            self.utint_data.append( int(i * utint_step % TINYINT_UN_MAX ))
            self.float_data.append( float(i * float_step % FLOAT_MAX ))
            self.double_data.append( float(i * double_step % DOUBLE_MAX ))
            self.bool_data.append( bool((i + bool_start) % 2 ))
            self.vchar_data.append( f"{vchar_prefix}{i * vchar_step}" )
            self.nchar_data.append( f"{nchar_prefix}{i * nchar_step}")
            self.ts_data.append( int(datetime.timestamp(datetime.now()) * 1000 - i * ts_step))

    def get_disorder_set(self, rows, **kwargs):
        for k, v in kwargs.items():
            int_low = v if k == "int_low" else INT_MIN
            int_up = v if k == "int_up" else INT_MAX
            bint_low = v if k == "bint_low" else BIGINT_MIN
            bint_up = v if k == "bint_up" else BIGINT_MAX
            sint_low = v if k == "sint_low" else SMALLINT_MIN
            sint_up = v if k == "sint_up" else SMALLINT_MAX
            tint_low = v if k == "tint_low" else TINYINT_MIN
            tint_up = v if k == "tint_up" else TINYINT_MAX
        pass


class TDCom:
    def __init__(self):
        self.sml_type = None
        self.env_setting = None
        self.smlChildTableName_value = None
        self.defaultJSONStrType_value = None
        self.smlTagNullName_value = None
        self.default_varchar_length = 6
        self.default_nchar_length = 6
        self.default_varchar_datatype = "letters"
        self.default_nchar_datatype = "letters"
        self.default_tagname_prefix = "t"
        self.default_colname_prefix = "c"
        self.default_stbname_prefix = "stb"
        self.default_ctbname_prefix = "ctb"
        self.default_tbname_prefix = "tb"
        self.default_tag_index_start_num = 1
        self.default_column_index_start_num = 1
        self.default_stbname_index_start_num = 1
        self.default_ctbname_index_start_num = 1
        self.default_tbname_index_start_num = 1
        self.default_tagts_name = "ts"
        self.default_colts_name = "ts"
        self.dbname = "test"
        self.stb_name = "stb"
        self.ctb_name = "ctb"
        self.tb_name = "tb"
        self.tbname = str()
        self.need_tagts = False
        self.tag_type_str = ""
        self.column_type_str = ""
        self.columns_str = None
        self.ts_value = None
        self.tag_value_list = list()
        self.column_value_list = list()
        self.full_type_list = ["tinyint", "smallint", "int", "bigint", "tinyint unsigned", "smallint unsigned", "int unsigned", "bigint unsigned", "float", "double", "binary", "nchar", "bool"]
        self.white_list = ["statsd", "node_exporter", "collectd", "icinga2", "tcollector", "information_schema", "performance_schema"]
        self.Boundary = DataBoundary()
        self.white_list = ["statsd", "node_exporter", "collectd", "icinga2", "tcollector", "information_schema", "performance_schema"]
        self.case_name = str()
        self.des_table_suffix = "_output"
        self.stream_suffix = "_stream"
        self.range_count = 5
        self.default_interval = 5
        self.stream_timeout = 60
        self.check_transactions_timeout = 300
        self.show_trans_interval = 60
        self.create_stream_sleep = 0.5
        self.record_history_ts = str()
        self.precision = "ms"
        self.date_time = self.genTs(precision=self.precision)[0]
        self.subtable = True
        self.partition_tbname_alias = "ptn_alias" if self.subtable else ""
        self.partition_col_alias = "pcol_alias" if self.subtable else ""
        self.partition_tag_alias = "ptag_alias" if self.subtable else ""
        self.partition_expression_alias = "pexp_alias" if self.subtable else ""
        self.des_table_suffix = "_output"
        self.stream_suffix = "_stream"
        self.subtable_prefix = "prefix_" if self.subtable else ""
        self.subtable_suffix = "_suffix" if self.subtable else ""
        self.downsampling_function_list = ["min(c1)", "max(c2)", "sum(c3)", "first(c4)", "last(c5)", "apercentile(c6, 50)", "avg(c7)", "count(c8)", "spread(c1)",
            "stddev(c2)", "hyperloglog(c11)", "timediff(1, 0, 1h)", "timezone()", "to_iso8601(1)", 'to_unixtimestamp("1970-01-01T08:00:00+08:00")', "min(t1)", "max(t2)", "sum(t3)",
            "first(t4)", "last(t5)", "apercentile(t6, 50)", "avg(t7)", "count(t8)", "spread(t1)", "stddev(t2)", "hyperloglog(t11)"]
        self.stb_output_select_str = ','.join(list(map(lambda x:f'`{x}`', self.downsampling_function_list)))
        self.tb_output_select_str = ','.join(list(map(lambda x:f'`{x}`', self.downsampling_function_list[0:15])))
        self.stb_source_select_str = ','.join(self.downsampling_function_list)
        self.tb_source_select_str = ','.join(self.downsampling_function_list[0:15])
        self.fill_function_list = ["min(c1)", "max(c2)", "sum(c3)", "apercentile(c6, 50)", "avg(c7)", "count(c8)", "spread(c1)",
            "stddev(c2)", "hyperloglog(c11)", "timediff(1, 0, 1h)", "timezone()", "to_iso8601(1)", 'to_unixtimestamp("1970-01-01T08:00:00+08:00")', "min(t1)", "max(t2)", "sum(t3)",
            "first(t4)", "last(t5)", "apercentile(t6, 50)", "avg(t7)", "count(t8)", "spread(t1)", "stddev(t2)", "hyperloglog(t11)"]
        self.fill_stb_output_select_str = ','.join(list(map(lambda x:f'`{x}`', self.fill_function_list)))
        self.fill_stb_source_select_str = ','.join(self.fill_function_list)
        self.fill_tb_output_select_str = ','.join(list(map(lambda x:f'`{x}`', self.fill_function_list[0:13])))
        self.fill_tb_source_select_str = ','.join(self.fill_function_list[0:13])
        self.ext_tb_source_select_str = ','.join(self.downsampling_function_list[0:13])
        self.stream_case_when_tbname = "tbname"
        self.tag_value_str = ""
        self.tag_value_list = []

        self.update = True
        self.disorder = True
        if self.disorder:
            self.update = False
        self.partition_by_downsampling_function_list = ["min(c1)", "max(c2)", "sum(c3)", "first(c4)", "last(c5)", "count(c8)", "spread(c1)",
        "stddev(c2)", "hyperloglog(c11)", "min(t1)", "max(t2)", "sum(t3)", "first(t4)", "last(t5)", "count(t8)", "spread(t1)", "stddev(t2)"]

        self.stb_data_filter_sql = f'ts >= {self.date_time}+1s and c1 = 1 or c2 > 1 and c3 != 4 or c4 <= 3 and c9 <> 0 or c10 is not Null or c11 is Null or \
                c12 between "na" and "nchar4" and c11 not between "bi" and "binary" and c12 match "nchar[19]" and c12 nmatch "nchar[25]" or c13 = True or \
                c5 in (1, 2, 3) or c6 not in (6, 7) and c12 like "nch%" and c11 not like "bina_" and c6 < 10 or c12 is Null or c8 >= 4 and t1 = 1 or t2 > 1 \
                and t3 != 4 or c4 <= 3 and t9 <> 0 or t10 is not Null or t11 is Null or t12 between "na" and "nchar4" and t11 not between "bi" and "binary" \
                or t12 match "nchar[19]" or t12 nmatch "nchar[25]" or t13 = True or t5 in (1, 2, 3) or t6 not in (6, 7) and t12 like "nch%" \
                and t11 not like "bina_" and t6 <= 10 or t12 is Null or t8 >= 4'
        self.tb_data_filter_sql = self.stb_data_filter_sql.partition(" and t1")[0]

        self.filter_source_select_elm = "*"
        self.stb_filter_des_select_elm = "ts, c1, c2, c3, c4, c5, c6, c7, c8, c9, c10, c11, c12, c13, t1, t2, t3, t4, t5, t6, t7, t8, t9, t10, t11, t12, t13"
        self.partitial_stb_filter_des_select_elm = ",".join(self.stb_filter_des_select_elm.split(",")[:3])
        self.exchange_stb_filter_des_select_elm = ",".join([self.stb_filter_des_select_elm.split(",")[0], self.stb_filter_des_select_elm.split(",")[2], self.stb_filter_des_select_elm.split(",")[1]])
        self.partitial_ext_tb_source_select_str = ','.join(self.downsampling_function_list[0:2])
        self.tb_filter_des_select_elm = self.stb_filter_des_select_elm.partition(", t1")[0]
        self.tag_filter_des_select_elm = self.stb_filter_des_select_elm.partition("c13, ")[2]
        self.partition_by_stb_output_select_str = ','.join(list(map(lambda x:f'`{x}`', self.partition_by_downsampling_function_list)))
        self.partition_by_stb_source_select_str = ','.join(self.partition_by_downsampling_function_list)
        self.exchange_tag_filter_des_select_elm = ",".join([self.stb_filter_des_select_elm.partition("c13, ")[2].split(",")[0], self.stb_filter_des_select_elm.partition("c13, ")[2].split(",")[2], self.stb_filter_des_select_elm.partition("c13, ")[2].split(",")[1]])
        self.partitial_tag_filter_des_select_elm = ",".join(self.stb_filter_des_select_elm.partition("c13, ")[2].split(",")[:3])
        self.partitial_tag_stb_filter_des_select_elm = "ts, c1, c2, c3, c4, c5, c6, c7, c8, c9, c10, c11, c12, c13, t1, t3, t2, t4, t5, t6, t7, t8, t9, t10, t11, t12, t13"
        self.cast_tag_filter_des_select_elm = "t5,t11,t13"
        self.cast_tag_stb_filter_des_select_elm = "ts, t1, t2, t3, t4, cast(t1 as TINYINT UNSIGNED), t6, t7, t8, t9, t10, cast(t2 as varchar(256)), t12, cast(t3 as bool)"
        self.tag_count = len(self.tag_filter_des_select_elm.split(","))
        self.state_window_range = list()

        self.custom_col_val = 0
        self.part_val_list = [1, 2]
    # def init(self, conn, logSql):
    #     # tdSql.init(conn.cursor(), logSql)

    def preDefine(self):
        header = {'Authorization': 'Basic cm9vdDp0YW9zZGF0YQ=='}
        sql_url = "http://127.0.0.1:6041/rest/sql"
        sqlt_url = "http://127.0.0.1:6041/rest/sqlt"
        sqlutc_url = "http://127.0.0.1:6041/rest/sqlutc"
        influx_url = "http://127.0.0.1:6041/influxdb/v1/write"
        telnet_url = "http://127.0.0.1:6041/opentsdb/v1/put/telnet"
        return header, sql_url, sqlt_url, sqlutc_url, influx_url, telnet_url

    def genTcpParam(self):
        MaxBytes = 1024*1024
        host ='127.0.0.1'
        port = 6046
        return MaxBytes, host, port

    def tcpClient(self, input):
        MaxBytes = tdCom.genTcpParam()[0]
        host = tdCom.genTcpParam()[1]
        port = tdCom.genTcpParam()[2]
        sock = socket.socket(socket.AF_INET,socket.SOCK_STREAM)
        sock.connect((host, port))
        sock.send(input.encode())
        sock.close()

    def restApiPost(self, sql):
        requests.post(self.preDefine()[1], sql.encode("utf-8"), headers = self.preDefine()[0])

    def createDb(self, dbname="test", db_update_tag=0, api_type="taosc"):
        if api_type == "taosc":
            if db_update_tag == 0:
                tdSql.execute(f"drop database if exists {dbname}")
                tdSql.execute(f"create database if not exists {dbname} precision 'us'")
            else:
                tdSql.execute(f"drop database if exists {dbname}")
                tdSql.execute(f"create database if not exists {dbname} precision 'us' update 1")
        elif api_type == "restful":
            if db_update_tag == 0:
                self.restApiPost(f"drop database if exists {dbname}")
                self.restApiPost(f"create database if not exists {dbname} precision 'us'")
            else:
                self.restApiPost(f"drop database if exists {dbname}")
                self.restApiPost(f"create database if not exists {dbname} precision 'us' update 1")
        tdSql.execute(f'use {dbname}')

    def genUrl(self, url_type, dbname, precision):
        if url_type == "influxdb":
            if precision is None:
                url = self.preDefine()[4] + "?" + "db=" + dbname
            else:
                url = self.preDefine()[4] + "?" + "db=" + dbname + "&precision=" + precision
        elif url_type == "telnet":
            url = self.preDefine()[5] + "/" + dbname
        else:
            url = self.preDefine()[1]
        return url

    def schemalessApiPost(self, sql, url_type="influxdb", dbname="test", precision=None):
        if url_type == "influxdb":
            url = self.genUrl(url_type, dbname, precision)
        elif url_type == "telnet":
            url = self.genUrl(url_type, dbname, precision)
        res = requests.post(url, sql.encode("utf-8"), headers = self.preDefine()[0])
        return res

    def cleanTb(self, type="taosc", dbname="db"):
        '''
            type is taosc or restful
        '''
        query_sql = f"show {dbname}.stables"
        res_row_list = tdSql.query(query_sql, True)
        stb_list = map(lambda x: x[0], res_row_list)
        for stb in stb_list:
            if type == "taosc":
                tdSql.execute(f'drop table if exists {dbname}.`{stb}`')
                if not stb[0].isdigit():
                    tdSql.execute(f'drop table if exists {dbname}.{stb}')
            elif type == "restful":
                self.restApiPost(f"drop table if exists {dbname}.`{stb}`")
                if not stb[0].isdigit():
                    self.restApiPost(f"drop table if exists {dbname}.{stb}")

    def dateToTs(self, datetime_input):
        return int(time.mktime(time.strptime(datetime_input, "%Y-%m-%d %H:%M:%S.%f")))

    def genTs(self, precision="ms", ts="", protype="taosc", ns_tag=None):
        """
        protype = "taosc" or "restful"
        gen ts and datetime
        """
        if precision == "ns":
            if ts == "" or ts is None:
                ts = time.time_ns()
            else:
                ts = ts
            if ns_tag is None:
                dt = ts
            else:
                dt = datetime.fromtimestamp(ts // 1000000000)
                dt = dt.strftime('%Y-%m-%d %H:%M:%S') + '.' + str(int(ts % 1000000000)).zfill(9)
            if protype == "restful":
                dt = datetime.fromtimestamp(ts // 1000000000)
                dt = dt.strftime('%Y-%m-%d %H:%M:%S') + '.' + str(int(ts % 1000000000)).zfill(9)
        else:
            if ts == "" or ts is None:
                ts = time.time()
            else:
                ts = ts
            if precision == "ms" or precision is None:
                ts = int(round(ts * 1000))
                dt = datetime.fromtimestamp(ts // 1000)
                if protype == "taosc":
                    dt = dt.strftime('%Y-%m-%d %H:%M:%S') + '.' + str(int(ts % 1000)).zfill(3) + '000'
                elif protype == "restful":
                    dt = dt.strftime('%Y-%m-%d %H:%M:%S') + '.' + str(int(ts % 1000)).zfill(3)
                else:
                    pass
            elif precision == "us":
                ts = int(round(ts * 1000000))
                dt = datetime.fromtimestamp(ts // 1000000)
                dt = dt.strftime('%Y-%m-%d %H:%M:%S') + '.' + str(int(ts % 1000000)).zfill(6)
        return ts, dt

    def get_long_name(self, length=10, mode="letters"):
        """
        generate long name
        mode could be numbers/letters/letters_mixed/mixed
        """
        if mode == "numbers":
            population = string.digits
        elif mode == "letters":
            population = string.ascii_letters.lower()
        elif mode == "letters_mixed":
            population = string.ascii_letters.upper() + string.ascii_letters.lower()
        else:
            population = string.ascii_letters.lower() + string.digits
        return "".join(random.choices(population, k=length))

    def getLongName(self, len, mode = "mixed"):
        """
            generate long name
            mode could be numbers/letters/letters_mixed/mixed
        """
        if mode == "numbers":
            chars = ''.join(random.choice(string.digits) for i in range(len))
        elif mode == "letters":
            chars = ''.join(random.choice(string.ascii_letters.lower()) for i in range(len))
        elif mode == "letters_mixed":
            chars = ''.join(random.choice(string.ascii_letters.upper() + string.ascii_letters.lower()) for i in range(len))
        else:
            chars = ''.join(random.choice(string.ascii_letters.lower() + string.digits) for i in range(len))
        return chars

    def restartTaosd(self, index=1, db_name="db"):
        tdDnodes.stop(index)
        tdDnodes.startWithoutSleep(index)
        tdSql.execute(f"use {db_name}")

    def typeof(self, variate):
        v_type=None
        if type(variate) is int:
            v_type = "int"
        elif type(variate) is str:
            v_type = "str"
        elif type(variate) is float:
            v_type = "float"
        elif type(variate) is bool:
            v_type = "bool"
        elif type(variate) is list:
            v_type = "list"
        elif type(variate) is tuple:
            v_type = "tuple"
        elif type(variate) is dict:
            v_type = "dict"
        elif type(variate) is set:
            v_type = "set"
        return v_type

    def splitNumLetter(self, input_mix_str):
        nums, letters = "", ""
        for i in input_mix_str:
            if i.isdigit():
                nums += i
            elif i.isspace():
                pass
            else:
                letters += i
        return nums, letters

    def smlPass(self, func):
        smlChildTableName = "no"
        def wrapper(*args):
            # if tdSql.getVariable("smlChildTableName")[0].upper() == "ID":
            if smlChildTableName.upper() == "ID":
                return func(*args)
            else:
                pass
        return wrapper

    def close(self):
        self.cursor.close()

    ########################################################################################################################################
    # new common API
    ########################################################################################################################################
    def create_database(self,tsql, dbName='test',dropFlag=1,**kwargs):
        if dropFlag == 1:
            tsql.execute("drop database if exists %s"%(dbName))
        '''
        vgroups replica precision strict wal fsync comp cachelast single_stable buffer pagesize pages minrows maxrows duration keep retentions
        '''
        sqlString = f'create database if not exists {dbName} '

        dbParams = ""
        if len(kwargs) > 0:
            for param, value in kwargs.items():
                if param == "precision":
                    dbParams += f'{param} "{value}" '
                else:
                    dbParams += f'{param} {value} '
            sqlString += f'{dbParams}'

        tdLog.debug("create db sql: %s"%sqlString)
        tsql.execute(sqlString)
        tdLog.debug("complete to create database %s"%(dbName))
        return

    # def create_stable(self,tsql, dbName,stbName,column_elm_list=None, tag_elm_list=None):
    #     colSchema = ''
    #     for i in range(columnDict['int']):
    #         colSchema += ', c%d int'%i
    #     tagSchema = ''
    #     for i in range(tagDict['int']):
    #         if i > 0:
    #             tagSchema += ','
    #         tagSchema += 't%d int'%i

    #     tsql.execute("create table if not exists %s.%s (ts timestamp %s) tags(%s)"%(dbName, stbName, colSchema, tagSchema))
    #     tdLog.debug("complete to create %s.%s" %(dbName, stbName))
    #     return

    # def create_ctables(self,tsql, dbName,stbName,ctbNum,tagDict):
    #     tsql.execute("use %s" %dbName)
    #     tagsValues = ''
    #     for i in range(tagDict['int']):
    #         if i > 0:
    #             tagsValues += ','
    #         tagsValues += '%d'%i

    #     pre_create = "create table"
    #     sql = pre_create
    #     #tdLog.debug("doing create one  stable %s and %d  child table in %s  ..." %(stbname, count ,dbname))
    #     for i in range(ctbNum):
    #         sql += " %s_%d using %s tags(%s)"%(stbName,i,stbName,tagsValues)
    #         if (i > 0) and (i%100 == 0):
    #             tsql.execute(sql)
    #             sql = pre_create
    #     if sql != pre_create:
    #         tsql.execute(sql)

    #     tdLog.debug("complete to create %d child tables in %s.%s" %(ctbNum, dbName, stbName))
    #     return

    # def insert_data(self,tsql,dbName,stbName,ctbNum,rowsPerTbl,batchNum,startTs=0):
    #     tdLog.debug("start to insert data ............")
    #     tsql.execute("use %s" %dbName)
    #     pre_insert = "insert into "
    #     sql = pre_insert
    #     if startTs == 0:
    #         t = time.time()
    #         startTs = int(round(t * 1000))
    #     #tdLog.debug("doing insert data into stable:%s rows:%d ..."%(stbName, allRows))
    #     for i in range(ctbNum):
    #         sql += " %s_%d values "%(stbName,i)
    #         for j in range(rowsPerTbl):
    #             sql += "(%d, %d, %d)"%(startTs + j, j, j)
    #             if (j > 0) and ((j%batchNum == 0) or (j == rowsPerTbl - 1)):
    #                 tsql.execute(sql)
    #                 if j < rowsPerTbl - 1:
    #                     sql = "insert into %s_%d values " %(stbName,i)
    #                 else:
    #                     sql = "insert into "
    #     #end sql
    #     if sql != pre_insert:
    #         #print("insert sql:%s"%sql)
    #         tsql.execute(sql)
    #     tdLog.debug("insert data ............ [OK]")
    #     return

    def getBuildPath(self):
        selfPath = os.path.dirname(os.path.realpath(__file__))

        if ("community" in selfPath):
            projPath = selfPath[:selfPath.find("community")]
        else:
            projPath = selfPath[:selfPath.find("tests")]

        for root, dirs, files in os.walk(projPath):
            if ("taosd" in files or "taosd.exe" in files):
                rootRealPath = os.path.dirname(os.path.realpath(root))
                if ("packaging" not in rootRealPath):
                    buildPath = root[:len(root) - len("/build/bin")]
                    break
        if platform.system().lower() == 'windows':
            win_sep = "\\"
            buildPath = buildPath.replace(win_sep,'/')

        return buildPath

    def getTaosdPath(self, dnodeID="dnode1"):
        buildPath = self.getBuildPath()
        if (buildPath == ""):
            tdLog.exit("taosd not found!")
        else:
            tdLog.info("taosd found in %s" % buildPath)
        taosdPath = buildPath + "/../sim/" + dnodeID
        tdLog.info("taosdPath: %s" % taosdPath)
        return taosdPath


    def getClientCfgPath(self):
        buildPath = self.getBuildPath()

        if (buildPath == ""):
            tdLog.exit("taosd not found!")
        else:
            tdLog.info("taosd found in %s" % buildPath)
        cfgPath = buildPath + "/../sim/psim/cfg"
        tdLog.info("cfgPath: %s" % cfgPath)
        return cfgPath

    def newcon(self,host='localhost',port=6030,user='root',password='taosdata', database=None):
        con=taos.connect(host=host, user=user, password=password, port=port, database=database)
        # print(con)
        return con

    def newcur(self,host='localhost',port=6030,user='root',password='taosdata',database=None):
        cfgPath = self.getClientCfgPath()
        con=taos.connect(host=host, user=user, password=password, config=cfgPath, port=port,database=database)
        cur=con.cursor()
        # print(cur)
        return cur

    def newTdSql(self, host='localhost',port=6030,user='root',password='taosdata', database = None):
        newTdSql = TDSql()
        cur = self.newcur(host=host,port=port,user=user,password=password, database=database)
        newTdSql.init(cur, False)
        return newTdSql

    def newcurWithTimezone(self,  timezone, host='localhost', port=6030,  user='root', password='taosdata'):
        cfgPath = self.getClientCfgPath()
        con=taos.connect(host=host, user=user, password=password, config=cfgPath, port=port, timezone=timezone)
        cur=con.cursor()
        # print(cur)
        return cur

    def newTdSqlWithTimezone(self, timezone, host='localhost',port=6030,user='root',password='taosdata'):
        newTdSql = TDSql()
        cur = self.newcurWithTimezone(host=host,port=port,user=user,password=password, timezone=timezone)
        newTdSql.init(cur, False)
        return newTdSql

    ################################################################################################################
    # port from the common.py of new test frame
    ################################################################################################################
    def gen_default_tag_str(self):
        default_tag_str = ""
        for tag_type in self.full_type_list:
            if tag_type.lower() not in ["varchar", "binary", "nchar"]:
                default_tag_str += f" {self.default_tagname_prefix}{self.default_tag_index_start_num} {tag_type},"
            else:
                if tag_type.lower() in ["varchar", "binary"]:
                    default_tag_str += f" {self.default_tagname_prefix}{self.default_tag_index_start_num} {tag_type}({self.default_varchar_length}),"
                else:
                    default_tag_str += f" {self.default_tagname_prefix}{self.default_tag_index_start_num} {tag_type}({self.default_nchar_length}),"
            self.default_tag_index_start_num += 1
        if self.need_tagts:
            default_tag_str = self.default_tagts_name + " timestamp," + default_tag_str
        return default_tag_str[:-1].lstrip()

    def gen_default_column_str(self):
        self.default_column_index_start_num = 1
        default_column_str = ""
        for col_type in self.full_type_list:
            if col_type.lower() not in ["varchar", "binary", "nchar"]:
                default_column_str += f" {self.default_colname_prefix}{self.default_column_index_start_num} {col_type},"
            else:
                if col_type.lower() in ["varchar", "binary"]:
                    default_column_str += f" {self.default_colname_prefix}{self.default_column_index_start_num} {col_type}({self.default_varchar_length}),"
                else:
                    default_column_str += f" {self.default_colname_prefix}{self.default_column_index_start_num} {col_type}({self.default_nchar_length}),"
            self.default_column_index_start_num += 1
        default_column_str = self.default_colts_name + " timestamp," + default_column_str
        return default_column_str[:-1].lstrip()

    def gen_tag_type_str(self, tagname_prefix, tag_elm_list):
        tag_index_start_num = 1
        tag_type_str = ""
        if tag_elm_list is None:
            tag_type_str = self.gen_default_tag_str()
        else:
            for tag_elm in tag_elm_list:
                if "count" in tag_elm:
                    total_count = int(tag_elm["count"])
                else:
                    total_count = 1
                if total_count > 0:
                    for _ in range(total_count):
                        tag_type_str += f'{tagname_prefix}{tag_index_start_num} {tag_elm["type"]}, '
                        if tag_elm["type"] in ["varchar", "binary", "nchar"]:
                            tag_type_str = tag_type_str.rstrip()[:-1] + f'({tag_elm["len"]}), '
                        tag_index_start_num += 1
                else:
                    continue
            tag_type_str = tag_type_str.rstrip()[:-1]

        return tag_type_str

    def gen_column_type_str(self, colname_prefix, column_elm_list):
        column_index_start_num = 1
        column_type_str = ""
        if column_elm_list is None:
            column_type_str = self.gen_default_column_str()
        else:
            for column_elm in column_elm_list:
                if "count" in column_elm:
                    total_count = int(column_elm["count"])
                else:
                    total_count = 1
                if total_count > 0:
                    for _ in range(total_count):
                        column_type_str += f'{colname_prefix}{column_index_start_num} {column_elm["type"]}, '
                        if column_elm["type"] in ["varchar", "binary", "nchar"]:
                            column_type_str = column_type_str.rstrip()[:-1] + f'({column_elm["len"]}), '
                        column_index_start_num += 1
                else:
                    continue
            column_type_str = self.default_colts_name + " timestamp, " + column_type_str.rstrip()[:-1]
        return column_type_str

    def gen_random_type_value(self, type_name, binary_length, binary_type, nchar_length, nchar_type):
        if type_name.lower() == "tinyint":
            return random.randint(self.Boundary.TINYINT_BOUNDARY[0], self.Boundary.TINYINT_BOUNDARY[1])
        elif type_name.lower() == "smallint":
            return random.randint(self.Boundary.SMALLINT_BOUNDARY[0], self.Boundary.SMALLINT_BOUNDARY[1])
        elif type_name.lower() == "int":
            return random.randint(self.Boundary.INT_BOUNDARY[0], self.Boundary.INT_BOUNDARY[1])
        elif type_name.lower() == "bigint":
            return random.randint(self.Boundary.BIGINT_BOUNDARY[0], self.Boundary.BIGINT_BOUNDARY[1])
        elif type_name.lower() == "tinyint unsigned":
            return random.randint(self.Boundary.UTINYINT_BOUNDARY[0], self.Boundary.UTINYINT_BOUNDARY[1])
        elif type_name.lower() == "smallint unsigned":
            return random.randint(self.Boundary.USMALLINT_BOUNDARY[0], self.Boundary.USMALLINT_BOUNDARY[1])
        elif type_name.lower() == "int unsigned":
            return random.randint(self.Boundary.UINT_BOUNDARY[0], self.Boundary.UINT_BOUNDARY[1])
        elif type_name.lower() == "bigint unsigned":
            return random.randint(self.Boundary.UBIGINT_BOUNDARY[0], self.Boundary.UBIGINT_BOUNDARY[1])
        elif type_name.lower() == "float":
            return random.uniform(self.Boundary.FLOAT_BOUNDARY[0], self.Boundary.FLOAT_BOUNDARY[1])
        elif type_name.lower() == "double":
            return random.uniform(self.Boundary.FLOAT_BOUNDARY[0], self.Boundary.FLOAT_BOUNDARY[1])
        elif type_name.lower() == "binary":
            return f'{self.get_long_name(binary_length, binary_type)}'
        elif type_name.lower() == "varchar":
            return self.get_long_name(binary_length, binary_type)
        elif type_name.lower() == "nchar":
            return self.get_long_name(nchar_length, nchar_type)
        elif type_name.lower() == "bool":
            return random.choice(self.Boundary.BOOL_BOUNDARY)
        elif type_name.lower() == "timestamp":
            return self.genTs()[0]
        else:
            pass

    def gen_tag_value_list(self, tag_elm_list):
        tag_value_list = list()
        if tag_elm_list is None:
            tag_value_list = list(map(lambda i: self.gen_random_type_value(i, self.default_varchar_length, self.default_varchar_datatype, self.default_nchar_length, self.default_nchar_datatype), self.full_type_list))
        else:
            for tag_elm in tag_elm_list:
                if "count" in tag_elm:
                    total_count = int(tag_elm["count"])
                else:
                    total_count = 1
                if total_count > 0:
                    for _ in range(total_count):
                        if tag_elm["type"] in ["varchar", "binary", "nchar"]:
                            tag_value_list.append(self.gen_random_type_value(tag_elm["type"], tag_elm["len"], self.default_varchar_datatype, tag_elm["len"], self.default_nchar_datatype))
                        else:
                            tag_value_list.append(self.gen_random_type_value(tag_elm["type"], "", "", "", ""))
                else:
                    continue
        return tag_value_list

    def gen_column_value_list(self, column_elm_list, ts_value=None):
        if ts_value is None:
            ts_value = self.genTs()[0]

        column_value_list = list()
        column_value_list.append(ts_value)
        if column_elm_list is None:
            column_value_list = list(map(lambda i: self.gen_random_type_value(i, self.default_varchar_length, self.default_varchar_datatype, self.default_nchar_length, self.default_nchar_datatype), self.full_type_list))
        else:
            for column_elm in column_elm_list:
                if "count" in column_elm:
                    total_count = int(column_elm["count"])
                else:
                    total_count = 1
                if total_count > 0:
                    for _ in range(total_count):
                        if column_elm["type"] in ["varchar", "binary", "nchar"]:
                            column_value_list.append(self.gen_random_type_value(column_elm["type"], column_elm["len"], self.default_varchar_datatype, column_elm["len"], self.default_nchar_datatype))
                        else:
                            column_value_list.append(self.gen_random_type_value(column_elm["type"], "", "", "", ""))
                else:
                    continue
        # column_value_list = [self.ts_value] + self.column_value_list
        return column_value_list

    def create_stable(self, tsql, dbname=None, stbname="stb", column_elm_list=None, tag_elm_list=None,
                     count=1, default_stbname_prefix="stb", **kwargs):
        colname_prefix = 'c'
        tagname_prefix = 't'
        stbname_index_start_num = 1
        stb_params = ""
        if len(kwargs) > 0:
            for param, value in kwargs.items():
                stb_params += f'{param} "{value}" '
        column_type_str = self.gen_column_type_str(colname_prefix, column_elm_list)
        tag_type_str = self.gen_tag_type_str(tagname_prefix, tag_elm_list)

        if int(count) <= 1:
            create_stable_sql = f'create table {dbname}.{stbname} ({column_type_str}) tags ({tag_type_str}) {stb_params};'
            tdLog.info("create stb sql: %s"%create_stable_sql)
            tsql.execute(create_stable_sql)
        else:
            for _ in range(count):
                create_stable_sql = f'create table {dbname}.{default_stbname_prefix}{stbname_index_start_num} ({column_type_str}) tags ({tag_type_str}) {stb_params};'
                stbname_index_start_num += 1
                tsql.execute(create_stable_sql)

    def create_ctable(self, tsql, dbname=None, stbname=None, tag_elm_list=None, count=1, default_ctbname_prefix="ctb", **kwargs):
        ctbname_index_start_num = 0
        ctb_params = ""
        if len(kwargs) > 0:
            for param, value in kwargs.items():
                ctb_params += f'{param} "{value}" '
        self.tag_value_list = self.gen_tag_value_list(tag_elm_list)
        tag_value_str = ""
        # tag_value_str = ", ".join(str(v) for v in self.tag_value_list)
        for tag_value in self.tag_value_list:
            if isinstance(tag_value, str):
                tag_value_str += f'"{tag_value}", '
            else:
                tag_value_str += f'{tag_value}, '
        tag_value_str = tag_value_str.rstrip()[:-1]

        if int(count) <= 1:
            create_ctable_sql = f'create table {dbname}.{default_ctbname_prefix}{ctbname_index_start_num}  using {dbname}.{stbname} tags ({tag_value_str}) {ctb_params};'
            tsql.execute(create_ctable_sql)
        else:
            for _ in range(count):
                create_ctable_sql = f'create table {dbname}.{default_ctbname_prefix}{ctbname_index_start_num} using {dbname}.{stbname} tags ({tag_value_str}) {ctb_params};'
                ctbname_index_start_num += 1
                tdLog.info("create ctb sql: %s"%create_ctable_sql)
                tsql.execute(create_ctable_sql)

    def create_table(self, tsql, dbname=None, tbname="ntb", column_elm_list=None, count=1, **kwargs):
        tbname_index_start_num = 1
        tbname_prefix="ntb"

        tb_params = ""
        if len(kwargs) > 0:
            for param, value in kwargs.items():
                tb_params += f'{param} "{value}" '
        column_type_str = self.gen_column_type_str(tbname_prefix, column_elm_list)

        if int(count) <= 1:
            create_table_sql = f'create table {dbname}.{tbname} ({column_type_str}) {tb_params};'
            tsql.execute(create_table_sql)
        else:
            for _ in range(count):
                create_table_sql = f'create table {dbname}.{tbname_prefix}{tbname_index_start_num} ({column_type_str}) {tb_params};'
                tbname_index_start_num += 1
                tsql.execute(create_table_sql)

    def insert_rows(self, tsql, dbname=None, tbname=None, column_ele_list=None, start_ts_value=None, count=1):
        if start_ts_value is None:
            start_ts_value = self.genTs()[0]

        column_value_list = self.gen_column_value_list(column_ele_list, start_ts_value)
        # column_value_str = ", ".join(str(v) for v in self.column_value_list)
        column_value_str = ""
        for column_value in column_value_list:
            if isinstance(column_value, str):
                column_value_str += f'"{column_value}", '
            else:
                column_value_str += f'{column_value}, '
        column_value_str = column_value_str.rstrip()[:-1]
        if int(count) <= 1:
            insert_sql = f'insert into {self.tb_name} values ({column_value_str});'
            tsql.execute(insert_sql)
        else:
            for num in range(count):
                column_value_list = self.gen_column_value_list(column_ele_list, f'{start_ts_value}+{num}s')
                # column_value_str = ", ".join(str(v) for v in column_value_list)
                column_value_str = ''
                idx = 0
                for column_value in column_value_list:
                    if isinstance(column_value, str) and idx != 0:
                        column_value_str += f'"{column_value}", '
                    else:
                        column_value_str += f'{column_value}, '
                        idx += 1
                column_value_str = column_value_str.rstrip()[:-1]
                insert_sql = f'insert into {dbname}.{tbname} values ({column_value_str});'
                tsql.execute(insert_sql)
    def getOneRow(self, location, containElm):
        res_list = list()
        if 0 <= location < tdSql.queryRows:
            for row in tdSql.queryResult:
                if row[location] == containElm:
                    res_list.append(row)
            return res_list
        else:
            tdLog.exit(f"getOneRow out of range: row_index={location} row_count={self.query_row}")

    def killProcessor(self, processorName):
        if (platform.system().lower() == 'windows'):
            os.system("TASKKILL /F /IM %s.exe"%processorName)
        else:
            os.system("unset LD_PRELOAD; pkill %s " % processorName)

    def gen_tag_col_str(self, gen_type, data_type, count):
        """
        gen multi tags or cols by gen_type
        """
        return ','.join(map(lambda i: f'{gen_type}{i} {data_type}', range(count)))

    # stream
    def create_stream(self, stream_name, des_table, source_sql, trigger_mode=None, watermark=None, max_delay=None, ignore_expired=None, ignore_update=None, subtable_value=None, fill_value=None, fill_history_value=None, stb_field_name_value=None, tag_value=None, use_exist_stb=False, use_except=False):
        """create_stream

        Args:
            stream_name (str): stream_name
            des_table (str): target stable
            source_sql (str): stream sql
            trigger_mode (str, optional): at_once/window_close/max_delay. Defaults to None.
            watermark (str, optional): watermark time. Defaults to None.
            max_delay (str, optional): max_delay time. Defaults to None.
            ignore_expired (int, optional): ignore expired data. Defaults to None.
            ignore_update (int, optional): ignore update data. Defaults to None.
            subtable_value (str, optional): subtable. Defaults to None.
            fill_value (str, optional): fill. Defaults to None.
            fill_history_value (int, optional): 0/1. Defaults to None.
            stb_field_name_value (str, optional): existed stb. Defaults to None.
            tag_value (str, optional): custom tag. Defaults to None.
            use_exist_stb (bool, optional): use existed stb tag. Defaults to False.
            use_except (bool, optional): Exception tag. Defaults to False.

        Returns:
            str: stream
        """
        if subtable_value is None:
            subtable = ""
        else:
            subtable = f'subtable({subtable_value})'

        if fill_value is None:
            fill = ""
        else:
            fill = f'fill({fill_value})'

        if fill_history_value is None:
            fill_history = ""
        else:
            fill_history = f'fill_history {fill_history_value}'

        if use_exist_stb:
            if stb_field_name_value is None:
                stb_field_name = ""
            else:
                stb_field_name = f'({stb_field_name_value})'

            if tag_value is None:
                tags = ""
            else:
                tags = f'tags({tag_value})'
        else:
            stb_field_name = ""
            tags = ""


        if trigger_mode is None:
            stream_options = ""
            if watermark is not None:
                stream_options = f'watermark {watermark}'
            if ignore_expired:
                stream_options += f" ignore expired {ignore_expired}"
            else:
                stream_options += f" ignore expired 0"
            if ignore_update:
                stream_options += f" ignore update {ignore_update}"
            else:
                stream_options += f" ignore update 0"
            if not use_except:
                tdSql.execute(f'create stream if not exists {stream_name} trigger at_once {stream_options} {fill_history} into {des_table} {subtable} as {source_sql} {fill};',queryTimes=3)
                time.sleep(self.create_stream_sleep)
                return None
            else:
                return f'create stream if not exists {stream_name} {stream_options} {fill_history} into {des_table} {subtable} as {source_sql} {fill};'
        else:

            if watermark is None:
                if trigger_mode == "max_delay" or trigger_mode == "continuous_window_close" :
                    stream_options = f'trigger {trigger_mode} {max_delay}'
                else:
                    stream_options = f'trigger {trigger_mode}'
            else:
                if trigger_mode == "max_delay" or trigger_mode == "continuous_window_close" :
                    stream_options = f'trigger {trigger_mode} {max_delay} watermark {watermark}'
                else:
                    stream_options = f'trigger {trigger_mode} watermark {watermark}'
            if ignore_expired:
                stream_options += f" ignore expired {ignore_expired}"
            else:
                stream_options += f" ignore expired 0"

            if ignore_update:
                stream_options += f" ignore update {ignore_update}"
            else:
                stream_options += f" ignore update 0"

            if not use_except:
                tdSql.execute(f'create stream if not exists {stream_name} {stream_options} {fill_history} into {des_table}{stb_field_name} {tags} {subtable} as {source_sql} {fill};',queryTimes=3)
                time.sleep(self.create_stream_sleep)
                return None
            else:
                return f'create stream if not exists {stream_name} {stream_options} {fill_history} into {des_table}{stb_field_name} {tags} {subtable} as {source_sql} {fill};'


    def pause_stream(self, stream_name, if_exist=True, if_not_exist=False):
        """pause_stream

        Args:
            stream_name (str): stream_name
            if_exist (bool, optional): Defaults to True.
            if_not_exist (bool, optional): Defaults to False.
        """
        if_exist_value = "if exists" if if_exist else ""
        if_not_exist_value = "if not exists" if if_not_exist else ""
        tdSql.execute(f'pause stream {if_exist_value} {if_not_exist_value} {stream_name}')

    def resume_stream(self, stream_name, if_exist=True, if_not_exist=False, ignore_untreated=False):
        """resume_stream

        Args:
            stream_name (str): stream_name
            if_exist (bool, optional): Defaults to True.
            if_not_exist (bool, optional): Defaults to False.
            ignore_untreated (bool, optional): Defaults to False.
        """
        if_exist_value = "if exists" if if_exist else ""
        if_not_exist_value = "if not exists" if if_not_exist else ""
        ignore_untreated_value = "ignore untreated" if ignore_untreated else ""
        tdSql.execute(f'resume stream {if_exist_value} {if_not_exist_value} {ignore_untreated_value} {stream_name}')

    def drop_all_streams(self):
        """drop all streams
        """
        tdSql.query("show streams")
        stream_name_list = list(map(lambda x: x[0], tdSql.queryResult))
        for stream_name in stream_name_list:
            tdSql.execute(f'drop stream if exists {stream_name};')


    def check_stream_wal_info(self, wal_info):
        # This method is defined for the 'info' column of the 'information_schema.ins_stream_tasks'.
        # Define the regular expression pattern to match the required format
        # This pattern looks for a number followed by an optional space and then a pair of square brackets
        # containing two numbers separated by a comma.
        pattern = r'(\d+)\s*\[(\d+),\s*(\d+)\]'

        # Use the search function from the re module to find a match in the string
        match = re.search(pattern, wal_info)

        # Check if a match was found
        if match:
            # Extract the numbers from the matching groups
            first_number = int(match.group(1))  # The number before the brackets
            second_number = int(match.group(3))  # The second number inside the brackets

            # Compare the extracted numbers and return the result
            if second_number >=5 :
                if first_number >= second_number-5 and first_number <= second_number:
                    return True
            elif second_number < 5:
                if first_number >= second_number-1 and first_number <= second_number:
                    return True

        # If no match was found, or the pattern does not match the expected format, return False
        return False

    def check_stream_task_status(self, stream_name, vgroups, stream_timeout=0, check_wal_info=True):
        """check stream status

        Args:
            stream_name (str): stream_name
            vgroups (int): vgroups
        Returns:
            str: status
        """
        timeout = self.stream_timeout if stream_timeout is None else stream_timeout

        #check stream task rows
        sql_task_all = f"select `task_id`,node_id,stream_name,status,info,history_task_id from information_schema.ins_stream_tasks where stream_name='{stream_name}' and `level`='source';"
        sql_task_status = f"select distinct(status) from information_schema.ins_stream_tasks where stream_name='{stream_name}' and `level`='source';"
        sql_task_history = f"select distinct(history_task_id) from information_schema.ins_stream_tasks where stream_name='{stream_name}' and `level`='source';"
        tdSql.query(sql_task_all)
        tdSql.checkRows(vgroups)

        #check stream task status
        checktimes = 1
        check_stream_success = 0
        vgroup_num = 0
        while checktimes <= timeout:
            tdLog.notice(f"checktimes:{checktimes}")
            try:
                result_task_alll = tdSql.query(sql_task_all,row_tag=True)
                result_task_alll_rows = tdSql.query(sql_task_all)
                result_task_status = tdSql.query(sql_task_status,row_tag=True)
                result_task_status_rows = tdSql.query(sql_task_status)
                result_task_history = tdSql.query(sql_task_history,row_tag=True)
                result_task_history_rows = tdSql.query(sql_task_history)

                tdLog.notice(f"Try to check stream status, check times: {checktimes} and stream task list[{check_stream_success}]")
                print(f"result_task_status:{result_task_status},result_task_history:{result_task_history},result_task_alll:{result_task_alll}")
                if result_task_status_rows == 1 and result_task_status ==[('ready',)] :
                    if result_task_history_rows == 1 and  result_task_history == [(None,)] :
                        if check_wal_info:
                            for vgroup_num in range(vgroups):
                                if self.check_stream_wal_info(result_task_alll[vgroup_num][4]) :
                                    check_stream_success += 1
                                    tdLog.info(f"check stream task list[{check_stream_success}] sucessfully :")
                                else:
                                    check_stream_success = 0
                                    break
                        else:
                            check_stream_success = vgroups

                if check_stream_success == vgroups:
                    break
                time.sleep(1)
                checktimes += 1
                vgroup_num = vgroup_num
            except Exception as e:
                tdLog.notice(f"Try to check stream status again, check times: {checktimes}")
                checktimes += 1
                tdSql.print_error_frame_info(result_task_alll[vgroup_num],"status is ready,info is finished and history_task_id is NULL",sql_task_all)
        else:
            checktimes_end = checktimes - 1
            tdLog.notice(f"it has spend {checktimes_end} for checking stream task status but it failed")
            if checktimes_end == timeout:
                tdSql.print_error_frame_info(result_task_alll[vgroup_num],"status is ready,info is finished and history_task_id is NULL",sql_task_all)

    # def check_stream_task_status(self, stream_name, vgroups, stream_timeout=None):
    #     """check stream status

    #     Args:
    #         stream_name (str): stream_name
    #         vgroups (int): vgroups
    #     Returns:
    #         str: status
    #     """
    #     timeout = self.stream_timeout if stream_timeout is None else stream_timeout

    #     #check stream task rows
    #     sql_task_all = f"select `task_id`,node_id,stream_name,status,info,history_task_id from information_schema.ins_stream_tasks where stream_name='{stream_name}' and `level`='source';"
    #     sql_task_status = f"select distinct(status) from information_schema.ins_stream_tasks where stream_name='{stream_name}' and `level`='source';"
    #     sql_task_history = f"select distinct(history_task_id) from information_schema.ins_stream_tasks where stream_name='{stream_name}' and `level`='source';"
    #     tdSql.query(sql_task_all)
    #     tdSql.checkRows(vgroups)

    #     #check stream task status
    #     checktimes = 1
    #     check_stream_success = 0
    #     vgroup_num = 0
    #     while checktimes <= timeout:
    #         print(f"checktimes:{checktimes}")
    #         try:
    #             result_task_alll = tdSql.query(sql_task_all,row_tag=True)
    #             result_task_alll_rows = tdSql.query(sql_task_all)
    #             result_task_status = tdSql.query(sql_task_status,row_tag=True)
    #             result_task_status_rows = tdSql.query(sql_task_status)
    #             result_task_history = tdSql.query(sql_task_history,row_tag=True)
    #             result_task_history_rows = tdSql.query(sql_task_history)

    #             tdLog.notice(f"Try to check stream status, check times: {checktimes} and stream task list[{check_stream_success}]")
    #             print(f"result_task_status:{result_task_status},result_task_history:{result_task_history},result_task_alll:{result_task_alll}")
    #             for vgroup_num in range(vgroups):
    #                 if result_task_alll[vgroup_num][3] == "ready" and self.check_stream_wal_info(result_task_alll[vgroup_num][4]) and result_task_alll[vgroup_num][5] == None:
    #                     check_stream_success += 1
    #                     tdLog.info(f"check stream task list[{check_stream_success}] sucessfully :")
    #                 else:
    #                     check_stream_success = 0
    #                     break

    #             if check_stream_success == vgroups:
    #                 break
    #             time.sleep(1)
    #             checktimes += 1
    #             vgroup_num = vgroup_num
    #         except Exception as e:
    #             tdLog.notice(f"Try to check stream status again, check times: {checktimes}")
    #             checktimes += 1
    #             tdSql.print_error_frame_info(result_task_alll[vgroup_num],"status is ready,info is finished and history_task_id is NULL",sql_task_all)

    #     else:
    #         checktimes_end = checktimes - 1
    #         tdLog.notice(f"it has spend {checktimes_end} for checking stream task status but it failed")
    #         if checktimes_end == timeout:
    #             tdSql.print_error_frame_info(result_task_alll[vgroup_num],"status is ready,info is finished and history_task_id is NULL",sql_task_all)





    def drop_db(self, dbname="test"):
        """drop a db

        Args:
            dbname (str, optional): Defaults to "test".
        """
        if dbname[0].isdigit():
            tdSql.execute(f'drop database if exists `{dbname}`')
        else:
            tdSql.execute(f'drop database if exists {dbname}')

    def drop_all_db(self):
        """drop all databases
        """
        tdSql.query("show databases;")
        db_list = list(map(lambda x: x[0], tdSql.queryResult))
        for dbname in db_list:
            if dbname not in self.white_list and "telegraf" not in dbname:
                tdSql.execute(f'drop database if exists `{dbname}`')

    def time_cast(self, time_value, split_symbol="+"):
        """cast bigint to timestamp

        Args:
            time_value (bigint): ts
            split_symbol (str, optional): split sympol. Defaults to "+".

        Returns:
            _type_: timestamp
        """
        ts_value = str(time_value).split(split_symbol)[0]
        if split_symbol in str(time_value):
            ts_value_offset = str(time_value).split(split_symbol)[1]
        else:
            ts_value_offset = "0s"
        return f'cast({ts_value} as timestamp){split_symbol}{ts_value_offset}'

    def clean_env(self):
        """drop all streams and databases
        """
        self.drop_all_streams()
        self.drop_all_db()

    def set_precision_offset(self, precision):
        if precision == "ms":
            self.offset = 1000
        elif precision == "us":
            self.offset = 1000000
        elif precision == "ns":
            self.offset = 1000000000
        else:
            pass

    def genTs(self, precision="ms", ts="", protype="taosc", ns_tag=None):
        """generate ts

        Args:
            precision (str, optional): db precision. Defaults to "ms".
            ts (str, optional): input ts. Defaults to "".
            protype (str, optional): "taosc" or "restful". Defaults to "taosc".
            ns_tag (_type_, optional): use ns. Defaults to None.

        Returns:
            timestamp, datetime: timestamp and datetime
        """
        if precision == "ns":
            if ts == "" or ts is None:
                ts = time.time_ns()
            else:
                ts = ts
            if ns_tag is None:
                dt = ts
            else:
                dt = datetime.fromtimestamp(ts // 1000000000)
                dt = dt.strftime('%Y-%m-%d %H:%M:%S') + '.' + str(int(ts % 1000000000)).zfill(9)
            if protype == "restful":
                dt = datetime.fromtimestamp(ts // 1000000000)
                dt = dt.strftime('%Y-%m-%d %H:%M:%S') + '.' + str(int(ts % 1000000000)).zfill(9)
        else:
            if ts == "" or ts is None:
                ts = time.time()
            else:
                ts = ts
            if precision == "ms" or precision is None:
                ts = int(round(ts * 1000))
                dt = datetime.fromtimestamp(ts // 1000)
                if protype == "taosc":
                    dt = dt.strftime('%Y-%m-%d %H:%M:%S') + '.' + str(int(ts % 1000)).zfill(3) + '000'
                elif protype == "restful":
                    dt = dt.strftime('%Y-%m-%d %H:%M:%S') + '.' + str(int(ts % 1000)).zfill(3)
                else:
                    pass
            elif precision == "us":
                ts = int(round(ts * 1000000))
                dt = datetime.fromtimestamp(ts // 1000000)
                dt = dt.strftime('%Y-%m-%d %H:%M:%S') + '.' + str(int(ts % 1000000)).zfill(6)
        return ts, dt

    def sgen_column_type_str(self, column_elm_list):
        """generage column type str

        Args:
            column_elm_list (list): column_elm_list
        """
        self.column_type_str = ""
        if column_elm_list is None:
            self.column_type_str = self.gen_default_column_str()
        else:
            for column_elm in column_elm_list:
                if "count" in column_elm:
                    total_count = int(column_elm["count"])
                else:
                    total_count = 1
                if total_count > 0:
                    for _ in range(total_count):
                        self.column_type_str += f'{self.default_colname_prefix}{self.default_column_index_start_num} {column_elm["type"]}, '
                        if column_elm["type"] in ["varchar", "binary", "nchar"]:
                            self.column_type_str = self.column_type_str.rstrip()[:-1] + f'({column_elm["len"]}), '
                        self.default_column_index_start_num += 1
                else:
                    continue
            self.column_type_str = self.default_colts_name + " timestamp, " + self.column_type_str.rstrip()[:-1]

    def sgen_tag_type_str(self, tag_elm_list):
        """generage tag type str

        Args:
            tag_elm_list (list): tag_elm_list
        """
        self.tag_type_str = ""
        if tag_elm_list is None:
            self.tag_type_str = self.gen_default_tag_str()
        else:
            for tag_elm in tag_elm_list:
                if "count" in tag_elm:
                    total_count = int(tag_elm["count"])
                else:
                    total_count = 1
                if total_count > 0:
                    for _ in range(total_count):
                        self.tag_type_str += f'{self.default_tagname_prefix}{self.default_tag_index_start_num} {tag_elm["type"]}, '
                        if tag_elm["type"] in ["varchar", "binary", "nchar"]:
                            self.tag_type_str = self.tag_type_str.rstrip()[:-1] + f'({tag_elm["len"]}), '
                        self.default_tag_index_start_num += 1
                else:
                    continue
            self.tag_type_str = self.tag_type_str.rstrip()[:-1]
            if self.need_tagts:
                self.tag_type_str = self.default_tagts_name + " timestamp, " + self.tag_type_str

    def sgen_tag_value_list(self, tag_elm_list, ts_value=None):
        """generage tag value str

        Args:
            tag_elm_list (list): _description_
            ts_value (timestamp, optional): Defaults to None.
        """
        if self.need_tagts:
            self.ts_value = self.genTs()[0]
        if ts_value is not None:
            self.ts_value = ts_value

        if tag_elm_list is None:
            self.tag_value_list = list(map(lambda i: self.gen_random_type_value(i, self.default_varchar_length, self.default_varchar_datatype, self.default_nchar_length, self.default_nchar_datatype), self.full_type_list))
        else:
            for tag_elm in tag_elm_list:
                if "count" in tag_elm:
                    total_count = int(tag_elm["count"])
                else:
                    total_count = 1
                if total_count > 0:
                    for _ in range(total_count):
                        if tag_elm["type"] in ["varchar", "binary", "nchar"]:
                            self.tag_value_list.append(self.gen_random_type_value(tag_elm["type"], tag_elm["len"], self.default_varchar_datatype, tag_elm["len"], self.default_nchar_datatype))
                        else:
                            self.tag_value_list.append(self.gen_random_type_value(tag_elm["type"], "", "", "", ""))
                else:
                    continue
        # if self.need_tagts and self.ts_value is not None and len(str(self.ts_value)) > 0:
        if self.need_tagts:
            self.tag_value_list = [self.ts_value] + self.tag_value_list

    def screateDb(self, dbname="test", drop_db=True, **kwargs):
        """create database

        Args:
            dbname (str, optional): Defaults to "test".
            drop_db (bool, optional): Defaults to True.
        """
        tdLog.info("creating db ...")
        db_params = ""
        if len(kwargs) > 0:
            for param, value in kwargs.items():
                if param == "precision":
                    db_params += f'{param} "{value}" '
                else:
                    db_params += f'{param} {value} '
        if drop_db:
            self.drop_db(dbname)
        tdSql.execute(f'create database if not exists {dbname} {db_params}')
        tdSql.execute(f'use {dbname}')

    def screate_stable(self, dbname=None, stbname="stb", use_name="table", column_elm_list=None, tag_elm_list=None,
                     need_tagts=False, count=1, default_stbname_prefix="stb", default_stbname_index_start_num=1,
                     default_column_index_start_num=1, default_tag_index_start_num=1, **kwargs):
        """_summary_

        Args:
            dbname (str, optional): Defaults to None.
            stbname (str, optional): Defaults to "stb".
            use_name (str, optional): stable/table, Defaults to "table".
            column_elm_list (list, optional): use for sgen_column_type_str(), Defaults to None.
            tag_elm_list (list, optional): use for sgen_tag_type_str(), Defaults to None.
            need_tagts (bool, optional): tag use timestamp, Defaults to False.
            count (int, optional): stable count, Defaults to 1.
            default_stbname_prefix (str, optional): Defaults to "stb".
            default_stbname_index_start_num (int, optional): Defaults to 1.
            default_column_index_start_num (int, optional): Defaults to 1.
            default_tag_index_start_num (int, optional): Defaults to 1.
        """
        tdLog.info("creating stable ...")
        if dbname is not None:
            self.dbname = dbname
        self.need_tagts = need_tagts
        self.default_stbname_prefix = default_stbname_prefix
        self.default_stbname_index_start_num = default_stbname_index_start_num
        self.default_column_index_start_num = default_column_index_start_num
        self.default_tag_index_start_num = default_tag_index_start_num
        stb_params = ""
        if len(kwargs) > 0:
            for param, value in kwargs.items():
                stb_params += f'{param} "{value}" '
        self.sgen_column_type_str(column_elm_list)
        self.sgen_tag_type_str(tag_elm_list)
        if self.dbname is not None:
            stb_name = f'{self.dbname}.{stbname}'
        else:
            stb_name = stbname
        if int(count) <= 1:
            create_stable_sql = f'create {use_name} {stb_name} ({self.column_type_str}) tags ({self.tag_type_str}) {stb_params};'
            tdSql.execute(create_stable_sql)
        else:
            for _ in range(count):
                create_stable_sql = f'create {use_name} {self.dbname}.{default_stbname_prefix}{default_stbname_index_start_num} ({self.column_type_str}) tags ({self.tag_type_str}) {stb_params};'
                default_stbname_index_start_num += 1
                tdSql.execute(create_stable_sql)

    def screate_ctable(self, dbname=None, stbname=None, ctbname="ctb", use_name="table", tag_elm_list=None, ts_value=None, count=1, default_varchar_datatype="letters", default_nchar_datatype="letters", default_ctbname_prefix="ctb", default_ctbname_index_start_num=1, **kwargs):
        """_summary_

        Args:
            dbname (str, optional): Defaults to None.
            stbname (str, optional): Defaults to None.
            ctbname (str, optional): Defaults to "ctb".
            use_name (str, optional): Defaults to "table".
            tag_elm_list (list, optional): use for sgen_tag_type_str(), Defaults to None.
            ts_value (timestamp, optional): Defaults to None.
            count (int, optional): ctb count, Defaults to 1.
            default_varchar_datatype (str, optional): Defaults to "letters".
            default_nchar_datatype (str, optional): Defaults to "letters".
            default_ctbname_prefix (str, optional): Defaults to "ctb".
            default_ctbname_index_start_num (int, optional): Defaults to 1.
        """
        tdLog.info("creating childtable ...")
        self.default_varchar_datatype = default_varchar_datatype
        self.default_nchar_datatype = default_nchar_datatype
        self.default_ctbname_prefix = default_ctbname_prefix
        self.default_ctbname_index_start_num = default_ctbname_index_start_num
        ctb_params = ""
        if len(kwargs) > 0:
            for param, value in kwargs.items():
                ctb_params += f'{param} "{value}" '
        self.sgen_tag_value_list(tag_elm_list, ts_value)
        tag_value_str = ""
        # tag_value_str = ", ".join(str(v) for v in self.tag_value_list)
        for tag_value in self.tag_value_list:
            if isinstance(tag_value, str):
                tag_value_str += f'"{tag_value}", '
            else:
                tag_value_str += f'{tag_value}, '
        tag_value_str = tag_value_str.rstrip()[:-1]
        if dbname is not None:
            self.dbname = dbname
            ctb_name = f'{self.dbname}.{ctbname}'
        else:
            ctb_name = ctbname
        if stbname is not None:
            stb_name = stbname
        if int(count) <= 1:
            create_ctable_sql = f'create {use_name} {ctb_name} using {stb_name} tags ({tag_value_str}) {ctb_params};'
            tdSql.execute(create_ctable_sql)
        else:
            for _ in range(count):
                create_stable_sql = f'create {use_name} {self.dbname}.{default_ctbname_prefix}{default_ctbname_index_start_num} using {self.stb_name} tags ({tag_value_str}) {ctb_params};'
                default_ctbname_index_start_num += 1
                tdSql.execute(create_stable_sql)

    def sgen_column_value_list(self, column_elm_list, need_null, ts_value=None, additional_ts=None, custom_col_index=None, col_value_type=None, force_pk_val=None):
        """_summary_

        Args:
            column_elm_list (list): gen_random_type_value()
            need_null (bool): if insert null
            ts_value (timestamp, optional): Defaults to None.
        """
        self.column_value_list = list()
        self.ts_value = self.genTs()[0]
        if additional_ts is not None:
            self.additional_ts = self.genTs(additional_ts=additional_ts)[2]
        if ts_value is not None:
            self.ts_value = ts_value

        if column_elm_list is None:
            self.column_value_list = list(map(lambda i: self.gen_random_type_value(i, self.default_varchar_length, self.default_varchar_datatype, self.default_nchar_length, self.default_nchar_datatype), self.full_type_list))
        else:
            for column_elm in column_elm_list:
                if "count" in column_elm:
                    total_count = int(column_elm["count"])
                else:
                    total_count = 1
                if total_count > 0:
                    for _ in range(total_count):
                        if column_elm["type"] in ["varchar", "binary", "nchar"]:
                            self.column_value_list.append(self.gen_random_type_value(column_elm["type"], column_elm["len"], self.default_varchar_datatype, column_elm["len"], self.default_nchar_datatype))
                        else:
                            self.column_value_list.append(self.gen_random_type_value(column_elm["type"], "", "", "", ""))
                else:
                    continue
        if need_null:
            for i in range(int(len(self.column_value_list)/2)):
                index_num = random.randint(0, len(self.column_value_list)-1)
                self.column_value_list[index_num] = None

        if custom_col_index is not None:
            if col_value_type == "Random":
                pass
            elif col_value_type == "Incremental":
                self.column_value_list[custom_col_index] = self.custom_col_val
                self.custom_col_val += 1
            elif col_value_type == "Part_equal":
                self.column_value_list[custom_col_index] = random.choice(self.part_val_list)

        self.column_value_list = [self.ts_value] + [self.additional_ts] + self.column_value_list if additional_ts is not None else [self.ts_value] + self.column_value_list
        if col_value_type == "Incremental" and custom_col_index==1:
            self.column_value_list[custom_col_index] = self.custom_col_val if force_pk_val is None else force_pk_val
        if col_value_type == "Part_equal" and custom_col_index==1:
            self.column_value_list[custom_col_index] = random.randint(0, self.custom_col_val) if force_pk_val is None else force_pk_val


    def screate_table(self, dbname=None, tbname="tb", use_name="table", column_elm_list=None,
                    count=1, default_tbname_prefix="tb", default_tbname_index_start_num=1,
                    default_column_index_start_num=1, **kwargs):
        """create ctable

        Args:
            dbname (str, optional): Defaults to None.
            tbname (str, optional): Defaults to "tb".
            use_name (str, optional): Defaults to "table".
            column_elm_list (list, optional): Defaults to None.
            count (int, optional): Defaults to 1.
            default_tbname_prefix (str, optional): Defaults to "tb".
            default_tbname_index_start_num (int, optional): Defaults to 1.
            default_column_index_start_num (int, optional): Defaults to 1.
        """
        tdLog.info("creating table ...")
        if dbname is not None:
            self.dbname = dbname
        self.default_tbname_prefix = default_tbname_prefix
        self.default_tbname_index_start_num = default_tbname_index_start_num
        self.default_column_index_start_num = default_column_index_start_num
        tb_params = ""
        if len(kwargs) > 0:
            for param, value in kwargs.items():
                tb_params += f'{param} "{value}" '
        self.sgen_column_type_str(column_elm_list)
        if self.dbname is not None:
            tb_name = f'{self.dbname}.{tbname}'
        else:
            tb_name = tbname
        if int(count) <= 1:
            create_table_sql = f'create {use_name} {tb_name} ({self.column_type_str}) {tb_params};'
            tdSql.execute(create_table_sql)
        else:
            for _ in range(count):
                create_table_sql = f'create {use_name} {self.dbname}.{default_tbname_prefix}{default_tbname_index_start_num} ({self.column_type_str}) {tb_params};'
                default_tbname_index_start_num += 1
                tdSql.execute(create_table_sql)

    def sinsert_rows(self, dbname=None, tbname=None, column_ele_list=None, ts_value=None, count=1, need_null=False, custom_col_index=None, col_value_type="random"):
        """insert rows

        Args:
            dbname (str, optional): Defaults to None.
            tbname (str, optional): Defaults to None.
            column_ele_list (list, optional): Defaults to None.
            ts_value (timestamp, optional): Defaults to None.
            count (int, optional): Defaults to 1.
            need_null (bool, optional): Defaults to False.
        """
        tdLog.info("stream inserting ...")
        if dbname is not None:
            self.dbname = dbname
            if tbname is not None:
                self.tbname = f'{self.dbname}.{tbname}'
        else:
            if tbname is not None:
                self.tbname = tbname

        self.sgen_column_value_list(column_ele_list, need_null, ts_value, custom_col_index=custom_col_index, col_value_type=col_value_type)
        # column_value_str = ", ".join(str(v) for v in self.column_value_list)
        column_value_str = ""
        for column_value in self.column_value_list:
            if column_value is None:
                column_value_str += 'Null, '
            elif isinstance(column_value, str) and "+" not in column_value and "-" not in column_value:
                column_value_str += f'"{column_value}", '
            else:
                column_value_str += f'{column_value}, '
        column_value_str = column_value_str.rstrip()[:-1]
        if int(count) <= 1:
            insert_sql = f'insert into {self.tbname} values ({column_value_str});'
            tdSql.execute(insert_sql)
        else:
            for num in range(count):
                ts_value = self.genTs()[0]
                self.sgen_column_value_list(column_ele_list, need_null, f'{ts_value}+{num}s', custom_col_index=custom_col_index, col_value_type=col_value_type)
                column_value_str = ""
                for column_value in self.column_value_list:
                    if column_value is None:
                        column_value_str += 'Null, '
                    elif isinstance(column_value, str) and "+" not in column_value:
                        column_value_str += f'"{column_value}", '
                    else:
                        column_value_str += f'{column_value}, '
                column_value_str = column_value_str.rstrip()[:-1]
                insert_sql = f'insert into {self.tbname} values ({column_value_str});'
                tdSql.execute(insert_sql)

    def sdelete_rows(self, dbname=None, tbname=None, start_ts=None, end_ts=None, ts_key=None):
        """delete rows

        Args:
            dbname (str, optional): Defaults to None.
            tbname (str, optional): Defaults to None.
            start_ts (timestamp, optional): range start. Defaults to None.
            end_ts (timestamp, optional): range end. Defaults to None.
            ts_key (str, optional): timestamp column name. Defaults to None.
        """
        if dbname is not None:
            self.dbname = dbname
            if tbname is not None:
                self.tbname = f'{self.dbname}.{tbname}'
        else:
            if tbname is not None:
                self.tbname = tbname
        if ts_key is None:
            ts_col_name = self.default_colts_name
        else:
            ts_col_name = ts_key

        base_del_sql = f'delete from {self.tbname} '
        if end_ts is not None:
            if ":" in start_ts and "-" in start_ts:
                start_ts = f"{start_ts}"
            if ":" in end_ts and "-" in end_ts:
                end_ts = f"{end_ts}"
            base_del_sql += f'where {ts_col_name} between {start_ts} and {end_ts};'
        else:
            if start_ts is not None:
                if ":" in start_ts and "-" in start_ts:
                    start_ts = f"{start_ts}"
                base_del_sql += f'where {ts_col_name} = {start_ts};'
        tdSql.execute(base_del_sql)

    def check_stream_field_type(self, sql, input_function):
        """confirm stream field

        Args:
            sql (str): input sql
            input_function (str): scalar
        """
        tdSql.query(sql)
        res = tdSql.queryResult
        if input_function in ["acos", "asin", "atan", "cos", "log", "pow", "sin", "sqrt", "tan"]:
            tdSql.checkEqual(res[1][1], "DOUBLE")
            tdSql.checkEqual(res[2][1], "DOUBLE")
        elif input_function in ["lower", "ltrim", "rtrim", "upper"]:
            tdSql.checkEqual(res[1][1], "VARCHAR")
            tdSql.checkEqual(res[2][1], "VARCHAR")
            tdSql.checkEqual(res[3][1], "NCHAR")
        elif input_function in ["char_length", "length"]:
            tdSql.checkEqual(res[1][1], "BIGINT")
            tdSql.checkEqual(res[2][1], "BIGINT")
            tdSql.checkEqual(res[3][1], "BIGINT")
        elif input_function in ["concat", "concat_ws"]:
            tdSql.checkEqual(res[1][1], "VARCHAR")
            tdSql.checkEqual(res[2][1], "NCHAR")
            tdSql.checkEqual(res[3][1], "NCHAR")
            tdSql.checkEqual(res[4][1], "NCHAR")
        elif input_function in ["substr"]:
            tdSql.checkEqual(res[1][1], "VARCHAR")
            tdSql.checkEqual(res[2][1], "VARCHAR")
            tdSql.checkEqual(res[3][1], "VARCHAR")
            tdSql.checkEqual(res[4][1], "NCHAR")
        else:
            tdSql.checkEqual(res[1][1], "INT")
            tdSql.checkEqual(res[2][1], "DOUBLE")

    def round_handle(self, input_list):
        """round list elem

        Args:
            input_list (list): input value list

        Returns:
            _type_: round list
        """
        tdLog.info("round rows ...")
        final_list = list()
        for i in input_list:
            tmpl = list()
            for j in i:
                if type(j) != datetime and type(j) != str:
                    tmpl.append(round(j, 1))
                else:
                    tmpl.append(j)
            final_list.append(tmpl)
        return final_list

    def float_handle(self, input_list):
        """float list elem

        Args:
            input_list (list): input value list

        Returns:
            _type_: float list
        """
        tdLog.info("float rows ...")
        final_list = list()
        for i in input_list:
            tmpl = list()
            for j_i,j_v in enumerate(i):
                if type(j_v) != datetime and j_v is not None and str(j_v).isdigit() and j_i <= 12:
                    tmpl.append(float(j_v))
                else:
                    tmpl.append(j_v)
            final_list.append(tuple(tmpl))
        return final_list

    def str_ts_trans_bigint(self, str_ts):
        """trans str ts to bigint

        Args:
            str_ts (str): human-date

        Returns:
            bigint: bigint-ts
        """
        tdSql.query(f'select cast({str_ts} as bigint)')
        return tdSql.queryResult[0][0]

    def cast_query_data(self, query_data):
        """cast query-result for existed-stb

        Args:
            query_data (list): query data list

        Returns:
            list: new list after cast
        """
        tdLog.info("cast query data ...")
        col_type_list = self.column_type_str.split(',')
        tag_type_list = self.tag_type_str.split(',')
        col_tag_type_list = col_type_list + tag_type_list
        nl = list()
        for query_data_t in query_data:
            query_data_l = list(query_data_t)
            for i,v in enumerate(query_data_l):
                if v is not None:
                    if " ".join(col_tag_type_list[i].strip().split(" ")[1:]) == "nchar(6)":
                        tdSql.query(f'select cast("{v}" as binary(6))')
                    else:
                        tdSql.query(f'select cast("{v}" as {" ".join(col_tag_type_list[i].strip().split(" ")[1:])})')
                    query_data_l[i] = tdSql.queryResult[0][0]
                else:
                    query_data_l[i] = v
            nl.append(tuple(query_data_l))
        return nl

    def trans_time_to_s(self, runtime):
        """trans time to s

        Args:
            runtime (str): 1d/1h/1m...

        Returns:
            int: second
        """
        if "d" in str(runtime).lower():
            d_num = re.findall("\d+\.?\d*", runtime.replace(" ", ""))[0]
            s_num = float(d_num) * 24 * 60 * 60
        elif "h" in str(runtime).lower():
            h_num = re.findall("\d+\.?\d*", runtime.replace(" ", ""))[0]
            s_num = float(h_num) * 60 * 60
        elif "m" in str(runtime).lower():
            m_num = re.findall("\d+\.?\d*", runtime.replace(" ", ""))[0]
            s_num = float(m_num) * 60
        elif "s" in str(runtime).lower():
            s_num = re.findall("\d+\.?\d*", runtime.replace(" ", ""))[0]
        else:
            s_num = 60
        return int(s_num)

    def check_query_data(self, sql1, sql2, sorted=False, fill_value=None, tag_value_list=None, defined_tag_count=None, partition=True, use_exist_stb=False, subtable=None, reverse_check=False):
        """confirm query result

        Args:
            sql1 (str): select ....
            sql2 (str): select ....
            sorted (bool, optional): if sort result list. Defaults to False.
            fill_value (str, optional): fill. Defaults to None.
            tag_value_list (list, optional): Defaults to None.
            defined_tag_count (int, optional): Defaults to None.
            partition (bool, optional): Defaults to True.
            use_exist_stb (bool, optional): Defaults to False.
            subtable (str, optional): Defaults to None.
            reverse_check (bool, optional): not equal. Defaults to False.

        Returns:
            bool: False if failed
        """
        tdLog.info("checking query data ...")
        tdLog.info(f"sq1:{sql1}; sql2:{sql2};")
        if tag_value_list:
            dvalue = len(self.tag_type_str.split(',')) - defined_tag_count
        tdSql.query(sql1)
        res1 = tdSql.queryResult
        tdSql.query(sql2)
        res2 = self.cast_query_data(tdSql.queryResult) if tag_value_list or use_exist_stb else tdSql.queryResult
        tdSql.sql = sql1
        new_list = list()
        if tag_value_list:
            res1 = self.float_handle(res1)
            res2 = self.float_handle(res2)
            for i,v in enumerate(res2):
                if i < len(tag_value_list):
                    if partition:
                        new_list.append(tuple(list(v)[:-(dvalue+defined_tag_count)] + list(tag_value_list[i]) + [None]*dvalue))
                    else:
                        new_list.append(tuple(list(v)[:-(dvalue+defined_tag_count)] + [None]*len(self.tag_type_str.split(','))))
                    res2 = new_list
        else:
            if use_exist_stb:
                res1 = self.float_handle(res1)
                res2 = self.float_handle(res2)
                for i,v in enumerate(res2):
                    new_list.append(tuple(list(v)[:-(13)] + [None]*len(self.tag_type_str.split(','))))
                res2 = new_list

        latency = 0
        if sorted:
            res1.sort()
            res2.sort()
        if fill_value == "LINEAR":
            res1 = self.round_handle(res1)
            res2 = self.round_handle(res2)
        if not reverse_check:
            while res1 != res2:
                # tdLog.info("query retrying ...")
                new_list = list()
                tdSql.query(sql1)
                res1 = tdSql.queryResult
                tdSql.query(sql2)
                # res2 = tdSql.queryResult
                res2 = self.cast_query_data(tdSql.queryResult) if tag_value_list or use_exist_stb else tdSql.queryResult
                tdSql.sql = sql1

                if tag_value_list:
                    res1 = self.float_handle(res1)
                    res2 = self.float_handle(res2)
                    for i,v in enumerate(res2):
                        if i < len(tag_value_list):
                            if partition:
                                new_list.append(tuple(list(v)[:-(dvalue+defined_tag_count)] + list(tag_value_list[i]) + [None]*dvalue))
                            else:
                                new_list.append(tuple(list(v)[:-(dvalue+defined_tag_count)] + [None]*len(self.tag_type_str.split(','))))
                            res2 = new_list
                else:
                    if use_exist_stb:
                        res1 = self.float_handle(res1)
                        res2 = self.float_handle(res2)
                        for i,v in enumerate(res2):
                            new_list.append(tuple(list(v)[:-(13)] + [None]*len(self.tag_type_str.split(','))))
                        res2 = new_list
                if sorted or tag_value_list:
                    res1.sort()
                    res2.sort()
                if fill_value == "LINEAR":
                    res1 = self.round_handle(res1)
                    res2 = self.round_handle(res2)
                if latency < self.stream_timeout:
                    latency += 0.2
                    time.sleep(0.2)
                else:
                    if latency == 0:
                        return False
                    tdSql.checkEqual(res1, res2)
                    # tdSql.checkEqual(res1, res2) if not reverse_check else tdSql.checkNotEqual(res1, res2)
        else:
            while res1 == res2:
                tdLog.info("query retrying ...")
                new_list = list()
                tdSql.query(sql1)
                res1 = tdSql.queryResult
                tdSql.query(sql2)
                # res2 = tdSql.queryResult
                res2 = self.cast_query_data(tdSql.queryResult) if tag_value_list or use_exist_stb else tdSql.queryResult
                tdSql.sql = sql1

                if tag_value_list:
                    res1 = self.float_handle(res1)
                    res2 = self.float_handle(res2)
                    for i,v in enumerate(res2):
                        if i < len(tag_value_list):
                            if partition:
                                new_list.append(tuple(list(v)[:-(dvalue+defined_tag_count)] + list(tag_value_list[i]) + [None]*dvalue))
                            else:
                                new_list.append(tuple(list(v)[:-(dvalue+defined_tag_count)] + [None]*len(self.tag_type_str.split(','))))
                            res2 = new_list
                else:
                    if use_exist_stb:
                        res1 = self.float_handle(res1)
                        res2 = self.float_handle(res2)
                        for i,v in enumerate(res2):
                            new_list.append(tuple(list(v)[:-(13)] + [None]*len(self.tag_type_str.split(','))))
                        res2 = new_list
                if sorted or tag_value_list:
                    res1.sort()
                    res2.sort()
                if fill_value == "LINEAR":
                    res1 = self.round_handle(res1)
                    res2 = self.round_handle(res2)
                if latency < self.stream_timeout:
                    latency += 0.5
                    time.sleep(0.5)
                else:
                    if latency == 0:
                        return False
                    tdSql.checkNotEqual(res1, res2)
                    # tdSql.checkEqual(res1, res2) if not reverse_check else tdSql.checkNotEqual(res1, res2)

    def check_stream_res(self, sql, expected_res, max_delay):
        """confirm stream result

        Args:
            sql (str): select ...
            expected_res (str): expected result
            max_delay (int): max_delay value

        Returns:
            bool: False if failed
        """
        tdSql.query(sql)
        latency = 0

        while tdSql.queryRows != expected_res:
            tdSql.query(sql)
            if latency < self.stream_timeout:
                latency += 0.2
                time.sleep(0.2)
            else:
                if max_delay is not None:
                    if latency == 0:
                        return False
                tdSql.checkEqual(tdSql.queryRows, expected_res)

    def check_stream(self, sql1, sql2, expected_count, max_delay=None):
        """confirm stream

        Args:
            sql1 (str): select ...
            sql2 (str): select ...
            expected_count (int): expected_count
            max_delay (int, optional): max_delay value. Defaults to None.
        """
        self.check_stream_res(sql1, expected_count, max_delay)
        self.check_query_data(sql1, sql2)

    def cal_watermark_window_close_session_endts(self, start_ts, watermark=None, session=None):
        """cal endts for close window

        Args:
            start_ts (epoch time): self.date_time
            watermark (int, optional): > session. Defaults to None.
            session (int, optional): Defaults to None.

        Returns:
            int: as followed
        """
        if watermark is not None:
            return start_ts + watermark*self.offset + 1
        else:
            return start_ts + session*self.offset + 1

    def cal_watermark_window_close_interval_endts(self, start_ts, interval, watermark=None):
        """cal endts for close window

        Args:
            start_ts (epoch time): self.date_time
            interval (int): [s]
            watermark (int, optional): [s]. Defaults to None.

        Returns:
            _type_: _description_
        """
        if watermark is not None:
            return int(start_ts/self.offset)*self.offset + (interval - (int(start_ts/self.offset))%interval)*self.offset + watermark*self.offset
        else:
            return int(start_ts/self.offset)*self.offset + (interval - (int(start_ts/self.offset))%interval)*self.offset

    def update_delete_history_data(self, delete):
        """update and delete history data

        Args:
            delete (bool): True/False
        """
        self.sinsert_rows(tbname=self.ctb_name, ts_value=self.record_history_ts)
        self.sinsert_rows(tbname=self.tb_name, ts_value=self.record_history_ts)
        if delete:
            self.sdelete_rows(tbname=self.ctb_name, start_ts=self.time_cast(self.record_history_ts, "-"))
            self.sdelete_rows(tbname=self.tb_name, start_ts=self.time_cast(self.record_history_ts, "-"))

    def get_timestamp_n_days_later(self, n=30):
        """
        Get the timestamp of a date n days later from the current date.

        Args:
            n (int): Number of days to add to the current date. Default is 30.

        Returns:
            int: Timestamp of the date n days later, in milliseconds.
        """
        now = datetime.now()
        thirty_days_later = now + timedelta(days=n)
        timestamp_thirty_days_later = thirty_days_later.timestamp()
        return int(timestamp_thirty_days_later*1000)

    def prepare_data(self, interval=None, watermark=None, session=None, state_window=None, state_window_max=127, interation=3, range_count=None, precision="ms", fill_history_value=0, ext_stb=None, custom_col_index=None, col_value_type="random"):
        """prepare stream data

        Args:
            interval (int, optional): Defaults to None.
            watermark (int, optional): Defaults to None.
            session (int, optional): Defaults to None.
            state_window (str, optional): Defaults to None.
            state_window_max (int, optional): Defaults to 127.
            interation (int, optional): Defaults to 3.
            range_count (int, optional): Defaults to None.
            precision (str, optional): Defaults to "ms".
            fill_history_value (int, optional): Defaults to 0.
            ext_stb (bool, optional): Defaults to None.
        """
        self.clean_env()
        self.dataDict = {
            "stb_name" : f"{self.case_name}_stb",
            "ctb_name" : f"{self.case_name}_ct1",
            "tb_name" : f"{self.case_name}_tb1",
            "ext_stb_name" : f"ext_{self.case_name}_stb",
            "ext_ctb_name" : f"ext_{self.case_name}_ct1",
            "ext_tb_name" : f"ext_{self.case_name}_tb1",
            "interval" : interval,
            "watermark": watermark,
            "session": session,
            "state_window": state_window,
            "state_window_max": state_window_max,
            "iteration": interation,
            "range_count": range_count,
            "start_ts": self.get_timestamp_n_days_later(),
        }
        if range_count is not None:
            self.range_count = range_count
        if precision is not None:
            self.precision = precision
        self.set_precision_offset(self.precision)

        self.stb_name = self.dataDict["stb_name"]
        self.ctb_name = self.dataDict["ctb_name"]
        self.tb_name = self.dataDict["tb_name"]
        self.ext_stb_name = self.dataDict["ext_stb_name"]
        self.ext_ctb_name = self.dataDict["ext_ctb_name"]
        self.ext_tb_name = self.dataDict["ext_tb_name"]
        self.stb_stream_des_table = f'{self.stb_name}{self.des_table_suffix}'
        self.ctb_stream_des_table = f'{self.ctb_name}{self.des_table_suffix}'
        self.tb_stream_des_table = f'{self.tb_name}{self.des_table_suffix}'
        self.ext_stb_stream_des_table = f'{self.ext_stb_name}{self.des_table_suffix}'
        self.ext_ctb_stream_des_table = f'{self.ext_ctb_name}{self.des_table_suffix}'
        self.ext_tb_stream_des_table = f'{self.ext_tb_name}{self.des_table_suffix}'
        self.date_time = self.genTs(precision=self.precision)[0]

        self.screateDb(dbname=self.dbname, precision=self.precision)
        if ext_stb:
            self.screate_stable(dbname=self.dbname, stbname=self.ext_stb_stream_des_table)
            self.screate_ctable(dbname=self.dbname, stbname=self.ext_stb_stream_des_table, ctbname=self.ext_ctb_stream_des_table)
            self.screate_table(dbname=self.dbname, tbname=self.ext_tb_stream_des_table)
        self.screate_stable(dbname=self.dbname, stbname=self.stb_name)
        self.screate_ctable(dbname=self.dbname, stbname=self.stb_name, ctbname=self.ctb_name)
        self.screate_table(dbname=self.dbname, tbname=self.tb_name)
        if fill_history_value == 1:
            for i in range(self.range_count):
                ts_value = str(self.date_time)+f'-{self.default_interval*(i+1)}s'
                self.sinsert_rows(tbname=self.ctb_name, ts_value=ts_value, custom_col_index=custom_col_index, col_value_type=col_value_type)
                self.sinsert_rows(tbname=self.tb_name, ts_value=ts_value, custom_col_index=custom_col_index, col_value_type=col_value_type)
                if i == 1:
                    self.record_history_ts = ts_value

    def get_subtable(self, tbname_pre):
        tdSql.query(f'show tables')
        tbname_list = list(map(lambda x:x[0], tdSql.queryResult))
        for tbname in tbname_list:
            if tbname_pre in tbname:
                return tbname

    def get_subtable_wait(self, tbname_pre):
        tbname = self.get_subtable(tbname_pre)
        latency = 0
        while tbname is None:
            tbname = self.get_subtable(tbname_pre)
            if latency < self.stream_timeout:
                latency += 1
                time.sleep(1)
            else:
                return False
        return tbname

    def get_group_id_from_stb(self, stbname):
        tdSql.query(f'select distinct group_id from {stbname}')
        cnt = 0
        while len(tdSql.queryResult) == 0:
            tdSql.query(f'select distinct group_id from {stbname}')
            if cnt < self.default_interval:
                cnt += 1
                time.sleep(1)
            else:
                return False
        return tdSql.queryResult[0][0]

    def update_json_file_replica(self, json_file_path, new_replica_value, output_file_path=None):
        """
        Read a JSON file, update the 'replica' value, and write the result back to a file.

        Parameters:
        json_file_path (str): The path to the original JSON file.
        new_replica_value (int): The new 'replica' value to be set.
        output_file_path (str, optional): The path to the output file where the updated JSON will be saved.
        If not provided, the original file will be overwritten.

        Returns:
        None
        """
        try:
            # Read the JSON file and load its content into a Python dictionary
            with open(json_file_path, 'r', encoding='utf-8') as file:
                data = json.load(file)

            # Iterate over each item in the 'databases' list to find 'dbinfo' and update 'replica'
            for db in data['databases']:
                if 'dbinfo' in db:
                    db['dbinfo']['replica'] = new_replica_value

            # Convert the updated dictionary back into a JSON string with indentation for readability
            updated_json_str = json.dumps(data, indent=4, ensure_ascii=False)

            # Write the updated JSON string to a file
            if output_file_path:
                # If an output file path is provided, write to the new file
                with open(output_file_path, 'w', encoding='utf-8') as output_file:
                    output_file.write(updated_json_str)
            else:
                # Otherwise, overwrite the original file with the updated content
                with open(json_file_path, 'w', encoding='utf-8') as file:
                    file.write(updated_json_str)

        except json.JSONDecodeError as e:
            # Handle JSON decoding error (e.g., if the file is not valid JSON)
            print(f"JSON decode error: {e}")
        except FileNotFoundError:
            # Handle the case where the JSON file is not found at the given path
            print(f"File not found: {json_file_path}")
        except KeyError as e:
            # Handle missing key error (e.g., if 'databases' or 'dbinfo' is not present)
            print(f"Key error: {e}")
        except Exception as e:
            # Handle any other exceptions that may occur
            print(f"An error occurred: {e}")

    def check_transactions(self, expected_rows=0):
        tdSql.query(f'show transactions;')
        query_data = tdSql.queryResult
        latency = 0
        while len(query_data) > expected_rows:
            tdSql.query(f'show transactions;')
            query_data = tdSql.queryResult
            if latency < self.check_transactions_timeout:
                latency += self.show_trans_interval
                time.sleep(self.show_trans_interval)
            else:
                return False

    def wait_checkpoint_ready(self, stream_name):
        """
        Waits for the checkpoint of a stream to be ready.
<<<<<<< HEAD

        Args:
            stream_name (str): The name of the stream.

        Returns:
            None: If the checkpoint is not ready within the specified timeout.

=======
        Args:
            stream_name (str): The name of the stream.
        Returns:
            None: If the checkpoint is not ready within the specified timeout.
>>>>>>> b7e853a2
        """
        cnt = 0
        cmd = f'select distinct status from information_schema.ins_stream_tasks where stream_name = "{stream_name}"'
        tdSql.query(cmd)
        query_result = tdSql.queryResult

        tdSql.query('select * from information_schema.ins_stream_tasks')
        while len(query_result) != 1 or query_result[0][0] != "ready":
            time.sleep(1)
            tdSql.query(cmd)
            query_result = tdSql.queryResult
            if cnt < self.stream_timeout:
                cnt += 1
            else:
                return

def is_json(msg):
    if isinstance(msg, str):
        try:
            json.loads(msg)
            return True
        except:
            return False
    else:
        return False

def get_path(tool="taosd"):
    selfPath = os.path.dirname(os.path.realpath(__file__))
    if ("community" in selfPath):
        projPath = selfPath[:selfPath.find("community")]
    else:
        projPath = selfPath[:selfPath.find("tests")]

    paths = []
    for root, dirs, files in os.walk(projPath):
        if ((tool) in files or ("%s.exe"%tool) in files):
            rootRealPath = os.path.dirname(os.path.realpath(root))
            if ("packaging" not in rootRealPath):
                paths.append(os.path.join(root, tool))
                break
    if (len(paths) == 0):
            return ""
    return paths[0]

def dict2toml(in_dict: dict, file:str):
    if not isinstance(in_dict, dict):
        return ""
    with open(file, 'w') as f:
        toml.dump(in_dict, f)




tdCom = TDCom()<|MERGE_RESOLUTION|>--- conflicted
+++ resolved
@@ -2150,20 +2150,10 @@
     def wait_checkpoint_ready(self, stream_name):
         """
         Waits for the checkpoint of a stream to be ready.
-<<<<<<< HEAD
-
-        Args:
-            stream_name (str): The name of the stream.
-
-        Returns:
-            None: If the checkpoint is not ready within the specified timeout.
-
-=======
         Args:
             stream_name (str): The name of the stream.
         Returns:
             None: If the checkpoint is not ready within the specified timeout.
->>>>>>> b7e853a2
         """
         cnt = 0
         cmd = f'select distinct status from information_schema.ins_stream_tasks where stream_name = "{stream_name}"'
