--- conflicted
+++ resolved
@@ -51,11 +51,7 @@
         metas = []
         for i in range(cnt):
             colname = f"{pre}{i}"
-<<<<<<< HEAD
-            sel = len(types) % len(types)
-=======
             sel = i % len(types)
->>>>>>> 28ea375f
             coltype = types[sel]
             sql = f"{colname} {coltype}"
             if sqls != "":
