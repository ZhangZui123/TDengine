--- conflicted
+++ resolved
@@ -123,11 +123,7 @@
 echo "$thread_no -> ${exec_dir}:$cmd"
 coredump_dir=`cat /proc/sys/kernel/core_pattern | xargs dirname`
 
-<<<<<<< HEAD
-docker run  --privileged=true \
-=======
 docker run --privileged=true \
->>>>>>> 6267763e
     -v $REP_MOUNT_PARAM \
     -v $REP_MOUNT_DEBUG \
     -v $REP_MOUNT_LIB \
