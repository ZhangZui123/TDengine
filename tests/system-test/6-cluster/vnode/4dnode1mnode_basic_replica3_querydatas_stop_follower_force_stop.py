# author : wenzhouwww
from ssl import ALERT_DESCRIPTION_CERTIFICATE_UNOBTAINABLE
import taos
import sys
import time
import os

from util.log import *
from util.sql import *
from util.cases import *
from util.dnodes import TDDnodes
from util.dnodes import TDDnode
from util.cluster import *

import datetime
import inspect
import time
import socket
import subprocess
import threading
sys.path.append(os.path.dirname(__file__))

class TDTestCase:
    def init(self,conn ,logSql):
        tdLog.debug(f"start to excute {__file__}")
        tdSql.init(conn.cursor())
        self.host = socket.gethostname()
        self.mnode_list = {}
        self.dnode_list = {}
        self.ts = 1483200000000
        self.ts_step =1000
        self.db_name ='testdb'
        self.replica = 3
        self.vgroups = 1
        self.tb_nums = 10
        self.row_nums = 100
        self.stop_dnode_id = None
        self.loop_restart_times = 5
        self.thread_list = []
        self.max_restart_time = 10
        self.try_check_times = 10
        self.query_times = 100


    def getBuildPath(self):
        selfPath = os.path.dirname(os.path.realpath(__file__))
        if ("community" in selfPath):
            projPath = selfPath[:selfPath.find("community")]
        else:
            projPath = selfPath[:selfPath.find("tests")]

        for root, dirs, files in os.walk(projPath):
            if ("taosd" in files):
                rootRealPath = os.path.dirname(os.path.realpath(root))
                if ("packaging" not in rootRealPath):
                    buildPath = root[:len(root) - len("/build/bin")]
                    break
        return buildPath

    def check_setup_cluster_status(self):
        tdSql.query("show mnodes")
        for mnode in tdSql.queryResult:
            name = mnode[1]
            info = mnode
            self.mnode_list[name] = info

        tdSql.query("show dnodes")
        for dnode in tdSql.queryResult:
            name = dnode[1]
            info = dnode
            self.dnode_list[name] = info

        count = 0
        is_leader = False
        mnode_name = ''
        for k,v in self.mnode_list.items():
            count +=1
            # only for 1 mnode
            mnode_name = k

            if v[2] =='leader':
                is_leader=True

        if count==1 and is_leader:
            tdLog.notice("===== depoly cluster success with 1 mnode as leader =====")
        else:
            tdLog.exit("===== depoly cluster fail with 1 mnode as leader =====")

        for k ,v in self.dnode_list.items():
            if k == mnode_name:
                if v[3]==0:
                    tdLog.notice("===== depoly cluster mnode only success at {} , support_vnodes is {} ".format(mnode_name,v[3]))
                else:
                    tdLog.exit("===== depoly cluster mnode only fail at {} , support_vnodes is {} ".format(mnode_name,v[3]))
            else:
                continue

    def create_database(self, dbname, replica_num ,vgroup_nums ):
        drop_db_sql = "drop database if exists {}".format(dbname)
        create_db_sql = "create database {} replica {} vgroups {}".format(dbname,replica_num,vgroup_nums)

        tdLog.notice(" ==== create database {} and insert rows begin =====".format(dbname))
        tdSql.execute(drop_db_sql)
        tdSql.execute(create_db_sql)
        tdSql.execute("use {}".format(dbname))

    def create_stable_insert_datas(self,dbname ,stablename , tb_nums , row_nums):
        tdSql.execute("use {}".format(dbname))
        tdSql.execute(
        '''create table {}
        (ts timestamp, c1 int, c2 bigint, c3 smallint, c4 tinyint, c5 float, c6 double, c7 bool, c8 binary(32),c9 nchar(32), c10 timestamp)
        tags (t1 int)
        '''.format(stablename)
        )

        for i in range(tb_nums):
            sub_tbname = "sub_{}_{}".format(stablename,i)
            tdSql.execute("create table {} using {} tags({})".format(sub_tbname, stablename ,i))
            # insert datas about new database

            for row_num in range(row_nums):
                ts = self.ts + self.ts_step*row_num
                tdSql.execute(f"insert into {sub_tbname} values ({ts}, {row_num} ,{row_num}, 10 ,1 ,{row_num} ,{row_num},true,'bin_{row_num}','nchar_{row_num}',now) ")

        tdLog.notice(" ==== stable {} insert rows execute end =====".format(stablename))

    def append_rows_of_exists_tables(self,dbname ,stablename , tbname , append_nums ):

        tdSql.execute("use {}".format(dbname))

        for row_num in range(append_nums):
            tdSql.execute(f"insert into {tbname} values (now, {row_num} ,{row_num}, 10 ,1 ,{row_num} ,{row_num},true,'bin_{row_num}','nchar_{row_num}',now) ")
            # print(f"insert into {tbname} values (now, {row_num} ,{row_num}, 10 ,1 ,{row_num} ,{row_num},true,'bin_{row_num}','nchar_{row_num}',now) ")
        tdLog.notice(" ==== append new rows of table {} belongs to  stable {} execute end =====".format(tbname,stablename))
        os.system("taos -s 'select count(*) from {}.{}';".format(dbname,stablename))

    def check_insert_rows(self, dbname, stablename , tb_nums , row_nums, append_rows):

        tdSql.execute("use {}".format(dbname))

        tdSql.query("select count(*) from {}.{}".format(dbname,stablename))

        while not tdSql.queryResult:
            time.sleep(0.1)
            tdSql.query("select count(*) from {}.{}".format(dbname,stablename))

        status_OK = self.mycheckData("select count(*) from {}.{}".format(dbname,stablename) ,0 , 0 , tb_nums*row_nums+append_rows)

        count = 0
        while not status_OK :
            if count > self.try_check_times:
                os.system("taos -s ' show {}.vgroups; '".format(dbname))
                tdLog.exit(" ==== check insert rows failed  after {}  try check {} times  of database {}".format(count , self.try_check_times ,dbname))
                break
            time.sleep(0.1)
            tdSql.query("select count(*) from {}.{}".format(dbname,stablename))
            while not tdSql.queryResult:
                time.sleep(0.1)
                tdSql.query("select count(*) from {}.{}".format(dbname,stablename))
            status_OK = self.mycheckData("select count(*) from {}.{}".format(dbname,stablename) ,0 , 0 , tb_nums*row_nums+append_rows)
            tdLog.notice(" ==== check insert rows first failed , this is {}_th retry check rows of database {}".format(count , dbname))
            count += 1


        tdSql.query("select distinct tbname from {}.{}".format(dbname,stablename))
        while not tdSql.queryResult:
            time.sleep(0.1)
            tdSql.query("select distinct tbname from {}.{}".format(dbname,stablename))
        status_OK = self.mycheckRows("select distinct tbname from {}.{}".format(dbname,stablename) ,tb_nums)
        count = 0
        while not status_OK :
            if count > self.try_check_times:
                os.system("taos -s ' show {}.vgroups;'".format(dbname))
                tdLog.exit(" ==== check insert rows failed  after {}  try check {} times  of database {}".format(count , self.try_check_times ,dbname))
                break
            time.sleep(0.1)
            tdSql.query("select distinct tbname from {}.{}".format(dbname,stablename))
            while not tdSql.queryResult:
                time.sleep(0.1)
                tdSql.query("select distinct tbname from {}.{}".format(dbname,stablename))
            status_OK = self.mycheckRows("select distinct tbname from {}.{}".format(dbname,stablename) ,tb_nums)
            tdLog.notice(" ==== check insert tbnames first failed , this is {}_th retry check tbnames of database {}".format(count , dbname))
            count += 1

    def _get_stop_dnode_id(self,dbname ,dnode_role):
        tdSql.query("show {}.vgroups".format(dbname))
        vgroup_infos = tdSql.queryResult
        status = False
        for vgroup_info in vgroup_infos:
            if "error" not in vgroup_info:
                status = True
            else:
                status = False
        while status!=True :
            time.sleep(0.1)
            tdSql.query("show {}.vgroups".format(dbname))
            vgroup_infos = tdSql.queryResult
            for vgroup_info in vgroup_infos:
                if "error" not in vgroup_info:
                    status = True
                else:
                    status = False
            # print(status)
        for vgroup_info in vgroup_infos:
            leader_infos = vgroup_info[3:-4]
            # print(vgroup_info)
            for ind ,role in enumerate(leader_infos):
                if role == dnode_role:
                    # print(ind,leader_infos)
                    self.stop_dnode_id = leader_infos[ind-1]
                    break

        return self.stop_dnode_id

<<<<<<< HEAD
    def wait_stop_dnode_OK(self ,newTdSql):
    
=======
    def wait_stop_dnode_OK(self):

>>>>>>> 03b70533
        def _get_status():
            # newTdSql=tdCom.newTdSql()

            status =  ""
            newTdSql.query("show dnodes")
            dnode_infos = newTdSql.queryResult
            for dnode_info in dnode_infos:
                id = dnode_info[0]
                dnode_status = dnode_info[4]
                if id == self.stop_dnode_id:
                    status = dnode_status
                    break
            return status

        status = _get_status()
        while status !="offline":
            time.sleep(0.1)
            status = _get_status()
            # tdLog.notice("==== stop dnode has not been stopped , endpoint is {}".format(self.stop_dnode))
        tdLog.notice("==== stop_dnode has stopped , id is {}".format(self.stop_dnode_id))

<<<<<<< HEAD
    def wait_start_dnode_OK(self ,newTdSql):
    
=======
    def wait_start_dnode_OK(self):

>>>>>>> 03b70533
        def _get_status():
            # newTdSql=tdCom.newTdSql()
            status =  ""
            newTdSql.query("show dnodes")
            dnode_infos = newTdSql.queryResult
            for dnode_info in dnode_infos:
                id = dnode_info[0]
                dnode_status = dnode_info[4]
                if id == self.stop_dnode_id:
                    status = dnode_status
                    break
            return status

        status = _get_status()
        while status !="ready":
            time.sleep(0.1)
            status = _get_status()
            # tdLog.notice("==== stop dnode has not been stopped , endpoint is {}".format(self.stop_dnode))
        tdLog.notice("==== stop_dnode has restart , id is {}".format(self.stop_dnode_id))

    def _parse_datetime(self,timestr):
        try:
            return datetime.datetime.strptime(timestr, '%Y-%m-%d %H:%M:%S.%f')
        except ValueError:
            pass
        try:
            return datetime.datetime.strptime(timestr, '%Y-%m-%d %H:%M:%S')
        except ValueError:
            pass

    def mycheckRowCol(self, sql, row, col):
        caller = inspect.getframeinfo(inspect.stack()[2][0])
        if row < 0:
            args = (caller.filename, caller.lineno, sql, row)
            tdLog.exit("%s(%d) failed: sql:%s, row:%d is smaller than zero" % args)
        if col < 0:
            args = (caller.filename, caller.lineno, sql, row)
            tdLog.exit("%s(%d) failed: sql:%s, col:%d is smaller than zero" % args)
        if row > tdSql.queryRows:
            args = (caller.filename, caller.lineno, sql, row, tdSql.queryRows)
            tdLog.exit("%s(%d) failed: sql:%s, row:%d is larger than queryRows:%d" % args)
        if col > tdSql.queryCols:
            args = (caller.filename, caller.lineno, sql, col, tdSql.queryCols)
            tdLog.exit("%s(%d) failed: sql:%s, col:%d is larger than queryCols:%d" % args)

    def mycheckData(self, sql ,row, col, data):
        check_status = True
        self.mycheckRowCol(sql ,row, col)
        if tdSql.queryResult[row][col] != data:
            if tdSql.cursor.istype(col, "TIMESTAMP"):
                # suppose user want to check nanosecond timestamp if a longer data passed
                if (len(data) >= 28):
                    if pd.to_datetime(tdSql.queryResult[row][col]) == pd.to_datetime(data):
                        tdLog.info("sql:%s, row:%d col:%d data:%d == expect:%s" %
                            (sql, row, col, tdSql.queryResult[row][col], data))
                else:
                    if tdSql.queryResult[row][col] == self._parse_datetime(data):
                        tdLog.info("sql:%s, row:%d col:%d data:%s == expect:%s" %
                            (sql, row, col, tdSql.queryResult[row][col], data))
                return

            if str(tdSql.queryResult[row][col]) == str(data):
                tdLog.info("sql:%s, row:%d col:%d data:%s == expect:%s" %
                            (sql, row, col, tdSql.queryResult[row][col], data))
                return
            elif isinstance(data, float) and abs(tdSql.queryResult[row][col] - data) <= 0.000001:
                tdLog.info("sql:%s, row:%d col:%d data:%f == expect:%f" %
                            (sql, row, col, tdSql.queryResult[row][col], data))
                return
            else:
                caller = inspect.getframeinfo(inspect.stack()[1][0])
                args = (caller.filename, caller.lineno, sql, row, col, tdSql.queryResult[row][col], data)
                tdLog.info("%s(%d) failed: sql:%s row:%d col:%d data:%s != expect:%s" % args)

                check_status = False

        if data is None:
            tdLog.info("sql:%s, row:%d col:%d data:%s == expect:%s" %
                       (sql, row, col, tdSql.queryResult[row][col], data))
        elif isinstance(data, str):
            tdLog.info("sql:%s, row:%d col:%d data:%s == expect:%s" %
                       (sql, row, col, tdSql.queryResult[row][col], data))
        # elif isinstance(data, datetime.date):
        #     tdLog.info("sql:%s, row:%d col:%d data:%s == expect:%s" %
        #                (sql, row, col, tdSql.queryResult[row][col], data))
        elif isinstance(data, float):
            tdLog.info("sql:%s, row:%d col:%d data:%s == expect:%s" %
                       (sql, row, col, tdSql.queryResult[row][col], data))
        else:
            tdLog.info("sql:%s, row:%d col:%d data:%s == expect:%d" %
                       (sql, row, col, tdSql.queryResult[row][col], data))

        return check_status

    def mycheckRows(self, sql, expectRows):
        check_status = True
        if len(tdSql.queryResult) == expectRows:
            tdLog.info("sql:%s, queryRows:%d == expect:%d" % (sql, len(tdSql.queryResult), expectRows))
            return True
        else:
            caller = inspect.getframeinfo(inspect.stack()[1][0])
            args = (caller.filename, caller.lineno, sql, len(tdSql.queryResult), expectRows)
            tdLog.info("%s(%d) failed: sql:%s, queryRows:%d != expect:%d" % args)
            check_status = False
        return check_status


    def force_stop_dnode(self, dnode_id ):

        tdSql.query("show dnodes")
        port = None
        for dnode_info in tdSql.queryResult:
            if dnode_id == dnode_info[0]:
                port = dnode_info[1].split(":")[-1]
                break
            else:
                continue
        if port:
            tdLog.notice(" ==== dnode {} will be force stop by kill -9 ====".format(dnode_id))
            psCmd = '''netstat -anp|grep -w LISTEN|grep -w %s |grep -o "LISTEN.*"|awk '{print $2}'|cut -d/ -f1|head -n1''' %(port)
            processID = subprocess.check_output(
                psCmd, shell=True).decode("utf-8")
            ps_kill_taosd = ''' kill -9 {} '''.format(processID)
            # print(ps_kill_taosd)
            os.system(ps_kill_taosd)

    def basic_query_task(self,dbname ,stablename):

        sql = "select * from {}.{} ;".format(dbname , stablename)

        count = 0
        while count < self.query_times:
            os.system(''' taos -s '{}' >>/dev/null '''.format(sql))
            count += 1

    def multi_thread_query_task(self, thread_nums ,dbname , stablename ):

        for i in range(thread_nums):
            task = threading.Thread(target = self.basic_query_task, args=(dbname ,stablename))
            self.thread_list.append(task)

        for thread in self.thread_list:

            thread.start()
        return self.thread_list


    def stop_follower_when_query_going(self):

        tdDnodes = cluster.dnodes
        self.create_database(dbname = self.db_name ,replica_num= self.replica  , vgroup_nums= 1)
        self.create_stable_insert_datas(dbname = self.db_name , stablename = "stb1" , tb_nums= self.tb_nums ,row_nums= self.row_nums)

        # let query task start
        self.thread_list = self.multi_thread_query_task(10 ,self.db_name ,'stb1' )

        # force stop follower
        newTdSql=tdCom.newTdSql()
        for loop in range(self.loop_restart_times):
            tdLog.debug(" ==== this is {}_th restart follower of database {} ==== ".format(loop ,self.db_name))
            self.stop_dnode_id = self._get_stop_dnode_id(self.db_name,"follower" )
            self.force_stop_dnode(self.stop_dnode_id)
            self.wait_stop_dnode_OK(newTdSql)

            start = time.time()
            tdDnodes[self.stop_dnode_id-1].starttaosd()
            self.wait_start_dnode_OK(newTdSql)
            end = time.time()
            time_cost = int(end-start)

            if time_cost > self.max_restart_time:
                tdLog.exit(" ==== restart dnode {} cost too much time , please check ====".format(self.stop_dnode_id))

        for thread in self.thread_list:
            thread.join()


    def run(self):

        # basic check of cluster
        self.check_setup_cluster_status()
        self.stop_follower_when_query_going()





    def stop(self):
        tdSql.close()
        tdLog.success(f"{__file__} successfully executed")

tdCases.addLinux(__file__, TDTestCase())
tdCases.addWindows(__file__, TDTestCase())<|MERGE_RESOLUTION|>--- conflicted
+++ resolved
@@ -212,13 +212,8 @@
 
         return self.stop_dnode_id
 
-<<<<<<< HEAD
     def wait_stop_dnode_OK(self ,newTdSql):
-    
-=======
-    def wait_stop_dnode_OK(self):
-
->>>>>>> 03b70533
+
         def _get_status():
             # newTdSql=tdCom.newTdSql()
 
@@ -240,13 +235,8 @@
             # tdLog.notice("==== stop dnode has not been stopped , endpoint is {}".format(self.stop_dnode))
         tdLog.notice("==== stop_dnode has stopped , id is {}".format(self.stop_dnode_id))
 
-<<<<<<< HEAD
     def wait_start_dnode_OK(self ,newTdSql):
     
-=======
-    def wait_start_dnode_OK(self):
-
->>>>>>> 03b70533
         def _get_status():
             # newTdSql=tdCom.newTdSql()
             status =  ""
@@ -431,9 +421,6 @@
         self.stop_follower_when_query_going()
 
 
-
-
-
     def stop(self):
         tdSql.close()
         tdLog.success(f"{__file__} successfully executed")
