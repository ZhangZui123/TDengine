--- conflicted
+++ resolved
@@ -93,12 +93,8 @@
         for couti in range(countstart,countstop):
             tdLog.debug("drop database if exists db%d" %couti)
             tdSql.execute("drop database if exists db%d" %couti)
-<<<<<<< HEAD
-            print("create database if not exists db%d replica 1 days 300" %couti)
-            tdSql.execute("create database if not exists db%d replica 1 days 300" %couti)
-=======
+            print("create database if not exists db%d replica 1 duration 300" %couti)
             tdSql.execute("create database if not exists db%d replica 1 duration 300" %couti)
->>>>>>> 2cd36572
             tdSql.execute("use db%d" %couti)
             tdSql.execute(
             '''create table stb1
