###################################################################
#           Copyright (c) 2016 by TAOS Technologies, Inc.
#                     All rights reserved.
#
#  This file is proprietary and confidential to TAOS Technologies.
#  No part of this file may be reproduced, stored, transmitted,
#  disclosed or used in any form or by any means other than as
#  expressly provided by the written permission from Jianhui Tao
#
###################################################################

# -*- coding: utf-8 -*-

from collections import defaultdict
import random
import string
import threading
import requests
import time
# import socketfrom

import taos
from util.log import *
from util.sql import *
from util.cases import *
from util.dnodes import *
from util.common import *

# class actionType(Enum):
#     CREATE_DATABASE = 0
#     CREATE_STABLE   = 1
#     CREATE_CTABLE   = 2
#     INSERT_DATA     = 3

class ClusterComCheck:
    def init(self, conn, logSql=False):
        tdSql.init(conn.cursor())
        # tdSql.init(conn.cursor(), logSql)  # output sql.txt file

    def checkDnodes(self,dnodeNumbers, timeout=30):
        count=0
        # print(tdSql)
        while count < timeout:
            tdSql.query("select * from information_schema.ins_dnodes")
            # tdLog.debug(tdSql.queryResult)
            status=0
            for i in range(dnodeNumbers):
                if tdSql.queryResult[i][4] == "ready":
                    status+=1
            # tdLog.info(status)

            if status == dnodeNumbers:
                tdLog.success("it find cluster with %d dnodes and check that all cluster dnodes are ready within %ds! " % (dnodeNumbers, count+1))
                return True
            time.sleep(1)
            count+=1
            
        else:
            tdSql.query("select * from information_schema.ins_dnodes")
            tdLog.debug(tdSql.queryResult)
            tdLog.exit("it find cluster with %d dnodes but  check that there dnodes are not ready within %ds ! "% (dnodeNumbers, timeout))

    def checkDbRows(self,dbNumbers):
        dbNumbers=int(dbNumbers)
        count=0
        while count < 5:
            tdSql.query("select * from information_schema.ins_databases where name!='collectd' ;")
            count+=1
            if tdSql.checkRows(dbNumbers+2):
                tdLog.success("we find %d databases and expect %d in clusters! " %(tdSql.queryRows,dbNumbers+2))
                return True
            else:
                continue
        else :
            tdLog.debug(tdSql.queryResult)
            tdLog.exit("we find %d databases but expect %d in clusters! " %(tdSql.queryRows,dbNumbers))

    def checkDb(self,dbNumbers,restartNumber,dbNameIndex, timeout=100):
        count=0
        alldbNumbers=(dbNumbers*restartNumber)+2
        while count < timeout:
            query_status=0
            for j in range(dbNumbers):
                for i in range(alldbNumbers):
                    tdSql.query("select * from information_schema.ins_databases;")
                    if "%s_%d"%(dbNameIndex,j) == tdSql.queryResult[i][0] :
                        if tdSql.queryResult[i][15] == "ready":
                            query_status+=1
                            tdLog.debug("check %s_%d that status is ready "%(dbNameIndex,j))
                        else:
                            sleep(1)
                            continue
            # print(query_status)
            if query_status == dbNumbers:
                tdLog.success(" check %d database and  all databases  are ready within %ds! " %(dbNumbers,count+1))
                return True
            count+=1

        else:
            tdLog.debug(tdSql.queryResult)
            tdLog.debug("query status is %d"%query_status)
            tdLog.exit("database is not ready within %ds"%(timeout+1))

    def checkData(self,dbname,stbname,stableCount,CtableCount,rowsPerSTable,):
        tdSql.execute("use %s"%dbname)
        tdSql.query("show %s.stables"%dbname)
        tdSql.checkRows(stableCount)
        tdSql.query("show  %s.tables"%dbname)
        tdSql.checkRows(CtableCount)
        for i in range(stableCount):
            tdSql.query("select count(*) from %s%d"%(stbname,i))
            tdSql.checkData(0,0,rowsPerSTable)
        return

    def checkMnodeStatus(self,mnodeNums):
        self.mnodeNums=int(mnodeNums)
        # self.leaderDnode=int(leaderDnode)
        tdLog.debug("start to check status of mnodes")
        count=0

        while count < 10:
            time.sleep(1)
            tdSql.query("select * from information_schema.ins_mnodes;")
            if tdSql.checkRows(self.mnodeNums) :
                tdLog.success("cluster has %d mnodes" %self.mnodeNums )

            if self.mnodeNums == 1:
                if  tdSql.queryResult[0][2]== 'leader' and  tdSql.queryResult[0][3]== 'ready'  :
                    tdLog.success("%d mnodes is ready in 10s"%self.mnodeNums)
                    return True
                count+=1
            elif self.mnodeNums == 3 :
                if  tdSql.queryResult[0][2]=='leader'  and  tdSql.queryResult[0][3]== 'ready' :
                    if  tdSql.queryResult[1][2]=='follower' and  tdSql.queryResult[1][3]== 'ready' :
                        if  tdSql.queryResult[2][2]=='follower' and  tdSql.queryResult[2][3]== 'ready' :
                            tdLog.success("%d mnodes is ready in 10s"%self.mnodeNums)
                            return True
                elif  tdSql.queryResult[1][2]=='leader'  and  tdSql.queryResult[1][3]== 'ready' :
                    if  tdSql.queryResult[0][2]=='follower' and  tdSql.queryResult[0][3]== 'ready' :
                        if  tdSql.queryResult[2][2]=='follower' and  tdSql.queryResult[2][3]== 'ready' :
                            tdLog.success("%d mnodes is ready in 10s"%self.mnodeNums)
                            return True
                elif  tdSql.queryResult[2][2]=='leader'  and  tdSql.queryResult[2][3]== 'ready' :
                    if  tdSql.queryResult[0][2]=='follower' and  tdSql.queryResult[0][3]== 'ready' :
                        if  tdSql.queryResult[1][2]=='follower' and  tdSql.queryResult[1][3]== 'ready' :
                            tdLog.success("%d mnodes is ready in 10s"%self.mnodeNums)
                            return True
                count+=1
            elif self.mnodeNums == 2 :
                if  tdSql.queryResult[0][2]=='leader' and  tdSql.queryResult[0][3]== 'ready' :
                    if  tdSql.queryResult[1][2]=='follower' and  tdSql.queryResult[1][3]== 'ready' :
                        tdLog.success("%d mnodes is ready in 10s"%self.mnodeNums)
                        return True
                elif tdSql.queryResult[1][2]=='leader' and  tdSql.queryResult[1][3]== 'ready' :
                    if  tdSql.queryResult[0][2]=='follower' and  tdSql.queryResult[0][3]== 'ready' :
                        tdLog.success("%d mnodes is ready in 10s"%self.mnodeNums)
                        return True
                count+=1
        else:
            tdLog.debug(tdSql.queryResult)
            tdLog.exit("cluster of %d  mnodes is not ready in 10s " %self.mnodeNums)




    def check3mnodeoff(self,offlineDnodeNo,mnodeNums=3):
        count=0
        while count < 10:
            time.sleep(1)
            tdSql.query("select * from information_schema.ins_mnodes;")
            if tdSql.checkRows(mnodeNums) :
                tdLog.success("cluster has %d mnodes" %self.mnodeNums )
            else:
                tdLog.exit("mnode number is correct")
            if offlineDnodeNo == 1:
                if  tdSql.queryResult[0][2]=='offline' :
                    if  tdSql.queryResult[1][2]=='leader':
                        if  tdSql.queryResult[2][2]=='follower':
                            tdLog.success("stop mnodes  on dnode %d  successfully in 10s" %offlineDnodeNo)
                            return True
                    elif tdSql.queryResult[1][2]=='follower':
                        if  tdSql.queryResult[2][2]=='leader':
                            tdLog.debug("stop mnodes  on dnode %d  successfully in 10s" %offlineDnodeNo)
                            return True
                count+=1
            elif offlineDnodeNo == 2:
                if  tdSql.queryResult[1][2]=='offline' :
                    if  tdSql.queryResult[0][2]=='leader':
                        if  tdSql.queryResult[2][2]=='follower':
                            tdLog.debug("stop mnodes  on dnode %d  successfully in 10s" %offlineDnodeNo)
                            return True
                    elif tdSql.queryResult[0][2]=='follower':
                        if  tdSql.queryResult[2][2]=='leader':
                            tdLog.debug("stop mnodes  on dnode %d  successfully in 10s" %offlineDnodeNo)
                            return True
                count+=1
            elif offlineDnodeNo == 3:
                if  tdSql.queryResult[2][2]=='offline' :
                    if  tdSql.queryResult[0][2]=='leader':
                        if  tdSql.queryResult[1][2]=='follower':
                            tdLog.debug("stop mnodes  on dnode %d  successfully in 10s" %offlineDnodeNo)
                            return True
                    elif tdSql.queryResult[0][2]=='follower':
                        if  tdSql.queryResult[1][2]=='leader':
                            tdLog.debug("stop mnodes  on dnode %d  successfully in 10s" %offlineDnodeNo)
                            return True
                count+=1
        else:
            tdLog.debug(tdSql.queryResult)
            tdLog.exit(f"stop mnodes  on dnode {offlineDnodeNo}  failed in 10s ")

    def check3mnode2off(self,mnodeNums=3):
        count=0
        while count < 10:
            time.sleep(1)
            tdSql.query("select * from information_schema.ins_mnodes;")
            if tdSql.checkRows(mnodeNums) :
                tdLog.success("cluster has %d mnodes" %self.mnodeNums )
            else:
                tdLog.exit("mnode number is correct")
            if  tdSql.queryResult[0][2]=='leader' :
                if  tdSql.queryResult[1][2]=='offline':
                    if  tdSql.queryResult[2][2]=='offline':
                        tdLog.success("stop mnodes of follower  on dnode successfully in 10s")
                        return True
            count+=1
        else:
            tdLog.debug(tdSql.queryResult)
            tdLog.exit("stop mnodes  on dnode 2 or 3 failed in 10s")

    def check_vgroups_status(self,vgroup_numbers=2,db_replica=3,count_number=10,db_name="db"):
        """ check vgroups status in 10s after db vgroups status is changed """
        vgroup_numbers = int(vgroup_numbers)
        self.db_replica = int(db_replica)
        tdLog.debug("start to check status of vgroups")
        count=0
        last_number=vgroup_numbers-1
        while count < count_number:
            time.sleep(1)
            tdSql.query(f"show  {db_name}.vgroups;")
            if  count == 0 :
                if tdSql.checkRows(vgroup_numbers) :
                    tdLog.success(f"{db_name} has {vgroup_numbers} vgroups" )
                else:
                    tdLog.exit(f"vgroup number of {db_name} is not correct")
            if self.db_replica == 1 :
                if  tdSql.queryResult[0][4] == 'leader' and tdSql.queryResult[1][4] == 'leader' and tdSql.queryResult[last_number][4] == 'leader':
                    ready_time= (count + 1)
                    tdLog.success(f"all vgroups of {db_name} are leaders in {count + 1} s")
                    return True
                count+=1
            elif self.db_replica == 3 :
                vgroup_status_first=[tdSql.queryResult[0][4],tdSql.queryResult[0][6],tdSql.queryResult[0][8]]
                
                vgroup_status_last=[tdSql.queryResult[last_number][4],tdSql.queryResult[last_number][6],tdSql.queryResult[last_number][8]]
                if  vgroup_status_first.count('leader') == 1 and vgroup_status_first.count('follower') == 2:
                    if vgroup_status_last.count('leader') == 1 and vgroup_status_last.count('follower') == 2:
                        ready_time= (count + 1)
<<<<<<< HEAD
                        tdLog.success(f"all vgroups of {db_name} are ready in {ready_time} s")
=======
                        tdLog.success(f"elections of {db_name} all vgroups are ready in {ready_time} s")
>>>>>>> 1e44e32b
                        return True
                count+=1
        else:
            tdLog.debug(tdSql.queryResult)
<<<<<<< HEAD
            tdLog.notice(f"all vgroups  leader of {db_name} is selected {count}s ")
=======
            tdLog.notice(f"elections of {db_name} all vgroups are failed in{count}s ")
>>>>>>> 1e44e32b
            caller = inspect.getframeinfo(inspect.stack()[1][0])
            args = (caller.filename, caller.lineno)
            tdLog.exit("%s(%d) failed " % args)




    def close(self):
        self.cursor.close()

clusterComCheck = ClusterComCheck()<|MERGE_RESOLUTION|>--- conflicted
+++ resolved
@@ -251,25 +251,17 @@
                 count+=1
             elif self.db_replica == 3 :
                 vgroup_status_first=[tdSql.queryResult[0][4],tdSql.queryResult[0][6],tdSql.queryResult[0][8]]
-                
+
                 vgroup_status_last=[tdSql.queryResult[last_number][4],tdSql.queryResult[last_number][6],tdSql.queryResult[last_number][8]]
                 if  vgroup_status_first.count('leader') == 1 and vgroup_status_first.count('follower') == 2:
                     if vgroup_status_last.count('leader') == 1 and vgroup_status_last.count('follower') == 2:
                         ready_time= (count + 1)
-<<<<<<< HEAD
-                        tdLog.success(f"all vgroups of {db_name} are ready in {ready_time} s")
-=======
                         tdLog.success(f"elections of {db_name} all vgroups are ready in {ready_time} s")
->>>>>>> 1e44e32b
-                        return True
-                count+=1
-        else:
-            tdLog.debug(tdSql.queryResult)
-<<<<<<< HEAD
-            tdLog.notice(f"all vgroups  leader of {db_name} is selected {count}s ")
-=======
+                        return True
+                count+=1
+        else:
+            tdLog.debug(tdSql.queryResult)
             tdLog.notice(f"elections of {db_name} all vgroups are failed in{count}s ")
->>>>>>> 1e44e32b
             caller = inspect.getframeinfo(inspect.stack()[1][0])
             args = (caller.filename, caller.lineno)
             tdLog.exit("%s(%d) failed " % args)
