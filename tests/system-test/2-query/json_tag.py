###################################################################
#           Copyright (c) 2016 by TAOS Technologies, Inc.
#                     All rights reserved.
#
#  This file is proprietary and confidential to TAOS Technologies.
#  No part of this file may be reproduced, db_test.stored, transmitted,
#  disclosed or used in any form or by any means other than as
#  expressly provided by the written permission from Jianhui Tao
#
###################################################################

# -*- coding: utf-8 -*-

import sys
import taos
from util.log import tdLog
from util.cases import tdCases
from util.sql import tdSql
import json


class TDTestCase:
    def caseDescription(self):
        '''
        Json tag test case, include create table with json tag, select json tag and query with json tag in where condition, besides, include json tag in group by/order by/join/subquery.
        case1: [TD-12452] fix error if json tag is NULL
        case2: [TD-12389] describe child table, tag length error if the tag is json tag
        '''
        return

    def init(self, conn, logSql):
        tdLog.debug("start to execute %s" % __file__)
        tdSql.init(conn.cursor(), logSql)

    def run(self):
        tdSql.prepare()
        print("============== STEP 1 ===== prepare data & validate json string")
        tdSql.error("create table if not exists jsons1(ts timestamp, dataInt int, dataBool bool, dataStr nchar(50), dataStrBin binary(150)) tags(jtag json, tagint int)")
        tdSql.error("create table if not exists jsons1(ts timestamp, data json) tags(tagint int)")
        tdSql.execute("create table if not exists jsons1(ts timestamp, dataInt int, dataBool bool, dataStr nchar(50), dataStrBin binary(150)) tags(jtag json)")
        tdSql.execute("insert into jsons1_1 using jsons1 tags('{\"tag1\":\"fff\",\"tag2\":5, \"tag3\":true}') values(1591060618000, 1, false, 'json1', '你是') (1591060608000, 23, true, '等等', 'json')")
        tdSql.execute("insert into jsons1_2 using jsons1 tags('{\"tag1\":5,\"tag2\":\"beijing\"}') values (1591060628000, 2, true, 'json2', 'sss')")
        tdSql.execute("insert into jsons1_3 using jsons1 tags('{\"tag1\":false,\"tag2\":\"beijing\"}') values (1591060668000, 3, false, 'json3', 'efwe')")
        tdSql.execute("insert into jsons1_4 using jsons1 tags('{\"tag1\":null,\"tag2\":\"shanghai\",\"tag3\":\"hello\"}') values (1591060728000, 4, true, 'json4', '323sd')")
        tdSql.execute("insert into jsons1_5 using jsons1 tags('{\"tag1\":1.232, \"tag2\":null}') values(1591060928000, 1, false, '你就会', 'ewe')")
        tdSql.execute("insert into jsons1_6 using jsons1 tags('{\"tag1\":11,\"tag2\":\"\",\"tag2\":null}') values(1591061628000, 11, false, '你就会','')")
        tdSql.execute("insert into jsons1_7 using jsons1 tags('{\"tag1\":\"收到货\",\"tag2\":\"\",\"tag3\":null}') values(1591062628000, 2, NULL, '你就会', 'dws')")

        # test duplicate key using the first one. elimate empty key
        tdSql.execute("CREATE TABLE if not exists jsons1_8 using jsons1 tags('{\"tag1\":null, \"tag1\":true, \"tag1\":45, \"1tag$\":2, \" \":90, \"\":32}')")
        tdSql.query("select jtag from jsons1_8")
        tdSql.checkData(0, 0, '{" ":90,"1tag$":2,"tag1":null}')

        # test empty json string, save as jtag is NULL
        tdSql.execute("insert into jsons1_9  using jsons1 tags('\t') values (1591062328000, 24, NULL, '你就会', '2sdw')")
        tdSql.execute("CREATE TABLE if not exists jsons1_10 using jsons1 tags('')")
        tdSql.execute("CREATE TABLE if not exists jsons1_11 using jsons1 tags(' ')")
        tdSql.execute("CREATE TABLE if not exists jsons1_12 using jsons1 tags('{}')")
        tdSql.execute("CREATE TABLE if not exists jsons1_13 using jsons1 tags('null')")

        # test invalidate json
        tdSql.error("CREATE TABLE if not exists jsons1_14 using jsons1 tags('\"efwewf\"')")
        tdSql.error("CREATE TABLE if not exists jsons1_14 using jsons1 tags('3333')")
        tdSql.error("CREATE TABLE if not exists jsons1_14 using jsons1 tags(76)")
        tdSql.error("CREATE TABLE if not exists jsons1_14 using jsons1 tags(hell)")
        tdSql.error("CREATE TABLE if not exists jsons1_14 using jsons1 tags('33.33')")
        tdSql.error("CREATE TABLE if not exists jsons1_14 using jsons1 tags('false')")
        tdSql.error("CREATE TABLE if not exists jsons1_14 using jsons1 tags('[1,true]')")
        tdSql.error("CREATE TABLE if not exists jsons1_14 using jsons1 tags('{222}')")
        tdSql.error("CREATE TABLE if not exists jsons1_14 using jsons1 tags('{\"fe\"}')")

        # test invalidate json key, key must can be printed assic char
        tdSql.error("CREATE TABLE if not exists jsons1_14 using jsons1 tags('{\"tag1\":[1,true]}')")
        tdSql.error("CREATE TABLE if not exists jsons1_14 using jsons1 tags('{\"tag1\":{}}')")
        tdSql.error("CREATE TABLE if not exists jsons1_14 using jsons1 tags('{\"。loc\":\"fff\"}')")
        tdSql.error("CREATE TABLE if not exists jsons1_14 using jsons1 tags('{\"\t\":\"fff\"}')")
        tdSql.error("CREATE TABLE if not exists jsons1_14 using jsons1 tags('{\"试试\":\"fff\"}')")

        # test invalidate json value, value number can not be inf,nan TD-12166
        tdSql.error("CREATE TABLE if not exists jsons1_14 using jsons1 tags('{\"k\":1.8e308}')")
        tdSql.error("CREATE TABLE if not exists jsons1_14 using jsons1 tags('{\"k\":-1.8e308}')")

        #test length limit
        char1= ''.join(['abcd']*64)
        char3= ''.join(['abcd']*1021)
        print(len(char3))   # 4084
        tdSql.error("CREATE TABLE if not exists  jsons1_15 using  jsons1 tags('{\"%s1\":5}')" % char1)   # len(key)=257
        tdSql.execute("CREATE TABLE if not exists  jsons1_15 using  jsons1 tags('{\"%s\":5}')" % char1)  # len(key)=256
        tdSql.error("CREATE TABLE if not exists  jsons1_16 using  jsons1 tags('{\"TSSSS\":\"%s\"}')" % char3)   # len(object)=4096
        tdSql.execute("CREATE TABLE if not exists  jsons1_16 using  jsons1 tags('{\"TSSS\":\"%s\"}')" % char3)  # len(object)=4095
        tdSql.execute("drop table if exists jsons1_15")
        tdSql.execute("drop table if exists jsons1_16")

        print("============== STEP 2 ===== alter table json tag")
        tdSql.error("ALTER STABLE jsons1 add tag tag2 nchar(20)")
        tdSql.error("ALTER STABLE jsons1 drop tag jtag")
        tdSql.error("ALTER TABLE jsons1 MODIFY TAG jtag nchar(128)")

        tdSql.execute("ALTER TABLE jsons1_1 SET TAG jtag='{\"tag1\":\"femail\",\"tag2\":35,\"tag3\":true}'")
        tdSql.query("select jtag from jsons1_1")
        tdSql.checkData(0, 0, '{"tag1":"femail","tag2":35,"tag3":true}')
        tdSql.execute("ALTER TABLE jsons1 rename TAG jtag jtag_new")
        tdSql.execute("ALTER TABLE jsons1 rename TAG jtag_new jtag")

        tdSql.execute("create table st(ts timestamp, i int) tags(t int)")
        tdSql.error("ALTER STABLE st add tag jtag json")
        tdSql.error("ALTER STABLE st add column jtag json")

        print("============== STEP 3 ===== query table")
        # test error syntax
        tdSql.error("select * from jsons1 where jtag->tag1='beijing'")
        tdSql.error("select -> from jsons1")
        tdSql.error("select * from jsons1 where contains")
        tdSql.error("select * from jsons1 where jtag->")
        tdSql.error("select jtag->location from jsons1")
        tdSql.error("select jtag contains location from jsons1")
        tdSql.error("select * from jsons1 where jtag contains location")
        tdSql.query("select * from jsons1 where jtag contains''")
        tdSql.error("select * from jsons1 where jtag contains 'location'='beijing'")

        # test function error
        tdSql.error("select avg(jtag->'tag1') from jsons1")
        tdSql.error("select avg(jtag) from jsons1")
        tdSql.error("select min(jtag->'tag1') from jsons1")
        tdSql.error("select min(jtag) from jsons1")
        tdSql.error("select ceil(jtag->'tag1') from jsons1")
        tdSql.error("select ceil(jtag) from jsons1")


        #test scalar operation
        tdSql.query("select jtag contains 'tag1',jtag->'tag1' from jsons1 order by jtag->'tag1'")
        tdSql.checkRows(13)
        tdSql.checkData(0, 0, False)
        tdSql.checkData(5, 0, True)
        tdSql.checkData(12, 0, True)
        tdSql.query("select jtag->'tag1' like 'fe%',jtag->'tag1' from jsons1 order by jtag->'tag1'")
        tdSql.checkRows(13)
        tdSql.checkData(10, 0, False)
        tdSql.checkData(11, 0, False)
        tdSql.checkData(12, 0, True)
        tdSql.query("select jtag->'tag1' not like 'fe%',jtag->'tag1' from jsons1 order by jtag->'tag1'")
        tdSql.checkRows(13)
        tdSql.checkData(10, 0, False)
        tdSql.checkData(11, 0, True)
        tdSql.checkData(12, 0, False)
        tdSql.query("select jtag->'tag1' match 'fe',jtag->'tag1' from jsons1 order by jtag->'tag1'")
        tdSql.checkRows(13)
        tdSql.checkData(10, 0, False)
        tdSql.checkData(11, 0, False)
        tdSql.checkData(12, 0, True)
        tdSql.query("select jtag->'tag1' nmatch 'fe',jtag->'tag1' from jsons1 order by jtag->'tag1'")
        tdSql.checkRows(13)
        tdSql.checkData(10, 0, False)
        tdSql.checkData(11, 0, True)
        tdSql.checkData(12, 0, False)
        tdSql.query("select jtag->'tag1',jtag->'tag1'>='a' from jsons1 order by jtag->'tag1'")
        tdSql.checkRows(13)
        tdSql.checkData(0, 0, None)
        tdSql.checkData(0, 1, False)
        tdSql.checkData(7, 0, "false")
        tdSql.checkData(7, 1, False)
        tdSql.checkData(8, 1, False)
        tdSql.checkData(12, 1, True)

        # test select normal column
        tdSql.query("select dataint from jsons1 order by dataint")
        tdSql.checkRows(9)
        tdSql.checkData(1, 0, 1)

        # test select json tag
        tdSql.query("select * from jsons1")
        tdSql.checkRows(9)
        tdSql.query("select jtag from jsons1")
        tdSql.checkRows(13)
        tdSql.query("select * from jsons1 where jtag is null")
        tdSql.checkRows(1)
        tdSql.query("select * from jsons1 where jtag is not null")
        tdSql.checkRows(8)

        # test jtag is NULL
        tdSql.query("select jtag from jsons1_9")
        tdSql.checkData(0, 0, None)

        # test select json tag->'key', value is string
        tdSql.query("select jtag->'tag1' from jsons1_1")
        tdSql.checkData(0, 0, '"femail"')
        tdSql.query("select jtag->'tag2' from jsons1_6")
        tdSql.checkData(0, 0, '""')
        # test select json tag->'key', value is int
        tdSql.query("select jtag->'tag2' from jsons1_1")
        tdSql.checkData(0, 0, "35.000000000")
        # test select json tag->'key', value is bool
        tdSql.query("select jtag->'tag3' from jsons1_1")
        tdSql.checkData(0, 0, "true")
        # test select json tag->'key', value is null
        tdSql.query("select jtag->'tag1' from jsons1_4")
        tdSql.checkData(0, 0, "null")
        # test select json tag->'key', value is double
        tdSql.query("select jtag->'tag1' from jsons1_5")
        tdSql.checkData(0, 0, "1.232000000")
        # test select json tag->'key', key is not exist
        tdSql.query("select jtag->'tag10' from jsons1_4")
        tdSql.checkData(0, 0, None)

        tdSql.query("select jtag->'tag1' from jsons1")
        tdSql.checkRows(13)
        # test header name
        res = tdSql.getColNameList("select jtag->'tag1' from jsons1")
        cname_list = []
        cname_list.append("jtag->'tag1'")
        tdSql.checkColNameList(res, cname_list)


        # test where with json tag
        tdSql.query("select * from jsons1_1 where jtag is not null")
        # tdSql.query("select * from jsons1 where jtag='{\"tag1\":11,\"tag2\":\"\"}'")
        tdSql.error("select * from jsons1 where jtag->'tag1'={}")

        # where json value is string
        tdSql.query("select * from jsons1 where jtag->'tag2'='beijing'")
        tdSql.checkRows(2)
        tdSql.query("select dataint,tbname,jtag->'tag1',jtag from jsons1 where jtag->'tag2'='beijing' order by dataint")
        tdSql.checkRows(2)
        tdSql.checkData(0, 0, 2)
        tdSql.checkData(0, 1, 'jsons1_2')
        tdSql.checkData(0, 2, "5.000000000")
        tdSql.checkData(0, 3, '{"tag1":5,"tag2":"beijing"}')
        tdSql.checkData(1, 0, 3)
        tdSql.checkData(1, 1, 'jsons1_3')
        tdSql.checkData(1, 2, 'false')


        tdSql.query("select * from jsons1 where jtag->'tag1'='beijing'")
        tdSql.checkRows(0)
        tdSql.query("select * from jsons1 where jtag->'tag1'='收到货'")
        tdSql.checkRows(1)
        tdSql.query("select * from jsons1 where jtag->'tag2'>'beijing'")
        tdSql.checkRows(1)
        tdSql.query("select * from jsons1 where jtag->'tag2'>='beijing'")
        tdSql.checkRows(3)
        tdSql.query("select * from jsons1 where jtag->'tag2'<'beijing'")
        tdSql.checkRows(2)
        tdSql.query("select * from jsons1 where jtag->'tag2'<='beijing'")
        tdSql.checkRows(4)
        tdSql.query("select * from jsons1 where jtag->'tag2'!='beijing'")
        tdSql.checkRows(3)
        tdSql.query("select * from jsons1 where jtag->'tag2'=''")
        tdSql.checkRows(2)

        # where json value is int
        tdSql.query("select * from jsons1 where jtag->'tag1'=5")
        tdSql.checkRows(1)
        tdSql.checkData(0, 1, 2)
        tdSql.query("select * from jsons1 where jtag->'tag1'=10")
        tdSql.checkRows(0)
        tdSql.query("select * from jsons1 where jtag->'tag1'<54")
        tdSql.checkRows(3)
        tdSql.query("select * from jsons1 where jtag->'tag1'<=11")
        tdSql.checkRows(3)
        tdSql.query("select * from jsons1 where jtag->'tag1'>4")
        tdSql.checkRows(2)
        tdSql.query("select * from jsons1 where jtag->'tag1'>=5")
        tdSql.checkRows(2)
        tdSql.query("select * from jsons1 where jtag->'tag1'!=5")
        tdSql.checkRows(2)
        tdSql.query("select * from jsons1 where jtag->'tag1'!=55")
        tdSql.checkRows(3)

        # where json value is double
        tdSql.query("select * from jsons1 where jtag->'tag1'=1.232")
        tdSql.checkRows(1)
        tdSql.query("select * from jsons1 where jtag->'tag1'<1.232")
        tdSql.checkRows(0)
        tdSql.query("select * from jsons1 where jtag->'tag1'<=1.232")
        tdSql.checkRows(1)
        tdSql.query("select * from jsons1 where jtag->'tag1'>1.23")
        tdSql.checkRows(3)
        tdSql.query("select * from jsons1 where jtag->'tag1'>=1.232")
        tdSql.checkRows(3)
        tdSql.query("select * from jsons1 where jtag->'tag1'!=1.232")
        tdSql.checkRows(2)
        tdSql.query("select * from jsons1 where jtag->'tag1'!=3.232")
        tdSql.checkRows(3)
        tdSql.query("select * from jsons1 where jtag->'tag1'/0=3")
        tdSql.checkRows(0)
        tdSql.query("select * from jsons1 where jtag->'tag1'/5=1")
        tdSql.checkRows(1)

        # where json value is bool
        tdSql.query("select * from jsons1 where jtag->'tag1'=true")
        tdSql.checkRows(0)
        tdSql.query("select * from jsons1 where jtag->'tag1'=false")
        tdSql.checkRows(1)
        tdSql.query("select * from jsons1 where jtag->'tag1'!=false")
        tdSql.checkRows(0)
        tdSql.query("select * from jsons1 where jtag->'tag1'>false")
        tdSql.checkRows(0)

        # where json value is null
        tdSql.query("select * from jsons1 where jtag->'tag1'=null")
        tdSql.checkRows(0)

        # where json key is null
        tdSql.query("select * from jsons1 where jtag->'tag_no_exist'=3")
        tdSql.checkRows(0)

        # where json value is not exist
        tdSql.query("select * from jsons1 where jtag->'tag1' is null")
        tdSql.checkData(0, 0, 'jsons1_9')
        tdSql.checkRows(2)
        tdSql.query("select * from jsons1 where jtag->'tag4' is null")
        tdSql.checkRows(9)
        tdSql.query("select * from jsons1 where jtag->'tag3' is not null")
        tdSql.checkRows(3)

        # test contains
        tdSql.query("select * from jsons1 where jtag contains 'tag1'")
        tdSql.checkRows(8)
        tdSql.query("select * from jsons1 where jtag contains 'tag3'")
        tdSql.checkRows(4)
        tdSql.query("select * from jsons1 where jtag contains 'tag_no_exist'")
        tdSql.checkRows(0)

        # test json tag in where condition with and/or
        tdSql.query("select * from jsons1 where jtag->'tag1'=false and jtag->'tag2'='beijing'")
        tdSql.checkRows(1)
        tdSql.query("select * from jsons1 where jtag->'tag1'=false or jtag->'tag2'='beijing'")
        tdSql.checkRows(2)
        tdSql.query("select * from jsons1 where jtag->'tag1'=false and jtag->'tag2'='shanghai'")
        tdSql.checkRows(0)
        tdSql.query("select * from jsons1 where jtag->'tag1'=false and jtag->'tag2'='shanghai'")
        tdSql.checkRows(0)
        tdSql.query("select * from jsons1 where jtag->'tag1'=13 or jtag->'tag2'>35")
        tdSql.checkRows(0)
        tdSql.query("select * from jsons1 where jtag->'tag1'=13 or jtag->'tag2'>35")
        tdSql.checkRows(0)
        tdSql.query("select * from jsons1 where jtag->'tag1' is not null and jtag contains 'tag3'")
        tdSql.checkRows(3)
        tdSql.query("select * from jsons1 where jtag->'tag1'='femail' and jtag contains 'tag3'")
        tdSql.checkRows(2)


        # test with between and
        tdSql.query("select * from jsons1 where jtag->'tag1' between 1 and 30")
        tdSql.checkRows(3)
        tdSql.query("select * from jsons1 where jtag->'tag1' between 'femail' and 'beijing'")
        tdSql.checkRows(2)

        # test with tbname/normal column
        tdSql.query("select * from jsons1 where tbname = 'jsons1_1'")
        tdSql.checkRows(2)
        tdSql.query("select * from jsons1 where tbname = 'jsons1_1' and jtag contains 'tag3'")
        tdSql.checkRows(2)
        tdSql.query("select * from jsons1 where tbname = 'jsons1_1' and jtag contains 'tag3' and dataint=3")
        tdSql.checkRows(0)
        tdSql.query("select * from jsons1 where tbname = 'jsons1_1' and jtag contains 'tag3' and dataint=23")
        tdSql.checkRows(1)


        # test where condition like
        tdSql.query("select * from jsons1 where jtag->'tag2' like 'bei%'")
        tdSql.checkRows(2)
        tdSql.query("select * from jsons1 where jtag->'tag1' like 'fe%' and jtag->'tag2' is not null")
        tdSql.checkRows(2)

        # test where condition in  no support in
        # tdSql.error("select * from jsons1 where jtag->'tag1' in ('beijing')")

        # test where condition match/nmath
        tdSql.query("select * from jsons1 where jtag->'tag1' match 'ma'")
        tdSql.checkRows(2)
        tdSql.query("select * from jsons1 where jtag->'tag1' match 'ma$'")
        tdSql.checkRows(0)
        tdSql.query("select * from jsons1 where jtag->'tag2' match 'jing$'")
        tdSql.checkRows(2)
        tdSql.query("select * from jsons1 where jtag->'tag1' match '收到'")
        tdSql.checkRows(1)
        tdSql.query("select * from jsons1 where jtag->'tag1' nmatch 'ma'")
        tdSql.checkRows(1)

        # test distinct
        tdSql.execute("insert into jsons1_14 using jsons1 tags('{\"tag1\":\"收到货\",\"tag2\":\"\",\"tag3\":null}') values(1591062628000, 2, NULL, '你就会', 'dws')")
        tdSql.query("select distinct jtag->'tag1' from jsons1")
        tdSql.checkRows(8)
        tdSql.query("select distinct jtag from jsons1")
        tdSql.checkRows(9)

        #test dumplicate key with normal colomn
        tdSql.execute("INSERT INTO jsons1_15 using jsons1 tags('{\"tbname\":\"tt\",\"databool\":true,\"datastr\":\"是是是\"}') values(1591060828000, 4, false, 'jjsf', \"你就会\")")
        tdSql.query("select * from jsons1 where jtag->'datastr' match '是' and datastr match 'js'")
        tdSql.checkRows(1)
        # tdSql.query("select tbname,jtag->'tbname' from jsons1 where jtag->'tbname'='tt' and tbname='jsons1_14'")
        # tdSql.checkRows(1)

        # test join
        tdSql.execute("create table if not exists jsons2(ts timestamp, dataInt int, dataBool bool, dataStr nchar(50), dataStrBin binary(150)) tags(jtag json)")
        tdSql.execute("insert into jsons2_1 using jsons2 tags('{\"tag1\":\"fff\",\"tag2\":5, \"tag3\":true}') values(1591060618000, 2, false, 'json2', '你是2')")
        tdSql.execute("insert into jsons2_2 using jsons2 tags('{\"tag1\":5,\"tag2\":null}') values (1591060628000, 2, true, 'json2', 'sss')")

        tdSql.execute("create table if not exists jsons3(ts timestamp, dataInt int, dataBool bool, dataStr nchar(50), dataStrBin binary(150)) tags(jtag json)")
        tdSql.execute("insert into jsons3_1 using jsons3 tags('{\"tag1\":\"fff\",\"tag2\":5, \"tag3\":true}') values(1591060618000, 3, false, 'json3', '你是3')")
        tdSql.execute("insert into jsons3_2 using jsons3 tags('{\"tag1\":5,\"tag2\":\"beijing\"}') values (1591060638000, 2, true, 'json3', 'sss')")
        tdSql.query("select 'sss',33,a.jtag->'tag3' from jsons2 a,jsons3 b where a.ts=b.ts and a.jtag->'tag1'=b.jtag->'tag1'")
        tdSql.checkData(0, 0, "sss")
        tdSql.checkData(0, 2, "true")

        res = tdSql.getColNameList("select 'sss',33,a.jtag->'tag3' from jsons2 a,jsons3 b where a.ts=b.ts and a.jtag->'tag1'=b.jtag->'tag1'")
        cname_list = []
        cname_list.append("'sss'")
        cname_list.append("33")
        cname_list.append("a.jtag->'tag3'")
        tdSql.checkColNameList(res, cname_list)
        #
        # test group by & order by  json tag
        # tdSql.error("select count(*) from jsons1 group by jtag")
        # tdSql.error("select count(*) from jsons1 partition by jtag")
        # tdSql.error("select count(*) from jsons1 group by jtag order by jtag")
        tdSql.error("select count(*) from jsons1 group by jtag->'tag1' order by jtag->'tag2'")
        tdSql.error("select count(*) from jsons1 group by jtag->'tag1' order by jtag")
        tdSql.query("select count(*),jtag->'tag1' from jsons1 group by jtag->'tag1' order by jtag->'tag1' desc")
        tdSql.checkRows(8)
        tdSql.checkData(0, 0, 2)
        tdSql.checkData(0, 1, '"femail"')
        tdSql.checkData(1, 0, 2)
        tdSql.checkData(1, 1, '"收到货"')
        tdSql.checkData(2, 0, 1)
        tdSql.checkData(2, 1, "11.000000000")
        tdSql.checkData(5, 0, 1)
        tdSql.checkData(5, 1, "false")
        tdSql.checkData(6, 0, 1)
        tdSql.checkData(6, 1, "null")
        tdSql.checkData(7, 0, 2)
        tdSql.checkData(7, 1, None)

        tdSql.query("select count(*),jtag->'tag1' from jsons1 group by jtag->'tag1' order by jtag->'tag1' asc")
        tdSql.checkRows(8)
        tdSql.checkData(0, 0, 2)
        tdSql.checkData(0, 1, None)
        tdSql.checkData(2, 0, 1)
        tdSql.checkData(2, 1, "false")
        tdSql.checkData(5, 0, 1)
        tdSql.checkData(5, 1, "11.000000000")
        tdSql.checkData(7, 0, 2)
        tdSql.checkData(7, 1, '"femail"')
        #
        # test stddev with group by json tag
        tdSql.query("select stddev(dataint),jtag->'tag1' from jsons1 group by jtag->'tag1' order by jtag->'tag1'")
        tdSql.checkRows(8)
        tdSql.checkData(0, 0, 10)
        tdSql.checkData(0, 1, None)
        tdSql.checkData(4, 0, 0)
        tdSql.checkData(4, 1, "5.000000000")
        tdSql.checkData(7, 0, 11)
        tdSql.checkData(7, 1, '"femail"')

        res = tdSql.getColNameList("select stddev(dataint),jsons1.jtag->'tag1' from jsons1 group by jsons1.jtag->'tag1' order by jtag->'tag1'")
        cname_list = []
        cname_list.append("stddev(dataint)")
        cname_list.append("jsons1.jtag->'tag1'")
        tdSql.checkColNameList(res, cname_list)

        # test top/bottom with group by json tag
        # tdSql.query("select top(dataint,2),jtag->'tag1' from jsons1 group by jtag->'tag1' order by jtag->'tag1'")
        # tdSql.checkRows(11)
        # tdSql.checkData(0, 1, None)
        # tdSql.checkData(2, 0, 4)
        # tdSql.checkData(3, 0, 3)
        # tdSql.checkData(3, 1, "false")
        # tdSql.checkData(8, 0, 2)
        # tdSql.checkData(10, 1, '"femail"')

        # test having
        tdSql.query("select count(*),jtag->'tag1' from jsons1 group by jtag->'tag1' having count(*) > 1")
        tdSql.checkRows(3)

        # subquery with json tag
        tdSql.query("select * from (select jtag, dataint from jsons1) order by dataint")
        tdSql.checkRows(11)
        tdSql.checkData(1, 1, 1)
        tdSql.checkData(5, 0, '{"tag1":false,"tag2":"beijing"}')

        tdSql.error("select jtag->'tag1' from (select jtag->'tag1', dataint from jsons1)")
        # tdSql.query("select ts,jtag->'tag1' from (select jtag->'tag1',tbname,ts from jsons1 order by ts)")
        # tdSql.checkRows(11)
        # tdSql.checkData(1, 1, "jsons1_1")
        # tdSql.checkData(1, 2, '"femail"')

        # union all
        tdSql.query("select jtag->'tag1' from jsons1 union all select jtag->'tag2' from jsons2")
        tdSql.checkRows(17)
        tdSql.query("select jtag->'tag1' from jsons1_1 union all select jtag->'tag2' from jsons2_1")
        tdSql.checkRows(2)

        tdSql.query("select jtag->'tag1' from jsons1_1 union all select jtag->'tag1' from jsons2_1")
        tdSql.checkRows(2)
        tdSql.query("select dataint,jtag->'tag1',tbname from jsons1 union all select dataint,jtag->'tag1',tbname from jsons2")
        tdSql.checkRows(13)
        tdSql.query("select dataint,jtag,tbname from jsons1 union all select dataint,jtag,tbname from jsons2")
        tdSql.checkRows(13)

        #show create table
        tdSql.query("show create table jsons1")
        tdSql.checkData(0, 1, 'CREATE STABLE `jsons1` (`ts` TIMESTAMP, `dataint` INT, `databool` BOOL, `datastr` NCHAR(50), `datastrbin` VARCHAR(150)) TAGS (`jtag` JSON) WATERMARK 5000a, 5000a')

        #test aggregate function:count/avg/twa/irate/sum/stddev/leastsquares
        tdSql.query("select count(*) from jsons1 where jtag is not null")
        tdSql.checkData(0, 0, 10)
        tdSql.query("select avg(dataint) from jsons1 where jtag is not null")
        tdSql.checkData(0, 0, 5.3)
        # tdSql.query("select twa(dataint) from jsons1 where jtag is not null")
        # tdSql.checkData(0, 0, 36)
<<<<<<< HEAD
        tdSql.query("select irate(dataint) from jsons1 where jtag is not null")
=======
        # tdSql.error("select irate(dataint) from jsons1 where jtag is not null")
>>>>>>> 94fd3091
        tdSql.query("select sum(dataint) from jsons1 where jtag->'tag1' is not null")
        tdSql.checkData(0, 0, 45)
        tdSql.query("select stddev(dataint) from jsons1 where jtag->'tag1'>1")
        tdSql.checkData(0, 0, 4.496912521)
        tdSql.query("SELECT LEASTSQUARES(dataint, 1, 1) from jsons1 where jtag is not null")

        #test selection function:min/max/first/last/top/bottom/percentile/apercentile/last_row/interp
        tdSql.query("select min(dataint) from jsons1 where jtag->'tag1'>1")
        tdSql.checkData(0, 0, 1)
        tdSql.query("select max(dataint) from jsons1 where jtag->'tag1'>1")
        tdSql.checkData(0, 0, 11)
        tdSql.query("select first(dataint) from jsons1 where jtag->'tag1'>1")
        tdSql.checkData(0, 0, 2)
        tdSql.query("select last(dataint) from jsons1 where jtag->'tag1'>1")
        tdSql.checkData(0, 0, 11)
        tdSql.query("select top(dataint,100) from jsons1 where jtag->'tag1'>1")
        tdSql.checkRows(3)
        tdSql.query("select bottom(dataint,100) from jsons1 where jtag->'tag1'>1")
        tdSql.checkRows(3)
        tdSql.query("select percentile(dataint,20) from jsons1 where jtag->'tag1'>1")
        tdSql.query("select apercentile(dataint, 50) from jsons1 where jtag->'tag1'>1")
        tdSql.checkData(0, 0, 1.5)
        # tdSql.query("select last_row(dataint) from jsons1 where jtag->'tag1'>1")
        # tdSql.query("select interp(dataint) from jsons1 where ts = '2020-06-02 09:17:08.000' and jtag->'tag1'>1")

        #test calculation function:diff/derivative/spread/ceil/floor/round/
        tdSql.query("select diff(dataint) from jsons1 where jtag->'tag1'>1")
        # tdSql.checkRows(2)
        # tdSql.checkData(0, 0, -1)
        # tdSql.checkData(1, 0, 10)
        tdSql.query("select derivative(dataint, 10m, 0) from jsons1 where jtag->'tag1'>1")
        tdSql.checkData(0, 0, -2)
        tdSql.query("select spread(dataint) from jsons1 where jtag->'tag1'>1")
        tdSql.checkData(0, 0, 10)
        tdSql.query("select ceil(dataint) from jsons1 where jtag->'tag1'>1")
        tdSql.checkRows(3)
        tdSql.query("select floor(dataint) from jsons1 where jtag->'tag1'>1")
        tdSql.checkRows(3)
        tdSql.query("select round(dataint) from jsons1 where jtag->'tag1'>1")
        tdSql.checkRows(3)
        #
        # #test TD-12077
        tdSql.execute("insert into jsons1_16 using jsons1 tags('{\"tag1\":\"收到货\",\"tag2\":\"\",\"tag3\":-2.111}') values(1591062628000, 2, NULL, '你就会', 'dws')")
        tdSql.query("select jtag->'tag3' from jsons1_16")
        tdSql.checkData(0, 0, '-2.111000000')

        # # test TD-12452
        tdSql.execute("ALTER TABLE jsons1_1 SET TAG jtag=NULL")
        tdSql.query("select jtag from jsons1_1")
        tdSql.checkData(0, 0, None)
        tdSql.execute("CREATE TABLE if not exists jsons1_20 using jsons1 tags(NULL)")
        tdSql.query("select jtag from jsons1_20")
        tdSql.checkData(0, 0, None)
        tdSql.execute("insert into jsons1_21 using jsons1 tags(NULL) values(1591061628000, 11, false, '你就会','')")
        tdSql.query("select jtag from jsons1_21")
        tdSql.checkData(0, 0, None)
        #
        # #test TD-12389
        tdSql.query("describe jsons1")
        tdSql.checkData(5, 2, 4095)
        tdSql.query("describe jsons1_1")
        tdSql.checkData(5, 2, 4095)
        #
        # #test TD-13918
        tdSql.execute("drop table  if exists jsons_13918_1")
        tdSql.execute("drop table  if exists jsons_13918_2")
        tdSql.execute("drop table  if exists jsons_13918_3")
        tdSql.execute("drop table  if exists jsons_13918_4")
        tdSql.execute("drop table  if exists jsons_stb")
        tdSql.execute("create table jsons_stb (ts timestamp, dataInt int) tags (jtag json)")
        tdSql.error("create table jsons_13918_1 using jsons_stb tags ('nullx')")
        tdSql.error("create table jsons_13918_2 using jsons_stb tags (nullx)")
        tdSql.error("insert into jsons_13918_3 using jsons_stb tags('NULLx') values(1591061628001, 11)")
        tdSql.error("insert into jsons_13918_4 using jsons_stb tags(NULLx) values(1591061628002, 11)")
        tdSql.execute("create table jsons_13918_1 using jsons_stb tags ('null')")
        tdSql.execute("create table jsons_13918_2 using jsons_stb tags (null)")
        tdSql.execute("insert into jsons_13918_1 values(1591061628003, 11)")
        tdSql.execute("insert into jsons_13918_2 values(1591061628004, 11)")
        tdSql.execute("insert into jsons_13918_3 using jsons_stb tags('NULL') values(1591061628005, 11)")
        tdSql.execute("insert into jsons_13918_4 using jsons_stb tags(\"NULL\") values(1591061628006, 11)")
        tdSql.query("select * from jsons_stb")
        tdSql.checkRows(4)

    def stop(self):
        tdSql.close()
        tdLog.success("%s successfully executed" % __file__)


tdCases.addWindows(__file__, TDTestCase())
tdCases.addLinux(__file__, TDTestCase())
<|MERGE_RESOLUTION|>--- conflicted
+++ resolved
@@ -509,11 +509,7 @@
         tdSql.checkData(0, 0, 5.3)
         # tdSql.query("select twa(dataint) from jsons1 where jtag is not null")
         # tdSql.checkData(0, 0, 36)
-<<<<<<< HEAD
-        tdSql.query("select irate(dataint) from jsons1 where jtag is not null")
-=======
         # tdSql.error("select irate(dataint) from jsons1 where jtag is not null")
->>>>>>> 94fd3091
         tdSql.query("select sum(dataint) from jsons1 where jtag->'tag1' is not null")
         tdSql.checkData(0, 0, 45)
         tdSql.query("select stddev(dataint) from jsons1 where jtag->'tag1'>1")
