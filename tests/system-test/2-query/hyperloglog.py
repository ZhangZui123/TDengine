import datetime

from util.log import *
from util.sql import *
from util.cases import *
from util.dnodes import *

PRIMARY_COL = "ts"

INT_COL     = "c1"
BINT_COL    = "c2"
SINT_COL    = "c3"
TINT_COL    = "c4"
FLOAT_COL   = "c5"
DOUBLE_COL  = "c6"
BOOL_COL    = "c7"

BINARY_COL  = "c8"
NCHAR_COL   = "c9"
TS_COL      = "c10"

NUM_COL     = [ INT_COL, BINT_COL, SINT_COL, TINT_COL, FLOAT_COL, DOUBLE_COL, ]
CHAR_COL    = [ BINARY_COL, NCHAR_COL, ]
BOOLEAN_COL = [ BOOL_COL, ]
TS_TYPE_COL = [ TS_COL, ]

ALL_COL = [ INT_COL, BINT_COL, SINT_COL, TINT_COL, FLOAT_COL, DOUBLE_COL, BOOL_COL, BINARY_COL, NCHAR_COL, TS_COL ]

class TDTestCase:

    def init(self, conn, logSql):
        tdLog.debug(f"start to excute {__file__}")
        tdSql.init(conn.cursor())

    def __query_condition(self,tbname):
        return [ f"{any_col}" for any_col in ALL_COL ]

    def __join_condition(self, tb_list, filter=PRIMARY_COL, INNER=False):
        table_reference = tb_list[0]
        join_condition = table_reference
        join = "inner join" if INNER else "join"
        for i in range(len(tb_list[1:])):
            join_condition += f" {join} {tb_list[i+1]} on {table_reference}.{filter}={tb_list[i+1]}.{filter}"

        return join_condition

    def __where_condition(self, col=None, tbname=None, query_conditon=None):
        if query_conditon and isinstance(query_conditon, str):
            if query_conditon.startswith("count"):
                query_conditon = query_conditon[6:-1]
            elif query_conditon.startswith("max"):
                query_conditon = query_conditon[4:-1]
            elif query_conditon.startswith("sum"):
                query_conditon = query_conditon[4:-1]
            elif query_conditon.startswith("min"):
                query_conditon = query_conditon[4:-1]

        if query_conditon:
            return f" where {query_conditon} is not null"
        if col in NUM_COL:
            return f" where abs( {tbname}.{col} ) >= 0"
        if col in CHAR_COL:
            return f" where lower( {tbname}.{col} ) like 'bina%' or lower( {tbname}.{col} ) like '_cha%' "
        if col in BOOLEAN_COL:
            return f" where {tbname}.{col} in (false, true)  "
        if col in TS_TYPE_COL or col in PRIMARY_COL:
            return f" where cast( {tbname}.{col} as binary(16) ) is not null "

        return ""

    def __group_condition(self, col, having = None):
        if isinstance(col, str):
            if col.startswith("count"):
                col = col[6:-1]
            elif col.startswith("max"):
                col = col[4:-1]
            elif col.startswith("sum"):
                col = col[4:-1]
            elif col.startswith("min"):
                col = col[4:-1]
        return f" group by {col} having {having}" if having else f" group by {col} "

    def __single_sql(self, select_clause, from_clause, where_condition="", group_condition=""):
        if isinstance(select_clause, str) and "on" not in from_clause and select_clause.split(".")[0].split("(")[-1] != from_clause.split(".")[0]:
            return
        return f"select hyperloglog({select_clause}) from {from_clause} {where_condition} {group_condition}"

    @property
    def __tb_list(self):
        return [
            "ct1",
            "ct4",
            "t1",
            "ct2",
            "stb1",
        ]

    def sql_list(self):
        sqls = []
        __no_join_tblist = self.__tb_list
        for tb in __no_join_tblist:
                select_claus_list = self.__query_condition(tb)
                for select_claus in select_claus_list:
                    group_claus = self.__group_condition(col=select_claus)
                    where_claus = self.__where_condition(query_conditon=select_claus)
                    having_claus = self.__group_condition(col=select_claus, having=f"{select_claus} is not null")
                    sqls.extend(
                        (
                            self.__single_sql(select_claus, tb, where_claus, having_claus),
                            self.__single_sql(select_claus, tb,),
                            self.__single_sql(select_claus, tb, where_condition=where_claus),
                            self.__single_sql(select_claus, tb, group_condition=group_claus),
                        )
                    )

        # return filter(None, sqls)
        return list(filter(None, sqls))

    def __get_type(self, col):
        if tdSql.cursor.istype(col, "BOOL"):
            return "BOOL"
        if tdSql.cursor.istype(col, "INT"):
            return "INT"
        if tdSql.cursor.istype(col, "BIGINT"):
            return "BIGINT"
        if tdSql.cursor.istype(col, "TINYINT"):
            return "TINYINT"
        if tdSql.cursor.istype(col, "SMALLINT"):
            return "SMALLINT"
        if tdSql.cursor.istype(col, "FLOAT"):
            return "FLOAT"
        if tdSql.cursor.istype(col, "DOUBLE"):
            return "DOUBLE"
        if tdSql.cursor.istype(col, "BINARY"):
            return "BINARY"
        if tdSql.cursor.istype(col, "NCHAR"):
            return "NCHAR"
        if tdSql.cursor.istype(col, "TIMESTAMP"):
            return "TIMESTAMP"
        if tdSql.cursor.istype(col, "JSON"):
            return "JSON"
        if tdSql.cursor.istype(col, "TINYINT UNSIGNED"):
            return "TINYINT UNSIGNED"
        if tdSql.cursor.istype(col, "SMALLINT UNSIGNED"):
            return "SMALLINT UNSIGNED"
        if tdSql.cursor.istype(col, "INT UNSIGNED"):
            return "INT UNSIGNED"
        if tdSql.cursor.istype(col, "BIGINT UNSIGNED"):
            return "BIGINT UNSIGNED"

    def hyperloglog_check(self):
        sqls = self.sql_list()
        tdLog.printNoPrefix("===step 1: curent case, must return query OK")
        for i in range(len(sqls)):
            tdLog.info(f"sql: {sqls[i]}")
            tdSql.query(sqls[i])

    def __test_current(self):
        tdSql.query("select hyperloglog(ts) from ct1")
        tdSql.checkRows(1)
        tdSql.query("select hyperloglog(c1) from ct2")
        tdSql.checkRows(1)
        tdSql.query("select hyperloglog(c1) from ct4 group by c1")
        tdSql.checkRows(self.rows + 3)
        tdSql.query("select hyperloglog(c1) from ct4 group by c7")
        tdSql.checkRows(3)
        tdSql.query("select hyperloglog(ct2.c1) from ct4 join ct2 on ct4.ts=ct2.ts")
        tdSql.checkRows(1)
        tdSql.checkData(0, 0, self.rows + 2)
        tdSql.query("select hyperloglog(c1), c1 from stb1 group by c1")
        for i in range(tdSql.queryRows):
            tdSql.checkData(i, 0, 1) if  tdSql.queryResult[i][1] is not None else tdSql.checkData(i, 0, 0)

        self.hyperloglog_check()

    def __test_error(self):

        tdLog.printNoPrefix("===step 0: err case, must return err")
        tdSql.error( "select hyperloglog() from ct1" )
        tdSql.error( "select hyperloglog(c1, c2) from ct2" )
<<<<<<< HEAD
        tdSql.error( "select hyperloglog(1) from stb1" )
        tdSql.error( "select hyperloglog(abs(c1)) from ct4" )
        tdSql.error( "select hyperloglog(count(c1)) from t1" )
=======
        # tdSql.error( "select hyperloglog(1) from ct2" )
>>>>>>> f590a362
        tdSql.error( f"select hyperloglog({NUM_COL[0]}, {NUM_COL[1]}) from ct4" )
        tdSql.error( ''' select hyperloglog(['c1 + c1', 'c1 + c2', 'c1 + c3', 'c1 + c4', 'c1 + c5', 'c1 + c6', 'c1 + c7', 'c1 + c8', 'c1 + c9', 'c1 + c10'])
                    from ct1
                    where ['c1 + c1', 'c1 + c2', 'c1 + c3', 'c1 + c4', 'c1 + c5', 'c1 + c6', 'c1 + c7', 'c1 + c8', 'c1 + c9', 'c1 + c10'] is not null
                    group by ['c1 + c1', 'c1 + c2', 'c1 + c3', 'c1 + c4', 'c1 + c5', 'c1 + c6', 'c1 + c7', 'c1 + c8', 'c1 + c9', 'c1 + c10']
                    having ['c1 + c1', 'c1 + c2', 'c1 + c3', 'c1 + c4', 'c1 + c5', 'c1 + c6', 'c1 + c7', 'c1 + c8', 'c1 + c9', 'c1 + c10'] is not null ''' )

    def all_test(self):
        self.__test_error()
        self.__test_current()

    def __create_tb(self):

        tdLog.printNoPrefix("==========step1:create table")
        create_stb_sql  =  f'''create table stb1(
                ts timestamp, {INT_COL} int, {BINT_COL} bigint, {SINT_COL} smallint, {TINT_COL} tinyint,
                 {FLOAT_COL} float, {DOUBLE_COL} double, {BOOL_COL} bool,
                 {BINARY_COL} binary(16), {NCHAR_COL} nchar(32), {TS_COL} timestamp
            ) tags (t1 int)
            '''
        create_ntb_sql = f'''create table t1(
                ts timestamp, {INT_COL} int, {BINT_COL} bigint, {SINT_COL} smallint, {TINT_COL} tinyint,
                 {FLOAT_COL} float, {DOUBLE_COL} double, {BOOL_COL} bool,
                 {BINARY_COL} binary(16), {NCHAR_COL} nchar(32), {TS_COL} timestamp
            )
            '''
        tdSql.execute(create_stb_sql)
        tdSql.execute(create_ntb_sql)

        for i in range(4):
            tdSql.execute(f'create table ct{i+1} using stb1 tags ( {i+1} )')
            { i % 32767 }, { i % 127}, { i * 1.11111 }, { i * 1000.1111 }, { i % 2}

    def __insert_data(self, rows):
        now_time = int(datetime.datetime.timestamp(datetime.datetime.now()) * 1000)
        for i in range(rows):
            tdSql.execute(
                f"insert into ct1 values ( { now_time - i * 1000 }, {i}, {11111 * i}, {111 * i % 32767 }, {11 * i % 127}, {1.11*i}, {1100.0011*i}, {i%2}, 'binary{i}', 'nchar_测试_{i}', { now_time + 1 * i } )"
            )
            tdSql.execute(
                f"insert into ct4 values ( { now_time - i * 7776000000 }, {i}, {11111 * i}, {111 * i % 32767 }, {11 * i % 127}, {1.11*i}, {1100.0011*i}, {i%2}, 'binary{i}', 'nchar_测试_{i}', { now_time + 1 * i } )"
            )
            tdSql.execute(
                f"insert into ct2 values ( { now_time - i * 7776000000 }, {-i},  {-11111 * i}, {-111 * i % 32767 }, {-11 * i % 127}, {-1.11*i}, {-1100.0011*i}, {i%2}, 'binary{i}', 'nchar_测试_{i}', { now_time + 1 * i } )"
            )
        tdSql.execute(
            f'''insert into ct1 values
            ( { now_time - rows * 5 }, 0, 0, 0, 0, 0, 0, 0, 'binary0', 'nchar_测试_0', { now_time + 8 } )
            ( { now_time + 10000 }, { rows }, -99999, -999, -99, -9.99, -99.99, 1, 'binary9', 'nchar_测试_9', { now_time + 9 } )
            '''
        )

        tdSql.execute(
            f'''insert into ct4 values
            ( { now_time - rows * 7776000000 }, NULL, NULL, NULL, NULL, NULL, NULL, NULL, NULL, NULL, NULL )
            ( { now_time - rows * 3888000000 + 10800000 }, NULL, NULL, NULL, NULL, NULL, NULL, NULL, NULL, NULL, NULL )
            ( { now_time +  7776000000 }, NULL, NULL, NULL, NULL, NULL, NULL, NULL, NULL, NULL, NULL )
            (
                { now_time + 5184000000}, {pow(2,31)-pow(2,15)}, {pow(2,63)-pow(2,30)}, 32767, 127,
                { 3.3 * pow(10,38) }, { 1.3 * pow(10,308) }, { rows % 2 }, "binary_limit-1", "nchar_测试_limit-1", { now_time - 86400000}
                )
            (
                { now_time + 2592000000 }, {pow(2,31)-pow(2,16)}, {pow(2,63)-pow(2,31)}, 32766, 126,
                { 3.2 * pow(10,38) }, { 1.2 * pow(10,308) }, { (rows-1) % 2 }, "binary_limit-2", "nchar_测试_limit-2", { now_time - 172800000}
                )
            '''
        )

        tdSql.execute(
            f'''insert into ct2 values
            ( { now_time - rows * 7776000000 }, NULL, NULL, NULL, NULL, NULL, NULL, NULL, NULL, NULL, NULL )
            ( { now_time - rows * 3888000000 + 10800000 }, NULL, NULL, NULL, NULL, NULL, NULL, NULL, NULL, NULL, NULL )
            ( { now_time + 7776000000 }, NULL, NULL, NULL, NULL, NULL, NULL, NULL, NULL, NULL, NULL )
            (
                { now_time + 5184000000 }, { -1 * pow(2,31) + pow(2,15) }, { -1 * pow(2,63) + pow(2,30) }, -32766, -126,
                { -1 * 3.2 * pow(10,38) }, { -1.2 * pow(10,308) }, { rows % 2 }, "binary_limit-1", "nchar_测试_limit-1", { now_time - 86400000 }
                )
            (
                { now_time + 2592000000 }, { -1 * pow(2,31) + pow(2,16) }, { -1 * pow(2,63) + pow(2,31) }, -32767, -127,
                { - 3.3 * pow(10,38) }, { -1.3 * pow(10,308) }, { (rows-1) % 2 }, "binary_limit-2", "nchar_测试_limit-2", { now_time - 172800000 }
                )
            '''
        )

        for i in range(rows):
            insert_data = f'''insert into t1 values
                ( { now_time - i * 3600000 }, {i}, {i * 11111}, { i % 32767 }, { i % 127}, { i * 1.11111 }, { i * 1000.1111 }, { i % 2},
                "binary_{i}", "nchar_测试_{i}", { now_time - 1000 * i } )
                '''
            tdSql.execute(insert_data)
        tdSql.execute(
            f'''insert into t1 values
            ( { now_time + 10800000 }, NULL, NULL, NULL, NULL, NULL, NULL, NULL, NULL, NULL, NULL )
            ( { now_time - (( rows // 2 ) * 60 + 30) * 60000 }, NULL, NULL, NULL, NULL, NULL, NULL, NULL, NULL, NULL, NULL )
            ( { now_time - rows * 3600000 }, NULL, NULL, NULL, NULL, NULL, NULL, NULL, NULL, NULL, NULL )
            ( { now_time + 7200000 }, { pow(2,31) - pow(2,15) }, { pow(2,63) - pow(2,30) }, 32767, 127,
                { 3.3 * pow(10,38) }, { 1.3 * pow(10,308) }, { rows % 2 },
                "binary_limit-1", "nchar_测试_limit-1", { now_time - 86400000 }
                )
            (
                { now_time + 3600000 } , { pow(2,31) - pow(2,16) }, { pow(2,63) - pow(2,31) }, 32766, 126,
                { 3.2 * pow(10,38) }, { 1.2 * pow(10,308) }, { (rows-1) % 2 },
                "binary_limit-2", "nchar_测试_limit-2", { now_time - 172800000 }
                )
            '''
        )


    def run(self):
        tdSql.prepare()

        tdLog.printNoPrefix("==========step1:create table")
        self.__create_tb()

        tdLog.printNoPrefix("==========step2:insert data")
        self.rows = 10
        self.__insert_data(self.rows)

        tdLog.printNoPrefix("==========step3:all check")
        self.all_test()

        tdDnodes.stop(1)
        tdDnodes.start(1)

        tdSql.execute("use db")

        tdLog.printNoPrefix("==========step4:after wal, all check again ")
        self.all_test()

    def stop(self):
        tdSql.close()
        tdLog.success(f"{__file__} successfully executed")

tdCases.addLinux(__file__, TDTestCase())
tdCases.addWindows(__file__, TDTestCase())<|MERGE_RESOLUTION|>--- conflicted
+++ resolved
@@ -178,13 +178,10 @@
         tdLog.printNoPrefix("===step 0: err case, must return err")
         tdSql.error( "select hyperloglog() from ct1" )
         tdSql.error( "select hyperloglog(c1, c2) from ct2" )
-<<<<<<< HEAD
         tdSql.error( "select hyperloglog(1) from stb1" )
         tdSql.error( "select hyperloglog(abs(c1)) from ct4" )
         tdSql.error( "select hyperloglog(count(c1)) from t1" )
-=======
         # tdSql.error( "select hyperloglog(1) from ct2" )
->>>>>>> f590a362
         tdSql.error( f"select hyperloglog({NUM_COL[0]}, {NUM_COL[1]}) from ct4" )
         tdSql.error( ''' select hyperloglog(['c1 + c1', 'c1 + c2', 'c1 + c3', 'c1 + c4', 'c1 + c5', 'c1 + c6', 'c1 + c7', 'c1 + c8', 'c1 + c9', 'c1 + c10'])
                     from ct1
