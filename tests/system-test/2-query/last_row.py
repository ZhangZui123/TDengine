--- conflicted
+++ resolved
@@ -599,11 +599,7 @@
         tdSql.query("select last_row(c1) from (select ts , c1 ,t1 from testdb.stb1)")
         tdSql.checkData(0,0,None)
 
-<<<<<<< HEAD
-        tdSql.query("select ts , last_row(c1) ,c1  from (select ts , c1 ,t1 from stb1)")
-=======
         tdSql.query("select ts , last_row(c1) ,c1  from (select ts , c1 ,t1 from testdb.stb1)")
->>>>>>> 670b8c92
         tdSql.checkData(0,1,None)
 
         tdSql.query("select ts , last_row(c1) ,c1  from (select ts , max(c1) c1  ,t1 from testdb.stb1 where ts >now -1h and ts <now+1h interval(10s) fill(value ,10 ))")
@@ -727,22 +723,15 @@
         tdSql.checkRows(11)
 
         # interval 
-<<<<<<< HEAD
+
         tdSql.query("select max(c1) from stb1 interval(50s) sliding(30s)")
         tdSql.checkRows(13)
-        # bug need fix
-        # tdSql.query('select max(c1) from stb1 where ts>="2022-07-06 16:00:00.000 " and ts < "2022-07-06 17:00:00.000 " interval(50s) sliding(30s) fill(NULL)')
-        # tdSql.checkRows(40)
-        # tdSql.checkData(0,0,None)
-        tdSql.query('select max(c1) from stb1 where ts>="2022-07-06 16:00:00.000 " and ts < "2022-07-06 17:00:00.000 " interval(50s) sliding(30s)')
-        tdSql.checkRows(5)
 
         tdSql.query("select unique(c1) from stb1 partition by tbname")
 
-=======
         tdSql.query("select last_row(c1) from testdb.stb1 interval(50s) sliding(30s)")
         tdSql.checkRows(27)
->>>>>>> 670b8c92
+
 
         tdSql.query("select last_row(c1) from testdb.ct1 interval(50s) sliding(30s)")
         tdSql.checkRows(5)
