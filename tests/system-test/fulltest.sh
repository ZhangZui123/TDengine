#!/bin/bash
set -e
set -x

python3 ./test.py -f 0-others/taosShell.py
python3 ./test.py -f 0-others/taosShellError.py
python3 ./test.py -f 0-others/taosShellNetChk.py
python3 ./test.py -f 0-others/telemetry.py
python3 ./test.py -f 0-others/taosdMonitor.py
python3 ./test.py -f 0-others/udfTest.py
python3 ./test.py -f 0-others/udf_create.py
python3 ./test.py -f 0-others/udf_restart_taosd.py
python3 ./test.py -f 0-others/cachelast.py

python3 ./test.py -f 0-others/user_control.py
python3 ./test.py -f 0-others/fsync.py

python3 ./test.py -f 1-insert/influxdb_line_taosc_insert.py
python3 ./test.py -f 1-insert/opentsdb_telnet_line_taosc_insert.py
python3 ./test.py -f 1-insert/opentsdb_json_taosc_insert.py
python3 ./test.py -f 1-insert/test_stmt_muti_insert_query.py
python3 ./test.py -f 1-insert/test_stmt_set_tbname_tag.py 
python3 ./test.py -f 1-insert/alter_stable.py
python3 ./test.py -f 1-insert/alter_table.py
python3 ./test.py -f 1-insert/insertWithMoreVgroup.py
python3 ./test.py -f 1-insert/table_comment.py
#python3 ./test.py -f 1-insert/table_param_ttl.py

python3 ./test.py -f 2-query/between.py
python3 ./test.py -f 2-query/distinct.py
python3 ./test.py -f 2-query/varchar.py
python3 ./test.py -f 2-query/ltrim.py
python3 ./test.py -f 2-query/rtrim.py
python3 ./test.py -f 2-query/length.py
python3 ./test.py -f 2-query/char_length.py
python3 ./test.py -f 2-query/upper.py
python3 ./test.py -f 2-query/lower.py
python3 ./test.py -f 2-query/join.py
python3 ./test.py -f 2-query/join2.py
python3 ./test.py -f 2-query/cast.py
python3 ./test.py -f 2-query/substr.py
python3 ./test.py -f 2-query/union.py
python3 ./test.py -f 2-query/union1.py
python3 ./test.py -f 2-query/concat.py
python3 ./test.py -f 2-query/concat2.py
python3 ./test.py -f 2-query/concat_ws.py
python3 ./test.py -f 2-query/concat_ws2.py
python3 ./test.py -f 2-query/check_tsdb.py
python3 ./test.py -f 2-query/spread.py
python3 ./test.py -f 2-query/hyperloglog.py
python3 ./test.py -f 2-query/explain.py
python3 ./test.py -f 2-query/leastsquares.py


python3 ./test.py -f 2-query/timezone.py
python3 ./test.py -f 2-query/Now.py
python3 ./test.py -f 2-query/Today.py
python3 ./test.py -f 2-query/max.py
python3 ./test.py -f 2-query/min.py
python3 ./test.py -f 2-query/count.py
python3 ./test.py -f 2-query/last.py
python3 ./test.py -f 2-query/first.py
python3 ./test.py -f 2-query/To_iso8601.py
python3 ./test.py -f 2-query/To_unixtimestamp.py
python3 ./test.py -f 2-query/timetruncate.py
python3 ./test.py -f 2-query/diff.py
python3 ./test.py -f 2-query/Timediff.py
python3 ./test.py -f 2-query/json_tag.py

python3 ./test.py -f 2-query/top.py
python3 ./test.py -f 2-query/bottom.py
python3 ./test.py -f 2-query/percentile.py
python3 ./test.py -f 2-query/apercentile.py
python3 ./test.py -f 2-query/abs.py
python3 ./test.py -f 2-query/ceil.py
python3 ./test.py -f 2-query/floor.py
python3 ./test.py -f 2-query/round.py
python3 ./test.py -f 2-query/log.py
python3 ./test.py -f 2-query/pow.py
python3 ./test.py -f 2-query/sqrt.py
python3 ./test.py -f 2-query/sin.py
python3 ./test.py -f 2-query/cos.py
python3 ./test.py -f 2-query/tan.py
python3 ./test.py -f 2-query/arcsin.py
python3 ./test.py -f 2-query/arccos.py
python3 ./test.py -f 2-query/arctan.py
python3 ./test.py -f 2-query/query_cols_tags_and_or.py
# python3 ./test.py -f 2-query/nestedQuery.py
# TD-15983 subquery output duplicate name column.
# Please Xiangyang Guo modify the following script
# python3 ./test.py -f 2-query/nestedQuery_str.py

python3 ./test.py -f 2-query/avg.py
#python3 ./test.py -f 2-query/elapsed.py
python3 ./test.py -f 2-query/csum.py
python3 ./test.py -f 2-query/mavg.py
python3 ./test.py -f 2-query/diff.py
python3 ./test.py -f 2-query/sample.py
python3 ./test.py -f 2-query/function_diff.py
python3 ./test.py -f 2-query/unique.py
python3 ./test.py -f 2-query/stateduration.py
python3 ./test.py -f 2-query/function_stateduration.py
python3 ./test.py -f 2-query/statecount.py
python3 ./test.py -f 2-query/tail.py
python3 ./test.py -f 2-query/ttl_comment.py
python3 ./test.py -f 2-query/distribute_agg_count.py
python3 ./test.py -f 2-query/distribute_agg_max.py
python3 ./test.py -f 2-query/distribute_agg_min.py
python3 ./test.py -f 2-query/distribute_agg_sum.py
python3 ./test.py -f 2-query/distribute_agg_spread.py
python3 ./test.py -f 2-query/distribute_agg_apercentile.py
python3 ./test.py -f 2-query/distribute_agg_avg.py
python3 ./test.py -f 2-query/distribute_agg_stddev.py
python3 ./test.py -f 2-query/twa.py
python3 ./test.py -f 2-query/irate.py

python3 ./test.py -f 2-query/function_null.py
python3 ./test.py -f 2-query/queryQnode.py 

python3 ./test.py -f 6-cluster/5dnode1mnode.py 
python3 ./test.py -f 6-cluster/5dnode2mnode.py  -N 5 -M 3
#python3 ./test.py -f 6-cluster/5dnode3mnodeStop.py -N 5 -M 3
#python3 ./test.py -f 6-cluster/5dnode3mnodeStopLoop.py -N 5 -M 3
# BUG python3 ./test.py -f 6-cluster/5dnode3mnodeSep1VnodeStopDnodeCreateDb.py -N 5 -M 3
# BUG python3 ./test.py -f 6-cluster/5dnode3mnodeSep1VnodeStopMnodeCreateDb.py -N 5 -M 3 
python3 ./test.py -f 6-cluster/5dnode3mnodeSep1VnodeStopVnodeCreateDb.py  -N 5 -M 3
# BUG python3 ./test.py -f 6-cluster/5dnode3mnodeSep1VnodeStopDnodeCreateStb.py -N 5 -M 3 
# BUG python3 ./test.py -f 6-cluster/5dnode3mnodeSep1VnodeStopMnodeCreateStb.py  -N 5 -M 3 
# python3 ./test.py -f 6-cluster/5dnode3mnodeSep1VnodeStopVnodeCreateStb.py  -N 5 -M 3
# BUG python3 ./test.py -f 6-cluster/5dnode3mnodeStopInsert.py 
# python3 ./test.py -f 6-cluster/5dnode3mnodeDrop.py -N 5
# python3 test.py -f 6-cluster/5dnode3mnodeStopConnect.py -N 5 -M 3


python3 ./test.py -f 7-tmq/basic5.py
python3 ./test.py -f 7-tmq/subscribeDb.py
python3 ./test.py -f 7-tmq/subscribeDb0.py
python3 ./test.py -f 7-tmq/subscribeDb1.py
python3 ./test.py -f 7-tmq/subscribeDb2.py
python3 ./test.py -f 7-tmq/subscribeDb3.py
#python3 ./test.py -f 7-tmq/subscribeDb4.py
python3 ./test.py -f 7-tmq/subscribeStb.py
python3 ./test.py -f 7-tmq/subscribeStb0.py
python3 ./test.py -f 7-tmq/subscribeStb1.py
python3 ./test.py -f 7-tmq/subscribeStb2.py
python3 ./test.py -f 7-tmq/subscribeStb3.py
python3 ./test.py -f 7-tmq/subscribeStb4.py
python3 ./test.py -f 7-tmq/db.py
python3 ./test.py -f 7-tmq/tmqError.py
python3 ./test.py -f 7-tmq/schema.py
python3 ./test.py -f 7-tmq/stbFilter.py
python3 ./test.py -f 7-tmq/tmqCheckData.py
python3 ./test.py -f 7-tmq/tmqCheckData1.py
python3 ./test.py -f 7-tmq/tmqUdf.py
#python3 ./test.py -f 7-tmq/tmq3mnodeSwitch.py -N 5
python3 ./test.py -f 7-tmq/tmqConsumerGroup.py
python3 ./test.py -f 7-tmq/tmqShow.py
python3 ./test.py -f 7-tmq/tmqAlterSchema.py
<<<<<<< HEAD



#------------querPolicy  2-----------

python3 ./test.py -f 2-query/between.py  -Q 2            
python3 ./test.py -f 2-query/distinct.py -Q 2
python3 ./test.py -f 2-query/varchar.py -Q 2
python3 ./test.py -f 2-query/ltrim.py -Q 2
python3 ./test.py -f 2-query/rtrim.py -Q 2
python3 ./test.py -f 2-query/length.py -Q 2
python3 ./test.py -f 2-query/char_length.py -Q 2
python3 ./test.py -f 2-query/upper.py -Q 2
python3 ./test.py -f 2-query/lower.py -Q 2
python3 ./test.py -f 2-query/join.py -Q 2
python3 ./test.py -f 2-query/join2.py -Q 2
python3 ./test.py -f 2-query/cast.py -Q 2
python3 ./test.py -f 2-query/substr.py -Q 2
python3 ./test.py -f 2-query/union.py -Q 2
python3 ./test.py -f 2-query/union1.py -Q 2
python3 ./test.py -f 2-query/concat.py -Q 2
python3 ./test.py -f 2-query/concat2.py -Q 2
python3 ./test.py -f 2-query/concat_ws.py -Q 2
python3 ./test.py -f 2-query/concat_ws2.py -Q 2
python3 ./test.py -f 2-query/check_tsdb.py -Q 2
python3 ./test.py -f 2-query/spread.py -Q 2
python3 ./test.py -f 2-query/hyperloglog.py -Q 2
python3 ./test.py -f 2-query/explain.py -Q 2
python3 ./test.py -f 2-query/leastsquares.py -Q 2
python3 ./test.py -f 2-query/timezone.py -Q 2
python3 ./test.py -f 2-query/Now.py -Q 2
python3 ./test.py -f 2-query/Today.py -Q 2
python3 ./test.py -f 2-query/max.py -Q 2
python3 ./test.py -f 2-query/min.py -Q 2
python3 ./test.py -f 2-query/count.py -Q 2
python3 ./test.py -f 2-query/last.py -Q 2
python3 ./test.py -f 2-query/first.py -Q 2
python3 ./test.py -f 2-query/To_iso8601.py -Q 2
python3 ./test.py -f 2-query/To_unixtimestamp.py -Q 2
python3 ./test.py -f 2-query/timetruncate.py -Q 2
python3 ./test.py -f 2-query/diff.py -Q 2
python3 ./test.py -f 2-query/Timediff.py -Q 2
python3 ./test.py -f 2-query/json_tag.py -Q 2
python3 ./test.py -f 2-query/top.py -Q 2
python3 ./test.py -f 2-query/bottom.py -Q 2
python3 ./test.py -f 2-query/percentile.py -Q 2
python3 ./test.py -f 2-query/apercentile.py -Q 2
python3 ./test.py -f 2-query/abs.py -Q 2
python3 ./test.py -f 2-query/ceil.py -Q 2
python3 ./test.py -f 2-query/floor.py -Q 2
python3 ./test.py -f 2-query/round.py -Q 2
python3 ./test.py -f 2-query/log.py -Q 2
python3 ./test.py -f 2-query/pow.py -Q 2
python3 ./test.py -f 2-query/sqrt.py -Q 2
python3 ./test.py -f 2-query/sin.py -Q 2
python3 ./test.py -f 2-query/cos.py -Q 2
python3 ./test.py -f 2-query/tan.py -Q 2
python3 ./test.py -f 2-query/arcsin.py -Q 2
python3 ./test.py -f 2-query/arccos.py -Q 2
python3 ./test.py -f 2-query/arctan.py -Q 2
python3 ./test.py -f 2-query/query_cols_tags_and_or.py  -Q 2

# python3 ./test.py -f 2-query/nestedQuery.py  -Q 2 
# python3 ./test.py -f 2-query/nestedQuery_str.py  -Q 2

python3 ./test.py -f 2-query/avg.py   -Q 2
python3 ./test.py -f 2-query/elapsed.py  -Q 2
python3 ./test.py -f 2-query/csum.py  -Q 2
python3 ./test.py -f 2-query/mavg.py  -Q 2
python3 ./test.py -f 2-query/diff.py  -Q 2
python3 ./test.py -f 2-query/sample.py  -Q 2
python3 ./test.py -f 2-query/function_diff.py  -Q 2
python3 ./test.py -f 2-query/unique.py  -Q 2
python3 ./test.py -f 2-query/stateduration.py  -Q 2
python3 ./test.py -f 2-query/function_stateduration.py  -Q 2
python3 ./test.py -f 2-query/statecount.py  -Q 2
python3 ./test.py -f 2-query/tail.py  -Q 2
python3 ./test.py -f 2-query/ttl_comment.py  -Q 2
python3 ./test.py -f 2-query/distribute_agg_count.py  -Q 2
python3 ./test.py -f 2-query/distribute_agg_max.py  -Q 2
python3 ./test.py -f 2-query/distribute_agg_min.py  -Q 2
python3 ./test.py -f 2-query/distribute_agg_sum.py  -Q 2
python3 ./test.py -f 2-query/distribute_agg_spread.py  -Q 2
python3 ./test.py -f 2-query/distribute_agg_apercentile.py  -Q 2
python3 ./test.py -f 2-query/distribute_agg_avg.py  -Q 2
python3 ./test.py -f 2-query/distribute_agg_stddev.py  -Q 2
python3 ./test.py -f 2-query/twa.py  -Q 2
python3 ./test.py -f 2-query/irate.py  -Q 2
python3 ./test.py -f 2-query/function_null.py  -Q 2
python3 ./test.py -f 2-query/queryQnode.py   -Q 2

#------------querPolicy  3-----------

python3 ./test.py -f 2-query/between.py -Q  3
python3 ./test.py -f 2-query/distinct.py -Q  3
python3 ./test.py -f 2-query/varchar.py -Q  3
python3 ./test.py -f 2-query/ltrim.py -Q  3
python3 ./test.py -f 2-query/rtrim.py -Q  3
python3 ./test.py -f 2-query/length.py -Q  3
python3 ./test.py -f 2-query/char_length.py -Q  3
python3 ./test.py -f 2-query/upper.py -Q  3
python3 ./test.py -f 2-query/lower.py -Q  3
python3 ./test.py -f 2-query/join.py -Q  3
python3 ./test.py -f 2-query/join2.py -Q  3
python3 ./test.py -f 2-query/cast.py -Q  3
python3 ./test.py -f 2-query/substr.py -Q  3
python3 ./test.py -f 2-query/union.py -Q  3
python3 ./test.py -f 2-query/union1.py -Q  3
python3 ./test.py -f 2-query/concat.py -Q  3
python3 ./test.py -f 2-query/concat2.py -Q  3
python3 ./test.py -f 2-query/concat_ws.py -Q  3
python3 ./test.py -f 2-query/concat_ws2.py -Q  3
python3 ./test.py -f 2-query/check_tsdb.py -Q  3
python3 ./test.py -f 2-query/spread.py -Q  3
python3 ./test.py -f 2-query/hyperloglog.py -Q  3
python3 ./test.py -f 2-query/explain.py -Q  3
python3 ./test.py -f 2-query/leastsquares.py -Q  3
python3 ./test.py -f 2-query/timezone.py -Q  3
python3 ./test.py -f 2-query/Now.py -Q  3
python3 ./test.py -f 2-query/Today.py -Q  3
python3 ./test.py -f 2-query/max.py -Q  3
python3 ./test.py -f 2-query/min.py -Q  3
python3 ./test.py -f 2-query/count.py -Q  3
python3 ./test.py -f 2-query/last.py -Q  3
python3 ./test.py -f 2-query/first.py -Q  3
python3 ./test.py -f 2-query/To_iso8601.py -Q  3
python3 ./test.py -f 2-query/To_unixtimestamp.py -Q  3
python3 ./test.py -f 2-query/timetruncate.py -Q  3
python3 ./test.py -f 2-query/diff.py -Q  3
python3 ./test.py -f 2-query/Timediff.py -Q  3
python3 ./test.py -f 2-query/json_tag.py -Q  3
python3 ./test.py -f 2-query/top.py -Q  3
python3 ./test.py -f 2-query/bottom.py -Q  3
python3 ./test.py -f 2-query/percentile.py -Q  3
python3 ./test.py -f 2-query/apercentile.py -Q  3
python3 ./test.py -f 2-query/abs.py -Q  3
python3 ./test.py -f 2-query/ceil.py -Q  3
python3 ./test.py -f 2-query/floor.py -Q  3
python3 ./test.py -f 2-query/round.py -Q  3
python3 ./test.py -f 2-query/log.py -Q  3
python3 ./test.py -f 2-query/pow.py -Q  3
python3 ./test.py -f 2-query/sqrt.py -Q  3
python3 ./test.py -f 2-query/sin.py -Q  3
python3 ./test.py -f 2-query/cos.py -Q  3
python3 ./test.py -f 2-query/tan.py -Q  3
python3 ./test.py -f 2-query/arcsin.py -Q  3
python3 ./test.py -f 2-query/arccos.py -Q  3
python3 ./test.py -f 2-query/arctan.py -Q  3
python3 ./test.py -f 2-query/query_cols_tags_and_or.py -Q  3
# python3 ./test.py -f 2-query/nestedQuery.py -Q  3
# python3 ./test.py -f 2-query/nestedQuery_str.py -Q  3
python3 ./test.py -f 2-query/avg.py -Q  3
python3 ./test.py -f 2-query/elapsed.py -Q  3
python3 ./test.py -f 2-query/csum.py -Q  3
python3 ./test.py -f 2-query/mavg.py -Q  3
python3 ./test.py -f 2-query/diff.py -Q  3
python3 ./test.py -f 2-query/sample.py -Q  3
python3 ./test.py -f 2-query/function_diff.py -Q  3
python3 ./test.py -f 2-query/unique.py -Q  3
python3 ./test.py -f 2-query/stateduration.py -Q  3
python3 ./test.py -f 2-query/function_stateduration.py -Q  3
python3 ./test.py -f 2-query/statecount.py -Q  3
python3 ./test.py -f 2-query/tail.py -Q  3
python3 ./test.py -f 2-query/ttl_comment.py -Q  3
python3 ./test.py -f 2-query/distribute_agg_count.py -Q  3
python3 ./test.py -f 2-query/distribute_agg_max.py -Q  3
python3 ./test.py -f 2-query/distribute_agg_min.py -Q  3
python3 ./test.py -f 2-query/distribute_agg_sum.py -Q  3
python3 ./test.py -f 2-query/distribute_agg_spread.py -Q  3
python3 ./test.py -f 2-query/distribute_agg_apercentile.py -Q  3
python3 ./test.py -f 2-query/distribute_agg_avg.py -Q  3
python3 ./test.py -f 2-query/distribute_agg_stddev.py -Q  3
python3 ./test.py -f 2-query/twa.py -Q  3
python3 ./test.py -f 2-query/irate.py -Q  3
python3 ./test.py -f 2-query/function_null.py -Q  3
python3 ./test.py -f 2-query/queryQnode.py  -Q  3
=======
python3 ./test.py -f 7-tmq/tmqConsFromTsdb.py
python3 ./test.py -f 7-tmq/tmqConsFromTsdb1.py
>>>>>>> b45702be
<|MERGE_RESOLUTION|>--- conflicted
+++ resolved
@@ -156,8 +156,8 @@
 python3 ./test.py -f 7-tmq/tmqConsumerGroup.py
 python3 ./test.py -f 7-tmq/tmqShow.py
 python3 ./test.py -f 7-tmq/tmqAlterSchema.py
-<<<<<<< HEAD
-
+python3 ./test.py -f 7-tmq/tmqConsFromTsdb.py
+python3 ./test.py -f 7-tmq/tmqConsFromTsdb1.py
 
 
 #------------querPolicy  2-----------
@@ -333,7 +333,3 @@
 python3 ./test.py -f 2-query/irate.py -Q  3
 python3 ./test.py -f 2-query/function_null.py -Q  3
 python3 ./test.py -f 2-query/queryQnode.py  -Q  3
-=======
-python3 ./test.py -f 7-tmq/tmqConsFromTsdb.py
-python3 ./test.py -f 7-tmq/tmqConsFromTsdb1.py
->>>>>>> b45702be
