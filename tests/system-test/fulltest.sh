#!/bin/bash
set -e
set -x

python3 ./test.py -f 0-others/taosShell.py
python3 ./test.py -f 0-others/taosShellError.py
python3 ./test.py -f 0-others/taosShellNetChk.py
python3 ./test.py -f 0-others/telemetry.py
python3 ./test.py -f 0-others/taosdMonitor.py
python3 ./test.py -f 0-others/udfTest.py
python3 ./test.py -f 0-others/udf_create.py
python3 ./test.py -f 0-others/udf_restart_taosd.py

python3 ./test.py -f 0-others/user_control.py
python3 ./test.py -f 0-others/fsync.py

python3 ./test.py -f 2-query/between.py
python3 ./test.py -f 2-query/distinct.py
python3 ./test.py -f 2-query/varchar.py
python3 ./test.py -f 2-query/ltrim.py
python3 ./test.py -f 2-query/rtrim.py
python3 ./test.py -f 2-query/length.py
python3 ./test.py -f 2-query/char_length.py
python3 ./test.py -f 2-query/upper.py
python3 ./test.py -f 2-query/lower.py
python3 ./test.py -f 2-query/join.py
python3 ./test.py -f 2-query/cast.py
python3 ./test.py -f 2-query/concat.py
python3 ./test.py -f 2-query/concat_ws.py
<<<<<<< HEAD
python3 ./test.py -f 2-query/union.py

=======
python3 ./test.py -f 2-query/check_tsdb.py
# python3 ./test.py -f 2-query/union.py
# python3 ./test.py -f 2-query/union2.py
# python3 ./test.py -f 2-query/union3.py
# python3 ./test.py -f 2-query/union4.py
>>>>>>> f053cf20

python3 ./test.py -f 2-query/timezone.py
python3 ./test.py -f 2-query/Now.py
python3 ./test.py -f 2-query/Today.py
python3 ./test.py -f 2-query/max.py
python3 ./test.py -f 2-query/min.py
python3 ./test.py -f 2-query/count.py
python3 ./test.py -f 2-query/last.py
#python3 ./test.py -f 2-query/To_iso8601.py
python3 ./test.py -f 2-query/To_unixtimestamp.py
python3 ./test.py -f 2-query/timetruncate.py
# python3 ./test.py -f 2-query/diff.py
python3 ./test.py -f 2-query/Timediff.py
python3 ./test.py -f 2-query/cast.py


python3 ./test.py -f 2-query/abs.py
python3 ./test.py -f 2-query/ceil.py
python3 ./test.py -f 2-query/floor.py
python3 ./test.py -f 2-query/round.py
python3 ./test.py -f 2-query/log.py
python3 ./test.py -f 2-query/pow.py
python3 ./test.py -f 2-query/sqrt.py
python3 ./test.py -f 2-query/sin.py
python3 ./test.py -f 2-query/cos.py
python3 ./test.py -f 2-query/tan.py
python3 ./test.py -f 2-query/arcsin.py
python3 ./test.py -f 2-query/arccos.py
python3 ./test.py -f 2-query/arctan.py
python3 ./test.py -f 2-query/query_cols_tags_and_or.py
python3 ./test.py -f 2-query/nestedQuery.py
 

python3 ./test.py -f 7-tmq/basic5.py
python3 ./test.py -f 7-tmq/subscribeDb.py
python3 ./test.py -f 7-tmq/subscribeDb1.py
python3 ./test.py -f 7-tmq/subscribeStb.py
python3 ./test.py -f 7-tmq/subscribeStb0.py
python3 ./test.py -f 7-tmq/subscribeStb1.py
python3 ./test.py -f 7-tmq/subscribeStb2.py
<|MERGE_RESOLUTION|>--- conflicted
+++ resolved
@@ -27,16 +27,10 @@
 python3 ./test.py -f 2-query/cast.py
 python3 ./test.py -f 2-query/concat.py
 python3 ./test.py -f 2-query/concat_ws.py
-<<<<<<< HEAD
 python3 ./test.py -f 2-query/union.py
 
-=======
 python3 ./test.py -f 2-query/check_tsdb.py
-# python3 ./test.py -f 2-query/union.py
-# python3 ./test.py -f 2-query/union2.py
-# python3 ./test.py -f 2-query/union3.py
-# python3 ./test.py -f 2-query/union4.py
->>>>>>> f053cf20
+
 
 python3 ./test.py -f 2-query/timezone.py
 python3 ./test.py -f 2-query/Now.py
