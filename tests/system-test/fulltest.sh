#!/bin/bash
set -e
set -x

python3 ./test.py -f 0-others/taosShell.py
python3 ./test.py -f 0-others/taosShellError.py
python3 ./test.py -f 0-others/taosShellNetChk.py
python3 ./test.py -f 0-others/telemetry.py
python3 ./test.py -f 0-others/taosdMonitor.py
python3 ./test.py -f 0-others/udfTest.py
python3 ./test.py -f 0-others/udf_create.py
python3 ./test.py -f 0-others/udf_restart_taosd.py

python3 ./test.py -f 0-others/user_control.py
python3 ./test.py -f 0-others/fsync.py

python3 ./test.py -f 2-query/between.py
python3 ./test.py -f 2-query/distinct.py
python3 ./test.py -f 2-query/varchar.py
python3 ./test.py -f 2-query/ltrim.py
python3 ./test.py -f 2-query/rtrim.py
python3 ./test.py -f 2-query/length.py
python3 ./test.py -f 2-query/char_length.py
python3 ./test.py -f 2-query/upper.py
python3 ./test.py -f 2-query/lower.py
python3 ./test.py -f 2-query/join.py
python3 ./test.py -f 2-query/join2.py
python3 ./test.py -f 2-query/cast.py
python3 ./test.py -f 2-query/union.py
python3 ./test.py -f 2-query/union1.py
python3 ./test.py -f 2-query/concat.py
python3 ./test.py -f 2-query/concat2.py
python3 ./test.py -f 2-query/concat_ws.py
python3 ./test.py -f 2-query/concat_ws2.py
python3 ./test.py -f 2-query/check_tsdb.py
python3 ./test.py -f 2-query/spread.py
python3 ./test.py -f 2-query/hyperloglog.py


python3 ./test.py -f 2-query/timezone.py
python3 ./test.py -f 2-query/Now.py
python3 ./test.py -f 2-query/Today.py
python3 ./test.py -f 2-query/max.py
python3 ./test.py -f 2-query/min.py
python3 ./test.py -f 2-query/count.py
python3 ./test.py -f 2-query/last.py
python3 ./test.py -f 2-query/first.py
python3 ./test.py -f 2-query/To_iso8601.py
python3 ./test.py -f 2-query/To_unixtimestamp.py
python3 ./test.py -f 2-query/timetruncate.py
python3 ./test.py -f 2-query/diff.py
python3 ./test.py -f 2-query/Timediff.py

python3 ./test.py -f 2-query/top.py
python3 ./test.py -f 2-query/bottom.py


python3 ./test.py -f 2-query/abs.py
python3 ./test.py -f 2-query/ceil.py
python3 ./test.py -f 2-query/floor.py
python3 ./test.py -f 2-query/round.py
python3 ./test.py -f 2-query/log.py
python3 ./test.py -f 2-query/pow.py
python3 ./test.py -f 2-query/sqrt.py
python3 ./test.py -f 2-query/sin.py
python3 ./test.py -f 2-query/cos.py
python3 ./test.py -f 2-query/tan.py
python3 ./test.py -f 2-query/arcsin.py
python3 ./test.py -f 2-query/arccos.py
python3 ./test.py -f 2-query/arctan.py
python3 ./test.py -f 2-query/query_cols_tags_and_or.py
<<<<<<< HEAD
#python3 ./test.py -f 2-query/nestedQuery.py
python3 ./test.py -f 2-query/avg.py
python3 ./test.py -f 2-query/elapsed.py
python3 ./test.py -f 2-query/csum.py
python3 ./test.py -f 2-query/mavg.py
python3 ./test.py -f 2-query/diff.py
=======
# python3 ./test.py -f 2-query/nestedQuery.py
>>>>>>> 30f6d1cd

python3 ./test.py -f 7-tmq/basic5.py
python3 ./test.py -f 7-tmq/subscribeDb.py
python3 ./test.py -f 7-tmq/subscribeDb1.py
python3 ./test.py -f 7-tmq/subscribeStb.py
python3 ./test.py -f 7-tmq/subscribeStb0.py
python3 ./test.py -f 7-tmq/subscribeStb1.py
python3 ./test.py -f 7-tmq/subscribeStb2.py<|MERGE_RESOLUTION|>--- conflicted
+++ resolved
@@ -69,16 +69,13 @@
 python3 ./test.py -f 2-query/arccos.py
 python3 ./test.py -f 2-query/arctan.py
 python3 ./test.py -f 2-query/query_cols_tags_and_or.py
-<<<<<<< HEAD
-#python3 ./test.py -f 2-query/nestedQuery.py
+# python3 ./test.py -f 2-query/nestedQuery.py
 python3 ./test.py -f 2-query/avg.py
 python3 ./test.py -f 2-query/elapsed.py
 python3 ./test.py -f 2-query/csum.py
 python3 ./test.py -f 2-query/mavg.py
 python3 ./test.py -f 2-query/diff.py
-=======
-# python3 ./test.py -f 2-query/nestedQuery.py
->>>>>>> 30f6d1cd
+
 
 python3 ./test.py -f 7-tmq/basic5.py
 python3 ./test.py -f 7-tmq/subscribeDb.py
