--- conflicted
+++ resolved
@@ -31,9 +31,9 @@
 python3 ./test.py -f 1-insert/block_wise.py
 python3 ./test.py -f 1-insert/create_retentions.py
 python3 ./test.py -f 1-insert/table_param_ttl.py
-<<<<<<< HEAD
+
 python3 ./test.py -f 1-insert/update_data_muti_rows.py
-=======
+
 
 python3 ./test.py -f 2-query/abs.py
 python3 ./test.py -f 2-query/abs.py -R
@@ -62,7 +62,7 @@
 python3 ./test.py -f 2-query/check_tsdb.py
 python3 ./test.py -f 2-query/check_tsdb.py -R
 
->>>>>>> 3ae378e0
+
 python3 ./test.py -f 1-insert/update_data.py
 python3 ./test.py -f 1-insert/delete_data.py
 python3 ./test.py -f 2-query/db.py
