#!/bin/bash
set -e
set -x

python3 ./test.py -f 0-others/taosShell.py
python3 ./test.py -f 0-others/taosShellError.py
python3 ./test.py -f 0-others/taosShellNetChk.py
python3 ./test.py -f 0-others/telemetry.py
python3 ./test.py -f 0-others/taosdMonitor.py
python3 ./test.py -f 0-others/udfTest.py
python3 ./test.py -f 0-others/udf_create.py
python3 ./test.py -f 0-others/udf_restart_taosd.py
python3 ./test.py -f 0-others/cachemodel.py
python3 ./test.py -f 0-others/udf_cfg1.py
python3 ./test.py -f 0-others/udf_cfg2.py

python3 ./test.py -f 0-others/sysinfo.py
python3 ./test.py -f 0-others/user_control.py
python3 ./test.py -f 0-others/fsync.py

python3 ./test.py -f 1-insert/influxdb_line_taosc_insert.py
python3 ./test.py -f 1-insert/opentsdb_telnet_line_taosc_insert.py
python3 ./test.py -f 1-insert/opentsdb_json_taosc_insert.py
python3 ./test.py -f 1-insert/test_stmt_muti_insert_query.py
python3 ./test.py -f 1-insert/test_stmt_set_tbname_tag.py
python3 ./test.py -f 1-insert/alter_stable.py
python3 ./test.py -f 1-insert/alter_table.py
python3 ./test.py -f 1-insert/insertWithMoreVgroup.py
python3 ./test.py -f 1-insert/table_comment.py
python3 ./test.py -f 1-insert/time_range_wise.py
python3 ./test.py -f 1-insert/block_wise.py
python3 ./test.py -f 1-insert/create_retentions.py
python3 ./test.py -f 1-insert/table_param_ttl.py
python3 ./test.py -f 1-insert/mutil_stage.py

python3 ./test.py -f 1-insert/update_data_muti_rows.py
python3 ./test.py -f 1-insert/db_tb_name_check.py

python3 ./test.py -f 2-query/abs.py
python3 ./test.py -f 2-query/abs.py -R
python3 ./test.py -f 2-query/and_or_for_byte.py
python3 ./test.py -f 2-query/and_or_for_byte.py -R
python3 ./test.py -f 2-query/apercentile.py
python3 ./test.py -f 2-query/apercentile.py -R
python3 ./test.py -f 2-query/arccos.py
python3 ./test.py -f 2-query/arccos.py -R
python3 ./test.py -f 2-query/arcsin.py
python3 ./test.py -f 2-query/arcsin.py -R
python3 ./test.py -f 2-query/arctan.py
python3 ./test.py -f 2-query/arctan.py -R
python3 ./test.py -f 2-query/avg.py
python3 ./test.py -f 2-query/avg.py -R
python3 ./test.py -f 2-query/between.py
python3 ./test.py -f 2-query/between.py -R
python3 ./test.py -f 2-query/bottom.py
python3 ./test.py -f 2-query/bottom.py -R
python3 ./test.py -f 2-query/cast.py
python3 ./test.py -f 2-query/cast.py -R
python3 ./test.py -f 2-query/ceil.py
python3 ./test.py -f 2-query/ceil.py -R
python3 ./test.py -f 2-query/char_length.py
python3 ./test.py -f 2-query/char_length.py -R
python3 ./test.py -f 2-query/check_tsdb.py
python3 ./test.py -f 2-query/check_tsdb.py -R
python3 ./test.py -f 2-query/concat.py
python3 ./test.py -f 2-query/concat.py -R
python3 ./test.py -f 2-query/concat_ws.py
python3 ./test.py -f 2-query/concat_ws.py -R
python3 ./test.py -f 2-query/concat_ws2.py
python3 ./test.py -f 2-query/concat_ws2.py -R
python3 ./test.py -f 2-query/cos.py
python3 ./test.py -f 2-query/cos.py -R
python3 ./test.py -f 2-query/count_partition.py
python3 ./test.py -f 2-query/count_partition.py -R
python3 ./test.py -f 2-query/count.py
python3 ./test.py -f 2-query/count.py -R
python3 ./test.py -f 2-query/db.py
python3 ./test.py -f 2-query/db.py -R
python3 ./test.py -f 2-query/diff.py
python3 ./test.py -f 2-query/diff.py -R
python3 ./test.py -f 2-query/distinct.py
python3 ./test.py -f 2-query/distinct.py -R
python3 ./test.py -f 2-query/distribute_agg_apercentile.py
python3 ./test.py -f 2-query/distribute_agg_apercentile.py -R
python3 ./test.py -f 2-query/distribute_agg_avg.py
python3 ./test.py -f 2-query/distribute_agg_avg.py -R
python3 ./test.py -f 2-query/distribute_agg_count.py
python3 ./test.py -f 2-query/distribute_agg_count.py -R
python3 ./test.py -f 2-query/distribute_agg_max.py
python3 ./test.py -f 2-query/distribute_agg_max.py -R
python3 ./test.py -f 2-query/distribute_agg_min.py
python3 ./test.py -f 2-query/distribute_agg_min.py -R
python3 ./test.py -f 2-query/distribute_agg_spread.py
python3 ./test.py -f 2-query/distribute_agg_spread.py -R
python3 ./test.py -f 2-query/distribute_agg_stddev.py
python3 ./test.py -f 2-query/distribute_agg_stddev.py -R
python3 ./test.py -f 2-query/distribute_agg_sum.py
python3 ./test.py -f 2-query/distribute_agg_sum.py -R
<<<<<<< HEAD
python3 ./test.py -f 2-query/explain.py
python3 ./test.py -f 2-query/explain.py -R
python3 ./test.py -f 2-query/first.py
python3 ./test.py -f 2-query/first.py -R
python3 ./test.py -f 2-query/floor.py
python3 ./test.py -f 2-query/floor.py -R
python3 ./test.py -f 2-query/function_null.py
python3 ./test.py -f 2-query/function_null.py -R
python3 ./test.py -f 2-query/function_stateduration.py
python3 ./test.py -f 2-query/function_stateduration.py -R
python3 ./test.py -f 2-query/histogram.py
python3 ./test.py -f 2-query/histogram.py -R
=======
python3 ./test.py -f 2-query/interp.py
python3 ./test.py -f 2-query/interp.py -R

>>>>>>> 8ad76f43



python3 ./test.py -f 1-insert/update_data.py

python3 ./test.py -f 1-insert/delete_data.py

python3 ./test.py -f 2-query/varchar.py
python3 ./test.py -f 2-query/ltrim.py
python3 ./test.py -f 2-query/rtrim.py
python3 ./test.py -f 2-query/length.py
python3 ./test.py -f 2-query/upper.py
python3 ./test.py -f 2-query/lower.py
python3 ./test.py -f 2-query/join.py
python3 ./test.py -f 2-query/join2.py
python3 ./test.py -f 2-query/substr.py
python3 ./test.py -f 2-query/union.py
python3 ./test.py -f 2-query/union1.py
python3 ./test.py -f 2-query/concat2.py
python3 ./test.py -f 2-query/spread.py
python3 ./test.py -f 2-query/hyperloglog.py
python3 ./test.py -f 2-query/leastsquares.py


python3 ./test.py -f 2-query/timezone.py
python3 ./test.py -f 2-query/Now.py
python3 ./test.py -f 2-query/Today.py
python3 ./test.py -f 2-query/max.py
python3 ./test.py -f 2-query/min.py
python3 ./test.py -f 2-query/last.py
python3 ./test.py -f 2-query/To_iso8601.py
python3 ./test.py -f 2-query/To_unixtimestamp.py
python3 ./test.py -f 2-query/timetruncate.py
python3 ./test.py -f 2-query/Timediff.py
python3 ./test.py -f 2-query/json_tag.py

python3 ./test.py -f 2-query/top.py
python3 ./test.py -f 2-query/percentile.py
python3 ./test.py -f 2-query/round.py
python3 ./test.py -f 2-query/log.py
python3 ./test.py -f 2-query/pow.py
python3 ./test.py -f 2-query/sqrt.py
python3 ./test.py -f 2-query/sin.py
python3 ./test.py -f 2-query/tan.py
python3 ./test.py -f 2-query/query_cols_tags_and_or.py
# python3 ./test.py -f 2-query/nestedQuery.py
# TD-15983 subquery output duplicate name column.
# Please Xiangyang Guo modify the following script
# python3 ./test.py -f 2-query/nestedQuery_str.py

python3 ./test.py -f 2-query/elapsed.py
python3 ./test.py -f 2-query/csum.py
#python3 ./test.py -f 2-query/mavg.py
python3 ./test.py -f 2-query/sample.py
python3 ./test.py -f 2-query/function_diff.py
python3 ./test.py -f 2-query/unique.py
python3 ./test.py -f 2-query/stateduration.py
python3 ./test.py -f 2-query/statecount.py
python3 ./test.py -f 2-query/tail.py
python3 ./test.py -f 2-query/ttl_comment.py
python3 ./test.py -f 2-query/twa.py
python3 ./test.py -f 2-query/irate.py
python3 ./test.py -f 2-query/queryQnode.py
python3 ./test.py -f 2-query/max_partition.py
python3 ./test.py -f 2-query/last_row.py
python3 ./test.py -f 2-query/tsbsQuery.py

python3 ./test.py -f 6-cluster/5dnode1mnode.py
python3 ./test.py -f 6-cluster/5dnode2mnode.py  -N 5 -M 3
python3 ./test.py -f 6-cluster/5dnode3mnodeStop.py -N 5 -M 3
python3 ./test.py -f 6-cluster/5dnode3mnodeStop2Follower.py -N 5 -M 3
python3 ./test.py -f 6-cluster/5dnode3mnodeStopLoop.py -N 5 -M 3
python3 ./test.py -f 6-cluster/5dnode3mnodeSep1VnodeStopDnodeCreateDb.py -N 5 -M 3
python3 ./test.py -f 6-cluster/5dnode3mnodeSep1VnodeStopMnodeCreateDb.py -N 5 -M 3
python3 ./test.py -f 6-cluster/5dnode3mnodeSep1VnodeStopVnodeCreateDb.py  -N 5 -M 3
python3 ./test.py -f 6-cluster/5dnode3mnodeSep1VnodeStopMnodeCreateDbRep3.py -N 5 -M 3

python3 ./test.py -f 6-cluster/5dnode3mnodeSep1VnodeStopDnodeCreateStb.py -N 5 -M 3
python3 ./test.py -f 6-cluster/5dnode3mnodeSep1VnodeStopMnodeCreateStb.py  -N 5 -M 3
python3 ./test.py -f 6-cluster/5dnode3mnodeSep1VnodeStopVnodeCreateStb.py  -N 5 -M 3

python3 ./test.py -f 6-cluster/5dnode3mnodeRestartDnodeInsertData.py -N 5 -M 3
python3 ./test.py -f 6-cluster/5dnode3mnodeRestartDnodeInsertDataAsync.py -N 5 -M 3
# python3 ./test.py -f 6-cluster/5dnode3mnodeRestartMnodeInsertData.py -N 5 -M 3
# python3 ./test.py -f 6-cluster/5dnode3mnodeRestartVnodeInsertData.py -N 5 -M 3

python3 ./test.py -f 6-cluster/5dnode3mnodeAdd1Ddnoe.py -N 6 -M 3 -C 5
# BUG python3 ./test.py -f 6-cluster/5dnode3mnodeStopInsert.py
# python3 ./test.py -f 6-cluster/5dnode3mnodeDrop.py -N 5
# python3 test.py -f 6-cluster/5dnode3mnodeStopConnect.py -N 5 -M 3

python3 ./test.py -f 6-cluster/5dnode3mnodeRecreateMnode.py  -N 5 -M 3
python3 ./test.py -f 6-cluster/5dnode3mnodeStopFollowerLeader.py  -N 5 -M 3
python3 ./test.py -f 6-cluster/5dnode3mnodeStop2Follower.py  -N 5 -M 3

# vnode case
python3 test.py -f 6-cluster/vnode/4dnode1mnode_basic_createDb_replica1.py -N 4 -M 1
python3 test.py -f 6-cluster/vnode/4dnode1mnode_basic_replica1_insertdatas.py -N 4 -M 1
python3 test.py -f 6-cluster/vnode/4dnode1mnode_basic_replica1_insertdatas_querys.py -N 4 -M 1
# python3 test.py -f 6-cluster/vnode/4dnode1mnode_basic_replica3_insertdatas_force_stop_all_dnodes.py -N 4 -M 1
python3 test.py -f 6-cluster/vnode/4dnode1mnode_basic_replica3_insertdatas.py -N 4 -M 1
# python3 test.py -f 6-cluster/vnode/4dnode1mnode_basic_replica3_insertdatas_querys_loop_restart_all_vnode.py -N 4 -M 1
# python3 test.py -f 6-cluster/vnode/4dnode1mnode_basic_replica3_insertdatas_querys_loop_restart_follower.py -N 4 -M 1
# python3 test.py -f 6-cluster/vnode/4dnode1mnode_basic_replica3_insertdatas_querys_loop_restart_leader.py -N 4 -M 1
python3 test.py -f 6-cluster/vnode/4dnode1mnode_basic_replica3_insertdatas_querys.py -N 4 -M 1
# python3 test.py -f 6-cluster/vnode/4dnode1mnode_basic_replica3_insertdatas_stop_all_dnodes.py -N 4 -M 1
# python3 test.py -f 6-cluster/vnode/4dnode1mnode_basic_replica3_insertdatas_stop_follower_sync.py -N 4 -M 1
# python3 test.py -f 6-cluster/vnode/4dnode1mnode_basic_replica3_insertdatas_stop_follower_unsync_force_stop.py -N 4 -M 1
# python3 test.py -f 6-cluster/vnode/4dnode1mnode_basic_replica3_insertdatas_stop_follower_unsync.py -N 4 -M 1
# python3 test.py -f 6-cluster/vnode/4dnode1mnode_basic_replica3_insertdatas_stop_leader_forece_stop.py -N 4 -M 1
# python3 test.py -f 6-cluster/vnode/4dnode1mnode_basic_replica3_insertdatas_stop_leader.py -N 4 -M 1
# python3 test.py -f 6-cluster/vnode/4dnode1mnode_basic_replica3_mnode3_insertdatas_querys.py -N 4 -M 1
# python3 test.py -f 6-cluster/vnode/4dnode1mnode_basic_replica3_querydatas_stop_follower_force_stop.py -N 4 -M 1
# python3 test.py -f 6-cluster/vnode/4dnode1mnode_basic_replica3_querydatas_stop_follower.py -N 4 -M 1
# python3 test.py -f 6-cluster/vnode/4dnode1mnode_basic_replica3_querydatas_stop_leader_force_stop.py -N 4 -M 1
# python3 test.py -f 6-cluster/vnode/4dnode1mnode_basic_replica3_querydatas_stop_leader.py -N 4 -M 1
# python3 test.py -f 6-cluster/vnode/4dnode1mnode_basic_replica3_vgroups.py  -N 4 -M 1
# python3 test.py -f 6-cluster/vnode/4dnode1mnode_basic_replica3_vgroups_stopOne.py -N 4 -M 1


python3 ./test.py -f 7-tmq/dropDbR3ConflictTransaction.py -N 3
python3 ./test.py -f 7-tmq/basic5.py
python3 ./test.py -f 7-tmq/subscribeDb.py
python3 ./test.py -f 7-tmq/subscribeDb0.py
python3 ./test.py -f 7-tmq/subscribeDb1.py
python3 ./test.py -f 7-tmq/subscribeDb2.py
python3 ./test.py -f 7-tmq/subscribeDb3.py
#python3 ./test.py -f 7-tmq/subscribeDb4.py
python3 ./test.py -f 7-tmq/subscribeStb.py
python3 ./test.py -f 7-tmq/subscribeStb0.py
python3 ./test.py -f 7-tmq/subscribeStb1.py
python3 ./test.py -f 7-tmq/subscribeStb2.py
python3 ./test.py -f 7-tmq/subscribeStb3.py
python3 ./test.py -f 7-tmq/subscribeStb4.py
python3 ./test.py -f 7-tmq/db.py
python3 ./test.py -f 7-tmq/tmqError.py
python3 ./test.py -f 7-tmq/schema.py
python3 ./test.py -f 7-tmq/stbFilter.py
python3 ./test.py -f 7-tmq/tmqCheckData.py
python3 ./test.py -f 7-tmq/tmqCheckData1.py
#python3 ./test.py -f 7-tmq/tmq3mnodeSwitch.py -N 5
python3 ./test.py -f 7-tmq/tmqConsumerGroup.py
python3 ./test.py -f 7-tmq/tmqShow.py
python3 ./test.py -f 7-tmq/tmqAlterSchema.py
python3 ./test.py -f 7-tmq/tmqConsFromTsdb.py
python3 ./test.py -f 7-tmq/tmqConsFromTsdb1.py
python3 ./test.py -f 7-tmq/tmqConsFromTsdb-mutilVg.py
python3 ./test.py -f 7-tmq/tmqConsFromTsdb1-mutilVg.py
python3 ./test.py -f 7-tmq/tmqConsFromTsdb-1ctb.py
# python3 ./test.py -f 7-tmq/tmqConsFromTsdb1-1ctb.py
python3 ./test.py -f 7-tmq/tmqConsFromTsdb-1ctb-funcNFilter.py
python3 ./test.py -f 7-tmq/tmqConsFromTsdb-mutilVg-mutilCtb-funcNFilter.py
python3 ./test.py -f 7-tmq/tmqConsFromTsdb-mutilVg-mutilCtb.py
python3 ./test.py -f 7-tmq/tmqConsFromTsdb1-1ctb-funcNFilter.py
python3 ./test.py -f 7-tmq/tmqConsFromTsdb1-mutilVg-mutilCtb-funcNFilter.py
python3 ./test.py -f 7-tmq/tmqConsFromTsdb1-mutilVg-mutilCtb.py
#python3 ./test.py -f 7-tmq/tmqAutoCreateTbl.py
#python3 ./test.py -f 7-tmq/tmqDnodeRestart.py
python3 ./test.py -f 7-tmq/tmqUpdate-1ctb.py
python3 ./test.py -f 7-tmq/tmqUpdateWithConsume.py
python3 ./test.py -f 7-tmq/tmqUpdate-multiCtb-snapshot0.py
python3 ./test.py -f 7-tmq/tmqUpdate-multiCtb-snapshot1.py
python3 ./test.py -f 7-tmq/tmqDelete-1ctb.py
python3 ./test.py -f 7-tmq/tmqDelete-multiCtb.py
python3 ./test.py -f 7-tmq/tmqDropStb.py
python3 ./test.py -f 7-tmq/tmqDropStbCtb.py
python3 ./test.py -f 7-tmq/tmqDropNtb-snapshot0.py
python3 ./test.py -f 7-tmq/tmqDropNtb-snapshot1.py
python3 ./test.py -f 7-tmq/tmqUdf.py
python3 ./test.py -f 7-tmq/tmqUdf-multCtb-snapshot0.py
python3 ./test.py -f 7-tmq/tmqUdf-multCtb-snapshot1.py
python3 ./test.py -f 7-tmq/stbTagFilter-1ctb.py
python3 ./test.py -f 7-tmq/dataFromTsdbNWal.py
python3 ./test.py -f 7-tmq/dataFromTsdbNWal-multiCtb.py
python3 ./test.py -f 7-tmq/tmq_taosx.py
# python3 ./test.py -f 7-tmq/stbTagFilter-multiCtb.py

#------------querPolicy  2-----------

python3 ./test.py -f 2-query/between.py  -Q 2
python3 ./test.py -f 2-query/distinct.py -Q 2
python3 ./test.py -f 2-query/varchar.py -Q 2
python3 ./test.py -f 2-query/ltrim.py -Q 2
python3 ./test.py -f 2-query/rtrim.py -Q 2
python3 ./test.py -f 2-query/length.py -Q 2
python3 ./test.py -f 2-query/char_length.py -Q 2
python3 ./test.py -f 2-query/upper.py -Q 2
python3 ./test.py -f 2-query/lower.py -Q 2
python3 ./test.py -f 2-query/join.py -Q 2
python3 ./test.py -f 2-query/join2.py -Q 2
python3 ./test.py -f 2-query/cast.py -Q 2
python3 ./test.py -f 2-query/substr.py -Q 2
python3 ./test.py -f 2-query/union.py -Q 2
python3 ./test.py -f 2-query/union1.py -Q 2
python3 ./test.py -f 2-query/concat.py -Q 2
python3 ./test.py -f 2-query/concat2.py -Q 2
python3 ./test.py -f 2-query/concat_ws.py -Q 2
python3 ./test.py -f 2-query/concat_ws2.py -Q 2
#python3 ./test.py -f 2-query/check_tsdb.py -Q 2
python3 ./test.py -f 2-query/spread.py -Q 2
python3 ./test.py -f 2-query/hyperloglog.py -Q 2
python3 ./test.py -f 2-query/explain.py -Q 2
python3 ./test.py -f 2-query/leastsquares.py -Q 2
python3 ./test.py -f 2-query/timezone.py -Q 2
python3 ./test.py -f 2-query/Now.py -Q 2
python3 ./test.py -f 2-query/Today.py -Q 2
python3 ./test.py -f 2-query/max.py -Q 2
python3 ./test.py -f 2-query/min.py -Q 2
python3 ./test.py -f 2-query/count.py -Q 2
python3 ./test.py -f 2-query/last.py -Q 2
python3 ./test.py -f 2-query/first.py -Q 2
python3 ./test.py -f 2-query/To_iso8601.py -Q 2
python3 ./test.py -f 2-query/To_unixtimestamp.py -Q 2
python3 ./test.py -f 2-query/timetruncate.py -Q 2
python3 ./test.py -f 2-query/diff.py -Q 2
python3 ./test.py -f 2-query/Timediff.py -Q 2
python3 ./test.py -f 2-query/json_tag.py -Q 2
python3 ./test.py -f 2-query/top.py -Q 2
python3 ./test.py -f 2-query/bottom.py -Q 2
python3 ./test.py -f 2-query/percentile.py -Q 2
python3 ./test.py -f 2-query/apercentile.py -Q 2
python3 ./test.py -f 2-query/abs.py -Q 2
python3 ./test.py -f 2-query/ceil.py -Q 2
python3 ./test.py -f 2-query/floor.py -Q 2
python3 ./test.py -f 2-query/round.py -Q 2
python3 ./test.py -f 2-query/log.py -Q 2
python3 ./test.py -f 2-query/pow.py -Q 2
python3 ./test.py -f 2-query/sqrt.py -Q 2
python3 ./test.py -f 2-query/sin.py -Q 2
python3 ./test.py -f 2-query/cos.py -Q 2
python3 ./test.py -f 2-query/tan.py -Q 2
python3 ./test.py -f 2-query/arcsin.py -Q 2
python3 ./test.py -f 2-query/arccos.py -Q 2
python3 ./test.py -f 2-query/arctan.py -Q 2
python3 ./test.py -f 2-query/query_cols_tags_and_or.py  -Q 2
python3 ./test.py -f 2-query/interp.py  -Q 2

# python3 ./test.py -f 2-query/nestedQuery.py  -Q 2
# python3 ./test.py -f 2-query/nestedQuery_str.py  -Q 2

python3 ./test.py -f 2-query/avg.py   -Q 2
# python3 ./test.py -f 2-query/elapsed.py  -Q 2
python3 ./test.py -f 2-query/csum.py  -Q 2
#python3 ./test.py -f 2-query/mavg.py  -Q 2
python3 ./test.py -f 2-query/sample.py  -Q 2
python3 ./test.py -f 2-query/function_diff.py  -Q 2
python3 ./test.py -f 2-query/unique.py  -Q 2
python3 ./test.py -f 2-query/stateduration.py  -Q 2
python3 ./test.py -f 2-query/function_stateduration.py  -Q 2
python3 ./test.py -f 2-query/statecount.py  -Q 2
python3 ./test.py -f 2-query/tail.py  -Q 2
python3 ./test.py -f 2-query/ttl_comment.py  -Q 2
python3 ./test.py -f 2-query/distribute_agg_count.py  -Q 2
python3 ./test.py -f 2-query/distribute_agg_max.py  -Q 2
python3 ./test.py -f 2-query/distribute_agg_min.py  -Q 2
python3 ./test.py -f 2-query/distribute_agg_sum.py  -Q 2
python3 ./test.py -f 2-query/distribute_agg_spread.py  -Q 2
python3 ./test.py -f 2-query/distribute_agg_apercentile.py  -Q 2
python3 ./test.py -f 2-query/distribute_agg_avg.py  -Q 2
python3 ./test.py -f 2-query/distribute_agg_stddev.py  -Q 2
python3 ./test.py -f 2-query/twa.py  -Q 2
python3 ./test.py -f 2-query/irate.py  -Q 2
python3 ./test.py -f 2-query/function_null.py  -Q 2
python3 ./test.py -f 2-query/count_partition.py -Q 2
python3 ./test.py -f 2-query/max_partition.py -Q 2
python3 ./test.py -f 2-query/last_row.py -Q 2
python3 ./test.py -f 2-query/tsbsQuery.py -Q 2
#------------querPolicy  3-----------

python3 ./test.py -f 2-query/between.py -Q  3
python3 ./test.py -f 2-query/distinct.py -Q  3
python3 ./test.py -f 2-query/varchar.py -Q  3
python3 ./test.py -f 2-query/ltrim.py -Q  3
python3 ./test.py -f 2-query/rtrim.py -Q  3
python3 ./test.py -f 2-query/length.py -Q  3
python3 ./test.py -f 2-query/char_length.py -Q  3
python3 ./test.py -f 2-query/upper.py -Q  3
python3 ./test.py -f 2-query/lower.py -Q  3
python3 ./test.py -f 2-query/join.py -Q  3
python3 ./test.py -f 2-query/join2.py -Q  3
python3 ./test.py -f 2-query/cast.py -Q  3
python3 ./test.py -f 2-query/substr.py -Q  3
python3 ./test.py -f 2-query/union.py -Q  3
python3 ./test.py -f 2-query/union1.py -Q  3
python3 ./test.py -f 2-query/concat.py -Q  3
python3 ./test.py -f 2-query/concat2.py -Q  3
python3 ./test.py -f 2-query/concat_ws.py -Q  3
python3 ./test.py -f 2-query/concat_ws2.py -Q  3
#python3 ./test.py -f 2-query/check_tsdb.py -Q  3
python3 ./test.py -f 2-query/spread.py -Q  3
python3 ./test.py -f 2-query/hyperloglog.py -Q  3
python3 ./test.py -f 2-query/explain.py -Q  3
python3 ./test.py -f 2-query/leastsquares.py -Q  3
python3 ./test.py -f 2-query/timezone.py -Q  3
python3 ./test.py -f 2-query/Now.py -Q  3
python3 ./test.py -f 2-query/Today.py -Q  3
python3 ./test.py -f 2-query/max.py -Q  3
python3 ./test.py -f 2-query/min.py -Q  3
python3 ./test.py -f 2-query/count.py -Q  3
#python3 ./test.py -f 2-query/last.py -Q  3
python3 ./test.py -f 2-query/first.py -Q  3
python3 ./test.py -f 2-query/To_iso8601.py -Q  3
python3 ./test.py -f 2-query/To_unixtimestamp.py -Q  3
python3 ./test.py -f 2-query/timetruncate.py -Q  3
python3 ./test.py -f 2-query/diff.py -Q  3
python3 ./test.py -f 2-query/Timediff.py -Q  3
python3 ./test.py -f 2-query/json_tag.py -Q  3
python3 ./test.py -f 2-query/top.py -Q  3
python3 ./test.py -f 2-query/bottom.py -Q  3
python3 ./test.py -f 2-query/percentile.py -Q  3
python3 ./test.py -f 2-query/apercentile.py -Q  3
python3 ./test.py -f 2-query/abs.py -Q  3
python3 ./test.py -f 2-query/ceil.py -Q  3
python3 ./test.py -f 2-query/floor.py -Q  3
python3 ./test.py -f 2-query/round.py -Q  3
python3 ./test.py -f 2-query/log.py -Q  3
python3 ./test.py -f 2-query/pow.py -Q  3
python3 ./test.py -f 2-query/sqrt.py -Q  3
python3 ./test.py -f 2-query/sin.py -Q  3
python3 ./test.py -f 2-query/cos.py -Q  3
python3 ./test.py -f 2-query/tan.py -Q  3
python3 ./test.py -f 2-query/arcsin.py -Q  3
python3 ./test.py -f 2-query/arccos.py -Q  3
python3 ./test.py -f 2-query/arctan.py -Q  3
python3 ./test.py -f 2-query/query_cols_tags_and_or.py -Q  3
# python3 ./test.py -f 2-query/nestedQuery.py -Q  3
# python3 ./test.py -f 2-query/nestedQuery_str.py -Q  3
# python3 ./test.py -f 2-query/avg.py -Q  3
# python3 ./test.py -f 2-query/elapsed.py -Q  3
python3 ./test.py -f 2-query/csum.py -Q  3
#python3 ./test.py -f 2-query/mavg.py -Q  3
python3 ./test.py -f 2-query/sample.py -Q  3
python3 ./test.py -f 2-query/function_diff.py -Q  3
python3 ./test.py -f 2-query/unique.py -Q  3
python3 ./test.py -f 2-query/stateduration.py -Q  3
python3 ./test.py -f 2-query/function_stateduration.py -Q  3
python3 ./test.py -f 2-query/statecount.py -Q  3
python3 ./test.py -f 2-query/tail.py -Q  3
python3 ./test.py -f 2-query/ttl_comment.py -Q  3
python3 ./test.py -f 2-query/distribute_agg_count.py -Q  3
python3 ./test.py -f 2-query/distribute_agg_max.py -Q  3
python3 ./test.py -f 2-query/distribute_agg_min.py -Q  3
python3 ./test.py -f 2-query/distribute_agg_sum.py -Q  3
python3 ./test.py -f 2-query/distribute_agg_spread.py -Q  3
python3 ./test.py -f 2-query/distribute_agg_apercentile.py -Q  3
python3 ./test.py -f 2-query/distribute_agg_avg.py -Q  3
python3 ./test.py -f 2-query/distribute_agg_stddev.py -Q  3
python3 ./test.py -f 2-query/twa.py -Q  3
python3 ./test.py -f 2-query/irate.py -Q  3
python3 ./test.py -f 2-query/function_null.py -Q  3
python3 ./test.py -f 2-query/count_partition.py -Q 3
python3 ./test.py -f 2-query/max_partition.py -Q 3
python3 ./test.py -f 2-query/last_row.py -Q 3
python3 ./test.py -f 2-query/tsbsQuery.py -Q 3
python3 ./test.py -f 2-query/sml.py -Q 3
python3 ./test.py -f 2-query/interp.py -Q 3<|MERGE_RESOLUTION|>--- conflicted
+++ resolved
@@ -96,7 +96,6 @@
 python3 ./test.py -f 2-query/distribute_agg_stddev.py -R
 python3 ./test.py -f 2-query/distribute_agg_sum.py
 python3 ./test.py -f 2-query/distribute_agg_sum.py -R
-<<<<<<< HEAD
 python3 ./test.py -f 2-query/explain.py
 python3 ./test.py -f 2-query/explain.py -R
 python3 ./test.py -f 2-query/first.py
@@ -109,11 +108,9 @@
 python3 ./test.py -f 2-query/function_stateduration.py -R
 python3 ./test.py -f 2-query/histogram.py
 python3 ./test.py -f 2-query/histogram.py -R
-=======
+
 python3 ./test.py -f 2-query/interp.py
 python3 ./test.py -f 2-query/interp.py -R
-
->>>>>>> 8ad76f43
 
 
 
