--- conflicted
+++ resolved
@@ -62,13 +62,8 @@
 python3 ./test.py -f 2-query/check_tsdb.py
 python3 ./test.py -f 2-query/check_tsdb.py -R
 
-<<<<<<< HEAD
-# jira python3 ./test.py -f 1-insert/update_data.py
-=======
-
 # python3 ./test.py -f 1-insert/update_data.py
 
->>>>>>> 269cddfd
 python3 ./test.py -f 1-insert/delete_data.py
 python3 ./test.py -f 2-query/db.py
 
