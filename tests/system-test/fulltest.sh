<<<<<<< HEAD
python3 ./test.py -f 2-query/between.py
python3 ./test.py -f 2-query/distinct.py
=======
python3 ./test.py -f 2-query/varchar.py















>>>>>>> 06247e1e
<|MERGE_RESOLUTION|>--- conflicted
+++ resolved
@@ -1,21 +1,3 @@
-<<<<<<< HEAD
 python3 ./test.py -f 2-query/between.py
 python3 ./test.py -f 2-query/distinct.py
-=======
-python3 ./test.py -f 2-query/varchar.py
-
-
-
-
-
-
-
-
-
-
-
-
-
-
-
->>>>>>> 06247e1e
+python3 ./test.py -f 2-query/varchar.py