#!/bin/bash
set -e
set -x

<<<<<<< HEAD
# test case of vnode 
python3 ./test.py -f 6-cluster/vnode/4dnode1mnode_basic_createDb_replica1.py -N 4 -M 1
python3 ./test.py -f 6-cluster/vnode/4dnode1mnode_basic_replica1_insertdatas.py -N 4 -M 1
python3 ./test.py -f 6-cluster/vnode/4dnode1mnode_basic_replica3_vgroups.py -N 4 -M 1
python3 ./test.py -f 6-cluster/vnode/4dnode1mnode_basic_replica3_vgroups_stopOne.py -N 4 -M 1
python3 ./test.py -f 6-cluster/vnode/4dnode1mnode_basic_replica3_insertdatas.py -N 4 -M 1
python3 ./test.py -f 6-cluster/vnode/4dnode1mnode_basic_replica3_insertdatas_stop_follower_sync.py -N 4 -M 1
python3 ./test.py -f 6-cluster/vnode/4dnode1mnode_basic_replica3_insertdatas_stop_follower_unsync.py -N 4 -M 1
python3 ./test.py -f 6-cluster/vnode/4dnode1mnode_basic_replica3_insertdatas_stop_follower_unsync_force_stop.py -N 4 -M 1
python3 ./test.py -f 6-cluster/vnode/4dnode1mnode_basic_replica3_insertdatas_stop_leader.py -N 4 -M 1
python3 ./test.py -f 6-cluster/vnode/4dnode1mnode_basic_replica3_insertdatas_stop_leader_forece_stop.py -N 4 -M 1
python3 ./test.py -f 6-cluster/vnode/4dnode1mnode_basic_replica3_querydatas_stop_follower.py  -N 4 -M 1
python3 ./test.py -f 6-cluster/vnode/4dnode1mnode_basic_replica3_querydatas_stop_follower_force_stop.py  -N 4 -M 1
python3 ./test.py -f 6-cluster/vnode/4dnode1mnode_basic_replica3_querydatas_stop_leader.py -N 4 -M 1
python3 ./test.py -f 6-cluster/vnode/4dnode1mnode_basic_replica3_querydatas_stop_leader_force_stop.py -N 4 -M 1
python3 ./test.py -f 6-cluster/vnode/4dnode1mnode_basic_replica1_insertdatas.py -N 4 -M 1
python3 ./test.py -f 6-cluster/vnode/4dnode1mnode_basic_replica1_insertdatas_querys.py -N 4 -M 1 
python3 ./test.py -f 6-cluster/vnode/4dnode1mnode_basic_replica3_insertdatas_querys.py -N 4 -M 1 
python3 ./test.py -f 6-cluster/vnode/4dnode1mnode_basic_replica3_insertdatas_querys_loop_restart_follower.py -N 4 -M 1 
python3 ./test.py -f 6-cluster/vnode/4dnode1mnode_basic_replica3_insertdatas_querys_loop_restart_leader.py -N 4 -M 1
python3 ./test.py -f 6-cluster/vnode/4dnode1mnode_basic_replica3_insertdatas_querys_loop_restart_all_vnode.py   -N 4 -M 1 
python3 ./test.py -f 6-cluster/vnode/4dnode1mnode_basic_replica3_insertdatas_stop_all_dnodes.py -N 4 -M 1 
python3 ./test.py -f 6-cluster/vnode/4dnode1mnode_basic_replica3_insertdatas_force_stop_all_dnodes.py -N 4 -M 1 
python3 ./test.py -f 6-cluster/vnode/4dnode1mnode_basic_replica3_mnode3_insertdatas_querys.py -N 4 -M 1
=======
python3 ./test.py -f 0-others/taosShell.py
python3 ./test.py -f 0-others/taosShellError.py
python3 ./test.py -f 0-others/taosShellNetChk.py
python3 ./test.py -f 0-others/telemetry.py
python3 ./test.py -f 0-others/taosdMonitor.py
python3 ./test.py -f 0-others/udfTest.py
python3 ./test.py -f 0-others/udf_create.py
python3 ./test.py -f 0-others/udf_restart_taosd.py
python3 ./test.py -f 0-others/cachemodel.py
python3 ./test.py -f 0-others/udf_cfg1.py
python3 ./test.py -f 0-others/udf_cfg2.py

python3 ./test.py -f 0-others/sysinfo.py
python3 ./test.py -f 0-others/user_control.py
python3 ./test.py -f 0-others/fsync.py

python3 ./test.py -f 1-insert/influxdb_line_taosc_insert.py
python3 ./test.py -f 1-insert/opentsdb_telnet_line_taosc_insert.py
python3 ./test.py -f 1-insert/opentsdb_json_taosc_insert.py
python3 ./test.py -f 1-insert/test_stmt_muti_insert_query.py
python3 ./test.py -f 1-insert/test_stmt_set_tbname_tag.py
python3 ./test.py -f 1-insert/alter_stable.py
python3 ./test.py -f 1-insert/alter_table.py
python3 ./test.py -f 1-insert/insertWithMoreVgroup.py
python3 ./test.py -f 1-insert/table_comment.py
python3 ./test.py -f 1-insert/time_range_wise.py
python3 ./test.py -f 1-insert/block_wise.py
python3 ./test.py -f 1-insert/create_retentions.py
python3 ./test.py -f 1-insert/table_param_ttl.py

python3 ./test.py -f 1-insert/update_data_muti_rows.py


python3 ./test.py -f 2-query/abs.py
python3 ./test.py -f 2-query/abs.py -R
python3 ./test.py -f 2-query/and_or_for_byte.py
python3 ./test.py -f 2-query/and_or_for_byte.py -R
python3 ./test.py -f 2-query/apercentile.py
python3 ./test.py -f 2-query/apercentile.py -R
python3 ./test.py -f 2-query/arccos.py
python3 ./test.py -f 2-query/arccos.py -R
python3 ./test.py -f 2-query/arcsin.py
python3 ./test.py -f 2-query/arcsin.py -R
python3 ./test.py -f 2-query/arctan.py
python3 ./test.py -f 2-query/arctan.py -R
python3 ./test.py -f 2-query/avg.py
python3 ./test.py -f 2-query/avg.py -R
python3 ./test.py -f 2-query/between.py
python3 ./test.py -f 2-query/between.py -R
python3 ./test.py -f 2-query/bottom.py
python3 ./test.py -f 2-query/bottom.py -R
python3 ./test.py -f 2-query/cast.py
python3 ./test.py -f 2-query/cast.py -R
python3 ./test.py -f 2-query/ceil.py
python3 ./test.py -f 2-query/ceil.py -R
python3 ./test.py -f 2-query/char_length.py
python3 ./test.py -f 2-query/char_length.py -R
# python3 ./test.py -f 2-query/check_tsdb.py
# python3 ./test.py -f 2-query/check_tsdb.py -R
python3 ./test.py -f 2-query/concat.py
python3 ./test.py -f 2-query/concat.py -R
python3 ./test.py -f 2-query/concat_ws.py
python3 ./test.py -f 2-query/concat_ws.py -R
python3 ./test.py -f 2-query/concat_ws2.py
python3 ./test.py -f 2-query/concat_ws2.py -R
python3 ./test.py -f 2-query/cos.py
python3 ./test.py -f 2-query/cos.py -R
python3 ./test.py -f 2-query/count_partition.py
python3 ./test.py -f 2-query/count_partition.py -R
python3 ./test.py -f 2-query/count.py
python3 ./test.py -f 2-query/count.py -R
python3 ./test.py -f 2-query/db.py
python3 ./test.py -f 2-query/db.py -R
python3 ./test.py -f 2-query/diff.py
python3 ./test.py -f 2-query/diff.py -R
python3 ./test.py -f 2-query/distinct.py
python3 ./test.py -f 2-query/distinct.py -R
python3 ./test.py -f 2-query/distribute_agg_apercentile.py
python3 ./test.py -f 2-query/distribute_agg_apercentile.py -R
python3 ./test.py -f 2-query/distribute_agg_avg.py
python3 ./test.py -f 2-query/distribute_agg_avg.py -R
python3 ./test.py -f 2-query/distribute_agg_count.py
python3 ./test.py -f 2-query/distribute_agg_count.py -R
python3 ./test.py -f 2-query/distribute_agg_max.py
python3 ./test.py -f 2-query/distribute_agg_max.py -R
python3 ./test.py -f 2-query/distribute_agg_min.py
python3 ./test.py -f 2-query/distribute_agg_min.py -R




python3 ./test.py -f 1-insert/update_data.py

python3 ./test.py -f 1-insert/delete_data.py

python3 ./test.py -f 2-query/varchar.py
python3 ./test.py -f 2-query/ltrim.py
python3 ./test.py -f 2-query/rtrim.py
python3 ./test.py -f 2-query/length.py
python3 ./test.py -f 2-query/upper.py
python3 ./test.py -f 2-query/lower.py
python3 ./test.py -f 2-query/join.py
python3 ./test.py -f 2-query/join2.py
python3 ./test.py -f 2-query/substr.py
python3 ./test.py -f 2-query/union.py
python3 ./test.py -f 2-query/union1.py
python3 ./test.py -f 2-query/concat2.py
python3 ./test.py -f 2-query/spread.py
python3 ./test.py -f 2-query/hyperloglog.py
python3 ./test.py -f 2-query/explain.py
python3 ./test.py -f 2-query/leastsquares.py
python3 ./test.py -f 2-query/histogram.py


python3 ./test.py -f 2-query/timezone.py
python3 ./test.py -f 2-query/Now.py
python3 ./test.py -f 2-query/Today.py
python3 ./test.py -f 2-query/max.py
python3 ./test.py -f 2-query/min.py
python3 ./test.py -f 2-query/last.py
python3 ./test.py -f 2-query/first.py
python3 ./test.py -f 2-query/To_iso8601.py
python3 ./test.py -f 2-query/To_unixtimestamp.py
python3 ./test.py -f 2-query/timetruncate.py
python3 ./test.py -f 2-query/Timediff.py
python3 ./test.py -f 2-query/json_tag.py

python3 ./test.py -f 2-query/top.py
python3 ./test.py -f 2-query/percentile.py
python3 ./test.py -f 2-query/floor.py
python3 ./test.py -f 2-query/round.py
python3 ./test.py -f 2-query/log.py
python3 ./test.py -f 2-query/pow.py
python3 ./test.py -f 2-query/sqrt.py
python3 ./test.py -f 2-query/sin.py
python3 ./test.py -f 2-query/tan.py
python3 ./test.py -f 2-query/query_cols_tags_and_or.py
# python3 ./test.py -f 2-query/nestedQuery.py
# TD-15983 subquery output duplicate name column.
# Please Xiangyang Guo modify the following script
# python3 ./test.py -f 2-query/nestedQuery_str.py

python3 ./test.py -f 2-query/elapsed.py
python3 ./test.py -f 2-query/csum.py
python3 ./test.py -f 2-query/mavg.py
python3 ./test.py -f 2-query/sample.py
python3 ./test.py -f 2-query/function_diff.py
python3 ./test.py -f 2-query/unique.py
python3 ./test.py -f 2-query/stateduration.py
python3 ./test.py -f 2-query/function_stateduration.py
python3 ./test.py -f 2-query/statecount.py
python3 ./test.py -f 2-query/tail.py
python3 ./test.py -f 2-query/ttl_comment.py
python3 ./test.py -f 2-query/distribute_agg_sum.py
python3 ./test.py -f 2-query/distribute_agg_spread.py
python3 ./test.py -f 2-query/distribute_agg_stddev.py
python3 ./test.py -f 2-query/twa.py
python3 ./test.py -f 2-query/irate.py
python3 ./test.py -f 2-query/function_null.py
python3 ./test.py -f 2-query/queryQnode.py
python3 ./test.py -f 2-query/max_partition.py
python3 ./test.py -f 2-query/last_row.py
python3 ./test.py -f 2-query/tsbsQuery.py

python3 ./test.py -f 6-cluster/5dnode1mnode.py
python3 ./test.py -f 6-cluster/5dnode2mnode.py  -N 5 -M 3
python3 ./test.py -f 6-cluster/5dnode3mnodeStop.py -N 5 -M 3
python3 ./test.py -f 6-cluster/5dnode3mnodeStop2Follower.py -N 5 -M 3
python3 ./test.py -f 6-cluster/5dnode3mnodeStopLoop.py -N 5 -M 3
python3 ./test.py -f 6-cluster/5dnode3mnodeSep1VnodeStopDnodeCreateDb.py -N 5 -M 3
# python3 ./test.py -f 6-cluster/5dnode3mnodeSep1VnodeStopMnodeCreateDb.py -N 5 -M 3
python3 ./test.py -f 6-cluster/5dnode3mnodeSep1VnodeStopVnodeCreateDb.py  -N 5 -M 3

# python3 ./test.py -f 6-cluster/5dnode3mnodeSep1VnodeStopDnodeCreateStb.py -N 5 -M 3
python3 ./test.py -f 6-cluster/5dnode3mnodeSep1VnodeStopMnodeCreateStb.py  -N 5 -M 3
python3 ./test.py -f 6-cluster/5dnode3mnodeSep1VnodeStopVnodeCreateStb.py  -N 5 -M 3

python3 ./test.py -f 6-cluster/5dnode3mnodeRestartDnodeInsertData.py -N 5 -M 3
python3 ./test.py -f 6-cluster/5dnode3mnodeRestartDnodeInsertDataAsync.py -N 5 -M 3
# python3 ./test.py -f 6-cluster/5dnode3mnodeRestartMnodeInsertData.py -N 5 -M 3
# python3 ./test.py -f 6-cluster/5dnode3mnodeRestartVnodeInsertData.py -N 5 -M 3

python3 ./test.py -f 6-cluster/5dnode3mnodeAdd1Ddnoe.py -N 6 -M 3 -C 5
# BUG python3 ./test.py -f 6-cluster/5dnode3mnodeStopInsert.py
# python3 ./test.py -f 6-cluster/5dnode3mnodeDrop.py -N 5
# python3 test.py -f 6-cluster/5dnode3mnodeStopConnect.py -N 5 -M 3

python3 ./test.py -f 6-cluster/5dnode3mnodeRecreateMnode.py  -N 5 -M 3 
python3 ./test.py -f 6-cluster/5dnode3mnodeStopFollowerLeader.py  -N 5 -M 3 
python3 ./test.py -f 6-cluster/5dnode3mnodeStop2Follower.py  -N 5 -M 3 


python3 ./test.py -f 7-tmq/dropDbR3ConflictTransaction.py -N 3
python3 ./test.py -f 7-tmq/basic5.py
python3 ./test.py -f 7-tmq/subscribeDb.py
python3 ./test.py -f 7-tmq/subscribeDb0.py
python3 ./test.py -f 7-tmq/subscribeDb1.py
python3 ./test.py -f 7-tmq/subscribeDb2.py
python3 ./test.py -f 7-tmq/subscribeDb3.py
#python3 ./test.py -f 7-tmq/subscribeDb4.py
python3 ./test.py -f 7-tmq/subscribeStb.py
python3 ./test.py -f 7-tmq/subscribeStb0.py
python3 ./test.py -f 7-tmq/subscribeStb1.py
python3 ./test.py -f 7-tmq/subscribeStb2.py
python3 ./test.py -f 7-tmq/subscribeStb3.py
python3 ./test.py -f 7-tmq/subscribeStb4.py
python3 ./test.py -f 7-tmq/db.py
python3 ./test.py -f 7-tmq/tmqError.py
python3 ./test.py -f 7-tmq/schema.py
python3 ./test.py -f 7-tmq/stbFilter.py
python3 ./test.py -f 7-tmq/tmqCheckData.py
python3 ./test.py -f 7-tmq/tmqCheckData1.py
#python3 ./test.py -f 7-tmq/tmq3mnodeSwitch.py -N 5
python3 ./test.py -f 7-tmq/tmqConsumerGroup.py
python3 ./test.py -f 7-tmq/tmqShow.py
python3 ./test.py -f 7-tmq/tmqAlterSchema.py
python3 ./test.py -f 7-tmq/tmqConsFromTsdb.py
python3 ./test.py -f 7-tmq/tmqConsFromTsdb1.py
python3 ./test.py -f 7-tmq/tmqConsFromTsdb-mutilVg.py
python3 ./test.py -f 7-tmq/tmqConsFromTsdb1-mutilVg.py
python3 ./test.py -f 7-tmq/tmqConsFromTsdb-1ctb.py
# python3 ./test.py -f 7-tmq/tmqConsFromTsdb1-1ctb.py
python3 ./test.py -f 7-tmq/tmqConsFromTsdb-1ctb-funcNFilter.py
python3 ./test.py -f 7-tmq/tmqConsFromTsdb-mutilVg-mutilCtb-funcNFilter.py
python3 ./test.py -f 7-tmq/tmqConsFromTsdb-mutilVg-mutilCtb.py
python3 ./test.py -f 7-tmq/tmqConsFromTsdb1-1ctb-funcNFilter.py
python3 ./test.py -f 7-tmq/tmqConsFromTsdb1-mutilVg-mutilCtb-funcNFilter.py
python3 ./test.py -f 7-tmq/tmqConsFromTsdb1-mutilVg-mutilCtb.py
#python3 ./test.py -f 7-tmq/tmqAutoCreateTbl.py
#python3 ./test.py -f 7-tmq/tmqDnodeRestart.py
python3 ./test.py -f 7-tmq/tmqUpdate-1ctb.py
python3 ./test.py -f 7-tmq/tmqUpdateWithConsume.py
python3 ./test.py -f 7-tmq/tmqUpdate-multiCtb-snapshot0.py
python3 ./test.py -f 7-tmq/tmqUpdate-multiCtb-snapshot1.py
python3 ./test.py -f 7-tmq/tmqDelete-1ctb.py
python3 ./test.py -f 7-tmq/tmqDelete-multiCtb.py
python3 ./test.py -f 7-tmq/tmqDropStb.py
python3 ./test.py -f 7-tmq/tmqDropStbCtb.py
python3 ./test.py -f 7-tmq/tmqDropNtb-snapshot0.py
python3 ./test.py -f 7-tmq/tmqDropNtb-snapshot1.py
python3 ./test.py -f 7-tmq/tmqUdf.py
python3 ./test.py -f 7-tmq/tmqUdf-multCtb-snapshot0.py
python3 ./test.py -f 7-tmq/tmqUdf-multCtb-snapshot1.py
python3 ./test.py -f 7-tmq/stbTagFilter-1ctb.py
python3 ./test.py -f 7-tmq/dataFromTsdbNWal.py
python3 ./test.py -f 7-tmq/dataFromTsdbNWal-multiCtb.py
python3 ./test.py -f 7-tmq/tmq_taosx.py
# python3 ./test.py -f 7-tmq/stbTagFilter-multiCtb.py

#------------querPolicy  2-----------

python3 ./test.py -f 2-query/between.py  -Q 2
python3 ./test.py -f 2-query/distinct.py -Q 2
python3 ./test.py -f 2-query/varchar.py -Q 2
python3 ./test.py -f 2-query/ltrim.py -Q 2
python3 ./test.py -f 2-query/rtrim.py -Q 2
python3 ./test.py -f 2-query/length.py -Q 2
python3 ./test.py -f 2-query/char_length.py -Q 2
python3 ./test.py -f 2-query/upper.py -Q 2
python3 ./test.py -f 2-query/lower.py -Q 2
python3 ./test.py -f 2-query/join.py -Q 2
python3 ./test.py -f 2-query/join2.py -Q 2
python3 ./test.py -f 2-query/cast.py -Q 2
python3 ./test.py -f 2-query/substr.py -Q 2
python3 ./test.py -f 2-query/union.py -Q 2
python3 ./test.py -f 2-query/union1.py -Q 2
python3 ./test.py -f 2-query/concat.py -Q 2
python3 ./test.py -f 2-query/concat2.py -Q 2
python3 ./test.py -f 2-query/concat_ws.py -Q 2
python3 ./test.py -f 2-query/concat_ws2.py -Q 2
#python3 ./test.py -f 2-query/check_tsdb.py -Q 2
python3 ./test.py -f 2-query/spread.py -Q 2
python3 ./test.py -f 2-query/hyperloglog.py -Q 2
python3 ./test.py -f 2-query/explain.py -Q 2
python3 ./test.py -f 2-query/leastsquares.py -Q 2
python3 ./test.py -f 2-query/timezone.py -Q 2
python3 ./test.py -f 2-query/Now.py -Q 2
python3 ./test.py -f 2-query/Today.py -Q 2
python3 ./test.py -f 2-query/max.py -Q 2
python3 ./test.py -f 2-query/min.py -Q 2
python3 ./test.py -f 2-query/count.py -Q 2
python3 ./test.py -f 2-query/last.py -Q 2
python3 ./test.py -f 2-query/first.py -Q 2
python3 ./test.py -f 2-query/To_iso8601.py -Q 2
python3 ./test.py -f 2-query/To_unixtimestamp.py -Q 2
python3 ./test.py -f 2-query/timetruncate.py -Q 2
python3 ./test.py -f 2-query/diff.py -Q 2
python3 ./test.py -f 2-query/Timediff.py -Q 2
python3 ./test.py -f 2-query/json_tag.py -Q 2
python3 ./test.py -f 2-query/top.py -Q 2
python3 ./test.py -f 2-query/bottom.py -Q 2
python3 ./test.py -f 2-query/percentile.py -Q 2
python3 ./test.py -f 2-query/apercentile.py -Q 2
python3 ./test.py -f 2-query/abs.py -Q 2
python3 ./test.py -f 2-query/ceil.py -Q 2
python3 ./test.py -f 2-query/floor.py -Q 2
python3 ./test.py -f 2-query/round.py -Q 2
python3 ./test.py -f 2-query/log.py -Q 2
python3 ./test.py -f 2-query/pow.py -Q 2
python3 ./test.py -f 2-query/sqrt.py -Q 2
python3 ./test.py -f 2-query/sin.py -Q 2
python3 ./test.py -f 2-query/cos.py -Q 2
python3 ./test.py -f 2-query/tan.py -Q 2
python3 ./test.py -f 2-query/arcsin.py -Q 2
python3 ./test.py -f 2-query/arccos.py -Q 2
python3 ./test.py -f 2-query/arctan.py -Q 2
python3 ./test.py -f 2-query/query_cols_tags_and_or.py  -Q 2

# python3 ./test.py -f 2-query/nestedQuery.py  -Q 2
# python3 ./test.py -f 2-query/nestedQuery_str.py  -Q 2

python3 ./test.py -f 2-query/avg.py   -Q 2
# python3 ./test.py -f 2-query/elapsed.py  -Q 2
python3 ./test.py -f 2-query/csum.py  -Q 2
python3 ./test.py -f 2-query/mavg.py  -Q 2
python3 ./test.py -f 2-query/sample.py  -Q 2
python3 ./test.py -f 2-query/function_diff.py  -Q 2
python3 ./test.py -f 2-query/unique.py  -Q 2
python3 ./test.py -f 2-query/stateduration.py  -Q 2
python3 ./test.py -f 2-query/function_stateduration.py  -Q 2
python3 ./test.py -f 2-query/statecount.py  -Q 2
python3 ./test.py -f 2-query/tail.py  -Q 2
python3 ./test.py -f 2-query/ttl_comment.py  -Q 2
python3 ./test.py -f 2-query/distribute_agg_count.py  -Q 2
python3 ./test.py -f 2-query/distribute_agg_max.py  -Q 2
python3 ./test.py -f 2-query/distribute_agg_min.py  -Q 2
python3 ./test.py -f 2-query/distribute_agg_sum.py  -Q 2
python3 ./test.py -f 2-query/distribute_agg_spread.py  -Q 2
python3 ./test.py -f 2-query/distribute_agg_apercentile.py  -Q 2
python3 ./test.py -f 2-query/distribute_agg_avg.py  -Q 2
python3 ./test.py -f 2-query/distribute_agg_stddev.py  -Q 2
python3 ./test.py -f 2-query/twa.py  -Q 2
python3 ./test.py -f 2-query/irate.py  -Q 2
python3 ./test.py -f 2-query/function_null.py  -Q 2
python3 ./test.py -f 2-query/count_partition.py -Q 2
python3 ./test.py -f 2-query/max_partition.py -Q 2
python3 ./test.py -f 2-query/last_row.py -Q 2
python3 ./test.py -f 2-query/tsbsQuery.py -Q 2
#------------querPolicy  3-----------

python3 ./test.py -f 2-query/between.py -Q  3
python3 ./test.py -f 2-query/distinct.py -Q  3
python3 ./test.py -f 2-query/varchar.py -Q  3
python3 ./test.py -f 2-query/ltrim.py -Q  3
python3 ./test.py -f 2-query/rtrim.py -Q  3
python3 ./test.py -f 2-query/length.py -Q  3
python3 ./test.py -f 2-query/char_length.py -Q  3
python3 ./test.py -f 2-query/upper.py -Q  3
python3 ./test.py -f 2-query/lower.py -Q  3
python3 ./test.py -f 2-query/join.py -Q  3
python3 ./test.py -f 2-query/join2.py -Q  3
python3 ./test.py -f 2-query/cast.py -Q  3
python3 ./test.py -f 2-query/substr.py -Q  3
python3 ./test.py -f 2-query/union.py -Q  3
python3 ./test.py -f 2-query/union1.py -Q  3
python3 ./test.py -f 2-query/concat.py -Q  3
python3 ./test.py -f 2-query/concat2.py -Q  3
python3 ./test.py -f 2-query/concat_ws.py -Q  3
python3 ./test.py -f 2-query/concat_ws2.py -Q  3
#python3 ./test.py -f 2-query/check_tsdb.py -Q  3
python3 ./test.py -f 2-query/spread.py -Q  3
python3 ./test.py -f 2-query/hyperloglog.py -Q  3
python3 ./test.py -f 2-query/explain.py -Q  3
python3 ./test.py -f 2-query/leastsquares.py -Q  3
python3 ./test.py -f 2-query/timezone.py -Q  3
python3 ./test.py -f 2-query/Now.py -Q  3
python3 ./test.py -f 2-query/Today.py -Q  3
python3 ./test.py -f 2-query/max.py -Q  3
python3 ./test.py -f 2-query/min.py -Q  3
python3 ./test.py -f 2-query/count.py -Q  3
#python3 ./test.py -f 2-query/last.py -Q  3
python3 ./test.py -f 2-query/first.py -Q  3
python3 ./test.py -f 2-query/To_iso8601.py -Q  3
python3 ./test.py -f 2-query/To_unixtimestamp.py -Q  3
python3 ./test.py -f 2-query/timetruncate.py -Q  3
python3 ./test.py -f 2-query/diff.py -Q  3
python3 ./test.py -f 2-query/Timediff.py -Q  3
python3 ./test.py -f 2-query/json_tag.py -Q  3
python3 ./test.py -f 2-query/top.py -Q  3
python3 ./test.py -f 2-query/bottom.py -Q  3
python3 ./test.py -f 2-query/percentile.py -Q  3
python3 ./test.py -f 2-query/apercentile.py -Q  3
python3 ./test.py -f 2-query/abs.py -Q  3
python3 ./test.py -f 2-query/ceil.py -Q  3
python3 ./test.py -f 2-query/floor.py -Q  3
python3 ./test.py -f 2-query/round.py -Q  3
python3 ./test.py -f 2-query/log.py -Q  3
python3 ./test.py -f 2-query/pow.py -Q  3
python3 ./test.py -f 2-query/sqrt.py -Q  3
python3 ./test.py -f 2-query/sin.py -Q  3
python3 ./test.py -f 2-query/cos.py -Q  3
python3 ./test.py -f 2-query/tan.py -Q  3
python3 ./test.py -f 2-query/arcsin.py -Q  3
python3 ./test.py -f 2-query/arccos.py -Q  3
python3 ./test.py -f 2-query/arctan.py -Q  3
python3 ./test.py -f 2-query/query_cols_tags_and_or.py -Q  3
# python3 ./test.py -f 2-query/nestedQuery.py -Q  3
# python3 ./test.py -f 2-query/nestedQuery_str.py -Q  3
# python3 ./test.py -f 2-query/avg.py -Q  3
# python3 ./test.py -f 2-query/elapsed.py -Q  3
python3 ./test.py -f 2-query/csum.py -Q  3
python3 ./test.py -f 2-query/mavg.py -Q  3
python3 ./test.py -f 2-query/sample.py -Q  3
python3 ./test.py -f 2-query/function_diff.py -Q  3
python3 ./test.py -f 2-query/unique.py -Q  3
python3 ./test.py -f 2-query/stateduration.py -Q  3
python3 ./test.py -f 2-query/function_stateduration.py -Q  3
python3 ./test.py -f 2-query/statecount.py -Q  3
python3 ./test.py -f 2-query/tail.py -Q  3
python3 ./test.py -f 2-query/ttl_comment.py -Q  3
python3 ./test.py -f 2-query/distribute_agg_count.py -Q  3
python3 ./test.py -f 2-query/distribute_agg_max.py -Q  3
python3 ./test.py -f 2-query/distribute_agg_min.py -Q  3
python3 ./test.py -f 2-query/distribute_agg_sum.py -Q  3
python3 ./test.py -f 2-query/distribute_agg_spread.py -Q  3
python3 ./test.py -f 2-query/distribute_agg_apercentile.py -Q  3
python3 ./test.py -f 2-query/distribute_agg_avg.py -Q  3
python3 ./test.py -f 2-query/distribute_agg_stddev.py -Q  3
python3 ./test.py -f 2-query/twa.py -Q  3
python3 ./test.py -f 2-query/irate.py -Q  3
python3 ./test.py -f 2-query/function_null.py -Q  3
python3 ./test.py -f 2-query/count_partition.py -Q 3
python3 ./test.py -f 2-query/max_partition.py -Q 3
python3 ./test.py -f 2-query/last_row.py -Q 3
python3 ./test.py -f 2-query/tsbsQuery.py -Q 3
>>>>>>> 22635992
<|MERGE_RESOLUTION|>--- conflicted
+++ resolved
@@ -2,7 +2,7 @@
 set -e
 set -x
 
-<<<<<<< HEAD
+
 # test case of vnode 
 python3 ./test.py -f 6-cluster/vnode/4dnode1mnode_basic_createDb_replica1.py -N 4 -M 1
 python3 ./test.py -f 6-cluster/vnode/4dnode1mnode_basic_replica1_insertdatas.py -N 4 -M 1
@@ -26,431 +26,4 @@
 python3 ./test.py -f 6-cluster/vnode/4dnode1mnode_basic_replica3_insertdatas_querys_loop_restart_all_vnode.py   -N 4 -M 1 
 python3 ./test.py -f 6-cluster/vnode/4dnode1mnode_basic_replica3_insertdatas_stop_all_dnodes.py -N 4 -M 1 
 python3 ./test.py -f 6-cluster/vnode/4dnode1mnode_basic_replica3_insertdatas_force_stop_all_dnodes.py -N 4 -M 1 
-python3 ./test.py -f 6-cluster/vnode/4dnode1mnode_basic_replica3_mnode3_insertdatas_querys.py -N 4 -M 1
-=======
-python3 ./test.py -f 0-others/taosShell.py
-python3 ./test.py -f 0-others/taosShellError.py
-python3 ./test.py -f 0-others/taosShellNetChk.py
-python3 ./test.py -f 0-others/telemetry.py
-python3 ./test.py -f 0-others/taosdMonitor.py
-python3 ./test.py -f 0-others/udfTest.py
-python3 ./test.py -f 0-others/udf_create.py
-python3 ./test.py -f 0-others/udf_restart_taosd.py
-python3 ./test.py -f 0-others/cachemodel.py
-python3 ./test.py -f 0-others/udf_cfg1.py
-python3 ./test.py -f 0-others/udf_cfg2.py
-
-python3 ./test.py -f 0-others/sysinfo.py
-python3 ./test.py -f 0-others/user_control.py
-python3 ./test.py -f 0-others/fsync.py
-
-python3 ./test.py -f 1-insert/influxdb_line_taosc_insert.py
-python3 ./test.py -f 1-insert/opentsdb_telnet_line_taosc_insert.py
-python3 ./test.py -f 1-insert/opentsdb_json_taosc_insert.py
-python3 ./test.py -f 1-insert/test_stmt_muti_insert_query.py
-python3 ./test.py -f 1-insert/test_stmt_set_tbname_tag.py
-python3 ./test.py -f 1-insert/alter_stable.py
-python3 ./test.py -f 1-insert/alter_table.py
-python3 ./test.py -f 1-insert/insertWithMoreVgroup.py
-python3 ./test.py -f 1-insert/table_comment.py
-python3 ./test.py -f 1-insert/time_range_wise.py
-python3 ./test.py -f 1-insert/block_wise.py
-python3 ./test.py -f 1-insert/create_retentions.py
-python3 ./test.py -f 1-insert/table_param_ttl.py
-
-python3 ./test.py -f 1-insert/update_data_muti_rows.py
-
-
-python3 ./test.py -f 2-query/abs.py
-python3 ./test.py -f 2-query/abs.py -R
-python3 ./test.py -f 2-query/and_or_for_byte.py
-python3 ./test.py -f 2-query/and_or_for_byte.py -R
-python3 ./test.py -f 2-query/apercentile.py
-python3 ./test.py -f 2-query/apercentile.py -R
-python3 ./test.py -f 2-query/arccos.py
-python3 ./test.py -f 2-query/arccos.py -R
-python3 ./test.py -f 2-query/arcsin.py
-python3 ./test.py -f 2-query/arcsin.py -R
-python3 ./test.py -f 2-query/arctan.py
-python3 ./test.py -f 2-query/arctan.py -R
-python3 ./test.py -f 2-query/avg.py
-python3 ./test.py -f 2-query/avg.py -R
-python3 ./test.py -f 2-query/between.py
-python3 ./test.py -f 2-query/between.py -R
-python3 ./test.py -f 2-query/bottom.py
-python3 ./test.py -f 2-query/bottom.py -R
-python3 ./test.py -f 2-query/cast.py
-python3 ./test.py -f 2-query/cast.py -R
-python3 ./test.py -f 2-query/ceil.py
-python3 ./test.py -f 2-query/ceil.py -R
-python3 ./test.py -f 2-query/char_length.py
-python3 ./test.py -f 2-query/char_length.py -R
-# python3 ./test.py -f 2-query/check_tsdb.py
-# python3 ./test.py -f 2-query/check_tsdb.py -R
-python3 ./test.py -f 2-query/concat.py
-python3 ./test.py -f 2-query/concat.py -R
-python3 ./test.py -f 2-query/concat_ws.py
-python3 ./test.py -f 2-query/concat_ws.py -R
-python3 ./test.py -f 2-query/concat_ws2.py
-python3 ./test.py -f 2-query/concat_ws2.py -R
-python3 ./test.py -f 2-query/cos.py
-python3 ./test.py -f 2-query/cos.py -R
-python3 ./test.py -f 2-query/count_partition.py
-python3 ./test.py -f 2-query/count_partition.py -R
-python3 ./test.py -f 2-query/count.py
-python3 ./test.py -f 2-query/count.py -R
-python3 ./test.py -f 2-query/db.py
-python3 ./test.py -f 2-query/db.py -R
-python3 ./test.py -f 2-query/diff.py
-python3 ./test.py -f 2-query/diff.py -R
-python3 ./test.py -f 2-query/distinct.py
-python3 ./test.py -f 2-query/distinct.py -R
-python3 ./test.py -f 2-query/distribute_agg_apercentile.py
-python3 ./test.py -f 2-query/distribute_agg_apercentile.py -R
-python3 ./test.py -f 2-query/distribute_agg_avg.py
-python3 ./test.py -f 2-query/distribute_agg_avg.py -R
-python3 ./test.py -f 2-query/distribute_agg_count.py
-python3 ./test.py -f 2-query/distribute_agg_count.py -R
-python3 ./test.py -f 2-query/distribute_agg_max.py
-python3 ./test.py -f 2-query/distribute_agg_max.py -R
-python3 ./test.py -f 2-query/distribute_agg_min.py
-python3 ./test.py -f 2-query/distribute_agg_min.py -R
-
-
-
-
-python3 ./test.py -f 1-insert/update_data.py
-
-python3 ./test.py -f 1-insert/delete_data.py
-
-python3 ./test.py -f 2-query/varchar.py
-python3 ./test.py -f 2-query/ltrim.py
-python3 ./test.py -f 2-query/rtrim.py
-python3 ./test.py -f 2-query/length.py
-python3 ./test.py -f 2-query/upper.py
-python3 ./test.py -f 2-query/lower.py
-python3 ./test.py -f 2-query/join.py
-python3 ./test.py -f 2-query/join2.py
-python3 ./test.py -f 2-query/substr.py
-python3 ./test.py -f 2-query/union.py
-python3 ./test.py -f 2-query/union1.py
-python3 ./test.py -f 2-query/concat2.py
-python3 ./test.py -f 2-query/spread.py
-python3 ./test.py -f 2-query/hyperloglog.py
-python3 ./test.py -f 2-query/explain.py
-python3 ./test.py -f 2-query/leastsquares.py
-python3 ./test.py -f 2-query/histogram.py
-
-
-python3 ./test.py -f 2-query/timezone.py
-python3 ./test.py -f 2-query/Now.py
-python3 ./test.py -f 2-query/Today.py
-python3 ./test.py -f 2-query/max.py
-python3 ./test.py -f 2-query/min.py
-python3 ./test.py -f 2-query/last.py
-python3 ./test.py -f 2-query/first.py
-python3 ./test.py -f 2-query/To_iso8601.py
-python3 ./test.py -f 2-query/To_unixtimestamp.py
-python3 ./test.py -f 2-query/timetruncate.py
-python3 ./test.py -f 2-query/Timediff.py
-python3 ./test.py -f 2-query/json_tag.py
-
-python3 ./test.py -f 2-query/top.py
-python3 ./test.py -f 2-query/percentile.py
-python3 ./test.py -f 2-query/floor.py
-python3 ./test.py -f 2-query/round.py
-python3 ./test.py -f 2-query/log.py
-python3 ./test.py -f 2-query/pow.py
-python3 ./test.py -f 2-query/sqrt.py
-python3 ./test.py -f 2-query/sin.py
-python3 ./test.py -f 2-query/tan.py
-python3 ./test.py -f 2-query/query_cols_tags_and_or.py
-# python3 ./test.py -f 2-query/nestedQuery.py
-# TD-15983 subquery output duplicate name column.
-# Please Xiangyang Guo modify the following script
-# python3 ./test.py -f 2-query/nestedQuery_str.py
-
-python3 ./test.py -f 2-query/elapsed.py
-python3 ./test.py -f 2-query/csum.py
-python3 ./test.py -f 2-query/mavg.py
-python3 ./test.py -f 2-query/sample.py
-python3 ./test.py -f 2-query/function_diff.py
-python3 ./test.py -f 2-query/unique.py
-python3 ./test.py -f 2-query/stateduration.py
-python3 ./test.py -f 2-query/function_stateduration.py
-python3 ./test.py -f 2-query/statecount.py
-python3 ./test.py -f 2-query/tail.py
-python3 ./test.py -f 2-query/ttl_comment.py
-python3 ./test.py -f 2-query/distribute_agg_sum.py
-python3 ./test.py -f 2-query/distribute_agg_spread.py
-python3 ./test.py -f 2-query/distribute_agg_stddev.py
-python3 ./test.py -f 2-query/twa.py
-python3 ./test.py -f 2-query/irate.py
-python3 ./test.py -f 2-query/function_null.py
-python3 ./test.py -f 2-query/queryQnode.py
-python3 ./test.py -f 2-query/max_partition.py
-python3 ./test.py -f 2-query/last_row.py
-python3 ./test.py -f 2-query/tsbsQuery.py
-
-python3 ./test.py -f 6-cluster/5dnode1mnode.py
-python3 ./test.py -f 6-cluster/5dnode2mnode.py  -N 5 -M 3
-python3 ./test.py -f 6-cluster/5dnode3mnodeStop.py -N 5 -M 3
-python3 ./test.py -f 6-cluster/5dnode3mnodeStop2Follower.py -N 5 -M 3
-python3 ./test.py -f 6-cluster/5dnode3mnodeStopLoop.py -N 5 -M 3
-python3 ./test.py -f 6-cluster/5dnode3mnodeSep1VnodeStopDnodeCreateDb.py -N 5 -M 3
-# python3 ./test.py -f 6-cluster/5dnode3mnodeSep1VnodeStopMnodeCreateDb.py -N 5 -M 3
-python3 ./test.py -f 6-cluster/5dnode3mnodeSep1VnodeStopVnodeCreateDb.py  -N 5 -M 3
-
-# python3 ./test.py -f 6-cluster/5dnode3mnodeSep1VnodeStopDnodeCreateStb.py -N 5 -M 3
-python3 ./test.py -f 6-cluster/5dnode3mnodeSep1VnodeStopMnodeCreateStb.py  -N 5 -M 3
-python3 ./test.py -f 6-cluster/5dnode3mnodeSep1VnodeStopVnodeCreateStb.py  -N 5 -M 3
-
-python3 ./test.py -f 6-cluster/5dnode3mnodeRestartDnodeInsertData.py -N 5 -M 3
-python3 ./test.py -f 6-cluster/5dnode3mnodeRestartDnodeInsertDataAsync.py -N 5 -M 3
-# python3 ./test.py -f 6-cluster/5dnode3mnodeRestartMnodeInsertData.py -N 5 -M 3
-# python3 ./test.py -f 6-cluster/5dnode3mnodeRestartVnodeInsertData.py -N 5 -M 3
-
-python3 ./test.py -f 6-cluster/5dnode3mnodeAdd1Ddnoe.py -N 6 -M 3 -C 5
-# BUG python3 ./test.py -f 6-cluster/5dnode3mnodeStopInsert.py
-# python3 ./test.py -f 6-cluster/5dnode3mnodeDrop.py -N 5
-# python3 test.py -f 6-cluster/5dnode3mnodeStopConnect.py -N 5 -M 3
-
-python3 ./test.py -f 6-cluster/5dnode3mnodeRecreateMnode.py  -N 5 -M 3 
-python3 ./test.py -f 6-cluster/5dnode3mnodeStopFollowerLeader.py  -N 5 -M 3 
-python3 ./test.py -f 6-cluster/5dnode3mnodeStop2Follower.py  -N 5 -M 3 
-
-
-python3 ./test.py -f 7-tmq/dropDbR3ConflictTransaction.py -N 3
-python3 ./test.py -f 7-tmq/basic5.py
-python3 ./test.py -f 7-tmq/subscribeDb.py
-python3 ./test.py -f 7-tmq/subscribeDb0.py
-python3 ./test.py -f 7-tmq/subscribeDb1.py
-python3 ./test.py -f 7-tmq/subscribeDb2.py
-python3 ./test.py -f 7-tmq/subscribeDb3.py
-#python3 ./test.py -f 7-tmq/subscribeDb4.py
-python3 ./test.py -f 7-tmq/subscribeStb.py
-python3 ./test.py -f 7-tmq/subscribeStb0.py
-python3 ./test.py -f 7-tmq/subscribeStb1.py
-python3 ./test.py -f 7-tmq/subscribeStb2.py
-python3 ./test.py -f 7-tmq/subscribeStb3.py
-python3 ./test.py -f 7-tmq/subscribeStb4.py
-python3 ./test.py -f 7-tmq/db.py
-python3 ./test.py -f 7-tmq/tmqError.py
-python3 ./test.py -f 7-tmq/schema.py
-python3 ./test.py -f 7-tmq/stbFilter.py
-python3 ./test.py -f 7-tmq/tmqCheckData.py
-python3 ./test.py -f 7-tmq/tmqCheckData1.py
-#python3 ./test.py -f 7-tmq/tmq3mnodeSwitch.py -N 5
-python3 ./test.py -f 7-tmq/tmqConsumerGroup.py
-python3 ./test.py -f 7-tmq/tmqShow.py
-python3 ./test.py -f 7-tmq/tmqAlterSchema.py
-python3 ./test.py -f 7-tmq/tmqConsFromTsdb.py
-python3 ./test.py -f 7-tmq/tmqConsFromTsdb1.py
-python3 ./test.py -f 7-tmq/tmqConsFromTsdb-mutilVg.py
-python3 ./test.py -f 7-tmq/tmqConsFromTsdb1-mutilVg.py
-python3 ./test.py -f 7-tmq/tmqConsFromTsdb-1ctb.py
-# python3 ./test.py -f 7-tmq/tmqConsFromTsdb1-1ctb.py
-python3 ./test.py -f 7-tmq/tmqConsFromTsdb-1ctb-funcNFilter.py
-python3 ./test.py -f 7-tmq/tmqConsFromTsdb-mutilVg-mutilCtb-funcNFilter.py
-python3 ./test.py -f 7-tmq/tmqConsFromTsdb-mutilVg-mutilCtb.py
-python3 ./test.py -f 7-tmq/tmqConsFromTsdb1-1ctb-funcNFilter.py
-python3 ./test.py -f 7-tmq/tmqConsFromTsdb1-mutilVg-mutilCtb-funcNFilter.py
-python3 ./test.py -f 7-tmq/tmqConsFromTsdb1-mutilVg-mutilCtb.py
-#python3 ./test.py -f 7-tmq/tmqAutoCreateTbl.py
-#python3 ./test.py -f 7-tmq/tmqDnodeRestart.py
-python3 ./test.py -f 7-tmq/tmqUpdate-1ctb.py
-python3 ./test.py -f 7-tmq/tmqUpdateWithConsume.py
-python3 ./test.py -f 7-tmq/tmqUpdate-multiCtb-snapshot0.py
-python3 ./test.py -f 7-tmq/tmqUpdate-multiCtb-snapshot1.py
-python3 ./test.py -f 7-tmq/tmqDelete-1ctb.py
-python3 ./test.py -f 7-tmq/tmqDelete-multiCtb.py
-python3 ./test.py -f 7-tmq/tmqDropStb.py
-python3 ./test.py -f 7-tmq/tmqDropStbCtb.py
-python3 ./test.py -f 7-tmq/tmqDropNtb-snapshot0.py
-python3 ./test.py -f 7-tmq/tmqDropNtb-snapshot1.py
-python3 ./test.py -f 7-tmq/tmqUdf.py
-python3 ./test.py -f 7-tmq/tmqUdf-multCtb-snapshot0.py
-python3 ./test.py -f 7-tmq/tmqUdf-multCtb-snapshot1.py
-python3 ./test.py -f 7-tmq/stbTagFilter-1ctb.py
-python3 ./test.py -f 7-tmq/dataFromTsdbNWal.py
-python3 ./test.py -f 7-tmq/dataFromTsdbNWal-multiCtb.py
-python3 ./test.py -f 7-tmq/tmq_taosx.py
-# python3 ./test.py -f 7-tmq/stbTagFilter-multiCtb.py
-
-#------------querPolicy  2-----------
-
-python3 ./test.py -f 2-query/between.py  -Q 2
-python3 ./test.py -f 2-query/distinct.py -Q 2
-python3 ./test.py -f 2-query/varchar.py -Q 2
-python3 ./test.py -f 2-query/ltrim.py -Q 2
-python3 ./test.py -f 2-query/rtrim.py -Q 2
-python3 ./test.py -f 2-query/length.py -Q 2
-python3 ./test.py -f 2-query/char_length.py -Q 2
-python3 ./test.py -f 2-query/upper.py -Q 2
-python3 ./test.py -f 2-query/lower.py -Q 2
-python3 ./test.py -f 2-query/join.py -Q 2
-python3 ./test.py -f 2-query/join2.py -Q 2
-python3 ./test.py -f 2-query/cast.py -Q 2
-python3 ./test.py -f 2-query/substr.py -Q 2
-python3 ./test.py -f 2-query/union.py -Q 2
-python3 ./test.py -f 2-query/union1.py -Q 2
-python3 ./test.py -f 2-query/concat.py -Q 2
-python3 ./test.py -f 2-query/concat2.py -Q 2
-python3 ./test.py -f 2-query/concat_ws.py -Q 2
-python3 ./test.py -f 2-query/concat_ws2.py -Q 2
-#python3 ./test.py -f 2-query/check_tsdb.py -Q 2
-python3 ./test.py -f 2-query/spread.py -Q 2
-python3 ./test.py -f 2-query/hyperloglog.py -Q 2
-python3 ./test.py -f 2-query/explain.py -Q 2
-python3 ./test.py -f 2-query/leastsquares.py -Q 2
-python3 ./test.py -f 2-query/timezone.py -Q 2
-python3 ./test.py -f 2-query/Now.py -Q 2
-python3 ./test.py -f 2-query/Today.py -Q 2
-python3 ./test.py -f 2-query/max.py -Q 2
-python3 ./test.py -f 2-query/min.py -Q 2
-python3 ./test.py -f 2-query/count.py -Q 2
-python3 ./test.py -f 2-query/last.py -Q 2
-python3 ./test.py -f 2-query/first.py -Q 2
-python3 ./test.py -f 2-query/To_iso8601.py -Q 2
-python3 ./test.py -f 2-query/To_unixtimestamp.py -Q 2
-python3 ./test.py -f 2-query/timetruncate.py -Q 2
-python3 ./test.py -f 2-query/diff.py -Q 2
-python3 ./test.py -f 2-query/Timediff.py -Q 2
-python3 ./test.py -f 2-query/json_tag.py -Q 2
-python3 ./test.py -f 2-query/top.py -Q 2
-python3 ./test.py -f 2-query/bottom.py -Q 2
-python3 ./test.py -f 2-query/percentile.py -Q 2
-python3 ./test.py -f 2-query/apercentile.py -Q 2
-python3 ./test.py -f 2-query/abs.py -Q 2
-python3 ./test.py -f 2-query/ceil.py -Q 2
-python3 ./test.py -f 2-query/floor.py -Q 2
-python3 ./test.py -f 2-query/round.py -Q 2
-python3 ./test.py -f 2-query/log.py -Q 2
-python3 ./test.py -f 2-query/pow.py -Q 2
-python3 ./test.py -f 2-query/sqrt.py -Q 2
-python3 ./test.py -f 2-query/sin.py -Q 2
-python3 ./test.py -f 2-query/cos.py -Q 2
-python3 ./test.py -f 2-query/tan.py -Q 2
-python3 ./test.py -f 2-query/arcsin.py -Q 2
-python3 ./test.py -f 2-query/arccos.py -Q 2
-python3 ./test.py -f 2-query/arctan.py -Q 2
-python3 ./test.py -f 2-query/query_cols_tags_and_or.py  -Q 2
-
-# python3 ./test.py -f 2-query/nestedQuery.py  -Q 2
-# python3 ./test.py -f 2-query/nestedQuery_str.py  -Q 2
-
-python3 ./test.py -f 2-query/avg.py   -Q 2
-# python3 ./test.py -f 2-query/elapsed.py  -Q 2
-python3 ./test.py -f 2-query/csum.py  -Q 2
-python3 ./test.py -f 2-query/mavg.py  -Q 2
-python3 ./test.py -f 2-query/sample.py  -Q 2
-python3 ./test.py -f 2-query/function_diff.py  -Q 2
-python3 ./test.py -f 2-query/unique.py  -Q 2
-python3 ./test.py -f 2-query/stateduration.py  -Q 2
-python3 ./test.py -f 2-query/function_stateduration.py  -Q 2
-python3 ./test.py -f 2-query/statecount.py  -Q 2
-python3 ./test.py -f 2-query/tail.py  -Q 2
-python3 ./test.py -f 2-query/ttl_comment.py  -Q 2
-python3 ./test.py -f 2-query/distribute_agg_count.py  -Q 2
-python3 ./test.py -f 2-query/distribute_agg_max.py  -Q 2
-python3 ./test.py -f 2-query/distribute_agg_min.py  -Q 2
-python3 ./test.py -f 2-query/distribute_agg_sum.py  -Q 2
-python3 ./test.py -f 2-query/distribute_agg_spread.py  -Q 2
-python3 ./test.py -f 2-query/distribute_agg_apercentile.py  -Q 2
-python3 ./test.py -f 2-query/distribute_agg_avg.py  -Q 2
-python3 ./test.py -f 2-query/distribute_agg_stddev.py  -Q 2
-python3 ./test.py -f 2-query/twa.py  -Q 2
-python3 ./test.py -f 2-query/irate.py  -Q 2
-python3 ./test.py -f 2-query/function_null.py  -Q 2
-python3 ./test.py -f 2-query/count_partition.py -Q 2
-python3 ./test.py -f 2-query/max_partition.py -Q 2
-python3 ./test.py -f 2-query/last_row.py -Q 2
-python3 ./test.py -f 2-query/tsbsQuery.py -Q 2
-#------------querPolicy  3-----------
-
-python3 ./test.py -f 2-query/between.py -Q  3
-python3 ./test.py -f 2-query/distinct.py -Q  3
-python3 ./test.py -f 2-query/varchar.py -Q  3
-python3 ./test.py -f 2-query/ltrim.py -Q  3
-python3 ./test.py -f 2-query/rtrim.py -Q  3
-python3 ./test.py -f 2-query/length.py -Q  3
-python3 ./test.py -f 2-query/char_length.py -Q  3
-python3 ./test.py -f 2-query/upper.py -Q  3
-python3 ./test.py -f 2-query/lower.py -Q  3
-python3 ./test.py -f 2-query/join.py -Q  3
-python3 ./test.py -f 2-query/join2.py -Q  3
-python3 ./test.py -f 2-query/cast.py -Q  3
-python3 ./test.py -f 2-query/substr.py -Q  3
-python3 ./test.py -f 2-query/union.py -Q  3
-python3 ./test.py -f 2-query/union1.py -Q  3
-python3 ./test.py -f 2-query/concat.py -Q  3
-python3 ./test.py -f 2-query/concat2.py -Q  3
-python3 ./test.py -f 2-query/concat_ws.py -Q  3
-python3 ./test.py -f 2-query/concat_ws2.py -Q  3
-#python3 ./test.py -f 2-query/check_tsdb.py -Q  3
-python3 ./test.py -f 2-query/spread.py -Q  3
-python3 ./test.py -f 2-query/hyperloglog.py -Q  3
-python3 ./test.py -f 2-query/explain.py -Q  3
-python3 ./test.py -f 2-query/leastsquares.py -Q  3
-python3 ./test.py -f 2-query/timezone.py -Q  3
-python3 ./test.py -f 2-query/Now.py -Q  3
-python3 ./test.py -f 2-query/Today.py -Q  3
-python3 ./test.py -f 2-query/max.py -Q  3
-python3 ./test.py -f 2-query/min.py -Q  3
-python3 ./test.py -f 2-query/count.py -Q  3
-#python3 ./test.py -f 2-query/last.py -Q  3
-python3 ./test.py -f 2-query/first.py -Q  3
-python3 ./test.py -f 2-query/To_iso8601.py -Q  3
-python3 ./test.py -f 2-query/To_unixtimestamp.py -Q  3
-python3 ./test.py -f 2-query/timetruncate.py -Q  3
-python3 ./test.py -f 2-query/diff.py -Q  3
-python3 ./test.py -f 2-query/Timediff.py -Q  3
-python3 ./test.py -f 2-query/json_tag.py -Q  3
-python3 ./test.py -f 2-query/top.py -Q  3
-python3 ./test.py -f 2-query/bottom.py -Q  3
-python3 ./test.py -f 2-query/percentile.py -Q  3
-python3 ./test.py -f 2-query/apercentile.py -Q  3
-python3 ./test.py -f 2-query/abs.py -Q  3
-python3 ./test.py -f 2-query/ceil.py -Q  3
-python3 ./test.py -f 2-query/floor.py -Q  3
-python3 ./test.py -f 2-query/round.py -Q  3
-python3 ./test.py -f 2-query/log.py -Q  3
-python3 ./test.py -f 2-query/pow.py -Q  3
-python3 ./test.py -f 2-query/sqrt.py -Q  3
-python3 ./test.py -f 2-query/sin.py -Q  3
-python3 ./test.py -f 2-query/cos.py -Q  3
-python3 ./test.py -f 2-query/tan.py -Q  3
-python3 ./test.py -f 2-query/arcsin.py -Q  3
-python3 ./test.py -f 2-query/arccos.py -Q  3
-python3 ./test.py -f 2-query/arctan.py -Q  3
-python3 ./test.py -f 2-query/query_cols_tags_and_or.py -Q  3
-# python3 ./test.py -f 2-query/nestedQuery.py -Q  3
-# python3 ./test.py -f 2-query/nestedQuery_str.py -Q  3
-# python3 ./test.py -f 2-query/avg.py -Q  3
-# python3 ./test.py -f 2-query/elapsed.py -Q  3
-python3 ./test.py -f 2-query/csum.py -Q  3
-python3 ./test.py -f 2-query/mavg.py -Q  3
-python3 ./test.py -f 2-query/sample.py -Q  3
-python3 ./test.py -f 2-query/function_diff.py -Q  3
-python3 ./test.py -f 2-query/unique.py -Q  3
-python3 ./test.py -f 2-query/stateduration.py -Q  3
-python3 ./test.py -f 2-query/function_stateduration.py -Q  3
-python3 ./test.py -f 2-query/statecount.py -Q  3
-python3 ./test.py -f 2-query/tail.py -Q  3
-python3 ./test.py -f 2-query/ttl_comment.py -Q  3
-python3 ./test.py -f 2-query/distribute_agg_count.py -Q  3
-python3 ./test.py -f 2-query/distribute_agg_max.py -Q  3
-python3 ./test.py -f 2-query/distribute_agg_min.py -Q  3
-python3 ./test.py -f 2-query/distribute_agg_sum.py -Q  3
-python3 ./test.py -f 2-query/distribute_agg_spread.py -Q  3
-python3 ./test.py -f 2-query/distribute_agg_apercentile.py -Q  3
-python3 ./test.py -f 2-query/distribute_agg_avg.py -Q  3
-python3 ./test.py -f 2-query/distribute_agg_stddev.py -Q  3
-python3 ./test.py -f 2-query/twa.py -Q  3
-python3 ./test.py -f 2-query/irate.py -Q  3
-python3 ./test.py -f 2-query/function_null.py -Q  3
-python3 ./test.py -f 2-query/count_partition.py -Q 3
-python3 ./test.py -f 2-query/max_partition.py -Q 3
-python3 ./test.py -f 2-query/last_row.py -Q 3
-python3 ./test.py -f 2-query/tsbsQuery.py -Q 3
->>>>>>> 22635992
+python3 ./test.py -f 6-cluster/vnode/4dnode1mnode_basic_replica3_mnode3_insertdatas_querys.py -N 4 -M 1