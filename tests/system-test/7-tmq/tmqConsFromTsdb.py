
import taos
import sys
import time
import socket
import os
import threading
import math

from util.log import *
from util.sql import *
from util.cases import *
from util.dnodes import *
from util.common import *
sys.path.append("./7-tmq")
from tmqCommon import *

class TDTestCase:
    def __init__(self):
        self.vgroups    = 1
        self.ctbNum     = 10
        self.rowsPerTbl = 10000
        
    def init(self, conn, logSql):
        tdLog.debug(f"start to excute {__file__}")
        tdSql.init(conn.cursor(), False)

    def prepareTestEnv(self):
        tdLog.printNoPrefix("======== test case 1: ")
        paraDict = {'dbName':     'dbt',
                    'dropFlag':   1,
                    'event':      '',
                    'vgroups':    1,
                    'stbName':    'stb',
                    'colPrefix':  'c',
                    'tagPrefix':  't',
                    'colSchema':   [{'type': 'INT', 'count':1},{'type': 'BIGINT', 'count':1},{'type': 'DOUBLE', 'count':1},{'type': 'BINARY', 'len':32, 'count':1},{'type': 'NCHAR', 'len':32, 'count':1},{'type': 'TIMESTAMP', 'count':1}],
                    'tagSchema':   [{'type': 'INT', 'count':1},{'type': 'BIGINT', 'count':1},{'type': 'DOUBLE', 'count':1},{'type': 'BINARY', 'len':32, 'count':1},{'type': 'NCHAR', 'len':32, 'count':1}],
                    'ctbPrefix':  'ctb',
                    'ctbStartIdx': 0,
                    'ctbNum':     10,
                    'rowsPerTbl': 10000,
                    'batchNum':   10,
                    'startTs':    1640966400000,  # 2022-01-01 00:00:00.000
                    'pollDelay':  3,
                    'showMsg':    1,
                    'showRow':    1,
                    'snapshot':   1}

        paraDict['vgroups'] = self.vgroups
        paraDict['ctbNum'] = self.ctbNum
        paraDict['rowsPerTbl'] = self.rowsPerTbl
        
        tmqCom.initConsumerTable()
        tdCom.create_database(tdSql, paraDict["dbName"],paraDict["dropFlag"], vgroups=paraDict["vgroups"],replica=1)
        tdLog.info("create stb")
        tmqCom.create_stable(tdSql, dbName=paraDict["dbName"],stbName=paraDict["stbName"])
        tdLog.info("create ctb")
        tmqCom.create_ctable(tdSql, dbName=paraDict["dbName"],stbName=paraDict["stbName"],ctbPrefix=paraDict['ctbPrefix'],
                             ctbNum=paraDict["ctbNum"],ctbStartIdx=paraDict['ctbStartIdx'])
        tdLog.info("insert data")
        tmqCom.insert_data_interlaceByMultiTbl(tsql=tdSql,dbName=paraDict["dbName"],ctbPrefix=paraDict["ctbPrefix"],
                                               ctbNum=paraDict["ctbNum"],rowsPerTbl=paraDict["rowsPerTbl"],batchNum=paraDict["batchNum"],
                                               startTs=paraDict["startTs"],ctbStartIdx=paraDict['ctbStartIdx'])
        
        tdLog.info("restart taosd to ensure that the data falls into the disk")
        tdDnodes.stop(1)
        tdDnodes.start(1)
        return

    def tmqCase1(self):
        tdLog.printNoPrefix("======== test case 1: ")
        paraDict = {'dbName':     'dbt',
                    'dropFlag':   1,
                    'event':      '',
                    'vgroups':    1,
                    'stbName':    'stb',
                    'colPrefix':  'c',
                    'tagPrefix':  't',
                    'colSchema':   [{'type': 'INT', 'count':1},{'type': 'BIGINT', 'count':1},{'type': 'DOUBLE', 'count':1},{'type': 'BINARY', 'len':32, 'count':1},{'type': 'NCHAR', 'len':32, 'count':1},{'type': 'TIMESTAMP', 'count':1}],
                    'tagSchema':   [{'type': 'INT', 'count':1},{'type': 'BIGINT', 'count':1},{'type': 'DOUBLE', 'count':1},{'type': 'BINARY', 'len':32, 'count':1},{'type': 'NCHAR', 'len':32, 'count':1}],
                    'ctbPrefix':  'ctb',
                    'ctbStartIdx': 0,
                    'ctbNum':     10,
                    'rowsPerTbl': 10000,
                    'batchNum':   10,
                    'startTs':    1640966400000,  # 2022-01-01 00:00:00.000
                    'pollDelay':  3,
                    'showMsg':    1,
                    'showRow':    1,
                    'snapshot':   1}

        paraDict['vgroups'] = self.vgroups
        paraDict['ctbNum'] = self.ctbNum
        paraDict['rowsPerTbl'] = self.rowsPerTbl
        
        topicNameList = ['topic1']
        expectRowsList = []
        tmqCom.initConsumerTable()
        
        tdLog.info("create topics from stb with filter")
        queryString = "select * from %s.%s"%(paraDict['dbName'], paraDict['stbName'])
        # sqlString = "create topic %s as stable %s" %(topicNameList[0], paraDict['stbName'])
        sqlString = "create topic %s as %s" %(topicNameList[0], queryString)
        tdLog.info("create topic sql: %s"%sqlString)
        tdSql.execute(sqlString)
        tdSql.query(queryString)        
        expectRowsList.append(tdSql.getRows())

        # init consume info, and start tmq_sim, then check consume result
        tdLog.info("insert consume info to consume processor")
        consumerId   = 0
        expectrowcnt = paraDict["rowsPerTbl"] * paraDict["ctbNum"]
        topicList    = topicNameList[0]
        ifcheckdata  = 1
        ifManualCommit = 1
        keyList      = 'group.id:cgrp1, enable.auto.commit:true, auto.commit.interval.ms:1000, auto.offset.reset:earliest'
        tmqCom.insertConsumerInfo(consumerId, expectrowcnt,topicList,keyList,ifcheckdata,ifManualCommit)

        tdLog.info("start consume processor")
        tmqCom.startTmqSimProcess(pollDelay=paraDict['pollDelay'],dbName=paraDict["dbName"],showMsg=paraDict['showMsg'], showRow=paraDict['showRow'],snapshot=paraDict['snapshot'])
        tdLog.info("wait the consume result") 
        
        expectRows = 1
        resultList = tmqCom.selectConsumeResult(expectRows)
        
        if expectRowsList[0] != resultList[0]:
            tdLog.info("expect consume rows: %d, act consume rows: %d"%(expectRowsList[0], resultList[0]))
            tdLog.exit("%d tmq consume rows error!"%consumerId)

        tmqCom.checkFileContent(consumerId, queryString)     

        time.sleep(10)        
        for i in range(len(topicNameList)):
            tdSql.query("drop topic %s"%topicNameList[i])

        tdLog.printNoPrefix("======== test case 1 end ...... ")

    def tmqCase2(self):
        tdLog.printNoPrefix("======== test case 2: ")
        paraDict = {'dbName':     'dbt',
                    'dropFlag':   1,
                    'event':      '',
                    'vgroups':    1,
                    'stbName':    'stb',
                    'colPrefix':  'c',
                    'tagPrefix':  't',
                    'colSchema':   [{'type': 'INT', 'count':1},{'type': 'BIGINT', 'count':1},{'type': 'DOUBLE', 'count':1},{'type': 'BINARY', 'len':32, 'count':1},{'type': 'NCHAR', 'len':32, 'count':1},{'type': 'TIMESTAMP', 'count':1}],
                    'tagSchema':   [{'type': 'INT', 'count':1},{'type': 'BIGINT', 'count':1},{'type': 'DOUBLE', 'count':1},{'type': 'BINARY', 'len':32, 'count':1},{'type': 'NCHAR', 'len':32, 'count':1}],
                    'ctbPrefix':  'ctb',
                    'ctbStartIdx': 0,
                    'ctbNum':     10,
                    'rowsPerTbl': 10000,
                    'batchNum':   10,
                    'startTs':    1640966400000,  # 2022-01-01 00:00:00.000
                    'pollDelay':  3,
                    'showMsg':    1,
                    'showRow':    1,
                    'snapshot':   1}

        paraDict['vgroups'] = self.vgroups
        paraDict['ctbNum'] = self.ctbNum
        paraDict['rowsPerTbl'] = self.rowsPerTbl
        
        topicNameList = ['topic1']
        expectRowsList = []
        tmqCom.initConsumerTable()
        
        tdLog.info("create topics from stb with filter")
        queryString = "select * from %s.%s"%(paraDict['dbName'], paraDict['stbName'])
        # sqlString = "create topic %s as stable %s" %(topicNameList[0], paraDict['stbName'])
        sqlString = "create topic %s as %s" %(topicNameList[0], queryString)
        tdLog.info("create topic sql: %s"%sqlString)
        tdSql.execute(sqlString)
        tdSql.query(queryString)        
        expectRowsList.append(tdSql.getRows())
        totalRowsInserted = expectRowsList[0]

        # init consume info, and start tmq_sim, then check consume result
        tdLog.info("insert consume info to consume processor")
        consumerId   = 1
        expectrowcnt = math.ceil(paraDict["rowsPerTbl"] * paraDict["ctbNum"] / 3)
        topicList    = topicNameList[0]
        ifcheckdata  = 1
        ifManualCommit = 1
        keyList      = 'group.id:cgrp1, enable.auto.commit:true, auto.commit.interval.ms:1000, auto.offset.reset:earliest'
        tmqCom.insertConsumerInfo(consumerId, expectrowcnt,topicList,keyList,ifcheckdata,ifManualCommit)

        tdLog.info("start consume processor 0")
        tmqCom.startTmqSimProcess(pollDelay=paraDict['pollDelay'],dbName=paraDict["dbName"],showMsg=paraDict['showMsg'], showRow=paraDict['showRow'],snapshot=paraDict['snapshot'])
        tdLog.info("wait the consume result") 
        
        expectRows = 1
        resultList = tmqCom.selectConsumeResult(expectRows)
        
        if not (expectrowcnt <= resultList[0] and totalRowsInserted >= resultList[0]):
            tdLog.info("act consume rows: %d, expect consume rows between %d and %d"%(resultList[0], expectrowcnt, totalRowsInserted))
            tdLog.exit("%d tmq consume rows error!"%consumerId)
            
        firstConsumeRows = resultList[0]

        # reinit consume info, and start tmq_sim, then check consume result
        tmqCom.initConsumerTable()
        consumerId   = 2
        expectrowcnt = math.ceil(paraDict["rowsPerTbl"] * paraDict["ctbNum"] * 2/3)
        tmqCom.insertConsumerInfo(consumerId, expectrowcnt,topicList,keyList,ifcheckdata,ifManualCommit)
        
        tdLog.info("start consume processor 1")
        tmqCom.startTmqSimProcess(pollDelay=paraDict['pollDelay'],dbName=paraDict["dbName"],showMsg=paraDict['showMsg'], showRow=paraDict['showRow'],snapshot=paraDict['snapshot'])
        tdLog.info("wait the consume result") 
        
        expectRows = 1
        resultList = tmqCom.selectConsumeResult(expectRows)
        
        actConsumeTotalRows = firstConsumeRows + resultList[0]
        
        if not (expectrowcnt >= resultList[0] and totalRowsInserted == actConsumeTotalRows):
            tdLog.info("act consume rows, first: %d, second: %d "%(firstConsumeRows, resultList[0]))            
            tdLog.info("and sum of two consume rows: %d should be equal to total inserted rows: %d"%(actConsumeTotalRows, totalRowsInserted))
            tdLog.exit("%d tmq consume rows error!"%consumerId)

        time.sleep(10)        
        for i in range(len(topicNameList)):
            tdSql.query("drop topic %s"%topicNameList[i])

        tdLog.printNoPrefix("======== test case 2 end ...... ")

<<<<<<< HEAD
    def tmqCase3(self):
        tdLog.printNoPrefix("======== test case 3: ")
        paraDict = {'dbName':     'dbt',
                    'dropFlag':   1,
                    'event':      '',
                    'vgroups':    1,
                    'stbName':    'stb',
                    'colPrefix':  'c',
                    'tagPrefix':  't',
                    'colSchema':   [{'type': 'INT', 'count':1}, {'type': 'binary', 'len':20, 'count':1}],
                    'tagSchema':   [{'type': 'INT', 'count':1}, {'type': 'binary', 'len':20, 'count':1}],
                    'ctbPrefix':  'ctb',
                    'ctbNum':     1,
                    'rowsPerTbl': 10000,
                    'batchNum':   10,
                    'startTs':    1640966400000,  # 2022-01-01 00:00:00.000
                    'pollDelay':  10,
                    'showMsg':    1,
                    'showRow':    1,
                    'snapshot':   1}

        paraDict['vgroups'] = self.vgroups
        paraDict['ctbNum'] = self.ctbNum
        paraDict['rowsPerTbl'] = self.rowsPerTbl
        
        topicNameList = ['topic1']
        expectRowsList = []
        tmqCom.initConsumerTable()
        # tdCom.create_database(tdSql, paraDict["dbName"],paraDict["dropFlag"], vgroups=paraDict["vgroups"],replica=1)
        # tdLog.info("create stb")
        # tdCom.create_stable(tdSql, dbname=paraDict["dbName"],stbname=paraDict["stbName"], column_elm_list=paraDict['colSchema'], tag_elm_list=paraDict['tagSchema'])
        # tdLog.info("create ctb")
        # tdCom.create_ctable(tdSql, dbname=paraDict["dbName"],stbname=paraDict["stbName"],tag_elm_list=paraDict['tagSchema'],count=paraDict["ctbNum"], default_ctbname_prefix=paraDict['ctbPrefix'])
        # tdLog.info("insert data")
        # tmqCom.insert_data(tdSql,paraDict["dbName"],paraDict["ctbPrefix"],paraDict["ctbNum"],paraDict["rowsPerTbl"],paraDict["batchNum"],paraDict["startTs"])
        
        # tdDnodes.stop(1)
        # tdDnodes.start(1)
        
        tdLog.info("create topics from stb with filter")
        queryString = "select * from %s.%s"%(paraDict['dbName'], paraDict['stbName'])
        # sqlString = "create topic %s as stable %s" %(topicNameList[0], paraDict['stbName'])
        sqlString = "create topic %s as %s" %(topicNameList[0], queryString)
        tdLog.info("create topic sql: %s"%sqlString)
        tdSql.execute(sqlString)
        tdSql.query(queryString)        
        expectRowsList.append(tdSql.getRows())
        totalRowsInserted = expectRowsList[0]

        # init consume info, and start tmq_sim, then check consume result
        tdLog.info("insert consume info to consume processor")
        consumerId   = 3
        expectrowcnt = math.ceil(paraDict["rowsPerTbl"] * paraDict["ctbNum"] / 3)
        topicList    = topicNameList[0]
        ifcheckdata  = 1
        ifManualCommit = 1
        keyList      = 'group.id:cgrp1, enable.auto.commit:true, auto.commit.interval.ms:1000, auto.offset.reset:earliest'
        tmqCom.insertConsumerInfo(consumerId, expectrowcnt,topicList,keyList,ifcheckdata,ifManualCommit)

        consumerId   = 4
        expectrowcnt = math.ceil(paraDict["rowsPerTbl"] * paraDict["ctbNum"] * 2/3)
        tmqCom.insertConsumerInfo(consumerId, expectrowcnt,topicList,keyList,ifcheckdata,ifManualCommit)

        tdLog.info("start consume processor 0")
        tmqCom.startTmqSimProcess(pollDelay=paraDict['pollDelay'],dbName=paraDict["dbName"],showMsg=paraDict['showMsg'], showRow=paraDict['showRow'],snapshot=paraDict['snapshot'])
        tdLog.info("wait the consume result") 
        
        expectRows = 2
        resultList = tmqCom.selectConsumeResult(expectRows)
        actConsumeTotalRows = resultList[0] + resultList[1]
        
        if not (totalRowsInserted == actConsumeTotalRows):
            tdLog.info("sum of two consume rows: %d should be equal to total inserted rows: %d"%(actConsumeTotalRows, totalRowsInserted))
            tdLog.exit("%d tmq consume rows error!"%consumerId)

        time.sleep(10)        
        for i in range(len(topicNameList)):
            tdSql.query("drop topic %s"%topicNameList[i])

        tdLog.printNoPrefix("======== test case 3 end ...... ")

    def tmqCase4(self):
        tdLog.printNoPrefix("======== test case 4: ")
        paraDict = {'dbName':     'dbt',
                    'dropFlag':   1,
                    'event':      '',
                    'vgroups':    1,
                    'stbName':    'stb',
                    'colPrefix':  'c',
                    'tagPrefix':  't',
                    'colSchema':   [{'type': 'INT', 'count':1}, {'type': 'binary', 'len':20, 'count':1}],
                    'tagSchema':   [{'type': 'INT', 'count':1}, {'type': 'binary', 'len':20, 'count':1}],
                    'ctbPrefix':  'ctb',
                    'ctbNum':     1,
                    'rowsPerTbl': 10000,
                    'batchNum':   10,
                    'startTs':    1640966400000,  # 2022-01-01 00:00:00.000
                    'pollDelay':  10,
                    'showMsg':    1,
                    'showRow':    1,
                    'snapshot':   1}

        paraDict['vgroups'] = self.vgroups
        paraDict['ctbNum'] = self.ctbNum
        paraDict['rowsPerTbl'] = self.rowsPerTbl
        
        topicNameList = ['topic1']
        expectRowsList = []
        tmqCom.initConsumerTable()
        # tdCom.create_database(tdSql, paraDict["dbName"],paraDict["dropFlag"], vgroups=paraDict["vgroups"],replica=1)
        # tdLog.info("create stb")
        # tdCom.create_stable(tdSql, dbname=paraDict["dbName"],stbname=paraDict["stbName"], column_elm_list=paraDict['colSchema'], tag_elm_list=paraDict['tagSchema'])
        # tdLog.info("create ctb")
        # tdCom.create_ctable(tdSql, dbname=paraDict["dbName"],stbname=paraDict["stbName"],tag_elm_list=paraDict['tagSchema'],count=paraDict["ctbNum"], default_ctbname_prefix=paraDict['ctbPrefix'])
        # tdLog.info("insert data")
        # tmqCom.insert_data(tdSql,paraDict["dbName"],paraDict["ctbPrefix"],paraDict["ctbNum"],paraDict["rowsPerTbl"],paraDict["batchNum"],paraDict["startTs"])
        
        # tdDnodes.stop(1)
        # tdDnodes.start(1)
        
        tdLog.info("create topics from stb with filter")
        queryString = "select * from %s.%s"%(paraDict['dbName'], paraDict['stbName'])
        # sqlString = "create topic %s as stable %s" %(topicNameList[0], paraDict['stbName'])
        sqlString = "create topic %s as %s" %(topicNameList[0], queryString)
        tdLog.info("create topic sql: %s"%sqlString)
        tdSql.execute(sqlString)
        tdSql.query(queryString)        
        expectRowsList.append(tdSql.getRows())
        totalRowsInserted = expectRowsList[0]

        # init consume info, and start tmq_sim, then check consume result
        tdLog.info("insert consume info to consume processor")
        consumerId   = 5
        expectrowcnt = math.ceil(paraDict["rowsPerTbl"] * paraDict["ctbNum"])
        topicList    = topicNameList[0]
        ifcheckdata  = 1
        ifManualCommit = 1
        keyList      = 'group.id:cgrp1, enable.auto.commit:true, auto.commit.interval.ms:1000, auto.offset.reset:earliest'
        tmqCom.insertConsumerInfo(consumerId, expectrowcnt,topicList,keyList,ifcheckdata,ifManualCommit)

        tdLog.info("start consume processor 0")
        tmqCom.startTmqSimProcess(pollDelay=paraDict['pollDelay'],dbName=paraDict["dbName"],showMsg=paraDict['showMsg'], showRow=paraDict['showRow'],snapshot=paraDict['snapshot'])
        
        tdLog.info("wait commit notify")
        tmqCom.getStartCommitNotifyFromTmqsim()

        tdLog.info("pkill consume processor")
        tdCom.killProcessor("tmq_sim")
        
        # time.sleep(10)
        
        # reinit consume info, and start tmq_sim, then check consume result
        tmqCom.initConsumerTable()
        consumerId   = 6
        tmqCom.insertConsumerInfo(consumerId, expectrowcnt,topicList,keyList,ifcheckdata,ifManualCommit)
        
        tdLog.info("start consume processor 1")
        tmqCom.startTmqSimProcess(pollDelay=paraDict['pollDelay'],dbName=paraDict["dbName"],showMsg=paraDict['showMsg'], showRow=paraDict['showRow'],snapshot=paraDict['snapshot'])
        tdLog.info("wait the consume result")
        
        expectRows = 1
        resultList = tmqCom.selectConsumeResult(expectRows)
        
        actConsumeTotalRows = resultList[0]
        
        if not (actConsumeTotalRows > 0 and actConsumeTotalRows < totalRowsInserted):
            tdLog.info("act consume rows: %d"%(actConsumeTotalRows))            
            tdLog.info("and second consume rows should be between 0 and %d"%(totalRowsInserted))
            tdLog.exit("%d tmq consume rows error!"%consumerId)

        time.sleep(10)        
        for i in range(len(topicNameList)):
            tdSql.query("drop topic %s"%topicNameList[i])

        tdLog.printNoPrefix("======== test case 4 end ...... ")

=======
>>>>>>> cee7f41b
    def run(self):
        tdSql.prepare()
        self.prepareTestEnv()
        self.tmqCase1()
        self.tmqCase2()
        self.tmqCase3()
        self.tmqCase4()

    def stop(self):
        tdSql.close()
        tdLog.success(f"{__file__} successfully executed")

event = threading.Event()

tdCases.addLinux(__file__, TDTestCase())
tdCases.addWindows(__file__, TDTestCase())
<|MERGE_RESOLUTION|>--- conflicted
+++ resolved
@@ -1,422 +1,241 @@
-
-import taos
-import sys
-import time
-import socket
-import os
-import threading
-import math
-
-from util.log import *
-from util.sql import *
-from util.cases import *
-from util.dnodes import *
-from util.common import *
-sys.path.append("./7-tmq")
-from tmqCommon import *
-
-class TDTestCase:
-    def __init__(self):
-        self.vgroups    = 1
-        self.ctbNum     = 10
-        self.rowsPerTbl = 10000
-        
-    def init(self, conn, logSql):
-        tdLog.debug(f"start to excute {__file__}")
-        tdSql.init(conn.cursor(), False)
-
-    def prepareTestEnv(self):
-        tdLog.printNoPrefix("======== test case 1: ")
-        paraDict = {'dbName':     'dbt',
-                    'dropFlag':   1,
-                    'event':      '',
-                    'vgroups':    1,
-                    'stbName':    'stb',
-                    'colPrefix':  'c',
-                    'tagPrefix':  't',
-                    'colSchema':   [{'type': 'INT', 'count':1},{'type': 'BIGINT', 'count':1},{'type': 'DOUBLE', 'count':1},{'type': 'BINARY', 'len':32, 'count':1},{'type': 'NCHAR', 'len':32, 'count':1},{'type': 'TIMESTAMP', 'count':1}],
-                    'tagSchema':   [{'type': 'INT', 'count':1},{'type': 'BIGINT', 'count':1},{'type': 'DOUBLE', 'count':1},{'type': 'BINARY', 'len':32, 'count':1},{'type': 'NCHAR', 'len':32, 'count':1}],
-                    'ctbPrefix':  'ctb',
-                    'ctbStartIdx': 0,
-                    'ctbNum':     10,
-                    'rowsPerTbl': 10000,
-                    'batchNum':   10,
-                    'startTs':    1640966400000,  # 2022-01-01 00:00:00.000
-                    'pollDelay':  3,
-                    'showMsg':    1,
-                    'showRow':    1,
-                    'snapshot':   1}
-
-        paraDict['vgroups'] = self.vgroups
-        paraDict['ctbNum'] = self.ctbNum
-        paraDict['rowsPerTbl'] = self.rowsPerTbl
-        
-        tmqCom.initConsumerTable()
-        tdCom.create_database(tdSql, paraDict["dbName"],paraDict["dropFlag"], vgroups=paraDict["vgroups"],replica=1)
-        tdLog.info("create stb")
-        tmqCom.create_stable(tdSql, dbName=paraDict["dbName"],stbName=paraDict["stbName"])
-        tdLog.info("create ctb")
-        tmqCom.create_ctable(tdSql, dbName=paraDict["dbName"],stbName=paraDict["stbName"],ctbPrefix=paraDict['ctbPrefix'],
-                             ctbNum=paraDict["ctbNum"],ctbStartIdx=paraDict['ctbStartIdx'])
-        tdLog.info("insert data")
-        tmqCom.insert_data_interlaceByMultiTbl(tsql=tdSql,dbName=paraDict["dbName"],ctbPrefix=paraDict["ctbPrefix"],
-                                               ctbNum=paraDict["ctbNum"],rowsPerTbl=paraDict["rowsPerTbl"],batchNum=paraDict["batchNum"],
-                                               startTs=paraDict["startTs"],ctbStartIdx=paraDict['ctbStartIdx'])
-        
-        tdLog.info("restart taosd to ensure that the data falls into the disk")
-        tdDnodes.stop(1)
-        tdDnodes.start(1)
-        return
-
-    def tmqCase1(self):
-        tdLog.printNoPrefix("======== test case 1: ")
-        paraDict = {'dbName':     'dbt',
-                    'dropFlag':   1,
-                    'event':      '',
-                    'vgroups':    1,
-                    'stbName':    'stb',
-                    'colPrefix':  'c',
-                    'tagPrefix':  't',
-                    'colSchema':   [{'type': 'INT', 'count':1},{'type': 'BIGINT', 'count':1},{'type': 'DOUBLE', 'count':1},{'type': 'BINARY', 'len':32, 'count':1},{'type': 'NCHAR', 'len':32, 'count':1},{'type': 'TIMESTAMP', 'count':1}],
-                    'tagSchema':   [{'type': 'INT', 'count':1},{'type': 'BIGINT', 'count':1},{'type': 'DOUBLE', 'count':1},{'type': 'BINARY', 'len':32, 'count':1},{'type': 'NCHAR', 'len':32, 'count':1}],
-                    'ctbPrefix':  'ctb',
-                    'ctbStartIdx': 0,
-                    'ctbNum':     10,
-                    'rowsPerTbl': 10000,
-                    'batchNum':   10,
-                    'startTs':    1640966400000,  # 2022-01-01 00:00:00.000
-                    'pollDelay':  3,
-                    'showMsg':    1,
-                    'showRow':    1,
-                    'snapshot':   1}
-
-        paraDict['vgroups'] = self.vgroups
-        paraDict['ctbNum'] = self.ctbNum
-        paraDict['rowsPerTbl'] = self.rowsPerTbl
-        
-        topicNameList = ['topic1']
-        expectRowsList = []
-        tmqCom.initConsumerTable()
-        
-        tdLog.info("create topics from stb with filter")
-        queryString = "select * from %s.%s"%(paraDict['dbName'], paraDict['stbName'])
-        # sqlString = "create topic %s as stable %s" %(topicNameList[0], paraDict['stbName'])
-        sqlString = "create topic %s as %s" %(topicNameList[0], queryString)
-        tdLog.info("create topic sql: %s"%sqlString)
-        tdSql.execute(sqlString)
-        tdSql.query(queryString)        
-        expectRowsList.append(tdSql.getRows())
-
-        # init consume info, and start tmq_sim, then check consume result
-        tdLog.info("insert consume info to consume processor")
-        consumerId   = 0
-        expectrowcnt = paraDict["rowsPerTbl"] * paraDict["ctbNum"]
-        topicList    = topicNameList[0]
-        ifcheckdata  = 1
-        ifManualCommit = 1
-        keyList      = 'group.id:cgrp1, enable.auto.commit:true, auto.commit.interval.ms:1000, auto.offset.reset:earliest'
-        tmqCom.insertConsumerInfo(consumerId, expectrowcnt,topicList,keyList,ifcheckdata,ifManualCommit)
-
-        tdLog.info("start consume processor")
-        tmqCom.startTmqSimProcess(pollDelay=paraDict['pollDelay'],dbName=paraDict["dbName"],showMsg=paraDict['showMsg'], showRow=paraDict['showRow'],snapshot=paraDict['snapshot'])
-        tdLog.info("wait the consume result") 
-        
-        expectRows = 1
-        resultList = tmqCom.selectConsumeResult(expectRows)
-        
-        if expectRowsList[0] != resultList[0]:
-            tdLog.info("expect consume rows: %d, act consume rows: %d"%(expectRowsList[0], resultList[0]))
-            tdLog.exit("%d tmq consume rows error!"%consumerId)
-
-        tmqCom.checkFileContent(consumerId, queryString)     
-
-        time.sleep(10)        
-        for i in range(len(topicNameList)):
-            tdSql.query("drop topic %s"%topicNameList[i])
-
-        tdLog.printNoPrefix("======== test case 1 end ...... ")
-
-    def tmqCase2(self):
-        tdLog.printNoPrefix("======== test case 2: ")
-        paraDict = {'dbName':     'dbt',
-                    'dropFlag':   1,
-                    'event':      '',
-                    'vgroups':    1,
-                    'stbName':    'stb',
-                    'colPrefix':  'c',
-                    'tagPrefix':  't',
-                    'colSchema':   [{'type': 'INT', 'count':1},{'type': 'BIGINT', 'count':1},{'type': 'DOUBLE', 'count':1},{'type': 'BINARY', 'len':32, 'count':1},{'type': 'NCHAR', 'len':32, 'count':1},{'type': 'TIMESTAMP', 'count':1}],
-                    'tagSchema':   [{'type': 'INT', 'count':1},{'type': 'BIGINT', 'count':1},{'type': 'DOUBLE', 'count':1},{'type': 'BINARY', 'len':32, 'count':1},{'type': 'NCHAR', 'len':32, 'count':1}],
-                    'ctbPrefix':  'ctb',
-                    'ctbStartIdx': 0,
-                    'ctbNum':     10,
-                    'rowsPerTbl': 10000,
-                    'batchNum':   10,
-                    'startTs':    1640966400000,  # 2022-01-01 00:00:00.000
-                    'pollDelay':  3,
-                    'showMsg':    1,
-                    'showRow':    1,
-                    'snapshot':   1}
-
-        paraDict['vgroups'] = self.vgroups
-        paraDict['ctbNum'] = self.ctbNum
-        paraDict['rowsPerTbl'] = self.rowsPerTbl
-        
-        topicNameList = ['topic1']
-        expectRowsList = []
-        tmqCom.initConsumerTable()
-        
-        tdLog.info("create topics from stb with filter")
-        queryString = "select * from %s.%s"%(paraDict['dbName'], paraDict['stbName'])
-        # sqlString = "create topic %s as stable %s" %(topicNameList[0], paraDict['stbName'])
-        sqlString = "create topic %s as %s" %(topicNameList[0], queryString)
-        tdLog.info("create topic sql: %s"%sqlString)
-        tdSql.execute(sqlString)
-        tdSql.query(queryString)        
-        expectRowsList.append(tdSql.getRows())
-        totalRowsInserted = expectRowsList[0]
-
-        # init consume info, and start tmq_sim, then check consume result
-        tdLog.info("insert consume info to consume processor")
-        consumerId   = 1
-        expectrowcnt = math.ceil(paraDict["rowsPerTbl"] * paraDict["ctbNum"] / 3)
-        topicList    = topicNameList[0]
-        ifcheckdata  = 1
-        ifManualCommit = 1
-        keyList      = 'group.id:cgrp1, enable.auto.commit:true, auto.commit.interval.ms:1000, auto.offset.reset:earliest'
-        tmqCom.insertConsumerInfo(consumerId, expectrowcnt,topicList,keyList,ifcheckdata,ifManualCommit)
-
-        tdLog.info("start consume processor 0")
-        tmqCom.startTmqSimProcess(pollDelay=paraDict['pollDelay'],dbName=paraDict["dbName"],showMsg=paraDict['showMsg'], showRow=paraDict['showRow'],snapshot=paraDict['snapshot'])
-        tdLog.info("wait the consume result") 
-        
-        expectRows = 1
-        resultList = tmqCom.selectConsumeResult(expectRows)
-        
-        if not (expectrowcnt <= resultList[0] and totalRowsInserted >= resultList[0]):
-            tdLog.info("act consume rows: %d, expect consume rows between %d and %d"%(resultList[0], expectrowcnt, totalRowsInserted))
-            tdLog.exit("%d tmq consume rows error!"%consumerId)
-            
-        firstConsumeRows = resultList[0]
-
-        # reinit consume info, and start tmq_sim, then check consume result
-        tmqCom.initConsumerTable()
-        consumerId   = 2
-        expectrowcnt = math.ceil(paraDict["rowsPerTbl"] * paraDict["ctbNum"] * 2/3)
-        tmqCom.insertConsumerInfo(consumerId, expectrowcnt,topicList,keyList,ifcheckdata,ifManualCommit)
-        
-        tdLog.info("start consume processor 1")
-        tmqCom.startTmqSimProcess(pollDelay=paraDict['pollDelay'],dbName=paraDict["dbName"],showMsg=paraDict['showMsg'], showRow=paraDict['showRow'],snapshot=paraDict['snapshot'])
-        tdLog.info("wait the consume result") 
-        
-        expectRows = 1
-        resultList = tmqCom.selectConsumeResult(expectRows)
-        
-        actConsumeTotalRows = firstConsumeRows + resultList[0]
-        
-        if not (expectrowcnt >= resultList[0] and totalRowsInserted == actConsumeTotalRows):
-            tdLog.info("act consume rows, first: %d, second: %d "%(firstConsumeRows, resultList[0]))            
-            tdLog.info("and sum of two consume rows: %d should be equal to total inserted rows: %d"%(actConsumeTotalRows, totalRowsInserted))
-            tdLog.exit("%d tmq consume rows error!"%consumerId)
-
-        time.sleep(10)        
-        for i in range(len(topicNameList)):
-            tdSql.query("drop topic %s"%topicNameList[i])
-
-        tdLog.printNoPrefix("======== test case 2 end ...... ")
-
-<<<<<<< HEAD
-    def tmqCase3(self):
-        tdLog.printNoPrefix("======== test case 3: ")
-        paraDict = {'dbName':     'dbt',
-                    'dropFlag':   1,
-                    'event':      '',
-                    'vgroups':    1,
-                    'stbName':    'stb',
-                    'colPrefix':  'c',
-                    'tagPrefix':  't',
-                    'colSchema':   [{'type': 'INT', 'count':1}, {'type': 'binary', 'len':20, 'count':1}],
-                    'tagSchema':   [{'type': 'INT', 'count':1}, {'type': 'binary', 'len':20, 'count':1}],
-                    'ctbPrefix':  'ctb',
-                    'ctbNum':     1,
-                    'rowsPerTbl': 10000,
-                    'batchNum':   10,
-                    'startTs':    1640966400000,  # 2022-01-01 00:00:00.000
-                    'pollDelay':  10,
-                    'showMsg':    1,
-                    'showRow':    1,
-                    'snapshot':   1}
-
-        paraDict['vgroups'] = self.vgroups
-        paraDict['ctbNum'] = self.ctbNum
-        paraDict['rowsPerTbl'] = self.rowsPerTbl
-        
-        topicNameList = ['topic1']
-        expectRowsList = []
-        tmqCom.initConsumerTable()
-        # tdCom.create_database(tdSql, paraDict["dbName"],paraDict["dropFlag"], vgroups=paraDict["vgroups"],replica=1)
-        # tdLog.info("create stb")
-        # tdCom.create_stable(tdSql, dbname=paraDict["dbName"],stbname=paraDict["stbName"], column_elm_list=paraDict['colSchema'], tag_elm_list=paraDict['tagSchema'])
-        # tdLog.info("create ctb")
-        # tdCom.create_ctable(tdSql, dbname=paraDict["dbName"],stbname=paraDict["stbName"],tag_elm_list=paraDict['tagSchema'],count=paraDict["ctbNum"], default_ctbname_prefix=paraDict['ctbPrefix'])
-        # tdLog.info("insert data")
-        # tmqCom.insert_data(tdSql,paraDict["dbName"],paraDict["ctbPrefix"],paraDict["ctbNum"],paraDict["rowsPerTbl"],paraDict["batchNum"],paraDict["startTs"])
-        
-        # tdDnodes.stop(1)
-        # tdDnodes.start(1)
-        
-        tdLog.info("create topics from stb with filter")
-        queryString = "select * from %s.%s"%(paraDict['dbName'], paraDict['stbName'])
-        # sqlString = "create topic %s as stable %s" %(topicNameList[0], paraDict['stbName'])
-        sqlString = "create topic %s as %s" %(topicNameList[0], queryString)
-        tdLog.info("create topic sql: %s"%sqlString)
-        tdSql.execute(sqlString)
-        tdSql.query(queryString)        
-        expectRowsList.append(tdSql.getRows())
-        totalRowsInserted = expectRowsList[0]
-
-        # init consume info, and start tmq_sim, then check consume result
-        tdLog.info("insert consume info to consume processor")
-        consumerId   = 3
-        expectrowcnt = math.ceil(paraDict["rowsPerTbl"] * paraDict["ctbNum"] / 3)
-        topicList    = topicNameList[0]
-        ifcheckdata  = 1
-        ifManualCommit = 1
-        keyList      = 'group.id:cgrp1, enable.auto.commit:true, auto.commit.interval.ms:1000, auto.offset.reset:earliest'
-        tmqCom.insertConsumerInfo(consumerId, expectrowcnt,topicList,keyList,ifcheckdata,ifManualCommit)
-
-        consumerId   = 4
-        expectrowcnt = math.ceil(paraDict["rowsPerTbl"] * paraDict["ctbNum"] * 2/3)
-        tmqCom.insertConsumerInfo(consumerId, expectrowcnt,topicList,keyList,ifcheckdata,ifManualCommit)
-
-        tdLog.info("start consume processor 0")
-        tmqCom.startTmqSimProcess(pollDelay=paraDict['pollDelay'],dbName=paraDict["dbName"],showMsg=paraDict['showMsg'], showRow=paraDict['showRow'],snapshot=paraDict['snapshot'])
-        tdLog.info("wait the consume result") 
-        
-        expectRows = 2
-        resultList = tmqCom.selectConsumeResult(expectRows)
-        actConsumeTotalRows = resultList[0] + resultList[1]
-        
-        if not (totalRowsInserted == actConsumeTotalRows):
-            tdLog.info("sum of two consume rows: %d should be equal to total inserted rows: %d"%(actConsumeTotalRows, totalRowsInserted))
-            tdLog.exit("%d tmq consume rows error!"%consumerId)
-
-        time.sleep(10)        
-        for i in range(len(topicNameList)):
-            tdSql.query("drop topic %s"%topicNameList[i])
-
-        tdLog.printNoPrefix("======== test case 3 end ...... ")
-
-    def tmqCase4(self):
-        tdLog.printNoPrefix("======== test case 4: ")
-        paraDict = {'dbName':     'dbt',
-                    'dropFlag':   1,
-                    'event':      '',
-                    'vgroups':    1,
-                    'stbName':    'stb',
-                    'colPrefix':  'c',
-                    'tagPrefix':  't',
-                    'colSchema':   [{'type': 'INT', 'count':1}, {'type': 'binary', 'len':20, 'count':1}],
-                    'tagSchema':   [{'type': 'INT', 'count':1}, {'type': 'binary', 'len':20, 'count':1}],
-                    'ctbPrefix':  'ctb',
-                    'ctbNum':     1,
-                    'rowsPerTbl': 10000,
-                    'batchNum':   10,
-                    'startTs':    1640966400000,  # 2022-01-01 00:00:00.000
-                    'pollDelay':  10,
-                    'showMsg':    1,
-                    'showRow':    1,
-                    'snapshot':   1}
-
-        paraDict['vgroups'] = self.vgroups
-        paraDict['ctbNum'] = self.ctbNum
-        paraDict['rowsPerTbl'] = self.rowsPerTbl
-        
-        topicNameList = ['topic1']
-        expectRowsList = []
-        tmqCom.initConsumerTable()
-        # tdCom.create_database(tdSql, paraDict["dbName"],paraDict["dropFlag"], vgroups=paraDict["vgroups"],replica=1)
-        # tdLog.info("create stb")
-        # tdCom.create_stable(tdSql, dbname=paraDict["dbName"],stbname=paraDict["stbName"], column_elm_list=paraDict['colSchema'], tag_elm_list=paraDict['tagSchema'])
-        # tdLog.info("create ctb")
-        # tdCom.create_ctable(tdSql, dbname=paraDict["dbName"],stbname=paraDict["stbName"],tag_elm_list=paraDict['tagSchema'],count=paraDict["ctbNum"], default_ctbname_prefix=paraDict['ctbPrefix'])
-        # tdLog.info("insert data")
-        # tmqCom.insert_data(tdSql,paraDict["dbName"],paraDict["ctbPrefix"],paraDict["ctbNum"],paraDict["rowsPerTbl"],paraDict["batchNum"],paraDict["startTs"])
-        
-        # tdDnodes.stop(1)
-        # tdDnodes.start(1)
-        
-        tdLog.info("create topics from stb with filter")
-        queryString = "select * from %s.%s"%(paraDict['dbName'], paraDict['stbName'])
-        # sqlString = "create topic %s as stable %s" %(topicNameList[0], paraDict['stbName'])
-        sqlString = "create topic %s as %s" %(topicNameList[0], queryString)
-        tdLog.info("create topic sql: %s"%sqlString)
-        tdSql.execute(sqlString)
-        tdSql.query(queryString)        
-        expectRowsList.append(tdSql.getRows())
-        totalRowsInserted = expectRowsList[0]
-
-        # init consume info, and start tmq_sim, then check consume result
-        tdLog.info("insert consume info to consume processor")
-        consumerId   = 5
-        expectrowcnt = math.ceil(paraDict["rowsPerTbl"] * paraDict["ctbNum"])
-        topicList    = topicNameList[0]
-        ifcheckdata  = 1
-        ifManualCommit = 1
-        keyList      = 'group.id:cgrp1, enable.auto.commit:true, auto.commit.interval.ms:1000, auto.offset.reset:earliest'
-        tmqCom.insertConsumerInfo(consumerId, expectrowcnt,topicList,keyList,ifcheckdata,ifManualCommit)
-
-        tdLog.info("start consume processor 0")
-        tmqCom.startTmqSimProcess(pollDelay=paraDict['pollDelay'],dbName=paraDict["dbName"],showMsg=paraDict['showMsg'], showRow=paraDict['showRow'],snapshot=paraDict['snapshot'])
-        
-        tdLog.info("wait commit notify")
-        tmqCom.getStartCommitNotifyFromTmqsim()
-
-        tdLog.info("pkill consume processor")
-        tdCom.killProcessor("tmq_sim")
-        
-        # time.sleep(10)
-        
-        # reinit consume info, and start tmq_sim, then check consume result
-        tmqCom.initConsumerTable()
-        consumerId   = 6
-        tmqCom.insertConsumerInfo(consumerId, expectrowcnt,topicList,keyList,ifcheckdata,ifManualCommit)
-        
-        tdLog.info("start consume processor 1")
-        tmqCom.startTmqSimProcess(pollDelay=paraDict['pollDelay'],dbName=paraDict["dbName"],showMsg=paraDict['showMsg'], showRow=paraDict['showRow'],snapshot=paraDict['snapshot'])
-        tdLog.info("wait the consume result")
-        
-        expectRows = 1
-        resultList = tmqCom.selectConsumeResult(expectRows)
-        
-        actConsumeTotalRows = resultList[0]
-        
-        if not (actConsumeTotalRows > 0 and actConsumeTotalRows < totalRowsInserted):
-            tdLog.info("act consume rows: %d"%(actConsumeTotalRows))            
-            tdLog.info("and second consume rows should be between 0 and %d"%(totalRowsInserted))
-            tdLog.exit("%d tmq consume rows error!"%consumerId)
-
-        time.sleep(10)        
-        for i in range(len(topicNameList)):
-            tdSql.query("drop topic %s"%topicNameList[i])
-
-        tdLog.printNoPrefix("======== test case 4 end ...... ")
-
-=======
->>>>>>> cee7f41b
-    def run(self):
-        tdSql.prepare()
-        self.prepareTestEnv()
-        self.tmqCase1()
-        self.tmqCase2()
-        self.tmqCase3()
-        self.tmqCase4()
-
-    def stop(self):
-        tdSql.close()
-        tdLog.success(f"{__file__} successfully executed")
-
-event = threading.Event()
-
-tdCases.addLinux(__file__, TDTestCase())
-tdCases.addWindows(__file__, TDTestCase())
+
+import taos
+import sys
+import time
+import socket
+import os
+import threading
+import math
+
+from util.log import *
+from util.sql import *
+from util.cases import *
+from util.dnodes import *
+from util.common import *
+sys.path.append("./7-tmq")
+from tmqCommon import *
+
+class TDTestCase:
+    def __init__(self):
+        self.vgroups    = 1
+        self.ctbNum     = 10
+        self.rowsPerTbl = 10000
+        
+    def init(self, conn, logSql):
+        tdLog.debug(f"start to excute {__file__}")
+        tdSql.init(conn.cursor(), False)
+
+    def prepareTestEnv(self):
+        tdLog.printNoPrefix("======== test case 1: ")
+        paraDict = {'dbName':     'dbt',
+                    'dropFlag':   1,
+                    'event':      '',
+                    'vgroups':    1,
+                    'stbName':    'stb',
+                    'colPrefix':  'c',
+                    'tagPrefix':  't',
+                    'colSchema':   [{'type': 'INT', 'count':1},{'type': 'BIGINT', 'count':1},{'type': 'DOUBLE', 'count':1},{'type': 'BINARY', 'len':32, 'count':1},{'type': 'NCHAR', 'len':32, 'count':1},{'type': 'TIMESTAMP', 'count':1}],
+                    'tagSchema':   [{'type': 'INT', 'count':1},{'type': 'BIGINT', 'count':1},{'type': 'DOUBLE', 'count':1},{'type': 'BINARY', 'len':32, 'count':1},{'type': 'NCHAR', 'len':32, 'count':1}],
+                    'ctbPrefix':  'ctb',
+                    'ctbStartIdx': 0,
+                    'ctbNum':     10,
+                    'rowsPerTbl': 10000,
+                    'batchNum':   10,
+                    'startTs':    1640966400000,  # 2022-01-01 00:00:00.000
+                    'pollDelay':  3,
+                    'showMsg':    1,
+                    'showRow':    1,
+                    'snapshot':   1}
+
+        paraDict['vgroups'] = self.vgroups
+        paraDict['ctbNum'] = self.ctbNum
+        paraDict['rowsPerTbl'] = self.rowsPerTbl
+        
+        tmqCom.initConsumerTable()
+        tdCom.create_database(tdSql, paraDict["dbName"],paraDict["dropFlag"], vgroups=paraDict["vgroups"],replica=1)
+        tdLog.info("create stb")
+        tmqCom.create_stable(tdSql, dbName=paraDict["dbName"],stbName=paraDict["stbName"])
+        tdLog.info("create ctb")
+        tmqCom.create_ctable(tdSql, dbName=paraDict["dbName"],stbName=paraDict["stbName"],ctbPrefix=paraDict['ctbPrefix'],
+                             ctbNum=paraDict["ctbNum"],ctbStartIdx=paraDict['ctbStartIdx'])
+        tdLog.info("insert data")
+        tmqCom.insert_data_interlaceByMultiTbl(tsql=tdSql,dbName=paraDict["dbName"],ctbPrefix=paraDict["ctbPrefix"],
+                                               ctbNum=paraDict["ctbNum"],rowsPerTbl=paraDict["rowsPerTbl"],batchNum=paraDict["batchNum"],
+                                               startTs=paraDict["startTs"],ctbStartIdx=paraDict['ctbStartIdx'])
+        
+        tdLog.info("restart taosd to ensure that the data falls into the disk")
+        tdDnodes.stop(1)
+        tdDnodes.start(1)
+        return
+
+    def tmqCase1(self):
+        tdLog.printNoPrefix("======== test case 1: ")
+        paraDict = {'dbName':     'dbt',
+                    'dropFlag':   1,
+                    'event':      '',
+                    'vgroups':    1,
+                    'stbName':    'stb',
+                    'colPrefix':  'c',
+                    'tagPrefix':  't',
+                    'colSchema':   [{'type': 'INT', 'count':1},{'type': 'BIGINT', 'count':1},{'type': 'DOUBLE', 'count':1},{'type': 'BINARY', 'len':32, 'count':1},{'type': 'NCHAR', 'len':32, 'count':1},{'type': 'TIMESTAMP', 'count':1}],
+                    'tagSchema':   [{'type': 'INT', 'count':1},{'type': 'BIGINT', 'count':1},{'type': 'DOUBLE', 'count':1},{'type': 'BINARY', 'len':32, 'count':1},{'type': 'NCHAR', 'len':32, 'count':1}],
+                    'ctbPrefix':  'ctb',
+                    'ctbStartIdx': 0,
+                    'ctbNum':     10,
+                    'rowsPerTbl': 10000,
+                    'batchNum':   10,
+                    'startTs':    1640966400000,  # 2022-01-01 00:00:00.000
+                    'pollDelay':  3,
+                    'showMsg':    1,
+                    'showRow':    1,
+                    'snapshot':   1}
+
+        paraDict['vgroups'] = self.vgroups
+        paraDict['ctbNum'] = self.ctbNum
+        paraDict['rowsPerTbl'] = self.rowsPerTbl
+        
+        topicNameList = ['topic1']
+        expectRowsList = []
+        tmqCom.initConsumerTable()
+        
+        tdLog.info("create topics from stb with filter")
+        queryString = "select * from %s.%s"%(paraDict['dbName'], paraDict['stbName'])
+        # sqlString = "create topic %s as stable %s" %(topicNameList[0], paraDict['stbName'])
+        sqlString = "create topic %s as %s" %(topicNameList[0], queryString)
+        tdLog.info("create topic sql: %s"%sqlString)
+        tdSql.execute(sqlString)
+        tdSql.query(queryString)        
+        expectRowsList.append(tdSql.getRows())
+
+        # init consume info, and start tmq_sim, then check consume result
+        tdLog.info("insert consume info to consume processor")
+        consumerId   = 0
+        expectrowcnt = paraDict["rowsPerTbl"] * paraDict["ctbNum"]
+        topicList    = topicNameList[0]
+        ifcheckdata  = 1
+        ifManualCommit = 1
+        keyList      = 'group.id:cgrp1, enable.auto.commit:true, auto.commit.interval.ms:1000, auto.offset.reset:earliest'
+        tmqCom.insertConsumerInfo(consumerId, expectrowcnt,topicList,keyList,ifcheckdata,ifManualCommit)
+
+        tdLog.info("start consume processor")
+        tmqCom.startTmqSimProcess(pollDelay=paraDict['pollDelay'],dbName=paraDict["dbName"],showMsg=paraDict['showMsg'], showRow=paraDict['showRow'],snapshot=paraDict['snapshot'])
+        tdLog.info("wait the consume result") 
+        
+        expectRows = 1
+        resultList = tmqCom.selectConsumeResult(expectRows)
+        
+        if expectRowsList[0] != resultList[0]:
+            tdLog.info("expect consume rows: %d, act consume rows: %d"%(expectRowsList[0], resultList[0]))
+            tdLog.exit("%d tmq consume rows error!"%consumerId)
+
+        tmqCom.checkFileContent(consumerId, queryString)     
+
+        time.sleep(10)        
+        for i in range(len(topicNameList)):
+            tdSql.query("drop topic %s"%topicNameList[i])
+
+        tdLog.printNoPrefix("======== test case 1 end ...... ")
+
+    def tmqCase2(self):
+        tdLog.printNoPrefix("======== test case 2: ")
+        paraDict = {'dbName':     'dbt',
+                    'dropFlag':   1,
+                    'event':      '',
+                    'vgroups':    1,
+                    'stbName':    'stb',
+                    'colPrefix':  'c',
+                    'tagPrefix':  't',
+                    'colSchema':   [{'type': 'INT', 'count':1},{'type': 'BIGINT', 'count':1},{'type': 'DOUBLE', 'count':1},{'type': 'BINARY', 'len':32, 'count':1},{'type': 'NCHAR', 'len':32, 'count':1},{'type': 'TIMESTAMP', 'count':1}],
+                    'tagSchema':   [{'type': 'INT', 'count':1},{'type': 'BIGINT', 'count':1},{'type': 'DOUBLE', 'count':1},{'type': 'BINARY', 'len':32, 'count':1},{'type': 'NCHAR', 'len':32, 'count':1}],
+                    'ctbPrefix':  'ctb',
+                    'ctbStartIdx': 0,
+                    'ctbNum':     10,
+                    'rowsPerTbl': 10000,
+                    'batchNum':   10,
+                    'startTs':    1640966400000,  # 2022-01-01 00:00:00.000
+                    'pollDelay':  3,
+                    'showMsg':    1,
+                    'showRow':    1,
+                    'snapshot':   1}
+
+        paraDict['vgroups'] = self.vgroups
+        paraDict['ctbNum'] = self.ctbNum
+        paraDict['rowsPerTbl'] = self.rowsPerTbl
+        
+        topicNameList = ['topic1']
+        expectRowsList = []
+        tmqCom.initConsumerTable()
+        
+        tdLog.info("create topics from stb with filter")
+        queryString = "select * from %s.%s"%(paraDict['dbName'], paraDict['stbName'])
+        # sqlString = "create topic %s as stable %s" %(topicNameList[0], paraDict['stbName'])
+        sqlString = "create topic %s as %s" %(topicNameList[0], queryString)
+        tdLog.info("create topic sql: %s"%sqlString)
+        tdSql.execute(sqlString)
+        tdSql.query(queryString)        
+        expectRowsList.append(tdSql.getRows())
+        totalRowsInserted = expectRowsList[0]
+
+        # init consume info, and start tmq_sim, then check consume result
+        tdLog.info("insert consume info to consume processor")
+        consumerId   = 1
+        expectrowcnt = math.ceil(paraDict["rowsPerTbl"] * paraDict["ctbNum"] / 3)
+        topicList    = topicNameList[0]
+        ifcheckdata  = 1
+        ifManualCommit = 1
+        keyList      = 'group.id:cgrp1, enable.auto.commit:true, auto.commit.interval.ms:1000, auto.offset.reset:earliest'
+        tmqCom.insertConsumerInfo(consumerId, expectrowcnt,topicList,keyList,ifcheckdata,ifManualCommit)
+
+        tdLog.info("start consume processor 0")
+        tmqCom.startTmqSimProcess(pollDelay=paraDict['pollDelay'],dbName=paraDict["dbName"],showMsg=paraDict['showMsg'], showRow=paraDict['showRow'],snapshot=paraDict['snapshot'])
+        tdLog.info("wait the consume result") 
+        
+        expectRows = 1
+        resultList = tmqCom.selectConsumeResult(expectRows)
+        
+        if not (expectrowcnt <= resultList[0] and totalRowsInserted >= resultList[0]):
+            tdLog.info("act consume rows: %d, expect consume rows between %d and %d"%(resultList[0], expectrowcnt, totalRowsInserted))
+            tdLog.exit("%d tmq consume rows error!"%consumerId)
+            
+        firstConsumeRows = resultList[0]
+
+        # reinit consume info, and start tmq_sim, then check consume result
+        tmqCom.initConsumerTable()
+        consumerId   = 2
+        expectrowcnt = math.ceil(paraDict["rowsPerTbl"] * paraDict["ctbNum"] * 2/3)
+        tmqCom.insertConsumerInfo(consumerId, expectrowcnt,topicList,keyList,ifcheckdata,ifManualCommit)
+        
+        tdLog.info("start consume processor 1")
+        tmqCom.startTmqSimProcess(pollDelay=paraDict['pollDelay'],dbName=paraDict["dbName"],showMsg=paraDict['showMsg'], showRow=paraDict['showRow'],snapshot=paraDict['snapshot'])
+        tdLog.info("wait the consume result") 
+        
+        expectRows = 1
+        resultList = tmqCom.selectConsumeResult(expectRows)
+        
+        actConsumeTotalRows = firstConsumeRows + resultList[0]
+        
+        if not (expectrowcnt >= resultList[0] and totalRowsInserted == actConsumeTotalRows):
+            tdLog.info("act consume rows, first: %d, second: %d "%(firstConsumeRows, resultList[0]))            
+            tdLog.info("and sum of two consume rows: %d should be equal to total inserted rows: %d"%(actConsumeTotalRows, totalRowsInserted))
+            tdLog.exit("%d tmq consume rows error!"%consumerId)
+
+        time.sleep(10)        
+        for i in range(len(topicNameList)):
+            tdSql.query("drop topic %s"%topicNameList[i])
+
+        tdLog.printNoPrefix("======== test case 2 end ...... ")
+
+    def run(self):
+        tdSql.prepare()
+        self.prepareTestEnv()
+        self.tmqCase1()
+        self.tmqCase2()
+
+    def stop(self):
+        tdSql.close()
+        tdLog.success(f"{__file__} successfully executed")
+
+event = threading.Event()
+
+tdCases.addLinux(__file__, TDTestCase())
+tdCases.addWindows(__file__, TDTestCase())