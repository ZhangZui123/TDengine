--- conflicted
+++ resolved
@@ -20,8 +20,6 @@
       avgRPR[$r, $c]=0
     done
   done
-<<<<<<< HEAD
-
 
   for r in ${!rowsPerRequest[@]}; do
     if [ "$r" == "1" ] || [ "$r" == "100" ] || [ "$r" == "1000" ]; then
@@ -30,17 +28,6 @@
       NUM_OF_FILES=100
     fi
 
-=======
-
-  for r in ${rowsPerRequest[@]}; do
-    if [ "$r" == "1" ] || [ "$r" == "100" ] || [ "$r" == "1000" ]; then
-      NUM_OF_FILES=$clients
-    else
-      NUM_OF_FILES=100
-    fi
-
->>>>>>> 95997086
-    printf "$r, "
     for c in `seq 1 $clients`; do
       totalRPR=0
       OUTPUT_FILE=influxdbTestWrite-RPR${rowsPerRequest[$r]}-clients$c.out
@@ -55,11 +42,7 @@
           -numOfFiles $NUM_OF_FILES \
           -writeClients $c \
           -rowsPerRequest $r 2>&1 \
-<<<<<<< HEAD
           | tee $OUTPUT_FILE
-=======
-	  > $OUTPUT_FILE
->>>>>>> 95997086
         RPR=`cat $OUTPUT_FILE  | grep speed | awk '{print $(NF-1)}'`
         totalRPR=`echo "scale=4; $totalRPR + $RPR" | bc`
         printTo "rows:$r, clients:$c, i:$i RPR:$RPR"
