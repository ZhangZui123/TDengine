#!/usr/bin/python
###################################################################
#           Copyright (c) 2016 by TAOS Technologies, Inc.
#                     All rights reserved.
#
#  This file is proprietary and confidential to TAOS Technologies.
#  No part of this file may be reproduced, stored, transmitted,
#  disclosed or used in any form or by any means other than as
#  expressly provided by the written permission from Jianhui Tao
#
###################################################################
# install pip
# pip install src/connector/python/

# -*- coding: utf-8 -*-
import os
import sys
import getopt
import subprocess
import time
import base64
import json
import platform
import socket
import threading
import importlib
<<<<<<< HEAD
import inspect
=======
import ast
>>>>>>> 3e391291
print(f"Python version: {sys.version}")
print(f"Version info: {sys.version_info}")

import toml
sys.path.append("../pytest")
from util.log import *
from util.dnodes import *
from util.cases import *
from util.cluster import *
from util.taosadapter import *

import taos
import taosrest
import taosws

def checkRunTimeError():
    import win32gui
    timeCount = 0
    while 1:
        time.sleep(1)
        timeCount = timeCount + 1
        print("checkRunTimeError",timeCount)
        if (timeCount>1200):
            print("stop the test.")
            os.system("TASKKILL /F /IM taosd.exe")
            os.system("TASKKILL /F /IM taos.exe")
            os.system("TASKKILL /F /IM tmq_sim.exe")
            os.system("TASKKILL /F /IM mintty.exe")
            os.system("TASKKILL /F /IM python.exe")
            quit(0)
        hwnd = win32gui.FindWindow(None, "Microsoft Visual C++ Runtime Library")
        if hwnd:
            os.system("TASKKILL /F /IM taosd.exe")

<<<<<<< HEAD
def get_local_classes(module):
    classes = []
    for name, obj in inspect.getmembers(module, inspect.isclass):
        if inspect.getmodule(obj) == module:
            classes.append(name)
    return classes

=======
def get_local_classes_in_order(file_path):
    with open(file_path, "r", encoding="utf-8") as file:
        tree = ast.parse(file.read(), filename=file_path)
    
    classes = [node.name for node in ast.walk(tree) if isinstance(node, ast.ClassDef)]
    return classes


>>>>>>> 3e391291
def dynamicLoadModule(fileName):
    moduleName = fileName.replace(".py", "").replace(os.sep, ".")
    return importlib.import_module(moduleName, package='..')

#
# run case on previous cluster
#
def runOnPreviousCluster(host, config, fileName):
    print("enter run on previeous")

    # load case module
    sep = "/"
    if platform.system().lower() == 'windows':
        sep = os.sep
<<<<<<< HEAD
    uModule = dynamicLoadModule(fileName)
    case_class = getattr(uModule, get_local_classes(uModule)[-1])
=======

    uModule = dynamicLoadModule(fileName)
    class_names = get_local_classes_in_order(fileName)
    case_class = getattr(uModule, class_names[-1])
>>>>>>> 3e391291
    case = case_class()    

    # create conn
    conn = taos.connect(host, config)

    # run case
    case.init(conn, False)
    try:
        case.run()
    except Exception as e:
        tdLog.notice(repr(e))
        tdLog.exit("%s failed" % (fileName))
    # stop
    case.stop()


if __name__ == "__main__":

    #
    #  analysis paramaters
    #
    fileName = "all"
    deployPath = ""
    masterIp = ""
    testCluster = False
    valgrind = 0
    killValgrind = 1
    logSql = True
    stop = 0
    restart = False
    dnodeNums = 1
    mnodeNums = 0
    updateCfgDict = {}
    adapter_cfg_dict = {}
    execCmd = ""
    queryPolicy = 1
    createDnodeNums = 1
    restful = False
    websocket = False
    replicaVar = 1
    asan = False
    independentMnode = False
    previousCluster = False
    crashGen = False
    opts, args = getopt.gnu_getopt(sys.argv[1:], 'f:p:m:l:scghrd:k:e:N:M:Q:C:RWD:n:i:aP:G', [
        'file=', 'path=', 'master', 'logSql', 'stop', 'cluster', 'valgrind', 'help', 'restart', 'updateCfgDict', 'killv', 'execCmd','dnodeNums','mnodeNums','queryPolicy','createDnodeNums','restful','websocket','adaptercfgupdate','replicaVar','independentMnode','previous',"crashGen"])
    for key, value in opts:
        if key in ['-h', '--help']:
            tdLog.printNoPrefix(
                'A collection of test cases written using Python')
            tdLog.printNoPrefix('-f Name of test case file written by Python')
            tdLog.printNoPrefix('-p Deploy Path for Simulator')
            tdLog.printNoPrefix('-m Master Ip for Simulator')
            tdLog.printNoPrefix('-l <True:False> logSql Flag')
            tdLog.printNoPrefix('-s stop All dnodes')
            tdLog.printNoPrefix('-c Test Cluster Flag')
            tdLog.printNoPrefix('-g valgrind Test Flag')
            tdLog.printNoPrefix('-r taosd restart test')
            tdLog.printNoPrefix('-d update cfg dict, base64 json str')
            tdLog.printNoPrefix('-k not kill valgrind processer')
            tdLog.printNoPrefix('-e eval str to run')
            tdLog.printNoPrefix('-N start dnodes numbers in clusters')
            tdLog.printNoPrefix('-M create mnode numbers in clusters')
            tdLog.printNoPrefix('-Q set queryPolicy in one dnode')
            tdLog.printNoPrefix('-C create Dnode Numbers in one cluster')
            tdLog.printNoPrefix('-R restful realization form')
            tdLog.printNoPrefix('-W websocket connection')
            tdLog.printNoPrefix('-D taosadapter update cfg dict ')
            tdLog.printNoPrefix('-n the number of replicas')
            tdLog.printNoPrefix('-i independentMnode Mnode')
            tdLog.printNoPrefix('-a address sanitizer mode')
            tdLog.printNoPrefix('-P run case with [P]revious cluster, do not create new cluster to run case.')
            tdLog.printNoPrefix('-G crashGen mode')

            sys.exit(0)

        if key in ['-r', '--restart']:
            restart = True

        if key in ['-f', '--file']:
            fileName = value

        if key in ['-p', '--path']:
            deployPath = value

        if key in ['-m', '--master']:
            masterIp = value

        if key in ['-l', '--logSql']:
            if (value.upper() == "TRUE"):
                logSql = True
            elif (value.upper() == "FALSE"):
                logSql = False
            else:
                tdLog.printNoPrefix("logSql value %s is invalid" % logSql)
                sys.exit(0)

        if key in ['-c', '--cluster']:
            testCluster = True

        if key in ['-g', '--valgrind']:
            valgrind = 1

        if key in ['-s', '--stop']:
            stop = 1

        if key in ['-d', '--updateCfgDict']:
            try:
                updateCfgDict = eval(base64.b64decode(value.encode()).decode())
            except:
                print('updateCfgDict convert fail.')
                sys.exit(0)

        if key in ['-k', '--killValgrind']:
            killValgrind = 1

        if key in ['-e', '--execCmd']:
            try:
                execCmd = base64.b64decode(value.encode()).decode()
            except:
                print('execCmd run fail.')
                sys.exit(0)

        if key in ['-N', '--dnodeNums']:
            dnodeNums = value

        if key in ['-M', '--mnodeNums']:
            mnodeNums = value

        if key in ['-Q', '--queryPolicy']:
            queryPolicy = value

        if key in ['-C', '--createDnodeNums']:
            createDnodeNums = value

        if key in ['-i', '--independentMnode']:
            independentMnode = value

        if key in ['-R', '--restful']:
            restful = True

        if key in ['-W', '--websocket']:
            websocket = True

        if key in ['-a', '--asan']:
            asan = True

        if key in ['-D', '--adaptercfgupdate']:
            try:
                adaptercfgupdate = eval(base64.b64decode(value.encode()).decode())
            except:
                print('adapter cfg update convert fail.')
                sys.exit(0)

        if key in ['-n', '--replicaVar']:
            replicaVar = value

        if key in ['-P', '--previous']:
            previousCluster = True

        if key in ['-G', '--crashGen']:
            crashGen = True


    #
    # do exeCmd command
    #
    if not execCmd == "":
        if restful or websocket:
            tAdapter.init(deployPath)
        else:
            tdDnodes.init(deployPath)
        print(execCmd)
        exec(execCmd)
        quit()

    #
    # do stop option
    #
    if (stop != 0):
        if (valgrind == 0):
            toBeKilled = "taosd"
        else:
            toBeKilled = "valgrind.bin"

        killCmd = "ps -ef|grep -w %s| grep -v grep | awk '{print $2}' | xargs kill -TERM > /dev/null 2>&1" % toBeKilled

        psCmd = "ps -ef|grep -w %s| grep -v grep | awk '{print $2}'" % toBeKilled
        processID = subprocess.check_output(psCmd, shell=True)

        while(processID):
            os.system(killCmd)
            time.sleep(1)
            processID = subprocess.check_output(psCmd, shell=True)

        for port in range(6030, 6041):
            usePortPID = "lsof -i tcp:%d | grep LISTEN | awk '{print $2}'" % port
            processID = subprocess.check_output(usePortPID, shell=True)

            if processID:
                killCmd = "kill -TERM %s" % processID
                os.system(killCmd)
            fuserCmd = "fuser -k -n tcp %d" % port
            os.system(fuserCmd)
        if valgrind:
            time.sleep(2)

        if restful or websocket:
            toBeKilled = "taosadapter"

            # killCmd = "ps -ef|grep -w %s| grep -v grep | awk '{print $2}' | xargs kill -TERM > /dev/null 2>&1" % toBeKilled
            killCmd = f"pkill {toBeKilled}"

            psCmd = "ps -ef|grep -w %s| grep -v grep | awk '{print $2}'" % toBeKilled
            # psCmd = f"pgrep {toBeKilled}"
            processID = subprocess.check_output(psCmd, shell=True)

            while(processID):
                os.system(killCmd)
                time.sleep(1)
                processID = subprocess.check_output(psCmd, shell=True)

            port = 6041
            usePortPID = f"lsof -i tcp:{port} | grep LISTEN | awk '{{print $2}}'"
            processID = subprocess.check_output(usePortPID, shell=True)

            if processID:
                killCmd = f"kill -TERM {processID}"
                os.system(killCmd)
            fuserCmd = f"fuser -k -n tcp {port}"
            os.system(fuserCmd)

            tdLog.info('stop taosadapter')

        tdLog.info('stop All dnodes')

    #
    # get hostname
    #
    if masterIp == "":
        host = socket.gethostname()
    else:
        try:
            config = eval(masterIp)
            host = config["host"]
        except Exception as r:
            host = masterIp
    tdLog.info("Procedures for tdengine deployed in %s" % (host))

    #
    # do previousCluster option
    #
    if previousCluster:
        tdDnodes.init(deployPath, masterIp)
        runOnPreviousCluster(host, tdDnodes.getSimCfgPath(), fileName)
        tdLog.info("run on previous cluster end.")
        quit()

    #
    # windows run
    #
    if platform.system().lower() == 'windows':
        fileName = fileName.replace("/", os.sep)
        if (masterIp == "" and not fileName == "0-others\\udf_create.py"):
            threading.Thread(target=checkRunTimeError,daemon=True).start()
        tdLog.info("Procedures for testing self-deployment")
        tdDnodes.init(deployPath, masterIp)
        tdDnodes.setTestCluster(testCluster)
        tdDnodes.setValgrind(valgrind)
        tdDnodes.stopAll()
        key_word = 'tdCases.addWindows'
        is_test_framework = 0
        try:
            if key_word in open(fileName, encoding='UTF-8').read():
                is_test_framework = 1
        except Exception as r:
            print(r)
        updateCfgDictStr = ''
        # adapter_cfg_dict_str = ''
        if is_test_framework:
            uModule = dynamicLoadModule(fileName)
            try:
<<<<<<< HEAD
                case_class = getattr(uModule, get_local_classes(uModule)[-1])
=======
                class_names = get_local_classes_in_order(fileName)
                case_class = getattr(uModule, class_names[-1])
>>>>>>> 3e391291
                ucase = case_class()
                if ((json.dumps(updateCfgDict) == '{}') and hasattr(ucase, 'updatecfgDict')):
                    updateCfgDict = ucase.updatecfgDict
                    updateCfgDictStr = "-d %s"%base64.b64encode(json.dumps(updateCfgDict).encode()).decode()
                if ((json.dumps(adapter_cfg_dict) == '{}') and hasattr(ucase, 'taosadapter_cfg_dict')):
                    adapter_cfg_dict = ucase.taosadapter_cfg_dict
                    # adapter_cfg_dict_str = f"-D {base64.b64encode(toml.dumps(adapter_cfg_dict).encode()).decode()}"
            except Exception as r:
                print(r)
        else:
            pass
        # if restful:
        tAdapter.init(deployPath, masterIp)
        tAdapter.stop(force_kill=True)

        if dnodeNums == 1 :
            tdDnodes.deploy(1,updateCfgDict)
            tdDnodes.start(1)
            tdCases.logSql(logSql)
            if restful or websocket:
                tAdapter.deploy(adapter_cfg_dict)
                tAdapter.start()

            if queryPolicy != 1:
                queryPolicy=int(queryPolicy)
                if restful:
                    conn = taosrest.connect(url=f"http://{host}:6041",timezone="utc")
                elif websocket:
                    conn = taosws.connect(f"taosws://root:taosdata@{host}:6041")
                else:
                    conn = taos.connect(host,config=tdDnodes.getSimCfgPath())

                cursor = conn.cursor()
                cursor.execute("create qnode on dnode 1")
                cursor.execute(f'alter local "queryPolicy" "{queryPolicy}"')
                cursor.execute("show local variables")
                res = cursor.fetchall()
                for i in range(cursor.rowcount):
                    if res[i][0] == "queryPolicy" :
                        if int(res[i][1]) == int(queryPolicy):
                            tdLog.info(f'alter queryPolicy to {queryPolicy} successfully')
                            cursor.close()
                        else:
                            tdLog.debug(res)
                            tdLog.exit(f"alter queryPolicy to  {queryPolicy} failed")
        else :
            tdLog.debug("create an cluster  with %s nodes and make %s dnode as independent mnode"%(dnodeNums,mnodeNums))
            dnodeslist = cluster.configure_cluster(dnodeNums=dnodeNums, mnodeNums=mnodeNums, independentMnode=independentMnode)
            tdDnodes = ClusterDnodes(dnodeslist)
            tdDnodes.init(deployPath, masterIp)
            tdDnodes.setTestCluster(testCluster)
            tdDnodes.setValgrind(valgrind)
            tdDnodes.stopAll()
            for dnode in tdDnodes.dnodes:
                tdDnodes.deploy(dnode.index, updateCfgDict)
            for dnode in tdDnodes.dnodes:
                tdDnodes.starttaosd(dnode.index)
            tdCases.logSql(logSql)

            if restful or websocket:
                tAdapter.deploy(adapter_cfg_dict)
                tAdapter.start()

            if restful:
                conn = taosrest.connect(url=f"http://{host}:6041",timezone="utc")
            elif websocket:
                conn = taosws.connect(f"taosws://root:taosdata@{host}:6041")
            else:
                conn = taos.connect(host,config=tdDnodes.getSimCfgPath())
            # tdLog.info(tdDnodes.getSimCfgPath(),host)
            if createDnodeNums == 1:
                createDnodeNums=dnodeNums
            else:
                createDnodeNums=createDnodeNums
            cluster.create_dnode(conn,createDnodeNums)
            cluster.create_mnode(conn,mnodeNums)
            try:
                if cluster.check_dnode(conn) :
                    print("check dnode ready")
            except Exception as r:
                print(r)
            if queryPolicy != 1:
                queryPolicy=int(queryPolicy)
                if restful:
                    conn = taosrest.connect(url=f"http://{host}:6041",timezone="utc")
                elif websocket:
                    conn = taosws.connect(f"taosws://root:taosdata@{host}:6041")
                else:
                    conn = taos.connect(host,config=tdDnodes.getSimCfgPath())

                cursor = conn.cursor()
                cursor.execute("create qnode on dnode 1")
                cursor.execute(f'alter local "queryPolicy" "{queryPolicy}"')
                cursor.execute("show local variables")
                res = cursor.fetchall()
                for i in range(cursor.rowcount):
                    if res[i][0] == "queryPolicy" :
                        if int(res[i][1]) == int(queryPolicy):
                            tdLog.info(f'alter queryPolicy to {queryPolicy} successfully')
                            cursor.close()
                        else:
                            tdLog.debug(res)
                            tdLog.exit(f"alter queryPolicy to  {queryPolicy} failed")

        if ucase is not None and hasattr(ucase, 'noConn') and ucase.noConn == True:
            conn = None
        else:
            if restful:
                    conn = taosrest.connect(url=f"http://{host}:6041",timezone="utc")
            elif websocket:
                conn = taosws.connect(f"taosws://root:taosdata@{host}:6041")
            else:
                conn = taos.connect(host=f"{host}", config=tdDnodes.getSimCfgPath())

        if testCluster:
            tdLog.info("Procedures for testing cluster")
            if fileName == "all":
                tdCases.runAllCluster()
            else:
                tdCases.runOneCluster(fileName)
        else:
            tdLog.info("Procedures for testing self-deployment")
            if restful:
                    conn = taosrest.connect(url=f"http://{host}:6041",timezone="utc")
            elif websocket:
                conn = taosws.connect(f"taosws://root:taosdata@{host}:6041")
            else:
                conn = taos.connect(host=f"{host}", config=tdDnodes.getSimCfgPath())

            if fileName == "all":
                tdCases.runAllWindows(conn)
            else:
                tdCases.runOneWindows(conn, fileName, replicaVar)

        if restart:
            if fileName == "all":
                tdLog.info("not need to query ")
            else:
                sp = fileName.rsplit(".", 1)
                if len(sp) == 2 and sp[1] == "py":
                    tdDnodes.stopAll()
                    tdDnodes.start(1)
                    time.sleep(1)
                    if restful:
                        conn = taosrest.connect(url=f"http://{host}:6041",timezone="utc")
                    elif websocket:
                        conn = taosws.connect(f"taosws://root:taosdata@{host}:6041")
                    else:
                        conn = taos.connect(host=f"{host}", config=tdDnodes.getSimCfgPath())
                    tdLog.info("Procedures for tdengine deployed in %s" % (host))
                    tdLog.info("query test after taosd restart")
                    tdCases.runOneWindows(conn, sp[0] + "_" + "restart.py", replicaVar)
                else:
                    tdLog.info("not need to query")
    else:
        tdDnodes.setKillValgrind(killValgrind)
        tdDnodes.init(deployPath, masterIp)
        tdDnodes.setTestCluster(testCluster)
        tdDnodes.setValgrind(valgrind)
        tdDnodes.setAsan(asan)
        tdDnodes.stopAll()
        is_test_framework = 0
        key_word = 'tdCases.addLinux'
        try:
            if key_word in open(fileName).read():
                is_test_framework = 1
        except:
            pass
        if is_test_framework:
            uModule = dynamicLoadModule(fileName)
            try:
<<<<<<< HEAD
                case_class = getattr(uModule, get_local_classes(uModule)[-1])
                ucase = case_class()    
=======
                class_names = get_local_classes_in_order(fileName)
                case_class = getattr(uModule, class_names[-1])
                ucase = case_class()                
>>>>>>> 3e391291
                if (json.dumps(updateCfgDict) == '{}'):
                    updateCfgDict = ucase.updatecfgDict
                if (json.dumps(adapter_cfg_dict) == '{}'):
                    adapter_cfg_dict = ucase.taosadapter_cfg_dict
            except:
                pass

        if restful or websocket:
            tAdapter.init(deployPath, masterIp)
            tAdapter.stop(force_kill=True)

        if dnodeNums == 1 :
            # dnode is one
            tdDnodes.deploy(1,updateCfgDict)
            tdDnodes.start(1)
            tdCases.logSql(logSql)

            if restful or websocket:
                tAdapter.deploy(adapter_cfg_dict)
                tAdapter.start()

            if queryPolicy != 1:
                queryPolicy=int(queryPolicy)
                if restful:
                    conn = taosrest.connect(url=f"http://{host}:6041",timezone="utc")
                elif websocket:
                    conn = taosws.connect(f"taosws://root:taosdata@{host}:6041")
                else:
                    conn = taos.connect(host=f"{host}", config=tdDnodes.getSimCfgPath())
                # tdSql.init(conn.cursor())
                # tdSql.execute("create qnode on dnode 1")
                # tdSql.execute('alter local "queryPolicy" "%d"'%queryPolicy)
                # tdSql.query("show local variables;")
                # for i in range(tdSql.queryRows):
                #     if tdSql.queryResult[i][0] == "queryPolicy" :
                #         if int(tdSql.queryResult[i][1]) == int(queryPolicy):
                #             tdLog.info('alter queryPolicy to %d successfully'%queryPolicy)
                #         else :
                #             tdLog.debug(tdSql.queryResult)
                #             tdLog.exit("alter queryPolicy to  %d failed"%queryPolicy)

                cursor = conn.cursor()
                cursor.execute("create qnode on dnode 1")
                cursor.execute(f'alter local "queryPolicy" "{queryPolicy}"')
                cursor.execute("show local variables")
                res = cursor.fetchall()
                for i in range(cursor.rowcount):
                    if res[i][0] == "queryPolicy" :
                        if int(res[i][1]) == int(queryPolicy):
                            tdLog.info(f'alter queryPolicy to {queryPolicy} successfully')
                            cursor.close()
                        else:
                            tdLog.debug(res)
                            tdLog.exit(f"alter queryPolicy to  {queryPolicy} failed")

        else :
            # dnode > 1 cluster
            tdLog.debug("create an cluster  with %s nodes and make %s dnode as independent mnode"%(dnodeNums,mnodeNums))
            print(independentMnode,"independentMnode valuse")
            dnodeslist = cluster.configure_cluster(dnodeNums=dnodeNums, mnodeNums=mnodeNums, independentMnode=independentMnode)
            tdDnodes = ClusterDnodes(dnodeslist)
            tdDnodes.init(deployPath, masterIp)
            tdDnodes.setTestCluster(testCluster)
            tdDnodes.setValgrind(valgrind)
            tdDnodes.setAsan(asan)
            tdDnodes.stopAll()
            for dnode in tdDnodes.dnodes:
                tdDnodes.deploy(dnode.index,updateCfgDict)
            for dnode in tdDnodes.dnodes:
                tdDnodes.starttaosd(dnode.index)
            tdCases.logSql(logSql)

            if restful or websocket:
                tAdapter.deploy(adapter_cfg_dict)
                tAdapter.start()

            # create taos connect
            if restful:
                    conn = taosrest.connect(url=f"http://{host}:6041",timezone="utc")
            elif websocket:
                conn = taosws.connect(f"taosws://root:taosdata@{host}:6041")
            else:
                conn = taos.connect(host=f"{host}", config=tdDnodes.getSimCfgPath())
            print(tdDnodes.getSimCfgPath(),host)
            if createDnodeNums == 1:
                createDnodeNums=dnodeNums
            else:
                createDnodeNums=createDnodeNums
            cluster.create_dnode(conn,createDnodeNums)
            cluster.create_mnode(conn,mnodeNums)

            try:
                if cluster.check_dnode(conn) :
                    print("check dnode ready")
            except Exception as r:
                print(r)

            # do queryPolicy option
            if queryPolicy != 1:
                queryPolicy=int(queryPolicy)
                if restful:
                    conn = taosrest.connect(url=f"http://{host}:6041",timezone="utc")
                elif websocket:
                    conn = taosws.connect(f"taosws://root:taosdata@{host}:6041")
                else:
                    conn = taos.connect(host=f"{host}", config=tdDnodes.getSimCfgPath())

                cursor = conn.cursor()
                cursor.execute("create qnode on dnode 1")
                cursor.execute(f'alter local "queryPolicy" "{queryPolicy}"')
                cursor.execute("show local variables")
                res = cursor.fetchall()
                for i in range(cursor.rowcount):
                    if res[i][0] == "queryPolicy" :
                        if int(res[i][1]) == int(queryPolicy):
                            tdLog.info(f'alter queryPolicy to {queryPolicy} successfully')
                            cursor.close()
                        else:
                            tdLog.debug(res)
                            tdLog.exit(f"alter queryPolicy to  {queryPolicy} failed")


        # run case
        if testCluster:
            tdLog.info("Procedures for testing cluster")
            if fileName == "all":
                tdCases.runAllCluster()
            else:
                tdCases.runOneCluster(fileName)
        else:
            tdLog.info("Procedures for testing self-deployment")
            if restful:
                    conn = taosrest.connect(url=f"http://{host}:6041",timezone="utc")
            elif websocket:
                conn = taosws.connect(f"taosws://root:taosdata@{host}:6041")
            else:
                conn = taos.connect(host=f"{host}", config=tdDnodes.getSimCfgPath())

            if fileName == "all":
                tdCases.runAllLinux(conn)
            else:
                tdCases.runOneLinux(conn, fileName, replicaVar)

        # do restart option
        if restart:
            if fileName == "all":
                tdLog.info("not need to query ")
            else:
                sp = fileName.rsplit(".", 1)
                if len(sp) == 2 and sp[1] == "py":
                    tdDnodes.stopAll()
                    tdDnodes.start(1)
                    time.sleep(1)
                    if restful:
                        conn = taosrest.connect(url=f"http://{host}:6041",timezone="utc")
                    elif websocket:
                        conn = taosws.connect(f"taosws://root:taosdata@{host}:6041")
                    else:
                        conn = taos.connect(host=f"{host}", config=tdDnodes.getSimCfgPath())
                    tdLog.info("Procedures for tdengine deployed in %s" % (host))
                    tdLog.info("query test after taosd restart")
                    tdCases.runOneLinux(conn, sp[0] + "_" + "restart.py", replicaVar)
                else:
                    tdLog.info("not need to query")

    # close for end
    if conn is not None:
        conn.close()
    if asan:
        # tdDnodes.StopAllSigint()
        tdLog.info("Address sanitizer mode finished")
    else:
        if not crashGen:
            tdDnodes.stopAll()
        tdLog.info("stop all td process finished")
    sys.exit(0)<|MERGE_RESOLUTION|>--- conflicted
+++ resolved
@@ -13,6 +13,15 @@
 # pip install src/connector/python/
 
 # -*- coding: utf-8 -*-
+import taosws
+import taosrest
+import taos
+from util.taosadapter import *
+from util.cluster import *
+from util.cases import *
+from util.dnodes import *
+from util.log import *
+import toml
 import os
 import sys
 import getopt
@@ -24,25 +33,12 @@
 import socket
 import threading
 import importlib
-<<<<<<< HEAD
-import inspect
-=======
 import ast
->>>>>>> 3e391291
 print(f"Python version: {sys.version}")
 print(f"Version info: {sys.version_info}")
 
-import toml
 sys.path.append("../pytest")
-from util.log import *
-from util.dnodes import *
-from util.cases import *
-from util.cluster import *
-from util.taosadapter import *
-
-import taos
-import taosrest
-import taosws
+
 
 def checkRunTimeError():
     import win32gui
@@ -50,8 +46,8 @@
     while 1:
         time.sleep(1)
         timeCount = timeCount + 1
-        print("checkRunTimeError",timeCount)
-        if (timeCount>1200):
+        print("checkRunTimeError", timeCount)
+        if (timeCount > 1200):
             print("stop the test.")
             os.system("TASKKILL /F /IM taosd.exe")
             os.system("TASKKILL /F /IM taos.exe")
@@ -59,28 +55,21 @@
             os.system("TASKKILL /F /IM mintty.exe")
             os.system("TASKKILL /F /IM python.exe")
             quit(0)
-        hwnd = win32gui.FindWindow(None, "Microsoft Visual C++ Runtime Library")
+        hwnd = win32gui.FindWindow(
+            None, "Microsoft Visual C++ Runtime Library")
         if hwnd:
             os.system("TASKKILL /F /IM taosd.exe")
 
-<<<<<<< HEAD
-def get_local_classes(module):
-    classes = []
-    for name, obj in inspect.getmembers(module, inspect.isclass):
-        if inspect.getmodule(obj) == module:
-            classes.append(name)
-    return classes
-
-=======
+
 def get_local_classes_in_order(file_path):
     with open(file_path, "r", encoding="utf-8") as file:
         tree = ast.parse(file.read(), filename=file_path)
-    
-    classes = [node.name for node in ast.walk(tree) if isinstance(node, ast.ClassDef)]
+
+    classes = [node.name for node in ast.walk(
+        tree) if isinstance(node, ast.ClassDef)]
     return classes
 
 
->>>>>>> 3e391291
 def dynamicLoadModule(fileName):
     moduleName = fileName.replace(".py", "").replace(os.sep, ".")
     return importlib.import_module(moduleName, package='..')
@@ -88,6 +77,8 @@
 #
 # run case on previous cluster
 #
+
+
 def runOnPreviousCluster(host, config, fileName):
     print("enter run on previeous")
 
@@ -95,16 +86,11 @@
     sep = "/"
     if platform.system().lower() == 'windows':
         sep = os.sep
-<<<<<<< HEAD
-    uModule = dynamicLoadModule(fileName)
-    case_class = getattr(uModule, get_local_classes(uModule)[-1])
-=======
 
     uModule = dynamicLoadModule(fileName)
     class_names = get_local_classes_in_order(fileName)
     case_class = getattr(uModule, class_names[-1])
->>>>>>> 3e391291
-    case = case_class()    
+    case = case_class()
 
     # create conn
     conn = taos.connect(host, config)
@@ -149,7 +135,7 @@
     previousCluster = False
     crashGen = False
     opts, args = getopt.gnu_getopt(sys.argv[1:], 'f:p:m:l:scghrd:k:e:N:M:Q:C:RWD:n:i:aP:G', [
-        'file=', 'path=', 'master', 'logSql', 'stop', 'cluster', 'valgrind', 'help', 'restart', 'updateCfgDict', 'killv', 'execCmd','dnodeNums','mnodeNums','queryPolicy','createDnodeNums','restful','websocket','adaptercfgupdate','replicaVar','independentMnode','previous',"crashGen"])
+        'file=', 'path=', 'master', 'logSql', 'stop', 'cluster', 'valgrind', 'help', 'restart', 'updateCfgDict', 'killv', 'execCmd', 'dnodeNums', 'mnodeNums', 'queryPolicy', 'createDnodeNums', 'restful', 'websocket', 'adaptercfgupdate', 'replicaVar', 'independentMnode', 'previous', "crashGen"])
     for key, value in opts:
         if key in ['-h', '--help']:
             tdLog.printNoPrefix(
@@ -175,7 +161,8 @@
             tdLog.printNoPrefix('-n the number of replicas')
             tdLog.printNoPrefix('-i independentMnode Mnode')
             tdLog.printNoPrefix('-a address sanitizer mode')
-            tdLog.printNoPrefix('-P run case with [P]revious cluster, do not create new cluster to run case.')
+            tdLog.printNoPrefix(
+                '-P run case with [P]revious cluster, do not create new cluster to run case.')
             tdLog.printNoPrefix('-G crashGen mode')
 
             sys.exit(0)
@@ -253,7 +240,8 @@
 
         if key in ['-D', '--adaptercfgupdate']:
             try:
-                adaptercfgupdate = eval(base64.b64decode(value.encode()).decode())
+                adaptercfgupdate = eval(
+                    base64.b64decode(value.encode()).decode())
             except:
                 print('adapter cfg update convert fail.')
                 sys.exit(0)
@@ -266,7 +254,6 @@
 
         if key in ['-G', '--crashGen']:
             crashGen = True
-
 
     #
     # do exeCmd command
@@ -294,7 +281,7 @@
         psCmd = "ps -ef|grep -w %s| grep -v grep | awk '{print $2}'" % toBeKilled
         processID = subprocess.check_output(psCmd, shell=True)
 
-        while(processID):
+        while (processID):
             os.system(killCmd)
             time.sleep(1)
             processID = subprocess.check_output(psCmd, shell=True)
@@ -321,7 +308,7 @@
             # psCmd = f"pgrep {toBeKilled}"
             processID = subprocess.check_output(psCmd, shell=True)
 
-            while(processID):
+            while (processID):
                 os.system(killCmd)
                 time.sleep(1)
                 processID = subprocess.check_output(psCmd, shell=True)
@@ -368,7 +355,7 @@
     if platform.system().lower() == 'windows':
         fileName = fileName.replace("/", os.sep)
         if (masterIp == "" and not fileName == "0-others\\udf_create.py"):
-            threading.Thread(target=checkRunTimeError,daemon=True).start()
+            threading.Thread(target=checkRunTimeError, daemon=True).start()
         tdLog.info("Procedures for testing self-deployment")
         tdDnodes.init(deployPath, masterIp)
         tdDnodes.setTestCluster(testCluster)
@@ -386,16 +373,13 @@
         if is_test_framework:
             uModule = dynamicLoadModule(fileName)
             try:
-<<<<<<< HEAD
-                case_class = getattr(uModule, get_local_classes(uModule)[-1])
-=======
                 class_names = get_local_classes_in_order(fileName)
                 case_class = getattr(uModule, class_names[-1])
->>>>>>> 3e391291
                 ucase = case_class()
                 if ((json.dumps(updateCfgDict) == '{}') and hasattr(ucase, 'updatecfgDict')):
                     updateCfgDict = ucase.updatecfgDict
-                    updateCfgDictStr = "-d %s"%base64.b64encode(json.dumps(updateCfgDict).encode()).decode()
+                    updateCfgDictStr = "-d %s" % base64.b64encode(
+                        json.dumps(updateCfgDict).encode()).decode()
                 if ((json.dumps(adapter_cfg_dict) == '{}') and hasattr(ucase, 'taosadapter_cfg_dict')):
                     adapter_cfg_dict = ucase.taosadapter_cfg_dict
                     # adapter_cfg_dict_str = f"-D {base64.b64encode(toml.dumps(adapter_cfg_dict).encode()).decode()}"
@@ -407,8 +391,8 @@
         tAdapter.init(deployPath, masterIp)
         tAdapter.stop(force_kill=True)
 
-        if dnodeNums == 1 :
-            tdDnodes.deploy(1,updateCfgDict)
+        if dnodeNums == 1:
+            tdDnodes.deploy(1, updateCfgDict)
             tdDnodes.start(1)
             tdCases.logSql(logSql)
             if restful or websocket:
@@ -416,13 +400,15 @@
                 tAdapter.start()
 
             if queryPolicy != 1:
-                queryPolicy=int(queryPolicy)
+                queryPolicy = int(queryPolicy)
                 if restful:
-                    conn = taosrest.connect(url=f"http://{host}:6041",timezone="utc")
+                    conn = taosrest.connect(
+                        url=f"http://{host}:6041", timezone="utc")
                 elif websocket:
-                    conn = taosws.connect(f"taosws://root:taosdata@{host}:6041")
+                    conn = taosws.connect(
+                        f"taosws://root:taosdata@{host}:6041")
                 else:
-                    conn = taos.connect(host,config=tdDnodes.getSimCfgPath())
+                    conn = taos.connect(host, config=tdDnodes.getSimCfgPath())
 
                 cursor = conn.cursor()
                 cursor.execute("create qnode on dnode 1")
@@ -430,16 +416,20 @@
                 cursor.execute("show local variables")
                 res = cursor.fetchall()
                 for i in range(cursor.rowcount):
-                    if res[i][0] == "queryPolicy" :
+                    if res[i][0] == "queryPolicy":
                         if int(res[i][1]) == int(queryPolicy):
-                            tdLog.info(f'alter queryPolicy to {queryPolicy} successfully')
+                            tdLog.info(
+                                f'alter queryPolicy to {queryPolicy} successfully')
                             cursor.close()
                         else:
                             tdLog.debug(res)
-                            tdLog.exit(f"alter queryPolicy to  {queryPolicy} failed")
-        else :
-            tdLog.debug("create an cluster  with %s nodes and make %s dnode as independent mnode"%(dnodeNums,mnodeNums))
-            dnodeslist = cluster.configure_cluster(dnodeNums=dnodeNums, mnodeNums=mnodeNums, independentMnode=independentMnode)
+                            tdLog.exit(
+                                f"alter queryPolicy to  {queryPolicy} failed")
+        else:
+            tdLog.debug("create an cluster  with %s nodes and make %s dnode as independent mnode" % (
+                dnodeNums, mnodeNums))
+            dnodeslist = cluster.configure_cluster(
+                dnodeNums=dnodeNums, mnodeNums=mnodeNums, independentMnode=independentMnode)
             tdDnodes = ClusterDnodes(dnodeslist)
             tdDnodes.init(deployPath, masterIp)
             tdDnodes.setTestCluster(testCluster)
@@ -456,31 +446,34 @@
                 tAdapter.start()
 
             if restful:
-                conn = taosrest.connect(url=f"http://{host}:6041",timezone="utc")
+                conn = taosrest.connect(
+                    url=f"http://{host}:6041", timezone="utc")
             elif websocket:
                 conn = taosws.connect(f"taosws://root:taosdata@{host}:6041")
             else:
-                conn = taos.connect(host,config=tdDnodes.getSimCfgPath())
+                conn = taos.connect(host, config=tdDnodes.getSimCfgPath())
             # tdLog.info(tdDnodes.getSimCfgPath(),host)
             if createDnodeNums == 1:
-                createDnodeNums=dnodeNums
-            else:
-                createDnodeNums=createDnodeNums
-            cluster.create_dnode(conn,createDnodeNums)
-            cluster.create_mnode(conn,mnodeNums)
+                createDnodeNums = dnodeNums
+            else:
+                createDnodeNums = createDnodeNums
+            cluster.create_dnode(conn, createDnodeNums)
+            cluster.create_mnode(conn, mnodeNums)
             try:
-                if cluster.check_dnode(conn) :
+                if cluster.check_dnode(conn):
                     print("check dnode ready")
             except Exception as r:
                 print(r)
             if queryPolicy != 1:
-                queryPolicy=int(queryPolicy)
+                queryPolicy = int(queryPolicy)
                 if restful:
-                    conn = taosrest.connect(url=f"http://{host}:6041",timezone="utc")
+                    conn = taosrest.connect(
+                        url=f"http://{host}:6041", timezone="utc")
                 elif websocket:
-                    conn = taosws.connect(f"taosws://root:taosdata@{host}:6041")
+                    conn = taosws.connect(
+                        f"taosws://root:taosdata@{host}:6041")
                 else:
-                    conn = taos.connect(host,config=tdDnodes.getSimCfgPath())
+                    conn = taos.connect(host, config=tdDnodes.getSimCfgPath())
 
                 cursor = conn.cursor()
                 cursor.execute("create qnode on dnode 1")
@@ -488,23 +481,27 @@
                 cursor.execute("show local variables")
                 res = cursor.fetchall()
                 for i in range(cursor.rowcount):
-                    if res[i][0] == "queryPolicy" :
+                    if res[i][0] == "queryPolicy":
                         if int(res[i][1]) == int(queryPolicy):
-                            tdLog.info(f'alter queryPolicy to {queryPolicy} successfully')
+                            tdLog.info(
+                                f'alter queryPolicy to {queryPolicy} successfully')
                             cursor.close()
                         else:
                             tdLog.debug(res)
-                            tdLog.exit(f"alter queryPolicy to  {queryPolicy} failed")
+                            tdLog.exit(
+                                f"alter queryPolicy to  {queryPolicy} failed")
 
         if ucase is not None and hasattr(ucase, 'noConn') and ucase.noConn == True:
             conn = None
         else:
             if restful:
-                    conn = taosrest.connect(url=f"http://{host}:6041",timezone="utc")
+                conn = taosrest.connect(
+                    url=f"http://{host}:6041", timezone="utc")
             elif websocket:
                 conn = taosws.connect(f"taosws://root:taosdata@{host}:6041")
             else:
-                conn = taos.connect(host=f"{host}", config=tdDnodes.getSimCfgPath())
+                conn = taos.connect(
+                    host=f"{host}", config=tdDnodes.getSimCfgPath())
 
         if testCluster:
             tdLog.info("Procedures for testing cluster")
@@ -515,11 +512,13 @@
         else:
             tdLog.info("Procedures for testing self-deployment")
             if restful:
-                    conn = taosrest.connect(url=f"http://{host}:6041",timezone="utc")
+                conn = taosrest.connect(
+                    url=f"http://{host}:6041", timezone="utc")
             elif websocket:
                 conn = taosws.connect(f"taosws://root:taosdata@{host}:6041")
             else:
-                conn = taos.connect(host=f"{host}", config=tdDnodes.getSimCfgPath())
+                conn = taos.connect(
+                    host=f"{host}", config=tdDnodes.getSimCfgPath())
 
             if fileName == "all":
                 tdCases.runAllWindows(conn)
@@ -536,14 +535,19 @@
                     tdDnodes.start(1)
                     time.sleep(1)
                     if restful:
-                        conn = taosrest.connect(url=f"http://{host}:6041",timezone="utc")
+                        conn = taosrest.connect(
+                            url=f"http://{host}:6041", timezone="utc")
                     elif websocket:
-                        conn = taosws.connect(f"taosws://root:taosdata@{host}:6041")
+                        conn = taosws.connect(
+                            f"taosws://root:taosdata@{host}:6041")
                     else:
-                        conn = taos.connect(host=f"{host}", config=tdDnodes.getSimCfgPath())
-                    tdLog.info("Procedures for tdengine deployed in %s" % (host))
+                        conn = taos.connect(
+                            host=f"{host}", config=tdDnodes.getSimCfgPath())
+                    tdLog.info(
+                        "Procedures for tdengine deployed in %s" % (host))
                     tdLog.info("query test after taosd restart")
-                    tdCases.runOneWindows(conn, sp[0] + "_" + "restart.py", replicaVar)
+                    tdCases.runOneWindows(
+                        conn, sp[0] + "_" + "restart.py", replicaVar)
                 else:
                     tdLog.info("not need to query")
     else:
@@ -563,14 +567,9 @@
         if is_test_framework:
             uModule = dynamicLoadModule(fileName)
             try:
-<<<<<<< HEAD
-                case_class = getattr(uModule, get_local_classes(uModule)[-1])
-                ucase = case_class()    
-=======
                 class_names = get_local_classes_in_order(fileName)
                 case_class = getattr(uModule, class_names[-1])
-                ucase = case_class()                
->>>>>>> 3e391291
+                ucase = case_class()
                 if (json.dumps(updateCfgDict) == '{}'):
                     updateCfgDict = ucase.updatecfgDict
                 if (json.dumps(adapter_cfg_dict) == '{}'):
@@ -582,9 +581,9 @@
             tAdapter.init(deployPath, masterIp)
             tAdapter.stop(force_kill=True)
 
-        if dnodeNums == 1 :
+        if dnodeNums == 1:
             # dnode is one
-            tdDnodes.deploy(1,updateCfgDict)
+            tdDnodes.deploy(1, updateCfgDict)
             tdDnodes.start(1)
             tdCases.logSql(logSql)
 
@@ -593,13 +592,16 @@
                 tAdapter.start()
 
             if queryPolicy != 1:
-                queryPolicy=int(queryPolicy)
+                queryPolicy = int(queryPolicy)
                 if restful:
-                    conn = taosrest.connect(url=f"http://{host}:6041",timezone="utc")
+                    conn = taosrest.connect(
+                        url=f"http://{host}:6041", timezone="utc")
                 elif websocket:
-                    conn = taosws.connect(f"taosws://root:taosdata@{host}:6041")
+                    conn = taosws.connect(
+                        f"taosws://root:taosdata@{host}:6041")
                 else:
-                    conn = taos.connect(host=f"{host}", config=tdDnodes.getSimCfgPath())
+                    conn = taos.connect(
+                        host=f"{host}", config=tdDnodes.getSimCfgPath())
                 # tdSql.init(conn.cursor())
                 # tdSql.execute("create qnode on dnode 1")
                 # tdSql.execute('alter local "queryPolicy" "%d"'%queryPolicy)
@@ -618,19 +620,23 @@
                 cursor.execute("show local variables")
                 res = cursor.fetchall()
                 for i in range(cursor.rowcount):
-                    if res[i][0] == "queryPolicy" :
+                    if res[i][0] == "queryPolicy":
                         if int(res[i][1]) == int(queryPolicy):
-                            tdLog.info(f'alter queryPolicy to {queryPolicy} successfully')
+                            tdLog.info(
+                                f'alter queryPolicy to {queryPolicy} successfully')
                             cursor.close()
                         else:
                             tdLog.debug(res)
-                            tdLog.exit(f"alter queryPolicy to  {queryPolicy} failed")
-
-        else :
+                            tdLog.exit(
+                                f"alter queryPolicy to  {queryPolicy} failed")
+
+        else:
             # dnode > 1 cluster
-            tdLog.debug("create an cluster  with %s nodes and make %s dnode as independent mnode"%(dnodeNums,mnodeNums))
-            print(independentMnode,"independentMnode valuse")
-            dnodeslist = cluster.configure_cluster(dnodeNums=dnodeNums, mnodeNums=mnodeNums, independentMnode=independentMnode)
+            tdLog.debug("create an cluster  with %s nodes and make %s dnode as independent mnode" % (
+                dnodeNums, mnodeNums))
+            print(independentMnode, "independentMnode valuse")
+            dnodeslist = cluster.configure_cluster(
+                dnodeNums=dnodeNums, mnodeNums=mnodeNums, independentMnode=independentMnode)
             tdDnodes = ClusterDnodes(dnodeslist)
             tdDnodes.init(deployPath, masterIp)
             tdDnodes.setTestCluster(testCluster)
@@ -638,7 +644,7 @@
             tdDnodes.setAsan(asan)
             tdDnodes.stopAll()
             for dnode in tdDnodes.dnodes:
-                tdDnodes.deploy(dnode.index,updateCfgDict)
+                tdDnodes.deploy(dnode.index, updateCfgDict)
             for dnode in tdDnodes.dnodes:
                 tdDnodes.starttaosd(dnode.index)
             tdCases.logSql(logSql)
@@ -649,34 +655,39 @@
 
             # create taos connect
             if restful:
-                    conn = taosrest.connect(url=f"http://{host}:6041",timezone="utc")
+                conn = taosrest.connect(
+                    url=f"http://{host}:6041", timezone="utc")
             elif websocket:
                 conn = taosws.connect(f"taosws://root:taosdata@{host}:6041")
             else:
-                conn = taos.connect(host=f"{host}", config=tdDnodes.getSimCfgPath())
-            print(tdDnodes.getSimCfgPath(),host)
+                conn = taos.connect(
+                    host=f"{host}", config=tdDnodes.getSimCfgPath())
+            print(tdDnodes.getSimCfgPath(), host)
             if createDnodeNums == 1:
-                createDnodeNums=dnodeNums
-            else:
-                createDnodeNums=createDnodeNums
-            cluster.create_dnode(conn,createDnodeNums)
-            cluster.create_mnode(conn,mnodeNums)
+                createDnodeNums = dnodeNums
+            else:
+                createDnodeNums = createDnodeNums
+            cluster.create_dnode(conn, createDnodeNums)
+            cluster.create_mnode(conn, mnodeNums)
 
             try:
-                if cluster.check_dnode(conn) :
+                if cluster.check_dnode(conn):
                     print("check dnode ready")
             except Exception as r:
                 print(r)
 
             # do queryPolicy option
             if queryPolicy != 1:
-                queryPolicy=int(queryPolicy)
+                queryPolicy = int(queryPolicy)
                 if restful:
-                    conn = taosrest.connect(url=f"http://{host}:6041",timezone="utc")
+                    conn = taosrest.connect(
+                        url=f"http://{host}:6041", timezone="utc")
                 elif websocket:
-                    conn = taosws.connect(f"taosws://root:taosdata@{host}:6041")
+                    conn = taosws.connect(
+                        f"taosws://root:taosdata@{host}:6041")
                 else:
-                    conn = taos.connect(host=f"{host}", config=tdDnodes.getSimCfgPath())
+                    conn = taos.connect(
+                        host=f"{host}", config=tdDnodes.getSimCfgPath())
 
                 cursor = conn.cursor()
                 cursor.execute("create qnode on dnode 1")
@@ -684,14 +695,15 @@
                 cursor.execute("show local variables")
                 res = cursor.fetchall()
                 for i in range(cursor.rowcount):
-                    if res[i][0] == "queryPolicy" :
+                    if res[i][0] == "queryPolicy":
                         if int(res[i][1]) == int(queryPolicy):
-                            tdLog.info(f'alter queryPolicy to {queryPolicy} successfully')
+                            tdLog.info(
+                                f'alter queryPolicy to {queryPolicy} successfully')
                             cursor.close()
                         else:
                             tdLog.debug(res)
-                            tdLog.exit(f"alter queryPolicy to  {queryPolicy} failed")
-
+                            tdLog.exit(
+                                f"alter queryPolicy to  {queryPolicy} failed")
 
         # run case
         if testCluster:
@@ -703,11 +715,13 @@
         else:
             tdLog.info("Procedures for testing self-deployment")
             if restful:
-                    conn = taosrest.connect(url=f"http://{host}:6041",timezone="utc")
+                conn = taosrest.connect(
+                    url=f"http://{host}:6041", timezone="utc")
             elif websocket:
                 conn = taosws.connect(f"taosws://root:taosdata@{host}:6041")
             else:
-                conn = taos.connect(host=f"{host}", config=tdDnodes.getSimCfgPath())
+                conn = taos.connect(
+                    host=f"{host}", config=tdDnodes.getSimCfgPath())
 
             if fileName == "all":
                 tdCases.runAllLinux(conn)
@@ -725,14 +739,19 @@
                     tdDnodes.start(1)
                     time.sleep(1)
                     if restful:
-                        conn = taosrest.connect(url=f"http://{host}:6041",timezone="utc")
+                        conn = taosrest.connect(
+                            url=f"http://{host}:6041", timezone="utc")
                     elif websocket:
-                        conn = taosws.connect(f"taosws://root:taosdata@{host}:6041")
+                        conn = taosws.connect(
+                            f"taosws://root:taosdata@{host}:6041")
                     else:
-                        conn = taos.connect(host=f"{host}", config=tdDnodes.getSimCfgPath())
-                    tdLog.info("Procedures for tdengine deployed in %s" % (host))
+                        conn = taos.connect(
+                            host=f"{host}", config=tdDnodes.getSimCfgPath())
+                    tdLog.info(
+                        "Procedures for tdengine deployed in %s" % (host))
                     tdLog.info("query test after taosd restart")
-                    tdCases.runOneLinux(conn, sp[0] + "_" + "restart.py", replicaVar)
+                    tdCases.runOneLinux(
+                        conn, sp[0] + "_" + "restart.py", replicaVar)
                 else:
                     tdLog.info("not need to query")
 
