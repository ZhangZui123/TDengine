--- conflicted
+++ resolved
@@ -4,13 +4,9 @@
   INCLUDE_DIRECTORIES(. ${TD_COMMUNITY_DIR}/src/inc ${TD_COMMUNITY_DIR}/src/client/inc  ${TD_COMMUNITY_DIR}/inc)
   AUX_SOURCE_DIRECTORY(. SRC)
   ADD_EXECUTABLE(demo apitest.c)
-<<<<<<< HEAD
-  TARGET_LINK_LIBRARIES(demo taos_static trpc tutil pthread lua)
-=======
   TARGET_LINK_LIBRARIES(demo taos_static trpc tutil pthread )
   ADD_EXECUTABLE(subscribe subscribe.c)
   TARGET_LINK_LIBRARIES(subscribe taos_static trpc tutil pthread )
->>>>>>> dde99cbb
   ADD_EXECUTABLE(epoll epoll.c)
   TARGET_LINK_LIBRARIES(epoll taos_static trpc tutil pthread lua)
 ENDIF ()
