system sh/stop_dnodes.sh
system sh/deploy.sh -n dnode1 -i 1
system sh/deploy.sh -n dnode2 -i 2
system sh/deploy.sh -n dnode3 -i 3
system sh/cfg.sh -n dnode1 -c supportVnodes -v 0
system sh/exec.sh -n dnode1 -s start
system sh/exec.sh -n dnode2 -s start
sql connect

print =============== step1 create dnode2
sql create dnode $hostname port 7200
sql create dnode $hostname port 7300

$x = 0
step1:
	$ = $x + 1
	sleep 1000
	if $x == 10 then
	  print ====> dnode not online!
		return -1
	endi
sql show dnodes
print ===> $data00 $data01 $data02 $data03 $data04 $data05
print ===> $data10 $data11 $data12 $data13 $data14 $data15
if $rows != 3 then
  return -1
endi
if $data(1)[4] != ready then
  goto step1
endi
if $data(2)[4] != ready then
  goto step1
endi
if $data(3)[4] != offline then
  goto step1
endi

print =============== step2 create database
sql create database d1 vgroups 4
sql use d1
sql create table d1.st (ts timestamp, i int) tags (j int)
sql create table d1.c1 using st tags(1)
sql show d1.tables
if $rows != 1 then
  return -1
endi

sql show d1.vgroups
print $data[0][0] $data[0][1] $data[0][2] $data[0][3] $data[0][4] 
print $data[0][0] $data[0][1] $data[0][2] $data[0][3] $data[0][4] 
print $data[0][0] $data[0][1] $data[0][2] $data[0][3] $data[0][4] 
print $data[0][0] $data[0][1] $data[0][2] $data[0][3] $data[0][4] 
if $rows != 4 then
  return -1
endi
if $data(2)[3] != 2 then
  return -1
endi
if $data(3)[3] != 2 then
  return -1
endi
if $data(4)[3] != 2 then
  return -1
endi
if $data(5)[3] != 2 then
  return -1
endi

print =============== step3: start dnode 3
system sh/exec.sh -n dnode3 -s start
$x = 0
step4:
	$ = $x + 1
	sleep 1000
	if $x == 10 then
	  print ====> dnode not online!
		return -1
	endi
sql show dnodes
print ===> $data00 $data01 $data02 $data03 $data04 $data05
print ===> $data10 $data11 $data12 $data13 $data14 $data15
if $rows != 3 then
  return -1
endi
if $data(1)[4] != ready then
  goto step4
endi
if $data(2)[4] != ready then
  goto step4
endi
if $data(3)[4] != ready then
  goto step4
endi

print =============== step3: drop dnode2
sql drop dnode 2

print show dnodes; 
sql show dnodes;
print $data[0][0] $data[0][1] $data[0][2] $data[0][3] $data[0][4] 
print $data[1][0] $data[1][1] $data[1][2] $data[1][3] $data[1][4] 
if $rows != 2 then 
  return -1
endi

sql show d1.vgroups
print $data[0][0] $data[0][1] $data[0][2] $data[0][3] $data[0][4] 
print $data[0][0] $data[0][1] $data[0][2] $data[0][3] $data[0][4] 
print $data[0][0] $data[0][1] $data[0][2] $data[0][3] $data[0][4] 
print $data[0][0] $data[0][1] $data[0][2] $data[0][3] $data[0][4] 
if $rows != 4 then
  return -1
endi
if $data(2)[3] != 3 then
  return -1
endi
if $data(3)[3] != 3 then
  return -1
endi
if $data(4)[3] != 3 then
  return -1
endi
if $data(5)[3] != 3 then
  return -1
endi

<<<<<<< HEAD
#sql reset query cache
=======
sql reset query cache
>>>>>>> 45e9b239

print =============== step4: select data
sql show d1.tables
if $rows != 1 then
  return -1
endi

system sh/exec.sh -n dnode1 -s stop -x SIGINT
system sh/exec.sh -n dnode2 -s stop -x SIGINT
system sh/exec.sh -n dnode3 -s stop -x SIGINT<|MERGE_RESOLUTION|>--- conflicted
+++ resolved
@@ -124,11 +124,7 @@
   return -1
 endi
 
-<<<<<<< HEAD
-#sql reset query cache
-=======
 sql reset query cache
->>>>>>> 45e9b239
 
 print =============== step4: select data
 sql show d1.tables
