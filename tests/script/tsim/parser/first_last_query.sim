sql connect

$dbPrefix = first_db
$tbPrefix = first_tb
$stbPrefix = first_stb
$tbNum = 10
$rowNum = 2000
$totalNum = $tbNum * $rowNum
$ts0 = 1537146000000
$delta = 60000
print ========== first_last_query.sim
$i = 0
$db = $dbPrefix . $i
$stb = $stbPrefix . $i

print use $db
sql use $db

##### select first/last from table
## TBASE-331
print ====== select first/last from table
$tb = $tbPrefix . 0
print select first(*) from $tb
sql select first(*) from $tb
if $rows != 1 then
  return -1
endi
if $data00 != @18-09-17 08:59:00.000@ then
  return -1
endi
if $data01 != 0 then
  return -1   
endi  
if $data02 != 0 then
  return -1  
endi 
print data03 = $data03
if $data03 != 0.00000 then
  print expect 0.00000, actual: $data03
  return -1  
endi    
if $data04 != 0.000000000 then
  return -1
endi
if $data05 != 0 then
  return -1
endi 
if $data06 != 0 then
  return -1
endi
if $data07 != 1 then
  return -1
endi
if $data08 != BINARY then
  print expect BINARY, actual: $data08
  return -1
endi
#if $data09 != NULL then
if $data09 != NCHAR then
  return -1
endi

print select last(*) from $tb
sql select last(*) from $tb
if $rows != 1 then
  return -1
endi
if $data00 != @18-09-18 01:40:00.000@ then
  return -1   
endi  

if $data01 != 999 then
  return -1   
endi

if $data02 != 999 then
  return -1  
endi

if $data03 != 999.00000 then
  return -1  
endi    

if $data04 != 999.000000000 then
  return -1
endi

#if $data05 != NULL then
if $data05 != 999 then
  return -1
endi 
#if $data06 != NULL then
if $data06 != 103 then
  return -1
endi
#if $data07 != NULL then
if $data07 != 1 then
  return -1
endi
#if $data08 != NULL then
if $data08 != BINARY then
  return -1
endi
#if $data09 != NULL then
if $data09 != NCHAR then
  return -1
endi

### test if first works for committed data. An 'order by ts desc' clause should be present, and queried data should come from at least 2 file blocks
$tb = $tbPrefix . 9
sql select first(ts), first(c1) from $tb where ts < '2018-10-17 10:00:00.000' 
if $rows != 1 then 
  return -1
endi
if $data00 != @18-09-17 09:00:00.000@ then
  return -1
endi
if $data01 != 0 then
  return -1
endi

$tb = $tbPrefix . 9
sql select first(ts), first(c1) from $tb where ts < '2018-10-17 10:00:00.000'
if $rows != 1 then 
  return -1
endi
if $data00 != @18-09-17 09:00:00.000@ then
  return -1
endi
if $data01 != 0 then
  return -1
endi

print =============> add check for out of range first/last query
sql select first(ts),last(ts) from first_tb4 where ts>'2018-9-18 1:40:01';
if $row != 0 then
  return -1
endi

sql select first(ts),last(ts) from first_tb4 where ts<'2018-9-17 8:50:0';
if $row != 0 then
  return -1
endi

#first/last mix up query
#select first(size),last(size) from stest interval(1d) group by tbname;
print =====================>td-1477

sql create table stest(ts timestamp,size INT,filenum INT) tags (appname binary(500),tenant binary(500));
sql insert into test1 using stest tags('test1','aaa') values ('2020-09-04 16:53:54.003',210,3);
sql insert into test2 using stest tags('test1','aaa') values ('2020-09-04 16:53:56.003',210,3);
sql insert into test11 using stest tags('test11','bbb') values ('2020-09-04 16:53:57.003',210,3);
sql insert into test12 using stest tags('test11','bbb') values ('2020-09-04 16:53:58.003',210,3);
sql insert into test21 using stest tags('test21','ccc') values ('2020-09-04 16:53:59.003',210,3);
sql insert into test22 using stest tags('test21','ccc') values ('2020-09-04 16:54:54.003',210,3);
sql select sum(size), appname from stest group by appname order by appname;;
if $rows != 3 then
  return -1
endi

if $data00 != 420 then
  return -1
endi
if $data10 != 420 then
  return -1
endi
if $data20 != 420 then
  return -1
endi

if $data01 != @test1@ then
  return -1
endi
if $data11 != @test11@ then
  return -1
endi
if $data21 != @test21@ then
  return -1
endi

sql select _wstart, sum(size), appname from stest partition by appname interval(1d)  order by appname;
if $rows != 3 then
 return -1
endi

#2020-09-04 00:00:00.000 |                   420 | test1                          |
#2020-09-04 00:00:00.000 |                   420 | test11                         |
#2020-09-04 00:00:00.000 |                   420 | test21                         |
if $data00 != @20-09-04 00:00:00.000@ then
 return -1
endi

if $data10 != @20-09-04 00:00:00.000@ then
 return -1
endi

if $data20 != @20-09-04 00:00:00.000@ then
 return -1
endi

if $data01 != 420 then
 print expect 420 , actual $data01
 return -1
endi

if $data11 != 420 then
 return -1
endi

if $data21 != 420 then
 return -1
endi

if $data02 != @test1@ then
return -1
endi
if $data12 != @test11@ then
return -1
endi
if $data22 != @test21@ then
return -1
endi

print ===================>td-1477, one table has only one block occurs this bug.
sql select _wstart, first(size), count(*), LAST(SIZE), tbname from stest where tbname in ('test1', 'test2') partition by tbname interval(1d) order by tbname asc;
if $rows != 2 then
 return -1
endi

if $data00 != @20-09-04 00:00:00.000@ then
  return -1
endi

if $data01 != 210 then
  return -1
endi

if $data02 != 1 then
  return -1
endi

if $data03 != 210 then
 return -1
endi

if $data04 != @test1@ then
  return -1
endi

if $data10 != @20-09-04 00:00:00.000@ then
  return -1
endi

if $data11 != 210 then
  return -1
endi

if $data12 != 1 then
  return -1
endi

if $data13 != 210 then
 return -1
endi

if $data14 != @test2@ then
  print expect test2 , actual: $data14
  return -1
endi

sql drop table stest

print ===================>td-3779
sql create table m1(ts timestamp, k int) tags(a int);
sql create table tm0 using m1 tags(1);
sql create table tm1 using m1 tags(2);
sql insert into tm0 values('2020-3-1 1:1:1', 112);
sql insert into tm1 values('2020-1-1 1:1:1', 1)('2020-3-1 0:1:1', 421);
system sh/exec.sh -n dnode1 -s stop -x SIGINT
system sh/exec.sh -n dnode1 -s start

print ================== server restart completed
sql connect
sql use first_db0;

sql select last(*), tbname from m1 group by tbname order by tbname;
<<<<<<< HEAD
print $data00 $data01 $data02 $data10 $data11 $data12
=======

>>>>>>> fc1469db
if $rows != 2 then
  return -1
endi

if $data00 != @20-03-01 01:01:01.000@ then
  print data00 $data00 != 20-03-01 01:01:01.000@
  return -1
endi

if $data01 != 112 then
  return -1
endi

if $data02 != @tm0@ then
  return -1
endi

if $data10 != @20-03-01 00:01:01.000@ then
  return -1
endi

if $data11 != 421 then
  return -1
endi

if $data12 != @tm1@ then
  return -1
endi

sql drop table m1<|MERGE_RESOLUTION|>--- conflicted
+++ resolved
@@ -284,11 +284,7 @@
 sql use first_db0;
 
 sql select last(*), tbname from m1 group by tbname order by tbname;
-<<<<<<< HEAD
 print $data00 $data01 $data02 $data10 $data11 $data12
-=======
-
->>>>>>> fc1469db
 if $rows != 2 then
   return -1
 endi
