--- conflicted
+++ resolved
@@ -23,13 +23,8 @@
 
 print =============== show info
 sql show anodes full
-<<<<<<< HEAD
-if $rows != 8 then
-  print expect 8 , actual $rows
-=======
 if $rows != 13 then
   print expect 13 , actual $rows
->>>>>>> 6267763e
   return -1
 endi
 
