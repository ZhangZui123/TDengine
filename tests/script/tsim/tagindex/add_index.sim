--- conflicted
+++ resolved
@@ -292,18 +292,11 @@
   return -1
 endi
 
-<<<<<<< HEAD
-#sql drop index $data[0][0]
-
-#if $rows != 0 then 
-#return -1
-=======
 #$drop_name=`$data[0][0]`
-#sql drop index `$data[0][0]\` 
-
-#if $rows != 0 then 
+#sql drop index `$data[0][0]\`
+
+#if $rows != 0 then
 #  return -1
->>>>>>> ee7258bb
 #endi
 
 
