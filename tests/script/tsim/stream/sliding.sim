--- conflicted
+++ resolved
@@ -592,11 +592,6 @@
 
 sql create stream streams23 trigger at_once IGNORE EXPIRED 0 IGNORE UPDATE 0   into streamt23 as select  _wstart, count(*) c1, sum(a) c3 , max(b)  c4, min(c) c5 from st interval(20s) sliding(10s);
 sleep 1000
-<<<<<<< HEAD
-=======
-
-sleep 1000
->>>>>>> 94abc0de
 
 sql insert into t1 values(1648791213000,1,1,1,1.0);
 sql insert into t1 values(1648791223001,2,2,2,1.1);
