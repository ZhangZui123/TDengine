system sh/stop_dnodes.sh
system sh/deploy.sh -n dnode1 -i 1
#system sh/deploy.sh -n dnode2 -i 2
#system sh/deploy.sh -n dnode3 -i 3
#system sh/deploy.sh -n dnode4 -i 4
#system sh/cfg.sh -n dnode1 -c supportVnodes -v 0
system sh/exec.sh -n dnode1 -s start
#system sh/exec.sh -n dnode2 -s start
#system sh/exec.sh -n dnode3 -s start
#system sh/exec.sh -n dnode4 -s start

sleep 2000

#$loop_cnt = 0
#check_dnode_ready:
#	$loop_cnt = $loop_cnt + 1
#	sleep 200
#	if $loop_cnt == 10 then
#	  print ====> dnode not ready!
#		return -1
#	endi
#sql show dnodes
#print ===> $rows $data[0][0] $data[0][1] $data[0][2] $data[0][3] $data[0][4] $data[0][5] $data[0][6]
#print ===> $rows $data[1][0] $data[1][1] $data[1][2] $data[1][3] $data[1][4] $data[1][5] $data[1][6]
#print ===> $rows $data[2][0] $data[2][1] $data[2][2] $data[2][3] $data[2][4] $data[2][5] $data[2][6]
#print ===> $rows $data[3][0] $data[3][1] $data[3][2] $data[3][3] $data[3][4] $data[3][5] $data[3][6]
#if $data[0][0] != 1 then
#  return -1
#endi
#if $data[0][4] != ready then
#  goto check_dnode_ready
#endi
#
##sql connect
#sql create dnode $hostname port 7200
#sql create dnode $hostname port 7300
#sql create dnode $hostname port 7400
#
#$loop_cnt = 0
#check_dnode_ready_1:
#$loop_cnt = $loop_cnt + 1
#sleep 200
#if $loop_cnt == 10 then
#  print ====> dnodes not ready!
#	return -1
#endi
#sql show dnodes
#print ===> $rows $data[0][0] $data[0][1] $data[0][2] $data[0][3] $data[0][4] $data[0][5] $data[0][6]
#print ===> $rows $data[1][0] $data[1][1] $data[1][2] $data[1][3] $data[1][4] $data[1][5] $data[1][6]
#print ===> $rows $data[2][0] $data[2][1] $data[2][2] $data[2][3] $data[2][4] $data[2][5] $data[2][6]
#print ===> $rows $data[3][0] $data[3][1] $data[3][2] $data[3][3] $data[3][4] $data[3][5] $data[3][6]
#if $data[0][4] != ready then
#  goto check_dnode_ready_1
#endi
#if $data[1][4] != ready then
#  goto check_dnode_ready_1
#endi
#if $data[2][4] != ready then
#  goto check_dnode_ready_1
#endi
#if $data[3][4] != ready then
#  goto check_dnode_ready_1
#endi

#=========== please add any actions above =================

print ====> stop all dondes to output valgrind log file
system sh/exec.sh -n dnode1 -s stop -x SIGINT

print ====> start to check if there are ERRORS in vagrind log file for each dnode
# -n : dnode[x] be check
system_content sh/checkValgrind.sh -n dnode1 
print cmd return result----> [ $system_content ]
<<<<<<< HEAD
if $system_content <= 2 then
=======
if $system_content <= 3 then
>>>>>>> 767f0e9e
  return 0
endi 

# This error occurs frequently, allowing it
# ==435850== 46 bytes in 1 blocks are definitely lost in loss record 1 of 3
# ==435850==    at 0x483DD99: calloc (in /usr/lib/x86_64-linux-gnu/valgrind/vgp    reload_memcheck-amd64-linux.so)
# ==435850==    by 0x414AE0: taosMemoryCalloc (osMemory.c:212)
# ==435850==    by 0x352730: transAllocBuffer (transComm.c:123)
# ==435850==    by 0x34F42A: cliAllocRecvBufferCb (transCli.c:485)

$null=
if $system_content == $null then
  return 0
endi 

return -1<|MERGE_RESOLUTION|>--- conflicted
+++ resolved
@@ -71,11 +71,7 @@
 # -n : dnode[x] be check
 system_content sh/checkValgrind.sh -n dnode1 
 print cmd return result----> [ $system_content ]
-<<<<<<< HEAD
-if $system_content <= 2 then
-=======
 if $system_content <= 3 then
->>>>>>> 767f0e9e
   return 0
 endi 
 
