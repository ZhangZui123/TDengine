system sh/stop_dnodes.sh
system sh/deploy.sh -n dnode1 -i 1
system sh/exec.sh -n dnode1 -s start
sql connect

$dbPrefix = db
$tbPrefix1 = tba
$tbPrefix2 = tbb
$mtPrefix = stb
$tbNum = 10
$rowNum = 2

print =============== step1
$i = 0
$db = $dbPrefix . $i
$mt1 = $mtPrefix . $i
$i = 1
$mt2 = $mtPrefix . $i

sql drop database $db -x step1
step1:
sql create database $db vgroups 3
sql use $db
sql create table $mt1 (ts timestamp, f1 int) TAGS(tag1 int, tag2 binary(500))
sql create table tb0 using $mt1 tags(0, 'a');
sql create table tb1 using $mt1 tags(1, 'b');
sql create table tb2 using $mt1 tags(2, 'a');
sql create table tb3 using $mt1 tags(3, 'a');
sql create table tb4 using $mt1 tags(4, 'b');
sql create table tb5 using $mt1 tags(5, 'a');
sql create table tb6 using $mt1 tags(6, 'b');
sql create table tb7 using $mt1 tags(7, 'b');

sql select * from $mt1 partition by tag1,tag2 limit 1;
if $rows != 0 then
  return -1
endi

<<<<<<< HEAD
sql insert into tb0 values ('2022-04-26 15:15:08', 1);
sql insert into tb1 values ('2022-04-26 15:15:07', 2);
sql insert into tb2 values ('2022-04-26 15:15:06', 3);
sql insert into tb3 values ('2022-04-26 15:15:05', 4);
sql insert into tb4 values ('2022-04-26 15:15:04', 5);
sql insert into tb5 values ('2022-04-26 15:15:03', 6);
sql insert into tb6 values ('2022-04-26 15:15:02', 7);
sql insert into tb7 values ('2022-04-26 15:15:01', 8);

sql select _wstart as ts, count(*) from $mt1 partition by tag1 interval(1s) order by _wstart;
if $rows != 8 then
  return -1
endi
if $data00 != @22-04-26 15:15:01.000@ then
  return -1
endi
if $data01 != 1 then
  return -1
endi
if $data10 != @22-04-26 15:15:02.000@ then
  return -1
endi
if $data11 != 1 then
  return -1
endi
if $data20 != @22-04-26 15:15:03.000@ then
  return -1
endi
if $data21 != 1 then
  return -1
endi
if $data30 != @22-04-26 15:15:04.000@ then
  return -1
endi
if $data31 != 1 then
  return -1
endi
if $data40 != @22-04-26 15:15:05.000@ then
  return -1
endi
if $data41 != 1 then
  return -1
endi
if $data50 != @22-04-26 15:15:06.000@ then
  return -1
endi
if $data51 != 1 then
  return -1
endi
if $data60 != @22-04-26 15:15:07.000@ then
  return -1
endi
if $data61 != 1 then
  return -1
endi
if $data70 != @22-04-26 15:15:08.000@ then
  return -1
endi
if $data71 != 1 then
  return -1
endi
sql select * from (select _wstart as ts, count(*) from $mt1 partition by tag1 interval(1s) order by _wstart) order by ts;
sql select _wstart as ts, count(*) from $mt1 interval(1s) order by _wstart;
sql select * from (select _wstart as ts, count(*) from $mt1 interval(1s) order by _wstart) order by ts;
sql select diff(a) from (select _wstart as ts, count(*) a from $mt1 interval(1s) order by _wstart);
sql select diff(a) from (select _wstart as ts, count(*) a from $mt1 partition by tag1 interval(1s) order by _wstart);
=======
sql insert into tb0 values (now, 0);
sql insert into tb1 values (now, 1);
sql insert into tb2 values (now, 2);
sql insert into tb3 values (now, 3);
sql insert into tb4 values (now, 4);
sql insert into tb5 values (now, 5);
sql insert into tb6 values (now, 6);
sql insert into tb7 values (now, 7);

sql select * from (select 1 from $mt1 where ts is not null partition by tbname limit 1);
if $rows != 8 then
  return -1
endi

sql select count(*) from (select ts from $mt1 where ts is not null partition by tbname slimit 2);
if $rows != 1 then
  return -1
endi
if $data00 != 2 then
  return -1
endi

sql select count(*) from (select ts from $mt1 where ts is not null partition by tbname limit 2);
if $rows != 1 then
  return -1
endi
if $data00 != 8 then
  return -1
endi
>>>>>>> 46f731e4

system sh/exec.sh -n dnode1 -s stop -x SIGINT<|MERGE_RESOLUTION|>--- conflicted
+++ resolved
@@ -36,7 +36,6 @@
   return -1
 endi
 
-<<<<<<< HEAD
 sql insert into tb0 values ('2022-04-26 15:15:08', 1);
 sql insert into tb1 values ('2022-04-26 15:15:07', 2);
 sql insert into tb2 values ('2022-04-26 15:15:06', 3);
@@ -103,7 +102,7 @@
 sql select * from (select _wstart as ts, count(*) from $mt1 interval(1s) order by _wstart) order by ts;
 sql select diff(a) from (select _wstart as ts, count(*) a from $mt1 interval(1s) order by _wstart);
 sql select diff(a) from (select _wstart as ts, count(*) a from $mt1 partition by tag1 interval(1s) order by _wstart);
-=======
+
 sql insert into tb0 values (now, 0);
 sql insert into tb1 values (now, 1);
 sql insert into tb2 values (now, 2);
@@ -133,6 +132,5 @@
 if $data00 != 8 then
   return -1
 endi
->>>>>>> 46f731e4
 
 system sh/exec.sh -n dnode1 -s stop -x SIGINT