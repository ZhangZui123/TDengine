--- conflicted
+++ resolved
@@ -230,11 +230,7 @@
 sql_error show create stable t0;
 
 sql show variables;
-<<<<<<< HEAD
-if $rows != 93 then
-=======
-if $rows <= 0 then
->>>>>>> 01d9022f
+if $rows <= 0 then
   return -1
 endi
 
