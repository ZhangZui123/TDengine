system sh/stop_dnodes.sh

system sh/deploy.sh -n dnode1 -i 1
system sh/cfg.sh -n dnode1 -c walLevel -v 1
system sh/exec.sh -n dnode1 -s start
sleep 100
sql connect

$dbPrefix = intp_db
$tbPrefix = intp_tb
$stbPrefix = intp_stb
$tbNum = 4
$rowNum = 10000
$totalNum = $tbNum * $rowNum
$ts0 = 1537146000000
$delta = 600000
print ========== interp.sim
$i = 0
$db = $dbPrefix . $i
$stb = $stbPrefix . $i

sql drop database $db -x step1
step1:
sql create database $db 
print ====== create tables
sql use $db
sql create table $stb (ts timestamp, c1 int, c2 bigint, c3 float, c4 double, c5 smallint, c6 tinyint, c7 bool, c8 binary(10), c9 nchar(10)) tags(t1 int)

$i = 0
$ts = $ts0
$halfNum = $tbNum / 2
while $i < $halfNum
  $tbId = $i + $halfNum
  $tb = $tbPrefix . $i
  $tb1 = $tbPrefix . $tbId
  sql create table $tb using $stb tags( $i )
  sql create table $tb1 using $stb tags( $tbId )
 
  $x = 0
  while $x < $rowNum
    $xs = $x * $delta
    $ts = $ts0 + $xs
    $c = $x / 10
    $c = $c * 10
    $c = $x - $c
    $binary = 'binary . $c
    $binary = $binary . '
    $nchar = 'nchar . $c
    $nchar = $nchar . '
    sql insert into $tb values ( $ts , $c , $c , $c , $c , $c , $c , true, $binary , $nchar )  $tb1 values ( $ts , $c , NULL , $c , NULL , $c , $c , true, $binary , $nchar )
    $x = $x + 1
  endw 

  $i = $i + 1
endw 
print ====== tables created

sql create table ap1 (ts timestamp, pav float);
sql INSERT INTO ap1 VALUES ('2021-07-25 02:19:54.100',1) ('2021-07-25 02:19:54.200',2) ('2021-07-25 02:19:54.300',3) ('2021-07-25 02:19:56.500',4) ('2021-07-25 02:19:57.500',5) ('2021-07-25 02:19:57.600',6) ('2021-07-25 02:19:57.900',7) ('2021-07-25 02:19:58.100',8) ('2021-07-25 02:19:58.300',9) ('2021-07-25 02:19:59.100',10) ('2021-07-25 02:19:59.300',11) ('2021-07-25 02:19:59.500',12) ('2021-07-25 02:19:59.700',13) ('2021-07-25 02:19:59.900',14) ('2021-07-25 02:20:05.000', 20) ('2021-07-25 02:25:00.000', 10000);

run general/parser/interp_test.sim

print ================== restart server to commit data into disk
system sh/exec.sh -n dnode1 -s stop -x SIGINT
sleep 500
system sh/exec.sh -n dnode1 -s start
print ================== server restart completed

run general/parser/interp_test.sim

<<<<<<< HEAD
print ================= TD-5931
sql create stable st5931(ts timestamp, f int) tags(t int)
sql create table ct5931 using st5931 tags(1)
sql create table nt5931(ts timestamp, f int)
sql select interp(*) from nt5931 where ts=now
sql select interp(*) from st5931 where ts=now
sql select interp(*) from ct5931 where ts=now
if $rows != 0 then
  return -1
endi

system sh/exec.sh -n dnode1 -s stop -x SIGINT
=======
#system sh/exec.sh -n dnode1 -s stop -x SIGINT
>>>>>>> e3bec285
<|MERGE_RESOLUTION|>--- conflicted
+++ resolved
@@ -68,7 +68,7 @@
 
 run general/parser/interp_test.sim
 
-<<<<<<< HEAD
+
 print ================= TD-5931
 sql create stable st5931(ts timestamp, f int) tags(t int)
 sql create table ct5931 using st5931 tags(1)
@@ -80,7 +80,4 @@
   return -1
 endi
 
-system sh/exec.sh -n dnode1 -s stop -x SIGINT
-=======
-#system sh/exec.sh -n dnode1 -s stop -x SIGINT
->>>>>>> e3bec285
+system sh/exec.sh -n dnode1 -s stop -x SIGINT