--- conflicted
+++ resolved
@@ -781,8 +781,6 @@
   return -1
 endi
 
-<<<<<<< HEAD
-=======
 sql_error select count(*) from m1 group by tbname,k,f1;
 sql_error select count(*) from m1 group by tbname,k,a;
 sql_error select count(*) from m1 group by k, tbname;
@@ -793,5 +791,4 @@
 
 sql_error select count(*),f1 from m1 group by tbname,k;
 
->>>>>>> 80d3e361
 system sh/exec.sh -n dnode1 -s stop -x SIGINT