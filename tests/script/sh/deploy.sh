--- conflicted
+++ resolved
@@ -132,13 +132,8 @@
 echo "http                0"              >> $TAOS_CFG
 echo "numOfThreadsPerCore 2.0"            >> $TAOS_CFG
 echo "defaultPass         taosdata"       >> $TAOS_CFG
-<<<<<<< HEAD
 echo "numOfLogLines       10000000"       >> $TAOS_CFG
 echo "mnodeEqualVnodeNum  0"              >> $TAOS_CFG
-=======
-echo "numOfLogLines       10000000"      >> $TAOS_CFG
-echo "mnodeEqualVnodeNum   0"              >> $TAOS_CFG
->>>>>>> fb951a37
 echo "clog                2"              >> $TAOS_CFG
 echo "statusInterval      1"              >> $TAOS_CFG
 echo "numOfTotalVnodes    4"              >> $TAOS_CFG
