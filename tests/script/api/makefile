--- conflicted
+++ resolved
@@ -17,11 +17,8 @@
 	gcc $(CFLAGS) ./insertSameTs.c  -o $(ROOT)insertSameTs $(LFLAGS)
 	gcc $(CFLAGS) ./passwdTest.c  -o $(ROOT)passwdTest $(LFLAGS)
 	gcc $(CFLAGS) ./whiteListTest.c  -o $(ROOT)whiteListTest $(LFLAGS)
-<<<<<<< HEAD
 	gcc $(CFLAGS) ./insert_stb.c  -o $(ROOT)insert_stb $(LFLAGS)
-=======
 	gcc $(CFLAGS) ./tmqViewTest.c  -o $(ROOT)tmqViewTest $(LFLAGS)
->>>>>>> 647c56e3
 
 clean:
 	rm $(ROOT)batchprepare
@@ -30,8 +27,5 @@
 	rm $(ROOT)insertSameTs
 	rm $(ROOT)passwdTest
 	rm $(ROOT)whiteListTest
-<<<<<<< HEAD
 	rm $(ROOT)insert_stb
-=======
-	rm $(ROOT)tmqViewTest
->>>>>>> 647c56e3
+	rm $(ROOT)tmqViewTest