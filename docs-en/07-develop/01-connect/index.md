---
sidebar_label: Connection
title: Connect to TDengine
description: "This document explains how to establish connections to TDengine, and briefly introduces how to install and use TDengine connectors."
---

import Tabs from "@theme/Tabs";
import TabItem from "@theme/TabItem";
import ConnJava from "./\_connect_java.mdx";
import ConnGo from "./\_connect_go.mdx";
import ConnRust from "./\_connect_rust.mdx";
import ConnNode from "./\_connect_node.mdx";
import ConnPythonNative from "./\_connect_python.mdx";
import ConnCSNative from "./\_connect_cs.mdx";
import ConnC from "./\_connect_c.mdx";
import ConnR from "./\_connect_r.mdx";
import InstallOnWindows from "../../14-reference/03-connector/\_linux_install.mdx";
import InstallOnLinux from "../../14-reference/03-connector/\_windows_install.mdx";
import VerifyLinux from "../../14-reference/03-connector/\_verify_linux.mdx";
import VerifyWindows from "../../14-reference/03-connector/\_verify_windows.mdx";

Any application programs running on any kind of platform can access TDengine through the REST API provided by TDengine. For details, please refer to [REST API](/reference/rest-api/). Additionally, application programs can use the connectors of multiple programming languages including C/C++, Java, Python, Go, Node.js, C#, and Rust to access TDengine. This chapter describes how to establish a connection to TDengine and briefly introduces how to install and use connectors. For details about the connectors, please refer to [Connectors](/reference/connector/)

## Establish Connection

There are two ways for a connector to establish connections to TDengine:

1. Connection through the REST API provided by the taosAdapter component, this way is called "REST connection" hereinafter.
2. Connection through the TDengine client driver (taosc), this way is called "Native connection" hereinafter.

Key differences：

<<<<<<< HEAD
1. With REST connection, it's not necessary to install TDengine client driver (taosc), it's more friendly for cross-platform with the cost of 30% performance downgrade. When taosc has an upgrade, application does not need to make changes. 
2. With native connection, full compatibility of TDengine can be utilized, like [Parameter Binding](/reference/connector/cpp#parameter-binding-api), [Subscription](/reference/connector/cpp#subscription-and-consumption-api), etc. But taosc has to be installed, some platforms may not be supported.
=======
1. The TDengine client driver (taosc) has the highest performance with all the features of TDengine like [Parameter Binding](/reference/connector/cpp#parameter-binding-api), [Subscription](/reference/connector/cpp#subscription-and-consumption-api), etc.
2. The TDengine client driver (taosc) is not supported across all platforms, and applications built on taosc may need to be modified when updating taosc to newer versions.
3. The REST connection is more accessible with cross-platform support, however it results in a 30% performance downgrade.
>>>>>>> 884d1668

## Install Client Driver taosc

If you are choosing to use the native connection and the the application is not on the same host as TDengine server, the TDengine client driver taosc needs to be installed on the application host. If choosing to use the REST connection or the application is on the same host as TDengine server, this step can be skipped. It's better to use same version of taosc as the TDengine server.

### Install

<Tabs defaultValue="linux" groupId="os">
  <TabItem value="linux" label="Linux">
    <InstallOnWindows />
  </TabItem>
  <TabItem value="windows" label="Windows">
    <InstallOnLinux />
  </TabItem>
</Tabs>

### Verify

After the above installation and configuration are done and making sure TDengine service is already started and in service, the TDengine command-line interface `taos` can be launched to access TDengine.

<Tabs defaultValue="linux" groupId="os">
  <TabItem value="linux" label="Linux">
    <VerifyLinux />
  </TabItem>
  <TabItem value="windows" label="Windows">
    <VerifyWindows />
  </TabItem>
</Tabs>

## Install Connectors

<Tabs groupId="lang">
<TabItem label="Java" value="java">
  
If `maven` is used to manage the projects, what needs to be done is only adding below dependency in `pom.xml`.

```xml
<dependency>
  <groupId>com.taosdata.jdbc</groupId>
  <artifactId>taos-jdbcdriver</artifactId>
  <version>2.0.38</version>
</dependency>
```

</TabItem>
<TabItem label="Python" value="python">

Install from PyPI using `pip`:

```
pip install taospy
```

Install from Git URL:

```
pip install git+https://github.com/taosdata/taos-connector-python.git
```

</TabItem>
<TabItem label="Go" value="go">

Just need to add `driver-go` dependency in `go.mod` .

```go-mod title=go.mod
module goexample

go 1.17

require github.com/taosdata/driver-go/v2 develop
```

:::note
`driver-go` uses `cgo` to wrap the APIs provided by taosc, while `cgo` needs `gcc` to compile source code in C language, so please make sure you have proper `gcc` on your system.

:::

</TabItem>
<TabItem label="Rust" value="rust">

Just need to add `libtaos` dependency in `Cargo.toml`.

```toml title=Cargo.toml
[dependencies]
libtaos = { version = "0.4.2"}
```

:::info
Rust connector uses different features to distinguish the way to establish connection. To establish REST connection, please enable `rest` feature.

```toml
libtaos = { version = "*", features = ["rest"] }
```

:::

</TabItem>
<TabItem label="Node.js" value="node">

Node.js connector provides different ways of establishing connections by providing different packages.

1. Install Node.js Native Connector

```
npm i td2.0-connector
```

:::note
It's recommend to use Node whose version is between `node-v12.8.0` and `node-v13.0.0`.
:::

2. Install Node.js REST Connector

```
npm i td2.0-rest-connector
```

</TabItem>
<TabItem label="C#" value="csharp">

Just need to add the reference to [TDengine.Connector](https://www.nuget.org/packages/TDengine.Connector/) in the project configuration file.

```xml title=csharp.csproj {12}
<Project Sdk="Microsoft.NET.Sdk">

  <PropertyGroup>
    <OutputType>Exe</OutputType>
    <TargetFramework>net6.0</TargetFramework>
    <ImplicitUsings>enable</ImplicitUsings>
    <Nullable>enable</Nullable>
    <StartupObject>TDengineExample.AsyncQueryExample</StartupObject>
  </PropertyGroup>

  <ItemGroup>
    <PackageReference Include="TDengine.Connector" Version="1.0.6" />
  </ItemGroup>

</Project>
```

Or add by `dotnet` command.

```
dotnet add package TDengine.Connector
```

:::note
The sample code below are based on dotnet6.0, they may need to be adjusted if your dotnet version is not exactly same.

:::

</TabItem>
<TabItem label="R" value="r">

1. Download [taos-jdbcdriver-version-dist.jar](https://repo1.maven.org/maven2/com/taosdata/jdbc/taos-jdbcdriver/2.0.38/).
2. Install the dependency package `RJDBC`：

```R
install.packages("RJDBC")
```

</TabItem>
<TabItem label="C" value="c">

If the client driver (taosc) is already installed, then the C connector is already available.
<br/>

</TabItem>
</Tabs>

## Establish Connection

Prior to establishing connection, please make sure TDengine is already running and accessible. The following sample code assumes TDengine is running on the same host as the client program, with FQDN configured to "localhost" and serverPort configured to "6030".

<Tabs groupId="lang" defaultValue="java">
  <TabItem label="Java" value="java">
    <ConnJava />
  </TabItem>
  <TabItem label="Python" value="python">
    <ConnPythonNative />
  </TabItem>
  <TabItem label="Go" value="go">
      <ConnGo />
  </TabItem>
  <TabItem label="Rust" value="rust">
    <ConnRust />
  </TabItem>
  <TabItem label="Node.js" value="node">
    <ConnNode />
  </TabItem>
  <TabItem label="C#" value="csharp">
    <ConnCSNative />
  </TabItem>
  <TabItem label="R" value="r">
    <ConnR/>
  </TabItem>
  <TabItem label="C" value="c">
    <ConnC />
  </TabItem>
</Tabs>

:::tip
If the connection fails, in most cases it's caused by improper configuration for FQDN or firewall. Please refer to the section "Unable to establish connection" in [FAQ](https://docs.taosdata.com/train-faq/faq).

:::<|MERGE_RESOLUTION|>--- conflicted
+++ resolved
@@ -30,14 +30,9 @@
 
 Key differences：
 
-<<<<<<< HEAD
-1. With REST connection, it's not necessary to install TDengine client driver (taosc), it's more friendly for cross-platform with the cost of 30% performance downgrade. When taosc has an upgrade, application does not need to make changes. 
-2. With native connection, full compatibility of TDengine can be utilized, like [Parameter Binding](/reference/connector/cpp#parameter-binding-api), [Subscription](/reference/connector/cpp#subscription-and-consumption-api), etc. But taosc has to be installed, some platforms may not be supported.
-=======
 1. The TDengine client driver (taosc) has the highest performance with all the features of TDengine like [Parameter Binding](/reference/connector/cpp#parameter-binding-api), [Subscription](/reference/connector/cpp#subscription-and-consumption-api), etc.
 2. The TDengine client driver (taosc) is not supported across all platforms, and applications built on taosc may need to be modified when updating taosc to newer versions.
 3. The REST connection is more accessible with cross-platform support, however it results in a 30% performance downgrade.
->>>>>>> 884d1668
 
 ## Install Client Driver taosc
 
