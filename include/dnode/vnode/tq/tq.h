/*
 * Copyright (c) 2019 TAOS Data, Inc. <jhtao@taosdata.com>
 *
 * This program is free software: you can use, redistribute, and/or modify
 * it under the terms of the GNU Affero General Public License, version 3
 * or later ("AGPL"), as published by the Free Software Foundation.
 *
 * This program is distributed in the hope that it will be useful, but WITHOUT
 * ANY WARRANTY; without even the implied warranty of MERCHANTABILITY or
 * FITNESS FOR A PARTICULAR PURPOSE.
 *
 * You should have received a copy of the GNU Affero General Public License
 * along with this program. If not, see <http://www.gnu.org/licenses/>.
 */

#ifndef _TD_TQ_H_
#define _TD_TQ_H_

#include "mallocator.h"
#include "os.h"
#include "tutil.h"

#ifdef __cplusplus
extern "C" {
#endif

typedef struct TmqMsgHead {
  int32_t protoVer;
  int32_t msgType;
  int64_t cgId;
  int64_t clientId;
} TmqMsgHead;

typedef struct TmqOneAck {
  int64_t topicId;
  int64_t consumeOffset;
} TmqOneAck;

typedef struct TmqAcks {
  int32_t ackNum;
  // should be sorted
  TmqOneAck acks[];
} TmqAcks;

// TODO: put msgs into common
typedef struct TmqConnectReq {
  TmqMsgHead head;
  TmqAcks    acks;
} TmqConnectReq;

typedef struct TmqConnectRsp {
  TmqMsgHead head;
  int8_t     status;
} TmqConnectRsp;

typedef struct TmqDisconnectReq {
  TmqMsgHead head;
} TmqDiscconectReq;

typedef struct TmqDisconnectRsp {
  TmqMsgHead head;
  int8_t     status;
} TmqDisconnectRsp;

typedef struct STqConsumeReq {
  TmqMsgHead head;
  TmqAcks    acks;
} STqConsumeReq;

typedef struct TmqMsgContent {
  int64_t topicId;
  int64_t msgLen;
  char    msg[];
} TmqMsgContent;

typedef struct STqConsumeRsp {
  TmqMsgHead    head;
  int64_t       bodySize;
  TmqMsgContent msgs[];
} STqConsumeRsp;

typedef struct TmqSubscribeReq {
  TmqMsgHead head;
  int32_t    topicNum;
  int64_t    topic[];
} TmqSubscribeReq;

typedef struct tmqSubscribeRsp {
  TmqMsgHead head;
  int64_t    vgId;
  char       ep[TSDB_EP_LEN];  // TSDB_EP_LEN
} TmqSubscribeRsp;

typedef struct TmqHeartbeatReq {
} TmqHeartbeatReq;

typedef struct TmqHeartbeatRsp {
} TmqHeartbeatRsp;

typedef struct STqTopicVhandle {
  int64_t topicId;
  // executor for filter
  void* filterExec;
  // callback for mnode
  // trigger when vnode list associated topic change
  void* (*mCallback)(void*, void*);
} STqTopicVhandle;

#define TQ_BUFFER_SIZE 8

typedef struct STqBufferItem {
  int64_t offset;
  // executors are identical but not concurrent
  // so there must be a copy in each item
  void*   executor;
  int64_t size;
  void*   content;
} STqBufferItem;

typedef struct STqBufferHandle {
  // char* topic; //c style, end with '\0'
  // int64_t cgId;
  // void* ahandle;
  int64_t       nextConsumeOffset;
  int64_t       floatingCursor;
  int64_t       topicId;
  int32_t       head;
  int32_t       tail;
  STqBufferItem buffer[TQ_BUFFER_SIZE];
} STqBufferHandle;

typedef struct STqListHandle {
  STqBufferHandle       bufHandle;
  struct STqListHandle* next;
} STqListHandle;

typedef struct STqGroupHandle {
  int64_t        cId;
  int64_t        cgId;
  void*          ahandle;
  int32_t        topicNum;
  STqListHandle* head;
} STqGroupHandle;

typedef struct STqQueryExec {
  void*          src;
  STqBufferItem* dest;
  void*          executor;
} STqQueryExec;

typedef struct STqQueryMsg {
  STqQueryExec*       exec;
  struct STqQueryMsg* next;
} STqQueryMsg;

typedef struct STqLogReader {
  void* logHandle;
  int32_t (*logRead)(void* logHandle, void** data, int64_t ver);
  int64_t (*logGetFirstVer)(void* logHandle);
  int64_t (*logGetSnapshotVer)(void* logHandle);
  int64_t (*logGetLastVer)(void* logHandle);
} STqLogReader;

typedef struct STqCfg {
  // TODO
} STqCfg;

typedef struct STqMemRef {
  SMemAllocatorFactory* pAlloctorFactory;
  SMemAllocator*        pAllocator;
} STqMemRef;

typedef struct STqSerializedHead {
  int16_t ver;
  int16_t action;
  int32_t checksum;
  int64_t ssize;
  char    content[];
} STqSerializedHead;

typedef int (*FTqSerialize)(const void* pObj, STqSerializedHead** ppHead);
typedef const void* (*FTqDeserialize)(const STqSerializedHead* pHead, void** ppObj);
typedef void (*FTqDelete)(void*);

#define TQ_BUCKET_MASK 0xFF
#define TQ_BUCKET_SIZE 256

#define TQ_PAGE_SIZE 4096
// key + offset + size
#define TQ_IDX_SIZE 24
// 4096 / 24
#define TQ_MAX_IDX_ONE_PAGE 170
// 24 * 170
#define TQ_IDX_PAGE_BODY_SIZE 4080
// 4096 - 4080
#define TQ_IDX_PAGE_HEAD_SIZE 16

#define TQ_ACTION_CONST 0
#define TQ_ACTION_INUSE 1
#define TQ_ACTION_INUSE_CONT 2
#define TQ_ACTION_INTXN 3

#define TQ_SVER 0

// TODO: inplace mode is not implemented
#define TQ_UPDATE_INPLACE 0
#define TQ_UPDATE_APPEND 1

#define TQ_DUP_INTXN_REWRITE 0
#define TQ_DUP_INTXN_REJECT 2

static inline bool TqUpdateAppend(int32_t tqConfigFlag) { return tqConfigFlag & TQ_UPDATE_APPEND; }

static inline bool TqDupIntxnReject(int32_t tqConfigFlag) { return tqConfigFlag & TQ_DUP_INTXN_REJECT; }

static const int8_t TQ_CONST_DELETE = TQ_ACTION_CONST;

#define TQ_DELETE_TOKEN (void*)&TQ_CONST_DELETE

typedef struct TqMetaHandle {
  int64_t key;
  int64_t offset;
  int64_t serializedSize;
  void*   valueInUse;
  void*   valueInTxn;
} STqMetaHandle;

typedef struct TqMetaList {
  STqMetaHandle      handle;
  struct TqMetaList* next;
  // struct TqMetaList* inTxnPrev;
  // struct TqMetaList* inTxnNext;
  struct TqMetaList* unpersistPrev;
  struct TqMetaList* unpersistNext;
} STqMetaList;

typedef struct TqMetaStore {
  STqMetaList* bucket[TQ_BUCKET_SIZE];
  // a table head
  STqMetaList* unpersistHead;
  // TODO:temporaral use, to be replaced by unified tfile
  int fileFd;
  // TODO:temporaral use, to be replaced by unified tfile
  int            idxFd;
  char*          dirPath;
  int32_t        tqConfigFlag;
  FTqSerialize   pSerializer;
  FTqDeserialize pDeserializer;
  FTqDelete      pDeleter;
} STqMetaStore;

typedef struct STQ {
  // the collection of group handle
  // the handle of kvstore
  char*         path;
  STqCfg*       tqConfig;
  STqLogReader* tqLogReader;
  STqMemRef     tqMemRef;
  STqMetaStore* tqMeta;
} STQ;

// open in each vnode
<<<<<<< HEAD
STQ* tqOpen(const char* path, STqCfg* tqConfig, TqLogReader* tqLogReader, SMemAllocatorFactory *allocFac);
=======
STQ* tqOpen(const char* path, STqCfg* tqConfig, STqLogReader* tqLogReader, SMemAllocatorFactory* allocFac);
>>>>>>> 540516aa
void tqClose(STQ*);

// void* will be replace by a msg type
int tqPushMsg(STQ*, void* msg, int64_t version);
int tqCommit(STQ*);
int tqSetCursor(STQ*, void* msg);

int tqConsume(STQ*, STqConsumeReq*);

STqGroupHandle* tqGetGroupHandle(STQ*, int64_t cId);

STqGroupHandle* tqOpenTCGroup(STQ*, int64_t topicId, int64_t cgId, int64_t cId);
int             tqCloseTCGroup(STQ*, int64_t topicId, int64_t cgId, int64_t cId);
int             tqMoveOffsetToNext(STqGroupHandle*);
int             tqResetOffset(STQ*, int64_t topicId, int64_t cgId, int64_t offset);
int             tqRegisterContext(STqGroupHandle*, void* ahandle);
int             tqLaunchQuery(STqGroupHandle*);
int             tqSendLaunchQuery(STqGroupHandle*);

int tqSerializeGroupHandle(const STqGroupHandle* gHandle, STqSerializedHead** ppHead);

const void* tqDeserializeGroupHandle(const STqSerializedHead* pHead, STqGroupHandle** gHandle);

#ifdef __cplusplus
}
#endif

#endif /*_TD_TQ_H_*/<|MERGE_RESOLUTION|>--- conflicted
+++ resolved
@@ -260,11 +260,7 @@
 } STQ;
 
 // open in each vnode
-<<<<<<< HEAD
-STQ* tqOpen(const char* path, STqCfg* tqConfig, TqLogReader* tqLogReader, SMemAllocatorFactory *allocFac);
-=======
 STQ* tqOpen(const char* path, STqCfg* tqConfig, STqLogReader* tqLogReader, SMemAllocatorFactory* allocFac);
->>>>>>> 540516aa
 void tqClose(STQ*);
 
 // void* will be replace by a msg type
