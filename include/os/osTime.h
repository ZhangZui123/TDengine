--- conflicted
+++ resolved
@@ -92,18 +92,11 @@
 }
 
 char      *taosStrpTime(const char *buf, const char *fmt, struct tm *tm);
-<<<<<<< HEAD
 struct tm *taosLocalTime(const time_t *timep, struct tm *result, char *buf, int32_t bufSize, timezone_t tz);
 struct tm *taosGmTimeR(const time_t *timep, struct tm *result);
 time_t     taosTimeGm(struct tm *tmp);
-time_t     taosTime(time_t *t);
+int32_t    taosTime(time_t *t);
 time_t     taosMktime(struct tm *timep, timezone_t tz);
-=======
-struct tm *taosLocalTime(const time_t *timep, struct tm *result, char *buf, int32_t bufSize);
-struct tm *taosLocalTimeNolock(struct tm *result, const time_t *timep, int dst);
-int32_t    taosTime(time_t *t);
-time_t     taosMktime(struct tm *timep);
->>>>>>> ed3cc875
 int64_t    user_mktime64(const uint32_t year, const uint32_t mon, const uint32_t day, const uint32_t hour,
                          const uint32_t min, const uint32_t sec, int64_t time_zone);
 
