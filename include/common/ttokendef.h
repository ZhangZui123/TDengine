--- conflicted
+++ resolved
@@ -16,664 +16,375 @@
 #ifndef _TD_COMMON_TOKEN_H_
 #define _TD_COMMON_TOKEN_H_
 
-#define TK_OR                               1
-#define TK_AND                              2
-#define TK_UNION                            3
-#define TK_ALL                              4
-#define TK_MINUS                            5
-#define TK_EXCEPT                           6
-#define TK_INTERSECT                        7
-#define TK_NK_BITAND                        8
-#define TK_NK_BITOR                         9
-#define TK_NK_LSHIFT                       10
-#define TK_NK_RSHIFT                       11
-#define TK_NK_PLUS                         12
-#define TK_NK_MINUS                        13
-#define TK_NK_STAR                         14
-#define TK_NK_SLASH                        15
-#define TK_NK_REM                          16
-#define TK_NK_CONCAT                       17
-#define TK_CREATE                          18
-#define TK_ACCOUNT                         19
-#define TK_NK_ID                           20
-#define TK_PASS                            21
-#define TK_NK_STRING                       22
-#define TK_ALTER                           23
-#define TK_PPS                             24
-#define TK_TSERIES                         25
-#define TK_STORAGE                         26
-#define TK_STREAMS                         27
-#define TK_QTIME                           28
-#define TK_DBS                             29
-#define TK_USERS                           30
-#define TK_CONNS                           31
-#define TK_STATE                           32
-#define TK_NK_COMMA                        33
-#define TK_HOST                            34
-#define TK_USER                            35
-#define TK_ENABLE                          36
-#define TK_NK_INTEGER                      37
-#define TK_SYSINFO                         38
-#define TK_ADD                             39
-#define TK_DROP                            40
-#define TK_GRANT                           41
-#define TK_ON                              42
-#define TK_TO                              43
-#define TK_REVOKE                          44
-#define TK_FROM                            45
-#define TK_SUBSCRIBE                       46
-#define TK_READ                            47
-#define TK_WRITE                           48
-#define TK_NK_DOT                          49
-#define TK_WITH                            50
-#define TK_DNODE                           51
-#define TK_PORT                            52
-#define TK_DNODES                          53
-#define TK_RESTORE                         54
-#define TK_NK_IPTOKEN                      55
-#define TK_FORCE                           56
-#define TK_UNSAFE                          57
-#define TK_CLUSTER                         58
-#define TK_LOCAL                           59
-#define TK_QNODE                           60
-#define TK_BNODE                           61
-#define TK_SNODE                           62
-#define TK_MNODE                           63
-#define TK_VNODE                           64
-#define TK_DATABASE                        65
-#define TK_USE                             66
-#define TK_FLUSH                           67
-#define TK_TRIM                            68
-<<<<<<< HEAD
-#define TK_S3MIGRATE                       69
-#define TK_COMPACT                         70
-#define TK_IF                              71
-#define TK_NOT                             72
-#define TK_EXISTS                          73
-#define TK_BUFFER                          74
-#define TK_CACHEMODEL                      75
-#define TK_CACHESIZE                       76
-#define TK_COMP                            77
-#define TK_DURATION                        78
-#define TK_NK_VARIABLE                     79
-#define TK_MAXROWS                         80
-#define TK_MINROWS                         81
-#define TK_KEEP                            82
-#define TK_PAGES                           83
-#define TK_PAGESIZE                        84
-#define TK_TSDB_PAGESIZE                   85
-#define TK_PRECISION                       86
-#define TK_REPLICA                         87
-#define TK_VGROUPS                         88
-#define TK_SINGLE_STABLE                   89
-#define TK_RETENTIONS                      90
-#define TK_SCHEMALESS                      91
-#define TK_WAL_LEVEL                       92
-#define TK_WAL_FSYNC_PERIOD                93
-#define TK_WAL_RETENTION_PERIOD            94
-#define TK_WAL_RETENTION_SIZE              95
-#define TK_WAL_ROLL_PERIOD                 96
-#define TK_WAL_SEGMENT_SIZE                97
-#define TK_STT_TRIGGER                     98
-#define TK_TABLE_PREFIX                    99
-#define TK_TABLE_SUFFIX                   100
-#define TK_S3_CHUNKSIZE                   101
-#define TK_S3_KEEPLOCAL                   102
-#define TK_S3_COMPACT                     103
-#define TK_KEEP_TIME_OFFSET               104
-#define TK_NK_COLON                       105
-#define TK_BWLIMIT                        106
-#define TK_START                          107
-#define TK_TIMESTAMP                      108
-#define TK_END                            109
-#define TK_TABLE                          110
-#define TK_NK_LP                          111
-#define TK_NK_RP                          112
-#define TK_STABLE                         113
-#define TK_COLUMN                         114
-#define TK_MODIFY                         115
-#define TK_RENAME                         116
-#define TK_TAG                            117
-#define TK_SET                            118
-#define TK_NK_EQ                          119
-#define TK_USING                          120
-#define TK_TAGS                           121
-#define TK_BOOL                           122
-#define TK_TINYINT                        123
-#define TK_SMALLINT                       124
-#define TK_INT                            125
-#define TK_INTEGER                        126
-#define TK_BIGINT                         127
-#define TK_FLOAT                          128
-#define TK_DOUBLE                         129
-#define TK_BINARY                         130
-#define TK_NCHAR                          131
-#define TK_UNSIGNED                       132
-#define TK_JSON                           133
-#define TK_VARCHAR                        134
-#define TK_MEDIUMBLOB                     135
-#define TK_BLOB                           136
-#define TK_VARBINARY                      137
-#define TK_GEOMETRY                       138
-#define TK_DECIMAL                        139
-#define TK_COMMENT                        140
-#define TK_MAX_DELAY                      141
-#define TK_WATERMARK                      142
-#define TK_ROLLUP                         143
-#define TK_TTL                            144
-#define TK_SMA                            145
-#define TK_DELETE_MARK                    146
-#define TK_FIRST                          147
-#define TK_LAST                           148
-#define TK_SHOW                           149
-#define TK_PRIVILEGES                     150
-#define TK_DATABASES                      151
-#define TK_TABLES                         152
-#define TK_STABLES                        153
-#define TK_MNODES                         154
-#define TK_QNODES                         155
-#define TK_ARBGROUPS                      156
-#define TK_FUNCTIONS                      157
-#define TK_INDEXES                        158
-#define TK_ACCOUNTS                       159
-#define TK_APPS                           160
-#define TK_CONNECTIONS                    161
-#define TK_LICENCES                       162
-#define TK_GRANTS                         163
-#define TK_FULL                           164
-#define TK_LOGS                           165
-#define TK_MACHINES                       166
-#define TK_QUERIES                        167
-#define TK_SCORES                         168
-#define TK_TOPICS                         169
-#define TK_VARIABLES                      170
-#define TK_BNODES                         171
-#define TK_SNODES                         172
-#define TK_TRANSACTIONS                   173
-#define TK_DISTRIBUTED                    174
-#define TK_CONSUMERS                      175
-#define TK_SUBSCRIPTIONS                  176
-#define TK_VNODES                         177
-#define TK_ALIVE                          178
-#define TK_VIEWS                          179
-#define TK_VIEW                           180
-#define TK_COMPACTS                       181
-#define TK_NORMAL                         182
-#define TK_CHILD                          183
-#define TK_LIKE                           184
-#define TK_TBNAME                         185
-#define TK_QTAGS                          186
-#define TK_AS                             187
-#define TK_SYSTEM                         188
-#define TK_INDEX                          189
-#define TK_FUNCTION                       190
-#define TK_INTERVAL                       191
-#define TK_COUNT                          192
-#define TK_LAST_ROW                       193
-#define TK_META                           194
-#define TK_ONLY                           195
-#define TK_TOPIC                          196
-#define TK_CONSUMER                       197
-#define TK_GROUP                          198
-#define TK_DESC                           199
-#define TK_DESCRIBE                       200
-#define TK_RESET                          201
-#define TK_QUERY                          202
-#define TK_CACHE                          203
-#define TK_EXPLAIN                        204
-#define TK_ANALYZE                        205
-#define TK_VERBOSE                        206
-#define TK_NK_BOOL                        207
-#define TK_RATIO                          208
-#define TK_NK_FLOAT                       209
-#define TK_OUTPUTTYPE                     210
-#define TK_AGGREGATE                      211
-#define TK_BUFSIZE                        212
-#define TK_LANGUAGE                       213
-#define TK_REPLACE                        214
-#define TK_STREAM                         215
-#define TK_INTO                           216
-#define TK_PAUSE                          217
-#define TK_RESUME                         218
-#define TK_TRIGGER                        219
-#define TK_AT_ONCE                        220
-#define TK_WINDOW_CLOSE                   221
-#define TK_IGNORE                         222
-#define TK_EXPIRED                        223
-#define TK_FILL_HISTORY                   224
-#define TK_UPDATE                         225
-#define TK_SUBTABLE                       226
-#define TK_UNTREATED                      227
-#define TK_KILL                           228
-#define TK_CONNECTION                     229
-#define TK_TRANSACTION                    230
-#define TK_BALANCE                        231
-#define TK_VGROUP                         232
-#define TK_LEADER                         233
-#define TK_MERGE                          234
-#define TK_REDISTRIBUTE                   235
-#define TK_SPLIT                          236
-#define TK_DELETE                         237
-#define TK_INSERT                         238
-#define TK_NK_BIN                         239
-#define TK_NK_HEX                         240
-#define TK_NULL                           241
-#define TK_NK_QUESTION                    242
-#define TK_NK_ALIAS                       243
-#define TK_NK_ARROW                       244
-#define TK_ROWTS                          245
-#define TK_QSTART                         246
-#define TK_QEND                           247
-#define TK_QDURATION                      248
-#define TK_WSTART                         249
-#define TK_WEND                           250
-#define TK_WDURATION                      251
-#define TK_IROWTS                         252
-#define TK_ISFILLED                       253
-#define TK_CAST                           254
-#define TK_NOW                            255
-#define TK_TODAY                          256
-#define TK_TIMEZONE                       257
-#define TK_CLIENT_VERSION                 258
-#define TK_SERVER_VERSION                 259
-#define TK_SERVER_STATUS                  260
-#define TK_CURRENT_USER                   261
-#define TK_CASE                           262
-#define TK_WHEN                           263
-#define TK_THEN                           264
-#define TK_ELSE                           265
-#define TK_BETWEEN                        266
-#define TK_IS                             267
-#define TK_NK_LT                          268
-#define TK_NK_GT                          269
-#define TK_NK_LE                          270
-#define TK_NK_GE                          271
-#define TK_NK_NE                          272
-#define TK_MATCH                          273
-#define TK_NMATCH                         274
-#define TK_CONTAINS                       275
-#define TK_IN                             276
-#define TK_JOIN                           277
-#define TK_INNER                          278
-#define TK_SELECT                         279
-#define TK_NK_HINT                        280
-#define TK_DISTINCT                       281
-#define TK_WHERE                          282
-#define TK_PARTITION                      283
-#define TK_BY                             284
-#define TK_SESSION                        285
-#define TK_STATE_WINDOW                   286
-#define TK_EVENT_WINDOW                   287
-#define TK_COUNT_WINDOW                   288
-#define TK_SLIDING                        289
-#define TK_FILL                           290
-#define TK_VALUE                          291
-#define TK_VALUE_F                        292
-#define TK_NONE                           293
-#define TK_PREV                           294
-#define TK_NULL_F                         295
-#define TK_LINEAR                         296
-#define TK_NEXT                           297
-#define TK_HAVING                         298
-#define TK_RANGE                          299
-#define TK_EVERY                          300
-#define TK_ORDER                          301
-#define TK_SLIMIT                         302
-#define TK_SOFFSET                        303
-#define TK_LIMIT                          304
-#define TK_OFFSET                         305
-#define TK_ASC                            306
-#define TK_NULLS                          307
-#define TK_ABORT                          308
-#define TK_AFTER                          309
-#define TK_ATTACH                         310
-#define TK_BEFORE                         311
-#define TK_BEGIN                          312
-#define TK_BITAND                         313
-#define TK_BITNOT                         314
-#define TK_BITOR                          315
-#define TK_BLOCKS                         316
-#define TK_CHANGE                         317
-#define TK_COMMA                          318
-#define TK_CONCAT                         319
-#define TK_CONFLICT                       320
-#define TK_COPY                           321
-#define TK_DEFERRED                       322
-#define TK_DELIMITERS                     323
-#define TK_DETACH                         324
-#define TK_DIVIDE                         325
-#define TK_DOT                            326
-#define TK_EACH                           327
-#define TK_FAIL                           328
-#define TK_FILE                           329
-#define TK_FOR                            330
-#define TK_GLOB                           331
-#define TK_ID                             332
-#define TK_IMMEDIATE                      333
-#define TK_IMPORT                         334
-#define TK_INITIALLY                      335
-#define TK_INSTEAD                        336
-#define TK_ISNULL                         337
-#define TK_KEY                            338
-#define TK_MODULES                        339
-#define TK_NK_BITNOT                      340
-#define TK_NK_SEMI                        341
-#define TK_NOTNULL                        342
-#define TK_OF                             343
-#define TK_PLUS                           344
-#define TK_PRIVILEGE                      345
-#define TK_RAISE                          346
-#define TK_RESTRICT                       347
-#define TK_ROW                            348
-#define TK_SEMI                           349
-#define TK_STAR                           350
-#define TK_STATEMENT                      351
-#define TK_STRICT                         352
-#define TK_STRING                         353
-#define TK_TIMES                          354
-#define TK_VALUES                         355
-#define TK_VARIABLE                       356
-#define TK_WAL                            357
-=======
-#define TK_COMPACT                         69
-#define TK_IF                              70
-#define TK_NOT                             71
-#define TK_EXISTS                          72
-#define TK_BUFFER                          73
-#define TK_CACHEMODEL                      74
-#define TK_CACHESIZE                       75
-#define TK_COMP                            76
-#define TK_DURATION                        77
-#define TK_NK_VARIABLE                     78
-#define TK_MAXROWS                         79
-#define TK_MINROWS                         80
-#define TK_KEEP                            81
-#define TK_PAGES                           82
-#define TK_PAGESIZE                        83
-#define TK_TSDB_PAGESIZE                   84
-#define TK_PRECISION                       85
-#define TK_REPLICA                         86
-#define TK_VGROUPS                         87
-#define TK_SINGLE_STABLE                   88
-#define TK_RETENTIONS                      89
-#define TK_SCHEMALESS                      90
-#define TK_WAL_LEVEL                       91
-#define TK_WAL_FSYNC_PERIOD                92
-#define TK_WAL_RETENTION_PERIOD            93
-#define TK_WAL_RETENTION_SIZE              94
-#define TK_WAL_ROLL_PERIOD                 95
-#define TK_WAL_SEGMENT_SIZE                96
-#define TK_STT_TRIGGER                     97
-#define TK_TABLE_PREFIX                    98
-#define TK_TABLE_SUFFIX                    99
-#define TK_KEEP_TIME_OFFSET               100
-#define TK_NK_COLON                       101
-#define TK_BWLIMIT                        102
-#define TK_START                          103
-#define TK_TIMESTAMP                      104
-#define TK_END                            105
-#define TK_TABLE                          106
-#define TK_NK_LP                          107
-#define TK_NK_RP                          108
-#define TK_STABLE                         109
-#define TK_COLUMN                         110
-#define TK_MODIFY                         111
-#define TK_RENAME                         112
-#define TK_TAG                            113
-#define TK_SET                            114
-#define TK_NK_EQ                          115
-#define TK_USING                          116
-#define TK_TAGS                           117
-#define TK_PRIMARY                        118
-#define TK_KEY                            119
-#define TK_BOOL                           120
-#define TK_TINYINT                        121
-#define TK_SMALLINT                       122
-#define TK_INT                            123
-#define TK_INTEGER                        124
-#define TK_BIGINT                         125
-#define TK_FLOAT                          126
-#define TK_DOUBLE                         127
-#define TK_BINARY                         128
-#define TK_NCHAR                          129
-#define TK_UNSIGNED                       130
-#define TK_JSON                           131
-#define TK_VARCHAR                        132
-#define TK_MEDIUMBLOB                     133
-#define TK_BLOB                           134
-#define TK_VARBINARY                      135
-#define TK_GEOMETRY                       136
-#define TK_DECIMAL                        137
-#define TK_COMMENT                        138
-#define TK_MAX_DELAY                      139
-#define TK_WATERMARK                      140
-#define TK_ROLLUP                         141
-#define TK_TTL                            142
-#define TK_SMA                            143
-#define TK_DELETE_MARK                    144
-#define TK_FIRST                          145
-#define TK_LAST                           146
-#define TK_SHOW                           147
-#define TK_PRIVILEGES                     148
-#define TK_DATABASES                      149
-#define TK_TABLES                         150
-#define TK_STABLES                        151
-#define TK_MNODES                         152
-#define TK_QNODES                         153
-#define TK_ARBGROUPS                      154
-#define TK_FUNCTIONS                      155
-#define TK_INDEXES                        156
-#define TK_ACCOUNTS                       157
-#define TK_APPS                           158
-#define TK_CONNECTIONS                    159
-#define TK_LICENCES                       160
-#define TK_GRANTS                         161
-#define TK_FULL                           162
-#define TK_LOGS                           163
-#define TK_MACHINES                       164
-#define TK_QUERIES                        165
-#define TK_SCORES                         166
-#define TK_TOPICS                         167
-#define TK_VARIABLES                      168
-#define TK_BNODES                         169
-#define TK_SNODES                         170
-#define TK_TRANSACTIONS                   171
-#define TK_DISTRIBUTED                    172
-#define TK_CONSUMERS                      173
-#define TK_SUBSCRIPTIONS                  174
-#define TK_VNODES                         175
-#define TK_ALIVE                          176
-#define TK_VIEWS                          177
-#define TK_VIEW                           178
-#define TK_COMPACTS                       179
-#define TK_NORMAL                         180
-#define TK_CHILD                          181
-#define TK_LIKE                           182
-#define TK_TBNAME                         183
-#define TK_QTAGS                          184
-#define TK_AS                             185
-#define TK_SYSTEM                         186
-#define TK_INDEX                          187
-#define TK_FUNCTION                       188
-#define TK_INTERVAL                       189
-#define TK_COUNT                          190
-#define TK_LAST_ROW                       191
-#define TK_META                           192
-#define TK_ONLY                           193
-#define TK_TOPIC                          194
-#define TK_CONSUMER                       195
-#define TK_GROUP                          196
-#define TK_DESC                           197
-#define TK_DESCRIBE                       198
-#define TK_RESET                          199
-#define TK_QUERY                          200
-#define TK_CACHE                          201
-#define TK_EXPLAIN                        202
-#define TK_ANALYZE                        203
-#define TK_VERBOSE                        204
-#define TK_NK_BOOL                        205
-#define TK_RATIO                          206
-#define TK_NK_FLOAT                       207
-#define TK_OUTPUTTYPE                     208
-#define TK_AGGREGATE                      209
-#define TK_BUFSIZE                        210
-#define TK_LANGUAGE                       211
-#define TK_REPLACE                        212
-#define TK_STREAM                         213
-#define TK_INTO                           214
-#define TK_PAUSE                          215
-#define TK_RESUME                         216
-#define TK_TRIGGER                        217
-#define TK_AT_ONCE                        218
-#define TK_WINDOW_CLOSE                   219
-#define TK_IGNORE                         220
-#define TK_EXPIRED                        221
-#define TK_FILL_HISTORY                   222
-#define TK_UPDATE                         223
-#define TK_SUBTABLE                       224
-#define TK_UNTREATED                      225
-#define TK_KILL                           226
-#define TK_CONNECTION                     227
-#define TK_TRANSACTION                    228
-#define TK_BALANCE                        229
-#define TK_VGROUP                         230
-#define TK_LEADER                         231
-#define TK_MERGE                          232
-#define TK_REDISTRIBUTE                   233
-#define TK_SPLIT                          234
-#define TK_DELETE                         235
-#define TK_INSERT                         236
-#define TK_NK_BIN                         237
-#define TK_NK_HEX                         238
-#define TK_NULL                           239
-#define TK_NK_QUESTION                    240
-#define TK_NK_ALIAS                       241
-#define TK_NK_ARROW                       242
-#define TK_ROWTS                          243
-#define TK_QSTART                         244
-#define TK_QEND                           245
-#define TK_QDURATION                      246
-#define TK_WSTART                         247
-#define TK_WEND                           248
-#define TK_WDURATION                      249
-#define TK_IROWTS                         250
-#define TK_ISFILLED                       251
-#define TK_CAST                           252
-#define TK_NOW                            253
-#define TK_TODAY                          254
-#define TK_TIMEZONE                       255
-#define TK_CLIENT_VERSION                 256
-#define TK_SERVER_VERSION                 257
-#define TK_SERVER_STATUS                  258
-#define TK_CURRENT_USER                   259
-#define TK_CASE                           260
-#define TK_WHEN                           261
-#define TK_THEN                           262
-#define TK_ELSE                           263
-#define TK_BETWEEN                        264
-#define TK_IS                             265
-#define TK_NK_LT                          266
-#define TK_NK_GT                          267
-#define TK_NK_LE                          268
-#define TK_NK_GE                          269
-#define TK_NK_NE                          270
-#define TK_MATCH                          271
-#define TK_NMATCH                         272
-#define TK_CONTAINS                       273
-#define TK_IN                             274
-#define TK_JOIN                           275
-#define TK_INNER                          276
-#define TK_SELECT                         277
-#define TK_NK_HINT                        278
-#define TK_DISTINCT                       279
-#define TK_WHERE                          280
-#define TK_PARTITION                      281
-#define TK_BY                             282
-#define TK_SESSION                        283
-#define TK_STATE_WINDOW                   284
-#define TK_EVENT_WINDOW                   285
-#define TK_COUNT_WINDOW                   286
-#define TK_SLIDING                        287
-#define TK_FILL                           288
-#define TK_VALUE                          289
-#define TK_VALUE_F                        290
-#define TK_NONE                           291
-#define TK_PREV                           292
-#define TK_NULL_F                         293
-#define TK_LINEAR                         294
-#define TK_NEXT                           295
-#define TK_HAVING                         296
-#define TK_RANGE                          297
-#define TK_EVERY                          298
-#define TK_ORDER                          299
-#define TK_SLIMIT                         300
-#define TK_SOFFSET                        301
-#define TK_LIMIT                          302
-#define TK_OFFSET                         303
-#define TK_ASC                            304
-#define TK_NULLS                          305
-#define TK_ABORT                          306
-#define TK_AFTER                          307
-#define TK_ATTACH                         308
-#define TK_BEFORE                         309
-#define TK_BEGIN                          310
-#define TK_BITAND                         311
-#define TK_BITNOT                         312
-#define TK_BITOR                          313
-#define TK_BLOCKS                         314
-#define TK_CHANGE                         315
-#define TK_COMMA                          316
-#define TK_CONCAT                         317
-#define TK_CONFLICT                       318
-#define TK_COPY                           319
-#define TK_DEFERRED                       320
-#define TK_DELIMITERS                     321
-#define TK_DETACH                         322
-#define TK_DIVIDE                         323
-#define TK_DOT                            324
-#define TK_EACH                           325
-#define TK_FAIL                           326
-#define TK_FILE                           327
-#define TK_FOR                            328
-#define TK_GLOB                           329
-#define TK_ID                             330
-#define TK_IMMEDIATE                      331
-#define TK_IMPORT                         332
-#define TK_INITIALLY                      333
-#define TK_INSTEAD                        334
-#define TK_ISNULL                         335
-#define TK_MODULES                        336
-#define TK_NK_BITNOT                      337
-#define TK_NK_SEMI                        338
-#define TK_NOTNULL                        339
-#define TK_OF                             340
-#define TK_PLUS                           341
-#define TK_PRIVILEGE                      342
-#define TK_RAISE                          343
-#define TK_RESTRICT                       344
-#define TK_ROW                            345
-#define TK_SEMI                           346
-#define TK_STAR                           347
-#define TK_STATEMENT                      348
-#define TK_STRICT                         349
-#define TK_STRING                         350
-#define TK_TIMES                          351
-#define TK_VALUES                         352
-#define TK_VARIABLE                       353
-#define TK_WAL                            354
->>>>>>> df516703
-
-
-#define TK_NK_SPACE         600
-#define TK_NK_COMMENT       601
-#define TK_NK_ILLEGAL       602
+#define TK_OR                   1
+#define TK_AND                  2
+#define TK_UNION                3
+#define TK_ALL                  4
+#define TK_MINUS                5
+#define TK_EXCEPT               6
+#define TK_INTERSECT            7
+#define TK_NK_BITAND            8
+#define TK_NK_BITOR             9
+#define TK_NK_LSHIFT            10
+#define TK_NK_RSHIFT            11
+#define TK_NK_PLUS              12
+#define TK_NK_MINUS             13
+#define TK_NK_STAR              14
+#define TK_NK_SLASH             15
+#define TK_NK_REM               16
+#define TK_NK_CONCAT            17
+#define TK_CREATE               18
+#define TK_ACCOUNT              19
+#define TK_NK_ID                20
+#define TK_PASS                 21
+#define TK_NK_STRING            22
+#define TK_ALTER                23
+#define TK_PPS                  24
+#define TK_TSERIES              25
+#define TK_STORAGE              26
+#define TK_STREAMS              27
+#define TK_QTIME                28
+#define TK_DBS                  29
+#define TK_USERS                30
+#define TK_CONNS                31
+#define TK_STATE                32
+#define TK_NK_COMMA             33
+#define TK_HOST                 34
+#define TK_USER                 35
+#define TK_ENABLE               36
+#define TK_NK_INTEGER           37
+#define TK_SYSINFO              38
+#define TK_ADD                  39
+#define TK_DROP                 40
+#define TK_GRANT                41
+#define TK_ON                   42
+#define TK_TO                   43
+#define TK_REVOKE               44
+#define TK_FROM                 45
+#define TK_SUBSCRIBE            46
+#define TK_READ                 47
+#define TK_WRITE                48
+#define TK_NK_DOT               49
+#define TK_WITH                 50
+#define TK_DNODE                51
+#define TK_PORT                 52
+#define TK_DNODES               53
+#define TK_RESTORE              54
+#define TK_NK_IPTOKEN           55
+#define TK_FORCE                56
+#define TK_UNSAFE               57
+#define TK_CLUSTER              58
+#define TK_LOCAL                59
+#define TK_QNODE                60
+#define TK_BNODE                61
+#define TK_SNODE                62
+#define TK_MNODE                63
+#define TK_VNODE                64
+#define TK_DATABASE             65
+#define TK_USE                  66
+#define TK_FLUSH                67
+#define TK_TRIM                 68
+#define TK_S3MIGRATE            69
+#define TK_COMPACT              70
+#define TK_IF                   71
+#define TK_NOT                  72
+#define TK_EXISTS               73
+#define TK_BUFFER               74
+#define TK_CACHEMODEL           75
+#define TK_CACHESIZE            76
+#define TK_COMP                 77
+#define TK_DURATION             78
+#define TK_NK_VARIABLE          79
+#define TK_MAXROWS              80
+#define TK_MINROWS              81
+#define TK_KEEP                 82
+#define TK_PAGES                83
+#define TK_PAGESIZE             84
+#define TK_TSDB_PAGESIZE        85
+#define TK_PRECISION            86
+#define TK_REPLICA              87
+#define TK_VGROUPS              88
+#define TK_SINGLE_STABLE        89
+#define TK_RETENTIONS           90
+#define TK_SCHEMALESS           91
+#define TK_WAL_LEVEL            92
+#define TK_WAL_FSYNC_PERIOD     93
+#define TK_WAL_RETENTION_PERIOD 94
+#define TK_WAL_RETENTION_SIZE   95
+#define TK_WAL_ROLL_PERIOD      96
+#define TK_WAL_SEGMENT_SIZE     97
+#define TK_STT_TRIGGER          98
+#define TK_TABLE_PREFIX         99
+#define TK_TABLE_SUFFIX         100
+#define TK_S3_CHUNKSIZE         101
+#define TK_S3_KEEPLOCAL         102
+#define TK_S3_COMPACT           103
+#define TK_KEEP_TIME_OFFSET     104
+#define TK_NK_COLON             105
+#define TK_BWLIMIT              106
+#define TK_START                107
+#define TK_TIMESTAMP            108
+#define TK_END                  109
+#define TK_TABLE                110
+#define TK_NK_LP                111
+#define TK_NK_RP                112
+#define TK_STABLE               113
+#define TK_COLUMN               114
+#define TK_MODIFY               115
+#define TK_RENAME               116
+#define TK_TAG                  117
+#define TK_SET                  118
+#define TK_NK_EQ                119
+#define TK_USING                120
+#define TK_TAGS                 121
+#define TK_PRIMARY              122
+#define TK_KEY                  123
+#define TK_BOOL                 124
+#define TK_TINYINT              125
+#define TK_SMALLINT             126
+#define TK_INT                  127
+#define TK_INTEGER              128
+#define TK_BIGINT               129
+#define TK_FLOAT                130
+#define TK_DOUBLE               131
+#define TK_BINARY               132
+#define TK_NCHAR                133
+#define TK_UNSIGNED             134
+#define TK_JSON                 135
+#define TK_VARCHAR              136
+#define TK_MEDIUMBLOB           137
+#define TK_BLOB                 138
+#define TK_VARBINARY            139
+#define TK_GEOMETRY             140
+#define TK_DECIMAL              141
+#define TK_COMMENT              142
+#define TK_MAX_DELAY            143
+#define TK_WATERMARK            144
+#define TK_ROLLUP               145
+#define TK_TTL                  146
+#define TK_SMA                  147
+#define TK_DELETE_MARK          148
+#define TK_FIRST                149
+#define TK_LAST                 150
+#define TK_SHOW                 151
+#define TK_PRIVILEGES           152
+#define TK_DATABASES            153
+#define TK_TABLES               154
+#define TK_STABLES              155
+#define TK_MNODES               156
+#define TK_QNODES               157
+#define TK_ARBGROUPS            158
+#define TK_FUNCTIONS            159
+#define TK_INDEXES              160
+#define TK_ACCOUNTS             161
+#define TK_APPS                 162
+#define TK_CONNECTIONS          163
+#define TK_LICENCES             164
+#define TK_GRANTS               165
+#define TK_FULL                 166
+#define TK_LOGS                 167
+#define TK_MACHINES             168
+#define TK_QUERIES              169
+#define TK_SCORES               170
+#define TK_TOPICS               171
+#define TK_VARIABLES            172
+#define TK_BNODES               173
+#define TK_SNODES               174
+#define TK_TRANSACTIONS         175
+#define TK_DISTRIBUTED          176
+#define TK_CONSUMERS            177
+#define TK_SUBSCRIPTIONS        178
+#define TK_VNODES               179
+#define TK_ALIVE                180
+#define TK_VIEWS                181
+#define TK_VIEW                 182
+#define TK_COMPACTS             183
+#define TK_NORMAL               184
+#define TK_CHILD                185
+#define TK_LIKE                 186
+#define TK_TBNAME               187
+#define TK_QTAGS                188
+#define TK_AS                   189
+#define TK_SYSTEM               190
+#define TK_INDEX                191
+#define TK_FUNCTION             192
+#define TK_INTERVAL             193
+#define TK_COUNT                194
+#define TK_LAST_ROW             195
+#define TK_META                 196
+#define TK_ONLY                 197
+#define TK_TOPIC                198
+#define TK_CONSUMER             199
+#define TK_GROUP                200
+#define TK_DESC                 201
+#define TK_DESCRIBE             202
+#define TK_RESET                203
+#define TK_QUERY                204
+#define TK_CACHE                205
+#define TK_EXPLAIN              206
+#define TK_ANALYZE              207
+#define TK_VERBOSE              208
+#define TK_NK_BOOL              209
+#define TK_RATIO                210
+#define TK_NK_FLOAT             211
+#define TK_OUTPUTTYPE           212
+#define TK_AGGREGATE            213
+#define TK_BUFSIZE              214
+#define TK_LANGUAGE             215
+#define TK_REPLACE              216
+#define TK_STREAM               217
+#define TK_INTO                 218
+#define TK_PAUSE                219
+#define TK_RESUME               220
+#define TK_TRIGGER              221
+#define TK_AT_ONCE              222
+#define TK_WINDOW_CLOSE         223
+#define TK_IGNORE               224
+#define TK_EXPIRED              225
+#define TK_FILL_HISTORY         226
+#define TK_UPDATE               227
+#define TK_SUBTABLE             228
+#define TK_UNTREATED            229
+#define TK_KILL                 230
+#define TK_CONNECTION           231
+#define TK_TRANSACTION          232
+#define TK_BALANCE              233
+#define TK_VGROUP               234
+#define TK_LEADER               235
+#define TK_MERGE                236
+#define TK_REDISTRIBUTE         237
+#define TK_SPLIT                238
+#define TK_DELETE               239
+#define TK_INSERT               240
+#define TK_NK_BIN               241
+#define TK_NK_HEX               242
+#define TK_NULL                 243
+#define TK_NK_QUESTION          244
+#define TK_NK_ALIAS             245
+#define TK_NK_ARROW             246
+#define TK_ROWTS                247
+#define TK_QSTART               248
+#define TK_QEND                 249
+#define TK_QDURATION            250
+#define TK_WSTART               251
+#define TK_WEND                 252
+#define TK_WDURATION            253
+#define TK_IROWTS               254
+#define TK_ISFILLED             255
+#define TK_CAST                 256
+#define TK_NOW                  257
+#define TK_TODAY                258
+#define TK_TIMEZONE             259
+#define TK_CLIENT_VERSION       260
+#define TK_SERVER_VERSION       261
+#define TK_SERVER_STATUS        262
+#define TK_CURRENT_USER         263
+#define TK_CASE                 264
+#define TK_WHEN                 265
+#define TK_THEN                 266
+#define TK_ELSE                 267
+#define TK_BETWEEN              268
+#define TK_IS                   269
+#define TK_NK_LT                270
+#define TK_NK_GT                271
+#define TK_NK_LE                272
+#define TK_NK_GE                273
+#define TK_NK_NE                274
+#define TK_MATCH                275
+#define TK_NMATCH               276
+#define TK_CONTAINS             277
+#define TK_IN                   278
+#define TK_JOIN                 279
+#define TK_INNER                280
+#define TK_SELECT               281
+#define TK_NK_HINT              282
+#define TK_DISTINCT             283
+#define TK_WHERE                284
+#define TK_PARTITION            285
+#define TK_BY                   286
+#define TK_SESSION              287
+#define TK_STATE_WINDOW         288
+#define TK_EVENT_WINDOW         289
+#define TK_COUNT_WINDOW         290
+#define TK_SLIDING              291
+#define TK_FILL                 292
+#define TK_VALUE                293
+#define TK_VALUE_F              294
+#define TK_NONE                 295
+#define TK_PREV                 296
+#define TK_NULL_F               297
+#define TK_LINEAR               298
+#define TK_NEXT                 299
+#define TK_HAVING               300
+#define TK_RANGE                301
+#define TK_EVERY                302
+#define TK_ORDER                303
+#define TK_SLIMIT               304
+#define TK_SOFFSET              305
+#define TK_LIMIT                306
+#define TK_OFFSET               307
+#define TK_ASC                  308
+#define TK_NULLS                309
+#define TK_ABORT                310
+#define TK_AFTER                311
+#define TK_ATTACH               312
+#define TK_BEFORE               313
+#define TK_BEGIN                314
+#define TK_BITAND               315
+#define TK_BITNOT               316
+#define TK_BITOR                317
+#define TK_BLOCKS               318
+#define TK_CHANGE               319
+#define TK_COMMA                320
+#define TK_CONCAT               321
+#define TK_CONFLICT             322
+#define TK_COPY                 323
+#define TK_DEFERRED             324
+#define TK_DELIMITERS           325
+#define TK_DETACH               326
+#define TK_DIVIDE               327
+#define TK_DOT                  328
+#define TK_EACH                 329
+#define TK_FAIL                 330
+#define TK_FILE                 331
+#define TK_FOR                  332
+#define TK_GLOB                 333
+#define TK_ID                   334
+#define TK_IMMEDIATE            335
+#define TK_IMPORT               336
+#define TK_INITIALLY            337
+#define TK_INSTEAD              338
+#define TK_ISNULL               339
+#define TK_MODULES              340
+#define TK_NK_BITNOT            341
+#define TK_NK_SEMI              342
+#define TK_NOTNULL              343
+#define TK_OF                   344
+#define TK_PLUS                 345
+#define TK_PRIVILEGE            346
+#define TK_RAISE                347
+#define TK_RESTRICT             348
+#define TK_ROW                  349
+#define TK_SEMI                 350
+#define TK_STAR                 351
+#define TK_STATEMENT            352
+#define TK_STRICT               353
+#define TK_STRING               354
+#define TK_TIMES                355
+#define TK_VALUES               356
+#define TK_VARIABLE             357
+#define TK_WAL                  358
+
+#define TK_NK_SPACE   600
+#define TK_NK_COMMENT 601
+#define TK_NK_ILLEGAL 602
 // #define TK_NK_HEX           603  // hex number  0x123
-#define TK_NK_OCT           604  // oct number
+#define TK_NK_OCT 604  // oct number
 // #define TK_NK_BIN           605  // bin format data 0b111
-#define TK_BATCH_SCAN       606
-#define TK_NO_BATCH_SCAN    607
-#define TK_SORT_FOR_GROUP   608
-#define TK_PARTITION_FIRST  609
+#define TK_BATCH_SCAN        606
+#define TK_NO_BATCH_SCAN     607
+#define TK_SORT_FOR_GROUP    608
+#define TK_PARTITION_FIRST   609
 #define TK_PARA_TABLES_SORT  610
 #define TK_SMALLDATA_TS_SORT 611
 
