/*
 * Copyright (c) 2019 TAOS Data, Inc. <jhtao@taosdata.com>
 *
 * This program is free software: you can use, redistribute, and/or modify
 * it under the terms of the GNU Affero General Public License, version 3
 * or later ("AGPL"), as published by the Free Software Foundation.
 *
 * This program is distributed in the hope that it will be useful, but WITHOUT
 * ANY WARRANTY; without even the implied warranty of MERCHANTABILITY or
 * FITNESS FOR A PARTICULAR PURPOSE.
 *
 * You should have received a copy of the GNU Affero General Public License
 * along with this program. If not, see <http://www.gnu.org/licenses/>.
 */

#ifndef _TD_COMMON_TOKEN_H_
#define _TD_COMMON_TOKEN_H_

#define TK_OR                               1
#define TK_AND                              2
#define TK_UNION                            3
#define TK_ALL                              4
#define TK_MINUS                            5
#define TK_EXCEPT                           6
#define TK_INTERSECT                        7
#define TK_NK_BITAND                        8
#define TK_NK_BITOR                         9
#define TK_NK_LSHIFT                       10
#define TK_NK_RSHIFT                       11
#define TK_NK_PLUS                         12
#define TK_NK_MINUS                        13
#define TK_NK_STAR                         14
#define TK_NK_SLASH                        15
#define TK_NK_REM                          16
#define TK_NK_CONCAT                       17
#define TK_CREATE                          18
#define TK_ACCOUNT                         19
#define TK_NK_ID                           20
#define TK_PASS                            21
#define TK_NK_STRING                       22
#define TK_ALTER                           23
#define TK_PPS                             24
#define TK_TSERIES                         25
#define TK_STORAGE                         26
#define TK_STREAMS                         27
#define TK_QTIME                           28
#define TK_DBS                             29
#define TK_USERS                           30
#define TK_CONNS                           31
#define TK_STATE                           32
#define TK_USER                            33
#define TK_PRIVILEGE                       34
#define TK_DROP                            35
#define TK_DNODE                           36
#define TK_PORT                            37
#define TK_NK_INTEGER                      38
#define TK_DNODES                          39
#define TK_NK_IPTOKEN                      40
#define TK_LOCAL                           41
#define TK_QNODE                           42
#define TK_ON                              43
#define TK_BNODE                           44
#define TK_SNODE                           45
#define TK_MNODE                           46
#define TK_DATABASE                        47
#define TK_USE                             48
#define TK_IF                              49
#define TK_NOT                             50
#define TK_EXISTS                          51
#define TK_BLOCKS                          52
#define TK_CACHE                           53
#define TK_CACHELAST                       54
#define TK_COMP                            55
#define TK_DAYS                            56
#define TK_NK_VARIABLE                     57
#define TK_FSYNC                           58
#define TK_MAXROWS                         59
#define TK_MINROWS                         60
#define TK_KEEP                            61
#define TK_PRECISION                       62
#define TK_QUORUM                          63
#define TK_REPLICA                         64
#define TK_TTL                             65
#define TK_WAL                             66
#define TK_VGROUPS                         67
#define TK_SINGLE_STABLE                   68
#define TK_STREAM_MODE                     69
#define TK_RETENTIONS                      70
#define TK_NK_COMMA                        71
#define TK_NK_COLON                        72
#define TK_TABLE                           73
#define TK_NK_LP                           74
#define TK_NK_RP                           75
#define TK_STABLE                          76
#define TK_ADD                             77
#define TK_COLUMN                          78
#define TK_MODIFY                          79
#define TK_RENAME                          80
#define TK_TAG                             81
#define TK_SET                             82
#define TK_NK_EQ                           83
#define TK_USING                           84
#define TK_TAGS                            85
#define TK_NK_DOT                          86
#define TK_COMMENT                         87
#define TK_BOOL                            88
#define TK_TINYINT                         89
#define TK_SMALLINT                        90
#define TK_INT                             91
#define TK_INTEGER                         92
#define TK_BIGINT                          93
#define TK_FLOAT                           94
#define TK_DOUBLE                          95
#define TK_BINARY                          96
#define TK_TIMESTAMP                       97
#define TK_NCHAR                           98
#define TK_UNSIGNED                        99
#define TK_JSON                           100
#define TK_VARCHAR                        101
#define TK_MEDIUMBLOB                     102
#define TK_BLOB                           103
#define TK_VARBINARY                      104
#define TK_DECIMAL                        105
#define TK_SMA                            106
#define TK_ROLLUP                         107
#define TK_FILE_FACTOR                    108
#define TK_NK_FLOAT                       109
#define TK_DELAY                          110
#define TK_SHOW                           111
#define TK_DATABASES                      112
#define TK_TABLES                         113
#define TK_STABLES                        114
#define TK_MNODES                         115
#define TK_MODULES                        116
#define TK_QNODES                         117
#define TK_FUNCTIONS                      118
#define TK_INDEXES                        119
#define TK_FROM                           120
#define TK_ACCOUNTS                       121
#define TK_APPS                           122
#define TK_CONNECTIONS                    123
#define TK_LICENCE                        124
#define TK_GRANTS                         125
#define TK_QUERIES                        126
#define TK_SCORES                         127
#define TK_TOPICS                         128
#define TK_VARIABLES                      129
#define TK_BNODES                         130
#define TK_SNODES                         131
#define TK_LIKE                           132
#define TK_INDEX                          133
#define TK_FULLTEXT                       134
#define TK_FUNCTION                       135
#define TK_INTERVAL                       136
#define TK_TOPIC                          137
#define TK_AS                             138
#define TK_DESC                           139
#define TK_DESCRIBE                       140
#define TK_RESET                          141
#define TK_QUERY                          142
#define TK_EXPLAIN                        143
#define TK_ANALYZE                        144
#define TK_VERBOSE                        145
#define TK_NK_BOOL                        146
#define TK_RATIO                          147
#define TK_COMPACT                        148
#define TK_VNODES                         149
#define TK_IN                             150
#define TK_OUTPUTTYPE                     151
#define TK_AGGREGATE                      152
#define TK_BUFSIZE                        153
#define TK_STREAM                         154
#define TK_INTO                           155
<<<<<<< HEAD
#define TK_TRIGGER                        156
#define TK_AT_ONCE                        157
#define TK_WINDOW_CLOSE                   158
#define TK_WATERMARK                      159
#define TK_KILL                           160
#define TK_CONNECTION                     161
#define TK_MERGE                          162
#define TK_VGROUP                         163
#define TK_REDISTRIBUTE                   164
#define TK_SPLIT                          165
#define TK_SYNCDB                         166
#define TK_NULL                           167
#define TK_NK_QUESTION                    168
#define TK_NK_ARROW                       169
#define TK_NOW                            170
#define TK_TODAY                          171
#define TK_ROWTS                          172
#define TK_TBNAME                         173
#define TK_QSTARTTS                       174
#define TK_QENDTS                         175
#define TK_WSTARTTS                       176
#define TK_WENDTS                         177
#define TK_WDURATION                      178
#define TK_CAST                           179
#define TK_COUNT                          180
#define TK_FIRST                          181
#define TK_LAST                           182
#define TK_LAST_ROW                       183
#define TK_BETWEEN                        184
#define TK_IS                             185
#define TK_NK_LT                          186
#define TK_NK_GT                          187
#define TK_NK_LE                          188
#define TK_NK_GE                          189
#define TK_NK_NE                          190
#define TK_MATCH                          191
#define TK_NMATCH                         192
#define TK_CONTAINS                       193
#define TK_JOIN                           194
#define TK_INNER                          195
#define TK_SELECT                         196
#define TK_DISTINCT                       197
#define TK_WHERE                          198
#define TK_PARTITION                      199
#define TK_BY                             200
#define TK_SESSION                        201
#define TK_STATE_WINDOW                   202
#define TK_SLIDING                        203
#define TK_FILL                           204
#define TK_VALUE                          205
#define TK_NONE                           206
#define TK_PREV                           207
#define TK_LINEAR                         208
#define TK_NEXT                           209
#define TK_GROUP                          210
#define TK_HAVING                         211
#define TK_ORDER                          212
#define TK_SLIMIT                         213
#define TK_SOFFSET                        214
#define TK_LIMIT                          215
#define TK_OFFSET                         216
#define TK_ASC                            217
#define TK_NULLS                          218
=======
#define TK_KILL                           156
#define TK_CONNECTION                     157
#define TK_MERGE                          158
#define TK_VGROUP                         159
#define TK_REDISTRIBUTE                   160
#define TK_SPLIT                          161
#define TK_SYNCDB                         162
#define TK_NULL                           163
#define TK_FIRST                          164
#define TK_LAST                           165
#define TK_NOW                            166
#define TK_TODAY                          167
#define TK_CAST                           168
#define TK_ROWTS                          169
#define TK_TBNAME                         170
#define TK_QSTARTTS                       171
#define TK_QENDTS                         172
#define TK_WSTARTTS                       173
#define TK_WENDTS                         174
#define TK_WDURATION                      175
#define TK_BETWEEN                        176
#define TK_IS                             177
#define TK_NK_LT                          178
#define TK_NK_GT                          179
#define TK_NK_LE                          180
#define TK_NK_GE                          181
#define TK_NK_NE                          182
#define TK_MATCH                          183
#define TK_NMATCH                         184
#define TK_JOIN                           185
#define TK_INNER                          186
#define TK_SELECT                         187
#define TK_DISTINCT                       188
#define TK_WHERE                          189
#define TK_PARTITION                      190
#define TK_BY                             191
#define TK_SESSION                        192
#define TK_STATE_WINDOW                   193
#define TK_SLIDING                        194
#define TK_FILL                           195
#define TK_VALUE                          196
#define TK_NONE                           197
#define TK_PREV                           198
#define TK_LINEAR                         199
#define TK_NEXT                           200
#define TK_GROUP                          201
#define TK_HAVING                         202
#define TK_ORDER                          203
#define TK_SLIMIT                         204
#define TK_SOFFSET                        205
#define TK_LIMIT                          206
#define TK_OFFSET                         207
#define TK_ASC                            208
#define TK_NULLS                          209
>>>>>>> 3fad3b68

#define TK_NK_SPACE                       300
#define TK_NK_COMMENT                     301
#define TK_NK_ILLEGAL                     302
#define TK_NK_HEX                         303   // hex number  0x123
#define TK_NK_OCT                         304   // oct number
#define TK_NK_BIN                         305   // bin format data 0b111
#define TK_NK_FILE                        306

#define TK_NK_BITNOT                      501
#define TK_INSERT                         502
#define TK_VALUES                         507
#define TK_IMPORT                         509
#define TK_NK_SEMI                        508

#define TK_NK_NIL                         65535

#endif /*_TD_COMMON_TOKEN_H_*/<|MERGE_RESOLUTION|>--- conflicted
+++ resolved
@@ -171,7 +171,6 @@
 #define TK_BUFSIZE                        153
 #define TK_STREAM                         154
 #define TK_INTO                           155
-<<<<<<< HEAD
 #define TK_TRIGGER                        156
 #define TK_AT_ONCE                        157
 #define TK_WINDOW_CLOSE                   158
@@ -186,16 +185,16 @@
 #define TK_NULL                           167
 #define TK_NK_QUESTION                    168
 #define TK_NK_ARROW                       169
-#define TK_NOW                            170
-#define TK_TODAY                          171
-#define TK_ROWTS                          172
-#define TK_TBNAME                         173
-#define TK_QSTARTTS                       174
-#define TK_QENDTS                         175
-#define TK_WSTARTTS                       176
-#define TK_WENDTS                         177
-#define TK_WDURATION                      178
-#define TK_CAST                           179
+#define TK_ROWTS                          170
+#define TK_TBNAME                         171
+#define TK_QSTARTTS                       172
+#define TK_QENDTS                         173
+#define TK_WSTARTTS                       174
+#define TK_WENDTS                         175
+#define TK_WDURATION                      176
+#define TK_CAST                           177
+#define TK_NOW                            178
+#define TK_TODAY                          179
 #define TK_COUNT                          180
 #define TK_FIRST                          181
 #define TK_LAST                           182
@@ -235,62 +234,6 @@
 #define TK_OFFSET                         216
 #define TK_ASC                            217
 #define TK_NULLS                          218
-=======
-#define TK_KILL                           156
-#define TK_CONNECTION                     157
-#define TK_MERGE                          158
-#define TK_VGROUP                         159
-#define TK_REDISTRIBUTE                   160
-#define TK_SPLIT                          161
-#define TK_SYNCDB                         162
-#define TK_NULL                           163
-#define TK_FIRST                          164
-#define TK_LAST                           165
-#define TK_NOW                            166
-#define TK_TODAY                          167
-#define TK_CAST                           168
-#define TK_ROWTS                          169
-#define TK_TBNAME                         170
-#define TK_QSTARTTS                       171
-#define TK_QENDTS                         172
-#define TK_WSTARTTS                       173
-#define TK_WENDTS                         174
-#define TK_WDURATION                      175
-#define TK_BETWEEN                        176
-#define TK_IS                             177
-#define TK_NK_LT                          178
-#define TK_NK_GT                          179
-#define TK_NK_LE                          180
-#define TK_NK_GE                          181
-#define TK_NK_NE                          182
-#define TK_MATCH                          183
-#define TK_NMATCH                         184
-#define TK_JOIN                           185
-#define TK_INNER                          186
-#define TK_SELECT                         187
-#define TK_DISTINCT                       188
-#define TK_WHERE                          189
-#define TK_PARTITION                      190
-#define TK_BY                             191
-#define TK_SESSION                        192
-#define TK_STATE_WINDOW                   193
-#define TK_SLIDING                        194
-#define TK_FILL                           195
-#define TK_VALUE                          196
-#define TK_NONE                           197
-#define TK_PREV                           198
-#define TK_LINEAR                         199
-#define TK_NEXT                           200
-#define TK_GROUP                          201
-#define TK_HAVING                         202
-#define TK_ORDER                          203
-#define TK_SLIMIT                         204
-#define TK_SOFFSET                        205
-#define TK_LIMIT                          206
-#define TK_OFFSET                         207
-#define TK_ASC                            208
-#define TK_NULLS                          209
->>>>>>> 3fad3b68
 
 #define TK_NK_SPACE                       300
 #define TK_NK_COMMENT                     301
