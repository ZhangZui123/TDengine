--- conflicted
+++ resolved
@@ -181,54 +181,50 @@
 #define TK_NULL                           163
 #define TK_FIRST                          164
 #define TK_LAST                           165
-<<<<<<< HEAD
 #define TK_CAST                           166
 #define TK_NOW                            167
-=======
-#define TK_NOW                            166
-#define TK_TODAY                          167
->>>>>>> 1e265d76
-#define TK_ROWTS                          168
-#define TK_TBNAME                         169
-#define TK_QSTARTTS                       170
-#define TK_QENDTS                         171
-#define TK_WSTARTTS                       172
-#define TK_WENDTS                         173
-#define TK_WDURATION                      174
-#define TK_BETWEEN                        175
-#define TK_IS                             176
-#define TK_NK_LT                          177
-#define TK_NK_GT                          178
-#define TK_NK_LE                          179
-#define TK_NK_GE                          180
-#define TK_NK_NE                          181
-#define TK_MATCH                          182
-#define TK_NMATCH                         183
-#define TK_JOIN                           184
-#define TK_INNER                          185
-#define TK_SELECT                         186
-#define TK_DISTINCT                       187
-#define TK_WHERE                          188
-#define TK_PARTITION                      189
-#define TK_BY                             190
-#define TK_SESSION                        191
-#define TK_STATE_WINDOW                   192
-#define TK_SLIDING                        193
-#define TK_FILL                           194
-#define TK_VALUE                          195
-#define TK_NONE                           196
-#define TK_PREV                           197
-#define TK_LINEAR                         198
-#define TK_NEXT                           199
-#define TK_GROUP                          200
-#define TK_HAVING                         201
-#define TK_ORDER                          202
-#define TK_SLIMIT                         203
-#define TK_SOFFSET                        204
-#define TK_LIMIT                          205
-#define TK_OFFSET                         206
-#define TK_ASC                            207
-#define TK_NULLS                          208
+#define TK_TODAY                          168
+#define TK_ROWTS                          169
+#define TK_TBNAME                         170
+#define TK_QSTARTTS                       171
+#define TK_QENDTS                         172
+#define TK_WSTARTTS                       173
+#define TK_WENDTS                         174
+#define TK_WDURATION                      175
+#define TK_BETWEEN                        176
+#define TK_IS                             177
+#define TK_NK_LT                          178
+#define TK_NK_GT                          179
+#define TK_NK_LE                          180
+#define TK_NK_GE                          181
+#define TK_NK_NE                          182
+#define TK_MATCH                          183
+#define TK_NMATCH                         184
+#define TK_JOIN                           185
+#define TK_INNER                          186
+#define TK_SELECT                         187
+#define TK_DISTINCT                       188
+#define TK_WHERE                          189
+#define TK_PARTITION                      190
+#define TK_BY                             191
+#define TK_SESSION                        192
+#define TK_STATE_WINDOW                   193
+#define TK_SLIDING                        194
+#define TK_FILL                           195
+#define TK_VALUE                          196
+#define TK_NONE                           197
+#define TK_PREV                           198
+#define TK_LINEAR                         199
+#define TK_NEXT                           200
+#define TK_GROUP                          201
+#define TK_HAVING                         202
+#define TK_ORDER                          203
+#define TK_SLIMIT                         204
+#define TK_SOFFSET                        205
+#define TK_LIMIT                          206
+#define TK_OFFSET                         207
+#define TK_ASC                            208
+#define TK_NULLS                          209
 
 #define TK_NK_SPACE                       300
 #define TK_NK_COMMENT                     301
