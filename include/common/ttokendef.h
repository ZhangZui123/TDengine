--- conflicted
+++ resolved
@@ -16,7 +16,6 @@
 #ifndef _TD_COMMON_TOKEN_H_
 #define _TD_COMMON_TOKEN_H_
 
-<<<<<<< HEAD
 #define TK_OR                               1
 #define TK_AND                              2
 #define TK_UNION                            3
@@ -112,282 +111,16 @@
 #define TK_NULLS                           93
 #define TK_FIRST                           94
 #define TK_LAST                            95
-=======
-#define TK_ID           1
-#define TK_BOOL         2
-#define TK_INTEGER      3
-#define TK_FLOAT        4
-#define TK_STRING       5
-#define TK_TIMESTAMP    6
-#define TK_OR           7
-#define TK_AND          8
-#define TK_NOT          9
-#define TK_EQ           10
-#define TK_NE           11
-#define TK_ISNULL       12
-#define TK_NOTNULL      13
-#define TK_IS           14
-#define TK_LIKE         15
-#define TK_MATCH        16
-#define TK_NMATCH       17
-#define TK_GLOB         18
-#define TK_BETWEEN      19
-#define TK_IN           20
-#define TK_GT           21
-#define TK_GE           22
-#define TK_LT           23
-#define TK_LE           24
-#define TK_BITAND       25
-#define TK_BITOR        26
-#define TK_LSHIFT       27
-#define TK_RSHIFT       28
-#define TK_PLUS         29
-#define TK_MINUS        30
-#define TK_DIVIDE       31
-#define TK_TIMES        32
-#define TK_STAR         33
-#define TK_SLASH        34
-#define TK_REM          35
-#define TK_CONCAT       36
-#define TK_UMINUS       37
-#define TK_UPLUS        38
-#define TK_BITNOT       39
-#define TK_SHOW         40
-#define TK_DATABASES    41
-#define TK_TOPICS       42
-#define TK_FUNCTIONS    43
-#define TK_MNODES       44
-#define TK_DNODES       45
-#define TK_ACCOUNTS     46
-#define TK_USERS        47
-#define TK_MODULES      48
-#define TK_QUERIES      49
-#define TK_CONNECTIONS  50
-#define TK_STREAMS      51
-#define TK_VARIABLES    52
-#define TK_SCORES       53
-#define TK_GRANTS       54
-#define TK_VNODES       55
-#define TK_DOT          56
-#define TK_CREATE       57
-#define TK_TABLE        58
-#define TK_STABLE       59
-#define TK_DATABASE     60
-#define TK_TABLES       61
-#define TK_STABLES      62
-#define TK_VGROUPS      63
-#define TK_DROP         64
-#define TK_TOPIC        65
-#define TK_FUNCTION     66
-#define TK_DNODE        67
-#define TK_USER         68
-#define TK_ACCOUNT      69
-#define TK_USE          70
-#define TK_DESCRIBE     71
-#define TK_DESC         72
-#define TK_ALTER        73
-#define TK_PASS         74
-#define TK_PRIVILEGE    75
-#define TK_LOCAL        76
-#define TK_COMPACT      77
-#define TK_LP           78
-#define TK_RP           79
-#define TK_IF           80
-#define TK_EXISTS       81
-#define TK_PORT         82
-#define TK_IPTOKEN      83
-#define TK_AS           84
-#define TK_OUTPUTTYPE   85
-#define TK_AGGREGATE    86
-#define TK_BUFSIZE      87
-#define TK_PPS          88
-#define TK_TSERIES      89
-#define TK_DBS          90
-#define TK_STORAGE      91
-#define TK_QTIME        92
-#define TK_CONNS        93
-#define TK_STATE        94
-#define TK_COMMA        95
-#define TK_KEEP         96
-#define TK_CACHE        97
-#define TK_REPLICA      98
-#define TK_QUORUM       99
-#define TK_DAYS         100
-#define TK_MINROWS      101
-#define TK_MAXROWS      102
-#define TK_BLOCKS       103
-#define TK_CTIME        104
-#define TK_WAL          105
-#define TK_FSYNC        106
-#define TK_COMP         107
-#define TK_PRECISION    108
-#define TK_UPDATE       109
-#define TK_CACHELAST    110
-#define TK_STREAM       111
-#define TK_MODE         112
-#define TK_UNSIGNED     113
-#define TK_TAGS         114
-#define TK_USING        115
-#define TK_NULL         116
-#define TK_NOW          117
-#define TK_SELECT       118
-#define TK_UNION        119
-#define TK_ALL          120
-#define TK_DISTINCT     121
-#define TK_FROM         122
-#define TK_VARIABLE     123
-#define TK_INTERVAL     124
-#define TK_EVERY        125
-#define TK_SESSION      126
-#define TK_STATE_WINDOW 127
-#define TK_FILL         128
-#define TK_SLIDING      129
-#define TK_ORDER        130
-#define TK_BY           131
-#define TK_ASC          132
-#define TK_GROUP        133
-#define TK_HAVING       134
-#define TK_LIMIT        135
-#define TK_OFFSET       136
-#define TK_SLIMIT       137
-#define TK_SOFFSET      138
-#define TK_WHERE        139
-#define TK_RESET        140
-#define TK_QUERY        141
-#define TK_SYNCDB       142
-#define TK_ADD          143
-#define TK_COLUMN       144
-#define TK_MODIFY       145
-#define TK_TAG          146
-#define TK_CHANGE       147
-#define TK_SET          148
-#define TK_KILL         149
-#define TK_CONNECTION   150
-#define TK_COLON        151
-#define TK_ABORT        152
-#define TK_AFTER        153
-#define TK_ATTACH       154
-#define TK_BEFORE       155
-#define TK_BEGIN        156
-#define TK_CASCADE      157
-#define TK_CLUSTER      158
-#define TK_CONFLICT     159
-#define TK_COPY         160
-#define TK_DEFERRED     161
-#define TK_DELIMITERS   162
-#define TK_DETACH       163
-#define TK_EACH         164
-#define TK_END          165
-#define TK_EXPLAIN      166
-#define TK_FAIL         167
-#define TK_FOR          168
-#define TK_IGNORE       169
-#define TK_IMMEDIATE    170
-#define TK_INITIALLY    171
-#define TK_INSTEAD      172
-#define TK_KEY          173
-#define TK_OF           174
-#define TK_RAISE        175
-#define TK_REPLACE      176
-#define TK_RESTRICT     177
-#define TK_ROW          178
-#define TK_STATEMENT    179
-#define TK_TRIGGER      180
-#define TK_VIEW         181
-#define TK_SEMI         182
-#define TK_NONE         183
-#define TK_PREV         184
-#define TK_LINEAR       185
-#define TK_IMPORT       186
-#define TK_TBNAME       187
-#define TK_JOIN         188
-#define TK_INSERT       189
-#define TK_INTO         190
-#define TK_VALUES       191
 
-#define NEW_TK_OR           1
-#define NEW_TK_AND          2
-#define NEW_TK_UNION        3
-#define NEW_TK_ALL          4
-#define NEW_TK_MINUS        5
-#define NEW_TK_EXCEPT       6
-#define NEW_TK_INTERSECT    7
-#define NEW_TK_NK_PLUS      8
-#define NEW_TK_NK_MINUS     9
-#define NEW_TK_NK_STAR      10
-#define NEW_TK_NK_SLASH     11
-#define NEW_TK_NK_REM       12
-#define NEW_TK_SHOW         13
-#define NEW_TK_DATABASES    14
-#define NEW_TK_NK_INTEGER   15
-#define NEW_TK_NK_FLOAT     16
-#define NEW_TK_NK_STRING    17
-#define NEW_TK_NK_BOOL      18
-#define NEW_TK_TIMESTAMP    19
-#define NEW_TK_NK_VARIABLE  20
-#define NEW_TK_NK_COMMA     21
-#define NEW_TK_NK_ID        22
-#define NEW_TK_NK_LP        23
-#define NEW_TK_NK_RP        24
-#define NEW_TK_NK_DOT       25
-#define NEW_TK_BETWEEN      26
-#define NEW_TK_NOT          27
-#define NEW_TK_IS           28
-#define NEW_TK_NULL         29
-#define NEW_TK_NK_LT        30
-#define NEW_TK_NK_GT        31
-#define NEW_TK_NK_LE        32
-#define NEW_TK_NK_GE        33
-#define NEW_TK_NK_NE        34
-#define NEW_TK_NK_EQ        35
-#define NEW_TK_LIKE         36
-#define NEW_TK_MATCH        37
-#define NEW_TK_NMATCH       38
-#define NEW_TK_IN           39
-#define NEW_TK_FROM         40
-#define NEW_TK_AS           41
-#define NEW_TK_JOIN         42
-#define NEW_TK_ON           43
-#define NEW_TK_INNER        44
-#define NEW_TK_SELECT       45
-#define NEW_TK_DISTINCT     46
-#define NEW_TK_WHERE        47
-#define NEW_TK_PARTITION    48
-#define NEW_TK_BY           49
-#define NEW_TK_SESSION      50
-#define NEW_TK_STATE_WINDOW 51
-#define NEW_TK_INTERVAL     52
-#define NEW_TK_SLIDING      53
-#define NEW_TK_FILL         54
-#define NEW_TK_VALUE        55
-#define NEW_TK_NONE         56
-#define NEW_TK_PREV         57
-#define NEW_TK_LINEAR       58
-#define NEW_TK_NEXT         59
-#define NEW_TK_GROUP        60
-#define NEW_TK_HAVING       61
-#define NEW_TK_ORDER        62
-#define NEW_TK_SLIMIT       63
-#define NEW_TK_SOFFSET      64
-#define NEW_TK_LIMIT        65
-#define NEW_TK_OFFSET       66
-#define NEW_TK_ASC          67
-#define NEW_TK_DESC         68
-#define NEW_TK_NULLS        69
-#define NEW_TK_FIRST        70
-#define NEW_TK_LAST         71
->>>>>>> cdc7f53a
+#define TK_SPACE                          300
+#define TK_COMMENT                        301
+#define TK_ILLEGAL                        302
+#define TK_HEX                            303   // hex number  0x123
+#define TK_OCT                            304   // oct number
+#define TK_BIN                            305   // bin format data 0b111
+#define TK_FILE                           306
+#define TK_QUESTION                       307   // denoting the placeholder of "?",when invoking statement bind query
 
-#define TK_SPACE    300
-#define TK_COMMENT  301
-#define TK_ILLEGAL  302
-#define TK_HEX      303  // hex number  0x123
-#define TK_OCT      304  // oct number
-#define TK_BIN      305  // bin format data 0b111
-#define TK_FILE     306
-#define TK_QUESTION 307  // denoting the placeholder of "?",when invoking statement bind query
-
-<<<<<<< HEAD
 #define TK_NK_COLON                       500
 #define TK_NK_BITNOT                      501
 #define TK_INSERT                         502
@@ -402,9 +135,4 @@
 
 #define TK_NIL                            65535
 
-#endif
-=======
-#define TK_NIL 65535
->>>>>>> cdc7f53a
-
 #endif /*_TD_COMMON_TOKEN_H_*/