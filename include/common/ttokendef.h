/*
 * Copyright (c) 2019 TAOS Data, Inc. <jhtao@taosdata.com>
 *
 * This program is free software: you can use, redistribute, and/or modify
 * it under the terms of the GNU Affero General Public License, version 3
 * or later ("AGPL"), as published by the Free Software Foundation.
 *
 * This program is distributed in the hope that it will be useful, but WITHOUT
 * ANY WARRANTY; without even the implied warranty of MERCHANTABILITY or
 * FITNESS FOR A PARTICULAR PURPOSE.
 *
 * You should have received a copy of the GNU Affero General Public License
 * along with this program. If not, see <http://www.gnu.org/licenses/>.
 */

#ifndef _TD_COMMON_TOKEN_H_
#define _TD_COMMON_TOKEN_H_

#define TK_OR                               1
#define TK_AND                              2
#define TK_UNION                            3
#define TK_ALL                              4
#define TK_MINUS                            5
#define TK_EXCEPT                           6
#define TK_INTERSECT                        7
#define TK_NK_BITAND                        8
#define TK_NK_BITOR                         9
#define TK_NK_LSHIFT                       10
#define TK_NK_RSHIFT                       11
#define TK_NK_PLUS                         12
#define TK_NK_MINUS                        13
#define TK_NK_STAR                         14
#define TK_NK_SLASH                        15
#define TK_NK_REM                          16
#define TK_NK_CONCAT                       17
#define TK_CREATE                          18
#define TK_ACCOUNT                         19
#define TK_NK_ID                           20
#define TK_PASS                            21
#define TK_NK_STRING                       22
#define TK_ALTER                           23
#define TK_PPS                             24
#define TK_TSERIES                         25
#define TK_STORAGE                         26
#define TK_STREAMS                         27
#define TK_QTIME                           28
#define TK_DBS                             29
#define TK_USERS                           30
#define TK_CONNS                           31
#define TK_STATE                           32
#define TK_USER                            33
#define TK_PRIVILEGE                       34
#define TK_DROP                            35
#define TK_DNODE                           36
#define TK_PORT                            37
#define TK_NK_INTEGER                      38
#define TK_DNODES                          39
#define TK_NK_IPTOKEN                      40
#define TK_LOCAL                           41
#define TK_QNODE                           42
#define TK_ON                              43
#define TK_BNODE                           44
#define TK_SNODE                           45
#define TK_MNODE                           46
#define TK_DATABASE                        47
#define TK_USE                             48
#define TK_IF                              49
#define TK_NOT                             50
#define TK_EXISTS                          51
#define TK_BLOCKS                          52
#define TK_CACHE                           53
#define TK_CACHELAST                       54
#define TK_COMP                            55
#define TK_DAYS                            56
#define TK_NK_VARIABLE                     57
#define TK_FSYNC                           58
#define TK_MAXROWS                         59
#define TK_MINROWS                         60
#define TK_KEEP                            61
#define TK_PRECISION                       62
#define TK_QUORUM                          63
#define TK_REPLICA                         64
#define TK_TTL                             65
#define TK_WAL                             66
#define TK_VGROUPS                         67
#define TK_SINGLE_STABLE                   68
#define TK_STREAM_MODE                     69
#define TK_RETENTIONS                      70
#define TK_NK_COMMA                        71
#define TK_NK_COLON                        72
#define TK_TABLE                           73
#define TK_NK_LP                           74
#define TK_NK_RP                           75
#define TK_STABLE                          76
#define TK_ADD                             77
#define TK_COLUMN                          78
#define TK_MODIFY                          79
#define TK_RENAME                          80
#define TK_TAG                             81
#define TK_SET                             82
#define TK_NK_EQ                           83
#define TK_USING                           84
#define TK_TAGS                            85
#define TK_NK_DOT                          86
#define TK_COMMENT                         87
#define TK_BOOL                            88
#define TK_TINYINT                         89
#define TK_SMALLINT                        90
#define TK_INT                             91
#define TK_INTEGER                         92
#define TK_BIGINT                          93
#define TK_FLOAT                           94
#define TK_DOUBLE                          95
#define TK_BINARY                          96
#define TK_TIMESTAMP                       97
#define TK_NCHAR                           98
#define TK_UNSIGNED                        99
#define TK_JSON                           100
#define TK_VARCHAR                        101
#define TK_MEDIUMBLOB                     102
#define TK_BLOB                           103
#define TK_VARBINARY                      104
#define TK_DECIMAL                        105
#define TK_SMA                            106
#define TK_ROLLUP                         107
#define TK_FILE_FACTOR                    108
#define TK_NK_FLOAT                       109
#define TK_DELAY                          110
#define TK_SHOW                           111
#define TK_DATABASES                      112
#define TK_TABLES                         113
#define TK_STABLES                        114
#define TK_MNODES                         115
#define TK_MODULES                        116
#define TK_QNODES                         117
#define TK_FUNCTIONS                      118
#define TK_INDEXES                        119
#define TK_FROM                           120
#define TK_ACCOUNTS                       121
#define TK_APPS                           122
#define TK_CONNECTIONS                    123
#define TK_LICENCE                        124
#define TK_GRANTS                         125
#define TK_QUERIES                        126
#define TK_SCORES                         127
#define TK_TOPICS                         128
#define TK_VARIABLES                      129
#define TK_BNODES                         130
#define TK_SNODES                         131
#define TK_LIKE                           132
#define TK_INDEX                          133
#define TK_FULLTEXT                       134
#define TK_FUNCTION                       135
#define TK_INTERVAL                       136
#define TK_TOPIC                          137
#define TK_AS                             138
#define TK_DESC                           139
#define TK_DESCRIBE                       140
#define TK_RESET                          141
#define TK_QUERY                          142
#define TK_EXPLAIN                        143
#define TK_ANALYZE                        144
#define TK_VERBOSE                        145
#define TK_NK_BOOL                        146
#define TK_RATIO                          147
#define TK_COMPACT                        148
#define TK_VNODES                         149
#define TK_IN                             150
#define TK_OUTPUTTYPE                     151
#define TK_AGGREGATE                      152
#define TK_BUFSIZE                        153
#define TK_STREAM                         154
#define TK_INTO                           155
<<<<<<< HEAD
#define TK_KILL                           156
#define TK_CONNECTION                     157
#define TK_MERGE                          158
#define TK_VGROUP                         159
#define TK_REDISTRIBUTE                   160
#define TK_SPLIT                          161
#define TK_SYNCDB                         162
#define TK_NULL                           163
#define TK_FIRST                          164
#define TK_LAST                           165
#define TK_NOW                            166
#define TK_TODAY                          167
#define TK_TIMEZONE                       168
#define TK_CAST                           169
=======
#define TK_TRIGGER                        156
#define TK_AT_ONCE                        157
#define TK_WINDOW_CLOSE                   158
#define TK_WATERMARK                      159
#define TK_KILL                           160
#define TK_CONNECTION                     161
#define TK_MERGE                          162
#define TK_VGROUP                         163
#define TK_REDISTRIBUTE                   164
#define TK_SPLIT                          165
#define TK_SYNCDB                         166
#define TK_NULL                           167
#define TK_NK_QUESTION                    168
#define TK_NK_ARROW                       169
>>>>>>> 43f500ba
#define TK_ROWTS                          170
#define TK_TBNAME                         171
#define TK_QSTARTTS                       172
#define TK_QENDTS                         173
#define TK_WSTARTTS                       174
#define TK_WENDTS                         175
#define TK_WDURATION                      176
<<<<<<< HEAD
#define TK_BETWEEN                        177
#define TK_IS                             178
#define TK_NK_LT                          179
#define TK_NK_GT                          180
#define TK_NK_LE                          181
#define TK_NK_GE                          182
#define TK_NK_NE                          183
#define TK_MATCH                          184
#define TK_NMATCH                         185
#define TK_JOIN                           186
#define TK_INNER                          187
#define TK_SELECT                         188
#define TK_DISTINCT                       189
#define TK_WHERE                          190
#define TK_PARTITION                      191
#define TK_BY                             192
#define TK_SESSION                        193
#define TK_STATE_WINDOW                   194
#define TK_SLIDING                        195
#define TK_FILL                           196
#define TK_VALUE                          197
#define TK_NONE                           198
#define TK_PREV                           199
#define TK_LINEAR                         200
#define TK_NEXT                           201
#define TK_GROUP                          202
#define TK_HAVING                         203
#define TK_ORDER                          204
#define TK_SLIMIT                         205
#define TK_SOFFSET                        206
#define TK_LIMIT                          207
#define TK_OFFSET                         208
#define TK_ASC                            209
#define TK_NULLS                          210
=======
#define TK_CAST                           177
#define TK_NOW                            178
#define TK_TODAY                          179
#define TK_COUNT                          180
#define TK_FIRST                          181
#define TK_LAST                           182
#define TK_LAST_ROW                       183
#define TK_BETWEEN                        184
#define TK_IS                             185
#define TK_NK_LT                          186
#define TK_NK_GT                          187
#define TK_NK_LE                          188
#define TK_NK_GE                          189
#define TK_NK_NE                          190
#define TK_MATCH                          191
#define TK_NMATCH                         192
#define TK_CONTAINS                       193
#define TK_JOIN                           194
#define TK_INNER                          195
#define TK_SELECT                         196
#define TK_DISTINCT                       197
#define TK_WHERE                          198
#define TK_PARTITION                      199
#define TK_BY                             200
#define TK_SESSION                        201
#define TK_STATE_WINDOW                   202
#define TK_SLIDING                        203
#define TK_FILL                           204
#define TK_VALUE                          205
#define TK_NONE                           206
#define TK_PREV                           207
#define TK_LINEAR                         208
#define TK_NEXT                           209
#define TK_GROUP                          210
#define TK_HAVING                         211
#define TK_ORDER                          212
#define TK_SLIMIT                         213
#define TK_SOFFSET                        214
#define TK_LIMIT                          215
#define TK_OFFSET                         216
#define TK_ASC                            217
#define TK_NULLS                          218
>>>>>>> 43f500ba

#define TK_NK_SPACE                       300
#define TK_NK_COMMENT                     301
#define TK_NK_ILLEGAL                     302
#define TK_NK_HEX                         303   // hex number  0x123
#define TK_NK_OCT                         304   // oct number
#define TK_NK_BIN                         305   // bin format data 0b111
#define TK_NK_FILE                        306

#define TK_NK_BITNOT                      501
#define TK_INSERT                         502
#define TK_VALUES                         507
#define TK_IMPORT                         509
#define TK_NK_SEMI                        508

#define TK_NK_NIL                         65535

#endif /*_TD_COMMON_TOKEN_H_*/<|MERGE_RESOLUTION|>--- conflicted
+++ resolved
@@ -171,22 +171,6 @@
 #define TK_BUFSIZE                        153
 #define TK_STREAM                         154
 #define TK_INTO                           155
-<<<<<<< HEAD
-#define TK_KILL                           156
-#define TK_CONNECTION                     157
-#define TK_MERGE                          158
-#define TK_VGROUP                         159
-#define TK_REDISTRIBUTE                   160
-#define TK_SPLIT                          161
-#define TK_SYNCDB                         162
-#define TK_NULL                           163
-#define TK_FIRST                          164
-#define TK_LAST                           165
-#define TK_NOW                            166
-#define TK_TODAY                          167
-#define TK_TIMEZONE                       168
-#define TK_CAST                           169
-=======
 #define TK_TRIGGER                        156
 #define TK_AT_ONCE                        157
 #define TK_WINDOW_CLOSE                   158
@@ -201,7 +185,6 @@
 #define TK_NULL                           167
 #define TK_NK_QUESTION                    168
 #define TK_NK_ARROW                       169
->>>>>>> 43f500ba
 #define TK_ROWTS                          170
 #define TK_TBNAME                         171
 #define TK_QSTARTTS                       172
@@ -209,85 +192,49 @@
 #define TK_WSTARTTS                       174
 #define TK_WENDTS                         175
 #define TK_WDURATION                      176
-<<<<<<< HEAD
-#define TK_BETWEEN                        177
-#define TK_IS                             178
-#define TK_NK_LT                          179
-#define TK_NK_GT                          180
-#define TK_NK_LE                          181
-#define TK_NK_GE                          182
-#define TK_NK_NE                          183
-#define TK_MATCH                          184
-#define TK_NMATCH                         185
-#define TK_JOIN                           186
-#define TK_INNER                          187
-#define TK_SELECT                         188
-#define TK_DISTINCT                       189
-#define TK_WHERE                          190
-#define TK_PARTITION                      191
-#define TK_BY                             192
-#define TK_SESSION                        193
-#define TK_STATE_WINDOW                   194
-#define TK_SLIDING                        195
-#define TK_FILL                           196
-#define TK_VALUE                          197
-#define TK_NONE                           198
-#define TK_PREV                           199
-#define TK_LINEAR                         200
-#define TK_NEXT                           201
-#define TK_GROUP                          202
-#define TK_HAVING                         203
-#define TK_ORDER                          204
-#define TK_SLIMIT                         205
-#define TK_SOFFSET                        206
-#define TK_LIMIT                          207
-#define TK_OFFSET                         208
-#define TK_ASC                            209
-#define TK_NULLS                          210
-=======
 #define TK_CAST                           177
 #define TK_NOW                            178
 #define TK_TODAY                          179
-#define TK_COUNT                          180
-#define TK_FIRST                          181
-#define TK_LAST                           182
-#define TK_LAST_ROW                       183
-#define TK_BETWEEN                        184
-#define TK_IS                             185
-#define TK_NK_LT                          186
-#define TK_NK_GT                          187
-#define TK_NK_LE                          188
-#define TK_NK_GE                          189
-#define TK_NK_NE                          190
-#define TK_MATCH                          191
-#define TK_NMATCH                         192
-#define TK_CONTAINS                       193
-#define TK_JOIN                           194
-#define TK_INNER                          195
-#define TK_SELECT                         196
-#define TK_DISTINCT                       197
-#define TK_WHERE                          198
-#define TK_PARTITION                      199
-#define TK_BY                             200
-#define TK_SESSION                        201
-#define TK_STATE_WINDOW                   202
-#define TK_SLIDING                        203
-#define TK_FILL                           204
-#define TK_VALUE                          205
-#define TK_NONE                           206
-#define TK_PREV                           207
-#define TK_LINEAR                         208
-#define TK_NEXT                           209
-#define TK_GROUP                          210
-#define TK_HAVING                         211
-#define TK_ORDER                          212
-#define TK_SLIMIT                         213
-#define TK_SOFFSET                        214
-#define TK_LIMIT                          215
-#define TK_OFFSET                         216
-#define TK_ASC                            217
-#define TK_NULLS                          218
->>>>>>> 43f500ba
+#define TK_TIMEZONE                       180
+#define TK_COUNT                          181
+#define TK_FIRST                          182
+#define TK_LAST                           183
+#define TK_LAST_ROW                       184
+#define TK_BETWEEN                        185
+#define TK_IS                             186
+#define TK_NK_LT                          187
+#define TK_NK_GT                          188
+#define TK_NK_LE                          189
+#define TK_NK_GE                          190
+#define TK_NK_NE                          191
+#define TK_MATCH                          192
+#define TK_NMATCH                         193
+#define TK_CONTAINS                       194
+#define TK_JOIN                           195
+#define TK_INNER                          196
+#define TK_SELECT                         197
+#define TK_DISTINCT                       198
+#define TK_WHERE                          199
+#define TK_PARTITION                      200
+#define TK_BY                             201
+#define TK_SESSION                        202
+#define TK_STATE_WINDOW                   203
+#define TK_SLIDING                        204
+#define TK_FILL                           205
+#define TK_VALUE                          206
+#define TK_NONE                           207
+#define TK_PREV                           208
+#define TK_LINEAR                         209
+#define TK_NEXT                           210
+#define TK_GROUP                          211
+#define TK_HAVING                         212
+#define TK_ORDER                          213
+#define TK_SLIMIT                         214
+#define TK_SOFFSET                        215
+#define TK_LIMIT                          216
+#define TK_OFFSET                         217
+#define TK_ASC                            218
+#define TK_NULLS                          219
 
 #define TK_NK_SPACE                       300
 #define TK_NK_COMMENT                     301
