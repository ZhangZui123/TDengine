/*
 * Copyright (c) 2019 TAOS Data, Inc. <jhtao@taosdata.com>
 *
 * This program is free software: you can use, redistribute, and/or modify
 * it under the terms of the GNU Affero General Public License, version 3
 * or later ("AGPL"), as published by the Free Software Foundation.
 *
 * This program is distributed in the hope that it will be useful, but WITHOUT
 * ANY WARRANTY; without even the implied warranty of MERCHANTABILITY or
 * FITNESS FOR A PARTICULAR PURPOSE.
 *
 * You should have received a copy of the GNU Affero General Public License
 * along with this program. If not, see <http://www.gnu.org/licenses/>.
 */

#ifndef _TD_COMMON_TOKEN_H_
#define _TD_COMMON_TOKEN_H_


#define TK_OR                               1
#define TK_AND                              2
#define TK_UNION                            3
#define TK_ALL                              4
#define TK_MINUS                            5
#define TK_EXCEPT                           6
#define TK_INTERSECT                        7
#define TK_NK_BITAND                        8
#define TK_NK_BITOR                         9
#define TK_NK_LSHIFT                       10
#define TK_NK_RSHIFT                       11
#define TK_NK_PLUS                         12
#define TK_NK_MINUS                        13
#define TK_NK_STAR                         14
#define TK_NK_SLASH                        15
#define TK_NK_REM                          16
#define TK_NK_CONCAT                       17
#define TK_CREATE                          18
#define TK_ACCOUNT                         19
#define TK_NK_ID                           20
#define TK_PASS                            21
#define TK_NK_STRING                       22
#define TK_ALTER                           23
#define TK_PPS                             24
#define TK_TSERIES                         25
#define TK_STORAGE                         26
#define TK_STREAMS                         27
#define TK_QTIME                           28
#define TK_DBS                             29
#define TK_USERS                           30
#define TK_CONNS                           31
#define TK_STATE                           32
#define TK_NK_COMMA                        33
#define TK_HOST                            34
#define TK_USER                            35
#define TK_ENABLE                          36
#define TK_NK_INTEGER                      37
#define TK_SYSINFO                         38
#define TK_ADD                             39
#define TK_DROP                            40
#define TK_GRANT                           41
#define TK_ON                              42
#define TK_TO                              43
#define TK_REVOKE                          44
#define TK_FROM                            45
#define TK_SUBSCRIBE                       46
#define TK_READ                            47
#define TK_WRITE                           48
#define TK_NK_DOT                          49
#define TK_WITH                            50
#define TK_DNODE                           51
#define TK_PORT                            52
#define TK_DNODES                          53
#define TK_RESTORE                         54
#define TK_NK_IPTOKEN                      55
#define TK_FORCE                           56
#define TK_UNSAFE                          57
#define TK_CLUSTER                         58
#define TK_LOCAL                           59
#define TK_QNODE                           60
#define TK_BNODE                           61
#define TK_SNODE                           62
#define TK_MNODE                           63
#define TK_VNODE                           64
#define TK_DATABASE                        65
#define TK_USE                             66
#define TK_FLUSH                           67
#define TK_TRIM                            68
#define TK_COMPACT                         69
#define TK_IF                              70
#define TK_NOT                             71
#define TK_EXISTS                          72
#define TK_BUFFER                          73
#define TK_CACHEMODEL                      74
#define TK_CACHESIZE                       75
#define TK_COMP                            76
#define TK_DURATION                        77
#define TK_NK_VARIABLE                     78
#define TK_MAXROWS                         79
#define TK_MINROWS                         80
#define TK_KEEP                            81
#define TK_PAGES                           82
#define TK_PAGESIZE                        83
#define TK_TSDB_PAGESIZE                   84
#define TK_PRECISION                       85
#define TK_REPLICA                         86
#define TK_VGROUPS                         87
#define TK_SINGLE_STABLE                   88
#define TK_RETENTIONS                      89
#define TK_SCHEMALESS                      90
#define TK_WAL_LEVEL                       91
#define TK_WAL_FSYNC_PERIOD                92
#define TK_WAL_RETENTION_PERIOD            93
#define TK_WAL_RETENTION_SIZE              94
#define TK_WAL_ROLL_PERIOD                 95
#define TK_WAL_SEGMENT_SIZE                96
#define TK_STT_TRIGGER                     97
#define TK_TABLE_PREFIX                    98
#define TK_TABLE_SUFFIX                    99
#define TK_KEEP_TIME_OFFSET               100
#define TK_NK_COLON                       101
#define TK_BWLIMIT                        102
#define TK_START                          103
#define TK_TIMESTAMP                      104
#define TK_END                            105
#define TK_TABLE                          106
#define TK_NK_LP                          107
#define TK_NK_RP                          108
#define TK_STABLE                         109
#define TK_COLUMN                         110
#define TK_MODIFY                         111
#define TK_RENAME                         112
#define TK_TAG                            113
#define TK_SET                            114
#define TK_NK_EQ                          115
#define TK_USING                          116
#define TK_TAGS                           117
<<<<<<< HEAD
#define TK_PRIMARY                        118
#define TK_KEY                            119
#define TK_BOOL                           120
#define TK_TINYINT                        121
#define TK_SMALLINT                       122
#define TK_INT                            123
#define TK_INTEGER                        124
#define TK_BIGINT                         125
#define TK_FLOAT                          126
#define TK_DOUBLE                         127
#define TK_BINARY                         128
#define TK_NCHAR                          129
#define TK_UNSIGNED                       130
#define TK_JSON                           131
#define TK_VARCHAR                        132
#define TK_MEDIUMBLOB                     133
#define TK_BLOB                           134
#define TK_VARBINARY                      135
#define TK_GEOMETRY                       136
#define TK_DECIMAL                        137
#define TK_COMMENT                        138
#define TK_MAX_DELAY                      139
#define TK_WATERMARK                      140
#define TK_ROLLUP                         141
#define TK_TTL                            142
#define TK_SMA                            143
#define TK_DELETE_MARK                    144
#define TK_FIRST                          145
#define TK_LAST                           146
#define TK_SHOW                           147
#define TK_PRIVILEGES                     148
#define TK_DATABASES                      149
#define TK_TABLES                         150
#define TK_STABLES                        151
#define TK_MNODES                         152
#define TK_QNODES                         153
#define TK_FUNCTIONS                      154
#define TK_INDEXES                        155
#define TK_ACCOUNTS                       156
#define TK_APPS                           157
#define TK_CONNECTIONS                    158
#define TK_LICENCES                       159
#define TK_GRANTS                         160
#define TK_FULL                           161
#define TK_LOGS                           162
#define TK_MACHINES                       163
#define TK_QUERIES                        164
#define TK_SCORES                         165
#define TK_TOPICS                         166
#define TK_VARIABLES                      167
#define TK_BNODES                         168
#define TK_SNODES                         169
#define TK_TRANSACTIONS                   170
#define TK_DISTRIBUTED                    171
#define TK_CONSUMERS                      172
#define TK_SUBSCRIPTIONS                  173
#define TK_VNODES                         174
#define TK_ALIVE                          175
#define TK_VIEWS                          176
#define TK_VIEW                           177
#define TK_COMPACTS                       178
#define TK_NORMAL                         179
#define TK_CHILD                          180
#define TK_LIKE                           181
#define TK_TBNAME                         182
#define TK_QTAGS                          183
#define TK_AS                             184
#define TK_SYSTEM                         185
#define TK_INDEX                          186
#define TK_FUNCTION                       187
#define TK_INTERVAL                       188
#define TK_COUNT                          189
#define TK_LAST_ROW                       190
#define TK_META                           191
#define TK_ONLY                           192
#define TK_TOPIC                          193
#define TK_CONSUMER                       194
#define TK_GROUP                          195
#define TK_DESC                           196
#define TK_DESCRIBE                       197
#define TK_RESET                          198
#define TK_QUERY                          199
#define TK_CACHE                          200
#define TK_EXPLAIN                        201
#define TK_ANALYZE                        202
#define TK_VERBOSE                        203
#define TK_NK_BOOL                        204
#define TK_RATIO                          205
#define TK_NK_FLOAT                       206
#define TK_OUTPUTTYPE                     207
#define TK_AGGREGATE                      208
#define TK_BUFSIZE                        209
#define TK_LANGUAGE                       210
#define TK_REPLACE                        211
#define TK_STREAM                         212
#define TK_INTO                           213
#define TK_PAUSE                          214
#define TK_RESUME                         215
#define TK_TRIGGER                        216
#define TK_AT_ONCE                        217
#define TK_WINDOW_CLOSE                   218
#define TK_IGNORE                         219
#define TK_EXPIRED                        220
#define TK_FILL_HISTORY                   221
#define TK_UPDATE                         222
#define TK_SUBTABLE                       223
#define TK_UNTREATED                      224
#define TK_KILL                           225
#define TK_CONNECTION                     226
#define TK_TRANSACTION                    227
#define TK_BALANCE                        228
#define TK_VGROUP                         229
#define TK_LEADER                         230
#define TK_MERGE                          231
#define TK_REDISTRIBUTE                   232
#define TK_SPLIT                          233
#define TK_DELETE                         234
#define TK_INSERT                         235
=======
#define TK_BOOL                           118
#define TK_TINYINT                        119
#define TK_SMALLINT                       120
#define TK_INT                            121
#define TK_INTEGER                        122
#define TK_BIGINT                         123
#define TK_FLOAT                          124
#define TK_DOUBLE                         125
#define TK_BINARY                         126
#define TK_NCHAR                          127
#define TK_UNSIGNED                       128
#define TK_JSON                           129
#define TK_VARCHAR                        130
#define TK_MEDIUMBLOB                     131
#define TK_BLOB                           132
#define TK_VARBINARY                      133
#define TK_GEOMETRY                       134
#define TK_DECIMAL                        135
#define TK_COMMENT                        136
#define TK_MAX_DELAY                      137
#define TK_WATERMARK                      138
#define TK_ROLLUP                         139
#define TK_TTL                            140
#define TK_SMA                            141
#define TK_DELETE_MARK                    142
#define TK_FIRST                          143
#define TK_LAST                           144
#define TK_SHOW                           145
#define TK_PRIVILEGES                     146
#define TK_DATABASES                      147
#define TK_TABLES                         148
#define TK_STABLES                        149
#define TK_MNODES                         150
#define TK_QNODES                         151
#define TK_FUNCTIONS                      152
#define TK_INDEXES                        153
#define TK_ACCOUNTS                       154
#define TK_APPS                           155
#define TK_CONNECTIONS                    156
#define TK_LICENCES                       157
#define TK_GRANTS                         158
#define TK_FULL                           159
#define TK_LOGS                           160
#define TK_MACHINES                       161
#define TK_QUERIES                        162
#define TK_SCORES                         163
#define TK_TOPICS                         164
#define TK_VARIABLES                      165
#define TK_BNODES                         166
#define TK_SNODES                         167
#define TK_TRANSACTIONS                   168
#define TK_DISTRIBUTED                    169
#define TK_CONSUMERS                      170
#define TK_SUBSCRIPTIONS                  171
#define TK_VNODES                         172
#define TK_ALIVE                          173
#define TK_VIEWS                          174
#define TK_VIEW                           175
#define TK_COMPACTS                       176
#define TK_NORMAL                         177
#define TK_CHILD                          178
#define TK_LIKE                           179
#define TK_TBNAME                         180
#define TK_QTAGS                          181
#define TK_AS                             182
#define TK_SYSTEM                         183
#define TK_INDEX                          184
#define TK_FUNCTION                       185
#define TK_INTERVAL                       186
#define TK_COUNT                          187
#define TK_LAST_ROW                       188
#define TK_META                           189
#define TK_ONLY                           190
#define TK_TOPIC                          191
#define TK_CONSUMER                       192
#define TK_GROUP                          193
#define TK_DESC                           194
#define TK_DESCRIBE                       195
#define TK_RESET                          196
#define TK_QUERY                          197
#define TK_CACHE                          198
#define TK_EXPLAIN                        199
#define TK_ANALYZE                        200
#define TK_VERBOSE                        201
#define TK_NK_BOOL                        202
#define TK_RATIO                          203
#define TK_NK_FLOAT                       204
#define TK_OUTPUTTYPE                     205
#define TK_AGGREGATE                      206
#define TK_BUFSIZE                        207
#define TK_LANGUAGE                       208
#define TK_REPLACE                        209
#define TK_STREAM                         210
#define TK_INTO                           211
#define TK_PAUSE                          212
#define TK_RESUME                         213
#define TK_TRIGGER                        214
#define TK_AT_ONCE                        215
#define TK_WINDOW_CLOSE                   216
#define TK_IGNORE                         217
#define TK_EXPIRED                        218
#define TK_FILL_HISTORY                   219
#define TK_UPDATE                         220
#define TK_SUBTABLE                       221
#define TK_UNTREATED                      222
#define TK_KILL                           223
#define TK_CONNECTION                     224
#define TK_TRANSACTION                    225
#define TK_BALANCE                        226
#define TK_VGROUP                         227
#define TK_LEADER                         228
#define TK_MERGE                          229
#define TK_REDISTRIBUTE                   230
#define TK_SPLIT                          231
#define TK_DELETE                         232
#define TK_INSERT                         233
#define TK_NK_BIN                         234
#define TK_NK_HEX                         235
>>>>>>> adcad780
#define TK_NULL                           236
#define TK_NK_QUESTION                    237
#define TK_NK_ALIAS                       238
#define TK_NK_ARROW                       239
#define TK_ROWTS                          240
#define TK_QSTART                         241
#define TK_QEND                           242
#define TK_QDURATION                      243
#define TK_WSTART                         244
#define TK_WEND                           245
#define TK_WDURATION                      246
#define TK_IROWTS                         247
#define TK_ISFILLED                       248
#define TK_CAST                           249
#define TK_NOW                            250
#define TK_TODAY                          251
#define TK_TIMEZONE                       252
#define TK_CLIENT_VERSION                 253
#define TK_SERVER_VERSION                 254
#define TK_SERVER_STATUS                  255
#define TK_CURRENT_USER                   256
#define TK_CASE                           257
#define TK_WHEN                           258
#define TK_THEN                           259
#define TK_ELSE                           260
#define TK_BETWEEN                        261
#define TK_IS                             262
#define TK_NK_LT                          263
#define TK_NK_GT                          264
#define TK_NK_LE                          265
#define TK_NK_GE                          266
#define TK_NK_NE                          267
#define TK_MATCH                          268
#define TK_NMATCH                         269
#define TK_CONTAINS                       270
#define TK_IN                             271
#define TK_JOIN                           272
#define TK_INNER                          273
#define TK_SELECT                         274
#define TK_NK_HINT                        275
#define TK_DISTINCT                       276
#define TK_WHERE                          277
#define TK_PARTITION                      278
#define TK_BY                             279
#define TK_SESSION                        280
#define TK_STATE_WINDOW                   281
#define TK_EVENT_WINDOW                   282
#define TK_COUNT_WINDOW                   283
#define TK_SLIDING                        284
#define TK_FILL                           285
#define TK_VALUE                          286
#define TK_VALUE_F                        287
#define TK_NONE                           288
#define TK_PREV                           289
#define TK_NULL_F                         290
#define TK_LINEAR                         291
#define TK_NEXT                           292
#define TK_HAVING                         293
#define TK_RANGE                          294
#define TK_EVERY                          295
#define TK_ORDER                          296
#define TK_SLIMIT                         297
#define TK_SOFFSET                        298
#define TK_LIMIT                          299
#define TK_OFFSET                         300
#define TK_ASC                            301
#define TK_NULLS                          302
#define TK_ABORT                          303
#define TK_AFTER                          304
#define TK_ATTACH                         305
#define TK_BEFORE                         306
#define TK_BEGIN                          307
#define TK_BITAND                         308
#define TK_BITNOT                         309
#define TK_BITOR                          310
#define TK_BLOCKS                         311
#define TK_CHANGE                         312
#define TK_COMMA                          313
#define TK_CONCAT                         314
#define TK_CONFLICT                       315
#define TK_COPY                           316
#define TK_DEFERRED                       317
#define TK_DELIMITERS                     318
#define TK_DETACH                         319
#define TK_DIVIDE                         320
#define TK_DOT                            321
#define TK_EACH                           322
#define TK_FAIL                           323
#define TK_FILE                           324
#define TK_FOR                            325
#define TK_GLOB                           326
#define TK_ID                             327
#define TK_IMMEDIATE                      328
#define TK_IMPORT                         329
#define TK_INITIALLY                      330
#define TK_INSTEAD                        331
#define TK_ISNULL                         332
<<<<<<< HEAD
#define TK_MODULES                        333
#define TK_NK_BITNOT                      334
#define TK_NK_SEMI                        335
#define TK_NOTNULL                        336
#define TK_OF                             337
#define TK_PLUS                           338
#define TK_PRIVILEGE                      339
#define TK_RAISE                          340
#define TK_RESTRICT                       341
#define TK_ROW                            342
#define TK_SEMI                           343
#define TK_STAR                           344
#define TK_STATEMENT                      345
#define TK_STRICT                         346
#define TK_STRING                         347
#define TK_TIMES                          348
#define TK_VALUES                         349
#define TK_VARIABLE                       350
#define TK_WAL                            351
=======
#define TK_KEY                            333
#define TK_MODULES                        334
#define TK_NK_BITNOT                      335
#define TK_NK_SEMI                        336
#define TK_NOTNULL                        337
#define TK_OF                             338
#define TK_PLUS                           339
#define TK_PRIVILEGE                      340
#define TK_RAISE                          341
#define TK_RESTRICT                       342
#define TK_ROW                            343
#define TK_SEMI                           344
#define TK_STAR                           345
#define TK_STATEMENT                      346
#define TK_STRICT                         347
#define TK_STRING                         348
#define TK_TIMES                          349
#define TK_VALUES                         350
#define TK_VARIABLE                       351
#define TK_WAL                            352
>>>>>>> adcad780


#define TK_NK_SPACE         600
#define TK_NK_COMMENT       601
#define TK_NK_ILLEGAL       602
// #define TK_NK_HEX           603  // hex number  0x123
#define TK_NK_OCT           604  // oct number
// #define TK_NK_BIN           605  // bin format data 0b111
#define TK_BATCH_SCAN       606
#define TK_NO_BATCH_SCAN    607
#define TK_SORT_FOR_GROUP   608
#define TK_PARTITION_FIRST  609
#define TK_PARA_TABLES_SORT  610
#define TK_SMALLDATA_TS_SORT 611

#define TK_NK_NIL 65535

#endif /*_TD_COMMON_TOKEN_H_*/<|MERGE_RESOLUTION|>--- conflicted
+++ resolved
@@ -134,7 +134,6 @@
 #define TK_NK_EQ                          115
 #define TK_USING                          116
 #define TK_TAGS                           117
-<<<<<<< HEAD
 #define TK_PRIMARY                        118
 #define TK_KEY                            119
 #define TK_BOOL                           120
@@ -253,265 +252,124 @@
 #define TK_SPLIT                          233
 #define TK_DELETE                         234
 #define TK_INSERT                         235
-=======
-#define TK_BOOL                           118
-#define TK_TINYINT                        119
-#define TK_SMALLINT                       120
-#define TK_INT                            121
-#define TK_INTEGER                        122
-#define TK_BIGINT                         123
-#define TK_FLOAT                          124
-#define TK_DOUBLE                         125
-#define TK_BINARY                         126
-#define TK_NCHAR                          127
-#define TK_UNSIGNED                       128
-#define TK_JSON                           129
-#define TK_VARCHAR                        130
-#define TK_MEDIUMBLOB                     131
-#define TK_BLOB                           132
-#define TK_VARBINARY                      133
-#define TK_GEOMETRY                       134
-#define TK_DECIMAL                        135
-#define TK_COMMENT                        136
-#define TK_MAX_DELAY                      137
-#define TK_WATERMARK                      138
-#define TK_ROLLUP                         139
-#define TK_TTL                            140
-#define TK_SMA                            141
-#define TK_DELETE_MARK                    142
-#define TK_FIRST                          143
-#define TK_LAST                           144
-#define TK_SHOW                           145
-#define TK_PRIVILEGES                     146
-#define TK_DATABASES                      147
-#define TK_TABLES                         148
-#define TK_STABLES                        149
-#define TK_MNODES                         150
-#define TK_QNODES                         151
-#define TK_FUNCTIONS                      152
-#define TK_INDEXES                        153
-#define TK_ACCOUNTS                       154
-#define TK_APPS                           155
-#define TK_CONNECTIONS                    156
-#define TK_LICENCES                       157
-#define TK_GRANTS                         158
-#define TK_FULL                           159
-#define TK_LOGS                           160
-#define TK_MACHINES                       161
-#define TK_QUERIES                        162
-#define TK_SCORES                         163
-#define TK_TOPICS                         164
-#define TK_VARIABLES                      165
-#define TK_BNODES                         166
-#define TK_SNODES                         167
-#define TK_TRANSACTIONS                   168
-#define TK_DISTRIBUTED                    169
-#define TK_CONSUMERS                      170
-#define TK_SUBSCRIPTIONS                  171
-#define TK_VNODES                         172
-#define TK_ALIVE                          173
-#define TK_VIEWS                          174
-#define TK_VIEW                           175
-#define TK_COMPACTS                       176
-#define TK_NORMAL                         177
-#define TK_CHILD                          178
-#define TK_LIKE                           179
-#define TK_TBNAME                         180
-#define TK_QTAGS                          181
-#define TK_AS                             182
-#define TK_SYSTEM                         183
-#define TK_INDEX                          184
-#define TK_FUNCTION                       185
-#define TK_INTERVAL                       186
-#define TK_COUNT                          187
-#define TK_LAST_ROW                       188
-#define TK_META                           189
-#define TK_ONLY                           190
-#define TK_TOPIC                          191
-#define TK_CONSUMER                       192
-#define TK_GROUP                          193
-#define TK_DESC                           194
-#define TK_DESCRIBE                       195
-#define TK_RESET                          196
-#define TK_QUERY                          197
-#define TK_CACHE                          198
-#define TK_EXPLAIN                        199
-#define TK_ANALYZE                        200
-#define TK_VERBOSE                        201
-#define TK_NK_BOOL                        202
-#define TK_RATIO                          203
-#define TK_NK_FLOAT                       204
-#define TK_OUTPUTTYPE                     205
-#define TK_AGGREGATE                      206
-#define TK_BUFSIZE                        207
-#define TK_LANGUAGE                       208
-#define TK_REPLACE                        209
-#define TK_STREAM                         210
-#define TK_INTO                           211
-#define TK_PAUSE                          212
-#define TK_RESUME                         213
-#define TK_TRIGGER                        214
-#define TK_AT_ONCE                        215
-#define TK_WINDOW_CLOSE                   216
-#define TK_IGNORE                         217
-#define TK_EXPIRED                        218
-#define TK_FILL_HISTORY                   219
-#define TK_UPDATE                         220
-#define TK_SUBTABLE                       221
-#define TK_UNTREATED                      222
-#define TK_KILL                           223
-#define TK_CONNECTION                     224
-#define TK_TRANSACTION                    225
-#define TK_BALANCE                        226
-#define TK_VGROUP                         227
-#define TK_LEADER                         228
-#define TK_MERGE                          229
-#define TK_REDISTRIBUTE                   230
-#define TK_SPLIT                          231
-#define TK_DELETE                         232
-#define TK_INSERT                         233
-#define TK_NK_BIN                         234
-#define TK_NK_HEX                         235
->>>>>>> adcad780
-#define TK_NULL                           236
-#define TK_NK_QUESTION                    237
-#define TK_NK_ALIAS                       238
-#define TK_NK_ARROW                       239
-#define TK_ROWTS                          240
-#define TK_QSTART                         241
-#define TK_QEND                           242
-#define TK_QDURATION                      243
-#define TK_WSTART                         244
-#define TK_WEND                           245
-#define TK_WDURATION                      246
-#define TK_IROWTS                         247
-#define TK_ISFILLED                       248
-#define TK_CAST                           249
-#define TK_NOW                            250
-#define TK_TODAY                          251
-#define TK_TIMEZONE                       252
-#define TK_CLIENT_VERSION                 253
-#define TK_SERVER_VERSION                 254
-#define TK_SERVER_STATUS                  255
-#define TK_CURRENT_USER                   256
-#define TK_CASE                           257
-#define TK_WHEN                           258
-#define TK_THEN                           259
-#define TK_ELSE                           260
-#define TK_BETWEEN                        261
-#define TK_IS                             262
-#define TK_NK_LT                          263
-#define TK_NK_GT                          264
-#define TK_NK_LE                          265
-#define TK_NK_GE                          266
-#define TK_NK_NE                          267
-#define TK_MATCH                          268
-#define TK_NMATCH                         269
-#define TK_CONTAINS                       270
-#define TK_IN                             271
-#define TK_JOIN                           272
-#define TK_INNER                          273
-#define TK_SELECT                         274
-#define TK_NK_HINT                        275
-#define TK_DISTINCT                       276
-#define TK_WHERE                          277
-#define TK_PARTITION                      278
-#define TK_BY                             279
-#define TK_SESSION                        280
-#define TK_STATE_WINDOW                   281
-#define TK_EVENT_WINDOW                   282
-#define TK_COUNT_WINDOW                   283
-#define TK_SLIDING                        284
-#define TK_FILL                           285
-#define TK_VALUE                          286
-#define TK_VALUE_F                        287
-#define TK_NONE                           288
-#define TK_PREV                           289
-#define TK_NULL_F                         290
-#define TK_LINEAR                         291
-#define TK_NEXT                           292
-#define TK_HAVING                         293
-#define TK_RANGE                          294
-#define TK_EVERY                          295
-#define TK_ORDER                          296
-#define TK_SLIMIT                         297
-#define TK_SOFFSET                        298
-#define TK_LIMIT                          299
-#define TK_OFFSET                         300
-#define TK_ASC                            301
-#define TK_NULLS                          302
-#define TK_ABORT                          303
-#define TK_AFTER                          304
-#define TK_ATTACH                         305
-#define TK_BEFORE                         306
-#define TK_BEGIN                          307
-#define TK_BITAND                         308
-#define TK_BITNOT                         309
-#define TK_BITOR                          310
-#define TK_BLOCKS                         311
-#define TK_CHANGE                         312
-#define TK_COMMA                          313
-#define TK_CONCAT                         314
-#define TK_CONFLICT                       315
-#define TK_COPY                           316
-#define TK_DEFERRED                       317
-#define TK_DELIMITERS                     318
-#define TK_DETACH                         319
-#define TK_DIVIDE                         320
-#define TK_DOT                            321
-#define TK_EACH                           322
-#define TK_FAIL                           323
-#define TK_FILE                           324
-#define TK_FOR                            325
-#define TK_GLOB                           326
-#define TK_ID                             327
-#define TK_IMMEDIATE                      328
-#define TK_IMPORT                         329
-#define TK_INITIALLY                      330
-#define TK_INSTEAD                        331
-#define TK_ISNULL                         332
-<<<<<<< HEAD
-#define TK_MODULES                        333
-#define TK_NK_BITNOT                      334
-#define TK_NK_SEMI                        335
-#define TK_NOTNULL                        336
-#define TK_OF                             337
-#define TK_PLUS                           338
-#define TK_PRIVILEGE                      339
-#define TK_RAISE                          340
-#define TK_RESTRICT                       341
-#define TK_ROW                            342
-#define TK_SEMI                           343
-#define TK_STAR                           344
-#define TK_STATEMENT                      345
-#define TK_STRICT                         346
-#define TK_STRING                         347
-#define TK_TIMES                          348
-#define TK_VALUES                         349
-#define TK_VARIABLE                       350
-#define TK_WAL                            351
-=======
-#define TK_KEY                            333
-#define TK_MODULES                        334
-#define TK_NK_BITNOT                      335
-#define TK_NK_SEMI                        336
-#define TK_NOTNULL                        337
-#define TK_OF                             338
-#define TK_PLUS                           339
-#define TK_PRIVILEGE                      340
-#define TK_RAISE                          341
-#define TK_RESTRICT                       342
-#define TK_ROW                            343
-#define TK_SEMI                           344
-#define TK_STAR                           345
-#define TK_STATEMENT                      346
-#define TK_STRICT                         347
-#define TK_STRING                         348
-#define TK_TIMES                          349
-#define TK_VALUES                         350
-#define TK_VARIABLE                       351
-#define TK_WAL                            352
->>>>>>> adcad780
+#define TK_NK_BIN                         236
+#define TK_NK_HEX                         237
+#define TK_NULL                           238
+#define TK_NK_QUESTION                    239
+#define TK_NK_ALIAS                       240
+#define TK_NK_ARROW                       241
+#define TK_ROWTS                          242
+#define TK_QSTART                         243
+#define TK_QEND                           244
+#define TK_QDURATION                      245
+#define TK_WSTART                         246
+#define TK_WEND                           247
+#define TK_WDURATION                      248
+#define TK_IROWTS                         249
+#define TK_ISFILLED                       250
+#define TK_CAST                           251
+#define TK_NOW                            252
+#define TK_TODAY                          253
+#define TK_TIMEZONE                       254
+#define TK_CLIENT_VERSION                 255
+#define TK_SERVER_VERSION                 256
+#define TK_SERVER_STATUS                  257
+#define TK_CURRENT_USER                   258
+#define TK_CASE                           259
+#define TK_WHEN                           260
+#define TK_THEN                           261
+#define TK_ELSE                           262
+#define TK_BETWEEN                        263
+#define TK_IS                             264
+#define TK_NK_LT                          265
+#define TK_NK_GT                          266
+#define TK_NK_LE                          267
+#define TK_NK_GE                          268
+#define TK_NK_NE                          269
+#define TK_MATCH                          270
+#define TK_NMATCH                         271
+#define TK_CONTAINS                       272
+#define TK_IN                             273
+#define TK_JOIN                           274
+#define TK_INNER                          275
+#define TK_SELECT                         276
+#define TK_NK_HINT                        277
+#define TK_DISTINCT                       278
+#define TK_WHERE                          279
+#define TK_PARTITION                      280
+#define TK_BY                             281
+#define TK_SESSION                        282
+#define TK_STATE_WINDOW                   283
+#define TK_EVENT_WINDOW                   284
+#define TK_COUNT_WINDOW                   285
+#define TK_SLIDING                        286
+#define TK_FILL                           287
+#define TK_VALUE                          288
+#define TK_VALUE_F                        289
+#define TK_NONE                           290
+#define TK_PREV                           291
+#define TK_NULL_F                         292
+#define TK_LINEAR                         293
+#define TK_NEXT                           294
+#define TK_HAVING                         295
+#define TK_RANGE                          296
+#define TK_EVERY                          297
+#define TK_ORDER                          298
+#define TK_SLIMIT                         299
+#define TK_SOFFSET                        300
+#define TK_LIMIT                          301
+#define TK_OFFSET                         302
+#define TK_ASC                            303
+#define TK_NULLS                          304
+#define TK_ABORT                          305
+#define TK_AFTER                          306
+#define TK_ATTACH                         307
+#define TK_BEFORE                         308
+#define TK_BEGIN                          309
+#define TK_BITAND                         310
+#define TK_BITNOT                         311
+#define TK_BITOR                          312
+#define TK_BLOCKS                         313
+#define TK_CHANGE                         314
+#define TK_COMMA                          315
+#define TK_CONCAT                         316
+#define TK_CONFLICT                       317
+#define TK_COPY                           318
+#define TK_DEFERRED                       319
+#define TK_DELIMITERS                     320
+#define TK_DETACH                         321
+#define TK_DIVIDE                         322
+#define TK_DOT                            323
+#define TK_EACH                           324
+#define TK_FAIL                           325
+#define TK_FILE                           326
+#define TK_FOR                            327
+#define TK_GLOB                           328
+#define TK_ID                             329
+#define TK_IMMEDIATE                      330
+#define TK_IMPORT                         331
+#define TK_INITIALLY                      332
+#define TK_INSTEAD                        333
+#define TK_ISNULL                         334
+#define TK_MODULES                        335
+#define TK_NK_BITNOT                      336
+#define TK_NK_SEMI                        337
+#define TK_NOTNULL                        338
+#define TK_OF                             339
+#define TK_PLUS                           340
+#define TK_PRIVILEGE                      341
+#define TK_RAISE                          342
+#define TK_RESTRICT                       343
+#define TK_ROW                            344
+#define TK_SEMI                           345
+#define TK_STAR                           346
+#define TK_STATEMENT                      347
+#define TK_STRICT                         348
+#define TK_STRING                         349
+#define TK_TIMES                          350
+#define TK_VALUES                         351
+#define TK_VARIABLE                       352
+#define TK_WAL                            353
 
 
 #define TK_NK_SPACE         600
