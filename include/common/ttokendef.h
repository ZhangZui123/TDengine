--- conflicted
+++ resolved
@@ -73,140 +73,6 @@
 #define TK_MNODE          55
 #define TK_DATABASE       56
 #define TK_USE            57
-<<<<<<< HEAD
-#define TK_FLUSH          58
-#define TK_IF             59
-#define TK_NOT            60
-#define TK_EXISTS         61
-#define TK_BUFFER         62
-#define TK_CACHELAST      63
-#define TK_COMP           64
-#define TK_DURATION       65
-#define TK_NK_VARIABLE    66
-#define TK_FSYNC          67
-#define TK_MAXROWS        68
-#define TK_MINROWS        69
-#define TK_KEEP           70
-#define TK_PAGES          71
-#define TK_PAGESIZE       72
-#define TK_PRECISION      73
-#define TK_REPLICA        74
-#define TK_STRICT         75
-#define TK_WAL            76
-#define TK_VGROUPS        77
-#define TK_SINGLE_STABLE  78
-#define TK_RETENTIONS     79
-#define TK_SCHEMALESS     80
-#define TK_NK_COLON       81
-#define TK_TABLE          82
-#define TK_NK_LP          83
-#define TK_NK_RP          84
-#define TK_STABLE         85
-#define TK_ADD            86
-#define TK_COLUMN         87
-#define TK_MODIFY         88
-#define TK_RENAME         89
-#define TK_TAG            90
-#define TK_SET            91
-#define TK_NK_EQ          92
-#define TK_USING          93
-#define TK_TAGS           94
-#define TK_COMMENT        95
-#define TK_BOOL           96
-#define TK_TINYINT        97
-#define TK_SMALLINT       98
-#define TK_INT            99
-#define TK_INTEGER        100
-#define TK_BIGINT         101
-#define TK_FLOAT          102
-#define TK_DOUBLE         103
-#define TK_BINARY         104
-#define TK_TIMESTAMP      105
-#define TK_NCHAR          106
-#define TK_UNSIGNED       107
-#define TK_JSON           108
-#define TK_VARCHAR        109
-#define TK_MEDIUMBLOB     110
-#define TK_BLOB           111
-#define TK_VARBINARY      112
-#define TK_DECIMAL        113
-#define TK_MAX_DELAY      114
-#define TK_WATERMARK      115
-#define TK_ROLLUP         116
-#define TK_TTL            117
-#define TK_SMA            118
-#define TK_FIRST          119
-#define TK_LAST           120
-#define TK_SHOW           121
-#define TK_DATABASES      122
-#define TK_TABLES         123
-#define TK_STABLES        124
-#define TK_MNODES         125
-#define TK_MODULES        126
-#define TK_QNODES         127
-#define TK_FUNCTIONS      128
-#define TK_INDEXES        129
-#define TK_ACCOUNTS       130
-#define TK_APPS           131
-#define TK_CONNECTIONS    132
-#define TK_LICENCE        133
-#define TK_GRANTS         134
-#define TK_QUERIES        135
-#define TK_SCORES         136
-#define TK_TOPICS         137
-#define TK_VARIABLES      138
-#define TK_BNODES         139
-#define TK_SNODES         140
-#define TK_CLUSTER        141
-#define TK_TRANSACTIONS   142
-#define TK_DISTRIBUTED    143
-#define TK_CONSUMERS      144
-#define TK_SUBSCRIPTIONS  145
-#define TK_LIKE           146
-#define TK_INDEX          147
-#define TK_FUNCTION       148
-#define TK_INTERVAL       149
-#define TK_TOPIC          150
-#define TK_AS             151
-#define TK_WITH           152
-#define TK_META           153
-#define TK_CONSUMER       154
-#define TK_GROUP          155
-#define TK_DESC           156
-#define TK_DESCRIBE       157
-#define TK_RESET          158
-#define TK_QUERY          159
-#define TK_CACHE          160
-#define TK_EXPLAIN        161
-#define TK_ANALYZE        162
-#define TK_VERBOSE        163
-#define TK_NK_BOOL        164
-#define TK_RATIO          165
-#define TK_NK_FLOAT       166
-#define TK_COMPACT        167
-#define TK_VNODES         168
-#define TK_IN             169
-#define TK_OUTPUTTYPE     170
-#define TK_AGGREGATE      171
-#define TK_BUFSIZE        172
-#define TK_STREAM         173
-#define TK_INTO           174
-#define TK_TRIGGER        175
-#define TK_AT_ONCE        176
-#define TK_WINDOW_CLOSE   177
-#define TK_IGNORE         178
-#define TK_EXPIRED        179
-#define TK_KILL           180
-#define TK_CONNECTION     181
-#define TK_TRANSACTION    182
-#define TK_BALANCE        183
-#define TK_VGROUP         184
-#define TK_MERGE          185
-#define TK_REDISTRIBUTE   186
-#define TK_SPLIT          187
-#define TK_SYNCDB         188
-#define TK_DELETE         189
-=======
 #define TK_IF             58
 #define TK_NOT            59
 #define TK_EXISTS         60
@@ -339,7 +205,6 @@
 #define TK_SYNCDB         187
 #define TK_DELETE         188
 #define TK_INSERT         189
->>>>>>> fd0202ed
 #define TK_NULL           190
 #define TK_NK_QUESTION    191
 #define TK_NK_ARROW       192
@@ -398,18 +263,10 @@
 #define TK_NULLS          245
 #define TK_ID             246
 #define TK_NK_BITNOT      247
-<<<<<<< HEAD
-#define TK_INSERT         248
-#define TK_VALUES         249
-#define TK_IMPORT         250
-#define TK_NK_SEMI        251
-#define TK_FILE           252
-=======
 #define TK_VALUES         248
 #define TK_IMPORT         249
 #define TK_NK_SEMI        250
 #define TK_FILE           251
->>>>>>> fd0202ed
 
 #define TK_NK_SPACE   300
 #define TK_NK_COMMENT 301
