--- conflicted
+++ resolved
@@ -28,23 +28,9 @@
 extern "C" {
 #endif
 
-<<<<<<< HEAD
-typedef struct SBuffer    SBuffer;
-typedef struct SSchema    SSchema;
-typedef struct SSchemaExt SSchemaExt;
-typedef struct SSchema2   SSchema2;
-typedef struct STColumn   STColumn;
-typedef struct STSchema   STSchema;
-typedef struct SValue     SValue;
-typedef struct SColVal    SColVal;
-typedef struct SRow       SRow;
-typedef struct SRowIter   SRowIter;
-typedef struct STagVal    STagVal;
-typedef struct STag       STag;
-typedef struct SColData   SColData;
-=======
 typedef struct SSchema  SSchema;
 typedef struct SSchema2 SSchema2;
+typedef struct SSchemaExt SSchemaExt;
 typedef struct STColumn STColumn;
 typedef struct STSchema STSchema;
 typedef struct SValue   SValue;
@@ -54,7 +40,6 @@
 typedef struct STagVal  STagVal;
 typedef struct STag     STag;
 typedef struct SColData SColData;
->>>>>>> 2910ae3a
 
 typedef struct SRowKey      SRowKey;
 typedef struct SValueColumn SValueColumn;
