--- conflicted
+++ resolved
@@ -113,9 +113,6 @@
   pColumnInfoData->hasNull = true;
 }
 
-<<<<<<< HEAD
-static FORCE_INLINE void colDataAppendInt8(SColumnInfoData* pColumnInfoData, uint32_t currentRow, int8_t* v) {
-=======
 static FORCE_INLINE void colDataAppendNNULL(SColumnInfoData* pColumnInfoData, uint32_t start, size_t nRows) {
   if (IS_VAR_DATA_TYPE(pColumnInfoData->info.type)) {
     for(int32_t i = start; i < start + nRows; ++i) {
@@ -130,8 +127,7 @@
   pColumnInfoData->hasNull = true;
 }
 
-static FORCE_INLINE int32_t colDataAppendInt8(SColumnInfoData* pColumnInfoData, uint32_t currentRow, int8_t* v) {
->>>>>>> f74771cd
+static FORCE_INLINE void colDataAppendInt8(SColumnInfoData* pColumnInfoData, uint32_t currentRow, int8_t* v) {
   ASSERT(pColumnInfoData->info.type == TSDB_DATA_TYPE_TINYINT ||
          pColumnInfoData->info.type == TSDB_DATA_TYPE_UTINYINT || pColumnInfoData->info.type == TSDB_DATA_TYPE_BOOL);
   char* p = pColumnInfoData->pData + pColumnInfoData->info.bytes * currentRow;
