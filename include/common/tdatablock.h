--- conflicted
+++ resolved
@@ -202,13 +202,8 @@
 void colInfoDataCleanup(SColumnInfoData* pColumn, uint32_t numOfRows);
 void blockDataCleanup(SSDataBlock* pDataBlock);
 
-<<<<<<< HEAD
-size_t  blockDataGetCapacityInRow(const SSDataBlock* pBlock, size_t pageSize);
-
-=======
 size_t blockDataGetCapacityInRow(const SSDataBlock* pBlock, size_t pageSize);
 void*  blockDataDestroy(SSDataBlock* pBlock);
->>>>>>> 6c177452
 
 int32_t blockDataTrimFirstNRows(SSDataBlock* pBlock, size_t n);
 
@@ -216,13 +211,10 @@
 
 void blockDebugShowData(const SArray* dataBlocks);
 
-<<<<<<< HEAD
-=======
 static FORCE_INLINE int32_t blockGetEncodeSize(const SSDataBlock* pBlock) {
   return blockDataGetSerialMetaSize(pBlock) + blockDataGetSize(pBlock);
 }
 
->>>>>>> 6c177452
 static FORCE_INLINE int32_t blockCompressColData(SColumnInfoData* pColRes, int32_t numOfRows, char* data,
                                                  int8_t compressed) {
   int32_t colSize = colDataGetLength(pColRes, numOfRows);
