--- conflicted
+++ resolved
@@ -40,10 +40,7 @@
   ARB_QUEUE,
   STREAM_CTRL_QUEUE,
   STREAM_LONG_EXEC_QUEUE,
-<<<<<<< HEAD
-=======
   STREAM_CHKPT_QUEUE,
->>>>>>> 5044c4bd
   QUEUE_MAX,
 } EQueueType;
 
