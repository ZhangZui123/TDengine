--- conflicted
+++ resolved
@@ -1269,27 +1269,6 @@
 } SVgroupsInfo;
 
 typedef struct {
-<<<<<<< HEAD
-=======
-  char     tbName[TSDB_TABLE_NAME_LEN];
-  char     stbName[TSDB_TABLE_NAME_LEN];
-  char     dbFName[TSDB_DB_FNAME_LEN];
-  int64_t  dbId;
-  int32_t  numOfTags;
-  int32_t  numOfColumns;
-  int8_t   precision;
-  int8_t   tableType;
-  int32_t  sversion;
-  int32_t  tversion;
-  uint64_t suid;
-  uint64_t tuid;
-  int32_t  vgId;
-  int8_t   sysInfo;
-  SSchema* pSchemas;
-} STableMetaRsp;
-
-typedef struct {
->>>>>>> 0758d329
   STableMetaRsp* pMeta;
 } SMAlterStbRsp;
 
