/*
 * Copyright (c) 2019 TAOS Data, Inc. <jhtao@taosdata.com>
 *
 * This program is free software: you can use, redistribute, and/or modify
 * it under the terms of the GNU Affero General Public License, version 3
 * or later ("AGPL"), as published by the Free Software Foundation.
 *
 * This program is distributed in the hope that it will be useful, but WITHOUT
 * ANY WARRANTY; without even the implied warranty of MERCHANTABILITY or
 * FITNESS FOR A PARTICULAR PURPOSE.
 *
 * You should have received a copy of the GNU Affero General Public License
 * along with this program. If not, see <http://www.gnu.org/licenses/>.
 */

#ifndef _TD_COMMON_TAOS_MSG_H_
#define _TD_COMMON_TAOS_MSG_H_

#include "taosdef.h"
#include "taoserror.h"
#include "tarray.h"
#include "tcoding.h"
#include "tcol.h"
#include "tencode.h"
#include "thash.h"
#include "tlist.h"
#include "tname.h"
#include "trow.h"
#include "tuuid.h"

#ifdef __cplusplus
extern "C" {
#endif

/* ------------------------ MESSAGE DEFINITIONS ------------------------ */

#define TD_MSG_NUMBER_
#undef TD_MSG_DICT_
#undef TD_MSG_INFO_
#undef TD_MSG_TYPE_INFO_
#undef TD_MSG_RANGE_CODE_
#undef TD_MSG_SEG_CODE_
#include "tmsgdef.h"

#undef TD_MSG_NUMBER_
#undef TD_MSG_DICT_
#undef TD_MSG_INFO_
#undef TD_MSG_TYPE_INFO_
#undef TD_MSG_RANGE_CODE_
#define TD_MSG_SEG_CODE_
#include "tmsgdef.h"

#undef TD_MSG_NUMBER_
#undef TD_MSG_DICT_
#undef TD_MSG_INFO_
#undef TD_MSG_TYPE_INFO_
#undef TD_MSG_SEG_CODE_
#undef TD_MSG_RANGE_CODE_
#include "tmsgdef.h"

extern char*   tMsgInfo[];
extern int32_t tMsgDict[];
extern int32_t tMsgRangeDict[];

typedef uint16_t tmsg_t;

#define TMSG_SEG_CODE(TYPE) (((TYPE)&0xff00) >> 8)
#define TMSG_SEG_SEQ(TYPE)  ((TYPE)&0xff)
#define TMSG_INDEX(TYPE)    (tMsgDict[TMSG_SEG_CODE(TYPE)] + TMSG_SEG_SEQ(TYPE))

static inline bool tmsgIsValid(tmsg_t type) {
  // static int8_t sz = sizeof(tMsgRangeDict) / sizeof(tMsgRangeDict[0]);
  int8_t maxSegIdx = TMSG_SEG_CODE(TDMT_MAX_MSG_MIN);
  int    segIdx = TMSG_SEG_CODE(type);
  if (segIdx >= 0 && segIdx < maxSegIdx) {
    return type < tMsgRangeDict[segIdx];
  }
  return false;
}

#define TMSG_INFO(type) (tmsgIsValid(type) ? tMsgInfo[TMSG_INDEX(type)] : "unKnown")

static inline bool vnodeIsMsgBlock(tmsg_t type) {
  return (type == TDMT_VND_CREATE_TABLE) || (type == TDMT_VND_ALTER_TABLE) || (type == TDMT_VND_DROP_TABLE) ||
         (type == TDMT_VND_UPDATE_TAG_VAL) || (type == TDMT_VND_ALTER_CONFIRM) || (type == TDMT_VND_COMMIT) ||
         (type == TDMT_SYNC_CONFIG_CHANGE);
}

static inline bool syncUtilUserCommit(tmsg_t msgType) {
  return msgType != TDMT_SYNC_NOOP && msgType != TDMT_SYNC_LEADER_TRANSFER;
}

/* ------------------------ OTHER DEFINITIONS ------------------------ */
// IE type
#define TSDB_IE_TYPE_SEC         1
#define TSDB_IE_TYPE_META        2
#define TSDB_IE_TYPE_MGMT_IP     3
#define TSDB_IE_TYPE_DNODE_CFG   4
#define TSDB_IE_TYPE_NEW_VERSION 5
#define TSDB_IE_TYPE_DNODE_EXT   6
#define TSDB_IE_TYPE_DNODE_STATE 7

enum {
  CONN_TYPE__QUERY = 1,
  CONN_TYPE__TMQ,
  CONN_TYPE__UDFD,
  CONN_TYPE__MAX,
};

enum {
  HEARTBEAT_KEY_USER_AUTHINFO = 1,
  HEARTBEAT_KEY_DBINFO,
  HEARTBEAT_KEY_STBINFO,
  HEARTBEAT_KEY_TMQ,
  HEARTBEAT_KEY_DYN_VIEW,
  HEARTBEAT_KEY_VIEWINFO,
  HEARTBEAT_KEY_TSMA,
};

typedef enum _mgmt_table {
  TSDB_MGMT_TABLE_START,
  TSDB_MGMT_TABLE_DNODE,
  TSDB_MGMT_TABLE_MNODE,
  TSDB_MGMT_TABLE_MODULE,
  TSDB_MGMT_TABLE_QNODE,
  TSDB_MGMT_TABLE_SNODE,
  TSDB_MGMT_TABLE_BNODE,  // no longer used
  TSDB_MGMT_TABLE_CLUSTER,
  TSDB_MGMT_TABLE_DB,
  TSDB_MGMT_TABLE_FUNC,
  TSDB_MGMT_TABLE_INDEX,
  TSDB_MGMT_TABLE_STB,
  TSDB_MGMT_TABLE_STREAMS,
  TSDB_MGMT_TABLE_TABLE,
  TSDB_MGMT_TABLE_TAG,
  TSDB_MGMT_TABLE_COL,
  TSDB_MGMT_TABLE_USER,
  TSDB_MGMT_TABLE_GRANTS,
  TSDB_MGMT_TABLE_VGROUP,
  TSDB_MGMT_TABLE_TOPICS,
  TSDB_MGMT_TABLE_CONSUMERS,
  TSDB_MGMT_TABLE_SUBSCRIPTIONS,
  TSDB_MGMT_TABLE_TRANS,
  TSDB_MGMT_TABLE_SMAS,
  TSDB_MGMT_TABLE_CONFIGS,
  TSDB_MGMT_TABLE_CONNS,
  TSDB_MGMT_TABLE_QUERIES,
  TSDB_MGMT_TABLE_VNODES,
  TSDB_MGMT_TABLE_APPS,
  TSDB_MGMT_TABLE_STREAM_TASKS,
  TSDB_MGMT_TABLE_PRIVILEGES,
  TSDB_MGMT_TABLE_VIEWS,
  TSDB_MGMT_TABLE_TSMAS,
  TSDB_MGMT_TABLE_COMPACT,
  TSDB_MGMT_TABLE_COMPACT_DETAIL,
  TSDB_MGMT_TABLE_GRANTS_FULL,
  TSDB_MGMT_TABLE_GRANTS_LOGS,
  TSDB_MGMT_TABLE_MACHINES,
  TSDB_MGMT_TABLE_ARBGROUP,
  TSDB_MGMT_TABLE_ENCRYPTIONS,
  TSDB_MGMT_TABLE_USER_FULL,
  TSDB_MGMT_TABLE_ANODE,
  TSDB_MGMT_TABLE_ANODE_FULL,
  TSDB_MGMT_TABLE_USAGE,
  TSDB_MGMT_TABLE_FILESETS,
  TSDB_MGMT_TABLE_TRANSACTION_DETAIL,
  TSDB_MGMT_TABLE_MAX,
} EShowType;

#define TSDB_ALTER_TABLE_ADD_TAG                         1
#define TSDB_ALTER_TABLE_DROP_TAG                        2
#define TSDB_ALTER_TABLE_UPDATE_TAG_NAME                 3
#define TSDB_ALTER_TABLE_UPDATE_TAG_VAL                  4
#define TSDB_ALTER_TABLE_ADD_COLUMN                      5
#define TSDB_ALTER_TABLE_DROP_COLUMN                     6
#define TSDB_ALTER_TABLE_UPDATE_COLUMN_BYTES             7
#define TSDB_ALTER_TABLE_UPDATE_TAG_BYTES                8
#define TSDB_ALTER_TABLE_UPDATE_OPTIONS                  9
#define TSDB_ALTER_TABLE_UPDATE_COLUMN_NAME              10
#define TSDB_ALTER_TABLE_ADD_TAG_INDEX                   11
#define TSDB_ALTER_TABLE_DROP_TAG_INDEX                  12
#define TSDB_ALTER_TABLE_UPDATE_COLUMN_COMPRESS          13
#define TSDB_ALTER_TABLE_ADD_COLUMN_WITH_COMPRESS_OPTION 14
#define TSDB_ALTER_TABLE_UPDATE_MULTI_TAG_VAL            15
#define TSDB_ALTER_TABLE_ALTER_COLUMN_REF                16
#define TSDB_ALTER_TABLE_REMOVE_COLUMN_REF               17
#define TSDB_ALTER_TABLE_ADD_COLUMN_WITH_COLUMN_REF      18

#define TSDB_FILL_NONE        0
#define TSDB_FILL_NULL        1
#define TSDB_FILL_NULL_F      2
#define TSDB_FILL_SET_VALUE   3
#define TSDB_FILL_SET_VALUE_F 4
#define TSDB_FILL_LINEAR      5
#define TSDB_FILL_PREV        6
#define TSDB_FILL_NEXT        7
#define TSDB_FILL_NEAR        8

#define TSDB_ALTER_USER_PASSWD          0x1
#define TSDB_ALTER_USER_SUPERUSER       0x2
#define TSDB_ALTER_USER_ENABLE          0x3
#define TSDB_ALTER_USER_SYSINFO         0x4
#define TSDB_ALTER_USER_ADD_PRIVILEGES  0x5
#define TSDB_ALTER_USER_DEL_PRIVILEGES  0x6
#define TSDB_ALTER_USER_ADD_WHITE_LIST  0x7
#define TSDB_ALTER_USER_DROP_WHITE_LIST 0x8
#define TSDB_ALTER_USER_CREATEDB        0x9

#define TSDB_KILL_MSG_LEN 30

#define TSDB_TABLE_NUM_UNIT 100000

#define TSDB_VN_READ_ACCCESS  ((char)0x1)
#define TSDB_VN_WRITE_ACCCESS ((char)0x2)
#define TSDB_VN_ALL_ACCCESS   (TSDB_VN_READ_ACCCESS | TSDB_VN_WRITE_ACCCESS)

#define TSDB_COL_NORMAL 0x0u  // the normal column of the table
#define TSDB_COL_TAG    0x1u  // the tag column type
#define TSDB_COL_UDC    0x2u  // the user specified normal string column, it is a dummy column
#define TSDB_COL_TMP    0x4u  // internal column generated by the previous operators
#define TSDB_COL_NULL   0x8u  // the column filter NULL or not

#define TSDB_COL_IS_TAG(f)        (((f & (~(TSDB_COL_NULL))) & TSDB_COL_TAG) != 0)
#define TSDB_COL_IS_NORMAL_COL(f) ((f & (~(TSDB_COL_NULL))) == TSDB_COL_NORMAL)
#define TSDB_COL_IS_UD_COL(f)     ((f & (~(TSDB_COL_NULL))) == TSDB_COL_UDC)
#define TSDB_COL_REQ_NULL(f)      (((f)&TSDB_COL_NULL) != 0)

#define TD_SUPER_TABLE          TSDB_SUPER_TABLE
#define TD_CHILD_TABLE          TSDB_CHILD_TABLE
#define TD_NORMAL_TABLE         TSDB_NORMAL_TABLE
#define TD_VIRTUAL_NORMAL_TABLE TSDB_VIRTUAL_NORMAL_TABLE
#define TD_VIRTUAL_CHILD_TABLE  TSDB_VIRTUAL_CHILD_TABLE

typedef enum ENodeType {
  // Syntax nodes are used in parser and planner module, and some are also used in executor module, such as COLUMN,
  // VALUE, OPERATOR, FUNCTION and so on.
  QUERY_NODE_COLUMN = 1,
  QUERY_NODE_VALUE,
  QUERY_NODE_OPERATOR,
  QUERY_NODE_LOGIC_CONDITION,
  QUERY_NODE_FUNCTION,
  QUERY_NODE_REAL_TABLE,
  QUERY_NODE_TEMP_TABLE,
  QUERY_NODE_JOIN_TABLE,
  QUERY_NODE_GROUPING_SET,
  QUERY_NODE_ORDER_BY_EXPR,
  QUERY_NODE_LIMIT,
  QUERY_NODE_STATE_WINDOW,
  QUERY_NODE_SESSION_WINDOW,
  QUERY_NODE_INTERVAL_WINDOW,
  QUERY_NODE_NODE_LIST,
  QUERY_NODE_FILL,
  QUERY_NODE_RAW_EXPR,  // Only be used in parser module.
  QUERY_NODE_TARGET,
  QUERY_NODE_DATABLOCK_DESC,
  QUERY_NODE_SLOT_DESC,
  QUERY_NODE_COLUMN_DEF,
  QUERY_NODE_DOWNSTREAM_SOURCE,
  QUERY_NODE_DATABASE_OPTIONS,
  QUERY_NODE_TABLE_OPTIONS,
  QUERY_NODE_INDEX_OPTIONS,
  QUERY_NODE_EXPLAIN_OPTIONS,
  QUERY_NODE_STREAM_OPTIONS,
  QUERY_NODE_LEFT_VALUE,
  QUERY_NODE_COLUMN_REF,
  QUERY_NODE_WHEN_THEN,
  QUERY_NODE_CASE_WHEN,
  QUERY_NODE_EVENT_WINDOW,
  QUERY_NODE_HINT,
  QUERY_NODE_VIEW,
  QUERY_NODE_WINDOW_OFFSET,
  QUERY_NODE_COUNT_WINDOW,
  QUERY_NODE_COLUMN_OPTIONS,
  QUERY_NODE_TSMA_OPTIONS,
  QUERY_NODE_ANOMALY_WINDOW,
  QUERY_NODE_RANGE_AROUND,
  QUERY_NODE_STREAM_NOTIFY_OPTIONS,
  QUERY_NODE_VIRTUAL_TABLE,

  // Statement nodes are used in parser and planner module.
  QUERY_NODE_SET_OPERATOR = 100,
  QUERY_NODE_SELECT_STMT,
  QUERY_NODE_VNODE_MODIFY_STMT,
  QUERY_NODE_CREATE_DATABASE_STMT,
  QUERY_NODE_DROP_DATABASE_STMT,
  QUERY_NODE_ALTER_DATABASE_STMT,
  QUERY_NODE_FLUSH_DATABASE_STMT,
  QUERY_NODE_TRIM_DATABASE_STMT,
  QUERY_NODE_CREATE_TABLE_STMT,
  QUERY_NODE_CREATE_SUBTABLE_CLAUSE,
  QUERY_NODE_CREATE_MULTI_TABLES_STMT,
  QUERY_NODE_DROP_TABLE_CLAUSE,
  QUERY_NODE_DROP_TABLE_STMT,
  QUERY_NODE_DROP_SUPER_TABLE_STMT,
  QUERY_NODE_ALTER_TABLE_STMT,
  QUERY_NODE_ALTER_SUPER_TABLE_STMT,
  QUERY_NODE_CREATE_USER_STMT,
  QUERY_NODE_ALTER_USER_STMT,
  QUERY_NODE_DROP_USER_STMT,
  QUERY_NODE_USE_DATABASE_STMT,
  QUERY_NODE_CREATE_DNODE_STMT,
  QUERY_NODE_DROP_DNODE_STMT,
  QUERY_NODE_ALTER_DNODE_STMT,
  QUERY_NODE_CREATE_INDEX_STMT,
  QUERY_NODE_DROP_INDEX_STMT,
  QUERY_NODE_CREATE_QNODE_STMT,
  QUERY_NODE_DROP_QNODE_STMT,
  QUERY_NODE_CREATE_BNODE_STMT,
  QUERY_NODE_DROP_BNODE_STMT,
  QUERY_NODE_CREATE_SNODE_STMT,
  QUERY_NODE_DROP_SNODE_STMT,
  QUERY_NODE_CREATE_MNODE_STMT,
  QUERY_NODE_DROP_MNODE_STMT,
  QUERY_NODE_CREATE_TOPIC_STMT,
  QUERY_NODE_DROP_TOPIC_STMT,
  QUERY_NODE_DROP_CGROUP_STMT,
  QUERY_NODE_ALTER_LOCAL_STMT,
  QUERY_NODE_EXPLAIN_STMT,
  QUERY_NODE_DESCRIBE_STMT,
  QUERY_NODE_RESET_QUERY_CACHE_STMT,
  QUERY_NODE_COMPACT_DATABASE_STMT,
  QUERY_NODE_COMPACT_VGROUPS_STMT,
  QUERY_NODE_CREATE_FUNCTION_STMT,
  QUERY_NODE_DROP_FUNCTION_STMT,
  QUERY_NODE_CREATE_STREAM_STMT,
  QUERY_NODE_DROP_STREAM_STMT,
  QUERY_NODE_BALANCE_VGROUP_STMT,
  QUERY_NODE_MERGE_VGROUP_STMT,
  QUERY_NODE_REDISTRIBUTE_VGROUP_STMT,
  QUERY_NODE_SPLIT_VGROUP_STMT,
  QUERY_NODE_SYNCDB_STMT,
  QUERY_NODE_GRANT_STMT,
  QUERY_NODE_REVOKE_STMT,
  QUERY_NODE_ALTER_CLUSTER_STMT,
  QUERY_NODE_S3MIGRATE_DATABASE_STMT,
  QUERY_NODE_CREATE_TSMA_STMT,
  QUERY_NODE_DROP_TSMA_STMT,
  QUERY_NODE_CREATE_VIRTUAL_TABLE_STMT,
  QUERY_NODE_CREATE_VIRTUAL_SUBTABLE_STMT,
  QUERY_NODE_DROP_VIRTUAL_TABLE_STMT,
  QUERY_NODE_ALTER_VIRTUAL_TABLE_STMT,

  // placeholder for [154, 180]
  QUERY_NODE_SHOW_CREATE_VIEW_STMT = 181,
  QUERY_NODE_SHOW_CREATE_DATABASE_STMT,
  QUERY_NODE_SHOW_CREATE_TABLE_STMT,
  QUERY_NODE_SHOW_CREATE_STABLE_STMT,
  QUERY_NODE_SHOW_TABLE_DISTRIBUTED_STMT,
  QUERY_NODE_SHOW_LOCAL_VARIABLES_STMT,
  QUERY_NODE_SHOW_SCORES_STMT,
  QUERY_NODE_SHOW_TABLE_TAGS_STMT,
  QUERY_NODE_KILL_CONNECTION_STMT,
  QUERY_NODE_KILL_QUERY_STMT,
  QUERY_NODE_KILL_TRANSACTION_STMT,
  QUERY_NODE_KILL_COMPACT_STMT,
  QUERY_NODE_DELETE_STMT,
  QUERY_NODE_INSERT_STMT,
  QUERY_NODE_QUERY,
  QUERY_NODE_SHOW_DB_ALIVE_STMT,
  QUERY_NODE_SHOW_CLUSTER_ALIVE_STMT,
  QUERY_NODE_BALANCE_VGROUP_LEADER_STMT,
  QUERY_NODE_BALANCE_VGROUP_LEADER_DATABASE_STMT,
  QUERY_NODE_RESTORE_DNODE_STMT,
  QUERY_NODE_RESTORE_QNODE_STMT,
  QUERY_NODE_RESTORE_MNODE_STMT,
  QUERY_NODE_RESTORE_VNODE_STMT,
  QUERY_NODE_PAUSE_STREAM_STMT,
  QUERY_NODE_RESUME_STREAM_STMT,
  QUERY_NODE_CREATE_VIEW_STMT,
  QUERY_NODE_DROP_VIEW_STMT,
  QUERY_NODE_CREATE_SUBTABLE_FROM_FILE_CLAUSE,
  QUERY_NODE_CREATE_ANODE_STMT,
  QUERY_NODE_DROP_ANODE_STMT,
  QUERY_NODE_UPDATE_ANODE_STMT,
  QUERY_NODE_ASSIGN_LEADER_STMT,
  QUERY_NODE_SHOW_CREATE_TSMA_STMT,
  QUERY_NODE_SHOW_CREATE_VTABLE_STMT,

  // show statement nodes
  // see 'sysTableShowAdapter', 'SYSTABLE_SHOW_TYPE_OFFSET'
  QUERY_NODE_SHOW_DNODES_STMT = 400,
  QUERY_NODE_SHOW_MNODES_STMT,
  QUERY_NODE_SHOW_MODULES_STMT,
  QUERY_NODE_SHOW_QNODES_STMT,
  QUERY_NODE_SHOW_SNODES_STMT,
  QUERY_NODE_SHOW_BNODES_STMT,
  QUERY_NODE_SHOW_ARBGROUPS_STMT,
  QUERY_NODE_SHOW_CLUSTER_STMT,
  QUERY_NODE_SHOW_DATABASES_STMT,
  QUERY_NODE_SHOW_FUNCTIONS_STMT,
  QUERY_NODE_SHOW_INDEXES_STMT,
  QUERY_NODE_SHOW_STABLES_STMT,
  QUERY_NODE_SHOW_STREAMS_STMT,
  QUERY_NODE_SHOW_TABLES_STMT,
  QUERY_NODE_SHOW_TAGS_STMT,
  QUERY_NODE_SHOW_USERS_STMT,
  QUERY_NODE_SHOW_USERS_FULL_STMT,
  QUERY_NODE_SHOW_LICENCES_STMT,
  QUERY_NODE_SHOW_VGROUPS_STMT,
  QUERY_NODE_SHOW_TOPICS_STMT,
  QUERY_NODE_SHOW_CONSUMERS_STMT,
  QUERY_NODE_SHOW_CONNECTIONS_STMT,
  QUERY_NODE_SHOW_QUERIES_STMT,
  QUERY_NODE_SHOW_APPS_STMT,
  QUERY_NODE_SHOW_VARIABLES_STMT,
  QUERY_NODE_SHOW_DNODE_VARIABLES_STMT,
  QUERY_NODE_SHOW_TRANSACTIONS_STMT,
  QUERY_NODE_SHOW_SUBSCRIPTIONS_STMT,
  QUERY_NODE_SHOW_VNODES_STMT,
  QUERY_NODE_SHOW_USER_PRIVILEGES_STMT,
  QUERY_NODE_SHOW_VIEWS_STMT,
  QUERY_NODE_SHOW_COMPACTS_STMT,
  QUERY_NODE_SHOW_COMPACT_DETAILS_STMT,
  QUERY_NODE_SHOW_GRANTS_FULL_STMT,
  QUERY_NODE_SHOW_GRANTS_LOGS_STMT,
  QUERY_NODE_SHOW_CLUSTER_MACHINES_STMT,
  QUERY_NODE_SHOW_ENCRYPTIONS_STMT,
  QUERY_NODE_SHOW_TSMAS_STMT,
  QUERY_NODE_SHOW_ANODES_STMT,
  QUERY_NODE_SHOW_ANODES_FULL_STMT,
  QUERY_NODE_SHOW_USAGE_STMT,
  QUERY_NODE_SHOW_FILESETS_STMT,
  QUERY_NODE_SHOW_TRANSACTION_DETAILS_STMT,
  QUERY_NODE_SHOW_VTABLES_STMT,

  // logic plan node
  QUERY_NODE_LOGIC_PLAN_SCAN = 1000,
  QUERY_NODE_LOGIC_PLAN_JOIN,
  QUERY_NODE_LOGIC_PLAN_AGG,
  QUERY_NODE_LOGIC_PLAN_PROJECT,
  QUERY_NODE_LOGIC_PLAN_VNODE_MODIFY,
  QUERY_NODE_LOGIC_PLAN_EXCHANGE,
  QUERY_NODE_LOGIC_PLAN_MERGE,
  QUERY_NODE_LOGIC_PLAN_WINDOW,
  QUERY_NODE_LOGIC_PLAN_FILL,
  QUERY_NODE_LOGIC_PLAN_SORT,
  QUERY_NODE_LOGIC_PLAN_PARTITION,
  QUERY_NODE_LOGIC_PLAN_INDEF_ROWS_FUNC,
  QUERY_NODE_LOGIC_PLAN_INTERP_FUNC,
  QUERY_NODE_LOGIC_SUBPLAN,
  QUERY_NODE_LOGIC_PLAN,
  QUERY_NODE_LOGIC_PLAN_GROUP_CACHE,
  QUERY_NODE_LOGIC_PLAN_DYN_QUERY_CTRL,
  QUERY_NODE_LOGIC_PLAN_FORECAST_FUNC,
  QUERY_NODE_LOGIC_PLAN_VIRTUAL_TABLE_SCAN,

  // physical plan node
  QUERY_NODE_PHYSICAL_PLAN_TAG_SCAN = 1100,
  QUERY_NODE_PHYSICAL_PLAN_TABLE_SCAN,
  QUERY_NODE_PHYSICAL_PLAN_TABLE_SEQ_SCAN,  // INACTIVE
  QUERY_NODE_PHYSICAL_PLAN_TABLE_MERGE_SCAN,
  QUERY_NODE_PHYSICAL_PLAN_STREAM_SCAN,
  QUERY_NODE_PHYSICAL_PLAN_SYSTABLE_SCAN,
  QUERY_NODE_PHYSICAL_PLAN_BLOCK_DIST_SCAN,
  QUERY_NODE_PHYSICAL_PLAN_LAST_ROW_SCAN,
  QUERY_NODE_PHYSICAL_PLAN_PROJECT,
  QUERY_NODE_PHYSICAL_PLAN_MERGE_JOIN,
  QUERY_NODE_PHYSICAL_PLAN_HASH_AGG,
  QUERY_NODE_PHYSICAL_PLAN_EXCHANGE,
  QUERY_NODE_PHYSICAL_PLAN_MERGE,
  QUERY_NODE_PHYSICAL_PLAN_SORT,
  QUERY_NODE_PHYSICAL_PLAN_GROUP_SORT,
  QUERY_NODE_PHYSICAL_PLAN_HASH_INTERVAL,
  QUERY_NODE_PHYSICAL_PLAN_MERGE_INTERVAL,  // INACTIVE
  QUERY_NODE_PHYSICAL_PLAN_MERGE_ALIGNED_INTERVAL,
  QUERY_NODE_PHYSICAL_PLAN_STREAM_INTERVAL,
  QUERY_NODE_PHYSICAL_PLAN_STREAM_FINAL_INTERVAL,
  QUERY_NODE_PHYSICAL_PLAN_STREAM_SEMI_INTERVAL,
  QUERY_NODE_PHYSICAL_PLAN_FILL,
  QUERY_NODE_PHYSICAL_PLAN_STREAM_FILL,
  QUERY_NODE_PHYSICAL_PLAN_MERGE_SESSION,
  QUERY_NODE_PHYSICAL_PLAN_STREAM_SESSION,
  QUERY_NODE_PHYSICAL_PLAN_STREAM_SEMI_SESSION,
  QUERY_NODE_PHYSICAL_PLAN_STREAM_FINAL_SESSION,
  QUERY_NODE_PHYSICAL_PLAN_MERGE_STATE,
  QUERY_NODE_PHYSICAL_PLAN_STREAM_STATE,
  QUERY_NODE_PHYSICAL_PLAN_PARTITION,
  QUERY_NODE_PHYSICAL_PLAN_STREAM_PARTITION,
  QUERY_NODE_PHYSICAL_PLAN_INDEF_ROWS_FUNC,
  QUERY_NODE_PHYSICAL_PLAN_INTERP_FUNC,
  QUERY_NODE_PHYSICAL_PLAN_DISPATCH,
  QUERY_NODE_PHYSICAL_PLAN_INSERT,
  QUERY_NODE_PHYSICAL_PLAN_QUERY_INSERT,
  QUERY_NODE_PHYSICAL_PLAN_DELETE,
  QUERY_NODE_PHYSICAL_SUBPLAN,
  QUERY_NODE_PHYSICAL_PLAN,
  QUERY_NODE_PHYSICAL_PLAN_TABLE_COUNT_SCAN,
  QUERY_NODE_PHYSICAL_PLAN_MERGE_EVENT,
  QUERY_NODE_PHYSICAL_PLAN_STREAM_EVENT,
  QUERY_NODE_PHYSICAL_PLAN_HASH_JOIN,
  QUERY_NODE_PHYSICAL_PLAN_GROUP_CACHE,
  QUERY_NODE_PHYSICAL_PLAN_DYN_QUERY_CTRL,
  QUERY_NODE_PHYSICAL_PLAN_MERGE_COUNT,
  QUERY_NODE_PHYSICAL_PLAN_STREAM_COUNT,
  QUERY_NODE_PHYSICAL_PLAN_STREAM_MID_INTERVAL,
  QUERY_NODE_PHYSICAL_PLAN_STREAM_CONTINUE_INTERVAL,
  QUERY_NODE_PHYSICAL_PLAN_MERGE_ANOMALY,
  QUERY_NODE_PHYSICAL_PLAN_STREAM_ANOMALY,
  QUERY_NODE_PHYSICAL_PLAN_FORECAST_FUNC,
  QUERY_NODE_PHYSICAL_PLAN_STREAM_INTERP_FUNC,
  QUERY_NODE_RESET_STREAM_STMT,
  QUERY_NODE_PHYSICAL_PLAN_STREAM_CONTINUE_SEMI_INTERVAL,
  QUERY_NODE_PHYSICAL_PLAN_STREAM_CONTINUE_FINAL_INTERVAL,
  QUERY_NODE_PHYSICAL_PLAN_STREAM_CONTINUE_SESSION,
  QUERY_NODE_PHYSICAL_PLAN_STREAM_CONTINUE_SEMI_SESSION,
  QUERY_NODE_PHYSICAL_PLAN_STREAM_CONTINUE_FINAL_SESSION,
  QUERY_NODE_PHYSICAL_PLAN_STREAM_CONTINUE_STATE,
  QUERY_NODE_PHYSICAL_PLAN_STREAM_CONTINUE_EVENT,
  QUERY_NODE_PHYSICAL_PLAN_STREAM_CONTINUE_COUNT,
  QUERY_NODE_PHYSICAL_PLAN_VIRTUAL_TABLE_SCAN,
} ENodeType;

typedef struct {
  int32_t     vgId;
  uint8_t     option;  // 0x0 REQ_OPT_TBNAME, 0x01 REQ_OPT_TBUID
  uint8_t     autoCreateCtb;  // 0x0 not auto create, 0x01 auto create
  const char* dbFName;
  const char* tbName;
} SBuildTableInput;

typedef struct {
  char    db[TSDB_DB_FNAME_LEN];
  int64_t dbId;
  int32_t vgVersion;
  int32_t numOfTable;  // unit is TSDB_TABLE_NUM_UNIT
  int64_t stateTs;
} SBuildUseDBInput;

typedef struct SField {
  char    name[TSDB_COL_NAME_LEN];
  uint8_t type;
  int8_t  flags;
  int32_t bytes;
} SField;
typedef struct SFieldWithOptions {
  char     name[TSDB_COL_NAME_LEN];
  uint8_t  type;
  int8_t   flags;
  int32_t  bytes;
  uint32_t compress;
  STypeMod typeMod;
} SFieldWithOptions;

typedef struct SRetention {
  int64_t freq;
  int64_t keep;
  int8_t  freqUnit;
  int8_t  keepUnit;
} SRetention;

#define RETENTION_VALID(l, r) ((((l) == 0 && (r)->freq >= 0) || ((r)->freq > 0)) && ((r)->keep > 0))

#pragma pack(push, 1)
// null-terminated string instead of char array to avoid too many memory consumption in case of more than 1M tableMeta
typedef struct SEp {
  char     fqdn[TSDB_FQDN_LEN];
  uint16_t port;
} SEp;

typedef struct {
  int32_t contLen;
  int32_t vgId;
} SMsgHead;

// Submit message for one table
typedef struct SSubmitBlk {
  int64_t uid;        // table unique id
  int64_t suid;       // stable id
  int32_t sversion;   // data schema version
  int32_t dataLen;    // data part length, not including the SSubmitBlk head
  int32_t schemaLen;  // schema length, if length is 0, no schema exists
  int32_t numOfRows;  // total number of rows in current submit block
  char    data[];
} SSubmitBlk;

// Submit message for this TSDB
typedef struct {
  SMsgHead header;
  int64_t  version;
  int32_t  length;
  int32_t  numOfBlocks;
  char     blocks[];
} SSubmitReq;

typedef struct {
  int32_t totalLen;
  int32_t len;
  STSRow* row;
} SSubmitBlkIter;

typedef struct {
  int32_t totalLen;
  int32_t len;
  // head of SSubmitBlk
  int64_t uid;        // table unique id
  int64_t suid;       // stable id
  int32_t sversion;   // data schema version
  int32_t dataLen;    // data part length, not including the SSubmitBlk head
  int32_t schemaLen;  // schema length, if length is 0, no schema exists
  int32_t numOfRows;  // total number of rows in current submit block
  // head of SSubmitBlk
  int32_t     numOfBlocks;
  const void* pMsg;
} SSubmitMsgIter;

int32_t tInitSubmitMsgIter(const SSubmitReq* pMsg, SSubmitMsgIter* pIter);
int32_t tGetSubmitMsgNext(SSubmitMsgIter* pIter, SSubmitBlk** pPBlock);
int32_t tInitSubmitBlkIter(SSubmitMsgIter* pMsgIter, SSubmitBlk* pBlock, SSubmitBlkIter* pIter);
STSRow* tGetSubmitBlkNext(SSubmitBlkIter* pIter);
// for debug
int32_t tPrintFixedSchemaSubmitReq(SSubmitReq* pReq, STSchema* pSchema);

typedef struct {
  bool     hasRef;
  col_id_t id;
  char     refDbName[TSDB_DB_NAME_LEN];
  char     refTableName[TSDB_TABLE_NAME_LEN];
  char     refColName[TSDB_COL_NAME_LEN];
} SColRef;

typedef struct {
  int32_t   nCols;
  int32_t   version;
  SColRef*  pColRef;
} SColRefWrapper;

typedef struct {
  int32_t vgId;
  SColRef colRef;
} SColRefEx;

typedef struct {
  int16_t colId;
  char    refDbName[TSDB_DB_NAME_LEN];
  char    refTableName[TSDB_TABLE_NAME_LEN];
  char    refColName[TSDB_COL_NAME_LEN];
} SRefColInfo;

typedef struct SVCTableRefCols {
  uint64_t     uid;
  int32_t      numOfSrcTbls;
  int32_t      numOfColRefs;
  SRefColInfo* refCols;
} SVCTableRefCols;

typedef struct SVCTableMergeInfo {
  uint64_t     uid;
  int32_t      numOfSrcTbls;
} SVCTableMergeInfo;

typedef struct {
  int32_t     nCols;
  SColRefEx*  pColRefEx;
} SColRefExWrapper;

struct SSchema {
  int8_t   type;
  int8_t   flags;
  col_id_t colId;
  int32_t  bytes;
  char     name[TSDB_COL_NAME_LEN];
};
struct SSchemaExt {
  col_id_t colId;
  uint32_t compress;
  STypeMod typeMod;
};

//

struct SSchema2 {
  int8_t   type;
  int8_t   flags;
  col_id_t colId;
  int32_t  bytes;
  char     name[TSDB_COL_NAME_LEN];
  uint32_t compress;
};

typedef struct {
  char        tbName[TSDB_TABLE_NAME_LEN];
  char        stbName[TSDB_TABLE_NAME_LEN];
  char        dbFName[TSDB_DB_FNAME_LEN];
  int64_t     dbId;
  int32_t     numOfTags;
  int32_t     numOfColumns;
  int8_t      precision;
  int8_t      tableType;
  int32_t     sversion;
  int32_t     tversion;
  uint64_t    suid;
  uint64_t    tuid;
  int32_t     vgId;
  int8_t      sysInfo;
  SSchema*    pSchemas;
  SSchemaExt* pSchemaExt;
  int8_t      virtualStb;
  int32_t     numOfColRefs;
  SColRef*    pColRefs;
} STableMetaRsp;

typedef struct {
  int32_t        code;
  int64_t        uid;
  char*          tblFName;
  int32_t        numOfRows;
  int32_t        affectedRows;
  int64_t        sver;
  STableMetaRsp* pMeta;
} SSubmitBlkRsp;

typedef struct {
  int32_t numOfRows;
  int32_t affectedRows;
  int32_t nBlocks;
  union {
    SArray*        pArray;
    SSubmitBlkRsp* pBlocks;
  };
} SSubmitRsp;

// int32_t tEncodeSSubmitRsp(SEncoder* pEncoder, const SSubmitRsp* pRsp);
// int32_t tDecodeSSubmitRsp(SDecoder* pDecoder, SSubmitRsp* pRsp);
// void    tFreeSSubmitBlkRsp(void* param);
void tFreeSSubmitRsp(SSubmitRsp* pRsp);

#define COL_SMA_ON     ((int8_t)0x1)
#define COL_IDX_ON     ((int8_t)0x2)
#define COL_IS_KEY     ((int8_t)0x4)
#define COL_SET_NULL   ((int8_t)0x10)
#define COL_SET_VAL    ((int8_t)0x20)
#define COL_IS_SYSINFO ((int8_t)0x40)
#define COL_HAS_TYPE_MOD ((int8_t)0x80)

#define COL_IS_SET(FLG)  (((FLG) & (COL_SET_VAL | COL_SET_NULL)) != 0)
#define COL_CLR_SET(FLG) ((FLG) &= (~(COL_SET_VAL | COL_SET_NULL)))

#define IS_BSMA_ON(s)  (((s)->flags & 0x01) == COL_SMA_ON)
#define IS_IDX_ON(s)   (((s)->flags & 0x02) == COL_IDX_ON)
#define IS_SET_NULL(s) (((s)->flags & COL_SET_NULL) == COL_SET_NULL)

#define SSCHMEA_SET_IDX_ON(s) \
  do {                        \
    (s)->flags |= COL_IDX_ON; \
  } while (0)

#define SSCHMEA_SET_IDX_OFF(s)   \
  do {                           \
    (s)->flags &= (~COL_IDX_ON); \
  } while (0)

#define SSCHEMA_SET_TYPE_MOD(s)     \
  do {                              \
    (s)->flags |= COL_HAS_TYPE_MOD; \
  } while (0)

#define HAS_TYPE_MOD(s) (((s)->flags & COL_HAS_TYPE_MOD))

#define SSCHMEA_TYPE(s)  ((s)->type)
#define SSCHMEA_FLAGS(s) ((s)->flags)
#define SSCHMEA_COLID(s) ((s)->colId)
#define SSCHMEA_BYTES(s) ((s)->bytes)
#define SSCHMEA_NAME(s)  ((s)->name)

typedef struct {
  bool    tsEnableMonitor;
  int32_t tsMonitorInterval;
  int32_t tsSlowLogThreshold;
  int32_t tsSlowLogMaxLen;
  int32_t tsSlowLogScope;
  int32_t tsSlowLogThresholdTest;  // Obsolete
  char    tsSlowLogExceptDb[TSDB_DB_NAME_LEN];
} SMonitorParas;

typedef struct {
  STypeMod typeMod;
} SExtSchema;

bool hasExtSchema(const SExtSchema* pExtSchema);

typedef struct {
  int32_t  nCols;
  int32_t  version;
  SSchema* pSchema;
} SSchemaWrapper;

typedef struct {
  col_id_t id;
  uint32_t alg;
} SColCmpr;

typedef struct {
  int32_t   nCols;
  int32_t   version;
  SColCmpr* pColCmpr;
} SColCmprWrapper;


static FORCE_INLINE int32_t tInitDefaultSColRefWrapperByCols(SColRefWrapper* pRef, int32_t nCols) {
  if (pRef->pColRef) {
    return TSDB_CODE_INVALID_PARA;
  }
  pRef->pColRef = (SColRef*)taosMemoryCalloc(nCols, sizeof(SColRef));
  if (pRef->pColRef == NULL) {
    return terrno;
  }
  pRef->nCols = nCols;
  for (int32_t i = 0; i < nCols; i++) {
    pRef->pColRef[i].hasRef = false;
    pRef->pColRef[i].id = (col_id_t)(i + 1);
  }
  return 0;
}

static FORCE_INLINE SColCmprWrapper* tCloneSColCmprWrapper(const SColCmprWrapper* pSrcWrapper) {
  if (pSrcWrapper->pColCmpr == NULL || pSrcWrapper->nCols == 0) {
    terrno = TSDB_CODE_INVALID_PARA;
    return NULL;
  }

  SColCmprWrapper* pDstWrapper = (SColCmprWrapper*)taosMemoryMalloc(sizeof(SColCmprWrapper));
  if (pDstWrapper == NULL) {
    return NULL;
  }
  pDstWrapper->nCols = pSrcWrapper->nCols;
  pDstWrapper->version = pSrcWrapper->version;

  int32_t size = sizeof(SColCmpr) * pDstWrapper->nCols;
  pDstWrapper->pColCmpr = (SColCmpr*)taosMemoryCalloc(1, size);
  if (pDstWrapper->pColCmpr == NULL) {
    taosMemoryFree(pDstWrapper);
    return NULL;
  }
  (void)memcpy(pDstWrapper->pColCmpr, pSrcWrapper->pColCmpr, size);

  return pDstWrapper;
}

static FORCE_INLINE int32_t tInitDefaultSColCmprWrapperByCols(SColCmprWrapper* pCmpr, int32_t nCols) {
  if (!(!pCmpr->pColCmpr)) {
    return TSDB_CODE_INVALID_PARA;
  }
  pCmpr->pColCmpr = (SColCmpr*)taosMemoryCalloc(nCols, sizeof(SColCmpr));
  if (pCmpr->pColCmpr == NULL) {
    return terrno;
  }
  pCmpr->nCols = nCols;
  return 0;
}

static FORCE_INLINE int32_t tInitDefaultSColCmprWrapper(SColCmprWrapper* pCmpr, SSchemaWrapper* pSchema) {
  pCmpr->nCols = pSchema->nCols;
  if (!(!pCmpr->pColCmpr)) {
    return TSDB_CODE_INVALID_PARA;
  }
  pCmpr->pColCmpr = (SColCmpr*)taosMemoryCalloc(pCmpr->nCols, sizeof(SColCmpr));
  if (pCmpr->pColCmpr == NULL) {
    return terrno;
  }
  for (int32_t i = 0; i < pCmpr->nCols; i++) {
    SColCmpr* pColCmpr = &pCmpr->pColCmpr[i];
    SSchema*  pColSchema = &pSchema->pSchema[i];
    pColCmpr->id = pColSchema->colId;
    pColCmpr->alg = 0;
  }
  return 0;
}

static FORCE_INLINE void tDeleteSColCmprWrapper(SColCmprWrapper* pWrapper) {
  if (pWrapper == NULL) return;

  taosMemoryFreeClear(pWrapper->pColCmpr);
  taosMemoryFreeClear(pWrapper);
}
static FORCE_INLINE SSchemaWrapper* tCloneSSchemaWrapper(const SSchemaWrapper* pSchemaWrapper) {
  if (pSchemaWrapper->pSchema == NULL) return NULL;

  SSchemaWrapper* pSW = (SSchemaWrapper*)taosMemoryMalloc(sizeof(SSchemaWrapper));
  if (pSW == NULL) {
    return NULL;
  }
  pSW->nCols = pSchemaWrapper->nCols;
  pSW->version = pSchemaWrapper->version;
  pSW->pSchema = (SSchema*)taosMemoryCalloc(pSW->nCols, sizeof(SSchema));
  if (pSW->pSchema == NULL) {
    taosMemoryFree(pSW);
    return NULL;
  }

  (void)memcpy(pSW->pSchema, pSchemaWrapper->pSchema, pSW->nCols * sizeof(SSchema));
  return pSW;
}

static FORCE_INLINE void tDeleteSchemaWrapper(SSchemaWrapper* pSchemaWrapper) {
  if (pSchemaWrapper) {
    taosMemoryFree(pSchemaWrapper->pSchema);
    taosMemoryFree(pSchemaWrapper);
  }
}

static FORCE_INLINE void tDeleteSSchemaWrapperForHash(void* pSchemaWrapper) {
  if (pSchemaWrapper != NULL && *(SSchemaWrapper**)pSchemaWrapper != NULL) {
    taosMemoryFree((*(SSchemaWrapper**)pSchemaWrapper)->pSchema);
    taosMemoryFree(*(SSchemaWrapper**)pSchemaWrapper);
  }
}

static FORCE_INLINE int32_t taosEncodeSSchema(void** buf, const SSchema* pSchema) {
  int32_t tlen = 0;
  tlen += taosEncodeFixedI8(buf, pSchema->type);
  tlen += taosEncodeFixedI8(buf, pSchema->flags);
  tlen += taosEncodeFixedI32(buf, pSchema->bytes);
  tlen += taosEncodeFixedI16(buf, pSchema->colId);
  tlen += taosEncodeString(buf, pSchema->name);
  return tlen;
}

static FORCE_INLINE void* taosDecodeSSchema(const void* buf, SSchema* pSchema) {
  buf = taosDecodeFixedI8(buf, &pSchema->type);
  buf = taosDecodeFixedI8(buf, &pSchema->flags);
  buf = taosDecodeFixedI32(buf, &pSchema->bytes);
  buf = taosDecodeFixedI16(buf, &pSchema->colId);
  buf = taosDecodeStringTo(buf, pSchema->name);
  return (void*)buf;
}

static FORCE_INLINE int32_t tEncodeSSchema(SEncoder* pEncoder, const SSchema* pSchema) {
  TAOS_CHECK_RETURN(tEncodeI8(pEncoder, pSchema->type));
  TAOS_CHECK_RETURN(tEncodeI8(pEncoder, pSchema->flags));
  TAOS_CHECK_RETURN(tEncodeI32v(pEncoder, pSchema->bytes));
  TAOS_CHECK_RETURN(tEncodeI16v(pEncoder, pSchema->colId));
  TAOS_CHECK_RETURN(tEncodeCStr(pEncoder, pSchema->name));
  return 0;
}

static FORCE_INLINE int32_t tDecodeSSchema(SDecoder* pDecoder, SSchema* pSchema) {
  TAOS_CHECK_RETURN(tDecodeI8(pDecoder, &pSchema->type));
  TAOS_CHECK_RETURN(tDecodeI8(pDecoder, &pSchema->flags));
  TAOS_CHECK_RETURN(tDecodeI32v(pDecoder, &pSchema->bytes));
  TAOS_CHECK_RETURN(tDecodeI16v(pDecoder, &pSchema->colId));
  TAOS_CHECK_RETURN(tDecodeCStrTo(pDecoder, pSchema->name));
  return 0;
}

static FORCE_INLINE int32_t tEncodeSSchemaExt(SEncoder* pEncoder, const SSchemaExt* pSchemaExt) {
  TAOS_CHECK_RETURN(tEncodeI16v(pEncoder, pSchemaExt->colId));
  TAOS_CHECK_RETURN(tEncodeU32(pEncoder, pSchemaExt->compress));
  TAOS_CHECK_RETURN(tEncodeI32(pEncoder, pSchemaExt->typeMod));
  return 0;
}

static FORCE_INLINE int32_t tDecodeSSchemaExt(SDecoder* pDecoder, SSchemaExt* pSchemaExt) {
  TAOS_CHECK_RETURN(tDecodeI16v(pDecoder, &pSchemaExt->colId));
  TAOS_CHECK_RETURN(tDecodeU32(pDecoder, &pSchemaExt->compress));
  TAOS_CHECK_RETURN(tDecodeI32(pDecoder, &pSchemaExt->typeMod));
<<<<<<< HEAD
=======
  return 0;
}

static FORCE_INLINE int32_t tEncodeSColRef(SEncoder* pEncoder, const SColRef* pColRef) {
  TAOS_CHECK_RETURN(tEncodeI8(pEncoder, pColRef->hasRef));
  TAOS_CHECK_RETURN(tEncodeI16(pEncoder, pColRef->id));
  if (pColRef->hasRef) {
    TAOS_CHECK_RETURN(tEncodeCStr(pEncoder, pColRef->refDbName));
    TAOS_CHECK_RETURN(tEncodeCStr(pEncoder, pColRef->refTableName));
    TAOS_CHECK_RETURN(tEncodeCStr(pEncoder, pColRef->refColName));
  }
  return 0;
}

static FORCE_INLINE int32_t tDecodeSColRef(SDecoder* pDecoder, SColRef* pColRef) {
  TAOS_CHECK_RETURN(tDecodeI8(pDecoder, (int8_t*)&pColRef->hasRef));
  TAOS_CHECK_RETURN(tDecodeI16(pDecoder, &pColRef->id));
  if (pColRef->hasRef) {
    TAOS_CHECK_RETURN(tDecodeCStrTo(pDecoder, pColRef->refDbName));
    TAOS_CHECK_RETURN(tDecodeCStrTo(pDecoder, pColRef->refTableName));
    TAOS_CHECK_RETURN(tDecodeCStrTo(pDecoder, pColRef->refColName));
  }

>>>>>>> 21317576
  return 0;
}

static FORCE_INLINE int32_t taosEncodeSSchemaWrapper(void** buf, const SSchemaWrapper* pSW) {
  int32_t tlen = 0;
  tlen += taosEncodeVariantI32(buf, pSW->nCols);
  tlen += taosEncodeVariantI32(buf, pSW->version);
  for (int32_t i = 0; i < pSW->nCols; i++) {
    tlen += taosEncodeSSchema(buf, &pSW->pSchema[i]);
  }
  return tlen;
}

static FORCE_INLINE void* taosDecodeSSchemaWrapper(const void* buf, SSchemaWrapper* pSW) {
  buf = taosDecodeVariantI32(buf, &pSW->nCols);
  buf = taosDecodeVariantI32(buf, &pSW->version);
  if (pSW->nCols > 0) {
    pSW->pSchema = (SSchema*)taosMemoryCalloc(pSW->nCols, sizeof(SSchema));
    if (pSW->pSchema == NULL) {
      return NULL;
    }

    for (int32_t i = 0; i < pSW->nCols; i++) {
      buf = taosDecodeSSchema(buf, &pSW->pSchema[i]);
    }
  } else {
    pSW->pSchema = NULL;
  }
  return (void*)buf;
}

static FORCE_INLINE int32_t tEncodeSSchemaWrapper(SEncoder* pEncoder, const SSchemaWrapper* pSW) {
  if (pSW == NULL) {return TSDB_CODE_INVALID_PARA;}
  TAOS_CHECK_RETURN(tEncodeI32v(pEncoder, pSW->nCols));
  TAOS_CHECK_RETURN(tEncodeI32v(pEncoder, pSW->version));
  for (int32_t i = 0; i < pSW->nCols; i++) {
    TAOS_CHECK_RETURN(tEncodeSSchema(pEncoder, &pSW->pSchema[i]));
  }
  return 0;
}

static FORCE_INLINE int32_t tDecodeSSchemaWrapper(SDecoder* pDecoder, SSchemaWrapper* pSW) {
  if (pSW == NULL) {return TSDB_CODE_INVALID_PARA;}
  TAOS_CHECK_RETURN(tDecodeI32v(pDecoder, &pSW->nCols));
  TAOS_CHECK_RETURN(tDecodeI32v(pDecoder, &pSW->version));

  pSW->pSchema = (SSchema*)taosMemoryCalloc(pSW->nCols, sizeof(SSchema));
  if (pSW->pSchema == NULL) {
    TAOS_RETURN(TSDB_CODE_OUT_OF_MEMORY);
  }
  for (int32_t i = 0; i < pSW->nCols; i++) {
    TAOS_CHECK_RETURN(tDecodeSSchema(pDecoder, &pSW->pSchema[i]));
  }

  return 0;
}

static FORCE_INLINE int32_t tDecodeSSchemaWrapperEx(SDecoder* pDecoder, SSchemaWrapper* pSW) {
  TAOS_CHECK_RETURN(tDecodeI32v(pDecoder, &pSW->nCols));
  TAOS_CHECK_RETURN(tDecodeI32v(pDecoder, &pSW->version));

  pSW->pSchema = (SSchema*)tDecoderMalloc(pDecoder, pSW->nCols * sizeof(SSchema));
  if (pSW->pSchema == NULL) {
    TAOS_RETURN(TSDB_CODE_OUT_OF_MEMORY);
  }
  for (int32_t i = 0; i < pSW->nCols; i++) {
    TAOS_CHECK_RETURN(tDecodeSSchema(pDecoder, &pSW->pSchema[i]));
  }

  return 0;
}

typedef struct {
  char     name[TSDB_TABLE_FNAME_LEN];
  int8_t   igExists;
  int8_t   source;  // TD_REQ_FROM_TAOX-taosX or TD_REQ_FROM_APP-taosClient
  int8_t   reserved[6];
  tb_uid_t suid;
  int64_t  delay1;
  int64_t  delay2;
  int64_t  watermark1;
  int64_t  watermark2;
  int32_t  ttl;
  int32_t  colVer;
  int32_t  tagVer;
  int32_t  numOfColumns;
  int32_t  numOfTags;
  int32_t  numOfFuncs;
  int32_t  commentLen;
  int32_t  ast1Len;
  int32_t  ast2Len;
  SArray*  pColumns;  // array of SFieldWithOptions
  SArray*  pTags;     // array of SField
  SArray*  pFuncs;
  char*    pComment;
  char*    pAst1;
  char*    pAst2;
  int64_t  deleteMark1;
  int64_t  deleteMark2;
  int32_t  sqlLen;
  char*    sql;
  int64_t  keep;
  int8_t   virtualStb;
} SMCreateStbReq;

int32_t tSerializeSMCreateStbReq(void* buf, int32_t bufLen, SMCreateStbReq* pReq);
int32_t tDeserializeSMCreateStbReq(void* buf, int32_t bufLen, SMCreateStbReq* pReq);
void    tFreeSMCreateStbReq(SMCreateStbReq* pReq);

typedef struct {
  STableMetaRsp* pMeta;
} SMCreateStbRsp;

int32_t tEncodeSMCreateStbRsp(SEncoder* pEncoder, const SMCreateStbRsp* pRsp);
int32_t tDecodeSMCreateStbRsp(SDecoder* pDecoder, SMCreateStbRsp* pRsp);
void    tFreeSMCreateStbRsp(SMCreateStbRsp* pRsp);

typedef struct {
  char     name[TSDB_TABLE_FNAME_LEN];
  int8_t   igNotExists;
  int8_t   source;  // TD_REQ_FROM_TAOX-taosX or TD_REQ_FROM_APP-taosClient
  int8_t   reserved[6];
  tb_uid_t suid;
  int32_t  sqlLen;
  char*    sql;
} SMDropStbReq;

int32_t tSerializeSMDropStbReq(void* buf, int32_t bufLen, SMDropStbReq* pReq);
int32_t tDeserializeSMDropStbReq(void* buf, int32_t bufLen, SMDropStbReq* pReq);
void    tFreeSMDropStbReq(SMDropStbReq* pReq);

typedef struct {
  char    name[TSDB_TABLE_FNAME_LEN];
  int8_t  alterType;
  int32_t numOfFields;
  SArray* pFields;
  int32_t ttl;
  int32_t commentLen;
  char*   comment;
  int32_t sqlLen;
  char*   sql;
<<<<<<< HEAD
=======
  int64_t keep;
>>>>>>> 21317576
  SArray* pTypeMods;
} SMAlterStbReq;

int32_t tSerializeSMAlterStbReq(void* buf, int32_t bufLen, SMAlterStbReq* pReq);
int32_t tDeserializeSMAlterStbReq(void* buf, int32_t bufLen, SMAlterStbReq* pReq);
void    tFreeSMAltertbReq(SMAlterStbReq* pReq);

typedef struct SEpSet {
  int8_t inUse;
  int8_t numOfEps;
  SEp    eps[TSDB_MAX_REPLICA];
} SEpSet;

int32_t tEncodeSEpSet(SEncoder* pEncoder, const SEpSet* pEp);
int32_t tDecodeSEpSet(SDecoder* pDecoder, SEpSet* pEp);
int32_t taosEncodeSEpSet(void** buf, const SEpSet* pEp);
void*   taosDecodeSEpSet(const void* buf, SEpSet* pEp);

int32_t tSerializeSEpSet(void* buf, int32_t bufLen, const SEpSet* pEpset);
int32_t tDeserializeSEpSet(void* buf, int32_t buflen, SEpSet* pEpset);

typedef struct {
  int8_t  connType;
  int32_t pid;
  char    app[TSDB_APP_NAME_LEN];
  char    db[TSDB_DB_NAME_LEN];
  char    user[TSDB_USER_LEN];
  char    passwd[TSDB_PASSWORD_LEN];
  int64_t startTime;
  char    sVer[TSDB_VERSION_LEN];
} SConnectReq;

int32_t tSerializeSConnectReq(void* buf, int32_t bufLen, SConnectReq* pReq);
int32_t tDeserializeSConnectReq(void* buf, int32_t bufLen, SConnectReq* pReq);

typedef struct {
  int32_t       acctId;
  int64_t       clusterId;
  uint32_t      connId;
  int32_t       dnodeNum;
  int8_t        superUser;
  int8_t        sysInfo;
  int8_t        connType;
  SEpSet        epSet;
  int32_t       svrTimestamp;
  int32_t       passVer;
  int32_t       authVer;
  char          sVer[TSDB_VERSION_LEN];
  char          sDetailVer[128];
  int64_t       whiteListVer;
  SMonitorParas monitorParas;
  int8_t        enableAuditDelete;
} SConnectRsp;

int32_t tSerializeSConnectRsp(void* buf, int32_t bufLen, SConnectRsp* pRsp);
int32_t tDeserializeSConnectRsp(void* buf, int32_t bufLen, SConnectRsp* pRsp);

typedef struct {
  char    user[TSDB_USER_LEN];
  char    pass[TSDB_PASSWORD_LEN];
  int32_t maxUsers;
  int32_t maxDbs;
  int32_t maxTimeSeries;
  int32_t maxStreams;
  int32_t accessState;  // Configured only by command
  int64_t maxStorage;
} SCreateAcctReq, SAlterAcctReq;

// int32_t tSerializeSCreateAcctReq(void* buf, int32_t bufLen, SCreateAcctReq* pReq);
// int32_t tDeserializeSCreateAcctReq(void* buf, int32_t bufLen, SCreateAcctReq* pReq);

typedef struct {
  char    user[TSDB_USER_LEN];
  int32_t sqlLen;
  char*   sql;
} SDropUserReq, SDropAcctReq;

int32_t tSerializeSDropUserReq(void* buf, int32_t bufLen, SDropUserReq* pReq);
int32_t tDeserializeSDropUserReq(void* buf, int32_t bufLen, SDropUserReq* pReq);
void    tFreeSDropUserReq(SDropUserReq* pReq);

typedef struct SIpV4Range {
  uint32_t ip;
  uint32_t mask;
} SIpV4Range;

typedef struct {
  int32_t    num;
  SIpV4Range pIpRange[];
} SIpWhiteList;

SIpWhiteList* cloneIpWhiteList(SIpWhiteList* pIpWhiteList);
typedef struct {
  int8_t      createType;
  int8_t      superUser;  // denote if it is a super user or not
  int8_t      sysInfo;
  int8_t      enable;
  char        user[TSDB_USER_LEN];
  char        pass[TSDB_USET_PASSWORD_LEN];
  int32_t     numIpRanges;
  SIpV4Range* pIpRanges;
  int32_t     sqlLen;
  char*       sql;
  int8_t      isImport;
  int8_t      createDb;
  int8_t      passIsMd5;
} SCreateUserReq;

int32_t tSerializeSCreateUserReq(void* buf, int32_t bufLen, SCreateUserReq* pReq);
int32_t tDeserializeSCreateUserReq(void* buf, int32_t bufLen, SCreateUserReq* pReq);
void    tFreeSCreateUserReq(SCreateUserReq* pReq);

typedef struct {
  int64_t     ver;
  char        user[TSDB_USER_LEN];
  int32_t     numOfRange;
  SIpV4Range* pIpRanges;
} SUpdateUserIpWhite;
typedef struct {
  int64_t             ver;
  int                 numOfUser;
  SUpdateUserIpWhite* pUserIpWhite;
} SUpdateIpWhite;

int32_t tSerializeSUpdateIpWhite(void* buf, int32_t bufLen, SUpdateIpWhite* pReq);
int32_t tDeserializeSUpdateIpWhite(void* buf, int32_t bufLen, SUpdateIpWhite* pReq);
void    tFreeSUpdateIpWhiteReq(SUpdateIpWhite* pReq);
int32_t cloneSUpdateIpWhiteReq(SUpdateIpWhite* pReq, SUpdateIpWhite** pUpdate);

typedef struct {
  int64_t ipWhiteVer;
} SRetrieveIpWhiteReq;

int32_t tSerializeRetrieveIpWhite(void* buf, int32_t bufLen, SRetrieveIpWhiteReq* pReq);
int32_t tDeserializeRetrieveIpWhite(void* buf, int32_t bufLen, SRetrieveIpWhiteReq* pReq);

typedef struct {
  int32_t dnodeId;
  int64_t analVer;
} SRetrieveAnalAlgoReq;

typedef struct {
  int64_t   ver;
  SHashObj* hash;  // algoname:algotype -> SAnalUrl
} SRetrieveAnalAlgoRsp;

int32_t tSerializeRetrieveAnalAlgoReq(void* buf, int32_t bufLen, SRetrieveAnalAlgoReq* pReq);
int32_t tDeserializeRetrieveAnalAlgoReq(void* buf, int32_t bufLen, SRetrieveAnalAlgoReq* pReq);
int32_t tSerializeRetrieveAnalAlgoRsp(void* buf, int32_t bufLen, SRetrieveAnalAlgoRsp* pRsp);
int32_t tDeserializeRetrieveAnalAlgoRsp(void* buf, int32_t bufLen, SRetrieveAnalAlgoRsp* pRsp);
void    tFreeRetrieveAnalAlgoRsp(SRetrieveAnalAlgoRsp* pRsp);

typedef struct {
  int8_t alterType;
  int8_t superUser;
  int8_t sysInfo;
  int8_t enable;
  int8_t isView;
  union {
    uint8_t flag;
    struct {
      uint8_t createdb : 1;
      uint8_t reserve : 7;
    };
  };
  char        user[TSDB_USER_LEN];
  char        pass[TSDB_USET_PASSWORD_LEN];
  char        objname[TSDB_DB_FNAME_LEN];  // db or topic
  char        tabName[TSDB_TABLE_NAME_LEN];
  char*       tagCond;
  int32_t     tagCondLen;
  int32_t     numIpRanges;
  SIpV4Range* pIpRanges;
  int64_t     privileges;
  int32_t     sqlLen;
  char*       sql;
  int8_t      passIsMd5;
} SAlterUserReq;

int32_t tSerializeSAlterUserReq(void* buf, int32_t bufLen, SAlterUserReq* pReq);
int32_t tDeserializeSAlterUserReq(void* buf, int32_t bufLen, SAlterUserReq* pReq);
void    tFreeSAlterUserReq(SAlterUserReq* pReq);

typedef struct {
  char user[TSDB_USER_LEN];
} SGetUserAuthReq;

int32_t tSerializeSGetUserAuthReq(void* buf, int32_t bufLen, SGetUserAuthReq* pReq);
int32_t tDeserializeSGetUserAuthReq(void* buf, int32_t bufLen, SGetUserAuthReq* pReq);

typedef struct {
  char      user[TSDB_USER_LEN];
  int32_t   version;
  int32_t   passVer;
  int8_t    superAuth;
  int8_t    sysInfo;
  int8_t    enable;
  int8_t    dropped;
  SHashObj* createdDbs;
  SHashObj* readDbs;
  SHashObj* writeDbs;
  SHashObj* readTbs;
  SHashObj* writeTbs;
  SHashObj* alterTbs;
  SHashObj* readViews;
  SHashObj* writeViews;
  SHashObj* alterViews;
  SHashObj* useDbs;
  int64_t   whiteListVer;
} SGetUserAuthRsp;

int32_t tSerializeSGetUserAuthRsp(void* buf, int32_t bufLen, SGetUserAuthRsp* pRsp);
int32_t tDeserializeSGetUserAuthRsp(void* buf, int32_t bufLen, SGetUserAuthRsp* pRsp);
void    tFreeSGetUserAuthRsp(SGetUserAuthRsp* pRsp);

typedef struct {
  char user[TSDB_USER_LEN];
} SGetUserWhiteListReq;

int32_t tSerializeSGetUserWhiteListReq(void* buf, int32_t bufLen, SGetUserWhiteListReq* pReq);
int32_t tDeserializeSGetUserWhiteListReq(void* buf, int32_t bufLen, SGetUserWhiteListReq* pReq);

typedef struct {
  char        user[TSDB_USER_LEN];
  int32_t     numWhiteLists;
  SIpV4Range* pWhiteLists;
} SGetUserWhiteListRsp;

int32_t tSerializeSGetUserWhiteListRsp(void* buf, int32_t bufLen, SGetUserWhiteListRsp* pRsp);
int32_t tDeserializeSGetUserWhiteListRsp(void* buf, int32_t bufLen, SGetUserWhiteListRsp* pRsp);
void    tFreeSGetUserWhiteListRsp(SGetUserWhiteListRsp* pRsp);

/*
 * for client side struct, only column id, type, bytes are necessary
 * But for data in vnode side, we need all the following information.
 */
typedef struct {
  union {
    col_id_t colId;
    int16_t  slotId;
  };

  uint8_t precision;
  uint8_t scale;
  int32_t bytes;
  int8_t  type;
  uint8_t pk;
  bool    noData;
} SColumnInfo;

typedef struct STimeWindow {
  TSKEY skey;
  TSKEY ekey;
} STimeWindow;

typedef struct SQueryHint {
  bool batchScan;
} SQueryHint;

typedef struct {
  int32_t tsOffset;       // offset value in current msg body, NOTE: ts list is compressed
  int32_t tsLen;          // total length of ts comp block
  int32_t tsNumOfBlocks;  // ts comp block numbers
  int32_t tsOrder;        // ts comp block order
} STsBufInfo;

typedef struct {
  void*       timezone;
  char        intervalUnit;
  char        slidingUnit;
  char        offsetUnit;
  int8_t      precision;
  int64_t     interval;
  int64_t     sliding;
  int64_t     offset;
  STimeWindow timeRange;
} SInterval;

typedef struct STbVerInfo {
  char    tbFName[TSDB_TABLE_FNAME_LEN];
  int32_t sversion;
  int32_t tversion;
} STbVerInfo;

typedef struct {
  int32_t code;
  int64_t affectedRows;
  SArray* tbVerInfo;  // STbVerInfo
} SQueryTableRsp;

int32_t tSerializeSQueryTableRsp(void* buf, int32_t bufLen, SQueryTableRsp* pRsp);

int32_t tDeserializeSQueryTableRsp(void* buf, int32_t bufLen, SQueryTableRsp* pRsp);

typedef struct {
  SMsgHead header;
  char     dbFName[TSDB_DB_FNAME_LEN];
  char     tbName[TSDB_TABLE_NAME_LEN];
} STableCfgReq;

typedef struct {
  char        tbName[TSDB_TABLE_NAME_LEN];
  char        stbName[TSDB_TABLE_NAME_LEN];
  char        dbFName[TSDB_DB_FNAME_LEN];
  int32_t     numOfTags;
  int32_t     numOfColumns;
  int8_t      tableType;
  int64_t     delay1;
  int64_t     delay2;
  int64_t     watermark1;
  int64_t     watermark2;
  int32_t     ttl;
  int32_t     keep;
  SArray*     pFuncs;
  int32_t     commentLen;
  char*       pComment;
  SSchema*    pSchemas;
  int32_t     tagsLen;
  char*       pTags;
  SSchemaExt* pSchemaExt;
  int8_t      virtualStb;
  SColRef*    pColRefs;
} STableCfg;

typedef STableCfg STableCfgRsp;

int32_t tSerializeSTableCfgReq(void* buf, int32_t bufLen, STableCfgReq* pReq);
int32_t tDeserializeSTableCfgReq(void* buf, int32_t bufLen, STableCfgReq* pReq);

int32_t tSerializeSTableCfgRsp(void* buf, int32_t bufLen, STableCfgRsp* pRsp);
int32_t tDeserializeSTableCfgRsp(void* buf, int32_t bufLen, STableCfgRsp* pRsp);
void    tFreeSTableCfgRsp(STableCfgRsp* pRsp);

typedef struct {
  SMsgHead header;
  tb_uid_t suid;
} SVSubTablesReq;

int32_t tSerializeSVSubTablesReq(void *buf, int32_t bufLen, SVSubTablesReq *pReq);
int32_t tDeserializeSVSubTablesReq(void *buf, int32_t bufLen, SVSubTablesReq *pReq);

typedef struct {
  int32_t  vgId;
  SArray*  pTables;   //SArray<SVCTableRefCols*>
} SVSubTablesRsp;

int32_t tSerializeSVSubTablesRsp(void *buf, int32_t bufLen, SVSubTablesRsp *pRsp);
int32_t tDeserializeSVSubTablesRsp(void *buf, int32_t bufLen, SVSubTablesRsp *pRsp);
void tDestroySVSubTablesRsp(void* rsp);


typedef struct {
  char    db[TSDB_DB_FNAME_LEN];
  int32_t numOfVgroups;
  int32_t numOfStables;  // single_stable
  int32_t buffer;        // MB
  int32_t pageSize;
  int32_t pages;
  int32_t cacheLastSize;
  int32_t daysPerFile;
  int32_t daysToKeep0;
  int32_t daysToKeep1;
  int32_t daysToKeep2;
  int32_t keepTimeOffset;
  int32_t minRows;
  int32_t maxRows;
  int32_t walFsyncPeriod;
  int8_t  walLevel;
  int8_t  precision;  // time resolution
  int8_t  compression;
  int8_t  replications;
  int8_t  strict;
  int8_t  cacheLast;
  int8_t  schemaless;
  int8_t  ignoreExist;
  int32_t numOfRetensions;
  SArray* pRetensions;  // SRetention
  int32_t walRetentionPeriod;
  int64_t walRetentionSize;
  int32_t walRollPeriod;
  int64_t walSegmentSize;
  int32_t sstTrigger;
  int16_t hashPrefix;
  int16_t hashSuffix;
  int32_t s3ChunkSize;
  int32_t s3KeepLocal;
  int8_t  s3Compact;
  int32_t tsdbPageSize;
  int32_t sqlLen;
  char*   sql;
  int8_t  withArbitrator;
  int8_t  encryptAlgorithm;
  char    dnodeListStr[TSDB_DNODE_LIST_LEN];
  // 1. add auto-compact parameters
  int32_t compactInterval;    // minutes
  int32_t compactStartTime;   // minutes
  int32_t compactEndTime;     // minutes
  int8_t  compactTimeOffset;  // hour
} SCreateDbReq;

int32_t tSerializeSCreateDbReq(void* buf, int32_t bufLen, SCreateDbReq* pReq);
int32_t tDeserializeSCreateDbReq(void* buf, int32_t bufLen, SCreateDbReq* pReq);
void    tFreeSCreateDbReq(SCreateDbReq* pReq);

typedef struct {
  char    db[TSDB_DB_FNAME_LEN];
  int32_t buffer;
  int32_t pageSize;
  int32_t pages;
  int32_t cacheLastSize;
  int32_t daysPerFile;
  int32_t daysToKeep0;
  int32_t daysToKeep1;
  int32_t daysToKeep2;
  int32_t keepTimeOffset;
  int32_t walFsyncPeriod;
  int8_t  walLevel;
  int8_t  strict;
  int8_t  cacheLast;
  int8_t  replications;
  int32_t sstTrigger;
  int32_t minRows;
  int32_t walRetentionPeriod;
  int32_t walRetentionSize;
  int32_t s3KeepLocal;
  int8_t  s3Compact;
  int32_t sqlLen;
  char*   sql;
  int8_t  withArbitrator;
  // 1. add auto-compact parameters
  int32_t compactInterval;
  int32_t compactStartTime;
  int32_t compactEndTime;
  int8_t  compactTimeOffset;
} SAlterDbReq;

int32_t tSerializeSAlterDbReq(void* buf, int32_t bufLen, SAlterDbReq* pReq);
int32_t tDeserializeSAlterDbReq(void* buf, int32_t bufLen, SAlterDbReq* pReq);
void    tFreeSAlterDbReq(SAlterDbReq* pReq);

typedef struct {
  char    db[TSDB_DB_FNAME_LEN];
  int8_t  ignoreNotExists;
  int32_t sqlLen;
  char*   sql;
} SDropDbReq;

int32_t tSerializeSDropDbReq(void* buf, int32_t bufLen, SDropDbReq* pReq);
int32_t tDeserializeSDropDbReq(void* buf, int32_t bufLen, SDropDbReq* pReq);
void    tFreeSDropDbReq(SDropDbReq* pReq);

typedef struct {
  char    db[TSDB_DB_FNAME_LEN];
  int64_t uid;
} SDropDbRsp;

int32_t tSerializeSDropDbRsp(void* buf, int32_t bufLen, SDropDbRsp* pRsp);
int32_t tDeserializeSDropDbRsp(void* buf, int32_t bufLen, SDropDbRsp* pRsp);

typedef struct {
  char    db[TSDB_DB_FNAME_LEN];
  int64_t dbId;
  int32_t vgVersion;
  int32_t numOfTable;  // unit is TSDB_TABLE_NUM_UNIT
  int64_t stateTs;     // ms
} SUseDbReq;

int32_t tSerializeSUseDbReq(void* buf, int32_t bufLen, SUseDbReq* pReq);
int32_t tDeserializeSUseDbReq(void* buf, int32_t bufLen, SUseDbReq* pReq);

typedef struct {
  char    db[TSDB_DB_FNAME_LEN];
  int64_t uid;
  int32_t vgVersion;
  int32_t vgNum;
  int16_t hashPrefix;
  int16_t hashSuffix;
  int8_t  hashMethod;
  SArray* pVgroupInfos;  // Array of SVgroupInfo
  int32_t errCode;
  int64_t stateTs;  // ms
} SUseDbRsp;

int32_t tSerializeSUseDbRsp(void* buf, int32_t bufLen, const SUseDbRsp* pRsp);
int32_t tDeserializeSUseDbRsp(void* buf, int32_t bufLen, SUseDbRsp* pRsp);
int32_t tSerializeSUseDbRspImp(SEncoder* pEncoder, const SUseDbRsp* pRsp);
int32_t tDeserializeSUseDbRspImp(SDecoder* pDecoder, SUseDbRsp* pRsp);
void    tFreeSUsedbRsp(SUseDbRsp* pRsp);

typedef struct {
  char db[TSDB_DB_FNAME_LEN];
} SDbCfgReq;

int32_t tSerializeSDbCfgReq(void* buf, int32_t bufLen, SDbCfgReq* pReq);
int32_t tDeserializeSDbCfgReq(void* buf, int32_t bufLen, SDbCfgReq* pReq);

typedef struct {
  char    db[TSDB_DB_FNAME_LEN];
  int32_t maxSpeed;
} STrimDbReq;

int32_t tSerializeSTrimDbReq(void* buf, int32_t bufLen, STrimDbReq* pReq);
int32_t tDeserializeSTrimDbReq(void* buf, int32_t bufLen, STrimDbReq* pReq);

typedef struct {
  int32_t timestamp;
} SVTrimDbReq;

int32_t tSerializeSVTrimDbReq(void* buf, int32_t bufLen, SVTrimDbReq* pReq);
int32_t tDeserializeSVTrimDbReq(void* buf, int32_t bufLen, SVTrimDbReq* pReq);

typedef struct {
  char db[TSDB_DB_FNAME_LEN];
} SS3MigrateDbReq;

int32_t tSerializeSS3MigrateDbReq(void* buf, int32_t bufLen, SS3MigrateDbReq* pReq);
int32_t tDeserializeSS3MigrateDbReq(void* buf, int32_t bufLen, SS3MigrateDbReq* pReq);

typedef struct {
  int32_t timestamp;
} SVS3MigrateDbReq;

int32_t tSerializeSVS3MigrateDbReq(void* buf, int32_t bufLen, SVS3MigrateDbReq* pReq);
int32_t tDeserializeSVS3MigrateDbReq(void* buf, int32_t bufLen, SVS3MigrateDbReq* pReq);

typedef struct {
  int32_t timestampSec;
  int32_t ttlDropMaxCount;
  int32_t nUids;
  SArray* pTbUids;
} SVDropTtlTableReq;

int32_t tSerializeSVDropTtlTableReq(void* buf, int32_t bufLen, SVDropTtlTableReq* pReq);
int32_t tDeserializeSVDropTtlTableReq(void* buf, int32_t bufLen, SVDropTtlTableReq* pReq);

typedef struct {
  char    db[TSDB_DB_FNAME_LEN];
  int64_t dbId;
  int32_t cfgVersion;
  int32_t numOfVgroups;
  int32_t numOfStables;
  int32_t buffer;
  int32_t cacheSize;
  int32_t pageSize;
  int32_t pages;
  int32_t daysPerFile;
  int32_t daysToKeep0;
  int32_t daysToKeep1;
  int32_t daysToKeep2;
  int32_t keepTimeOffset;
  int32_t minRows;
  int32_t maxRows;
  int32_t walFsyncPeriod;
  int16_t hashPrefix;
  int16_t hashSuffix;
  int8_t  hashMethod;
  int8_t  walLevel;
  int8_t  precision;
  int8_t  compression;
  int8_t  replications;
  int8_t  strict;
  int8_t  cacheLast;
  int8_t  encryptAlgorithm;
  int32_t s3ChunkSize;
  int32_t s3KeepLocal;
  int8_t  s3Compact;
  int8_t  compactTimeOffset;
  int32_t compactInterval;
  int32_t compactStartTime;
  int32_t compactEndTime;
  int32_t tsdbPageSize;
  int32_t walRetentionPeriod;
  int32_t walRollPeriod;
  int64_t walRetentionSize;
  int64_t walSegmentSize;
  int32_t numOfRetensions;
  SArray* pRetensions;
  int8_t  schemaless;
  int16_t sstTrigger;
  int8_t  withArbitrator;
} SDbCfgRsp;

typedef SDbCfgRsp SDbCfgInfo;

int32_t tSerializeSDbCfgRspImpl(SEncoder* encoder, const SDbCfgRsp* pRsp);
int32_t tSerializeSDbCfgRsp(void* buf, int32_t bufLen, const SDbCfgRsp* pRsp);
int32_t tDeserializeSDbCfgRsp(void* buf, int32_t bufLen, SDbCfgRsp* pRsp);
int32_t tDeserializeSDbCfgRspImpl(SDecoder* decoder, SDbCfgRsp* pRsp);
void    tFreeSDbCfgRsp(SDbCfgRsp* pRsp);

typedef struct {
  int32_t rowNum;
} SQnodeListReq;

int32_t tSerializeSQnodeListReq(void* buf, int32_t bufLen, SQnodeListReq* pReq);
int32_t tDeserializeSQnodeListReq(void* buf, int32_t bufLen, SQnodeListReq* pReq);

typedef struct {
  int32_t rowNum;
} SDnodeListReq;

int32_t tSerializeSDnodeListReq(void* buf, int32_t bufLen, SDnodeListReq* pReq);

typedef struct {
  int32_t useless;  // useless
} SServerVerReq;

int32_t tSerializeSServerVerReq(void* buf, int32_t bufLen, SServerVerReq* pReq);
// int32_t tDeserializeSServerVerReq(void* buf, int32_t bufLen, SServerVerReq* pReq);

typedef struct {
  char ver[TSDB_VERSION_LEN];
} SServerVerRsp;

int32_t tSerializeSServerVerRsp(void* buf, int32_t bufLen, SServerVerRsp* pRsp);
int32_t tDeserializeSServerVerRsp(void* buf, int32_t bufLen, SServerVerRsp* pRsp);

typedef struct SQueryNodeAddr {
  int32_t nodeId;  // vgId or qnodeId
  SEpSet  epSet;
} SQueryNodeAddr;

typedef struct {
  SQueryNodeAddr addr;
  uint64_t       load;
} SQueryNodeLoad;

typedef struct {
  SArray* qnodeList;  // SArray<SQueryNodeLoad>
} SQnodeListRsp;

int32_t tSerializeSQnodeListRsp(void* buf, int32_t bufLen, SQnodeListRsp* pRsp);
int32_t tDeserializeSQnodeListRsp(void* buf, int32_t bufLen, SQnodeListRsp* pRsp);
void    tFreeSQnodeListRsp(SQnodeListRsp* pRsp);

typedef struct {
  SArray* dnodeList;  // SArray<SEpSet>
} SDnodeListRsp;

int32_t tSerializeSDnodeListRsp(void* buf, int32_t bufLen, SDnodeListRsp* pRsp);
int32_t tDeserializeSDnodeListRsp(void* buf, int32_t bufLen, SDnodeListRsp* pRsp);
void    tFreeSDnodeListRsp(SDnodeListRsp* pRsp);

typedef struct {
  SArray* pTsmas;  // SArray<STableTSMAInfo*>
} STableTSMAInfoRsp;

typedef struct {
  SUseDbRsp*         useDbRsp;
  SDbCfgRsp*         cfgRsp;
  STableTSMAInfoRsp* pTsmaRsp;
  int32_t            dbTsmaVersion;
  char               db[TSDB_DB_FNAME_LEN];
  int64_t            dbId;
} SDbHbRsp;

typedef struct {
  SArray* pArray;  // Array of SDbHbRsp
} SDbHbBatchRsp;

int32_t tSerializeSDbHbBatchRsp(void* buf, int32_t bufLen, SDbHbBatchRsp* pRsp);
int32_t tDeserializeSDbHbBatchRsp(void* buf, int32_t bufLen, SDbHbBatchRsp* pRsp);
void    tFreeSDbHbBatchRsp(SDbHbBatchRsp* pRsp);

typedef struct {
  SArray* pArray;  // Array of SGetUserAuthRsp
} SUserAuthBatchRsp;

int32_t tSerializeSUserAuthBatchRsp(void* buf, int32_t bufLen, SUserAuthBatchRsp* pRsp);
int32_t tDeserializeSUserAuthBatchRsp(void* buf, int32_t bufLen, SUserAuthBatchRsp* pRsp);
void    tFreeSUserAuthBatchRsp(SUserAuthBatchRsp* pRsp);

typedef struct {
  char        db[TSDB_DB_FNAME_LEN];
  STimeWindow timeRange;
  int32_t     sqlLen;
  char*       sql;
  SArray*     vgroupIds;
  int8_t      metaOnly;
} SCompactDbReq;

int32_t tSerializeSCompactDbReq(void* buf, int32_t bufLen, SCompactDbReq* pReq);
int32_t tDeserializeSCompactDbReq(void* buf, int32_t bufLen, SCompactDbReq* pReq);
void    tFreeSCompactDbReq(SCompactDbReq* pReq);

typedef struct {
  int32_t compactId;
  int8_t  bAccepted;
} SCompactDbRsp;

int32_t tSerializeSCompactDbRsp(void* buf, int32_t bufLen, SCompactDbRsp* pRsp);
int32_t tDeserializeSCompactDbRsp(void* buf, int32_t bufLen, SCompactDbRsp* pRsp);

typedef struct {
  int32_t compactId;
  int32_t sqlLen;
  char*   sql;
} SKillCompactReq;

int32_t tSerializeSKillCompactReq(void* buf, int32_t bufLen, SKillCompactReq* pReq);
int32_t tDeserializeSKillCompactReq(void* buf, int32_t bufLen, SKillCompactReq* pReq);
void    tFreeSKillCompactReq(SKillCompactReq* pReq);

typedef struct {
  char    name[TSDB_FUNC_NAME_LEN];
  int8_t  igExists;
  int8_t  funcType;
  int8_t  scriptType;
  int8_t  outputType;
  int32_t outputLen;
  int32_t bufSize;
  int32_t codeLen;
  int64_t signature;
  char*   pComment;
  char*   pCode;
  int8_t  orReplace;
} SCreateFuncReq;

int32_t tSerializeSCreateFuncReq(void* buf, int32_t bufLen, SCreateFuncReq* pReq);
int32_t tDeserializeSCreateFuncReq(void* buf, int32_t bufLen, SCreateFuncReq* pReq);
void    tFreeSCreateFuncReq(SCreateFuncReq* pReq);

typedef struct {
  char   name[TSDB_FUNC_NAME_LEN];
  int8_t igNotExists;
} SDropFuncReq;

int32_t tSerializeSDropFuncReq(void* buf, int32_t bufLen, SDropFuncReq* pReq);
int32_t tDeserializeSDropFuncReq(void* buf, int32_t bufLen, SDropFuncReq* pReq);

typedef struct {
  int32_t numOfFuncs;
  bool    ignoreCodeComment;
  SArray* pFuncNames;
} SRetrieveFuncReq;

int32_t tSerializeSRetrieveFuncReq(void* buf, int32_t bufLen, SRetrieveFuncReq* pReq);
int32_t tDeserializeSRetrieveFuncReq(void* buf, int32_t bufLen, SRetrieveFuncReq* pReq);
void    tFreeSRetrieveFuncReq(SRetrieveFuncReq* pReq);

typedef struct {
  char    name[TSDB_FUNC_NAME_LEN];
  int8_t  funcType;
  int8_t  scriptType;
  int8_t  outputType;
  int32_t outputLen;
  int32_t bufSize;
  int64_t signature;
  int32_t commentSize;
  int32_t codeSize;
  char*   pComment;
  char*   pCode;
} SFuncInfo;

typedef struct {
  int32_t funcVersion;
  int64_t funcCreatedTime;
} SFuncExtraInfo;

typedef struct {
  int32_t numOfFuncs;
  SArray* pFuncInfos;
  SArray* pFuncExtraInfos;
} SRetrieveFuncRsp;

int32_t tSerializeSRetrieveFuncRsp(void* buf, int32_t bufLen, SRetrieveFuncRsp* pRsp);
int32_t tDeserializeSRetrieveFuncRsp(void* buf, int32_t bufLen, SRetrieveFuncRsp* pRsp);
void    tFreeSFuncInfo(SFuncInfo* pInfo);
void    tFreeSRetrieveFuncRsp(SRetrieveFuncRsp* pRsp);

typedef struct {
  int32_t       statusInterval;
  int64_t       checkTime;                  // 1970-01-01 00:00:00.000
  char          timezone[TD_TIMEZONE_LEN];  // tsTimezone
  char          locale[TD_LOCALE_LEN];      // tsLocale
  char          charset[TD_LOCALE_LEN];     // tsCharset
  int8_t        ttlChangeOnWrite;
  int8_t        enableWhiteList;
  int8_t        encryptionKeyStat;
  uint32_t      encryptionKeyChksum;
  SMonitorParas monitorParas;
} SClusterCfg;

typedef struct {
  int32_t openVnodes;
  int32_t dropVnodes;
  int32_t totalVnodes;
  int32_t masterNum;
  int64_t numOfSelectReqs;
  int64_t numOfInsertReqs;
  int64_t numOfInsertSuccessReqs;
  int64_t numOfBatchInsertReqs;
  int64_t numOfBatchInsertSuccessReqs;
  int64_t errors;
} SVnodesStat;

typedef struct {
  int32_t vgId;
  int8_t  syncState;
  int8_t  syncRestore;
  int64_t syncTerm;
  int64_t roleTimeMs;
  int64_t startTimeMs;
  int8_t  syncCanRead;
  int64_t cacheUsage;
  int64_t numOfTables;
  int64_t numOfTimeSeries;
  int64_t totalStorage;
  int64_t compStorage;
  int64_t pointsWritten;
  int64_t numOfSelectReqs;
  int64_t numOfInsertReqs;
  int64_t numOfInsertSuccessReqs;
  int64_t numOfBatchInsertReqs;
  int64_t numOfBatchInsertSuccessReqs;
  int32_t numOfCachedTables;
  int32_t learnerProgress;  // use one reservered
  int64_t syncAppliedIndex;
  int64_t syncCommitIndex;
} SVnodeLoad;

typedef struct {
  int32_t     vgId;
  int64_t     numOfTables;
  int64_t     memSize;
  int64_t     l1Size;
  int64_t     l2Size;
  int64_t     l3Size;
  int64_t     cacheSize;
  int64_t     walSize;
  int64_t     metaSize;
  int64_t     rawDataSize;
  int64_t     s3Size;
  const char* dbname;
} SDbSizeStatisInfo;

typedef struct {
  int32_t vgId;
  int64_t nTimeSeries;
} SVnodeLoadLite;

typedef struct {
  int8_t  syncState;
  int64_t syncTerm;
  int8_t  syncRestore;
  int64_t roleTimeMs;
} SMnodeLoad;

typedef struct {
  int32_t dnodeId;
  int64_t numOfProcessedQuery;
  int64_t numOfProcessedCQuery;
  int64_t numOfProcessedFetch;
  int64_t numOfProcessedDrop;
  int64_t numOfProcessedNotify;
  int64_t numOfProcessedHb;
  int64_t numOfProcessedDelete;
  int64_t cacheDataSize;
  int64_t numOfQueryInQueue;
  int64_t numOfFetchInQueue;
  int64_t timeInQueryQueue;
  int64_t timeInFetchQueue;
} SQnodeLoad;

typedef struct {
  int32_t     sver;      // software version
  int64_t     dnodeVer;  // dnode table version in sdb
  int32_t     dnodeId;
  int64_t     clusterId;
  int64_t     rebootTime;
  int64_t     updateTime;
  float       numOfCores;
  int32_t     numOfSupportVnodes;
  int32_t     numOfDiskCfg;
  int64_t     memTotal;
  int64_t     memAvail;
  char        dnodeEp[TSDB_EP_LEN];
  char        machineId[TSDB_MACHINE_ID_LEN + 1];
  SMnodeLoad  mload;
  SQnodeLoad  qload;
  SClusterCfg clusterCfg;
  SArray*     pVloads;  // array of SVnodeLoad
  int32_t     statusSeq;
  int64_t     ipWhiteVer;
  int64_t     analVer;
  int64_t     timestamp;
} SStatusReq;

int32_t tSerializeSStatusReq(void* buf, int32_t bufLen, SStatusReq* pReq);
int32_t tDeserializeSStatusReq(void* buf, int32_t bufLen, SStatusReq* pReq);
void    tFreeSStatusReq(SStatusReq* pReq);

typedef struct {
  int32_t forceReadConfig;
  int32_t cver;
  SArray* array;
} SConfigReq;

int32_t tSerializeSConfigReq(void* buf, int32_t bufLen, SConfigReq* pReq);
int32_t tDeserializeSConfigReq(void* buf, int32_t bufLen, SConfigReq* pReq);
void    tFreeSConfigReq(SConfigReq* pReq);

typedef struct {
  int32_t dnodeId;
  char    machineId[TSDB_MACHINE_ID_LEN + 1];
} SDnodeInfoReq;

int32_t tSerializeSDnodeInfoReq(void* buf, int32_t bufLen, SDnodeInfoReq* pReq);
int32_t tDeserializeSDnodeInfoReq(void* buf, int32_t bufLen, SDnodeInfoReq* pReq);

typedef enum {
  MONITOR_TYPE_COUNTER = 0,
  MONITOR_TYPE_SLOW_LOG = 1,
} MONITOR_TYPE;

typedef struct {
  int32_t      contLen;
  char*        pCont;
  MONITOR_TYPE type;
} SStatisReq;

int32_t tSerializeSStatisReq(void* buf, int32_t bufLen, SStatisReq* pReq);
int32_t tDeserializeSStatisReq(void* buf, int32_t bufLen, SStatisReq* pReq);
void    tFreeSStatisReq(SStatisReq* pReq);

typedef struct {
  char    db[TSDB_DB_FNAME_LEN];
  char    table[TSDB_TABLE_NAME_LEN];
  char    operation[AUDIT_OPERATION_LEN];
  int32_t sqlLen;
  char*   pSql;
} SAuditReq;
int32_t tSerializeSAuditReq(void* buf, int32_t bufLen, SAuditReq* pReq);
int32_t tDeserializeSAuditReq(void* buf, int32_t bufLen, SAuditReq* pReq);
void    tFreeSAuditReq(SAuditReq* pReq);

typedef struct {
  int32_t dnodeId;
  int64_t clusterId;
  SArray* pVloads;
} SNotifyReq;

int32_t tSerializeSNotifyReq(void* buf, int32_t bufLen, SNotifyReq* pReq);
int32_t tDeserializeSNotifyReq(void* buf, int32_t bufLen, SNotifyReq* pReq);
void    tFreeSNotifyReq(SNotifyReq* pReq);

typedef struct {
  int32_t dnodeId;
  int64_t clusterId;
} SDnodeCfg;

typedef struct {
  int32_t id;
  int8_t  isMnode;
  SEp     ep;
} SDnodeEp;

typedef struct {
  int32_t id;
  int8_t  isMnode;
  int8_t  offlineReason;
  SEp     ep;
  char    active[TSDB_ACTIVE_KEY_LEN];
  char    connActive[TSDB_CONN_ACTIVE_KEY_LEN];
} SDnodeInfo;

typedef struct {
  int64_t   dnodeVer;
  SDnodeCfg dnodeCfg;
  SArray*   pDnodeEps;  // Array of SDnodeEp
  int32_t   statusSeq;
  int64_t   ipWhiteVer;
  int64_t   analVer;
} SStatusRsp;

int32_t tSerializeSStatusRsp(void* buf, int32_t bufLen, SStatusRsp* pRsp);
int32_t tDeserializeSStatusRsp(void* buf, int32_t bufLen, SStatusRsp* pRsp);
void    tFreeSStatusRsp(SStatusRsp* pRsp);

typedef struct {
  int32_t forceReadConfig;
  int32_t isConifgVerified;
  int32_t isVersionVerified;
  int32_t cver;
  SArray* array;
} SConfigRsp;

int32_t tSerializeSConfigRsp(void* buf, int32_t bufLen, SConfigRsp* pRsp);
int32_t tDeserializeSConfigRsp(void* buf, int32_t bufLen, SConfigRsp* pRsp);
void    tFreeSConfigRsp(SConfigRsp* pRsp);

typedef struct {
  int32_t reserved;
} SMTimerReq;

int32_t tSerializeSMTimerMsg(void* buf, int32_t bufLen, SMTimerReq* pReq);
// int32_t tDeserializeSMTimerMsg(void* buf, int32_t bufLen, SMTimerReq* pReq);

typedef struct SOrphanTask {
  int64_t streamId;
  int32_t taskId;
  int32_t nodeId;
} SOrphanTask;

typedef struct SMStreamDropOrphanMsg {
  SArray* pList;  // SArray<SOrphanTask>
} SMStreamDropOrphanMsg;

int32_t tSerializeDropOrphanTaskMsg(void* buf, int32_t bufLen, SMStreamDropOrphanMsg* pMsg);
int32_t tDeserializeDropOrphanTaskMsg(void* buf, int32_t bufLen, SMStreamDropOrphanMsg* pMsg);
void    tDestroyDropOrphanTaskMsg(SMStreamDropOrphanMsg* pMsg);

typedef struct {
  int32_t  id;
  uint16_t port;                 // node sync Port
  char     fqdn[TSDB_FQDN_LEN];  // node FQDN
} SReplica;

typedef struct {
  int32_t  vgId;
  char     db[TSDB_DB_FNAME_LEN];
  int64_t  dbUid;
  int32_t  vgVersion;
  int32_t  numOfStables;
  int32_t  buffer;
  int32_t  pageSize;
  int32_t  pages;
  int32_t  cacheLastSize;
  int32_t  daysPerFile;
  int32_t  daysToKeep0;
  int32_t  daysToKeep1;
  int32_t  daysToKeep2;
  int32_t  keepTimeOffset;
  int32_t  minRows;
  int32_t  maxRows;
  int32_t  walFsyncPeriod;
  uint32_t hashBegin;
  uint32_t hashEnd;
  int8_t   hashMethod;
  int8_t   walLevel;
  int8_t   precision;
  int8_t   compression;
  int8_t   strict;
  int8_t   cacheLast;
  int8_t   isTsma;
  int8_t   replica;
  int8_t   selfIndex;
  SReplica replicas[TSDB_MAX_REPLICA];
  int32_t  numOfRetensions;
  SArray*  pRetensions;  // SRetention
  void*    pTsma;
  int32_t  walRetentionPeriod;
  int64_t  walRetentionSize;
  int32_t  walRollPeriod;
  int64_t  walSegmentSize;
  int16_t  sstTrigger;
  int16_t  hashPrefix;
  int16_t  hashSuffix;
  int32_t  tsdbPageSize;
  int32_t  s3ChunkSize;
  int32_t  s3KeepLocal;
  int8_t   s3Compact;
  int64_t  reserved[6];
  int8_t   learnerReplica;
  int8_t   learnerSelfIndex;
  SReplica learnerReplicas[TSDB_MAX_LEARNER_REPLICA];
  int32_t  changeVersion;
  int8_t   encryptAlgorithm;
} SCreateVnodeReq;

int32_t tSerializeSCreateVnodeReq(void* buf, int32_t bufLen, SCreateVnodeReq* pReq);
int32_t tDeserializeSCreateVnodeReq(void* buf, int32_t bufLen, SCreateVnodeReq* pReq);
int32_t tFreeSCreateVnodeReq(SCreateVnodeReq* pReq);

typedef struct {
  int32_t compactId;
  int32_t vgId;
  int32_t dnodeId;
} SQueryCompactProgressReq;

int32_t tSerializeSQueryCompactProgressReq(void* buf, int32_t bufLen, SQueryCompactProgressReq* pReq);
int32_t tDeserializeSQueryCompactProgressReq(void* buf, int32_t bufLen, SQueryCompactProgressReq* pReq);

typedef struct {
  int32_t compactId;
  int32_t vgId;
  int32_t dnodeId;
  int32_t numberFileset;
  int32_t finished;
  int32_t progress;
  int64_t remainingTime;
} SQueryCompactProgressRsp;

int32_t tSerializeSQueryCompactProgressRsp(void* buf, int32_t bufLen, SQueryCompactProgressRsp* pReq);
int32_t tDeserializeSQueryCompactProgressRsp(void* buf, int32_t bufLen, SQueryCompactProgressRsp* pReq);

typedef struct {
  int32_t vgId;
  int32_t dnodeId;
  int64_t dbUid;
  char    db[TSDB_DB_FNAME_LEN];
  int64_t reserved[8];
} SDropVnodeReq;

int32_t tSerializeSDropVnodeReq(void* buf, int32_t bufLen, SDropVnodeReq* pReq);
int32_t tDeserializeSDropVnodeReq(void* buf, int32_t bufLen, SDropVnodeReq* pReq);

typedef struct {
  char    colName[TSDB_COL_NAME_LEN];
  char    stb[TSDB_TABLE_FNAME_LEN];
  int64_t stbUid;
  int64_t dbUid;
  int64_t reserved[8];
} SDropIndexReq;

int32_t tSerializeSDropIdxReq(void* buf, int32_t bufLen, SDropIndexReq* pReq);
int32_t tDeserializeSDropIdxReq(void* buf, int32_t bufLen, SDropIndexReq* pReq);

typedef struct {
  int64_t     dbUid;
  char        db[TSDB_DB_FNAME_LEN];
  int64_t     compactStartTime;
  STimeWindow tw;
  int32_t     compactId;
  int8_t      metaOnly;
} SCompactVnodeReq;

int32_t tSerializeSCompactVnodeReq(void* buf, int32_t bufLen, SCompactVnodeReq* pReq);
int32_t tDeserializeSCompactVnodeReq(void* buf, int32_t bufLen, SCompactVnodeReq* pReq);

typedef struct {
  int32_t compactId;
  int32_t vgId;
  int32_t dnodeId;
} SVKillCompactReq;

int32_t tSerializeSVKillCompactReq(void* buf, int32_t bufLen, SVKillCompactReq* pReq);
int32_t tDeserializeSVKillCompactReq(void* buf, int32_t bufLen, SVKillCompactReq* pReq);

typedef struct {
  int32_t vgVersion;
  int32_t buffer;
  int32_t pageSize;
  int32_t pages;
  int32_t cacheLastSize;
  int32_t daysPerFile;
  int32_t daysToKeep0;
  int32_t daysToKeep1;
  int32_t daysToKeep2;
  int32_t keepTimeOffset;
  int32_t walFsyncPeriod;
  int8_t  walLevel;
  int8_t  strict;
  int8_t  cacheLast;
  int64_t reserved[7];
  // 1st modification
  int16_t sttTrigger;
  int32_t minRows;
  // 2nd modification
  int32_t walRetentionPeriod;
  int32_t walRetentionSize;
  int32_t s3KeepLocal;
  int8_t  s3Compact;
} SAlterVnodeConfigReq;

int32_t tSerializeSAlterVnodeConfigReq(void* buf, int32_t bufLen, SAlterVnodeConfigReq* pReq);
int32_t tDeserializeSAlterVnodeConfigReq(void* buf, int32_t bufLen, SAlterVnodeConfigReq* pReq);

typedef struct {
  int32_t  vgId;
  int8_t   strict;
  int8_t   selfIndex;
  int8_t   replica;
  SReplica replicas[TSDB_MAX_REPLICA];
  int64_t  reserved[8];
  int8_t   learnerSelfIndex;
  int8_t   learnerReplica;
  SReplica learnerReplicas[TSDB_MAX_LEARNER_REPLICA];
  int32_t  changeVersion;
} SAlterVnodeReplicaReq, SAlterVnodeTypeReq, SCheckLearnCatchupReq;

int32_t tSerializeSAlterVnodeReplicaReq(void* buf, int32_t bufLen, SAlterVnodeReplicaReq* pReq);
int32_t tDeserializeSAlterVnodeReplicaReq(void* buf, int32_t bufLen, SAlterVnodeReplicaReq* pReq);

typedef struct {
  int32_t vgId;
  int8_t  disable;
} SDisableVnodeWriteReq;

int32_t tSerializeSDisableVnodeWriteReq(void* buf, int32_t bufLen, SDisableVnodeWriteReq* pReq);
int32_t tDeserializeSDisableVnodeWriteReq(void* buf, int32_t bufLen, SDisableVnodeWriteReq* pReq);

typedef struct {
  int32_t  srcVgId;
  int32_t  dstVgId;
  uint32_t hashBegin;
  uint32_t hashEnd;
  int32_t  changeVersion;
  int32_t  reserved;
} SAlterVnodeHashRangeReq;

int32_t tSerializeSAlterVnodeHashRangeReq(void* buf, int32_t bufLen, SAlterVnodeHashRangeReq* pReq);
int32_t tDeserializeSAlterVnodeHashRangeReq(void* buf, int32_t bufLen, SAlterVnodeHashRangeReq* pReq);

#define REQ_OPT_TBNAME 0x0
#define REQ_OPT_TBUID  0x01
typedef struct {
  SMsgHead header;
  char     dbFName[TSDB_DB_FNAME_LEN];
  char     tbName[TSDB_TABLE_NAME_LEN];
  uint8_t  option;
  uint8_t  autoCreateCtb;
} STableInfoReq;

int32_t tSerializeSTableInfoReq(void* buf, int32_t bufLen, STableInfoReq* pReq);
int32_t tDeserializeSTableInfoReq(void* buf, int32_t bufLen, STableInfoReq* pReq);

typedef struct {
  int8_t  metaClone;  // create local clone of the cached table meta
  int32_t numOfVgroups;
  int32_t numOfTables;
  int32_t numOfUdfs;
  char    tableNames[];
} SMultiTableInfoReq;

// todo refactor
typedef struct SVgroupInfo {
  int32_t  vgId;
  uint32_t hashBegin;
  uint32_t hashEnd;
  SEpSet   epSet;
  union {
    int32_t numOfTable;  // unit is TSDB_TABLE_NUM_UNIT
    int32_t taskId;      // used in stream
  };
} SVgroupInfo;

typedef struct {
  int32_t     numOfVgroups;
  SVgroupInfo vgroups[];
} SVgroupsInfo;

typedef struct {
  STableMetaRsp* pMeta;
} SMAlterStbRsp;

int32_t tEncodeSMAlterStbRsp(SEncoder* pEncoder, const SMAlterStbRsp* pRsp);
int32_t tDecodeSMAlterStbRsp(SDecoder* pDecoder, SMAlterStbRsp* pRsp);
void    tFreeSMAlterStbRsp(SMAlterStbRsp* pRsp);

int32_t tSerializeSTableMetaRsp(void* buf, int32_t bufLen, STableMetaRsp* pRsp);
int32_t tDeserializeSTableMetaRsp(void* buf, int32_t bufLen, STableMetaRsp* pRsp);
void    tFreeSTableMetaRsp(void* pRsp);
void    tFreeSTableIndexRsp(void* info);

typedef struct {
  SArray* pMetaRsp;   // Array of STableMetaRsp
  SArray* pIndexRsp;  // Array of STableIndexRsp;
} SSTbHbRsp;

int32_t tSerializeSSTbHbRsp(void* buf, int32_t bufLen, SSTbHbRsp* pRsp);
int32_t tDeserializeSSTbHbRsp(void* buf, int32_t bufLen, SSTbHbRsp* pRsp);
void    tFreeSSTbHbRsp(SSTbHbRsp* pRsp);

typedef struct {
  SArray* pViewRsp;  // Array of SViewMetaRsp*;
} SViewHbRsp;

int32_t tSerializeSViewHbRsp(void* buf, int32_t bufLen, SViewHbRsp* pRsp);
int32_t tDeserializeSViewHbRsp(void* buf, int32_t bufLen, SViewHbRsp* pRsp);
void    tFreeSViewHbRsp(SViewHbRsp* pRsp);

typedef struct {
  int32_t numOfTables;
  int32_t numOfVgroup;
  int32_t numOfUdf;
  int32_t contLen;
  int8_t  compressed;  // denote if compressed or not
  int32_t rawLen;      // size before compress
  uint8_t metaClone;   // make meta clone after retrieve meta from mnode
  char    meta[];
} SMultiTableMeta;

typedef struct {
  int32_t dataLen;
  char    name[TSDB_TABLE_FNAME_LEN];
  char*   data;
} STagData;

typedef struct {
  int32_t  opType;
  uint32_t valLen;
  char*    val;
} SShowVariablesReq;

int32_t tSerializeSShowVariablesReq(void* buf, int32_t bufLen, SShowVariablesReq* pReq);
int32_t tDeserializeSShowVariablesReq(void* buf, int32_t bufLen, SShowVariablesReq* pReq);
void    tFreeSShowVariablesReq(SShowVariablesReq* pReq);

typedef struct {
  char name[TSDB_CONFIG_OPTION_LEN + 1];
  char value[TSDB_CONFIG_PATH_LEN + 1];
  char scope[TSDB_CONFIG_SCOPE_LEN + 1];
  char category[TSDB_CONFIG_CATEGORY_LEN + 1];
  char info[TSDB_CONFIG_INFO_LEN + 1];
} SVariablesInfo;

typedef struct {
  SArray* variables;  // SArray<SVariablesInfo>
} SShowVariablesRsp;

int32_t tSerializeSShowVariablesRsp(void* buf, int32_t bufLen, SShowVariablesRsp* pReq);
int32_t tDeserializeSShowVariablesRsp(void* buf, int32_t bufLen, SShowVariablesRsp* pReq);

void tFreeSShowVariablesRsp(SShowVariablesRsp* pRsp);

/*
 * sql: show tables like '%a_%'
 * payload is the query condition, e.g., '%a_%'
 * payloadLen is the length of payload
 */
typedef struct {
  int32_t type;
  char    db[TSDB_DB_FNAME_LEN];
  int32_t payloadLen;
  char*   payload;
} SShowReq;

int32_t tSerializeSShowReq(void* buf, int32_t bufLen, SShowReq* pReq);
// int32_t tDeserializeSShowReq(void* buf, int32_t bufLen, SShowReq* pReq);
void tFreeSShowReq(SShowReq* pReq);

typedef struct {
  int64_t       showId;
  STableMetaRsp tableMeta;
} SShowRsp, SVShowTablesRsp;

// int32_t tSerializeSShowRsp(void* buf, int32_t bufLen, SShowRsp* pRsp);
// int32_t tDeserializeSShowRsp(void* buf, int32_t bufLen, SShowRsp* pRsp);
// void    tFreeSShowRsp(SShowRsp* pRsp);

typedef struct {
  char    db[TSDB_DB_FNAME_LEN];
  char    tb[TSDB_TABLE_NAME_LEN];
  char    user[TSDB_USER_LEN];
  char    filterTb[TSDB_TABLE_NAME_LEN];  // for ins_columns
  int64_t showId;
  int64_t compactId;  // for compact
  bool    withFull;   // for show users full
} SRetrieveTableReq;

typedef struct SSysTableSchema {
  int8_t   type;
  col_id_t colId;
  int32_t  bytes;
} SSysTableSchema;

int32_t tSerializeSRetrieveTableReq(void* buf, int32_t bufLen, SRetrieveTableReq* pReq);
int32_t tDeserializeSRetrieveTableReq(void* buf, int32_t bufLen, SRetrieveTableReq* pReq);

#define RETRIEVE_TABLE_RSP_VERSION          0
#define RETRIEVE_TABLE_RSP_TMQ_VERSION      1
#define RETRIEVE_TABLE_RSP_TMQ_RAW_VERSION  2

typedef struct {
  int64_t useconds;
  int8_t  completed;  // all results are returned to client
  int8_t  precision;
  int8_t  compressed;
  int8_t  streamBlockType;
  int32_t payloadLen;
  int32_t compLen;
  int32_t numOfBlocks;
  int64_t numOfRows;  // from int32_t change to int64_t
  int64_t numOfCols;
  int64_t skey;
  int64_t ekey;
  int64_t version;                         // for stream
  TSKEY   watermark;                       // for stream
  char    parTbName[TSDB_TABLE_NAME_LEN];  // for stream
  char    data[];
} SRetrieveTableRsp;

#define PAYLOAD_PREFIX_LEN ((sizeof(int32_t)) << 1)

#define SET_PAYLOAD_LEN(_p, _compLen, _fullLen) \
  do {                                          \
    ((int32_t*)(_p))[0] = (_compLen);           \
    ((int32_t*)(_p))[1] = (_fullLen);           \
  } while (0);

typedef struct {
  int64_t version;
  int64_t numOfRows;
  int8_t  compressed;
  int8_t  precision;
  char    data[];
} SRetrieveTableRspForTmq;

typedef struct {
  int64_t handle;
  int64_t useconds;
  int8_t  completed;  // all results are returned to client
  int8_t  precision;
  int8_t  compressed;
  int32_t compLen;
  int32_t numOfRows;
  int32_t fullLen;
  char    data[];
} SRetrieveMetaTableRsp;

typedef struct SExplainExecInfo {
  double   startupCost;
  double   totalCost;
  uint64_t numOfRows;
  uint32_t verboseLen;
  void*    verboseInfo;
} SExplainExecInfo;

typedef struct {
  int32_t           numOfPlans;
  SExplainExecInfo* subplanInfo;
} SExplainRsp;

typedef struct {
  SExplainRsp rsp;
  uint64_t    qId;
  uint64_t    cId;
  uint64_t    tId;
  int64_t     rId;
  int32_t     eId;
} SExplainLocalRsp;

typedef struct STableScanAnalyzeInfo {
  uint64_t totalRows;
  uint64_t totalCheckedRows;
  uint32_t totalBlocks;
  uint32_t loadBlocks;
  uint32_t loadBlockStatis;
  uint32_t skipBlocks;
  uint32_t filterOutBlocks;
  double   elapsedTime;
  double   filterTime;
} STableScanAnalyzeInfo;

int32_t tSerializeSExplainRsp(void* buf, int32_t bufLen, SExplainRsp* pRsp);
int32_t tDeserializeSExplainRsp(void* buf, int32_t bufLen, SExplainRsp* pRsp);
void    tFreeSExplainRsp(SExplainRsp* pRsp);

typedef struct {
  char    config[TSDB_DNODE_CONFIG_LEN];
  char    value[TSDB_CLUSTER_VALUE_LEN];
  int32_t sqlLen;
  char*   sql;
} SMCfgClusterReq;

int32_t tSerializeSMCfgClusterReq(void* buf, int32_t bufLen, SMCfgClusterReq* pReq);
int32_t tDeserializeSMCfgClusterReq(void* buf, int32_t bufLen, SMCfgClusterReq* pReq);
void    tFreeSMCfgClusterReq(SMCfgClusterReq* pReq);

typedef struct {
  char    fqdn[TSDB_FQDN_LEN];  // end point, hostname:port
  int32_t port;
  int32_t sqlLen;
  char*   sql;
} SCreateDnodeReq;

int32_t tSerializeSCreateDnodeReq(void* buf, int32_t bufLen, SCreateDnodeReq* pReq);
int32_t tDeserializeSCreateDnodeReq(void* buf, int32_t bufLen, SCreateDnodeReq* pReq);
void    tFreeSCreateDnodeReq(SCreateDnodeReq* pReq);

typedef struct {
  int32_t dnodeId;
  char    fqdn[TSDB_FQDN_LEN];
  int32_t port;
  int8_t  force;
  int8_t  unsafe;
  int32_t sqlLen;
  char*   sql;
} SDropDnodeReq;

int32_t tSerializeSDropDnodeReq(void* buf, int32_t bufLen, SDropDnodeReq* pReq);
int32_t tDeserializeSDropDnodeReq(void* buf, int32_t bufLen, SDropDnodeReq* pReq);
void    tFreeSDropDnodeReq(SDropDnodeReq* pReq);

enum {
  RESTORE_TYPE__ALL = 1,
  RESTORE_TYPE__MNODE,
  RESTORE_TYPE__VNODE,
  RESTORE_TYPE__QNODE,
};

typedef struct {
  int32_t dnodeId;
  int8_t  restoreType;
  int32_t sqlLen;
  char*   sql;
} SRestoreDnodeReq;

int32_t tSerializeSRestoreDnodeReq(void* buf, int32_t bufLen, SRestoreDnodeReq* pReq);
int32_t tDeserializeSRestoreDnodeReq(void* buf, int32_t bufLen, SRestoreDnodeReq* pReq);
void    tFreeSRestoreDnodeReq(SRestoreDnodeReq* pReq);

typedef struct {
  int32_t dnodeId;
  char    config[TSDB_DNODE_CONFIG_LEN];
  char    value[TSDB_DNODE_VALUE_LEN];
  int32_t sqlLen;
  char*   sql;
} SMCfgDnodeReq;

int32_t tSerializeSMCfgDnodeReq(void* buf, int32_t bufLen, SMCfgDnodeReq* pReq);
int32_t tDeserializeSMCfgDnodeReq(void* buf, int32_t bufLen, SMCfgDnodeReq* pReq);
void    tFreeSMCfgDnodeReq(SMCfgDnodeReq* pReq);

typedef struct {
  char    config[TSDB_DNODE_CONFIG_LEN];
  char    value[TSDB_DNODE_VALUE_LEN];
  int32_t version;
} SDCfgDnodeReq;

int32_t tSerializeSDCfgDnodeReq(void* buf, int32_t bufLen, SDCfgDnodeReq* pReq);
int32_t tDeserializeSDCfgDnodeReq(void* buf, int32_t bufLen, SDCfgDnodeReq* pReq);

typedef struct {
  int32_t dnodeId;
  int32_t sqlLen;
  char*   sql;
} SMCreateMnodeReq, SMDropMnodeReq, SDDropMnodeReq, SMCreateQnodeReq, SMDropQnodeReq, SDCreateQnodeReq, SDDropQnodeReq,
    SMCreateSnodeReq, SMDropSnodeReq, SDCreateSnodeReq, SDDropSnodeReq;

int32_t tSerializeSCreateDropMQSNodeReq(void* buf, int32_t bufLen, SMCreateQnodeReq* pReq);
int32_t tDeserializeSCreateDropMQSNodeReq(void* buf, int32_t bufLen, SMCreateQnodeReq* pReq);
void    tFreeSMCreateQnodeReq(SMCreateQnodeReq* pReq);
void    tFreeSDDropQnodeReq(SDDropQnodeReq* pReq);
typedef struct {
  int8_t   replica;
  SReplica replicas[TSDB_MAX_REPLICA];
  int8_t   learnerReplica;
  SReplica learnerReplicas[TSDB_MAX_LEARNER_REPLICA];
  int64_t  lastIndex;
} SDCreateMnodeReq, SDAlterMnodeReq, SDAlterMnodeTypeReq;

int32_t tSerializeSDCreateMnodeReq(void* buf, int32_t bufLen, SDCreateMnodeReq* pReq);
int32_t tDeserializeSDCreateMnodeReq(void* buf, int32_t bufLen, SDCreateMnodeReq* pReq);

typedef struct {
  int32_t urlLen;
  int32_t sqlLen;
  char*   url;
  char*   sql;
} SMCreateAnodeReq;

int32_t tSerializeSMCreateAnodeReq(void* buf, int32_t bufLen, SMCreateAnodeReq* pReq);
int32_t tDeserializeSMCreateAnodeReq(void* buf, int32_t bufLen, SMCreateAnodeReq* pReq);
void    tFreeSMCreateAnodeReq(SMCreateAnodeReq* pReq);

typedef struct {
  int32_t anodeId;
  int32_t sqlLen;
  char*   sql;
} SMDropAnodeReq, SMUpdateAnodeReq;

int32_t tSerializeSMDropAnodeReq(void* buf, int32_t bufLen, SMDropAnodeReq* pReq);
int32_t tDeserializeSMDropAnodeReq(void* buf, int32_t bufLen, SMDropAnodeReq* pReq);
void    tFreeSMDropAnodeReq(SMDropAnodeReq* pReq);
int32_t tSerializeSMUpdateAnodeReq(void* buf, int32_t bufLen, SMUpdateAnodeReq* pReq);
int32_t tDeserializeSMUpdateAnodeReq(void* buf, int32_t bufLen, SMUpdateAnodeReq* pReq);
void    tFreeSMUpdateAnodeReq(SMUpdateAnodeReq* pReq);

typedef struct {
  int32_t vgId;
  int32_t hbSeq;
} SVArbHbReqMember;

typedef struct {
  int32_t dnodeId;
  char*   arbToken;
  int64_t arbTerm;
  SArray* hbMembers;  // SVArbHbReqMember
} SVArbHeartBeatReq;

int32_t tSerializeSVArbHeartBeatReq(void* buf, int32_t bufLen, SVArbHeartBeatReq* pReq);
int32_t tDeserializeSVArbHeartBeatReq(void* buf, int32_t bufLen, SVArbHeartBeatReq* pReq);
void    tFreeSVArbHeartBeatReq(SVArbHeartBeatReq* pReq);

typedef struct {
  int32_t vgId;
  char    memberToken[TSDB_ARB_TOKEN_SIZE];
  int32_t hbSeq;
} SVArbHbRspMember;

typedef struct {
  char    arbToken[TSDB_ARB_TOKEN_SIZE];
  int32_t dnodeId;
  SArray* hbMembers;  // SVArbHbRspMember
} SVArbHeartBeatRsp;

int32_t tSerializeSVArbHeartBeatRsp(void* buf, int32_t bufLen, SVArbHeartBeatRsp* pRsp);
int32_t tDeserializeSVArbHeartBeatRsp(void* buf, int32_t bufLen, SVArbHeartBeatRsp* pRsp);
void    tFreeSVArbHeartBeatRsp(SVArbHeartBeatRsp* pRsp);

typedef struct {
  char*   arbToken;
  int64_t arbTerm;
  char*   member0Token;
  char*   member1Token;
} SVArbCheckSyncReq;

int32_t tSerializeSVArbCheckSyncReq(void* buf, int32_t bufLen, SVArbCheckSyncReq* pReq);
int32_t tDeserializeSVArbCheckSyncReq(void* buf, int32_t bufLen, SVArbCheckSyncReq* pReq);
void    tFreeSVArbCheckSyncReq(SVArbCheckSyncReq* pRsp);

typedef struct {
  char*   arbToken;
  char*   member0Token;
  char*   member1Token;
  int32_t vgId;
  int32_t errCode;
} SVArbCheckSyncRsp;

int32_t tSerializeSVArbCheckSyncRsp(void* buf, int32_t bufLen, SVArbCheckSyncRsp* pRsp);
int32_t tDeserializeSVArbCheckSyncRsp(void* buf, int32_t bufLen, SVArbCheckSyncRsp* pRsp);
void    tFreeSVArbCheckSyncRsp(SVArbCheckSyncRsp* pRsp);

typedef struct {
  char*   arbToken;
  int64_t arbTerm;
  char*   memberToken;
  int8_t  force;
} SVArbSetAssignedLeaderReq;

int32_t tSerializeSVArbSetAssignedLeaderReq(void* buf, int32_t bufLen, SVArbSetAssignedLeaderReq* pReq);
int32_t tDeserializeSVArbSetAssignedLeaderReq(void* buf, int32_t bufLen, SVArbSetAssignedLeaderReq* pReq);
void    tFreeSVArbSetAssignedLeaderReq(SVArbSetAssignedLeaderReq* pReq);

typedef struct {
  char*   arbToken;
  char*   memberToken;
  int32_t vgId;
} SVArbSetAssignedLeaderRsp;

int32_t tSerializeSVArbSetAssignedLeaderRsp(void* buf, int32_t bufLen, SVArbSetAssignedLeaderRsp* pRsp);
int32_t tDeserializeSVArbSetAssignedLeaderRsp(void* buf, int32_t bufLen, SVArbSetAssignedLeaderRsp* pRsp);
void    tFreeSVArbSetAssignedLeaderRsp(SVArbSetAssignedLeaderRsp* pRsp);

typedef struct {
  int32_t dnodeId;
  char*   token;
} SMArbUpdateGroupMember;

typedef struct {
  int32_t dnodeId;
  char*   token;
  int8_t  acked;
} SMArbUpdateGroupAssigned;

typedef struct {
  int32_t                  vgId;
  int64_t                  dbUid;
  SMArbUpdateGroupMember   members[2];
  int8_t                   isSync;
  int8_t                   assignedAcked;
  SMArbUpdateGroupAssigned assignedLeader;
  int64_t                  version;
  int32_t                  code;
  int64_t                  updateTimeMs;
} SMArbUpdateGroup;

typedef struct {
  SArray* updateArray;  // SMArbUpdateGroup
} SMArbUpdateGroupBatchReq;

int32_t tSerializeSMArbUpdateGroupBatchReq(void* buf, int32_t bufLen, SMArbUpdateGroupBatchReq* pReq);
int32_t tDeserializeSMArbUpdateGroupBatchReq(void* buf, int32_t bufLen, SMArbUpdateGroupBatchReq* pReq);
void    tFreeSMArbUpdateGroupBatchReq(SMArbUpdateGroupBatchReq* pReq);

typedef struct {
  char queryStrId[TSDB_QUERY_ID_LEN];
} SKillQueryReq;

int32_t tSerializeSKillQueryReq(void* buf, int32_t bufLen, SKillQueryReq* pReq);
int32_t tDeserializeSKillQueryReq(void* buf, int32_t bufLen, SKillQueryReq* pReq);

typedef struct {
  uint32_t connId;
} SKillConnReq;

int32_t tSerializeSKillConnReq(void* buf, int32_t bufLen, SKillConnReq* pReq);
int32_t tDeserializeSKillConnReq(void* buf, int32_t bufLen, SKillConnReq* pReq);

typedef struct {
  int32_t transId;
} SKillTransReq;

int32_t tSerializeSKillTransReq(void* buf, int32_t bufLen, SKillTransReq* pReq);
int32_t tDeserializeSKillTransReq(void* buf, int32_t bufLen, SKillTransReq* pReq);

typedef struct {
  int32_t useless;  // useless
  int32_t sqlLen;
  char*   sql;
} SBalanceVgroupReq;

int32_t tSerializeSBalanceVgroupReq(void* buf, int32_t bufLen, SBalanceVgroupReq* pReq);
int32_t tDeserializeSBalanceVgroupReq(void* buf, int32_t bufLen, SBalanceVgroupReq* pReq);
void    tFreeSBalanceVgroupReq(SBalanceVgroupReq* pReq);

typedef struct {
  int32_t useless;  // useless
  int32_t sqlLen;
  char*   sql;
} SAssignLeaderReq;

int32_t tSerializeSAssignLeaderReq(void* buf, int32_t bufLen, SAssignLeaderReq* pReq);
int32_t tDeserializeSAssignLeaderReq(void* buf, int32_t bufLen, SAssignLeaderReq* pReq);
void    tFreeSAssignLeaderReq(SAssignLeaderReq* pReq);
typedef struct {
  int32_t vgId1;
  int32_t vgId2;
} SMergeVgroupReq;

int32_t tSerializeSMergeVgroupReq(void* buf, int32_t bufLen, SMergeVgroupReq* pReq);
int32_t tDeserializeSMergeVgroupReq(void* buf, int32_t bufLen, SMergeVgroupReq* pReq);

typedef struct {
  int32_t vgId;
  int32_t dnodeId1;
  int32_t dnodeId2;
  int32_t dnodeId3;
  int32_t sqlLen;
  char*   sql;
} SRedistributeVgroupReq;

int32_t tSerializeSRedistributeVgroupReq(void* buf, int32_t bufLen, SRedistributeVgroupReq* pReq);
int32_t tDeserializeSRedistributeVgroupReq(void* buf, int32_t bufLen, SRedistributeVgroupReq* pReq);
void    tFreeSRedistributeVgroupReq(SRedistributeVgroupReq* pReq);

typedef struct {
  int32_t reserved;
  int32_t vgId;
  int32_t sqlLen;
  char*   sql;
  char    db[TSDB_DB_FNAME_LEN];
} SBalanceVgroupLeaderReq;

int32_t tSerializeSBalanceVgroupLeaderReq(void* buf, int32_t bufLen, SBalanceVgroupLeaderReq* pReq);
int32_t tDeserializeSBalanceVgroupLeaderReq(void* buf, int32_t bufLen, SBalanceVgroupLeaderReq* pReq);
void    tFreeSBalanceVgroupLeaderReq(SBalanceVgroupLeaderReq* pReq);

typedef struct {
  int32_t vgId;
} SForceBecomeFollowerReq;

int32_t tSerializeSForceBecomeFollowerReq(void* buf, int32_t bufLen, SForceBecomeFollowerReq* pReq);
// int32_t tDeserializeSForceBecomeFollowerReq(void* buf, int32_t bufLen, SForceBecomeFollowerReq* pReq);

typedef struct {
  int32_t vgId;
} SSplitVgroupReq;

int32_t tSerializeSSplitVgroupReq(void* buf, int32_t bufLen, SSplitVgroupReq* pReq);
int32_t tDeserializeSSplitVgroupReq(void* buf, int32_t bufLen, SSplitVgroupReq* pReq);

typedef struct {
  char user[TSDB_USER_LEN];
  char spi;
  char encrypt;
  char secret[TSDB_PASSWORD_LEN];
  char ckey[TSDB_PASSWORD_LEN];
} SAuthReq, SAuthRsp;

// int32_t tSerializeSAuthReq(void* buf, int32_t bufLen, SAuthReq* pReq);
// int32_t tDeserializeSAuthReq(void* buf, int32_t bufLen, SAuthReq* pReq);

typedef struct {
  int32_t statusCode;
  char    details[1024];
} SServerStatusRsp;

int32_t tSerializeSServerStatusRsp(void* buf, int32_t bufLen, SServerStatusRsp* pRsp);
int32_t tDeserializeSServerStatusRsp(void* buf, int32_t bufLen, SServerStatusRsp* pRsp);

/**
 * The layout of the query message payload is as following:
 * +--------------------+---------------------------------+
 * |Sql statement       | Physical plan                   |
 * |(denoted by sqlLen) |(In JSON, denoted by contentLen) |
 * +--------------------+---------------------------------+
 */
typedef struct SSubQueryMsg {
  SMsgHead header;
  uint64_t sId;
  uint64_t queryId;
  uint64_t clientId;
  uint64_t taskId;
  int64_t  refId;
  int32_t  execId;
  int32_t  msgMask;
  int8_t   taskType;
  int8_t   explain;
  int8_t   needFetch;
  int8_t   compress;
  uint32_t sqlLen;
  char*    sql;
  uint32_t msgLen;
  char*    msg;
} SSubQueryMsg;

int32_t tSerializeSSubQueryMsg(void* buf, int32_t bufLen, SSubQueryMsg* pReq);
int32_t tDeserializeSSubQueryMsg(void* buf, int32_t bufLen, SSubQueryMsg* pReq);
void    tFreeSSubQueryMsg(SSubQueryMsg* pReq);

typedef struct {
  SMsgHead header;
  uint64_t sId;
  uint64_t queryId;
  uint64_t taskId;
} SSinkDataReq;

typedef struct {
  SMsgHead header;
  uint64_t sId;
  uint64_t queryId;
  uint64_t clientId;
  uint64_t taskId;
  int32_t  execId;
} SQueryContinueReq;

typedef struct {
  SMsgHead header;
  uint64_t sId;
  uint64_t queryId;
  uint64_t taskId;
} SResReadyReq;

typedef struct {
  int32_t code;
  char    tbFName[TSDB_TABLE_FNAME_LEN];
  int32_t sversion;
  int32_t tversion;
} SResReadyRsp;

typedef struct SOperatorParam {
  int32_t opType;
  int32_t downstreamIdx;
  void*   value;
  SArray* pChildren;  // SArray<SOperatorParam*>
  bool    reUse;
} SOperatorParam;

typedef struct SColIdNameKV {
  col_id_t colId;
  char     colName[TSDB_COL_NAME_LEN];
} SColIdNameKV;

typedef struct SColIdPair {
  col_id_t vtbColId;
  col_id_t orgColId;
} SColIdPair;

typedef struct SOrgTbInfo {
  int32_t   vgId;
  char      tbName[TSDB_TABLE_FNAME_LEN];
  SArray*   colMap;  // SArray<SColIdNameKV>
} SOrgTbInfo;

typedef struct STableScanOperatorParam {
  bool           tableSeq;
  SArray*        pUidList;
  SOrgTbInfo*    pOrgTbInfo;
  STimeWindow    window;
} STableScanOperatorParam;

typedef struct SVTableScanOperatorParam {
  uint64_t       uid;
  SArray*        pOpParamArray;  // SArray<SOperatorParam>
} SVTableScanOperatorParam;

typedef struct {
  SMsgHead        header;
  uint64_t        sId;
  uint64_t        queryId;
  uint64_t        clientId;
  uint64_t        taskId;
  int32_t         execId;
  SOperatorParam* pOpParam;
} SResFetchReq;

int32_t tSerializeSResFetchReq(void* buf, int32_t bufLen, SResFetchReq* pReq);
int32_t tDeserializeSResFetchReq(void* buf, int32_t bufLen, SResFetchReq* pReq);

typedef struct {
  SMsgHead header;
  uint64_t clientId;
} SSchTasksStatusReq;

typedef struct {
  uint64_t queryId;
  uint64_t clientId;
  uint64_t taskId;
  int64_t  refId;
  int32_t  execId;
  int8_t   status;
} STaskStatus;

typedef struct {
  int64_t refId;
  SArray* taskStatus;  // SArray<STaskStatus>
} SSchedulerStatusRsp;

typedef struct {
  uint64_t queryId;
  uint64_t taskId;
  int8_t   action;
} STaskAction;

typedef struct SQueryNodeEpId {
  int32_t nodeId;  // vgId or qnodeId
  SEp     ep;
} SQueryNodeEpId;

typedef struct {
  SMsgHead       header;
  uint64_t       clientId;
  SQueryNodeEpId epId;
  SArray*        taskAction;  // SArray<STaskAction>
} SSchedulerHbReq;

int32_t tSerializeSSchedulerHbReq(void* buf, int32_t bufLen, SSchedulerHbReq* pReq);
int32_t tDeserializeSSchedulerHbReq(void* buf, int32_t bufLen, SSchedulerHbReq* pReq);
void    tFreeSSchedulerHbReq(SSchedulerHbReq* pReq);

typedef struct {
  SQueryNodeEpId epId;
  SArray*        taskStatus;  // SArray<STaskStatus>
} SSchedulerHbRsp;

int32_t tSerializeSSchedulerHbRsp(void* buf, int32_t bufLen, SSchedulerHbRsp* pRsp);
int32_t tDeserializeSSchedulerHbRsp(void* buf, int32_t bufLen, SSchedulerHbRsp* pRsp);
void    tFreeSSchedulerHbRsp(SSchedulerHbRsp* pRsp);

typedef struct {
  SMsgHead header;
  uint64_t sId;
  uint64_t queryId;
  uint64_t clientId;
  uint64_t taskId;
  int64_t  refId;
  int32_t  execId;
} STaskCancelReq;

typedef struct {
  int32_t code;
} STaskCancelRsp;

typedef struct {
  SMsgHead header;
  uint64_t sId;
  uint64_t queryId;
  uint64_t clientId;
  uint64_t taskId;
  int64_t  refId;
  int32_t  execId;
} STaskDropReq;

int32_t tSerializeSTaskDropReq(void* buf, int32_t bufLen, STaskDropReq* pReq);
int32_t tDeserializeSTaskDropReq(void* buf, int32_t bufLen, STaskDropReq* pReq);

typedef enum {
  TASK_NOTIFY_FINISHED = 1,
} ETaskNotifyType;

typedef struct {
  SMsgHead        header;
  uint64_t        sId;
  uint64_t        queryId;
  uint64_t        clientId;
  uint64_t        taskId;
  int64_t         refId;
  int32_t         execId;
  ETaskNotifyType type;
} STaskNotifyReq;

int32_t tSerializeSTaskNotifyReq(void* buf, int32_t bufLen, STaskNotifyReq* pReq);
int32_t tDeserializeSTaskNotifyReq(void* buf, int32_t bufLen, STaskNotifyReq* pReq);

int32_t tSerializeSQueryTableRsp(void* buf, int32_t bufLen, SQueryTableRsp* pRsp);
int32_t tDeserializeSQueryTableRsp(void* buf, int32_t bufLen, SQueryTableRsp* pRsp);

typedef struct {
  int32_t code;
} STaskDropRsp;

#define STREAM_TRIGGER_AT_ONCE                 1
#define STREAM_TRIGGER_WINDOW_CLOSE            2
#define STREAM_TRIGGER_MAX_DELAY               3
#define STREAM_TRIGGER_FORCE_WINDOW_CLOSE      4
#define STREAM_TRIGGER_CONTINUOUS_WINDOW_CLOSE 5

#define STREAM_DEFAULT_IGNORE_EXPIRED 1
#define STREAM_FILL_HISTORY_ON        1
#define STREAM_FILL_HISTORY_OFF       0
#define STREAM_DEFAULT_FILL_HISTORY   STREAM_FILL_HISTORY_OFF
#define STREAM_DEFAULT_IGNORE_UPDATE  1
#define STREAM_CREATE_STABLE_TRUE     1
#define STREAM_CREATE_STABLE_FALSE    0

typedef struct SColLocation {
  int16_t  slotId;
  col_id_t colId;
  int8_t   type;
} SColLocation;

typedef struct SVgroupVer {
  int32_t vgId;
  int64_t ver;
} SVgroupVer;

typedef struct {
  char    name[TSDB_STREAM_FNAME_LEN];
  char    sourceDB[TSDB_DB_FNAME_LEN];
  char    targetStbFullName[TSDB_TABLE_FNAME_LEN];
  char*   sql;
  char*   ast;
  int8_t  igExists;
  int8_t  triggerType;
  int8_t  igExpired;
  int8_t  fillHistory;  // process data inserted before creating stream
  int64_t maxDelay;
  int64_t watermark;
  int32_t numOfTags;
  SArray* pTags;  // array of SField
  // 3.0.20
  int64_t checkpointFreq;  // ms
  // 3.0.2.3
  int8_t   createStb;
  uint64_t targetStbUid;
  SArray*  fillNullCols;  // array of SColLocation
  int64_t  deleteMark;
  int8_t   igUpdate;
  int64_t  lastTs;
  SArray*  pVgroupVerList;
  // 3.3.0.0
  SArray* pCols;  // array of SField
  int64_t smaId;
  // 3.3.6.0
  SArray* pNotifyAddrUrls;
  int32_t notifyEventTypes;
  int32_t notifyErrorHandle;
  int8_t  notifyHistory;
  int64_t recalculateInterval;
  char    pWstartName[TSDB_COL_NAME_LEN];
  char    pWendName[TSDB_COL_NAME_LEN];
  char    pGroupIdName[TSDB_COL_NAME_LEN];
  char    pIsWindowFilledName[TSDB_COL_NAME_LEN];
  SArray* pVSubTables; // array of SVSubTablesRsp
} SCMCreateStreamReq;

typedef struct STaskNotifyEventStat {
  int64_t notifyEventAddTimes;     // call times of add function
  int64_t notifyEventAddElems;     // elements added by add function
  double  notifyEventAddCostSec;   // time cost of add function
  int64_t notifyEventPushTimes;    // call times of push function
  int64_t notifyEventPushElems;    // elements pushed by push function
  double  notifyEventPushCostSec;  // time cost of push function
  int64_t notifyEventPackTimes;    // call times of pack function
  int64_t notifyEventPackElems;    // elements packed by pack function
  double  notifyEventPackCostSec;  // time cost of pack function
  int64_t notifyEventSendTimes;    // call times of send function
  int64_t notifyEventSendElems;    // elements sent by send function
  double  notifyEventSendCostSec;  // time cost of send function
  int64_t notifyEventHoldElems;    // elements hold due to watermark
} STaskNotifyEventStat;

typedef struct {
  int64_t streamId;
} SCMCreateStreamRsp;

int32_t tSerializeSCMCreateStreamReq(void* buf, int32_t bufLen, const SCMCreateStreamReq* pReq);
int32_t tDeserializeSCMCreateStreamReq(void* buf, int32_t bufLen, SCMCreateStreamReq* pReq);
void    tFreeSCMCreateStreamReq(SCMCreateStreamReq* pReq);

enum {
  TOPIC_SUB_TYPE__DB = 1,
  TOPIC_SUB_TYPE__TABLE,
  TOPIC_SUB_TYPE__COLUMN,
};

#define DEFAULT_MAX_POLL_INTERVAL  300000
#define DEFAULT_SESSION_TIMEOUT    12000
#define DEFAULT_MAX_POLL_WAIT_TIME 1000
#define DEFAULT_MIN_POLL_ROWS      4096

typedef struct {
  char   name[TSDB_TOPIC_FNAME_LEN];  // accout.topic
  int8_t igExists;
  int8_t subType;
  int8_t withMeta;
  char*  sql;
  char   subDbName[TSDB_DB_FNAME_LEN];
  char*  ast;
  char   subStbName[TSDB_TABLE_FNAME_LEN];
} SCMCreateTopicReq;

int32_t tSerializeSCMCreateTopicReq(void* buf, int32_t bufLen, const SCMCreateTopicReq* pReq);
int32_t tDeserializeSCMCreateTopicReq(void* buf, int32_t bufLen, SCMCreateTopicReq* pReq);
void    tFreeSCMCreateTopicReq(SCMCreateTopicReq* pReq);

typedef struct {
  int64_t consumerId;
} SMqConsumerRecoverMsg, SMqConsumerClearMsg;

typedef struct {
  int64_t consumerId;
  char    cgroup[TSDB_CGROUP_LEN];
  char    clientId[TSDB_CLIENT_ID_LEN];
  char    user[TSDB_USER_LEN];
  char    fqdn[TSDB_FQDN_LEN];
  SArray* topicNames;  // SArray<char**>

  int8_t  withTbName;
  int8_t  autoCommit;
  int32_t autoCommitInterval;
  int8_t  resetOffsetCfg;
  int8_t  enableReplay;
  int8_t  enableBatchMeta;
  int32_t sessionTimeoutMs;
  int32_t maxPollIntervalMs;
} SCMSubscribeReq;

static FORCE_INLINE int32_t tSerializeSCMSubscribeReq(void** buf, const SCMSubscribeReq* pReq) {
  int32_t tlen = 0;
  tlen += taosEncodeFixedI64(buf, pReq->consumerId);
  tlen += taosEncodeString(buf, pReq->cgroup);
  tlen += taosEncodeString(buf, pReq->clientId);

  int32_t topicNum = taosArrayGetSize(pReq->topicNames);
  tlen += taosEncodeFixedI32(buf, topicNum);

  for (int32_t i = 0; i < topicNum; i++) {
    tlen += taosEncodeString(buf, (char*)taosArrayGetP(pReq->topicNames, i));
  }

  tlen += taosEncodeFixedI8(buf, pReq->withTbName);
  tlen += taosEncodeFixedI8(buf, pReq->autoCommit);
  tlen += taosEncodeFixedI32(buf, pReq->autoCommitInterval);
  tlen += taosEncodeFixedI8(buf, pReq->resetOffsetCfg);
  tlen += taosEncodeFixedI8(buf, pReq->enableReplay);
  tlen += taosEncodeFixedI8(buf, pReq->enableBatchMeta);
  tlen += taosEncodeFixedI32(buf, pReq->sessionTimeoutMs);
  tlen += taosEncodeFixedI32(buf, pReq->maxPollIntervalMs);
  tlen += taosEncodeString(buf, pReq->user);
  tlen += taosEncodeString(buf, pReq->fqdn);

  return tlen;
}

static FORCE_INLINE int32_t tDeserializeSCMSubscribeReq(void* buf, SCMSubscribeReq* pReq, int32_t len) {
  void* start = buf;
  buf = taosDecodeFixedI64(buf, &pReq->consumerId);
  buf = taosDecodeStringTo(buf, pReq->cgroup);
  buf = taosDecodeStringTo(buf, pReq->clientId);

  int32_t topicNum = 0;
  buf = taosDecodeFixedI32(buf, &topicNum);

  pReq->topicNames = taosArrayInit(topicNum, sizeof(void*));
  if (pReq->topicNames == NULL) {
    return terrno;
  }
  for (int32_t i = 0; i < topicNum; i++) {
    char* name = NULL;
    buf = taosDecodeString(buf, &name);
    if (taosArrayPush(pReq->topicNames, &name) == NULL) {
      return terrno;
    }
  }

  buf = taosDecodeFixedI8(buf, &pReq->withTbName);
  buf = taosDecodeFixedI8(buf, &pReq->autoCommit);
  buf = taosDecodeFixedI32(buf, &pReq->autoCommitInterval);
  buf = taosDecodeFixedI8(buf, &pReq->resetOffsetCfg);
  buf = taosDecodeFixedI8(buf, &pReq->enableReplay);
  buf = taosDecodeFixedI8(buf, &pReq->enableBatchMeta);
  if ((char*)buf - (char*)start < len) {
    buf = taosDecodeFixedI32(buf, &pReq->sessionTimeoutMs);
    buf = taosDecodeFixedI32(buf, &pReq->maxPollIntervalMs);
    buf = taosDecodeStringTo(buf, pReq->user);
    buf = taosDecodeStringTo(buf, pReq->fqdn);
  } else {
    pReq->sessionTimeoutMs = DEFAULT_SESSION_TIMEOUT;
    pReq->maxPollIntervalMs = DEFAULT_MAX_POLL_INTERVAL;
  }

  return 0;
}

typedef struct {
  char    key[TSDB_SUBSCRIBE_KEY_LEN];
  SArray* removedConsumers;  // SArray<int64_t>
  SArray* newConsumers;      // SArray<int64_t>
} SMqRebInfo;

static FORCE_INLINE SMqRebInfo* tNewSMqRebSubscribe(const char* key) {
  SMqRebInfo* pRebInfo = (SMqRebInfo*)taosMemoryCalloc(1, sizeof(SMqRebInfo));
  if (pRebInfo == NULL) {
    return NULL;
  }
  tstrncpy(pRebInfo->key, key, TSDB_SUBSCRIBE_KEY_LEN);
  pRebInfo->removedConsumers = taosArrayInit(0, sizeof(int64_t));
  if (pRebInfo->removedConsumers == NULL) {
    goto _err;
  }
  pRebInfo->newConsumers = taosArrayInit(0, sizeof(int64_t));
  if (pRebInfo->newConsumers == NULL) {
    goto _err;
  }
  return pRebInfo;
_err:
  taosArrayDestroy(pRebInfo->removedConsumers);
  taosArrayDestroy(pRebInfo->newConsumers);
  taosMemoryFreeClear(pRebInfo);
  return NULL;
}

typedef struct {
  int64_t streamId;
  int64_t checkpointId;
  char    streamName[TSDB_STREAM_FNAME_LEN];
} SMStreamDoCheckpointMsg;

typedef struct {
  int64_t status;
} SMVSubscribeRsp;

typedef struct {
  char    name[TSDB_TOPIC_FNAME_LEN];
  int8_t  igNotExists;
  int32_t sqlLen;
  char*   sql;
  int8_t  force;
} SMDropTopicReq;

int32_t tSerializeSMDropTopicReq(void* buf, int32_t bufLen, SMDropTopicReq* pReq);
int32_t tDeserializeSMDropTopicReq(void* buf, int32_t bufLen, SMDropTopicReq* pReq);
void    tFreeSMDropTopicReq(SMDropTopicReq* pReq);

typedef struct {
  char   topic[TSDB_TOPIC_FNAME_LEN];
  char   cgroup[TSDB_CGROUP_LEN];
  int8_t igNotExists;
  int8_t force;
} SMDropCgroupReq;

int32_t tSerializeSMDropCgroupReq(void* buf, int32_t bufLen, SMDropCgroupReq* pReq);
int32_t tDeserializeSMDropCgroupReq(void* buf, int32_t bufLen, SMDropCgroupReq* pReq);

typedef struct {
  int8_t reserved;
} SMDropCgroupRsp;

typedef struct {
  char    name[TSDB_TABLE_FNAME_LEN];
  int8_t  alterType;
  SSchema schema;
} SAlterTopicReq;

typedef struct {
  SMsgHead head;
  char     name[TSDB_TABLE_FNAME_LEN];
  int64_t  tuid;
  int32_t  sverson;
  int32_t  execLen;
  char*    executor;
  int32_t  sqlLen;
  char*    sql;
} SDCreateTopicReq;

typedef struct {
  SMsgHead head;
  char     name[TSDB_TABLE_FNAME_LEN];
  int64_t  tuid;
} SDDropTopicReq;

typedef struct {
  int64_t maxdelay[2];
  int64_t watermark[2];
  int64_t deleteMark[2];
  int32_t qmsgLen[2];
  char*   qmsg[2];  // pAst:qmsg:SRetention => trigger aggr task1/2
} SRSmaParam;

int32_t tEncodeSRSmaParam(SEncoder* pCoder, const SRSmaParam* pRSmaParam);
int32_t tDecodeSRSmaParam(SDecoder* pCoder, SRSmaParam* pRSmaParam);

// TDMT_VND_CREATE_STB ==============
typedef struct SVCreateStbReq {
  char*           name;
  tb_uid_t        suid;
  int8_t          rollup;
  SSchemaWrapper  schemaRow;
  SSchemaWrapper  schemaTag;
  SRSmaParam      rsmaParam;
  int32_t         alterOriDataLen;
  void*           alterOriData;
  int8_t          source;
  int8_t          colCmpred;
  SColCmprWrapper colCmpr;
<<<<<<< HEAD
  SExtSchema*     pExtSchemas;
=======
  int64_t         keep;
  SExtSchema*     pExtSchemas;
  int8_t          virtualStb;
>>>>>>> 21317576
} SVCreateStbReq;

int tEncodeSVCreateStbReq(SEncoder* pCoder, const SVCreateStbReq* pReq);
int tDecodeSVCreateStbReq(SDecoder* pCoder, SVCreateStbReq* pReq);

// TDMT_VND_DROP_STB ==============
typedef struct SVDropStbReq {
  char*    name;
  tb_uid_t suid;
} SVDropStbReq;

int32_t tEncodeSVDropStbReq(SEncoder* pCoder, const SVDropStbReq* pReq);
int32_t tDecodeSVDropStbReq(SDecoder* pCoder, SVDropStbReq* pReq);

// TDMT_VND_CREATE_TABLE ==============
#define TD_CREATE_IF_NOT_EXISTS 0x1
typedef struct SVCreateTbReq {
  int32_t  flags;
  char*    name;
  tb_uid_t uid;
  int64_t  btime;
  int32_t  ttl;
  int32_t  commentLen;
  char*    comment;
  int8_t   type;
  union {
    struct {
      char*    stbName;  // super table name
      uint8_t  tagNum;
      tb_uid_t suid;
      SArray*  tagName;
      uint8_t* pTag;
    } ctb;
    struct {
      SSchemaWrapper schemaRow;
    } ntb;
  };
  int32_t         sqlLen;
  char*           sql;
  SColCmprWrapper colCmpr;
  SExtSchema*     pExtSchemas;
<<<<<<< HEAD
=======
  SColRefWrapper  colRef; // col reference for virtual table
>>>>>>> 21317576
} SVCreateTbReq;

int  tEncodeSVCreateTbReq(SEncoder* pCoder, const SVCreateTbReq* pReq);
int  tDecodeSVCreateTbReq(SDecoder* pCoder, SVCreateTbReq* pReq);
void tDestroySVCreateTbReq(SVCreateTbReq* pReq, int32_t flags);

static FORCE_INLINE void tdDestroySVCreateTbReq(SVCreateTbReq* req) {
  if (NULL == req) {
    return;
  }

  taosMemoryFreeClear(req->sql);
  taosMemoryFreeClear(req->name);
  taosMemoryFreeClear(req->comment);
  if (req->type == TSDB_CHILD_TABLE || req->type == TSDB_VIRTUAL_CHILD_TABLE) {
    taosMemoryFreeClear(req->ctb.pTag);
    taosMemoryFreeClear(req->ctb.stbName);
    taosArrayDestroy(req->ctb.tagName);
    req->ctb.tagName = NULL;
  } else if (req->type == TSDB_NORMAL_TABLE || req->type == TSDB_VIRTUAL_NORMAL_TABLE) {
    taosMemoryFreeClear(req->ntb.schemaRow.pSchema);
  }
  taosMemoryFreeClear(req->colCmpr.pColCmpr);
  taosMemoryFreeClear(req->pExtSchemas);
<<<<<<< HEAD
=======
  taosMemoryFreeClear(req->colRef.pColRef);
>>>>>>> 21317576
}

typedef struct {
  int32_t nReqs;
  union {
    SVCreateTbReq* pReqs;
    SArray*        pArray;
  };
  int8_t source;  // TD_REQ_FROM_TAOX-taosX or TD_REQ_FROM_APP-taosClient
} SVCreateTbBatchReq;

int  tEncodeSVCreateTbBatchReq(SEncoder* pCoder, const SVCreateTbBatchReq* pReq);
int  tDecodeSVCreateTbBatchReq(SDecoder* pCoder, SVCreateTbBatchReq* pReq);
void tDeleteSVCreateTbBatchReq(SVCreateTbBatchReq* pReq);

typedef struct {
  int32_t        code;
  STableMetaRsp* pMeta;
} SVCreateTbRsp, SVUpdateTbRsp;

int  tEncodeSVCreateTbRsp(SEncoder* pCoder, const SVCreateTbRsp* pRsp);
int  tDecodeSVCreateTbRsp(SDecoder* pCoder, SVCreateTbRsp* pRsp);
void tFreeSVCreateTbRsp(void* param);

int32_t tSerializeSVCreateTbReq(void** buf, SVCreateTbReq* pReq);
void*   tDeserializeSVCreateTbReq(void* buf, SVCreateTbReq* pReq);

typedef struct {
  int32_t nRsps;
  union {
    SVCreateTbRsp* pRsps;
    SArray*        pArray;
  };
} SVCreateTbBatchRsp;

int tEncodeSVCreateTbBatchRsp(SEncoder* pCoder, const SVCreateTbBatchRsp* pRsp);
int tDecodeSVCreateTbBatchRsp(SDecoder* pCoder, SVCreateTbBatchRsp* pRsp);

// int32_t tSerializeSVCreateTbBatchRsp(void* buf, int32_t bufLen, SVCreateTbBatchRsp* pRsp);
// int32_t tDeserializeSVCreateTbBatchRsp(void* buf, int32_t bufLen, SVCreateTbBatchRsp* pRsp);

// TDMT_VND_DROP_TABLE =================
typedef struct {
  char*    name;
  uint64_t suid;  // for tmq in wal format
  int64_t  uid;
  int8_t   igNotExists;
  int8_t   isVirtual;
} SVDropTbReq;

typedef struct {
  int32_t code;
} SVDropTbRsp;

typedef struct {
  int32_t nReqs;
  union {
    SVDropTbReq* pReqs;
    SArray*      pArray;
  };
} SVDropTbBatchReq;

int32_t tEncodeSVDropTbBatchReq(SEncoder* pCoder, const SVDropTbBatchReq* pReq);
int32_t tDecodeSVDropTbBatchReq(SDecoder* pCoder, SVDropTbBatchReq* pReq);

typedef struct {
  int32_t nRsps;
  union {
    SVDropTbRsp* pRsps;
    SArray*      pArray;
  };
} SVDropTbBatchRsp;

int32_t tEncodeSVDropTbBatchRsp(SEncoder* pCoder, const SVDropTbBatchRsp* pRsp);
int32_t tDecodeSVDropTbBatchRsp(SDecoder* pCoder, SVDropTbBatchRsp* pRsp);

// TDMT_VND_ALTER_TABLE =====================
typedef struct SMultiTagUpateVal {
  char*    tagName;
  int32_t  colId;
  int8_t   tagType;
  int8_t   tagFree;
  uint32_t nTagVal;
  uint8_t* pTagVal;
  int8_t   isNull;
  SArray*  pTagArray;
} SMultiTagUpateVal;
typedef struct SVAlterTbReq{
  char*   tbName;
  int8_t  action;
  char*   colName;
  int32_t colId;
  // TSDB_ALTER_TABLE_ADD_COLUMN
  int8_t  type;
  int8_t  flags;
  int32_t bytes;
  // TSDB_ALTER_TABLE_DROP_COLUMN
  // TSDB_ALTER_TABLE_UPDATE_COLUMN_BYTES
  int8_t   colModType;
  int32_t  colModBytes;
  char*    colNewName;  // TSDB_ALTER_TABLE_UPDATE_COLUMN_NAME
  char*    tagName;     // TSDB_ALTER_TABLE_UPDATE_TAG_VAL
  int8_t   isNull;
  int8_t   tagType;
  int8_t   tagFree;
  uint32_t nTagVal;
  uint8_t* pTagVal;
  SArray*  pTagArray;
  // TSDB_ALTER_TABLE_UPDATE_OPTIONS
  int8_t   updateTTL;
  int32_t  newTTL;
  int32_t  newCommentLen;
  char*    newComment;
  int64_t  ctimeMs;    // fill by vnode
  int8_t   source;     // TD_REQ_FROM_TAOX-taosX or TD_REQ_FROM_APP-taosClient
  uint32_t compress;   // TSDB_ALTER_TABLE_UPDATE_COLUMN_COMPRESS
  SArray*  pMultiTag;  // TSDB_ALTER_TABLE_ADD_MULTI_TAGS
  // for Add column
  STypeMod typeMod;
<<<<<<< HEAD
=======
  // TSDB_ALTER_TABLE_ALTER_COLUMN_REF
  char*    refDbName;
  char*    refTbName;
  char*    refColName;
  // TSDB_ALTER_TABLE_REMOVE_COLUMN_REF
>>>>>>> 21317576
} SVAlterTbReq;

int32_t tEncodeSVAlterTbReq(SEncoder* pEncoder, const SVAlterTbReq* pReq);
int32_t tDecodeSVAlterTbReq(SDecoder* pDecoder, SVAlterTbReq* pReq);
int32_t tDecodeSVAlterTbReqSetCtime(SDecoder* pDecoder, SVAlterTbReq* pReq, int64_t ctimeMs);
void    tfreeMultiTagUpateVal(void* pMultiTag);

typedef struct {
  int32_t        code;
  STableMetaRsp* pMeta;
} SVAlterTbRsp;

int32_t tEncodeSVAlterTbRsp(SEncoder* pEncoder, const SVAlterTbRsp* pRsp);
int32_t tDecodeSVAlterTbRsp(SDecoder* pDecoder, SVAlterTbRsp* pRsp);
// ======================

typedef struct {
  SMsgHead head;
  int64_t  uid;
  int32_t  tid;
  int16_t  tversion;
  int16_t  colId;
  int8_t   type;
  int16_t  bytes;
  int32_t  tagValLen;
  int16_t  numOfTags;
  int32_t  schemaLen;
  char     data[];
} SUpdateTagValReq;

typedef struct {
  SMsgHead head;
} SUpdateTagValRsp;

typedef struct {
  SMsgHead head;
} SVShowTablesReq;

typedef struct {
  SMsgHead head;
  int32_t  id;
} SVShowTablesFetchReq;

typedef struct {
  int64_t useconds;
  int8_t  completed;  // all results are returned to client
  int8_t  precision;
  int8_t  compressed;
  int32_t compLen;
  int32_t numOfRows;
  char    data[];
} SVShowTablesFetchRsp;

typedef struct {
  int64_t consumerId;
  int32_t epoch;
  char    cgroup[TSDB_CGROUP_LEN];
} SMqAskEpReq;

typedef struct {
  int32_t key;
  int32_t valueLen;
  void*   value;
} SKv;

typedef struct {
  int64_t tscRid;
  int8_t  connType;
} SClientHbKey;

typedef struct {
  int64_t tid;
  char    status[TSDB_JOB_STATUS_LEN];
} SQuerySubDesc;

typedef struct {
  char     sql[TSDB_SHOW_SQL_LEN];
  uint64_t queryId;
  int64_t  useconds;
  int64_t  stime;  // timestamp precision ms
  int64_t  reqRid;
  bool     stableQuery;
  bool     isSubQuery;
  char     fqdn[TSDB_FQDN_LEN];
  int32_t  subPlanNum;
  SArray*  subDesc;  // SArray<SQuerySubDesc>
} SQueryDesc;

typedef struct {
  uint32_t connId;
  SArray*  queryDesc;  // SArray<SQueryDesc>
} SQueryHbReqBasic;

typedef struct {
  uint32_t connId;
  uint64_t killRid;
  int32_t  totalDnodes;
  int32_t  onlineDnodes;
  int8_t   killConnection;
  int8_t   align[3];
  SEpSet   epSet;
  SArray*  pQnodeList;
} SQueryHbRspBasic;

typedef struct SAppClusterSummary {
  uint64_t numOfInsertsReq;
  uint64_t numOfInsertRows;
  uint64_t insertElapsedTime;
  uint64_t insertBytes;  // submit to tsdb since launched.

  uint64_t fetchBytes;
  uint64_t numOfQueryReq;
  uint64_t queryElapsedTime;
  uint64_t numOfSlowQueries;
  uint64_t totalRequests;
  uint64_t currentRequests;  // the number of SRequestObj
} SAppClusterSummary;

typedef struct {
  int64_t            appId;
  int32_t            pid;
  char               name[TSDB_APP_NAME_LEN];
  int64_t            startTime;
  SAppClusterSummary summary;
} SAppHbReq;

typedef struct {
  SClientHbKey      connKey;
  int64_t           clusterId;
  SAppHbReq         app;
  SQueryHbReqBasic* query;
  SHashObj*         info;  // hash<Skv.key, Skv>
  char              userApp[TSDB_APP_NAME_LEN];
  uint32_t          userIp;
} SClientHbReq;

typedef struct {
  int64_t reqId;
  SArray* reqs;  // SArray<SClientHbReq>
  int64_t ipWhiteList;
} SClientHbBatchReq;

typedef struct {
  SClientHbKey      connKey;
  int32_t           status;
  SQueryHbRspBasic* query;
  SArray*           info;  // Array<Skv>
} SClientHbRsp;

typedef struct {
  int64_t       reqId;
  int64_t       rspId;
  int32_t       svrTimestamp;
  SArray*       rsps;  // SArray<SClientHbRsp>
  SMonitorParas monitorParas;
  int8_t        enableAuditDelete;
  int8_t        enableStrongPass;
} SClientHbBatchRsp;

static FORCE_INLINE uint32_t hbKeyHashFunc(const char* key, uint32_t keyLen) { return taosIntHash_64(key, keyLen); }

static FORCE_INLINE void tFreeReqKvHash(SHashObj* info) {
  void* pIter = taosHashIterate(info, NULL);
  while (pIter != NULL) {
    SKv* kv = (SKv*)pIter;
    taosMemoryFreeClear(kv->value);
    pIter = taosHashIterate(info, pIter);
  }
}

static FORCE_INLINE void tFreeClientHbQueryDesc(void* pDesc) {
  SQueryDesc* desc = (SQueryDesc*)pDesc;
  if (desc->subDesc) {
    taosArrayDestroy(desc->subDesc);
    desc->subDesc = NULL;
  }
}

static FORCE_INLINE void tFreeClientHbReq(void* pReq) {
  SClientHbReq* req = (SClientHbReq*)pReq;
  if (req->query) {
    if (req->query->queryDesc) {
      taosArrayDestroyEx(req->query->queryDesc, tFreeClientHbQueryDesc);
    }
    taosMemoryFreeClear(req->query);
  }

  if (req->info) {
    tFreeReqKvHash(req->info);
    taosHashCleanup(req->info);
    req->info = NULL;
  }
}

int32_t tSerializeSClientHbBatchReq(void* buf, int32_t bufLen, const SClientHbBatchReq* pReq);
int32_t tDeserializeSClientHbBatchReq(void* buf, int32_t bufLen, SClientHbBatchReq* pReq);

static FORCE_INLINE void tFreeClientHbBatchReq(void* pReq) {
  if (pReq == NULL) return;
  SClientHbBatchReq* req = (SClientHbBatchReq*)pReq;
  taosArrayDestroyEx(req->reqs, tFreeClientHbReq);
  taosMemoryFree(pReq);
}

static FORCE_INLINE void tFreeClientKv(void* pKv) {
  SKv* kv = (SKv*)pKv;
  if (kv) {
    taosMemoryFreeClear(kv->value);
  }
}

static FORCE_INLINE void tFreeClientHbRsp(void* pRsp) {
  SClientHbRsp* rsp = (SClientHbRsp*)pRsp;
  if (rsp->query) {
    taosArrayDestroy(rsp->query->pQnodeList);
    taosMemoryFreeClear(rsp->query);
  }
  if (rsp->info) taosArrayDestroyEx(rsp->info, tFreeClientKv);
}

static FORCE_INLINE void tFreeClientHbBatchRsp(void* pRsp) {
  SClientHbBatchRsp* rsp = (SClientHbBatchRsp*)pRsp;
  taosArrayDestroyEx(rsp->rsps, tFreeClientHbRsp);
}

int32_t tSerializeSClientHbBatchRsp(void* buf, int32_t bufLen, const SClientHbBatchRsp* pBatchRsp);
int32_t tDeserializeSClientHbBatchRsp(void* buf, int32_t bufLen, SClientHbBatchRsp* pBatchRsp);
void    tFreeSClientHbBatchRsp(SClientHbBatchRsp* pBatchRsp);

static FORCE_INLINE int32_t tEncodeSKv(SEncoder* pEncoder, const SKv* pKv) {
  TAOS_CHECK_RETURN(tEncodeI32(pEncoder, pKv->key));
  TAOS_CHECK_RETURN(tEncodeI32(pEncoder, pKv->valueLen));
  TAOS_CHECK_RETURN(tEncodeBinary(pEncoder, (uint8_t*)pKv->value, pKv->valueLen));
  return 0;
}

static FORCE_INLINE int32_t tDecodeSKv(SDecoder* pDecoder, SKv* pKv) {
  TAOS_CHECK_RETURN(tDecodeI32(pDecoder, &pKv->key));
  TAOS_CHECK_RETURN(tDecodeI32(pDecoder, &pKv->valueLen));
  pKv->value = taosMemoryMalloc(pKv->valueLen + 1);
  if (pKv->value == NULL) {
    TAOS_CHECK_RETURN(TSDB_CODE_OUT_OF_MEMORY);
  }
  TAOS_CHECK_RETURN(tDecodeCStrTo(pDecoder, (char*)pKv->value));
  return 0;
}

static FORCE_INLINE int32_t tEncodeSClientHbKey(SEncoder* pEncoder, const SClientHbKey* pKey) {
  TAOS_CHECK_RETURN(tEncodeI64(pEncoder, pKey->tscRid));
  TAOS_CHECK_RETURN(tEncodeI8(pEncoder, pKey->connType));
  return 0;
}

static FORCE_INLINE int32_t tDecodeSClientHbKey(SDecoder* pDecoder, SClientHbKey* pKey) {
  TAOS_CHECK_RETURN(tDecodeI64(pDecoder, &pKey->tscRid));
  TAOS_CHECK_RETURN(tDecodeI8(pDecoder, &pKey->connType));
  return 0;
}

typedef struct {
  int32_t vgId;
  // TODO stas
} SMqReportVgInfo;

static FORCE_INLINE int32_t taosEncodeSMqVgInfo(void** buf, const SMqReportVgInfo* pVgInfo) {
  int32_t tlen = 0;
  tlen += taosEncodeFixedI32(buf, pVgInfo->vgId);
  return tlen;
}

static FORCE_INLINE void* taosDecodeSMqVgInfo(void* buf, SMqReportVgInfo* pVgInfo) {
  buf = taosDecodeFixedI32(buf, &pVgInfo->vgId);
  return buf;
}

typedef struct {
  int32_t epoch;
  int64_t topicUid;
  char    name[TSDB_TOPIC_FNAME_LEN];
  SArray* pVgInfo;  // SArray<SMqHbVgInfo>
} SMqTopicInfo;

static FORCE_INLINE int32_t taosEncodeSMqTopicInfoMsg(void** buf, const SMqTopicInfo* pTopicInfo) {
  int32_t tlen = 0;
  tlen += taosEncodeFixedI32(buf, pTopicInfo->epoch);
  tlen += taosEncodeFixedI64(buf, pTopicInfo->topicUid);
  tlen += taosEncodeString(buf, pTopicInfo->name);
  int32_t sz = taosArrayGetSize(pTopicInfo->pVgInfo);
  tlen += taosEncodeFixedI32(buf, sz);
  for (int32_t i = 0; i < sz; i++) {
    SMqReportVgInfo* pVgInfo = (SMqReportVgInfo*)taosArrayGet(pTopicInfo->pVgInfo, i);
    tlen += taosEncodeSMqVgInfo(buf, pVgInfo);
  }
  return tlen;
}

static FORCE_INLINE void* taosDecodeSMqTopicInfoMsg(void* buf, SMqTopicInfo* pTopicInfo) {
  buf = taosDecodeFixedI32(buf, &pTopicInfo->epoch);
  buf = taosDecodeFixedI64(buf, &pTopicInfo->topicUid);
  buf = taosDecodeStringTo(buf, pTopicInfo->name);
  int32_t sz;
  buf = taosDecodeFixedI32(buf, &sz);
  if ((pTopicInfo->pVgInfo = taosArrayInit(sz, sizeof(SMqReportVgInfo))) == NULL) {
    return NULL;
  }
  for (int32_t i = 0; i < sz; i++) {
    SMqReportVgInfo vgInfo;
    buf = taosDecodeSMqVgInfo(buf, &vgInfo);
    if (taosArrayPush(pTopicInfo->pVgInfo, &vgInfo) == NULL) {
      return NULL;
    }
  }
  return buf;
}

typedef struct {
  int32_t status;  // ask hb endpoint
  int32_t epoch;
  int64_t consumerId;
  SArray* pTopics;  // SArray<SMqHbTopicInfo>
} SMqReportReq;

static FORCE_INLINE int32_t taosEncodeSMqReportMsg(void** buf, const SMqReportReq* pMsg) {
  int32_t tlen = 0;
  tlen += taosEncodeFixedI32(buf, pMsg->status);
  tlen += taosEncodeFixedI32(buf, pMsg->epoch);
  tlen += taosEncodeFixedI64(buf, pMsg->consumerId);
  int32_t sz = taosArrayGetSize(pMsg->pTopics);
  tlen += taosEncodeFixedI32(buf, sz);
  for (int32_t i = 0; i < sz; i++) {
    SMqTopicInfo* topicInfo = (SMqTopicInfo*)taosArrayGet(pMsg->pTopics, i);
    tlen += taosEncodeSMqTopicInfoMsg(buf, topicInfo);
  }
  return tlen;
}

static FORCE_INLINE void* taosDecodeSMqReportMsg(void* buf, SMqReportReq* pMsg) {
  buf = taosDecodeFixedI32(buf, &pMsg->status);
  buf = taosDecodeFixedI32(buf, &pMsg->epoch);
  buf = taosDecodeFixedI64(buf, &pMsg->consumerId);
  int32_t sz;
  buf = taosDecodeFixedI32(buf, &sz);
  if ((pMsg->pTopics = taosArrayInit(sz, sizeof(SMqTopicInfo))) == NULL) {
    return NULL;
  }
  for (int32_t i = 0; i < sz; i++) {
    SMqTopicInfo topicInfo;
    buf = taosDecodeSMqTopicInfoMsg(buf, &topicInfo);
    if (taosArrayPush(pMsg->pTopics, &topicInfo) == NULL) {
      return NULL;
    }
  }
  return buf;
}

typedef struct {
  SMsgHead head;
  int64_t  leftForVer;
  int32_t  vgId;
  int64_t  consumerId;
  char     subKey[TSDB_SUBSCRIBE_KEY_LEN];
} SMqVDeleteReq;

typedef struct {
  int8_t reserved;
} SMqVDeleteRsp;

typedef struct {
  char    name[TSDB_STREAM_FNAME_LEN];
  int8_t  igNotExists;
  int32_t sqlLen;
  char*   sql;
} SMDropStreamReq;

typedef struct {
  int8_t reserved;
} SMDropStreamRsp;

typedef struct {
  SMsgHead head;
  int64_t  resetRelHalt;  // reset related stream task halt status
  int64_t  streamId;
  int32_t  taskId;
} SVDropStreamTaskReq;

typedef struct {
  int8_t reserved;
} SVDropStreamTaskRsp;

int32_t tSerializeSMDropStreamReq(void* buf, int32_t bufLen, const SMDropStreamReq* pReq);
int32_t tDeserializeSMDropStreamReq(void* buf, int32_t bufLen, SMDropStreamReq* pReq);
void    tFreeMDropStreamReq(SMDropStreamReq* pReq);

typedef struct SVUpdateCheckpointInfoReq {
  SMsgHead head;
  int64_t  streamId;
  int32_t  taskId;
  int64_t  checkpointId;
  int64_t  checkpointVer;
  int64_t  checkpointTs;
  int32_t  transId;
  int64_t  hStreamId;  // add encode/decode
  int64_t  hTaskId;
  int8_t   dropRelHTask;
} SVUpdateCheckpointInfoReq;

typedef struct {
  int64_t leftForVer;
  int32_t vgId;
  int64_t oldConsumerId;
  int64_t newConsumerId;
  char    subKey[TSDB_SUBSCRIBE_KEY_LEN];
  int8_t  subType;
  int8_t  withMeta;
  char*   qmsg;  // SubPlanToString
  int64_t suid;
} SMqRebVgReq;

int32_t tEncodeSMqRebVgReq(SEncoder* pCoder, const SMqRebVgReq* pReq);
int32_t tDecodeSMqRebVgReq(SDecoder* pCoder, SMqRebVgReq* pReq);

typedef struct {
  char    topic[TSDB_TOPIC_FNAME_LEN];
  int64_t ntbUid;
  SArray* colIdList;  // SArray<int16_t>
} STqCheckInfo;

int32_t tEncodeSTqCheckInfo(SEncoder* pEncoder, const STqCheckInfo* pInfo);
int32_t tDecodeSTqCheckInfo(SDecoder* pDecoder, STqCheckInfo* pInfo);
void    tDeleteSTqCheckInfo(STqCheckInfo* pInfo);

// tqOffset
enum {
  TMQ_OFFSET__RESET_NONE = -3,
  TMQ_OFFSET__RESET_EARLIEST = -2,
  TMQ_OFFSET__RESET_LATEST = -1,
  TMQ_OFFSET__LOG = 1,
  TMQ_OFFSET__SNAPSHOT_DATA = 2,
  TMQ_OFFSET__SNAPSHOT_META = 3,
};

enum {
  WITH_DATA = 0,
  WITH_META = 1,
  ONLY_META = 2,
};

#define TQ_OFFSET_VERSION 1

typedef struct {
  int8_t type;
  union {
    // snapshot
    struct {
      int64_t uid;
      int64_t ts;
      SValue  primaryKey;
    };
    // log
    struct {
      int64_t version;
    };
  };
} STqOffsetVal;

static FORCE_INLINE void tqOffsetResetToData(STqOffsetVal* pOffsetVal, int64_t uid, int64_t ts, SValue primaryKey) {
  pOffsetVal->type = TMQ_OFFSET__SNAPSHOT_DATA;
  pOffsetVal->uid = uid;
  pOffsetVal->ts = ts;
  if (IS_VAR_DATA_TYPE(pOffsetVal->primaryKey.type)) {
    taosMemoryFree(pOffsetVal->primaryKey.pData);
  }
  pOffsetVal->primaryKey = primaryKey;
}

static FORCE_INLINE void tqOffsetResetToMeta(STqOffsetVal* pOffsetVal, int64_t uid) {
  pOffsetVal->type = TMQ_OFFSET__SNAPSHOT_META;
  pOffsetVal->uid = uid;
}

static FORCE_INLINE void tqOffsetResetToLog(STqOffsetVal* pOffsetVal, int64_t ver) {
  pOffsetVal->type = TMQ_OFFSET__LOG;
  pOffsetVal->version = ver;
}

int32_t tEncodeSTqOffsetVal(SEncoder* pEncoder, const STqOffsetVal* pOffsetVal);
int32_t tDecodeSTqOffsetVal(SDecoder* pDecoder, STqOffsetVal* pOffsetVal);
void    tFormatOffset(char* buf, int32_t maxLen, const STqOffsetVal* pVal);
bool    tOffsetEqual(const STqOffsetVal* pLeft, const STqOffsetVal* pRight);
void    tOffsetCopy(STqOffsetVal* pLeft, const STqOffsetVal* pRight);
void    tOffsetDestroy(void* pVal);

typedef struct {
  STqOffsetVal val;
  char         subKey[TSDB_SUBSCRIBE_KEY_LEN];
} STqOffset;

int32_t tEncodeSTqOffset(SEncoder* pEncoder, const STqOffset* pOffset);
int32_t tDecodeSTqOffset(SDecoder* pDecoder, STqOffset* pOffset);
void    tDeleteSTqOffset(void* val);

typedef struct SMqVgOffset {
  int64_t   consumerId;
  STqOffset offset;
} SMqVgOffset;

int32_t tEncodeMqVgOffset(SEncoder* pEncoder, const SMqVgOffset* pOffset);
int32_t tDecodeMqVgOffset(SDecoder* pDecoder, SMqVgOffset* pOffset);

typedef struct {
  SMsgHead head;
  int64_t  streamId;
  int32_t  taskId;
} SVPauseStreamTaskReq;

typedef struct {
  SMsgHead head;
  int64_t  streamId;
  int32_t  taskId;
  int64_t  chkptId;
} SVResetStreamTaskReq;

typedef struct {
  char   name[TSDB_STREAM_FNAME_LEN];
  int8_t igNotExists;
} SMPauseStreamReq;

int32_t tSerializeSMPauseStreamReq(void* buf, int32_t bufLen, const SMPauseStreamReq* pReq);
int32_t tDeserializeSMPauseStreamReq(void* buf, int32_t bufLen, SMPauseStreamReq* pReq);

typedef struct {
  SMsgHead head;
  int32_t  taskId;
  int64_t  streamId;
  int8_t   igUntreated;
} SVResumeStreamTaskReq;

typedef struct {
  int8_t reserved;
} SVResumeStreamTaskRsp;

typedef struct {
  char   name[TSDB_STREAM_FNAME_LEN];
  int8_t igNotExists;
  int8_t igUntreated;
} SMResumeStreamReq;

int32_t tSerializeSMResumeStreamReq(void* buf, int32_t bufLen, const SMResumeStreamReq* pReq);
int32_t tDeserializeSMResumeStreamReq(void* buf, int32_t bufLen, SMResumeStreamReq* pReq);

typedef struct {
  char   name[TSDB_STREAM_FNAME_LEN];
  int8_t igNotExists;
  int8_t igUntreated;
} SMResetStreamReq;

int32_t tSerializeSMResetStreamReq(void* buf, int32_t bufLen, const SMResetStreamReq* pReq);
int32_t tDeserializeSMResetStreamReq(void* buf, int32_t bufLen, SMResetStreamReq* pReq);

typedef struct {
  char    name[TSDB_TABLE_FNAME_LEN];
  char    stb[TSDB_TABLE_FNAME_LEN];
  int8_t  igExists;
  int8_t  intervalUnit;
  int8_t  slidingUnit;
  int8_t  timezone;  // int8_t is not enough, timezone is unit of second
  int32_t dstVgId;   // for stream
  int64_t interval;
  int64_t offset;
  int64_t sliding;
  int64_t maxDelay;
  int64_t watermark;
  int32_t exprLen;        // strlen + 1
  int32_t tagsFilterLen;  // strlen + 1
  int32_t sqlLen;         // strlen + 1
  int32_t astLen;         // strlen + 1
  char*   expr;
  char*   tagsFilter;
  char*   sql;
  char*   ast;
  int64_t deleteMark;
  int64_t lastTs;
  int64_t normSourceTbUid;  // the Uid of source tb if its a normal table, otherwise 0
  SArray* pVgroupVerList;
  int8_t  recursiveTsma;
  char    baseTsmaName[TSDB_TABLE_FNAME_LEN];  // base tsma name for recursively created tsma
} SMCreateSmaReq;

int32_t tSerializeSMCreateSmaReq(void* buf, int32_t bufLen, SMCreateSmaReq* pReq);
int32_t tDeserializeSMCreateSmaReq(void* buf, int32_t bufLen, SMCreateSmaReq* pReq);
void    tFreeSMCreateSmaReq(SMCreateSmaReq* pReq);

typedef struct {
  char   name[TSDB_TABLE_FNAME_LEN];
  int8_t igNotExists;
} SMDropSmaReq;

int32_t tSerializeSMDropSmaReq(void* buf, int32_t bufLen, SMDropSmaReq* pReq);
int32_t tDeserializeSMDropSmaReq(void* buf, int32_t bufLen, SMDropSmaReq* pReq);

typedef struct {
  char   dbFName[TSDB_DB_FNAME_LEN];
  char   stbName[TSDB_TABLE_NAME_LEN];
  char   colName[TSDB_COL_NAME_LEN];
  char   idxName[TSDB_INDEX_FNAME_LEN];
  int8_t idxType;
} SCreateTagIndexReq;

int32_t tSerializeSCreateTagIdxReq(void* buf, int32_t bufLen, SCreateTagIndexReq* pReq);
int32_t tDeserializeSCreateTagIdxReq(void* buf, int32_t bufLen, SCreateTagIndexReq* pReq);

typedef SMDropSmaReq SDropTagIndexReq;

// int32_t tSerializeSDropTagIdxReq(void* buf, int32_t bufLen, SDropTagIndexReq* pReq);
int32_t tDeserializeSDropTagIdxReq(void* buf, int32_t bufLen, SDropTagIndexReq* pReq);

typedef struct {
  int8_t         version;       // for compatibility(default 0)
  int8_t         intervalUnit;  // MACRO: TIME_UNIT_XXX
  int8_t         slidingUnit;   // MACRO: TIME_UNIT_XXX
  int8_t         timezoneInt;   // sma data expired if timezone changes.
  int32_t        dstVgId;
  char           indexName[TSDB_INDEX_NAME_LEN];
  int32_t        exprLen;
  int32_t        tagsFilterLen;
  int64_t        indexUid;
  tb_uid_t       tableUid;  // super/child/common table uid
  tb_uid_t       dstTbUid;  // for dstVgroup
  int64_t        interval;
  int64_t        offset;  // use unit by precision of DB
  int64_t        sliding;
  char*          dstTbName;  // for dstVgroup
  char*          expr;       // sma expression
  char*          tagsFilter;
  SSchemaWrapper schemaRow;  // for dstVgroup
  SSchemaWrapper schemaTag;  // for dstVgroup
} STSma;                     // Time-range-wise SMA

typedef STSma SVCreateTSmaReq;

typedef struct {
  int8_t  type;  // 0 status report, 1 update data
  int64_t indexUid;
  int64_t skey;  // start TS key of interval/sliding window
} STSmaMsg;

typedef struct {
  int64_t indexUid;
  char    indexName[TSDB_INDEX_NAME_LEN];
} SVDropTSmaReq;

typedef struct {
  int tmp;  // TODO: to avoid compile error
} SVCreateTSmaRsp, SVDropTSmaRsp;

#if 0
int32_t tSerializeSVCreateTSmaReq(void** buf, SVCreateTSmaReq* pReq);
void*   tDeserializeSVCreateTSmaReq(void* buf, SVCreateTSmaReq* pReq);
int32_t tSerializeSVDropTSmaReq(void** buf, SVDropTSmaReq* pReq);
void*   tDeserializeSVDropTSmaReq(void* buf, SVDropTSmaReq* pReq);
#endif

int32_t tEncodeSVCreateTSmaReq(SEncoder* pCoder, const SVCreateTSmaReq* pReq);
int32_t tDecodeSVCreateTSmaReq(SDecoder* pCoder, SVCreateTSmaReq* pReq);
int32_t tEncodeSVDropTSmaReq(SEncoder* pCoder, const SVDropTSmaReq* pReq);
// int32_t tDecodeSVDropTSmaReq(SDecoder* pCoder, SVDropTSmaReq* pReq);

typedef struct {
  int32_t number;
  STSma*  tSma;
} STSmaWrapper;

static FORCE_INLINE void tDestroyTSma(STSma* pSma) {
  if (pSma) {
    taosMemoryFreeClear(pSma->dstTbName);
    taosMemoryFreeClear(pSma->expr);
    taosMemoryFreeClear(pSma->tagsFilter);
  }
}

static FORCE_INLINE void tDestroyTSmaWrapper(STSmaWrapper* pSW, bool deepCopy) {
  if (pSW) {
    if (pSW->tSma) {
      if (deepCopy) {
        for (uint32_t i = 0; i < pSW->number; ++i) {
          tDestroyTSma(pSW->tSma + i);
        }
      }
      taosMemoryFreeClear(pSW->tSma);
    }
  }
}

static FORCE_INLINE void* tFreeTSmaWrapper(STSmaWrapper* pSW, bool deepCopy) {
  tDestroyTSmaWrapper(pSW, deepCopy);
  taosMemoryFreeClear(pSW);
  return NULL;
}

int32_t tEncodeSVCreateTSmaReq(SEncoder* pCoder, const SVCreateTSmaReq* pReq);
int32_t tDecodeSVCreateTSmaReq(SDecoder* pCoder, SVCreateTSmaReq* pReq);

int32_t tEncodeTSma(SEncoder* pCoder, const STSma* pSma);
int32_t tDecodeTSma(SDecoder* pCoder, STSma* pSma, bool deepCopy);

static int32_t tEncodeTSmaWrapper(SEncoder* pEncoder, const STSmaWrapper* pReq) {
  TAOS_CHECK_RETURN(tEncodeI32(pEncoder, pReq->number));
  for (int32_t i = 0; i < pReq->number; ++i) {
    TAOS_CHECK_RETURN(tEncodeTSma(pEncoder, pReq->tSma + i));
  }
  return 0;
}

static int32_t tDecodeTSmaWrapper(SDecoder* pDecoder, STSmaWrapper* pReq, bool deepCopy) {
  TAOS_CHECK_RETURN(tDecodeI32(pDecoder, &pReq->number));
  for (int32_t i = 0; i < pReq->number; ++i) {
    TAOS_CHECK_RETURN(tDecodeTSma(pDecoder, pReq->tSma + i, deepCopy));
  }
  return 0;
}

typedef struct {
  int idx;
} SMCreateFullTextReq;

int32_t tSerializeSMCreateFullTextReq(void* buf, int32_t bufLen, SMCreateFullTextReq* pReq);
int32_t tDeserializeSMCreateFullTextReq(void* buf, int32_t bufLen, SMCreateFullTextReq* pReq);
void    tFreeSMCreateFullTextReq(SMCreateFullTextReq* pReq);

typedef struct {
  char   name[TSDB_TABLE_FNAME_LEN];
  int8_t igNotExists;
} SMDropFullTextReq;

// int32_t tSerializeSMDropFullTextReq(void* buf, int32_t bufLen, SMDropFullTextReq* pReq);
// int32_t tDeserializeSMDropFullTextReq(void* buf, int32_t bufLen, SMDropFullTextReq* pReq);

typedef struct {
  char indexFName[TSDB_INDEX_FNAME_LEN];
} SUserIndexReq;

int32_t tSerializeSUserIndexReq(void* buf, int32_t bufLen, SUserIndexReq* pReq);
int32_t tDeserializeSUserIndexReq(void* buf, int32_t bufLen, SUserIndexReq* pReq);

typedef struct {
  char dbFName[TSDB_DB_FNAME_LEN];
  char tblFName[TSDB_TABLE_FNAME_LEN];
  char colName[TSDB_COL_NAME_LEN];
  char indexType[TSDB_INDEX_TYPE_LEN];
  char indexExts[TSDB_INDEX_EXTS_LEN];
} SUserIndexRsp;

int32_t tSerializeSUserIndexRsp(void* buf, int32_t bufLen, const SUserIndexRsp* pRsp);
int32_t tDeserializeSUserIndexRsp(void* buf, int32_t bufLen, SUserIndexRsp* pRsp);

typedef struct {
  char tbFName[TSDB_TABLE_FNAME_LEN];
} STableIndexReq;

int32_t tSerializeSTableIndexReq(void* buf, int32_t bufLen, STableIndexReq* pReq);
int32_t tDeserializeSTableIndexReq(void* buf, int32_t bufLen, STableIndexReq* pReq);

typedef struct {
  int8_t  intervalUnit;
  int8_t  slidingUnit;
  int64_t interval;
  int64_t offset;
  int64_t sliding;
  int64_t dstTbUid;
  int32_t dstVgId;
  SEpSet  epSet;
  char*   expr;
} STableIndexInfo;

typedef struct {
  char     tbName[TSDB_TABLE_NAME_LEN];
  char     dbFName[TSDB_DB_FNAME_LEN];
  uint64_t suid;
  int32_t  version;
  int32_t  indexSize;
  SArray*  pIndex;  // STableIndexInfo
} STableIndexRsp;

int32_t tSerializeSTableIndexRsp(void* buf, int32_t bufLen, const STableIndexRsp* pRsp);
int32_t tDeserializeSTableIndexRsp(void* buf, int32_t bufLen, STableIndexRsp* pRsp);
void    tFreeSerializeSTableIndexRsp(STableIndexRsp* pRsp);

void tFreeSTableIndexInfo(void* pInfo);

typedef struct {
  int8_t  mqMsgType;
  int32_t code;
  int32_t epoch;
  int64_t consumerId;
  int64_t walsver;
  int64_t walever;
} SMqRspHead;

typedef struct {
  SMsgHead     head;
  char         subKey[TSDB_SUBSCRIBE_KEY_LEN];
  int8_t       withTbName;
  int8_t       useSnapshot;
  int32_t      epoch;
  uint64_t     reqId;
  int64_t      consumerId;
  int64_t      timeout;
  STqOffsetVal reqOffset;
  int8_t       enableReplay;
  int8_t       sourceExcluded;
  int8_t       rawData;
  int32_t      minPollRows;
  int8_t       enableBatchMeta;
  SHashObj     *uidHash;  // to find if uid is duplicated
} SMqPollReq;

int32_t tSerializeSMqPollReq(void* buf, int32_t bufLen, SMqPollReq* pReq);
int32_t tDeserializeSMqPollReq(void* buf, int32_t bufLen, SMqPollReq* pReq);
void    tDestroySMqPollReq(SMqPollReq* pReq);

typedef struct {
  int32_t vgId;
  int64_t offset;
  SEpSet  epSet;
} SMqSubVgEp;

static FORCE_INLINE int32_t tEncodeSMqSubVgEp(void** buf, const SMqSubVgEp* pVgEp) {
  int32_t tlen = 0;
  tlen += taosEncodeFixedI32(buf, pVgEp->vgId);
  tlen += taosEncodeFixedI64(buf, pVgEp->offset);
  tlen += taosEncodeSEpSet(buf, &pVgEp->epSet);
  return tlen;
}

static FORCE_INLINE void* tDecodeSMqSubVgEp(void* buf, SMqSubVgEp* pVgEp) {
  buf = taosDecodeFixedI32(buf, &pVgEp->vgId);
  buf = taosDecodeFixedI64(buf, &pVgEp->offset);
  buf = taosDecodeSEpSet(buf, &pVgEp->epSet);
  return buf;
}

typedef struct {
  char           topic[TSDB_TOPIC_FNAME_LEN];
  char           db[TSDB_DB_FNAME_LEN];
  SArray*        vgs;  // SArray<SMqSubVgEp>
  SSchemaWrapper schema;
} SMqSubTopicEp;

int32_t tEncodeMqSubTopicEp(void** buf, const SMqSubTopicEp* pTopicEp);
void*   tDecodeMqSubTopicEp(void* buf, SMqSubTopicEp* pTopicEp);
void    tDeleteMqSubTopicEp(SMqSubTopicEp* pSubTopicEp);

typedef struct {
  SMqRspHead   head;
  STqOffsetVal rspOffset;
  int16_t      resMsgType;
  int32_t      metaRspLen;
  void*        metaRsp;
} SMqMetaRsp;

int32_t tEncodeMqMetaRsp(SEncoder* pEncoder, const SMqMetaRsp* pRsp);
int32_t tDecodeMqMetaRsp(SDecoder* pDecoder, SMqMetaRsp* pRsp);
void    tDeleteMqMetaRsp(SMqMetaRsp* pRsp);

#define MQ_DATA_RSP_VERSION 100

typedef struct {
  SMqRspHead   head;
  STqOffsetVal rspOffset;
  STqOffsetVal reqOffset;
  int32_t      blockNum;
  int8_t       withTbName;
  int8_t       withSchema;
  SArray*      blockDataLen;
  SArray*      blockData;
  SArray*      blockTbName;
  SArray*      blockSchema;

  union {
    struct {
      int64_t sleepTime;
    };
    struct {
      int32_t createTableNum;
      SArray* createTableLen;
      SArray* createTableReq;
    };
    struct{
      int32_t len;
      void*   rawData;
    };
  };
  void*   data;  //for free in client, only effected if type is data or metadata. raw data not effected
  bool    blockDataElementFree;   // if true, free blockDataElement in blockData,(true in server, false in client)
} SMqDataRsp;

int32_t tEncodeMqDataRsp(SEncoder* pEncoder, const SMqDataRsp* pObj);
int32_t tDecodeMqDataRsp(SDecoder* pDecoder, SMqDataRsp* pRsp);
int32_t tDecodeMqRawDataRsp(SDecoder* pDecoder, SMqDataRsp* pRsp);
void    tDeleteMqDataRsp(SMqDataRsp* pRsp);
void    tDeleteMqRawDataRsp(SMqDataRsp* pRsp);

int32_t tEncodeSTaosxRsp(SEncoder* pEncoder, const SMqDataRsp* pRsp);
int32_t tDecodeSTaosxRsp(SDecoder* pDecoder, SMqDataRsp* pRsp);
void    tDeleteSTaosxRsp(SMqDataRsp* pRsp);

typedef struct SMqBatchMetaRsp {
  SMqRspHead   head;  // not serialize
  STqOffsetVal rspOffset;
  SArray*      batchMetaLen;
  SArray*      batchMetaReq;
  void*        pMetaBuff;    // not serialize
  uint32_t     metaBuffLen;  // not serialize
} SMqBatchMetaRsp;

int32_t tEncodeMqBatchMetaRsp(SEncoder* pEncoder, const SMqBatchMetaRsp* pRsp);
int32_t tDecodeMqBatchMetaRsp(SDecoder* pDecoder, SMqBatchMetaRsp* pRsp);
int32_t tSemiDecodeMqBatchMetaRsp(SDecoder* pDecoder, SMqBatchMetaRsp* pRsp);
void    tDeleteMqBatchMetaRsp(SMqBatchMetaRsp* pRsp);

typedef struct {
  SMqRspHead head;
  char       cgroup[TSDB_CGROUP_LEN];
  SArray*    topics;  // SArray<SMqSubTopicEp>
} SMqAskEpRsp;

static FORCE_INLINE int32_t tEncodeSMqAskEpRsp(void** buf, const SMqAskEpRsp* pRsp) {
  int32_t tlen = 0;
  // tlen += taosEncodeString(buf, pRsp->cgroup);
  int32_t sz = taosArrayGetSize(pRsp->topics);
  tlen += taosEncodeFixedI32(buf, sz);
  for (int32_t i = 0; i < sz; i++) {
    SMqSubTopicEp* pVgEp = (SMqSubTopicEp*)taosArrayGet(pRsp->topics, i);
    tlen += tEncodeMqSubTopicEp(buf, pVgEp);
  }
  return tlen;
}

static FORCE_INLINE void* tDecodeSMqAskEpRsp(void* buf, SMqAskEpRsp* pRsp) {
  // buf = taosDecodeStringTo(buf, pRsp->cgroup);
  int32_t sz;
  buf = taosDecodeFixedI32(buf, &sz);
  pRsp->topics = taosArrayInit(sz, sizeof(SMqSubTopicEp));
  if (pRsp->topics == NULL) {
    return NULL;
  }
  for (int32_t i = 0; i < sz; i++) {
    SMqSubTopicEp topicEp;
    buf = tDecodeMqSubTopicEp(buf, &topicEp);
    if (buf == NULL) {
      return NULL;
    }
    if ((taosArrayPush(pRsp->topics, &topicEp) == NULL)) {
      return NULL;
    }
  }
  return buf;
}

static FORCE_INLINE void tDeleteSMqAskEpRsp(SMqAskEpRsp* pRsp) {
  taosArrayDestroyEx(pRsp->topics, (FDelete)tDeleteMqSubTopicEp);
}

typedef struct {
  int32_t      vgId;
  STqOffsetVal offset;
  int64_t      rows;
  int64_t      ever;
} OffsetRows;

typedef struct {
  char    topicName[TSDB_TOPIC_FNAME_LEN];
  SArray* offsetRows;
} TopicOffsetRows;

typedef struct {
  int64_t consumerId;
  int32_t epoch;
  SArray* topics;
  int8_t  pollFlag;
} SMqHbReq;

typedef struct {
  char   topic[TSDB_TOPIC_FNAME_LEN];
  int8_t noPrivilege;
} STopicPrivilege;

typedef struct {
  SArray* topicPrivileges;  // SArray<STopicPrivilege>
  int32_t debugFlag;
} SMqHbRsp;

typedef struct {
  SMsgHead head;
  int64_t  consumerId;
  char     subKey[TSDB_SUBSCRIBE_KEY_LEN];
} SMqSeekReq;

#define TD_AUTO_CREATE_TABLE 0x1
typedef struct {
  int64_t       suid;
  int64_t       uid;
  int32_t       sver;
  uint32_t      nData;
  uint8_t*      pData;
  SVCreateTbReq cTbReq;
} SVSubmitBlk;

typedef struct {
  SMsgHead header;
  uint64_t sId;
  uint64_t queryId;
  uint64_t clientId;
  uint64_t taskId;
  uint32_t sqlLen;
  uint32_t phyLen;
  char*    sql;
  char*    msg;
  int8_t   source;
} SVDeleteReq;

int32_t tSerializeSVDeleteReq(void* buf, int32_t bufLen, SVDeleteReq* pReq);
int32_t tDeserializeSVDeleteReq(void* buf, int32_t bufLen, SVDeleteReq* pReq);

typedef struct {
  int64_t affectedRows;
} SVDeleteRsp;

int32_t tEncodeSVDeleteRsp(SEncoder* pCoder, const SVDeleteRsp* pReq);
int32_t tDecodeSVDeleteRsp(SDecoder* pCoder, SVDeleteRsp* pReq);

typedef struct SDeleteRes {
  uint64_t suid;
  SArray*  uidList;
  int64_t  skey;
  int64_t  ekey;
  int64_t  affectedRows;
  char     tableFName[TSDB_TABLE_NAME_LEN];
  char     tsColName[TSDB_COL_NAME_LEN];
  int64_t  ctimeMs;  // fill by vnode
  int8_t   source;
} SDeleteRes;

int32_t tEncodeDeleteRes(SEncoder* pCoder, const SDeleteRes* pRes);
int32_t tDecodeDeleteRes(SDecoder* pCoder, SDeleteRes* pRes);

typedef struct {
  // int64_t uid;
  char    tbname[TSDB_TABLE_NAME_LEN];
  int64_t startTs;
  int64_t endTs;
} SSingleDeleteReq;

int32_t tEncodeSSingleDeleteReq(SEncoder* pCoder, const SSingleDeleteReq* pReq);
int32_t tDecodeSSingleDeleteReq(SDecoder* pCoder, SSingleDeleteReq* pReq);

typedef struct {
  int64_t suid;
  SArray* deleteReqs;  // SArray<SSingleDeleteReq>
  int64_t ctimeMs;     // fill by vnode
  int8_t  level;       // 0 tsdb(default), 1 rsma1 , 2 rsma2
} SBatchDeleteReq;

int32_t tEncodeSBatchDeleteReq(SEncoder* pCoder, const SBatchDeleteReq* pReq);
int32_t tDecodeSBatchDeleteReq(SDecoder* pCoder, SBatchDeleteReq* pReq);
int32_t tDecodeSBatchDeleteReqSetCtime(SDecoder* pDecoder, SBatchDeleteReq* pReq, int64_t ctimeMs);

typedef struct {
  int32_t msgIdx;
  int32_t msgType;
  int32_t msgLen;
  void*   msg;
} SBatchMsg;

typedef struct {
  SMsgHead header;
  SArray*  pMsgs;  // SArray<SBatchMsg>
} SBatchReq;

typedef struct {
  int32_t reqType;
  int32_t msgIdx;
  int32_t msgLen;
  int32_t rspCode;
  void*   msg;
} SBatchRspMsg;

typedef struct {
  SArray* pRsps;  // SArray<SBatchRspMsg>
} SBatchRsp;

int32_t                  tSerializeSBatchReq(void* buf, int32_t bufLen, SBatchReq* pReq);
int32_t                  tDeserializeSBatchReq(void* buf, int32_t bufLen, SBatchReq* pReq);
static FORCE_INLINE void tFreeSBatchReqMsg(void* msg) {
  if (NULL == msg) {
    return;
  }
  SBatchMsg* pMsg = (SBatchMsg*)msg;
  taosMemoryFree(pMsg->msg);
}

int32_t tSerializeSBatchRsp(void* buf, int32_t bufLen, SBatchRsp* pRsp);
int32_t tDeserializeSBatchRsp(void* buf, int32_t bufLen, SBatchRsp* pRsp);

static FORCE_INLINE void tFreeSBatchRspMsg(void* p) {
  if (NULL == p) {
    return;
  }

  SBatchRspMsg* pRsp = (SBatchRspMsg*)p;
  taosMemoryFree(pRsp->msg);
}

int32_t tSerializeSMqAskEpReq(void* buf, int32_t bufLen, SMqAskEpReq* pReq);
int32_t tDeserializeSMqAskEpReq(void* buf, int32_t bufLen, SMqAskEpReq* pReq);
int32_t tSerializeSMqHbReq(void* buf, int32_t bufLen, SMqHbReq* pReq);
int32_t tDeserializeSMqHbReq(void* buf, int32_t bufLen, SMqHbReq* pReq);
void    tDestroySMqHbReq(SMqHbReq* pReq);

int32_t tSerializeSMqHbRsp(void* buf, int32_t bufLen, SMqHbRsp* pRsp);
int32_t tDeserializeSMqHbRsp(void* buf, int32_t bufLen, SMqHbRsp* pRsp);
void    tDestroySMqHbRsp(SMqHbRsp* pRsp);

int32_t tSerializeSMqSeekReq(void* buf, int32_t bufLen, SMqSeekReq* pReq);
int32_t tDeserializeSMqSeekReq(void* buf, int32_t bufLen, SMqSeekReq* pReq);

#define TD_REQ_FROM_APP               0x0
#define SUBMIT_REQ_AUTO_CREATE_TABLE  0x1
#define SUBMIT_REQ_COLUMN_DATA_FORMAT 0x2
#define SUBMIT_REQ_FROM_FILE          0x4
#define TD_REQ_FROM_TAOX              0x8
#define SUBMIT_REQUEST_VERSION        (1)

#define TD_REQ_FROM_TAOX_OLD 0x1  // for compatibility

typedef struct {
  int32_t        flags;
  SVCreateTbReq* pCreateTbReq;
  int64_t        suid;
  int64_t        uid;
  int32_t        sver;
  union {
    SArray* aRowP;
    SArray* aCol;
  };
  int64_t ctimeMs;
} SSubmitTbData;

typedef struct {
  SArray* aSubmitTbData;  // SArray<SSubmitTbData>
  bool    raw;
} SSubmitReq2;

typedef struct {
  SMsgHead header;
  int64_t  version;
  char     data[];  // SSubmitReq2
} SSubmitReq2Msg;

int32_t transformRawSSubmitTbData(void* data, int64_t suid, int64_t uid, int32_t sver);
int32_t tEncodeSubmitReq(SEncoder* pCoder, const SSubmitReq2* pReq);
int32_t tDecodeSubmitReq(SDecoder* pCoder, SSubmitReq2* pReq, SArray* rawList);
void    tDestroySubmitTbData(SSubmitTbData* pTbData, int32_t flag);
void    tDestroySubmitReq(SSubmitReq2* pReq, int32_t flag);

typedef struct {
  int32_t affectedRows;
  SArray* aCreateTbRsp;  // SArray<SVCreateTbRsp>
} SSubmitRsp2;

int32_t tEncodeSSubmitRsp2(SEncoder* pCoder, const SSubmitRsp2* pRsp);
int32_t tDecodeSSubmitRsp2(SDecoder* pCoder, SSubmitRsp2* pRsp);
void    tDestroySSubmitRsp2(SSubmitRsp2* pRsp, int32_t flag);

#define TSDB_MSG_FLG_ENCODE 0x1
#define TSDB_MSG_FLG_DECODE 0x2
#define TSDB_MSG_FLG_CMPT   0x3

typedef struct {
  union {
    struct {
      void*   msgStr;
      int32_t msgLen;
      int64_t ver;
    };
    void* pDataBlock;
  };
} SPackedData;

typedef struct {
  char     fullname[TSDB_VIEW_FNAME_LEN];
  char     name[TSDB_VIEW_NAME_LEN];
  char     dbFName[TSDB_DB_FNAME_LEN];
  char*    querySql;
  char*    sql;
  int8_t   orReplace;
  int8_t   precision;
  int32_t  numOfCols;
  SSchema* pSchema;
} SCMCreateViewReq;

int32_t tSerializeSCMCreateViewReq(void* buf, int32_t bufLen, const SCMCreateViewReq* pReq);
int32_t tDeserializeSCMCreateViewReq(void* buf, int32_t bufLen, SCMCreateViewReq* pReq);
void    tFreeSCMCreateViewReq(SCMCreateViewReq* pReq);

typedef struct {
  char   fullname[TSDB_VIEW_FNAME_LEN];
  char   name[TSDB_VIEW_NAME_LEN];
  char   dbFName[TSDB_DB_FNAME_LEN];
  char*  sql;
  int8_t igNotExists;
} SCMDropViewReq;

int32_t tSerializeSCMDropViewReq(void* buf, int32_t bufLen, const SCMDropViewReq* pReq);
int32_t tDeserializeSCMDropViewReq(void* buf, int32_t bufLen, SCMDropViewReq* pReq);
void    tFreeSCMDropViewReq(SCMDropViewReq* pReq);

typedef struct {
  char fullname[TSDB_VIEW_FNAME_LEN];
} SViewMetaReq;
int32_t tSerializeSViewMetaReq(void* buf, int32_t bufLen, const SViewMetaReq* pReq);
int32_t tDeserializeSViewMetaReq(void* buf, int32_t bufLen, SViewMetaReq* pReq);

typedef struct {
  char     name[TSDB_VIEW_NAME_LEN];
  char     dbFName[TSDB_DB_FNAME_LEN];
  char*    user;
  uint64_t dbId;
  uint64_t viewId;
  char*    querySql;
  int8_t   precision;
  int8_t   type;
  int32_t  version;
  int32_t  numOfCols;
  SSchema* pSchema;
} SViewMetaRsp;
int32_t tSerializeSViewMetaRsp(void* buf, int32_t bufLen, const SViewMetaRsp* pRsp);
int32_t tDeserializeSViewMetaRsp(void* buf, int32_t bufLen, SViewMetaRsp* pRsp);
void    tFreeSViewMetaRsp(SViewMetaRsp* pRsp);
typedef struct {
  char name[TSDB_TABLE_FNAME_LEN];  // table name or tsma name
  bool fetchingWithTsmaName;        // if we are fetching with tsma name
} STableTSMAInfoReq;

int32_t tSerializeTableTSMAInfoReq(void* buf, int32_t bufLen, const STableTSMAInfoReq* pReq);
int32_t tDeserializeTableTSMAInfoReq(void* buf, int32_t bufLen, STableTSMAInfoReq* pReq);

typedef struct {
  int32_t  funcId;
  col_id_t colId;
} STableTSMAFuncInfo;

typedef struct {
  char     name[TSDB_TABLE_NAME_LEN];
  uint64_t tsmaId;
  char     targetTb[TSDB_TABLE_NAME_LEN];
  char     targetDbFName[TSDB_DB_FNAME_LEN];
  char     tb[TSDB_TABLE_NAME_LEN];
  char     dbFName[TSDB_DB_FNAME_LEN];
  uint64_t suid;
  uint64_t destTbUid;
  uint64_t dbId;
  int32_t  version;
  int64_t  interval;
  int8_t   unit;
  SArray*  pFuncs;     // SArray<STableTSMAFuncInfo>
  SArray*  pTags;      // SArray<SSchema>
  SArray*  pUsedCols;  // SArray<SSchema>
  char*    ast;

  int64_t streamUid;
  int64_t reqTs;
  int64_t rspTs;
  int64_t delayDuration;  // ms
  bool    fillHistoryFinished;
} STableTSMAInfo;

int32_t tSerializeTableTSMAInfoRsp(void* buf, int32_t bufLen, const STableTSMAInfoRsp* pRsp);
int32_t tDeserializeTableTSMAInfoRsp(void* buf, int32_t bufLen, STableTSMAInfoRsp* pRsp);
int32_t tCloneTbTSMAInfo(STableTSMAInfo* pInfo, STableTSMAInfo** pRes);
void    tFreeTableTSMAInfo(void* p);
void    tFreeAndClearTableTSMAInfo(void* p);
void    tFreeTableTSMAInfoRsp(STableTSMAInfoRsp* pRsp);

#define STSMAHbRsp            STableTSMAInfoRsp
#define tSerializeTSMAHbRsp   tSerializeTableTSMAInfoRsp
#define tDeserializeTSMAHbRsp tDeserializeTableTSMAInfoRsp
#define tFreeTSMAHbRsp        tFreeTableTSMAInfoRsp

typedef struct SStreamProgressReq {
  int64_t streamId;
  int32_t vgId;
  int32_t fetchIdx;
  int32_t subFetchIdx;
} SStreamProgressReq;

int32_t tSerializeStreamProgressReq(void* buf, int32_t bufLen, const SStreamProgressReq* pReq);
int32_t tDeserializeStreamProgressReq(void* buf, int32_t bufLen, SStreamProgressReq* pReq);

typedef struct SStreamProgressRsp {
  int64_t streamId;
  int32_t vgId;
  bool    fillHisFinished;
  int64_t progressDelay;
  int32_t fetchIdx;
  int32_t subFetchIdx;
} SStreamProgressRsp;

int32_t tSerializeStreamProgressRsp(void* buf, int32_t bufLen, const SStreamProgressRsp* pRsp);
int32_t tDeserializeSStreamProgressRsp(void* buf, int32_t bufLen, SStreamProgressRsp* pRsp);

typedef struct SDropCtbWithTsmaSingleVgReq {
  SVgroupInfo vgInfo;
  SArray*     pTbs;  // SVDropTbReq
} SMDropTbReqsOnSingleVg;

int32_t tEncodeSMDropTbReqOnSingleVg(SEncoder* pEncoder, const SMDropTbReqsOnSingleVg* pReq);
int32_t tDecodeSMDropTbReqOnSingleVg(SDecoder* pDecoder, SMDropTbReqsOnSingleVg* pReq);
void    tFreeSMDropTbReqOnSingleVg(void* p);

typedef struct SDropTbsReq {
  SArray* pVgReqs;  // SMDropTbReqsOnSingleVg
} SMDropTbsReq;

int32_t tSerializeSMDropTbsReq(void* buf, int32_t bufLen, const SMDropTbsReq* pReq);
int32_t tDeserializeSMDropTbsReq(void* buf, int32_t bufLen, SMDropTbsReq* pReq);
void    tFreeSMDropTbsReq(void*);

typedef struct SVFetchTtlExpiredTbsRsp {
  SArray* pExpiredTbs;  // SVDropTbReq
  int32_t vgId;
} SVFetchTtlExpiredTbsRsp;

int32_t tEncodeVFetchTtlExpiredTbsRsp(SEncoder* pCoder, const SVFetchTtlExpiredTbsRsp* pRsp);
int32_t tDecodeVFetchTtlExpiredTbsRsp(SDecoder* pCoder, SVFetchTtlExpiredTbsRsp* pRsp);

void tFreeFetchTtlExpiredTbsRsp(void* p);

void setDefaultOptionsForField(SFieldWithOptions* field);
void setFieldWithOptions(SFieldWithOptions* fieldWithOptions, SField* field);

#pragma pack(pop)

#ifdef __cplusplus
}
#endif

#endif /*_TD_COMMON_TAOS_MSG_H_*/<|MERGE_RESOLUTION|>--- conflicted
+++ resolved
@@ -953,8 +953,6 @@
   TAOS_CHECK_RETURN(tDecodeI16v(pDecoder, &pSchemaExt->colId));
   TAOS_CHECK_RETURN(tDecodeU32(pDecoder, &pSchemaExt->compress));
   TAOS_CHECK_RETURN(tDecodeI32(pDecoder, &pSchemaExt->typeMod));
-<<<<<<< HEAD
-=======
   return 0;
 }
 
@@ -978,7 +976,6 @@
     TAOS_CHECK_RETURN(tDecodeCStrTo(pDecoder, pColRef->refColName));
   }
 
->>>>>>> 21317576
   return 0;
 }
 
@@ -1120,10 +1117,7 @@
   char*   comment;
   int32_t sqlLen;
   char*   sql;
-<<<<<<< HEAD
-=======
   int64_t keep;
->>>>>>> 21317576
   SArray* pTypeMods;
 } SMAlterStbReq;
 
@@ -3433,13 +3427,9 @@
   int8_t          source;
   int8_t          colCmpred;
   SColCmprWrapper colCmpr;
-<<<<<<< HEAD
-  SExtSchema*     pExtSchemas;
-=======
   int64_t         keep;
   SExtSchema*     pExtSchemas;
   int8_t          virtualStb;
->>>>>>> 21317576
 } SVCreateStbReq;
 
 int tEncodeSVCreateStbReq(SEncoder* pCoder, const SVCreateStbReq* pReq);
@@ -3481,10 +3471,7 @@
   char*           sql;
   SColCmprWrapper colCmpr;
   SExtSchema*     pExtSchemas;
-<<<<<<< HEAD
-=======
   SColRefWrapper  colRef; // col reference for virtual table
->>>>>>> 21317576
 } SVCreateTbReq;
 
 int  tEncodeSVCreateTbReq(SEncoder* pCoder, const SVCreateTbReq* pReq);
@@ -3509,10 +3496,7 @@
   }
   taosMemoryFreeClear(req->colCmpr.pColCmpr);
   taosMemoryFreeClear(req->pExtSchemas);
-<<<<<<< HEAD
-=======
   taosMemoryFreeClear(req->colRef.pColRef);
->>>>>>> 21317576
 }
 
 typedef struct {
@@ -3632,14 +3616,11 @@
   SArray*  pMultiTag;  // TSDB_ALTER_TABLE_ADD_MULTI_TAGS
   // for Add column
   STypeMod typeMod;
-<<<<<<< HEAD
-=======
   // TSDB_ALTER_TABLE_ALTER_COLUMN_REF
   char*    refDbName;
   char*    refTbName;
   char*    refColName;
   // TSDB_ALTER_TABLE_REMOVE_COLUMN_REF
->>>>>>> 21317576
 } SVAlterTbReq;
 
 int32_t tEncodeSVAlterTbReq(SEncoder* pEncoder, const SVAlterTbReq* pReq);
