/*
 * Copyright (c) 2019 TAOS Data, Inc. <jhtao@taosdata.com>
 *
 * This program is free software: you can use, redistribute, and/or modify
 * it under the terms of the GNU Affero General Public License, version 3
 * or later ("AGPL"), as published by the Free Software Foundation.
 *
 * This program is distributed in the hope that it will be useful, but WITHOUT
 * ANY WARRANTY; without even the implied warranty of MERCHANTABILITY or
 * FITNESS FOR A PARTICULAR PURPOSE.
 *
 * You should have received a copy of the GNU Affero General Public License
 * along with this program. If not, see <http://www.gnu.org/licenses/>.
 */

#ifndef _TD_COMMON_TAOS_MSG_H_
#define _TD_COMMON_TAOS_MSG_H_

#include "taosdef.h"
#include "taoserror.h"
#include "tarray.h"
#include "tcoding.h"
#include "tcol.h"
#include "tencode.h"
#include "thash.h"
#include "tlist.h"
#include "tname.h"
#include "trow.h"
#include "tuuid.h"

#ifdef __cplusplus
extern "C" {
#endif

/* ------------------------ MESSAGE DEFINITIONS ------------------------ */

#define TD_MSG_NUMBER_
#undef TD_MSG_DICT_
#undef TD_MSG_INFO_
#undef TD_MSG_TYPE_INFO_
#undef TD_MSG_RANGE_CODE_
#undef TD_MSG_SEG_CODE_
#include "tmsgdef.h"

#undef TD_MSG_NUMBER_
#undef TD_MSG_DICT_
#undef TD_MSG_INFO_
#undef TD_MSG_TYPE_INFO_
#undef TD_MSG_RANGE_CODE_
#define TD_MSG_SEG_CODE_
#include "tmsgdef.h"

#undef TD_MSG_NUMBER_
#undef TD_MSG_DICT_
#undef TD_MSG_INFO_
#undef TD_MSG_TYPE_INFO_
#undef TD_MSG_SEG_CODE_
#undef TD_MSG_RANGE_CODE_
#include "tmsgdef.h"

extern char*   tMsgInfo[];
extern int32_t tMsgDict[];
extern int32_t tMsgRangeDict[];

typedef uint16_t tmsg_t;

#define TMSG_SEG_CODE(TYPE) (((TYPE)&0xff00) >> 8)
#define TMSG_SEG_SEQ(TYPE)  ((TYPE)&0xff)
#define TMSG_INDEX(TYPE)    (tMsgDict[TMSG_SEG_CODE(TYPE)] + TMSG_SEG_SEQ(TYPE))

static inline bool tmsgIsValid(tmsg_t type) {
  // static int8_t sz = sizeof(tMsgRangeDict) / sizeof(tMsgRangeDict[0]);
  int8_t maxSegIdx = TMSG_SEG_CODE(TDMT_MAX_MSG_MIN);
  int    segIdx = TMSG_SEG_CODE(type);
  if (segIdx >= 0 && segIdx < maxSegIdx) {
    return type < tMsgRangeDict[segIdx];
  }
  return false;
}

#define TMSG_INFO(type) (tmsgIsValid(type) ? tMsgInfo[TMSG_INDEX(type)] : "unKnown")

static inline bool vnodeIsMsgBlock(tmsg_t type) {
  return (type == TDMT_VND_CREATE_TABLE) || (type == TDMT_VND_ALTER_TABLE) || (type == TDMT_VND_DROP_TABLE) ||
         (type == TDMT_VND_UPDATE_TAG_VAL) || (type == TDMT_VND_ALTER_CONFIRM) || (type == TDMT_VND_COMMIT) ||
         (type == TDMT_SYNC_CONFIG_CHANGE);
}

static inline bool syncUtilUserCommit(tmsg_t msgType) {
  return msgType != TDMT_SYNC_NOOP && msgType != TDMT_SYNC_LEADER_TRANSFER;
}

/* ------------------------ OTHER DEFINITIONS ------------------------ */
// IE type
#define TSDB_IE_TYPE_SEC         1
#define TSDB_IE_TYPE_META        2
#define TSDB_IE_TYPE_MGMT_IP     3
#define TSDB_IE_TYPE_DNODE_CFG   4
#define TSDB_IE_TYPE_NEW_VERSION 5
#define TSDB_IE_TYPE_DNODE_EXT   6
#define TSDB_IE_TYPE_DNODE_STATE 7

enum {
  CONN_TYPE__QUERY = 1,
  CONN_TYPE__TMQ,
  CONN_TYPE__UDFD,
  CONN_TYPE__MAX,
};

enum {
  HEARTBEAT_KEY_USER_AUTHINFO = 1,
  HEARTBEAT_KEY_DBINFO,
  HEARTBEAT_KEY_STBINFO,
  HEARTBEAT_KEY_TMQ,
  HEARTBEAT_KEY_DYN_VIEW,
  HEARTBEAT_KEY_VIEWINFO,
  HEARTBEAT_KEY_TSMA,
};

typedef enum _mgmt_table {
  TSDB_MGMT_TABLE_START,
  TSDB_MGMT_TABLE_DNODE,
  TSDB_MGMT_TABLE_MNODE,
  TSDB_MGMT_TABLE_MODULE,
  TSDB_MGMT_TABLE_QNODE,
  TSDB_MGMT_TABLE_SNODE,
  TSDB_MGMT_TABLE_BNODE,  // no longer used
  TSDB_MGMT_TABLE_CLUSTER,
  TSDB_MGMT_TABLE_DB,
  TSDB_MGMT_TABLE_FUNC,
  TSDB_MGMT_TABLE_INDEX,
  TSDB_MGMT_TABLE_STB,
  TSDB_MGMT_TABLE_STREAMS,
  TSDB_MGMT_TABLE_TABLE,
  TSDB_MGMT_TABLE_TAG,
  TSDB_MGMT_TABLE_COL,
  TSDB_MGMT_TABLE_USER,
  TSDB_MGMT_TABLE_GRANTS,
  TSDB_MGMT_TABLE_VGROUP,
  TSDB_MGMT_TABLE_TOPICS,
  TSDB_MGMT_TABLE_CONSUMERS,
  TSDB_MGMT_TABLE_SUBSCRIPTIONS,
  TSDB_MGMT_TABLE_TRANS,
  TSDB_MGMT_TABLE_SMAS,
  TSDB_MGMT_TABLE_CONFIGS,
  TSDB_MGMT_TABLE_CONNS,
  TSDB_MGMT_TABLE_QUERIES,
  TSDB_MGMT_TABLE_VNODES,
  TSDB_MGMT_TABLE_APPS,
  TSDB_MGMT_TABLE_STREAM_TASKS,
  TSDB_MGMT_TABLE_PRIVILEGES,
  TSDB_MGMT_TABLE_VIEWS,
  TSDB_MGMT_TABLE_TSMAS,
  TSDB_MGMT_TABLE_COMPACT,
  TSDB_MGMT_TABLE_COMPACT_DETAIL,
  TSDB_MGMT_TABLE_GRANTS_FULL,
  TSDB_MGMT_TABLE_GRANTS_LOGS,
  TSDB_MGMT_TABLE_MACHINES,
  TSDB_MGMT_TABLE_ARBGROUP,
  TSDB_MGMT_TABLE_ENCRYPTIONS,
  TSDB_MGMT_TABLE_USER_FULL,
  TSDB_MGMT_TABLE_ANODE,
  TSDB_MGMT_TABLE_ANODE_FULL,
<<<<<<< HEAD
  TSDB_MGMT_TABLE_TRANSACTION_DETAIL,
=======
  TSDB_MGMT_TABLE_USAGE,
  TSDB_MGMT_TABLE_FILESETS,
>>>>>>> 90272cf0
  TSDB_MGMT_TABLE_MAX,
} EShowType;

#define TSDB_ALTER_TABLE_ADD_TAG                         1
#define TSDB_ALTER_TABLE_DROP_TAG                        2
#define TSDB_ALTER_TABLE_UPDATE_TAG_NAME                 3
#define TSDB_ALTER_TABLE_UPDATE_TAG_VAL                  4
#define TSDB_ALTER_TABLE_ADD_COLUMN                      5
#define TSDB_ALTER_TABLE_DROP_COLUMN                     6
#define TSDB_ALTER_TABLE_UPDATE_COLUMN_BYTES             7
#define TSDB_ALTER_TABLE_UPDATE_TAG_BYTES                8
#define TSDB_ALTER_TABLE_UPDATE_OPTIONS                  9
#define TSDB_ALTER_TABLE_UPDATE_COLUMN_NAME              10
#define TSDB_ALTER_TABLE_ADD_TAG_INDEX                   11
#define TSDB_ALTER_TABLE_DROP_TAG_INDEX                  12
#define TSDB_ALTER_TABLE_UPDATE_COLUMN_COMPRESS          13
#define TSDB_ALTER_TABLE_ADD_COLUMN_WITH_COMPRESS_OPTION 14
#define TSDB_ALTER_TABLE_UPDATE_MULTI_TAG_VAL            15

#define TSDB_FILL_NONE        0
#define TSDB_FILL_NULL        1
#define TSDB_FILL_NULL_F      2
#define TSDB_FILL_SET_VALUE   3
#define TSDB_FILL_SET_VALUE_F 4
#define TSDB_FILL_LINEAR      5
#define TSDB_FILL_PREV        6
#define TSDB_FILL_NEXT        7
#define TSDB_FILL_NEAR        8

#define TSDB_ALTER_USER_PASSWD          0x1
#define TSDB_ALTER_USER_SUPERUSER       0x2
#define TSDB_ALTER_USER_ENABLE          0x3
#define TSDB_ALTER_USER_SYSINFO         0x4
#define TSDB_ALTER_USER_ADD_PRIVILEGES  0x5
#define TSDB_ALTER_USER_DEL_PRIVILEGES  0x6
#define TSDB_ALTER_USER_ADD_WHITE_LIST  0x7
#define TSDB_ALTER_USER_DROP_WHITE_LIST 0x8
#define TSDB_ALTER_USER_CREATEDB        0x9

#define TSDB_KILL_MSG_LEN 30

#define TSDB_TABLE_NUM_UNIT 100000

#define TSDB_VN_READ_ACCCESS  ((char)0x1)
#define TSDB_VN_WRITE_ACCCESS ((char)0x2)
#define TSDB_VN_ALL_ACCCESS   (TSDB_VN_READ_ACCCESS | TSDB_VN_WRITE_ACCCESS)

#define TSDB_COL_NORMAL 0x0u  // the normal column of the table
#define TSDB_COL_TAG    0x1u  // the tag column type
#define TSDB_COL_UDC    0x2u  // the user specified normal string column, it is a dummy column
#define TSDB_COL_TMP    0x4u  // internal column generated by the previous operators
#define TSDB_COL_NULL   0x8u  // the column filter NULL or not

#define TSDB_COL_IS_TAG(f)        (((f & (~(TSDB_COL_NULL))) & TSDB_COL_TAG) != 0)
#define TSDB_COL_IS_NORMAL_COL(f) ((f & (~(TSDB_COL_NULL))) == TSDB_COL_NORMAL)
#define TSDB_COL_IS_UD_COL(f)     ((f & (~(TSDB_COL_NULL))) == TSDB_COL_UDC)
#define TSDB_COL_REQ_NULL(f)      (((f)&TSDB_COL_NULL) != 0)

#define TD_SUPER_TABLE  TSDB_SUPER_TABLE
#define TD_CHILD_TABLE  TSDB_CHILD_TABLE
#define TD_NORMAL_TABLE TSDB_NORMAL_TABLE

typedef enum ENodeType {
  // Syntax nodes are used in parser and planner module, and some are also used in executor module, such as COLUMN,
  // VALUE, OPERATOR, FUNCTION and so on.
  QUERY_NODE_COLUMN = 1,
  QUERY_NODE_VALUE,
  QUERY_NODE_OPERATOR,
  QUERY_NODE_LOGIC_CONDITION,
  QUERY_NODE_FUNCTION,
  QUERY_NODE_REAL_TABLE,
  QUERY_NODE_TEMP_TABLE,
  QUERY_NODE_JOIN_TABLE,
  QUERY_NODE_GROUPING_SET,
  QUERY_NODE_ORDER_BY_EXPR,
  QUERY_NODE_LIMIT,
  QUERY_NODE_STATE_WINDOW,
  QUERY_NODE_SESSION_WINDOW,
  QUERY_NODE_INTERVAL_WINDOW,
  QUERY_NODE_NODE_LIST,
  QUERY_NODE_FILL,
  QUERY_NODE_RAW_EXPR,  // Only be used in parser module.
  QUERY_NODE_TARGET,
  QUERY_NODE_DATABLOCK_DESC,
  QUERY_NODE_SLOT_DESC,
  QUERY_NODE_COLUMN_DEF,
  QUERY_NODE_DOWNSTREAM_SOURCE,
  QUERY_NODE_DATABASE_OPTIONS,
  QUERY_NODE_TABLE_OPTIONS,
  QUERY_NODE_INDEX_OPTIONS,
  QUERY_NODE_EXPLAIN_OPTIONS,
  QUERY_NODE_STREAM_OPTIONS,
  QUERY_NODE_LEFT_VALUE,
  QUERY_NODE_COLUMN_REF,
  QUERY_NODE_WHEN_THEN,
  QUERY_NODE_CASE_WHEN,
  QUERY_NODE_EVENT_WINDOW,
  QUERY_NODE_HINT,
  QUERY_NODE_VIEW,
  QUERY_NODE_WINDOW_OFFSET,
  QUERY_NODE_COUNT_WINDOW,
  QUERY_NODE_COLUMN_OPTIONS,
  QUERY_NODE_TSMA_OPTIONS,
  QUERY_NODE_ANOMALY_WINDOW,
  QUERY_NODE_RANGE_AROUND,

  // Statement nodes are used in parser and planner module.
  QUERY_NODE_SET_OPERATOR = 100,
  QUERY_NODE_SELECT_STMT,
  QUERY_NODE_VNODE_MODIFY_STMT,
  QUERY_NODE_CREATE_DATABASE_STMT,
  QUERY_NODE_DROP_DATABASE_STMT,
  QUERY_NODE_ALTER_DATABASE_STMT,
  QUERY_NODE_FLUSH_DATABASE_STMT,
  QUERY_NODE_TRIM_DATABASE_STMT,
  QUERY_NODE_CREATE_TABLE_STMT,
  QUERY_NODE_CREATE_SUBTABLE_CLAUSE,
  QUERY_NODE_CREATE_MULTI_TABLES_STMT,
  QUERY_NODE_DROP_TABLE_CLAUSE,
  QUERY_NODE_DROP_TABLE_STMT,
  QUERY_NODE_DROP_SUPER_TABLE_STMT,
  QUERY_NODE_ALTER_TABLE_STMT,
  QUERY_NODE_ALTER_SUPER_TABLE_STMT,
  QUERY_NODE_CREATE_USER_STMT,
  QUERY_NODE_ALTER_USER_STMT,
  QUERY_NODE_DROP_USER_STMT,
  QUERY_NODE_USE_DATABASE_STMT,
  QUERY_NODE_CREATE_DNODE_STMT,
  QUERY_NODE_DROP_DNODE_STMT,
  QUERY_NODE_ALTER_DNODE_STMT,
  QUERY_NODE_CREATE_INDEX_STMT,
  QUERY_NODE_DROP_INDEX_STMT,
  QUERY_NODE_CREATE_QNODE_STMT,
  QUERY_NODE_DROP_QNODE_STMT,
  QUERY_NODE_CREATE_BNODE_STMT,
  QUERY_NODE_DROP_BNODE_STMT,
  QUERY_NODE_CREATE_SNODE_STMT,
  QUERY_NODE_DROP_SNODE_STMT,
  QUERY_NODE_CREATE_MNODE_STMT,
  QUERY_NODE_DROP_MNODE_STMT,
  QUERY_NODE_CREATE_TOPIC_STMT,
  QUERY_NODE_DROP_TOPIC_STMT,
  QUERY_NODE_DROP_CGROUP_STMT,
  QUERY_NODE_ALTER_LOCAL_STMT,
  QUERY_NODE_EXPLAIN_STMT,
  QUERY_NODE_DESCRIBE_STMT,
  QUERY_NODE_RESET_QUERY_CACHE_STMT,
  QUERY_NODE_COMPACT_DATABASE_STMT,
  QUERY_NODE_COMPACT_VGROUPS_STMT,
  QUERY_NODE_CREATE_FUNCTION_STMT,
  QUERY_NODE_DROP_FUNCTION_STMT,
  QUERY_NODE_CREATE_STREAM_STMT,
  QUERY_NODE_DROP_STREAM_STMT,
  QUERY_NODE_BALANCE_VGROUP_STMT,
  QUERY_NODE_MERGE_VGROUP_STMT,
  QUERY_NODE_REDISTRIBUTE_VGROUP_STMT,
  QUERY_NODE_SPLIT_VGROUP_STMT,
  QUERY_NODE_SYNCDB_STMT,
  QUERY_NODE_GRANT_STMT,
  QUERY_NODE_REVOKE_STMT,
  QUERY_NODE_ALTER_CLUSTER_STMT,
  QUERY_NODE_S3MIGRATE_DATABASE_STMT,
  // placeholder for [154, 180]
  QUERY_NODE_SHOW_CREATE_VIEW_STMT = 181,
  QUERY_NODE_SHOW_CREATE_DATABASE_STMT,
  QUERY_NODE_SHOW_CREATE_TABLE_STMT,
  QUERY_NODE_SHOW_CREATE_STABLE_STMT,
  QUERY_NODE_SHOW_TABLE_DISTRIBUTED_STMT,
  QUERY_NODE_SHOW_LOCAL_VARIABLES_STMT,
  QUERY_NODE_SHOW_SCORES_STMT,
  QUERY_NODE_SHOW_TABLE_TAGS_STMT,
  QUERY_NODE_KILL_CONNECTION_STMT,
  QUERY_NODE_KILL_QUERY_STMT,
  QUERY_NODE_KILL_TRANSACTION_STMT,
  QUERY_NODE_KILL_COMPACT_STMT,
  QUERY_NODE_DELETE_STMT,
  QUERY_NODE_INSERT_STMT,
  QUERY_NODE_QUERY,
  QUERY_NODE_SHOW_DB_ALIVE_STMT,
  QUERY_NODE_SHOW_CLUSTER_ALIVE_STMT,
  QUERY_NODE_BALANCE_VGROUP_LEADER_STMT,
  QUERY_NODE_BALANCE_VGROUP_LEADER_DATABASE_STMT,
  QUERY_NODE_RESTORE_DNODE_STMT,
  QUERY_NODE_RESTORE_QNODE_STMT,
  QUERY_NODE_RESTORE_MNODE_STMT,
  QUERY_NODE_RESTORE_VNODE_STMT,
  QUERY_NODE_PAUSE_STREAM_STMT,
  QUERY_NODE_RESUME_STREAM_STMT,
  QUERY_NODE_CREATE_VIEW_STMT,
  QUERY_NODE_DROP_VIEW_STMT,
  QUERY_NODE_CREATE_SUBTABLE_FROM_FILE_CLAUSE,
  QUERY_NODE_CREATE_ANODE_STMT,
  QUERY_NODE_DROP_ANODE_STMT,
  QUERY_NODE_UPDATE_ANODE_STMT,

  // show statement nodes
  // see 'sysTableShowAdapter', 'SYSTABLE_SHOW_TYPE_OFFSET'
  QUERY_NODE_SHOW_DNODES_STMT = 400,
  QUERY_NODE_SHOW_MNODES_STMT,
  QUERY_NODE_SHOW_MODULES_STMT,
  QUERY_NODE_SHOW_QNODES_STMT,
  QUERY_NODE_SHOW_SNODES_STMT,
  QUERY_NODE_SHOW_BNODES_STMT,
  QUERY_NODE_SHOW_ARBGROUPS_STMT,
  QUERY_NODE_SHOW_CLUSTER_STMT,
  QUERY_NODE_SHOW_DATABASES_STMT,
  QUERY_NODE_SHOW_FUNCTIONS_STMT,
  QUERY_NODE_SHOW_INDEXES_STMT,
  QUERY_NODE_SHOW_STABLES_STMT,
  QUERY_NODE_SHOW_STREAMS_STMT,
  QUERY_NODE_SHOW_TABLES_STMT,
  QUERY_NODE_SHOW_TAGS_STMT,
  QUERY_NODE_SHOW_USERS_STMT,
  QUERY_NODE_SHOW_USERS_FULL_STMT,
  QUERY_NODE_SHOW_LICENCES_STMT,
  QUERY_NODE_SHOW_VGROUPS_STMT,
  QUERY_NODE_SHOW_TOPICS_STMT,
  QUERY_NODE_SHOW_CONSUMERS_STMT,
  QUERY_NODE_SHOW_CONNECTIONS_STMT,
  QUERY_NODE_SHOW_QUERIES_STMT,
  QUERY_NODE_SHOW_APPS_STMT,
  QUERY_NODE_SHOW_VARIABLES_STMT,
  QUERY_NODE_SHOW_DNODE_VARIABLES_STMT,
  QUERY_NODE_SHOW_TRANSACTIONS_STMT,
  QUERY_NODE_SHOW_SUBSCRIPTIONS_STMT,
  QUERY_NODE_SHOW_VNODES_STMT,
  QUERY_NODE_SHOW_USER_PRIVILEGES_STMT,
  QUERY_NODE_SHOW_VIEWS_STMT,
  QUERY_NODE_SHOW_COMPACTS_STMT,
  QUERY_NODE_SHOW_COMPACT_DETAILS_STMT,
  QUERY_NODE_SHOW_TRANSACTION_DETAILS_STMT,
  QUERY_NODE_SHOW_GRANTS_FULL_STMT,
  QUERY_NODE_SHOW_GRANTS_LOGS_STMT,
  QUERY_NODE_SHOW_CLUSTER_MACHINES_STMT,
  QUERY_NODE_SHOW_ENCRYPTIONS_STMT,
  QUERY_NODE_SHOW_TSMAS_STMT,
  QUERY_NODE_SHOW_ANODES_STMT,
  QUERY_NODE_SHOW_ANODES_FULL_STMT,
  QUERY_NODE_SHOW_USAGE_STMT,
  QUERY_NODE_CREATE_TSMA_STMT,
  QUERY_NODE_SHOW_CREATE_TSMA_STMT,
  QUERY_NODE_DROP_TSMA_STMT,
  QUERY_NODE_SHOW_FILESETS_STMT,

  // logic plan node
  QUERY_NODE_LOGIC_PLAN_SCAN = 1000,
  QUERY_NODE_LOGIC_PLAN_JOIN,
  QUERY_NODE_LOGIC_PLAN_AGG,
  QUERY_NODE_LOGIC_PLAN_PROJECT,
  QUERY_NODE_LOGIC_PLAN_VNODE_MODIFY,
  QUERY_NODE_LOGIC_PLAN_EXCHANGE,
  QUERY_NODE_LOGIC_PLAN_MERGE,
  QUERY_NODE_LOGIC_PLAN_WINDOW,
  QUERY_NODE_LOGIC_PLAN_FILL,
  QUERY_NODE_LOGIC_PLAN_SORT,
  QUERY_NODE_LOGIC_PLAN_PARTITION,
  QUERY_NODE_LOGIC_PLAN_INDEF_ROWS_FUNC,
  QUERY_NODE_LOGIC_PLAN_INTERP_FUNC,
  QUERY_NODE_LOGIC_SUBPLAN,
  QUERY_NODE_LOGIC_PLAN,
  QUERY_NODE_LOGIC_PLAN_GROUP_CACHE,
  QUERY_NODE_LOGIC_PLAN_DYN_QUERY_CTRL,
  QUERY_NODE_LOGIC_PLAN_FORECAST_FUNC,

  // physical plan node
  QUERY_NODE_PHYSICAL_PLAN_TAG_SCAN = 1100,
  QUERY_NODE_PHYSICAL_PLAN_TABLE_SCAN,
  QUERY_NODE_PHYSICAL_PLAN_TABLE_SEQ_SCAN,  // INACTIVE
  QUERY_NODE_PHYSICAL_PLAN_TABLE_MERGE_SCAN,
  QUERY_NODE_PHYSICAL_PLAN_STREAM_SCAN,
  QUERY_NODE_PHYSICAL_PLAN_SYSTABLE_SCAN,
  QUERY_NODE_PHYSICAL_PLAN_BLOCK_DIST_SCAN,
  QUERY_NODE_PHYSICAL_PLAN_LAST_ROW_SCAN,
  QUERY_NODE_PHYSICAL_PLAN_PROJECT,
  QUERY_NODE_PHYSICAL_PLAN_MERGE_JOIN,
  QUERY_NODE_PHYSICAL_PLAN_HASH_AGG,
  QUERY_NODE_PHYSICAL_PLAN_EXCHANGE,
  QUERY_NODE_PHYSICAL_PLAN_MERGE,
  QUERY_NODE_PHYSICAL_PLAN_SORT,
  QUERY_NODE_PHYSICAL_PLAN_GROUP_SORT,
  QUERY_NODE_PHYSICAL_PLAN_HASH_INTERVAL,
  QUERY_NODE_PHYSICAL_PLAN_MERGE_INTERVAL,  // INACTIVE
  QUERY_NODE_PHYSICAL_PLAN_MERGE_ALIGNED_INTERVAL,
  QUERY_NODE_PHYSICAL_PLAN_STREAM_INTERVAL,
  QUERY_NODE_PHYSICAL_PLAN_STREAM_FINAL_INTERVAL,
  QUERY_NODE_PHYSICAL_PLAN_STREAM_SEMI_INTERVAL,
  QUERY_NODE_PHYSICAL_PLAN_FILL,
  QUERY_NODE_PHYSICAL_PLAN_STREAM_FILL,
  QUERY_NODE_PHYSICAL_PLAN_MERGE_SESSION,
  QUERY_NODE_PHYSICAL_PLAN_STREAM_SESSION,
  QUERY_NODE_PHYSICAL_PLAN_STREAM_SEMI_SESSION,
  QUERY_NODE_PHYSICAL_PLAN_STREAM_FINAL_SESSION,
  QUERY_NODE_PHYSICAL_PLAN_MERGE_STATE,
  QUERY_NODE_PHYSICAL_PLAN_STREAM_STATE,
  QUERY_NODE_PHYSICAL_PLAN_PARTITION,
  QUERY_NODE_PHYSICAL_PLAN_STREAM_PARTITION,
  QUERY_NODE_PHYSICAL_PLAN_INDEF_ROWS_FUNC,
  QUERY_NODE_PHYSICAL_PLAN_INTERP_FUNC,
  QUERY_NODE_PHYSICAL_PLAN_DISPATCH,
  QUERY_NODE_PHYSICAL_PLAN_INSERT,
  QUERY_NODE_PHYSICAL_PLAN_QUERY_INSERT,
  QUERY_NODE_PHYSICAL_PLAN_DELETE,
  QUERY_NODE_PHYSICAL_SUBPLAN,
  QUERY_NODE_PHYSICAL_PLAN,
  QUERY_NODE_PHYSICAL_PLAN_TABLE_COUNT_SCAN,
  QUERY_NODE_PHYSICAL_PLAN_MERGE_EVENT,
  QUERY_NODE_PHYSICAL_PLAN_STREAM_EVENT,
  QUERY_NODE_PHYSICAL_PLAN_HASH_JOIN,
  QUERY_NODE_PHYSICAL_PLAN_GROUP_CACHE,
  QUERY_NODE_PHYSICAL_PLAN_DYN_QUERY_CTRL,
  QUERY_NODE_PHYSICAL_PLAN_MERGE_COUNT,
  QUERY_NODE_PHYSICAL_PLAN_STREAM_COUNT,
  QUERY_NODE_PHYSICAL_PLAN_STREAM_MID_INTERVAL,
  QUERY_NODE_PHYSICAL_PLAN_STREAM_CONTINUE_INTERVAL,
  QUERY_NODE_PHYSICAL_PLAN_MERGE_ANOMALY,
  QUERY_NODE_PHYSICAL_PLAN_STREAM_ANOMALY,
  QUERY_NODE_PHYSICAL_PLAN_FORECAST_FUNC,
  QUERY_NODE_PHYSICAL_PLAN_STREAM_INTERP_FUNC,
} ENodeType;

typedef struct {
  int32_t     vgId;
  uint8_t     option;  // 0x0 REQ_OPT_TBNAME, 0x01 REQ_OPT_TBUID
  const char* dbFName;
  const char* tbName;
} SBuildTableInput;

typedef struct {
  char    db[TSDB_DB_FNAME_LEN];
  int64_t dbId;
  int32_t vgVersion;
  int32_t numOfTable;  // unit is TSDB_TABLE_NUM_UNIT
  int64_t stateTs;
} SBuildUseDBInput;

typedef struct SField {
  char    name[TSDB_COL_NAME_LEN];
  uint8_t type;
  int8_t  flags;
  int32_t bytes;
} SField;
typedef struct SFieldWithOptions {
  char     name[TSDB_COL_NAME_LEN];
  uint8_t  type;
  int8_t   flags;
  int32_t  bytes;
  uint32_t compress;
} SFieldWithOptions;

typedef struct SRetention {
  int64_t freq;
  int64_t keep;
  int8_t  freqUnit;
  int8_t  keepUnit;
} SRetention;

#define RETENTION_VALID(l, r) ((((l) == 0 && (r)->freq >= 0) || ((r)->freq > 0)) && ((r)->keep > 0))

#pragma pack(push, 1)

// null-terminated string instead of char array to avoid too many memory consumption in case of more than 1M tableMeta
typedef struct SEp {
  char     fqdn[TSDB_FQDN_LEN];
  uint16_t port;
} SEp;

typedef struct {
  int32_t contLen;
  int32_t vgId;
} SMsgHead;

// Submit message for one table
typedef struct SSubmitBlk {
  int64_t uid;        // table unique id
  int64_t suid;       // stable id
  int32_t sversion;   // data schema version
  int32_t dataLen;    // data part length, not including the SSubmitBlk head
  int32_t schemaLen;  // schema length, if length is 0, no schema exists
  int32_t numOfRows;  // total number of rows in current submit block
  char    data[];
} SSubmitBlk;

// Submit message for this TSDB
typedef struct {
  SMsgHead header;
  int64_t  version;
  int32_t  length;
  int32_t  numOfBlocks;
  char     blocks[];
} SSubmitReq;

typedef struct {
  int32_t totalLen;
  int32_t len;
  STSRow* row;
} SSubmitBlkIter;

typedef struct {
  int32_t totalLen;
  int32_t len;
  // head of SSubmitBlk
  int64_t uid;        // table unique id
  int64_t suid;       // stable id
  int32_t sversion;   // data schema version
  int32_t dataLen;    // data part length, not including the SSubmitBlk head
  int32_t schemaLen;  // schema length, if length is 0, no schema exists
  int32_t numOfRows;  // total number of rows in current submit block
  // head of SSubmitBlk
  int32_t     numOfBlocks;
  const void* pMsg;
} SSubmitMsgIter;

int32_t tInitSubmitMsgIter(const SSubmitReq* pMsg, SSubmitMsgIter* pIter);
int32_t tGetSubmitMsgNext(SSubmitMsgIter* pIter, SSubmitBlk** pPBlock);
int32_t tInitSubmitBlkIter(SSubmitMsgIter* pMsgIter, SSubmitBlk* pBlock, SSubmitBlkIter* pIter);
STSRow* tGetSubmitBlkNext(SSubmitBlkIter* pIter);
// for debug
int32_t tPrintFixedSchemaSubmitReq(SSubmitReq* pReq, STSchema* pSchema);

struct SSchema {
  int8_t   type;
  int8_t   flags;
  col_id_t colId;
  int32_t  bytes;
  char     name[TSDB_COL_NAME_LEN];
};
struct SSchemaExt {
  col_id_t colId;
  uint32_t compress;
};

//

struct SSchema2 {
  int8_t   type;
  int8_t   flags;
  col_id_t colId;
  int32_t  bytes;
  char     name[TSDB_COL_NAME_LEN];
  uint32_t compress;
};

typedef struct {
  char        tbName[TSDB_TABLE_NAME_LEN];
  char        stbName[TSDB_TABLE_NAME_LEN];
  char        dbFName[TSDB_DB_FNAME_LEN];
  int64_t     dbId;
  int32_t     numOfTags;
  int32_t     numOfColumns;
  int8_t      precision;
  int8_t      tableType;
  int32_t     sversion;
  int32_t     tversion;
  uint64_t    suid;
  uint64_t    tuid;
  int32_t     vgId;
  int8_t      sysInfo;
  SSchema*    pSchemas;
  SSchemaExt* pSchemaExt;
} STableMetaRsp;

typedef struct {
  int32_t        code;
  int64_t        uid;
  char*          tblFName;
  int32_t        numOfRows;
  int32_t        affectedRows;
  int64_t        sver;
  STableMetaRsp* pMeta;
} SSubmitBlkRsp;

typedef struct {
  int32_t numOfRows;
  int32_t affectedRows;
  int32_t nBlocks;
  union {
    SArray*        pArray;
    SSubmitBlkRsp* pBlocks;
  };
} SSubmitRsp;

// int32_t tEncodeSSubmitRsp(SEncoder* pEncoder, const SSubmitRsp* pRsp);
// int32_t tDecodeSSubmitRsp(SDecoder* pDecoder, SSubmitRsp* pRsp);
// void    tFreeSSubmitBlkRsp(void* param);
void tFreeSSubmitRsp(SSubmitRsp* pRsp);

#define COL_SMA_ON     ((int8_t)0x1)
#define COL_IDX_ON     ((int8_t)0x2)
#define COL_IS_KEY     ((int8_t)0x4)
#define COL_SET_NULL   ((int8_t)0x10)
#define COL_SET_VAL    ((int8_t)0x20)
#define COL_IS_SYSINFO ((int8_t)0x40)

#define COL_IS_SET(FLG)  (((FLG) & (COL_SET_VAL | COL_SET_NULL)) != 0)
#define COL_CLR_SET(FLG) ((FLG) &= (~(COL_SET_VAL | COL_SET_NULL)))

#define IS_BSMA_ON(s)  (((s)->flags & 0x01) == COL_SMA_ON)
#define IS_IDX_ON(s)   (((s)->flags & 0x02) == COL_IDX_ON)
#define IS_SET_NULL(s) (((s)->flags & COL_SET_NULL) == COL_SET_NULL)

#define SSCHMEA_SET_IDX_ON(s) \
  do {                        \
    (s)->flags |= COL_IDX_ON; \
  } while (0)

#define SSCHMEA_SET_IDX_OFF(s)   \
  do {                           \
    (s)->flags &= (~COL_IDX_ON); \
  } while (0)

#define SSCHMEA_TYPE(s)  ((s)->type)
#define SSCHMEA_FLAGS(s) ((s)->flags)
#define SSCHMEA_COLID(s) ((s)->colId)
#define SSCHMEA_BYTES(s) ((s)->bytes)
#define SSCHMEA_NAME(s)  ((s)->name)

typedef struct {
  bool    tsEnableMonitor;
  int32_t tsMonitorInterval;
  int32_t tsSlowLogThreshold;
  int32_t tsSlowLogMaxLen;
  int32_t tsSlowLogScope;
  int32_t tsSlowLogThresholdTest;  // Obsolete
  char    tsSlowLogExceptDb[TSDB_DB_NAME_LEN];
} SMonitorParas;

typedef struct {
  int32_t  nCols;
  int32_t  version;
  SSchema* pSchema;
} SSchemaWrapper;

typedef struct {
  col_id_t id;
  uint32_t alg;
} SColCmpr;

typedef struct {
  int32_t   nCols;
  int32_t   version;
  SColCmpr* pColCmpr;
} SColCmprWrapper;

static FORCE_INLINE SColCmprWrapper* tCloneSColCmprWrapper(const SColCmprWrapper* pSrcWrapper) {
  if (pSrcWrapper->pColCmpr == NULL || pSrcWrapper->nCols == 0) {
    terrno = TSDB_CODE_INVALID_PARA;
    return NULL;
  }

  SColCmprWrapper* pDstWrapper = (SColCmprWrapper*)taosMemoryMalloc(sizeof(SColCmprWrapper));
  if (pDstWrapper == NULL) {
    return NULL;
  }
  pDstWrapper->nCols = pSrcWrapper->nCols;
  pDstWrapper->version = pSrcWrapper->version;

  int32_t size = sizeof(SColCmpr) * pDstWrapper->nCols;
  pDstWrapper->pColCmpr = (SColCmpr*)taosMemoryCalloc(1, size);
  if (pDstWrapper->pColCmpr == NULL) {
    taosMemoryFree(pDstWrapper);
    return NULL;
  }
  (void)memcpy(pDstWrapper->pColCmpr, pSrcWrapper->pColCmpr, size);

  return pDstWrapper;
}

static FORCE_INLINE int32_t tInitDefaultSColCmprWrapperByCols(SColCmprWrapper* pCmpr, int32_t nCols) {
  if (!(!pCmpr->pColCmpr)) {
    return TSDB_CODE_INVALID_PARA;
  }
  pCmpr->pColCmpr = (SColCmpr*)taosMemoryCalloc(nCols, sizeof(SColCmpr));
  if (pCmpr->pColCmpr == NULL) {
    return terrno;
  }
  pCmpr->nCols = nCols;
  return 0;
}

static FORCE_INLINE int32_t tInitDefaultSColCmprWrapper(SColCmprWrapper* pCmpr, SSchemaWrapper* pSchema) {
  pCmpr->nCols = pSchema->nCols;
  if (!(!pCmpr->pColCmpr)) {
    return TSDB_CODE_INVALID_PARA;
  }
  pCmpr->pColCmpr = (SColCmpr*)taosMemoryCalloc(pCmpr->nCols, sizeof(SColCmpr));
  if (pCmpr->pColCmpr == NULL) {
    return terrno;
  }
  for (int32_t i = 0; i < pCmpr->nCols; i++) {
    SColCmpr* pColCmpr = &pCmpr->pColCmpr[i];
    SSchema*  pColSchema = &pSchema->pSchema[i];
    pColCmpr->id = pColSchema->colId;
    pColCmpr->alg = 0;
  }
  return 0;
}

static FORCE_INLINE void tDeleteSColCmprWrapper(SColCmprWrapper* pWrapper) {
  if (pWrapper == NULL) return;

  taosMemoryFreeClear(pWrapper->pColCmpr);
  taosMemoryFreeClear(pWrapper);
}
static FORCE_INLINE SSchemaWrapper* tCloneSSchemaWrapper(const SSchemaWrapper* pSchemaWrapper) {
  if (pSchemaWrapper->pSchema == NULL) return NULL;

  SSchemaWrapper* pSW = (SSchemaWrapper*)taosMemoryMalloc(sizeof(SSchemaWrapper));
  if (pSW == NULL) {
    return NULL;
  }
  pSW->nCols = pSchemaWrapper->nCols;
  pSW->version = pSchemaWrapper->version;
  pSW->pSchema = (SSchema*)taosMemoryCalloc(pSW->nCols, sizeof(SSchema));
  if (pSW->pSchema == NULL) {
    taosMemoryFree(pSW);
    return NULL;
  }

  (void)memcpy(pSW->pSchema, pSchemaWrapper->pSchema, pSW->nCols * sizeof(SSchema));
  return pSW;
}

static FORCE_INLINE void tDeleteSchemaWrapper(SSchemaWrapper* pSchemaWrapper) {
  if (pSchemaWrapper) {
    taosMemoryFree(pSchemaWrapper->pSchema);
    taosMemoryFree(pSchemaWrapper);
  }
}

static FORCE_INLINE void tDeleteSSchemaWrapperForHash(void* pSchemaWrapper) {
  if (pSchemaWrapper != NULL && *(SSchemaWrapper**)pSchemaWrapper != NULL) {
    taosMemoryFree((*(SSchemaWrapper**)pSchemaWrapper)->pSchema);
    taosMemoryFree(*(SSchemaWrapper**)pSchemaWrapper);
  }
}

static FORCE_INLINE int32_t taosEncodeSSchema(void** buf, const SSchema* pSchema) {
  int32_t tlen = 0;
  tlen += taosEncodeFixedI8(buf, pSchema->type);
  tlen += taosEncodeFixedI8(buf, pSchema->flags);
  tlen += taosEncodeFixedI32(buf, pSchema->bytes);
  tlen += taosEncodeFixedI16(buf, pSchema->colId);
  tlen += taosEncodeString(buf, pSchema->name);
  return tlen;
}

static FORCE_INLINE void* taosDecodeSSchema(const void* buf, SSchema* pSchema) {
  buf = taosDecodeFixedI8(buf, &pSchema->type);
  buf = taosDecodeFixedI8(buf, &pSchema->flags);
  buf = taosDecodeFixedI32(buf, &pSchema->bytes);
  buf = taosDecodeFixedI16(buf, &pSchema->colId);
  buf = taosDecodeStringTo(buf, pSchema->name);
  return (void*)buf;
}

static FORCE_INLINE int32_t tEncodeSSchema(SEncoder* pEncoder, const SSchema* pSchema) {
  TAOS_CHECK_RETURN(tEncodeI8(pEncoder, pSchema->type));
  TAOS_CHECK_RETURN(tEncodeI8(pEncoder, pSchema->flags));
  TAOS_CHECK_RETURN(tEncodeI32v(pEncoder, pSchema->bytes));
  TAOS_CHECK_RETURN(tEncodeI16v(pEncoder, pSchema->colId));
  TAOS_CHECK_RETURN(tEncodeCStr(pEncoder, pSchema->name));
  return 0;
}

static FORCE_INLINE int32_t tDecodeSSchema(SDecoder* pDecoder, SSchema* pSchema) {
  TAOS_CHECK_RETURN(tDecodeI8(pDecoder, &pSchema->type));
  TAOS_CHECK_RETURN(tDecodeI8(pDecoder, &pSchema->flags));
  TAOS_CHECK_RETURN(tDecodeI32v(pDecoder, &pSchema->bytes));
  TAOS_CHECK_RETURN(tDecodeI16v(pDecoder, &pSchema->colId));
  TAOS_CHECK_RETURN(tDecodeCStrTo(pDecoder, pSchema->name));
  return 0;
}

static FORCE_INLINE int32_t tEncodeSSchemaExt(SEncoder* pEncoder, const SSchemaExt* pSchemaExt) {
  TAOS_CHECK_RETURN(tEncodeI16v(pEncoder, pSchemaExt->colId));
  TAOS_CHECK_RETURN(tEncodeU32(pEncoder, pSchemaExt->compress));
  return 0;
}

static FORCE_INLINE int32_t tDecodeSSchemaExt(SDecoder* pDecoder, SSchemaExt* pSchemaExt) {
  TAOS_CHECK_RETURN(tDecodeI16v(pDecoder, &pSchemaExt->colId));
  TAOS_CHECK_RETURN(tDecodeU32(pDecoder, &pSchemaExt->compress));
  return 0;
}

static FORCE_INLINE int32_t taosEncodeSSchemaWrapper(void** buf, const SSchemaWrapper* pSW) {
  int32_t tlen = 0;
  tlen += taosEncodeVariantI32(buf, pSW->nCols);
  tlen += taosEncodeVariantI32(buf, pSW->version);
  for (int32_t i = 0; i < pSW->nCols; i++) {
    tlen += taosEncodeSSchema(buf, &pSW->pSchema[i]);
  }
  return tlen;
}

static FORCE_INLINE void* taosDecodeSSchemaWrapper(const void* buf, SSchemaWrapper* pSW) {
  buf = taosDecodeVariantI32(buf, &pSW->nCols);
  buf = taosDecodeVariantI32(buf, &pSW->version);
  if (pSW->nCols > 0) {
    pSW->pSchema = (SSchema*)taosMemoryCalloc(pSW->nCols, sizeof(SSchema));
    if (pSW->pSchema == NULL) {
      return NULL;
    }

    for (int32_t i = 0; i < pSW->nCols; i++) {
      buf = taosDecodeSSchema(buf, &pSW->pSchema[i]);
    }
  } else {
    pSW->pSchema = NULL;
  }
  return (void*)buf;
}

static FORCE_INLINE int32_t tEncodeSSchemaWrapper(SEncoder* pEncoder, const SSchemaWrapper* pSW) {
  TAOS_CHECK_RETURN(tEncodeI32v(pEncoder, pSW->nCols));
  TAOS_CHECK_RETURN(tEncodeI32v(pEncoder, pSW->version));
  for (int32_t i = 0; i < pSW->nCols; i++) {
    TAOS_CHECK_RETURN(tEncodeSSchema(pEncoder, &pSW->pSchema[i]));
  }
  return 0;
}

static FORCE_INLINE int32_t tDecodeSSchemaWrapper(SDecoder* pDecoder, SSchemaWrapper* pSW) {
  TAOS_CHECK_RETURN(tDecodeI32v(pDecoder, &pSW->nCols));
  TAOS_CHECK_RETURN(tDecodeI32v(pDecoder, &pSW->version));

  pSW->pSchema = (SSchema*)taosMemoryCalloc(pSW->nCols, sizeof(SSchema));
  if (pSW->pSchema == NULL) {
    TAOS_RETURN(TSDB_CODE_OUT_OF_MEMORY);
  }
  for (int32_t i = 0; i < pSW->nCols; i++) {
    TAOS_CHECK_RETURN(tDecodeSSchema(pDecoder, &pSW->pSchema[i]));
  }

  return 0;
}

static FORCE_INLINE int32_t tDecodeSSchemaWrapperEx(SDecoder* pDecoder, SSchemaWrapper* pSW) {
  TAOS_CHECK_RETURN(tDecodeI32v(pDecoder, &pSW->nCols));
  TAOS_CHECK_RETURN(tDecodeI32v(pDecoder, &pSW->version));

  pSW->pSchema = (SSchema*)tDecoderMalloc(pDecoder, pSW->nCols * sizeof(SSchema));
  if (pSW->pSchema == NULL) {
    TAOS_RETURN(TSDB_CODE_OUT_OF_MEMORY);
  }
  for (int32_t i = 0; i < pSW->nCols; i++) {
    TAOS_CHECK_RETURN(tDecodeSSchema(pDecoder, &pSW->pSchema[i]));
  }

  return 0;
}

typedef struct {
  char     name[TSDB_TABLE_FNAME_LEN];
  int8_t   igExists;
  int8_t   source;  // TD_REQ_FROM_TAOX-taosX or TD_REQ_FROM_APP-taosClient
  int8_t   reserved[6];
  tb_uid_t suid;
  int64_t  delay1;
  int64_t  delay2;
  int64_t  watermark1;
  int64_t  watermark2;
  int32_t  ttl;
  int32_t  colVer;
  int32_t  tagVer;
  int32_t  numOfColumns;
  int32_t  numOfTags;
  int32_t  numOfFuncs;
  int32_t  commentLen;
  int32_t  ast1Len;
  int32_t  ast2Len;
  SArray*  pColumns;  // array of SFieldWithOptions
  SArray*  pTags;     // array of SField
  SArray*  pFuncs;
  char*    pComment;
  char*    pAst1;
  char*    pAst2;
  int64_t  deleteMark1;
  int64_t  deleteMark2;
  int32_t  sqlLen;
  char*    sql;
} SMCreateStbReq;

int32_t tSerializeSMCreateStbReq(void* buf, int32_t bufLen, SMCreateStbReq* pReq);
int32_t tDeserializeSMCreateStbReq(void* buf, int32_t bufLen, SMCreateStbReq* pReq);
void    tFreeSMCreateStbReq(SMCreateStbReq* pReq);

typedef struct {
  STableMetaRsp* pMeta;
} SMCreateStbRsp;

int32_t tEncodeSMCreateStbRsp(SEncoder* pEncoder, const SMCreateStbRsp* pRsp);
int32_t tDecodeSMCreateStbRsp(SDecoder* pDecoder, SMCreateStbRsp* pRsp);
void    tFreeSMCreateStbRsp(SMCreateStbRsp* pRsp);

typedef struct {
  char     name[TSDB_TABLE_FNAME_LEN];
  int8_t   igNotExists;
  int8_t   source;  // TD_REQ_FROM_TAOX-taosX or TD_REQ_FROM_APP-taosClient
  int8_t   reserved[6];
  tb_uid_t suid;
  int32_t  sqlLen;
  char*    sql;
} SMDropStbReq;

int32_t tSerializeSMDropStbReq(void* buf, int32_t bufLen, SMDropStbReq* pReq);
int32_t tDeserializeSMDropStbReq(void* buf, int32_t bufLen, SMDropStbReq* pReq);
void    tFreeSMDropStbReq(SMDropStbReq* pReq);

typedef struct {
  char    name[TSDB_TABLE_FNAME_LEN];
  int8_t  alterType;
  int32_t numOfFields;
  SArray* pFields;
  int32_t ttl;
  int32_t commentLen;
  char*   comment;
  int32_t sqlLen;
  char*   sql;
} SMAlterStbReq;

int32_t tSerializeSMAlterStbReq(void* buf, int32_t bufLen, SMAlterStbReq* pReq);
int32_t tDeserializeSMAlterStbReq(void* buf, int32_t bufLen, SMAlterStbReq* pReq);
void    tFreeSMAltertbReq(SMAlterStbReq* pReq);

typedef struct SEpSet {
  int8_t inUse;
  int8_t numOfEps;
  SEp    eps[TSDB_MAX_REPLICA];
} SEpSet;

int32_t tEncodeSEpSet(SEncoder* pEncoder, const SEpSet* pEp);
int32_t tDecodeSEpSet(SDecoder* pDecoder, SEpSet* pEp);
int32_t taosEncodeSEpSet(void** buf, const SEpSet* pEp);
void*   taosDecodeSEpSet(const void* buf, SEpSet* pEp);

int32_t tSerializeSEpSet(void* buf, int32_t bufLen, const SEpSet* pEpset);
int32_t tDeserializeSEpSet(void* buf, int32_t buflen, SEpSet* pEpset);

typedef struct {
  int8_t  connType;
  int32_t pid;
  char    app[TSDB_APP_NAME_LEN];
  char    db[TSDB_DB_NAME_LEN];
  char    user[TSDB_USER_LEN];
  char    passwd[TSDB_PASSWORD_LEN];
  int64_t startTime;
  char    sVer[TSDB_VERSION_LEN];
} SConnectReq;

int32_t tSerializeSConnectReq(void* buf, int32_t bufLen, SConnectReq* pReq);
int32_t tDeserializeSConnectReq(void* buf, int32_t bufLen, SConnectReq* pReq);

typedef struct {
  int32_t       acctId;
  int64_t       clusterId;
  uint32_t      connId;
  int32_t       dnodeNum;
  int8_t        superUser;
  int8_t        sysInfo;
  int8_t        connType;
  SEpSet        epSet;
  int32_t       svrTimestamp;
  int32_t       passVer;
  int32_t       authVer;
  char          sVer[TSDB_VERSION_LEN];
  char          sDetailVer[128];
  int64_t       whiteListVer;
  SMonitorParas monitorParas;
  int8_t        enableAuditDelete;
} SConnectRsp;

int32_t tSerializeSConnectRsp(void* buf, int32_t bufLen, SConnectRsp* pRsp);
int32_t tDeserializeSConnectRsp(void* buf, int32_t bufLen, SConnectRsp* pRsp);

typedef struct {
  char    user[TSDB_USER_LEN];
  char    pass[TSDB_PASSWORD_LEN];
  int32_t maxUsers;
  int32_t maxDbs;
  int32_t maxTimeSeries;
  int32_t maxStreams;
  int32_t accessState;  // Configured only by command
  int64_t maxStorage;
} SCreateAcctReq, SAlterAcctReq;

// int32_t tSerializeSCreateAcctReq(void* buf, int32_t bufLen, SCreateAcctReq* pReq);
// int32_t tDeserializeSCreateAcctReq(void* buf, int32_t bufLen, SCreateAcctReq* pReq);

typedef struct {
  char    user[TSDB_USER_LEN];
  int32_t sqlLen;
  char*   sql;
} SDropUserReq, SDropAcctReq;

int32_t tSerializeSDropUserReq(void* buf, int32_t bufLen, SDropUserReq* pReq);
int32_t tDeserializeSDropUserReq(void* buf, int32_t bufLen, SDropUserReq* pReq);
void    tFreeSDropUserReq(SDropUserReq* pReq);

typedef struct SIpV4Range {
  uint32_t ip;
  uint32_t mask;
} SIpV4Range;

typedef struct {
  int32_t    num;
  SIpV4Range pIpRange[];
} SIpWhiteList;

SIpWhiteList* cloneIpWhiteList(SIpWhiteList* pIpWhiteList);
typedef struct {
  int8_t      createType;
  int8_t      superUser;  // denote if it is a super user or not
  int8_t      sysInfo;
  int8_t      enable;
  char        user[TSDB_USER_LEN];
  char        pass[TSDB_USET_PASSWORD_LEN];
  int32_t     numIpRanges;
  SIpV4Range* pIpRanges;
  int32_t     sqlLen;
  char*       sql;
  int8_t      isImport;
  int8_t      createDb;
} SCreateUserReq;

int32_t tSerializeSCreateUserReq(void* buf, int32_t bufLen, SCreateUserReq* pReq);
int32_t tDeserializeSCreateUserReq(void* buf, int32_t bufLen, SCreateUserReq* pReq);
void    tFreeSCreateUserReq(SCreateUserReq* pReq);

typedef struct {
  int64_t     ver;
  char        user[TSDB_USER_LEN];
  int32_t     numOfRange;
  SIpV4Range* pIpRanges;
} SUpdateUserIpWhite;
typedef struct {
  int64_t             ver;
  int                 numOfUser;
  SUpdateUserIpWhite* pUserIpWhite;
} SUpdateIpWhite;

int32_t tSerializeSUpdateIpWhite(void* buf, int32_t bufLen, SUpdateIpWhite* pReq);
int32_t tDeserializeSUpdateIpWhite(void* buf, int32_t bufLen, SUpdateIpWhite* pReq);
void    tFreeSUpdateIpWhiteReq(SUpdateIpWhite* pReq);
int32_t cloneSUpdateIpWhiteReq(SUpdateIpWhite* pReq, SUpdateIpWhite** pUpdate);

typedef struct {
  int64_t ipWhiteVer;
} SRetrieveIpWhiteReq;

int32_t tSerializeRetrieveIpWhite(void* buf, int32_t bufLen, SRetrieveIpWhiteReq* pReq);
int32_t tDeserializeRetrieveIpWhite(void* buf, int32_t bufLen, SRetrieveIpWhiteReq* pReq);

typedef struct {
  int32_t dnodeId;
  int64_t analVer;
} SRetrieveAnalAlgoReq;

typedef struct {
  int64_t   ver;
  SHashObj* hash;  // algoname:algotype -> SAnalUrl
} SRetrieveAnalAlgoRsp;

int32_t tSerializeRetrieveAnalAlgoReq(void* buf, int32_t bufLen, SRetrieveAnalAlgoReq* pReq);
int32_t tDeserializeRetrieveAnalAlgoReq(void* buf, int32_t bufLen, SRetrieveAnalAlgoReq* pReq);
int32_t tSerializeRetrieveAnalAlgoRsp(void* buf, int32_t bufLen, SRetrieveAnalAlgoRsp* pRsp);
int32_t tDeserializeRetrieveAnalAlgoRsp(void* buf, int32_t bufLen, SRetrieveAnalAlgoRsp* pRsp);
void    tFreeRetrieveAnalAlgoRsp(SRetrieveAnalAlgoRsp* pRsp);

typedef struct {
  int8_t alterType;
  int8_t superUser;
  int8_t sysInfo;
  int8_t enable;
  int8_t isView;
  union {
    uint8_t flag;
    struct {
      uint8_t createdb : 1;
      uint8_t reserve : 7;
    };
  };
  char        user[TSDB_USER_LEN];
  char        pass[TSDB_USET_PASSWORD_LEN];
  char        objname[TSDB_DB_FNAME_LEN];  // db or topic
  char        tabName[TSDB_TABLE_NAME_LEN];
  char*       tagCond;
  int32_t     tagCondLen;
  int32_t     numIpRanges;
  SIpV4Range* pIpRanges;
  int64_t     privileges;
  int32_t     sqlLen;
  char*       sql;
} SAlterUserReq;

int32_t tSerializeSAlterUserReq(void* buf, int32_t bufLen, SAlterUserReq* pReq);
int32_t tDeserializeSAlterUserReq(void* buf, int32_t bufLen, SAlterUserReq* pReq);
void    tFreeSAlterUserReq(SAlterUserReq* pReq);

typedef struct {
  char user[TSDB_USER_LEN];
} SGetUserAuthReq;

int32_t tSerializeSGetUserAuthReq(void* buf, int32_t bufLen, SGetUserAuthReq* pReq);
int32_t tDeserializeSGetUserAuthReq(void* buf, int32_t bufLen, SGetUserAuthReq* pReq);

typedef struct {
  char      user[TSDB_USER_LEN];
  int32_t   version;
  int32_t   passVer;
  int8_t    superAuth;
  int8_t    sysInfo;
  int8_t    enable;
  int8_t    dropped;
  SHashObj* createdDbs;
  SHashObj* readDbs;
  SHashObj* writeDbs;
  SHashObj* readTbs;
  SHashObj* writeTbs;
  SHashObj* alterTbs;
  SHashObj* readViews;
  SHashObj* writeViews;
  SHashObj* alterViews;
  SHashObj* useDbs;
  int64_t   whiteListVer;
} SGetUserAuthRsp;

int32_t tSerializeSGetUserAuthRsp(void* buf, int32_t bufLen, SGetUserAuthRsp* pRsp);
int32_t tDeserializeSGetUserAuthRsp(void* buf, int32_t bufLen, SGetUserAuthRsp* pRsp);
void    tFreeSGetUserAuthRsp(SGetUserAuthRsp* pRsp);

typedef struct {
  char user[TSDB_USER_LEN];
} SGetUserWhiteListReq;

int32_t tSerializeSGetUserWhiteListReq(void* buf, int32_t bufLen, SGetUserWhiteListReq* pReq);
int32_t tDeserializeSGetUserWhiteListReq(void* buf, int32_t bufLen, SGetUserWhiteListReq* pReq);

typedef struct {
  char        user[TSDB_USER_LEN];
  int32_t     numWhiteLists;
  SIpV4Range* pWhiteLists;
} SGetUserWhiteListRsp;

int32_t tSerializeSGetUserWhiteListRsp(void* buf, int32_t bufLen, SGetUserWhiteListRsp* pRsp);
int32_t tDeserializeSGetUserWhiteListRsp(void* buf, int32_t bufLen, SGetUserWhiteListRsp* pRsp);
void    tFreeSGetUserWhiteListRsp(SGetUserWhiteListRsp* pRsp);

/*
 * for client side struct, only column id, type, bytes are necessary
 * But for data in vnode side, we need all the following information.
 */
typedef struct {
  union {
    col_id_t colId;
    int16_t  slotId;
  };

  uint8_t precision;
  uint8_t scale;
  int32_t bytes;
  int8_t  type;
  uint8_t pk;
  bool    noData;
} SColumnInfo;

typedef struct STimeWindow {
  TSKEY skey;
  TSKEY ekey;
} STimeWindow;

typedef struct SQueryHint {
  bool batchScan;
} SQueryHint;

typedef struct {
  int32_t tsOffset;       // offset value in current msg body, NOTE: ts list is compressed
  int32_t tsLen;          // total length of ts comp block
  int32_t tsNumOfBlocks;  // ts comp block numbers
  int32_t tsOrder;        // ts comp block order
} STsBufInfo;

typedef struct {
  void*       timezone;
  char        intervalUnit;
  char        slidingUnit;
  char        offsetUnit;
  int8_t      precision;
  int64_t     interval;
  int64_t     sliding;
  int64_t     offset;
  STimeWindow timeRange;
} SInterval;

typedef struct STbVerInfo {
  char    tbFName[TSDB_TABLE_FNAME_LEN];
  int32_t sversion;
  int32_t tversion;
} STbVerInfo;

typedef struct {
  int32_t code;
  int64_t affectedRows;
  SArray* tbVerInfo;  // STbVerInfo
} SQueryTableRsp;

int32_t tSerializeSQueryTableRsp(void* buf, int32_t bufLen, SQueryTableRsp* pRsp);

int32_t tDeserializeSQueryTableRsp(void* buf, int32_t bufLen, SQueryTableRsp* pRsp);

typedef struct {
  SMsgHead header;
  char     dbFName[TSDB_DB_FNAME_LEN];
  char     tbName[TSDB_TABLE_NAME_LEN];
} STableCfgReq;

typedef struct {
  char        tbName[TSDB_TABLE_NAME_LEN];
  char        stbName[TSDB_TABLE_NAME_LEN];
  char        dbFName[TSDB_DB_FNAME_LEN];
  int32_t     numOfTags;
  int32_t     numOfColumns;
  int8_t      tableType;
  int64_t     delay1;
  int64_t     delay2;
  int64_t     watermark1;
  int64_t     watermark2;
  int32_t     ttl;
  SArray*     pFuncs;
  int32_t     commentLen;
  char*       pComment;
  SSchema*    pSchemas;
  int32_t     tagsLen;
  char*       pTags;
  SSchemaExt* pSchemaExt;
} STableCfg;

typedef STableCfg STableCfgRsp;

int32_t tSerializeSTableCfgReq(void* buf, int32_t bufLen, STableCfgReq* pReq);
int32_t tDeserializeSTableCfgReq(void* buf, int32_t bufLen, STableCfgReq* pReq);

int32_t tSerializeSTableCfgRsp(void* buf, int32_t bufLen, STableCfgRsp* pRsp);
int32_t tDeserializeSTableCfgRsp(void* buf, int32_t bufLen, STableCfgRsp* pRsp);
void    tFreeSTableCfgRsp(STableCfgRsp* pRsp);

typedef struct {
  char    db[TSDB_DB_FNAME_LEN];
  int32_t numOfVgroups;
  int32_t numOfStables;  // single_stable
  int32_t buffer;        // MB
  int32_t pageSize;
  int32_t pages;
  int32_t cacheLastSize;
  int32_t daysPerFile;
  int32_t daysToKeep0;
  int32_t daysToKeep1;
  int32_t daysToKeep2;
  int32_t keepTimeOffset;
  int32_t minRows;
  int32_t maxRows;
  int32_t walFsyncPeriod;
  int8_t  walLevel;
  int8_t  precision;  // time resolution
  int8_t  compression;
  int8_t  replications;
  int8_t  strict;
  int8_t  cacheLast;
  int8_t  schemaless;
  int8_t  ignoreExist;
  int32_t numOfRetensions;
  SArray* pRetensions;  // SRetention
  int32_t walRetentionPeriod;
  int64_t walRetentionSize;
  int32_t walRollPeriod;
  int64_t walSegmentSize;
  int32_t sstTrigger;
  int16_t hashPrefix;
  int16_t hashSuffix;
  int32_t s3ChunkSize;
  int32_t s3KeepLocal;
  int8_t  s3Compact;
  int32_t tsdbPageSize;
  int32_t sqlLen;
  char*   sql;
  int8_t  withArbitrator;
  int8_t  encryptAlgorithm;
  char    dnodeListStr[TSDB_DNODE_LIST_LEN];
  // 1. add auto-compact parameters
  int32_t compactInterval;  // minutes
  int32_t compactStartTime; // minutes
  int32_t compactEndTime;   // minutes
  int8_t compactTimeOffset; // hour
} SCreateDbReq;

int32_t tSerializeSCreateDbReq(void* buf, int32_t bufLen, SCreateDbReq* pReq);
int32_t tDeserializeSCreateDbReq(void* buf, int32_t bufLen, SCreateDbReq* pReq);
void    tFreeSCreateDbReq(SCreateDbReq* pReq);

typedef struct {
  char    db[TSDB_DB_FNAME_LEN];
  int32_t buffer;
  int32_t pageSize;
  int32_t pages;
  int32_t cacheLastSize;
  int32_t daysPerFile;
  int32_t daysToKeep0;
  int32_t daysToKeep1;
  int32_t daysToKeep2;
  int32_t keepTimeOffset;
  int32_t walFsyncPeriod;
  int8_t  walLevel;
  int8_t  strict;
  int8_t  cacheLast;
  int8_t  replications;
  int32_t sstTrigger;
  int32_t minRows;
  int32_t walRetentionPeriod;
  int32_t walRetentionSize;
  int32_t s3KeepLocal;
  int8_t  s3Compact;
  int32_t sqlLen;
  char*   sql;
  int8_t  withArbitrator;
  // 1. add auto-compact parameters
  int32_t compactInterval;
  int32_t compactStartTime;
  int32_t compactEndTime;
  int8_t  compactTimeOffset;
} SAlterDbReq;

int32_t tSerializeSAlterDbReq(void* buf, int32_t bufLen, SAlterDbReq* pReq);
int32_t tDeserializeSAlterDbReq(void* buf, int32_t bufLen, SAlterDbReq* pReq);
void    tFreeSAlterDbReq(SAlterDbReq* pReq);

typedef struct {
  char    db[TSDB_DB_FNAME_LEN];
  int8_t  ignoreNotExists;
  int32_t sqlLen;
  char*   sql;
} SDropDbReq;

int32_t tSerializeSDropDbReq(void* buf, int32_t bufLen, SDropDbReq* pReq);
int32_t tDeserializeSDropDbReq(void* buf, int32_t bufLen, SDropDbReq* pReq);
void    tFreeSDropDbReq(SDropDbReq* pReq);

typedef struct {
  char    db[TSDB_DB_FNAME_LEN];
  int64_t uid;
} SDropDbRsp;

int32_t tSerializeSDropDbRsp(void* buf, int32_t bufLen, SDropDbRsp* pRsp);
int32_t tDeserializeSDropDbRsp(void* buf, int32_t bufLen, SDropDbRsp* pRsp);

typedef struct {
  char    db[TSDB_DB_FNAME_LEN];
  int64_t dbId;
  int32_t vgVersion;
  int32_t numOfTable;  // unit is TSDB_TABLE_NUM_UNIT
  int64_t stateTs;     // ms
} SUseDbReq;

int32_t tSerializeSUseDbReq(void* buf, int32_t bufLen, SUseDbReq* pReq);
int32_t tDeserializeSUseDbReq(void* buf, int32_t bufLen, SUseDbReq* pReq);

typedef struct {
  char    db[TSDB_DB_FNAME_LEN];
  int64_t uid;
  int32_t vgVersion;
  int32_t vgNum;
  int16_t hashPrefix;
  int16_t hashSuffix;
  int8_t  hashMethod;
  SArray* pVgroupInfos;  // Array of SVgroupInfo
  int32_t errCode;
  int64_t stateTs;  // ms
} SUseDbRsp;

int32_t tSerializeSUseDbRsp(void* buf, int32_t bufLen, const SUseDbRsp* pRsp);
int32_t tDeserializeSUseDbRsp(void* buf, int32_t bufLen, SUseDbRsp* pRsp);
int32_t tSerializeSUseDbRspImp(SEncoder* pEncoder, const SUseDbRsp* pRsp);
int32_t tDeserializeSUseDbRspImp(SDecoder* pDecoder, SUseDbRsp* pRsp);
void    tFreeSUsedbRsp(SUseDbRsp* pRsp);

typedef struct {
  char db[TSDB_DB_FNAME_LEN];
} SDbCfgReq;

int32_t tSerializeSDbCfgReq(void* buf, int32_t bufLen, SDbCfgReq* pReq);
int32_t tDeserializeSDbCfgReq(void* buf, int32_t bufLen, SDbCfgReq* pReq);

typedef struct {
  char    db[TSDB_DB_FNAME_LEN];
  int32_t maxSpeed;
} STrimDbReq;

int32_t tSerializeSTrimDbReq(void* buf, int32_t bufLen, STrimDbReq* pReq);
int32_t tDeserializeSTrimDbReq(void* buf, int32_t bufLen, STrimDbReq* pReq);

typedef struct {
  int32_t timestamp;
} SVTrimDbReq;

int32_t tSerializeSVTrimDbReq(void* buf, int32_t bufLen, SVTrimDbReq* pReq);
int32_t tDeserializeSVTrimDbReq(void* buf, int32_t bufLen, SVTrimDbReq* pReq);

typedef struct {
  char db[TSDB_DB_FNAME_LEN];
} SS3MigrateDbReq;

int32_t tSerializeSS3MigrateDbReq(void* buf, int32_t bufLen, SS3MigrateDbReq* pReq);
int32_t tDeserializeSS3MigrateDbReq(void* buf, int32_t bufLen, SS3MigrateDbReq* pReq);

typedef struct {
  int32_t timestamp;
} SVS3MigrateDbReq;

int32_t tSerializeSVS3MigrateDbReq(void* buf, int32_t bufLen, SVS3MigrateDbReq* pReq);
int32_t tDeserializeSVS3MigrateDbReq(void* buf, int32_t bufLen, SVS3MigrateDbReq* pReq);

typedef struct {
  int32_t timestampSec;
  int32_t ttlDropMaxCount;
  int32_t nUids;
  SArray* pTbUids;
} SVDropTtlTableReq;

int32_t tSerializeSVDropTtlTableReq(void* buf, int32_t bufLen, SVDropTtlTableReq* pReq);
int32_t tDeserializeSVDropTtlTableReq(void* buf, int32_t bufLen, SVDropTtlTableReq* pReq);

typedef struct {
  char    db[TSDB_DB_FNAME_LEN];
  int64_t dbId;
  int32_t cfgVersion;
  int32_t numOfVgroups;
  int32_t numOfStables;
  int32_t buffer;
  int32_t cacheSize;
  int32_t pageSize;
  int32_t pages;
  int32_t daysPerFile;
  int32_t daysToKeep0;
  int32_t daysToKeep1;
  int32_t daysToKeep2;
  int32_t keepTimeOffset;
  int32_t minRows;
  int32_t maxRows;
  int32_t walFsyncPeriod;
  int16_t hashPrefix;
  int16_t hashSuffix;
  int8_t  hashMethod;
  int8_t  walLevel;
  int8_t  precision;
  int8_t  compression;
  int8_t  replications;
  int8_t  strict;
  int8_t  cacheLast;
  int8_t  encryptAlgorithm;
  int32_t s3ChunkSize;
  int32_t s3KeepLocal;
  int8_t  s3Compact;
  int8_t  compactTimeOffset;
  int32_t compactInterval;
  int32_t compactStartTime;
  int32_t compactEndTime;
  int32_t tsdbPageSize;
  int32_t walRetentionPeriod;
  int32_t walRollPeriod;
  int64_t walRetentionSize;
  int64_t walSegmentSize;
  int32_t numOfRetensions;
  SArray* pRetensions;
  int8_t  schemaless;
  int16_t sstTrigger;
  int8_t  withArbitrator;
} SDbCfgRsp;

typedef SDbCfgRsp SDbCfgInfo;

int32_t tSerializeSDbCfgRspImpl(SEncoder* encoder, const SDbCfgRsp* pRsp);
int32_t tSerializeSDbCfgRsp(void* buf, int32_t bufLen, const SDbCfgRsp* pRsp);
int32_t tDeserializeSDbCfgRsp(void* buf, int32_t bufLen, SDbCfgRsp* pRsp);
int32_t tDeserializeSDbCfgRspImpl(SDecoder* decoder, SDbCfgRsp* pRsp);
void    tFreeSDbCfgRsp(SDbCfgRsp* pRsp);

typedef struct {
  int32_t rowNum;
} SQnodeListReq;

int32_t tSerializeSQnodeListReq(void* buf, int32_t bufLen, SQnodeListReq* pReq);
int32_t tDeserializeSQnodeListReq(void* buf, int32_t bufLen, SQnodeListReq* pReq);

typedef struct {
  int32_t rowNum;
} SDnodeListReq;

int32_t tSerializeSDnodeListReq(void* buf, int32_t bufLen, SDnodeListReq* pReq);

typedef struct {
  int32_t useless;  // useless
} SServerVerReq;

int32_t tSerializeSServerVerReq(void* buf, int32_t bufLen, SServerVerReq* pReq);
// int32_t tDeserializeSServerVerReq(void* buf, int32_t bufLen, SServerVerReq* pReq);

typedef struct {
  char ver[TSDB_VERSION_LEN];
} SServerVerRsp;

int32_t tSerializeSServerVerRsp(void* buf, int32_t bufLen, SServerVerRsp* pRsp);
int32_t tDeserializeSServerVerRsp(void* buf, int32_t bufLen, SServerVerRsp* pRsp);

typedef struct SQueryNodeAddr {
  int32_t nodeId;  // vgId or qnodeId
  SEpSet  epSet;
} SQueryNodeAddr;

typedef struct {
  SQueryNodeAddr addr;
  uint64_t       load;
} SQueryNodeLoad;

typedef struct {
  SArray* qnodeList;  // SArray<SQueryNodeLoad>
} SQnodeListRsp;

int32_t tSerializeSQnodeListRsp(void* buf, int32_t bufLen, SQnodeListRsp* pRsp);
int32_t tDeserializeSQnodeListRsp(void* buf, int32_t bufLen, SQnodeListRsp* pRsp);
void    tFreeSQnodeListRsp(SQnodeListRsp* pRsp);

typedef struct {
  SArray* dnodeList;  // SArray<SEpSet>
} SDnodeListRsp;

int32_t tSerializeSDnodeListRsp(void* buf, int32_t bufLen, SDnodeListRsp* pRsp);
int32_t tDeserializeSDnodeListRsp(void* buf, int32_t bufLen, SDnodeListRsp* pRsp);
void    tFreeSDnodeListRsp(SDnodeListRsp* pRsp);

typedef struct {
  SArray* pTsmas;  // SArray<STableTSMAInfo*>
} STableTSMAInfoRsp;

typedef struct {
  SUseDbRsp*         useDbRsp;
  SDbCfgRsp*         cfgRsp;
  STableTSMAInfoRsp* pTsmaRsp;
  int32_t            dbTsmaVersion;
  char               db[TSDB_DB_FNAME_LEN];
  int64_t            dbId;
} SDbHbRsp;

typedef struct {
  SArray* pArray;  // Array of SDbHbRsp
} SDbHbBatchRsp;

int32_t tSerializeSDbHbBatchRsp(void* buf, int32_t bufLen, SDbHbBatchRsp* pRsp);
int32_t tDeserializeSDbHbBatchRsp(void* buf, int32_t bufLen, SDbHbBatchRsp* pRsp);
void    tFreeSDbHbBatchRsp(SDbHbBatchRsp* pRsp);

typedef struct {
  SArray* pArray;  // Array of SGetUserAuthRsp
} SUserAuthBatchRsp;

int32_t tSerializeSUserAuthBatchRsp(void* buf, int32_t bufLen, SUserAuthBatchRsp* pRsp);
int32_t tDeserializeSUserAuthBatchRsp(void* buf, int32_t bufLen, SUserAuthBatchRsp* pRsp);
void    tFreeSUserAuthBatchRsp(SUserAuthBatchRsp* pRsp);

typedef struct {
  char        db[TSDB_DB_FNAME_LEN];
  STimeWindow timeRange;
  int32_t     sqlLen;
  char*       sql;
  SArray*     vgroupIds;
} SCompactDbReq;

int32_t tSerializeSCompactDbReq(void* buf, int32_t bufLen, SCompactDbReq* pReq);
int32_t tDeserializeSCompactDbReq(void* buf, int32_t bufLen, SCompactDbReq* pReq);
void    tFreeSCompactDbReq(SCompactDbReq* pReq);

typedef struct {
  int32_t compactId;
  int8_t  bAccepted;
} SCompactDbRsp;

int32_t tSerializeSCompactDbRsp(void* buf, int32_t bufLen, SCompactDbRsp* pRsp);
int32_t tDeserializeSCompactDbRsp(void* buf, int32_t bufLen, SCompactDbRsp* pRsp);

typedef struct {
  int32_t compactId;
  int32_t sqlLen;
  char*   sql;
} SKillCompactReq;

int32_t tSerializeSKillCompactReq(void* buf, int32_t bufLen, SKillCompactReq* pReq);
int32_t tDeserializeSKillCompactReq(void* buf, int32_t bufLen, SKillCompactReq* pReq);
void    tFreeSKillCompactReq(SKillCompactReq* pReq);

typedef struct {
  char    name[TSDB_FUNC_NAME_LEN];
  int8_t  igExists;
  int8_t  funcType;
  int8_t  scriptType;
  int8_t  outputType;
  int32_t outputLen;
  int32_t bufSize;
  int32_t codeLen;
  int64_t signature;
  char*   pComment;
  char*   pCode;
  int8_t  orReplace;
} SCreateFuncReq;

int32_t tSerializeSCreateFuncReq(void* buf, int32_t bufLen, SCreateFuncReq* pReq);
int32_t tDeserializeSCreateFuncReq(void* buf, int32_t bufLen, SCreateFuncReq* pReq);
void    tFreeSCreateFuncReq(SCreateFuncReq* pReq);

typedef struct {
  char   name[TSDB_FUNC_NAME_LEN];
  int8_t igNotExists;
} SDropFuncReq;

int32_t tSerializeSDropFuncReq(void* buf, int32_t bufLen, SDropFuncReq* pReq);
int32_t tDeserializeSDropFuncReq(void* buf, int32_t bufLen, SDropFuncReq* pReq);

typedef struct {
  int32_t numOfFuncs;
  bool    ignoreCodeComment;
  SArray* pFuncNames;
} SRetrieveFuncReq;

int32_t tSerializeSRetrieveFuncReq(void* buf, int32_t bufLen, SRetrieveFuncReq* pReq);
int32_t tDeserializeSRetrieveFuncReq(void* buf, int32_t bufLen, SRetrieveFuncReq* pReq);
void    tFreeSRetrieveFuncReq(SRetrieveFuncReq* pReq);

typedef struct {
  char    name[TSDB_FUNC_NAME_LEN];
  int8_t  funcType;
  int8_t  scriptType;
  int8_t  outputType;
  int32_t outputLen;
  int32_t bufSize;
  int64_t signature;
  int32_t commentSize;
  int32_t codeSize;
  char*   pComment;
  char*   pCode;
} SFuncInfo;

typedef struct {
  int32_t funcVersion;
  int64_t funcCreatedTime;
} SFuncExtraInfo;

typedef struct {
  int32_t numOfFuncs;
  SArray* pFuncInfos;
  SArray* pFuncExtraInfos;
} SRetrieveFuncRsp;

int32_t tSerializeSRetrieveFuncRsp(void* buf, int32_t bufLen, SRetrieveFuncRsp* pRsp);
int32_t tDeserializeSRetrieveFuncRsp(void* buf, int32_t bufLen, SRetrieveFuncRsp* pRsp);
void    tFreeSFuncInfo(SFuncInfo* pInfo);
void    tFreeSRetrieveFuncRsp(SRetrieveFuncRsp* pRsp);

typedef struct {
  int32_t       statusInterval;
  int64_t       checkTime;                  // 1970-01-01 00:00:00.000
  char          timezone[TD_TIMEZONE_LEN];  // tsTimezone
  char          locale[TD_LOCALE_LEN];      // tsLocale
  char          charset[TD_LOCALE_LEN];     // tsCharset
  int8_t        ttlChangeOnWrite;
  int8_t        enableWhiteList;
  int8_t        encryptionKeyStat;
  uint32_t      encryptionKeyChksum;
  SMonitorParas monitorParas;
} SClusterCfg;

typedef struct {
  int32_t openVnodes;
  int32_t dropVnodes;
  int32_t totalVnodes;
  int32_t masterNum;
  int64_t numOfSelectReqs;
  int64_t numOfInsertReqs;
  int64_t numOfInsertSuccessReqs;
  int64_t numOfBatchInsertReqs;
  int64_t numOfBatchInsertSuccessReqs;
  int64_t errors;
} SVnodesStat;

typedef struct {
  int32_t vgId;
  int8_t  syncState;
  int8_t  syncRestore;
  int64_t syncTerm;
  int64_t roleTimeMs;
  int64_t startTimeMs;
  int8_t  syncCanRead;
  int64_t cacheUsage;
  int64_t numOfTables;
  int64_t numOfTimeSeries;
  int64_t totalStorage;
  int64_t compStorage;
  int64_t pointsWritten;
  int64_t numOfSelectReqs;
  int64_t numOfInsertReqs;
  int64_t numOfInsertSuccessReqs;
  int64_t numOfBatchInsertReqs;
  int64_t numOfBatchInsertSuccessReqs;
  int32_t numOfCachedTables;
  int32_t learnerProgress;  // use one reservered
} SVnodeLoad;

typedef struct {
  int32_t     vgId;
  int64_t     numOfTables;
  int64_t     memSize;
  int64_t     l1Size;
  int64_t     l2Size;
  int64_t     l3Size;
  int64_t     cacheSize;
  int64_t     walSize;
  int64_t     metaSize;
  int64_t     rawDataSize;
  int64_t     s3Size;
  const char* dbname;
} SDbSizeStatisInfo;

typedef struct {
  int32_t vgId;
  int64_t nTimeSeries;
} SVnodeLoadLite;

typedef struct {
  int8_t  syncState;
  int64_t syncTerm;
  int8_t  syncRestore;
  int64_t roleTimeMs;
} SMnodeLoad;

typedef struct {
  int32_t dnodeId;
  int64_t numOfProcessedQuery;
  int64_t numOfProcessedCQuery;
  int64_t numOfProcessedFetch;
  int64_t numOfProcessedDrop;
  int64_t numOfProcessedNotify;
  int64_t numOfProcessedHb;
  int64_t numOfProcessedDelete;
  int64_t cacheDataSize;
  int64_t numOfQueryInQueue;
  int64_t numOfFetchInQueue;
  int64_t timeInQueryQueue;
  int64_t timeInFetchQueue;
} SQnodeLoad;

typedef struct {
  int32_t     sver;      // software version
  int64_t     dnodeVer;  // dnode table version in sdb
  int32_t     dnodeId;
  int64_t     clusterId;
  int64_t     rebootTime;
  int64_t     updateTime;
  float       numOfCores;
  int32_t     numOfSupportVnodes;
  int32_t     numOfDiskCfg;
  int64_t     memTotal;
  int64_t     memAvail;
  char        dnodeEp[TSDB_EP_LEN];
  char        machineId[TSDB_MACHINE_ID_LEN + 1];
  SMnodeLoad  mload;
  SQnodeLoad  qload;
  SClusterCfg clusterCfg;
  SArray*     pVloads;  // array of SVnodeLoad
  int32_t     statusSeq;
  int64_t     ipWhiteVer;
  int64_t     analVer;
} SStatusReq;

int32_t tSerializeSStatusReq(void* buf, int32_t bufLen, SStatusReq* pReq);
int32_t tDeserializeSStatusReq(void* buf, int32_t bufLen, SStatusReq* pReq);
void    tFreeSStatusReq(SStatusReq* pReq);

typedef struct {
  int32_t forceReadConfig;
  int32_t cver;
  SArray* array;
} SConfigReq;

int32_t tSerializeSConfigReq(void* buf, int32_t bufLen, SConfigReq* pReq);
int32_t tDeserializeSConfigReq(void* buf, int32_t bufLen, SConfigReq* pReq);
void    tFreeSConfigReq(SConfigReq* pReq);

typedef struct {
  int32_t dnodeId;
  char    machineId[TSDB_MACHINE_ID_LEN + 1];
} SDnodeInfoReq;

int32_t tSerializeSDnodeInfoReq(void* buf, int32_t bufLen, SDnodeInfoReq* pReq);
int32_t tDeserializeSDnodeInfoReq(void* buf, int32_t bufLen, SDnodeInfoReq* pReq);

typedef enum {
  MONITOR_TYPE_COUNTER = 0,
  MONITOR_TYPE_SLOW_LOG = 1,
} MONITOR_TYPE;

typedef struct {
  int32_t      contLen;
  char*        pCont;
  MONITOR_TYPE type;
} SStatisReq;

int32_t tSerializeSStatisReq(void* buf, int32_t bufLen, SStatisReq* pReq);
int32_t tDeserializeSStatisReq(void* buf, int32_t bufLen, SStatisReq* pReq);
void    tFreeSStatisReq(SStatisReq* pReq);

typedef struct {
  char    db[TSDB_DB_FNAME_LEN];
  char    table[TSDB_TABLE_NAME_LEN];
  char    operation[AUDIT_OPERATION_LEN];
  int32_t sqlLen;
  char*   pSql;
} SAuditReq;
int32_t tSerializeSAuditReq(void* buf, int32_t bufLen, SAuditReq* pReq);
int32_t tDeserializeSAuditReq(void* buf, int32_t bufLen, SAuditReq* pReq);
void    tFreeSAuditReq(SAuditReq* pReq);

typedef struct {
  int32_t dnodeId;
  int64_t clusterId;
  SArray* pVloads;
} SNotifyReq;

int32_t tSerializeSNotifyReq(void* buf, int32_t bufLen, SNotifyReq* pReq);
int32_t tDeserializeSNotifyReq(void* buf, int32_t bufLen, SNotifyReq* pReq);
void    tFreeSNotifyReq(SNotifyReq* pReq);

typedef struct {
  int32_t dnodeId;
  int64_t clusterId;
} SDnodeCfg;

typedef struct {
  int32_t id;
  int8_t  isMnode;
  SEp     ep;
} SDnodeEp;

typedef struct {
  int32_t id;
  int8_t  isMnode;
  int8_t  offlineReason;
  SEp     ep;
  char    active[TSDB_ACTIVE_KEY_LEN];
  char    connActive[TSDB_CONN_ACTIVE_KEY_LEN];
} SDnodeInfo;

typedef struct {
  int64_t   dnodeVer;
  SDnodeCfg dnodeCfg;
  SArray*   pDnodeEps;  // Array of SDnodeEp
  int32_t   statusSeq;
  int64_t   ipWhiteVer;
  int64_t   analVer;
} SStatusRsp;

int32_t tSerializeSStatusRsp(void* buf, int32_t bufLen, SStatusRsp* pRsp);
int32_t tDeserializeSStatusRsp(void* buf, int32_t bufLen, SStatusRsp* pRsp);
void    tFreeSStatusRsp(SStatusRsp* pRsp);

typedef struct {
  int32_t forceReadConfig;
  int32_t isConifgVerified;
  int32_t isVersionVerified;
  int32_t cver;
  SArray* array;
} SConfigRsp;

int32_t tSerializeSConfigRsp(void* buf, int32_t bufLen, SConfigRsp* pRsp);
int32_t tDeserializeSConfigRsp(void* buf, int32_t bufLen, SConfigRsp* pRsp);
void    tFreeSConfigRsp(SConfigRsp* pRsp);

typedef struct {
  int32_t reserved;
} SMTimerReq;

int32_t tSerializeSMTimerMsg(void* buf, int32_t bufLen, SMTimerReq* pReq);
// int32_t tDeserializeSMTimerMsg(void* buf, int32_t bufLen, SMTimerReq* pReq);

typedef struct SOrphanTask {
  int64_t streamId;
  int32_t taskId;
  int32_t nodeId;
} SOrphanTask;

typedef struct SMStreamDropOrphanMsg {
  SArray* pList;  // SArray<SOrphanTask>
} SMStreamDropOrphanMsg;

int32_t tSerializeDropOrphanTaskMsg(void* buf, int32_t bufLen, SMStreamDropOrphanMsg* pMsg);
int32_t tDeserializeDropOrphanTaskMsg(void* buf, int32_t bufLen, SMStreamDropOrphanMsg* pMsg);
void    tDestroyDropOrphanTaskMsg(SMStreamDropOrphanMsg* pMsg);

typedef struct {
  int32_t  id;
  uint16_t port;                 // node sync Port
  char     fqdn[TSDB_FQDN_LEN];  // node FQDN
} SReplica;

typedef struct {
  int32_t  vgId;
  char     db[TSDB_DB_FNAME_LEN];
  int64_t  dbUid;
  int32_t  vgVersion;
  int32_t  numOfStables;
  int32_t  buffer;
  int32_t  pageSize;
  int32_t  pages;
  int32_t  cacheLastSize;
  int32_t  daysPerFile;
  int32_t  daysToKeep0;
  int32_t  daysToKeep1;
  int32_t  daysToKeep2;
  int32_t  keepTimeOffset;
  int32_t  minRows;
  int32_t  maxRows;
  int32_t  walFsyncPeriod;
  uint32_t hashBegin;
  uint32_t hashEnd;
  int8_t   hashMethod;
  int8_t   walLevel;
  int8_t   precision;
  int8_t   compression;
  int8_t   strict;
  int8_t   cacheLast;
  int8_t   isTsma;
  int8_t   replica;
  int8_t   selfIndex;
  SReplica replicas[TSDB_MAX_REPLICA];
  int32_t  numOfRetensions;
  SArray*  pRetensions;  // SRetention
  void*    pTsma;
  int32_t  walRetentionPeriod;
  int64_t  walRetentionSize;
  int32_t  walRollPeriod;
  int64_t  walSegmentSize;
  int16_t  sstTrigger;
  int16_t  hashPrefix;
  int16_t  hashSuffix;
  int32_t  tsdbPageSize;
  int32_t  s3ChunkSize;
  int32_t  s3KeepLocal;
  int8_t   s3Compact;
  int64_t  reserved[6];
  int8_t   learnerReplica;
  int8_t   learnerSelfIndex;
  SReplica learnerReplicas[TSDB_MAX_LEARNER_REPLICA];
  int32_t  changeVersion;
  int8_t   encryptAlgorithm;
} SCreateVnodeReq;

int32_t tSerializeSCreateVnodeReq(void* buf, int32_t bufLen, SCreateVnodeReq* pReq);
int32_t tDeserializeSCreateVnodeReq(void* buf, int32_t bufLen, SCreateVnodeReq* pReq);
int32_t tFreeSCreateVnodeReq(SCreateVnodeReq* pReq);

typedef struct {
  int32_t compactId;
  int32_t vgId;
  int32_t dnodeId;
} SQueryCompactProgressReq;

int32_t tSerializeSQueryCompactProgressReq(void* buf, int32_t bufLen, SQueryCompactProgressReq* pReq);
int32_t tDeserializeSQueryCompactProgressReq(void* buf, int32_t bufLen, SQueryCompactProgressReq* pReq);

typedef struct {
  int32_t compactId;
  int32_t vgId;
  int32_t dnodeId;
  int32_t numberFileset;
  int32_t finished;
  int32_t progress;
  int64_t remainingTime;
} SQueryCompactProgressRsp;

int32_t tSerializeSQueryCompactProgressRsp(void* buf, int32_t bufLen, SQueryCompactProgressRsp* pReq);
int32_t tDeserializeSQueryCompactProgressRsp(void* buf, int32_t bufLen, SQueryCompactProgressRsp* pReq);

typedef struct {
  int32_t vgId;
  int32_t dnodeId;
  int64_t dbUid;
  char    db[TSDB_DB_FNAME_LEN];
  int64_t reserved[8];
} SDropVnodeReq;

int32_t tSerializeSDropVnodeReq(void* buf, int32_t bufLen, SDropVnodeReq* pReq);
int32_t tDeserializeSDropVnodeReq(void* buf, int32_t bufLen, SDropVnodeReq* pReq);

typedef struct {
  char    colName[TSDB_COL_NAME_LEN];
  char    stb[TSDB_TABLE_FNAME_LEN];
  int64_t stbUid;
  int64_t dbUid;
  int64_t reserved[8];
} SDropIndexReq;

int32_t tSerializeSDropIdxReq(void* buf, int32_t bufLen, SDropIndexReq* pReq);
int32_t tDeserializeSDropIdxReq(void* buf, int32_t bufLen, SDropIndexReq* pReq);

typedef struct {
  int64_t     dbUid;
  char        db[TSDB_DB_FNAME_LEN];
  int64_t     compactStartTime;
  STimeWindow tw;
  int32_t     compactId;
} SCompactVnodeReq;

int32_t tSerializeSCompactVnodeReq(void* buf, int32_t bufLen, SCompactVnodeReq* pReq);
int32_t tDeserializeSCompactVnodeReq(void* buf, int32_t bufLen, SCompactVnodeReq* pReq);

typedef struct {
  int32_t compactId;
  int32_t vgId;
  int32_t dnodeId;
} SVKillCompactReq;

int32_t tSerializeSVKillCompactReq(void* buf, int32_t bufLen, SVKillCompactReq* pReq);
int32_t tDeserializeSVKillCompactReq(void* buf, int32_t bufLen, SVKillCompactReq* pReq);

typedef struct {
  int32_t vgVersion;
  int32_t buffer;
  int32_t pageSize;
  int32_t pages;
  int32_t cacheLastSize;
  int32_t daysPerFile;
  int32_t daysToKeep0;
  int32_t daysToKeep1;
  int32_t daysToKeep2;
  int32_t keepTimeOffset;
  int32_t walFsyncPeriod;
  int8_t  walLevel;
  int8_t  strict;
  int8_t  cacheLast;
  int64_t reserved[7];
  // 1st modification
  int16_t sttTrigger;
  int32_t minRows;
  // 2nd modification
  int32_t walRetentionPeriod;
  int32_t walRetentionSize;
  int32_t s3KeepLocal;
  int8_t  s3Compact;
} SAlterVnodeConfigReq;

int32_t tSerializeSAlterVnodeConfigReq(void* buf, int32_t bufLen, SAlterVnodeConfigReq* pReq);
int32_t tDeserializeSAlterVnodeConfigReq(void* buf, int32_t bufLen, SAlterVnodeConfigReq* pReq);

typedef struct {
  int32_t  vgId;
  int8_t   strict;
  int8_t   selfIndex;
  int8_t   replica;
  SReplica replicas[TSDB_MAX_REPLICA];
  int64_t  reserved[8];
  int8_t   learnerSelfIndex;
  int8_t   learnerReplica;
  SReplica learnerReplicas[TSDB_MAX_LEARNER_REPLICA];
  int32_t  changeVersion;
} SAlterVnodeReplicaReq, SAlterVnodeTypeReq, SCheckLearnCatchupReq;

int32_t tSerializeSAlterVnodeReplicaReq(void* buf, int32_t bufLen, SAlterVnodeReplicaReq* pReq);
int32_t tDeserializeSAlterVnodeReplicaReq(void* buf, int32_t bufLen, SAlterVnodeReplicaReq* pReq);

typedef struct {
  int32_t vgId;
  int8_t  disable;
} SDisableVnodeWriteReq;

int32_t tSerializeSDisableVnodeWriteReq(void* buf, int32_t bufLen, SDisableVnodeWriteReq* pReq);
int32_t tDeserializeSDisableVnodeWriteReq(void* buf, int32_t bufLen, SDisableVnodeWriteReq* pReq);

typedef struct {
  int32_t  srcVgId;
  int32_t  dstVgId;
  uint32_t hashBegin;
  uint32_t hashEnd;
  int32_t  changeVersion;
  int32_t  reserved;
} SAlterVnodeHashRangeReq;

int32_t tSerializeSAlterVnodeHashRangeReq(void* buf, int32_t bufLen, SAlterVnodeHashRangeReq* pReq);
int32_t tDeserializeSAlterVnodeHashRangeReq(void* buf, int32_t bufLen, SAlterVnodeHashRangeReq* pReq);

#define REQ_OPT_TBNAME 0x0
#define REQ_OPT_TBUID  0x01
typedef struct {
  SMsgHead header;
  char     dbFName[TSDB_DB_FNAME_LEN];
  char     tbName[TSDB_TABLE_NAME_LEN];
  uint8_t  option;
} STableInfoReq;

int32_t tSerializeSTableInfoReq(void* buf, int32_t bufLen, STableInfoReq* pReq);
int32_t tDeserializeSTableInfoReq(void* buf, int32_t bufLen, STableInfoReq* pReq);

typedef struct {
  int8_t  metaClone;  // create local clone of the cached table meta
  int32_t numOfVgroups;
  int32_t numOfTables;
  int32_t numOfUdfs;
  char    tableNames[];
} SMultiTableInfoReq;

// todo refactor
typedef struct SVgroupInfo {
  int32_t  vgId;
  uint32_t hashBegin;
  uint32_t hashEnd;
  SEpSet   epSet;
  union {
    int32_t numOfTable;  // unit is TSDB_TABLE_NUM_UNIT
    int32_t taskId;      // used in stream
  };
} SVgroupInfo;

typedef struct {
  int32_t     numOfVgroups;
  SVgroupInfo vgroups[];
} SVgroupsInfo;

typedef struct {
  STableMetaRsp* pMeta;
} SMAlterStbRsp;

int32_t tEncodeSMAlterStbRsp(SEncoder* pEncoder, const SMAlterStbRsp* pRsp);
int32_t tDecodeSMAlterStbRsp(SDecoder* pDecoder, SMAlterStbRsp* pRsp);
void    tFreeSMAlterStbRsp(SMAlterStbRsp* pRsp);

int32_t tSerializeSTableMetaRsp(void* buf, int32_t bufLen, STableMetaRsp* pRsp);
int32_t tDeserializeSTableMetaRsp(void* buf, int32_t bufLen, STableMetaRsp* pRsp);
void    tFreeSTableMetaRsp(void* pRsp);
void    tFreeSTableIndexRsp(void* info);

typedef struct {
  SArray* pMetaRsp;   // Array of STableMetaRsp
  SArray* pIndexRsp;  // Array of STableIndexRsp;
} SSTbHbRsp;

int32_t tSerializeSSTbHbRsp(void* buf, int32_t bufLen, SSTbHbRsp* pRsp);
int32_t tDeserializeSSTbHbRsp(void* buf, int32_t bufLen, SSTbHbRsp* pRsp);
void    tFreeSSTbHbRsp(SSTbHbRsp* pRsp);

typedef struct {
  SArray* pViewRsp;  // Array of SViewMetaRsp*;
} SViewHbRsp;

int32_t tSerializeSViewHbRsp(void* buf, int32_t bufLen, SViewHbRsp* pRsp);
int32_t tDeserializeSViewHbRsp(void* buf, int32_t bufLen, SViewHbRsp* pRsp);
void    tFreeSViewHbRsp(SViewHbRsp* pRsp);

typedef struct {
  int32_t numOfTables;
  int32_t numOfVgroup;
  int32_t numOfUdf;
  int32_t contLen;
  int8_t  compressed;  // denote if compressed or not
  int32_t rawLen;      // size before compress
  uint8_t metaClone;   // make meta clone after retrieve meta from mnode
  char    meta[];
} SMultiTableMeta;

typedef struct {
  int32_t dataLen;
  char    name[TSDB_TABLE_FNAME_LEN];
  char*   data;
} STagData;

typedef struct {
  int32_t useless;  // useless
} SShowVariablesReq;

int32_t tSerializeSShowVariablesReq(void* buf, int32_t bufLen, SShowVariablesReq* pReq);
// int32_t tDeserializeSShowVariablesReq(void* buf, int32_t bufLen, SShowVariablesReq* pReq);

typedef struct {
  char name[TSDB_CONFIG_OPTION_LEN + 1];
  char value[TSDB_CONFIG_PATH_LEN + 1];
  char scope[TSDB_CONFIG_SCOPE_LEN + 1];
  char category[TSDB_CONFIG_CATEGORY_LEN + 1];
  char info[TSDB_CONFIG_INFO_LEN + 1];
} SVariablesInfo;

typedef struct {
  SArray* variables;  // SArray<SVariablesInfo>
} SShowVariablesRsp;

int32_t tSerializeSShowVariablesRsp(void* buf, int32_t bufLen, SShowVariablesRsp* pReq);
int32_t tDeserializeSShowVariablesRsp(void* buf, int32_t bufLen, SShowVariablesRsp* pReq);

void tFreeSShowVariablesRsp(SShowVariablesRsp* pRsp);

/*
 * sql: show tables like '%a_%'
 * payload is the query condition, e.g., '%a_%'
 * payloadLen is the length of payload
 */
typedef struct {
  int32_t type;
  char    db[TSDB_DB_FNAME_LEN];
  int32_t payloadLen;
  char*   payload;
} SShowReq;

int32_t tSerializeSShowReq(void* buf, int32_t bufLen, SShowReq* pReq);
// int32_t tDeserializeSShowReq(void* buf, int32_t bufLen, SShowReq* pReq);
void tFreeSShowReq(SShowReq* pReq);

typedef struct {
  int64_t       showId;
  STableMetaRsp tableMeta;
} SShowRsp, SVShowTablesRsp;

// int32_t tSerializeSShowRsp(void* buf, int32_t bufLen, SShowRsp* pRsp);
// int32_t tDeserializeSShowRsp(void* buf, int32_t bufLen, SShowRsp* pRsp);
// void    tFreeSShowRsp(SShowRsp* pRsp);

typedef struct {
  char    db[TSDB_DB_FNAME_LEN];
  char    tb[TSDB_TABLE_NAME_LEN];
  char    user[TSDB_USER_LEN];
  char    filterTb[TSDB_TABLE_NAME_LEN];  // for ins_columns
  int64_t showId;
  int64_t compactId;  // for compact
  bool    withFull;   // for show users full
} SRetrieveTableReq;

typedef struct SSysTableSchema {
  int8_t   type;
  col_id_t colId;
  int32_t  bytes;
} SSysTableSchema;

int32_t tSerializeSRetrieveTableReq(void* buf, int32_t bufLen, SRetrieveTableReq* pReq);
int32_t tDeserializeSRetrieveTableReq(void* buf, int32_t bufLen, SRetrieveTableReq* pReq);

typedef struct {
  int64_t useconds;
  int8_t  completed;  // all results are returned to client
  int8_t  precision;
  int8_t  compressed;
  int8_t  streamBlockType;
  int32_t payloadLen;
  int32_t compLen;
  int32_t numOfBlocks;
  int64_t numOfRows;  // from int32_t change to int64_t
  int64_t numOfCols;
  int64_t skey;
  int64_t ekey;
  int64_t version;                         // for stream
  TSKEY   watermark;                       // for stream
  char    parTbName[TSDB_TABLE_NAME_LEN];  // for stream
  char    data[];
} SRetrieveTableRsp;

#define PAYLOAD_PREFIX_LEN ((sizeof(int32_t)) << 1)

#define SET_PAYLOAD_LEN(_p, _compLen, _fullLen) \
  do {                                          \
    ((int32_t*)(_p))[0] = (_compLen);           \
    ((int32_t*)(_p))[1] = (_fullLen);           \
  } while (0);

typedef struct {
  int64_t version;
  int64_t numOfRows;
  int8_t  compressed;
  int8_t  precision;
  char    data[];
} SRetrieveTableRspForTmq;

typedef struct {
  int64_t handle;
  int64_t useconds;
  int8_t  completed;  // all results are returned to client
  int8_t  precision;
  int8_t  compressed;
  int32_t compLen;
  int32_t numOfRows;
  int32_t fullLen;
  char    data[];
} SRetrieveMetaTableRsp;

typedef struct SExplainExecInfo {
  double   startupCost;
  double   totalCost;
  uint64_t numOfRows;
  uint32_t verboseLen;
  void*    verboseInfo;
} SExplainExecInfo;

typedef struct {
  int32_t           numOfPlans;
  SExplainExecInfo* subplanInfo;
} SExplainRsp;

typedef struct {
  SExplainRsp rsp;
  uint64_t    qId;
  uint64_t    cId;
  uint64_t    tId;
  int64_t     rId;
  int32_t     eId;
} SExplainLocalRsp;

typedef struct STableScanAnalyzeInfo {
  uint64_t totalRows;
  uint64_t totalCheckedRows;
  uint32_t totalBlocks;
  uint32_t loadBlocks;
  uint32_t loadBlockStatis;
  uint32_t skipBlocks;
  uint32_t filterOutBlocks;
  double   elapsedTime;
  double   filterTime;
} STableScanAnalyzeInfo;

int32_t tSerializeSExplainRsp(void* buf, int32_t bufLen, SExplainRsp* pRsp);
int32_t tDeserializeSExplainRsp(void* buf, int32_t bufLen, SExplainRsp* pRsp);
void    tFreeSExplainRsp(SExplainRsp* pRsp);

typedef struct {
  char    config[TSDB_DNODE_CONFIG_LEN];
  char    value[TSDB_CLUSTER_VALUE_LEN];
  int32_t sqlLen;
  char*   sql;
} SMCfgClusterReq;

int32_t tSerializeSMCfgClusterReq(void* buf, int32_t bufLen, SMCfgClusterReq* pReq);
int32_t tDeserializeSMCfgClusterReq(void* buf, int32_t bufLen, SMCfgClusterReq* pReq);
void    tFreeSMCfgClusterReq(SMCfgClusterReq* pReq);

typedef struct {
  char    fqdn[TSDB_FQDN_LEN];  // end point, hostname:port
  int32_t port;
  int32_t sqlLen;
  char*   sql;
} SCreateDnodeReq;

int32_t tSerializeSCreateDnodeReq(void* buf, int32_t bufLen, SCreateDnodeReq* pReq);
int32_t tDeserializeSCreateDnodeReq(void* buf, int32_t bufLen, SCreateDnodeReq* pReq);
void    tFreeSCreateDnodeReq(SCreateDnodeReq* pReq);

typedef struct {
  int32_t dnodeId;
  char    fqdn[TSDB_FQDN_LEN];
  int32_t port;
  int8_t  force;
  int8_t  unsafe;
  int32_t sqlLen;
  char*   sql;
} SDropDnodeReq;

int32_t tSerializeSDropDnodeReq(void* buf, int32_t bufLen, SDropDnodeReq* pReq);
int32_t tDeserializeSDropDnodeReq(void* buf, int32_t bufLen, SDropDnodeReq* pReq);
void    tFreeSDropDnodeReq(SDropDnodeReq* pReq);

enum {
  RESTORE_TYPE__ALL = 1,
  RESTORE_TYPE__MNODE,
  RESTORE_TYPE__VNODE,
  RESTORE_TYPE__QNODE,
};

typedef struct {
  int32_t dnodeId;
  int8_t  restoreType;
  int32_t sqlLen;
  char*   sql;
} SRestoreDnodeReq;

int32_t tSerializeSRestoreDnodeReq(void* buf, int32_t bufLen, SRestoreDnodeReq* pReq);
int32_t tDeserializeSRestoreDnodeReq(void* buf, int32_t bufLen, SRestoreDnodeReq* pReq);
void    tFreeSRestoreDnodeReq(SRestoreDnodeReq* pReq);

typedef struct {
  int32_t dnodeId;
  char    config[TSDB_DNODE_CONFIG_LEN];
  char    value[TSDB_DNODE_VALUE_LEN];
  int32_t sqlLen;
  char*   sql;
} SMCfgDnodeReq;

int32_t tSerializeSMCfgDnodeReq(void* buf, int32_t bufLen, SMCfgDnodeReq* pReq);
int32_t tDeserializeSMCfgDnodeReq(void* buf, int32_t bufLen, SMCfgDnodeReq* pReq);
void    tFreeSMCfgDnodeReq(SMCfgDnodeReq* pReq);

typedef struct {
  char    config[TSDB_DNODE_CONFIG_LEN];
  char    value[TSDB_DNODE_VALUE_LEN];
  int32_t version;
} SDCfgDnodeReq;

int32_t tSerializeSDCfgDnodeReq(void* buf, int32_t bufLen, SDCfgDnodeReq* pReq);
int32_t tDeserializeSDCfgDnodeReq(void* buf, int32_t bufLen, SDCfgDnodeReq* pReq);

typedef struct {
  int32_t dnodeId;
  int32_t sqlLen;
  char*   sql;
} SMCreateMnodeReq, SMDropMnodeReq, SDDropMnodeReq, SMCreateQnodeReq, SMDropQnodeReq, SDCreateQnodeReq, SDDropQnodeReq,
    SMCreateSnodeReq, SMDropSnodeReq, SDCreateSnodeReq, SDDropSnodeReq;

int32_t tSerializeSCreateDropMQSNodeReq(void* buf, int32_t bufLen, SMCreateQnodeReq* pReq);
int32_t tDeserializeSCreateDropMQSNodeReq(void* buf, int32_t bufLen, SMCreateQnodeReq* pReq);
void    tFreeSMCreateQnodeReq(SMCreateQnodeReq* pReq);
void    tFreeSDDropQnodeReq(SDDropQnodeReq* pReq);
typedef struct {
  int8_t   replica;
  SReplica replicas[TSDB_MAX_REPLICA];
  int8_t   learnerReplica;
  SReplica learnerReplicas[TSDB_MAX_LEARNER_REPLICA];
  int64_t  lastIndex;
} SDCreateMnodeReq, SDAlterMnodeReq, SDAlterMnodeTypeReq;

int32_t tSerializeSDCreateMnodeReq(void* buf, int32_t bufLen, SDCreateMnodeReq* pReq);
int32_t tDeserializeSDCreateMnodeReq(void* buf, int32_t bufLen, SDCreateMnodeReq* pReq);

typedef struct {
  int32_t urlLen;
  int32_t sqlLen;
  char*   url;
  char*   sql;
} SMCreateAnodeReq;

int32_t tSerializeSMCreateAnodeReq(void* buf, int32_t bufLen, SMCreateAnodeReq* pReq);
int32_t tDeserializeSMCreateAnodeReq(void* buf, int32_t bufLen, SMCreateAnodeReq* pReq);
void    tFreeSMCreateAnodeReq(SMCreateAnodeReq* pReq);

typedef struct {
  int32_t anodeId;
  int32_t sqlLen;
  char*   sql;
} SMDropAnodeReq, SMUpdateAnodeReq;

int32_t tSerializeSMDropAnodeReq(void* buf, int32_t bufLen, SMDropAnodeReq* pReq);
int32_t tDeserializeSMDropAnodeReq(void* buf, int32_t bufLen, SMDropAnodeReq* pReq);
void    tFreeSMDropAnodeReq(SMDropAnodeReq* pReq);
int32_t tSerializeSMUpdateAnodeReq(void* buf, int32_t bufLen, SMUpdateAnodeReq* pReq);
int32_t tDeserializeSMUpdateAnodeReq(void* buf, int32_t bufLen, SMUpdateAnodeReq* pReq);
void    tFreeSMUpdateAnodeReq(SMUpdateAnodeReq* pReq);

typedef struct {
  int32_t vgId;
  int32_t hbSeq;
} SVArbHbReqMember;

typedef struct {
  int32_t dnodeId;
  char*   arbToken;
  int64_t arbTerm;
  SArray* hbMembers;  // SVArbHbReqMember
} SVArbHeartBeatReq;

int32_t tSerializeSVArbHeartBeatReq(void* buf, int32_t bufLen, SVArbHeartBeatReq* pReq);
int32_t tDeserializeSVArbHeartBeatReq(void* buf, int32_t bufLen, SVArbHeartBeatReq* pReq);
void    tFreeSVArbHeartBeatReq(SVArbHeartBeatReq* pReq);

typedef struct {
  int32_t vgId;
  char    memberToken[TSDB_ARB_TOKEN_SIZE];
  int32_t hbSeq;
} SVArbHbRspMember;

typedef struct {
  char    arbToken[TSDB_ARB_TOKEN_SIZE];
  int32_t dnodeId;
  SArray* hbMembers;  // SVArbHbRspMember
} SVArbHeartBeatRsp;

int32_t tSerializeSVArbHeartBeatRsp(void* buf, int32_t bufLen, SVArbHeartBeatRsp* pRsp);
int32_t tDeserializeSVArbHeartBeatRsp(void* buf, int32_t bufLen, SVArbHeartBeatRsp* pRsp);
void    tFreeSVArbHeartBeatRsp(SVArbHeartBeatRsp* pRsp);

typedef struct {
  char*   arbToken;
  int64_t arbTerm;
  char*   member0Token;
  char*   member1Token;
} SVArbCheckSyncReq;

int32_t tSerializeSVArbCheckSyncReq(void* buf, int32_t bufLen, SVArbCheckSyncReq* pReq);
int32_t tDeserializeSVArbCheckSyncReq(void* buf, int32_t bufLen, SVArbCheckSyncReq* pReq);
void    tFreeSVArbCheckSyncReq(SVArbCheckSyncReq* pRsp);

typedef struct {
  char*   arbToken;
  char*   member0Token;
  char*   member1Token;
  int32_t vgId;
  int32_t errCode;
} SVArbCheckSyncRsp;

int32_t tSerializeSVArbCheckSyncRsp(void* buf, int32_t bufLen, SVArbCheckSyncRsp* pRsp);
int32_t tDeserializeSVArbCheckSyncRsp(void* buf, int32_t bufLen, SVArbCheckSyncRsp* pRsp);
void    tFreeSVArbCheckSyncRsp(SVArbCheckSyncRsp* pRsp);

typedef struct {
  char*   arbToken;
  int64_t arbTerm;
  char*   memberToken;
} SVArbSetAssignedLeaderReq;

int32_t tSerializeSVArbSetAssignedLeaderReq(void* buf, int32_t bufLen, SVArbSetAssignedLeaderReq* pReq);
int32_t tDeserializeSVArbSetAssignedLeaderReq(void* buf, int32_t bufLen, SVArbSetAssignedLeaderReq* pReq);
void    tFreeSVArbSetAssignedLeaderReq(SVArbSetAssignedLeaderReq* pReq);

typedef struct {
  char*   arbToken;
  char*   memberToken;
  int32_t vgId;
} SVArbSetAssignedLeaderRsp;

int32_t tSerializeSVArbSetAssignedLeaderRsp(void* buf, int32_t bufLen, SVArbSetAssignedLeaderRsp* pRsp);
int32_t tDeserializeSVArbSetAssignedLeaderRsp(void* buf, int32_t bufLen, SVArbSetAssignedLeaderRsp* pRsp);
void    tFreeSVArbSetAssignedLeaderRsp(SVArbSetAssignedLeaderRsp* pRsp);

typedef struct {
  int32_t dnodeId;
  char*   token;
} SMArbUpdateGroupMember;

typedef struct {
  int32_t dnodeId;
  char*   token;
  int8_t  acked;
} SMArbUpdateGroupAssigned;

typedef struct {
  int32_t                  vgId;
  int64_t                  dbUid;
  SMArbUpdateGroupMember   members[2];
  int8_t                   isSync;
  int8_t                   assignedAcked;
  SMArbUpdateGroupAssigned assignedLeader;
  int64_t                  version;
} SMArbUpdateGroup;

typedef struct {
  SArray* updateArray;  // SMArbUpdateGroup
} SMArbUpdateGroupBatchReq;

int32_t tSerializeSMArbUpdateGroupBatchReq(void* buf, int32_t bufLen, SMArbUpdateGroupBatchReq* pReq);
int32_t tDeserializeSMArbUpdateGroupBatchReq(void* buf, int32_t bufLen, SMArbUpdateGroupBatchReq* pReq);
void    tFreeSMArbUpdateGroupBatchReq(SMArbUpdateGroupBatchReq* pReq);

typedef struct {
  char queryStrId[TSDB_QUERY_ID_LEN];
} SKillQueryReq;

int32_t tSerializeSKillQueryReq(void* buf, int32_t bufLen, SKillQueryReq* pReq);
int32_t tDeserializeSKillQueryReq(void* buf, int32_t bufLen, SKillQueryReq* pReq);

typedef struct {
  uint32_t connId;
} SKillConnReq;

int32_t tSerializeSKillConnReq(void* buf, int32_t bufLen, SKillConnReq* pReq);
int32_t tDeserializeSKillConnReq(void* buf, int32_t bufLen, SKillConnReq* pReq);

typedef struct {
  int32_t transId;
} SKillTransReq;

int32_t tSerializeSKillTransReq(void* buf, int32_t bufLen, SKillTransReq* pReq);
int32_t tDeserializeSKillTransReq(void* buf, int32_t bufLen, SKillTransReq* pReq);

typedef struct {
  int32_t useless;  // useless
  int32_t sqlLen;
  char*   sql;
} SBalanceVgroupReq;

int32_t tSerializeSBalanceVgroupReq(void* buf, int32_t bufLen, SBalanceVgroupReq* pReq);
int32_t tDeserializeSBalanceVgroupReq(void* buf, int32_t bufLen, SBalanceVgroupReq* pReq);
void    tFreeSBalanceVgroupReq(SBalanceVgroupReq* pReq);

typedef struct {
  int32_t vgId1;
  int32_t vgId2;
} SMergeVgroupReq;

int32_t tSerializeSMergeVgroupReq(void* buf, int32_t bufLen, SMergeVgroupReq* pReq);
int32_t tDeserializeSMergeVgroupReq(void* buf, int32_t bufLen, SMergeVgroupReq* pReq);

typedef struct {
  int32_t vgId;
  int32_t dnodeId1;
  int32_t dnodeId2;
  int32_t dnodeId3;
  int32_t sqlLen;
  char*   sql;
} SRedistributeVgroupReq;

int32_t tSerializeSRedistributeVgroupReq(void* buf, int32_t bufLen, SRedistributeVgroupReq* pReq);
int32_t tDeserializeSRedistributeVgroupReq(void* buf, int32_t bufLen, SRedistributeVgroupReq* pReq);
void    tFreeSRedistributeVgroupReq(SRedistributeVgroupReq* pReq);

typedef struct {
  int32_t reserved;
  int32_t vgId;
  int32_t sqlLen;
  char*   sql;
  char    db[TSDB_DB_FNAME_LEN];
} SBalanceVgroupLeaderReq;

int32_t tSerializeSBalanceVgroupLeaderReq(void* buf, int32_t bufLen, SBalanceVgroupLeaderReq* pReq);
int32_t tDeserializeSBalanceVgroupLeaderReq(void* buf, int32_t bufLen, SBalanceVgroupLeaderReq* pReq);
void    tFreeSBalanceVgroupLeaderReq(SBalanceVgroupLeaderReq* pReq);

typedef struct {
  int32_t vgId;
} SForceBecomeFollowerReq;

int32_t tSerializeSForceBecomeFollowerReq(void* buf, int32_t bufLen, SForceBecomeFollowerReq* pReq);
// int32_t tDeserializeSForceBecomeFollowerReq(void* buf, int32_t bufLen, SForceBecomeFollowerReq* pReq);

typedef struct {
  int32_t vgId;
} SSplitVgroupReq;

int32_t tSerializeSSplitVgroupReq(void* buf, int32_t bufLen, SSplitVgroupReq* pReq);
int32_t tDeserializeSSplitVgroupReq(void* buf, int32_t bufLen, SSplitVgroupReq* pReq);

typedef struct {
  char user[TSDB_USER_LEN];
  char spi;
  char encrypt;
  char secret[TSDB_PASSWORD_LEN];
  char ckey[TSDB_PASSWORD_LEN];
} SAuthReq, SAuthRsp;

// int32_t tSerializeSAuthReq(void* buf, int32_t bufLen, SAuthReq* pReq);
// int32_t tDeserializeSAuthReq(void* buf, int32_t bufLen, SAuthReq* pReq);

typedef struct {
  int32_t statusCode;
  char    details[1024];
} SServerStatusRsp;

int32_t tSerializeSServerStatusRsp(void* buf, int32_t bufLen, SServerStatusRsp* pRsp);
int32_t tDeserializeSServerStatusRsp(void* buf, int32_t bufLen, SServerStatusRsp* pRsp);

/**
 * The layout of the query message payload is as following:
 * +--------------------+---------------------------------+
 * |Sql statement       | Physical plan                   |
 * |(denoted by sqlLen) |(In JSON, denoted by contentLen) |
 * +--------------------+---------------------------------+
 */
typedef struct SSubQueryMsg {
  SMsgHead header;
  uint64_t sId;
  uint64_t queryId;
  uint64_t clientId;
  uint64_t taskId;
  int64_t  refId;
  int32_t  execId;
  int32_t  msgMask;
  int8_t   taskType;
  int8_t   explain;
  int8_t   needFetch;
  int8_t   compress;
  uint32_t sqlLen;
  char*    sql;
  uint32_t msgLen;
  char*    msg;
} SSubQueryMsg;

int32_t tSerializeSSubQueryMsg(void* buf, int32_t bufLen, SSubQueryMsg* pReq);
int32_t tDeserializeSSubQueryMsg(void* buf, int32_t bufLen, SSubQueryMsg* pReq);
void    tFreeSSubQueryMsg(SSubQueryMsg* pReq);

typedef struct {
  SMsgHead header;
  uint64_t sId;
  uint64_t queryId;
  uint64_t taskId;
} SSinkDataReq;

typedef struct {
  SMsgHead header;
  uint64_t sId;
  uint64_t queryId;
  uint64_t clientId;
  uint64_t taskId;
  int32_t  execId;
} SQueryContinueReq;

typedef struct {
  SMsgHead header;
  uint64_t sId;
  uint64_t queryId;
  uint64_t taskId;
} SResReadyReq;

typedef struct {
  int32_t code;
  char    tbFName[TSDB_TABLE_FNAME_LEN];
  int32_t sversion;
  int32_t tversion;
} SResReadyRsp;

typedef struct SOperatorParam {
  int32_t opType;
  int32_t downstreamIdx;
  void*   value;
  SArray* pChildren;  // SArray<SOperatorParam*>
} SOperatorParam;

typedef struct STableScanOperatorParam {
  bool    tableSeq;
  SArray* pUidList;
} STableScanOperatorParam;

typedef struct {
  SMsgHead        header;
  uint64_t        sId;
  uint64_t        queryId;
  uint64_t        clientId;
  uint64_t        taskId;
  int32_t         execId;
  SOperatorParam* pOpParam;
} SResFetchReq;

int32_t tSerializeSResFetchReq(void* buf, int32_t bufLen, SResFetchReq* pReq);
int32_t tDeserializeSResFetchReq(void* buf, int32_t bufLen, SResFetchReq* pReq);

typedef struct {
  SMsgHead header;
  uint64_t clientId;
} SSchTasksStatusReq;

typedef struct {
  uint64_t queryId;
  uint64_t clientId;
  uint64_t taskId;
  int64_t  refId;
  int32_t  execId;
  int8_t   status;
} STaskStatus;

typedef struct {
  int64_t refId;
  SArray* taskStatus;  // SArray<STaskStatus>
} SSchedulerStatusRsp;

typedef struct {
  uint64_t queryId;
  uint64_t taskId;
  int8_t   action;
} STaskAction;

typedef struct SQueryNodeEpId {
  int32_t nodeId;  // vgId or qnodeId
  SEp     ep;
} SQueryNodeEpId;

typedef struct {
  SMsgHead       header;
  uint64_t       clientId;
  SQueryNodeEpId epId;
  SArray*        taskAction;  // SArray<STaskAction>
} SSchedulerHbReq;

int32_t tSerializeSSchedulerHbReq(void* buf, int32_t bufLen, SSchedulerHbReq* pReq);
int32_t tDeserializeSSchedulerHbReq(void* buf, int32_t bufLen, SSchedulerHbReq* pReq);
void    tFreeSSchedulerHbReq(SSchedulerHbReq* pReq);

typedef struct {
  SQueryNodeEpId epId;
  SArray*        taskStatus;  // SArray<STaskStatus>
} SSchedulerHbRsp;

int32_t tSerializeSSchedulerHbRsp(void* buf, int32_t bufLen, SSchedulerHbRsp* pRsp);
int32_t tDeserializeSSchedulerHbRsp(void* buf, int32_t bufLen, SSchedulerHbRsp* pRsp);
void    tFreeSSchedulerHbRsp(SSchedulerHbRsp* pRsp);

typedef struct {
  SMsgHead header;
  uint64_t sId;
  uint64_t queryId;
  uint64_t clientId;
  uint64_t taskId;
  int64_t  refId;
  int32_t  execId;
} STaskCancelReq;

typedef struct {
  int32_t code;
} STaskCancelRsp;

typedef struct {
  SMsgHead header;
  uint64_t sId;
  uint64_t queryId;
  uint64_t clientId;
  uint64_t taskId;
  int64_t  refId;
  int32_t  execId;
} STaskDropReq;

int32_t tSerializeSTaskDropReq(void* buf, int32_t bufLen, STaskDropReq* pReq);
int32_t tDeserializeSTaskDropReq(void* buf, int32_t bufLen, STaskDropReq* pReq);

typedef enum {
  TASK_NOTIFY_FINISHED = 1,
} ETaskNotifyType;

typedef struct {
  SMsgHead        header;
  uint64_t        sId;
  uint64_t        queryId;
  uint64_t        clientId;
  uint64_t        taskId;
  int64_t         refId;
  int32_t         execId;
  ETaskNotifyType type;
} STaskNotifyReq;

int32_t tSerializeSTaskNotifyReq(void* buf, int32_t bufLen, STaskNotifyReq* pReq);
int32_t tDeserializeSTaskNotifyReq(void* buf, int32_t bufLen, STaskNotifyReq* pReq);

int32_t tSerializeSQueryTableRsp(void* buf, int32_t bufLen, SQueryTableRsp* pRsp);
int32_t tDeserializeSQueryTableRsp(void* buf, int32_t bufLen, SQueryTableRsp* pRsp);

typedef struct {
  int32_t code;
} STaskDropRsp;

#define STREAM_TRIGGER_AT_ONCE            1
#define STREAM_TRIGGER_WINDOW_CLOSE       2
#define STREAM_TRIGGER_MAX_DELAY          3
#define STREAM_TRIGGER_FORCE_WINDOW_CLOSE 4

#define STREAM_DEFAULT_IGNORE_EXPIRED 1
#define STREAM_FILL_HISTORY_ON        1
#define STREAM_FILL_HISTORY_OFF       0
#define STREAM_DEFAULT_FILL_HISTORY   STREAM_FILL_HISTORY_OFF
#define STREAM_DEFAULT_IGNORE_UPDATE  1
#define STREAM_CREATE_STABLE_TRUE     1
#define STREAM_CREATE_STABLE_FALSE    0

typedef struct SColLocation {
  int16_t  slotId;
  col_id_t colId;
  int8_t   type;
} SColLocation;

typedef struct SVgroupVer {
  int32_t vgId;
  int64_t ver;
} SVgroupVer;

typedef struct {
  char    name[TSDB_STREAM_FNAME_LEN];
  char    sourceDB[TSDB_DB_FNAME_LEN];
  char    targetStbFullName[TSDB_TABLE_FNAME_LEN];
  char*   sql;
  char*   ast;
  int8_t  igExists;
  int8_t  triggerType;
  int8_t  igExpired;
  int8_t  fillHistory;  // process data inserted before creating stream
  int64_t maxDelay;
  int64_t watermark;
  int32_t numOfTags;
  SArray* pTags;  // array of SField
  // 3.0.20
  int64_t checkpointFreq;  // ms
  // 3.0.2.3
  int8_t   createStb;
  uint64_t targetStbUid;
  SArray*  fillNullCols;  // array of SColLocation
  int64_t  deleteMark;
  int8_t   igUpdate;
  int64_t  lastTs;
  SArray*  pVgroupVerList;
  // 3.3.0.0
  SArray* pCols;  // array of SField
  int64_t smaId;
} SCMCreateStreamReq;

typedef struct {
  int64_t streamId;
} SCMCreateStreamRsp;

int32_t tSerializeSCMCreateStreamReq(void* buf, int32_t bufLen, const SCMCreateStreamReq* pReq);
int32_t tDeserializeSCMCreateStreamReq(void* buf, int32_t bufLen, SCMCreateStreamReq* pReq);
void    tFreeSCMCreateStreamReq(SCMCreateStreamReq* pReq);

enum {
  TOPIC_SUB_TYPE__DB = 1,
  TOPIC_SUB_TYPE__TABLE,
  TOPIC_SUB_TYPE__COLUMN,
};

#define DEFAULT_MAX_POLL_INTERVAL 300000
#define DEFAULT_SESSION_TIMEOUT   12000

typedef struct {
  char   name[TSDB_TOPIC_FNAME_LEN];  // accout.topic
  int8_t igExists;
  int8_t subType;
  int8_t withMeta;
  char*  sql;
  char   subDbName[TSDB_DB_FNAME_LEN];
  char*  ast;
  char   subStbName[TSDB_TABLE_FNAME_LEN];
} SCMCreateTopicReq;

int32_t tSerializeSCMCreateTopicReq(void* buf, int32_t bufLen, const SCMCreateTopicReq* pReq);
int32_t tDeserializeSCMCreateTopicReq(void* buf, int32_t bufLen, SCMCreateTopicReq* pReq);
void    tFreeSCMCreateTopicReq(SCMCreateTopicReq* pReq);

typedef struct {
  int64_t consumerId;
} SMqConsumerRecoverMsg, SMqConsumerClearMsg;

typedef struct {
  int64_t consumerId;
  char    cgroup[TSDB_CGROUP_LEN];
  char    clientId[TSDB_CLIENT_ID_LEN];
  char    user[TSDB_USER_LEN];
  char    fqdn[TSDB_FQDN_LEN];
  SArray* topicNames;  // SArray<char**>

  int8_t  withTbName;
  int8_t  autoCommit;
  int32_t autoCommitInterval;
  int8_t  resetOffsetCfg;
  int8_t  enableReplay;
  int8_t  enableBatchMeta;
  int32_t sessionTimeoutMs;
  int32_t maxPollIntervalMs;
} SCMSubscribeReq;

static FORCE_INLINE int32_t tSerializeSCMSubscribeReq(void** buf, const SCMSubscribeReq* pReq) {
  int32_t tlen = 0;
  tlen += taosEncodeFixedI64(buf, pReq->consumerId);
  tlen += taosEncodeString(buf, pReq->cgroup);
  tlen += taosEncodeString(buf, pReq->clientId);

  int32_t topicNum = taosArrayGetSize(pReq->topicNames);
  tlen += taosEncodeFixedI32(buf, topicNum);

  for (int32_t i = 0; i < topicNum; i++) {
    tlen += taosEncodeString(buf, (char*)taosArrayGetP(pReq->topicNames, i));
  }

  tlen += taosEncodeFixedI8(buf, pReq->withTbName);
  tlen += taosEncodeFixedI8(buf, pReq->autoCommit);
  tlen += taosEncodeFixedI32(buf, pReq->autoCommitInterval);
  tlen += taosEncodeFixedI8(buf, pReq->resetOffsetCfg);
  tlen += taosEncodeFixedI8(buf, pReq->enableReplay);
  tlen += taosEncodeFixedI8(buf, pReq->enableBatchMeta);
  tlen += taosEncodeFixedI32(buf, pReq->sessionTimeoutMs);
  tlen += taosEncodeFixedI32(buf, pReq->maxPollIntervalMs);
  tlen += taosEncodeString(buf, pReq->user);
  tlen += taosEncodeString(buf, pReq->fqdn);

  return tlen;
}

static FORCE_INLINE int32_t tDeserializeSCMSubscribeReq(void* buf, SCMSubscribeReq* pReq, int32_t len) {
  void* start = buf;
  buf = taosDecodeFixedI64(buf, &pReq->consumerId);
  buf = taosDecodeStringTo(buf, pReq->cgroup);
  buf = taosDecodeStringTo(buf, pReq->clientId);

  int32_t topicNum = 0;
  buf = taosDecodeFixedI32(buf, &topicNum);

  pReq->topicNames = taosArrayInit(topicNum, sizeof(void*));
  if (pReq->topicNames == NULL) {
    return terrno;
  }
  for (int32_t i = 0; i < topicNum; i++) {
    char* name = NULL;
    buf = taosDecodeString(buf, &name);
    if (taosArrayPush(pReq->topicNames, &name) == NULL) {
      return terrno;
    }
  }

  buf = taosDecodeFixedI8(buf, &pReq->withTbName);
  buf = taosDecodeFixedI8(buf, &pReq->autoCommit);
  buf = taosDecodeFixedI32(buf, &pReq->autoCommitInterval);
  buf = taosDecodeFixedI8(buf, &pReq->resetOffsetCfg);
  buf = taosDecodeFixedI8(buf, &pReq->enableReplay);
  buf = taosDecodeFixedI8(buf, &pReq->enableBatchMeta);
  if ((char*)buf - (char*)start < len) {
    buf = taosDecodeFixedI32(buf, &pReq->sessionTimeoutMs);
    buf = taosDecodeFixedI32(buf, &pReq->maxPollIntervalMs);
    buf = taosDecodeStringTo(buf, pReq->user);
    buf = taosDecodeStringTo(buf, pReq->fqdn);
  } else {
    pReq->sessionTimeoutMs = DEFAULT_SESSION_TIMEOUT;
    pReq->maxPollIntervalMs = DEFAULT_MAX_POLL_INTERVAL;
  }

  return 0;
}

typedef struct {
  char    key[TSDB_SUBSCRIBE_KEY_LEN];
  SArray* removedConsumers;  // SArray<int64_t>
  SArray* newConsumers;      // SArray<int64_t>
} SMqRebInfo;

static FORCE_INLINE SMqRebInfo* tNewSMqRebSubscribe(const char* key) {
  SMqRebInfo* pRebInfo = (SMqRebInfo*)taosMemoryCalloc(1, sizeof(SMqRebInfo));
  if (pRebInfo == NULL) {
    return NULL;
  }
  tstrncpy(pRebInfo->key, key, TSDB_SUBSCRIBE_KEY_LEN);
  pRebInfo->removedConsumers = taosArrayInit(0, sizeof(int64_t));
  if (pRebInfo->removedConsumers == NULL) {
    goto _err;
  }
  pRebInfo->newConsumers = taosArrayInit(0, sizeof(int64_t));
  if (pRebInfo->newConsumers == NULL) {
    goto _err;
  }
  return pRebInfo;
_err:
  taosArrayDestroy(pRebInfo->removedConsumers);
  taosArrayDestroy(pRebInfo->newConsumers);
  taosMemoryFreeClear(pRebInfo);
  return NULL;
}

typedef struct {
  int64_t streamId;
  int64_t checkpointId;
  char    streamName[TSDB_STREAM_FNAME_LEN];
} SMStreamDoCheckpointMsg;

typedef struct {
  int64_t status;
} SMVSubscribeRsp;

typedef struct {
  char    name[TSDB_TOPIC_FNAME_LEN];
  int8_t  igNotExists;
  int32_t sqlLen;
  char*   sql;
} SMDropTopicReq;

int32_t tSerializeSMDropTopicReq(void* buf, int32_t bufLen, SMDropTopicReq* pReq);
int32_t tDeserializeSMDropTopicReq(void* buf, int32_t bufLen, SMDropTopicReq* pReq);
void    tFreeSMDropTopicReq(SMDropTopicReq* pReq);

typedef struct {
  char   topic[TSDB_TOPIC_FNAME_LEN];
  char   cgroup[TSDB_CGROUP_LEN];
  int8_t igNotExists;
} SMDropCgroupReq;

int32_t tSerializeSMDropCgroupReq(void* buf, int32_t bufLen, SMDropCgroupReq* pReq);
int32_t tDeserializeSMDropCgroupReq(void* buf, int32_t bufLen, SMDropCgroupReq* pReq);

typedef struct {
  int8_t reserved;
} SMDropCgroupRsp;

typedef struct {
  char    name[TSDB_TABLE_FNAME_LEN];
  int8_t  alterType;
  SSchema schema;
} SAlterTopicReq;

typedef struct {
  SMsgHead head;
  char     name[TSDB_TABLE_FNAME_LEN];
  int64_t  tuid;
  int32_t  sverson;
  int32_t  execLen;
  char*    executor;
  int32_t  sqlLen;
  char*    sql;
} SDCreateTopicReq;

typedef struct {
  SMsgHead head;
  char     name[TSDB_TABLE_FNAME_LEN];
  int64_t  tuid;
} SDDropTopicReq;

typedef struct {
  int64_t maxdelay[2];
  int64_t watermark[2];
  int64_t deleteMark[2];
  int32_t qmsgLen[2];
  char*   qmsg[2];  // pAst:qmsg:SRetention => trigger aggr task1/2
} SRSmaParam;

int32_t tEncodeSRSmaParam(SEncoder* pCoder, const SRSmaParam* pRSmaParam);
int32_t tDecodeSRSmaParam(SDecoder* pCoder, SRSmaParam* pRSmaParam);

// TDMT_VND_CREATE_STB ==============
typedef struct SVCreateStbReq {
  char*           name;
  tb_uid_t        suid;
  int8_t          rollup;
  SSchemaWrapper  schemaRow;
  SSchemaWrapper  schemaTag;
  SRSmaParam      rsmaParam;
  int32_t         alterOriDataLen;
  void*           alterOriData;
  int8_t          source;
  int8_t          colCmpred;
  SColCmprWrapper colCmpr;
} SVCreateStbReq;

int tEncodeSVCreateStbReq(SEncoder* pCoder, const SVCreateStbReq* pReq);
int tDecodeSVCreateStbReq(SDecoder* pCoder, SVCreateStbReq* pReq);

// TDMT_VND_DROP_STB ==============
typedef struct SVDropStbReq {
  char*    name;
  tb_uid_t suid;
} SVDropStbReq;

int32_t tEncodeSVDropStbReq(SEncoder* pCoder, const SVDropStbReq* pReq);
int32_t tDecodeSVDropStbReq(SDecoder* pCoder, SVDropStbReq* pReq);

// TDMT_VND_CREATE_TABLE ==============
#define TD_CREATE_IF_NOT_EXISTS 0x1
typedef struct SVCreateTbReq {
  int32_t  flags;
  char*    name;
  tb_uid_t uid;
  int64_t  btime;
  int32_t  ttl;
  int32_t  commentLen;
  char*    comment;
  int8_t   type;
  union {
    struct {
      char*    stbName;  // super table name
      uint8_t  tagNum;
      tb_uid_t suid;
      SArray*  tagName;
      uint8_t* pTag;
    } ctb;
    struct {
      SSchemaWrapper schemaRow;
    } ntb;
  };
  int32_t         sqlLen;
  char*           sql;
  SColCmprWrapper colCmpr;
} SVCreateTbReq;

int  tEncodeSVCreateTbReq(SEncoder* pCoder, const SVCreateTbReq* pReq);
int  tDecodeSVCreateTbReq(SDecoder* pCoder, SVCreateTbReq* pReq);
void tDestroySVCreateTbReq(SVCreateTbReq* pReq, int32_t flags);

static FORCE_INLINE void tdDestroySVCreateTbReq(SVCreateTbReq* req) {
  if (NULL == req) {
    return;
  }

  taosMemoryFreeClear(req->sql);
  taosMemoryFreeClear(req->name);
  taosMemoryFreeClear(req->comment);
  if (req->type == TSDB_CHILD_TABLE) {
    taosMemoryFreeClear(req->ctb.pTag);
    taosMemoryFreeClear(req->ctb.stbName);
    taosArrayDestroy(req->ctb.tagName);
    req->ctb.tagName = NULL;
  } else if (req->type == TSDB_NORMAL_TABLE) {
    taosMemoryFreeClear(req->ntb.schemaRow.pSchema);
  }
  taosMemoryFreeClear(req->colCmpr.pColCmpr);
}

typedef struct {
  int32_t nReqs;
  union {
    SVCreateTbReq* pReqs;
    SArray*        pArray;
  };
  int8_t source;  // TD_REQ_FROM_TAOX-taosX or TD_REQ_FROM_APP-taosClient
} SVCreateTbBatchReq;

int  tEncodeSVCreateTbBatchReq(SEncoder* pCoder, const SVCreateTbBatchReq* pReq);
int  tDecodeSVCreateTbBatchReq(SDecoder* pCoder, SVCreateTbBatchReq* pReq);
void tDeleteSVCreateTbBatchReq(SVCreateTbBatchReq* pReq);

typedef struct {
  int32_t        code;
  STableMetaRsp* pMeta;
} SVCreateTbRsp, SVUpdateTbRsp;

int  tEncodeSVCreateTbRsp(SEncoder* pCoder, const SVCreateTbRsp* pRsp);
int  tDecodeSVCreateTbRsp(SDecoder* pCoder, SVCreateTbRsp* pRsp);
void tFreeSVCreateTbRsp(void* param);

int32_t tSerializeSVCreateTbReq(void** buf, SVCreateTbReq* pReq);
void*   tDeserializeSVCreateTbReq(void* buf, SVCreateTbReq* pReq);

typedef struct {
  int32_t nRsps;
  union {
    SVCreateTbRsp* pRsps;
    SArray*        pArray;
  };
} SVCreateTbBatchRsp;

int tEncodeSVCreateTbBatchRsp(SEncoder* pCoder, const SVCreateTbBatchRsp* pRsp);
int tDecodeSVCreateTbBatchRsp(SDecoder* pCoder, SVCreateTbBatchRsp* pRsp);

// int32_t tSerializeSVCreateTbBatchRsp(void* buf, int32_t bufLen, SVCreateTbBatchRsp* pRsp);
// int32_t tDeserializeSVCreateTbBatchRsp(void* buf, int32_t bufLen, SVCreateTbBatchRsp* pRsp);

// TDMT_VND_DROP_TABLE =================
typedef struct {
  char*    name;
  uint64_t suid;  // for tmq in wal format
  int64_t  uid;
  int8_t   igNotExists;
} SVDropTbReq;

typedef struct {
  int32_t code;
} SVDropTbRsp;

typedef struct {
  int32_t nReqs;
  union {
    SVDropTbReq* pReqs;
    SArray*      pArray;
  };
} SVDropTbBatchReq;

int32_t tEncodeSVDropTbBatchReq(SEncoder* pCoder, const SVDropTbBatchReq* pReq);
int32_t tDecodeSVDropTbBatchReq(SDecoder* pCoder, SVDropTbBatchReq* pReq);

typedef struct {
  int32_t nRsps;
  union {
    SVDropTbRsp* pRsps;
    SArray*      pArray;
  };
} SVDropTbBatchRsp;

int32_t tEncodeSVDropTbBatchRsp(SEncoder* pCoder, const SVDropTbBatchRsp* pRsp);
int32_t tDecodeSVDropTbBatchRsp(SDecoder* pCoder, SVDropTbBatchRsp* pRsp);

// TDMT_VND_ALTER_TABLE =====================
typedef struct SMultiTagUpateVal {
  char*    tagName;
  int32_t  colId;
  int8_t   tagType;
  int8_t   tagFree;
  uint32_t nTagVal;
  uint8_t* pTagVal;
  int8_t   isNull;
  SArray*  pTagArray;
} SMultiTagUpateVal;
typedef struct {
  char*   tbName;
  int8_t  action;
  char*   colName;
  int32_t colId;
  // TSDB_ALTER_TABLE_ADD_COLUMN
  int8_t  type;
  int8_t  flags;
  int32_t bytes;
  // TSDB_ALTER_TABLE_DROP_COLUMN
  // TSDB_ALTER_TABLE_UPDATE_COLUMN_BYTES
  int8_t   colModType;
  int32_t  colModBytes;
  char*    colNewName;  // TSDB_ALTER_TABLE_UPDATE_COLUMN_NAME
  char*    tagName;     // TSDB_ALTER_TABLE_UPDATE_TAG_VAL
  int8_t   isNull;
  int8_t   tagType;
  int8_t   tagFree;
  uint32_t nTagVal;
  uint8_t* pTagVal;
  SArray*  pTagArray;
  // TSDB_ALTER_TABLE_UPDATE_OPTIONS
  int8_t   updateTTL;
  int32_t  newTTL;
  int32_t  newCommentLen;
  char*    newComment;
  int64_t  ctimeMs;    // fill by vnode
  int8_t   source;     // TD_REQ_FROM_TAOX-taosX or TD_REQ_FROM_APP-taosClient
  uint32_t compress;   // TSDB_ALTER_TABLE_UPDATE_COLUMN_COMPRESS
  SArray*  pMultiTag;  // TSDB_ALTER_TABLE_ADD_MULTI_TAGS
} SVAlterTbReq;

int32_t tEncodeSVAlterTbReq(SEncoder* pEncoder, const SVAlterTbReq* pReq);
int32_t tDecodeSVAlterTbReq(SDecoder* pDecoder, SVAlterTbReq* pReq);
int32_t tDecodeSVAlterTbReqSetCtime(SDecoder* pDecoder, SVAlterTbReq* pReq, int64_t ctimeMs);
void    tfreeMultiTagUpateVal(void* pMultiTag);

typedef struct {
  int32_t        code;
  STableMetaRsp* pMeta;
} SVAlterTbRsp;

int32_t tEncodeSVAlterTbRsp(SEncoder* pEncoder, const SVAlterTbRsp* pRsp);
int32_t tDecodeSVAlterTbRsp(SDecoder* pDecoder, SVAlterTbRsp* pRsp);
// ======================

typedef struct {
  SMsgHead head;
  int64_t  uid;
  int32_t  tid;
  int16_t  tversion;
  int16_t  colId;
  int8_t   type;
  int16_t  bytes;
  int32_t  tagValLen;
  int16_t  numOfTags;
  int32_t  schemaLen;
  char     data[];
} SUpdateTagValReq;

typedef struct {
  SMsgHead head;
} SUpdateTagValRsp;

typedef struct {
  SMsgHead head;
} SVShowTablesReq;

typedef struct {
  SMsgHead head;
  int32_t  id;
} SVShowTablesFetchReq;

typedef struct {
  int64_t useconds;
  int8_t  completed;  // all results are returned to client
  int8_t  precision;
  int8_t  compressed;
  int32_t compLen;
  int32_t numOfRows;
  char    data[];
} SVShowTablesFetchRsp;

typedef struct {
  int64_t consumerId;
  int32_t epoch;
  char    cgroup[TSDB_CGROUP_LEN];
} SMqAskEpReq;

typedef struct {
  int32_t key;
  int32_t valueLen;
  void*   value;
} SKv;

typedef struct {
  int64_t tscRid;
  int8_t  connType;
} SClientHbKey;

typedef struct {
  int64_t tid;
  char    status[TSDB_JOB_STATUS_LEN];
} SQuerySubDesc;

typedef struct {
  char     sql[TSDB_SHOW_SQL_LEN];
  uint64_t queryId;
  int64_t  useconds;
  int64_t  stime;  // timestamp precision ms
  int64_t  reqRid;
  bool     stableQuery;
  bool     isSubQuery;
  char     fqdn[TSDB_FQDN_LEN];
  int32_t  subPlanNum;
  SArray*  subDesc;  // SArray<SQuerySubDesc>
} SQueryDesc;

typedef struct {
  uint32_t connId;
  SArray*  queryDesc;  // SArray<SQueryDesc>
} SQueryHbReqBasic;

typedef struct {
  uint32_t connId;
  uint64_t killRid;
  int32_t  totalDnodes;
  int32_t  onlineDnodes;
  int8_t   killConnection;
  int8_t   align[3];
  SEpSet   epSet;
  SArray*  pQnodeList;
} SQueryHbRspBasic;

typedef struct SAppClusterSummary {
  uint64_t numOfInsertsReq;
  uint64_t numOfInsertRows;
  uint64_t insertElapsedTime;
  uint64_t insertBytes;  // submit to tsdb since launched.

  uint64_t fetchBytes;
  uint64_t numOfQueryReq;
  uint64_t queryElapsedTime;
  uint64_t numOfSlowQueries;
  uint64_t totalRequests;
  uint64_t currentRequests;  // the number of SRequestObj
} SAppClusterSummary;

typedef struct {
  int64_t            appId;
  int32_t            pid;
  char               name[TSDB_APP_NAME_LEN];
  int64_t            startTime;
  SAppClusterSummary summary;
} SAppHbReq;

typedef struct {
  SClientHbKey      connKey;
  int64_t           clusterId;
  SAppHbReq         app;
  SQueryHbReqBasic* query;
  SHashObj*         info;  // hash<Skv.key, Skv>
  char              userApp[TSDB_APP_NAME_LEN];
  uint32_t          userIp;
} SClientHbReq;

typedef struct {
  int64_t reqId;
  SArray* reqs;  // SArray<SClientHbReq>
  int64_t ipWhiteList;
} SClientHbBatchReq;

typedef struct {
  SClientHbKey      connKey;
  int32_t           status;
  SQueryHbRspBasic* query;
  SArray*           info;  // Array<Skv>
} SClientHbRsp;

typedef struct {
  int64_t       reqId;
  int64_t       rspId;
  int32_t       svrTimestamp;
  SArray*       rsps;  // SArray<SClientHbRsp>
  SMonitorParas monitorParas;
  int8_t        enableAuditDelete;
} SClientHbBatchRsp;

static FORCE_INLINE uint32_t hbKeyHashFunc(const char* key, uint32_t keyLen) { return taosIntHash_64(key, keyLen); }

static FORCE_INLINE void tFreeReqKvHash(SHashObj* info) {
  void* pIter = taosHashIterate(info, NULL);
  while (pIter != NULL) {
    SKv* kv = (SKv*)pIter;
    taosMemoryFreeClear(kv->value);
    pIter = taosHashIterate(info, pIter);
  }
}

static FORCE_INLINE void tFreeClientHbQueryDesc(void* pDesc) {
  SQueryDesc* desc = (SQueryDesc*)pDesc;
  if (desc->subDesc) {
    taosArrayDestroy(desc->subDesc);
    desc->subDesc = NULL;
  }
}

static FORCE_INLINE void tFreeClientHbReq(void* pReq) {
  SClientHbReq* req = (SClientHbReq*)pReq;
  if (req->query) {
    if (req->query->queryDesc) {
      taosArrayDestroyEx(req->query->queryDesc, tFreeClientHbQueryDesc);
    }
    taosMemoryFreeClear(req->query);
  }

  if (req->info) {
    tFreeReqKvHash(req->info);
    taosHashCleanup(req->info);
    req->info = NULL;
  }
}

int32_t tSerializeSClientHbBatchReq(void* buf, int32_t bufLen, const SClientHbBatchReq* pReq);
int32_t tDeserializeSClientHbBatchReq(void* buf, int32_t bufLen, SClientHbBatchReq* pReq);

static FORCE_INLINE void tFreeClientHbBatchReq(void* pReq) {
  if (pReq == NULL) return;
  SClientHbBatchReq* req = (SClientHbBatchReq*)pReq;
  taosArrayDestroyEx(req->reqs, tFreeClientHbReq);
  taosMemoryFree(pReq);
}

static FORCE_INLINE void tFreeClientKv(void* pKv) {
  SKv* kv = (SKv*)pKv;
  if (kv) {
    taosMemoryFreeClear(kv->value);
  }
}

static FORCE_INLINE void tFreeClientHbRsp(void* pRsp) {
  SClientHbRsp* rsp = (SClientHbRsp*)pRsp;
  if (rsp->query) {
    taosArrayDestroy(rsp->query->pQnodeList);
    taosMemoryFreeClear(rsp->query);
  }
  if (rsp->info) taosArrayDestroyEx(rsp->info, tFreeClientKv);
}

static FORCE_INLINE void tFreeClientHbBatchRsp(void* pRsp) {
  SClientHbBatchRsp* rsp = (SClientHbBatchRsp*)pRsp;
  taosArrayDestroyEx(rsp->rsps, tFreeClientHbRsp);
}

int32_t tSerializeSClientHbBatchRsp(void* buf, int32_t bufLen, const SClientHbBatchRsp* pBatchRsp);
int32_t tDeserializeSClientHbBatchRsp(void* buf, int32_t bufLen, SClientHbBatchRsp* pBatchRsp);
void    tFreeSClientHbBatchRsp(SClientHbBatchRsp* pBatchRsp);

static FORCE_INLINE int32_t tEncodeSKv(SEncoder* pEncoder, const SKv* pKv) {
  TAOS_CHECK_RETURN(tEncodeI32(pEncoder, pKv->key));
  TAOS_CHECK_RETURN(tEncodeI32(pEncoder, pKv->valueLen));
  TAOS_CHECK_RETURN(tEncodeBinary(pEncoder, (uint8_t*)pKv->value, pKv->valueLen));
  return 0;
}

static FORCE_INLINE int32_t tDecodeSKv(SDecoder* pDecoder, SKv* pKv) {
  TAOS_CHECK_RETURN(tDecodeI32(pDecoder, &pKv->key));
  TAOS_CHECK_RETURN(tDecodeI32(pDecoder, &pKv->valueLen));
  pKv->value = taosMemoryMalloc(pKv->valueLen + 1);
  if (pKv->value == NULL) {
    TAOS_CHECK_RETURN(TSDB_CODE_OUT_OF_MEMORY);
  }
  TAOS_CHECK_RETURN(tDecodeCStrTo(pDecoder, (char*)pKv->value));
  return 0;
}

static FORCE_INLINE int32_t tEncodeSClientHbKey(SEncoder* pEncoder, const SClientHbKey* pKey) {
  TAOS_CHECK_RETURN(tEncodeI64(pEncoder, pKey->tscRid));
  TAOS_CHECK_RETURN(tEncodeI8(pEncoder, pKey->connType));
  return 0;
}

static FORCE_INLINE int32_t tDecodeSClientHbKey(SDecoder* pDecoder, SClientHbKey* pKey) {
  TAOS_CHECK_RETURN(tDecodeI64(pDecoder, &pKey->tscRid));
  TAOS_CHECK_RETURN(tDecodeI8(pDecoder, &pKey->connType));
  return 0;
}

typedef struct {
  int32_t vgId;
  // TODO stas
} SMqReportVgInfo;

static FORCE_INLINE int32_t taosEncodeSMqVgInfo(void** buf, const SMqReportVgInfo* pVgInfo) {
  int32_t tlen = 0;
  tlen += taosEncodeFixedI32(buf, pVgInfo->vgId);
  return tlen;
}

static FORCE_INLINE void* taosDecodeSMqVgInfo(void* buf, SMqReportVgInfo* pVgInfo) {
  buf = taosDecodeFixedI32(buf, &pVgInfo->vgId);
  return buf;
}

typedef struct {
  int32_t epoch;
  int64_t topicUid;
  char    name[TSDB_TOPIC_FNAME_LEN];
  SArray* pVgInfo;  // SArray<SMqHbVgInfo>
} SMqTopicInfo;

static FORCE_INLINE int32_t taosEncodeSMqTopicInfoMsg(void** buf, const SMqTopicInfo* pTopicInfo) {
  int32_t tlen = 0;
  tlen += taosEncodeFixedI32(buf, pTopicInfo->epoch);
  tlen += taosEncodeFixedI64(buf, pTopicInfo->topicUid);
  tlen += taosEncodeString(buf, pTopicInfo->name);
  int32_t sz = taosArrayGetSize(pTopicInfo->pVgInfo);
  tlen += taosEncodeFixedI32(buf, sz);
  for (int32_t i = 0; i < sz; i++) {
    SMqReportVgInfo* pVgInfo = (SMqReportVgInfo*)taosArrayGet(pTopicInfo->pVgInfo, i);
    tlen += taosEncodeSMqVgInfo(buf, pVgInfo);
  }
  return tlen;
}

static FORCE_INLINE void* taosDecodeSMqTopicInfoMsg(void* buf, SMqTopicInfo* pTopicInfo) {
  buf = taosDecodeFixedI32(buf, &pTopicInfo->epoch);
  buf = taosDecodeFixedI64(buf, &pTopicInfo->topicUid);
  buf = taosDecodeStringTo(buf, pTopicInfo->name);
  int32_t sz;
  buf = taosDecodeFixedI32(buf, &sz);
  if ((pTopicInfo->pVgInfo = taosArrayInit(sz, sizeof(SMqReportVgInfo))) == NULL) {
    return NULL;
  }
  for (int32_t i = 0; i < sz; i++) {
    SMqReportVgInfo vgInfo;
    buf = taosDecodeSMqVgInfo(buf, &vgInfo);
    if (taosArrayPush(pTopicInfo->pVgInfo, &vgInfo) == NULL) {
      return NULL;
    }
  }
  return buf;
}

typedef struct {
  int32_t status;  // ask hb endpoint
  int32_t epoch;
  int64_t consumerId;
  SArray* pTopics;  // SArray<SMqHbTopicInfo>
} SMqReportReq;

static FORCE_INLINE int32_t taosEncodeSMqReportMsg(void** buf, const SMqReportReq* pMsg) {
  int32_t tlen = 0;
  tlen += taosEncodeFixedI32(buf, pMsg->status);
  tlen += taosEncodeFixedI32(buf, pMsg->epoch);
  tlen += taosEncodeFixedI64(buf, pMsg->consumerId);
  int32_t sz = taosArrayGetSize(pMsg->pTopics);
  tlen += taosEncodeFixedI32(buf, sz);
  for (int32_t i = 0; i < sz; i++) {
    SMqTopicInfo* topicInfo = (SMqTopicInfo*)taosArrayGet(pMsg->pTopics, i);
    tlen += taosEncodeSMqTopicInfoMsg(buf, topicInfo);
  }
  return tlen;
}

static FORCE_INLINE void* taosDecodeSMqReportMsg(void* buf, SMqReportReq* pMsg) {
  buf = taosDecodeFixedI32(buf, &pMsg->status);
  buf = taosDecodeFixedI32(buf, &pMsg->epoch);
  buf = taosDecodeFixedI64(buf, &pMsg->consumerId);
  int32_t sz;
  buf = taosDecodeFixedI32(buf, &sz);
  if ((pMsg->pTopics = taosArrayInit(sz, sizeof(SMqTopicInfo))) == NULL) {
    return NULL;
  }
  for (int32_t i = 0; i < sz; i++) {
    SMqTopicInfo topicInfo;
    buf = taosDecodeSMqTopicInfoMsg(buf, &topicInfo);
    if (taosArrayPush(pMsg->pTopics, &topicInfo) == NULL) {
      return NULL;
    }
  }
  return buf;
}

typedef struct {
  SMsgHead head;
  int64_t  leftForVer;
  int32_t  vgId;
  int64_t  consumerId;
  char     subKey[TSDB_SUBSCRIBE_KEY_LEN];
} SMqVDeleteReq;

typedef struct {
  int8_t reserved;
} SMqVDeleteRsp;

typedef struct {
  char    name[TSDB_STREAM_FNAME_LEN];
  int8_t  igNotExists;
  int32_t sqlLen;
  char*   sql;
} SMDropStreamReq;

typedef struct {
  int8_t reserved;
} SMDropStreamRsp;

typedef struct {
  SMsgHead head;
  int64_t  resetRelHalt;  // reset related stream task halt status
  int64_t  streamId;
  int32_t  taskId;
} SVDropStreamTaskReq;

typedef struct {
  int8_t reserved;
} SVDropStreamTaskRsp;

int32_t tSerializeSMDropStreamReq(void* buf, int32_t bufLen, const SMDropStreamReq* pReq);
int32_t tDeserializeSMDropStreamReq(void* buf, int32_t bufLen, SMDropStreamReq* pReq);
void    tFreeMDropStreamReq(SMDropStreamReq* pReq);

typedef struct SVUpdateCheckpointInfoReq {
  SMsgHead head;
  int64_t  streamId;
  int32_t  taskId;
  int64_t  checkpointId;
  int64_t  checkpointVer;
  int64_t  checkpointTs;
  int32_t  transId;
  int64_t  hStreamId;  // add encode/decode
  int64_t  hTaskId;
  int8_t   dropRelHTask;
} SVUpdateCheckpointInfoReq;

typedef struct {
  int64_t leftForVer;
  int32_t vgId;
  int64_t oldConsumerId;
  int64_t newConsumerId;
  char    subKey[TSDB_SUBSCRIBE_KEY_LEN];
  int8_t  subType;
  int8_t  withMeta;
  char*   qmsg;  // SubPlanToString
  int64_t suid;
} SMqRebVgReq;

int32_t tEncodeSMqRebVgReq(SEncoder* pCoder, const SMqRebVgReq* pReq);
int32_t tDecodeSMqRebVgReq(SDecoder* pCoder, SMqRebVgReq* pReq);

typedef struct {
  char    topic[TSDB_TOPIC_FNAME_LEN];
  int64_t ntbUid;
  SArray* colIdList;  // SArray<int16_t>
} STqCheckInfo;

int32_t tEncodeSTqCheckInfo(SEncoder* pEncoder, const STqCheckInfo* pInfo);
int32_t tDecodeSTqCheckInfo(SDecoder* pDecoder, STqCheckInfo* pInfo);
void    tDeleteSTqCheckInfo(STqCheckInfo* pInfo);

// tqOffset
enum {
  TMQ_OFFSET__RESET_NONE = -3,
  TMQ_OFFSET__RESET_EARLIEST = -2,
  TMQ_OFFSET__RESET_LATEST = -1,
  TMQ_OFFSET__LOG = 1,
  TMQ_OFFSET__SNAPSHOT_DATA = 2,
  TMQ_OFFSET__SNAPSHOT_META = 3,
};

enum {
  WITH_DATA = 0,
  WITH_META = 1,
  ONLY_META = 2,
};

#define TQ_OFFSET_VERSION 1

typedef struct {
  int8_t type;
  union {
    // snapshot
    struct {
      int64_t uid;
      int64_t ts;
      SValue  primaryKey;
    };
    // log
    struct {
      int64_t version;
    };
  };
} STqOffsetVal;

static FORCE_INLINE void tqOffsetResetToData(STqOffsetVal* pOffsetVal, int64_t uid, int64_t ts, SValue primaryKey) {
  pOffsetVal->type = TMQ_OFFSET__SNAPSHOT_DATA;
  pOffsetVal->uid = uid;
  pOffsetVal->ts = ts;
  if (IS_VAR_DATA_TYPE(pOffsetVal->primaryKey.type)) {
    taosMemoryFree(pOffsetVal->primaryKey.pData);
  }
  pOffsetVal->primaryKey = primaryKey;
}

static FORCE_INLINE void tqOffsetResetToMeta(STqOffsetVal* pOffsetVal, int64_t uid) {
  pOffsetVal->type = TMQ_OFFSET__SNAPSHOT_META;
  pOffsetVal->uid = uid;
}

static FORCE_INLINE void tqOffsetResetToLog(STqOffsetVal* pOffsetVal, int64_t ver) {
  pOffsetVal->type = TMQ_OFFSET__LOG;
  pOffsetVal->version = ver;
}

int32_t tEncodeSTqOffsetVal(SEncoder* pEncoder, const STqOffsetVal* pOffsetVal);
int32_t tDecodeSTqOffsetVal(SDecoder* pDecoder, STqOffsetVal* pOffsetVal);
void    tFormatOffset(char* buf, int32_t maxLen, const STqOffsetVal* pVal);
bool    tOffsetEqual(const STqOffsetVal* pLeft, const STqOffsetVal* pRight);
void    tOffsetCopy(STqOffsetVal* pLeft, const STqOffsetVal* pRight);
void    tOffsetDestroy(void* pVal);

typedef struct {
  STqOffsetVal val;
  char         subKey[TSDB_SUBSCRIBE_KEY_LEN];
} STqOffset;

int32_t tEncodeSTqOffset(SEncoder* pEncoder, const STqOffset* pOffset);
int32_t tDecodeSTqOffset(SDecoder* pDecoder, STqOffset* pOffset);
void    tDeleteSTqOffset(void* val);

typedef struct SMqVgOffset {
  int64_t   consumerId;
  STqOffset offset;
} SMqVgOffset;

int32_t tEncodeMqVgOffset(SEncoder* pEncoder, const SMqVgOffset* pOffset);
int32_t tDecodeMqVgOffset(SDecoder* pDecoder, SMqVgOffset* pOffset);

typedef struct {
  SMsgHead head;
  int64_t  streamId;
  int32_t  taskId;
} SVPauseStreamTaskReq;

typedef struct {
  SMsgHead head;
  int64_t  streamId;
  int32_t  taskId;
  int64_t  chkptId;
} SVResetStreamTaskReq;

typedef struct {
  char   name[TSDB_STREAM_FNAME_LEN];
  int8_t igNotExists;
} SMPauseStreamReq;

int32_t tSerializeSMPauseStreamReq(void* buf, int32_t bufLen, const SMPauseStreamReq* pReq);
int32_t tDeserializeSMPauseStreamReq(void* buf, int32_t bufLen, SMPauseStreamReq* pReq);

typedef struct {
  SMsgHead head;
  int32_t  taskId;
  int64_t  streamId;
  int8_t   igUntreated;
} SVResumeStreamTaskReq;

typedef struct {
  int8_t reserved;
} SVResumeStreamTaskRsp;

typedef struct {
  char   name[TSDB_STREAM_FNAME_LEN];
  int8_t igNotExists;
  int8_t igUntreated;
} SMResumeStreamReq;

int32_t tSerializeSMResumeStreamReq(void* buf, int32_t bufLen, const SMResumeStreamReq* pReq);
int32_t tDeserializeSMResumeStreamReq(void* buf, int32_t bufLen, SMResumeStreamReq* pReq);

typedef struct {
  char    name[TSDB_TABLE_FNAME_LEN];
  char    stb[TSDB_TABLE_FNAME_LEN];
  int8_t  igExists;
  int8_t  intervalUnit;
  int8_t  slidingUnit;
  int8_t  timezone;    // int8_t is not enough, timezone is unit of second
  int32_t dstVgId;  // for stream
  int64_t interval;
  int64_t offset;
  int64_t sliding;
  int64_t maxDelay;
  int64_t watermark;
  int32_t exprLen;        // strlen + 1
  int32_t tagsFilterLen;  // strlen + 1
  int32_t sqlLen;         // strlen + 1
  int32_t astLen;         // strlen + 1
  char*   expr;
  char*   tagsFilter;
  char*   sql;
  char*   ast;
  int64_t deleteMark;
  int64_t lastTs;
  int64_t normSourceTbUid;  // the Uid of source tb if its a normal table, otherwise 0
  SArray* pVgroupVerList;
  int8_t  recursiveTsma;
  char    baseTsmaName[TSDB_TABLE_FNAME_LEN];  // base tsma name for recursively created tsma
} SMCreateSmaReq;

int32_t tSerializeSMCreateSmaReq(void* buf, int32_t bufLen, SMCreateSmaReq* pReq);
int32_t tDeserializeSMCreateSmaReq(void* buf, int32_t bufLen, SMCreateSmaReq* pReq);
void    tFreeSMCreateSmaReq(SMCreateSmaReq* pReq);

typedef struct {
  char   name[TSDB_TABLE_FNAME_LEN];
  int8_t igNotExists;
} SMDropSmaReq;

int32_t tSerializeSMDropSmaReq(void* buf, int32_t bufLen, SMDropSmaReq* pReq);
int32_t tDeserializeSMDropSmaReq(void* buf, int32_t bufLen, SMDropSmaReq* pReq);

typedef struct {
  char   dbFName[TSDB_DB_FNAME_LEN];
  char   stbName[TSDB_TABLE_NAME_LEN];
  char   colName[TSDB_COL_NAME_LEN];
  char   idxName[TSDB_INDEX_FNAME_LEN];
  int8_t idxType;
} SCreateTagIndexReq;

int32_t tSerializeSCreateTagIdxReq(void* buf, int32_t bufLen, SCreateTagIndexReq* pReq);
int32_t tDeserializeSCreateTagIdxReq(void* buf, int32_t bufLen, SCreateTagIndexReq* pReq);

typedef SMDropSmaReq SDropTagIndexReq;

// int32_t tSerializeSDropTagIdxReq(void* buf, int32_t bufLen, SDropTagIndexReq* pReq);
int32_t tDeserializeSDropTagIdxReq(void* buf, int32_t bufLen, SDropTagIndexReq* pReq);

typedef struct {
  int8_t         version;       // for compatibility(default 0)
  int8_t         intervalUnit;  // MACRO: TIME_UNIT_XXX
  int8_t         slidingUnit;   // MACRO: TIME_UNIT_XXX
  int8_t         timezoneInt;   // sma data expired if timezone changes.
  int32_t        dstVgId;
  char           indexName[TSDB_INDEX_NAME_LEN];
  int32_t        exprLen;
  int32_t        tagsFilterLen;
  int64_t        indexUid;
  tb_uid_t       tableUid;  // super/child/common table uid
  tb_uid_t       dstTbUid;  // for dstVgroup
  int64_t        interval;
  int64_t        offset;  // use unit by precision of DB
  int64_t        sliding;
  char*          dstTbName;  // for dstVgroup
  char*          expr;       // sma expression
  char*          tagsFilter;
  SSchemaWrapper schemaRow;  // for dstVgroup
  SSchemaWrapper schemaTag;  // for dstVgroup
} STSma;                     // Time-range-wise SMA

typedef STSma SVCreateTSmaReq;

typedef struct {
  int8_t  type;  // 0 status report, 1 update data
  int64_t indexUid;
  int64_t skey;  // start TS key of interval/sliding window
} STSmaMsg;

typedef struct {
  int64_t indexUid;
  char    indexName[TSDB_INDEX_NAME_LEN];
} SVDropTSmaReq;

typedef struct {
  int tmp;  // TODO: to avoid compile error
} SVCreateTSmaRsp, SVDropTSmaRsp;

#if 0
int32_t tSerializeSVCreateTSmaReq(void** buf, SVCreateTSmaReq* pReq);
void*   tDeserializeSVCreateTSmaReq(void* buf, SVCreateTSmaReq* pReq);
int32_t tSerializeSVDropTSmaReq(void** buf, SVDropTSmaReq* pReq);
void*   tDeserializeSVDropTSmaReq(void* buf, SVDropTSmaReq* pReq);
#endif

int32_t tEncodeSVCreateTSmaReq(SEncoder* pCoder, const SVCreateTSmaReq* pReq);
int32_t tDecodeSVCreateTSmaReq(SDecoder* pCoder, SVCreateTSmaReq* pReq);
int32_t tEncodeSVDropTSmaReq(SEncoder* pCoder, const SVDropTSmaReq* pReq);
// int32_t tDecodeSVDropTSmaReq(SDecoder* pCoder, SVDropTSmaReq* pReq);

typedef struct {
  int32_t number;
  STSma*  tSma;
} STSmaWrapper;

static FORCE_INLINE void tDestroyTSma(STSma* pSma) {
  if (pSma) {
    taosMemoryFreeClear(pSma->dstTbName);
    taosMemoryFreeClear(pSma->expr);
    taosMemoryFreeClear(pSma->tagsFilter);
  }
}

static FORCE_INLINE void tDestroyTSmaWrapper(STSmaWrapper* pSW, bool deepCopy) {
  if (pSW) {
    if (pSW->tSma) {
      if (deepCopy) {
        for (uint32_t i = 0; i < pSW->number; ++i) {
          tDestroyTSma(pSW->tSma + i);
        }
      }
      taosMemoryFreeClear(pSW->tSma);
    }
  }
}

static FORCE_INLINE void* tFreeTSmaWrapper(STSmaWrapper* pSW, bool deepCopy) {
  tDestroyTSmaWrapper(pSW, deepCopy);
  taosMemoryFreeClear(pSW);
  return NULL;
}

int32_t tEncodeSVCreateTSmaReq(SEncoder* pCoder, const SVCreateTSmaReq* pReq);
int32_t tDecodeSVCreateTSmaReq(SDecoder* pCoder, SVCreateTSmaReq* pReq);

int32_t tEncodeTSma(SEncoder* pCoder, const STSma* pSma);
int32_t tDecodeTSma(SDecoder* pCoder, STSma* pSma, bool deepCopy);

static int32_t tEncodeTSmaWrapper(SEncoder* pEncoder, const STSmaWrapper* pReq) {
  TAOS_CHECK_RETURN(tEncodeI32(pEncoder, pReq->number));
  for (int32_t i = 0; i < pReq->number; ++i) {
    TAOS_CHECK_RETURN(tEncodeTSma(pEncoder, pReq->tSma + i));
  }
  return 0;
}

static int32_t tDecodeTSmaWrapper(SDecoder* pDecoder, STSmaWrapper* pReq, bool deepCopy) {
  TAOS_CHECK_RETURN(tDecodeI32(pDecoder, &pReq->number));
  for (int32_t i = 0; i < pReq->number; ++i) {
    TAOS_CHECK_RETURN(tDecodeTSma(pDecoder, pReq->tSma + i, deepCopy));
  }
  return 0;
}

typedef struct {
  int idx;
} SMCreateFullTextReq;

int32_t tSerializeSMCreateFullTextReq(void* buf, int32_t bufLen, SMCreateFullTextReq* pReq);
int32_t tDeserializeSMCreateFullTextReq(void* buf, int32_t bufLen, SMCreateFullTextReq* pReq);
void    tFreeSMCreateFullTextReq(SMCreateFullTextReq* pReq);

typedef struct {
  char   name[TSDB_TABLE_FNAME_LEN];
  int8_t igNotExists;
} SMDropFullTextReq;

// int32_t tSerializeSMDropFullTextReq(void* buf, int32_t bufLen, SMDropFullTextReq* pReq);
// int32_t tDeserializeSMDropFullTextReq(void* buf, int32_t bufLen, SMDropFullTextReq* pReq);

typedef struct {
  char indexFName[TSDB_INDEX_FNAME_LEN];
} SUserIndexReq;

int32_t tSerializeSUserIndexReq(void* buf, int32_t bufLen, SUserIndexReq* pReq);
int32_t tDeserializeSUserIndexReq(void* buf, int32_t bufLen, SUserIndexReq* pReq);

typedef struct {
  char dbFName[TSDB_DB_FNAME_LEN];
  char tblFName[TSDB_TABLE_FNAME_LEN];
  char colName[TSDB_COL_NAME_LEN];
  char indexType[TSDB_INDEX_TYPE_LEN];
  char indexExts[TSDB_INDEX_EXTS_LEN];
} SUserIndexRsp;

int32_t tSerializeSUserIndexRsp(void* buf, int32_t bufLen, const SUserIndexRsp* pRsp);
int32_t tDeserializeSUserIndexRsp(void* buf, int32_t bufLen, SUserIndexRsp* pRsp);

typedef struct {
  char tbFName[TSDB_TABLE_FNAME_LEN];
} STableIndexReq;

int32_t tSerializeSTableIndexReq(void* buf, int32_t bufLen, STableIndexReq* pReq);
int32_t tDeserializeSTableIndexReq(void* buf, int32_t bufLen, STableIndexReq* pReq);

typedef struct {
  int8_t  intervalUnit;
  int8_t  slidingUnit;
  int64_t interval;
  int64_t offset;
  int64_t sliding;
  int64_t dstTbUid;
  int32_t dstVgId;
  SEpSet  epSet;
  char*   expr;
} STableIndexInfo;

typedef struct {
  char     tbName[TSDB_TABLE_NAME_LEN];
  char     dbFName[TSDB_DB_FNAME_LEN];
  uint64_t suid;
  int32_t  version;
  int32_t  indexSize;
  SArray*  pIndex;  // STableIndexInfo
} STableIndexRsp;

int32_t tSerializeSTableIndexRsp(void* buf, int32_t bufLen, const STableIndexRsp* pRsp);
int32_t tDeserializeSTableIndexRsp(void* buf, int32_t bufLen, STableIndexRsp* pRsp);
void    tFreeSerializeSTableIndexRsp(STableIndexRsp* pRsp);

void tFreeSTableIndexInfo(void* pInfo);

typedef struct {
  int8_t  mqMsgType;
  int32_t code;
  int32_t epoch;
  int64_t consumerId;
  int64_t walsver;
  int64_t walever;
} SMqRspHead;

typedef struct {
  SMsgHead     head;
  char         subKey[TSDB_SUBSCRIBE_KEY_LEN];
  int8_t       withTbName;
  int8_t       useSnapshot;
  int32_t      epoch;
  uint64_t     reqId;
  int64_t      consumerId;
  int64_t      timeout;
  STqOffsetVal reqOffset;
  int8_t       enableReplay;
  int8_t       sourceExcluded;
  int8_t       enableBatchMeta;
} SMqPollReq;

int32_t tSerializeSMqPollReq(void* buf, int32_t bufLen, SMqPollReq* pReq);
int32_t tDeserializeSMqPollReq(void* buf, int32_t bufLen, SMqPollReq* pReq);
void    tDestroySMqPollReq(SMqPollReq* pReq);

typedef struct {
  int32_t vgId;
  int64_t offset;
  SEpSet  epSet;
} SMqSubVgEp;

static FORCE_INLINE int32_t tEncodeSMqSubVgEp(void** buf, const SMqSubVgEp* pVgEp) {
  int32_t tlen = 0;
  tlen += taosEncodeFixedI32(buf, pVgEp->vgId);
  tlen += taosEncodeFixedI64(buf, pVgEp->offset);
  tlen += taosEncodeSEpSet(buf, &pVgEp->epSet);
  return tlen;
}

static FORCE_INLINE void* tDecodeSMqSubVgEp(void* buf, SMqSubVgEp* pVgEp) {
  buf = taosDecodeFixedI32(buf, &pVgEp->vgId);
  buf = taosDecodeFixedI64(buf, &pVgEp->offset);
  buf = taosDecodeSEpSet(buf, &pVgEp->epSet);
  return buf;
}

typedef struct {
  char           topic[TSDB_TOPIC_FNAME_LEN];
  char           db[TSDB_DB_FNAME_LEN];
  SArray*        vgs;  // SArray<SMqSubVgEp>
  SSchemaWrapper schema;
} SMqSubTopicEp;

int32_t tEncodeMqSubTopicEp(void** buf, const SMqSubTopicEp* pTopicEp);
void*   tDecodeMqSubTopicEp(void* buf, SMqSubTopicEp* pTopicEp);
void    tDeleteMqSubTopicEp(SMqSubTopicEp* pSubTopicEp);

typedef struct {
  SMqRspHead   head;
  STqOffsetVal rspOffset;
  int16_t      resMsgType;
  int32_t      metaRspLen;
  void*        metaRsp;
} SMqMetaRsp;

int32_t tEncodeMqMetaRsp(SEncoder* pEncoder, const SMqMetaRsp* pRsp);
int32_t tDecodeMqMetaRsp(SDecoder* pDecoder, SMqMetaRsp* pRsp);
void    tDeleteMqMetaRsp(SMqMetaRsp* pRsp);

#define MQ_DATA_RSP_VERSION 100

typedef struct {
  SMqRspHead   head;
  STqOffsetVal rspOffset;
  STqOffsetVal reqOffset;
  int32_t      blockNum;
  int8_t       withTbName;
  int8_t       withSchema;
  SArray*      blockDataLen;
  SArray*      blockData;
  SArray*      blockTbName;
  SArray*      blockSchema;

  union {
    struct {
      int64_t sleepTime;
    };
    struct {
      int32_t createTableNum;
      SArray* createTableLen;
      SArray* createTableReq;
    };
  };

} SMqDataRsp;

int32_t tEncodeMqDataRsp(SEncoder* pEncoder, const SMqDataRsp* pObj);
int32_t tDecodeMqDataRsp(SDecoder* pDecoder, SMqDataRsp* pRsp);
void    tDeleteMqDataRsp(SMqDataRsp* pRsp);

int32_t tEncodeSTaosxRsp(SEncoder* pEncoder, const SMqDataRsp* pRsp);
int32_t tDecodeSTaosxRsp(SDecoder* pDecoder, SMqDataRsp* pRsp);
void    tDeleteSTaosxRsp(SMqDataRsp* pRsp);

typedef struct SMqBatchMetaRsp {
  SMqRspHead   head;  // not serialize
  STqOffsetVal rspOffset;
  SArray*      batchMetaLen;
  SArray*      batchMetaReq;
  void*        pMetaBuff;    // not serialize
  uint32_t     metaBuffLen;  // not serialize
} SMqBatchMetaRsp;

int32_t tEncodeMqBatchMetaRsp(SEncoder* pEncoder, const SMqBatchMetaRsp* pRsp);
int32_t tDecodeMqBatchMetaRsp(SDecoder* pDecoder, SMqBatchMetaRsp* pRsp);
int32_t tSemiDecodeMqBatchMetaRsp(SDecoder* pDecoder, SMqBatchMetaRsp* pRsp);
void    tDeleteMqBatchMetaRsp(SMqBatchMetaRsp* pRsp);

typedef struct {
  SMqRspHead head;
  char       cgroup[TSDB_CGROUP_LEN];
  SArray*    topics;  // SArray<SMqSubTopicEp>
} SMqAskEpRsp;

static FORCE_INLINE int32_t tEncodeSMqAskEpRsp(void** buf, const SMqAskEpRsp* pRsp) {
  int32_t tlen = 0;
  // tlen += taosEncodeString(buf, pRsp->cgroup);
  int32_t sz = taosArrayGetSize(pRsp->topics);
  tlen += taosEncodeFixedI32(buf, sz);
  for (int32_t i = 0; i < sz; i++) {
    SMqSubTopicEp* pVgEp = (SMqSubTopicEp*)taosArrayGet(pRsp->topics, i);
    tlen += tEncodeMqSubTopicEp(buf, pVgEp);
  }
  return tlen;
}

static FORCE_INLINE void* tDecodeSMqAskEpRsp(void* buf, SMqAskEpRsp* pRsp) {
  // buf = taosDecodeStringTo(buf, pRsp->cgroup);
  int32_t sz;
  buf = taosDecodeFixedI32(buf, &sz);
  pRsp->topics = taosArrayInit(sz, sizeof(SMqSubTopicEp));
  if (pRsp->topics == NULL) {
    return NULL;
  }
  for (int32_t i = 0; i < sz; i++) {
    SMqSubTopicEp topicEp;
    buf = tDecodeMqSubTopicEp(buf, &topicEp);
    if (buf == NULL) {
      return NULL;
    }
    if ((taosArrayPush(pRsp->topics, &topicEp) == NULL)) {
      return NULL;
    }
  }
  return buf;
}

static FORCE_INLINE void tDeleteSMqAskEpRsp(SMqAskEpRsp* pRsp) {
  taosArrayDestroyEx(pRsp->topics, (FDelete)tDeleteMqSubTopicEp);
}

typedef struct {
  int32_t      vgId;
  STqOffsetVal offset;
  int64_t      rows;
  int64_t      ever;
} OffsetRows;

typedef struct {
  char    topicName[TSDB_TOPIC_FNAME_LEN];
  SArray* offsetRows;
} TopicOffsetRows;

typedef struct {
  int64_t consumerId;
  int32_t epoch;
  SArray* topics;
  int8_t  pollFlag;
} SMqHbReq;

typedef struct {
  char   topic[TSDB_TOPIC_FNAME_LEN];
  int8_t noPrivilege;
} STopicPrivilege;

typedef struct {
  SArray* topicPrivileges;  // SArray<STopicPrivilege>
  int32_t debugFlag;
} SMqHbRsp;

typedef struct {
  SMsgHead head;
  int64_t  consumerId;
  char     subKey[TSDB_SUBSCRIBE_KEY_LEN];
} SMqSeekReq;

#define TD_AUTO_CREATE_TABLE 0x1
typedef struct {
  int64_t       suid;
  int64_t       uid;
  int32_t       sver;
  uint32_t      nData;
  uint8_t*      pData;
  SVCreateTbReq cTbReq;
} SVSubmitBlk;

typedef struct {
  SMsgHead header;
  uint64_t sId;
  uint64_t queryId;
  uint64_t clientId;
  uint64_t taskId;
  uint32_t sqlLen;
  uint32_t phyLen;
  char*    sql;
  char*    msg;
  int8_t   source;
} SVDeleteReq;

int32_t tSerializeSVDeleteReq(void* buf, int32_t bufLen, SVDeleteReq* pReq);
int32_t tDeserializeSVDeleteReq(void* buf, int32_t bufLen, SVDeleteReq* pReq);

typedef struct {
  int64_t affectedRows;
} SVDeleteRsp;

int32_t tEncodeSVDeleteRsp(SEncoder* pCoder, const SVDeleteRsp* pReq);
int32_t tDecodeSVDeleteRsp(SDecoder* pCoder, SVDeleteRsp* pReq);

typedef struct SDeleteRes {
  uint64_t suid;
  SArray*  uidList;
  int64_t  skey;
  int64_t  ekey;
  int64_t  affectedRows;
  char     tableFName[TSDB_TABLE_NAME_LEN];
  char     tsColName[TSDB_COL_NAME_LEN];
  int64_t  ctimeMs;  // fill by vnode
  int8_t   source;
} SDeleteRes;

int32_t tEncodeDeleteRes(SEncoder* pCoder, const SDeleteRes* pRes);
int32_t tDecodeDeleteRes(SDecoder* pCoder, SDeleteRes* pRes);

typedef struct {
  // int64_t uid;
  char    tbname[TSDB_TABLE_NAME_LEN];
  int64_t startTs;
  int64_t endTs;
} SSingleDeleteReq;

int32_t tEncodeSSingleDeleteReq(SEncoder* pCoder, const SSingleDeleteReq* pReq);
int32_t tDecodeSSingleDeleteReq(SDecoder* pCoder, SSingleDeleteReq* pReq);

typedef struct {
  int64_t suid;
  SArray* deleteReqs;  // SArray<SSingleDeleteReq>
  int64_t ctimeMs;     // fill by vnode
  int8_t  level;       // 0 tsdb(default), 1 rsma1 , 2 rsma2
} SBatchDeleteReq;

int32_t tEncodeSBatchDeleteReq(SEncoder* pCoder, const SBatchDeleteReq* pReq);
int32_t tDecodeSBatchDeleteReq(SDecoder* pCoder, SBatchDeleteReq* pReq);
int32_t tDecodeSBatchDeleteReqSetCtime(SDecoder* pDecoder, SBatchDeleteReq* pReq, int64_t ctimeMs);

typedef struct {
  int32_t msgIdx;
  int32_t msgType;
  int32_t msgLen;
  void*   msg;
} SBatchMsg;

typedef struct {
  SMsgHead header;
  SArray*  pMsgs;  // SArray<SBatchMsg>
} SBatchReq;

typedef struct {
  int32_t reqType;
  int32_t msgIdx;
  int32_t msgLen;
  int32_t rspCode;
  void*   msg;
} SBatchRspMsg;

typedef struct {
  SArray* pRsps;  // SArray<SBatchRspMsg>
} SBatchRsp;

int32_t                  tSerializeSBatchReq(void* buf, int32_t bufLen, SBatchReq* pReq);
int32_t                  tDeserializeSBatchReq(void* buf, int32_t bufLen, SBatchReq* pReq);
static FORCE_INLINE void tFreeSBatchReqMsg(void* msg) {
  if (NULL == msg) {
    return;
  }
  SBatchMsg* pMsg = (SBatchMsg*)msg;
  taosMemoryFree(pMsg->msg);
}

int32_t tSerializeSBatchRsp(void* buf, int32_t bufLen, SBatchRsp* pRsp);
int32_t tDeserializeSBatchRsp(void* buf, int32_t bufLen, SBatchRsp* pRsp);

static FORCE_INLINE void tFreeSBatchRspMsg(void* p) {
  if (NULL == p) {
    return;
  }

  SBatchRspMsg* pRsp = (SBatchRspMsg*)p;
  taosMemoryFree(pRsp->msg);
}

int32_t tSerializeSMqAskEpReq(void* buf, int32_t bufLen, SMqAskEpReq* pReq);
int32_t tDeserializeSMqAskEpReq(void* buf, int32_t bufLen, SMqAskEpReq* pReq);
int32_t tSerializeSMqHbReq(void* buf, int32_t bufLen, SMqHbReq* pReq);
int32_t tDeserializeSMqHbReq(void* buf, int32_t bufLen, SMqHbReq* pReq);
void    tDestroySMqHbReq(SMqHbReq* pReq);

int32_t tSerializeSMqHbRsp(void* buf, int32_t bufLen, SMqHbRsp* pRsp);
int32_t tDeserializeSMqHbRsp(void* buf, int32_t bufLen, SMqHbRsp* pRsp);
void    tDestroySMqHbRsp(SMqHbRsp* pRsp);

int32_t tSerializeSMqSeekReq(void* buf, int32_t bufLen, SMqSeekReq* pReq);
int32_t tDeserializeSMqSeekReq(void* buf, int32_t bufLen, SMqSeekReq* pReq);

#define TD_REQ_FROM_APP               0x0
#define SUBMIT_REQ_AUTO_CREATE_TABLE  0x1
#define SUBMIT_REQ_COLUMN_DATA_FORMAT 0x2
#define SUBMIT_REQ_FROM_FILE          0x4
#define TD_REQ_FROM_TAOX              0x8
#define SUBMIT_REQUEST_VERSION        (1)

#define TD_REQ_FROM_TAOX_OLD 0x1  // for compatibility

typedef struct {
  int32_t        flags;
  SVCreateTbReq* pCreateTbReq;
  int64_t        suid;
  int64_t        uid;
  int32_t        sver;
  union {
    SArray* aRowP;
    SArray* aCol;
  };
  int64_t ctimeMs;
} SSubmitTbData;

typedef struct {
  SArray* aSubmitTbData;  // SArray<SSubmitTbData>
} SSubmitReq2;

typedef struct {
  SMsgHead header;
  int64_t  version;
  char     data[];  // SSubmitReq2
} SSubmitReq2Msg;

int32_t tEncodeSubmitReq(SEncoder* pCoder, const SSubmitReq2* pReq);
int32_t tDecodeSubmitReq(SDecoder* pCoder, SSubmitReq2* pReq);
void    tDestroySubmitTbData(SSubmitTbData* pTbData, int32_t flag);
void    tDestroySubmitReq(SSubmitReq2* pReq, int32_t flag);

typedef struct {
  int32_t affectedRows;
  SArray* aCreateTbRsp;  // SArray<SVCreateTbRsp>
} SSubmitRsp2;

int32_t tEncodeSSubmitRsp2(SEncoder* pCoder, const SSubmitRsp2* pRsp);
int32_t tDecodeSSubmitRsp2(SDecoder* pCoder, SSubmitRsp2* pRsp);
void    tDestroySSubmitRsp2(SSubmitRsp2* pRsp, int32_t flag);

#define TSDB_MSG_FLG_ENCODE 0x1
#define TSDB_MSG_FLG_DECODE 0x2
#define TSDB_MSG_FLG_CMPT   0x3

typedef struct {
  union {
    struct {
      void*   msgStr;
      int32_t msgLen;
      int64_t ver;
    };
    void* pDataBlock;
  };
} SPackedData;

typedef struct {
  char     fullname[TSDB_VIEW_FNAME_LEN];
  char     name[TSDB_VIEW_NAME_LEN];
  char     dbFName[TSDB_DB_FNAME_LEN];
  char*    querySql;
  char*    sql;
  int8_t   orReplace;
  int8_t   precision;
  int32_t  numOfCols;
  SSchema* pSchema;
} SCMCreateViewReq;

int32_t tSerializeSCMCreateViewReq(void* buf, int32_t bufLen, const SCMCreateViewReq* pReq);
int32_t tDeserializeSCMCreateViewReq(void* buf, int32_t bufLen, SCMCreateViewReq* pReq);
void    tFreeSCMCreateViewReq(SCMCreateViewReq* pReq);

typedef struct {
  char   fullname[TSDB_VIEW_FNAME_LEN];
  char   name[TSDB_VIEW_NAME_LEN];
  char   dbFName[TSDB_DB_FNAME_LEN];
  char*  sql;
  int8_t igNotExists;
} SCMDropViewReq;

int32_t tSerializeSCMDropViewReq(void* buf, int32_t bufLen, const SCMDropViewReq* pReq);
int32_t tDeserializeSCMDropViewReq(void* buf, int32_t bufLen, SCMDropViewReq* pReq);
void    tFreeSCMDropViewReq(SCMDropViewReq* pReq);

typedef struct {
  char fullname[TSDB_VIEW_FNAME_LEN];
} SViewMetaReq;
int32_t tSerializeSViewMetaReq(void* buf, int32_t bufLen, const SViewMetaReq* pReq);
int32_t tDeserializeSViewMetaReq(void* buf, int32_t bufLen, SViewMetaReq* pReq);

typedef struct {
  char     name[TSDB_VIEW_NAME_LEN];
  char     dbFName[TSDB_DB_FNAME_LEN];
  char*    user;
  uint64_t dbId;
  uint64_t viewId;
  char*    querySql;
  int8_t   precision;
  int8_t   type;
  int32_t  version;
  int32_t  numOfCols;
  SSchema* pSchema;
} SViewMetaRsp;
int32_t tSerializeSViewMetaRsp(void* buf, int32_t bufLen, const SViewMetaRsp* pRsp);
int32_t tDeserializeSViewMetaRsp(void* buf, int32_t bufLen, SViewMetaRsp* pRsp);
void    tFreeSViewMetaRsp(SViewMetaRsp* pRsp);
typedef struct {
  char name[TSDB_TABLE_FNAME_LEN];  // table name or tsma name
  bool fetchingWithTsmaName;        // if we are fetching with tsma name
} STableTSMAInfoReq;

int32_t tSerializeTableTSMAInfoReq(void* buf, int32_t bufLen, const STableTSMAInfoReq* pReq);
int32_t tDeserializeTableTSMAInfoReq(void* buf, int32_t bufLen, STableTSMAInfoReq* pReq);

typedef struct {
  int32_t  funcId;
  col_id_t colId;
} STableTSMAFuncInfo;

typedef struct {
  char     name[TSDB_TABLE_NAME_LEN];
  uint64_t tsmaId;
  char     targetTb[TSDB_TABLE_NAME_LEN];
  char     targetDbFName[TSDB_DB_FNAME_LEN];
  char     tb[TSDB_TABLE_NAME_LEN];
  char     dbFName[TSDB_DB_FNAME_LEN];
  uint64_t suid;
  uint64_t destTbUid;
  uint64_t dbId;
  int32_t  version;
  int64_t  interval;
  int8_t   unit;
  SArray*  pFuncs;     // SArray<STableTSMAFuncInfo>
  SArray*  pTags;      // SArray<SSchema>
  SArray*  pUsedCols;  // SArray<SSchema>
  char*    ast;

  int64_t streamUid;
  int64_t reqTs;
  int64_t rspTs;
  int64_t delayDuration;  // ms
  bool    fillHistoryFinished;
} STableTSMAInfo;

int32_t tSerializeTableTSMAInfoRsp(void* buf, int32_t bufLen, const STableTSMAInfoRsp* pRsp);
int32_t tDeserializeTableTSMAInfoRsp(void* buf, int32_t bufLen, STableTSMAInfoRsp* pRsp);
int32_t tCloneTbTSMAInfo(STableTSMAInfo* pInfo, STableTSMAInfo** pRes);
void    tFreeTableTSMAInfo(void* p);
void    tFreeAndClearTableTSMAInfo(void* p);
void    tFreeTableTSMAInfoRsp(STableTSMAInfoRsp* pRsp);

#define STSMAHbRsp            STableTSMAInfoRsp
#define tSerializeTSMAHbRsp   tSerializeTableTSMAInfoRsp
#define tDeserializeTSMAHbRsp tDeserializeTableTSMAInfoRsp
#define tFreeTSMAHbRsp        tFreeTableTSMAInfoRsp

typedef struct SStreamProgressReq {
  int64_t streamId;
  int32_t vgId;
  int32_t fetchIdx;
  int32_t subFetchIdx;
} SStreamProgressReq;

int32_t tSerializeStreamProgressReq(void* buf, int32_t bufLen, const SStreamProgressReq* pReq);
int32_t tDeserializeStreamProgressReq(void* buf, int32_t bufLen, SStreamProgressReq* pReq);

typedef struct SStreamProgressRsp {
  int64_t streamId;
  int32_t vgId;
  bool    fillHisFinished;
  int64_t progressDelay;
  int32_t fetchIdx;
  int32_t subFetchIdx;
} SStreamProgressRsp;

int32_t tSerializeStreamProgressRsp(void* buf, int32_t bufLen, const SStreamProgressRsp* pRsp);
int32_t tDeserializeSStreamProgressRsp(void* buf, int32_t bufLen, SStreamProgressRsp* pRsp);

typedef struct SDropCtbWithTsmaSingleVgReq {
  SVgroupInfo vgInfo;
  SArray*     pTbs;  // SVDropTbReq
} SMDropTbReqsOnSingleVg;

int32_t tEncodeSMDropTbReqOnSingleVg(SEncoder* pEncoder, const SMDropTbReqsOnSingleVg* pReq);
int32_t tDecodeSMDropTbReqOnSingleVg(SDecoder* pDecoder, SMDropTbReqsOnSingleVg* pReq);
void    tFreeSMDropTbReqOnSingleVg(void* p);

typedef struct SDropTbsReq {
  SArray* pVgReqs;  // SMDropTbReqsOnSingleVg
} SMDropTbsReq;

int32_t tSerializeSMDropTbsReq(void* buf, int32_t bufLen, const SMDropTbsReq* pReq);
int32_t tDeserializeSMDropTbsReq(void* buf, int32_t bufLen, SMDropTbsReq* pReq);
void    tFreeSMDropTbsReq(void*);

typedef struct SVFetchTtlExpiredTbsRsp {
  SArray* pExpiredTbs;  // SVDropTbReq
  int32_t vgId;
} SVFetchTtlExpiredTbsRsp;

int32_t tEncodeVFetchTtlExpiredTbsRsp(SEncoder* pCoder, const SVFetchTtlExpiredTbsRsp* pRsp);
int32_t tDecodeVFetchTtlExpiredTbsRsp(SDecoder* pCoder, SVFetchTtlExpiredTbsRsp* pRsp);

void tFreeFetchTtlExpiredTbsRsp(void* p);

void setDefaultOptionsForField(SFieldWithOptions* field);
void setFieldWithOptions(SFieldWithOptions* fieldWithOptions, SField* field);

#pragma pack(pop)

#ifdef __cplusplus
}
#endif

#endif /*_TD_COMMON_TAOS_MSG_H_*/<|MERGE_RESOLUTION|>--- conflicted
+++ resolved
@@ -161,12 +161,9 @@
   TSDB_MGMT_TABLE_USER_FULL,
   TSDB_MGMT_TABLE_ANODE,
   TSDB_MGMT_TABLE_ANODE_FULL,
-<<<<<<< HEAD
-  TSDB_MGMT_TABLE_TRANSACTION_DETAIL,
-=======
   TSDB_MGMT_TABLE_USAGE,
   TSDB_MGMT_TABLE_FILESETS,
->>>>>>> 90272cf0
+  TSDB_MGMT_TABLE_TRANSACTION_DETAIL,
   TSDB_MGMT_TABLE_MAX,
 } EShowType;
 
