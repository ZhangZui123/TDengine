--- conflicted
+++ resolved
@@ -2817,13 +2817,8 @@
   TOPIC_SUB_TYPE__COLUMN,
 };
 
-<<<<<<< HEAD
 #define DEFAULT_MAX_POLL_INTERVAL      300000
 #define DEFAULT_SESSION_TIMEOUT        12000
-=======
-#define DEFAULT_MAX_POLL_INTERVAL 3000000
-#define DEFAULT_SESSION_TIMEOUT   12000
->>>>>>> b6c9c27a
 
 typedef struct {
   char   name[TSDB_TOPIC_FNAME_LEN];  // accout.topic
