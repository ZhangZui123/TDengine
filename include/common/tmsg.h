--- conflicted
+++ resolved
@@ -888,13 +888,8 @@
   int8_t enable;
   char   user[TSDB_USER_LEN];
   char   pass[TSDB_USET_PASSWORD_LEN];
-<<<<<<< HEAD
-  int32_t sqlLen;
-  char*   sql;
   int32_t numIpRanges;
   SIpV4Range* pIpRanges;
-=======
->>>>>>> 255de5c2
 } SCreateUserReq;
 
 int32_t tSerializeSCreateUserReq(void* buf, int32_t bufLen, SCreateUserReq* pReq);
@@ -912,13 +907,8 @@
   char    tabName[TSDB_TABLE_NAME_LEN];
   char*   tagCond;
   int32_t tagCondLen;
-<<<<<<< HEAD
-  int32_t sqlLen;
-  char*   sql;
   int32_t numIpRanges;
   SIpV4Range* pIpRanges;
-=======
->>>>>>> 255de5c2
 } SAlterUserReq;
 
 int32_t tSerializeSAlterUserReq(void* buf, int32_t bufLen, SAlterUserReq* pReq);
