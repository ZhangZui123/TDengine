/*
 * Copyright (c) 2019 TAOS Data, Inc. <jhtao@taosdata.com>
 *
 * This program is free software: you can use, redistribute, and/or modify
 * it under the terms of the GNU Affero General Public License, version 3
 * or later ("AGPL"), as published by the Free Software Foundation.
 *
 * This program is distributed in the hope that it will be useful, but WITHOUT
 * ANY WARRANTY; without even the implied warranty of MERCHANTABILITY or
 * FITNESS FOR A PARTICULAR PURPOSE.
 *
 * You should have received a copy of the GNU Affero General Public License
 * along with this program. If not, see <http://www.gnu.org/licenses/>.
 */

#ifndef _TD_COMMON_TAOS_MSG_H_
#define _TD_COMMON_TAOS_MSG_H_

#include "taosdef.h"
#include "taoserror.h"
#include "tarray.h"
#include "tcoding.h"
#include "tencode.h"
#include "thash.h"
#include "tlist.h"
#include "tname.h"
#include "trow.h"
#include "tuuid.h"

#ifdef __cplusplus
extern "C" {
#endif

/* ------------------------ MESSAGE DEFINITIONS ------------------------ */
#define TD_MSG_NUMBER_
#undef TD_MSG_DICT_
#undef TD_MSG_INFO_
#undef TD_MSG_SEG_CODE_
#include "tmsgdef.h"

#undef TD_MSG_NUMBER_
#undef TD_MSG_DICT_
#undef TD_MSG_INFO_
#define TD_MSG_SEG_CODE_
#include "tmsgdef.h"

#undef TD_MSG_NUMBER_
#undef TD_MSG_DICT_
#undef TD_MSG_INFO_
#undef TD_MSG_SEG_CODE_
#include "tmsgdef.h"

extern char*   tMsgInfo[];
extern int32_t tMsgDict[];

#define TMSG_SEG_CODE(TYPE) (((TYPE)&0xff00) >> 8)
#define TMSG_SEG_SEQ(TYPE)  ((TYPE)&0xff)
#define TMSG_INFO(TYPE)                                                                                                \
  ((TYPE) < TDMT_DND_MAX_MSG || (TYPE) < TDMT_MND_MAX_MSG || (TYPE) < TDMT_VND_MAX_MSG || (TYPE) < TDMT_SCH_MAX_MSG || \
   (TYPE) < TDMT_STREAM_MAX_MSG || (TYPE) < TDMT_MON_MAX_MSG || (TYPE) < TDMT_SYNC_MAX_MSG) ||                         \
          (TYPE) < TDMT_VND_STREAM_MSG || (TYPE) < TDMT_VND_TMQ_MSG || (TYPE) < TDMT_VND_TMQ_MAX_MSG                   \
      ? tMsgInfo[tMsgDict[TMSG_SEG_CODE(TYPE)] + TMSG_SEG_SEQ(TYPE)]                                                   \
      : 0

#define TMSG_INDEX(TYPE) (tMsgDict[TMSG_SEG_CODE(TYPE)] + TMSG_SEG_SEQ(TYPE))

typedef uint16_t tmsg_t;

static inline bool vnodeIsMsgBlock(tmsg_t type) {
  return (type == TDMT_VND_CREATE_TABLE) || (type == TDMT_VND_ALTER_TABLE) || (type == TDMT_VND_DROP_TABLE) ||
         (type == TDMT_VND_UPDATE_TAG_VAL) || (type == TDMT_VND_ALTER_CONFIRM);
}

static inline bool syncUtilUserCommit(tmsg_t msgType) {
  return msgType != TDMT_SYNC_NOOP && msgType != TDMT_SYNC_LEADER_TRANSFER;
}

/* ------------------------ OTHER DEFINITIONS ------------------------ */
// IE type
#define TSDB_IE_TYPE_SEC         1
#define TSDB_IE_TYPE_META        2
#define TSDB_IE_TYPE_MGMT_IP     3
#define TSDB_IE_TYPE_DNODE_CFG   4
#define TSDB_IE_TYPE_NEW_VERSION 5
#define TSDB_IE_TYPE_DNODE_EXT   6
#define TSDB_IE_TYPE_DNODE_STATE 7

enum {
  CONN_TYPE__QUERY = 1,
  CONN_TYPE__TMQ,
  CONN_TYPE__UDFD,
  CONN_TYPE__MAX,
};

enum {
  HEARTBEAT_KEY_USER_AUTHINFO = 1,
  HEARTBEAT_KEY_DBINFO,
  HEARTBEAT_KEY_STBINFO,
  HEARTBEAT_KEY_TMQ,
};

typedef enum _mgmt_table {
  TSDB_MGMT_TABLE_START,
  TSDB_MGMT_TABLE_DNODE,
  TSDB_MGMT_TABLE_MNODE,
  TSDB_MGMT_TABLE_MODULE,
  TSDB_MGMT_TABLE_QNODE,
  TSDB_MGMT_TABLE_SNODE,
  TSDB_MGMT_TABLE_BNODE,  // no longer used
  TSDB_MGMT_TABLE_CLUSTER,
  TSDB_MGMT_TABLE_DB,
  TSDB_MGMT_TABLE_FUNC,
  TSDB_MGMT_TABLE_INDEX,
  TSDB_MGMT_TABLE_STB,
  TSDB_MGMT_TABLE_STREAMS,
  TSDB_MGMT_TABLE_TABLE,
  TSDB_MGMT_TABLE_TAG,
  TSDB_MGMT_TABLE_COL,
  TSDB_MGMT_TABLE_USER,
  TSDB_MGMT_TABLE_GRANTS,
  TSDB_MGMT_TABLE_VGROUP,
  TSDB_MGMT_TABLE_TOPICS,
  TSDB_MGMT_TABLE_CONSUMERS,
  TSDB_MGMT_TABLE_SUBSCRIPTIONS,
  TSDB_MGMT_TABLE_TRANS,
  TSDB_MGMT_TABLE_SMAS,
  TSDB_MGMT_TABLE_CONFIGS,
  TSDB_MGMT_TABLE_CONNS,
  TSDB_MGMT_TABLE_QUERIES,
  TSDB_MGMT_TABLE_VNODES,
  TSDB_MGMT_TABLE_APPS,
  TSDB_MGMT_TABLE_STREAM_TASKS,
  TSDB_MGMT_TABLE_PRIVILEGES,
  TSDB_MGMT_TABLE_MAX,
} EShowType;

#define TSDB_ALTER_TABLE_ADD_TAG             1
#define TSDB_ALTER_TABLE_DROP_TAG            2
#define TSDB_ALTER_TABLE_UPDATE_TAG_NAME     3
#define TSDB_ALTER_TABLE_UPDATE_TAG_VAL      4
#define TSDB_ALTER_TABLE_ADD_COLUMN          5
#define TSDB_ALTER_TABLE_DROP_COLUMN         6
#define TSDB_ALTER_TABLE_UPDATE_COLUMN_BYTES 7
#define TSDB_ALTER_TABLE_UPDATE_TAG_BYTES    8
#define TSDB_ALTER_TABLE_UPDATE_OPTIONS      9
#define TSDB_ALTER_TABLE_UPDATE_COLUMN_NAME  10

#define TSDB_FILL_NONE        0
#define TSDB_FILL_NULL        1
#define TSDB_FILL_NULL_F      2
#define TSDB_FILL_SET_VALUE   3
#define TSDB_FILL_SET_VALUE_F 4
#define TSDB_FILL_LINEAR      5
#define TSDB_FILL_PREV        6
#define TSDB_FILL_NEXT        7

#define TSDB_ALTER_USER_PASSWD                 0x1
#define TSDB_ALTER_USER_SUPERUSER              0x2
#define TSDB_ALTER_USER_ADD_READ_DB            0x3
#define TSDB_ALTER_USER_REMOVE_READ_DB         0x4
#define TSDB_ALTER_USER_ADD_WRITE_DB           0x5
#define TSDB_ALTER_USER_REMOVE_WRITE_DB        0x6
#define TSDB_ALTER_USER_ADD_ALL_DB             0x7
#define TSDB_ALTER_USER_REMOVE_ALL_DB          0x8
#define TSDB_ALTER_USER_ENABLE                 0x9
#define TSDB_ALTER_USER_SYSINFO                0xA
#define TSDB_ALTER_USER_ADD_SUBSCRIBE_TOPIC    0xB
#define TSDB_ALTER_USER_REMOVE_SUBSCRIBE_TOPIC 0xC

#define TSDB_ALTER_USER_PRIVILEGES 0x2

#define TSDB_KILL_MSG_LEN 30

#define TSDB_TABLE_NUM_UNIT 100000

#define TSDB_VN_READ_ACCCESS  ((char)0x1)
#define TSDB_VN_WRITE_ACCCESS ((char)0x2)
#define TSDB_VN_ALL_ACCCESS   (TSDB_VN_READ_ACCCESS | TSDB_VN_WRITE_ACCCESS)

#define TSDB_COL_NORMAL 0x0u  // the normal column of the table
#define TSDB_COL_TAG    0x1u  // the tag column type
#define TSDB_COL_UDC    0x2u  // the user specified normal string column, it is a dummy column
#define TSDB_COL_TMP    0x4u  // internal column generated by the previous operators
#define TSDB_COL_NULL   0x8u  // the column filter NULL or not

#define TSDB_COL_IS_TAG(f)        (((f & (~(TSDB_COL_NULL))) & TSDB_COL_TAG) != 0)
#define TSDB_COL_IS_NORMAL_COL(f) ((f & (~(TSDB_COL_NULL))) == TSDB_COL_NORMAL)
#define TSDB_COL_IS_UD_COL(f)     ((f & (~(TSDB_COL_NULL))) == TSDB_COL_UDC)
#define TSDB_COL_REQ_NULL(f)      (((f)&TSDB_COL_NULL) != 0)

#define TD_SUPER_TABLE  TSDB_SUPER_TABLE
#define TD_CHILD_TABLE  TSDB_CHILD_TABLE
#define TD_NORMAL_TABLE TSDB_NORMAL_TABLE

#define TD_REQ_FROM_APP  0
#define TD_REQ_FROM_TAOX 1

typedef struct {
  int32_t vgId;
  char*   dbFName;
  char*   tbName;
} SBuildTableInput;

typedef struct {
  char    db[TSDB_DB_FNAME_LEN];
  int64_t dbId;
  int32_t vgVersion;
  int32_t numOfTable;  // unit is TSDB_TABLE_NUM_UNIT
  int64_t stateTs;
} SBuildUseDBInput;

typedef struct SField {
  char    name[TSDB_COL_NAME_LEN];
  uint8_t type;
  int8_t  flags;
  int32_t bytes;
} SField;

typedef struct SRetention {
  int64_t freq;
  int64_t keep;
  int8_t  freqUnit;
  int8_t  keepUnit;
} SRetention;

#define RETENTION_VALID(r) (((r)->freq > 0) && ((r)->keep > 0))

#pragma pack(push, 1)

// null-terminated string instead of char array to avoid too many memory consumption in case of more than 1M tableMeta
typedef struct SEp {
  char     fqdn[TSDB_FQDN_LEN];
  uint16_t port;
} SEp;

typedef struct {
  int32_t contLen;
  int32_t vgId;
} SMsgHead;

// Submit message for one table
typedef struct SSubmitBlk {
  int64_t uid;        // table unique id
  int64_t suid;       // stable id
  int32_t sversion;   // data schema version
  int32_t dataLen;    // data part length, not including the SSubmitBlk head
  int32_t schemaLen;  // schema length, if length is 0, no schema exists
  int32_t numOfRows;  // total number of rows in current submit block
  char    data[];
} SSubmitBlk;

// Submit message for this TSDB
typedef struct {
  SMsgHead header;
  int64_t  version;
  int32_t  length;
  int32_t  numOfBlocks;
  char     blocks[];
} SSubmitReq;

typedef struct {
  int32_t totalLen;
  int32_t len;
  STSRow* row;
} SSubmitBlkIter;

typedef struct {
  int32_t totalLen;
  int32_t len;
  // head of SSubmitBlk
  int64_t uid;        // table unique id
  int64_t suid;       // stable id
  int32_t sversion;   // data schema version
  int32_t dataLen;    // data part length, not including the SSubmitBlk head
  int32_t schemaLen;  // schema length, if length is 0, no schema exists
  int32_t numOfRows;  // total number of rows in current submit block
  // head of SSubmitBlk
  int32_t     numOfBlocks;
  const void* pMsg;
} SSubmitMsgIter;

int32_t tInitSubmitMsgIter(const SSubmitReq* pMsg, SSubmitMsgIter* pIter);
int32_t tGetSubmitMsgNext(SSubmitMsgIter* pIter, SSubmitBlk** pPBlock);
int32_t tInitSubmitBlkIter(SSubmitMsgIter* pMsgIter, SSubmitBlk* pBlock, SSubmitBlkIter* pIter);
STSRow* tGetSubmitBlkNext(SSubmitBlkIter* pIter);
// for debug
int32_t tPrintFixedSchemaSubmitReq(SSubmitReq* pReq, STSchema* pSchema);

struct SSchema {
  int8_t   type;
  int8_t   flags;
  col_id_t colId;
  int32_t  bytes;
  char     name[TSDB_COL_NAME_LEN];
};

typedef struct {
  char     tbName[TSDB_TABLE_NAME_LEN];
  char     stbName[TSDB_TABLE_NAME_LEN];
  char     dbFName[TSDB_DB_FNAME_LEN];
  int64_t  dbId;
  int32_t  numOfTags;
  int32_t  numOfColumns;
  int8_t   precision;
  int8_t   tableType;
  int32_t  sversion;
  int32_t  tversion;
  uint64_t suid;
  uint64_t tuid;
  int32_t  vgId;
  int8_t   sysInfo;
  SSchema* pSchemas;
} STableMetaRsp;

typedef struct {
  int32_t        code;
  int64_t        uid;
  char*          tblFName;
  int32_t        numOfRows;
  int32_t        affectedRows;
  int64_t        sver;
  STableMetaRsp* pMeta;
} SSubmitBlkRsp;

typedef struct {
  int32_t numOfRows;
  int32_t affectedRows;
  int32_t nBlocks;
  union {
    SArray*        pArray;
    SSubmitBlkRsp* pBlocks;
  };
} SSubmitRsp;

int32_t tEncodeSSubmitRsp(SEncoder* pEncoder, const SSubmitRsp* pRsp);
int32_t tDecodeSSubmitRsp(SDecoder* pDecoder, SSubmitRsp* pRsp);
void    tFreeSSubmitBlkRsp(void* param);
void    tFreeSSubmitRsp(SSubmitRsp* pRsp);

#define COL_SMA_ON     ((int8_t)0x1)
#define COL_IDX_ON     ((int8_t)0x2)
#define COL_SET_NULL   ((int8_t)0x10)
#define COL_SET_VAL    ((int8_t)0x20)
#define COL_IS_SYSINFO ((int8_t)0x40)

#define COL_IS_SET(FLG)  (((FLG) & (COL_SET_VAL | COL_SET_NULL)) != 0)
#define COL_CLR_SET(FLG) ((FLG) &= (~(COL_SET_VAL | COL_SET_NULL)))

#define IS_BSMA_ON(s)  (((s)->flags & 0x01) == COL_SMA_ON)
#define IS_SET_NULL(s) (((s)->flags & COL_SET_NULL) == COL_SET_NULL)

#define SSCHMEA_TYPE(s)  ((s)->type)
#define SSCHMEA_FLAGS(s) ((s)->flags)
#define SSCHMEA_COLID(s) ((s)->colId)
#define SSCHMEA_BYTES(s) ((s)->bytes)
#define SSCHMEA_NAME(s)  ((s)->name)

typedef struct {
  int32_t  nCols;
  int32_t  version;
  SSchema* pSchema;
} SSchemaWrapper;

static FORCE_INLINE SSchemaWrapper* tCloneSSchemaWrapper(const SSchemaWrapper* pSchemaWrapper) {
  if (pSchemaWrapper->pSchema == NULL) return NULL;

  SSchemaWrapper* pSW = (SSchemaWrapper*)taosMemoryMalloc(sizeof(SSchemaWrapper));
  if (pSW == NULL) return pSW;
  pSW->nCols = pSchemaWrapper->nCols;
  pSW->version = pSchemaWrapper->version;
  pSW->pSchema = (SSchema*)taosMemoryCalloc(pSW->nCols, sizeof(SSchema));
  if (pSW->pSchema == NULL) {
    taosMemoryFree(pSW);
    return NULL;
  }

  memcpy(pSW->pSchema, pSchemaWrapper->pSchema, pSW->nCols * sizeof(SSchema));
  return pSW;
}

static FORCE_INLINE void tDeleteSSchemaWrapper(SSchemaWrapper* pSchemaWrapper) {
  if (pSchemaWrapper) {
    taosMemoryFree(pSchemaWrapper->pSchema);
    taosMemoryFree(pSchemaWrapper);
  }
}

static FORCE_INLINE void tDeleteSSchemaWrapperForHash(void* pSchemaWrapper) {
  if (pSchemaWrapper != NULL && *(SSchemaWrapper**)pSchemaWrapper != NULL) {
    taosMemoryFree((*(SSchemaWrapper**)pSchemaWrapper)->pSchema);
    taosMemoryFree(*(SSchemaWrapper**)pSchemaWrapper);
  }
}

static FORCE_INLINE int32_t taosEncodeSSchema(void** buf, const SSchema* pSchema) {
  int32_t tlen = 0;
  tlen += taosEncodeFixedI8(buf, pSchema->type);
  tlen += taosEncodeFixedI8(buf, pSchema->flags);
  tlen += taosEncodeFixedI32(buf, pSchema->bytes);
  tlen += taosEncodeFixedI16(buf, pSchema->colId);
  tlen += taosEncodeString(buf, pSchema->name);
  return tlen;
}

static FORCE_INLINE void* taosDecodeSSchema(const void* buf, SSchema* pSchema) {
  buf = taosDecodeFixedI8(buf, &pSchema->type);
  buf = taosDecodeFixedI8(buf, &pSchema->flags);
  buf = taosDecodeFixedI32(buf, &pSchema->bytes);
  buf = taosDecodeFixedI16(buf, &pSchema->colId);
  buf = taosDecodeStringTo(buf, pSchema->name);
  return (void*)buf;
}

static FORCE_INLINE int32_t tEncodeSSchema(SEncoder* pEncoder, const SSchema* pSchema) {
  if (tEncodeI8(pEncoder, pSchema->type) < 0) return -1;
  if (tEncodeI8(pEncoder, pSchema->flags) < 0) return -1;
  if (tEncodeI32v(pEncoder, pSchema->bytes) < 0) return -1;
  if (tEncodeI16v(pEncoder, pSchema->colId) < 0) return -1;
  if (tEncodeCStr(pEncoder, pSchema->name) < 0) return -1;
  return 0;
}

static FORCE_INLINE int32_t tDecodeSSchema(SDecoder* pDecoder, SSchema* pSchema) {
  if (tDecodeI8(pDecoder, &pSchema->type) < 0) return -1;
  if (tDecodeI8(pDecoder, &pSchema->flags) < 0) return -1;
  if (tDecodeI32v(pDecoder, &pSchema->bytes) < 0) return -1;
  if (tDecodeI16v(pDecoder, &pSchema->colId) < 0) return -1;
  if (tDecodeCStrTo(pDecoder, pSchema->name) < 0) return -1;
  return 0;
}

static FORCE_INLINE int32_t taosEncodeSSchemaWrapper(void** buf, const SSchemaWrapper* pSW) {
  int32_t tlen = 0;
  tlen += taosEncodeVariantI32(buf, pSW->nCols);
  tlen += taosEncodeVariantI32(buf, pSW->version);
  for (int32_t i = 0; i < pSW->nCols; i++) {
    tlen += taosEncodeSSchema(buf, &pSW->pSchema[i]);
  }
  return tlen;
}

static FORCE_INLINE void* taosDecodeSSchemaWrapper(const void* buf, SSchemaWrapper* pSW) {
  buf = taosDecodeVariantI32(buf, &pSW->nCols);
  buf = taosDecodeVariantI32(buf, &pSW->version);
  if (pSW->nCols > 0) {
    pSW->pSchema = (SSchema*)taosMemoryCalloc(pSW->nCols, sizeof(SSchema));
    if (pSW->pSchema == NULL) {
      return NULL;
    }

    for (int32_t i = 0; i < pSW->nCols; i++) {
      buf = taosDecodeSSchema(buf, &pSW->pSchema[i]);
    }
  } else {
    pSW->pSchema = NULL;
  }
  return (void*)buf;
}

static FORCE_INLINE int32_t tEncodeSSchemaWrapper(SEncoder* pEncoder, const SSchemaWrapper* pSW) {
  if (tEncodeI32v(pEncoder, pSW->nCols) < 0) return -1;
  if (tEncodeI32v(pEncoder, pSW->version) < 0) return -1;
  for (int32_t i = 0; i < pSW->nCols; i++) {
    if (tEncodeSSchema(pEncoder, &pSW->pSchema[i]) < 0) return -1;
  }

  return 0;
}

static FORCE_INLINE int32_t tDecodeSSchemaWrapper(SDecoder* pDecoder, SSchemaWrapper* pSW) {
  if (tDecodeI32v(pDecoder, &pSW->nCols) < 0) return -1;
  if (tDecodeI32v(pDecoder, &pSW->version) < 0) return -1;

  pSW->pSchema = (SSchema*)taosMemoryCalloc(pSW->nCols, sizeof(SSchema));
  if (pSW->pSchema == NULL) return -1;
  for (int32_t i = 0; i < pSW->nCols; i++) {
    if (tDecodeSSchema(pDecoder, &pSW->pSchema[i]) < 0) return -1;
  }

  return 0;
}

static FORCE_INLINE int32_t tDecodeSSchemaWrapperEx(SDecoder* pDecoder, SSchemaWrapper* pSW) {
  if (tDecodeI32v(pDecoder, &pSW->nCols) < 0) return -1;
  if (tDecodeI32v(pDecoder, &pSW->version) < 0) return -1;

  pSW->pSchema = (SSchema*)tDecoderMalloc(pDecoder, pSW->nCols * sizeof(SSchema));
  if (pSW->pSchema == NULL) return -1;
  for (int32_t i = 0; i < pSW->nCols; i++) {
    if (tDecodeSSchema(pDecoder, &pSW->pSchema[i]) < 0) return -1;
  }

  return 0;
}

typedef struct {
  char     name[TSDB_TABLE_FNAME_LEN];
  int8_t   igExists;
  int8_t   source;  // 1-taosX or 0-taosClient
  int8_t   reserved[6];
  tb_uid_t suid;
  int64_t  delay1;
  int64_t  delay2;
  int64_t  watermark1;
  int64_t  watermark2;
  int32_t  ttl;
  int32_t  colVer;
  int32_t  tagVer;
  int32_t  numOfColumns;
  int32_t  numOfTags;
  int32_t  numOfFuncs;
  int32_t  commentLen;
  int32_t  ast1Len;
  int32_t  ast2Len;
  SArray*  pColumns;  // array of SField
  SArray*  pTags;     // array of SField
  SArray*  pFuncs;
  char*    pComment;
  char*    pAst1;
  char*    pAst2;
  int64_t  deleteMark1;
  int64_t  deleteMark2;
} SMCreateStbReq;

int32_t tSerializeSMCreateStbReq(void* buf, int32_t bufLen, SMCreateStbReq* pReq);
int32_t tDeserializeSMCreateStbReq(void* buf, int32_t bufLen, SMCreateStbReq* pReq);
void    tFreeSMCreateStbReq(SMCreateStbReq* pReq);

typedef struct {
  STableMetaRsp* pMeta;
} SMCreateStbRsp;

int32_t tEncodeSMCreateStbRsp(SEncoder* pEncoder, const SMCreateStbRsp* pRsp);
int32_t tDecodeSMCreateStbRsp(SDecoder* pDecoder, SMCreateStbRsp* pRsp);
void    tFreeSMCreateStbRsp(SMCreateStbRsp* pRsp);

typedef struct {
  char     name[TSDB_TABLE_FNAME_LEN];
  int8_t   igNotExists;
  int8_t   source;  // 1-taosX or 0-taosClient
  int8_t   reserved[6];
  tb_uid_t suid;
} SMDropStbReq;

int32_t tSerializeSMDropStbReq(void* buf, int32_t bufLen, SMDropStbReq* pReq);
int32_t tDeserializeSMDropStbReq(void* buf, int32_t bufLen, SMDropStbReq* pReq);

typedef struct {
  char    name[TSDB_TABLE_FNAME_LEN];
  int8_t  alterType;
  int32_t numOfFields;
  SArray* pFields;
  int32_t ttl;
  int32_t commentLen;
  char*   comment;
} SMAlterStbReq;

int32_t tSerializeSMAlterStbReq(void* buf, int32_t bufLen, SMAlterStbReq* pReq);
int32_t tDeserializeSMAlterStbReq(void* buf, int32_t bufLen, SMAlterStbReq* pReq);
void    tFreeSMAltertbReq(SMAlterStbReq* pReq);

typedef struct SEpSet {
  int8_t inUse;
  int8_t numOfEps;
  SEp    eps[TSDB_MAX_REPLICA];
} SEpSet;

int32_t tEncodeSEpSet(SEncoder* pEncoder, const SEpSet* pEp);
int32_t tDecodeSEpSet(SDecoder* pDecoder, SEpSet* pEp);
int32_t taosEncodeSEpSet(void** buf, const SEpSet* pEp);
void*   taosDecodeSEpSet(const void* buf, SEpSet* pEp);

int32_t tSerializeSEpSet(void* buf, int32_t bufLen, const SEpSet* pEpset);
int32_t tDeserializeSEpSet(void* buf, int32_t buflen, SEpSet* pEpset);

typedef struct {
  int8_t  connType;
  int32_t pid;
  char    app[TSDB_APP_NAME_LEN];
  char    db[TSDB_DB_NAME_LEN];
  char    user[TSDB_USER_LEN];
  char    passwd[TSDB_PASSWORD_LEN];
  int64_t startTime;
} SConnectReq;

int32_t tSerializeSConnectReq(void* buf, int32_t bufLen, SConnectReq* pReq);
int32_t tDeserializeSConnectReq(void* buf, int32_t bufLen, SConnectReq* pReq);

typedef struct {
  int32_t  acctId;
  int64_t  clusterId;
  uint32_t connId;
  int32_t  dnodeNum;
  int8_t   superUser;
  int8_t   sysInfo;
  int8_t   connType;
  SEpSet   epSet;
  int32_t  svrTimestamp;
  char     sVer[TSDB_VERSION_LEN];
  char     sDetailVer[128];
} SConnectRsp;

int32_t tSerializeSConnectRsp(void* buf, int32_t bufLen, SConnectRsp* pRsp);
int32_t tDeserializeSConnectRsp(void* buf, int32_t bufLen, SConnectRsp* pRsp);

typedef struct {
  char    user[TSDB_USER_LEN];
  char    pass[TSDB_PASSWORD_LEN];
  int32_t maxUsers;
  int32_t maxDbs;
  int32_t maxTimeSeries;
  int32_t maxStreams;
  int32_t accessState;  // Configured only by command
  int64_t maxStorage;
} SCreateAcctReq, SAlterAcctReq;

int32_t tSerializeSCreateAcctReq(void* buf, int32_t bufLen, SCreateAcctReq* pReq);
int32_t tDeserializeSCreateAcctReq(void* buf, int32_t bufLen, SCreateAcctReq* pReq);

typedef struct {
  char user[TSDB_USER_LEN];
} SDropUserReq, SDropAcctReq;

int32_t tSerializeSDropUserReq(void* buf, int32_t bufLen, SDropUserReq* pReq);
int32_t tDeserializeSDropUserReq(void* buf, int32_t bufLen, SDropUserReq* pReq);

typedef struct {
  int8_t createType;
  int8_t superUser;  // denote if it is a super user or not
  int8_t sysInfo;
  int8_t enable;
  char   user[TSDB_USER_LEN];
  char   pass[TSDB_USET_PASSWORD_LEN];
} SCreateUserReq;

int32_t tSerializeSCreateUserReq(void* buf, int32_t bufLen, SCreateUserReq* pReq);
int32_t tDeserializeSCreateUserReq(void* buf, int32_t bufLen, SCreateUserReq* pReq);

typedef struct {
  int8_t alterType;
  int8_t superUser;
  int8_t sysInfo;
  int8_t enable;
  char   user[TSDB_USER_LEN];
  char   pass[TSDB_USET_PASSWORD_LEN];
  char   objname[TSDB_DB_FNAME_LEN];  // db or topic
} SAlterUserReq;

int32_t tSerializeSAlterUserReq(void* buf, int32_t bufLen, SAlterUserReq* pReq);
int32_t tDeserializeSAlterUserReq(void* buf, int32_t bufLen, SAlterUserReq* pReq);

typedef struct {
  char user[TSDB_USER_LEN];
} SGetUserAuthReq;

int32_t tSerializeSGetUserAuthReq(void* buf, int32_t bufLen, SGetUserAuthReq* pReq);
int32_t tDeserializeSGetUserAuthReq(void* buf, int32_t bufLen, SGetUserAuthReq* pReq);

typedef struct {
  char      user[TSDB_USER_LEN];
  int32_t   version;
  int8_t    superAuth;
  int8_t    sysInfo;
  int8_t    enable;
  int8_t    reserve;
  SHashObj* createdDbs;
  SHashObj* readDbs;
  SHashObj* writeDbs;
} SGetUserAuthRsp;

int32_t tSerializeSGetUserAuthRsp(void* buf, int32_t bufLen, SGetUserAuthRsp* pRsp);
int32_t tDeserializeSGetUserAuthRsp(void* buf, int32_t bufLen, SGetUserAuthRsp* pRsp);
void    tFreeSGetUserAuthRsp(SGetUserAuthRsp* pRsp);

/*
 * for client side struct, only column id, type, bytes are necessary
 * But for data in vnode side, we need all the following information.
 */
typedef struct {
  union {
    col_id_t colId;
    int16_t  slotId;
  };

  uint8_t precision;
  uint8_t scale;
  int32_t bytes;
  int8_t  type;
} SColumnInfo;

typedef struct STimeWindow {
  TSKEY skey;
  TSKEY ekey;
} STimeWindow;

typedef struct {
  int32_t tsOffset;       // offset value in current msg body, NOTE: ts list is compressed
  int32_t tsLen;          // total length of ts comp block
  int32_t tsNumOfBlocks;  // ts comp block numbers
  int32_t tsOrder;        // ts comp block order
} STsBufInfo;

typedef struct {
  int32_t tz;  // query client timezone
  char    intervalUnit;
  char    slidingUnit;
  char    offsetUnit;
  int8_t  precision;
  int64_t interval;
  int64_t sliding;
  int64_t offset;
} SInterval;

typedef struct {
  int32_t code;
  char    tbFName[TSDB_TABLE_FNAME_LEN];
  int32_t sversion;
  int32_t tversion;
  int64_t affectedRows;
} SQueryTableRsp;

int32_t tSerializeSQueryTableRsp(void* buf, int32_t bufLen, SQueryTableRsp* pRsp);

int32_t tDeserializeSQueryTableRsp(void* buf, int32_t bufLen, SQueryTableRsp* pRsp);

typedef struct {
  SMsgHead header;
  char     dbFName[TSDB_DB_FNAME_LEN];
  char     tbName[TSDB_TABLE_NAME_LEN];
} STableCfgReq;

typedef struct {
  char     tbName[TSDB_TABLE_NAME_LEN];
  char     stbName[TSDB_TABLE_NAME_LEN];
  char     dbFName[TSDB_DB_FNAME_LEN];
  int32_t  numOfTags;
  int32_t  numOfColumns;
  int8_t   tableType;
  int64_t  delay1;
  int64_t  delay2;
  int64_t  watermark1;
  int64_t  watermark2;
  int32_t  ttl;
  SArray*  pFuncs;
  int32_t  commentLen;
  char*    pComment;
  SSchema* pSchemas;
  int32_t  tagsLen;
  char*    pTags;
} STableCfg;

typedef STableCfg STableCfgRsp;

int32_t tSerializeSTableCfgReq(void* buf, int32_t bufLen, STableCfgReq* pReq);
int32_t tDeserializeSTableCfgReq(void* buf, int32_t bufLen, STableCfgReq* pReq);

int32_t tSerializeSTableCfgRsp(void* buf, int32_t bufLen, STableCfgRsp* pRsp);
int32_t tDeserializeSTableCfgRsp(void* buf, int32_t bufLen, STableCfgRsp* pRsp);
void    tFreeSTableCfgRsp(STableCfgRsp* pRsp);

typedef struct {
  char    db[TSDB_DB_FNAME_LEN];
  int32_t numOfVgroups;
  int32_t numOfStables;  // single_stable
  int32_t buffer;        // MB
  int32_t pageSize;
  int32_t pages;
  int32_t cacheLastSize;
  int32_t daysPerFile;
  int32_t daysToKeep0;
  int32_t daysToKeep1;
  int32_t daysToKeep2;
  int32_t minRows;
  int32_t maxRows;
  int32_t walFsyncPeriod;
  int8_t  walLevel;
  int8_t  precision;  // time resolution
  int8_t  compression;
  int8_t  replications;
  int8_t  strict;
  int8_t  cacheLast;
  int8_t  schemaless;
  int8_t  ignoreExist;
  int32_t numOfRetensions;
  SArray* pRetensions;  // SRetention
  int32_t walRetentionPeriod;
  int64_t walRetentionSize;
  int32_t walRollPeriod;
  int64_t walSegmentSize;
  int32_t sstTrigger;
  int16_t hashPrefix;
  int16_t hashSuffix;
  int32_t tsdbPageSize;
} SCreateDbReq;

int32_t tSerializeSCreateDbReq(void* buf, int32_t bufLen, SCreateDbReq* pReq);
int32_t tDeserializeSCreateDbReq(void* buf, int32_t bufLen, SCreateDbReq* pReq);
void    tFreeSCreateDbReq(SCreateDbReq* pReq);

typedef struct {
  char    db[TSDB_DB_FNAME_LEN];
  int32_t buffer;
  int32_t pageSize;
  int32_t pages;
  int32_t cacheLastSize;
  int32_t daysPerFile;
  int32_t daysToKeep0;
  int32_t daysToKeep1;
  int32_t daysToKeep2;
  int32_t walFsyncPeriod;
  int8_t  walLevel;
  int8_t  strict;
  int8_t  cacheLast;
  int8_t  replications;
  int32_t sstTrigger;
} SAlterDbReq;

int32_t tSerializeSAlterDbReq(void* buf, int32_t bufLen, SAlterDbReq* pReq);
int32_t tDeserializeSAlterDbReq(void* buf, int32_t bufLen, SAlterDbReq* pReq);

typedef struct {
  char   db[TSDB_DB_FNAME_LEN];
  int8_t ignoreNotExists;
} SDropDbReq;

int32_t tSerializeSDropDbReq(void* buf, int32_t bufLen, SDropDbReq* pReq);
int32_t tDeserializeSDropDbReq(void* buf, int32_t bufLen, SDropDbReq* pReq);

typedef struct {
  char    db[TSDB_DB_FNAME_LEN];
  int64_t uid;
} SDropDbRsp;

int32_t tSerializeSDropDbRsp(void* buf, int32_t bufLen, SDropDbRsp* pRsp);
int32_t tDeserializeSDropDbRsp(void* buf, int32_t bufLen, SDropDbRsp* pRsp);

typedef struct {
  char    db[TSDB_DB_FNAME_LEN];
  int64_t dbId;
  int32_t vgVersion;
  int32_t numOfTable;  // unit is TSDB_TABLE_NUM_UNIT
  int64_t stateTs;     // ms
} SUseDbReq;

int32_t tSerializeSUseDbReq(void* buf, int32_t bufLen, SUseDbReq* pReq);
int32_t tDeserializeSUseDbReq(void* buf, int32_t bufLen, SUseDbReq* pReq);

typedef struct {
  char    db[TSDB_DB_FNAME_LEN];
  int64_t uid;
  int32_t vgVersion;
  int32_t vgNum;
  int16_t hashPrefix;
  int16_t hashSuffix;
  int8_t  hashMethod;
  SArray* pVgroupInfos;  // Array of SVgroupInfo
  int32_t errCode;
  int64_t stateTs;  // ms
} SUseDbRsp;

int32_t tSerializeSUseDbRsp(void* buf, int32_t bufLen, const SUseDbRsp* pRsp);
int32_t tDeserializeSUseDbRsp(void* buf, int32_t bufLen, SUseDbRsp* pRsp);
int32_t tSerializeSUseDbRspImp(SEncoder* pEncoder, const SUseDbRsp* pRsp);
int32_t tDeserializeSUseDbRspImp(SDecoder* pDecoder, SUseDbRsp* pRsp);
void    tFreeSUsedbRsp(SUseDbRsp* pRsp);

typedef struct {
  char db[TSDB_DB_FNAME_LEN];
} SDbCfgReq;

int32_t tSerializeSDbCfgReq(void* buf, int32_t bufLen, SDbCfgReq* pReq);
int32_t tDeserializeSDbCfgReq(void* buf, int32_t bufLen, SDbCfgReq* pReq);

typedef struct {
  char    db[TSDB_DB_FNAME_LEN];
  int32_t maxSpeed;
} STrimDbReq;

int32_t tSerializeSTrimDbReq(void* buf, int32_t bufLen, STrimDbReq* pReq);
int32_t tDeserializeSTrimDbReq(void* buf, int32_t bufLen, STrimDbReq* pReq);

typedef struct {
  int32_t timestamp;
} SVTrimDbReq;

int32_t tSerializeSVTrimDbReq(void* buf, int32_t bufLen, SVTrimDbReq* pReq);
int32_t tDeserializeSVTrimDbReq(void* buf, int32_t bufLen, SVTrimDbReq* pReq);

typedef struct {
  int32_t timestamp;
} SVDropTtlTableReq;

int32_t tSerializeSVDropTtlTableReq(void* buf, int32_t bufLen, SVDropTtlTableReq* pReq);
int32_t tDeserializeSVDropTtlTableReq(void* buf, int32_t bufLen, SVDropTtlTableReq* pReq);

typedef struct {
  int32_t numOfVgroups;
  int32_t numOfStables;
  int32_t buffer;
  int32_t cacheSize;
  int32_t pageSize;
  int32_t pages;
  int32_t daysPerFile;
  int32_t daysToKeep0;
  int32_t daysToKeep1;
  int32_t daysToKeep2;
  int32_t minRows;
  int32_t maxRows;
  int32_t walFsyncPeriod;
  int8_t  walLevel;
  int8_t  precision;
  int8_t  compression;
  int8_t  replications;
  int8_t  strict;
  int8_t  cacheLast;
  int32_t numOfRetensions;
  SArray* pRetensions;
  int8_t  schemaless;
  int16_t sstTrigger;
} SDbCfgRsp;

int32_t tSerializeSDbCfgRsp(void* buf, int32_t bufLen, const SDbCfgRsp* pRsp);
int32_t tDeserializeSDbCfgRsp(void* buf, int32_t bufLen, SDbCfgRsp* pRsp);

typedef struct {
  int32_t rowNum;
} SQnodeListReq;

int32_t tSerializeSQnodeListReq(void* buf, int32_t bufLen, SQnodeListReq* pReq);
int32_t tDeserializeSQnodeListReq(void* buf, int32_t bufLen, SQnodeListReq* pReq);

typedef struct {
  int32_t rowNum;
} SDnodeListReq;

int32_t tSerializeSDnodeListReq(void* buf, int32_t bufLen, SDnodeListReq* pReq);
int32_t tDeserializeSDnodeListReq(void* buf, int32_t bufLen, SDnodeListReq* pReq);

typedef struct {
  int32_t useless;  // useless
} SServerVerReq;

int32_t tSerializeSServerVerReq(void* buf, int32_t bufLen, SServerVerReq* pReq);
int32_t tDeserializeSServerVerReq(void* buf, int32_t bufLen, SServerVerReq* pReq);

typedef struct {
  char ver[TSDB_VERSION_LEN];
} SServerVerRsp;

int32_t tSerializeSServerVerRsp(void* buf, int32_t bufLen, SServerVerRsp* pRsp);
int32_t tDeserializeSServerVerRsp(void* buf, int32_t bufLen, SServerVerRsp* pRsp);

typedef struct SQueryNodeAddr {
  int32_t nodeId;  // vgId or qnodeId
  SEpSet  epSet;
} SQueryNodeAddr;

typedef struct {
  SQueryNodeAddr addr;
  uint64_t       load;
} SQueryNodeLoad;

typedef struct {
  SArray* qnodeList;  // SArray<SQueryNodeLoad>
} SQnodeListRsp;

int32_t tSerializeSQnodeListRsp(void* buf, int32_t bufLen, SQnodeListRsp* pRsp);
int32_t tDeserializeSQnodeListRsp(void* buf, int32_t bufLen, SQnodeListRsp* pRsp);
void    tFreeSQnodeListRsp(SQnodeListRsp* pRsp);

typedef struct {
  SArray* dnodeList;  // SArray<SEpSet>
} SDnodeListRsp;

int32_t tSerializeSDnodeListRsp(void* buf, int32_t bufLen, SDnodeListRsp* pRsp);
int32_t tDeserializeSDnodeListRsp(void* buf, int32_t bufLen, SDnodeListRsp* pRsp);
void    tFreeSDnodeListRsp(SDnodeListRsp* pRsp);

typedef struct {
  SArray* pArray;  // Array of SUseDbRsp
} SUseDbBatchRsp;

int32_t tSerializeSUseDbBatchRsp(void* buf, int32_t bufLen, SUseDbBatchRsp* pRsp);
int32_t tDeserializeSUseDbBatchRsp(void* buf, int32_t bufLen, SUseDbBatchRsp* pRsp);
void    tFreeSUseDbBatchRsp(SUseDbBatchRsp* pRsp);

typedef struct {
  SArray* pArray;  // Array of SGetUserAuthRsp
} SUserAuthBatchRsp;

int32_t tSerializeSUserAuthBatchRsp(void* buf, int32_t bufLen, SUserAuthBatchRsp* pRsp);
int32_t tDeserializeSUserAuthBatchRsp(void* buf, int32_t bufLen, SUserAuthBatchRsp* pRsp);
void    tFreeSUserAuthBatchRsp(SUserAuthBatchRsp* pRsp);

typedef struct {
  char db[TSDB_DB_FNAME_LEN];
} SCompactDbReq;

int32_t tSerializeSCompactDbReq(void* buf, int32_t bufLen, SCompactDbReq* pReq);
int32_t tDeserializeSCompactDbReq(void* buf, int32_t bufLen, SCompactDbReq* pReq);

typedef struct {
  char    name[TSDB_FUNC_NAME_LEN];
  int8_t  igExists;
  int8_t  funcType;
  int8_t  scriptType;
  int8_t  outputType;
  int32_t outputLen;
  int32_t bufSize;
  int32_t codeLen;
  int64_t signature;
  char*   pComment;
  char*   pCode;
} SCreateFuncReq;

int32_t tSerializeSCreateFuncReq(void* buf, int32_t bufLen, SCreateFuncReq* pReq);
int32_t tDeserializeSCreateFuncReq(void* buf, int32_t bufLen, SCreateFuncReq* pReq);
void    tFreeSCreateFuncReq(SCreateFuncReq* pReq);

typedef struct {
  char   name[TSDB_FUNC_NAME_LEN];
  int8_t igNotExists;
} SDropFuncReq;

int32_t tSerializeSDropFuncReq(void* buf, int32_t bufLen, SDropFuncReq* pReq);
int32_t tDeserializeSDropFuncReq(void* buf, int32_t bufLen, SDropFuncReq* pReq);

typedef struct {
  int32_t numOfFuncs;
  bool    ignoreCodeComment;
  SArray* pFuncNames;
} SRetrieveFuncReq;

int32_t tSerializeSRetrieveFuncReq(void* buf, int32_t bufLen, SRetrieveFuncReq* pReq);
int32_t tDeserializeSRetrieveFuncReq(void* buf, int32_t bufLen, SRetrieveFuncReq* pReq);
void    tFreeSRetrieveFuncReq(SRetrieveFuncReq* pReq);

typedef struct {
  char    name[TSDB_FUNC_NAME_LEN];
  int8_t  funcType;
  int8_t  scriptType;
  int8_t  outputType;
  int32_t outputLen;
  int32_t bufSize;
  int64_t signature;
  int32_t commentSize;
  int32_t codeSize;
  char*   pComment;
  char*   pCode;
} SFuncInfo;

typedef struct {
  int32_t numOfFuncs;
  SArray* pFuncInfos;
} SRetrieveFuncRsp;

int32_t tSerializeSRetrieveFuncRsp(void* buf, int32_t bufLen, SRetrieveFuncRsp* pRsp);
int32_t tDeserializeSRetrieveFuncRsp(void* buf, int32_t bufLen, SRetrieveFuncRsp* pRsp);
void    tFreeSFuncInfo(SFuncInfo* pInfo);
void    tFreeSRetrieveFuncRsp(SRetrieveFuncRsp* pRsp);

typedef struct {
  int32_t statusInterval;
  int64_t checkTime;                  // 1970-01-01 00:00:00.000
  char    timezone[TD_TIMEZONE_LEN];  // tsTimezone
  char    locale[TD_LOCALE_LEN];      // tsLocale
  char    charset[TD_LOCALE_LEN];     // tsCharset
} SClusterCfg;

typedef struct {
  int32_t openVnodes;
  int32_t totalVnodes;
  int32_t masterNum;
  int64_t numOfSelectReqs;
  int64_t numOfInsertReqs;
  int64_t numOfInsertSuccessReqs;
  int64_t numOfBatchInsertReqs;
  int64_t numOfBatchInsertSuccessReqs;
  int64_t errors;
} SVnodesStat;

typedef struct {
  int32_t vgId;
  int8_t  syncState;
  int8_t  syncRestore;
  int8_t  syncCanRead;
  int64_t cacheUsage;
  int64_t numOfTables;
  int64_t numOfTimeSeries;
  int64_t totalStorage;
  int64_t compStorage;
  int64_t pointsWritten;
  int64_t numOfSelectReqs;
  int64_t numOfInsertReqs;
  int64_t numOfInsertSuccessReqs;
  int64_t numOfBatchInsertReqs;
  int64_t numOfBatchInsertSuccessReqs;
} SVnodeLoad;

typedef struct {
  int8_t syncState;
  int8_t syncRestore;
} SMnodeLoad;

typedef struct {
  int32_t dnodeId;
  int64_t numOfProcessedQuery;
  int64_t numOfProcessedCQuery;
  int64_t numOfProcessedFetch;
  int64_t numOfProcessedDrop;
  int64_t numOfProcessedHb;
  int64_t numOfProcessedDelete;
  int64_t cacheDataSize;
  int64_t numOfQueryInQueue;
  int64_t numOfFetchInQueue;
  int64_t timeInQueryQueue;
  int64_t timeInFetchQueue;
} SQnodeLoad;

typedef struct {
  int32_t     sver;      // software version
  int64_t     dnodeVer;  // dnode table version in sdb
  int32_t     dnodeId;
  int64_t     clusterId;
  int64_t     rebootTime;
  int64_t     updateTime;
  float       numOfCores;
  int32_t     numOfSupportVnodes;
  int64_t     memTotal;
  int64_t     memAvail;
  char        dnodeEp[TSDB_EP_LEN];
  SMnodeLoad  mload;
  SQnodeLoad  qload;
  SClusterCfg clusterCfg;
  SArray*     pVloads;  // array of SVnodeLoad
  int32_t     statusSeq;
} SStatusReq;

int32_t tSerializeSStatusReq(void* buf, int32_t bufLen, SStatusReq* pReq);
int32_t tDeserializeSStatusReq(void* buf, int32_t bufLen, SStatusReq* pReq);
void    tFreeSStatusReq(SStatusReq* pReq);

typedef struct {
  int32_t dnodeId;
  int64_t clusterId;
} SDnodeCfg;

typedef struct {
  int32_t id;
  int8_t  isMnode;
  SEp     ep;
} SDnodeEp;

typedef struct {
  int64_t   dnodeVer;
  SDnodeCfg dnodeCfg;
  SArray*   pDnodeEps;  // Array of SDnodeEp
  int32_t   statusSeq;
} SStatusRsp;

int32_t tSerializeSStatusRsp(void* buf, int32_t bufLen, SStatusRsp* pRsp);
int32_t tDeserializeSStatusRsp(void* buf, int32_t bufLen, SStatusRsp* pRsp);
void    tFreeSStatusRsp(SStatusRsp* pRsp);

typedef struct {
  int32_t reserved;
} SMTimerReq;

int32_t tSerializeSMTimerMsg(void* buf, int32_t bufLen, SMTimerReq* pReq);
int32_t tDeserializeSMTimerMsg(void* buf, int32_t bufLen, SMTimerReq* pReq);

typedef struct {
  int64_t tick;
} SMStreamTickReq;

int32_t tSerializeSMStreamTickMsg(void* buf, int32_t bufLen, SMStreamTickReq* pReq);
int32_t tDeserializeSMStreamTickMsg(void* buf, int32_t bufLen, SMStreamTickReq* pReq);

typedef struct {
  int32_t  id;
  uint16_t port;                 // node sync Port
  char     fqdn[TSDB_FQDN_LEN];  // node FQDN
} SReplica;

typedef struct {
  int32_t  vgId;
  char     db[TSDB_DB_FNAME_LEN];
  int64_t  dbUid;
  int32_t  vgVersion;
  int32_t  numOfStables;
  int32_t  buffer;
  int32_t  pageSize;
  int32_t  pages;
  int32_t  cacheLastSize;
  int32_t  daysPerFile;
  int32_t  daysToKeep0;
  int32_t  daysToKeep1;
  int32_t  daysToKeep2;
  int32_t  minRows;
  int32_t  maxRows;
  int32_t  walFsyncPeriod;
  uint32_t hashBegin;
  uint32_t hashEnd;
  int8_t   hashMethod;
  int8_t   walLevel;
  int8_t   precision;
  int8_t   compression;
  int8_t   strict;
  int8_t   cacheLast;
  int8_t   isTsma;
  int8_t   replica;
  int8_t   selfIndex;
  SReplica replicas[TSDB_MAX_REPLICA];
  int32_t  numOfRetensions;
  SArray*  pRetensions;  // SRetention
  void*    pTsma;
  int32_t  walRetentionPeriod;
  int64_t  walRetentionSize;
  int32_t  walRollPeriod;
  int64_t  walSegmentSize;
  int16_t  sstTrigger;
  int16_t  hashPrefix;
  int16_t  hashSuffix;
  int32_t  tsdbPageSize;
  int64_t  reserved[8];
} SCreateVnodeReq;

int32_t tSerializeSCreateVnodeReq(void* buf, int32_t bufLen, SCreateVnodeReq* pReq);
int32_t tDeserializeSCreateVnodeReq(void* buf, int32_t bufLen, SCreateVnodeReq* pReq);
int32_t tFreeSCreateVnodeReq(SCreateVnodeReq* pReq);

typedef struct {
  int32_t vgId;
  int32_t dnodeId;
  int64_t dbUid;
  char    db[TSDB_DB_FNAME_LEN];
  int64_t reserved[8];
} SDropVnodeReq;

int32_t tSerializeSDropVnodeReq(void* buf, int32_t bufLen, SDropVnodeReq* pReq);
int32_t tDeserializeSDropVnodeReq(void* buf, int32_t bufLen, SDropVnodeReq* pReq);

typedef struct {
  int64_t dbUid;
  char    db[TSDB_DB_FNAME_LEN];
  int64_t compactStartTime;
} SCompactVnodeReq;

int32_t tSerializeSCompactVnodeReq(void* buf, int32_t bufLen, SCompactVnodeReq* pReq);
int32_t tDeserializeSCompactVnodeReq(void* buf, int32_t bufLen, SCompactVnodeReq* pReq);

typedef struct {
  int32_t vgVersion;
  int32_t buffer;
  int32_t pageSize;
  int32_t pages;
  int32_t cacheLastSize;
  int32_t daysPerFile;
  int32_t daysToKeep0;
  int32_t daysToKeep1;
  int32_t daysToKeep2;
  int32_t walFsyncPeriod;
  int8_t  walLevel;
  int8_t  strict;
  int8_t  cacheLast;
  int64_t reserved[8];
} SAlterVnodeConfigReq;

int32_t tSerializeSAlterVnodeConfigReq(void* buf, int32_t bufLen, SAlterVnodeConfigReq* pReq);
int32_t tDeserializeSAlterVnodeConfigReq(void* buf, int32_t bufLen, SAlterVnodeConfigReq* pReq);

typedef struct {
  int32_t  vgId;
  int8_t   strict;
  int8_t   selfIndex;
  int8_t   replica;
  SReplica replicas[TSDB_MAX_REPLICA];
  int64_t  reserved[8];
} SAlterVnodeReplicaReq;

int32_t tSerializeSAlterVnodeReplicaReq(void* buf, int32_t bufLen, SAlterVnodeReplicaReq* pReq);
int32_t tDeserializeSAlterVnodeReplicaReq(void* buf, int32_t bufLen, SAlterVnodeReplicaReq* pReq);

typedef struct {
  int32_t  vgId;
  int8_t   disable;
} SDisableVnodeWriteReq;

int32_t tSerializeSDisableVnodeWriteReq(void* buf, int32_t bufLen, SDisableVnodeWriteReq* pReq);
int32_t tDeserializeSDisableVnodeWriteReq(void* buf, int32_t bufLen, SDisableVnodeWriteReq* pReq);

typedef struct {
  int32_t  srcVgId;
  int32_t  dstVgId;
  uint32_t hashBegin;
  uint32_t hashEnd;
  int64_t  reserved;
} SAlterVnodeHashRangeReq;

int32_t tSerializeSAlterVnodeHashRangeReq(void* buf, int32_t bufLen, SAlterVnodeHashRangeReq* pReq);
int32_t tDeserializeSAlterVnodeHashRangeReq(void* buf, int32_t bufLen, SAlterVnodeHashRangeReq* pReq);

typedef struct {
  SMsgHead header;
  char     dbFName[TSDB_DB_FNAME_LEN];
  char     tbName[TSDB_TABLE_NAME_LEN];
} STableInfoReq;

int32_t tSerializeSTableInfoReq(void* buf, int32_t bufLen, STableInfoReq* pReq);
int32_t tDeserializeSTableInfoReq(void* buf, int32_t bufLen, STableInfoReq* pReq);

typedef struct {
  int8_t  metaClone;  // create local clone of the cached table meta
  int32_t numOfVgroups;
  int32_t numOfTables;
  int32_t numOfUdfs;
  char    tableNames[];
} SMultiTableInfoReq;

// todo refactor
typedef struct SVgroupInfo {
  int32_t  vgId;
  uint32_t hashBegin;
  uint32_t hashEnd;
  SEpSet   epSet;
  union {
    int32_t numOfTable;  // unit is TSDB_TABLE_NUM_UNIT
    int32_t taskId;      // used in stream
  };
} SVgroupInfo;

typedef struct {
  int32_t     numOfVgroups;
  SVgroupInfo vgroups[];
} SVgroupsInfo;

typedef struct {
  STableMetaRsp* pMeta;
} SMAlterStbRsp;

int32_t tEncodeSMAlterStbRsp(SEncoder* pEncoder, const SMAlterStbRsp* pRsp);
int32_t tDecodeSMAlterStbRsp(SDecoder* pDecoder, SMAlterStbRsp* pRsp);
void    tFreeSMAlterStbRsp(SMAlterStbRsp* pRsp);

int32_t tSerializeSTableMetaRsp(void* buf, int32_t bufLen, STableMetaRsp* pRsp);
int32_t tDeserializeSTableMetaRsp(void* buf, int32_t bufLen, STableMetaRsp* pRsp);
void    tFreeSTableMetaRsp(void* pRsp);
void    tFreeSTableIndexRsp(void* info);

typedef struct {
  SArray* pMetaRsp;   // Array of STableMetaRsp
  SArray* pIndexRsp;  // Array of STableIndexRsp;
} SSTbHbRsp;

int32_t tSerializeSSTbHbRsp(void* buf, int32_t bufLen, SSTbHbRsp* pRsp);
int32_t tDeserializeSSTbHbRsp(void* buf, int32_t bufLen, SSTbHbRsp* pRsp);
void    tFreeSSTbHbRsp(SSTbHbRsp* pRsp);

typedef struct {
  int32_t numOfTables;
  int32_t numOfVgroup;
  int32_t numOfUdf;
  int32_t contLen;
  int8_t  compressed;  // denote if compressed or not
  int32_t rawLen;      // size before compress
  uint8_t metaClone;   // make meta clone after retrieve meta from mnode
  char    meta[];
} SMultiTableMeta;

typedef struct {
  int32_t dataLen;
  char    name[TSDB_TABLE_FNAME_LEN];
  char*   data;
} STagData;

typedef struct {
  int32_t useless;  // useless
} SShowVariablesReq;

int32_t tSerializeSShowVariablesReq(void* buf, int32_t bufLen, SShowVariablesReq* pReq);
int32_t tDeserializeSShowVariablesReq(void* buf, int32_t bufLen, SShowVariablesReq* pReq);

typedef struct {
  char name[TSDB_CONFIG_OPTION_LEN + 1];
  char value[TSDB_CONFIG_VALUE_LEN + 1];
} SVariablesInfo;

typedef struct {
  SArray* variables;  // SArray<SVariablesInfo>
} SShowVariablesRsp;

int32_t tSerializeSShowVariablesRsp(void* buf, int32_t bufLen, SShowVariablesRsp* pReq);
int32_t tDeserializeSShowVariablesRsp(void* buf, int32_t bufLen, SShowVariablesRsp* pReq);

void tFreeSShowVariablesRsp(SShowVariablesRsp* pRsp);

/*
 * sql: show tables like '%a_%'
 * payload is the query condition, e.g., '%a_%'
 * payloadLen is the length of payload
 */
typedef struct {
  int32_t type;
  char    db[TSDB_DB_FNAME_LEN];
  int32_t payloadLen;
  char*   payload;
} SShowReq;

int32_t tSerializeSShowReq(void* buf, int32_t bufLen, SShowReq* pReq);
int32_t tDeserializeSShowReq(void* buf, int32_t bufLen, SShowReq* pReq);
void    tFreeSShowReq(SShowReq* pReq);

typedef struct {
  int64_t       showId;
  STableMetaRsp tableMeta;
} SShowRsp, SVShowTablesRsp;

int32_t tSerializeSShowRsp(void* buf, int32_t bufLen, SShowRsp* pRsp);
int32_t tDeserializeSShowRsp(void* buf, int32_t bufLen, SShowRsp* pRsp);
void    tFreeSShowRsp(SShowRsp* pRsp);

typedef struct {
  char    db[TSDB_DB_FNAME_LEN];
  char    tb[TSDB_TABLE_NAME_LEN];
  char    user[TSDB_USER_LEN];
  char    filterTb[TSDB_TABLE_NAME_LEN];
  int64_t showId;
} SRetrieveTableReq;

typedef struct SSysTableSchema {
  int8_t   type;
  col_id_t colId;
  int32_t  bytes;
} SSysTableSchema;

int32_t tSerializeSRetrieveTableReq(void* buf, int32_t bufLen, SRetrieveTableReq* pReq);
int32_t tDeserializeSRetrieveTableReq(void* buf, int32_t bufLen, SRetrieveTableReq* pReq);

typedef struct {
  int64_t useconds;
  int8_t  completed;  // all results are returned to client
  int8_t  precision;
  int8_t  compressed;
  int8_t  streamBlockType;
  int32_t compLen;
  int32_t numOfBlocks;
  int64_t numOfRows;  // from int32_t change to int64_t
  int64_t numOfCols;
  int64_t skey;
  int64_t ekey;
  int64_t version;                         // for stream
  TSKEY   watermark;                       // for stream
  char    parTbName[TSDB_TABLE_NAME_LEN];  // for stream
  char    data[];
} SRetrieveTableRsp;

typedef struct {
  int64_t handle;
  int64_t useconds;
  int8_t  completed;  // all results are returned to client
  int8_t  precision;
  int8_t  compressed;
  int32_t compLen;
  int32_t numOfRows;
  char    data[];
} SRetrieveMetaTableRsp;

typedef struct SExplainExecInfo {
  double   startupCost;
  double   totalCost;
  uint64_t numOfRows;
  uint32_t verboseLen;
  void*    verboseInfo;
} SExplainExecInfo;

typedef struct {
  int32_t           numOfPlans;
  SExplainExecInfo* subplanInfo;
} SExplainRsp;

typedef struct {
  SExplainRsp rsp;
  uint64_t    qId;
  uint64_t    tId;
  int64_t     rId;
  int32_t     eId;
} SExplainLocalRsp;

typedef struct STableScanAnalyzeInfo {
  uint64_t totalRows;
  uint64_t totalCheckedRows;
  uint32_t totalBlocks;
  uint32_t loadBlocks;
  uint32_t loadBlockStatis;
  uint32_t skipBlocks;
  uint32_t filterOutBlocks;
  double   elapsedTime;
  double   filterTime;
} STableScanAnalyzeInfo;

int32_t tSerializeSExplainRsp(void* buf, int32_t bufLen, SExplainRsp* pRsp);
int32_t tDeserializeSExplainRsp(void* buf, int32_t bufLen, SExplainRsp* pRsp);
void    tFreeSExplainRsp(SExplainRsp* pRsp);

typedef struct {
  char    fqdn[TSDB_FQDN_LEN];  // end point, hostname:port
  int32_t port;
} SCreateDnodeReq;

int32_t tSerializeSCreateDnodeReq(void* buf, int32_t bufLen, SCreateDnodeReq* pReq);
int32_t tDeserializeSCreateDnodeReq(void* buf, int32_t bufLen, SCreateDnodeReq* pReq);

typedef struct {
  int32_t dnodeId;
  char    fqdn[TSDB_FQDN_LEN];
  int32_t port;
  int8_t  force;
} SDropDnodeReq;

int32_t tSerializeSDropDnodeReq(void* buf, int32_t bufLen, SDropDnodeReq* pReq);
int32_t tDeserializeSDropDnodeReq(void* buf, int32_t bufLen, SDropDnodeReq* pReq);

typedef struct {
  int32_t dnodeId;
  char    config[TSDB_DNODE_CONFIG_LEN];
  char    value[TSDB_DNODE_VALUE_LEN];
} SMCfgDnodeReq;

int32_t tSerializeSMCfgDnodeReq(void* buf, int32_t bufLen, SMCfgDnodeReq* pReq);
int32_t tDeserializeSMCfgDnodeReq(void* buf, int32_t bufLen, SMCfgDnodeReq* pReq);

typedef struct {
  char config[TSDB_DNODE_CONFIG_LEN];
  char value[TSDB_DNODE_VALUE_LEN];
} SDCfgDnodeReq;

int32_t tSerializeSDCfgDnodeReq(void* buf, int32_t bufLen, SDCfgDnodeReq* pReq);
int32_t tDeserializeSDCfgDnodeReq(void* buf, int32_t bufLen, SDCfgDnodeReq* pReq);

typedef struct {
  int32_t dnodeId;
} SMCreateMnodeReq, SMDropMnodeReq, SDDropMnodeReq, SMCreateQnodeReq, SMDropQnodeReq, SDCreateQnodeReq, SDDropQnodeReq,
    SMCreateSnodeReq, SMDropSnodeReq, SDCreateSnodeReq, SDDropSnodeReq;

int32_t tSerializeSCreateDropMQSNodeReq(void* buf, int32_t bufLen, SMCreateQnodeReq* pReq);
int32_t tDeserializeSCreateDropMQSNodeReq(void* buf, int32_t bufLen, SMCreateQnodeReq* pReq);

typedef struct {
  int8_t   replica;
  SReplica replicas[TSDB_MAX_REPLICA];
} SDCreateMnodeReq, SDAlterMnodeReq;

int32_t tSerializeSDCreateMnodeReq(void* buf, int32_t bufLen, SDCreateMnodeReq* pReq);
int32_t tDeserializeSDCreateMnodeReq(void* buf, int32_t bufLen, SDCreateMnodeReq* pReq);

typedef struct {
  char queryStrId[TSDB_QUERY_ID_LEN];
} SKillQueryReq;

int32_t tSerializeSKillQueryReq(void* buf, int32_t bufLen, SKillQueryReq* pReq);
int32_t tDeserializeSKillQueryReq(void* buf, int32_t bufLen, SKillQueryReq* pReq);

typedef struct {
  uint32_t connId;
} SKillConnReq;

int32_t tSerializeSKillConnReq(void* buf, int32_t bufLen, SKillConnReq* pReq);
int32_t tDeserializeSKillConnReq(void* buf, int32_t bufLen, SKillConnReq* pReq);

typedef struct {
  int32_t transId;
} SKillTransReq;

int32_t tSerializeSKillTransReq(void* buf, int32_t bufLen, SKillTransReq* pReq);
int32_t tDeserializeSKillTransReq(void* buf, int32_t bufLen, SKillTransReq* pReq);

typedef struct {
  int32_t useless;  // useless
} SBalanceVgroupReq;

int32_t tSerializeSBalanceVgroupReq(void* buf, int32_t bufLen, SBalanceVgroupReq* pReq);
int32_t tDeserializeSBalanceVgroupReq(void* buf, int32_t bufLen, SBalanceVgroupReq* pReq);

typedef struct {
  int32_t vgId1;
  int32_t vgId2;
} SMergeVgroupReq;

int32_t tSerializeSMergeVgroupReq(void* buf, int32_t bufLen, SMergeVgroupReq* pReq);
int32_t tDeserializeSMergeVgroupReq(void* buf, int32_t bufLen, SMergeVgroupReq* pReq);

typedef struct {
  int32_t vgId;
  int32_t dnodeId1;
  int32_t dnodeId2;
  int32_t dnodeId3;
} SRedistributeVgroupReq;

int32_t tSerializeSRedistributeVgroupReq(void* buf, int32_t bufLen, SRedistributeVgroupReq* pReq);
int32_t tDeserializeSRedistributeVgroupReq(void* buf, int32_t bufLen, SRedistributeVgroupReq* pReq);

typedef struct {
  int32_t vgId;
} SSplitVgroupReq;

int32_t tSerializeSSplitVgroupReq(void* buf, int32_t bufLen, SSplitVgroupReq* pReq);
int32_t tDeserializeSSplitVgroupReq(void* buf, int32_t bufLen, SSplitVgroupReq* pReq);

typedef struct {
  char user[TSDB_USER_LEN];
  char spi;
  char encrypt;
  char secret[TSDB_PASSWORD_LEN];
  char ckey[TSDB_PASSWORD_LEN];
} SAuthReq, SAuthRsp;

int32_t tSerializeSAuthReq(void* buf, int32_t bufLen, SAuthReq* pReq);
int32_t tDeserializeSAuthReq(void* buf, int32_t bufLen, SAuthReq* pReq);

typedef struct {
  int32_t statusCode;
  char    details[1024];
} SServerStatusRsp;

int32_t tSerializeSServerStatusRsp(void* buf, int32_t bufLen, SServerStatusRsp* pRsp);
int32_t tDeserializeSServerStatusRsp(void* buf, int32_t bufLen, SServerStatusRsp* pRsp);

/**
 * The layout of the query message payload is as following:
 * +--------------------+---------------------------------+
 * |Sql statement       | Physical plan                   |
 * |(denoted by sqlLen) |(In JSON, denoted by contentLen) |
 * +--------------------+---------------------------------+
 */
typedef struct SSubQueryMsg {
  SMsgHead header;
  uint64_t sId;
  uint64_t queryId;
  uint64_t taskId;
  int64_t  refId;
  int32_t  execId;
  int32_t  msgMask;
  int8_t   taskType;
  int8_t   explain;
  int8_t   needFetch;
  uint32_t sqlLen;
  char*    sql;
  uint32_t msgLen;
  char*    msg;
} SSubQueryMsg;

int32_t tSerializeSSubQueryMsg(void* buf, int32_t bufLen, SSubQueryMsg* pReq);
int32_t tDeserializeSSubQueryMsg(void* buf, int32_t bufLen, SSubQueryMsg* pReq);
void    tFreeSSubQueryMsg(SSubQueryMsg* pReq);

typedef struct {
  SMsgHead header;
  uint64_t sId;
  uint64_t queryId;
  uint64_t taskId;
} SSinkDataReq;

typedef struct {
  SMsgHead header;
  uint64_t sId;
  uint64_t queryId;
  uint64_t taskId;
  int32_t  execId;
} SQueryContinueReq;

typedef struct {
  SMsgHead header;
  uint64_t sId;
  uint64_t queryId;
  uint64_t taskId;
} SResReadyReq;

typedef struct {
  int32_t code;
  char    tbFName[TSDB_TABLE_FNAME_LEN];
  int32_t sversion;
  int32_t tversion;
} SResReadyRsp;

typedef struct {
  SMsgHead header;
  uint64_t sId;
  uint64_t queryId;
  uint64_t taskId;
  int32_t  execId;
} SResFetchReq;

int32_t tSerializeSResFetchReq(void* buf, int32_t bufLen, SResFetchReq* pReq);
int32_t tDeserializeSResFetchReq(void* buf, int32_t bufLen, SResFetchReq* pReq);

typedef struct {
  SMsgHead header;
  uint64_t sId;
} SSchTasksStatusReq;

typedef struct {
  uint64_t queryId;
  uint64_t taskId;
  int64_t  refId;
  int32_t  execId;
  int8_t   status;
} STaskStatus;

typedef struct {
  int64_t refId;
  SArray* taskStatus;  // SArray<STaskStatus>
} SSchedulerStatusRsp;

typedef struct {
  uint64_t queryId;
  uint64_t taskId;
  int8_t   action;
} STaskAction;

typedef struct SQueryNodeEpId {
  int32_t nodeId;  // vgId or qnodeId
  SEp     ep;
} SQueryNodeEpId;

typedef struct {
  SMsgHead       header;
  uint64_t       sId;
  SQueryNodeEpId epId;
  SArray*        taskAction;  // SArray<STaskAction>
} SSchedulerHbReq;

int32_t tSerializeSSchedulerHbReq(void* buf, int32_t bufLen, SSchedulerHbReq* pReq);
int32_t tDeserializeSSchedulerHbReq(void* buf, int32_t bufLen, SSchedulerHbReq* pReq);
void    tFreeSSchedulerHbReq(SSchedulerHbReq* pReq);

typedef struct {
  SQueryNodeEpId epId;
  SArray*        taskStatus;  // SArray<STaskStatus>
} SSchedulerHbRsp;

int32_t tSerializeSSchedulerHbRsp(void* buf, int32_t bufLen, SSchedulerHbRsp* pRsp);
int32_t tDeserializeSSchedulerHbRsp(void* buf, int32_t bufLen, SSchedulerHbRsp* pRsp);
void    tFreeSSchedulerHbRsp(SSchedulerHbRsp* pRsp);

typedef struct {
  SMsgHead header;
  uint64_t sId;
  uint64_t queryId;
  uint64_t taskId;
  int64_t  refId;
  int32_t  execId;
} STaskCancelReq;

typedef struct {
  int32_t code;
} STaskCancelRsp;

typedef struct {
  SMsgHead header;
  uint64_t sId;
  uint64_t queryId;
  uint64_t taskId;
  int64_t  refId;
  int32_t  execId;
} STaskDropReq;

int32_t tSerializeSTaskDropReq(void* buf, int32_t bufLen, STaskDropReq* pReq);
int32_t tDeserializeSTaskDropReq(void* buf, int32_t bufLen, STaskDropReq* pReq);
int32_t tSerializeSTaskDropReq(void* buf, int32_t bufLen, STaskDropReq* pReq);
int32_t tDeserializeSTaskDropReq(void* buf, int32_t bufLen, STaskDropReq* pReq);

int32_t tSerializeSQueryTableRsp(void* buf, int32_t bufLen, SQueryTableRsp* pRsp);
int32_t tDeserializeSQueryTableRsp(void* buf, int32_t bufLen, SQueryTableRsp* pRsp);

typedef struct {
  int32_t code;
} STaskDropRsp;

#define STREAM_TRIGGER_AT_ONCE        1
#define STREAM_TRIGGER_WINDOW_CLOSE   2
#define STREAM_TRIGGER_MAX_DELAY      3
#define STREAM_DEFAULT_IGNORE_EXPIRED 0
#define STREAM_FILL_HISTORY_ON        1
#define STREAM_FILL_HISTORY_OFF       0
#define STREAM_DEFAULT_FILL_HISTORY   STREAM_FILL_HISTORY_OFF
<<<<<<< HEAD
#define STREAM_CREATE_STABLE_TRUE     1
#define STREAM_CREATE_STABLE_FALSE    0

typedef struct SColLocation {
  int16_t  slotId;
  col_id_t colId;
  int8_t   type;
} SColLocation;
=======
#define STREAM_DEFAULT_IGNORE_UPDATE  0
>>>>>>> 440122e0

typedef struct {
  char    name[TSDB_STREAM_FNAME_LEN];
  char    sourceDB[TSDB_DB_FNAME_LEN];
  char    targetStbFullName[TSDB_TABLE_FNAME_LEN];
  char*   sql;
  char*   ast;
  int8_t  igExists;
  int8_t  triggerType;
  int8_t  igExpired;
  int8_t  fillHistory;  // process data inserted before creating stream
  int64_t maxDelay;
  int64_t watermark;
  int32_t numOfTags;
  SArray* pTags;  // array of SField
  // 3.0.20
  int64_t checkpointFreq;  // ms
<<<<<<< HEAD
  // 3.0.2.3
  int8_t   createStb;
  uint64_t targetStbUid;
  SArray*  fillNullCols; // array of SColLocation
=======
  int8_t  igUpdate;
>>>>>>> 440122e0
} SCMCreateStreamReq;

typedef struct {
  int64_t streamId;
} SCMCreateStreamRsp;

int32_t tSerializeSCMCreateStreamReq(void* buf, int32_t bufLen, const SCMCreateStreamReq* pReq);
int32_t tDeserializeSCMCreateStreamReq(void* buf, int32_t bufLen, SCMCreateStreamReq* pReq);
void    tFreeSCMCreateStreamReq(SCMCreateStreamReq* pReq);

typedef struct {
  char    name[TSDB_STREAM_FNAME_LEN];
  int64_t streamId;
  char*   sql;
  char*   executorMsg;
} SMVCreateStreamReq, SMSCreateStreamReq;

typedef struct {
  int64_t streamId;
} SMVCreateStreamRsp, SMSCreateStreamRsp;

enum {
  TOPIC_SUB_TYPE__DB = 1,
  TOPIC_SUB_TYPE__TABLE,
  TOPIC_SUB_TYPE__COLUMN,
};

typedef struct {
  char   name[TSDB_TOPIC_FNAME_LEN];  // accout.topic
  int8_t igExists;
  int8_t subType;
  int8_t withMeta;
  char*  sql;
  char   subDbName[TSDB_DB_FNAME_LEN];
  union {
    char* ast;
    char  subStbName[TSDB_TABLE_FNAME_LEN];
  };
} SCMCreateTopicReq;

int32_t tSerializeSCMCreateTopicReq(void* buf, int32_t bufLen, const SCMCreateTopicReq* pReq);
int32_t tDeserializeSCMCreateTopicReq(void* buf, int32_t bufLen, SCMCreateTopicReq* pReq);
void    tFreeSCMCreateTopicReq(SCMCreateTopicReq* pReq);

typedef struct {
  int64_t topicId;
} SCMCreateTopicRsp;

int32_t tSerializeSCMCreateTopicRsp(void* buf, int32_t bufLen, const SCMCreateTopicRsp* pRsp);
int32_t tDeserializeSCMCreateTopicRsp(void* buf, int32_t bufLen, SCMCreateTopicRsp* pRsp);

typedef struct {
  int64_t consumerId;
} SMqConsumerLostMsg, SMqConsumerRecoverMsg, SMqConsumerClearMsg;

typedef struct {
  int64_t consumerId;
  char    cgroup[TSDB_CGROUP_LEN];
  char    clientId[256];
  SArray* topicNames;  // SArray<char**>
} SCMSubscribeReq;

static FORCE_INLINE int32_t tSerializeSCMSubscribeReq(void** buf, const SCMSubscribeReq* pReq) {
  int32_t tlen = 0;
  tlen += taosEncodeFixedI64(buf, pReq->consumerId);
  tlen += taosEncodeString(buf, pReq->cgroup);
  tlen += taosEncodeString(buf, pReq->clientId);

  int32_t topicNum = taosArrayGetSize(pReq->topicNames);
  tlen += taosEncodeFixedI32(buf, topicNum);

  for (int32_t i = 0; i < topicNum; i++) {
    tlen += taosEncodeString(buf, (char*)taosArrayGetP(pReq->topicNames, i));
  }
  return tlen;
}

static FORCE_INLINE void* tDeserializeSCMSubscribeReq(void* buf, SCMSubscribeReq* pReq) {
  buf = taosDecodeFixedI64(buf, &pReq->consumerId);
  buf = taosDecodeStringTo(buf, pReq->cgroup);
  buf = taosDecodeStringTo(buf, pReq->clientId);

  int32_t topicNum;
  buf = taosDecodeFixedI32(buf, &topicNum);

  pReq->topicNames = taosArrayInit(topicNum, sizeof(void*));
  for (int32_t i = 0; i < topicNum; i++) {
    char* name;
    buf = taosDecodeString(buf, &name);
    taosArrayPush(pReq->topicNames, &name);
  }
  return buf;
}

typedef struct SMqSubTopic {
  int32_t vgId;
  int64_t topicId;
  SEpSet  epSet;
} SMqSubTopic;

typedef struct {
  int32_t     topicNum;
  SMqSubTopic topics[];
} SCMSubscribeRsp;

static FORCE_INLINE int32_t tSerializeSCMSubscribeRsp(void** buf, const SCMSubscribeRsp* pRsp) {
  int32_t tlen = 0;
  tlen += taosEncodeFixedI32(buf, pRsp->topicNum);
  for (int32_t i = 0; i < pRsp->topicNum; i++) {
    tlen += taosEncodeFixedI32(buf, pRsp->topics[i].vgId);
    tlen += taosEncodeFixedI64(buf, pRsp->topics[i].topicId);
    tlen += taosEncodeSEpSet(buf, &pRsp->topics[i].epSet);
  }
  return tlen;
}

static FORCE_INLINE void* tDeserializeSCMSubscribeRsp(void* buf, SCMSubscribeRsp* pRsp) {
  buf = taosDecodeFixedI32(buf, &pRsp->topicNum);
  for (int32_t i = 0; i < pRsp->topicNum; i++) {
    buf = taosDecodeFixedI32(buf, &pRsp->topics[i].vgId);
    buf = taosDecodeFixedI64(buf, &pRsp->topics[i].topicId);
    buf = taosDecodeSEpSet(buf, &pRsp->topics[i].epSet);
  }
  return buf;
}

typedef struct {
  int64_t topicId;
  int64_t consumerId;
  int64_t consumerGroupId;
  int64_t offset;
  char*   sql;
  char*   logicalPlan;
  char*   physicalPlan;
} SMVSubscribeReq;

static FORCE_INLINE int32_t tSerializeSMVSubscribeReq(void** buf, SMVSubscribeReq* pReq) {
  int32_t tlen = 0;
  tlen += taosEncodeFixedI64(buf, pReq->topicId);
  tlen += taosEncodeFixedI64(buf, pReq->consumerId);
  tlen += taosEncodeFixedI64(buf, pReq->consumerGroupId);
  tlen += taosEncodeFixedI64(buf, pReq->offset);
  tlen += taosEncodeString(buf, pReq->sql);
  tlen += taosEncodeString(buf, pReq->logicalPlan);
  tlen += taosEncodeString(buf, pReq->physicalPlan);
  return tlen;
}

static FORCE_INLINE void* tDeserializeSMVSubscribeReq(void* buf, SMVSubscribeReq* pReq) {
  buf = taosDecodeFixedI64(buf, &pReq->topicId);
  buf = taosDecodeFixedI64(buf, &pReq->consumerId);
  buf = taosDecodeFixedI64(buf, &pReq->consumerGroupId);
  buf = taosDecodeFixedI64(buf, &pReq->offset);
  buf = taosDecodeString(buf, &pReq->sql);
  buf = taosDecodeString(buf, &pReq->logicalPlan);
  buf = taosDecodeString(buf, &pReq->physicalPlan);
  return buf;
}

typedef struct {
  char    key[TSDB_SUBSCRIBE_KEY_LEN];
  SArray* lostConsumers;     // SArray<int64_t>
  SArray* removedConsumers;  // SArray<int64_t>
  SArray* newConsumers;      // SArray<int64_t>
} SMqRebInfo;

static FORCE_INLINE SMqRebInfo* tNewSMqRebSubscribe(const char* key) {
  SMqRebInfo* pRebInfo = (SMqRebInfo*)taosMemoryCalloc(1, sizeof(SMqRebInfo));
  if (pRebInfo == NULL) {
    return NULL;
  }
  tstrncpy(pRebInfo->key, key, TSDB_SUBSCRIBE_KEY_LEN);
  pRebInfo->lostConsumers = taosArrayInit(0, sizeof(int64_t));
  if (pRebInfo->lostConsumers == NULL) {
    goto _err;
  }
  pRebInfo->removedConsumers = taosArrayInit(0, sizeof(int64_t));
  if (pRebInfo->removedConsumers == NULL) {
    goto _err;
  }
  pRebInfo->newConsumers = taosArrayInit(0, sizeof(int64_t));
  if (pRebInfo->newConsumers == NULL) {
    goto _err;
  }
  return pRebInfo;
_err:
  taosArrayDestroy(pRebInfo->lostConsumers);
  taosArrayDestroy(pRebInfo->removedConsumers);
  taosArrayDestroy(pRebInfo->newConsumers);
  taosMemoryFreeClear(pRebInfo);
  return NULL;
}

// this message is sent from mnode to mnode(read thread to write thread),
// so there is no need for serialization or deserialization
typedef struct {
  SHashObj* rebSubHash;  // SHashObj<key, SMqRebSubscribe>
} SMqDoRebalanceMsg;

typedef struct {
  int64_t streamId;
  int64_t checkpointId;
  char    streamName[TSDB_STREAM_FNAME_LEN];
} SMStreamDoCheckpointMsg;

typedef struct {
  int64_t status;
} SMVSubscribeRsp;

typedef struct {
  char   name[TSDB_TOPIC_FNAME_LEN];
  int8_t igNotExists;
} SMDropTopicReq;

int32_t tSerializeSMDropTopicReq(void* buf, int32_t bufLen, SMDropTopicReq* pReq);
int32_t tDeserializeSMDropTopicReq(void* buf, int32_t bufLen, SMDropTopicReq* pReq);

typedef struct {
  char   topic[TSDB_TOPIC_FNAME_LEN];
  char   cgroup[TSDB_CGROUP_LEN];
  int8_t igNotExists;
} SMDropCgroupReq;

int32_t tSerializeSMDropCgroupReq(void* buf, int32_t bufLen, SMDropCgroupReq* pReq);
int32_t tDeserializeSMDropCgroupReq(void* buf, int32_t bufLen, SMDropCgroupReq* pReq);

typedef struct {
  int8_t reserved;
} SMDropCgroupRsp;

typedef struct {
  char    name[TSDB_TABLE_FNAME_LEN];
  int8_t  alterType;
  SSchema schema;
} SAlterTopicReq;

typedef struct {
  SMsgHead head;
  char     name[TSDB_TABLE_FNAME_LEN];
  int64_t  tuid;
  int32_t  sverson;
  int32_t  execLen;
  char*    executor;
  int32_t  sqlLen;
  char*    sql;
} SDCreateTopicReq;

typedef struct {
  SMsgHead head;
  char     name[TSDB_TABLE_FNAME_LEN];
  int64_t  tuid;
} SDDropTopicReq;

typedef struct {
  int64_t maxdelay[2];
  int64_t watermark[2];
  int64_t deleteMark[2];
  int32_t qmsgLen[2];
  char*   qmsg[2];  // pAst:qmsg:SRetention => trigger aggr task1/2
} SRSmaParam;

int32_t tEncodeSRSmaParam(SEncoder* pCoder, const SRSmaParam* pRSmaParam);
int32_t tDecodeSRSmaParam(SDecoder* pCoder, SRSmaParam* pRSmaParam);

// TDMT_VND_CREATE_STB ==============
typedef struct SVCreateStbReq {
  char*          name;
  tb_uid_t       suid;
  int8_t         rollup;
  SSchemaWrapper schemaRow;
  SSchemaWrapper schemaTag;
  SRSmaParam     rsmaParam;
  int32_t        alterOriDataLen;
  void*          alterOriData;
} SVCreateStbReq;

int tEncodeSVCreateStbReq(SEncoder* pCoder, const SVCreateStbReq* pReq);
int tDecodeSVCreateStbReq(SDecoder* pCoder, SVCreateStbReq* pReq);

// TDMT_VND_DROP_STB ==============
typedef struct SVDropStbReq {
  char*    name;
  tb_uid_t suid;
} SVDropStbReq;

int32_t tEncodeSVDropStbReq(SEncoder* pCoder, const SVDropStbReq* pReq);
int32_t tDecodeSVDropStbReq(SDecoder* pCoder, SVDropStbReq* pReq);

// TDMT_VND_CREATE_TABLE ==============
#define TD_CREATE_IF_NOT_EXISTS 0x1
typedef struct SVCreateTbReq {
  int32_t  flags;
  char*    name;
  tb_uid_t uid;
  int64_t  ctime;
  int32_t  ttl;
  int32_t  commentLen;
  char*    comment;
  int8_t   type;
  union {
    struct {
      char*    stbName;  // super table name
      uint8_t  tagNum;
      tb_uid_t suid;
      SArray*  tagName;
      uint8_t* pTag;
    } ctb;
    struct {
      SSchemaWrapper schemaRow;
    } ntb;
  };
} SVCreateTbReq;

int  tEncodeSVCreateTbReq(SEncoder* pCoder, const SVCreateTbReq* pReq);
int  tDecodeSVCreateTbReq(SDecoder* pCoder, SVCreateTbReq* pReq);
void tDestroySVCreateTbReq(SVCreateTbReq* pReq, int32_t flags);

static FORCE_INLINE void tdDestroySVCreateTbReq(SVCreateTbReq* req) {
  if (NULL == req) {
    return;
  }

  taosMemoryFreeClear(req->name);
  taosMemoryFreeClear(req->comment);
  if (req->type == TSDB_CHILD_TABLE) {
    taosMemoryFreeClear(req->ctb.pTag);
    taosMemoryFreeClear(req->ctb.stbName);
    taosArrayDestroy(req->ctb.tagName);
    req->ctb.tagName = NULL;
  } else if (req->type == TSDB_NORMAL_TABLE) {
    taosMemoryFreeClear(req->ntb.schemaRow.pSchema);
  }
}

typedef struct {
  int32_t nReqs;
  union {
    SVCreateTbReq* pReqs;
    SArray*        pArray;
  };
} SVCreateTbBatchReq;

int tEncodeSVCreateTbBatchReq(SEncoder* pCoder, const SVCreateTbBatchReq* pReq);
int tDecodeSVCreateTbBatchReq(SDecoder* pCoder, SVCreateTbBatchReq* pReq);

typedef struct {
  int32_t        code;
  STableMetaRsp* pMeta;
} SVCreateTbRsp, SVUpdateTbRsp;

int  tEncodeSVCreateTbRsp(SEncoder* pCoder, const SVCreateTbRsp* pRsp);
int  tDecodeSVCreateTbRsp(SDecoder* pCoder, SVCreateTbRsp* pRsp);
void tFreeSVCreateTbRsp(void* param);

int32_t tSerializeSVCreateTbReq(void** buf, SVCreateTbReq* pReq);
void*   tDeserializeSVCreateTbReq(void* buf, SVCreateTbReq* pReq);

typedef struct {
  int32_t nRsps;
  union {
    SVCreateTbRsp* pRsps;
    SArray*        pArray;
  };
} SVCreateTbBatchRsp;

int tEncodeSVCreateTbBatchRsp(SEncoder* pCoder, const SVCreateTbBatchRsp* pRsp);
int tDecodeSVCreateTbBatchRsp(SDecoder* pCoder, SVCreateTbBatchRsp* pRsp);

int32_t tSerializeSVCreateTbBatchRsp(void* buf, int32_t bufLen, SVCreateTbBatchRsp* pRsp);
int32_t tDeserializeSVCreateTbBatchRsp(void* buf, int32_t bufLen, SVCreateTbBatchRsp* pRsp);

// TDMT_VND_DROP_TABLE =================
typedef struct {
  char*    name;
  uint64_t suid;  // for tmq in wal format
  int8_t   igNotExists;
} SVDropTbReq;

typedef struct {
  int32_t code;
} SVDropTbRsp;

typedef struct {
  int32_t nReqs;
  union {
    SVDropTbReq* pReqs;
    SArray*      pArray;
  };
} SVDropTbBatchReq;

int32_t tEncodeSVDropTbBatchReq(SEncoder* pCoder, const SVDropTbBatchReq* pReq);
int32_t tDecodeSVDropTbBatchReq(SDecoder* pCoder, SVDropTbBatchReq* pReq);

typedef struct {
  int32_t nRsps;
  union {
    SVDropTbRsp* pRsps;
    SArray*      pArray;
  };
} SVDropTbBatchRsp;

int32_t tEncodeSVDropTbBatchRsp(SEncoder* pCoder, const SVDropTbBatchRsp* pRsp);
int32_t tDecodeSVDropTbBatchRsp(SDecoder* pCoder, SVDropTbBatchRsp* pRsp);

// TDMT_VND_ALTER_TABLE =====================
typedef struct {
  char*   tbName;
  int8_t  action;
  char*   colName;
  int32_t colId;
  // TSDB_ALTER_TABLE_ADD_COLUMN
  int8_t  type;
  int8_t  flags;
  int32_t bytes;
  // TSDB_ALTER_TABLE_DROP_COLUMN
  // TSDB_ALTER_TABLE_UPDATE_COLUMN_BYTES
  int8_t  colModType;
  int32_t colModBytes;
  // TSDB_ALTER_TABLE_UPDATE_COLUMN_NAME
  char* colNewName;
  // TSDB_ALTER_TABLE_UPDATE_TAG_VAL
  char*    tagName;
  int8_t   isNull;
  int8_t   tagType;
  uint32_t nTagVal;
  uint8_t* pTagVal;
  // TSDB_ALTER_TABLE_UPDATE_OPTIONS
  int8_t  updateTTL;
  int32_t newTTL;
  int32_t newCommentLen;
  char*   newComment;
} SVAlterTbReq;

int32_t tEncodeSVAlterTbReq(SEncoder* pEncoder, const SVAlterTbReq* pReq);
int32_t tDecodeSVAlterTbReq(SDecoder* pDecoder, SVAlterTbReq* pReq);

typedef struct {
  int32_t        code;
  STableMetaRsp* pMeta;
} SVAlterTbRsp;

int32_t tEncodeSVAlterTbRsp(SEncoder* pEncoder, const SVAlterTbRsp* pRsp);
int32_t tDecodeSVAlterTbRsp(SDecoder* pDecoder, SVAlterTbRsp* pRsp);
// ======================

typedef struct {
  SMsgHead head;
  int64_t  uid;
  int32_t  tid;
  int16_t  tversion;
  int16_t  colId;
  int8_t   type;
  int16_t  bytes;
  int32_t  tagValLen;
  int16_t  numOfTags;
  int32_t  schemaLen;
  char     data[];
} SUpdateTagValReq;

typedef struct {
  SMsgHead head;
} SUpdateTagValRsp;

typedef struct {
  SMsgHead head;
} SVShowTablesReq;

typedef struct {
  SMsgHead head;
  int32_t  id;
} SVShowTablesFetchReq;

typedef struct {
  int64_t useconds;
  int8_t  completed;  // all results are returned to client
  int8_t  precision;
  int8_t  compressed;
  int32_t compLen;
  int32_t numOfRows;
  char    data[];
} SVShowTablesFetchRsp;

typedef struct {
  int64_t consumerId;
  int32_t epoch;
  char    cgroup[TSDB_CGROUP_LEN];
} SMqAskEpReq;

typedef struct {
  int64_t consumerId;
  int32_t epoch;
} SMqHbReq;

typedef struct {
  int8_t reserved;
} SMqHbRsp;

typedef struct {
  int32_t key;
  int32_t valueLen;
  void*   value;
} SKv;

typedef struct {
  int64_t tscRid;
  int8_t  connType;
} SClientHbKey;

typedef struct {
  int64_t tid;
  char    status[TSDB_JOB_STATUS_LEN];
} SQuerySubDesc;

typedef struct {
  char     sql[TSDB_SHOW_SQL_LEN];
  uint64_t queryId;
  int64_t  useconds;
  int64_t  stime;  // timestamp precision ms
  int64_t  reqRid;
  bool     stableQuery;
  char     fqdn[TSDB_FQDN_LEN];
  int32_t  subPlanNum;
  SArray*  subDesc;  // SArray<SQuerySubDesc>
} SQueryDesc;

typedef struct {
  uint32_t connId;
  SArray*  queryDesc;  // SArray<SQueryDesc>
} SQueryHbReqBasic;

typedef struct {
  uint32_t connId;
  uint64_t killRid;
  int32_t  totalDnodes;
  int32_t  onlineDnodes;
  int8_t   killConnection;
  int8_t   align[3];
  SEpSet   epSet;
  SArray*  pQnodeList;
} SQueryHbRspBasic;

typedef struct SAppClusterSummary {
  uint64_t numOfInsertsReq;
  uint64_t numOfInsertRows;
  uint64_t insertElapsedTime;
  uint64_t insertBytes;  // submit to tsdb since launched.

  uint64_t fetchBytes;
  uint64_t numOfQueryReq;
  uint64_t queryElapsedTime;
  uint64_t numOfSlowQueries;
  uint64_t totalRequests;
  uint64_t currentRequests;  // the number of SRequestObj
} SAppClusterSummary;

typedef struct {
  int64_t            appId;
  int32_t            pid;
  char               name[TSDB_APP_NAME_LEN];
  int64_t            startTime;
  SAppClusterSummary summary;
} SAppHbReq;

typedef struct {
  SClientHbKey      connKey;
  int64_t           clusterId;
  SAppHbReq         app;
  SQueryHbReqBasic* query;
  SHashObj*         info;  // hash<Skv.key, Skv>
} SClientHbReq;

typedef struct {
  int64_t reqId;
  SArray* reqs;  // SArray<SClientHbReq>
} SClientHbBatchReq;

typedef struct {
  SClientHbKey      connKey;
  int32_t           status;
  SQueryHbRspBasic* query;
  SArray*           info;  // Array<Skv>
} SClientHbRsp;

typedef struct {
  int64_t reqId;
  int64_t rspId;
  int32_t svrTimestamp;
  SArray* rsps;  // SArray<SClientHbRsp>
} SClientHbBatchRsp;

static FORCE_INLINE uint32_t hbKeyHashFunc(const char* key, uint32_t keyLen) { return taosIntHash_64(key, keyLen); }

static FORCE_INLINE void tFreeReqKvHash(SHashObj* info) {
  void* pIter = taosHashIterate(info, NULL);
  while (pIter != NULL) {
    SKv* kv = (SKv*)pIter;
    taosMemoryFreeClear(kv->value);
    pIter = taosHashIterate(info, pIter);
  }
}

static FORCE_INLINE void tFreeClientHbQueryDesc(void* pDesc) {
  SQueryDesc* desc = (SQueryDesc*)pDesc;
  if (desc->subDesc) {
    taosArrayDestroy(desc->subDesc);
    desc->subDesc = NULL;
  }
}

static FORCE_INLINE void tFreeClientHbReq(void* pReq) {
  SClientHbReq* req = (SClientHbReq*)pReq;
  if (req->query) {
    if (req->query->queryDesc) {
      taosArrayDestroyEx(req->query->queryDesc, tFreeClientHbQueryDesc);
    }
    taosMemoryFreeClear(req->query);
  }

  if (req->info) {
    tFreeReqKvHash(req->info);
    taosHashCleanup(req->info);
    req->info = NULL;
  }
}

int32_t tSerializeSClientHbBatchReq(void* buf, int32_t bufLen, const SClientHbBatchReq* pReq);
int32_t tDeserializeSClientHbBatchReq(void* buf, int32_t bufLen, SClientHbBatchReq* pReq);

static FORCE_INLINE void tFreeClientHbBatchReq(void* pReq) {
  if (pReq == NULL) return;
  SClientHbBatchReq* req = (SClientHbBatchReq*)pReq;
  taosArrayDestroyEx(req->reqs, tFreeClientHbReq);
  taosMemoryFree(pReq);
}

static FORCE_INLINE void tFreeClientKv(void* pKv) {
  SKv* kv = (SKv*)pKv;
  if (kv) {
    taosMemoryFreeClear(kv->value);
  }
}

static FORCE_INLINE void tFreeClientHbRsp(void* pRsp) {
  SClientHbRsp* rsp = (SClientHbRsp*)pRsp;
  if (rsp->query) {
    taosArrayDestroy(rsp->query->pQnodeList);
    taosMemoryFreeClear(rsp->query);
  }
  if (rsp->info) taosArrayDestroyEx(rsp->info, tFreeClientKv);
}

static FORCE_INLINE void tFreeClientHbBatchRsp(void* pRsp) {
  SClientHbBatchRsp* rsp = (SClientHbBatchRsp*)pRsp;
  taosArrayDestroyEx(rsp->rsps, tFreeClientHbRsp);
}

int32_t tSerializeSClientHbBatchRsp(void* buf, int32_t bufLen, const SClientHbBatchRsp* pBatchRsp);
int32_t tDeserializeSClientHbBatchRsp(void* buf, int32_t bufLen, SClientHbBatchRsp* pBatchRsp);
void    tFreeSClientHbBatchRsp(SClientHbBatchRsp* pBatchRsp);

static FORCE_INLINE int32_t tEncodeSKv(SEncoder* pEncoder, const SKv* pKv) {
  if (tEncodeI32(pEncoder, pKv->key) < 0) return -1;
  if (tEncodeI32(pEncoder, pKv->valueLen) < 0) return -1;
  if (tEncodeBinary(pEncoder, (uint8_t*)pKv->value, pKv->valueLen) < 0) return -1;
  return 0;
}

static FORCE_INLINE int32_t tDecodeSKv(SDecoder* pDecoder, SKv* pKv) {
  if (tDecodeI32(pDecoder, &pKv->key) < 0) return -1;
  if (tDecodeI32(pDecoder, &pKv->valueLen) < 0) return -1;
  pKv->value = taosMemoryMalloc(pKv->valueLen + 1);
  if (pKv->value == NULL) return -1;
  if (tDecodeCStrTo(pDecoder, (char*)pKv->value) < 0) return -1;
  return 0;
}

static FORCE_INLINE int32_t tEncodeSClientHbKey(SEncoder* pEncoder, const SClientHbKey* pKey) {
  if (tEncodeI64(pEncoder, pKey->tscRid) < 0) return -1;
  if (tEncodeI8(pEncoder, pKey->connType) < 0) return -1;
  return 0;
}

static FORCE_INLINE int32_t tDecodeSClientHbKey(SDecoder* pDecoder, SClientHbKey* pKey) {
  if (tDecodeI64(pDecoder, &pKey->tscRid) < 0) return -1;
  if (tDecodeI8(pDecoder, &pKey->connType) < 0) return -1;
  return 0;
}

typedef struct {
  int32_t vgId;
  // TODO stas
} SMqReportVgInfo;

static FORCE_INLINE int32_t taosEncodeSMqVgInfo(void** buf, const SMqReportVgInfo* pVgInfo) {
  int32_t tlen = 0;
  tlen += taosEncodeFixedI32(buf, pVgInfo->vgId);
  return tlen;
}

static FORCE_INLINE void* taosDecodeSMqVgInfo(void* buf, SMqReportVgInfo* pVgInfo) {
  buf = taosDecodeFixedI32(buf, &pVgInfo->vgId);
  return buf;
}

typedef struct {
  int32_t epoch;
  int64_t topicUid;
  char    name[TSDB_TOPIC_FNAME_LEN];
  SArray* pVgInfo;  // SArray<SMqHbVgInfo>
} SMqTopicInfo;

static FORCE_INLINE int32_t taosEncodeSMqTopicInfoMsg(void** buf, const SMqTopicInfo* pTopicInfo) {
  int32_t tlen = 0;
  tlen += taosEncodeFixedI32(buf, pTopicInfo->epoch);
  tlen += taosEncodeFixedI64(buf, pTopicInfo->topicUid);
  tlen += taosEncodeString(buf, pTopicInfo->name);
  int32_t sz = taosArrayGetSize(pTopicInfo->pVgInfo);
  tlen += taosEncodeFixedI32(buf, sz);
  for (int32_t i = 0; i < sz; i++) {
    SMqReportVgInfo* pVgInfo = (SMqReportVgInfo*)taosArrayGet(pTopicInfo->pVgInfo, i);
    tlen += taosEncodeSMqVgInfo(buf, pVgInfo);
  }
  return tlen;
}

static FORCE_INLINE void* taosDecodeSMqTopicInfoMsg(void* buf, SMqTopicInfo* pTopicInfo) {
  buf = taosDecodeFixedI32(buf, &pTopicInfo->epoch);
  buf = taosDecodeFixedI64(buf, &pTopicInfo->topicUid);
  buf = taosDecodeStringTo(buf, pTopicInfo->name);
  int32_t sz;
  buf = taosDecodeFixedI32(buf, &sz);
  pTopicInfo->pVgInfo = taosArrayInit(sz, sizeof(SMqReportVgInfo));
  for (int32_t i = 0; i < sz; i++) {
    SMqReportVgInfo vgInfo;
    buf = taosDecodeSMqVgInfo(buf, &vgInfo);
    taosArrayPush(pTopicInfo->pVgInfo, &vgInfo);
  }
  return buf;
}

typedef struct {
  int32_t status;  // ask hb endpoint
  int32_t epoch;
  int64_t consumerId;
  SArray* pTopics;  // SArray<SMqHbTopicInfo>
} SMqReportReq;

static FORCE_INLINE int32_t taosEncodeSMqReportMsg(void** buf, const SMqReportReq* pMsg) {
  int32_t tlen = 0;
  tlen += taosEncodeFixedI32(buf, pMsg->status);
  tlen += taosEncodeFixedI32(buf, pMsg->epoch);
  tlen += taosEncodeFixedI64(buf, pMsg->consumerId);
  int32_t sz = taosArrayGetSize(pMsg->pTopics);
  tlen += taosEncodeFixedI32(buf, sz);
  for (int32_t i = 0; i < sz; i++) {
    SMqTopicInfo* topicInfo = (SMqTopicInfo*)taosArrayGet(pMsg->pTopics, i);
    tlen += taosEncodeSMqTopicInfoMsg(buf, topicInfo);
  }
  return tlen;
}

static FORCE_INLINE void* taosDecodeSMqReportMsg(void* buf, SMqReportReq* pMsg) {
  buf = taosDecodeFixedI32(buf, &pMsg->status);
  buf = taosDecodeFixedI32(buf, &pMsg->epoch);
  buf = taosDecodeFixedI64(buf, &pMsg->consumerId);
  int32_t sz;
  buf = taosDecodeFixedI32(buf, &sz);
  pMsg->pTopics = taosArrayInit(sz, sizeof(SMqTopicInfo));
  for (int32_t i = 0; i < sz; i++) {
    SMqTopicInfo topicInfo;
    buf = taosDecodeSMqTopicInfoMsg(buf, &topicInfo);
    taosArrayPush(pMsg->pTopics, &topicInfo);
  }
  return buf;
}

typedef struct {
  SMsgHead head;
  int64_t  leftForVer;
  int32_t  vgId;
  int64_t  consumerId;
  char     subKey[TSDB_SUBSCRIBE_KEY_LEN];
} SMqVDeleteReq;

typedef struct {
  int8_t reserved;
} SMqVDeleteRsp;

typedef struct {
  char   name[TSDB_STREAM_FNAME_LEN];
  int8_t igNotExists;
} SMDropStreamReq;

typedef struct {
  int8_t reserved;
} SMDropStreamRsp;

typedef struct {
  SMsgHead head;
  int64_t  leftForVer;
  int32_t  taskId;
} SVDropStreamTaskReq;

typedef struct {
  int8_t reserved;
} SVDropStreamTaskRsp;

int32_t tSerializeSMDropStreamReq(void* buf, int32_t bufLen, const SMDropStreamReq* pReq);
int32_t tDeserializeSMDropStreamReq(void* buf, int32_t bufLen, SMDropStreamReq* pReq);

typedef struct {
  char   name[TSDB_STREAM_FNAME_LEN];
  int8_t igNotExists;
} SMRecoverStreamReq;

typedef struct {
  int8_t reserved;
} SMRecoverStreamRsp;

typedef struct {
  int64_t recoverObjUid;
  int32_t taskId;
  int32_t hasCheckPoint;
} SMVStreamGatherInfoReq;

int32_t tSerializeSMRecoverStreamReq(void* buf, int32_t bufLen, const SMRecoverStreamReq* pReq);
int32_t tDeserializeSMRecoverStreamReq(void* buf, int32_t bufLen, SMRecoverStreamReq* pReq);

typedef struct {
  int64_t leftForVer;
  int32_t vgId;
  int64_t oldConsumerId;
  int64_t newConsumerId;
  char    subKey[TSDB_SUBSCRIBE_KEY_LEN];
  int8_t  subType;
  int8_t  withMeta;
  char*   qmsg;
  int64_t suid;
} SMqRebVgReq;

static FORCE_INLINE int32_t tEncodeSMqRebVgReq(void** buf, const SMqRebVgReq* pReq) {
  int32_t tlen = 0;
  tlen += taosEncodeFixedI64(buf, pReq->leftForVer);
  tlen += taosEncodeFixedI32(buf, pReq->vgId);
  tlen += taosEncodeFixedI64(buf, pReq->oldConsumerId);
  tlen += taosEncodeFixedI64(buf, pReq->newConsumerId);
  tlen += taosEncodeString(buf, pReq->subKey);
  tlen += taosEncodeFixedI8(buf, pReq->subType);
  tlen += taosEncodeFixedI8(buf, pReq->withMeta);
  if (pReq->subType == TOPIC_SUB_TYPE__COLUMN) {
    tlen += taosEncodeString(buf, pReq->qmsg);
  } else if (pReq->subType == TOPIC_SUB_TYPE__TABLE) {
    tlen += taosEncodeFixedI64(buf, pReq->suid);
  }
  return tlen;
}

static FORCE_INLINE void* tDecodeSMqRebVgReq(const void* buf, SMqRebVgReq* pReq) {
  buf = taosDecodeFixedI64(buf, &pReq->leftForVer);
  buf = taosDecodeFixedI32(buf, &pReq->vgId);
  buf = taosDecodeFixedI64(buf, &pReq->oldConsumerId);
  buf = taosDecodeFixedI64(buf, &pReq->newConsumerId);
  buf = taosDecodeStringTo(buf, pReq->subKey);
  buf = taosDecodeFixedI8(buf, &pReq->subType);
  buf = taosDecodeFixedI8(buf, &pReq->withMeta);
  if (pReq->subType == TOPIC_SUB_TYPE__COLUMN) {
    buf = taosDecodeString(buf, &pReq->qmsg);
  } else if (pReq->subType == TOPIC_SUB_TYPE__TABLE) {
    buf = taosDecodeFixedI64(buf, &pReq->suid);
  }
  return (void*)buf;
}

typedef struct {
  char    topic[TSDB_TOPIC_FNAME_LEN];
  int64_t ntbUid;
  SArray* colIdList;  // SArray<int16_t>
} STqCheckInfo;

int32_t tEncodeSTqCheckInfo(SEncoder* pEncoder, const STqCheckInfo* pInfo);
int32_t tDecodeSTqCheckInfo(SDecoder* pDecoder, STqCheckInfo* pInfo);
void    tDeleteSTqCheckInfo(STqCheckInfo* pInfo);

typedef struct {
  char topic[TSDB_TOPIC_FNAME_LEN];
} STqDelCheckInfoReq;

typedef struct {
  int32_t vgId;
  int64_t offset;
  char    topicName[TSDB_TOPIC_FNAME_LEN];
  char    cgroup[TSDB_CGROUP_LEN];
} SMqOffset;

typedef struct {
  int32_t    num;
  SMqOffset* offsets;
} SMqCMCommitOffsetReq;

typedef struct {
  int32_t reserved;
} SMqCMCommitOffsetRsp;

int32_t tEncodeSMqOffset(SEncoder* encoder, const SMqOffset* pOffset);
int32_t tDecodeSMqOffset(SDecoder* decoder, SMqOffset* pOffset);
int32_t tEncodeSMqCMCommitOffsetReq(SEncoder* encoder, const SMqCMCommitOffsetReq* pReq);
int32_t tDecodeSMqCMCommitOffsetReq(SDecoder* decoder, SMqCMCommitOffsetReq* pReq);

// tqOffset
enum {
  TMQ_OFFSET__RESET_NONE = -3,
  TMQ_OFFSET__RESET_EARLIEAST = -2,
  TMQ_OFFSET__RESET_LATEST = -1,
  TMQ_OFFSET__LOG = 1,
  TMQ_OFFSET__SNAPSHOT_DATA = 2,
  TMQ_OFFSET__SNAPSHOT_META = 3,
};

typedef struct {
  int8_t type;
  union {
    // snapshot
    struct {
      int64_t uid;
      int64_t ts;
    };
    // log
    struct {
      int64_t version;
    };
  };
} STqOffsetVal;

static FORCE_INLINE void tqOffsetResetToData(STqOffsetVal* pOffsetVal, int64_t uid, int64_t ts) {
  pOffsetVal->type = TMQ_OFFSET__SNAPSHOT_DATA;
  pOffsetVal->uid = uid;
  pOffsetVal->ts = ts;
}

static FORCE_INLINE void tqOffsetResetToMeta(STqOffsetVal* pOffsetVal, int64_t uid) {
  pOffsetVal->type = TMQ_OFFSET__SNAPSHOT_META;
  pOffsetVal->uid = uid;
}

static FORCE_INLINE void tqOffsetResetToLog(STqOffsetVal* pOffsetVal, int64_t ver) {
  pOffsetVal->type = TMQ_OFFSET__LOG;
  pOffsetVal->version = ver;
}

int32_t tEncodeSTqOffsetVal(SEncoder* pEncoder, const STqOffsetVal* pOffsetVal);
int32_t tDecodeSTqOffsetVal(SDecoder* pDecoder, STqOffsetVal* pOffsetVal);
int32_t tFormatOffset(char* buf, int32_t maxLen, const STqOffsetVal* pVal);
bool    tOffsetEqual(const STqOffsetVal* pLeft, const STqOffsetVal* pRight);

typedef struct {
  STqOffsetVal val;
  char         subKey[TSDB_SUBSCRIBE_KEY_LEN];
} STqOffset;

int32_t tEncodeSTqOffset(SEncoder* pEncoder, const STqOffset* pOffset);
int32_t tDecodeSTqOffset(SDecoder* pDecoder, STqOffset* pOffset);

typedef struct {
  char    name[TSDB_TABLE_FNAME_LEN];
  char    stb[TSDB_TABLE_FNAME_LEN];
  int8_t  igExists;
  int8_t  intervalUnit;
  int8_t  slidingUnit;
  int8_t  timezone;
  int32_t dstVgId;  // for stream
  int64_t interval;
  int64_t offset;
  int64_t sliding;
  int64_t maxDelay;
  int64_t watermark;
  int32_t exprLen;        // strlen + 1
  int32_t tagsFilterLen;  // strlen + 1
  int32_t sqlLen;         // strlen + 1
  int32_t astLen;         // strlen + 1
  char*   expr;
  char*   tagsFilter;
  char*   sql;
  char*   ast;
  int64_t deleteMark;
} SMCreateSmaReq;

int32_t tSerializeSMCreateSmaReq(void* buf, int32_t bufLen, SMCreateSmaReq* pReq);
int32_t tDeserializeSMCreateSmaReq(void* buf, int32_t bufLen, SMCreateSmaReq* pReq);
void    tFreeSMCreateSmaReq(SMCreateSmaReq* pReq);

typedef struct {
  char   name[TSDB_TABLE_FNAME_LEN];
  int8_t igNotExists;
} SMDropSmaReq;

int32_t tSerializeSMDropSmaReq(void* buf, int32_t bufLen, SMDropSmaReq* pReq);
int32_t tDeserializeSMDropSmaReq(void* buf, int32_t bufLen, SMDropSmaReq* pReq);

typedef struct {
  int8_t         version;       // for compatibility(default 0)
  int8_t         intervalUnit;  // MACRO: TIME_UNIT_XXX
  int8_t         slidingUnit;   // MACRO: TIME_UNIT_XXX
  int8_t         timezoneInt;   // sma data expired if timezone changes.
  int32_t        dstVgId;
  char           indexName[TSDB_INDEX_NAME_LEN];
  int32_t        exprLen;
  int32_t        tagsFilterLen;
  int64_t        indexUid;
  tb_uid_t       tableUid;  // super/child/common table uid
  tb_uid_t       dstTbUid;  // for dstVgroup
  int64_t        interval;
  int64_t        offset;  // use unit by precision of DB
  int64_t        sliding;
  char*          dstTbName;  // for dstVgroup
  char*          expr;       // sma expression
  char*          tagsFilter;
  SSchemaWrapper schemaRow;  // for dstVgroup
  SSchemaWrapper schemaTag;  // for dstVgroup
} STSma;                     // Time-range-wise SMA

typedef STSma SVCreateTSmaReq;

typedef struct {
  int8_t  type;  // 0 status report, 1 update data
  int64_t indexUid;
  int64_t skey;  // start TS key of interval/sliding window
} STSmaMsg;

typedef struct {
  int64_t indexUid;
  char    indexName[TSDB_INDEX_NAME_LEN];
} SVDropTSmaReq;

typedef struct {
  int tmp;  // TODO: to avoid compile error
} SVCreateTSmaRsp, SVDropTSmaRsp;

#if 0
int32_t tSerializeSVCreateTSmaReq(void** buf, SVCreateTSmaReq* pReq);
void*   tDeserializeSVCreateTSmaReq(void* buf, SVCreateTSmaReq* pReq);
int32_t tSerializeSVDropTSmaReq(void** buf, SVDropTSmaReq* pReq);
void*   tDeserializeSVDropTSmaReq(void* buf, SVDropTSmaReq* pReq);
#endif

int32_t tEncodeSVCreateTSmaReq(SEncoder* pCoder, const SVCreateTSmaReq* pReq);
int32_t tDecodeSVCreateTSmaReq(SDecoder* pCoder, SVCreateTSmaReq* pReq);
int32_t tEncodeSVDropTSmaReq(SEncoder* pCoder, const SVDropTSmaReq* pReq);
int32_t tDecodeSVDropTSmaReq(SDecoder* pCoder, SVDropTSmaReq* pReq);

typedef struct {
  int32_t number;
  STSma*  tSma;
} STSmaWrapper;

static FORCE_INLINE void tDestroyTSma(STSma* pSma) {
  if (pSma) {
    taosMemoryFreeClear(pSma->dstTbName);
    taosMemoryFreeClear(pSma->expr);
    taosMemoryFreeClear(pSma->tagsFilter);
  }
}

static FORCE_INLINE void tDestroyTSmaWrapper(STSmaWrapper* pSW, bool deepCopy) {
  if (pSW) {
    if (pSW->tSma) {
      if (deepCopy) {
        for (uint32_t i = 0; i < pSW->number; ++i) {
          tDestroyTSma(pSW->tSma + i);
        }
      }
      taosMemoryFreeClear(pSW->tSma);
    }
  }
}

static FORCE_INLINE void* tFreeTSmaWrapper(STSmaWrapper* pSW, bool deepCopy) {
  tDestroyTSmaWrapper(pSW, deepCopy);
  taosMemoryFreeClear(pSW);
  return NULL;
}

int32_t tEncodeSVCreateTSmaReq(SEncoder* pCoder, const SVCreateTSmaReq* pReq);
int32_t tDecodeSVCreateTSmaReq(SDecoder* pCoder, SVCreateTSmaReq* pReq);

int32_t tEncodeTSma(SEncoder* pCoder, const STSma* pSma);
int32_t tDecodeTSma(SDecoder* pCoder, STSma* pSma, bool deepCopy);

static int32_t tEncodeTSmaWrapper(SEncoder* pEncoder, const STSmaWrapper* pReq) {
  if (tEncodeI32(pEncoder, pReq->number) < 0) return -1;
  for (int32_t i = 0; i < pReq->number; ++i) {
    tEncodeTSma(pEncoder, pReq->tSma + i);
  }
  return 0;
}

static int32_t tDecodeTSmaWrapper(SDecoder* pDecoder, STSmaWrapper* pReq, bool deepCopy) {
  if (tDecodeI32(pDecoder, &pReq->number) < 0) return -1;
  for (int32_t i = 0; i < pReq->number; ++i) {
    tDecodeTSma(pDecoder, pReq->tSma + i, deepCopy);
  }
  return 0;
}

typedef struct {
  int idx;
} SMCreateFullTextReq;

int32_t tSerializeSMCreateFullTextReq(void* buf, int32_t bufLen, SMCreateFullTextReq* pReq);
int32_t tDeserializeSMCreateFullTextReq(void* buf, int32_t bufLen, SMCreateFullTextReq* pReq);
void    tFreeSMCreateFullTextReq(SMCreateFullTextReq* pReq);

typedef struct {
  char   name[TSDB_TABLE_FNAME_LEN];
  int8_t igNotExists;
} SMDropFullTextReq;

int32_t tSerializeSMDropFullTextReq(void* buf, int32_t bufLen, SMDropFullTextReq* pReq);
int32_t tDeserializeSMDropFullTextReq(void* buf, int32_t bufLen, SMDropFullTextReq* pReq);

typedef struct {
  char indexFName[TSDB_INDEX_FNAME_LEN];
} SUserIndexReq;

int32_t tSerializeSUserIndexReq(void* buf, int32_t bufLen, SUserIndexReq* pReq);
int32_t tDeserializeSUserIndexReq(void* buf, int32_t bufLen, SUserIndexReq* pReq);

typedef struct {
  char dbFName[TSDB_DB_FNAME_LEN];
  char tblFName[TSDB_TABLE_FNAME_LEN];
  char colName[TSDB_COL_NAME_LEN];
  char indexType[TSDB_INDEX_TYPE_LEN];
  char indexExts[TSDB_INDEX_EXTS_LEN];
} SUserIndexRsp;

int32_t tSerializeSUserIndexRsp(void* buf, int32_t bufLen, const SUserIndexRsp* pRsp);
int32_t tDeserializeSUserIndexRsp(void* buf, int32_t bufLen, SUserIndexRsp* pRsp);

typedef struct {
  char tbFName[TSDB_TABLE_FNAME_LEN];
} STableIndexReq;

int32_t tSerializeSTableIndexReq(void* buf, int32_t bufLen, STableIndexReq* pReq);
int32_t tDeserializeSTableIndexReq(void* buf, int32_t bufLen, STableIndexReq* pReq);

typedef struct {
  int8_t  intervalUnit;
  int8_t  slidingUnit;
  int64_t interval;
  int64_t offset;
  int64_t sliding;
  int64_t dstTbUid;
  int32_t dstVgId;
  SEpSet  epSet;
  char*   expr;
} STableIndexInfo;

typedef struct {
  char     tbName[TSDB_TABLE_NAME_LEN];
  char     dbFName[TSDB_DB_FNAME_LEN];
  uint64_t suid;
  int32_t  version;
  SArray*  pIndex;
} STableIndexRsp;

int32_t tSerializeSTableIndexRsp(void* buf, int32_t bufLen, const STableIndexRsp* pRsp);
int32_t tDeserializeSTableIndexRsp(void* buf, int32_t bufLen, STableIndexRsp* pRsp);
void    tFreeSerializeSTableIndexRsp(STableIndexRsp* pRsp);

void tFreeSTableIndexInfo(void* pInfo);

typedef struct {
  int8_t  mqMsgType;
  int32_t code;
  int32_t epoch;
  int64_t consumerId;
} SMqRspHead;

typedef struct {
  SMsgHead head;
  char     subKey[TSDB_SUBSCRIBE_KEY_LEN];
  int8_t   withTbName;
  int8_t   useSnapshot;
  int32_t  epoch;
  uint64_t reqId;
  int64_t  consumerId;
  int64_t  timeout;
  // int64_t      currentOffset;
  STqOffsetVal reqOffset;
} SMqPollReq;

int32_t tSerializeSMqPollReq(void* buf, int32_t bufLen, SMqPollReq* pReq);
int32_t tDeserializeSMqPollReq(void* buf, int32_t bufLen, SMqPollReq* pReq);

typedef struct {
  int32_t vgId;
  int64_t offset;
  SEpSet  epSet;
} SMqSubVgEp;

static FORCE_INLINE int32_t tEncodeSMqSubVgEp(void** buf, const SMqSubVgEp* pVgEp) {
  int32_t tlen = 0;
  tlen += taosEncodeFixedI32(buf, pVgEp->vgId);
  tlen += taosEncodeFixedI64(buf, pVgEp->offset);
  tlen += taosEncodeSEpSet(buf, &pVgEp->epSet);
  return tlen;
}

static FORCE_INLINE void* tDecodeSMqSubVgEp(void* buf, SMqSubVgEp* pVgEp) {
  buf = taosDecodeFixedI32(buf, &pVgEp->vgId);
  buf = taosDecodeFixedI64(buf, &pVgEp->offset);
  buf = taosDecodeSEpSet(buf, &pVgEp->epSet);
  return buf;
}

typedef struct {
  char           topic[TSDB_TOPIC_FNAME_LEN];
  char           db[TSDB_DB_FNAME_LEN];
  SArray*        vgs;  // SArray<SMqSubVgEp>
  SSchemaWrapper schema;
} SMqSubTopicEp;

static FORCE_INLINE int32_t tEncodeSMqSubTopicEp(void** buf, const SMqSubTopicEp* pTopicEp) {
  int32_t tlen = 0;
  tlen += taosEncodeString(buf, pTopicEp->topic);
  tlen += taosEncodeString(buf, pTopicEp->db);
  int32_t sz = taosArrayGetSize(pTopicEp->vgs);
  tlen += taosEncodeFixedI32(buf, sz);
  for (int32_t i = 0; i < sz; i++) {
    SMqSubVgEp* pVgEp = (SMqSubVgEp*)taosArrayGet(pTopicEp->vgs, i);
    tlen += tEncodeSMqSubVgEp(buf, pVgEp);
  }
  tlen += taosEncodeSSchemaWrapper(buf, &pTopicEp->schema);
  return tlen;
}

static FORCE_INLINE void* tDecodeSMqSubTopicEp(void* buf, SMqSubTopicEp* pTopicEp) {
  buf = taosDecodeStringTo(buf, pTopicEp->topic);
  buf = taosDecodeStringTo(buf, pTopicEp->db);
  int32_t sz;
  buf = taosDecodeFixedI32(buf, &sz);
  pTopicEp->vgs = taosArrayInit(sz, sizeof(SMqSubVgEp));
  if (pTopicEp->vgs == NULL) {
    return NULL;
  }
  for (int32_t i = 0; i < sz; i++) {
    SMqSubVgEp vgEp;
    buf = tDecodeSMqSubVgEp(buf, &vgEp);
    taosArrayPush(pTopicEp->vgs, &vgEp);
  }
  buf = taosDecodeSSchemaWrapper(buf, &pTopicEp->schema);
  return buf;
}

static FORCE_INLINE void tDeleteSMqSubTopicEp(SMqSubTopicEp* pSubTopicEp) {
  taosMemoryFreeClear(pSubTopicEp->schema.pSchema);
  pSubTopicEp->schema.nCols = 0;
  taosArrayDestroy(pSubTopicEp->vgs);
}

typedef struct {
  SMqRspHead   head;
  STqOffsetVal rspOffset;
  int16_t      resMsgType;
  int32_t      metaRspLen;
  void*        metaRsp;
} SMqMetaRsp;

int32_t tEncodeSMqMetaRsp(SEncoder* pEncoder, const SMqMetaRsp* pRsp);
int32_t tDecodeSMqMetaRsp(SDecoder* pDecoder, SMqMetaRsp* pRsp);

typedef struct {
  SMqRspHead   head;
  STqOffsetVal reqOffset;
  STqOffsetVal rspOffset;
  int32_t      blockNum;
  int8_t       withTbName;
  int8_t       withSchema;
  SArray*      blockDataLen;
  SArray*      blockData;
  SArray*      blockTbName;
  SArray*      blockSchema;
} SMqDataRsp;

int32_t tEncodeSMqDataRsp(SEncoder* pEncoder, const SMqDataRsp* pRsp);
int32_t tDecodeSMqDataRsp(SDecoder* pDecoder, SMqDataRsp* pRsp);
void    tDeleteSMqDataRsp(SMqDataRsp* pRsp);

typedef struct {
  SMqRspHead   head;
  STqOffsetVal reqOffset;
  STqOffsetVal rspOffset;
  int32_t      blockNum;
  int8_t       withTbName;
  int8_t       withSchema;
  SArray*      blockDataLen;
  SArray*      blockData;
  SArray*      blockTbName;
  SArray*      blockSchema;
  int32_t      createTableNum;
  SArray*      createTableLen;
  SArray*      createTableReq;
} STaosxRsp;

int32_t tEncodeSTaosxRsp(SEncoder* pEncoder, const STaosxRsp* pRsp);
int32_t tDecodeSTaosxRsp(SDecoder* pDecoder, STaosxRsp* pRsp);
void    tDeleteSTaosxRsp(STaosxRsp* pRsp);

typedef struct {
  SMqRspHead head;
  char       cgroup[TSDB_CGROUP_LEN];
  SArray*    topics;  // SArray<SMqSubTopicEp>
} SMqAskEpRsp;

static FORCE_INLINE int32_t tEncodeSMqAskEpRsp(void** buf, const SMqAskEpRsp* pRsp) {
  int32_t tlen = 0;
  // tlen += taosEncodeString(buf, pRsp->cgroup);
  int32_t sz = taosArrayGetSize(pRsp->topics);
  tlen += taosEncodeFixedI32(buf, sz);
  for (int32_t i = 0; i < sz; i++) {
    SMqSubTopicEp* pVgEp = (SMqSubTopicEp*)taosArrayGet(pRsp->topics, i);
    tlen += tEncodeSMqSubTopicEp(buf, pVgEp);
  }
  return tlen;
}

static FORCE_INLINE void* tDecodeSMqAskEpRsp(void* buf, SMqAskEpRsp* pRsp) {
  // buf = taosDecodeStringTo(buf, pRsp->cgroup);
  int32_t sz;
  buf = taosDecodeFixedI32(buf, &sz);
  pRsp->topics = taosArrayInit(sz, sizeof(SMqSubTopicEp));
  if (pRsp->topics == NULL) {
    return NULL;
  }
  for (int32_t i = 0; i < sz; i++) {
    SMqSubTopicEp topicEp;
    buf = tDecodeSMqSubTopicEp(buf, &topicEp);
    taosArrayPush(pRsp->topics, &topicEp);
  }
  return buf;
}

static FORCE_INLINE void tDeleteSMqAskEpRsp(SMqAskEpRsp* pRsp) {
  taosArrayDestroyEx(pRsp->topics, (FDelete)tDeleteSMqSubTopicEp);
}

#define TD_AUTO_CREATE_TABLE 0x1
typedef struct {
  int64_t       suid;
  int64_t       uid;
  int32_t       sver;
  uint32_t      nData;
  uint8_t*      pData;
  SVCreateTbReq cTbReq;
} SVSubmitBlk;

typedef struct {
  int32_t flags;
  int32_t nBlocks;
  union {
    SArray*      pArray;
    SVSubmitBlk* pBlocks;
  };
} SVSubmitReq;

int32_t tEncodeSVSubmitReq(SEncoder* pCoder, const SVSubmitReq* pReq);
int32_t tDecodeSVSubmitReq(SDecoder* pCoder, SVSubmitReq* pReq);

typedef struct {
  SMsgHead header;
  uint64_t sId;
  uint64_t queryId;
  uint64_t taskId;
  uint32_t sqlLen;
  uint32_t phyLen;
  char*    sql;
  char*    msg;
} SVDeleteReq;

int32_t tSerializeSVDeleteReq(void* buf, int32_t bufLen, SVDeleteReq* pReq);
int32_t tDeserializeSVDeleteReq(void* buf, int32_t bufLen, SVDeleteReq* pReq);

typedef struct {
  int64_t affectedRows;
} SVDeleteRsp;

int32_t tEncodeSVDeleteRsp(SEncoder* pCoder, const SVDeleteRsp* pReq);
int32_t tDecodeSVDeleteRsp(SDecoder* pCoder, SVDeleteRsp* pReq);

typedef struct SDeleteRes {
  uint64_t suid;
  SArray*  uidList;
  int64_t  skey;
  int64_t  ekey;
  int64_t  affectedRows;
  char     tableFName[TSDB_TABLE_NAME_LEN];
  char     tsColName[TSDB_COL_NAME_LEN];
} SDeleteRes;

int32_t tEncodeDeleteRes(SEncoder* pCoder, const SDeleteRes* pRes);
int32_t tDecodeDeleteRes(SDecoder* pCoder, SDeleteRes* pRes);

typedef struct {
  // int64_t uid;
  char    tbname[TSDB_TABLE_NAME_LEN];
  int64_t startTs;
  int64_t endTs;
} SSingleDeleteReq;

int32_t tEncodeSSingleDeleteReq(SEncoder* pCoder, const SSingleDeleteReq* pReq);
int32_t tDecodeSSingleDeleteReq(SDecoder* pCoder, SSingleDeleteReq* pReq);

typedef struct {
  int64_t suid;
  SArray* deleteReqs;  // SArray<SSingleDeleteReq>
} SBatchDeleteReq;

int32_t tEncodeSBatchDeleteReq(SEncoder* pCoder, const SBatchDeleteReq* pReq);
int32_t tDecodeSBatchDeleteReq(SDecoder* pCoder, SBatchDeleteReq* pReq);

typedef struct {
  int32_t msgIdx;
  int32_t msgType;
  int32_t msgLen;
  void*   msg;
} SBatchMsg;

typedef struct {
  SMsgHead header;
  SArray*  pMsgs;  // SArray<SBatchMsg>
} SBatchReq;

typedef struct {
  int32_t reqType;
  int32_t msgIdx;
  int32_t msgLen;
  int32_t rspCode;
  void*   msg;
} SBatchRspMsg;

typedef struct {
  SArray* pRsps;  // SArray<SBatchRspMsg>
} SBatchRsp;

int32_t                  tSerializeSBatchReq(void* buf, int32_t bufLen, SBatchReq* pReq);
int32_t                  tDeserializeSBatchReq(void* buf, int32_t bufLen, SBatchReq* pReq);
static FORCE_INLINE void tFreeSBatchReqMsg(void* msg) {
  if (NULL == msg) {
    return;
  }
  SBatchMsg* pMsg = (SBatchMsg*)msg;
  taosMemoryFree(pMsg->msg);
}

int32_t tSerializeSBatchRsp(void* buf, int32_t bufLen, SBatchRsp* pRsp);
int32_t tDeserializeSBatchRsp(void* buf, int32_t bufLen, SBatchRsp* pRsp);

static FORCE_INLINE void tFreeSBatchRspMsg(void* p) {
  if (NULL == p) {
    return;
  }

  SBatchRspMsg* pRsp = (SBatchRspMsg*)p;
  taosMemoryFree(pRsp->msg);
}

int32_t tSerializeSMqAskEpReq(void* buf, int32_t bufLen, SMqAskEpReq* pReq);
int32_t tDeserializeSMqAskEpReq(void* buf, int32_t bufLen, SMqAskEpReq* pReq);
int32_t tSerializeSMqHbReq(void* buf, int32_t bufLen, SMqHbReq* pReq);
int32_t tDeserializeSMqHbReq(void* buf, int32_t bufLen, SMqHbReq* pReq);
int32_t tSerializeSMqAskEpReq(void* buf, int32_t bufLen, SMqAskEpReq* pReq);
int32_t tDeserializeSMqAskEpReq(void* buf, int32_t bufLen, SMqAskEpReq* pReq);
int32_t tSerializeSMqHbReq(void* buf, int32_t bufLen, SMqHbReq* pReq);
int32_t tDeserializeSMqHbReq(void* buf, int32_t bufLen, SMqHbReq* pReq);

#define SUBMIT_REQ_AUTO_CREATE_TABLE  0x1
#define SUBMIT_REQ_COLUMN_DATA_FORMAT 0x2

typedef struct {
  int32_t        flags;
  SVCreateTbReq* pCreateTbReq;
  int64_t        suid;
  int64_t        uid;
  int32_t        sver;
  union {
    SArray* aRowP;
    SArray* aCol;
  };
} SSubmitTbData;

typedef struct {
  SArray* aSubmitTbData;  // SArray<SSubmitTbData>
} SSubmitReq2;

int32_t tEncodeSSubmitReq2(SEncoder* pCoder, const SSubmitReq2* pReq);
int32_t tDecodeSSubmitReq2(SDecoder* pCoder, SSubmitReq2* pReq);
void    tDestroySSubmitTbData(SSubmitTbData* pTbData, int32_t flag);
void    tDestroySSubmitReq2(SSubmitReq2* pReq, int32_t flag);

typedef struct {
  int32_t affectedRows;
  SArray* aCreateTbRsp;  // SArray<SVCreateTbRsp>
} SSubmitRsp2;

int32_t tEncodeSSubmitRsp2(SEncoder* pCoder, const SSubmitRsp2* pRsp);
int32_t tDecodeSSubmitRsp2(SDecoder* pCoder, SSubmitRsp2* pRsp);
void    tDestroySSubmitRsp2(SSubmitRsp2* pRsp, int32_t flag);

#define TSDB_MSG_FLG_ENCODE 0x1
#define TSDB_MSG_FLG_DECODE 0x2

typedef struct {
  union {
    struct {
      void*   msgStr;
      int32_t msgLen;
      int64_t ver;
    };
    void* pDataBlock;
  };
} SPackedData;

#pragma pack(pop)

#ifdef __cplusplus
}
#endif

#endif /*_TD_COMMON_TAOS_MSG_H_*/<|MERGE_RESOLUTION|>--- conflicted
+++ resolved
@@ -1282,8 +1282,8 @@
 int32_t tDeserializeSAlterVnodeReplicaReq(void* buf, int32_t bufLen, SAlterVnodeReplicaReq* pReq);
 
 typedef struct {
-  int32_t  vgId;
-  int8_t   disable;
+  int32_t vgId;
+  int8_t  disable;
 } SDisableVnodeWriteReq;
 
 int32_t tSerializeSDisableVnodeWriteReq(void* buf, int32_t bufLen, SDisableVnodeWriteReq* pReq);
@@ -1783,7 +1783,7 @@
 #define STREAM_FILL_HISTORY_ON        1
 #define STREAM_FILL_HISTORY_OFF       0
 #define STREAM_DEFAULT_FILL_HISTORY   STREAM_FILL_HISTORY_OFF
-<<<<<<< HEAD
+#define STREAM_DEFAULT_IGNORE_UPDATE  0
 #define STREAM_CREATE_STABLE_TRUE     1
 #define STREAM_CREATE_STABLE_FALSE    0
 
@@ -1792,9 +1792,6 @@
   col_id_t colId;
   int8_t   type;
 } SColLocation;
-=======
-#define STREAM_DEFAULT_IGNORE_UPDATE  0
->>>>>>> 440122e0
 
 typedef struct {
   char    name[TSDB_STREAM_FNAME_LEN];
@@ -1812,14 +1809,11 @@
   SArray* pTags;  // array of SField
   // 3.0.20
   int64_t checkpointFreq;  // ms
-<<<<<<< HEAD
   // 3.0.2.3
   int8_t   createStb;
   uint64_t targetStbUid;
-  SArray*  fillNullCols; // array of SColLocation
-=======
-  int8_t  igUpdate;
->>>>>>> 440122e0
+  SArray*  fillNullCols;  // array of SColLocation
+  int8_t   igUpdate;
 } SCMCreateStreamReq;
 
 typedef struct {
