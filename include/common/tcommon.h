/*
 * Copyright (c) 2019 TAOS Data, Inc. <jhtao@taosdata.com>
 *
 * This program is free software: you can use, redistribute, and/or modify
 * it under the terms of the GNU Affero General Public License, version 3
 * or later ("AGPL"), as published by the Free Software Foundation.
 *
 * This program is distributed in the hope that it will be useful, but WITHOUT
 * ANY WARRANTY; without even the implied warranty of MERCHANTABILITY or
 * FITNESS FOR A PARTICULAR PURPOSE.
 *
 * You should have received a copy of the GNU Affero General Public License
 * along with this program. If not, see <http://www.gnu.org/licenses/>.
 */

#ifndef _TD_COMMON_DEF_H_
#define _TD_COMMON_DEF_H_

#include "taosdef.h"
#include "tarray.h"
#include "tmsg.h"
#include "tvariant.h"

#ifdef __cplusplus
extern "C" {
#endif

// clang-format off
#define IS_META_MSG(x) ( \
     x == TDMT_VND_CREATE_STB     \
  || x == TDMT_VND_ALTER_STB      \
  || x == TDMT_VND_DROP_STB       \
  || x == TDMT_VND_CREATE_TABLE   \
  || x == TDMT_VND_ALTER_TABLE    \
  || x == TDMT_VND_DROP_TABLE     \
  || x == TDMT_VND_DELETE         \
)
// clang-format on

typedef bool (*state_key_cmpr_fn)(void* pKey1, void* pKey2);

typedef struct STableKeyInfo {
  uint64_t uid;
  uint64_t groupId;
} STableKeyInfo;

typedef struct SWinKey {
  uint64_t groupId;
  TSKEY    ts;
} SWinKey;

typedef struct SSessionKey {
  STimeWindow win;
  uint64_t    groupId;
} SSessionKey;

typedef struct SVersionRange {
  uint64_t minVer;
  uint64_t maxVer;
} SVersionRange;

static inline int winKeyCmprImpl(const void* pKey1, const void* pKey2) {
  SWinKey* pWin1 = (SWinKey*)pKey1;
  SWinKey* pWin2 = (SWinKey*)pKey2;

  if (pWin1->groupId > pWin2->groupId) {
    return 1;
  } else if (pWin1->groupId < pWin2->groupId) {
    return -1;
  }

  if (pWin1->ts > pWin2->ts) {
    return 1;
  } else if (pWin1->ts < pWin2->ts) {
    return -1;
  }

  return 0;
}

static inline int winKeyCmpr(const void* pKey1, int kLen1, const void* pKey2, int kLen2) {
  return winKeyCmprImpl(pKey1, pKey2);
}

typedef struct {
  uint64_t groupId;
  TSKEY    ts;
  int32_t  exprIdx;
} STupleKey;

typedef struct STuplePos {
  union {
    struct {
      int32_t pageId;
      int32_t offset;
    };
    SWinKey streamTupleKey;
  };
} STuplePos;

typedef struct SFirstLastRes {
  bool hasResult;
  // used for last_row function only, isNullRes in SResultRowEntry can not be passed to downstream.So,
  // this attribute is required
  bool      isNull;
  int32_t   bytes;
  int64_t   ts;
  STuplePos pos;
  char      buf[];
} SFirstLastRes;

static inline int STupleKeyCmpr(const void* pKey1, int kLen1, const void* pKey2, int kLen2) {
  STupleKey* pTuple1 = (STupleKey*)pKey1;
  STupleKey* pTuple2 = (STupleKey*)pKey2;

  if (pTuple1->groupId > pTuple2->groupId) {
    return 1;
  } else if (pTuple1->groupId < pTuple2->groupId) {
    return -1;
  }

  if (pTuple1->ts > pTuple2->ts) {
    return 1;
  } else if (pTuple1->ts < pTuple2->ts) {
    return -1;
  }

  if (pTuple1->exprIdx > pTuple2->exprIdx) {
    return 1;
  } else if (pTuple1->exprIdx < pTuple2->exprIdx) {
    return -1;
  }

  return 0;
}

enum {
  TMQ_MSG_TYPE__DUMMY = 0,
  TMQ_MSG_TYPE__POLL_DATA_RSP,
  TMQ_MSG_TYPE__POLL_META_RSP,
  TMQ_MSG_TYPE__EP_RSP,
<<<<<<< HEAD
  TMQ_MSG_TYPE__TAOSX_RSP,
=======
  TMQ_MSG_TYPE__POLL_DATA_META_RSP,
>>>>>>> 3c2bf197
  TMQ_MSG_TYPE__WALINFO_RSP,
  TMQ_MSG_TYPE__END_RSP,
};

enum {
  STREAM_INPUT__DATA_SUBMIT = 1,
  STREAM_INPUT__DATA_BLOCK,
  STREAM_INPUT__MERGED_SUBMIT,
  STREAM_INPUT__TQ_SCAN,
  STREAM_INPUT__DATA_RETRIEVE,
  STREAM_INPUT__GET_RES,
  STREAM_INPUT__CHECKPOINT,
  STREAM_INPUT__REF_DATA_BLOCK,
  STREAM_INPUT__DESTROY,
};

typedef enum EStreamType {
  STREAM_NORMAL = 1,
  STREAM_INVERT,
  STREAM_CLEAR,
  STREAM_INVALID,
  STREAM_GET_ALL,
  STREAM_DELETE_RESULT,
  STREAM_DELETE_DATA,
  STREAM_RETRIEVE,
  STREAM_PULL_DATA,
  STREAM_PULL_OVER,
  STREAM_FILL_OVER,
  STREAM_CREATE_CHILD_TABLE,
} EStreamType;

#pragma pack(push, 1)
typedef struct SColumnDataAgg {
  int16_t colId;
  int16_t numOfNull;
  int64_t sum;
  int64_t max;
  int64_t min;
} SColumnDataAgg;
#pragma pack(pop)

typedef struct SBlockID {
  // The uid of table, from which current data block comes. And it is always 0, if current block is the
  // result of calculation.
  uint64_t uid;

  // Block id, acquired and assigned from executor, which created according to the hysical planner. Block id is used
  // to mark the stage of exec task.
  uint64_t blockId;

  // Generated by group/partition by [value|tags]. Created and assigned by table-scan operator, group-by operator,
  // and partition by operator.
  uint64_t groupId;
} SBlockID;

typedef struct SDataBlockInfo {
  STimeWindow window;
  int32_t     rowSize;
  int64_t     rows;  // todo hide this attribute
  uint32_t    capacity;
  SBlockID    id;
  int16_t     hasVarCol;
  int16_t     dataLoad;  // denote if the data is loaded or not
  uint8_t     scanFlag;

  // TODO: optimize and remove following
  int64_t     version;    // used for stream, and need serialization
  int32_t     childId;    // used for stream, do not serialize
  EStreamType type;       // used for stream, do not serialize
  STimeWindow calWin;     // used for stream, do not serialize
  TSKEY       watermark;  // used for stream

  char parTbName[TSDB_TABLE_NAME_LEN];  // used for stream partition
} SDataBlockInfo;

typedef struct SSDataBlock {
  SColumnDataAgg** pBlockAgg;
  SArray*          pDataBlock;  // SArray<SColumnInfoData>
  SDataBlockInfo   info;
} SSDataBlock;

typedef struct SVarColAttr {
  int32_t* offset;    // start position for each entry in the list
  uint32_t length;    // used buffer size that contain the valid data
  uint32_t allocLen;  // allocated buffer size
} SVarColAttr;

// pBlockAgg->numOfNull == info.rows, all data are null
// pBlockAgg->numOfNull == 0, no data are null.
typedef struct SColumnInfoData {
  char* pData;  // the corresponding block data in memory
  union {
    char*       nullbitmap;  // bitmap, one bit for each item in the list
    SVarColAttr varmeta;
  };
  SColumnInfo info;     // column info
  bool        hasNull;  // if current column data has null value.
  bool        reassigned; // if current column data is reassigned.
} SColumnInfoData;

typedef struct SQueryTableDataCond {
  uint64_t     suid;
  int32_t      order;  // desc|asc order to iterate the data block
  int32_t      numOfCols;
  SColumnInfo* colList;
  int32_t*     pSlotList;  // the column output destation slot, and it may be null
  int32_t      type;       // data block load type:
  STimeWindow  twindows;
  int64_t      startVersion;
  int64_t      endVersion;
} SQueryTableDataCond;

int32_t tEncodeDataBlock(void** buf, const SSDataBlock* pBlock);
void*   tDecodeDataBlock(const void* buf, SSDataBlock* pBlock);

int32_t tEncodeDataBlocks(void** buf, const SArray* blocks);
void*   tDecodeDataBlocks(const void* buf, SArray** blocks);
void    colDataDestroy(SColumnInfoData* pColData);

//======================================================================================================================
// the following structure shared by parser and executor
typedef struct SColumn {
  union {
    uint64_t uid;
    int64_t  dataBlockId;
  };

  int16_t colId;
  int16_t slotId;

  char    name[TSDB_COL_NAME_LEN];
  int16_t colType;  // column type: normal column, tag, or window column
  int16_t type;
  int32_t bytes;
  uint8_t precision;
  uint8_t scale;
} SColumn;

typedef struct STableBlockDistInfo {
  uint32_t rowSize;
  uint16_t numOfFiles;
  uint32_t numOfTables;
  uint32_t numOfBlocks;
  uint64_t totalSize;
  uint64_t totalRows;
  int32_t  maxRows;
  int32_t  minRows;
  int32_t  defMinRows;
  int32_t  defMaxRows;
  int32_t  firstSeekTimeUs;
  uint32_t numOfInmemRows;
  uint32_t numOfSmallBlocks;
  uint32_t numOfVgroups;
  int32_t  blockRowsHisto[20];
} STableBlockDistInfo;

int32_t tSerializeBlockDistInfo(void* buf, int32_t bufLen, const STableBlockDistInfo* pInfo);
int32_t tDeserializeBlockDistInfo(void* buf, int32_t bufLen, STableBlockDistInfo* pInfo);

enum {
  FUNC_PARAM_TYPE_VALUE = 0x1,
  FUNC_PARAM_TYPE_COLUMN = 0x2,
};

typedef struct SFunctParam {
  int32_t  type;
  SColumn* pCol;
  SVariant param;
} SFunctParam;

// the structure for sql function in select clause
typedef struct SResSchame {
  int8_t  type;
  int32_t slotId;
  int32_t bytes;
  int32_t precision;
  int32_t scale;
  char    name[TSDB_COL_NAME_LEN];
} SResSchema;

typedef struct SExprBasicInfo {
  SResSchema   resSchema;
  int16_t      numOfParams;  // argument value of each function
  SFunctParam* pParam;
} SExprBasicInfo;

typedef struct SExprInfo {
  struct SExprBasicInfo base;
  struct tExprNode*     pExpr;
} SExprInfo;

typedef struct {
  const char* key;
  size_t      keyLen;
  uint8_t     type;
  union {
    const char* value;
    int64_t     i;
    uint64_t    u;
    double      d;
    float       f;
  };
  size_t length;
  bool keyEscaped;
  bool valueEscaped;
} SSmlKv;

#define QUERY_ASC_FORWARD_STEP  1
#define QUERY_DESC_FORWARD_STEP -1

#define GET_FORWARD_DIRECTION_FACTOR(ord) (((ord) == TSDB_ORDER_ASC) ? QUERY_ASC_FORWARD_STEP : QUERY_DESC_FORWARD_STEP)

#define SORT_QSORT_T              0x1
#define SORT_SPILLED_MERGE_SORT_T 0x2
typedef struct SSortExecInfo {
  int32_t sortMethod;
  int32_t sortBuffer;
  int32_t loops;       // loop count
  int32_t writeBytes;  // write io bytes
  int32_t readBytes;   // read io bytes
} SSortExecInfo;

typedef struct STUidTagInfo {
  char*    name;
  uint64_t uid;
  void*    pTagVal;
} STUidTagInfo;

// stream special block column

#define START_TS_COLUMN_INDEX           0
#define END_TS_COLUMN_INDEX             1
#define UID_COLUMN_INDEX                2
#define GROUPID_COLUMN_INDEX            3
#define CALCULATE_START_TS_COLUMN_INDEX 4
#define CALCULATE_END_TS_COLUMN_INDEX   5
#define TABLE_NAME_COLUMN_INDEX         6

// stream create table block column
#define UD_TABLE_NAME_COLUMN_INDEX 0
#define UD_GROUPID_COLUMN_INDEX    1
#define UD_TAG_COLUMN_INDEX        2

int32_t taosGenCrashJsonMsg(int signum, char **pMsg, int64_t clusterId, int64_t startTime);

#ifdef __cplusplus
}
#endif

#endif /*_TD_COMMON_DEF_H_*/<|MERGE_RESOLUTION|>--- conflicted
+++ resolved
@@ -139,11 +139,7 @@
   TMQ_MSG_TYPE__POLL_DATA_RSP,
   TMQ_MSG_TYPE__POLL_META_RSP,
   TMQ_MSG_TYPE__EP_RSP,
-<<<<<<< HEAD
-  TMQ_MSG_TYPE__TAOSX_RSP,
-=======
   TMQ_MSG_TYPE__POLL_DATA_META_RSP,
->>>>>>> 3c2bf197
   TMQ_MSG_TYPE__WALINFO_RSP,
   TMQ_MSG_TYPE__END_RSP,
 };
