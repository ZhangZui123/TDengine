/*
 * Copyright (c) 2019 TAOS Data, Inc. <jhtao@taosdata.com>
 *
 * This program is free software: you can use, redistribute, and/or modify
 * it under the terms of the GNU Affero General Public License, version 3
 * or later ("AGPL"), as published by the Free Software Foundation.
 *
 * This program is distributed in the hope that it will be useful, but WITHOUT
 * ANY WARRANTY; without even the implied warranty of MERCHANTABILITY or
 * FITNESS FOR A PARTICULAR PURPOSE.
 *
 * You should have received a copy of the GNU Affero General Public License
 * along with this program. If not, see <http://www.gnu.org/licenses/>.
 */

#ifndef _TD_UTIL_ANAL_H_
#define _TD_UTIL_ANAL_H_

#include "os.h"
#include "tdef.h"
#include "thash.h"
#include "tjson.h"

#ifdef __cplusplus
extern "C" {
#endif

<<<<<<< HEAD
#define ANAL_FORECAST_DEFAULT_ROWS    10
#define ANAL_FORECAST_DEFAULT_CONF    95
#define ANAL_FORECAST_DEFAULT_WNCHECK 1
#define ANAL_FORECAST_MAX_ROWS        40000
#define ANAL_ANOMALY_WINDOW_MAX_ROWS  40000
#define ANALY_DEFAULT_TIMEOUT         60
#define ANALY_MAX_TIMEOUT             600
=======
#define ANALY_FORECAST_DEFAULT_ROWS     10
#define ANALY_FORECAST_DEFAULT_CONF     95
#define ANALY_FORECAST_DEFAULT_WNCHECK  1
#define ANALY_FORECAST_MAX_HISTORY_ROWS 40000
#define ANALY_MAX_FC_ROWS               1024
#define ANALY_ANOMALY_WINDOW_MAX_ROWS   40000
>>>>>>> 66564603

typedef struct {
  EAnalAlgoType type;
  int32_t       anode;
  int32_t       urlLen;
  char         *url;
} SAnalyticsUrl;

typedef enum {
  ANALYTICS_BUF_TYPE_JSON = 0,
  ANALYTICS_BUF_TYPE_JSON_COL = 1,
  ANALYTICS_BUF_TYPE_OTHERS,
} EAnalBufType;

typedef enum {
  ANALYTICS_HTTP_TYPE_GET = 0,
  ANALYTICS_HTTP_TYPE_POST,
} EAnalyHttpType;

typedef struct {
  TdFilePtr filePtr;
  char      fileName[TSDB_FILENAME_LEN + 10];
  int64_t   numOfRows;
} SAnalyticsColBuf;

typedef struct {
  EAnalBufType bufType;
  TdFilePtr    filePtr;
  char         fileName[TSDB_FILENAME_LEN];
  int32_t      numOfCols;
  SAnalyticsColBuf *pCols;
} SAnalyticBuf;

int32_t taosAnalyticsInit();
void    taosAnalyticsCleanup();
<<<<<<< HEAD
SJson  *taosAnalySendReqRetJson(const char *url, EAnalyHttpType type, SAnalyticBuf *pBuf, int64_t timeout);
=======
SJson  *taosAnalySendReqRetJson(const char *url, EAnalHttpType type, SAnalyticBuf *pBuf);
>>>>>>> 66564603

int32_t taosAnalyGetAlgoUrl(const char *algoName, EAnalAlgoType type, char *url, int32_t urlLen);
bool    taosAnalyGetOptStr(const char *option, const char *optName, char *optValue, int32_t optMaxLen);
bool    taosAnalyGetOptInt(const char *option, const char *optName, int64_t *optValue);
int64_t taosAnalyGetVersion();
void    taosAnalyUpdate(int64_t newVer, SHashObj *pHash);

int32_t tsosAnalyBufOpen(SAnalyticBuf *pBuf, int32_t numOfCols);
int32_t taosAnalyBufWriteOptStr(SAnalyticBuf *pBuf, const char *optName, const char *optVal);
int32_t taosAnalyBufWriteOptInt(SAnalyticBuf *pBuf, const char *optName, int64_t optVal);
int32_t taosAnalyBufWriteOptFloat(SAnalyticBuf *pBuf, const char *optName, float optVal);
int32_t taosAnalyBufWriteColMeta(SAnalyticBuf *pBuf, int32_t colIndex, int32_t colType, const char *colName);
int32_t taosAnalyBufWriteDataBegin(SAnalyticBuf *pBuf);
int32_t taosAnalyBufWriteColBegin(SAnalyticBuf *pBuf, int32_t colIndex);
int32_t taosAnalyBufWriteColData(SAnalyticBuf *pBuf, int32_t colIndex, int32_t colType, void *colValue);
int32_t taosAnalyBufWriteColEnd(SAnalyticBuf *pBuf, int32_t colIndex);
int32_t taosAnalyBufWriteDataEnd(SAnalyticBuf *pBuf);
int32_t taosAnalyBufClose(SAnalyticBuf *pBuf);
void    taosAnalyBufDestroy(SAnalyticBuf *pBuf);

const char   *taosAnalysisAlgoType(EAnalAlgoType algoType);
EAnalAlgoType taosAnalyAlgoInt(const char *algoName);
const char   *taosAnalyAlgoUrlStr(EAnalAlgoType algoType);

#ifdef __cplusplus
}
#endif
#endif /*_TD_UTIL_ANAL_H_*/<|MERGE_RESOLUTION|>--- conflicted
+++ resolved
@@ -25,22 +25,13 @@
 extern "C" {
 #endif
 
-<<<<<<< HEAD
-#define ANAL_FORECAST_DEFAULT_ROWS    10
-#define ANAL_FORECAST_DEFAULT_CONF    95
-#define ANAL_FORECAST_DEFAULT_WNCHECK 1
-#define ANAL_FORECAST_MAX_ROWS        40000
-#define ANAL_ANOMALY_WINDOW_MAX_ROWS  40000
+#define ANALY_FORECAST_DEFAULT_ROWS    10
+#define ANALY_FORECAST_DEFAULT_CONF    95
+#define ANALY_FORECAST_DEFAULT_WNCHECK 1
+#define ANALY_FORECAST_MAX_ROWS        40000
+#define ANALY_ANOMALY_WINDOW_MAX_ROWS  40000
 #define ANALY_DEFAULT_TIMEOUT         60
 #define ANALY_MAX_TIMEOUT             600
-=======
-#define ANALY_FORECAST_DEFAULT_ROWS     10
-#define ANALY_FORECAST_DEFAULT_CONF     95
-#define ANALY_FORECAST_DEFAULT_WNCHECK  1
-#define ANALY_FORECAST_MAX_HISTORY_ROWS 40000
-#define ANALY_MAX_FC_ROWS               1024
-#define ANALY_ANOMALY_WINDOW_MAX_ROWS   40000
->>>>>>> 66564603
 
 typedef struct {
   EAnalAlgoType type;
@@ -76,11 +67,7 @@
 
 int32_t taosAnalyticsInit();
 void    taosAnalyticsCleanup();
-<<<<<<< HEAD
 SJson  *taosAnalySendReqRetJson(const char *url, EAnalyHttpType type, SAnalyticBuf *pBuf, int64_t timeout);
-=======
-SJson  *taosAnalySendReqRetJson(const char *url, EAnalHttpType type, SAnalyticBuf *pBuf);
->>>>>>> 66564603
 
 int32_t taosAnalyGetAlgoUrl(const char *algoName, EAnalAlgoType type, char *url, int32_t urlLen);
 bool    taosAnalyGetOptStr(const char *option, const char *optName, char *optValue, int32_t optMaxLen);
