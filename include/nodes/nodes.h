--- conflicted
+++ resolved
@@ -63,11 +63,7 @@
   QUERY_NODE_NODE_LIST,
   QUERY_NODE_FILL,
 
-<<<<<<< HEAD
-  // only for parser
-=======
   // Only be used in parser module.
->>>>>>> 839af9e5
   QUERY_NODE_RAW_EXPR,
 
   // Statement nodes are used in parser and planner module.
@@ -96,251 +92,6 @@
   SListCell* pTail;
 } SNodeList;
 
-<<<<<<< HEAD
-typedef struct SRawExprNode {
-  ENodeType nodeType;
-  char* p;
-  uint32_t n;
-  SNode* pNode;
-} SRawExprNode;
-
-typedef struct SDataType {
-  uint8_t type;
-  uint8_t precision;
-  uint8_t scale;
-  int32_t bytes;
-} SDataType;
-
-typedef struct SExprNode {
-  ENodeType nodeType;
-  SDataType resType;
-  char aliasName[TSDB_COL_NAME_LEN];
-  SNodeList* pAssociationList;
-} SExprNode;
-
-typedef enum EColumnType {
-  COLUMN_TYPE_COLUMN = 1,
-  COLUMN_TYPE_TAG
-} EColumnType;
-
-typedef struct SColumnNode {
-  SExprNode node; // QUERY_NODE_COLUMN
-  int16_t colId;
-  EColumnType colType; // column or tag
-  char dbName[TSDB_DB_NAME_LEN];
-  char tableName[TSDB_TABLE_NAME_LEN];
-  char tableAlias[TSDB_TABLE_NAME_LEN];
-  char colName[TSDB_COL_NAME_LEN];
-  SNode* pProjectRef;
-} SColumnNode;
-
-typedef struct SValueNode {
-  SExprNode node; // QUERY_NODE_VALUE
-  char* literal;
-  bool isDuration;
-  union {
-    bool b;
-    int64_t i;
-    uint64_t u;
-    double d;
-    char* p;
-  } datum;
-} SValueNode;
-
-typedef enum EOperatorType {
-  // arithmetic operator
-  OP_TYPE_ADD = 1,
-  OP_TYPE_SUB,
-  OP_TYPE_MULTI,
-  OP_TYPE_DIV,
-  OP_TYPE_MOD,
-
-  // comparison operator
-  OP_TYPE_GREATER_THAN,
-  OP_TYPE_GREATER_EQUAL,
-  OP_TYPE_LOWER_THAN,
-  OP_TYPE_LOWER_EQUAL,
-  OP_TYPE_EQUAL,
-  OP_TYPE_NOT_EQUAL,
-  OP_TYPE_IN,
-  OP_TYPE_NOT_IN,
-  OP_TYPE_LIKE,
-  OP_TYPE_NOT_LIKE,
-  OP_TYPE_MATCH,
-  OP_TYPE_NMATCH,
-
-  // json operator
-  OP_TYPE_JSON_GET_VALUE,
-  OP_TYPE_JSON_CONTAINS
-} EOperatorType;
-
-typedef struct SOperatorNode {
-  SExprNode node; // QUERY_NODE_OPERATOR
-  EOperatorType opType;
-  SNode* pLeft;
-  SNode* pRight;
-} SOperatorNode;
-
-typedef enum ELogicConditionType {
-  LOGIC_COND_TYPE_AND,
-  LOGIC_COND_TYPE_OR,
-  LOGIC_COND_TYPE_NOT,
-} ELogicConditionType;
-
-typedef struct SLogicConditionNode {
-  ENodeType type; // QUERY_NODE_LOGIC_CONDITION
-  ELogicConditionType condType;
-  SNodeList* pParameterList;
-} SLogicConditionNode;
-
-typedef struct SIsNullCondNode {
-  ENodeType type; // QUERY_NODE_IS_NULL_CONDITION
-  SNode* pExpr;
-  bool isNull;
-} SIsNullCondNode;
-
-typedef struct SNodeListNode {
-  ENodeType type; // QUERY_NODE_NODE_LIST
-  SNodeList* pNodeList;
-} SNodeListNode;
-
-typedef struct SFunctionNode {
-  SExprNode node; // QUERY_NODE_FUNCTION
-  char functionName[TSDB_FUNC_NAME_LEN];
-  int32_t funcId;
-  int32_t funcType;
-  SNodeList* pParameterList;
-} SFunctionNode;
-
-typedef struct STableNode {
-  ENodeType type;
-  char dbName[TSDB_DB_NAME_LEN];
-  char tableName[TSDB_TABLE_NAME_LEN];
-  char tableAlias[TSDB_TABLE_NAME_LEN];
-} STableNode;
-
-struct STableMeta;
-
-typedef struct SRealTableNode {
-  STableNode table; // QUERY_NODE_REAL_TABLE
-  struct STableMeta* pMeta;
-} SRealTableNode;
-
-typedef struct STempTableNode {
-  STableNode table; // QUERY_NODE_TEMP_TABLE
-  SNode* pSubquery;
-} STempTableNode;
-
-typedef enum EJoinType {
-  JOIN_TYPE_INNER = 1
-} EJoinType;
-
-typedef struct SJoinTableNode {
-  STableNode table; // QUERY_NODE_JOIN_TABLE
-  EJoinType joinType;
-  SNode* pLeft;
-  SNode* pRight;
-  SNode* pOnCond;
-} SJoinTableNode;
-
-typedef enum EGroupingSetType {
-  GP_TYPE_NORMAL = 1
-} EGroupingSetType;
-
-typedef struct SGroupingSetNode {
-  ENodeType type; // QUERY_NODE_GROUPING_SET
-  EGroupingSetType groupingSetType;
-  SNodeList* pParameterList; 
-} SGroupingSetNode;
-
-typedef enum EOrder {
-  ORDER_ASC = 1,
-  ORDER_DESC
-} EOrder;
-
-typedef enum ENullOrder {
-  NULL_ORDER_DEFAULT = 1,
-  NULL_ORDER_FIRST,
-  NULL_ORDER_LAST
-} ENullOrder;
-
-typedef struct SOrderByExprNode {
-  ENodeType type; // QUERY_NODE_ORDER_BY_EXPR
-  SNode* pExpr;
-  EOrder order;
-  ENullOrder nullOrder;
-} SOrderByExprNode;
-
-typedef struct SLimitNode {
-  ENodeType type; // QUERY_NODE_LIMIT
-  uint64_t limit;
-  uint64_t offset;
-} SLimitNode;
-
-typedef struct SStateWindowNode {
-  ENodeType type; // QUERY_NODE_STATE_WINDOW
-  SNode* pCol;
-} SStateWindowNode;
-
-typedef struct SSessionWindowNode {
-  ENodeType type; // QUERY_NODE_SESSION_WINDOW
-  int64_t gap;             // gap between two session window(in microseconds)
-  SNode* pCol;
-} SSessionWindowNode;
-
-typedef struct SIntervalWindowNode {
-  ENodeType type; // QUERY_NODE_INTERVAL_WINDOW
-  SNode* pInterval; // SValueNode
-  SNode* pOffset;   // SValueNode
-  SNode* pSliding;  // SValueNode
-  SNode* pFill;
-} SIntervalWindowNode;
-
-typedef enum EFillMode {
-  FILL_MODE_NONE = 1,
-  FILL_MODE_VALUE,
-  FILL_MODE_PREV,
-  FILL_MODE_NULL,
-  FILL_MODE_LINEAR,
-  FILL_MODE_NEXT
-} EFillMode;
-
-typedef struct SFillNode {
-  ENodeType type; // QUERY_NODE_FILL
-  EFillMode mode;
-  SNode* pValues; // SNodeListNode
-} SFillNode;
-
-typedef struct SSelectStmt {
-  ENodeType type; // QUERY_NODE_SELECT_STMT
-  bool isDistinct;
-  SNodeList* pProjectionList; // SNode
-  SNode* pFromTable;
-  SNode* pWhere;
-  SNodeList* pPartitionByList; // SNode
-  SNode* pWindow;
-  SNodeList* pGroupByList; // SGroupingSetNode
-  SNode* pHaving;
-  SNodeList* pOrderByList; // SOrderByExprNode
-  SNode* pLimit;
-  SNode* pSlimit;
-} SSelectStmt;
-
-typedef enum ESetOperatorType {
-  SET_OP_TYPE_UNION_ALL = 1
-} ESetOperatorType;
-
-typedef struct SSetOperator {
-  ENodeType type; // QUERY_NODE_SET_OPERATOR
-  ESetOperatorType opType;
-  SNode* pLeft;
-  SNode* pRight;
-  SNodeList* pOrderByList; // SOrderByExprNode
-  SNode* pLimit;
-} SSetOperator;
-
-=======
->>>>>>> 839af9e5
 SNode* nodesMakeNode(ENodeType type);
 void nodesDestroyNode(SNode* pNode);
 
@@ -356,10 +107,6 @@
   DEAL_RES_IGNORE_CHILD,
   DEAL_RES_ERROR,
 } EDealRes;
-<<<<<<< HEAD
-typedef EDealRes (*FQueryNodeWalker)(SNode* pNode, void* pContext);
-=======
->>>>>>> 839af9e5
 
 typedef EDealRes (*FNodeWalker)(SNode* pNode, void* pContext);
 void nodesWalkNode(SNode* pNode, FNodeWalker walker, void* pContext);
@@ -367,15 +114,12 @@
 void nodesWalkNodePostOrder(SNode* pNode, FNodeWalker walker, void* pContext);
 void nodesWalkListPostOrder(SNodeList* pList, FNodeWalker walker, void* pContext);
 
-<<<<<<< HEAD
-=======
 typedef EDealRes (*FNodeRewriter)(SNode** pNode, void* pContext);
 void nodesRewriteNode(SNode** pNode, FNodeRewriter rewriter, void* pContext);
 void nodesRewriteList(SNodeList* pList, FNodeRewriter rewriter, void* pContext);
 void nodesRewriteNodePostOrder(SNode** pNode, FNodeRewriter rewriter, void* pContext);
 void nodesRewriteListPostOrder(SNodeList* pList, FNodeRewriter rewriter, void* pContext);
 
->>>>>>> 839af9e5
 bool nodesEqualNode(const SNode* a, const SNode* b);
 
 void nodesCloneNode(const SNode* pNode);
@@ -383,18 +127,6 @@
 int32_t nodesNodeToString(const SNode* pNode, char** pStr, int32_t* pLen);
 int32_t nodesStringToNode(const char* pStr, SNode** pNode);
 
-<<<<<<< HEAD
-bool nodesIsExprNode(const SNode* pNode);
-
-bool nodesIsArithmeticOp(const SOperatorNode* pOp);
-bool nodesIsComparisonOp(const SOperatorNode* pOp);
-bool nodesIsJsonOp(const SOperatorNode* pOp);
-
-bool nodesIsTimeorderQuery(const SNode* pQuery);
-bool nodesIsTimelineQuery(const SNode* pQuery);
-
-=======
->>>>>>> 839af9e5
 #ifdef __cplusplus
 }
 #endif
