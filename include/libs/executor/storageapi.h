--- conflicted
+++ resolved
@@ -351,13 +351,11 @@
 
   int32_t (*streamStateFillPut)(SStreamState* pState, const SWinKey* key, const void* value, int32_t vLen);
   int32_t (*streamStateFillGet)(SStreamState* pState, const SWinKey* key, void** pVal, int32_t* pVLen);
-<<<<<<< HEAD
-  int32_t (*streamStateFillDel)(SStreamState* pState, const SWinKey* key);
-  int32_t (*streamStateFillGetNext)(SStreamState* pState, const SWinKey* pKey, SWinKey* pResKey, void** pVal, int32_t* pVLen);
-  int32_t (*streamStateFillGetPrev)(SStreamState* pState, const SWinKey* pKey, SWinKey* pResKey, void** pVal, int32_t* pVLen);
-=======
   void (*streamStateFillDel)(SStreamState* pState, const SWinKey* key);
->>>>>>> a3b30192
+  int32_t (*streamStateFillGetNext)(SStreamState* pState, const SWinKey* pKey, SWinKey* pResKey, void** pVal,
+                                    int32_t* pVLen);
+  int32_t (*streamStateFillGetPrev)(SStreamState* pState, const SWinKey* pKey, SWinKey* pResKey, void** pVal,
+                                    int32_t* pVLen);
 
   void (*streamStateCurNext)(SStreamState* pState, SStreamStateCur* pCur);
   void (*streamStateCurPrev)(SStreamState* pState, SStreamStateCur* pCur);
