--- conflicted
+++ resolved
@@ -104,14 +104,9 @@
   uint64_t dbId;
   uint64_t suid;
   int16_t  sversion;
-<<<<<<< HEAD
   int16_t  tversion;  
   int32_t  smaVer;
 } SSTableVersion;
-=======
-  int16_t  tversion;
-} SSTableMetaVersion;
->>>>>>> 56bd728f
 
 typedef struct SDbVgVersion {
   char    dbFName[TSDB_DB_FNAME_LEN];
@@ -273,11 +268,7 @@
 
 int32_t catalogGetQnodeList(SCatalog* pCatalog, SRequestConnInfo* pConn, SArray* pQnodeList);
 
-<<<<<<< HEAD
 int32_t catalogGetExpiredSTables(SCatalog* pCatalog, SSTableVersion **stables, uint32_t *num);
-=======
-int32_t catalogGetExpiredSTables(SCatalog* pCatalog, SSTableMetaVersion** stables, uint32_t* num);
->>>>>>> 56bd728f
 
 int32_t catalogGetExpiredDBs(SCatalog* pCatalog, SDbVgVersion** dbs, uint32_t* num);
 
