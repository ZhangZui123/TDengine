--- conflicted
+++ resolved
@@ -674,15 +674,6 @@
   int32_t statusLastDuration;  // to record the last duration of current status
   int64_t stage;
   int32_t nodeId;
-<<<<<<< HEAD
-  int64_t verStart;            // start version in WAL, only valid for source task
-  int64_t verEnd;              // end version in WAL, only valid for source task
-  int64_t processedVer;        // only valid for source task
-  int32_t relatedHTask;        // has related fill-history task
-  int64_t activeCheckpointId;  // current active checkpoint id
-  bool    checkpointFailed;    // denote if the checkpoint is failed or not
-  double  inputQUsed;          // in MiB
-=======
   int64_t verStart;         // start version in WAL, only valid for source task
   int64_t verEnd;           // end version in WAL, only valid for source task
   int64_t processedVer;     // only valid for source task
@@ -692,7 +683,6 @@
   bool    inputQChanging;   // inputQ is changing or not
   int64_t inputQUnchangeCounter;
   double  inputQUsed;       // in MiB
->>>>>>> 0d04dc29
   double  inputRate;
   double  sinkQuota;     // existed quota size for sink task
   double  sinkDataSize;  // sink to dst data size
