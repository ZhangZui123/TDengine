/*
 * Copyright (c) 2019 TAOS Data, Inc. <jhtao@taosdata.com>
 *
 * This program is free software: you can use, redistribute, and/or modify
 * it under the terms of the GNU Affero General Public License, version 3
 * or later ("AGPL"), as published by the Free Software Foundation.
 *
 * This program is distributed in the hope that it will be useful, but WITHOUT
 * ANY WARRANTY; without even the implied warranty of MERCHANTABILITY or
 * FITNESS FOR A PARTICULAR PURPOSE.
 *
 * You should have received a copy of the GNU Affero General Public License
 * along with this program. If not, see <http://www.gnu.org/licenses/>.
 */

#ifndef _TD_QUERY_H_
#define _TD_QUERY_H_

// clang-foramt off
#ifdef __cplusplus
extern "C" {
#endif

#include "tarray.h"
#include "thash.h"
#include "tlog.h"
#include "tmsg.h"
#include "tmsgcb.h"

typedef enum {
  JOB_TASK_STATUS_NULL = 0,
  JOB_TASK_STATUS_INIT,
  JOB_TASK_STATUS_EXEC,
  JOB_TASK_STATUS_PART_SUCC,
  JOB_TASK_STATUS_SUCC,
  JOB_TASK_STATUS_FAIL,
  JOB_TASK_STATUS_DROP,
  JOB_TASK_STATUS_MAX,
} EJobTaskType;

typedef enum {
  TASK_TYPE_PERSISTENT = 1,
  TASK_TYPE_TEMP,
} ETaskType;

typedef enum {
  TARGET_TYPE_MNODE = 1,
  TARGET_TYPE_VNODE,
  TARGET_TYPE_OTHER,
} ETargetType;

#define QUERY_POLICY_VNODE  1
#define QUERY_POLICY_HYBRID 2
#define QUERY_POLICY_QNODE  3

typedef struct STableComInfo {
  uint8_t  numOfTags;     // the number of tags in schema
  uint8_t  precision;     // the number of precision
  col_id_t numOfColumns;  // the number of columns
  int32_t  rowSize;       // row size of the schema
} STableComInfo;

<<<<<<< HEAD
typedef struct SQueryExecRes {
  int32_t msgType;
  void*   res;
} SQueryExecRes;
=======
>>>>>>> 2fddb8a6

typedef struct SIndexMeta {
#if defined(WINDOWS) || defined(_TD_DARWIN_64)
  size_t avoidCompilationErrors;
#endif

} SIndexMeta;

typedef struct SExecResult {
  int32_t         code;
  uint64_t        numOfRows;
  int32_t         msgType;
  void*           res;
} SExecResult;

typedef struct STbVerInfo {
  char    tbFName[TSDB_TABLE_FNAME_LEN];
  int32_t sversion;
  int32_t tversion;
} STbVerInfo;

/*
 * ASSERT(sizeof(SCTableMeta) == 24)
 * ASSERT(tableType == TSDB_CHILD_TABLE)
 * The cached child table meta info. For each child table, 24 bytes are required to keep the essential table info.
 */
typedef struct SCTableMeta {
  int32_t  vgId : 24;
  int8_t   tableType;
  uint64_t uid;
  uint64_t suid;
} SCTableMeta;

/*
 * Note that the first 24 bytes of STableMeta are identical to SCTableMeta, it is safe to cast a STableMeta to be a
 * SCTableMeta.
 */
typedef struct STableMeta {
  // BEGIN: KEEP THIS PART SAME WITH SCTableMeta
  int32_t  vgId : 24;
  int8_t   tableType;
  uint64_t uid;
  uint64_t suid;
  // END: KEEP THIS PART SAME WITH SCTableMeta

  // if the table is TSDB_CHILD_TABLE, the following information is acquired from the corresponding super table meta
  // info
  int16_t       sversion;
  int16_t       tversion;
  STableComInfo tableInfo;
  SSchema       schema[];
} STableMeta;

typedef struct SDBVgInfo {
  int32_t   vgVersion;
  int8_t    hashMethod;
  int32_t   numOfTable;  // DB's table num, unit is TSDB_TABLE_NUM_UNIT
  SHashObj* vgHash;      // key:vgId, value:SVgroupInfo
} SDBVgInfo;

typedef struct SUseDbOutput {
  char       db[TSDB_DB_FNAME_LEN];
  uint64_t   dbId;
  SDBVgInfo* dbVgroup;
} SUseDbOutput;

enum { META_TYPE_NULL_TABLE = 1, META_TYPE_CTABLE, META_TYPE_TABLE, META_TYPE_BOTH_TABLE };

typedef struct STableMetaOutput {
  int32_t     metaType;
  uint64_t    dbId;
  char        dbFName[TSDB_DB_FNAME_LEN];
  char        ctbName[TSDB_TABLE_NAME_LEN];
  char        tbName[TSDB_TABLE_NAME_LEN];
  SCTableMeta ctbMeta;
  STableMeta* tbMeta;
} STableMetaOutput;

typedef struct SDataBuf {
  int32_t  msgType;
  void*    pData;
  uint32_t len;
  void*    handle;
  SEpSet*  pEpSet;
} SDataBuf;

typedef struct STargetInfo {
  ETargetType type;
  char*       dbFName;  // used to update db's vgroup epset
  int32_t     vgId;
} STargetInfo;

typedef int32_t (*__async_send_cb_fn_t)(void* param, SDataBuf* pMsg, int32_t code);
typedef int32_t (*__async_exec_fn_t)(void* param);

typedef struct SRequestConnInfo {
  void*    pTrans;
  uint64_t requestId;
  int64_t  requestObjRefId;
  SEpSet   mgmtEps;
} SRequestConnInfo;

typedef void (*__freeFunc)(void *param);

typedef struct SMsgSendInfo {
  __async_send_cb_fn_t fp;      // async callback function
  STargetInfo          target;  // for update epset
  __freeFunc           paramFreeFp;
  void*                param;
  uint64_t             requestId;
  uint64_t             requestObjRefId;
  int32_t              msgType;
  SDataBuf             msgInfo;
} SMsgSendInfo;

typedef struct SQueryNodeStat {
  int32_t tableNum;  // vg table number, unit is TSDB_TABLE_NUM_UNIT
} SQueryNodeStat;

int32_t initTaskQueue();
int32_t cleanupTaskQueue();

/**
 *
 * @param execFn      The asynchronously execution function
 * @param execParam   The parameters of the execFn
 * @param code        The response code during execution the execFn
 * @return
 */
int32_t taosAsyncExec(__async_exec_fn_t execFn, void* execParam, int32_t* code);

void destroySendMsgInfo(SMsgSendInfo* pMsgBody);

int32_t asyncSendMsgToServerExt(void* pTransporter, SEpSet* epSet, int64_t* pTransporterId, SMsgSendInfo* pInfo,
                                bool persistHandle, void* ctx);

/**
 * Asynchronously send message to server, after the response received, the callback will be incured.
 *
 * @param pTransporter
 * @param epSet
 * @param pTransporterId
 * @param pInfo
 * @return
 */
int32_t asyncSendMsgToServer(void* pTransporter, SEpSet* epSet, int64_t* pTransporterId, SMsgSendInfo* pInfo);

int32_t queryBuildUseDbOutput(SUseDbOutput* pOut, SUseDbRsp* usedbRsp);

void initQueryModuleMsgHandle();

const SSchema* tGetTbnameColumnSchema();
bool           tIsValidSchema(struct SSchema* pSchema, int32_t numOfCols, int32_t numOfTags);

int32_t queryCreateTableMetaFromMsg(STableMetaRsp* msg, bool isSuperTable, STableMeta** pMeta);
char*   jobTaskStatusStr(int32_t status);

SSchema createSchema(int8_t type, int32_t bytes, col_id_t colId, const char* name);
void destroyQueryExecRes(SQueryExecRes* pRes);

void    destroyQueryExecRes(SExecResult* pRes);
int32_t dataConverToStr(char* str, int type, void* buf, int32_t bufSize, int32_t* len);
char*   parseTagDatatoJson(void* p);
int32_t cloneTableMeta(STableMeta* pSrc, STableMeta** pDst);
int32_t cloneDbVgInfo(SDBVgInfo* pSrc, SDBVgInfo** pDst);

extern int32_t (*queryBuildMsg[TDMT_MAX])(void* input, char** msg, int32_t msgSize, int32_t* msgLen,
                                          void* (*mallocFp)(int32_t));
extern int32_t (*queryProcessMsgRsp[TDMT_MAX])(void* output, char* msg, int32_t msgSize);

#define SET_META_TYPE_NULL(t)       (t) = META_TYPE_NULL_TABLE
#define SET_META_TYPE_CTABLE(t)     (t) = META_TYPE_CTABLE
#define SET_META_TYPE_TABLE(t)      (t) = META_TYPE_TABLE
#define SET_META_TYPE_BOTH_TABLE(t) (t) = META_TYPE_BOTH_TABLE

#define NEED_CLIENT_RM_TBLMETA_ERROR(_code)                                                   \
  ((_code) == TSDB_CODE_PAR_TABLE_NOT_EXIST || (_code) == TSDB_CODE_VND_TB_NOT_EXIST ||       \
   (_code) == TSDB_CODE_PAR_INVALID_COLUMNS_NUM || (_code) == TSDB_CODE_PAR_INVALID_COLUMN || \
<<<<<<< HEAD
   (_code) == TSDB_CODE_PAR_TAGS_NOT_MATCHED || (_code == TSDB_CODE_PAR_VALUE_TOO_LONG) || \
   (_code == TSDB_CODE_PAR_INVALID_DROP_COL))
=======
   (_code) == TSDB_CODE_PAR_TAGS_NOT_MATCHED || (_code) == TSDB_CODE_PAR_VALUE_TOO_LONG ||    \
   (_code) == TSDB_CODE_PAR_INVALID_DROP_COL || ((_code) == TSDB_CODE_TDB_INVALID_TABLE_ID))
>>>>>>> 2fddb8a6
#define NEED_CLIENT_REFRESH_VG_ERROR(_code) \
  ((_code) == TSDB_CODE_VND_HASH_MISMATCH || (_code) == TSDB_CODE_VND_INVALID_VGROUP_ID)
#define NEED_CLIENT_REFRESH_TBLMETA_ERROR(_code) ((_code) == TSDB_CODE_TDB_TABLE_RECREATED)
#define NEED_CLIENT_HANDLE_ERROR(_code)                                          \
  (NEED_CLIENT_RM_TBLMETA_ERROR(_code) || NEED_CLIENT_REFRESH_VG_ERROR(_code) || \
   NEED_CLIENT_REFRESH_TBLMETA_ERROR(_code))
#define NEED_REDIRECT_ERROR(_code)                                                      \
  ((_code) == TSDB_CODE_RPC_REDIRECT || (_code) == TSDB_CODE_RPC_NETWORK_UNAVAIL ||     \
   (_code) == TSDB_CODE_NODE_NOT_DEPLOYED || (_code) == TSDB_CODE_SYN_NOT_LEADER ||     \
   (_code) == TSDB_CODE_APP_NOT_READY || (_code) == TSDB_CODE_RPC_BROKEN_LINK)
  
#define NEED_CLIENT_RM_TBLMETA_REQ(_type)                                                                  \
  ((_type) == TDMT_VND_CREATE_TABLE || (_type) == TDMT_VND_CREATE_STB || (_type) == TDMT_VND_DROP_TABLE || \
   (_type) == TDMT_VND_DROP_STB)

#define NEED_SCHEDULER_REDIRECT_ERROR(_code)                                                      \
  ((_code) == TSDB_CODE_RPC_REDIRECT || (_code) == TSDB_CODE_NODE_NOT_DEPLOYED ||                 \
   (_code) == TSDB_CODE_SYN_NOT_LEADER || (_code) == TSDB_CODE_APP_NOT_READY)

#define REQUEST_TOTAL_EXEC_TIMES 2

#define IS_SYS_DBNAME(_dbname) (((*(_dbname) == 'i') && (0 == strcmp(_dbname, TSDB_INFORMATION_SCHEMA_DB))) || ((*(_dbname) == 'p') && (0 == strcmp(_dbname, TSDB_PERFORMANCE_SCHEMA_DB))))

#define qFatal(...)                                                                           \
  do {                                                                                        \
    if (qDebugFlag & DEBUG_FATAL) {                                                           \
      taosPrintLog("QRY FATAL ", DEBUG_FATAL, tsLogEmbedded ? 255 : qDebugFlag, __VA_ARGS__); \
    }                                                                                         \
  } while (0)
#define qError(...)                                                                           \
  do {                                                                                        \
    if (qDebugFlag & DEBUG_ERROR) {                                                           \
      taosPrintLog("QRY ERROR ", DEBUG_ERROR, tsLogEmbedded ? 255 : qDebugFlag, __VA_ARGS__); \
    }                                                                                         \
  } while (0)
#define qWarn(...)                                                                          \
  do {                                                                                      \
    if (qDebugFlag & DEBUG_WARN) {                                                          \
      taosPrintLog("QRY WARN ", DEBUG_WARN, tsLogEmbedded ? 255 : qDebugFlag, __VA_ARGS__); \
    }                                                                                       \
  } while (0)
#define qInfo(...)                                                                     \
  do {                                                                                 \
    if (qDebugFlag & DEBUG_INFO) {                                                     \
      taosPrintLog("QRY ", DEBUG_INFO, tsLogEmbedded ? 255 : qDebugFlag, __VA_ARGS__); \
    }                                                                                  \
  } while (0)
#define qDebug(...)                                                                     \
  do {                                                                                  \
    if (qDebugFlag & DEBUG_DEBUG) {                                                     \
      taosPrintLog("QRY ", DEBUG_DEBUG, tsLogEmbedded ? 255 : qDebugFlag, __VA_ARGS__); \
    }                                                                                   \
  } while (0)
#define qTrace(...)                                                                     \
  do {                                                                                  \
    if (qDebugFlag & DEBUG_TRACE) {                                                     \
      taosPrintLog("QRY ", DEBUG_TRACE, tsLogEmbedded ? 255 : qDebugFlag, __VA_ARGS__); \
    }                                                                                   \
  } while (0)
#define qDebugL(...)                                                                           \
  do {                                                                                         \
    if (qDebugFlag & DEBUG_DEBUG) {                                                            \
      taosPrintLongString("QRY ", DEBUG_DEBUG, tsLogEmbedded ? 255 : qDebugFlag, __VA_ARGS__); \
    }                                                                                          \
  } while (0)

#define QRY_ERR_RET(c)                \
  do {                                \
    int32_t _code = c;                \
    if (_code != TSDB_CODE_SUCCESS) { \
      terrno = _code;                 \
      return _code;                   \
    }                                 \
  } while (0)
#define QRY_RET(c)                    \
  do {                                \
    int32_t _code = c;                \
    if (_code != TSDB_CODE_SUCCESS) { \
      terrno = _code;                 \
    }                                 \
    return _code;                     \
  } while (0)
#define QRY_ERR_JRET(c)              \
  do {                               \
    code = c;                        \
    if (code != TSDB_CODE_SUCCESS) { \
      terrno = code;                 \
      goto _return;                  \
    }                                \
  } while (0)

#ifdef __cplusplus
}
#endif

#endif /*_TD_QUERY_H_*/
       // clang-foramt on<|MERGE_RESOLUTION|>--- conflicted
+++ resolved
@@ -60,13 +60,6 @@
   int32_t  rowSize;       // row size of the schema
 } STableComInfo;
 
-<<<<<<< HEAD
-typedef struct SQueryExecRes {
-  int32_t msgType;
-  void*   res;
-} SQueryExecRes;
-=======
->>>>>>> 2fddb8a6
 
 typedef struct SIndexMeta {
 #if defined(WINDOWS) || defined(_TD_DARWIN_64)
@@ -225,7 +218,6 @@
 char*   jobTaskStatusStr(int32_t status);
 
 SSchema createSchema(int8_t type, int32_t bytes, col_id_t colId, const char* name);
-void destroyQueryExecRes(SQueryExecRes* pRes);
 
 void    destroyQueryExecRes(SExecResult* pRes);
 int32_t dataConverToStr(char* str, int type, void* buf, int32_t bufSize, int32_t* len);
@@ -245,13 +237,8 @@
 #define NEED_CLIENT_RM_TBLMETA_ERROR(_code)                                                   \
   ((_code) == TSDB_CODE_PAR_TABLE_NOT_EXIST || (_code) == TSDB_CODE_VND_TB_NOT_EXIST ||       \
    (_code) == TSDB_CODE_PAR_INVALID_COLUMNS_NUM || (_code) == TSDB_CODE_PAR_INVALID_COLUMN || \
-<<<<<<< HEAD
-   (_code) == TSDB_CODE_PAR_TAGS_NOT_MATCHED || (_code == TSDB_CODE_PAR_VALUE_TOO_LONG) || \
-   (_code == TSDB_CODE_PAR_INVALID_DROP_COL))
-=======
    (_code) == TSDB_CODE_PAR_TAGS_NOT_MATCHED || (_code) == TSDB_CODE_PAR_VALUE_TOO_LONG ||    \
    (_code) == TSDB_CODE_PAR_INVALID_DROP_COL || ((_code) == TSDB_CODE_TDB_INVALID_TABLE_ID))
->>>>>>> 2fddb8a6
 #define NEED_CLIENT_REFRESH_VG_ERROR(_code) \
   ((_code) == TSDB_CODE_VND_HASH_MISMATCH || (_code) == TSDB_CODE_VND_INVALID_VGROUP_ID)
 #define NEED_CLIENT_REFRESH_TBLMETA_ERROR(_code) ((_code) == TSDB_CODE_TDB_TABLE_RECREATED)
