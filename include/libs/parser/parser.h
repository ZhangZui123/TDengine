--- conflicted
+++ resolved
@@ -51,11 +51,8 @@
   bool             isSuperUser;
   bool             async;
   int8_t           schemalessType;
-<<<<<<< HEAD
-=======
   const char*      svrVer;
   bool             nodeOffline;
->>>>>>> 2fddb8a6
 } SParseContext;
 
 int32_t qParseSql(SParseContext* pCxt, SQuery** pQuery);
