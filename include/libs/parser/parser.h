/*
 * Copyright (c) 2019 TAOS Data, Inc. <jhtao@taosdata.com>
 *
 * This program is free software: you can use, redistribute, and/or modify
 * it under the terms of the GNU Affero General Public License, version 3
 * or later ("AGPL"), as published by the Free Software Foundation.
 *
 * This program is distributed in the hope that it will be useful, but WITHOUT
 * ANY WARRANTY; without even the implied warranty of MERCHANTABILITY or
 * FITNESS FOR A PARTICULAR PURPOSE.
 *
 * You should have received a copy of the GNU Affero General Public License
 * along with this program. If not, see <http://www.gnu.org/licenses/>.
 */

#ifndef _TD_PARSER_H_
#define _TD_PARSER_H_

#ifdef __cplusplus
extern "C" {
#endif

#include "catalog.h"
#include "query.h"
#include "querynodes.h"

#define PAR_ERR_RET(c)                \
  do {                                \
    int32_t _code = c;                \
    if (_code != TSDB_CODE_SUCCESS) { \
      terrno = _code;                 \
      return _code;                   \
    }                                 \
  } while (0)
#define PAR_RET(c)                    \
  do {                                \
    int32_t _code = c;                \
    if (_code != TSDB_CODE_SUCCESS) { \
      terrno = _code;                 \
    }                                 \
    return _code;                     \
  } while (0)
#define PAR_ERR_JRET(c)              \
  do {                               \
    code = c;                        \
    if (code != TSDB_CODE_SUCCESS) { \
      terrno = code;                 \
      goto _return;                  \
    }                                \
  } while (0)

#define HAS_BIND_VALUE       ((uint8_t)0x1)
#define IS_FIXED_VALUE       ((uint8_t)0x2)
#define USING_CLAUSE         ((uint8_t)0x4)
#define IS_FIXED_TAG         ((uint8_t)0x8)
#define NO_DATA_USING_CLAUSE ((uint8_t)0x7)

typedef struct SStmtCallback {
  TAOS_STMT* pStmt;
  int32_t (*getTbNameFn)(TAOS_STMT*, char**);
  int32_t (*setInfoFn)(TAOS_STMT*, STableMeta*, void*, SArray*, SName*, bool, SHashObj*, SHashObj*, const char*,
                       uint8_t);
  int32_t (*getExecInfoFn)(TAOS_STMT*, SHashObj**, SHashObj**);
} SStmtCallback;

typedef enum {
  PARSE_SQL_RES_QUERY = 1,
  PARSE_SQL_RES_SCHEMA,
} SParseResType;

typedef struct SParseSchemaRes {
  int8_t   precision;
  int32_t  numOfCols;
  SSchema* pSchema;
} SParseSchemaRes;

typedef struct SParseQueryRes {
  SNode*       pQuery;
  SCatalogReq* pCatalogReq;
  SMetaData    meta;
} SParseQueryRes;

typedef struct SParseSqlRes {
  SParseResType resType;
  union {
    SParseSchemaRes schemaRes;
    SParseQueryRes  queryRes;
  };
} SParseSqlRes;

typedef int32_t (*parseSqlFn)(void*, const char*, const char*, bool, const char*, SParseSqlRes*);

typedef struct SParseCsvCxt {
  TdFilePtr   fp;           // last parsed file
  int32_t     tableNo;      // last parsed table
  SName       tableName;    // last parsed table
  const char* pLastSqlPos;  // the location of the last parsed sql
} SParseCsvCxt;

typedef void (*setQueryFn)(int64_t);

typedef struct SParseContext {
  uint64_t         requestId;
  int64_t          requestRid;
  int32_t          acctId;
  const char*      db;
  void*            pTransporter;
  SEpSet           mgmtEpSet;
  const char*      pSql;    // sql string
  size_t           sqlLen;  // length of the sql string
  char*            pMsg;    // extended error message if exists to help identifying the problem in sql statement.
  int32_t          msgLen;  // max length of the msg
  struct SCatalog* pCatalog;
  SStmtCallback*   pStmtCb;
  const char*      pUser;
  const char*      pEffectiveUser;
  bool             topicQuery;
  bool             parseOnly;
  bool             isSuperUser;
  bool             enableSysInfo;
  bool             async;
  bool             hasInvisibleCol;
  bool             hasDupQuoteChar;
  bool             isView;
  bool             isAudit;
  bool             nodeOffline;
  uint8_t          stmtBindVersion;  // 0 for not stmt; 1 for stmt1; 2 for stmt2
  const char*      svrVer;
  SArray*          pTableMetaPos;    // sql table pos => catalog data pos
  SArray*          pTableVgroupPos;  // sql table pos => catalog data pos
  int64_t          allocatorId;
  parseSqlFn       parseSqlFp;
  void*            parseSqlParam;
  int8_t           biMode;
  SArray*          pSubMetaList;
  setQueryFn       setQueryFp;
  timezone_t       timezone;
  void            *charsetCxt;
} SParseContext;

int32_t qParseSql(SParseContext* pCxt, SQuery** pQuery);
bool    qIsInsertValuesSql(const char* pStr, size_t length);
<<<<<<< HEAD
bool    qIsUpdateSetSql(const char* pStr, size_t length, SName* pTableName, int32_t acctId, const char* dbName,
                        char* msgBuf, int32_t msgBufLen, int* pCode);
int32_t convertUpdateToInsert(const char* pSql, char** pNewSql, STableMeta* pTableMeta, SSHashObj* predicateCols,
                              char* msgBuf, int32_t msgBufLen);
=======
bool    qIsSelectFromSql(const char* pStr, size_t length);
>>>>>>> d0eb0efb
bool    qParseDbName(const char* pStr, size_t length, char** pDbName);

// for async mode
int32_t qParseSqlSyntax(SParseContext* pCxt, SQuery** pQuery, struct SCatalogReq* pCatalogReq);
int32_t qAnalyseSqlSemantic(SParseContext* pCxt, const struct SCatalogReq* pCatalogReq,
                            struct SMetaData* pMetaData, SQuery* pQuery);
int32_t qContinueParseSql(SParseContext* pCxt, struct SCatalogReq* pCatalogReq, const struct SMetaData* pMetaData,
                          SQuery* pQuery);
int32_t qContinueParsePostQuery(SParseContext* pCxt, SQuery* pQuery, SSDataBlock* pBlock);

void qDestroyParseContext(SParseContext* pCxt);

void qDestroyQuery(SQuery* pQueryNode);

int32_t qExtractResultSchema(const SNode* pRoot, int32_t* numOfCols, SSchema** pSchema);
int32_t qSetSTableIdForRsma(SNode* pStmt, int64_t uid);
int32_t qInitKeywordsTable();
void    qCleanupKeywordsTable();

int32_t qAppendStmtTableOutput(SQuery* pQuery, SHashObj* pAllVgHash, STableColsData* pTbData, STableDataCxt* pTbCtx,
                               SStbInterlaceInfo* pBuildInfo);
int32_t qAppendStmt2TableOutput(SQuery* pQuery, SHashObj* pAllVgHash, STableColsData* pTbData, STableDataCxt* pTbCtx,
                                SStbInterlaceInfo* pBuildInfo, SVCreateTbReq* ctbReq);
int32_t qBuildStmtFinOutput(SQuery* pQuery, SHashObj* pAllVgHash, SArray* pVgDataBlocks);
// int32_t     qBuildStmtOutputFromTbList(SQuery* pQuery, SHashObj* pVgHash, SArray* pBlockList, STableDataCxt* pTbCtx,
// int32_t tbNum);
int32_t     qBuildStmtOutput(SQuery* pQuery, SHashObj* pVgHash, SHashObj* pBlockHash);
int32_t     qResetStmtColumns(SArray* pCols, bool deepClear);
int32_t     qResetStmtDataBlock(STableDataCxt* block, bool keepBuf);
int32_t     qCloneStmtDataBlock(STableDataCxt** pDst, STableDataCxt* pSrc, bool reset);
int32_t     qRebuildStmtDataBlock(STableDataCxt** pDst, STableDataCxt* pSrc, uint64_t uid, uint64_t suid, int32_t vgId,
                                  bool rebuildCreateTb);
void        qDestroyStmtDataBlock(STableDataCxt* pBlock);
STableMeta* qGetTableMetaInDataBlock(STableDataCxt* pDataBlock);
int32_t     qCloneCurrentTbData(STableDataCxt* pDataBlock, SSubmitTbData** pData);

int32_t qStmtBindParams(SQuery* pQuery, TAOS_MULTI_BIND* pParams, int32_t colIdx, void *charsetCxt);
int32_t qStmtParseQuerySql(SParseContext* pCxt, SQuery* pQuery);
int32_t qBindStmtStbColsValue(void* pBlock, SArray* pCols, TAOS_MULTI_BIND* bind, char* msgBuf, int32_t msgBufLen,
                              STSchema** pTSchema, SBindInfo* pBindInfos, void* charsetCxt);
int32_t qBindStmtColsValue(void* pBlock, SArray* pCols, TAOS_MULTI_BIND* bind, char* msgBuf, int32_t msgBufLen, void* charsetCxt);
int32_t qBindUpdateStmtColsValue(void* pBlock, SArray* pCols, TAOS_MULTI_BIND* bind, char* msgBuf, int32_t msgBufLen,
                                 void* charsetCxt, SSHashObj* parsedCols);

int32_t qBindStmtSingleColValue(void* pBlock, SArray* pCols, TAOS_MULTI_BIND* bind, char* msgBuf, int32_t msgBufLen,
                                int32_t colIdx, int32_t rowNum, void* charsetCxt);
int32_t qBuildStmtColFields(void* pDataBlock, int32_t* fieldNum, TAOS_FIELD_E** fields);
int32_t qBuildStmtStbColFields(void* pBlock, void* boundTags, SSHashObj* parsedCols, uint8_t tbNameFlag,
                               int32_t* fieldNum, TAOS_FIELD_ALL** fields);
int32_t qBuildStmtTagFields(void* pBlock, void* boundTags, int32_t* fieldNum, TAOS_FIELD_E** fields);
int32_t qBindStmtTagsValue(void* pBlock, void* boundTags, int64_t suid, const char* sTableName, char* tName,
                           TAOS_MULTI_BIND* bind, char* msgBuf, int32_t msgBufLen, void* charsetCxt);
int32_t qBuildUpdateStmtColFields(void* pBlock, int32_t* fieldNum, TAOS_FIELD_E** fields, SSHashObj* parsedCols);
int32_t qStmtBindParams2(SQuery* pQuery, TAOS_STMT2_BIND* pParams, int32_t colIdx, void* charsetCxt);
int32_t qBindStmtStbColsValue2(void* pBlock, SArray* pCols, SSHashObj* parsedCols, TAOS_STMT2_BIND* bind, char* msgBuf,
                               int32_t msgBufLen, STSchema** pTSchema, SBindInfo2* pBindInfos, void* charsetCxt,
                               SBlobSet** ppBlob);
int32_t qBindStmtColsValue2(void* pBlock, SArray* pCols, SSHashObj* parsedCols, TAOS_STMT2_BIND* bind, char* msgBuf,
                            int32_t msgBufLen, void* charsetCxt);
int32_t qBindStmtSingleColValue2(void* pBlock, SArray* pCols, TAOS_STMT2_BIND* bind, char* msgBuf, int32_t msgBufLen,
                                 int32_t colIdx, int32_t rowNum, void* charsetCxt);
int32_t qBindStmt2RowValue(void* pBlock, SArray* pCols, SSHashObj* parsedCols, TAOS_STMT2_BIND* bind, char* msgBuf,
                           int32_t msgBufLen, STSchema** pTSchema, SBindInfo2* pBindInfos, void* charsetCxt);
int32_t qBindStmtTagsValue2(void* pBlock, void* boundTags, int64_t suid, const char* sTableName, char* tName,
                            TAOS_STMT2_BIND* bind, char* msgBuf, int32_t msgBufLen, void* charsetCxt,
                            SVCreateTbReq* pCreateTbReq);

void    destroyBoundColumnInfo(void* pBoundInfo);
int32_t qCreateSName(SName* pName, const char* pTableName, int32_t acctId, char* dbName, char* msgBuf,
                     int32_t msgBufLen);
int32_t qCreateSName2(SName* pName, const char* pTableName, int32_t acctId, char* dbName, char* msgBuf,
                      int32_t msgBufLen);

void qDestroyBoundColInfo(void* pInfo);

int32_t smlInitHandle(SQuery** query);
int32_t smlBuildRow(STableDataCxt* pTableCxt);
int32_t smlBuildCol(STableDataCxt* pTableCxt, SSchema* schema, void* kv, int32_t index, void* charsetCxt);
int32_t smlInitTableDataCtx(SQuery* query, STableMeta* pTableMeta, STableDataCxt** cxt);

void    clearColValArraySml(SArray* pCols);
int32_t smlBindData(SQuery* handle, bool dataFormat, SArray* tags, SArray* colsSchema, SArray* cols,
                    STableMeta* pTableMeta, char* tableName, const char* sTableName, int32_t sTableNameLen, int32_t ttl,
                    char* msgBuf, int32_t msgBufLen, void* charsetCxt);
int32_t smlBuildOutput(SQuery* handle, SHashObj* pVgHash);
int32_t smlBuildOutputRaw(SQuery* handle, SHashObj* pVgHash);
int     rawBlockBindRawData(SHashObj* pVgroupHash, SArray* pVgroupList, STableMeta* pTableMeta, void* data);
int     rawBlockBindData(SQuery* query, STableMeta* pTableMeta, void* data, SVCreateTbReq* pCreateTb, void* fields,
                         int numFields, bool needChangeLength, char* errstr, int32_t errstrLen, bool raw);
int32_t checkSchema(SSchema* pColSchema, SSchemaExt* pColExtSchema, int8_t* fields, char* errstr, int32_t errstrLen);

int32_t rewriteToVnodeModifyOpStmt(SQuery* pQuery, SArray* pBufArray);
int32_t serializeVgroupsCreateTableBatch(SHashObj* pVgroupHashmap, SArray** pOut);
int32_t serializeVgroupsDropTableBatch(SHashObj* pVgroupHashmap, SArray** pOut);
void    destoryCatalogReq(SCatalogReq* pCatalogReq);
bool    isPrimaryKeyImpl(SNode* pExpr);
int32_t insAppendStmtTableDataCxt(SHashObj* pAllVgHash, STableColsData* pTbData, STableDataCxt* pTbCtx,
                                  SStbInterlaceInfo* pBuildInfo);
int32_t insAppendStmt2TableDataCxt(SHashObj* pAllVgHash, STableColsData* pTbData, STableDataCxt* pTbCtx,
                                   SStbInterlaceInfo* pBuildInfo, SVCreateTbReq* ctbReq);

#ifdef __cplusplus
}
#endif

#endif /*_TD_PARSER_H_*/<|MERGE_RESOLUTION|>--- conflicted
+++ resolved
@@ -140,14 +140,11 @@
 
 int32_t qParseSql(SParseContext* pCxt, SQuery** pQuery);
 bool    qIsInsertValuesSql(const char* pStr, size_t length);
-<<<<<<< HEAD
 bool    qIsUpdateSetSql(const char* pStr, size_t length, SName* pTableName, int32_t acctId, const char* dbName,
                         char* msgBuf, int32_t msgBufLen, int* pCode);
 int32_t convertUpdateToInsert(const char* pSql, char** pNewSql, STableMeta* pTableMeta, SSHashObj* predicateCols,
                               char* msgBuf, int32_t msgBufLen);
-=======
 bool    qIsSelectFromSql(const char* pStr, size_t length);
->>>>>>> d0eb0efb
 bool    qParseDbName(const char* pStr, size_t length, char** pDbName);
 
 // for async mode
