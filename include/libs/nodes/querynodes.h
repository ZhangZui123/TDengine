/*
 * Copyright (c) 2019 TAOS Data, Inc. <jhtao@taosdata.com>
 *
 * This program is free software: you can use, redistribute, and/or modify
 * it under the terms of the GNU Affero General Public License, version 3
 * or later ("AGPL"), as published by the Free Software Foundation.
 *
 * This program is distributed in the hope that it will be useful, but WITHOUT
 * ANY WARRANTY; without even the implied warranty of MERCHANTABILITY or
 * FITNESS FOR A PARTICULAR PURPOSE.
 *
 * You should have received a copy of the GNU Affero General Public License
 * along with this program. If not, see <http://www.gnu.org/licenses/>.
 */

#ifndef _TD_QUERY_NODES_H_
#define _TD_QUERY_NODES_H_

#ifdef __cplusplus
extern "C" {
#endif

#include "nodes.h"
#include "tmsg.h"
#include "tvariant.h"

#define TABLE_TOTAL_COL_NUM(pMeta) ((pMeta)->tableInfo.numOfColumns + (pMeta)->tableInfo.numOfTags)
#define TABLE_META_SIZE(pMeta) \
  (NULL == (pMeta) ? 0 : (sizeof(STableMeta) + TABLE_TOTAL_COL_NUM((pMeta)) * sizeof(SSchema)))
#define VGROUPS_INFO_SIZE(pInfo) \
  (NULL == (pInfo) ? 0 : (sizeof(SVgroupsInfo) + (pInfo)->numOfVgroups * sizeof(SVgroupInfo)))

typedef struct SAssociationNode {
  SNode** pPlace;
  SNode*  pAssociationNode;
} SAssociationNode;

typedef struct SRawExprNode {
  ENodeType nodeType;
  char*     p;
  uint32_t  n;
  SNode*    pNode;
  bool isPseudoColumn;
} SRawExprNode;

typedef struct SDataType {
  uint8_t type;
  uint8_t precision;
  uint8_t scale;
  int32_t bytes;
} SDataType;

typedef struct SExprNode {
  ENodeType type;
  SDataType resType;
  char      aliasName[TSDB_COL_NAME_LEN];
  char      userAlias[TSDB_COL_NAME_LEN];
  SArray*   pAssociation;
  bool      orderAlias;
  bool      asAlias;
  bool      asParam;
} SExprNode;

typedef enum EColumnType {
  COLUMN_TYPE_COLUMN = 1,
  COLUMN_TYPE_TAG,
  COLUMN_TYPE_TBNAME,
  COLUMN_TYPE_WINDOW_START,
  COLUMN_TYPE_WINDOW_END,
  COLUMN_TYPE_WINDOW_DURATION,
  COLUMN_TYPE_GROUP_KEY
} EColumnType;

typedef struct SColumnNode {
  SExprNode   node;  // QUERY_NODE_COLUMN
  uint64_t    tableId;
  int8_t      tableType;
  col_id_t    colId;
  uint16_t    projIdx;  // the idx in project list, start from 1
  EColumnType colType;  // column or tag
  bool        hasIndex;
  char        dbName[TSDB_DB_NAME_LEN];
  char        tableName[TSDB_TABLE_NAME_LEN];
  char        tableAlias[TSDB_TABLE_NAME_LEN];
  char        colName[TSDB_COL_NAME_LEN];
  int16_t     dataBlockId;
  int16_t     slotId;
<<<<<<< HEAD
=======
  int16_t     numOfPKs;
>>>>>>> 62ab1b1c
  bool        tableHasPk;
  bool        isPk;
} SColumnNode;

typedef struct SColumnRefNode {
  ENodeType type;
  SDataType resType;
  char      colName[TSDB_COL_NAME_LEN];
} SColumnRefNode;

typedef struct STargetNode {
  ENodeType type;
  int16_t   dataBlockId;
  int16_t   slotId;
  SNode*    pExpr;
} STargetNode;

typedef struct SValueNode {
  SExprNode node;  // QUERY_NODE_VALUE
  char*     literal;
  bool      isDuration;
  bool      translate;
  bool      notReserved;
  bool      isNull;
  int16_t   placeholderNo;
  union {
    bool     b;
    int64_t  i;
    uint64_t u;
    double   d;
    char*    p;
  } datum;
  int64_t typeData;
  int8_t  unit;
} SValueNode;

typedef struct SLeftValueNode {
  ENodeType type;
} SLeftValueNode;

typedef enum EHintOption {
  HINT_NO_BATCH_SCAN = 1,
  HINT_BATCH_SCAN,
  HINT_SORT_FOR_GROUP,
  HINT_PARTITION_FIRST,
  HINT_PARA_TABLES_SORT,
  HINT_SMALLDATA_TS_SORT,
} EHintOption;

typedef struct SHintNode {
  ENodeType   type;
  EHintOption option;
  void*       value;
} SHintNode;

typedef struct SOperatorNode {
  SExprNode     node;  // QUERY_NODE_OPERATOR
  EOperatorType opType;
  SNode*        pLeft;
  SNode*        pRight;
} SOperatorNode;

typedef struct SLogicConditionNode {
  SExprNode           node;  // QUERY_NODE_LOGIC_CONDITION
  ELogicConditionType condType;
  SNodeList*          pParameterList;
} SLogicConditionNode;

typedef struct SNodeListNode {
  SExprNode  node;  // QUERY_NODE_NODE_LIST
  SNodeList* pNodeList;
} SNodeListNode;

typedef struct SFunctionNode {
  SExprNode  node;  // QUERY_NODE_FUNCTION
  char       functionName[TSDB_FUNC_NAME_LEN];
  int32_t    funcId;
  int32_t    funcType;
  SNodeList* pParameterList;
  int32_t    udfBufSize;
  bool       hasPk;
  int32_t    pkBytes;
} SFunctionNode;

typedef struct STableNode {
  SExprNode node;
  char      dbName[TSDB_DB_NAME_LEN];
  char      tableName[TSDB_TABLE_NAME_LEN];
  char      tableAlias[TSDB_TABLE_NAME_LEN];
  uint8_t   precision;
  bool      singleTable;
} STableNode;

struct STableMeta;

typedef struct SRealTableNode {
  STableNode         table;  // QUERY_NODE_REAL_TABLE
  struct STableMeta* pMeta;
  SVgroupsInfo*      pVgroupList;
  char               qualDbName[TSDB_DB_NAME_LEN];  // SHOW qualDbName.TABLES
  double             ratio;
  SArray*            pSmaIndexes;
  int8_t             cacheLastMode;
} SRealTableNode;

typedef struct STempTableNode {
  STableNode table;  // QUERY_NODE_TEMP_TABLE
  SNode*     pSubquery;
} STempTableNode;

typedef struct SViewNode {
  STableNode         table;  // QUERY_NODE_REAL_TABLE
  struct STableMeta* pMeta;
  SVgroupsInfo*      pVgroupList;
  char               qualDbName[TSDB_DB_NAME_LEN];  // SHOW qualDbName.TABLES
  double             ratio;
  SArray*            pSmaIndexes;
  int8_t             cacheLastMode;
} SViewNode;

typedef enum EJoinType { 
  JOIN_TYPE_INNER = 1,
  JOIN_TYPE_LEFT,
  JOIN_TYPE_RIGHT,
} EJoinType;

typedef enum EJoinAlgorithm { 
  JOIN_ALGO_UNKNOWN = 0,
  JOIN_ALGO_MERGE,
  JOIN_ALGO_HASH,
} EJoinAlgorithm;

typedef enum EDynQueryType {
  DYN_QTYPE_STB_HASH = 1,
} EDynQueryType;

typedef struct SJoinTableNode {
  STableNode table;  // QUERY_NODE_JOIN_TABLE
  EJoinType  joinType;
  bool       hasSubQuery;
  bool       isLowLevelJoin;
  SNode*     pLeft;
  SNode*     pRight;
  SNode*     pOnCond;
} SJoinTableNode;

typedef enum EGroupingSetType { GP_TYPE_NORMAL = 1 } EGroupingSetType;

typedef struct SGroupingSetNode {
  ENodeType        type;  // QUERY_NODE_GROUPING_SET
  EGroupingSetType groupingSetType;
  SNodeList*       pParameterList;
} SGroupingSetNode;

typedef enum EOrder { ORDER_ASC = 1, ORDER_DESC } EOrder;

typedef enum ENullOrder { NULL_ORDER_DEFAULT = 1, NULL_ORDER_FIRST, NULL_ORDER_LAST } ENullOrder;

typedef struct SOrderByExprNode {
  ENodeType  type;  // QUERY_NODE_ORDER_BY_EXPR
  SNode*     pExpr;
  EOrder     order;
  ENullOrder nullOrder;
} SOrderByExprNode;

typedef struct SLimitNode {
  ENodeType type;  // QUERY_NODE_LIMIT
  int64_t   limit;
  int64_t   offset;
} SLimitNode;

typedef struct SStateWindowNode {
  ENodeType type;  // QUERY_NODE_STATE_WINDOW
  SNode*    pCol;  // timestamp primary key
  SNode*    pExpr;
} SStateWindowNode;

typedef struct SSessionWindowNode {
  ENodeType    type;  // QUERY_NODE_SESSION_WINDOW
  SColumnNode* pCol;  // timestamp primary key
  SValueNode*  pGap;  // gap between two session window(in microseconds)
} SSessionWindowNode;

typedef struct SIntervalWindowNode {
  ENodeType type;       // QUERY_NODE_INTERVAL_WINDOW
  SNode*    pCol;       // timestamp primary key
  SNode*    pInterval;  // SValueNode
  SNode*    pOffset;    // SValueNode
  SNode*    pSliding;   // SValueNode
  SNode*    pFill;
} SIntervalWindowNode;

typedef struct SEventWindowNode {
  ENodeType type;  // QUERY_NODE_EVENT_WINDOW
  SNode*    pCol;  // timestamp primary key
  SNode*    pStartCond;
  SNode*    pEndCond;
} SEventWindowNode;

typedef struct SCountWindowNode {
  ENodeType type;  // QUERY_NODE_EVENT_WINDOW
  SNode*    pCol;  // timestamp primary key
  int64_t   windowCount;
  int64_t   windowSliding;
} SCountWindowNode;

typedef enum EFillMode {
  FILL_MODE_NONE = 1,
  FILL_MODE_VALUE,
  FILL_MODE_VALUE_F,
  FILL_MODE_PREV,
  FILL_MODE_NULL,
  FILL_MODE_NULL_F,
  FILL_MODE_LINEAR,
  FILL_MODE_NEXT
} EFillMode;

typedef enum ETimeLineMode {
  TIME_LINE_NONE = 1,
  TIME_LINE_MULTI,
  TIME_LINE_GLOBAL,
} ETimeLineMode;

typedef enum EShowKind {
  SHOW_KIND_ALL = 1,
  SHOW_KIND_TABLES_NORMAL,
  SHOW_KIND_TABLES_CHILD,
  SHOW_KIND_DATABASES_USER,
  SHOW_KIND_DATABASES_SYSTEM
} EShowKind;

typedef struct SFillNode {
  ENodeType   type;  // QUERY_NODE_FILL
  EFillMode   mode;
  SNode*      pValues;    // SNodeListNode
  SNode*      pWStartTs;  // _wstart pseudo column
  STimeWindow timeRange;
} SFillNode;

typedef struct SWhenThenNode {
  SExprNode node;  // QUERY_NODE_WHEN_THEN
  SNode*    pWhen;
  SNode*    pThen;
} SWhenThenNode;

typedef struct SCaseWhenNode {
  SExprNode  node;  // QUERY_NODE_CASE_WHEN
  SNode*     pCase;
  SNode*     pElse;
  SNodeList* pWhenThenList;
} SCaseWhenNode;

typedef struct SSelectStmt {
  ENodeType     type;  // QUERY_NODE_SELECT_STMT
  bool          isDistinct;
  SNodeList*    pProjectionList;
  SNode*        pFromTable;
  SNode*        pWhere;
  SNodeList*    pPartitionByList;
  SNodeList*    pTags;      // for create stream
  SNode*        pSubtable;  // for create stream
  SNode*        pWindow;
  SNodeList*    pGroupByList;  // SGroupingSetNode
  SNode*        pHaving;
  SNode*        pRange;
  SNode*        pEvery;
  SNode*        pFill;
  SNodeList*    pOrderByList;  // SOrderByExprNode
  SLimitNode*   pLimit;
  SLimitNode*   pSlimit;
  STimeWindow   timeRange;
  SNodeList*    pHint;
  char          stmtName[TSDB_TABLE_NAME_LEN];
  uint8_t       precision;
  int32_t       selectFuncNum;
  int32_t       returnRows;  // EFuncReturnRows
  ETimeLineMode timeLineResMode;
  bool          isEmptyResult;
  bool          isSubquery;
  bool          hasAggFuncs;
  bool          hasRepeatScanFuncs;
  bool          hasIndefiniteRowsFunc;
  bool          hasMultiRowsFunc;
  bool          hasSelectFunc;
  bool          hasSelectValFunc;
  bool          hasOtherVectorFunc;
  bool          hasUniqueFunc;
  bool          hasTailFunc;
  bool          hasInterpFunc;
  bool          hasInterpPseudoColFunc;
  bool          hasLastRowFunc;
  bool          hasLastFunc;
  bool          hasTimeLineFunc;
  bool          hasCountFunc;
  bool          hasUdaf;
  bool          hasStateKey;
  bool          onlyHasKeepOrderFunc;
  bool          groupSort;
  bool          tagScan;
} SSelectStmt;

typedef enum ESetOperatorType { SET_OP_TYPE_UNION_ALL = 1, SET_OP_TYPE_UNION } ESetOperatorType;

typedef struct SSetOperator {
  ENodeType        type;  // QUERY_NODE_SET_OPERATOR
  ESetOperatorType opType;
  SNodeList*       pProjectionList;
  SNode*           pLeft;
  SNode*           pRight;
  SNodeList*       pOrderByList;  // SOrderByExprNode
  SNode*           pLimit;
  char             stmtName[TSDB_TABLE_NAME_LEN];
  uint8_t          precision;
  ETimeLineMode    timeLineResMode;  
} SSetOperator;

typedef enum ESqlClause {
  SQL_CLAUSE_FROM = 1,
  SQL_CLAUSE_WHERE,
  SQL_CLAUSE_PARTITION_BY,
  SQL_CLAUSE_WINDOW,
  SQL_CLAUSE_FILL,
  SQL_CLAUSE_GROUP_BY,
  SQL_CLAUSE_HAVING,
  SQL_CLAUSE_DISTINCT,
  SQL_CLAUSE_SELECT,
  SQL_CLAUSE_ORDER_BY
} ESqlClause;

typedef struct SDeleteStmt {
  ENodeType   type;        // QUERY_NODE_DELETE_STMT
  SNode*      pFromTable;  // FROM clause
  SNode*      pWhere;      // WHERE clause
  SNode*      pCountFunc;  // count the number of rows affected
  SNode*      pFirstFunc;  // the start timestamp when the data was actually deleted
  SNode*      pLastFunc;   // the end timestamp when the data was actually deleted
  SNode*      pTagCond;    // pWhere divided into pTagCond and timeRange
  STimeWindow timeRange;
  uint8_t     precision;
  bool        deleteZeroRows;
} SDeleteStmt;

typedef struct SInsertStmt {
  ENodeType  type;  // QUERY_NODE_INSERT_STMT
  SNode*     pTable;
  SNodeList* pCols;
  SNode*     pQuery;
  uint8_t    precision;
} SInsertStmt;

typedef struct SVgDataBlocks {
  SVgroupInfo vg;
  int32_t     numOfTables;  // number of tables in current submit block
  uint32_t    size;
  void*       pData;  // SSubmitReq + SSubmitBlk + ...
} SVgDataBlocks;

typedef void (*FFreeTableBlockHash)(SHashObj*);
typedef void (*FFreeVgourpBlockArray)(SArray*);
struct SStbRowsDataContext;
typedef void (*FFreeStbRowsDataContext)(struct SStbRowsDataContext*);
typedef struct SVnodeModifyOpStmt {
  ENodeType             nodeType;
  ENodeType             sqlNodeType;
  SArray*               pDataBlocks;  // data block for each vgroup, SArray<SVgDataBlocks*>.
  uint32_t              insertType;   // insert data from [file|sql statement| bound statement]
  const char*           pSql;         // current sql statement position
  int32_t               totalRowsNum;
  int32_t               totalTbNum;
  SName                 targetTableName;
  SName                 usingTableName;
  const char*           pBoundCols;
  struct STableMeta*    pTableMeta;
  SNode*                pTagCond;
  SArray*               pTableTag;
  SHashObj*             pVgroupsHashObj;     // SHashObj<vgId, SVgInfo>
  SHashObj*             pTableBlockHashObj;  // SHashObj<tuid, STableDataCxt*>
  SHashObj*             pSubTableHashObj;    // SHashObj<table_name, STableMeta*>
  SHashObj*             pTableNameHashObj;   // set of table names for refreshing meta, sync mode
  SHashObj*             pDbFNameHashObj;     // set of db names for refreshing meta, sync mode
  SHashObj*             pTableCxtHashObj;    // temp SHashObj<tuid, STableDataCxt*> for single request
  SArray*               pVgDataBlocks;  // SArray<SVgroupDataCxt*>
  SVCreateTbReq*        pCreateTblReq;
  TdFilePtr             fp;
  FFreeTableBlockHash   freeHashFunc;
  FFreeVgourpBlockArray freeArrayFunc;
  bool                  usingTableProcessing;
  bool                  fileProcessing;

  bool                  stbSyntax;
  struct SStbRowsDataContext*  pStbRowsCxt;
  FFreeStbRowsDataContext     freeStbRowsCxtFunc;
} SVnodeModifyOpStmt;

typedef struct SExplainOptions {
  ENodeType type;
  bool      verbose;
  double    ratio;
} SExplainOptions;

typedef struct SExplainStmt {
  ENodeType        type;
  bool             analyze;
  SExplainOptions* pOptions;
  SNode*           pQuery;
} SExplainStmt;

typedef struct SCmdMsgInfo {
  int16_t msgType;
  SEpSet  epSet;
  void*   pMsg;
  int32_t msgLen;
} SCmdMsgInfo;

typedef enum EQueryExecMode {
  QUERY_EXEC_MODE_LOCAL = 1,
  QUERY_EXEC_MODE_RPC,
  QUERY_EXEC_MODE_SCHEDULE,
  QUERY_EXEC_MODE_EMPTY_RESULT
} EQueryExecMode;

typedef enum EQueryExecStage {
  QUERY_EXEC_STAGE_PARSE = 1,
  QUERY_EXEC_STAGE_ANALYSE,
  QUERY_EXEC_STAGE_SCHEDULE,
  QUERY_EXEC_STAGE_END
} EQueryExecStage;

typedef struct SQuery {
  ENodeType       type;
  EQueryExecStage execStage;
  EQueryExecMode  execMode;
  bool            haveResultSet;
  SNode*          pPrevRoot;
  SNode*          pRoot;
  SNode*          pPostRoot;
  int32_t         numOfResCols;
  SSchema*        pResSchema;
  int8_t          precision;
  SCmdMsgInfo*    pCmdMsg;
  int32_t         msgType;
  SArray*         pTargetTableList;
  SArray*         pTableList;
  SArray*         pDbList;
  bool            showRewrite;
  int32_t         placeholderNum;
  SArray*         pPlaceholderValues;
  SNode*          pPrepareRoot;
  bool            stableQuery;
} SQuery;

void nodesWalkSelectStmt(SSelectStmt* pSelect, ESqlClause clause, FNodeWalker walker, void* pContext);
void nodesRewriteSelectStmt(SSelectStmt* pSelect, ESqlClause clause, FNodeRewriter rewriter, void* pContext);

typedef enum ECollectColType { COLLECT_COL_TYPE_COL = 1, COLLECT_COL_TYPE_TAG, COLLECT_COL_TYPE_ALL } ECollectColType;
int32_t nodesCollectColumns(SSelectStmt* pSelect, ESqlClause clause, const char* pTableAlias, ECollectColType type,
                            SNodeList** pCols);
int32_t nodesCollectColumnsFromNode(SNode* node, const char* pTableAlias, ECollectColType type, SNodeList** pCols);

typedef bool (*FFuncClassifier)(int32_t funcId);
int32_t nodesCollectFuncs(SSelectStmt* pSelect, ESqlClause clause, char* tableAlias, FFuncClassifier classifier, SNodeList** pFuncs);
int32_t nodesCollectSelectFuncs(SSelectStmt* pSelect, ESqlClause clause, char* tableAlias, FFuncClassifier classifier, SNodeList* pFuncs);

int32_t nodesCollectSpecialNodes(SSelectStmt* pSelect, ESqlClause clause, ENodeType type, SNodeList** pNodes);

bool nodesIsExprNode(const SNode* pNode);

bool nodesIsUnaryOp(const SOperatorNode* pOp);
bool nodesIsArithmeticOp(const SOperatorNode* pOp);
bool nodesIsComparisonOp(const SOperatorNode* pOp);
bool nodesIsJsonOp(const SOperatorNode* pOp);
bool nodesIsRegularOp(const SOperatorNode* pOp);
bool nodesIsBitwiseOp(const SOperatorNode* pOp);

bool nodesExprHasColumn(SNode* pNode);
bool nodesExprsHasColumn(SNodeList* pList);

void*   nodesGetValueFromNode(SValueNode* pNode);
int32_t nodesSetValueNodeValue(SValueNode* pNode, void* value);
char*   nodesGetStrValueFromNode(SValueNode* pNode);
void    nodesValueNodeToVariant(const SValueNode* pNode, SVariant* pVal);
SValueNode* nodesMakeValueNodeFromString(char* literal);
SValueNode* nodesMakeValueNodeFromBool(bool b);

char*   nodesGetFillModeString(EFillMode mode);
int32_t nodesMergeConds(SNode** pDst, SNodeList** pSrc);

const char* operatorTypeStr(EOperatorType type);
const char* logicConditionTypeStr(ELogicConditionType type);

bool nodesIsStar(SNode* pNode);
bool nodesIsTableStar(SNode* pNode);

#ifdef __cplusplus
}
#endif

#endif /*_TD_QUERY_NODES_H_*/<|MERGE_RESOLUTION|>--- conflicted
+++ resolved
@@ -85,10 +85,7 @@
   char        colName[TSDB_COL_NAME_LEN];
   int16_t     dataBlockId;
   int16_t     slotId;
-<<<<<<< HEAD
-=======
   int16_t     numOfPKs;
->>>>>>> 62ab1b1c
   bool        tableHasPk;
   bool        isPk;
 } SColumnNode;
