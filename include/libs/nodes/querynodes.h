/*
 * Copyright (c) 2019 TAOS Data, Inc. <jhtao@taosdata.com>
 *
 * This program is free software: you can use, redistribute, and/or modify
 * it under the terms of the GNU Affero General Public License, version 3
 * or later ("AGPL"), as published by the Free Software Foundation.
 *
 * This program is distributed in the hope that it will be useful, but WITHOUT
 * ANY WARRANTY; without even the implied warranty of MERCHANTABILITY or
 * FITNESS FOR A PARTICULAR PURPOSE.
 *
 * You should have received a copy of the GNU Affero General Public License
 * along with this program. If not, see <http://www.gnu.org/licenses/>.
 */

#ifndef _TD_QUERY_NODES_H_
#define _TD_QUERY_NODES_H_

#ifdef __cplusplus
extern "C" {
#endif

#include "nodes.h"
#include "tmsg.h"
#include "tvariant.h"

#define TABLE_TOTAL_COL_NUM(pMeta) ((pMeta)->tableInfo.numOfColumns + (pMeta)->tableInfo.numOfTags)
#define TABLE_META_SIZE(pMeta) \
  (NULL == (pMeta) ? 0 : (sizeof(STableMeta) + TABLE_TOTAL_COL_NUM((pMeta)) * sizeof(SSchema)))
#define VGROUPS_INFO_SIZE(pInfo) \
  (NULL == (pInfo) ? 0 : (sizeof(SVgroupsInfo) + (pInfo)->numOfVgroups * sizeof(SVgroupInfo)))

typedef struct SRawExprNode {
  ENodeType nodeType;
  char*     p;
  uint32_t  n;
  SNode*    pNode;
  bool isPseudoColumn;
} SRawExprNode;

typedef struct SDataType {
  uint8_t type;
  uint8_t precision;
  uint8_t scale;
  int32_t bytes;
} SDataType;

typedef struct SExprNode {
  ENodeType type;
  SDataType resType;
  char      aliasName[TSDB_COL_NAME_LEN];
  char      userAlias[TSDB_COL_NAME_LEN];
  SArray*   pAssociation;
  bool      orderAlias;
  bool      asAlias;
  bool      asParam;
} SExprNode;

typedef enum EColumnType {
  COLUMN_TYPE_COLUMN = 1,
  COLUMN_TYPE_TAG,
  COLUMN_TYPE_TBNAME,
  COLUMN_TYPE_WINDOW_START,
  COLUMN_TYPE_WINDOW_END,
  COLUMN_TYPE_WINDOW_DURATION,
  COLUMN_TYPE_GROUP_KEY
} EColumnType;

typedef struct SColumnNode {
  SExprNode   node;  // QUERY_NODE_COLUMN
  uint64_t    tableId;
  int8_t      tableType;
  col_id_t    colId;
  uint16_t    projIdx;  // the idx in project list, start from 1
  EColumnType colType;  // column or tag
  bool        hasIndex;
  char        dbName[TSDB_DB_NAME_LEN];
  char        tableName[TSDB_TABLE_NAME_LEN];
  char        tableAlias[TSDB_TABLE_NAME_LEN];
  char        colName[TSDB_COL_NAME_LEN];
  int16_t     dataBlockId;
  int16_t     slotId;
} SColumnNode;

typedef struct SColumnRefNode {
  ENodeType type;
  char      colName[TSDB_COL_NAME_LEN];
} SColumnRefNode;

typedef struct STargetNode {
  ENodeType type;
  int16_t   dataBlockId;
  int16_t   slotId;
  SNode*    pExpr;
} STargetNode;

typedef struct SValueNode {
  SExprNode node;  // QUERY_NODE_VALUE
  char*     literal;
  bool      isDuration;
  bool      translate;
  bool      notReserved;
  bool      isNull;
  int16_t   placeholderNo;
  union {
    bool     b;
    int64_t  i;
    uint64_t u;
    double   d;
    char*    p;
  } datum;
  int64_t typeData;
  int8_t  unit;
} SValueNode;

typedef struct SLeftValueNode {
  ENodeType type;
} SLeftValueNode;

typedef enum EHintOption {
  HINT_NO_BATCH_SCAN = 1,
  HINT_BATCH_SCAN,
  HINT_SORT_FOR_GROUP,
} EHintOption;

typedef struct SHintNode {
  ENodeType   type;
  EHintOption option;
  void*       value;
} SHintNode;

typedef struct SOperatorNode {
  SExprNode     node;  // QUERY_NODE_OPERATOR
  EOperatorType opType;
  SNode*        pLeft;
  SNode*        pRight;
} SOperatorNode;

typedef struct SLogicConditionNode {
  SExprNode           node;  // QUERY_NODE_LOGIC_CONDITION
  ELogicConditionType condType;
  SNodeList*          pParameterList;
} SLogicConditionNode;

typedef struct SNodeListNode {
  SExprNode  node;  // QUERY_NODE_NODE_LIST
  SNodeList* pNodeList;
} SNodeListNode;

typedef struct SFunctionNode {
  SExprNode  node;  // QUERY_NODE_FUNCTION
  char       functionName[TSDB_FUNC_NAME_LEN];
  int32_t    funcId;
  int32_t    funcType;
  SNodeList* pParameterList;
  int32_t    udfBufSize;
} SFunctionNode;

typedef struct STableNode {
  SExprNode node;
  char      dbName[TSDB_DB_NAME_LEN];
  char      tableName[TSDB_TABLE_NAME_LEN];
  char      tableAlias[TSDB_TABLE_NAME_LEN];
  uint8_t   precision;
  bool      singleTable;
} STableNode;

struct STableMeta;

typedef struct SRealTableNode {
  STableNode         table;  // QUERY_NODE_REAL_TABLE
  struct STableMeta* pMeta;
  SVgroupsInfo*      pVgroupList;
  char               qualDbName[TSDB_DB_NAME_LEN];  // SHOW qualDbName.TABLES
  double             ratio;
  SArray*            pSmaIndexes;
  int8_t             cacheLastMode;
} SRealTableNode;

typedef struct STempTableNode {
  STableNode table;  // QUERY_NODE_TEMP_TABLE
  SNode*     pSubquery;
} STempTableNode;

typedef enum EJoinType { 
  JOIN_TYPE_INNER = 1,
  JOIN_TYPE_LEFT,
  JOIN_TYPE_RIGHT,
} EJoinType;

typedef enum EJoinAlgorithm { 
  JOIN_ALGO_UNKNOWN = 0,
  JOIN_ALGO_MERGE,
  JOIN_ALGO_HASH,
} EJoinAlgorithm;

typedef enum EDynQueryType {
  DYN_QTYPE_STB_HASH = 1,
} EDynQueryType;

typedef struct SJoinTableNode {
  STableNode table;  // QUERY_NODE_JOIN_TABLE
  EJoinType  joinType;
  bool       hasSubQuery;
  bool       isLowLevelJoin;
  SNode*     pLeft;
  SNode*     pRight;
  SNode*     pOnCond;
} SJoinTableNode;

typedef enum EGroupingSetType { GP_TYPE_NORMAL = 1 } EGroupingSetType;

typedef struct SGroupingSetNode {
  ENodeType        type;  // QUERY_NODE_GROUPING_SET
  EGroupingSetType groupingSetType;
  SNodeList*       pParameterList;
} SGroupingSetNode;

typedef enum EOrder { ORDER_ASC = 1, ORDER_DESC } EOrder;

typedef enum ENullOrder { NULL_ORDER_DEFAULT = 1, NULL_ORDER_FIRST, NULL_ORDER_LAST } ENullOrder;

typedef struct SOrderByExprNode {
  ENodeType  type;  // QUERY_NODE_ORDER_BY_EXPR
  SNode*     pExpr;
  EOrder     order;
  ENullOrder nullOrder;
} SOrderByExprNode;

typedef struct SLimitNode {
  ENodeType type;  // QUERY_NODE_LIMIT
  int64_t   limit;
  int64_t   offset;
} SLimitNode;

typedef struct SStateWindowNode {
  ENodeType type;  // QUERY_NODE_STATE_WINDOW
  SNode*    pCol;  // timestamp primary key
  SNode*    pExpr;
} SStateWindowNode;

typedef struct SSessionWindowNode {
  ENodeType    type;  // QUERY_NODE_SESSION_WINDOW
  SColumnNode* pCol;  // timestamp primary key
  SValueNode*  pGap;  // gap between two session window(in microseconds)
} SSessionWindowNode;

typedef struct SIntervalWindowNode {
  ENodeType type;       // QUERY_NODE_INTERVAL_WINDOW
  SNode*    pCol;       // timestamp primary key
  SNode*    pInterval;  // SValueNode
  SNode*    pOffset;    // SValueNode
  SNode*    pSliding;   // SValueNode
  SNode*    pFill;
} SIntervalWindowNode;

typedef struct SEventWindowNode {
  ENodeType type;  // QUERY_NODE_EVENT_WINDOW
  SNode*    pCol;  // timestamp primary key
  SNode*    pStartCond;
  SNode*    pEndCond;
} SEventWindowNode;

typedef enum EFillMode {
  FILL_MODE_NONE = 1,
  FILL_MODE_VALUE,
  FILL_MODE_VALUE_F,
  FILL_MODE_PREV,
  FILL_MODE_NULL,
  FILL_MODE_NULL_F,
  FILL_MODE_LINEAR,
  FILL_MODE_NEXT
} EFillMode;

typedef enum ETimeLineMode {
  TIME_LINE_NONE = 1,
  TIME_LINE_MULTI,
  TIME_LINE_GLOBAL,
} ETimeLineMode;

typedef enum EShowKind {
  SHOW_KIND_ALL = 1,
  SHOW_KIND_TABLES_NORMAL,
  SHOW_KIND_TABLES_CHILD,
  SHOW_KIND_DATABASES_USER,
  SHOW_KIND_DATABASES_SYSTEM
} EShowKind;

typedef struct SFillNode {
  ENodeType   type;  // QUERY_NODE_FILL
  EFillMode   mode;
  SNode*      pValues;    // SNodeListNode
  SNode*      pWStartTs;  // _wstart pseudo column
  STimeWindow timeRange;
} SFillNode;

typedef struct SWhenThenNode {
  SExprNode node;  // QUERY_NODE_WHEN_THEN
  SNode*    pWhen;
  SNode*    pThen;
} SWhenThenNode;

typedef struct SCaseWhenNode {
  SExprNode  node;  // QUERY_NODE_CASE_WHEN
  SNode*     pCase;
  SNode*     pElse;
  SNodeList* pWhenThenList;
} SCaseWhenNode;

typedef struct SSelectStmt {
  ENodeType     type;  // QUERY_NODE_SELECT_STMT
  bool          isDistinct;
  SNodeList*    pProjectionList;
  SNode*        pFromTable;
  SNode*        pWhere;
  SNodeList*    pPartitionByList;
  SNodeList*    pTags;      // for create stream
  SNode*        pSubtable;  // for create stream
  SNode*        pWindow;
  SNodeList*    pGroupByList;  // SGroupingSetNode
  SNode*        pHaving;
  SNode*        pRange;
  SNode*        pEvery;
  SNode*        pFill;
  SNodeList*    pOrderByList;  // SOrderByExprNode
  SLimitNode*   pLimit;
  SLimitNode*   pSlimit;
  STimeWindow   timeRange;
  SNodeList*    pHint;
  char          stmtName[TSDB_TABLE_NAME_LEN];
  uint8_t       precision;
  int32_t       selectFuncNum;
  int32_t       returnRows;  // EFuncReturnRows
  ETimeLineMode timeLineResMode;
  bool          isEmptyResult;
  bool          isSubquery;
  bool          hasAggFuncs;
  bool          hasRepeatScanFuncs;
  bool          hasIndefiniteRowsFunc;
  bool          hasMultiRowsFunc;
  bool          hasSelectFunc;
  bool          hasSelectValFunc;
  bool          hasOtherVectorFunc;
  bool          hasUniqueFunc;
  bool          hasTailFunc;
  bool          hasInterpFunc;
  bool          hasInterpPseudoColFunc;
  bool          hasLastRowFunc;
  bool          hasLastFunc;
  bool          hasTimeLineFunc;
  bool          hasUdaf;
  bool          hasStateKey;
  bool          onlyHasKeepOrderFunc;
  bool          groupSort;
  bool          tagScan;
} SSelectStmt;

typedef enum ESetOperatorType { SET_OP_TYPE_UNION_ALL = 1, SET_OP_TYPE_UNION } ESetOperatorType;

typedef struct SSetOperator {
  ENodeType        type;  // QUERY_NODE_SET_OPERATOR
  ESetOperatorType opType;
  SNodeList*       pProjectionList;
  SNode*           pLeft;
  SNode*           pRight;
  SNodeList*       pOrderByList;  // SOrderByExprNode
  SNode*           pLimit;
  char             stmtName[TSDB_TABLE_NAME_LEN];
  uint8_t          precision;
  ETimeLineMode    timeLineResMode;  
} SSetOperator;

typedef enum ESqlClause {
  SQL_CLAUSE_FROM = 1,
  SQL_CLAUSE_WHERE,
  SQL_CLAUSE_PARTITION_BY,
  SQL_CLAUSE_WINDOW,
  SQL_CLAUSE_FILL,
  SQL_CLAUSE_GROUP_BY,
  SQL_CLAUSE_HAVING,
  SQL_CLAUSE_DISTINCT,
  SQL_CLAUSE_SELECT,
  SQL_CLAUSE_ORDER_BY
} ESqlClause;

typedef struct SDeleteStmt {
  ENodeType   type;        // QUERY_NODE_DELETE_STMT
  SNode*      pFromTable;  // FROM clause
  SNode*      pWhere;      // WHERE clause
  SNode*      pCountFunc;  // count the number of rows affected
  SNode*      pFirstFunc;  // the start timestamp when the data was actually deleted
  SNode*      pLastFunc;   // the end timestamp when the data was actually deleted
  SNode*      pTagCond;    // pWhere divided into pTagCond and timeRange
  STimeWindow timeRange;
  uint8_t     precision;
  bool        deleteZeroRows;
} SDeleteStmt;

typedef struct SInsertStmt {
  ENodeType  type;  // QUERY_NODE_INSERT_STMT
  SNode*     pTable;
  SNodeList* pCols;
  SNode*     pQuery;
  uint8_t    precision;
} SInsertStmt;

typedef struct SVgDataBlocks {
  SVgroupInfo vg;
  int32_t     numOfTables;  // number of tables in current submit block
  uint32_t    size;
  void*       pData;  // SSubmitReq + SSubmitBlk + ...
} SVgDataBlocks;

typedef void (*FFreeTableBlockHash)(SHashObj*);
typedef void (*FFreeVgourpBlockArray)(SArray*);
struct SStbRowsDataContext;
typedef void (*FFreeStbRowsDataContext)(struct SStbRowsDataContext*);
typedef struct SVnodeModifyOpStmt {
  ENodeType             nodeType;
  ENodeType             sqlNodeType;
  SArray*               pDataBlocks;  // data block for each vgroup, SArray<SVgDataBlocks*>.
  uint32_t              insertType;   // insert data from [file|sql statement| bound statement]
  const char*           pSql;         // current sql statement position
  int32_t               totalRowsNum;
  int32_t               totalTbNum;
  SName                 targetTableName;
  SName                 usingTableName;
  const char*           pBoundCols;
  struct STableMeta*    pTableMeta;
  SNode*                pTagCond;
  SArray*               pTableTag;
  SHashObj*             pVgroupsHashObj;     // SHashObj<vgId, SVgInfo>
  SHashObj*             pTableBlockHashObj;  // SHashObj<tuid, STableDataCxt*>
  SHashObj*             pSubTableHashObj;    // SHashObj<table_name, STableMeta*>
  SHashObj*             pTableNameHashObj;   // set of table names for refreshing meta, sync mode
  SHashObj*             pDbFNameHashObj;     // set of db names for refreshing meta, sync mode
  SArray*               pVgDataBlocks;  // SArray<SVgroupDataCxt*>
  SVCreateTbReq*        pCreateTblReq;
  TdFilePtr             fp;
  FFreeTableBlockHash   freeHashFunc;
  FFreeVgourpBlockArray freeArrayFunc;
  bool                  usingTableProcessing;
  bool                  fileProcessing;

  bool                  stbSyntax;
<<<<<<< HEAD
  SName                 superTableName;
  SName                 childTableName;
=======
  struct SStbRowsDataContext*  pStbRowsCxt;
  FFreeStbRowsDataContext     freeStbRowsCxtFunc;
>>>>>>> 6134346d
} SVnodeModifyOpStmt;

typedef struct SExplainOptions {
  ENodeType type;
  bool      verbose;
  double    ratio;
} SExplainOptions;

typedef struct SExplainStmt {
  ENodeType        type;
  bool             analyze;
  SExplainOptions* pOptions;
  SNode*           pQuery;
} SExplainStmt;

typedef struct SCmdMsgInfo {
  int16_t msgType;
  SEpSet  epSet;
  void*   pMsg;
  int32_t msgLen;
} SCmdMsgInfo;

typedef enum EQueryExecMode {
  QUERY_EXEC_MODE_LOCAL = 1,
  QUERY_EXEC_MODE_RPC,
  QUERY_EXEC_MODE_SCHEDULE,
  QUERY_EXEC_MODE_EMPTY_RESULT
} EQueryExecMode;

typedef enum EQueryExecStage {
  QUERY_EXEC_STAGE_PARSE = 1,
  QUERY_EXEC_STAGE_ANALYSE,
  QUERY_EXEC_STAGE_SCHEDULE,
  QUERY_EXEC_STAGE_END
} EQueryExecStage;

typedef struct SQuery {
  ENodeType       type;
  EQueryExecStage execStage;
  EQueryExecMode  execMode;
  bool            haveResultSet;
  SNode*          pPrevRoot;
  SNode*          pRoot;
  SNode*          pPostRoot;
  int32_t         numOfResCols;
  SSchema*        pResSchema;
  int8_t          precision;
  SCmdMsgInfo*    pCmdMsg;
  int32_t         msgType;
  SArray*         pTargetTableList;
  SArray*         pTableList;
  SArray*         pDbList;
  bool            showRewrite;
  int32_t         placeholderNum;
  SArray*         pPlaceholderValues;
  SNode*          pPrepareRoot;
  bool            stableQuery;
} SQuery;

void nodesWalkSelectStmt(SSelectStmt* pSelect, ESqlClause clause, FNodeWalker walker, void* pContext);
void nodesRewriteSelectStmt(SSelectStmt* pSelect, ESqlClause clause, FNodeRewriter rewriter, void* pContext);

typedef enum ECollectColType { COLLECT_COL_TYPE_COL = 1, COLLECT_COL_TYPE_TAG, COLLECT_COL_TYPE_ALL } ECollectColType;
int32_t nodesCollectColumns(SSelectStmt* pSelect, ESqlClause clause, const char* pTableAlias, ECollectColType type,
                            SNodeList** pCols);
int32_t nodesCollectColumnsFromNode(SNode* node, const char* pTableAlias, ECollectColType type, SNodeList** pCols);

typedef bool (*FFuncClassifier)(int32_t funcId);
int32_t nodesCollectFuncs(SSelectStmt* pSelect, ESqlClause clause, char* tableAlias, FFuncClassifier classifier, SNodeList** pFuncs);

int32_t nodesCollectSpecialNodes(SSelectStmt* pSelect, ESqlClause clause, ENodeType type, SNodeList** pNodes);

bool nodesIsExprNode(const SNode* pNode);

bool nodesIsUnaryOp(const SOperatorNode* pOp);
bool nodesIsArithmeticOp(const SOperatorNode* pOp);
bool nodesIsComparisonOp(const SOperatorNode* pOp);
bool nodesIsJsonOp(const SOperatorNode* pOp);
bool nodesIsRegularOp(const SOperatorNode* pOp);
bool nodesIsBitwiseOp(const SOperatorNode* pOp);

bool nodesExprHasColumn(SNode* pNode);
bool nodesExprsHasColumn(SNodeList* pList);

void*   nodesGetValueFromNode(SValueNode* pNode);
int32_t nodesSetValueNodeValue(SValueNode* pNode, void* value);
char*   nodesGetStrValueFromNode(SValueNode* pNode);
void    nodesValueNodeToVariant(const SValueNode* pNode, SVariant* pVal);
SValueNode* nodesMakeValueNodeFromString(char* literal);
SValueNode* nodesMakeValueNodeFromBool(bool b);

char*   nodesGetFillModeString(EFillMode mode);
int32_t nodesMergeConds(SNode** pDst, SNodeList** pSrc);

const char* operatorTypeStr(EOperatorType type);
const char* logicConditionTypeStr(ELogicConditionType type);

bool nodesIsStar(SNode* pNode);
bool nodesIsTableStar(SNode* pNode);

#ifdef __cplusplus
}
#endif

#endif /*_TD_QUERY_NODES_H_*/<|MERGE_RESOLUTION|>--- conflicted
+++ resolved
@@ -443,13 +443,8 @@
   bool                  fileProcessing;
 
   bool                  stbSyntax;
-<<<<<<< HEAD
-  SName                 superTableName;
-  SName                 childTableName;
-=======
   struct SStbRowsDataContext*  pStbRowsCxt;
   FFreeStbRowsDataContext     freeStbRowsCxtFunc;
->>>>>>> 6134346d
 } SVnodeModifyOpStmt;
 
 typedef struct SExplainOptions {
