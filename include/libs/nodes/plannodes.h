--- conflicted
+++ resolved
@@ -521,17 +521,8 @@
   SStreamNodeOption streamNodeOption;
 } SInterpFuncPhysiNode;
 
-<<<<<<< HEAD
 typedef SInterpFuncPhysiNode SStreamInterpFuncPhysiNode;
 
-typedef struct SForecastFuncPhysiNode {
-  SPhysiNode node;
-  SNodeList* pExprs;
-  SNodeList* pFuncs;
-} SForecastFuncPhysiNode;
-
-=======
->>>>>>> 28ca8ad5
 typedef struct SSortMergeJoinPhysiNode {
   SPhysiNode   node;
   EJoinType    joinType;
