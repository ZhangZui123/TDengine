/*
 * Copyright (c) 2019 TAOS Data, Inc. <jhtao@taosdata.com>
 *
 * This program is free software: you can use, redistribute, and/or modify
 * it under the terms of the GNU Affero General Public License, version 3
 * or later ("AGPL"), as published by the Free Software Foundation.
 *
 * This program is distributed in the hope that it will be useful, but WITHOUT
 * ANY WARRANTY; without even the implied warranty of MERCHANTABILITY or
 * FITNESS FOR A PARTICULAR PURPOSE.
 *
 * You should have received a copy of the GNU Affero General Public License
 * along with this program. If not, see <http://www.gnu.org/licenses/>.
 */

#ifndef _TD_PLANN_NODES_H_
#define _TD_PLANN_NODES_H_

#ifdef __cplusplus
extern "C" {
#endif

#include "query.h"
#include "querynodes.h"
#include "tname.h"

typedef struct SLogicNode {
  ENodeType          type;
  SNodeList*         pTargets;  // SColumnNode
  SNode*             pConditions;
  SNodeList*         pChildren;
  struct SLogicNode* pParent;
  int32_t            optimizedFlag;
} SLogicNode;

typedef enum EScanType { SCAN_TYPE_TAG = 1, SCAN_TYPE_TABLE, SCAN_TYPE_SYSTEM_TABLE, SCAN_TYPE_STREAM } EScanType;

typedef struct SScanLogicNode {
  SLogicNode         node;
  SNodeList*         pScanCols;
  SNodeList*         pScanPseudoCols;
  struct STableMeta* pMeta;
  SVgroupsInfo*      pVgroupList;
  EScanType          scanType;
  uint8_t            scanSeq[2];  // first is scan count, and second is reverse scan count
  STimeWindow        scanRange;
  SName              tableName;
  bool               showRewrite;
  double             ratio;
  SNodeList*         pDynamicScanFuncs;
  int32_t            dataRequired;
  int64_t            interval;
  int64_t            offset;
  int64_t            sliding;
  int8_t             intervalUnit;
  int8_t             slidingUnit;
} SScanLogicNode;

typedef struct SJoinLogicNode {
  SLogicNode node;
  EJoinType  joinType;
  SNode*     pOnConditions;
} SJoinLogicNode;

typedef struct SAggLogicNode {
  SLogicNode node;
  SNodeList* pGroupKeys;
  SNodeList* pAggFuncs;
} SAggLogicNode;

typedef struct SProjectLogicNode {
  SLogicNode node;
  SNodeList* pProjections;
  char       stmtName[TSDB_TABLE_NAME_LEN];
  int64_t    limit;
  int64_t    offset;
  int64_t    slimit;
  int64_t    soffset;
} SProjectLogicNode;

typedef struct SVnodeModifLogicNode {
  SLogicNode     node;
  int32_t        msgType;
  SArray*        pDataBlocks;
  SVgDataBlocks* pVgDataBlocks;
} SVnodeModifLogicNode;

typedef struct SExchangeLogicNode {
  SLogicNode node;
  int32_t    srcGroupId;
  uint8_t    precision;
} SExchangeLogicNode;

typedef enum EWindowType { WINDOW_TYPE_INTERVAL = 1, WINDOW_TYPE_SESSION, WINDOW_TYPE_STATE } EWindowType;

typedef struct SWindowLogicNode {
  SLogicNode  node;
  EWindowType winType;
  SNodeList*  pFuncs;
  int64_t     interval;
  int64_t     offset;
  int64_t     sliding;
  int8_t      intervalUnit;
  int8_t      slidingUnit;
  SFillNode*  pFill;
  int64_t     sessionGap;
  SNode*      pTspk;
  SNode*      pStateExpr;
  int8_t      triggerType;
  int64_t     watermark;
} SWindowLogicNode;

typedef struct SSortLogicNode {
  SLogicNode node;
  SNodeList* pSortKeys;
} SSortLogicNode;

typedef struct SPartitionLogicNode {
  SLogicNode node;
  SNodeList* pPartitionKeys;
} SPartitionLogicNode;

typedef enum ESubplanType {
  SUBPLAN_TYPE_MERGE = 1,
  SUBPLAN_TYPE_PARTIAL,
  SUBPLAN_TYPE_SCAN,
  SUBPLAN_TYPE_MODIFY
} ESubplanType;

typedef struct SSubplanId {
  uint64_t queryId;
  int32_t  groupId;
  int32_t  subplanId;
} SSubplanId;

typedef struct SLogicSubplan {
  ENodeType     type;
  SSubplanId    id;
  SNodeList*    pChildren;
  SNodeList*    pParents;
  SLogicNode*   pNode;
  ESubplanType  subplanType;
  SVgroupsInfo* pVgroupList;
  int32_t       level;
  int32_t       splitFlag;
} SLogicSubplan;

typedef struct SQueryLogicPlan {
  ENodeType  type;
  SNodeList* pTopSubplans;
} SQueryLogicPlan;

typedef struct SSlotDescNode {
  ENodeType type;
  int16_t   slotId;
  SDataType dataType;
  bool      reserve;
  bool      output;
  bool      tag;
} SSlotDescNode;

typedef struct SDataBlockDescNode {
  ENodeType  type;
  int16_t    dataBlockId;
  SNodeList* pSlots;
  int32_t    totalRowSize;
  int32_t    outputRowSize;
  uint8_t    precision;
} SDataBlockDescNode;

typedef struct SPhysiNode {
  ENodeType           type;
  SDataBlockDescNode* pOutputDataBlockDesc;
  SNode*              pConditions;
  SNodeList*          pChildren;
  struct SPhysiNode*  pParent;
} SPhysiNode;

typedef struct SScanPhysiNode {
  SPhysiNode node;
  SNodeList* pScanCols;
  SNodeList* pScanPseudoCols;
  uint64_t   uid;  // unique id of the table
  int8_t     tableType;
  SName      tableName;
} SScanPhysiNode;

typedef SScanPhysiNode STagScanPhysiNode;
typedef SScanPhysiNode SStreamScanPhysiNode;

typedef struct SSystemTableScanPhysiNode {
  SScanPhysiNode scan;
  SEpSet         mgmtEpSet;
  bool           showRewrite;
  int32_t        accountId;
} SSystemTableScanPhysiNode;

typedef struct STableScanPhysiNode {
  SScanPhysiNode scan;
  uint8_t        scanSeq[2];  // first is scan count, and second is reverse scan count
  STimeWindow    scanRange;
  double         ratio;
  int32_t        dataRequired;
  SNodeList*     pDynamicScanFuncs;
  int64_t        interval;
  int64_t        offset;
  int64_t        sliding;
  int8_t         intervalUnit;
  int8_t         slidingUnit;
} STableScanPhysiNode;

typedef STableScanPhysiNode STableSeqScanPhysiNode;

typedef struct SProjectPhysiNode {
  SPhysiNode node;
  SNodeList* pProjections;
  int64_t    limit;
  int64_t    offset;
  int64_t    slimit;
  int64_t    soffset;
} SProjectPhysiNode;

typedef struct SJoinPhysiNode {
  SPhysiNode node;
  EJoinType  joinType;
  SNode*     pOnConditions;  // in or out tuple ?
  SNodeList* pTargets;
} SJoinPhysiNode;

typedef struct SAggPhysiNode {
  SPhysiNode node;
  SNodeList* pExprs;  // these are expression list of group_by_clause and parameter expression of aggregate function
  SNodeList* pGroupKeys;
  SNodeList* pAggFuncs;
} SAggPhysiNode;

typedef struct SDownstreamSourceNode {
  ENodeType      type;
  SQueryNodeAddr addr;
  uint64_t       taskId;
  uint64_t       schedId;
} SDownstreamSourceNode;

typedef struct SExchangePhysiNode {
  SPhysiNode node;
  int32_t    srcGroupId;     // group id of datasource suplans
  SNodeList* pSrcEndPoints;  // element is SDownstreamSource, scheduler fill by calling qSetSuplanExecutionNode
} SExchangePhysiNode;

typedef struct SWinodwPhysiNode {
  SPhysiNode node;
  SNodeList* pExprs;  // these are expression list of parameter expression of function
  SNodeList* pFuncs;
  SNode*     pTspk;  // timestamp primary key
  int8_t     triggerType;
  int64_t    watermark;
} SWinodwPhysiNode;

typedef struct SIntervalPhysiNode {
  SWinodwPhysiNode window;
  int64_t          interval;
  int64_t          offset;
  int64_t          sliding;
  int8_t           intervalUnit;
  int8_t           slidingUnit;
  SFillNode*       pFill;
} SIntervalPhysiNode;

typedef struct SMultiTableIntervalPhysiNode {
  SIntervalPhysiNode interval;
  SNodeList*         pPartitionKeys;
} SMultiTableIntervalPhysiNode;

typedef struct SSessionWinodwPhysiNode {
  SWinodwPhysiNode window;
  int64_t          gap;
} SSessionWinodwPhysiNode;

typedef struct SStateWinodwPhysiNode {
  SWinodwPhysiNode window;
  SNode*           pStateKey;
} SStateWinodwPhysiNode;

typedef struct SSortPhysiNode {
  SPhysiNode node;
  SNodeList* pExprs;     // these are expression list of order_by_clause and parameter expression of aggregate function
  SNodeList* pSortKeys;  // element is SOrderByExprNode, and SOrderByExprNode::pExpr is SColumnNode
  SNodeList* pTargets;
} SSortPhysiNode;

typedef struct SPartitionPhysiNode {
  SPhysiNode node;
  SNodeList* pExprs;  // these are expression list of partition_by_clause
  SNodeList* pPartitionKeys;
  SNodeList* pTargets;
} SPartitionPhysiNode;

typedef struct SDataSinkNode {
  ENodeType           type;
  SDataBlockDescNode* pInputDataBlockDesc;
} SDataSinkNode;

typedef struct SDataDispatcherNode {
  SDataSinkNode sink;
} SDataDispatcherNode;

typedef struct SDataInserterNode {
  SDataSinkNode sink;
  int32_t       numOfTables;
  uint32_t      size;
  char*         pData;
} SDataInserterNode;

typedef struct SSubplan {
  ENodeType      type;
  SSubplanId     id;  // unique id of the subplan
  ESubplanType   subplanType;
  int32_t        msgType;  // message type for subplan, used to denote the send message type to vnode.
  int32_t        level;    // the execution level of current subplan, starting from 0 in a top-down manner.
  char           dbFName[TSDB_DB_FNAME_LEN];
  SQueryNodeAddr execNode;      // for the scan/modify subplan, the optional execution node
  SQueryNodeStat execNodeStat;  // only for scan subplan
  SNodeList*     pChildren;     // the datasource subplan,from which to fetch the result
  SNodeList*     pParents;      // the data destination subplan, get data from current subplan
  SPhysiNode*    pNode;         // physical plan of current subplan
  SDataSinkNode* pDataSink;     // data of the subplan flow into the datasink
} SSubplan;

typedef enum EExplainMode { EXPLAIN_MODE_DISABLE = 1, EXPLAIN_MODE_STATIC, EXPLAIN_MODE_ANALYZE } EExplainMode;

typedef struct SExplainInfo {
  EExplainMode mode;
  bool         verbose;
  double       ratio;
} SExplainInfo;

typedef struct SQueryPlan {
  ENodeType    type;
  uint64_t     queryId;
  int32_t      numOfSubplans;
  SNodeList*   pSubplans;  // Element is SNodeListNode. The execution level of subplan, starting from 0.
  SExplainInfo explainInfo;
<<<<<<< HEAD
  SArray* pPlaceholderValues;
=======
  SNodeList*   pPlaceholderValues;
>>>>>>> 91780376
} SQueryPlan;

void nodesWalkPhysiPlan(SNode* pNode, FNodeWalker walker, void* pContext);

#ifdef __cplusplus
}
#endif

#endif /*_TD_PLANN_NODES_H_*/<|MERGE_RESOLUTION|>--- conflicted
+++ resolved
@@ -340,11 +340,7 @@
   int32_t      numOfSubplans;
   SNodeList*   pSubplans;  // Element is SNodeListNode. The execution level of subplan, starting from 0.
   SExplainInfo explainInfo;
-<<<<<<< HEAD
   SArray* pPlaceholderValues;
-=======
-  SNodeList*   pPlaceholderValues;
->>>>>>> 91780376
 } SQueryPlan;
 
 void nodesWalkPhysiPlan(SNode* pNode, FNodeWalker walker, void* pContext);
