/*
 * Copyright (c) 2019 TAOS Data, Inc. <jhtao@taosdata.com>
 *
 * This program is free software: you can use, redistribute, and/or modify
 * it under the terms of the GNU Affero General Public License, version 3
 * or later ("AGPL"), as published by the Free Software Foundation.
 *
 * This program is distributed in the hope that it will be useful, but WITHOUT
 * ANY WARRANTY; without even the implied warranty of MERCHANTABILITY or
 * FITNESS FOR A PARTICULAR PURPOSE.
 *
 * You should have received a copy of the GNU Affero General Public License
 * along with this program. If not, see <http://www.gnu.org/licenses/>.
 */

#ifndef _TD_PLANN_NODES_H_
#define _TD_PLANN_NODES_H_

#ifdef __cplusplus
extern "C" {
#endif

#include "querynodes.h"
#include "query.h"
#include "tname.h"

typedef struct SLogicNode {
  ENodeType type;
  int32_t id;
  SNodeList* pTargets; // SColumnNode
  SNode* pConditions;
  SNodeList* pChildren;
  struct SLogicNode* pParent;
} SLogicNode;

typedef enum EScanType {
  SCAN_TYPE_TAG,
  SCAN_TYPE_TABLE,
  SCAN_TYPE_STABLE,
  SCAN_TYPE_STREAM
} EScanType;

typedef struct SScanLogicNode {
  SLogicNode node;
  SNodeList* pScanCols;
  struct STableMeta* pMeta;
  SVgroupsInfo* pVgroupList;
  EScanType scanType;
  uint8_t scanFlag;         // denotes reversed scan of data or not
  STimeWindow scanRange;
} SScanLogicNode;

typedef struct SJoinLogicNode {
  SLogicNode node;
  EJoinType joinType;
  SNode* pOnConditions;
} SJoinLogicNode;

typedef struct SAggLogicNode {
  SLogicNode node;
  SNodeList* pGroupKeys;
  SNodeList* pAggFuncs;
} SAggLogicNode;

typedef struct SProjectLogicNode {
  SLogicNode node;
  SNodeList* pProjections;
} SProjectLogicNode;

typedef struct SVnodeModifLogicNode {
  SLogicNode node;;
  int32_t msgType;
  SArray* pDataBlocks;
  SVgDataBlocks* pVgDataBlocks;
} SVnodeModifLogicNode;

typedef struct SExchangeLogicNode {
  SLogicNode node;
  int32_t srcGroupId;
} SExchangeLogicNode;

typedef enum ESubplanType {
  SUBPLAN_TYPE_MERGE = 1,
  SUBPLAN_TYPE_PARTIAL,
  SUBPLAN_TYPE_SCAN,
  SUBPLAN_TYPE_MODIFY
} ESubplanType;

typedef struct SSubplanId {
  uint64_t queryId;
  int32_t groupId;
  int32_t subplanId;
} SSubplanId;

typedef struct SSubLogicPlan {
  ENodeType type;
  SSubplanId id;
  SNodeList* pChildren;
  SNodeList* pParents;
  SLogicNode* pNode;
  ESubplanType subplanType;
  SVgroupsInfo* pVgroupList;
  int32_t level;
  int32_t splitFlag;
} SSubLogicPlan;

typedef struct SQueryLogicPlan {
<<<<<<< HEAD
  ENodeType type;
  SNodeList* pSubplans;
=======
  ENodeType type;;
  int32_t totalLevel;
  SNodeList* pTopSubplans;
>>>>>>> 8196b6ee
} SQueryLogicPlan;

typedef struct SSlotDescNode {
  ENodeType type;
  int16_t slotId;
  SDataType dataType;
  bool reserve;
  bool output;
  bool tag;
} SSlotDescNode;

typedef struct SDataBlockDescNode {
  ENodeType type;
  int16_t dataBlockId;
  SNodeList* pSlots;
  int32_t resultRowSize;
  int16_t precision;
} SDataBlockDescNode;

typedef struct SPhysiNode {
  ENodeType type;
  SDataBlockDescNode* pOutputDataBlockDesc;
  SNode* pConditions;
  SNodeList* pChildren;
  struct SPhysiNode* pParent;
} SPhysiNode;

typedef struct SScanPhysiNode {
  SPhysiNode  node;
  SNodeList* pScanCols;
  uint64_t uid;           // unique id of the table
  int8_t tableType;
  int32_t order;         // scan order: TSDB_ORDER_ASC|TSDB_ORDER_DESC
  int32_t count;         // repeat count
  int32_t reverse;       // reverse scan count
<<<<<<< HEAD
  SName tableName; 
=======
  SName tableName;
>>>>>>> 8196b6ee
} SScanPhysiNode;

typedef SScanPhysiNode SSystemTableScanPhysiNode;
typedef SScanPhysiNode STagScanPhysiNode;

typedef struct STableScanPhysiNode {
  SScanPhysiNode scan;
  uint8_t scanFlag;         // denotes reversed scan of data or not
  STimeWindow scanRange;
  SNode* pScanConditions;
} STableScanPhysiNode;

typedef STableScanPhysiNode STableSeqScanPhysiNode;

typedef struct SProjectPhysiNode {
  SPhysiNode node;
  SNodeList* pProjections;
} SProjectPhysiNode;

typedef struct SJoinPhysiNode {
  SPhysiNode node;
  EJoinType joinType;
  SNode* pOnConditions; // in or out tuple ?
  SNodeList* pTargets;
} SJoinPhysiNode;

typedef struct SAggPhysiNode {
  SPhysiNode node;
  SNodeList* pExprs;   // these are expression list of group_by_clause and parameter expression of aggregate function
  SNodeList* pGroupKeys; // SColumnRefNode list
  SNodeList* pAggFuncs;
} SAggPhysiNode;

typedef struct SDownstreamSourceNode {
  ENodeType type;
  SQueryNodeAddr addr;
  uint64_t taskId;
  uint64_t schedId;
} SDownstreamSourceNode;

typedef struct SExchangePhysiNode {
  SPhysiNode node;
  int32_t srcGroupId;  // group id of datasource suplans
  SNodeList* pSrcEndPoints;  // element is SDownstreamSource, scheduler fill by calling qSetSuplanExecutionNode
} SExchangePhysiNode;

typedef struct SDataSinkNode {
  ENodeType type;
  SDataBlockDescNode* pInputDataBlockDesc;
} SDataSinkNode;

typedef struct SDataDispatcherNode {
  SDataSinkNode sink;
} SDataDispatcherNode;

typedef struct SDataInserterNode {
  SDataSinkNode sink;
  int32_t   numOfTables;
  uint32_t  size;
  char     *pData;
} SDataInserterNode;

typedef struct SSubplan {
  ENodeType type;
  SSubplanId id;           // unique id of the subplan
  ESubplanType subplanType;
  int32_t msgType;      // message type for subplan, used to denote the send message type to vnode.
  int32_t level;        // the execution level of current subplan, starting from 0 in a top-down manner.
  SQueryNodeAddr execNode;    // for the scan/modify subplan, the optional execution node
  SQueryNodeStat execNodeStat; // only for scan subplan
  SNodeList* pChildren;    // the datasource subplan,from which to fetch the result
  SNodeList* pParents;     // the data destination subplan, get data from current subplan
  SPhysiNode* pNode;        // physical plan of current subplan
  SDataSinkNode* pDataSink;    // data of the subplan flow into the datasink
} SSubplan;

typedef struct SQueryPlan {
  ENodeType type;;
  uint64_t queryId;
  int32_t numOfSubplans;
  SNodeList* pSubplans; // Element is SNodeListNode. The execution level of subplan, starting from 0.
} SQueryPlan;

#ifdef __cplusplus
}
#endif

#endif /*_TD_PLANN_NODES_H_*/<|MERGE_RESOLUTION|>--- conflicted
+++ resolved
@@ -105,14 +105,9 @@
 } SSubLogicPlan;
 
 typedef struct SQueryLogicPlan {
-<<<<<<< HEAD
-  ENodeType type;
-  SNodeList* pSubplans;
-=======
-  ENodeType type;;
+  ENodeType type;
   int32_t totalLevel;
   SNodeList* pTopSubplans;
->>>>>>> 8196b6ee
 } SQueryLogicPlan;
 
 typedef struct SSlotDescNode {
@@ -148,11 +143,7 @@
   int32_t order;         // scan order: TSDB_ORDER_ASC|TSDB_ORDER_DESC
   int32_t count;         // repeat count
   int32_t reverse;       // reverse scan count
-<<<<<<< HEAD
-  SName tableName; 
-=======
   SName tableName;
->>>>>>> 8196b6ee
 } SScanPhysiNode;
 
 typedef SScanPhysiNode SSystemTableScanPhysiNode;
