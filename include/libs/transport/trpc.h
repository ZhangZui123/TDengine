/*
 * Copyright (c) 2019 TAOS Data, Inc. <jhtao@taosdata.com>
 *
 * This program is free software: you can use, redistribute, and/or modify
 * it under the terms of the GNU Affero General Public License, version 3
 * or later ("AGPL"), as published by the Free Software Foundation.
 *
 * This program is distributed in the hope that it will be useful, but WITHOUT
 * ANY WARRANTY; without even the implied warranty of MERCHANTABILITY or
 * FITNESS FOR A PARTICULAR PURPOSE.
 *
 * You should have received a copy of the GNU Affero General Public License
 * along with this program. If not, see <http://www.gnu.org/licenses/>.
 */
#ifndef TDENGINE_TRPC_H
#define TDENGINE_TRPC_H

#ifdef __cplusplus
extern "C" {
#endif

#include <stdbool.h>
#include <stdint.h>
#include "taosdef.h"
#include "tmsg.h"

#define TAOS_CONN_SERVER 0
#define TAOS_CONN_CLIENT 1

extern int tsRpcHeadSize;

typedef struct SRpcConnInfo {
  uint32_t clientIp;
  uint16_t clientPort;
  uint32_t serverIp;
  char     user[TSDB_USER_LEN];
} SRpcConnInfo;

typedef struct SRpcMsg {
  tmsg_t  msgType;
  void *  pCont;
  int     contLen;
  int32_t code;
  void *  handle;         // rpc handle returned to app
  void *  ahandle;        // app handle set by client
  int     noResp;         // has response or not(default 0, 0: resp, 1: no resp);
  int     persistHandle;  // persist handle or not

} SRpcMsg;

typedef struct {
  char    user[TSDB_USER_LEN];
  SRpcMsg rpcMsg;
  int32_t rspLen;
  void *  pRsp;
  void *  pNode;
} SNodeMsg;

typedef struct SRpcInit {
  uint16_t localPort;     // local port
  char *   label;         // for debug purpose
  int      numOfThreads;  // number of threads to handle connections
  int      sessions;      // number of sessions allowed
  int8_t   connType;      // TAOS_CONN_UDP, TAOS_CONN_TCPC, TAOS_CONN_TCPS
  int      idleTime;      // milliseconds, 0 means idle timer is disabled

  // the following is for client app ecurity only
  char *user;     // user name
  char  spi;      // security parameter index
  char  encrypt;  // encrypt algorithm
  char *secret;   // key for authentication
  char *ckey;     // ciphering key

  // call back to process incoming msg, code shall be ignored by server app
  void (*cfp)(void *parent, SRpcMsg *, SEpSet *);

  // call back to retrieve the client auth info, for server app only
  int (*afp)(void *parent, char *tableId, char *spi, char *encrypt, char *secret, char *ckey);

  void *parent;
} SRpcInit;

typedef struct {
<<<<<<< HEAD
  void     *val;
  int32_t (*clone)(void *src, void **dst);
  void    (*free)(void *arg);
=======
  void *  val;
  int32_t len;
  void (*freeFunc)(const void *arg);
>>>>>>> 6a773532
} SRpcCtxVal;

typedef struct {
  int32_t   msgType;
  void     *val;
  int32_t (*clone)(void *src, void **dst);
  void    (*free)(void *arg);
} SRpcBrokenlinkVal;

typedef struct {
  SHashObj *        args;
  SRpcBrokenlinkVal brokenVal;
} SRpcCtx;

int32_t rpcInit();
void    rpcCleanup();
void *  rpcOpen(const SRpcInit *pRpc);
void    rpcClose(void *);
void *  rpcMallocCont(int contLen);
void    rpcFreeCont(void *pCont);
void *  rpcReallocCont(void *ptr, int contLen);
void    rpcSendRequest(void *thandle, const SEpSet *pEpSet, SRpcMsg *pMsg, int64_t *rid);
void    rpcSendRequestWithCtx(void *thandle, const SEpSet *pEpSet, SRpcMsg *pMsg, int64_t *rid, SRpcCtx *ctx);

void rpcSendResponse(const SRpcMsg *pMsg);
void rpcSendRedirectRsp(void *pConn, const SEpSet *pEpSet);
int  rpcGetConnInfo(void *thandle, SRpcConnInfo *pInfo);
void rpcSendRecv(void *shandle, SEpSet *pEpSet, SRpcMsg *pReq, SRpcMsg *pRsp);
int  rpcReportProgress(void *pConn, char *pCont, int contLen);
void rpcCancelRequest(int64_t rid);
void rpcRegisterBrokenLinkArg(SRpcMsg *msg);
// just release client conn to rpc instance, no close sock
void rpcReleaseHandle(void *handle, int8_t type);  //
void rpcRefHandle(void *handle, int8_t type);
void rpcUnrefHandle(void *handle, int8_t type);

#ifdef __cplusplus
}
#endif

#endif  // TDENGINE_TRPC_H<|MERGE_RESOLUTION|>--- conflicted
+++ resolved
@@ -81,15 +81,9 @@
 } SRpcInit;
 
 typedef struct {
-<<<<<<< HEAD
   void     *val;
   int32_t (*clone)(void *src, void **dst);
-  void    (*free)(void *arg);
-=======
-  void *  val;
-  int32_t len;
-  void (*freeFunc)(const void *arg);
->>>>>>> 6a773532
+  void    (*freeFunc)(const void *arg);
 } SRpcCtxVal;
 
 typedef struct {
