/*
 * Copyright (c) 2019 TAOS Data, Inc. <jhtao@taosdata.com>
 *
 * This program is free software: you can use, redistribute, and/or modify
 * it under the terms of the GNU Affero General Public License, version 3
 * or later ("AGPL"), as published by the Free Software Foundation.
 *
 * This program is distributed in the hope that it will be useful, but WITHOUT
 * ANY WARRANTY; without even the implied warranty of MERCHANTABILITY or
 * FITNESS FOR A PARTICULAR PURPOSE.
 *
 * You should have received a copy of the GNU Affero General Public License
 * along with this program. If not, see <http://www.gnu.org/licenses/>.
 */
#ifndef TDENGINE_TRPC_H
#define TDENGINE_TRPC_H

#ifdef __cplusplus
extern "C" {
#endif

#include <stdbool.h>
#include <stdint.h>
#include "taosdef.h"
#include "tmsg.h"

#define TAOS_CONN_SERVER 0
#define TAOS_CONN_CLIENT 1

extern int tsRpcHeadSize;

typedef struct SRpcConnInfo {
  uint32_t clientIp;
  uint16_t clientPort;
  uint32_t serverIp;
  char     user[TSDB_USER_LEN];
} SRpcConnInfo;

typedef struct SRpcMsg {
  tmsg_t  msgType;
  void   *pCont;
  int     contLen;
  int32_t code;
<<<<<<< HEAD
  void *  handle;         // rpc handle returned to app
  void *  ahandle;        // app handle set by client
  int64_t refId;          //
=======
  void   *handle;         // rpc handle returned to app
  void   *ahandle;        // app handle set by client
>>>>>>> d16a2e27
  int     noResp;         // has response or not(default 0, 0: resp, 1: no resp);
  int     persistHandle;  // persist handle or not

} SRpcMsg;

typedef struct {
  char     user[TSDB_USER_LEN];
  uint32_t clientIp;
  uint16_t clientPort;
  SRpcMsg  rpcMsg;
  int32_t  rspLen;
  void    *pRsp;
  void    *pNode;
} SNodeMsg;

typedef void (*RpcCfp)(void *parent, SRpcMsg *, SEpSet *);
typedef int (*RpcAfp)(void *parent, char *tableId, char *spi, char *encrypt, char *secret, char *ckey);
typedef int (*RpcRfp)(void *parent, SRpcMsg *, SEpSet *);

typedef struct SRpcInit {
  uint16_t localPort;     // local port
  char    *label;         // for debug purpose
  int      numOfThreads;  // number of threads to handle connections
  int      sessions;      // number of sessions allowed
  int8_t   connType;      // TAOS_CONN_UDP, TAOS_CONN_TCPC, TAOS_CONN_TCPS
  int      idleTime;      // milliseconds, 0 means idle timer is disabled

  // the following is for client app ecurity only
  char *user;     // user name
  char  spi;      // security parameter index
  char  encrypt;  // encrypt algorithm
  char *secret;   // key for authentication
  char *ckey;     // ciphering key

  // call back to process incoming msg, code shall be ignored by server app
  RpcCfp cfp;

  // call back to retrieve the client auth info, for server app only
  RpcAfp afp;

  // user defined retry func
  RpcRfp rfp;

  void *parent;
} SRpcInit;

typedef struct {
  void *val;
  int32_t (*clone)(void *src, void **dst);
  void (*freeFunc)(const void *arg);
} SRpcCtxVal;

typedef struct {
  int32_t msgType;
  void   *val;
  int32_t (*clone)(void *src, void **dst);
  void (*freeFunc)(const void *arg);
} SRpcBrokenlinkVal;

typedef struct {
  SHashObj         *args;
  SRpcBrokenlinkVal brokenVal;
} SRpcCtx;

int32_t rpcInit();
void    rpcCleanup();
void   *rpcOpen(const SRpcInit *pRpc);
void    rpcClose(void *);
void   *rpcMallocCont(int contLen);
void    rpcFreeCont(void *pCont);
void   *rpcReallocCont(void *ptr, int contLen);

// Because taosd supports multi-process mode
// These functions should not be used on the server side
// Please use tmsg<xx> functions, which are defined in tmsgcb.h
void rpcSendRequest(void *thandle, const SEpSet *pEpSet, SRpcMsg *pMsg, int64_t *rid);
void rpcSendResponse(const SRpcMsg *pMsg);
void rpcRegisterBrokenLinkArg(SRpcMsg *msg);
void rpcReleaseHandle(void *handle, int8_t type);  // just release client conn to rpc instance, no close sock

// These functions will not be called in the child process
void rpcSendRedirectRsp(void *pConn, const SEpSet *pEpSet);
void rpcSendRequestWithCtx(void *thandle, const SEpSet *pEpSet, SRpcMsg *pMsg, int64_t *rid, SRpcCtx *ctx);
int  rpcGetConnInfo(void *thandle, SRpcConnInfo *pInfo);
void rpcSendRecv(void *shandle, SEpSet *pEpSet, SRpcMsg *pReq, SRpcMsg *pRsp);

#ifdef __cplusplus
}
#endif

#endif  // TDENGINE_TRPC_H<|MERGE_RESOLUTION|>--- conflicted
+++ resolved
@@ -38,17 +38,12 @@
 
 typedef struct SRpcMsg {
   tmsg_t  msgType;
-  void   *pCont;
+  void *  pCont;
   int     contLen;
   int32_t code;
-<<<<<<< HEAD
   void *  handle;         // rpc handle returned to app
   void *  ahandle;        // app handle set by client
-  int64_t refId;          //
-=======
-  void   *handle;         // rpc handle returned to app
-  void   *ahandle;        // app handle set by client
->>>>>>> d16a2e27
+  int64_t refId;          // refid, used by server
   int     noResp;         // has response or not(default 0, 0: resp, 1: no resp);
   int     persistHandle;  // persist handle or not
 
@@ -60,8 +55,8 @@
   uint16_t clientPort;
   SRpcMsg  rpcMsg;
   int32_t  rspLen;
-  void    *pRsp;
-  void    *pNode;
+  void *   pRsp;
+  void *   pNode;
 } SNodeMsg;
 
 typedef void (*RpcCfp)(void *parent, SRpcMsg *, SEpSet *);
@@ -70,7 +65,7 @@
 
 typedef struct SRpcInit {
   uint16_t localPort;     // local port
-  char    *label;         // for debug purpose
+  char *   label;         // for debug purpose
   int      numOfThreads;  // number of threads to handle connections
   int      sessions;      // number of sessions allowed
   int8_t   connType;      // TAOS_CONN_UDP, TAOS_CONN_TCPC, TAOS_CONN_TCPS
@@ -103,23 +98,23 @@
 
 typedef struct {
   int32_t msgType;
-  void   *val;
+  void *  val;
   int32_t (*clone)(void *src, void **dst);
   void (*freeFunc)(const void *arg);
 } SRpcBrokenlinkVal;
 
 typedef struct {
-  SHashObj         *args;
+  SHashObj *        args;
   SRpcBrokenlinkVal brokenVal;
 } SRpcCtx;
 
 int32_t rpcInit();
 void    rpcCleanup();
-void   *rpcOpen(const SRpcInit *pRpc);
+void *  rpcOpen(const SRpcInit *pRpc);
 void    rpcClose(void *);
-void   *rpcMallocCont(int contLen);
+void *  rpcMallocCont(int contLen);
 void    rpcFreeCont(void *pCont);
-void   *rpcReallocCont(void *ptr, int contLen);
+void *  rpcReallocCont(void *ptr, int contLen);
 
 // Because taosd supports multi-process mode
 // These functions should not be used on the server side
