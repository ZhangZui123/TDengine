/*
 * Copyright (c) 2019 TAOS Data, Inc. <jhtao@taosdata.com>
 *
 * This program is free software: you can use, redistribute, and/or modify
 * it under the terms of the GNU Affero General Public License, version 3
 * or later ("AGPL"), as published by the Free Software Foundation.
 *
 * This program is distributed in the hope that it will be useful, but WITHOUT
 * ANY WARRANTY; without even the implied warranty of MERCHANTABILITY or
 * FITNESS FOR A PARTICULAR PURPOSE.
 *
 * You should have received a copy of the GNU Affero General Public License
 * along with this program. If not, see <http://www.gnu.org/licenses/>.
 */

#ifndef TDENGINE_TAOS_H
#define TDENGINE_TAOS_H

#include <stdint.h>
#include <stdbool.h>

#ifdef __cplusplus
extern "C" {
#endif

typedef void   TAOS;
typedef void   TAOS_STMT;
typedef void   TAOS_RES;
typedef void   TAOS_STREAM;
typedef void   TAOS_SUB;
typedef void **TAOS_ROW;

// Data type definition
#define TSDB_DATA_TYPE_NULL       0     // 1 bytes
#define TSDB_DATA_TYPE_BOOL       1     // 1 bytes
#define TSDB_DATA_TYPE_TINYINT    2     // 1 byte
#define TSDB_DATA_TYPE_SMALLINT   3     // 2 bytes
#define TSDB_DATA_TYPE_INT        4     // 4 bytes
#define TSDB_DATA_TYPE_BIGINT     5     // 8 bytes
#define TSDB_DATA_TYPE_FLOAT      6     // 4 bytes
#define TSDB_DATA_TYPE_DOUBLE     7     // 8 bytes
#define TSDB_DATA_TYPE_BINARY     8     // string, alias for varchar
#define TSDB_DATA_TYPE_TIMESTAMP  9     // 8 bytes
#define TSDB_DATA_TYPE_NCHAR      10    // unicode string
#define TSDB_DATA_TYPE_UTINYINT   11    // 1 byte
#define TSDB_DATA_TYPE_USMALLINT  12    // 2 bytes
#define TSDB_DATA_TYPE_UINT       13    // 4 bytes
#define TSDB_DATA_TYPE_UBIGINT    14    // 8 bytes
#define TSDB_DATA_TYPE_VARCHAR    15    // string
#define TSDB_DATA_TYPE_VARBINARY  16    // binary
#define TSDB_DATA_TYPE_JSON       17    // json
#define TSDB_DATA_TYPE_DECIMAL    18    // decimal
#define TSDB_DATA_TYPE_BLOB       19    // binary

typedef enum {
  TSDB_OPTION_LOCALE,
  TSDB_OPTION_CHARSET,
  TSDB_OPTION_TIMEZONE,
  TSDB_OPTION_CONFIGDIR,
  TSDB_OPTION_SHELL_ACTIVITY_TIMER,
  TSDB_MAX_OPTIONS
} TSDB_OPTION;

typedef enum {
  TSDB_SML_UNKNOWN_PROTOCOL = 0,
  TSDB_SML_LINE_PROTOCOL    = 1,
  TSDB_SML_TELNET_PROTOCOL  = 2,
  TSDB_SML_JSON_PROTOCOL    = 3,
} TSDB_SML_PROTOCOL_TYPE;

typedef enum {
  TSDB_SML_TIMESTAMP_NOT_CONFIGURED = 0,
  TSDB_SML_TIMESTAMP_HOURS,
  TSDB_SML_TIMESTAMP_MINUTES,
  TSDB_SML_TIMESTAMP_SECONDS,
  TSDB_SML_TIMESTAMP_MILLI_SECONDS,
  TSDB_SML_TIMESTAMP_MICRO_SECONDS,
  TSDB_SML_TIMESTAMP_NANO_SECONDS,
} TSDB_SML_TIMESTAMP_TYPE;

typedef struct taosField {
  char     name[65];
  int8_t   type;
  int32_t  bytes;
} TAOS_FIELD;

#ifdef _TD_GO_DLL_
  #define DLL_EXPORT    __declspec(dllexport)
#else
  #define DLL_EXPORT 
#endif

typedef void (*__taos_async_fn_t)(void *param, TAOS_RES *, int code);

DLL_EXPORT void  taos_cleanup(void);
DLL_EXPORT int   taos_options(TSDB_OPTION option, const void *arg, ...);
DLL_EXPORT TAOS *taos_connect(const char *ip, const char *user, const char *pass, const char *db, uint16_t port);
DLL_EXPORT TAOS *taos_connect_l(const char *ip, int ipLen, const char *user, int userLen, const char *pass, int passLen, const char *db, int dbLen, uint16_t port);
DLL_EXPORT TAOS *taos_connect_auth(const char *ip, const char *user, const char *auth, const char *db, uint16_t port);
DLL_EXPORT void  taos_close(TAOS *taos);

const char *taos_data_type(int type);

typedef struct TAOS_BIND {
  int            buffer_type;
  void *         buffer;
  uintptr_t      buffer_length;  // unused
  uintptr_t      *length;
  int *          is_null;

  int            is_unsigned;  // unused
  int *          error;        // unused
  union {
    int64_t        ts;
    int8_t         b;
    int8_t         v1;
    int16_t        v2;
    int32_t        v4;
    int64_t        v8;
    float          f4;
    double         f8;
    unsigned char *bin;
    char          *nchar;
  } u;
  unsigned int     allocated;
} TAOS_BIND;

typedef struct TAOS_MULTI_BIND {
  int            buffer_type;
  void          *buffer;
  uintptr_t      buffer_length;
  int32_t       *length;
  char          *is_null;
  int            num;
} TAOS_MULTI_BIND;

DLL_EXPORT TAOS_STMT *taos_stmt_init(TAOS *taos);
DLL_EXPORT int        taos_stmt_prepare(TAOS_STMT *stmt, const char *sql, unsigned long length);
DLL_EXPORT int        taos_stmt_set_tbname_tags(TAOS_STMT* stmt, const char* name, TAOS_BIND* tags);
DLL_EXPORT int        taos_stmt_set_tbname(TAOS_STMT* stmt, const char* name);
DLL_EXPORT int        taos_stmt_set_sub_tbname(TAOS_STMT* stmt, const char* name);

DLL_EXPORT int        taos_stmt_is_insert(TAOS_STMT *stmt, int *insert);
DLL_EXPORT int        taos_stmt_num_params(TAOS_STMT *stmt, int *nums);
DLL_EXPORT int        taos_stmt_get_param(TAOS_STMT *stmt, int idx, int *type, int *bytes);
DLL_EXPORT int        taos_stmt_bind_param(TAOS_STMT *stmt, TAOS_BIND *bind);
DLL_EXPORT int        taos_stmt_bind_param_batch(TAOS_STMT* stmt, TAOS_MULTI_BIND* bind);
DLL_EXPORT int        taos_stmt_bind_single_param_batch(TAOS_STMT* stmt, TAOS_MULTI_BIND* bind, int colIdx);
DLL_EXPORT int        taos_stmt_add_batch(TAOS_STMT *stmt);
DLL_EXPORT int        taos_stmt_execute(TAOS_STMT *stmt);
DLL_EXPORT TAOS_RES * taos_stmt_use_result(TAOS_STMT *stmt);
DLL_EXPORT int        taos_stmt_close(TAOS_STMT *stmt);
DLL_EXPORT char *     taos_stmt_errstr(TAOS_STMT *stmt);

DLL_EXPORT TAOS_RES *taos_query(TAOS *taos, const char *sql);
DLL_EXPORT TAOS_RES *taos_query_l(TAOS *taos, const char *sql, int sqlLen);

DLL_EXPORT TAOS_ROW taos_fetch_row(TAOS_RES *res);
DLL_EXPORT int  taos_result_precision(TAOS_RES *res);  // get the time precision of result
DLL_EXPORT void taos_free_result(TAOS_RES *res);
DLL_EXPORT int  taos_field_count(TAOS_RES *res);
DLL_EXPORT int  taos_num_fields(TAOS_RES *res);
DLL_EXPORT int  taos_affected_rows(TAOS_RES *res);

DLL_EXPORT TAOS_FIELD *taos_fetch_fields(TAOS_RES *res);
DLL_EXPORT int  taos_select_db(TAOS *taos, const char *db);
DLL_EXPORT int  taos_print_row(char *str, TAOS_ROW row, TAOS_FIELD *fields, int num_fields);
DLL_EXPORT void taos_stop_query(TAOS_RES *res);
DLL_EXPORT bool taos_is_null(TAOS_RES *res, int32_t row, int32_t col);
DLL_EXPORT int  taos_fetch_block(TAOS_RES *res, TAOS_ROW *rows);
DLL_EXPORT int  taos_validate_sql(TAOS *taos, const char *sql);

DLL_EXPORT int* taos_fetch_lengths(TAOS_RES *res);

DLL_EXPORT const char *taos_get_server_info(TAOS *taos);
DLL_EXPORT const char *taos_get_client_info();

DLL_EXPORT const char *taos_errstr(TAOS_RES *tres);
DLL_EXPORT int   taos_errno(TAOS_RES *tres);

DLL_EXPORT void taos_query_a(TAOS *taos, const char *sql, __taos_async_fn_t fp, void *param);
DLL_EXPORT void taos_fetch_rows_a(TAOS_RES *res, __taos_async_fn_t fp, void *param);

typedef void (*__taos_sub_fn_t)(TAOS_SUB* tsub, TAOS_RES *res, void* param, int code);
DLL_EXPORT TAOS_SUB *taos_subscribe(TAOS* taos, int restart, const char* topic, const char *sql, __taos_sub_fn_t fp, void *param, int interval);
DLL_EXPORT TAOS_RES *taos_consume(TAOS_SUB *tsub);
DLL_EXPORT void      taos_unsubscribe(TAOS_SUB *tsub, int keepProgress);

DLL_EXPORT TAOS_STREAM *taos_open_stream(TAOS *taos, const char *sql, void (*fp)(void *param, TAOS_RES *, TAOS_ROW row),
                              int64_t stime, void *param, void (*callback)(void *));
DLL_EXPORT void taos_close_stream(TAOS_STREAM *tstr);

DLL_EXPORT int taos_load_table_info(TAOS *taos, const char* tableNameList);
DLL_EXPORT TAOS_RES* taos_schemaless_insert(TAOS* taos, char* lines[], int numLines, int protocol, int precision);

<<<<<<< HEAD
DLL_EXPORT TAOS_RES* tmq_create_topic(TAOS* taos, const char* name, const char* sql, int sqlLen);
=======
DLL_EXPORT TAOS_RES *taos_create_topic(TAOS* taos, const char* name, const char* sql, int sqlLen);
>>>>>>> 2f3a58f8

#ifdef __cplusplus
}
#endif

#endif<|MERGE_RESOLUTION|>--- conflicted
+++ resolved
@@ -193,11 +193,7 @@
 DLL_EXPORT int taos_load_table_info(TAOS *taos, const char* tableNameList);
 DLL_EXPORT TAOS_RES* taos_schemaless_insert(TAOS* taos, char* lines[], int numLines, int protocol, int precision);
 
-<<<<<<< HEAD
-DLL_EXPORT TAOS_RES* tmq_create_topic(TAOS* taos, const char* name, const char* sql, int sqlLen);
-=======
 DLL_EXPORT TAOS_RES *taos_create_topic(TAOS* taos, const char* name, const char* sql, int sqlLen);
->>>>>>> 2f3a58f8
 
 #ifdef __cplusplus
 }
