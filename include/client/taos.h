--- conflicted
+++ resolved
@@ -31,7 +31,6 @@
 typedef void **TAOS_ROW;
 
 // Data type definition
-<<<<<<< HEAD
 #define TSDB_DATA_TYPE_NULL       0     // 1 bytes
 #define TSDB_DATA_TYPE_BOOL       1     // 1 bytes
 #define TSDB_DATA_TYPE_TINYINT    2     // 1 byte
@@ -40,7 +39,7 @@
 #define TSDB_DATA_TYPE_BIGINT     5     // 8 bytes
 #define TSDB_DATA_TYPE_FLOAT      6     // 4 bytes
 #define TSDB_DATA_TYPE_DOUBLE     7     // 8 bytes
-#define TSDB_DATA_TYPE_BINARY     8     // string, alias for varchar
+#define TSDB_DATA_TYPE_VARCHAR    8     // string, alias for varchar
 #define TSDB_DATA_TYPE_TIMESTAMP  9     // 8 bytes
 #define TSDB_DATA_TYPE_NCHAR      10    // unicode string
 #define TSDB_DATA_TYPE_UTINYINT   11    // 1 byte
@@ -48,33 +47,11 @@
 #define TSDB_DATA_TYPE_UINT       13    // 4 bytes
 #define TSDB_DATA_TYPE_UBIGINT    14    // 8 bytes
 #define TSDB_DATA_TYPE_JSON       15    // json string
-#define TSDB_DATA_TYPE_VARCHAR    16    // string
-#define TSDB_DATA_TYPE_VARBINARY  17    // binary
-#define TSDB_DATA_TYPE_DECIMAL    18    // decimal
-#define TSDB_DATA_TYPE_BLOB       19    // binary
-=======
-#define TSDB_DATA_TYPE_NULL      0   // 1 bytes
-#define TSDB_DATA_TYPE_BOOL      1   // 1 bytes
-#define TSDB_DATA_TYPE_TINYINT   2   // 1 byte
-#define TSDB_DATA_TYPE_SMALLINT  3   // 2 bytes
-#define TSDB_DATA_TYPE_INT       4   // 4 bytes
-#define TSDB_DATA_TYPE_BIGINT    5   // 8 bytes
-#define TSDB_DATA_TYPE_FLOAT     6   // 4 bytes
-#define TSDB_DATA_TYPE_DOUBLE    7   // 8 bytes
-#define TSDB_DATA_TYPE_BINARY    8   // string, alias for varchar
-#define TSDB_DATA_TYPE_TIMESTAMP 9   // 8 bytes
-#define TSDB_DATA_TYPE_NCHAR     10  // unicode string
-#define TSDB_DATA_TYPE_UTINYINT  11  // 1 byte
-#define TSDB_DATA_TYPE_USMALLINT 12  // 2 bytes
-#define TSDB_DATA_TYPE_UINT      13  // 4 bytes
-#define TSDB_DATA_TYPE_UBIGINT   14  // 8 bytes
-#define TSDB_DATA_TYPE_VARCHAR   15  // string
-#define TSDB_DATA_TYPE_VARBINARY 16  // binary
-#define TSDB_DATA_TYPE_JSON      17  // json
-#define TSDB_DATA_TYPE_DECIMAL   18  // decimal
-#define TSDB_DATA_TYPE_BLOB      19  // binary
-#define TSDB_DATA_TYPE_MEDIUMBLOB 20
->>>>>>> 0595d9f1
+#define TSDB_DATA_TYPE_VARBINARY  16    // binary
+#define TSDB_DATA_TYPE_DECIMAL    17    // decimal
+#define TSDB_DATA_TYPE_BLOB       18    // binary
+#define TSDB_DATA_TYPE_MEDIUMBLOB 19
+#define TSDB_DATA_TYPE_BINARY     TSDB_DATA_TYPE_VARCHAR    // string
 
 typedef enum {
   TSDB_OPTION_LOCALE,
