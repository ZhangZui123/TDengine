/*
 * Copyright (c) 2019 TAOS Data, Inc. <jhtao@taosdata.com>
 *
 * This program is free software: you can use, redistribute, and/or modify
 * it under the terms of the GNU Affero General Public License, version 3
 * or later ("AGPL"), as published by the Free Software Foundation.
 *
 * This program is distributed in the hope that it will be useful, but WITHOUT
 * ANY WARRANTY; without even the implied warranty of MERCHANTABILITY or
 * FITNESS FOR A PARTICULAR PURPOSE.
 *
 * You should have received a copy of the GNU Affero General Public License
 * along with this program. If not, see <http://www.gnu.org/licenses/>.
 */

#ifndef _TD_UTIL_DEF_H_
#define _TD_UTIL_DEF_H_

#include "os.h"

#ifdef __cplusplus
extern "C" {
#endif

#define TSDB__packed

#define TSKEY             int64_t
#define TSKEY_MIN         INT64_MIN
#define TSKEY_MAX         INT64_MAX
#define TSKEY_INITIAL_VAL TSKEY_MIN

#define TD_VER_MAX UINT64_MAX  // TODO: use the real max version from query handle

// Bytes for each type.
extern const int32_t TYPE_BYTES[21];

// TODO: replace and remove code below
#define CHAR_BYTES      sizeof(char)
#define SHORT_BYTES     sizeof(int16_t)
#define INT_BYTES       sizeof(int32_t)
#define LONG_BYTES      sizeof(int64_t)
#define FLOAT_BYTES     sizeof(float)
#define DOUBLE_BYTES    sizeof(double)
#define POINTER_BYTES   sizeof(void *)  // 8 by default  assert(sizeof(ptrdiff_t) == sizseof(void*)
#define TSDB_KEYSIZE    sizeof(TSKEY)
#define TSDB_NCHAR_SIZE sizeof(TdUcs4)

// NULL definition
#define TSDB_DATA_BOOL_NULL      0x02
#define TSDB_DATA_TINYINT_NULL   0x80
#define TSDB_DATA_SMALLINT_NULL  0x8000
#define TSDB_DATA_INT_NULL       0x80000000LL
#define TSDB_DATA_BIGINT_NULL    0x8000000000000000LL
#define TSDB_DATA_TIMESTAMP_NULL TSDB_DATA_BIGINT_NULL

#define TSDB_DATA_FLOAT_NULL    0x7FF00000            // it is an NAN
#define TSDB_DATA_DOUBLE_NULL   0x7FFFFF0000000000LL  // an NAN
#define TSDB_DATA_NCHAR_NULL    0xFFFFFFFF
#define TSDB_DATA_BINARY_NULL   0xFF
#define TSDB_DATA_GEOMETRY_NULL 0xFF

#define TSDB_DATA_UTINYINT_NULL  0xFF
#define TSDB_DATA_USMALLINT_NULL 0xFFFF
#define TSDB_DATA_UINT_NULL      0xFFFFFFFF
#define TSDB_DATA_UBIGINT_NULL   0xFFFFFFFFFFFFFFFFL

#define TSDB_DATA_NULL_STR   "NULL"
#define TSDB_DATA_NULL_STR_L "null"

#define TSDB_NETTEST_USER "nettestinternal"
#define TSDB_DEFAULT_USER "root"
#ifdef _TD_POWER_
#define TSDB_DEFAULT_PASS "powerdb"
#elif (_TD_TQ_ == true)
#define TSDB_DEFAULT_PASS "tqueue"
#elif (_TD_PRO_ == true)
#define TSDB_DEFAULT_PASS "prodb"
#else
#define TSDB_DEFAULT_PASS "taosdata"
#endif

#define TSDB_TRUE  1
#define TSDB_FALSE 0
#define TSDB_OK    0
#define TSDB_ERR   -1

#define TS_PATH_DELIMITER "."
#define TS_ESCAPE_CHAR    '`'

#define TSDB_TIME_PRECISION_MILLI   0
#define TSDB_TIME_PRECISION_MICRO   1
#define TSDB_TIME_PRECISION_NANO    2
#define TSDB_TIME_PRECISION_HOURS   3
#define TSDB_TIME_PRECISION_MINUTES 4
#define TSDB_TIME_PRECISION_SECONDS 5

#define TSDB_TIME_PRECISION_MILLI_STR "ms"
#define TSDB_TIME_PRECISION_MICRO_STR "us"
#define TSDB_TIME_PRECISION_NANO_STR  "ns"

#define TSDB_TIME_PRECISION_SEC_DIGITS   10
#define TSDB_TIME_PRECISION_MILLI_DIGITS 13
#define TSDB_TIME_PRECISION_MICRO_DIGITS 16
#define TSDB_TIME_PRECISION_NANO_DIGITS  19

#define TSDB_INDEX_TYPE_SMA      "SMA"
#define TSDB_INDEX_TYPE_FULLTEXT "FULLTEXT"
#define TSDB_INDEX_TYPE_NORMAL   "NORMAL"

#define TSDB_INS_USER_STABLES_DBNAME_COLID 2

#define TSDB_TICK_PER_SECOND(precision)               \
  ((int64_t)((precision) == TSDB_TIME_PRECISION_MILLI \
                 ? 1000LL                             \
                 : ((precision) == TSDB_TIME_PRECISION_MICRO ? 1000000LL : 1000000000LL)))

#define T_MEMBER_SIZE(type, member) sizeof(((type *)0)->member)
#define T_APPEND_MEMBER(dst, ptr, type, member)                                     \
  do {                                                                              \
    memcpy((void *)(dst), (void *)(&((ptr)->member)), T_MEMBER_SIZE(type, member)); \
    dst = (void *)((char *)(dst) + T_MEMBER_SIZE(type, member));                    \
  } while (0)
#define T_READ_MEMBER(src, type, target)          \
  do {                                            \
    (target) = *(type *)(src);                    \
    (src) = (void *)((char *)src + sizeof(type)); \
  } while (0)

typedef enum EOperatorType {
  // binary arithmetic operator
  OP_TYPE_ADD = 1,
  OP_TYPE_SUB,
  OP_TYPE_MULTI,
  OP_TYPE_DIV,
  OP_TYPE_REM,
  // unary arithmetic operator
  OP_TYPE_MINUS = 20,

  // bitwise operator
  OP_TYPE_BIT_AND = 30,
  OP_TYPE_BIT_OR,

  // binary comparison operator
  OP_TYPE_GREATER_THAN = 40,
  OP_TYPE_GREATER_EQUAL,
  OP_TYPE_LOWER_THAN,
  OP_TYPE_LOWER_EQUAL,
  OP_TYPE_EQUAL,
  OP_TYPE_NOT_EQUAL,
  OP_TYPE_IN,
  OP_TYPE_NOT_IN,
  OP_TYPE_LIKE,
  OP_TYPE_NOT_LIKE,
  OP_TYPE_MATCH,
  OP_TYPE_NMATCH,
  // unary comparison operator
  OP_TYPE_IS_NULL = 100,
  OP_TYPE_IS_NOT_NULL,
  OP_TYPE_IS_TRUE,
  OP_TYPE_IS_FALSE,
  OP_TYPE_IS_UNKNOWN,
  OP_TYPE_IS_NOT_TRUE,
  OP_TYPE_IS_NOT_FALSE,
  OP_TYPE_IS_NOT_UNKNOWN,

  // json operator
  OP_TYPE_JSON_GET_VALUE = 150,
  OP_TYPE_JSON_CONTAINS,

  // internal operator
  OP_TYPE_ASSIGN = 200
} EOperatorType;

#define OP_TYPE_CALC_MAX OP_TYPE_BIT_OR

typedef enum ELogicConditionType {
  LOGIC_COND_TYPE_AND = 1,
  LOGIC_COND_TYPE_OR,
  LOGIC_COND_TYPE_NOT,
} ELogicConditionType;

#define TSDB_NAME_DELIMITER_LEN 1

#define TSDB_UNI_LEN  24
#define TSDB_USER_LEN TSDB_UNI_LEN

// ACCOUNT is a 32 bit positive integer
// this is the length of its string representation, including the terminator zero
#define TSDB_ACCT_ID_LEN 11

#define TSDB_MAX_COLUMNS 4096
#define TSDB_MIN_COLUMNS 2  // PRIMARY COLUMN(timestamp) + other columns

#define TSDB_NODE_NAME_LEN            64
#define TSDB_TABLE_NAME_LEN           193                                // it is a null-terminated string
#define TSDB_TOPIC_NAME_LEN           193                                // it is a null-terminated string
#define TSDB_CGROUP_LEN               193                                // it is a null-terminated string
#define TSDB_OFFSET_LEN               64                                 // it is a null-terminated string
#define TSDB_USER_CGROUP_LEN          (TSDB_USER_LEN + TSDB_CGROUP_LEN)  // it is a null-terminated string
#define TSDB_STREAM_NAME_LEN          193                                // it is a null-terminated string
#define TSDB_DB_NAME_LEN              65
#define TSDB_DB_FNAME_LEN             (TSDB_ACCT_ID_LEN + TSDB_DB_NAME_LEN + TSDB_NAME_DELIMITER_LEN)
#define TSDB_PRIVILEDGE_CONDITION_LEN 48*1024

#define TSDB_FUNC_NAME_LEN       65
#define TSDB_FUNC_COMMENT_LEN    1024 * 1024
#define TSDB_FUNC_CODE_LEN       10 * 1024 * 1024
#define TSDB_FUNC_BUF_SIZE       4096 * 64
#define TSDB_FUNC_TYPE_SCALAR    1
#define TSDB_FUNC_TYPE_AGGREGATE 2
#define TSDB_FUNC_SCRIPT_BIN_LIB 0
#define TSDB_FUNC_SCRIPT_PYTHON  1
#define TSDB_FUNC_MAX_RETRIEVE   1024

#define TSDB_INDEX_NAME_LEN      65  // 64 + 1 '\0'
#define TSDB_INDEX_TYPE_LEN      10
#define TSDB_INDEX_EXTS_LEN      256
#define TSDB_INDEX_FNAME_LEN     (TSDB_DB_FNAME_LEN + TSDB_INDEX_NAME_LEN + TSDB_NAME_DELIMITER_LEN)
#define TSDB_TYPE_STR_MAX_LEN    32
#define TSDB_TABLE_FNAME_LEN     (TSDB_DB_FNAME_LEN + TSDB_TABLE_NAME_LEN + TSDB_NAME_DELIMITER_LEN)
#define TSDB_TOPIC_FNAME_LEN     (TSDB_ACCT_ID_LEN + TSDB_TOPIC_NAME_LEN + TSDB_NAME_DELIMITER_LEN)
#define TSDB_STREAM_FNAME_LEN    (TSDB_ACCT_ID_LEN + TSDB_STREAM_NAME_LEN + TSDB_NAME_DELIMITER_LEN)
#define TSDB_SUBSCRIBE_KEY_LEN   (TSDB_CGROUP_LEN + TSDB_TOPIC_FNAME_LEN + 2)
#define TSDB_PARTITION_KEY_LEN   (TSDB_SUBSCRIBE_KEY_LEN + 20)
#define TSDB_COL_NAME_LEN        65
#define TSDB_MAX_SAVED_SQL_LEN   TSDB_MAX_COLUMNS * 64
#define TSDB_MAX_SQL_LEN         TSDB_PAYLOAD_SIZE
#define TSDB_MAX_SQL_SHOW_LEN    1024
#define TSDB_MAX_ALLOWED_SQL_LEN (1 * 1024 * 1024u)  // sql length should be less than 1mb

#define TSDB_APP_NAME_LEN   TSDB_UNI_LEN
#define TSDB_TB_COMMENT_LEN 1025

#define TSDB_QUERY_ID_LEN   26
#define TSDB_TRANS_OPER_LEN 16

#define TSDB_MAX_BYTES_PER_ROW 65531  // 49151:65531
#define TSDB_MAX_TAGS_LEN      16384
#define TSDB_MAX_TAGS          128

#define TSDB_MAX_COL_TAG_NUM  (TSDB_MAX_COLUMNS + TSDB_MAX_TAGS)
#define TSDB_MAX_JSON_TAG_LEN 16384
#define TSDB_MAX_JSON_KEY_LEN 256

#define TSDB_AUTH_LEN          16
#define TSDB_PASSWORD_LEN      32
#define TSDB_USET_PASSWORD_LEN 129
#define TSDB_VERSION_LEN       32
#define TSDB_LABEL_LEN         8
#define TSDB_JOB_STATUS_LEN    32

#define TSDB_CLUSTER_ID_LEN       40
#define TSDB_FQDN_LEN             128
#define TSDB_EP_LEN               (TSDB_FQDN_LEN + 6)
#define TSDB_IPv4ADDR_LEN         16
#define TSDB_FILENAME_LEN         128
#define TSDB_SHOW_SQL_LEN         2048
#define TSDB_SHOW_SCHEMA_JSON_LEN TSDB_MAX_COLUMNS * 256
#define TSDB_SLOW_QUERY_SQL_LEN   512
#define TSDB_SHOW_SUBQUERY_LEN    1000

#define TSDB_TRANS_STAGE_LEN 12
#define TSDB_TRANS_TYPE_LEN  16
#define TSDB_TRANS_ERROR_LEN 512

#define TSDB_STEP_NAME_LEN 32
#define TSDB_STEP_DESC_LEN 128

#define TSDB_ERROR_MSG_LEN    1024
#define TSDB_DNODE_CONFIG_LEN 128
#define TSDB_DNODE_VALUE_LEN  256

<<<<<<< HEAD
#define TSDB_ACTIVE_KEY_LEN      109  // history 109:?
#define TSDB_CONN_ACTIVE_KEY_LEN 257  // history 257:?
=======
#define TSDB_ACTIVE_KEY_LEN      109
#define TSDB_CONN_ACTIVE_KEY_LEN 255
>>>>>>> 3c2bf197

#define TSDB_DEFAULT_PKT_SIZE 65480  // same as RPC_MAX_UDP_SIZE

#define TSDB_PAYLOAD_SIZE         TSDB_DEFAULT_PKT_SIZE
#define TSDB_DEFAULT_PAYLOAD_SIZE 5120  // default payload size, greater than PATH_MAX value
#define TSDB_MIN_VNODES           16
#define TSDB_MAX_VNODES           512

#define TSDB_DNODE_ROLE_ANY   0
#define TSDB_DNODE_ROLE_MGMT  1
#define TSDB_DNODE_ROLE_VNODE 2

#define TSDB_MAX_REPLICA               5
#define TSDB_MAX_LEARNER_REPLICA       10
#define TSDB_SYNC_LOG_BUFFER_SIZE      4096
#define TSDB_SYNC_LOG_BUFFER_RETENTION 256
#define TSDB_SYNC_APPLYQ_SIZE_LIMIT    512
#define TSDB_SYNC_NEGOTIATION_WIN      512

#define TSDB_TBNAME_COLUMN_INDEX     (-1)
#define TSDB_MULTI_TABLEMETA_MAX_NUM 100000  // maximum batch size allowed to load table meta

#define TSDB_MIN_VNODES_PER_DB          1
#define TSDB_MAX_VNODES_PER_DB          1024
#define TSDB_DEFAULT_VN_PER_DB          2
#define TSDB_MIN_BUFFER_PER_VNODE       3      // unit MB
#define TSDB_MAX_BUFFER_PER_VNODE       16384  // unit MB
#define TSDB_DEFAULT_BUFFER_PER_VNODE   256
#define TSDB_MIN_PAGES_PER_VNODE        64
#define TSDB_MAX_PAGES_PER_VNODE        (INT32_MAX - 1)
#define TSDB_DEFAULT_PAGES_PER_VNODE    256
#define TSDB_MIN_PAGESIZE_PER_VNODE     1  // unit KB
#define TSDB_MAX_PAGESIZE_PER_VNODE     16384
#define TSDB_DEFAULT_TSDB_PAGESIZE      4
#define TSDB_MIN_TSDB_PAGESIZE          1  // unit KB
#define TSDB_MAX_TSDB_PAGESIZE          16384
#define TSDB_DEFAULT_PAGESIZE_PER_VNODE 4
#define TSDB_MIN_DAYS_PER_FILE          60  // unit minute
#define TSDB_MAX_DAYS_PER_FILE          (3650 * 1440)
#define TSDB_DEFAULT_DAYS_PER_FILE      (10 * 1440)
#define TSDB_MIN_DURATION_PER_FILE      60  // unit minute
#define TSDB_MAX_DURATION_PER_FILE      (3650 * 1440)
#define TSDB_DEFAULT_DURATION_PER_FILE  (10 * 1440)
#define TSDB_MIN_KEEP                   (1 * 1440)          // data in db to be reserved. unit minute
#define TSDB_MAX_KEEP                   (365000 * 1440)     // data in db to be reserved.
#define TSDB_MAX_KEEP_NS                (365 * 292 * 1440)  // data in db to be reserved.
#define TSDB_DEFAULT_KEEP               (3650 * 1440)       // ten years
#define TSDB_MIN_MINROWS_FBLOCK         10
#define TSDB_MAX_MINROWS_FBLOCK         1000000
#define TSDB_DEFAULT_MINROWS_FBLOCK     100
#define TSDB_MIN_MAXROWS_FBLOCK         200
#define TSDB_MAX_MAXROWS_FBLOCK         10000000
#define TSDB_DEFAULT_MAXROWS_FBLOCK     4096
#define TSDB_MIN_FSYNC_PERIOD           0
#define TSDB_MAX_FSYNC_PERIOD           180000  // millisecond
#define TSDB_DEFAULT_FSYNC_PERIOD       3000    // three second
#define TSDB_MIN_WAL_LEVEL              1
#define TSDB_MAX_WAL_LEVEL              2
#define TSDB_DEFAULT_WAL_LEVEL          1
#define TSDB_MIN_PRECISION              TSDB_TIME_PRECISION_MILLI
#define TSDB_MAX_PRECISION              TSDB_TIME_PRECISION_NANO
#define TSDB_DEFAULT_PRECISION          TSDB_TIME_PRECISION_MILLI
#define TSDB_MIN_COMP_LEVEL             0
#define TSDB_MAX_COMP_LEVEL             2
#define TSDB_DEFAULT_COMP_LEVEL         2
#define TSDB_MIN_DB_REPLICA             1
#define TSDB_MAX_DB_REPLICA             3
#define TSDB_DEFAULT_DB_REPLICA         1
#define TSDB_DB_STRICT_STR_LEN          sizeof(TSDB_DB_STRICT_OFF_STR)
#define TSDB_DB_STRICT_OFF_STR          "off"
#define TSDB_DB_STRICT_ON_STR           "on"
#define TSDB_DB_STRICT_OFF              0
#define TSDB_DB_STRICT_ON               1
#define TSDB_DEFAULT_DB_STRICT          TSDB_DB_STRICT_ON
#define TSDB_CACHE_MODEL_STR_LEN        sizeof(TSDB_CACHE_MODEL_LAST_VALUE_STR)
#define TSDB_CACHE_MODEL_NONE_STR       "none"
#define TSDB_CACHE_MODEL_LAST_ROW_STR   "last_row"
#define TSDB_CACHE_MODEL_LAST_VALUE_STR "last_value"
#define TSDB_CACHE_MODEL_BOTH_STR       "both"
#define TSDB_CACHE_MODEL_NONE           0
#define TSDB_CACHE_MODEL_LAST_ROW       1
#define TSDB_CACHE_MODEL_LAST_VALUE     2
#define TSDB_CACHE_MODEL_BOTH           3
#define TSDB_DEFAULT_CACHE_MODEL        TSDB_CACHE_MODEL_NONE
#define TSDB_MIN_DB_CACHE_SIZE          1  // MB
#define TSDB_MAX_DB_CACHE_SIZE          65536
#define TSDB_DEFAULT_CACHE_SIZE         1
#define TSDB_DB_STREAM_MODE_OFF         0
#define TSDB_DB_STREAM_MODE_ON          1
#define TSDB_DEFAULT_DB_STREAM_MODE     0
#define TSDB_DB_SINGLE_STABLE_ON        1
#define TSDB_DB_SINGLE_STABLE_OFF       0
#define TSDB_DEFAULT_DB_SINGLE_STABLE   TSDB_DB_SINGLE_STABLE_OFF
#define TSDB_DB_SCHEMALESS_ON           1
#define TSDB_DB_SCHEMALESS_OFF          0
#define TSDB_DEFAULT_DB_SCHEMALESS      TSDB_DB_SCHEMALESS_OFF
#define TSDB_MIN_STT_TRIGGER            1
#ifdef TD_ENTERPRISE
#define TSDB_MAX_STT_TRIGGER     16
#define TSDB_DEFAULT_SST_TRIGGER 2
#else
#define TSDB_MAX_STT_TRIGGER     1
#define TSDB_DEFAULT_SST_TRIGGER 1
#endif
#define TSDB_MIN_HASH_PREFIX            (2 - TSDB_TABLE_NAME_LEN)
#define TSDB_MAX_HASH_PREFIX            (TSDB_TABLE_NAME_LEN - 2)
#define TSDB_DEFAULT_HASH_PREFIX        0
#define TSDB_MIN_HASH_SUFFIX            (2 - TSDB_TABLE_NAME_LEN)
#define TSDB_MAX_HASH_SUFFIX            (TSDB_TABLE_NAME_LEN - 2)
#define TSDB_DEFAULT_HASH_SUFFIX        0

#define TSDB_DB_MIN_WAL_RETENTION_PERIOD -1
#define TSDB_REP_DEF_DB_WAL_RET_PERIOD   3600
#define TSDB_REPS_DEF_DB_WAL_RET_PERIOD  3600
#define TSDB_DB_MIN_WAL_RETENTION_SIZE   -1
#define TSDB_REP_DEF_DB_WAL_RET_SIZE     0
#define TSDB_REPS_DEF_DB_WAL_RET_SIZE    0
#define TSDB_DB_MIN_WAL_ROLL_PERIOD      0
#define TSDB_REP_DEF_DB_WAL_ROLL_PERIOD  0
#define TSDB_REPS_DEF_DB_WAL_ROLL_PERIOD 0
#define TSDB_DB_MIN_WAL_SEGMENT_SIZE     0
#define TSDB_DEFAULT_DB_WAL_SEGMENT_SIZE 0

#define TSDB_MIN_ROLLUP_MAX_DELAY       1  // unit millisecond
#define TSDB_MAX_ROLLUP_MAX_DELAY       (15 * 60 * 1000)
#define TSDB_MIN_ROLLUP_WATERMARK       0  // unit millisecond
#define TSDB_MAX_ROLLUP_WATERMARK       (15 * 60 * 1000)
#define TSDB_DEFAULT_ROLLUP_WATERMARK   5000
#define TSDB_MIN_ROLLUP_DELETE_MARK     0  // unit millisecond
#define TSDB_MAX_ROLLUP_DELETE_MARK     INT64_MAX
#define TSDB_DEFAULT_ROLLUP_DELETE_MARK 900000  // 900s
#define TSDB_MIN_TABLE_TTL              0
#define TSDB_DEFAULT_TABLE_TTL          0

#define TSDB_MIN_EXPLAIN_RATIO     0
#define TSDB_MAX_EXPLAIN_RATIO     1
#define TSDB_DEFAULT_EXPLAIN_RATIO 0.001

#define TSDB_DEFAULT_EXPLAIN_VERBOSE false

#define TSDB_EXPLAIN_RESULT_ROW_SIZE    (16 * 1024)
#define TSDB_EXPLAIN_RESULT_COLUMN_NAME "QUERY_PLAN"

<<<<<<< HEAD
#define TSDB_MAX_FIELD_LEN             65519               // 16384:65519
#define TSDB_MAX_BINARY_LEN            TSDB_MAX_FIELD_LEN  // 16384-8:65519
#define TSDB_MAX_NCHAR_LEN             TSDB_MAX_FIELD_LEN  // 16384-8:65519
=======
#define TSDB_MAX_FIELD_LEN    65519               // 16384:65519
#define TSDB_MAX_BINARY_LEN   TSDB_MAX_FIELD_LEN  // 16384-8:65519
#define TSDB_MAX_NCHAR_LEN    TSDB_MAX_FIELD_LEN  // 16384-8:65519
#define TSDB_MAX_GEOMETRY_LEN TSDB_MAX_FIELD_LEN  // 16384-8:65519

>>>>>>> 3c2bf197
#define PRIMARYKEY_TIMESTAMP_COL_ID    1
#define COL_REACH_END(colId, maxColId) ((colId) > (maxColId))

#ifdef WINDOWS
#define TSDB_MAX_RPC_THREADS 4  // windows pipe only support 4 connections.
#else
#define TSDB_MAX_RPC_THREADS 10
#endif

#define TSDB_QUERY_TYPE_NON_TYPE 0x00u  // none type

#define TSDB_META_COMPACT_RATIO 0  // disable tsdb meta compact by default

/*
 * 1. ordinary sub query for select * from super_table
 * 2. all sqlobj generated by createSubqueryObj with this flag
 */
#define TSDB_QUERY_TYPE_INSERT      0x100u  // insert type
#define TSDB_QUERY_TYPE_FILE_INSERT 0x400u  // insert data from file
#define TSDB_QUERY_TYPE_STMT_INSERT 0x800u  // stmt insert type

#define TSDB_QUERY_HAS_TYPE(x, _type)   (((x) & (_type)) != 0)
#define TSDB_QUERY_SET_TYPE(x, _type)   ((x) |= (_type))
#define TSDB_QUERY_CLEAR_TYPE(x, _type) ((x) &= (~_type))
#define TSDB_QUERY_RESET_TYPE(x)        ((x) = TSDB_QUERY_TYPE_NON_TYPE)

#define TSDB_ORDER_ASC  1
#define TSDB_ORDER_DESC 2

#define TSDB_DEFAULT_CLUSTER_HASH_SIZE  1
#define TSDB_DEFAULT_MNODES_HASH_SIZE   5
#define TSDB_DEFAULT_DNODES_HASH_SIZE   10
#define TSDB_DEFAULT_ACCOUNTS_HASH_SIZE 10
#define TSDB_DEFAULT_USERS_HASH_SIZE    20
#define TSDB_DEFAULT_DBS_HASH_SIZE      100
#define TSDB_DEFAULT_VGROUPS_HASH_SIZE  100
#define TSDB_DEFAULT_STABLES_HASH_SIZE  100
#define TSDB_DEFAULT_CTABLES_HASH_SIZE  20000

#define TSDB_MAX_MSG_SIZE (1024 * 1024 * 10)

#define TSDB_ARB_DUMMY_TIME 4765104000000  // 2121-01-01 00:00:00.000, :P

#define TFS_MAX_TIERS          3
#define TFS_MAX_DISKS_PER_TIER 16
#define TFS_MAX_DISKS          (TFS_MAX_TIERS * TFS_MAX_DISKS_PER_TIER)
#define TFS_MIN_LEVEL          0
#define TFS_MAX_LEVEL          (TFS_MAX_TIERS - 1)
#define TFS_PRIMARY_LEVEL      0
#define TFS_PRIMARY_ID         0
#define TFS_MIN_DISK_FREE_SIZE 50 * 1024 * 1024

enum { TRANS_STAT_INIT = 0, TRANS_STAT_EXECUTING, TRANS_STAT_EXECUTED, TRANS_STAT_ROLLBACKING, TRANS_STAT_ROLLBACKED };
enum { TRANS_OPER_INIT = 0, TRANS_OPER_EXECUTE, TRANS_OPER_ROLLBACK };

typedef struct {
  char    dir[TSDB_FILENAME_LEN];
  int32_t level;
  int32_t primary;
} SDiskCfg;

#define TMQ_SEPARATOR ':'

enum {
  SND_WORKER_TYPE__SHARED = 1,
  SND_WORKER_TYPE__UNIQUE,
};

#define DEFAULT_HANDLE 0
#define MNODE_HANDLE   1
#define QNODE_HANDLE   -1
#define SNODE_HANDLE   -2
#define VNODE_HANDLE   -3
#define CLIENT_HANDLE  -5

#define TSDB_CONFIG_OPTION_LEN 32
#define TSDB_CONFIG_VALUE_LEN  64
#define TSDB_CONFIG_SCOPE_LEN  8
#define TSDB_CONFIG_NUMBER     8

#define QUERY_ID_SIZE      20
#define QUERY_OBJ_ID_SIZE  18
#define SUBQUERY_INFO_SIZE 6
#define QUERY_SAVE_SIZE    20

#define MAX_NUM_STR_SIZE 40

#define MAX_META_MSG_IN_BATCH   1048576
#define MAX_META_BATCH_RSP_SIZE (1 * 1048576 * 1024)

// sort page size by default
#define DEFAULT_PAGESIZE 4096

#define VNODE_TIMEOUT_SEC 60
#define MNODE_TIMEOUT_SEC 60

#ifdef __cplusplus
}
#endif

#endif<|MERGE_RESOLUTION|>--- conflicted
+++ resolved
@@ -270,13 +270,8 @@
 #define TSDB_DNODE_CONFIG_LEN 128
 #define TSDB_DNODE_VALUE_LEN  256
 
-<<<<<<< HEAD
-#define TSDB_ACTIVE_KEY_LEN      109  // history 109:?
-#define TSDB_CONN_ACTIVE_KEY_LEN 257  // history 257:?
-=======
 #define TSDB_ACTIVE_KEY_LEN      109
 #define TSDB_CONN_ACTIVE_KEY_LEN 255
->>>>>>> 3c2bf197
 
 #define TSDB_DEFAULT_PKT_SIZE 65480  // same as RPC_MAX_UDP_SIZE
 
@@ -420,17 +415,11 @@
 #define TSDB_EXPLAIN_RESULT_ROW_SIZE    (16 * 1024)
 #define TSDB_EXPLAIN_RESULT_COLUMN_NAME "QUERY_PLAN"
 
-<<<<<<< HEAD
-#define TSDB_MAX_FIELD_LEN             65519               // 16384:65519
-#define TSDB_MAX_BINARY_LEN            TSDB_MAX_FIELD_LEN  // 16384-8:65519
-#define TSDB_MAX_NCHAR_LEN             TSDB_MAX_FIELD_LEN  // 16384-8:65519
-=======
 #define TSDB_MAX_FIELD_LEN    65519               // 16384:65519
 #define TSDB_MAX_BINARY_LEN   TSDB_MAX_FIELD_LEN  // 16384-8:65519
 #define TSDB_MAX_NCHAR_LEN    TSDB_MAX_FIELD_LEN  // 16384-8:65519
 #define TSDB_MAX_GEOMETRY_LEN TSDB_MAX_FIELD_LEN  // 16384-8:65519
 
->>>>>>> 3c2bf197
 #define PRIMARYKEY_TIMESTAMP_COL_ID    1
 #define COL_REACH_END(colId, maxColId) ((colId) > (maxColId))
 
