--- conflicted
+++ resolved
@@ -190,17 +190,11 @@
 #define TSDB_MIN_COLUMNS 2  // PRIMARY COLUMN(timestamp) + other columns
 
 #define TSDB_NODE_NAME_LEN   64
-<<<<<<< HEAD
 #define TSDB_TABLE_NAME_LEN  193                                // it is a null-terminated string
 #define TSDB_TOPIC_NAME_LEN  193                                // it is a null-terminated string
 #define TSDB_CGROUP_LEN      193                                // it is a null-terminated string
 #define TSDB_USER_CGROUP_LEN (TSDB_USER_LEN + TSDB_CGROUP_LEN)  // it is a null-terminated string
-=======
-#define TSDB_TABLE_NAME_LEN  193  // it is a null-terminated string
-#define TSDB_TOPIC_NAME_LEN  193  // it is a null-terminated string
-#define TSDB_CGROUP_LEN      193  // it is a null-terminated string
-#define TSDB_STREAM_NAME_LEN 193  // it is a null-terminated string
->>>>>>> cae835bd
+#define TSDB_STREAM_NAME_LEN 193                                // it is a null-terminated string
 #define TSDB_DB_NAME_LEN     65
 #define TSDB_DB_FNAME_LEN    (TSDB_ACCT_ID_LEN + TSDB_DB_NAME_LEN + TSDB_NAME_DELIMITER_LEN)
 
