/*
 * Copyright (c) 2019 TAOS Data, Inc. <jhtao@taosdata.com>
 *
 * This program is free software: you can use, redistribute, and/or modify
 * it under the terms of the GNU Affero General Public License, version 3
 * or later ("AGPL"), as published by the Free Software Foundation.
 *
 * This program is distributed in the hope that it will be useful, but WITHOUT
 * ANY WARRANTY; without even the implied warranty of MERCHANTABILITY or
 * FITNESS FOR A PARTICULAR PURPOSE.
 *
 * You should have received a copy of the GNU Affero General Public License
 * along with this program. If not, see <http://www.gnu.org/licenses/>.
 */

#ifndef _TD_UTIL_DEF_H_
#define _TD_UTIL_DEF_H_

#include "os.h"

#ifdef __cplusplus
extern "C" {
#endif

#define TSDB__packed

#define TSKEY             int64_t
#define TSKEY_MIN         INT64_MIN
#define TSKEY_MAX         INT64_MAX
#define TSKEY_INITIAL_VAL TSKEY_MIN

#define TD_VER_MAX UINT64_MAX  // TODO: use the real max version from query handle

// Bytes for each type.
extern const int32_t TYPE_BYTES[21];

#define CHAR_BYTES      sizeof(char)
#define SHORT_BYTES     sizeof(int16_t)
#define INT_BYTES       sizeof(int32_t)
#define LONG_BYTES      sizeof(int64_t)
#define FLOAT_BYTES     sizeof(float)
#define DOUBLE_BYTES    sizeof(double)
#define POINTER_BYTES   sizeof(void *)
#define TSDB_KEYSIZE    sizeof(TSKEY)
#define TSDB_NCHAR_SIZE sizeof(TdUcs4)

// NULL definition
#define TSDB_DATA_BOOL_NULL      0x02
#define TSDB_DATA_TINYINT_NULL   0x80
#define TSDB_DATA_SMALLINT_NULL  0x8000
#define TSDB_DATA_INT_NULL       0x80000000LL
#define TSDB_DATA_BIGINT_NULL    0x8000000000000000LL
#define TSDB_DATA_TIMESTAMP_NULL TSDB_DATA_BIGINT_NULL

#define TSDB_DATA_FLOAT_NULL    0x7FF00000            // it is an NAN
#define TSDB_DATA_DOUBLE_NULL   0x7FFFFF0000000000LL  // an NAN
#define TSDB_DATA_NCHAR_NULL    0xFFFFFFFF
#define TSDB_DATA_BINARY_NULL   0xFF
#define TSDB_DATA_GEOMETRY_NULL 0xFF

#define TSDB_DATA_UTINYINT_NULL  0xFF
#define TSDB_DATA_USMALLINT_NULL 0xFFFF
#define TSDB_DATA_UINT_NULL      0xFFFFFFFF
#define TSDB_DATA_UBIGINT_NULL   0xFFFFFFFFFFFFFFFFL

#define TSDB_DATA_NULL_STR   "NULL"
#define TSDB_DATA_NULL_STR_L "null"

#define TSDB_NETTEST_USER "nettestinternal"
#define TSDB_DEFAULT_USER "root"
#ifdef _TD_POWER_
#define TSDB_DEFAULT_PASS "powerdb"
#elif (_TD_TQ_ == true)
#define TSDB_DEFAULT_PASS "tqueue"
#elif (_TD_PRO_ == true)
#define TSDB_DEFAULT_PASS "prodb"
#else
#define TSDB_DEFAULT_PASS "taosdata"
#endif

#ifndef TD_PRODUCT_NAME
#ifdef TD_ENTERPRISE
#define TD_PRODUCT_NAME "TDengine Enterprise Edition"
#else
#define TD_PRODUCT_NAME "TDengine Community Edition"
#endif
#endif

#define TSDB_TRUE  1
#define TSDB_FALSE 0
#define TSDB_OK    0
#define TSDB_ERR   -1

#define TS_PATH_DELIMITER "."
#define TS_ESCAPE_CHAR    '`'

#define TSDB_TIME_PRECISION_MILLI   0
#define TSDB_TIME_PRECISION_MICRO   1
#define TSDB_TIME_PRECISION_NANO    2
#define TSDB_TIME_PRECISION_HOURS   3
#define TSDB_TIME_PRECISION_MINUTES 4
#define TSDB_TIME_PRECISION_SECONDS 5

#define TSDB_TIME_PRECISION_MILLI_STR "ms"
#define TSDB_TIME_PRECISION_MICRO_STR "us"
#define TSDB_TIME_PRECISION_NANO_STR  "ns"

#define TSDB_TIME_PRECISION_SEC_DIGITS   10
#define TSDB_TIME_PRECISION_MILLI_DIGITS 13
#define TSDB_TIME_PRECISION_MICRO_DIGITS 16
#define TSDB_TIME_PRECISION_NANO_DIGITS  19

#define TSDB_INDEX_TYPE_SMA      "SMA"
#define TSDB_INDEX_TYPE_FULLTEXT "FULLTEXT"
#define TSDB_INDEX_TYPE_NORMAL   "NORMAL"

#define TSDB_INS_USER_STABLES_DBNAME_COLID 2

static const int64_t TICK_PER_SECOND[] = {
    1000LL,        // MILLISECOND
    1000000LL,     // MICROSECOND
    1000000000LL,  // NANOSECOND
    0LL,           // HOUR
    0LL,           // MINUTE
    1LL            // SECOND
};

#define TSDB_TICK_PER_SECOND(precision)               \
  ((int64_t)((precision) == TSDB_TIME_PRECISION_MILLI \
                 ? 1000LL                             \
                 : ((precision) == TSDB_TIME_PRECISION_MICRO ? 1000000LL : 1000000000LL)))

#define T_MEMBER_SIZE(type, member) sizeof(((type *)0)->member)
#define T_APPEND_MEMBER(dst, ptr, type, member)                                           \
  do {                                                                                    \
    (void)memcpy((void *)(dst), (void *)(&((ptr)->member)), T_MEMBER_SIZE(type, member)); \
    dst = (void *)((char *)(dst) + T_MEMBER_SIZE(type, member));                          \
  } while (0)
#define T_READ_MEMBER(src, type, target)          \
  do {                                            \
    (target) = *(type *)(src);                    \
    (src) = (void *)((char *)src + sizeof(type)); \
  } while (0)

typedef enum EOperatorType {
  // binary arithmetic operator
  OP_TYPE_ADD = 1,
  OP_TYPE_SUB,
  OP_TYPE_MULTI,
  OP_TYPE_DIV,
  OP_TYPE_REM,
  // unary arithmetic operator
  OP_TYPE_MINUS = 20,

  // bitwise operator
  OP_TYPE_BIT_AND = 30,
  OP_TYPE_BIT_OR,

  // binary comparison operator
  OP_TYPE_GREATER_THAN = 40,  // MUST KEEP IT FIRST AT COMPARE SECTION
  OP_TYPE_GREATER_EQUAL,
  OP_TYPE_LOWER_THAN,
  OP_TYPE_LOWER_EQUAL,
  OP_TYPE_EQUAL,
  OP_TYPE_NOT_EQUAL,
  OP_TYPE_IN,
  OP_TYPE_NOT_IN,
  OP_TYPE_LIKE,
  OP_TYPE_NOT_LIKE,
  OP_TYPE_MATCH,
  OP_TYPE_NMATCH,
  // unary comparison operator
  OP_TYPE_IS_NULL = 100,
  OP_TYPE_IS_NOT_NULL,
  OP_TYPE_IS_TRUE,
  OP_TYPE_IS_FALSE,
  OP_TYPE_IS_UNKNOWN,
  OP_TYPE_IS_NOT_TRUE,
  OP_TYPE_IS_NOT_FALSE,
  OP_TYPE_IS_NOT_UNKNOWN,
  OP_TYPE_COMPARE_MAX_VALUE = 149,  // MUST KEEP IT LAST AT COMPARE SECTION

  // json operator
  OP_TYPE_JSON_GET_VALUE = 150,
  OP_TYPE_JSON_CONTAINS,

  // internal operator
  OP_TYPE_ASSIGN = 200
} EOperatorType;

static const EOperatorType OPERATOR_ARRAY[] = {
  OP_TYPE_ADD,
  OP_TYPE_SUB,
  OP_TYPE_MULTI,
  OP_TYPE_DIV,
  OP_TYPE_REM,
  
  OP_TYPE_MINUS,
  
  OP_TYPE_BIT_AND,
  OP_TYPE_BIT_OR,

  OP_TYPE_GREATER_THAN,
  OP_TYPE_GREATER_EQUAL,
  OP_TYPE_LOWER_THAN,
  OP_TYPE_LOWER_EQUAL,
  OP_TYPE_EQUAL,
  OP_TYPE_NOT_EQUAL,
  OP_TYPE_IN,
  OP_TYPE_NOT_IN,
  OP_TYPE_LIKE,
  OP_TYPE_NOT_LIKE,
  OP_TYPE_MATCH,
  OP_TYPE_NMATCH,
  
  OP_TYPE_IS_NULL,
  OP_TYPE_IS_NOT_NULL,
  OP_TYPE_IS_TRUE,
  OP_TYPE_IS_FALSE,
  OP_TYPE_IS_UNKNOWN,
  OP_TYPE_IS_NOT_TRUE,
  OP_TYPE_IS_NOT_FALSE,
  OP_TYPE_IS_NOT_UNKNOWN,
  //OP_TYPE_COMPARE_MAX_VALUE, 

  OP_TYPE_JSON_GET_VALUE,
  OP_TYPE_JSON_CONTAINS,

  OP_TYPE_ASSIGN
};

#define OP_TYPE_CALC_MAX OP_TYPE_BIT_OR

typedef enum ELogicConditionType {
  LOGIC_COND_TYPE_AND = 1,
  LOGIC_COND_TYPE_OR,
  LOGIC_COND_TYPE_NOT,
} ELogicConditionType;

#define ENCRYPTED_LEN(len)  (len / 16) * 16 + (len % 16 ? 1 : 0) * 16
#define ENCRYPT_KEY_LEN     16
#define ENCRYPT_KEY_LEN_MIN 8

#define TSDB_INT32_ID_LEN 11

#define TSDB_NAME_DELIMITER_LEN 1

#define TSDB_UNI_LEN  24
#define TSDB_USER_LEN TSDB_UNI_LEN

#define TSDB_POINTER_PRINT_BYTES 18  // 0x1122334455667788
// ACCOUNT is a 32 bit positive integer
// this is the length of its string representation, including the terminator zero
#define TSDB_ACCT_ID_LEN   11
#define TSDB_NODE_ID_LEN   11
#define TSDB_VGROUP_ID_LEN 11

#define TSDB_MAX_COLUMNS 4096
#define TSDB_MIN_COLUMNS 2  // PRIMARY COLUMN(timestamp) + other columns

#define TSDB_NODE_NAME_LEN            64
#define TSDB_TABLE_NAME_LEN           193                                // it is a null-terminated string
#define TSDB_TOPIC_NAME_LEN           193                                // it is a null-terminated string
#define TSDB_CGROUP_LEN               193                                // it is a null-terminated string
#define TSDB_CLIENT_ID_LEN            256                                // it is a null-terminated string
#define TSDB_CONSUMER_ID_LEN          32                                 // it is a null-terminated string
#define TSDB_OFFSET_LEN               64                                 // it is a null-terminated string
#define TSDB_USER_CGROUP_LEN          (TSDB_USER_LEN + TSDB_CGROUP_LEN)  // it is a null-terminated string
#define TSDB_STREAM_NAME_LEN          193                                // it is a null-terminated string
#define TSDB_DB_NAME_LEN              65
#define TSDB_DB_FNAME_LEN             (TSDB_ACCT_ID_LEN + TSDB_DB_NAME_LEN + TSDB_NAME_DELIMITER_LEN)
#define TSDB_PRIVILEDGE_CONDITION_LEN 48 * 1024
#define TSDB_PRIVILEDGE_HOST_LEN      48 * 1024

#define TSDB_FUNC_NAME_LEN       65
#define TSDB_FUNC_COMMENT_LEN    1024 * 1024
#define TSDB_FUNC_CODE_LEN       10 * 1024 * 1024
#define TSDB_FUNC_BUF_SIZE       4096 * 64
#define TSDB_FUNC_TYPE_SCALAR    1
#define TSDB_FUNC_TYPE_AGGREGATE 2
#define TSDB_FUNC_SCRIPT_BIN_LIB 0
#define TSDB_FUNC_SCRIPT_PYTHON  1
#define TSDB_FUNC_MAX_RETRIEVE   1024

#define TSDB_INDEX_NAME_LEN      65  // 64 + 1 '\0'
#define TSDB_INDEX_TYPE_LEN      10
#define TSDB_INDEX_EXTS_LEN      256
#define TSDB_INDEX_FNAME_LEN     (TSDB_DB_FNAME_LEN + TSDB_INDEX_NAME_LEN + TSDB_NAME_DELIMITER_LEN)
#define TSDB_TYPE_STR_MAX_LEN    32
#define TSDB_TABLE_FNAME_LEN     (TSDB_DB_FNAME_LEN + TSDB_TABLE_NAME_LEN + TSDB_NAME_DELIMITER_LEN)
#define TSDB_TOPIC_FNAME_LEN     (TSDB_ACCT_ID_LEN + TSDB_TOPIC_NAME_LEN + TSDB_NAME_DELIMITER_LEN)
#define TSDB_STREAM_FNAME_LEN    (TSDB_ACCT_ID_LEN + TSDB_STREAM_NAME_LEN + TSDB_NAME_DELIMITER_LEN)
#define TSDB_SUBSCRIBE_KEY_LEN   (TSDB_CGROUP_LEN + TSDB_TOPIC_FNAME_LEN + 2)
#define TSDB_PARTITION_KEY_LEN   (TSDB_SUBSCRIBE_KEY_LEN + 20)
#define TSDB_COL_NAME_LEN        65
#define TSDB_COL_FNAME_LEN       (TSDB_TABLE_NAME_LEN + TSDB_COL_NAME_LEN + TSDB_NAME_DELIMITER_LEN)
#define TSDB_MAX_SAVED_SQL_LEN   TSDB_MAX_COLUMNS * 64
#define TSDB_MAX_SQL_LEN         TSDB_PAYLOAD_SIZE
#define TSDB_MAX_SQL_SHOW_LEN    1024
#define TSDB_MAX_ALLOWED_SQL_LEN (1 * 1024 * 1024u)  // sql length should be less than 1mb

#define TSDB_VIEW_NAME_LEN  193
#define TSDB_VIEW_FNAME_LEN (TSDB_DB_FNAME_LEN + TSDB_VIEW_NAME_LEN + TSDB_NAME_DELIMITER_LEN)

#define TSDB_APP_NAME_LEN   TSDB_UNI_LEN
#define TSDB_TB_COMMENT_LEN 1025

#define TSDB_QUERY_ID_LEN   26
#define TSDB_TRANS_OPER_LEN 16

#define TSDB_MAX_BYTES_PER_ROW 65531  // 49151:65531
#define TSDB_MAX_TAGS_LEN      16384
#define TSDB_MAX_TAGS          128

#define TSDB_MAX_COL_TAG_NUM  (TSDB_MAX_COLUMNS + TSDB_MAX_TAGS)
#define TSDB_MAX_JSON_TAG_LEN 16384
#define TSDB_MAX_JSON_KEY_LEN 256

#define TSDB_AUTH_LEN          16
#define TSDB_PASSWORD_LEN      32
#define TSDB_USET_PASSWORD_LEN 129
#define TSDB_VERSION_LEN       32
#define TSDB_LABEL_LEN         16
#define TSDB_JOB_STATUS_LEN    32

#define TSDB_CLUSTER_ID_LEN       40
#define TSDB_MACHINE_ID_LEN       24
#define TSDB_FQDN_LEN             TD_FQDN_LEN
#define TSDB_EP_LEN               (TSDB_FQDN_LEN + 6)
#define TSDB_IPv4ADDR_LEN         16
#define TSDB_FILENAME_LEN         128
#define TSDB_SHOW_SQL_LEN         2048
#define TSDB_SHOW_SCHEMA_JSON_LEN TSDB_MAX_COLUMNS * 256
#define TSDB_SLOW_QUERY_SQL_LEN   512
#define TSDB_SHOW_SUBQUERY_LEN    1000
#define TSDB_LOG_VAR_LEN          32
#define TSDB_ANAL_ANODE_URL_LEN   128
#define TSDB_ANAL_ALGO_NAME_LEN   64
#define TSDB_ANAL_ALGO_TYPE_LEN   24
#define TSDB_ANAL_ALGO_KEY_LEN    (TSDB_ANAL_ALGO_NAME_LEN + 9)
#define TSDB_ANAL_ALGO_URL_LEN    (TSDB_ANAL_ANODE_URL_LEN + TSDB_ANAL_ALGO_TYPE_LEN + 1)
#define TSDB_ANAL_ALGO_OPTION_LEN 256

#define TSDB_MAX_EP_NUM 10

#define TSDB_ARB_GROUP_MEMBER_NUM 2
#define TSDB_ARB_TOKEN_SIZE       32

#define TSDB_TRANS_STAGE_LEN 12
#define TSDB_TRANS_TYPE_LEN  16
#define TSDB_TRANS_ERROR_LEN 512

#define TSDB_STEP_NAME_LEN 32
#define TSDB_STEP_DESC_LEN 128

#define TSDB_ERROR_MSG_LEN    1024
#define TSDB_DNODE_CONFIG_LEN 128
#define TSDB_DNODE_VALUE_LEN  256

#define TSDB_CLUSTER_VALUE_LEN 1000
#define TSDB_GRANT_LOG_COL_LEN 15600

#define TSDB_ACTIVE_KEY_LEN      109
#define TSDB_CONN_ACTIVE_KEY_LEN 255

#define TSDB_DEFAULT_PKT_SIZE       65480  // same as RPC_MAX_UDP_SIZE
#define TSDB_SNAP_DATA_PAYLOAD_SIZE (1 * 1024 * 1024)

#define TSDB_PAYLOAD_SIZE         TSDB_DEFAULT_PKT_SIZE
#define TSDB_DEFAULT_PAYLOAD_SIZE 5120  // default payload size, greater than PATH_MAX value
#define TSDB_MIN_VNODES           16
#define TSDB_MAX_VNODES           512

#define TSDB_DNODE_ROLE_ANY   0
#define TSDB_DNODE_ROLE_MGMT  1
#define TSDB_DNODE_ROLE_VNODE 2

#define TSDB_MAX_REPLICA               5
#define TSDB_MAX_LEARNER_REPLICA       10
#define TSDB_SYNC_LOG_BUFFER_SIZE      4096
#define TSDB_SYNC_LOG_BUFFER_RETENTION 256
#define TSDB_SYNC_LOG_BUFFER_THRESHOLD (1024 * 1024 * 5)
#define TSDB_SYNC_APPLYQ_SIZE_LIMIT    512
#define TSDB_SYNC_NEGOTIATION_WIN      512

#define TSDB_SYNC_SNAP_BUFFER_SIZE 1024

#define TSDB_TBNAME_COLUMN_INDEX     (-1)
#define TSDB_MULTI_TABLEMETA_MAX_NUM 100000  // maximum batch size allowed to load table meta

#define TSDB_MIN_VNODES_PER_DB          1
#define TSDB_MAX_VNODES_PER_DB          1024
#define TSDB_DEFAULT_VN_PER_DB          2
#define TSDB_MIN_BUFFER_PER_VNODE       3      // unit MB
#define TSDB_MAX_BUFFER_PER_VNODE       16384  // unit MB
#define TSDB_DEFAULT_BUFFER_PER_VNODE   256
#define TSDB_MIN_PAGES_PER_VNODE        64
#define TSDB_MAX_PAGES_PER_VNODE        (INT32_MAX - 1)
#define TSDB_DEFAULT_PAGES_PER_VNODE    256
#define TSDB_MIN_PAGESIZE_PER_VNODE     1  // unit KB
#define TSDB_MAX_PAGESIZE_PER_VNODE     16384
#define TSDB_DEFAULT_TSDB_PAGESIZE      4
#define TSDB_MIN_TSDB_PAGESIZE          1  // unit KB
#define TSDB_MAX_TSDB_PAGESIZE          16384
#define TSDB_DEFAULT_PAGESIZE_PER_VNODE 4
#define TSDB_MIN_DAYS_PER_FILE          60  // unit minute
#define TSDB_MAX_DAYS_PER_FILE          (3650 * 1440)
#define TSDB_DEFAULT_DAYS_PER_FILE      (10 * 1440)
#define TSDB_MIN_DURATION_PER_FILE      60  // unit minute
#define TSDB_MAX_DURATION_PER_FILE      (90 * 1440)
#define TSDB_DEFAULT_DURATION_PER_FILE  (10 * 1440)
#define TSDB_MIN_KEEP                   (1 * 1440)          // data in db to be reserved. unit minute
#define TSDB_MAX_KEEP                   (365000 * 1440)     // data in db to be reserved.
#define TSDB_MAX_KEEP_NS                (365 * 292 * 1440)  // data in db to be reserved.
#define TSDB_DEFAULT_KEEP               (3650 * 1440)       // ten years
#define TSDB_MIN_KEEP_TIME_OFFSET       0
#define TSDB_MAX_KEEP_TIME_OFFSET       23
#define TSDB_DEFAULT_KEEP_TIME_OFFSET   0
#define TSDB_MIN_MINROWS_FBLOCK         10
#define TSDB_MAX_MINROWS_FBLOCK         1000000
#define TSDB_DEFAULT_MINROWS_FBLOCK     100
#define TSDB_MIN_MAXROWS_FBLOCK         200
#define TSDB_MAX_MAXROWS_FBLOCK         10000000
#define TSDB_DEFAULT_MAXROWS_FBLOCK     4096
#define TSDB_MIN_FSYNC_PERIOD           0
#define TSDB_MAX_FSYNC_PERIOD           180000  // millisecond
#define TSDB_DEFAULT_FSYNC_PERIOD       3000    // three second
#define TSDB_MIN_WAL_LEVEL              0
#define TSDB_MAX_WAL_LEVEL              2
#define TSDB_DEFAULT_WAL_LEVEL          1
#define TSDB_MIN_PRECISION              TSDB_TIME_PRECISION_MILLI
#define TSDB_MAX_PRECISION              TSDB_TIME_PRECISION_NANO
#define TSDB_DEFAULT_PRECISION          TSDB_TIME_PRECISION_MILLI
#define TSDB_MIN_COMP_LEVEL             0
#define TSDB_MAX_COMP_LEVEL             2
#define TSDB_DEFAULT_COMP_LEVEL         2
#define TSDB_MIN_DB_REPLICA             1
#define TSDB_MAX_DB_REPLICA             3
#define TSDB_DEFAULT_DB_REPLICA         1
#define TSDB_DB_STRICT_STR_LEN          sizeof(TSDB_DB_STRICT_OFF_STR)
#define TSDB_DB_STRICT_OFF_STR          "off"
#define TSDB_DB_STRICT_ON_STR           "on"
#define TSDB_DB_STRICT_OFF              0
#define TSDB_DB_STRICT_ON               1
#define TSDB_DEFAULT_DB_STRICT          TSDB_DB_STRICT_ON
#define TSDB_CACHE_MODEL_STR_LEN        sizeof(TSDB_CACHE_MODEL_LAST_VALUE_STR)
#define TSDB_CACHE_MODEL_NONE_STR       "none"
#define TSDB_CACHE_MODEL_LAST_ROW_STR   "last_row"
#define TSDB_CACHE_MODEL_LAST_VALUE_STR "last_value"
#define TSDB_CACHE_MODEL_BOTH_STR       "both"
#define TSDB_CACHE_MODEL_NONE           0
#define TSDB_CACHE_MODEL_LAST_ROW       1
#define TSDB_CACHE_MODEL_LAST_VALUE     2
#define TSDB_CACHE_MODEL_BOTH           3
#define TSDB_ENCRYPT_ALGO_STR_LEN       16
#define TSDB_ENCRYPT_ALGO_NONE_STR      "none"
#define TSDB_ENCRYPT_ALGO_SM4_STR       "sm4"
#define TSDB_ENCRYPT_ALGO_NONE          0
#define TSDB_ENCRYPT_ALGO_SM4           1
#define TSDB_DEFAULT_ENCRYPT_ALGO       TSDB_ENCRYPT_ALGO_NONE
#define TSDB_MIN_ENCRYPT_ALGO           TSDB_ENCRYPT_ALGO_NONE
#define TSDB_MAX_ENCRYPT_ALGO           TSDB_ENCRYPT_ALGO_SM4
#define TSDB_DEFAULT_CACHE_MODEL        TSDB_CACHE_MODEL_NONE
#define TSDB_MIN_DB_CACHE_SIZE          1  // MB
#define TSDB_MAX_DB_CACHE_SIZE          65536
#define TSDB_DEFAULT_CACHE_SIZE         1
#define TSDB_DB_STREAM_MODE_OFF         0
#define TSDB_DB_STREAM_MODE_ON          1
#define TSDB_DEFAULT_DB_STREAM_MODE     0
#define TSDB_DB_SINGLE_STABLE_ON        1
#define TSDB_DB_SINGLE_STABLE_OFF       0
#define TSDB_DEFAULT_DB_SINGLE_STABLE   TSDB_DB_SINGLE_STABLE_OFF
#define TSDB_DB_SCHEMALESS_ON           1
#define TSDB_DB_SCHEMALESS_OFF          0
#define TSDB_DEFAULT_DB_SCHEMALESS      TSDB_DB_SCHEMALESS_OFF
#define TSDB_MIN_STT_TRIGGER            1
#ifdef TD_ENTERPRISE
#define TSDB_MAX_STT_TRIGGER     16
#define TSDB_DEFAULT_SST_TRIGGER 2
#else
#define TSDB_MAX_STT_TRIGGER     1
#define TSDB_DEFAULT_SST_TRIGGER 1
#endif
#define TSDB_STT_TRIGGER_ARRAY_SIZE 16  // maximum of TSDB_MAX_STT_TRIGGER of TD_ENTERPRISE and TD_COMMUNITY
#define TSDB_MIN_HASH_PREFIX        (2 - TSDB_TABLE_NAME_LEN)
#define TSDB_MAX_HASH_PREFIX        (TSDB_TABLE_NAME_LEN - 2)
#define TSDB_DEFAULT_HASH_PREFIX    0
#define TSDB_MIN_HASH_SUFFIX        (2 - TSDB_TABLE_NAME_LEN)
#define TSDB_MAX_HASH_SUFFIX        (TSDB_TABLE_NAME_LEN - 2)
#define TSDB_DEFAULT_HASH_SUFFIX    0

#define TSDB_MIN_S3_CHUNK_SIZE     (128 * 1024)
#define TSDB_MAX_S3_CHUNK_SIZE     (1024 * 1024)
#define TSDB_DEFAULT_S3_CHUNK_SIZE (128 * 1024)
#define TSDB_MIN_S3_KEEP_LOCAL     (1 * 1440)  // unit minute
#define TSDB_MAX_S3_KEEP_LOCAL     (365000 * 1440)
#define TSDB_DEFAULT_S3_KEEP_LOCAL (365 * 1440)
#define TSDB_MIN_S3_COMPACT        0
#define TSDB_MAX_S3_COMPACT        1
#define TSDB_DEFAULT_S3_COMPACT    1

#define TSDB_DB_MIN_WAL_RETENTION_PERIOD -1
#define TSDB_REP_DEF_DB_WAL_RET_PERIOD   3600
#define TSDB_REPS_DEF_DB_WAL_RET_PERIOD  3600
#define TSDB_DB_MIN_WAL_RETENTION_SIZE   -1
#define TSDB_REP_DEF_DB_WAL_RET_SIZE     0
#define TSDB_REPS_DEF_DB_WAL_RET_SIZE    0
#define TSDB_DB_MIN_WAL_ROLL_PERIOD      0
#define TSDB_REP_DEF_DB_WAL_ROLL_PERIOD  0
#define TSDB_REPS_DEF_DB_WAL_ROLL_PERIOD 0
#define TSDB_DB_MIN_WAL_SEGMENT_SIZE     0
#define TSDB_DEFAULT_DB_WAL_SEGMENT_SIZE 0

#define TSDB_DEFAULT_DB_WITH_ARBITRATOR 0
#define TSDB_MIN_DB_WITH_ARBITRATOR     0
#define TSDB_MAX_DB_WITH_ARBITRATOR     1

#define TSDB_MIN_ROLLUP_MAX_DELAY       1  // unit millisecond
#define TSDB_MAX_ROLLUP_MAX_DELAY       (15 * 60 * 1000)
#define TSDB_MIN_ROLLUP_WATERMARK       0  // unit millisecond
#define TSDB_MAX_ROLLUP_WATERMARK       (15 * 60 * 1000)
#define TSDB_DEFAULT_ROLLUP_WATERMARK   5000
#define TSDB_MIN_ROLLUP_DELETE_MARK     0  // unit millisecond
#define TSDB_MAX_ROLLUP_DELETE_MARK     INT64_MAX
#define TSDB_DEFAULT_ROLLUP_DELETE_MARK 900000  // 900s
#define TSDB_MIN_TABLE_TTL              0
#define TSDB_DEFAULT_TABLE_TTL          0

#define TSDB_MIN_EXPLAIN_RATIO     0
#define TSDB_MAX_EXPLAIN_RATIO     1
#define TSDB_DEFAULT_EXPLAIN_RATIO 0.001

#define TSDB_DEFAULT_EXPLAIN_VERBOSE false

#define TSDB_EXPLAIN_RESULT_ROW_SIZE    (16 * 1024)
#define TSDB_EXPLAIN_RESULT_COLUMN_NAME "QUERY_PLAN"

#define TSDB_MAX_FIELD_LEN     65519               // 16384:65519
#define TSDB_MAX_BINARY_LEN    TSDB_MAX_FIELD_LEN  // 16384-8:65519
#define TSDB_MAX_NCHAR_LEN     TSDB_MAX_FIELD_LEN  // 16384-8:65519
#define TSDB_MAX_GEOMETRY_LEN  TSDB_MAX_FIELD_LEN  // 16384-8:65519
#define TSDB_MAX_VARBINARY_LEN TSDB_MAX_FIELD_LEN  // 16384-8:65519

#define PRIMARYKEY_TIMESTAMP_COL_ID    1
#define COL_REACH_END(colId, maxColId) ((colId) > (maxColId))

#ifdef WINDOWS
#define TSDB_MAX_RPC_THREADS 4  // windows pipe only support 4 connections.
#else
#define TSDB_MAX_RPC_THREADS 50
#endif

#define TSDB_QUERY_TYPE_NON_TYPE 0x00u  // none type

#define TSDB_META_COMPACT_RATIO 0  // disable tsdb meta compact by default

/*
 * 1. ordinary sub query for select * from super_table
 * 2. all sqlobj generated by createSubqueryObj with this flag
 */
#define TSDB_QUERY_TYPE_INSERT      0x100u  // insert type
#define TSDB_QUERY_TYPE_FILE_INSERT 0x400u  // insert data from file
#define TSDB_QUERY_TYPE_STMT_INSERT 0x800u  // stmt insert type

#define TSDB_QUERY_HAS_TYPE(x, _type)   (((x) & (_type)) != 0)
#define TSDB_QUERY_SET_TYPE(x, _type)   ((x) |= (_type))
#define TSDB_QUERY_CLEAR_TYPE(x, _type) ((x) &= (~_type))
#define TSDB_QUERY_RESET_TYPE(x)        ((x) = TSDB_QUERY_TYPE_NON_TYPE)

#define TSDB_ORDER_ASC  1
#define TSDB_ORDER_DESC 2

#define TSDB_DEFAULT_CLUSTER_HASH_SIZE  1
#define TSDB_DEFAULT_MNODES_HASH_SIZE   5
#define TSDB_DEFAULT_DNODES_HASH_SIZE   10
#define TSDB_DEFAULT_ACCOUNTS_HASH_SIZE 10
#define TSDB_DEFAULT_USERS_HASH_SIZE    20
#define TSDB_DEFAULT_DBS_HASH_SIZE      100
#define TSDB_DEFAULT_VGROUPS_HASH_SIZE  100
#define TSDB_DEFAULT_STABLES_HASH_SIZE  100
#define TSDB_DEFAULT_CTABLES_HASH_SIZE  20000

#define TSDB_MAX_MSG_SIZE (1024 * 1024 * 10)

#define TSDB_ARB_DUMMY_TIME 4765104000000  // 2121-01-01 00:00:00.000, :P

#define TFS_MAX_TIERS          3
#define TFS_MAX_DISKS_PER_TIER 128
#define TFS_MAX_DISKS          (TFS_MAX_TIERS * TFS_MAX_DISKS_PER_TIER)
#define TFS_MIN_LEVEL          0
#define TFS_MAX_LEVEL          (TFS_MAX_TIERS - 1)
#define TFS_PRIMARY_LEVEL      0
#define TFS_PRIMARY_ID         0
#define TFS_MIN_DISK_FREE_SIZE 50 * 1024 * 1024

enum { TRANS_STAT_INIT = 0, TRANS_STAT_EXECUTING, TRANS_STAT_EXECUTED, TRANS_STAT_ROLLBACKING, TRANS_STAT_ROLLBACKED };
enum { TRANS_OPER_INIT = 0, TRANS_OPER_EXECUTE, TRANS_OPER_ROLLBACK };
enum { ENCRYPT_KEY_STAT_UNKNOWN = 0, ENCRYPT_KEY_STAT_UNSET, ENCRYPT_KEY_STAT_SET, ENCRYPT_KEY_STAT_LOADED };

typedef struct {
  char    dir[TSDB_FILENAME_LEN];
  int32_t level;
  int32_t primary;
  int8_t  disable;  // disable create new file
} SDiskCfg;

typedef struct {
  char name[TSDB_LOG_VAR_LEN];
} SLogVar;

#define TMQ_SEPARATOR      ":"
#define TMQ_SEPARATOR_CHAR ':'

enum {
  SND_WORKER_TYPE__SHARED = 1,
  SND_WORKER_TYPE__UNIQUE,
};

enum { RAND_ERR_MEMORY = 1, RAND_ERR_FILE = 2, RAND_ERR_NETWORK = 4 };

#define DEFAULT_HANDLE 0
#define MNODE_HANDLE   1
#define QNODE_HANDLE   -1
#define SNODE_HANDLE   -2
#define VNODE_HANDLE   -3
#define CLIENT_HANDLE  -5

#define TSDB_CONFIG_OPTION_LEN 32
#define TSDB_CONFIG_VALUE_LEN  64
#define TSDB_CONFIG_SCOPE_LEN  8
#define TSDB_CONFIG_NUMBER     16

#define QUERY_ID_SIZE      20
#define QUERY_OBJ_ID_SIZE  18
#define SUBQUERY_INFO_SIZE 6
#define QUERY_SAVE_SIZE    20

#define MAX_NUM_STR_SIZE 40

#define MAX_META_MSG_IN_BATCH   1048576
#define MAX_META_BATCH_RSP_SIZE (1 * 1048576 * 1024)

// sort page size by default
#define DEFAULT_PAGESIZE 4096

#define VNODE_TIMEOUT_SEC 60
#define MNODE_TIMEOUT_SEC 60

#define MONITOR_TABLENAME_LEN   200
#define MONITOR_TAG_NAME_LEN    100
#define MONITOR_TAG_VALUE_LEN   300
#define MONITOR_METRIC_NAME_LEN 100

<<<<<<< HEAD
#define AUDIT_OPERATION_LEN 20
=======
typedef enum {
  ANAL_ALGO_TYPE_ANOMALY_DETECT = 0,
  ANAL_ALGO_TYPE_FORECAST = 1,
  ANAL_ALGO_TYPE_END,
} EAnalAlgoType;

>>>>>>> fdd29317
#ifdef __cplusplus
}
#endif

#endif<|MERGE_RESOLUTION|>--- conflicted
+++ resolved
@@ -651,16 +651,14 @@
 #define MONITOR_TAG_VALUE_LEN   300
 #define MONITOR_METRIC_NAME_LEN 100
 
-<<<<<<< HEAD
 #define AUDIT_OPERATION_LEN 20
-=======
+
 typedef enum {
   ANAL_ALGO_TYPE_ANOMALY_DETECT = 0,
   ANAL_ALGO_TYPE_FORECAST = 1,
   ANAL_ALGO_TYPE_END,
 } EAnalAlgoType;
 
->>>>>>> fdd29317
 #ifdef __cplusplus
 }
 #endif
