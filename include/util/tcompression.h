--- conflicted
+++ resolved
@@ -154,12 +154,6 @@
 
 #ifdef __AVX2__
 int32_t tsDecompressIntImpl_Hw(const char *const input, const int32_t nelements, char *const output, const char type);
-<<<<<<< HEAD
-void    tsDecompressFloatImplAvx512(const char *const input, const int32_t nelements, char *const output);
-void    tsDecompressFloatImplAvx2(const char *const input, const int32_t nelements, char *const output);
-void tsDecompressTimestampAvx512(const char *const input, const int32_t nelements, char *const output, bool bigEndian);
-void tsDecompressTimestampAvx2(const char *const input, const int32_t nelements, char *const output, bool bigEndian);
-=======
 int32_t tsDecompressFloatImpAvx2(const char *input, int32_t nelements, char *output);
 int32_t tsDecompressDoubleImpAvx2(const char *input, int32_t nelements, char *output);
 #endif
@@ -167,7 +161,6 @@
 void tsDecompressTimestampAvx2(const char *input, int32_t nelements, char *output, bool bigEndian);
 void tsDecompressTimestampAvx512(const char *const input, const int32_t nelements, char *const output, bool bigEndian);
 #endif
->>>>>>> b05e591e
 
 /*************************************************************************
  *                  REGULAR COMPRESSION 2
