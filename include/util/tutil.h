--- conflicted
+++ resolved
@@ -172,7 +172,6 @@
     }                                     \
   } while (0)
 
-<<<<<<< HEAD
 #define TAOS_CHECK_EXEC_GOTO(CMD, LINO, EXEC, LABEL) \
   do {                                               \
     code = (CMD);                                    \
@@ -184,9 +183,8 @@
       goto LABEL;                                    \
     }                                                \
   } while (0)
-=======
+
 #define TAOS_UNUSED(expr) (void)(expr)
->>>>>>> e5da58ab
 
 #ifdef __cplusplus
 }
