/*
 * Copyright (c) 2019 TAOS Data, Inc. <jhtao@taosdata.com>
 *
 * This program is free software: you can use, redistribute, and/or modify
 * it under the terms of the GNU Affero General Public License, version 3
 * or later ("AGPL"), as published by the Free Software Foundation.
 *
 * This program is distributed in the hope that it will be useful, but WITHOUT
 * ANY WARRANTY; without even the implied warranty of MERCHANTABILITY or
 * FITNESS FOR A PARTICULAR PURPOSE.
 *
 * You should have received a copy of the GNU Affero General Public License
 * along with this program. If not, see <http://www.gnu.org/licenses/>.
 */

#ifndef _TD_UTIL_LOG_H_
#define _TD_UTIL_LOG_H_

#include "os.h"

#ifdef __cplusplus
extern "C" {
#endif

typedef enum {
  DEBUG_FATAL = 1,
  DEBUG_ERROR = 1,
  DEBUG_WARN = 2,
  DEBUG_INFO = 2,
  DEBUG_DEBUG = 4,
  DEBUG_TRACE = 8,
  DEBUG_DUMP = 16,
  DEBUG_SCREEN = 64,
  DEBUG_FILE = 128
} ELogLevel;

typedef void (*LogFp)(int64_t ts, ELogLevel level, const char *content);

extern bool    tsLogEmbedded;
extern bool    tsAsyncLog;
extern int32_t tsNumOfLogLines;
extern int32_t tsLogKeepDays;
extern LogFp   tsLogFp;
extern int64_t tsNumOfErrorLogs;
extern int64_t tsNumOfInfoLogs;
extern int64_t tsNumOfDebugLogs;
extern int64_t tsNumOfTraceLogs;
extern int32_t dDebugFlag;
extern int32_t vDebugFlag;
extern int32_t mDebugFlag;
extern int32_t cDebugFlag;
extern int32_t jniDebugFlag;
extern int32_t tmrDebugFlag;
extern int32_t uDebugFlag;
extern int32_t rpcDebugFlag;
extern int32_t qDebugFlag;
extern int32_t wDebugFlag;
extern int32_t sDebugFlag;
extern int32_t tsdbDebugFlag;
extern int32_t tqDebugFlag;
extern int32_t fsDebugFlag;
<<<<<<< HEAD
extern int32_t metaDebugFlag;
=======
extern int32_t fnDebugFlag;
>>>>>>> babef48c

int32_t taosInitLog(const char *logName, int32_t maxFiles);
void    taosCloseLog();
void    taosResetLog();
void    taosSetAllDebugFlag(int32_t flag);
void    taosDumpData(uint8_t *msg, int32_t len);

void taosPrintLog(const char *flags, ELogLevel level, int32_t dflag, const char *format, ...)
#ifdef __GNUC__
    __attribute__((format(printf, 4, 5)))
#endif
    ;

void taosPrintLongString(const char *flags, ELogLevel level, int32_t dflag, const char *format, ...)
#ifdef __GNUC__
    __attribute__((format(printf, 4, 5)))
#endif
    ;

// clang-format off
#define uFatal(...) { if (uDebugFlag & DEBUG_FATAL) { taosPrintLog("UTL FATAL", DEBUG_FATAL, tsLogEmbedded ? 255 : uDebugFlag, __VA_ARGS__); }}
#define uError(...) { if (uDebugFlag & DEBUG_ERROR) { taosPrintLog("UTL ERROR ", DEBUG_ERROR, tsLogEmbedded ? 255 : uDebugFlag, __VA_ARGS__); }}
#define uWarn(...)  { if (uDebugFlag & DEBUG_WARN)  { taosPrintLog("UTL WARN ", DEBUG_WARN, tsLogEmbedded ? 255 : uDebugFlag, __VA_ARGS__); }}
#define uInfo(...)  { if (uDebugFlag & DEBUG_INFO)  { taosPrintLog("UTL ", DEBUG_INFO, tsLogEmbedded ? 255 : uDebugFlag, __VA_ARGS__); }}
#define uDebug(...) { if (uDebugFlag & DEBUG_DEBUG) { taosPrintLog("UTL ", DEBUG_DEBUG, uDebugFlag, __VA_ARGS__); }}
#define uTrace(...) { if (uDebugFlag & DEBUG_TRACE) { taosPrintLog("UTL ", DEBUG_TRACE, uDebugFlag, __VA_ARGS__); }}

#define pError(...) { taosPrintLog("APP ERROR ", DEBUG_ERROR, 255, __VA_ARGS__); }
#define pPrint(...) { taosPrintLog("APP ", DEBUG_INFO, 255, __VA_ARGS__); }
// clang-format on

#ifdef __cplusplus
}
#endif

#endif /*_TD_UTIL_LOG_H_*/<|MERGE_RESOLUTION|>--- conflicted
+++ resolved
@@ -59,11 +59,8 @@
 extern int32_t tsdbDebugFlag;
 extern int32_t tqDebugFlag;
 extern int32_t fsDebugFlag;
-<<<<<<< HEAD
 extern int32_t metaDebugFlag;
-=======
 extern int32_t fnDebugFlag;
->>>>>>> babef48c
 
 int32_t taosInitLog(const char *logName, int32_t maxFiles);
 void    taosCloseLog();
