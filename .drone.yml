--- conflicted
+++ resolved
@@ -11,14 +11,7 @@
   image: gcc
   commands:
   - apt-get update
-<<<<<<< HEAD
-  - apt-get install -y cmake build-essential gcc 
-  - pip3 install psutil
-  - pip3 install guppy3
-  - pip3 install src/connector/python/
-=======
   - apt-get install -y cmake build-essential 
->>>>>>> 2e2a7174
   - mkdir debug
   - cd debug
   - cmake .. 
@@ -30,26 +23,6 @@
     branch:
     - develop
     - master
-<<<<<<< HEAD
-
-
-- name: crash_gen
-  image: python:3.8
-  commands:
-  - pip3 install requests
-  - pip3 install src/connector/python/
-  - pip3 install psutil
-  - pip3 install guppy3
-  - cd tests/pytest 
-  - ./crash_gen.sh -a -p -t 4 -s 2000
-  when:
-    branch:
-    - develop
-    - master
-
-
-=======
->>>>>>> 2e2a7174
 ---
 kind: pipeline
 name: test_arm64
