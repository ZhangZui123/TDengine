#!/bin/bash
#
# Script to stop the client and uninstall database, but retain the config and log files.
set -e
# set -x

RED='\033[0;31m'
GREEN='\033[1;32m'
NC='\033[0m'
verMode=edge

installDir="/usr/local/taos"
clientName="taos"
uninstallScript="rmtaos"

clientName2="taos"
productName2="TDengine"

benchmarkName2="${clientName2}Benchmark"
demoName2="${clientName2}demo"
dumpName2="${clientName2}dump"
inspect_name="${clientName2}inspect"
uninstallScript2="rm${clientName2}"


installDir="/usr/local/${clientName2}"

#install main path
install_main_dir=${installDir}

log_link_dir=${installDir}/log
cfg_link_dir=${installDir}/cfg
bin_link_dir="/usr/bin"
lib_link_dir="/usr/lib"
lib64_link_dir="/usr/lib64"
inc_link_dir="/usr/include"
log_dir="/var/log/${clientName2}"
cfg_dir="/etc/${clientName2}"

csudo=""
if command -v sudo > /dev/null; then
    csudo="sudo "
fi

function kill_client() {
    pid=$(ps -C ${clientName2} | grep -w ${clientName2} | grep -v $uninstallScript2 | awk '{print $1}')
    if [ -n "$pid" ]; then
        ${csudo}kill -9 $pid || :
    fi
}

function clean_bin() {
    # Remove link
    ${csudo}rm -f ${bin_link_dir}/${clientName2}      || :
    ${csudo}rm -f ${bin_link_dir}/${demoName2}        || :
    ${csudo}rm -f ${bin_link_dir}/${benchmarkName2}   || :
    ${csudo}rm -f ${bin_link_dir}/${dumpName2}        || :
    ${csudo}rm -f ${bin_link_dir}/${uninstallScript2}  || :
    ${csudo}rm -f ${bin_link_dir}/set_core  || :
<<<<<<< HEAD
    [ -f ${bin_link_dir}/${inspect_name} ] && ${csudo}rm -f ${bin_link_dir}/${inspect_name} || :
=======
    [ -L ${bin_link_dir}/${inspect_name} ] && ${csudo}rm -f ${bin_link_dir}/${inspect_name} || :
>>>>>>> e1e8e631

    if [ "$verMode" == "cluster" ] && [ "$clientName" != "$clientName2" ]; then
        ${csudo}rm -f ${bin_link_dir}/${clientName2} || :
        ${csudo}rm -f ${bin_link_dir}/${demoName2}        || :
        ${csudo}rm -f ${bin_link_dir}/${benchmarkName2}   || :
        ${csudo}rm -f ${bin_link_dir}/${dumpName2} || :
        ${csudo}rm -f ${bin_link_dir}/${uninstallScript2} || :
<<<<<<< HEAD
        [ -f ${bin_link_dir}/${inspect_name} ] && ${csudo}rm -f ${bin_link_dir}/${inspect_name} || :
=======
        [ -L ${bin_link_dir}/${inspect_name} ] && ${csudo}rm -f ${bin_link_dir}/${inspect_name} || :
>>>>>>> e1e8e631
    fi
}

function clean_lib() {
  # Remove link
  ${csudo}rm -f ${lib_link_dir}/libtaos.* || :
  [ -f ${lib_link_dir}/libtaosws.* ] && ${csudo}rm -f ${lib_link_dir}/libtaosws.* || :

  ${csudo}rm -f ${lib64_link_dir}/libtaos.* || :
  [ -f ${lib64_link_dir}/libtaosws.* ] && ${csudo}rm -f ${lib64_link_dir}/libtaosws.* || :
  #${csudo}rm -rf ${v15_java_app_dir}           || :
}

function clean_header() {
    # Remove link
    ${csudo}rm -f ${inc_link_dir}/taos.h           || :
    ${csudo}rm -f ${inc_link_dir}/taosdef.h        || :
    ${csudo}rm -f ${inc_link_dir}/taoserror.h      || :
    ${csudo}rm -f ${inc_link_dir}/tdef.h      || :
    ${csudo}rm -f ${inc_link_dir}/taosudf.h      || :    
    ${csudo}rm -f ${inc_link_dir}/taosws.h      || :
}

function clean_config() {
    # Remove link
    ${csudo}rm -f ${cfg_link_dir}/*            || :
}

function clean_log() {
    # Remove link
    ${csudo}rm -rf ${log_link_dir}    || :
}

function clean_config_and_log_dir() {
    # Remove link
    echo "Do you want to remove all the log and configuration files? [y/n]"
    read answer
    if [ X$answer == X"y" ] || [ X$answer == X"Y" ]; then
        confirmMsg="I confirm that I would like to delete all log and configuration files"
        echo "Please enter '${confirmMsg}' to continue"
        read answer
        if [ X"$answer" == X"${confirmMsg}" ]; then
            # Remove dir
            rm -rf ${cfg_dir} || :
            rm -rf ${log_dir} || :
        else
            echo "answer doesn't match, skip this step"
        fi
    fi
}

# Stop client.
kill_client
# Remove binary file and links
clean_bin
# Remove header file.
clean_header
# Remove lib file
clean_lib
# Remove link log directory
clean_log
# Remove link configuration file
clean_config
# Remove dir
clean_config_and_log_dir

${csudo}rm -rf ${install_main_dir}

echo -e "${GREEN}${productName2} client is removed successfully!${NC}"
echo <|MERGE_RESOLUTION|>--- conflicted
+++ resolved
@@ -57,11 +57,7 @@
     ${csudo}rm -f ${bin_link_dir}/${dumpName2}        || :
     ${csudo}rm -f ${bin_link_dir}/${uninstallScript2}  || :
     ${csudo}rm -f ${bin_link_dir}/set_core  || :
-<<<<<<< HEAD
-    [ -f ${bin_link_dir}/${inspect_name} ] && ${csudo}rm -f ${bin_link_dir}/${inspect_name} || :
-=======
     [ -L ${bin_link_dir}/${inspect_name} ] && ${csudo}rm -f ${bin_link_dir}/${inspect_name} || :
->>>>>>> e1e8e631
 
     if [ "$verMode" == "cluster" ] && [ "$clientName" != "$clientName2" ]; then
         ${csudo}rm -f ${bin_link_dir}/${clientName2} || :
@@ -69,11 +65,7 @@
         ${csudo}rm -f ${bin_link_dir}/${benchmarkName2}   || :
         ${csudo}rm -f ${bin_link_dir}/${dumpName2} || :
         ${csudo}rm -f ${bin_link_dir}/${uninstallScript2} || :
-<<<<<<< HEAD
-        [ -f ${bin_link_dir}/${inspect_name} ] && ${csudo}rm -f ${bin_link_dir}/${inspect_name} || :
-=======
         [ -L ${bin_link_dir}/${inspect_name} ] && ${csudo}rm -f ${bin_link_dir}/${inspect_name} || :
->>>>>>> e1e8e631
     fi
 }
 
