#!/bin/bash
#
# Generate tar.gz package for all os system

set -e
# set -x

curr_dir=$(pwd)
compile_dir=$1
version=$2
build_time=$3
cpuType=$4
osType=$5
verMode=$6
verType=$7
pagMode=$8
versionComp=$9
dbName=${10}
productName2="${11}"
serverName2="${12}d"
clientName2="${12}"
cusEmail2="${13}"

script_dir="$(dirname $(readlink -f $0))"
top_dir="$(readlink -f ${script_dir}/../..)"

productName="TDengine"
serverName="taosd"
clientName="taos"
configFile="taos.cfg"
tarName="package.tar.gz"
dumpName="taosdump"
benchmarkName="taosBenchmark"
toolsName="taostools"
adapterName="taosadapter"
defaultPasswd="taosdata"

# create compressed install file.
build_dir="${compile_dir}/build"
code_dir="${top_dir}"
release_dir="${top_dir}/release"

#package_name='linux'
if [ "$verMode" == "cluster" ]; then
  install_dir="${release_dir}/${productName2}-enterprise-${version}"
elif [ "$verMode" == "cloud" ]; then
  install_dir="${release_dir}/${productName2}-cloud-server-${version}"
else
  install_dir="${release_dir}/${productName2}-server-${version}"
fi

if [ -d ${top_dir}/tools/taos-tools/packaging/deb ]; then
  cd ${top_dir}/tools/taos-tools/packaging/deb

  taostools_ver=$(git for-each-ref --sort=taggerdate --format '%(tag)' refs/tags|grep -v taos | tail -1)
  [ -z "$taostools_ver" ] && taostools_ver="0.1.0"
  taostools_install_dir="${release_dir}/${clientName2}Tools-${taostools_ver}"

  cd ${curr_dir}
else
  taostools_install_dir="${release_dir}/${clientName2}Tools-${version}"
fi

# Directories and files
if [ "$pagMode" == "lite" ]; then
  strip ${build_dir}/bin/${serverName}
  strip ${build_dir}/bin/${clientName}
  # lite version doesn't include taosadapter,  which will lead to no restful interface
  bin_files="${build_dir}/bin/${serverName} ${build_dir}/bin/${clientName} ${script_dir}/remove.sh ${script_dir}/startPre.sh ${build_dir}/bin/taosBenchmark "
  taostools_bin_files=""
else
  if [ "$verMode" == "cloud" ]; then
    taostools_bin_files=" ${build_dir}/bin/taosBenchmark"
  else
    wget https://github.com/taosdata/grafanaplugin/releases/latest/download/TDinsight.sh -O ${build_dir}/bin/TDinsight.sh \
      && echo "TDinsight.sh downloaded!" \
      || echo "failed to download TDinsight.sh"
    # download TDinsight caches
    orig_pwd=$(pwd)
    tdinsight_caches=""
    cd ${build_dir}/bin/ && \
      chmod +x TDinsight.sh
    ./TDinsight.sh --download-only ||:
    #  tdinsight_caches=$(./TDinsight.sh --download-only | xargs -I printf "${build_dir}/bin/{} ")
    cd $orig_pwd
    echo "TDinsight caches: $tdinsight_caches"

    taostools_bin_files=" ${build_dir}/bin/taosdump \
      ${build_dir}/bin/taosBenchmark \
      ${build_dir}/bin/TDinsight.sh \
      ${build_dir}/bin/tdengine-datasource.zip \
      ${build_dir}/bin/tdengine-datasource.zip.md5"
  fi


  bin_files="${build_dir}/bin/${serverName} \
      ${build_dir}/bin/${clientName} \
      ${taostools_bin_files} \
      ${build_dir}/bin/${clientName}adapter \
      ${build_dir}/bin/udfd \
      ${script_dir}/remove.sh \
      ${script_dir}/set_core.sh \
      ${script_dir}/startPre.sh \
      ${script_dir}/taosd-dump-cfg.gdb"
fi

if [ "$osType" == "Darwin" ]; then
    lib_files="${build_dir}/lib/libtaos.${version}.dylib"
    wslib_files="${build_dir}/lib/libtaosws.dylib"
else
    lib_files="${build_dir}/lib/libtaos.so.${version}"
    wslib_files="${build_dir}/lib/libtaosws.so"
fi
header_files="${code_dir}/include/client/taos.h ${code_dir}/include/common/taosdef.h ${code_dir}/include/util/taoserror.h ${code_dir}/include/util/tdef.h ${code_dir}/include/libs/function/taosudf.h"

wsheader_files="${build_dir}/include/taosws.h"

if [ "$dbName" != "taos" ]; then
  cfg_dir="${top_dir}/../enterprise/packaging/cfg"
else
  cfg_dir="${top_dir}/packaging/cfg"
fi

install_files="${script_dir}/install.sh"

init_file_deb=${script_dir}/../deb/taosd
init_file_rpm=${script_dir}/../rpm/taosd

# make directories.
mkdir -p ${install_dir}
mkdir -p ${install_dir}/inc && cp ${header_files} ${install_dir}/inc

[ -f ${wsheader_files} ] && cp ${wsheader_files} ${install_dir}/inc || :

mkdir -p ${install_dir}/cfg && cp ${cfg_dir}/${configFile} ${install_dir}/cfg/${configFile}

if [ -f "${compile_dir}/test/cfg/${clientName}adapter.toml" ]; then
  cp ${compile_dir}/test/cfg/${clientName}adapter.toml ${install_dir}/cfg || :
fi

if [ -f "${compile_dir}/test/cfg/${clientName}adapter.service" ]; then
  cp ${compile_dir}/test/cfg/${clientName}adapter.service ${install_dir}/cfg || :
fi

if [ -f "${cfg_dir}/${serverName}.service" ]; then
  cp ${cfg_dir}/${serverName}.service ${install_dir}/cfg || :
fi

mkdir -p ${install_dir}/bin && cp ${bin_files} ${install_dir}/bin && chmod a+x ${install_dir}/bin/* || :
mkdir -p ${install_dir}/init.d && cp ${init_file_deb} ${install_dir}/init.d/${serverName}.deb
mkdir -p ${install_dir}/init.d && cp ${init_file_rpm} ${install_dir}/init.d/${serverName}.rpm
# mkdir -p ${install_dir}/share && cp -rf ${build_dir}/share/{etc,srv} ${install_dir}/share ||:

if [ $adapterName != "taosadapter" ]; then
  mv ${install_dir}/cfg/${clientName2}adapter.toml ${install_dir}/cfg/$adapterName.toml
  sed -i "s/path = \"\/var\/log\/taos\"/path = \"\/var\/log\/${productName}\"/g" ${install_dir}/cfg/$adapterName.toml
  sed -i "s/password = \"taosdata\"/password = \"${defaultPasswd}\"/g" ${install_dir}/cfg/$adapterName.toml

  mv ${install_dir}/cfg/${clientName2}adapter.service ${install_dir}/cfg/$adapterName.service
  sed -i "s/TDengine/${productName}/g" ${install_dir}/cfg/$adapterName.service
  sed -i "s/taosAdapter/${adapterName}/g" ${install_dir}/cfg/$adapterName.service
  sed -i "s/taosadapter/${adapterName}/g" ${install_dir}/cfg/$adapterName.service

  mv ${install_dir}/bin/${clientName2}adapter ${install_dir}/bin/${adapterName}
  mv ${install_dir}/bin/taosd-dump-cfg.gdb ${install_dir}/bin/${serverName}-dump-cfg.gdb
fi

if [ -n "${taostools_bin_files}" ]; then
    mkdir -p ${taostools_install_dir} || echo -e "failed to create ${taostools_install_dir}"
    mkdir -p ${taostools_install_dir}/bin \
        && cp ${taostools_bin_files} ${taostools_install_dir}/bin \
        && chmod a+x ${taostools_install_dir}/bin/* || :

    if [ -f ${top_dir}/tools/taos-tools/packaging/tools/install-tools.sh ]; then
        cp ${top_dir}/tools/taos-tools/packaging/tools/install-tools.sh \
            ${taostools_install_dir}/ > /dev/null \
            && chmod a+x ${taostools_install_dir}/install-tools.sh \
            || echo -e "failed to copy install-tools.sh"
    else
        echo -e "install-tools.sh not found"
    fi

    if [ -f ${top_dir}/tools/taos-tools/packaging/tools/uninstall-tools.sh ]; then
        cp ${top_dir}/tools/taos-tools/packaging/tools/uninstall-tools.sh \
            ${taostools_install_dir}/ > /dev/null \
            && chmod a+x ${taostools_install_dir}/uninstall-tools.sh \
            || echo -e "failed to copy uninstall-tools.sh"
    else
        echo -e "uninstall-tools.sh not found"
    fi

    if [ -f ${build_dir}/lib/libavro.so.23.0.0 ]; then
        mkdir -p ${taostools_install_dir}/avro/{lib,lib/pkgconfig} || echo -e "failed to create ${taostools_install_dir}/avro"
        cp ${build_dir}/lib/libavro.* ${taostools_install_dir}/avro/lib
        cp ${build_dir}/lib/pkgconfig/avro-c.pc ${taostools_install_dir}/avro/lib/pkgconfig
    fi
fi

if [ -f ${build_dir}/bin/jemalloc-config ]; then
  mkdir -p ${install_dir}/jemalloc/{bin,lib,lib/pkgconfig,include/jemalloc,share/doc/jemalloc,share/man/man3}
  cp ${build_dir}/bin/jemalloc-config ${install_dir}/jemalloc/bin
  if [ -f ${build_dir}/bin/jemalloc.sh ]; then
    cp ${build_dir}/bin/jemalloc.sh ${install_dir}/jemalloc/bin
  fi
  if [ -f ${build_dir}/bin/jeprof ]; then
    cp ${build_dir}/bin/jeprof ${install_dir}/jemalloc/bin
  fi
  if [ -f ${build_dir}/include/jemalloc/jemalloc.h ]; then
    cp ${build_dir}/include/jemalloc/jemalloc.h ${install_dir}/jemalloc/include/jemalloc
  fi
  if [ -f ${build_dir}/lib/libjemalloc.so.2 ]; then
    cp ${build_dir}/lib/libjemalloc.so.2 ${install_dir}/jemalloc/lib
    ln -sf libjemalloc.so.2 ${install_dir}/jemalloc/lib/libjemalloc.so
  fi
  # if [ -f ${build_dir}/lib/libjemalloc.a ]; then
  #   cp ${build_dir}/lib/libjemalloc.a ${install_dir}/jemalloc/lib
  # fi
  # if [ -f ${build_dir}/lib/libjemalloc_pic.a ]; then
  #   cp ${build_dir}/lib/libjemalloc_pic.a ${install_dir}/jemalloc/lib
  # fi
  if [ -f ${build_dir}/lib/pkgconfig/jemalloc.pc ]; then
    cp ${build_dir}/lib/pkgconfig/jemalloc.pc ${install_dir}/jemalloc/lib/pkgconfig
  fi
  if [ -f ${build_dir}/share/doc/jemalloc/jemalloc.html ]; then
    cp ${build_dir}/share/doc/jemalloc/jemalloc.html ${install_dir}/jemalloc/share/doc/jemalloc
  fi
  if [ -f ${build_dir}/share/man/man3/jemalloc.3 ]; then
    cp ${build_dir}/share/man/man3/jemalloc.3 ${install_dir}/jemalloc/share/man/man3
  fi
fi

if [ "$verMode" == "cluster" ]; then
  sed 's/verMode=edge/verMode=cluster/g' ${install_dir}/bin/remove.sh >>remove_temp.sh
  sed -i "s/serverName2=\"taosd\"/serverName2=\"${serverName2}\"/g" remove_temp.sh
  sed -i "s/clientName2=\"taos\"/clientName2=\"${clientName2}\"/g" remove_temp.sh
  sed -i "s/configFile2=\"taos.cfg\"/configFile2=\"${clientName2}.cfg\"/g" remove_temp.sh
  sed -i "s/productName2=\"TDengine\"/productName2=\"${productName2}\"/g" remove_temp.sh
  cusDomain=`echo "${cusEmail2}" | sed 's/^[^@]*@//'`
  sed -i "s/emailName2=\"taosdata.com\"/emailName2=\"${cusDomain}\"/g" remove_temp.sh
  mv remove_temp.sh ${install_dir}/bin/remove.sh
fi
if [ "$verMode" == "cloud" ]; then
  sed 's/verMode=edge/verMode=cloud/g' ${install_dir}/bin/remove.sh >>remove_temp.sh
  mv remove_temp.sh ${install_dir}/bin/remove.sh
fi

cd ${install_dir}
if [ "$osType" != "Darwin" ]; then
    tar -zcv -f ${tarName} * --remove-files || :
else
    tar -zcv -f ${tarName} * || :
fi

exitcode=$?
if [ "$exitcode" != "0" ]; then
  echo "tar ${tarName} error !!!"
  exit $exitcode
fi

cd ${curr_dir}
cp ${install_files} ${install_dir}
cp ${install_dir}/install.sh install_temp.sh
if [ "$verMode" == "cluster" ]; then
  sed -i 's/verMode=edge/verMode=cluster/g' install_temp.sh
  sed -i "s/serverName2=\"taosd\"/serverName2=\"${serverName2}\"/g" install_temp.sh
  sed -i "s/clientName2=\"taos\"/clientName2=\"${clientName2}\"/g" install_temp.sh
  sed -i "s/configFile2=\"taos.cfg\"/configFile2=\"${clientName2}.cfg\"/g" install_temp.sh
  sed -i "s/productName2=\"TDengine\"/productName2=\"${productName2}\"/g" install_temp.sh
  cusDomain=`echo "${cusEmail2}" | sed 's/^[^@]*@//'`
  sed -i "s/emailName2=\"taosdata.com\"/emailName2=\"${cusDomain}\"/g" install_temp.sh
  mv install_temp.sh ${install_dir}/install.sh
fi
if [ "$verMode" == "cloud" ]; then
  sed -i 's/verMode=edge/verMode=cloud/g' install_temp.sh
  mv install_temp.sh ${install_dir}/install.sh
fi
if [ "$pagMode" == "lite" ]; then
  sed -i 's/pagMode=full/pagMode=lite/g' install_temp.sh
  mv install_temp.sh ${install_dir}/install.sh
fi
chmod a+x ${install_dir}/install.sh

if [[ $dbName == "taos" ]]; then  
<<<<<<< HEAD
=======
  cp ${top_dir}/../enterprise/packaging/start-all.sh ${install_dir}
  cp ${top_dir}/../enterprise/packaging/stop-all.sh ${install_dir}
  cp ${top_dir}/../enterprise/packaging/README.md ${install_dir}
  chmod a+x ${install_dir}/start-all.sh
  chmod a+x ${install_dir}/stop-all.sh
>>>>>>> 94abc0de
  # Copy example code  
  mkdir -p ${install_dir}/examples
  examples_dir="${top_dir}/examples"
  cp -r ${examples_dir}/c ${install_dir}/examples
  if [[ "$pagMode" != "lite" ]] && [[ "$cpuType" != "aarch32" ]]; then
    if [ -d ${examples_dir}/JDBC/connectionPools/target ]; then
      rm -rf ${examples_dir}/JDBC/connectionPools/target
    fi
    if [ -d ${examples_dir}/JDBC/JDBCDemo/target ]; then
      rm -rf ${examples_dir}/JDBC/JDBCDemo/target
    fi
    if [ -d ${examples_dir}/JDBC/mybatisplus-demo/target ]; then
      rm -rf ${examples_dir}/JDBC/mybatisplus-demo/target
    fi
    if [ -d ${examples_dir}/JDBC/springbootdemo/target ]; then
      rm -rf ${examples_dir}/JDBC/springbootdemo/target
    fi
    if [ -d ${examples_dir}/JDBC/SpringJdbcTemplate/target ]; then
      rm -rf ${examples_dir}/JDBC/SpringJdbcTemplate/target
    fi
    if [ -d ${examples_dir}/JDBC/taosdemo/target ]; then
      rm -rf ${examples_dir}/JDBC/taosdemo/target
    fi

    cp -r ${examples_dir}/JDBC ${install_dir}/examples
    cp -r ${examples_dir}/matlab ${install_dir}/examples
    cp -r ${examples_dir}/python ${install_dir}/examples
    cp -r ${examples_dir}/R ${install_dir}/examples
    cp -r ${examples_dir}/go ${install_dir}/examples
    cp -r ${examples_dir}/nodejs ${install_dir}/examples
    cp -r ${examples_dir}/C# ${install_dir}/examples
    mkdir -p ${install_dir}/examples/taosbenchmark-json && cp ${examples_dir}/../tools/taos-tools/example/* ${install_dir}/examples/taosbenchmark-json
  fi

  if [ "$verMode" == "cluster" ] || [ "$verMode" == "cloud" ]; then    
    mkdir -p ${install_dir}/share/        
    cp -rf ${build_dir}/share/{etc,srv} ${install_dir}/share ||:    
  fi

fi

# Copy driver
mkdir -p ${install_dir}/driver && cp ${lib_files} ${install_dir}/driver && echo "${versionComp}" >${install_dir}/driver/vercomp.txt
[ -f ${wslib_files} ] && cp ${wslib_files} ${install_dir}/driver || :

# Copy connector && taosx
if [ "$verMode" == "cluster" ]; then    
    connector_dir="${code_dir}/connector"
    mkdir -p ${install_dir}/connector
    if [[ "$pagMode" != "lite" ]] && [[ "$cpuType" != "aarch32" ]]; then
        tmp_pwd=`pwd`
    	  cd ${install_dir}/connector
    	  if [ ! -d taos-connector-jdbc ];then
          	git clone -b main --depth=1 https://github.com/taosdata/taos-connector-jdbc.git ||:
    	  fi
    	  cd taos-connector-jdbc
    	  mvn clean package -Dmaven.test.skip=true
    	  echo  ${build_dir}/lib/
    	  cp target/*.jar  ${build_dir}/lib/
    	  cd ${install_dir}/connector
    	  rm -rf taos-connector-jdbc
    	  cd ${tmp_pwd}
   	    jars=$(ls ${build_dir}/lib/*.jar 2>/dev/null|wc -l)
        [ "${jars}" != "0" ] && cp ${build_dir}/lib/*.jar ${install_dir}/connector || :
        git clone --depth 1 https://github.com/taosdata/driver-go ${install_dir}/connector/go
        rm -rf ${install_dir}/connector/go/.git ||:

        git clone --depth 1 https://github.com/taosdata/taos-connector-python ${install_dir}/connector/python
        rm -rf ${install_dir}/connector/python/.git ||:

        git clone --depth 1 https://github.com/taosdata/taos-connector-node ${install_dir}/connector/nodejs
        rm -rf ${install_dir}/connector/nodejs/.git ||:

        git clone --depth 1 https://github.com/taosdata/taos-connector-dotnet ${install_dir}/connector/dotnet
        rm -rf ${install_dir}/connector/dotnet/.git ||:

        git clone --depth 1 https://github.com/taosdata/taos-connector-rust ${install_dir}/connector/rust
        rm -rf ${install_dir}/connector/rust/.git ||:

<<<<<<< HEAD
        cp ${top_dir}/../enterprise/packaging/start-all.sh ${install_dir}
        cp ${top_dir}/../enterprise/packaging/stop-all.sh ${install_dir}
        cp ${top_dir}/../enterprise/packaging/README.md ${install_dir}
        chmod a+x ${install_dir}/start-all.sh
        chmod a+x ${install_dir}/stop-all.sh

=======
>>>>>>> 94abc0de
        # copy taosx
        if [ -d ${top_dir}/../enterprise/src/plugins/taosx/release/taosx ]; then
          cp -r ${top_dir}/../enterprise/src/plugins/taosx/release/taosx ${install_dir}
          cp ${top_dir}/../enterprise/packaging/install_taosx.sh ${install_dir}/taosx
          cp ${top_dir}/../enterprise/src/plugins/taosx/packaging/uninstall.sh ${install_dir}/taosx
          sed -i 's/target=\"\"/target=\"taosx\"/g' ${install_dir}/taosx/uninstall.sh
        fi
    fi
fi

# Copy release note
# cp ${script_dir}/release_note ${install_dir}

# exit 1

cd ${release_dir}

#  install_dir has been distinguishes  cluster from  edege, so comments this code
pkg_name=${install_dir}-${osType}-${cpuType}

versionCompFirst=$(echo ${versionComp} | awk -F '.' '{print $1}')
taostools_pkg_name=${taostools_install_dir}-${osType}-${cpuType}-comp${versionCompFirst}

# if [ "$verMode" == "cluster" ]; then
#   pkg_name=${install_dir}-${osType}-${cpuType}
# elif [ "$verMode" == "edge" ]; then
#   pkg_name=${install_dir}-${osType}-${cpuType}
# else
#   echo "unknow verMode, nor cluster or edge"
#   exit 1
# fi

if [[ "$verType" == "beta" ]] || [[ "$verType" == "preRelease" ]]; then
  pkg_name=${install_dir}-${verType}-${osType}-${cpuType}
  taostools_pkg_name=${taostools_install_dir}-${verType}-${osType}-${cpuType}
elif [ "$verType" == "stable" ]; then
  pkg_name=${pkg_name}
  taostools_pkg_name=${taostools_pkg_name}
else
  echo "unknow verType, nor stabel or beta"
  exit 1
fi

if [ "$pagMode" == "lite" ]; then
  pkg_name=${pkg_name}-Lite
fi


if [ "$osType" != "Darwin" ]; then
    tar -zcv -f "$(basename ${pkg_name}).tar.gz" "$(basename ${install_dir})" --remove-files || :
else
    tar -zcv -f "$(basename ${pkg_name}).tar.gz" "$(basename ${install_dir})" || :
    rm -rf ${install_dir} ||:
    ([ -d build-taoskeeper ] && rm -rf build-taoskeeper ) ||:
fi

exitcode=$?
if [ "$exitcode" != "0" ]; then
  echo "tar ${pkg_name}.tar.gz error !!!"
  exit $exitcode
fi

if [ -n "${taostools_bin_files}" ] && [ "$verMode" != "cloud" ]; then
    wget https://github.com/taosdata/grafanaplugin/releases/latest/download/TDinsight.sh -O ${taostools_install_dir}/bin/TDinsight.sh && echo "TDinsight.sh downloaded!"|| echo "failed to download TDinsight.sh"
    if [ "$osType" != "Darwin" ]; then
        tar -zcv -f "$(basename ${taostools_pkg_name}).tar.gz" "$(basename ${taostools_install_dir})" --remove-files || :
    else
        tar -zcv -f "$(basename ${taostools_pkg_name}).tar.gz" "$(basename ${taostools_install_dir})" || :
        rm -rf ${taostools_install_dir} ||:
    fi
    exitcode=$?
    if [ "$exitcode" != "0" ]; then
        echo "tar ${taostools_pkg_name}.tar.gz error !!!"
        exit $exitcode
    fi
fi

cd ${curr_dir}<|MERGE_RESOLUTION|>--- conflicted
+++ resolved
@@ -281,14 +281,11 @@
 chmod a+x ${install_dir}/install.sh
 
 if [[ $dbName == "taos" ]]; then  
-<<<<<<< HEAD
-=======
   cp ${top_dir}/../enterprise/packaging/start-all.sh ${install_dir}
   cp ${top_dir}/../enterprise/packaging/stop-all.sh ${install_dir}
   cp ${top_dir}/../enterprise/packaging/README.md ${install_dir}
   chmod a+x ${install_dir}/start-all.sh
   chmod a+x ${install_dir}/stop-all.sh
->>>>>>> 94abc0de
   # Copy example code  
   mkdir -p ${install_dir}/examples
   examples_dir="${top_dir}/examples"
@@ -368,15 +365,6 @@
         git clone --depth 1 https://github.com/taosdata/taos-connector-rust ${install_dir}/connector/rust
         rm -rf ${install_dir}/connector/rust/.git ||:
 
-<<<<<<< HEAD
-        cp ${top_dir}/../enterprise/packaging/start-all.sh ${install_dir}
-        cp ${top_dir}/../enterprise/packaging/stop-all.sh ${install_dir}
-        cp ${top_dir}/../enterprise/packaging/README.md ${install_dir}
-        chmod a+x ${install_dir}/start-all.sh
-        chmod a+x ${install_dir}/stop-all.sh
-
-=======
->>>>>>> 94abc0de
         # copy taosx
         if [ -d ${top_dir}/../enterprise/src/plugins/taosx/release/taosx ]; then
           cp -r ${top_dir}/../enterprise/src/plugins/taosx/release/taosx ${install_dir}
