--- conflicted
+++ resolved
@@ -65,11 +65,7 @@
 
 if [ "$verMode" == "cluster" ]; then
   rpmname="TDengine-server-"${tdengine_ver}-${osType}-${cpuType}
-<<<<<<< HEAD
-elif [ "$verMode" == "lite" ]; then
-=======
 elif [ "$verMode" == "edge" ]; then
->>>>>>> a67de091
   rpmname="TDengine-server"-${tdengine_ver}-${osType}-${cpuType}
 else
   echo "unknow verMode, nor cluster or edge"
