#! encoding = utf-8
import json
import time
from json import JSONDecodeError
from typing import Callable
import logging
from concurrent.futures import ThreadPoolExecutor, Future

import taos
from kafka import KafkaConsumer
from kafka.consumer.fetcher import ConsumerRecord


class Consumer(object):
    DEFAULT_CONFIGS = {
        'kafka_brokers': 'localhost:9092',
        'kafka_topic': 'python_kafka',
        'kafka_group_id': 'taos',
        'taos_host': 'localhost',
        'taos_user': 'root',
        'taos_password': 'taosdata',
        'taos_database': 'power',
        'taos_port': 6030,
        'timezone': None,
        'clean_after_testing': False,
        'bath_consume': True,
        'batch_size': 1000,
        'async_model': True,
        'workers': 10,
        'testing': False
    }

    LOCATIONS = ['California.SanFrancisco', 'California.LosAngles', 'California.SanDiego', 'California.SanJose',
                 'California.PaloAlto', 'California.Campbell', 'California.MountainView', 'California.Sunnyvale',
                 'California.SantaClara', 'California.Cupertino']

    CREATE_DATABASE_SQL = 'create database if not exists {} keep 365 duration 10 buffer 16 wal_level 1'
    USE_DATABASE_SQL = 'use {}'
    DROP_TABLE_SQL = 'drop table if exists meters'
    DROP_DATABASE_SQL = 'drop database if exists {}'
    CREATE_STABLE_SQL = 'create stable meters (ts timestamp, current float, voltage int, phase float) ' \
                        'tags (location binary(64), groupId int)'
    CREATE_TABLE_SQL = 'create table if not exists {} using meters tags (\'{}\', {})'
    INSERT_SQL_HEADER = "insert into "
    INSERT_PART_SQL = 'power.{} values (\'{}\', {}, {}, {})'

    def __init__(self, **configs):
        self.config: dict = self.DEFAULT_CONFIGS
        self.config.update(configs)
        if not self.config.get('testing'):
            self.consumer = KafkaConsumer(
                self.config.get('kafka_topic'),  # topic
                bootstrap_servers=self.config.get('kafka_brokers'),
                group_id=self.config.get('kafka_group_id'),
            )
        self.taos = taos.connect(
            host=self.config.get('taos_host'),
            user=self.config.get('taos_user'),
            password=self.config.get('taos_password'),
            port=self.config.get('taos_port'),
            timezone=self.config.get('timezone'),
        )
        if self.config.get('async_model'):
            self.pool = ThreadPoolExecutor(max_workers=self.config.get('workers'))
            self.tasks = []
        # tags and table mapping # key: {location}_{groupId} value:
        self.tag_table_mapping = {}
        i = 0
        for location in self.LOCATIONS:
            for j in range(1, 11):
                table_name = 'd{}'.format(i)
                self._cache_table(location=location, group_id=j, table_name=table_name)
                i += 1

    def init_env(self):
        # create database and table
        self.taos.execute(self.DROP_DATABASE_SQL.format(self.config.get('taos_database')))
        self.taos.execute(self.CREATE_DATABASE_SQL.format(self.config.get('taos_database')))
        self.taos.execute(self.USE_DATABASE_SQL.format(self.config.get('taos_database')))
        self.taos.execute(self.DROP_TABLE_SQL)
        self.taos.execute(self.CREATE_STABLE_SQL)
        for tags, table_name in self.tag_table_mapping.items():
            location, group_id = _get_location_and_group(tags)
            self.taos.execute(self.CREATE_TABLE_SQL.format(table_name, location, group_id))

    def consume(self):
        logging.warning('## start consumer topic-[%s]', self.config.get('kafka_topic'))
        try:
            if self.config.get('bath_consume'):
                self._run_batch(self._to_taos_batch)
            else:
                self._run(self._to_taos)
        except KeyboardInterrupt:
            logging.warning("## caught keyboard interrupt, stopping")
        finally:
            self.stop()

    def stop(self):
        # close consumer
        if self.consumer is not None:
            self.consumer.commit()
            self.consumer.close()

        # multi thread
        if self.config.get('async_model'):
            for task in self.tasks:
                while not task.done():
                    pass
                if self.pool is not None:
                    self.pool.shutdown()

        # clean data
        if self.config.get('clean_after_testing'):
            self.taos.execute(self.DROP_TABLE_SQL)
            self.taos.execute(self.DROP_DATABASE_SQL.format(self.config.get('taos_database')))
        # close taos
        if self.taos is not None:
            self.taos.close()

    def _run(self, f):
        for message in self.consumer:
            if self.config.get('async_model'):
                self.pool.submit(f(message))
            else:
                f(message)

    def _run_batch(self, f):
        while True:
            messages = self.consumer.poll(timeout_ms=500, max_records=self.config.get('batch_size'))
            if messages:
                if self.config.get('async_model'):
                    self.pool.submit(f, messages.values())
                else:
                    f(list(messages.values()))
            if not messages:
                time.sleep(0.1)

    def _to_taos(self, message: ConsumerRecord) -> bool:
        sql = self.INSERT_SQL_HEADER + self._build_sql(message.value)
        if len(sql) == 0:  # decode error, skip
            return True
        logging.info('## insert sql %s', sql)
        return self.taos.execute(sql=sql) == 1

    def _to_taos_batch(self, messages):
        sql = self._build_sql_batch(messages=messages)
        if len(sql) == 0:  # decode error, skip
            return
        self.taos.execute(sql=sql)

    def _build_sql(self, msg_value: str) -> str:
        try:
            data = json.loads(msg_value)
        except JSONDecodeError as e:
            logging.error('## decode message [%s] error ', msg_value, e)
            return ''
        location = data.get('location')
        group_id = data.get('groupId')
        ts = data.get('ts')
        current = data.get('current')
        voltage = data.get('voltage')
        phase = data.get('phase')

        table_name = self._get_table_name(location=location, group_id=group_id)
        return self.INSERT_PART_SQL.format(table_name, ts, current, voltage, phase)

    def _build_sql_batch(self, messages) -> str:
        sql_list = []
        for partition_messages in messages:
            for message in partition_messages:
                sql_list.append(self._build_sql(message.value))

        return self.INSERT_SQL_HEADER + ' '.join(sql_list)

    def _cache_table(self, location: str, group_id: int, table_name: str):
        self.tag_table_mapping[_tag_table_mapping_key(location=location, group_id=group_id)] = table_name

    def _get_table_name(self, location: str, group_id: int) -> str:
        return self.tag_table_mapping.get(_tag_table_mapping_key(location=location, group_id=group_id))


def _tag_table_mapping_key(location: str, group_id: int):
    return '{}_{}'.format(location, group_id)


def _get_location_and_group(key: str) -> (str, int):
    fields = key.split('_')
    return fields[0], fields[1]


def test_to_taos(consumer: Consumer):
    msg = {
        'location': 'California.SanFrancisco',
        'groupId': 1,
        'ts': '2022-12-06 15:13:38.643',
        'current': 3.41,
        'voltage': 105,
        'phase': 0.02027,
    }
    record = ConsumerRecord(checksum=None, headers=None, offset=1, key=None, value=json.dumps(msg), partition=1,
                            topic='test', serialized_key_size=None, serialized_header_size=None,
                            serialized_value_size=None, timestamp=time.time(), timestamp_type=None)
    assert consumer._to_taos(message=record)


def test_to_taos_batch(consumer: Consumer):
    records = [
        [
            ConsumerRecord(checksum=None, headers=None, offset=1, key=None,
                           value=json.dumps({'location': 'California.SanFrancisco',
                                             'groupId': 1,
                                             'ts': '2022-12-06 15:13:38.643',
                                             'current': 3.41,
                                             'voltage': 105,
                                             'phase': 0.02027, }),
                           partition=1, topic='test', serialized_key_size=None, serialized_header_size=None,
                           serialized_value_size=None, timestamp=time.time(), timestamp_type=None),
            ConsumerRecord(checksum=None, headers=None, offset=1, key=None,
                           value=json.dumps({'location': 'California.LosAngles',
                                             'groupId': 2,
                                             'ts': '2022-12-06 15:13:39.643',
                                             'current': 3.41,
                                             'voltage': 102,
                                             'phase': 0.02027, }),
                           partition=1, topic='test', serialized_key_size=None, serialized_header_size=None,
                           serialized_value_size=None, timestamp=time.time(), timestamp_type=None),
        ]
    ]

    consumer._to_taos_batch(messages=records)


if __name__ == '__main__':
    consumer = Consumer(async_model=True, testing=True)
    # init env
    consumer.init_env()
    # consumer.consume()
    # test build sql
    # test build sql batch
    test_to_taos(consumer)
<<<<<<< HEAD
    test_to_taos_batch(consumer)
=======
    test_to_taos_batch(consumer)
    
>>>>>>> 96c76dc6
<|MERGE_RESOLUTION|>--- conflicted
+++ resolved
@@ -238,9 +238,4 @@
     # test build sql
     # test build sql batch
     test_to_taos(consumer)
-<<<<<<< HEAD
-    test_to_taos_batch(consumer)
-=======
-    test_to_taos_batch(consumer)
-    
->>>>>>> 96c76dc6
+    test_to_taos_batch(consumer)