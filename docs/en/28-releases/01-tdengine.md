--- conflicted
+++ resolved
@@ -25,13 +25,10 @@
 
 import Release from "/components/ReleaseV3";
 
-<<<<<<< HEAD
-=======
 ## 3.3.4.8
 
 <Release type="tdengine" version="3.3.4.8" />
 
->>>>>>> ebd86117
 ## 3.3.4.3
 
 <Release type="tdengine" version="3.3.4.3" />
