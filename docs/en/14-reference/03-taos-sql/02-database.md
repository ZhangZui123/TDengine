--- conflicted
+++ resolved
@@ -215,9 +215,6 @@
 SHOW db_name.ALIVE;
 ```
 
-<<<<<<< HEAD
-Query the availability status of the database db_name, return values 0: unavailable, 1: fully available, 2: partially available (i.e., some nodes of the VNODEs included in the database are available, some are not)
-=======
 Query the availability status of the database db_name, with return values of 0 (unavailable), 1 (fully available), or 2 (partially available, indicating that some VNODEs in the database are available while others are not).
 
 ## View DB Disk Usage 
@@ -233,5 +230,4 @@
 ```
 View the compression ratio and disk usage of the database db_name
 
-This command is essentially equivalent to `select sum(data1 + data2 + data3)/sum(raw_data), sum(data1 + data2 + data3) from information_schema.ins_disk_usage where db_name="dbname"`
->>>>>>> 7a467df8
+This command is essentially equivalent to `select sum(data1 + data2 + data3)/sum(raw_data), sum(data1 + data2 + data3) from information_schema.ins_disk_usage where db_name="dbname"`