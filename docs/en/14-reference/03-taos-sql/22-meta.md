--- conflicted
+++ resolved
@@ -317,15 +317,6 @@
 
 Note: Users with SYSINFO property set to 0 cannot view this table.
 
-<<<<<<< HEAD
-| #    | **Column Name** | **Data Type**  | **Description**                     |
-| ---- | :-------------: | -------------- | ----------------------------------- |
-| 1    |    user_name    | VARCHAR(24)    | Username                            |
-| 2    |    privilege    | VARCHAR(10)    | Privilege description               |
-| 3    |     db_name     | VARCHAR(65)    | Database name                       |
-| 4    |   table_name    | VARCHAR(193)   | Table name                          |
-| 5    |    condition    | VARCHAR(49152) | Subtable privilege filter condition |
-=======
 | #    | **Column Name** | **Data Type**  | **Description**                      |
 | ---- | :-------------: | -------------- | ------------------------------------ |
 | 1    |    user_name    | VARCHAR(24)    | Username                             |
@@ -350,5 +341,4 @@
 | 9   | s3           | BIGINT    | Size occupied on S3, in KB
 | 10  | raw_data     | BIGINT    | Estimated size of raw data, in KB
 
-note: 
->>>>>>> 7a467df8
+note: 