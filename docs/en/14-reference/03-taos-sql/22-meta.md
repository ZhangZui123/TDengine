--- conflicted
+++ resolved
@@ -318,15 +318,30 @@
 
 Note: Users with SYSINFO set to 0 cannot view this table.
 
-| #    | **Column Name** | **Data Type**  | **Description**                      |
-| ---- | :-------------: | -------------- | ------------------------------------ |
-| 1    |    user_name    | VARCHAR(24)    | Username                             |
-| 2    |    privilege    | VARCHAR(10)    | Permission description               |
-| 3    |     db_name     | VARCHAR(65)    | Database name                        |
-| 4    |   table_name    | VARCHAR(193)   | Table name                           |
-| 5    |    condition    | VARCHAR(49152) | Subtable permission filter condition |
-
-<<<<<<< HEAD
+| #   | **Column Name** | **Data Type**  | **Description**                      |
+| --- | :-------------: | -------------- | ------------------------------------ |
+| 1   |    user_name    | VARCHAR(24)    | Username                             |
+| 2   |    privilege    | VARCHAR(10)    | Permission description               |
+| 3   |     db_name     | VARCHAR(65)    | Database name                        |
+| 4   |   table_name    | VARCHAR(193)   | Table name                           |
+| 5   |    condition    | VARCHAR(49152) | Subtable permission filter condition |
+
+## INS_DISK_USAGE
+
+| #   | **Column Name** | **Data type** | **Description**                            |
+| --- | :-------------: | ------------- | ------------------------------------------ |
+| 1   |     db_name     | VARCHAR(32)   | Database name                              |
+| 2   |    vgroup_id    | INT           | vgroup ID                                  |
+| 3   |       wal       | BIGINT        | WAL file size, in KB                       |
+| 4   |      data1      | BIGINT        | Data file size on primary storage, in KB   |
+| 5   |      data2      | BIGINT        | Data file size on secondary storage, in KB |
+| 6   |      data3      | BIGINT        | Data file size on tertiary storage, in KB  |
+| 7   |    cache_rdb    | BIGINT        | Size of last/last_row files, in KB         |
+| 8   |   table_meta    | BIGINT        | Size of meta files, in KB                  |
+| 9   |       s3        | BIGINT        | Size occupied on S3, in KB                 |
+| 10  |    raw_data     | BIGINT        | Estimated size of raw data, in KB          |
+
+
 ## INS_FILESETS
 
 Provides information about file sets. 
@@ -340,23 +355,4 @@
 | 5   |   end_time    | TIMESTAMP     | End time of the time range covered by the file set   |
 | 6   |  total_size   | BIGINT        | Total size of the file set                           |
 | 7   | last_compact  | TIMESTAMP     | Time of the last compaction                          |
-| 8   | shold_compact | bool          | Whether the file set should be compacted             |
-=======
-
-## INS_DISK_USAGE
-
-| #   |   **Column Name**    | **Data type** | **Description**|
-| --- | :----------: | ------------ | ------------------------|
-| 1   | db_name      | VARCHAR(32)       | Database name 
-| 2   | vgroup_id    | INT       | vgroup ID 
-| 3   | wal          | BIGINT    | WAL file size, in KB
-| 4   | data1        | BIGINT    | Data file size on primary storage, in KB 
-| 5   | data2        | BIGINT    | Data file size on secondary storage, in KB
-| 6   | data3        | BIGINT    | Data file size on tertiary storage, in KB 
-| 7   | cache_rdb    | BIGINT    | Size of last/last_row files, in KB
-| 8   | table_meta   | BIGINT    | Size of meta files, in KB 
-| 9   | s3           | BIGINT    | Size occupied on S3, in KB
-| 10  | raw_data     | BIGINT    | Estimated size of raw data, in KB
-
-note: 
->>>>>>> a1f4532c
+| 8   | shold_compact | bool          | Whether the file set should be compacted             |