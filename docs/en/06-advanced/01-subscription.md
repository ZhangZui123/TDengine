---
title: Data Subscription
slug: /advanced-features/data-subscription
---

To meet the needs of applications to obtain data written to TDengine in real-time, or to process data in the order of event arrival, TDengine provides data subscription and consumption interfaces similar to those of message queue products. In many scenarios, by adopting TDengine's time-series big data platform, there is no need to integrate additional message queue products, thus simplifying application design and reducing maintenance costs.

Similar to Kafka, users need to define topics in TDengine. However, a topic in TDengine can be a database, a supertable, or based on existing supertables, subtables, or basic tables with specific query conditions, i.e., a query statement. Users can use SQL to filter by tags, table names, columns, expressions, etc., and perform scalar function and UDF computations (excluding data aggregation). Compared to other message queue tools, this is the biggest advantage of TDengine's data subscription feature. It offers greater flexibility; the granularity of the data is determined by the SQL defining the topic, and the filtering and preprocessing of data are automatically handled by TDengine, reducing the amount of data transmitted and simplifying application complexity.

After subscribing to a topic, consumers can receive the latest data in real-time. Multiple consumers can form a consumption group to share consumption progress, enabling multi-threaded, distributed data consumption to increase consumption speed. Consumers in different consumption groups do not share consumption progress even if they consume the same topic. A consumer can subscribe to multiple topics. If the topic corresponds to a supertable or database, the data may be distributed across multiple different nodes or data shards. When there are multiple consumers in a consumption group, consumption efficiency can be improved. TDengine's message queue provides an ACK (Acknowledgment) mechanism to ensure at least once consumption in complex environments such as crashes and restarts.

<<<<<<< HEAD
To implement the above functions, TDengine automatically creates indexes for Write-Ahead Logging (WAL) files to support fast random access and provides flexible and configurable file switching and retention mechanisms. Users can specify the retention time and size of WAL files according to their needs. Through these methods, WAL is transformed into a persistent storage engine that retains the order of event arrival. For queries created in the form of topics, TDengine reads data from WAL. During consumption, TDengine reads data directly from WAL based on the current consumption progress, performs filtering, transformation, and other operations using a unified query engine, and then pushes the data to consumers.
=======
Starting from version 3.2.0.0, data subscription supports vnode migration and splitting. Due to the dependence of data subscription on wal files, wal does not synchronize during vnode migration and splitting. Therefore, after migration or splitting, wal data that has not been consumed before cannot be consumed. So please ensure that all data has been consumed before proceeding with vnode migration or splitting, otherwise data loss may occur during consumption.

## Topics
>>>>>>> e628b68d

## Topic Types

TDengine uses SQL to create three types of topics, which are introduced below.

### Query Topic

Subscribe to the results of an SQL query, essentially a continuous query, returning only the latest values each time, with the following creation syntax:

```sql
CREATE TOPIC [IF NOT EXISTS] topic_name as subquery
```

This SQL subscribes through a SELECT statement (including SELECT *, or specific query subscriptions like SELECT ts, c1, with condition filtering, scalar function computations, but does not support aggregate functions or time window aggregation). Note that:

1. Once this type of TOPIC is created, the structure of the subscribed data is fixed.
2. Columns or tags that are subscribed to or used for calculations cannot be deleted (ALTER table DROP) or modified (ALTER table MODIFY).
3. If table structure changes occur, newly added columns will not appear in the results.
4. For select *, it subscribes to all columns at the time of creation (data columns for subtables and basic tables, data columns plus tag columns for supertables).

Suppose you need to subscribe to data where the voltage value in all smart meters is greater than 200, and only return the timestamp, current, and voltage (not phase), then you can create the topic power_topic with the following SQL.

```sql
CREATE TOPIC power_topic AS SELECT ts, current, voltage FROM power.meters WHERE voltage > 200;
```

### Supertable Topic

Subscribe to all data in a supertable, with the following syntax:

```sql
CREATE TOPIC [IF NOT EXISTS] topic_name [with meta] AS STABLE stb_name [where_condition]
```

The difference from subscribing using `SELECT * from stbName` is:

1. It does not restrict user table structure changes, i.e., both structure changes and new data after changes can be subscribed to.
2. It returns unstructured data, and the structure of the returned data will change with the structure of the supertable.
3. The with meta parameter is optional; when selected, it returns statements for creating supertables, subtables, etc., mainly used for supertable migration in taosx.
4. The where_condition parameter is optional; when selected, it will be used to filter subtables that meet the conditions, subscribing to these subtables. The where condition cannot include ordinary columns, only tags or tbname, and functions can be used to filter tags, but not aggregate functions, as subtable tag values cannot be aggregated. It can also be a constant expression, such as 2 > 1 (subscribe to all subtables), or false (subscribe to 0 subtables).
5. Returned data does not include tags.

### Database Topics

Subscribe to all data in a database, with the syntax as follows:

```sql
CREATE TOPIC [IF NOT EXISTS] topic_name [with meta] AS DATABASE db_name;
```

This statement creates a subscription that includes all table data in the database:

1. The `with meta` parameter is optional. When selected, it will return the creation, deletion, and modification statements of all supertables, subtables, and basic tables' metadata in the database, mainly used for database migration in taosx.
2. Subscriptions to supertables and databases are advanced subscription modes and are prone to errors. If you really need to use them, please consult technical support personnel.

## Delete Topic

If you no longer need to subscribe to the data, you can delete the topic. Note that only topics that are not currently subscribed can be deleted.

```sql
DROP TOPIC [IF EXISTS] topic_name;
```

## View Topics

```sql
SHOW TOPICS;
```

The above SQL will display information about all topics under the current database.

## Consumers

### Creating Consumers

Consumers can only be created through the TDengine client driver or APIs provided by connectors. For details, refer to the development guide or reference manual.

### View Consumers

```sql
SHOW CONSUMERS;
```

Displays information about all consumers in the current database, including the consumer's status, creation time, etc.

### Delete Consumer Group

When creating a consumer, a consumer group is assigned to the consumer. Consumers cannot be explicitly deleted, but the consumer group can be deleted with the following statement when there are no consumers in the group:

```sql
DROP CONSUMER GROUP [IF EXISTS] cgroup_name ON topic_name;
```

## Data Subscription

### View Subscription Information

```sql
SHOW SUBSCRIPTIONS;
```

Displays consumption information of the topic on different vgroups, useful for viewing consumption progress.

### Subscribe to Data

TDengine provides comprehensive and rich data subscription APIs, aimed at meeting data subscription needs under different programming languages and frameworks. These interfaces include but are not limited to creating consumers, subscribing to topics, unsubscribing, obtaining real-time data, submitting consumption progress, and getting and setting consumption progress. Currently, TDengine supports a variety of mainstream programming languages, including C, Java, Go, Rust, Python, and C#, enabling developers to easily use TDengine's data subscription features in various application scenarios.

It is worth mentioning that TDengine's data subscription APIs are highly consistent with the popular Kafka subscription APIs in the industry, making it easy for developers to get started and leverage their existing knowledge and experience. To facilitate user understanding and reference, TDengine's official documentation provides detailed descriptions and example codes of various APIs, which can be accessed in the connectors section of the TDengine official website. Through these APIs, developers can efficiently implement real-time data subscription and processing to meet data handling needs in various complex scenarios.

### Replay Feature

TDengine's data subscription feature supports a replay function, allowing users to replay the data stream in the actual order of data writing. This feature is based on TDengine's efficient WAL mechanism, ensuring data consistency and reliability.

To use the data subscription's replay feature, users can specify the time range in the query statement to precisely control the start and end times of the replay. This allows users to easily replay data within a specific time period, whether for troubleshooting, data analysis, or other purposes.

If the following 3 data entries were written, then during replay, the first entry is returned first, followed by the second entry after 5 seconds, and the third entry 3 seconds after obtaining the second entry.

```text
2023/09/22 00:00:00.000
2023/09/22 00:00:05.000
2023/09/22 00:00:08.000
```

When using the data subscription's replay feature, note the following:

- The replay function of data subscription only supports data playback for query subscriptions; supertable and database subscriptions do not support playback.
- Replay does not support progress saving.
- Because data playback itself requires processing time, there is a precision error of several tens of milliseconds in playback.<|MERGE_RESOLUTION|>--- conflicted
+++ resolved
@@ -9,15 +9,11 @@
 
 After subscribing to a topic, consumers can receive the latest data in real-time. Multiple consumers can form a consumption group to share consumption progress, enabling multi-threaded, distributed data consumption to increase consumption speed. Consumers in different consumption groups do not share consumption progress even if they consume the same topic. A consumer can subscribe to multiple topics. If the topic corresponds to a supertable or database, the data may be distributed across multiple different nodes or data shards. When there are multiple consumers in a consumption group, consumption efficiency can be improved. TDengine's message queue provides an ACK (Acknowledgment) mechanism to ensure at least once consumption in complex environments such as crashes and restarts.
 
-<<<<<<< HEAD
 To implement the above functions, TDengine automatically creates indexes for Write-Ahead Logging (WAL) files to support fast random access and provides flexible and configurable file switching and retention mechanisms. Users can specify the retention time and size of WAL files according to their needs. Through these methods, WAL is transformed into a persistent storage engine that retains the order of event arrival. For queries created in the form of topics, TDengine reads data from WAL. During consumption, TDengine reads data directly from WAL based on the current consumption progress, performs filtering, transformation, and other operations using a unified query engine, and then pushes the data to consumers.
-=======
+
 Starting from version 3.2.0.0, data subscription supports vnode migration and splitting. Due to the dependence of data subscription on wal files, wal does not synchronize during vnode migration and splitting. Therefore, after migration or splitting, wal data that has not been consumed before cannot be consumed. So please ensure that all data has been consumed before proceeding with vnode migration or splitting, otherwise data loss may occur during consumption.
 
 ## Topics
->>>>>>> e628b68d
-
-## Topic Types
 
 TDengine uses SQL to create three types of topics, which are introduced below.
 
