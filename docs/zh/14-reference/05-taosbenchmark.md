--- conflicted
+++ resolved
@@ -11,15 +11,11 @@
 
 ## 安装
 
-<<<<<<< HEAD
-- 安装 TDengine 官方安装包的同时会自动安装 taosBenchmark
-=======
 taosBenchmark 有两种安装方式:
 
 - 安装 TDengine 官方安装包的同时会自动安装 taosBenchmark, 详情请参考[ TDengine 安装](../../operation/pkg-install)。
 
 - 单独编译 taos-tools 并安装, 详情请参考 [taos-tools](https://github.com/taosdata/taos-tools) 仓库。
->>>>>>> 3ed78dda
 
 ## 运行
 
