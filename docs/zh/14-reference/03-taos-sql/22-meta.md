---
sidebar_label: 元数据
title: 元数据
description: Information_Schema 数据库中存储了系统中所有的元数据信息
---

TDengine 内置了一个名为 `INFORMATION_SCHEMA` 的数据库，提供对数据库元数据、数据库系统信息和状态的访问，例如数据库或表的名称，当前执行的 SQL 语句等。该数据库存储有关 TDengine 维护的所有其他数据库的信息。它包含多个只读表。实际上，这些表都是视图，而不是基表，因此没有与它们关联的文件。所以对这些表只能查询，不能进行 INSERT 等写入操作。`INFORMATION_SCHEMA` 数据库旨在以一种更一致的方式来提供对 TDengine 支持的各种 SHOW 语句（如 SHOW TABLES、SHOW DATABASES）所提供的信息的访问。与 SHOW 语句相比，使用 SELECT ... FROM INFORMATION_SCHEMA.tablename 具有以下优点：

1. 可以使用 USE 语句将 INFORMATION_SCHEMA 设为默认数据库
2. 可以使用 SELECT 语句熟悉的语法，只需要学习一些表名和列名
3. 可以对查询结果进行筛选、排序等操作。事实上，可以使用任意 TDengine 支持的 SELECT 语句对 INFORMATION_SCHEMA 中的表进行查询
4. TDengine 在后续演进中可以灵活的添加已有 INFORMATION_SCHEMA 中表的列，而不用担心对既有业务系统造成影响
5. 与其他数据库系统更具互操作性。例如，Oracle 数据库用户熟悉查询 Oracle 数据字典中的表

:::info

- 由于 SHOW 语句已经被开发者熟悉和广泛使用，所以它们仍然被保留。
- 系统表中的一些列可能是关键字，在查询时需要使用转义符'\`'，例如查询数据库 test 有几个 VGROUP：
```sql 
   select `vgroups` from ins_databases where name = 'test';
``` 

:::

本章将详细介绍 `INFORMATION_SCHEMA` 这个内置元数据库中的表和表结构。

## INS_DNODES

提供 dnode 的相关信息。也可以使用 SHOW DNODES 来查询这些信息。 SYSINFO 为 0 的用户不能查看此表。

| #   |    **列名**    | **数据类型** | **说明**                                                                                              |
| --- | :------------: | ------------ | ----------------------------------------------------------------------------------------------------- |
| 1   |     vnodes     | SMALLINT     | dnode 中的实际 vnode 个数。需要注意，`vnodes` 为 TDengine 关键字，作为列名使用时需要使用 ` 进行转义。 |
| 2   | support_vnodes | SMALLINT     | 最多支持的 vnode 个数                                                                                 |
| 3   |     status     | BINARY(10)   | 当前状态                                                                                              |
| 4   |      note      | BINARY(256)  | 离线原因等信息                                                                                        |
| 5   |       id       | SMALLINT     | dnode id                                                                                              |
| 6   |    endpoint    | BINARY(134)  | dnode 的地址                                                                                          |
| 7   |     create     | TIMESTAMP    | 创建时间                                                                                              |

## INS_MNODES

提供 mnode 的相关信息。也可以使用 SHOW MNODES 来查询这些信息。 SYSINFO 为 0 的用户不能查看此表。

| #   |  **列名**   | **数据类型** | **说明**           |
| --- | :---------: | ------------ | ------------------ |
| 1   |     id      | SMALLINT     | mnode id           |
| 2   |  endpoint   | BINARY(134)  | mnode 的地址       |
| 3   |    role     | BINARY(10)   | 当前角色           |
| 4   |  role_time  | TIMESTAMP    | 成为当前角色的时间 |
| 5   | create_time | TIMESTAMP    | 创建时间           |

## INS_QNODES

当前系统中 QNODE 的信息。也可以使用 SHOW QNODES 来查询这些信息。SYSINFO 属性为 0 的用户不能查看此表。

| #   |  **列名**   | **数据类型** | **说明**     |
| --- | :---------: | ------------ | ------------ |
| 1   |     id      | SMALLINT     | qnode id     |
| 2   |  endpoint   | VARCHAR(134)  | qnode 的地址 |
| 3   | create_time | TIMESTAMP    | 创建时间     |

## INS_SNODES

当前系统中 SNODE 的信息。也可以使用 SHOW SNODES 来查询这些信息。SYSINFO 属性为 0 的用户不能查看此表。

| #   |  **列名**   | **数据类型** | **说明**     |
| --- | :---------: | ------------ | ------------ |
| 1   |     id      | SMALLINT     | snode id     |
| 2   |  endpoint   | VARCHAR(134)  | snode 的地址 |
| 3   | create_time | TIMESTAMP    | 创建时间     |


## INS_CLUSTER

存储集群相关信息。 SYSINFO 属性为 0 的用户不能查看此表。

| #   |  **列名**   | **数据类型** | **说明**   |
| --- | :---------: | ------------ | ---------- |
| 1   |     id      | BIGINT       | cluster id |
| 2   |    name     | VARCHAR(134)  | 集群名称   |
| 3   | create_time | TIMESTAMP    | 创建时间   |

## INS_DATABASES

提供用户创建的数据库对象的相关信息。也可以使用 SHOW DATABASES 来查询这些信息。

| #   |       **列名**       | **数据类型**     | **说明**                                         |
| --- | :------------------: | ---------------- | ------------------------------------------------ |
| 1   |         name         | VARCHAR(64)      | 数据库名                                         |
| 2   |     create_time      | TIMESTAMP        | 创建时间                                         |
| 3   |       ntables        | INT              | 数据库中表的数量，包含子表和普通表但不包含超级表 |
| 4   |       vgroups        | INT              | 数据库中有多少个 vgroup。需要注意，`vgroups` 为 TDengine 关键字，作为列名使用时需要使用 ` 进行转义。                          |
| 6   |       replica        | INT              | 副本数。需要注意，`replica` 为 TDengine 关键字，作为列名使用时需要使用 ` 进行转义。                                           |
| 7   |        strict        | VARCHAR(4)       | 废弃参数 |
| 8   |       duration       | VARCHAR(10)      | 单文件存储数据的时间跨度。需要注意，`duration` 为 TDengine 关键字，作为列名使用时需要使用 ` 进行转义。内部存储单位为分钟，查询时有可能转换为天或小时展示                         |
| 9   |         keep         | VARCHAR(32)      | 数据保留时长。需要注意，`keep` 为 TDengine 关键字，作为列名使用时需要使用 ` 进行转义。  内部存储单位为分钟，查询时有可能转换为天或小时展示                                   |
| 10  |        buffer        | INT              | 每个 vnode 写缓存的内存块大小，单位 MB。需要注意，`buffer` 为 TDengine 关键字，作为列名使用时需要使用 ` 进行转义。           |
| 11  |       pagesize       | INT              | 每个 VNODE 中元数据存储引擎的页大小，单位为 KB。需要注意，`pagesize` 为 TDengine 关键字，作为列名使用时需要使用 ` 进行转义。   |
| 12  |        pages         | INT              | 每个 vnode 元数据存储引擎的缓存页个数。需要注意，`pages` 为 TDengine 关键字，作为列名使用时需要使用 ` 进行转义。            |
| 13  |       minrows        | INT              | 文件块中记录的最小条数。需要注意，`minrows` 为 TDengine 关键字，作为列名使用时需要使用 ` 进行转义。                           |
| 14  |       maxrows        | INT              | 文件块中记录的最大条数。需要注意，`maxrows` 为 TDengine 关键字，作为列名使用时需要使用 ` 进行转义。                           |
| 15  |         comp         | INT              | 数据压缩方式。需要注意，`comp` 为 TDengine 关键字，作为列名使用时需要使用 ` 进行转义。                                     |
| 16  |      precision       | VARCHAR(2)       | 时间分辨率。需要注意，`precision` 为 TDengine 关键字，作为列名使用时需要使用 ` 进行转义。                                       |
| 17  |        status        | VARCHAR(10)      | 数据库状态                                       |
| 18  |      retentions       | VARCHAR(60)     | 数据的聚合周期和保存时长。需要注意，`retentions` 为 TDengine 关键字，作为列名使用时需要使用 ` 进行转义。                         |
| 19  |    single_stable     | BOOL             | 表示此数据库中是否只可以创建一个超级表。需要注意，`single_stable` 为 TDengine 关键字，作为列名使用时需要使用 ` 进行转义。           |
| 20  |      cachemodel      | VARCHAR(60)      | 表示是否在内存中缓存子表的最近数据。需要注意，`cachemodel` 为 TDengine 关键字，作为列名使用时需要使用 ` 进行转义。               |
| 21  |      cachesize       | INT              | 表示每个 vnode 中用于缓存子表最近数据的内存大小。需要注意，`cachesize` 为 TDengine 关键字，作为列名使用时需要使用 ` 进行转义。  |
| 22  |      wal_level       | INT              | WAL 级别。需要注意，`wal_level` 为 TDengine 关键字，作为列名使用时需要使用 ` 进行转义。                                         |
| 23  |   wal_fsync_period   | INT              | 数据落盘周期。需要注意，`wal_fsync_period` 为 TDengine 关键字，作为列名使用时需要使用 ` 进行转义。                                     |
| 24  | wal_retention_period | INT              | WAL 的保存时长，单位为秒。需要注意，`wal_retention_period` 为 TDengine 关键字，作为列名使用时需要使用 ` 进行转义。                                   |
| 25  |  wal_retention_size  | INT              | WAL 的保存上限。需要注意，`wal_retention_size` 为 TDengine 关键字，作为列名使用时需要使用 ` 进行转义。                                   |
| 26  |   stt_trigger   | SMALLINT | 触发文件合并的落盘文件的个数。需要注意，`stt_trigger` 为 TDengine 关键字，作为列名使用时需要使用 ` 进行转义。 |
| 27  |   table_prefix   | SMALLINT | 内部存储引擎根据表名分配存储该表数据的 VNODE 时要忽略的前缀的长度。需要注意，`table_prefix` 为 TDengine 关键字，作为列名使用时需要使用 ` 进行转义。 |
| 28  |   table_suffix   | SMALLINT | 内部存储引擎根据表名分配存储该表数据的 VNODE 时要忽略的后缀的长度。需要注意，`table_suffix` 为 TDengine 关键字，作为列名使用时需要使用 ` 进行转义。 |
| 29  |   tsdb_pagesize   | INT | 时序数据存储引擎中的页大小。需要注意，`tsdb_pagesize` 为 TDengine 关键字，作为列名使用时需要使用 ` 进行转义。 |

## INS_FUNCTIONS

用户创建的自定义函数的信息。

| #   |   **列名**    | **数据类型**  | **说明**                                                                                      |
| --- | :-----------: | ------------- | --------------------------------------------------------------------------------------------- |
| 1   |     name      | VARCHAR(64)    | 函数名                                                                                        |
| 2   |    comment    | VARCHAR(255)   | 补充说明。需要注意，`comment` 为 TDengine 关键字，作为列名使用时需要使用 ` 进行转义。         |
| 3   |   aggregate   | INT           | 是否为聚合函数。需要注意，`aggregate` 为 TDengine 关键字，作为列名使用时需要使用 ` 进行转义。 |
| 4   |  output_type  | VARCHAR(31)    | 输出类型                                                                                      |
| 5   |  create_time  | TIMESTAMP     | 创建时间                                                                                      |
| 6   |   code_len    | INT           | 代码长度                                                                                      |
| 7   |    bufsize    | INT           | buffer 大小                                                                                   |
| 8   | func_language | VARCHAR(31)    | 自定义函数编程语言                                                                            |
| 9   |   func_body   | VARCHAR(16384) | 函数体定义                                                                                    |
| 10  | func_version  | INT           | 函数版本号。初始版本为0，每次替换更新，版本号加1。                                            |


## INS_INDEXES

提供用户创建的索引的相关信息。也可以使用 SHOW INDEX 来查询这些信息。

| #   |     **列名**     | **数据类型** | **说明**                                                |
| --- | :--------------: | ------------ | ------------------------------------------------------- |
| 1   |     db_name      | VARCHAR(32)   | 包含此索引的表所在的数据库名                            |
| 2   |    table_name    | VARCHAR(192)  | 包含此索引的表的名称                                    |
| 3   |    index_name    | VARCHAR(192)  | 索引名                                                  |
| 4   |   column_name    | VARCHAR(64)   | 建索引的列的列名                                        |
| 5   |    index_type    | VARCHAR(10)   | 目前有 SMA 和 tag                                       |
| 6   | index_extensions | VARCHAR(256)  | 索引的额外信息。对 SMA/tag 类型的索引，是函数名的列表。 |

## INS_STABLES

提供用户创建的超级表的相关信息。

| #   |   **列名**    | **数据类型** | **说明**                                                                                              |
| --- | :-----------: | ------------ | ----------------------------------------------------------------------------------------------------- |
| 1   |  stable_name  | VARCHAR(192)  | 超级表表名                                                                                            |
| 2   |    db_name    | VARCHAR(64)   | 超级表所在的数据库的名称                                                                              |
| 3   |  create_time  | TIMESTAMP    | 创建时间                                                                                              |
| 4   |    columns    | INT          | 列数目                                                                                                |
| 5   |     tags      | INT          | 标签数目。需要注意，`tags` 为 TDengine 关键字，作为列名使用时需要使用 ` 进行转义。                    |
| 6   |  last_update  | TIMESTAMP    | 最后更新时间                                                                                          |
| 7   | table_comment | VARCHAR(1024) | 表注释                                                                                                |
| 8   |   watermark   | VARCHAR(64)   | 窗口的关闭时间。需要注意，`watermark` 为 TDengine 关键字，作为列名使用时需要使用 ` 进行转义。         |
| 9   |   max_delay   | VARCHAR(64)   | 推送计算结果的最大延迟。需要注意，`max_delay` 为 TDengine 关键字，作为列名使用时需要使用 ` 进行转义。 |
| 10  |    rollup     | VARCHAR(128)  | rollup 聚合函数。需要注意，`rollup` 为 TDengine 关键字，作为列名使用时需要使用 ` 进行转义。           |

## INS_TABLES

提供用户创建的普通表和子表的相关信息

| #   |   **列名**    | **数据类型** | **说明**                                                                              |
| --- | :-----------: | ------------ | ------------------------------------------------------------------------------------- |
| 1   |  table_name   | VARCHAR(192)  | 表名                                                                                  |
| 2   |    db_name    | VARCHAR(64)   | 数据库名                                                                              |
| 3   |  create_time  | TIMESTAMP    | 创建时间                                                                              |
| 4   |    columns    | INT          | 列数目                                                                                |
| 5   |  stable_name  | VARCHAR(192)  | 所属的超级表表名                                                                      |
| 6   |      uid      | BIGINT       | 表 id                                                                                 |
| 7   |   vgroup_id   | INT          | vgroup id                                                                             |
| 8   |      ttl      | INT          | 表的生命周期。需要注意，`ttl` 为 TDengine 关键字，作为列名使用时需要使用 ` 进行转义。 |
| 9   | table_comment | VARCHAR(1024) | 表注释                                                                                |
| 10  |     type      | VARCHAR(21)   | 表类型                                                                                |

## INS_TAGS

| #   |  **列名**   | **数据类型**  | **说明**               |
| --- | :---------: | ------------- | ---------------------- |
| 1   | table_name  | VARCHAR(192)   | 表名                   |
| 2   |   db_name   | VARCHAR(64)    | 该表所在的数据库的名称 |
| 3   | stable_name | VARCHAR(192)   | 所属的超级表表名       |
| 4   |  tag_name   | VARCHAR(64)    | tag 的名称             |
| 5   |  tag_type   | VARCHAR(64)    | tag 的类型             |
| 6   |  tag_value  | VARCHAR(16384) | tag 的值               |

## INS_COLUMNS

| #   |   **列名**    | **数据类型** | **说明**               |
| --- | :-----------: | ------------ | ---------------------- |
| 1   |  table_name   | VARCHAR(192)  | 表名                   |
| 2   |    db_name    | VARCHAR(64)   | 该表所在的数据库的名称 |
| 3   |  table_type   | VARCHAR(21)   | 表类型                 |
| 4   |   col_name    | VARCHAR(64)   | 列 的名称              |
| 5   |   col_type    | VARCHAR(32)   | 列 的类型              |
| 6   |  col_length   | INT          | 列 的长度              |
| 7   | col_precision | INT          | 列 的精度              |
| 8   |   col_scale   | INT          | 列 的比例              |
| 9   | col_nullable  | INT          | 列 是否可以为空        |

## INS_USERS

提供系统中创建的用户的相关信息. SYSINFO 属性为0 的用户不能查看此表。

| #   |  **列名**   | **数据类型** | **说明** |
| --- | :---------: | ------------ | -------- |
| 1   |    name      | VARCHAR(24)   | 用户名  |
| 2   |    super     | TINYINT       | 用户是否为超级用户，1：是，0：否 |
| 3   |   enable     | TINYINT       | 用户是否启用，1：是，0：否      |
| 4   |   sysinfo    | TINYINT       | 用户是否可查看系统信息，1：是, 0：否 |
| 5   | create_time  | TIMESTAMP     | 创建时间 |
| 6   | allowed_host | VARCHAR(49152)| IP 白名单 |

## INS_GRANTS

提供企业版授权的相关信息。SYSINFO 属性为 0 的用户不能查看此表。

| #   |  **列名**   | **数据类型** | **说明**                                                                                                  |
| --- | :---------: | ------------ | --------------------------------------------------------------------------------------------------------- |
| 1   |   version   | VARCHAR(9)    | 企业版授权说明：official(官方授权的)/trial(试用的)                                                        |
| 2   |  cpu_cores  | VARCHAR(9)    | 授权使用的 CPU 核心数量                                                                                   |
| 3   |   dnodes    | VARCHAR(10)   | 授权使用的 dnode 节点数量。需要注意，`dnodes` 为 TDengine 关键字，作为列名使用时需要使用 ` 进行转义。     |
| 4   |   streams   | VARCHAR(10)   | 授权创建的流数量。需要注意，`streams` 为 TDengine 关键字，作为列名使用时需要使用 ` 进行转义。             |
| 5   |    users    | VARCHAR(10)   | 授权创建的用户数量。需要注意，`users` 为 TDengine 关键字，作为列名使用时需要使用 ` 进行转义。             |
| 6   |  accounts   | VARCHAR(10)   | 授权创建的帐户数量。需要注意，`accounts` 为 TDengine 关键字，作为列名使用时需要使用 ` 进行转义。          |
| 7   |   storage   | VARCHAR(21)   | 授权使用的存储空间大小。需要注意，`storage` 为 TDengine 关键字，作为列名使用时需要使用 ` 进行转义。       |
| 8   | connections | VARCHAR(21)   | 授权使用的客户端连接数量。需要注意，`connections` 为 TDengine 关键字，作为列名使用时需要使用 ` 进行转义。 |
| 9   |  databases  | VARCHAR(11)   | 授权使用的数据库数量。需要注意，`databases` 为 TDengine 关键字，作为列名使用时需要使用 ` 进行转义。       |
| 10  |    speed    | VARCHAR(9)    | 授权使用的数据点每秒写入数量                                                                              |
| 11  |  querytime  | VARCHAR(9)    | 授权使用的查询总时长                                                                                      |
| 12  | timeseries  | VARCHAR(21)   | 授权使用的测点数量                                                                                        |
| 13  |   expired   | VARCHAR(5)    | 是否到期，true：到期，false：未到期                                                                       |
| 14  | expire_time | VARCHAR(19)   | 试用期到期时间                                                                                            |

## INS_VGROUPS

系统中所有 vgroups 的信息。SYSINFO 属性为 0 的用户不能查看此表。

| #   | **列名**  | **数据类型** | **说明**                                                                                         |
| --- | :-------: | ------------ | ------------------------------------------------------------------------------------------------ |
| 1   | vgroup_id | INT          | vgroup id                                                                                        |
| 2   |  db_name  | VARCHAR(32)   | 数据库名                                                                                         |
| 3   |  tables   | INT          | 此 vgroup 内有多少表。需要注意，`tables` 为 TDengine 关键字，作为列名使用时需要使用 ` 进行转义。 |
| 4   |  status   | VARCHAR(10)   | 此 vgroup 的状态                                                                                 |
| 5   | v1_dnode  | INT          | 第一个成员所在的 dnode 的 id                                                                     |
| 6   | v1_status | VARCHAR(10)   | 第一个成员的状态                                                                                 |
| 7   | v2_dnode  | INT          | 第二个成员所在的 dnode 的 id                                                                     |
| 8   | v2_status | VARCHAR(10)   | 第二个成员的状态                                                                                 |
| 9   | v3_dnode  | INT          | 第三个成员所在的 dnode 的 id                                                                     |
| 10  | v3_status | VARCHAR(10)   | 第三个成员的状态                                                                                 |
| 11  |  nfiles   | INT          | 此 vgroup 中数据/元数据文件的数量                                                                |
| 12  | file_size | INT          | 此 vgroup 中数据/元数据文件的大小                                                                |
| 13  |   tsma    | TINYINT      | 此 vgroup 是否专用于 Time-range-wise SMA，1: 是, 0: 否                                           |

## INS_CONFIGS

系统配置参数。

| #   | **列名** | **数据类型** | **说明**                                                                                |
| --- | :------: | ------------ | --------------------------------------------------------------------------------------- |
| 1   |   name   | VARCHAR(32)   | 配置项名称                                                                              |
| 2   |  value   | VARCHAR(64)   | 该配置项的值。需要注意，`value` 为 TDengine 关键字，作为列名使用时需要使用 ` 进行转义。 |

## INS_DNODE_VARIABLES

系统中每个 dnode 的配置参数。SYSINFO 属性 为 0 的用户不能查看此表。

| #   | **列名** | **数据类型** | **说明**                                                                                |
| --- | :------: | ------------ | --------------------------------------------------------------------------------------- |
| 1   | dnode_id | INT          | dnode 的 ID                                                                             |
| 2   |   name   | VARCHAR(32)   | 配置项名称                                                                              |
| 3   |  value   | VARCHAR(64)   | 该配置项的值。需要注意，`value` 为 TDengine 关键字，作为列名使用时需要使用 ` 进行转义。 |

## INS_TOPICS

| #   |  **列名**   | **数据类型** | **说明**                       |
| --- | :---------: | ------------ | ------------------------------ |
| 1   | topic_name  | VARCHAR(192)  | topic 名称                     |
| 2   |   db_name   | VARCHAR(64)   | topic 相关的 DB                |
| 3   | create_time | TIMESTAMP    | topic 的 创建时间              |
| 4   |     sql     | VARCHAR(1024) | 创建该 topic 时所用的 SQL 语句 |

## INS_SUBSCRIPTIONS

| #   |    **列名**    | **数据类型** | **说明**                 |
| --- | :------------: | ------------ | ------------------------ |
| 1   |   topic_name   | VARCHAR(204)  | 被订阅的 topic           |
| 2   | consumer_group | VARCHAR(193)  | 订阅者的消费者组         |
| 3   |   vgroup_id    | INT          | 消费者被分配的 vgroup id |
| 4   |  consumer_id   | BIGINT       | 消费者的唯一 id          |
| 5   |     user       | VARCHAR(24)   | 消费者的登录的用户名         |
| 6   |      fqdn      | VARCHAR(128)  | 消费者的所在机器的 fqdn   |
| 7   |     offset     | VARCHAR(64)   | 消费者的消费进度         |
| 8   |      rows      | BIGINT       | 消费者的消费的数据条数   |

## INS_STREAMS

| #   |   **列名**   | **数据类型** | **说明**                                                                                                             |
| --- | :----------: | ------------ | -------------------------------------------------------------------------------------------------------------------- |
| 1   | stream_name  | VARCHAR(64)   | 流计算名称                                                                                                           |
| 2   | create_time  | TIMESTAMP    | 创建时间                                                                                                             |
| 3   |     sql      | VARCHAR(1024) | 创建流计算时提供的 SQL 语句                                                                                          |
| 4   |    status    | VARCHAR(20)   | 流当前状态                                                                                                           |
| 5   |  source_db   | VARCHAR(64)   | 源数据库                                                                                                             |
| 6   |  target_db   | VARCHAR(64)   | 目的数据库                                                                                                           |
| 7   | target_table | VARCHAR(192)  | 流计算写入的目标表                                                                                                   |
| 8   |  watermark   | BIGINT       | watermark，详见 SQL 手册流式计算。需要注意，`watermark` 为 TDengine 关键字，作为列名使用时需要使用 ` 进行转义。      |
| 9   |   trigger    | INT          | 计算结果推送模式，详见 SQL 手册流式计算。需要注意，`trigger` 为 TDengine 关键字，作为列名使用时需要使用 ` 进行转义。 |

## INS_USER_PRIVILEGES

注：SYSINFO 属性为 0 的用户不能查看此表。

<<<<<<< HEAD
## INS_FILESETS

提供当前数据存储的文件组的相关信息。


| #   |   **列名**    | **数据类型** | **说明**                                |
| --- | :-----------: | ------------ | --------------------------------------- |
| 1   |    db_name    | VARCHAR(65)  | 数据库名                                |
| 2   |   vgroup_id   | INT          | vgroup id                               |
| 3   |  fileset_id   | INT          | 文件组 id                               |
| 4   |  start_time   | TIMESTAMP    | 文件组的覆盖数据的开始时间              |
| 5   |   end_time    | TIMESTAMP    | 文件组的覆盖数据的结束时间              |
| 6   |  total_size   | BIGINT       | 文件组的总大小                          |
| 7   | last_compact  | TIMESTAMP    | 最后一次压缩的时间                      |
| 8   | shold_compact | bool         | 是否需要压缩，true：需要，false：不需要 |
=======
| #   |   **列名**    | **数据类型** | **说明**                                                                                                             |
| --- | :----------: | ------------ | -------------------------------------------------------------------------------------------------------------------- |
| 1   | user_name    | VARCHAR(24)       | 用户名
| 2   | privilege    | VARCHAR(10)       | 权限描述
| 3   | db_name      | VARCHAR(65)       | 数据库名称
| 4   | table_name   | VARCHAR(193)      | 表名称
| 5   | condition    | VARCHAR(49152)    | 子表权限过滤条件

## INS_DISK_USAGE

| #   |   **列名**    | **数据类型** | **说明**                                                                                                             |
| --- | :----------: | ------------ | -------------------------------------------------------------------------------------------------------------------- |
| 1   | db_name      | VARCHAR(32)       | 数据库名称 
| 2   | vgroup_id    | INT       | vgroup 的 ID 
| 3   | wal          | BIGINT    | wal 文件大小, 单位为 K
| 4   | data1        | BIGINT    | 一级存储上数据文件的大小,单位为KB 
| 5   | data2        | BIGINT    | 二级存储上数据文件的大小,单位为 KB
| 6   | data3        | BIGINT    | 三级存储上数据文件的大小, 单位为KB 
| 7   | cache_rdb    | BIGINT    | last/last_row 文件的大小,单位为KB
| 8   | table_meta   | BIGINT    | meta 文件的大小, 单位为KB 
| 9   | s3           | BIGINT    | s3 上占用的大小, 单位为KB
| 10   | raw_data  | BIGINT    | 预估的原始数据的大小, 单位为KB 

>>>>>>> a1f4532c
<|MERGE_RESOLUTION|>--- conflicted
+++ resolved
@@ -319,23 +319,6 @@
 
 注：SYSINFO 属性为 0 的用户不能查看此表。
 
-<<<<<<< HEAD
-## INS_FILESETS
-
-提供当前数据存储的文件组的相关信息。
-
-
-| #   |   **列名**    | **数据类型** | **说明**                                |
-| --- | :-----------: | ------------ | --------------------------------------- |
-| 1   |    db_name    | VARCHAR(65)  | 数据库名                                |
-| 2   |   vgroup_id   | INT          | vgroup id                               |
-| 3   |  fileset_id   | INT          | 文件组 id                               |
-| 4   |  start_time   | TIMESTAMP    | 文件组的覆盖数据的开始时间              |
-| 5   |   end_time    | TIMESTAMP    | 文件组的覆盖数据的结束时间              |
-| 6   |  total_size   | BIGINT       | 文件组的总大小                          |
-| 7   | last_compact  | TIMESTAMP    | 最后一次压缩的时间                      |
-| 8   | shold_compact | bool         | 是否需要压缩，true：需要，false：不需要 |
-=======
 | #   |   **列名**    | **数据类型** | **说明**                                                                                                             |
 | --- | :----------: | ------------ | -------------------------------------------------------------------------------------------------------------------- |
 | 1   | user_name    | VARCHAR(24)       | 用户名
@@ -359,4 +342,18 @@
 | 9   | s3           | BIGINT    | s3 上占用的大小, 单位为KB
 | 10   | raw_data  | BIGINT    | 预估的原始数据的大小, 单位为KB 
 
->>>>>>> a1f4532c
+
+## INS_FILESETS
+
+提供当前数据存储的文件组的相关信息。
+
+| #   |   **列名**    | **数据类型** | **说明**                                |
+| --- | :-----------: | ------------ | --------------------------------------- |
+| 1   |    db_name    | VARCHAR(65)  | 数据库名                                |
+| 2   |   vgroup_id   | INT          | vgroup id                               |
+| 3   |  fileset_id   | INT          | 文件组 id                               |
+| 4   |  start_time   | TIMESTAMP    | 文件组的覆盖数据的开始时间              |
+| 5   |   end_time    | TIMESTAMP    | 文件组的覆盖数据的结束时间              |
+| 6   |  total_size   | BIGINT       | 文件组的总大小                          |
+| 7   | last_compact  | TIMESTAMP    | 最后一次压缩的时间                      |
+| 8   | shold_compact | bool         | 是否需要压缩，true：需要，false：不需要 |