--- conflicted
+++ resolved
@@ -253,10 +253,7 @@
 | 0x8000040F | Snode already deployed | 已部署                       | 确认操作是否正确   |
 | 0x80000410 | Snode not found        | 内部错误                     | 上报 issue          |
 | 0x80000411 | Snode not deployed     | 已部署                       | 确认操作是否正确   |
-<<<<<<< HEAD
-=======
-| 0x8000042C | Request is not matched with local dnode | taos.cfg 中的 FQDN 或者 port 被修改了 | 改正回来 |
->>>>>>> 3384a925
+| 0x8000042C | Request is not matched with local dnode | taos.cfg 中的 FQDN 或者 port 被错误修改 | 取消修改 |
 
 ## vnode
 
