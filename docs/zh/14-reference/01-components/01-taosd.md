--- conflicted
+++ resolved
@@ -27,7 +27,6 @@
 :::
 
 ### 连接相关
-<<<<<<< HEAD
 
 #### firstEp
 - 说明：taosd 启动时，主动连接的集群中首个 dnode 的 end point
@@ -144,7 +143,7 @@
 - 支持版本：v3.3.4.0 版本之后取消
 
 #### maxRetryWaitTime
-- 说明：重连最大超时时间
+- 说明：重连最大超时时间, 从重试时候开始计算
 - 类型：整数
 - 单位：毫秒
 - 默认值：10000
@@ -171,26 +170,6 @@
 - 最大值：604800
 - 动态修改：支持通过 SQL 修改，重启后生效
 - 支持版本：从 v3.3.4.0 版本开始引入
-=======
-|参数名称|支持版本|动态修改|参数含义|
-|-----------------------|-------------------------|-------------------------|------------|
-|firstEp                |                         |不支持动态修改             |taosd 启动时，主动连接的集群中首个 dnode 的 end point，默认值 localhost:6030|
-|secondEp               |                         |不支持动态修改             |taosd 启动时，如果 firstEp 连接不上，尝试连接集群中第二个 dnode 的 endpoint，无默认值|
-|fqdn                   |                         |不支持动态修改             |taosd 监听的服务地址，默认为所在服务器上配置的第一个 hostname|
-|serverPort             |                         |不支持动态修改             |taosd 监听的端口，默认值 6030|
-|compressMsgSize        |                         |支持动态修改 重启生效       |是否对 RPC 消息进行压缩；-1：所有消息都不压缩；0：所有消息都压缩；N (N>0)：只有大于 N 个字节的消息才压缩；默认值 -1|
-|shellActivityTimer     |                         |支持动态修改 立即生效       |客户端向 mnode 发送心跳的时长，单位为秒，取值范围 1-120，默认值 3 |
-|numOfRpcSessions       |                         |支持动态修改 重启生效       |RPC 支持的最大连接数，取值范围 100-100000，默认值 30000|
-|numOfRpcThreads        |                         |支持动态修改 重启生效       |RPC 收发数据线程数目，取值范围1-50,默认值为 CPU 核数的一半|
-|numOfTaskQueueThreads  |                         |支持动态修改 重启生效       |客户端处理 RPC 消息的线程数取值, 范围4-16,默认值为 CPU 核数的一半|
-|rpcQueueMemoryAllowed  |                         |支持动态修改 立即生效       |dnode允许的已经收到的RPC消息占用的内存最大值，单位 bytes，取值范围 104857600-INT64_MAX，默认值为服务器内存的 1/10 |
-|resolveFQDNRetryTime   | 3.x 之后取消             |不支持动态修改             |FQDN 解析失败时的重试次数|
-|timeToGetAvailableConn | 3.3.4.x之后取消          |支持动态修改 重启生效       |获得可用连接的最长等待时间，取值范围 10-50000000，单位为毫秒，默认值 500000|
-|maxShellConns          | 3.x 后取消             |支持动态修改 重启生效 |允许创建的最大链接数|
-|maxRetryWaitTime       |                         |支持动态修改 重启生效 |重连最大超时时间, 从重试时候开始计算, 取值范围0-86400000, 单位为毫秒, 默认值10000|
-|shareConnLimit         |3.3.4.0 新增             |支持动态修改 重启生效  |一个链接可以共享的请求的数目，取值范围 1-512，默认值 10|
-|readTimeout            |3.3.4.0 新增             |支持动态修改 重启生效  |单个请求最小超时时间，取值范围 64-604800，单位为秒，默认值 900|
->>>>>>> a2ad3d39
 
 ### 监控相关
 
@@ -310,7 +289,6 @@
 - 支持版本：从 v3.1.0.0 版本开始引入
 
 ### 查询相关
-<<<<<<< HEAD
 
 #### countAlwaysReturnValue
 - 说明：count/hyperloglog 函数在输入数据为空或者 NULL 的情况下是否返回值
@@ -461,21 +439,6 @@
 - 动态修改：不支持
 - 支持版本：从 v3.1.0.0 版本开始引入
 
-=======
-|参数名称|支持版本|动态修改|参数含义|
-|------------------------|----------|-------------------------|-|
-|countAlwaysReturnValue  |          |支持动态修改 立即生效       |count/hyperloglog 函数在输入数据为空或者 NULL 的情况下是否返回值；0：返回空行，1：返回；默认值 1；该参数设置为 1 时，如果查询中含有 INTERVAL 子句或者该查询使用了 TSMA 时，且相应的组或窗口内数据为空或者 NULL，对应的组或窗口将不返回查询结果；注意此参数客户端和服务端值应保持一致|
-|tagFilterCache          |          |不支持动态修改             |是否缓存标签过滤结果|
-|queryBufferSize         |          |支持动态修改 重启生效  |暂不生效|
-|queryRspPolicy          |          |支持动态修改 立即生效       |查询响应策略|
-|queryUseMemoryPool      |          |不支持动态修改  |查询是否使用内存池管理内存，默认值：1（打开）; 0: 关闭，1: 打开|
-|minReservedMemorySize   |          |不支持动态修改  |最小预留的系统可用内存数量，除预留外的内存都可以被用于查询，单位：MB，默认预留大小为系统物理内存的 20%，取值范围 1024 - 1000000000|
-|singleQueryMaxMemorySize|          |不支持动态修改  |单个查询在单个节点(dnode)上可以使用的内存上限，超过该上限将返回错误，单位：MB，默认值：0（无上限），取值范围 0 - 1000000000|
-|filterScalarMode        |          |不支持动态修改             |强制使用标量过滤模式，0：关闭；1：开启，默认值 0|
-|queryRsmaTolerance      |          |不支持动态修改             |内部参数，用于判定查询哪一级 rsma 数据时的容忍时间，单位为毫秒|
-|pqSortMemThreshold      |          |不支持动态修改             |内部参数，排序使用的内存阈值|
->>>>>>> a2ad3d39
-
 ### 区域相关
 #### timezone
 - 说明：时区
@@ -691,7 +654,6 @@
 - 支持版本：从 v3.1.0.0 版本开始引入
 
 ### 集群相关
-<<<<<<< HEAD
 
 #### supportVnodes
 - 说明：dnode 支持的最大 vnode 数目 
@@ -786,7 +748,7 @@
 #### ratioOfVnodeStreamThreads
 - 说明：流计算使用 vnode 线程的比例
 - 类型：浮点数
-- 默认值：4
+- 默认值：0.5
 - 最小值：0.01
 - 最大值：4
 - 动态修改：支持通过 SQL 修改，重启生效
@@ -1053,58 +1015,6 @@
 - 类型：整数
 - 动态修改：支持通过 SQL 修改，重启生效 
 - 支持版本：从 v3.1.0.0 版本开始引入
-=======
-|参数名称|支持版本|动态修改|参数含义|
-|--------------------------|----------|-------------------------|-|
-|supportVnodes             |          |支持动态修改 立即生效       |dnode 支持的最大 vnode 数目，取值范围 0-4096，默认值 CPU 核数的 2 倍 + 5|
-|numOfCommitThreads        |          |支持动态修改 重启生效       |落盘线程的最大数量，取值范围 1-1024，默认值为 4|
-|numOfCompactThreads        |         |支持动态修改 重启生效       |落盘线程的最大数量，取值范围 1-16，默认值为 2|
-|numOfMnodeReadThreads     |          |支持动态修改 重启生效       |mnode 的 Read 线程数目，取值范围 0-1024，默认值为 CPU 核数的四分之一（不超过 4）|
-|numOfVnodeQueryThreads    |          |支持动态修改 重启生效       |vnode 的 Query 线程数目，取值范围 0-1024，默认值为 CPU 核数的两倍（不超过 16）|
-|numOfVnodeFetchThreads    |          |支持动态修改 重启生效       |vnode 的 Fetch 线程数目，取值范围 0-1024，默认值为 CPU 核数的四分之一（不超过 4）|
-|numOfVnodeRsmaThreads     |          |支持动态修改 重启生效       |vnode 的 Rsma 线程数目，取值范围 0-1024，默认值为 CPU 核数的四分之一（不超过 4）|
-|numOfQnodeQueryThreads    |          |支持动态修改 重启生效       |qnode 的 Query 线程数目，取值范围 0-1024，默认值为 CPU 核数的两倍（不超过 16）|
-|numOfSnodeSharedThreads   |          |支持动态修改 重启生效       |snode 的共享线程数目，取值范围 0-1024，默认值为 CPU 核数的四分之一（不小于 2，不超过 4）|
-|numOfSnodeUniqueThreads   |          |支持动态修改 重启生效       |snode 的独占线程数目，取值范围 0-1024，默认值为 CPU 核数的四分之一（不小于 2，不超过 4）|
-|ratioOfVnodeStreamThreads |          |支持动态修改 重启生效       |流计算使用 vnode 线程的比例，取值范围 0.01-4，默认值 0.5|
-|ttlUnit                   |          |不支持动态修改             |ttl 参数的单位，取值范围 1-31572500，单位为秒，默认值 86400|
-|ttlPushInterval           |          |支持动态修改 立即生效       |ttl 检测超时频率，取值范围 1-100000，单位为秒，默认值 10|
-|ttlChangeOnWrite          |          |支持动态修改 立即生效       |ttl 到期时间是否伴随表的修改操作改变；0：不改变，1：改变；默认值为 0|
-|ttlBatchDropNum           |          |支持动态修改 立即生效       |ttl 一批删除子表的数目，最小值为 0，默认值 10000|
-|retentionSpeedLimitMB     |          |支持动态修改 立即生效       |数据在不同级别硬盘上迁移时的速度限制，取值范围 0-1024，单位 MB，默认值 0，表示不限制|
-|maxTsmaNum                |          |支持动态修改 立即生效       |集群内可创建的TSMA个数；取值范围 0-3；默认值 3|
-|tmqMaxTopicNum            |          |支持动态修改 立即生效       |订阅最多可建立的 topic 数量；取值范围 1-10000；默认值为 20|
-|tmqRowSize                |          |支持动态修改 立即生效       |订阅数据块的最大记录条数，取值范围 1-1000000，默认值 4096|
-|audit                     |          |支持动态修改 立即生效       |审计功能开关；企业版参数|
-|auditInterval             |          |支持动态修改 立即生效       |审计数据上报的时间间隔；企业版参数|
-|auditCreateTable          |          |支持动态修改 立即生效       |是否针对创建子表开启申计功能；企业版参数|
-|encryptAlgorithm          |          |不支持动态修改             |数据加密算法；企业版参数|
-|encryptScope              |          |不支持动态修改             |加密范围；企业版参数|
-|enableWhiteList           |          |支持动态修改 立即生效       |白名单功能开关；企业版参数|
-|syncLogBufferMemoryAllowed|          |支持动态修改 立即生效       |一个 dnode 允许的 sync 日志缓存消息占用的内存最大值，单位 bytes，取值范围 104857600-INT64_MAX，默认值 服务器内存的 1/10，3.1.3.2/3.3.2.13 版本开始生效 |
-|syncElectInterval         |          |不支持动态修改             |内部参数，用于同步模块调试|
-|syncHeartbeatInterval     |          |不支持动态修改             |内部参数，用于同步模块调试|
-|syncHeartbeatTimeout      |          |不支持动态修改             |内部参数，用于同步模块调试|
-|syncSnapReplMaxWaitN      |          |支持动态修改 立即生效       |内部参数，用于同步模块调试|
-|arbHeartBeatIntervalSec   |          |支持动态修改 立即生效       |内部参数，用于同步模块调试|
-|arbCheckSyncIntervalSec   |          |支持动态修改 立即生效       |内部参数，用于同步模块调试|
-|arbSetAssignedTimeoutSec  |          |支持动态修改 立即生效       |内部参数，用于同步模块调试|
-|mndSdbWriteDelta          |          |支持动态修改 立即生效       |内部参数，用于 mnode 模块调试|
-|mndLogRetention           |          |支持动态修改 立即生效       |内部参数，用于 mnode 模块调试|
-|skipGrant                 |          |不支持动态修改             |内部参数，用于授权检查|
-|trimVDbIntervalSec        |          |支持动态修改 立即生效       |内部参数，用于删除过期数据|
-|ttlFlushThreshold         |          |支持动态修改 立即生效       |内部参数，ttl 定时器的频率|
-|compactPullupInterval     |          |支持动态修改 立即生效       |内部参数，数据重整定时器的频率|
-|walFsyncDataSizeLimit     |          |支持动态修改 立即生效       |内部参数，WAL 进行 FSYNC 的阈值|
-|transPullupInterval       |          |支持动态修改 立即生效       |内部参数，mnode 执行事务的重试间隔|
-|mqRebalanceInterval       |          |支持动态修改 立即生效       |内部参数，消费者再平衡的时间间隔|
-|uptimeInterval            |          |支持动态修改 立即生效       |内部参数，用于记录系统启动时间|
-|timeseriesThreshold       |          |支持动态修改 立即生效       |内部参数，用于统计用量|
-|udf                       |          |支持动态修改 重启生效       |是否启动 UDF 服务；0：不启动，1：启动；默认值为 0 |
-|udfdResFuncs              |          |支持动态修改 重启生效       |内部参数，用于 UDF 结果集设置|
-|udfdLdLibPath             |          |支持动态修改 重启生效       |内部参数，表示 UDF 装载的库路径|
->>>>>>> a2ad3d39
-
 
 ### 流计算参数
 
