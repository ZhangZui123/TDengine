--- conflicted
+++ resolved
@@ -109,20 +109,6 @@
 
 用户创建的自定义函数的信息。
 
-<<<<<<< HEAD
-| #   |  **列名**   | **数据类型** | **说明**       |
-| --- | :---------: | ------------ | -------------- |
-| 1   |    name     | BINARY(64)   | 函数名         |
-| 2   |   comment   | BINARY(255)  | 补充说明。需要注意，`comment` 为 TDengine 关键字，作为列名使用时需要使用 ` 进行转义。       |
-| 3   |  aggregate  | INT          | 是否为聚合函数。需要注意，`aggregate` 为 TDengine 关键字，作为列名使用时需要使用 ` 进行转义。 |
-| 4   | output_type | BINARY(31)   | 输出类型       |
-| 5   | create_time | TIMESTAMP    | 创建时间       |
-| 6   |  code_len   | INT          | 代码长度       |
-| 7   |   bufsize   | INT          | buffer 大小    |
-| 8   | func_language | BINARY(31) | 自定义函数编程语言 |
-| 9   | func_body     | BINARY(16384) | 函数体定义 |
-| 10  | func_version  | INT           | 函数版本号。初始版本为0，每次替换更新，版本号加1。|
-=======
 | #   |   **列名**    | **数据类型**  | **说明**                                                                                      |
 | --- | :-----------: | ------------- | --------------------------------------------------------------------------------------------- |
 | 1   |     name      | BINARY(64)    | 函数名                                                                                        |
@@ -135,7 +121,6 @@
 | 8   | func_language | BINARY(31)    | 自定义函数编程语言                                                                            |
 | 9   |   func_body   | BINARY(16384) | 函数体定义                                                                                    |
 | 10  | func_version  | INT           | 函数版本号。初始版本为0，每次替换更新，版本号加1。                                            |
->>>>>>> 3c2bf197
 
 
 ## INS_INDEXES
