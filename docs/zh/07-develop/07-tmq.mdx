--- conflicted
+++ resolved
@@ -408,24 +408,6 @@
 consumer = Consumer({"group.id": "local", "td.connect.ip": "127.0.0.1"})
 ```
 
-<<<<<<< HEAD
-其中，`configs` 为 dict 类型，传递创建 Consumer 的参数。可以配置的参数有：
-
-| 参数名称 | 类型 | 参数说明 | 备注 |
-|:------:|:----:|:-------:|:---:|
-| `td.connect.ip` | string | 用于创建连接||
-| `td.connect.user` | string | 用于创建连接||
-| `td.connect.pass` | string | 用于创建连接||
-| `td.connect.port` | string | 用于创建连接||
-| `group.id` | string | 消费组 ID，同一消费组共享消费进度 | **必填项**。最大长度：192 |
-| `client.id` | string | 客户端 ID | 最大长度：192 |
-| `msg.with.table.name` | string | 是否允许从消息中解析表名,不适用于列订阅 | 合法值：`true`, `false` |
-| `enable.auto.commit` | string | 启用自动提交 | 合法值：`true`, `false` |
-| `auto.commit.interval.ms` | string | 以毫秒为单位的自动提交时间间隔 | 默认值：5000 ms |
-| `auto.offset.reset` | string | 消费组订阅的初始位置 | 可选：`earliest`(default), `latest`, `none` |
-
-=======
->>>>>>> 3c2bf197
 </TabItem>
 
 <TabItem label="Node.JS" value="Node.JS">
