---
title: 数据订阅
sidebar_label: 数据订阅
toc_max_heading_level: 4
---

import Tabs from "@theme/Tabs";
import TabItem from "@theme/TabItem";

TDengine 提供了类似于消息队列产品的数据订阅和消费接口。在许多场景中，采用 TDengine 的时序大数据平台，无须再集成消息队列产品，从而简化应用程序设计并降低运维成本。本章介绍各语言连接器数据订阅的相关 API 以及使用方法。 数据订阅的基础知识请参考 [数据订阅](../../advanced/subscription/)  

## 创建主题
请用 TDengine CLI 或者参考 [执行 SQL](../sql/) 章节用程序执行创建主题的 SQL：`CREATE TOPIC IF NOT EXISTS topic_meters AS SELECT ts, current, voltage, phase, groupid, location FROM meters`  

上述 SQL 将创建一个名为 topic_meters 的订阅。使用该订阅所获取的消息中的每条记录都由此查询语句 `SELECT ts, current, voltage, phase, groupid, location FROM meters` 所选择的列组成。

**注意**
在 TDengine 连接器实现中，对于订阅查询，有以下限制。
- 查询语句限制：订阅查询只能使用 select 语句，并不支持其他类型的 SQL，如订阅库、订阅超级表（非 select 方式）、insert、update 或 delete 等。
- 原始始数据查询：订阅查询只能查询原始数据，而不能查询聚合或计算结果。
- 时间顺序限制：订阅查询只能按照时间正序查询数据。

## 创建消费者

TDengine 消费者的概念跟 Kafka 类似，消费者通过订阅主题来接收数据流。消费者可以配置多种参数，如连接方式、服务器地址、自动提交 Offset 等以适应不同的数据处理需求。有的语言连接器的消费者还支持自动重连和数据传输压缩等高级功能，以确保数据的高效和稳定接收。


### 创建参数
创建消费者的参数较多，非常灵活的支持了各种连接类型、 Offset 提交方式、压缩、重连、反序列化等特性。各语言连接器都适用的通用基础配置项如下表所示：

<<<<<<< HEAD
|         参数名称          |  类型   | 参数说明                                                                                                                                          | 备注                                                                                                                                                                |
| :-----------------------: | :-----: | ------------------------------------------------------------------------------------------------------------------------------------------------- | ------------------------------------------------------------------------------------------------------------------------------------------------------------------- |
|      `td.connect.ip`      | string  | 服务端的 FQDN                                                                                                                                | 可以是ip或者host name                                                                                                                                                                    |
|     `td.connect.user`     | string  | 用户名                                                                                                                                            |                                                                                                                                                                     |
|     `td.connect.pass`     | string  | 密码                                                                                                                                              |                                                                                                                                                                     |
|     `td.connect.port`     | integer | 服务端的端口号                                                                                                                                    |                                                                                                                                                                     |
|        `group.id`         | string  | 消费组 ID，同一消费组共享消费进度                                                                                                                 | <br />**必填项**。最大长度：192，超长将截断。<br />每个topic最多可建立 100 个 consumer group                                                                                    |
|        `client.id`        | string  | 客户端 ID                                                                                                                                         | 最大长度：255，超长将截断。                                                                                                                                                       |
|    `auto.offset.reset`    |  enum   | 消费组订阅的初始位置                                                                                                                              | <br />`earliest`: default(version < 3.2.0.0);从头开始订阅; <br/>`latest`: default(version >= 3.2.0.0);仅从最新数据开始订阅; <br/>`none`: 没有提交的 offset 无法订阅 |
|   `enable.auto.commit`    | boolean | 是否启用消费位点自动提交，true: 自动提交，客户端应用无需commit；false：客户端应用需要自行commit                                                   | 默认值为 true                                                                                                                                                       |
| `auto.commit.interval.ms` | integer | 消费记录自动提交消费位点时间间隔，单位为毫秒                                                                                                      | 默认值为 5000                                                                                                                                                       |
|   `msg.with.table.name`   | boolean | 是否允许从消息中解析表名, 不适用于列订阅（列订阅时可将 tbname 作为列写入 subquery 语句）（从 3.2.0.0 版本该参数废弃，恒为 true）                     | 默认关闭                                                                                                                                                            |
|      `enable.replay`      | boolean | 是否开启数据回放功能                                                                                                                              | 默认关闭                                                                                                                                                            |
|   `session.timeout.ms`    | integer | consumer 心跳丢失后超时时间，超时后会触发 rebalance 逻辑，成功后该 consumer 会被删除（从 3.3.3.0 版本开始支持）                                     | 默认值为 12000，取值范围 [6000， 1800000]                                                                                                                           |
|  `max.poll.interval.ms`   | integer | consumer poll 拉取数据间隔的最长时间，超过该时间，会认为该 consumer 离线，触发 rebalance 逻辑，成功后该 consumer 会被删除（从 3.3.3.0 版本开始支持） | 默认值为 300000，[1000，INT32_MAX]                                                                                                                                  |
|  `fetch.max.wait.ms`      | integer | 服务端单次返回数据的最大耗时（从 3.3.6.0 版本开始支持） | 默认值为 1000，[1，INT32_MAX]                                                                                                                                  |
|  `min.poll.rows`          | integer | 服务端单次返回数据的最小条数（从 3.3.6.0 版本开始支持） | 默认值为 4096，[1，INT32_MAX]                                                                                                                                  |
|  `msg.consume.rawdata`    | integer | 消费数据时拉取数据类型为二进制类型，不可做解析操作，内部参数，只用于 taosX 数据迁移（从 3.3.6.0 版本开始支持） | 默认值为 0 表示不起效， 非 0 为 起效                                                                                                                                  |

=======
#### td.connect.ip
- 说明：服务端的 FQDN
- 类型：string
- 备注：可以是 ip 或者 host name

#### td.connect.user
- 说明：用户名 
- 类型：string

#### td.connect.pass
- 说明：密码
- 类型：string

#### td.connect.port
- 说明：服务端的端口号
- 类型：integer

#### group.id
- 说明：消费组 ID，同一消费组共享消费进度
- 类型：string
- 备注：**必填项**。最大长度：192，超长将截断。<br />每个topic最多可建立 100 个 consumer group

#### client.id
- 说明：客户端 ID
- 类型：string
- 备注：最大长度 255，超长将截断

#### auto.offset.reset
- 说明：消费组订阅的初始位置
- 类型：enum 
- 备注：<br />`earliest`：default(version < 3.2.0.0)，从头开始订阅；<br/>`latest`：default(version >= 3.2.0.0)，仅从最新数据开始订阅；<br/>`none`：没有提交的 offset 无法订阅。

#### enable.auto.commit
- 说明：是否启用消费位点自动提交
- 类型：boolean
- 备注：true：自动提交，客户端应用无需 commit；false：客户端应用需要自行 commit；默认值为 true。

#### auto.commit.interval.ms
- 说明：消费记录自动提交消费位点时间间隔
- 类型：integer
- 备注：单位为毫秒，默认值为 5000

#### msg.with.table.name
- 说明：是否允许从消息中解析表名
- 类型：boolean
- 备注：不适用于列订阅（列订阅时可将 tbname 作为列写入 subquery 语句），默认关闭。从 3.2.0.0 版本该参数废弃。

#### enable.replay
- 说明：是否开启数据回放功能
- 类型：boolean
- 备注：默认关闭

#### session.timeout.ms
- 说明：consumer 心跳丢失后超时时间
- 类型：integer
- 备注：超时后会触发 rebalance 逻辑，成功后该 consumer 会被删除（从 3.3.3.0 版本开始支持）。默认值为 12000，取值范围 [6000，1800000]。

#### max.poll.interval.ms
- 说明：consumer poll 拉取数据间隔的最长时间
- 类型：integer
- 备注：超过该时间，会认为该 consumer 离线，触发 rebalance 逻辑，成功后该 consumer 会被删除（从 3.3.3.0 版本开始支持）。默认值为 300000，[1000，INT32_MAX] 。
>>>>>>> ba50e363

下面是各语言连接器创建参数：
<Tabs defaultValue="java" groupId="lang">
<TabItem value="java" label="Java">
Java 连接器创建消费者的参数为 Properties， 可以设置的参数列表请参考 [消费者参数](../../reference/connector/java/#消费者)  
其他参数请参考上文通用基础配置项。


</TabItem>
<TabItem label="Python" value="python">
提供了 `td.connect.websocket.scheme` 参数来表示协议类型，其他参数同通用基础配置项。
</TabItem>
<TabItem label="Go" value="go">

创建消费者支持属性列表：

- `ws.url`：WebSocket 连接地址。
- `ws.message.channelLen`：WebSocket 消息通道缓存长度，默认 0。
- `ws.message.timeout`：WebSocket 消息超时时间，默认 5m。
- `ws.message.writeWait`：WebSocket 写入消息超时时间，默认 10s。
- `ws.message.enableCompression`：WebSocket 是否启用压缩，默认 false。
- `ws.autoReconnect`：WebSocket 是否自动重连，默认 false。
- `ws.reconnectIntervalMs`：WebSocket 重连间隔时间毫秒，默认 2000。
- `ws.reconnectRetryCount`：WebSocket 重连重试次数，默认 3。

其他参数见上表。

</TabItem>
<TabItem label="Rust" value="rust">
Rust 连接器创建消费者的参数为 DSN， 可以设置的参数列表请参考 [DSN](../../reference/connector/rust/#dsn)  
其他参数请参考上文通用基础配置项。

</TabItem>
<TabItem label="Node.js" value="node">
提供了 `WS_URL` 参数来表示连接到的服务器地址，其他参数同通用基础配置项。
</TabItem>
<TabItem label="C#" value="csharp">
创建消费者支持属性列表：

- `useSSL`：是否使用 SSL 连接，默认为 false。
- `token`：连接 TDengine cloud 的 token。
- `ws.message.enableCompression`：是否启用 WebSocket 压缩，默认为 false。
- `ws.autoReconnect`：是否自动重连，默认为 false。
- `ws.reconnect.retry.count`：重连次数，默认为 3。
- `ws.reconnect.interval.ms`：重连间隔毫秒时间，默认为 2000。

其他参数见上表。

</TabItem>
<TabItem label="C" value="c">
- WebSocket 连接: 因为使用 dsn，不需要 `td.connect.ip`，`td.connect.port`，`td.connect.user` 和 `td.connect.pass` 四个配置项，其余同通用配置项。  
- 原生连接: 同通用基础配置项。

</TabItem>
<TabItem label="REST API" value="rest">
不支持
</TabItem>   
</Tabs>

### WebSocket 连接 
介绍各语言连接器使用 WebSocket 连接方式创建消费者。指定连接的服务器地址，设置自动提交，从最新消息开始消费，指定 `group.id` 和 `client.id` 等信息。有的语言的连接器还支持反序列化参数。

<Tabs defaultValue="java" groupId="lang">
<TabItem value="java" label="Java">


```java
{{#include docs/examples/java/src/main/java/com/taos/example/WsConsumerLoopFull.java:create_consumer}}
```
</TabItem>

<TabItem label="Python" value="python">

```python
{{#include docs/examples/python/tmq_websocket_example.py:create_consumer}}
```
</TabItem>

<TabItem label="Go" value="go">
```go
{{#include docs/examples/go/tmq/ws/main.go:create_consumer}}
```
</TabItem>

<TabItem label="Rust" value="rust">

```rust
{{#include docs/examples/rust/restexample/examples/tmq.rs:create_consumer_dsn}}
```


```rust
{{#include docs/examples/rust/restexample/examples/tmq.rs:create_consumer_ac}}
```

</TabItem>

<TabItem label="Node.js" value="node">

```js
    {{#include docs/examples/node/websocketexample/tmq_example.js:create_consumer}}
```
</TabItem>

<TabItem label="C#" value="csharp">
```csharp
{{#include docs/examples/csharp/wssubscribe/Program.cs:create_consumer}}
```
</TabItem>
<TabItem label="C" value="c">
```c
{{#include docs/examples/c-ws/tmq_demo.c:create_consumer_1}}
```

```c
{{#include docs/examples/c-ws/tmq_demo.c:create_consumer_2}}
```

调用 `build_consumer` 函数尝试获取消费者实例 `tmq`。成功则打印成功日志，失败则打印失败日志。
</TabItem>
<TabItem label="REST API" value="rest">
不支持
</TabItem>   
</Tabs>


### 原生连接 
介绍各语言连接器使用原生连接方式创建消费者。指定连接的服务器地址，设置自动提交，从最新消息开始消费，指定 `group.id` 和 `client.id` 等信息。有的语言的连接器还支持反序列化参数。


<Tabs defaultValue="java" groupId="lang">
<TabItem value="java" label="Java">

```java
{{#include docs/examples/java/src/main/java/com/taos/example/ConsumerLoopFull.java:create_consumer}}
```

</TabItem>

<TabItem label="Python" value="python">

```python
{{#include docs/examples/python/tmq_native.py:create_consumer}}
```
</TabItem>

<TabItem label="Go" value="go">
```go
{{#include docs/examples/go/tmq/native/main.go:create_consumer}}
```
</TabItem>

<TabItem label="Rust" value="rust">
```rust
{{#include docs/examples/rust/nativeexample/examples/tmq.rs:create_consumer_dsn}}
```

```rust
{{#include docs/examples/rust/nativeexample/examples/tmq.rs:create_consumer_ac}}
```

</TabItem>
<TabItem label="Node.js" value="node">
不支持
</TabItem>
<TabItem label="C#" value="csharp">
```csharp
{{#include docs/examples/csharp/subscribe/Program.cs:create_consumer}}
```
</TabItem>

<TabItem label="C" value="c">

```c
{{#include docs/examples/c/tmq_demo.c:create_consumer_1}}
```

```c
{{#include docs/examples/c/tmq_demo.c:create_consumer_2}}
```

调用 `build_consumer` 函数尝试获取消费者实例 `tmq`。成功则打印成功日志，失败则打印失败日志。
</TabItem>
<TabItem label="REST API" value="rest">
不支持
</TabItem>   
</Tabs>

## 订阅消费数据
消费者订阅主题后，可以开始接收并处理这些主题中的消息。订阅消费数据的示例代码如下：
### WebSocket 连接 
<Tabs defaultValue="java" groupId="lang">
<TabItem value="java" label="Java">

```java
{{#include docs/examples/java/src/main/java/com/taos/example/WsConsumerLoopFull.java:poll_data_code_piece}}
```

- `subscribe` 方法的参数含义为：订阅的主题列表（即名称），支持同时订阅多个主题。 
- `poll` 每次调用获取一个消息，一个消息中可能包含多个记录。
- `ResultBean` 是我们自定义的一个内部类，其字段名和数据类型与列的名称和数据类型一一对应，这样根据 `value.deserializer` 属性对应的反序列化类可以反序列化出 `ResultBean` 类型的对象。

</TabItem>

<TabItem label="Python" value="python">

```python
{{#include docs/examples/python/tmq_websocket_example.py:subscribe}}
```
- `subscribe` 方法的参数含义为：订阅的主题列表（即名称），支持同时订阅多个主题。 
- `poll` 每次调用获取一个消息，一个消息中可能包含多个记录。
- `records` 包含了多个 block 块， 每个块中可能包含多个记录。
</TabItem>

<TabItem label="Go" value="go">
```go
{{#include docs/examples/go/tmq/ws/main.go:subscribe}}
```
</TabItem>

<TabItem label="Rust" value="rust">

```rust
{{#include docs/examples/rust/restexample/examples/tmq.rs:consume}}
```

- 消费者可订阅一个或多个 `TOPIC`，一般建议一个消费者只订阅一个 `TOPIC`。  
- TMQ 消息队列是一个 [futures::Stream](https://docs.rs/futures/latest/futures/stream/index.html) 类型，可以使用相应 API 对每个消息进行消费，并通过 `.commit` 进行已消费标记。  
- `Record` 是我们自定义的一个结构体，其字段名和数据类型与列的名称和数据类型一一对应，这样可以通过 `serde` 反序列化出 `Record` 类型的对象。  



</TabItem>

<TabItem label="Node.js" value="node">

```js
    {{#include docs/examples/node/websocketexample/tmq_seek_example.js:subscribe}}
```
</TabItem>

<TabItem label="C#" value="csharp">
```csharp
{{#include docs/examples/csharp/wssubscribe/Program.cs:subscribe}}
```
</TabItem>
<TabItem label="C" value="c">
```c
{{#include docs/examples/c-ws/tmq_demo.c:build_topic_list}}
```

```c
{{#include docs/examples/c-ws/tmq_demo.c:basic_consume_loop}}
```

```c
{{#include docs/examples/c-ws/tmq_demo.c:msg_process}}
```

```c
{{#include docs/examples/c-ws/tmq_demo.c:subscribe_3}}
```

订阅消费数据步骤：
  1. 调用 `ws_build_topic_list` 函数创建一个主题列表 `topic_list`。
  2. 如果 `topic_list` 为 `NULL`，表示创建失败，函数返回 `-1`。
  3. 使用 `ws_tmq_subscribe` 函数订阅 `tmq` 指定的主题列表。如果订阅失败，打印错误信息。
  4. 销毁主题列表 `topic_list` 以释放资源。
  5. 调用 `basic_consume_loop` 函数开始基本的消费循环，处理订阅的消息。
   
</TabItem>
<TabItem label="REST API" value="rest">
不支持
</TabItem>   
</Tabs>

### 原生连接 
<Tabs defaultValue="java" groupId="lang">
<TabItem value="java" label="Java">

```java
{{#include docs/examples/java/src/main/java/com/taos/example/WsConsumerLoopFull.java:poll_data_code_piece}}
```

- `subscribe` 方法的参数含义为：订阅的主题列表（即名称），支持同时订阅多个主题。 
- `poll` 每次调用获取一个消息，一个消息中可能包含多个记录。
- `ResultBean` 是我们自定义的一个内部类，其字段名和数据类型与列的名称和数据类型一一对应，这样根据 `value.deserializer` 属性对应的反序列化类可以反序列化出 `ResultBean` 类型的对象。

</TabItem>

<TabItem label="Python" value="python">

```python
{{#include docs/examples/python/tmq_native.py:subscribe}}
```
- `subscribe` 方法的参数含义为：订阅的主题列表（即名称），支持同时订阅多个主题。 
- `poll` 每次调用获取一个消息，一个消息中可能包含多个记录。
- `records` 包含了多个 block 块， 每个块中可能包含多个记录。
</TabItem>

<TabItem label="Go" value="go">
```go
{{#include docs/examples/go/tmq/native/main.go:subscribe}}
```
</TabItem>

<TabItem label="Rust" value="rust">

```rust
{{#include docs/examples/rust/restexample/examples/tmq.rs:consume}}
```

- 消费者可订阅一个或多个 `TOPIC`，一般建议一个消费者只订阅一个 `TOPIC`。  
- TMQ 消息队列是一个 [futures::Stream](https://docs.rs/futures/latest/futures/stream/index.html) 类型，可以使用相应 API 对每个消息进行消费，并通过 `.commit` 进行已消费标记。  
- `Record` 是我们自定义的一个结构体，其字段名和数据类型与列的名称和数据类型一一对应，这样可以通过 `serde` 反序列化出 `Record` 类型的对象。  

</TabItem>
<TabItem label="Node.js" value="node">
不支持
</TabItem>
<TabItem label="C#" value="csharp">
```csharp
{{#include docs/examples/csharp/subscribe/Program.cs:subscribe}}
```
</TabItem>

<TabItem label="C" value="c">
```c
{{#include docs/examples/c/tmq_demo.c:build_topic_list}}
```

```c
{{#include docs/examples/c/tmq_demo.c:basic_consume_loop}}
```

```c
{{#include docs/examples/c/tmq_demo.c:msg_process}}
```

```c
{{#include docs/examples/c/tmq_demo.c:subscribe_3}}
```

订阅消费数据步骤：
  1. 调用 `build_topic_list` 函数创建一个主题列表 `topic_list`。
  2. 如果 `topic_list` 为 `NULL`，表示创建失败，函数返回 `-1`。
  3. 使用 `tmq_subscribe` 函数订阅 `tmq` 指定的主题列表。如果订阅失败，打印错误信息。
  4. 销毁主题列表 `topic_list` 以释放资源。
  5. 调用 `basic_consume_loop` 函数开始基本的消费循环，处理订阅的消息。
   
</TabItem>
<TabItem label="REST API" value="rest">
不支持
</TabItem>   
</Tabs>

## 指定订阅的 Offset
消费者可以指定从特定 Offset 开始读取分区中的消息，这允许消费者重读消息或跳过已处理的消息。下面展示各语言连接器如何指定订阅的 Offset。  

### WebSocket 连接 
<Tabs defaultValue="java" groupId="lang">
<TabItem value="java" label="Java">

```java
{{#include docs/examples/java/src/main/java/com/taos/example/WsConsumerLoopFull.java:consumer_seek}}
```
1. 使用 consumer.poll 方法轮询数据，直到获取到数据为止。
2. 对于轮询到的第一批数据，打印第一条数据的内容，并获取当前消费者的分区分配信息。
3. 使用 consumer.seekToBeginning 方法将所有分区的偏移量重置到开始位置，并打印成功重置的消息。
4. 再次使用 consumer.poll 方法轮询数据，并打印第一条数据的内容。

</TabItem>

<TabItem label="Python" value="python">

```python
{{#include docs/examples/python/tmq_websocket_example.py:assignment}}
```
</TabItem>

<TabItem label="Go" value="go">
```go
{{#include docs/examples/go/tmq/ws/main.go:seek}}
```
</TabItem>

<TabItem label="Rust" value="rust">

```rust
{{#include docs/examples/rust/nativeexample/examples/tmq.rs:seek_offset}}
```

1. 通过调用 consumer.assignments() 方法获取消费者当前的分区分配信息，并记录初始分配状态。  
2. 遍历每个分区分配信息，对于每个分区：提取主题（topic）、消费组ID（vgroup_id）、当前偏移量（current）、起始偏移量（begin）和结束偏移量（end）。
记录这些信息。  
1. 调用 consumer.offset_seek 方法将偏移量设置到起始位置。如果操作失败，记录错误信息和当前分配状态。  
2. 在所有分区的偏移量调整完成后，再次获取并记录消费者的分区分配信息，以确认偏移量调整后的状态。    

</TabItem>

<TabItem label="Node.js" value="node">

```js
    {{#include docs/examples/node/websocketexample/tmq_seek_example.js:offset}}
```
</TabItem>

<TabItem label="C#" value="csharp">
```csharp
{{#include docs/examples/csharp/wssubscribe/Program.cs:seek}}
```
</TabItem>
<TabItem label="C" value="c">
```c
{{#include docs/examples/c-ws/tmq_demo.c:consume_repeatly}}
```

1. 通过 `ws_tmq_get_topic_assignment` 函数获取特定主题的分配信息，包括分配的数量和具体分配详情。
2. 如果获取分配信息失败，则打印错误信息并返回。
3. 对于每个分配，使用 `ws_tmq_offset_seek` 函数将消费者的偏移量设置到最早的偏移量。
4. 如果设置偏移量失败，则打印错误信息。
5. 释放分配信息数组以释放资源。
6. 调用 `basic_consume_loop` 函数开始新的消费循环，处理消息。
    
</TabItem>
<TabItem label="REST API" value="rest">
不支持
</TabItem>   
</Tabs>

### 原生连接 
<Tabs defaultValue="java" groupId="lang">

<TabItem value="java" label="Java">

```java
{{#include docs/examples/java/src/main/java/com/taos/example/WsConsumerLoopFull.java:consumer_seek}}
```
1. 使用 consumer.poll 方法轮询数据，直到获取到数据为止。
2. 对于轮询到的第一批数据，打印第一条数据的内容，并获取当前消费者的分区分配信息。
3. 使用 consumer.seekToBeginning 方法将所有分区的偏移量重置到开始位置，并打印成功重置的消息。
4. 再次使用 consumer.poll 方法轮询数据，并打印第一条数据的内容。

</TabItem>

<TabItem label="Python" value="python">

```python
{{#include docs/examples/python/tmq_native.py:assignment}}
```
</TabItem>

<TabItem label="Go" value="go">
```go
{{#include docs/examples/go/tmq/native/main.go:seek}}
```
</TabItem>

<TabItem label="Rust" value="rust">

```rust
{{#include docs/examples/rust/nativeexample/examples/tmq.rs:seek_offset}}
```

1. 通过调用 consumer.assignments() 方法获取消费者当前的分区分配信息，并记录初始分配状态。  
2. 遍历每个分区分配信息，对于每个分区：提取主题（topic）、消费组ID（vgroup_id）、当前偏移量（current）、起始偏移量（begin）和结束偏移量（end）。
记录这些信息。  
1. 调用 consumer.offset_seek 方法将偏移量设置到起始位置。如果操作失败，记录错误信息和当前分配状态。  
2. 在所有分区的偏移量调整完成后，再次获取并记录消费者的分区分配信息，以确认偏移量调整后的状态。    

</TabItem>
<TabItem label="Node.js" value="node">
不支持
</TabItem>
<TabItem label="C#" value="csharp">
```csharp
{{#include docs/examples/csharp/subscribe/Program.cs:seek}}
```
</TabItem>

<TabItem label="C" value="c">
```c
{{#include docs/examples/c/tmq_demo.c:consume_repeatly}}
```

1. 通过 `tmq_get_topic_assignment` 函数获取特定主题的分配信息，包括分配的数量和具体分配详情。
2. 如果获取分配信息失败，则打印错误信息并返回。
3. 对于每个分配，使用 `tmq_offset_seek` 函数将消费者的偏移量设置到最早的偏移量。
4. 如果设置偏移量失败，则打印错误信息。
5. 释放分配信息数组以释放资源。
6. 调用 `basic_consume_loop` 函数开始新的消费循环，处理消息。
    
</TabItem>
<TabItem label="REST API" value="rest">
不支持
</TabItem>   
</Tabs>


## 提交 Offset
当消费者读取并处理完消息后，它可以提交 Offset，这表示消费者已经成功处理到这个 Offset 的消息。Offset 提交可以是自动的（根据配置定期提交）或手动的（应用程序控制何时提交）。   
当创建消费者时，属性 `enable.auto.commit` 为 false 时，可以手动提交 offset。  

**注意**：手工提交消费进度前确保消息正常处理完成，否则处理出错的消息不会被再次消费。自动提交是在本次 `poll` 消息时可能会提交上次消息的消费进度，因此请确保消息处理完毕再进行下一次 `poll` 或消息获取。

### WebSocket 连接 
<Tabs defaultValue="java" groupId="lang">
<TabItem value="java" label="Java">


```java
{{#include docs/examples/java/src/main/java/com/taos/example/WsConsumerLoopFull.java:commit_code_piece}}
```

</TabItem>

<TabItem label="Python" value="python">

```python
{{#include docs/examples/python/tmq_websocket_example.py:commit_offset}}
```
</TabItem>

<TabItem label="Go" value="go">
```go
{{#include docs/examples/go/tmq/ws/main.go:commit_offset}}
```
</TabItem>

<TabItem label="Rust" value="rust">
```rust
{{#include docs/examples/rust/restexample/examples/tmq.rs:consumer_commit_manually}}
```

可以通过 `consumer.commit` 方法来手工提交消费进度。
</TabItem>

<TabItem label="Node.js" value="node">

```js
    {{#include docs/examples/node/websocketexample/tmq_example.js:commit}}
```
</TabItem>

<TabItem label="C#" value="csharp">
```csharp
{{#include docs/examples/csharp/wssubscribe/Program.cs:commit_offset}}
```
</TabItem>
<TabItem label="C" value="c">
```c
{{#include docs/examples/c-ws/tmq_demo.c:manual_commit}}
```    

可以通过 `ws_tmq_commit_sync` 函数来手工提交消费进度。

</TabItem>
<TabItem label="REST API" value="rest">
不支持
</TabItem>   
</Tabs>

### 原生连接 
<Tabs defaultValue="java" groupId="lang">

<TabItem value="java" label="Java">

```java
{{#include docs/examples/java/src/main/java/com/taos/example/WsConsumerLoopFull.java:commit_code_piece}}
```

</TabItem>

<TabItem label="Python" value="python">

```python
{{#include docs/examples/python/tmq_native.py:commit_offset}}
```
</TabItem>

<TabItem label="Go" value="go">
```go
{{#include docs/examples/go/tmq/native/main.go:commit_offset}}
```
</TabItem>

<TabItem label="Rust" value="rust">
```rust
{{#include docs/examples/rust/restexample/examples/tmq.rs:consumer_commit_manually}}
```

可以通过 `consumer.commit` 方法来手工提交消费进度。
</TabItem>
<TabItem label="Node.js" value="node">
不支持
</TabItem>
<TabItem label="C#" value="csharp">
```csharp
{{#include docs/examples/csharp/subscribe/Program.cs:commit_offset}}
```
</TabItem>

<TabItem label="C" value="c">
```c
{{#include docs/examples/c/tmq_demo.c:manual_commit}}
```    

可以通过 `tmq_commit_sync` 函数来手工提交消费进度。

</TabItem>
<TabItem label="REST API" value="rest">
不支持
</TabItem>   
</Tabs>


## 取消订阅和关闭消费
消费者可以取消对主题的订阅，停止接收消息。当消费者不再需要时，应该关闭消费者实例，以释放资源和断开与 TDengine 服务器的连接。  

### WebSocket 连接 
<Tabs defaultValue="java" groupId="lang">
<TabItem value="java" label="Java">

```java
{{#include docs/examples/java/src/main/java/com/taos/example/WsConsumerLoopFull.java:unsubscribe_data_code_piece}}
```

</TabItem>

<TabItem label="Python" value="python">

```python
{{#include docs/examples/python/tmq_websocket_example.py:unsubscribe}}
```
</TabItem>

<TabItem label="Go" value="go">
```go
{{#include docs/examples/go/tmq/ws/main.go:close}}
```
</TabItem>

<TabItem label="Rust" value="rust">
```rust
{{#include docs/examples/rust/restexample/examples/tmq.rs:unsubscribe}}
```

**注意**：消费者取消订阅后已经关闭，无法重用，如果想订阅新的 `topic`， 请重新创建消费者。
</TabItem>

<TabItem label="Node.js" value="node">

```js
    {{#include docs/examples/node/websocketexample/tmq_example.js:unsubscribe}}
```
</TabItem>

<TabItem label="C#" value="csharp">
```csharp
{{#include docs/examples/csharp/wssubscribe/Program.cs:close}}
```
</TabItem>
<TabItem label="C" value="c">
```c
{{#include docs/examples/c-ws/tmq_demo.c:unsubscribe_and_close}}
```        
</TabItem>
<TabItem label="REST API" value="rest">
不支持
</TabItem>   
</Tabs>

### 原生连接 
<Tabs defaultValue="java" groupId="lang">
<TabItem value="java" label="Java">

```java
{{#include docs/examples/java/src/main/java/com/taos/example/WsConsumerLoopFull.java:unsubscribe_data_code_piece}}
```
</TabItem>

<TabItem label="Python" value="python">

```python
{{#include docs/examples/python/tmq_native.py:unsubscribe}}
```
</TabItem>

<TabItem label="Go" value="go">
```go
{{#include docs/examples/go/tmq/native/main.go:close}}
```
</TabItem>

<TabItem label="Rust" value="rust">
```rust
{{#include docs/examples/rust/restexample/examples/tmq.rs:unsubscribe}}
```

**注意**：消费者取消订阅后已经关闭，无法重用，如果想订阅新的 `topic`， 请重新创建消费者。
</TabItem>
<TabItem label="Node.js" value="node">
不支持
</TabItem>
<TabItem label="C#" value="csharp">
```csharp
{{#include docs/examples/csharp/subscribe/Program.cs:close}}
```
</TabItem>

<TabItem label="C" value="c">
```c
{{#include docs/examples/c/tmq_demo.c:unsubscribe_and_close}}
```        
</TabItem>
<TabItem label="REST API" value="rest">
不支持
</TabItem>   
</Tabs>


## 完整示例
### WebSocket 连接 
<Tabs defaultValue="java" groupId="lang">
<TabItem value="java" label="Java">
<details>
<summary>完整代码示例</summary> 
```java
{{#include docs/examples/java/src/main/java/com/taos/example/WsConsumerLoopFull.java:consumer_demo}}
```

**注意**：这里的 value.deserializer 配置参数值应该根据测试环境的包路径做相应的调整。  
</details>

</TabItem>
<TabItem label="Python" value="python">
<details>
<summary>完整代码示例</summary> 
```python
{{#include docs/examples/python/tmq_websocket_example.py}}
```
</details>
</TabItem>

<TabItem label="Go" value="go">
<details>
<summary>完整代码示例</summary> 
```go
{{#include docs/examples/go/tmq/ws/main.go}}
```
</details>
</TabItem>

<TabItem label="Rust" value="rust">
<details>
<summary>完整代码示例</summary> 
```rust
{{#include docs/examples/rust/restexample/examples/tmq.rs}}
```
</details>
</TabItem>

<TabItem label="Node.js" value="node">
<details>
<summary>完整代码示例</summary> 
```js
    {{#include docs/examples/node/websocketexample/tmq_example.js}}
```
</details>
</TabItem>

<TabItem label="C#" value="csharp">
<details>
<summary>完整代码示例</summary> 
```csharp
{{#include docs/examples/csharp/wssubscribe/Program.cs}}
```
</details>
</TabItem>
<TabItem label="C" value="c">
<details>
<summary>完整代码示例</summary> 
```c
{{#include docs/examples/c-ws/tmq_demo.c}}
```            
</details>

</TabItem>
<TabItem label="REST API" value="rest">
不支持
</TabItem>   
</Tabs>

### 原生连接 
<Tabs defaultValue="java" groupId="lang">
<TabItem value="java" label="Java">
<details>
<summary>完整代码示例</summary> 
```java
{{#include docs/examples/java/src/main/java/com/taos/example/ConsumerLoopFull.java:consumer_demo}}
```

**注意**：这里的 value.deserializer 配置参数值应该根据测试环境的包路径做相应的调整。  
</details>



</TabItem>

<TabItem label="Python" value="python">
<details>
<summary>完整代码示例</summary> 
```python
{{#include docs/examples/python/tmq_native.py}}
```
</details>
</TabItem>

<TabItem label="Go" value="go">
<details>
<summary>完整代码示例</summary> 
```go
{{#include docs/examples/go/tmq/native/main.go}}
```
</details>
</TabItem>

<TabItem label="Rust" value="rust">
<details>
<summary>完整代码示例</summary> 
```rust
{{#include docs/examples/rust/nativeexample/examples/tmq.rs}}
```
</details>
</TabItem>
<TabItem label="Node.js" value="node">
不支持
</TabItem>
<TabItem label="C#" value="csharp">
<details>
<summary>完整代码示例</summary> 
```csharp
{{#include docs/examples/csharp/subscribe/Program.cs}}
```
</details>
</TabItem>

<TabItem label="C" value="c">
<details>
<summary>完整代码示例</summary> 
```c
{{#include docs/examples/c/tmq_demo.c}}
```            
</details>
</TabItem>
<TabItem label="REST API" value="rest">
不支持
</TabItem>   
</Tabs>
<|MERGE_RESOLUTION|>--- conflicted
+++ resolved
@@ -1,972 +1,965 @@
----
-title: 数据订阅
-sidebar_label: 数据订阅
-toc_max_heading_level: 4
----
-
-import Tabs from "@theme/Tabs";
-import TabItem from "@theme/TabItem";
-
-TDengine 提供了类似于消息队列产品的数据订阅和消费接口。在许多场景中，采用 TDengine 的时序大数据平台，无须再集成消息队列产品，从而简化应用程序设计并降低运维成本。本章介绍各语言连接器数据订阅的相关 API 以及使用方法。 数据订阅的基础知识请参考 [数据订阅](../../advanced/subscription/)  
-
-## 创建主题
-请用 TDengine CLI 或者参考 [执行 SQL](../sql/) 章节用程序执行创建主题的 SQL：`CREATE TOPIC IF NOT EXISTS topic_meters AS SELECT ts, current, voltage, phase, groupid, location FROM meters`  
-
-上述 SQL 将创建一个名为 topic_meters 的订阅。使用该订阅所获取的消息中的每条记录都由此查询语句 `SELECT ts, current, voltage, phase, groupid, location FROM meters` 所选择的列组成。
-
-**注意**
-在 TDengine 连接器实现中，对于订阅查询，有以下限制。
-- 查询语句限制：订阅查询只能使用 select 语句，并不支持其他类型的 SQL，如订阅库、订阅超级表（非 select 方式）、insert、update 或 delete 等。
-- 原始始数据查询：订阅查询只能查询原始数据，而不能查询聚合或计算结果。
-- 时间顺序限制：订阅查询只能按照时间正序查询数据。
-
-## 创建消费者
-
-TDengine 消费者的概念跟 Kafka 类似，消费者通过订阅主题来接收数据流。消费者可以配置多种参数，如连接方式、服务器地址、自动提交 Offset 等以适应不同的数据处理需求。有的语言连接器的消费者还支持自动重连和数据传输压缩等高级功能，以确保数据的高效和稳定接收。
-
-
-### 创建参数
-创建消费者的参数较多，非常灵活的支持了各种连接类型、 Offset 提交方式、压缩、重连、反序列化等特性。各语言连接器都适用的通用基础配置项如下表所示：
-
-<<<<<<< HEAD
-|         参数名称          |  类型   | 参数说明                                                                                                                                          | 备注                                                                                                                                                                |
-| :-----------------------: | :-----: | ------------------------------------------------------------------------------------------------------------------------------------------------- | ------------------------------------------------------------------------------------------------------------------------------------------------------------------- |
-|      `td.connect.ip`      | string  | 服务端的 FQDN                                                                                                                                | 可以是ip或者host name                                                                                                                                                                    |
-|     `td.connect.user`     | string  | 用户名                                                                                                                                            |                                                                                                                                                                     |
-|     `td.connect.pass`     | string  | 密码                                                                                                                                              |                                                                                                                                                                     |
-|     `td.connect.port`     | integer | 服务端的端口号                                                                                                                                    |                                                                                                                                                                     |
-|        `group.id`         | string  | 消费组 ID，同一消费组共享消费进度                                                                                                                 | <br />**必填项**。最大长度：192，超长将截断。<br />每个topic最多可建立 100 个 consumer group                                                                                    |
-|        `client.id`        | string  | 客户端 ID                                                                                                                                         | 最大长度：255，超长将截断。                                                                                                                                                       |
-|    `auto.offset.reset`    |  enum   | 消费组订阅的初始位置                                                                                                                              | <br />`earliest`: default(version < 3.2.0.0);从头开始订阅; <br/>`latest`: default(version >= 3.2.0.0);仅从最新数据开始订阅; <br/>`none`: 没有提交的 offset 无法订阅 |
-|   `enable.auto.commit`    | boolean | 是否启用消费位点自动提交，true: 自动提交，客户端应用无需commit；false：客户端应用需要自行commit                                                   | 默认值为 true                                                                                                                                                       |
-| `auto.commit.interval.ms` | integer | 消费记录自动提交消费位点时间间隔，单位为毫秒                                                                                                      | 默认值为 5000                                                                                                                                                       |
-|   `msg.with.table.name`   | boolean | 是否允许从消息中解析表名, 不适用于列订阅（列订阅时可将 tbname 作为列写入 subquery 语句）（从 3.2.0.0 版本该参数废弃，恒为 true）                     | 默认关闭                                                                                                                                                            |
-|      `enable.replay`      | boolean | 是否开启数据回放功能                                                                                                                              | 默认关闭                                                                                                                                                            |
-|   `session.timeout.ms`    | integer | consumer 心跳丢失后超时时间，超时后会触发 rebalance 逻辑，成功后该 consumer 会被删除（从 3.3.3.0 版本开始支持）                                     | 默认值为 12000，取值范围 [6000， 1800000]                                                                                                                           |
-|  `max.poll.interval.ms`   | integer | consumer poll 拉取数据间隔的最长时间，超过该时间，会认为该 consumer 离线，触发 rebalance 逻辑，成功后该 consumer 会被删除（从 3.3.3.0 版本开始支持） | 默认值为 300000，[1000，INT32_MAX]                                                                                                                                  |
-|  `fetch.max.wait.ms`      | integer | 服务端单次返回数据的最大耗时（从 3.3.6.0 版本开始支持） | 默认值为 1000，[1，INT32_MAX]                                                                                                                                  |
-|  `min.poll.rows`          | integer | 服务端单次返回数据的最小条数（从 3.3.6.0 版本开始支持） | 默认值为 4096，[1，INT32_MAX]                                                                                                                                  |
-|  `msg.consume.rawdata`    | integer | 消费数据时拉取数据类型为二进制类型，不可做解析操作，内部参数，只用于 taosX 数据迁移（从 3.3.6.0 版本开始支持） | 默认值为 0 表示不起效， 非 0 为 起效                                                                                                                                  |
-
-=======
-#### td.connect.ip
-- 说明：服务端的 FQDN
-- 类型：string
-- 备注：可以是 ip 或者 host name
-
-#### td.connect.user
-- 说明：用户名 
-- 类型：string
-
-#### td.connect.pass
-- 说明：密码
-- 类型：string
-
-#### td.connect.port
-- 说明：服务端的端口号
-- 类型：integer
-
-#### group.id
-- 说明：消费组 ID，同一消费组共享消费进度
-- 类型：string
-- 备注：**必填项**。最大长度：192，超长将截断。<br />每个topic最多可建立 100 个 consumer group
-
-#### client.id
-- 说明：客户端 ID
-- 类型：string
-- 备注：最大长度 255，超长将截断
-
-#### auto.offset.reset
-- 说明：消费组订阅的初始位置
-- 类型：enum 
-- 备注：<br />`earliest`：default(version < 3.2.0.0)，从头开始订阅；<br/>`latest`：default(version >= 3.2.0.0)，仅从最新数据开始订阅；<br/>`none`：没有提交的 offset 无法订阅。
-
-#### enable.auto.commit
-- 说明：是否启用消费位点自动提交
-- 类型：boolean
-- 备注：true：自动提交，客户端应用无需 commit；false：客户端应用需要自行 commit；默认值为 true。
-
-#### auto.commit.interval.ms
-- 说明：消费记录自动提交消费位点时间间隔
-- 类型：integer
-- 备注：单位为毫秒，默认值为 5000
-
-#### msg.with.table.name
-- 说明：是否允许从消息中解析表名
-- 类型：boolean
-- 备注：不适用于列订阅（列订阅时可将 tbname 作为列写入 subquery 语句），默认关闭。从 3.2.0.0 版本该参数废弃。
-
-#### enable.replay
-- 说明：是否开启数据回放功能
-- 类型：boolean
-- 备注：默认关闭
-
-#### session.timeout.ms
-- 说明：consumer 心跳丢失后超时时间
-- 类型：integer
-- 备注：超时后会触发 rebalance 逻辑，成功后该 consumer 会被删除（从 3.3.3.0 版本开始支持）。默认值为 12000，取值范围 [6000，1800000]。
-
-#### max.poll.interval.ms
-- 说明：consumer poll 拉取数据间隔的最长时间
-- 类型：integer
-- 备注：超过该时间，会认为该 consumer 离线，触发 rebalance 逻辑，成功后该 consumer 会被删除（从 3.3.3.0 版本开始支持）。默认值为 300000，[1000，INT32_MAX] 。
->>>>>>> ba50e363
-
-下面是各语言连接器创建参数：
-<Tabs defaultValue="java" groupId="lang">
-<TabItem value="java" label="Java">
-Java 连接器创建消费者的参数为 Properties， 可以设置的参数列表请参考 [消费者参数](../../reference/connector/java/#消费者)  
-其他参数请参考上文通用基础配置项。
-
-
-</TabItem>
-<TabItem label="Python" value="python">
-提供了 `td.connect.websocket.scheme` 参数来表示协议类型，其他参数同通用基础配置项。
-</TabItem>
-<TabItem label="Go" value="go">
-
-创建消费者支持属性列表：
-
-- `ws.url`：WebSocket 连接地址。
-- `ws.message.channelLen`：WebSocket 消息通道缓存长度，默认 0。
-- `ws.message.timeout`：WebSocket 消息超时时间，默认 5m。
-- `ws.message.writeWait`：WebSocket 写入消息超时时间，默认 10s。
-- `ws.message.enableCompression`：WebSocket 是否启用压缩，默认 false。
-- `ws.autoReconnect`：WebSocket 是否自动重连，默认 false。
-- `ws.reconnectIntervalMs`：WebSocket 重连间隔时间毫秒，默认 2000。
-- `ws.reconnectRetryCount`：WebSocket 重连重试次数，默认 3。
-
-其他参数见上表。
-
-</TabItem>
-<TabItem label="Rust" value="rust">
-Rust 连接器创建消费者的参数为 DSN， 可以设置的参数列表请参考 [DSN](../../reference/connector/rust/#dsn)  
-其他参数请参考上文通用基础配置项。
-
-</TabItem>
-<TabItem label="Node.js" value="node">
-提供了 `WS_URL` 参数来表示连接到的服务器地址，其他参数同通用基础配置项。
-</TabItem>
-<TabItem label="C#" value="csharp">
-创建消费者支持属性列表：
-
-- `useSSL`：是否使用 SSL 连接，默认为 false。
-- `token`：连接 TDengine cloud 的 token。
-- `ws.message.enableCompression`：是否启用 WebSocket 压缩，默认为 false。
-- `ws.autoReconnect`：是否自动重连，默认为 false。
-- `ws.reconnect.retry.count`：重连次数，默认为 3。
-- `ws.reconnect.interval.ms`：重连间隔毫秒时间，默认为 2000。
-
-其他参数见上表。
-
-</TabItem>
-<TabItem label="C" value="c">
-- WebSocket 连接: 因为使用 dsn，不需要 `td.connect.ip`，`td.connect.port`，`td.connect.user` 和 `td.connect.pass` 四个配置项，其余同通用配置项。  
-- 原生连接: 同通用基础配置项。
-
-</TabItem>
-<TabItem label="REST API" value="rest">
-不支持
-</TabItem>   
-</Tabs>
-
-### WebSocket 连接 
-介绍各语言连接器使用 WebSocket 连接方式创建消费者。指定连接的服务器地址，设置自动提交，从最新消息开始消费，指定 `group.id` 和 `client.id` 等信息。有的语言的连接器还支持反序列化参数。
-
-<Tabs defaultValue="java" groupId="lang">
-<TabItem value="java" label="Java">
-
-
-```java
-{{#include docs/examples/java/src/main/java/com/taos/example/WsConsumerLoopFull.java:create_consumer}}
-```
-</TabItem>
-
-<TabItem label="Python" value="python">
-
-```python
-{{#include docs/examples/python/tmq_websocket_example.py:create_consumer}}
-```
-</TabItem>
-
-<TabItem label="Go" value="go">
-```go
-{{#include docs/examples/go/tmq/ws/main.go:create_consumer}}
-```
-</TabItem>
-
-<TabItem label="Rust" value="rust">
-
-```rust
-{{#include docs/examples/rust/restexample/examples/tmq.rs:create_consumer_dsn}}
-```
-
-
-```rust
-{{#include docs/examples/rust/restexample/examples/tmq.rs:create_consumer_ac}}
-```
-
-</TabItem>
-
-<TabItem label="Node.js" value="node">
-
-```js
-    {{#include docs/examples/node/websocketexample/tmq_example.js:create_consumer}}
-```
-</TabItem>
-
-<TabItem label="C#" value="csharp">
-```csharp
-{{#include docs/examples/csharp/wssubscribe/Program.cs:create_consumer}}
-```
-</TabItem>
-<TabItem label="C" value="c">
-```c
-{{#include docs/examples/c-ws/tmq_demo.c:create_consumer_1}}
-```
-
-```c
-{{#include docs/examples/c-ws/tmq_demo.c:create_consumer_2}}
-```
-
-调用 `build_consumer` 函数尝试获取消费者实例 `tmq`。成功则打印成功日志，失败则打印失败日志。
-</TabItem>
-<TabItem label="REST API" value="rest">
-不支持
-</TabItem>   
-</Tabs>
-
-
-### 原生连接 
-介绍各语言连接器使用原生连接方式创建消费者。指定连接的服务器地址，设置自动提交，从最新消息开始消费，指定 `group.id` 和 `client.id` 等信息。有的语言的连接器还支持反序列化参数。
-
-
-<Tabs defaultValue="java" groupId="lang">
-<TabItem value="java" label="Java">
-
-```java
-{{#include docs/examples/java/src/main/java/com/taos/example/ConsumerLoopFull.java:create_consumer}}
-```
-
-</TabItem>
-
-<TabItem label="Python" value="python">
-
-```python
-{{#include docs/examples/python/tmq_native.py:create_consumer}}
-```
-</TabItem>
-
-<TabItem label="Go" value="go">
-```go
-{{#include docs/examples/go/tmq/native/main.go:create_consumer}}
-```
-</TabItem>
-
-<TabItem label="Rust" value="rust">
-```rust
-{{#include docs/examples/rust/nativeexample/examples/tmq.rs:create_consumer_dsn}}
-```
-
-```rust
-{{#include docs/examples/rust/nativeexample/examples/tmq.rs:create_consumer_ac}}
-```
-
-</TabItem>
-<TabItem label="Node.js" value="node">
-不支持
-</TabItem>
-<TabItem label="C#" value="csharp">
-```csharp
-{{#include docs/examples/csharp/subscribe/Program.cs:create_consumer}}
-```
-</TabItem>
-
-<TabItem label="C" value="c">
-
-```c
-{{#include docs/examples/c/tmq_demo.c:create_consumer_1}}
-```
-
-```c
-{{#include docs/examples/c/tmq_demo.c:create_consumer_2}}
-```
-
-调用 `build_consumer` 函数尝试获取消费者实例 `tmq`。成功则打印成功日志，失败则打印失败日志。
-</TabItem>
-<TabItem label="REST API" value="rest">
-不支持
-</TabItem>   
-</Tabs>
-
-## 订阅消费数据
-消费者订阅主题后，可以开始接收并处理这些主题中的消息。订阅消费数据的示例代码如下：
-### WebSocket 连接 
-<Tabs defaultValue="java" groupId="lang">
-<TabItem value="java" label="Java">
-
-```java
-{{#include docs/examples/java/src/main/java/com/taos/example/WsConsumerLoopFull.java:poll_data_code_piece}}
-```
-
-- `subscribe` 方法的参数含义为：订阅的主题列表（即名称），支持同时订阅多个主题。 
-- `poll` 每次调用获取一个消息，一个消息中可能包含多个记录。
-- `ResultBean` 是我们自定义的一个内部类，其字段名和数据类型与列的名称和数据类型一一对应，这样根据 `value.deserializer` 属性对应的反序列化类可以反序列化出 `ResultBean` 类型的对象。
-
-</TabItem>
-
-<TabItem label="Python" value="python">
-
-```python
-{{#include docs/examples/python/tmq_websocket_example.py:subscribe}}
-```
-- `subscribe` 方法的参数含义为：订阅的主题列表（即名称），支持同时订阅多个主题。 
-- `poll` 每次调用获取一个消息，一个消息中可能包含多个记录。
-- `records` 包含了多个 block 块， 每个块中可能包含多个记录。
-</TabItem>
-
-<TabItem label="Go" value="go">
-```go
-{{#include docs/examples/go/tmq/ws/main.go:subscribe}}
-```
-</TabItem>
-
-<TabItem label="Rust" value="rust">
-
-```rust
-{{#include docs/examples/rust/restexample/examples/tmq.rs:consume}}
-```
-
-- 消费者可订阅一个或多个 `TOPIC`，一般建议一个消费者只订阅一个 `TOPIC`。  
-- TMQ 消息队列是一个 [futures::Stream](https://docs.rs/futures/latest/futures/stream/index.html) 类型，可以使用相应 API 对每个消息进行消费，并通过 `.commit` 进行已消费标记。  
-- `Record` 是我们自定义的一个结构体，其字段名和数据类型与列的名称和数据类型一一对应，这样可以通过 `serde` 反序列化出 `Record` 类型的对象。  
-
-
-
-</TabItem>
-
-<TabItem label="Node.js" value="node">
-
-```js
-    {{#include docs/examples/node/websocketexample/tmq_seek_example.js:subscribe}}
-```
-</TabItem>
-
-<TabItem label="C#" value="csharp">
-```csharp
-{{#include docs/examples/csharp/wssubscribe/Program.cs:subscribe}}
-```
-</TabItem>
-<TabItem label="C" value="c">
-```c
-{{#include docs/examples/c-ws/tmq_demo.c:build_topic_list}}
-```
-
-```c
-{{#include docs/examples/c-ws/tmq_demo.c:basic_consume_loop}}
-```
-
-```c
-{{#include docs/examples/c-ws/tmq_demo.c:msg_process}}
-```
-
-```c
-{{#include docs/examples/c-ws/tmq_demo.c:subscribe_3}}
-```
-
-订阅消费数据步骤：
-  1. 调用 `ws_build_topic_list` 函数创建一个主题列表 `topic_list`。
-  2. 如果 `topic_list` 为 `NULL`，表示创建失败，函数返回 `-1`。
-  3. 使用 `ws_tmq_subscribe` 函数订阅 `tmq` 指定的主题列表。如果订阅失败，打印错误信息。
-  4. 销毁主题列表 `topic_list` 以释放资源。
-  5. 调用 `basic_consume_loop` 函数开始基本的消费循环，处理订阅的消息。
-   
-</TabItem>
-<TabItem label="REST API" value="rest">
-不支持
-</TabItem>   
-</Tabs>
-
-### 原生连接 
-<Tabs defaultValue="java" groupId="lang">
-<TabItem value="java" label="Java">
-
-```java
-{{#include docs/examples/java/src/main/java/com/taos/example/WsConsumerLoopFull.java:poll_data_code_piece}}
-```
-
-- `subscribe` 方法的参数含义为：订阅的主题列表（即名称），支持同时订阅多个主题。 
-- `poll` 每次调用获取一个消息，一个消息中可能包含多个记录。
-- `ResultBean` 是我们自定义的一个内部类，其字段名和数据类型与列的名称和数据类型一一对应，这样根据 `value.deserializer` 属性对应的反序列化类可以反序列化出 `ResultBean` 类型的对象。
-
-</TabItem>
-
-<TabItem label="Python" value="python">
-
-```python
-{{#include docs/examples/python/tmq_native.py:subscribe}}
-```
-- `subscribe` 方法的参数含义为：订阅的主题列表（即名称），支持同时订阅多个主题。 
-- `poll` 每次调用获取一个消息，一个消息中可能包含多个记录。
-- `records` 包含了多个 block 块， 每个块中可能包含多个记录。
-</TabItem>
-
-<TabItem label="Go" value="go">
-```go
-{{#include docs/examples/go/tmq/native/main.go:subscribe}}
-```
-</TabItem>
-
-<TabItem label="Rust" value="rust">
-
-```rust
-{{#include docs/examples/rust/restexample/examples/tmq.rs:consume}}
-```
-
-- 消费者可订阅一个或多个 `TOPIC`，一般建议一个消费者只订阅一个 `TOPIC`。  
-- TMQ 消息队列是一个 [futures::Stream](https://docs.rs/futures/latest/futures/stream/index.html) 类型，可以使用相应 API 对每个消息进行消费，并通过 `.commit` 进行已消费标记。  
-- `Record` 是我们自定义的一个结构体，其字段名和数据类型与列的名称和数据类型一一对应，这样可以通过 `serde` 反序列化出 `Record` 类型的对象。  
-
-</TabItem>
-<TabItem label="Node.js" value="node">
-不支持
-</TabItem>
-<TabItem label="C#" value="csharp">
-```csharp
-{{#include docs/examples/csharp/subscribe/Program.cs:subscribe}}
-```
-</TabItem>
-
-<TabItem label="C" value="c">
-```c
-{{#include docs/examples/c/tmq_demo.c:build_topic_list}}
-```
-
-```c
-{{#include docs/examples/c/tmq_demo.c:basic_consume_loop}}
-```
-
-```c
-{{#include docs/examples/c/tmq_demo.c:msg_process}}
-```
-
-```c
-{{#include docs/examples/c/tmq_demo.c:subscribe_3}}
-```
-
-订阅消费数据步骤：
-  1. 调用 `build_topic_list` 函数创建一个主题列表 `topic_list`。
-  2. 如果 `topic_list` 为 `NULL`，表示创建失败，函数返回 `-1`。
-  3. 使用 `tmq_subscribe` 函数订阅 `tmq` 指定的主题列表。如果订阅失败，打印错误信息。
-  4. 销毁主题列表 `topic_list` 以释放资源。
-  5. 调用 `basic_consume_loop` 函数开始基本的消费循环，处理订阅的消息。
-   
-</TabItem>
-<TabItem label="REST API" value="rest">
-不支持
-</TabItem>   
-</Tabs>
-
-## 指定订阅的 Offset
-消费者可以指定从特定 Offset 开始读取分区中的消息，这允许消费者重读消息或跳过已处理的消息。下面展示各语言连接器如何指定订阅的 Offset。  
-
-### WebSocket 连接 
-<Tabs defaultValue="java" groupId="lang">
-<TabItem value="java" label="Java">
-
-```java
-{{#include docs/examples/java/src/main/java/com/taos/example/WsConsumerLoopFull.java:consumer_seek}}
-```
-1. 使用 consumer.poll 方法轮询数据，直到获取到数据为止。
-2. 对于轮询到的第一批数据，打印第一条数据的内容，并获取当前消费者的分区分配信息。
-3. 使用 consumer.seekToBeginning 方法将所有分区的偏移量重置到开始位置，并打印成功重置的消息。
-4. 再次使用 consumer.poll 方法轮询数据，并打印第一条数据的内容。
-
-</TabItem>
-
-<TabItem label="Python" value="python">
-
-```python
-{{#include docs/examples/python/tmq_websocket_example.py:assignment}}
-```
-</TabItem>
-
-<TabItem label="Go" value="go">
-```go
-{{#include docs/examples/go/tmq/ws/main.go:seek}}
-```
-</TabItem>
-
-<TabItem label="Rust" value="rust">
-
-```rust
-{{#include docs/examples/rust/nativeexample/examples/tmq.rs:seek_offset}}
-```
-
-1. 通过调用 consumer.assignments() 方法获取消费者当前的分区分配信息，并记录初始分配状态。  
-2. 遍历每个分区分配信息，对于每个分区：提取主题（topic）、消费组ID（vgroup_id）、当前偏移量（current）、起始偏移量（begin）和结束偏移量（end）。
-记录这些信息。  
-1. 调用 consumer.offset_seek 方法将偏移量设置到起始位置。如果操作失败，记录错误信息和当前分配状态。  
-2. 在所有分区的偏移量调整完成后，再次获取并记录消费者的分区分配信息，以确认偏移量调整后的状态。    
-
-</TabItem>
-
-<TabItem label="Node.js" value="node">
-
-```js
-    {{#include docs/examples/node/websocketexample/tmq_seek_example.js:offset}}
-```
-</TabItem>
-
-<TabItem label="C#" value="csharp">
-```csharp
-{{#include docs/examples/csharp/wssubscribe/Program.cs:seek}}
-```
-</TabItem>
-<TabItem label="C" value="c">
-```c
-{{#include docs/examples/c-ws/tmq_demo.c:consume_repeatly}}
-```
-
-1. 通过 `ws_tmq_get_topic_assignment` 函数获取特定主题的分配信息，包括分配的数量和具体分配详情。
-2. 如果获取分配信息失败，则打印错误信息并返回。
-3. 对于每个分配，使用 `ws_tmq_offset_seek` 函数将消费者的偏移量设置到最早的偏移量。
-4. 如果设置偏移量失败，则打印错误信息。
-5. 释放分配信息数组以释放资源。
-6. 调用 `basic_consume_loop` 函数开始新的消费循环，处理消息。
-    
-</TabItem>
-<TabItem label="REST API" value="rest">
-不支持
-</TabItem>   
-</Tabs>
-
-### 原生连接 
-<Tabs defaultValue="java" groupId="lang">
-
-<TabItem value="java" label="Java">
-
-```java
-{{#include docs/examples/java/src/main/java/com/taos/example/WsConsumerLoopFull.java:consumer_seek}}
-```
-1. 使用 consumer.poll 方法轮询数据，直到获取到数据为止。
-2. 对于轮询到的第一批数据，打印第一条数据的内容，并获取当前消费者的分区分配信息。
-3. 使用 consumer.seekToBeginning 方法将所有分区的偏移量重置到开始位置，并打印成功重置的消息。
-4. 再次使用 consumer.poll 方法轮询数据，并打印第一条数据的内容。
-
-</TabItem>
-
-<TabItem label="Python" value="python">
-
-```python
-{{#include docs/examples/python/tmq_native.py:assignment}}
-```
-</TabItem>
-
-<TabItem label="Go" value="go">
-```go
-{{#include docs/examples/go/tmq/native/main.go:seek}}
-```
-</TabItem>
-
-<TabItem label="Rust" value="rust">
-
-```rust
-{{#include docs/examples/rust/nativeexample/examples/tmq.rs:seek_offset}}
-```
-
-1. 通过调用 consumer.assignments() 方法获取消费者当前的分区分配信息，并记录初始分配状态。  
-2. 遍历每个分区分配信息，对于每个分区：提取主题（topic）、消费组ID（vgroup_id）、当前偏移量（current）、起始偏移量（begin）和结束偏移量（end）。
-记录这些信息。  
-1. 调用 consumer.offset_seek 方法将偏移量设置到起始位置。如果操作失败，记录错误信息和当前分配状态。  
-2. 在所有分区的偏移量调整完成后，再次获取并记录消费者的分区分配信息，以确认偏移量调整后的状态。    
-
-</TabItem>
-<TabItem label="Node.js" value="node">
-不支持
-</TabItem>
-<TabItem label="C#" value="csharp">
-```csharp
-{{#include docs/examples/csharp/subscribe/Program.cs:seek}}
-```
-</TabItem>
-
-<TabItem label="C" value="c">
-```c
-{{#include docs/examples/c/tmq_demo.c:consume_repeatly}}
-```
-
-1. 通过 `tmq_get_topic_assignment` 函数获取特定主题的分配信息，包括分配的数量和具体分配详情。
-2. 如果获取分配信息失败，则打印错误信息并返回。
-3. 对于每个分配，使用 `tmq_offset_seek` 函数将消费者的偏移量设置到最早的偏移量。
-4. 如果设置偏移量失败，则打印错误信息。
-5. 释放分配信息数组以释放资源。
-6. 调用 `basic_consume_loop` 函数开始新的消费循环，处理消息。
-    
-</TabItem>
-<TabItem label="REST API" value="rest">
-不支持
-</TabItem>   
-</Tabs>
-
-
-## 提交 Offset
-当消费者读取并处理完消息后，它可以提交 Offset，这表示消费者已经成功处理到这个 Offset 的消息。Offset 提交可以是自动的（根据配置定期提交）或手动的（应用程序控制何时提交）。   
-当创建消费者时，属性 `enable.auto.commit` 为 false 时，可以手动提交 offset。  
-
-**注意**：手工提交消费进度前确保消息正常处理完成，否则处理出错的消息不会被再次消费。自动提交是在本次 `poll` 消息时可能会提交上次消息的消费进度，因此请确保消息处理完毕再进行下一次 `poll` 或消息获取。
-
-### WebSocket 连接 
-<Tabs defaultValue="java" groupId="lang">
-<TabItem value="java" label="Java">
-
-
-```java
-{{#include docs/examples/java/src/main/java/com/taos/example/WsConsumerLoopFull.java:commit_code_piece}}
-```
-
-</TabItem>
-
-<TabItem label="Python" value="python">
-
-```python
-{{#include docs/examples/python/tmq_websocket_example.py:commit_offset}}
-```
-</TabItem>
-
-<TabItem label="Go" value="go">
-```go
-{{#include docs/examples/go/tmq/ws/main.go:commit_offset}}
-```
-</TabItem>
-
-<TabItem label="Rust" value="rust">
-```rust
-{{#include docs/examples/rust/restexample/examples/tmq.rs:consumer_commit_manually}}
-```
-
-可以通过 `consumer.commit` 方法来手工提交消费进度。
-</TabItem>
-
-<TabItem label="Node.js" value="node">
-
-```js
-    {{#include docs/examples/node/websocketexample/tmq_example.js:commit}}
-```
-</TabItem>
-
-<TabItem label="C#" value="csharp">
-```csharp
-{{#include docs/examples/csharp/wssubscribe/Program.cs:commit_offset}}
-```
-</TabItem>
-<TabItem label="C" value="c">
-```c
-{{#include docs/examples/c-ws/tmq_demo.c:manual_commit}}
-```    
-
-可以通过 `ws_tmq_commit_sync` 函数来手工提交消费进度。
-
-</TabItem>
-<TabItem label="REST API" value="rest">
-不支持
-</TabItem>   
-</Tabs>
-
-### 原生连接 
-<Tabs defaultValue="java" groupId="lang">
-
-<TabItem value="java" label="Java">
-
-```java
-{{#include docs/examples/java/src/main/java/com/taos/example/WsConsumerLoopFull.java:commit_code_piece}}
-```
-
-</TabItem>
-
-<TabItem label="Python" value="python">
-
-```python
-{{#include docs/examples/python/tmq_native.py:commit_offset}}
-```
-</TabItem>
-
-<TabItem label="Go" value="go">
-```go
-{{#include docs/examples/go/tmq/native/main.go:commit_offset}}
-```
-</TabItem>
-
-<TabItem label="Rust" value="rust">
-```rust
-{{#include docs/examples/rust/restexample/examples/tmq.rs:consumer_commit_manually}}
-```
-
-可以通过 `consumer.commit` 方法来手工提交消费进度。
-</TabItem>
-<TabItem label="Node.js" value="node">
-不支持
-</TabItem>
-<TabItem label="C#" value="csharp">
-```csharp
-{{#include docs/examples/csharp/subscribe/Program.cs:commit_offset}}
-```
-</TabItem>
-
-<TabItem label="C" value="c">
-```c
-{{#include docs/examples/c/tmq_demo.c:manual_commit}}
-```    
-
-可以通过 `tmq_commit_sync` 函数来手工提交消费进度。
-
-</TabItem>
-<TabItem label="REST API" value="rest">
-不支持
-</TabItem>   
-</Tabs>
-
-
-## 取消订阅和关闭消费
-消费者可以取消对主题的订阅，停止接收消息。当消费者不再需要时，应该关闭消费者实例，以释放资源和断开与 TDengine 服务器的连接。  
-
-### WebSocket 连接 
-<Tabs defaultValue="java" groupId="lang">
-<TabItem value="java" label="Java">
-
-```java
-{{#include docs/examples/java/src/main/java/com/taos/example/WsConsumerLoopFull.java:unsubscribe_data_code_piece}}
-```
-
-</TabItem>
-
-<TabItem label="Python" value="python">
-
-```python
-{{#include docs/examples/python/tmq_websocket_example.py:unsubscribe}}
-```
-</TabItem>
-
-<TabItem label="Go" value="go">
-```go
-{{#include docs/examples/go/tmq/ws/main.go:close}}
-```
-</TabItem>
-
-<TabItem label="Rust" value="rust">
-```rust
-{{#include docs/examples/rust/restexample/examples/tmq.rs:unsubscribe}}
-```
-
-**注意**：消费者取消订阅后已经关闭，无法重用，如果想订阅新的 `topic`， 请重新创建消费者。
-</TabItem>
-
-<TabItem label="Node.js" value="node">
-
-```js
-    {{#include docs/examples/node/websocketexample/tmq_example.js:unsubscribe}}
-```
-</TabItem>
-
-<TabItem label="C#" value="csharp">
-```csharp
-{{#include docs/examples/csharp/wssubscribe/Program.cs:close}}
-```
-</TabItem>
-<TabItem label="C" value="c">
-```c
-{{#include docs/examples/c-ws/tmq_demo.c:unsubscribe_and_close}}
-```        
-</TabItem>
-<TabItem label="REST API" value="rest">
-不支持
-</TabItem>   
-</Tabs>
-
-### 原生连接 
-<Tabs defaultValue="java" groupId="lang">
-<TabItem value="java" label="Java">
-
-```java
-{{#include docs/examples/java/src/main/java/com/taos/example/WsConsumerLoopFull.java:unsubscribe_data_code_piece}}
-```
-</TabItem>
-
-<TabItem label="Python" value="python">
-
-```python
-{{#include docs/examples/python/tmq_native.py:unsubscribe}}
-```
-</TabItem>
-
-<TabItem label="Go" value="go">
-```go
-{{#include docs/examples/go/tmq/native/main.go:close}}
-```
-</TabItem>
-
-<TabItem label="Rust" value="rust">
-```rust
-{{#include docs/examples/rust/restexample/examples/tmq.rs:unsubscribe}}
-```
-
-**注意**：消费者取消订阅后已经关闭，无法重用，如果想订阅新的 `topic`， 请重新创建消费者。
-</TabItem>
-<TabItem label="Node.js" value="node">
-不支持
-</TabItem>
-<TabItem label="C#" value="csharp">
-```csharp
-{{#include docs/examples/csharp/subscribe/Program.cs:close}}
-```
-</TabItem>
-
-<TabItem label="C" value="c">
-```c
-{{#include docs/examples/c/tmq_demo.c:unsubscribe_and_close}}
-```        
-</TabItem>
-<TabItem label="REST API" value="rest">
-不支持
-</TabItem>   
-</Tabs>
-
-
-## 完整示例
-### WebSocket 连接 
-<Tabs defaultValue="java" groupId="lang">
-<TabItem value="java" label="Java">
-<details>
-<summary>完整代码示例</summary> 
-```java
-{{#include docs/examples/java/src/main/java/com/taos/example/WsConsumerLoopFull.java:consumer_demo}}
-```
-
-**注意**：这里的 value.deserializer 配置参数值应该根据测试环境的包路径做相应的调整。  
-</details>
-
-</TabItem>
-<TabItem label="Python" value="python">
-<details>
-<summary>完整代码示例</summary> 
-```python
-{{#include docs/examples/python/tmq_websocket_example.py}}
-```
-</details>
-</TabItem>
-
-<TabItem label="Go" value="go">
-<details>
-<summary>完整代码示例</summary> 
-```go
-{{#include docs/examples/go/tmq/ws/main.go}}
-```
-</details>
-</TabItem>
-
-<TabItem label="Rust" value="rust">
-<details>
-<summary>完整代码示例</summary> 
-```rust
-{{#include docs/examples/rust/restexample/examples/tmq.rs}}
-```
-</details>
-</TabItem>
-
-<TabItem label="Node.js" value="node">
-<details>
-<summary>完整代码示例</summary> 
-```js
-    {{#include docs/examples/node/websocketexample/tmq_example.js}}
-```
-</details>
-</TabItem>
-
-<TabItem label="C#" value="csharp">
-<details>
-<summary>完整代码示例</summary> 
-```csharp
-{{#include docs/examples/csharp/wssubscribe/Program.cs}}
-```
-</details>
-</TabItem>
-<TabItem label="C" value="c">
-<details>
-<summary>完整代码示例</summary> 
-```c
-{{#include docs/examples/c-ws/tmq_demo.c}}
-```            
-</details>
-
-</TabItem>
-<TabItem label="REST API" value="rest">
-不支持
-</TabItem>   
-</Tabs>
-
-### 原生连接 
-<Tabs defaultValue="java" groupId="lang">
-<TabItem value="java" label="Java">
-<details>
-<summary>完整代码示例</summary> 
-```java
-{{#include docs/examples/java/src/main/java/com/taos/example/ConsumerLoopFull.java:consumer_demo}}
-```
-
-**注意**：这里的 value.deserializer 配置参数值应该根据测试环境的包路径做相应的调整。  
-</details>
-
-
-
-</TabItem>
-
-<TabItem label="Python" value="python">
-<details>
-<summary>完整代码示例</summary> 
-```python
-{{#include docs/examples/python/tmq_native.py}}
-```
-</details>
-</TabItem>
-
-<TabItem label="Go" value="go">
-<details>
-<summary>完整代码示例</summary> 
-```go
-{{#include docs/examples/go/tmq/native/main.go}}
-```
-</details>
-</TabItem>
-
-<TabItem label="Rust" value="rust">
-<details>
-<summary>完整代码示例</summary> 
-```rust
-{{#include docs/examples/rust/nativeexample/examples/tmq.rs}}
-```
-</details>
-</TabItem>
-<TabItem label="Node.js" value="node">
-不支持
-</TabItem>
-<TabItem label="C#" value="csharp">
-<details>
-<summary>完整代码示例</summary> 
-```csharp
-{{#include docs/examples/csharp/subscribe/Program.cs}}
-```
-</details>
-</TabItem>
-
-<TabItem label="C" value="c">
-<details>
-<summary>完整代码示例</summary> 
-```c
-{{#include docs/examples/c/tmq_demo.c}}
-```            
-</details>
-</TabItem>
-<TabItem label="REST API" value="rest">
-不支持
-</TabItem>   
-</Tabs>
+---
+title: 数据订阅
+sidebar_label: 数据订阅
+toc_max_heading_level: 4
+---
+
+import Tabs from "@theme/Tabs";
+import TabItem from "@theme/TabItem";
+
+TDengine 提供了类似于消息队列产品的数据订阅和消费接口。在许多场景中，采用 TDengine 的时序大数据平台，无须再集成消息队列产品，从而简化应用程序设计并降低运维成本。本章介绍各语言连接器数据订阅的相关 API 以及使用方法。 数据订阅的基础知识请参考 [数据订阅](../../advanced/subscription/)  
+
+## 创建主题
+请用 TDengine CLI 或者参考 [执行 SQL](../sql/) 章节用程序执行创建主题的 SQL：`CREATE TOPIC IF NOT EXISTS topic_meters AS SELECT ts, current, voltage, phase, groupid, location FROM meters`  
+
+上述 SQL 将创建一个名为 topic_meters 的订阅。使用该订阅所获取的消息中的每条记录都由此查询语句 `SELECT ts, current, voltage, phase, groupid, location FROM meters` 所选择的列组成。
+
+**注意**
+在 TDengine 连接器实现中，对于订阅查询，有以下限制。
+- 查询语句限制：订阅查询只能使用 select 语句，并不支持其他类型的 SQL，如订阅库、订阅超级表（非 select 方式）、insert、update 或 delete 等。
+- 原始始数据查询：订阅查询只能查询原始数据，而不能查询聚合或计算结果。
+- 时间顺序限制：订阅查询只能按照时间正序查询数据。
+
+## 创建消费者
+
+TDengine 消费者的概念跟 Kafka 类似，消费者通过订阅主题来接收数据流。消费者可以配置多种参数，如连接方式、服务器地址、自动提交 Offset 等以适应不同的数据处理需求。有的语言连接器的消费者还支持自动重连和数据传输压缩等高级功能，以确保数据的高效和稳定接收。
+
+
+### 创建参数
+创建消费者的参数较多，非常灵活的支持了各种连接类型、 Offset 提交方式、压缩、重连、反序列化等特性。各语言连接器都适用的通用基础配置项如下表所示：
+
+#### td.connect.ip
+- 说明：服务端的 FQDN
+- 类型：string
+- 备注：可以是 ip 或者 host name
+
+#### td.connect.user
+- 说明：用户名 
+- 类型：string
+
+#### td.connect.pass
+- 说明：密码
+- 类型：string
+
+#### td.connect.port
+- 说明：服务端的端口号
+- 类型：integer
+
+#### group.id
+- 说明：消费组 ID，同一消费组共享消费进度
+- 类型：string
+- 备注：**必填项**。最大长度：192，超长将截断。<br />每个topic最多可建立 100 个 consumer group
+
+#### client.id
+- 说明：客户端 ID
+- 类型：string
+- 备注：最大长度 255，超长将截断
+
+#### auto.offset.reset
+- 说明：消费组订阅的初始位置
+- 类型：enum 
+- 备注：<br />`earliest`：default(version < 3.2.0.0)，从头开始订阅；<br/>`latest`：default(version >= 3.2.0.0)，仅从最新数据开始订阅；<br/>`none`：没有提交的 offset 无法订阅。
+
+#### enable.auto.commit
+- 说明：是否启用消费位点自动提交
+- 类型：boolean
+- 备注：true：自动提交，客户端应用无需 commit；false：客户端应用需要自行 commit；默认值为 true。
+
+#### auto.commit.interval.ms
+- 说明：消费记录自动提交消费位点时间间隔
+- 类型：integer
+- 备注：单位为毫秒，默认值为 5000
+
+#### msg.with.table.name
+- 说明：是否允许从消息中解析表名
+- 类型：boolean
+- 备注：不适用于列订阅（列订阅时可将 tbname 作为列写入 subquery 语句），默认关闭。v3.2.0.0 该参数废弃。
+
+#### enable.replay
+- 说明：是否开启数据回放功能
+- 类型：boolean
+- 备注：默认关闭
+
+#### session.timeout.ms
+- 说明：consumer 心跳丢失后超时时间
+- 类型：integer
+- 备注：超时后会触发 rebalance 逻辑，成功后该 consumer 会被删除。默认值为 12000，取值范围 [6000，1800000]。v3.3.3.0 开始支持）
+
+#### max.poll.interval.ms
+- 说明：consumer poll 拉取数据间隔的最长时间
+- 类型：integer
+- 备注：超过该时间，会认为该 consumer 离线，触发 rebalance 逻辑，成功后该 consumer 会被删除。默认值为 300000，[1000，INT32_MAX]。v3.3.3.0 开始支持。
+
+#### fetch.max.wait.ms
+- 说明：服务端单次返回数据的最大耗时
+- 类型：integer
+- 备注：默认值为 1000，[1，INT32_MAX]。v3.3.6.0 开始支持。
+
+#### min.poll.rows
+- 说明：服务端单次返回数据的最小条数
+- 类型：integer
+- 备注：默认值为 4096，[1，INT32_MAX]。v3.3.6.0 开始支持。
+
+#### msg.consume.rawdata
+- 说明：消费数据时拉取数据类型为二进制类型，不可做解析操作 `内部参数，只用于 taosX 数据迁移`
+- 类型：integer
+- 备注：默认值为 0 表示不起效，非 0 为起效。v3.3.6.0 开始支持。   
+
+下面是各语言连接器创建参数：
+<Tabs defaultValue="java" groupId="lang">
+<TabItem value="java" label="Java">
+Java 连接器创建消费者的参数为 Properties， 可以设置的参数列表请参考 [消费者参数](../../reference/connector/java/#消费者)  
+其他参数请参考上文通用基础配置项。
+
+
+</TabItem>
+<TabItem label="Python" value="python">
+提供了 `td.connect.websocket.scheme` 参数来表示协议类型，其他参数同通用基础配置项。
+</TabItem>
+<TabItem label="Go" value="go">
+
+创建消费者支持属性列表：
+
+- `ws.url`：WebSocket 连接地址。
+- `ws.message.channelLen`：WebSocket 消息通道缓存长度，默认 0。
+- `ws.message.timeout`：WebSocket 消息超时时间，默认 5m。
+- `ws.message.writeWait`：WebSocket 写入消息超时时间，默认 10s。
+- `ws.message.enableCompression`：WebSocket 是否启用压缩，默认 false。
+- `ws.autoReconnect`：WebSocket 是否自动重连，默认 false。
+- `ws.reconnectIntervalMs`：WebSocket 重连间隔时间毫秒，默认 2000。
+- `ws.reconnectRetryCount`：WebSocket 重连重试次数，默认 3。
+
+其他参数见上表。
+
+</TabItem>
+<TabItem label="Rust" value="rust">
+Rust 连接器创建消费者的参数为 DSN， 可以设置的参数列表请参考 [DSN](../../reference/connector/rust/#dsn)  
+其他参数请参考上文通用基础配置项。
+
+</TabItem>
+<TabItem label="Node.js" value="node">
+提供了 `WS_URL` 参数来表示连接到的服务器地址，其他参数同通用基础配置项。
+</TabItem>
+<TabItem label="C#" value="csharp">
+创建消费者支持属性列表：
+
+- `useSSL`：是否使用 SSL 连接，默认为 false。
+- `token`：连接 TDengine cloud 的 token。
+- `ws.message.enableCompression`：是否启用 WebSocket 压缩，默认为 false。
+- `ws.autoReconnect`：是否自动重连，默认为 false。
+- `ws.reconnect.retry.count`：重连次数，默认为 3。
+- `ws.reconnect.interval.ms`：重连间隔毫秒时间，默认为 2000。
+
+其他参数见上表。
+
+</TabItem>
+<TabItem label="C" value="c">
+- WebSocket 连接: 因为使用 dsn，不需要 `td.connect.ip`，`td.connect.port`，`td.connect.user` 和 `td.connect.pass` 四个配置项，其余同通用配置项。  
+- 原生连接: 同通用基础配置项。
+
+</TabItem>
+<TabItem label="REST API" value="rest">
+不支持
+</TabItem>   
+</Tabs>
+
+### WebSocket 连接 
+介绍各语言连接器使用 WebSocket 连接方式创建消费者。指定连接的服务器地址，设置自动提交，从最新消息开始消费，指定 `group.id` 和 `client.id` 等信息。有的语言的连接器还支持反序列化参数。
+
+<Tabs defaultValue="java" groupId="lang">
+<TabItem value="java" label="Java">
+
+
+```java
+{{#include docs/examples/java/src/main/java/com/taos/example/WsConsumerLoopFull.java:create_consumer}}
+```
+</TabItem>
+
+<TabItem label="Python" value="python">
+
+```python
+{{#include docs/examples/python/tmq_websocket_example.py:create_consumer}}
+```
+</TabItem>
+
+<TabItem label="Go" value="go">
+```go
+{{#include docs/examples/go/tmq/ws/main.go:create_consumer}}
+```
+</TabItem>
+
+<TabItem label="Rust" value="rust">
+
+```rust
+{{#include docs/examples/rust/restexample/examples/tmq.rs:create_consumer_dsn}}
+```
+
+
+```rust
+{{#include docs/examples/rust/restexample/examples/tmq.rs:create_consumer_ac}}
+```
+
+</TabItem>
+
+<TabItem label="Node.js" value="node">
+
+```js
+    {{#include docs/examples/node/websocketexample/tmq_example.js:create_consumer}}
+```
+</TabItem>
+
+<TabItem label="C#" value="csharp">
+```csharp
+{{#include docs/examples/csharp/wssubscribe/Program.cs:create_consumer}}
+```
+</TabItem>
+<TabItem label="C" value="c">
+```c
+{{#include docs/examples/c-ws/tmq_demo.c:create_consumer_1}}
+```
+
+```c
+{{#include docs/examples/c-ws/tmq_demo.c:create_consumer_2}}
+```
+
+调用 `build_consumer` 函数尝试获取消费者实例 `tmq`。成功则打印成功日志，失败则打印失败日志。
+</TabItem>
+<TabItem label="REST API" value="rest">
+不支持
+</TabItem>   
+</Tabs>
+
+
+### 原生连接 
+介绍各语言连接器使用原生连接方式创建消费者。指定连接的服务器地址，设置自动提交，从最新消息开始消费，指定 `group.id` 和 `client.id` 等信息。有的语言的连接器还支持反序列化参数。
+
+
+<Tabs defaultValue="java" groupId="lang">
+<TabItem value="java" label="Java">
+
+```java
+{{#include docs/examples/java/src/main/java/com/taos/example/ConsumerLoopFull.java:create_consumer}}
+```
+
+</TabItem>
+
+<TabItem label="Python" value="python">
+
+```python
+{{#include docs/examples/python/tmq_native.py:create_consumer}}
+```
+</TabItem>
+
+<TabItem label="Go" value="go">
+```go
+{{#include docs/examples/go/tmq/native/main.go:create_consumer}}
+```
+</TabItem>
+
+<TabItem label="Rust" value="rust">
+```rust
+{{#include docs/examples/rust/nativeexample/examples/tmq.rs:create_consumer_dsn}}
+```
+
+```rust
+{{#include docs/examples/rust/nativeexample/examples/tmq.rs:create_consumer_ac}}
+```
+
+</TabItem>
+<TabItem label="Node.js" value="node">
+不支持
+</TabItem>
+<TabItem label="C#" value="csharp">
+```csharp
+{{#include docs/examples/csharp/subscribe/Program.cs:create_consumer}}
+```
+</TabItem>
+
+<TabItem label="C" value="c">
+
+```c
+{{#include docs/examples/c/tmq_demo.c:create_consumer_1}}
+```
+
+```c
+{{#include docs/examples/c/tmq_demo.c:create_consumer_2}}
+```
+
+调用 `build_consumer` 函数尝试获取消费者实例 `tmq`。成功则打印成功日志，失败则打印失败日志。
+</TabItem>
+<TabItem label="REST API" value="rest">
+不支持
+</TabItem>   
+</Tabs>
+
+## 订阅消费数据
+消费者订阅主题后，可以开始接收并处理这些主题中的消息。订阅消费数据的示例代码如下：
+### WebSocket 连接 
+<Tabs defaultValue="java" groupId="lang">
+<TabItem value="java" label="Java">
+
+```java
+{{#include docs/examples/java/src/main/java/com/taos/example/WsConsumerLoopFull.java:poll_data_code_piece}}
+```
+
+- `subscribe` 方法的参数含义为：订阅的主题列表（即名称），支持同时订阅多个主题。 
+- `poll` 每次调用获取一个消息，一个消息中可能包含多个记录。
+- `ResultBean` 是我们自定义的一个内部类，其字段名和数据类型与列的名称和数据类型一一对应，这样根据 `value.deserializer` 属性对应的反序列化类可以反序列化出 `ResultBean` 类型的对象。
+
+</TabItem>
+
+<TabItem label="Python" value="python">
+
+```python
+{{#include docs/examples/python/tmq_websocket_example.py:subscribe}}
+```
+- `subscribe` 方法的参数含义为：订阅的主题列表（即名称），支持同时订阅多个主题。 
+- `poll` 每次调用获取一个消息，一个消息中可能包含多个记录。
+- `records` 包含了多个 block 块， 每个块中可能包含多个记录。
+</TabItem>
+
+<TabItem label="Go" value="go">
+```go
+{{#include docs/examples/go/tmq/ws/main.go:subscribe}}
+```
+</TabItem>
+
+<TabItem label="Rust" value="rust">
+
+```rust
+{{#include docs/examples/rust/restexample/examples/tmq.rs:consume}}
+```
+
+- 消费者可订阅一个或多个 `TOPIC`，一般建议一个消费者只订阅一个 `TOPIC`。  
+- TMQ 消息队列是一个 [futures::Stream](https://docs.rs/futures/latest/futures/stream/index.html) 类型，可以使用相应 API 对每个消息进行消费，并通过 `.commit` 进行已消费标记。  
+- `Record` 是我们自定义的一个结构体，其字段名和数据类型与列的名称和数据类型一一对应，这样可以通过 `serde` 反序列化出 `Record` 类型的对象。  
+
+
+
+</TabItem>
+
+<TabItem label="Node.js" value="node">
+
+```js
+    {{#include docs/examples/node/websocketexample/tmq_seek_example.js:subscribe}}
+```
+</TabItem>
+
+<TabItem label="C#" value="csharp">
+```csharp
+{{#include docs/examples/csharp/wssubscribe/Program.cs:subscribe}}
+```
+</TabItem>
+<TabItem label="C" value="c">
+```c
+{{#include docs/examples/c-ws/tmq_demo.c:build_topic_list}}
+```
+
+```c
+{{#include docs/examples/c-ws/tmq_demo.c:basic_consume_loop}}
+```
+
+```c
+{{#include docs/examples/c-ws/tmq_demo.c:msg_process}}
+```
+
+```c
+{{#include docs/examples/c-ws/tmq_demo.c:subscribe_3}}
+```
+
+订阅消费数据步骤：
+  1. 调用 `ws_build_topic_list` 函数创建一个主题列表 `topic_list`。
+  2. 如果 `topic_list` 为 `NULL`，表示创建失败，函数返回 `-1`。
+  3. 使用 `ws_tmq_subscribe` 函数订阅 `tmq` 指定的主题列表。如果订阅失败，打印错误信息。
+  4. 销毁主题列表 `topic_list` 以释放资源。
+  5. 调用 `basic_consume_loop` 函数开始基本的消费循环，处理订阅的消息。
+   
+</TabItem>
+<TabItem label="REST API" value="rest">
+不支持
+</TabItem>   
+</Tabs>
+
+### 原生连接 
+<Tabs defaultValue="java" groupId="lang">
+<TabItem value="java" label="Java">
+
+```java
+{{#include docs/examples/java/src/main/java/com/taos/example/WsConsumerLoopFull.java:poll_data_code_piece}}
+```
+
+- `subscribe` 方法的参数含义为：订阅的主题列表（即名称），支持同时订阅多个主题。 
+- `poll` 每次调用获取一个消息，一个消息中可能包含多个记录。
+- `ResultBean` 是我们自定义的一个内部类，其字段名和数据类型与列的名称和数据类型一一对应，这样根据 `value.deserializer` 属性对应的反序列化类可以反序列化出 `ResultBean` 类型的对象。
+
+</TabItem>
+
+<TabItem label="Python" value="python">
+
+```python
+{{#include docs/examples/python/tmq_native.py:subscribe}}
+```
+- `subscribe` 方法的参数含义为：订阅的主题列表（即名称），支持同时订阅多个主题。 
+- `poll` 每次调用获取一个消息，一个消息中可能包含多个记录。
+- `records` 包含了多个 block 块， 每个块中可能包含多个记录。
+</TabItem>
+
+<TabItem label="Go" value="go">
+```go
+{{#include docs/examples/go/tmq/native/main.go:subscribe}}
+```
+</TabItem>
+
+<TabItem label="Rust" value="rust">
+
+```rust
+{{#include docs/examples/rust/restexample/examples/tmq.rs:consume}}
+```
+
+- 消费者可订阅一个或多个 `TOPIC`，一般建议一个消费者只订阅一个 `TOPIC`。  
+- TMQ 消息队列是一个 [futures::Stream](https://docs.rs/futures/latest/futures/stream/index.html) 类型，可以使用相应 API 对每个消息进行消费，并通过 `.commit` 进行已消费标记。  
+- `Record` 是我们自定义的一个结构体，其字段名和数据类型与列的名称和数据类型一一对应，这样可以通过 `serde` 反序列化出 `Record` 类型的对象。  
+
+</TabItem>
+<TabItem label="Node.js" value="node">
+不支持
+</TabItem>
+<TabItem label="C#" value="csharp">
+```csharp
+{{#include docs/examples/csharp/subscribe/Program.cs:subscribe}}
+```
+</TabItem>
+
+<TabItem label="C" value="c">
+```c
+{{#include docs/examples/c/tmq_demo.c:build_topic_list}}
+```
+
+```c
+{{#include docs/examples/c/tmq_demo.c:basic_consume_loop}}
+```
+
+```c
+{{#include docs/examples/c/tmq_demo.c:msg_process}}
+```
+
+```c
+{{#include docs/examples/c/tmq_demo.c:subscribe_3}}
+```
+
+订阅消费数据步骤：
+  1. 调用 `build_topic_list` 函数创建一个主题列表 `topic_list`。
+  2. 如果 `topic_list` 为 `NULL`，表示创建失败，函数返回 `-1`。
+  3. 使用 `tmq_subscribe` 函数订阅 `tmq` 指定的主题列表。如果订阅失败，打印错误信息。
+  4. 销毁主题列表 `topic_list` 以释放资源。
+  5. 调用 `basic_consume_loop` 函数开始基本的消费循环，处理订阅的消息。
+   
+</TabItem>
+<TabItem label="REST API" value="rest">
+不支持
+</TabItem>   
+</Tabs>
+
+## 指定订阅的 Offset
+消费者可以指定从特定 Offset 开始读取分区中的消息，这允许消费者重读消息或跳过已处理的消息。下面展示各语言连接器如何指定订阅的 Offset。  
+
+### WebSocket 连接 
+<Tabs defaultValue="java" groupId="lang">
+<TabItem value="java" label="Java">
+
+```java
+{{#include docs/examples/java/src/main/java/com/taos/example/WsConsumerLoopFull.java:consumer_seek}}
+```
+1. 使用 consumer.poll 方法轮询数据，直到获取到数据为止。
+2. 对于轮询到的第一批数据，打印第一条数据的内容，并获取当前消费者的分区分配信息。
+3. 使用 consumer.seekToBeginning 方法将所有分区的偏移量重置到开始位置，并打印成功重置的消息。
+4. 再次使用 consumer.poll 方法轮询数据，并打印第一条数据的内容。
+
+</TabItem>
+
+<TabItem label="Python" value="python">
+
+```python
+{{#include docs/examples/python/tmq_websocket_example.py:assignment}}
+```
+</TabItem>
+
+<TabItem label="Go" value="go">
+```go
+{{#include docs/examples/go/tmq/ws/main.go:seek}}
+```
+</TabItem>
+
+<TabItem label="Rust" value="rust">
+
+```rust
+{{#include docs/examples/rust/nativeexample/examples/tmq.rs:seek_offset}}
+```
+
+1. 通过调用 consumer.assignments() 方法获取消费者当前的分区分配信息，并记录初始分配状态。  
+2. 遍历每个分区分配信息，对于每个分区：提取主题（topic）、消费组ID（vgroup_id）、当前偏移量（current）、起始偏移量（begin）和结束偏移量（end）。
+记录这些信息。  
+1. 调用 consumer.offset_seek 方法将偏移量设置到起始位置。如果操作失败，记录错误信息和当前分配状态。  
+2. 在所有分区的偏移量调整完成后，再次获取并记录消费者的分区分配信息，以确认偏移量调整后的状态。    
+
+</TabItem>
+
+<TabItem label="Node.js" value="node">
+
+```js
+    {{#include docs/examples/node/websocketexample/tmq_seek_example.js:offset}}
+```
+</TabItem>
+
+<TabItem label="C#" value="csharp">
+```csharp
+{{#include docs/examples/csharp/wssubscribe/Program.cs:seek}}
+```
+</TabItem>
+<TabItem label="C" value="c">
+```c
+{{#include docs/examples/c-ws/tmq_demo.c:consume_repeatly}}
+```
+
+1. 通过 `ws_tmq_get_topic_assignment` 函数获取特定主题的分配信息，包括分配的数量和具体分配详情。
+2. 如果获取分配信息失败，则打印错误信息并返回。
+3. 对于每个分配，使用 `ws_tmq_offset_seek` 函数将消费者的偏移量设置到最早的偏移量。
+4. 如果设置偏移量失败，则打印错误信息。
+5. 释放分配信息数组以释放资源。
+6. 调用 `basic_consume_loop` 函数开始新的消费循环，处理消息。
+    
+</TabItem>
+<TabItem label="REST API" value="rest">
+不支持
+</TabItem>   
+</Tabs>
+
+### 原生连接 
+<Tabs defaultValue="java" groupId="lang">
+
+<TabItem value="java" label="Java">
+
+```java
+{{#include docs/examples/java/src/main/java/com/taos/example/WsConsumerLoopFull.java:consumer_seek}}
+```
+1. 使用 consumer.poll 方法轮询数据，直到获取到数据为止。
+2. 对于轮询到的第一批数据，打印第一条数据的内容，并获取当前消费者的分区分配信息。
+3. 使用 consumer.seekToBeginning 方法将所有分区的偏移量重置到开始位置，并打印成功重置的消息。
+4. 再次使用 consumer.poll 方法轮询数据，并打印第一条数据的内容。
+
+</TabItem>
+
+<TabItem label="Python" value="python">
+
+```python
+{{#include docs/examples/python/tmq_native.py:assignment}}
+```
+</TabItem>
+
+<TabItem label="Go" value="go">
+```go
+{{#include docs/examples/go/tmq/native/main.go:seek}}
+```
+</TabItem>
+
+<TabItem label="Rust" value="rust">
+
+```rust
+{{#include docs/examples/rust/nativeexample/examples/tmq.rs:seek_offset}}
+```
+
+1. 通过调用 consumer.assignments() 方法获取消费者当前的分区分配信息，并记录初始分配状态。  
+2. 遍历每个分区分配信息，对于每个分区：提取主题（topic）、消费组ID（vgroup_id）、当前偏移量（current）、起始偏移量（begin）和结束偏移量（end）。
+记录这些信息。  
+1. 调用 consumer.offset_seek 方法将偏移量设置到起始位置。如果操作失败，记录错误信息和当前分配状态。  
+2. 在所有分区的偏移量调整完成后，再次获取并记录消费者的分区分配信息，以确认偏移量调整后的状态。    
+
+</TabItem>
+<TabItem label="Node.js" value="node">
+不支持
+</TabItem>
+<TabItem label="C#" value="csharp">
+```csharp
+{{#include docs/examples/csharp/subscribe/Program.cs:seek}}
+```
+</TabItem>
+
+<TabItem label="C" value="c">
+```c
+{{#include docs/examples/c/tmq_demo.c:consume_repeatly}}
+```
+
+1. 通过 `tmq_get_topic_assignment` 函数获取特定主题的分配信息，包括分配的数量和具体分配详情。
+2. 如果获取分配信息失败，则打印错误信息并返回。
+3. 对于每个分配，使用 `tmq_offset_seek` 函数将消费者的偏移量设置到最早的偏移量。
+4. 如果设置偏移量失败，则打印错误信息。
+5. 释放分配信息数组以释放资源。
+6. 调用 `basic_consume_loop` 函数开始新的消费循环，处理消息。
+    
+</TabItem>
+<TabItem label="REST API" value="rest">
+不支持
+</TabItem>   
+</Tabs>
+
+
+## 提交 Offset
+当消费者读取并处理完消息后，它可以提交 Offset，这表示消费者已经成功处理到这个 Offset 的消息。Offset 提交可以是自动的（根据配置定期提交）或手动的（应用程序控制何时提交）。   
+当创建消费者时，属性 `enable.auto.commit` 为 false 时，可以手动提交 offset。  
+
+**注意**：手工提交消费进度前确保消息正常处理完成，否则处理出错的消息不会被再次消费。自动提交是在本次 `poll` 消息时可能会提交上次消息的消费进度，因此请确保消息处理完毕再进行下一次 `poll` 或消息获取。
+
+### WebSocket 连接 
+<Tabs defaultValue="java" groupId="lang">
+<TabItem value="java" label="Java">
+
+
+```java
+{{#include docs/examples/java/src/main/java/com/taos/example/WsConsumerLoopFull.java:commit_code_piece}}
+```
+
+</TabItem>
+
+<TabItem label="Python" value="python">
+
+```python
+{{#include docs/examples/python/tmq_websocket_example.py:commit_offset}}
+```
+</TabItem>
+
+<TabItem label="Go" value="go">
+```go
+{{#include docs/examples/go/tmq/ws/main.go:commit_offset}}
+```
+</TabItem>
+
+<TabItem label="Rust" value="rust">
+```rust
+{{#include docs/examples/rust/restexample/examples/tmq.rs:consumer_commit_manually}}
+```
+
+可以通过 `consumer.commit` 方法来手工提交消费进度。
+</TabItem>
+
+<TabItem label="Node.js" value="node">
+
+```js
+    {{#include docs/examples/node/websocketexample/tmq_example.js:commit}}
+```
+</TabItem>
+
+<TabItem label="C#" value="csharp">
+```csharp
+{{#include docs/examples/csharp/wssubscribe/Program.cs:commit_offset}}
+```
+</TabItem>
+<TabItem label="C" value="c">
+```c
+{{#include docs/examples/c-ws/tmq_demo.c:manual_commit}}
+```    
+
+可以通过 `ws_tmq_commit_sync` 函数来手工提交消费进度。
+
+</TabItem>
+<TabItem label="REST API" value="rest">
+不支持
+</TabItem>   
+</Tabs>
+
+### 原生连接 
+<Tabs defaultValue="java" groupId="lang">
+
+<TabItem value="java" label="Java">
+
+```java
+{{#include docs/examples/java/src/main/java/com/taos/example/WsConsumerLoopFull.java:commit_code_piece}}
+```
+
+</TabItem>
+
+<TabItem label="Python" value="python">
+
+```python
+{{#include docs/examples/python/tmq_native.py:commit_offset}}
+```
+</TabItem>
+
+<TabItem label="Go" value="go">
+```go
+{{#include docs/examples/go/tmq/native/main.go:commit_offset}}
+```
+</TabItem>
+
+<TabItem label="Rust" value="rust">
+```rust
+{{#include docs/examples/rust/restexample/examples/tmq.rs:consumer_commit_manually}}
+```
+
+可以通过 `consumer.commit` 方法来手工提交消费进度。
+</TabItem>
+<TabItem label="Node.js" value="node">
+不支持
+</TabItem>
+<TabItem label="C#" value="csharp">
+```csharp
+{{#include docs/examples/csharp/subscribe/Program.cs:commit_offset}}
+```
+</TabItem>
+
+<TabItem label="C" value="c">
+```c
+{{#include docs/examples/c/tmq_demo.c:manual_commit}}
+```    
+
+可以通过 `tmq_commit_sync` 函数来手工提交消费进度。
+
+</TabItem>
+<TabItem label="REST API" value="rest">
+不支持
+</TabItem>   
+</Tabs>
+
+
+## 取消订阅和关闭消费
+消费者可以取消对主题的订阅，停止接收消息。当消费者不再需要时，应该关闭消费者实例，以释放资源和断开与 TDengine 服务器的连接。  
+
+### WebSocket 连接 
+<Tabs defaultValue="java" groupId="lang">
+<TabItem value="java" label="Java">
+
+```java
+{{#include docs/examples/java/src/main/java/com/taos/example/WsConsumerLoopFull.java:unsubscribe_data_code_piece}}
+```
+
+</TabItem>
+
+<TabItem label="Python" value="python">
+
+```python
+{{#include docs/examples/python/tmq_websocket_example.py:unsubscribe}}
+```
+</TabItem>
+
+<TabItem label="Go" value="go">
+```go
+{{#include docs/examples/go/tmq/ws/main.go:close}}
+```
+</TabItem>
+
+<TabItem label="Rust" value="rust">
+```rust
+{{#include docs/examples/rust/restexample/examples/tmq.rs:unsubscribe}}
+```
+
+**注意**：消费者取消订阅后已经关闭，无法重用，如果想订阅新的 `topic`， 请重新创建消费者。
+</TabItem>
+
+<TabItem label="Node.js" value="node">
+
+```js
+    {{#include docs/examples/node/websocketexample/tmq_example.js:unsubscribe}}
+```
+</TabItem>
+
+<TabItem label="C#" value="csharp">
+```csharp
+{{#include docs/examples/csharp/wssubscribe/Program.cs:close}}
+```
+</TabItem>
+<TabItem label="C" value="c">
+```c
+{{#include docs/examples/c-ws/tmq_demo.c:unsubscribe_and_close}}
+```        
+</TabItem>
+<TabItem label="REST API" value="rest">
+不支持
+</TabItem>   
+</Tabs>
+
+### 原生连接 
+<Tabs defaultValue="java" groupId="lang">
+<TabItem value="java" label="Java">
+
+```java
+{{#include docs/examples/java/src/main/java/com/taos/example/WsConsumerLoopFull.java:unsubscribe_data_code_piece}}
+```
+</TabItem>
+
+<TabItem label="Python" value="python">
+
+```python
+{{#include docs/examples/python/tmq_native.py:unsubscribe}}
+```
+</TabItem>
+
+<TabItem label="Go" value="go">
+```go
+{{#include docs/examples/go/tmq/native/main.go:close}}
+```
+</TabItem>
+
+<TabItem label="Rust" value="rust">
+```rust
+{{#include docs/examples/rust/restexample/examples/tmq.rs:unsubscribe}}
+```
+
+**注意**：消费者取消订阅后已经关闭，无法重用，如果想订阅新的 `topic`， 请重新创建消费者。
+</TabItem>
+<TabItem label="Node.js" value="node">
+不支持
+</TabItem>
+<TabItem label="C#" value="csharp">
+```csharp
+{{#include docs/examples/csharp/subscribe/Program.cs:close}}
+```
+</TabItem>
+
+<TabItem label="C" value="c">
+```c
+{{#include docs/examples/c/tmq_demo.c:unsubscribe_and_close}}
+```        
+</TabItem>
+<TabItem label="REST API" value="rest">
+不支持
+</TabItem>   
+</Tabs>
+
+
+## 完整示例
+### WebSocket 连接 
+<Tabs defaultValue="java" groupId="lang">
+<TabItem value="java" label="Java">
+<details>
+<summary>完整代码示例</summary> 
+```java
+{{#include docs/examples/java/src/main/java/com/taos/example/WsConsumerLoopFull.java:consumer_demo}}
+```
+
+**注意**：这里的 value.deserializer 配置参数值应该根据测试环境的包路径做相应的调整。  
+</details>
+
+</TabItem>
+<TabItem label="Python" value="python">
+<details>
+<summary>完整代码示例</summary> 
+```python
+{{#include docs/examples/python/tmq_websocket_example.py}}
+```
+</details>
+</TabItem>
+
+<TabItem label="Go" value="go">
+<details>
+<summary>完整代码示例</summary> 
+```go
+{{#include docs/examples/go/tmq/ws/main.go}}
+```
+</details>
+</TabItem>
+
+<TabItem label="Rust" value="rust">
+<details>
+<summary>完整代码示例</summary> 
+```rust
+{{#include docs/examples/rust/restexample/examples/tmq.rs}}
+```
+</details>
+</TabItem>
+
+<TabItem label="Node.js" value="node">
+<details>
+<summary>完整代码示例</summary> 
+```js
+    {{#include docs/examples/node/websocketexample/tmq_example.js}}
+```
+</details>
+</TabItem>
+
+<TabItem label="C#" value="csharp">
+<details>
+<summary>完整代码示例</summary> 
+```csharp
+{{#include docs/examples/csharp/wssubscribe/Program.cs}}
+```
+</details>
+</TabItem>
+<TabItem label="C" value="c">
+<details>
+<summary>完整代码示例</summary> 
+```c
+{{#include docs/examples/c-ws/tmq_demo.c}}
+```            
+</details>
+
+</TabItem>
+<TabItem label="REST API" value="rest">
+不支持
+</TabItem>   
+</Tabs>
+
+### 原生连接 
+<Tabs defaultValue="java" groupId="lang">
+<TabItem value="java" label="Java">
+<details>
+<summary>完整代码示例</summary> 
+```java
+{{#include docs/examples/java/src/main/java/com/taos/example/ConsumerLoopFull.java:consumer_demo}}
+```
+
+**注意**：这里的 value.deserializer 配置参数值应该根据测试环境的包路径做相应的调整。  
+</details>
+
+
+
+</TabItem>
+
+<TabItem label="Python" value="python">
+<details>
+<summary>完整代码示例</summary> 
+```python
+{{#include docs/examples/python/tmq_native.py}}
+```
+</details>
+</TabItem>
+
+<TabItem label="Go" value="go">
+<details>
+<summary>完整代码示例</summary> 
+```go
+{{#include docs/examples/go/tmq/native/main.go}}
+```
+</details>
+</TabItem>
+
+<TabItem label="Rust" value="rust">
+<details>
+<summary>完整代码示例</summary> 
+```rust
+{{#include docs/examples/rust/nativeexample/examples/tmq.rs}}
+```
+</details>
+</TabItem>
+<TabItem label="Node.js" value="node">
+不支持
+</TabItem>
+<TabItem label="C#" value="csharp">
+<details>
+<summary>完整代码示例</summary> 
+```csharp
+{{#include docs/examples/csharp/subscribe/Program.cs}}
+```
+</details>
+</TabItem>
+
+<TabItem label="C" value="c">
+<details>
+<summary>完整代码示例</summary> 
+```c
+{{#include docs/examples/c/tmq_demo.c}}
+```            
+</details>
+</TabItem>
+<TabItem label="REST API" value="rest">
+不支持
+</TabItem>   
+</Tabs>