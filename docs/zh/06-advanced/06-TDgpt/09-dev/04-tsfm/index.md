--- conflicted
+++ resolved
@@ -176,13 +176,8 @@
 FROM foo;
 ```
 
-<<<<<<< HEAD
-# 添加其他开源时序基础模型
+## 添加其他开源时序基础模型
 模型在本地部署服务以后，在 TDgpt 中注册的逻辑相似。只需要修改类名称和模型服务名称 (Key)、设置正确的服务地址即可。
-=======
-## 添加其他开源时序基础模型
-模型在本地部署服务以后，在 TDgpt 中注册的逻辑相似。只需要修改类名称和模型服务名称(Key)、设置正确的服务地址即可。
->>>>>>> 0796e3f3
 
 
 ## 参考文献
