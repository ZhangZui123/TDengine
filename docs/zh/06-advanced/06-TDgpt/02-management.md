---
title: "安装部署"
sidebar_label: "安装部署"
---

### 环境准备
<<<<<<< HEAD
使用 TDgpt 的高级时序数据分析功能需要在 TDengine 集群中安装部署 AI node（Anode）。Anode 可以运行在 Linux/Windows/MacOS 等平台上，同时需要 Python 3.10 或以上版本的环境支持。
=======
使用 TDgpt 的高级时序数据分析功能需要在 TDengine 集群中安装部署 AI node（Anode）。Anode 可以运行在 Linux/Windows/MacOS 等平台上，同时需要 3.10 或以上版本的 Python 环境支持。
> 部署 Anode 需要 TDengine Enterprise 3.3.4.3 及以后版本，请首先确认搭配 Anode 使用的 TDengine 能够支持 Anode。
>>>>>>> f28d5efa

### 安装及卸载
不同操作系统上安装及部署 Anode 有一些差异，主要是卸载操作、安装路径、服务启停等方面。本文以 Linux 系统为例，说明安装部署的流程。
使用 Linux 环境下的安装包 TDengine-enterprise-anode-1.x.x.tar.gz 可进行 Anode 的安装部署工作，命令如下：

```bash
tar -xzvf TDengine-enterprise-anode-1.0.0.tar.gz
cd TDengine-enterprise-anode-1.0.0
sudo ./install.sh
```

对于已经安装的 Anode，执行命令 `rmtaosanode` 即可完成卸载。
为了避免影响系统已有的 Python 环境，Anode 使用虚拟环境运行。安装 Anode 会在目录 `/var/lib/taos/taosanode/venv/` 中创建默认的 Python 虚拟环境，Anode 运行所需要的库均安装在该目录下。为了避免反复安装虚拟环境带来的开销，卸载命令 `rmtaosanode` 并不会自动删除该虚拟环境，如果您确认不再需要 Python 的虚拟环境，手动删除该目录即可。

### 启停服务
在 Linux 系统中，安装 Anode 以后会自动创建 `taosadnoded` 服务。可以使用 `systemd` 来管理 Anode 服务，使用如下命令启动/停止/检查 Anode。

```bash
systemctl start  taosanoded
systemctl stop   taosanoded
systemctl status taosanoded
```

### 目录及配置说明
安装完成后，Anode 主体目录结构如下：

|目录/文件|说明|
|---------------|------|
|/usr/local/taos/taosanode/bin|可执行文件目录|
|/usr/local/taos/taosanode/resource|资源文件目录，链接到文件夹 /var/lib/taos/taosanode/resource/|
|/usr/local/taos/taosanode/lib|库文件目录|
|/var/lib/taos/taosanode/model/|模型文件目录，链接到文件夹 /var/lib/taos/taosanode/model|
|/var/log/taos/taosanode/|日志文件目录|
|/etc/taos/taosanode.ini|配置文件|

#### 配置说明

Anode 的服务需要使用 uWSGI 驱动驱动运行，因此 Anode 和 uWSGI 的配置信息共同存放在相同的配置文件 `taosanode.ini` 中，该配置文件默认位于 `/etc/taos/` 目录下。
具体内容及配置项说明如下：

```ini
[uwsgi]

# Anode RESTful service ip:port
http = 127.0.0.1:6050

# base directory for Anode python files， do NOT modified this
chdir = /usr/local/taos/taosanode/lib

# initialize Anode python file
wsgi-file = /usr/local/taos/taosanode/lib/taos/app.py

# pid file
pidfile = /usr/local/taos/taosanode/taosanode.pid

# conflict with systemctl, so do NOT uncomment this
# daemonize = /var/log/taos/taosanode/taosanode.log

# log directory
logto = /var/log/taos/taosanode/taosanode.log

# wWSGI monitor port
stats = 127.0.0.1:8387

# python virtual environment directory, used by Anode
virtualenv = /usr/local/taos/taosanode/venv/

[taosanode]
# default app log file
app-log = /var/log/taos/taosanode/taosanode.app.log

# model storage directory
model-dir = /usr/local/taos/taosanode/model/

# default log level
log-level = DEBUG

```

**提示**
请勿设置 `daemonize` 参数，该参数会导致 uWSGI 与 systemctl 冲突，从而导致 Anode 无法正常启动。
上面的示例配置文件 `taosanode.ini` 只包含了使用 Anode 提供服务的基础配置参数，对于 uWSGI 的其他配置参数的设置及其说明请参考 [uWSGIS官方文档](https://uwsgi-docs-zh.readthedocs.io/zh-cn/latest/Options.html)。

Anode 运行配置主要是以下：
- app-log: Anode 服务运行产生的日志，用户可以调整其到需要的位置
- model-dir: 采用算法针对已经存在的数据集的运行完成生成的模型存储位置
- log-level: app-log文件的日志级别


### Anode 基本操作
对于 Anode 的管理，用户需要通过 TDengine 的命令行接口 taos 进行。因此下述介绍的管理命令都需要先打开 taos, 链接到 TDengine 运行实例。 
#### 创建 Anode
```sql 
CREATE ANODE {node_url}
```
node_url 是提供服务的 Anode 的 IP 和 PORT组成的字符串, 例如：`create anode 'http://localhost:6050'`。Anode 启动后还需要注册到 TDengine 集群中才能提供服务。不建议将 Anode 同时注册到两个集群中。

#### 查看 Anode
列出集群中所有的数据分析节点，包括其 `FQDN`, `PORT`, `STATUS`等属性。
```sql
SHOW ANODES;
```

#### 查看提供的时序数据分析服务

```SQL
SHOW ANODES FULL;
```

#### 刷新集群中的分析算法缓存
```SQL
UPDATE ANODE {node_id}
UPDATE ALL ANODES
```

#### 删除 Anode
```sql
DROP ANODE {anode_id}
```
删除 Anode 只是将 Anode 从 TDengine 集群中删除，管理 Anode 的启停仍然需要使用 `systemctl` 命令。卸载 Anode 则需要使用上面提到的 `rmtaosanode` 命令。<|MERGE_RESOLUTION|>--- conflicted
+++ resolved
@@ -4,12 +4,8 @@
 ---
 
 ### 环境准备
-<<<<<<< HEAD
-使用 TDgpt 的高级时序数据分析功能需要在 TDengine 集群中安装部署 AI node（Anode）。Anode 可以运行在 Linux/Windows/MacOS 等平台上，同时需要 Python 3.10 或以上版本的环境支持。
-=======
 使用 TDgpt 的高级时序数据分析功能需要在 TDengine 集群中安装部署 AI node（Anode）。Anode 可以运行在 Linux/Windows/MacOS 等平台上，同时需要 3.10 或以上版本的 Python 环境支持。
 > 部署 Anode 需要 TDengine Enterprise 3.3.4.3 及以后版本，请首先确认搭配 Anode 使用的 TDengine 能够支持 Anode。
->>>>>>> f28d5efa
 
 ### 安装及卸载
 不同操作系统上安装及部署 Anode 有一些差异，主要是卸载操作、安装路径、服务启停等方面。本文以 Linux 系统为例，说明安装部署的流程。
