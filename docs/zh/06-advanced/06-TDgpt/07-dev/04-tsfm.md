---
title: "部署时序基础模型"
sidebar_label: "部署时序基础模型"
---

<<<<<<< HEAD
# 准备环境运行环境
=======
# 准备环境
>>>>>>> 6e15d0d4

为了使用时间序列基础模型，需要在本地部署环境支持其运行。首先需要准备 Python 环境。使用 PiPy 安装必要的依赖包：

```shell
pip install torch==2.4.1+cpu -f https://download.pytorch.org/whl/torch_stable.html
pip install flask==3.0.3
pip install transformers==4.40.0
pip install accelerate
```

# 设置服务端口和 URL 地址

```Python
@app.route('/ds_predict', methods=['POST'])
def time_moe():
...
```
修改 `ds_predict` 为需要开启的 URL 服务地址，或者使用默认路径即可。

```Python
    app.run(
            host='0.0.0.0',
            port=5001,
            threaded=True,  
            debug=False     
        )
```
其中的 port 修改为希望开启的端口，重启脚本即可。


# 启动部署 Python 脚本

```shell
nohup Python time-moe.py > custom_output.out 2>&1 &
```

第一次启动脚本会从 huggingface 自动加载[2亿参数时序数据基础模型](https://huggingface.co/Maple728/TimeMoE-200M)。该模型是 Time-MoE 200M参数版本，如果您需要部署参数规模更小的版本请将 `time-moe.py` 文件中 `'Maple728/TimeMoE-200M'` 修改为 `Maple728/TimeMoE-50M`，此时将加载 [0.5亿参数版本模型](https://huggingface.co/Maple728/TimeMoE-50M)。

如果加载失败，请尝试执行如下命令切换为国内镜像下载模型。

```shell
export HF_ENDPOINT=https://hf-mirror.com
```

再执行脚本：
```shell
nohup Python time-moe.py > custom_output.out 2>&1 &
```

显示如下，则说明加载成功
```shell
Running on all addresses (0.0.0.0)
Running on http://127.0.0.1:5001
```

# 验证服务是否正常

使用 Shell 命令可以验证服务是否正常

```shell
curl 127.0.0.1:5001/ds_predict
```
如果看到如下返回表明服务正常

```html
<!doctype html>
<html lang=en>
<title>405 Method Not Allowed</title>
<h1>Method Not Allowed</h1>
<p>The method is not allowed for the requested URL.</p>
```<|MERGE_RESOLUTION|>--- conflicted
+++ resolved
@@ -3,11 +3,7 @@
 sidebar_label: "部署时序基础模型"
 ---
 
-<<<<<<< HEAD
-# 准备环境运行环境
-=======
 # 准备环境
->>>>>>> 6e15d0d4
 
 为了使用时间序列基础模型，需要在本地部署环境支持其运行。首先需要准备 Python 环境。使用 PiPy 安装必要的依赖包：
 
