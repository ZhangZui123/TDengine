from new_test_framework.utils import tdLog, tdSql, sc, clusterComCheck


class TestTableCount:

    def setup_class(cls):
        tdLog.debug(f"start to execute {__file__}")

    def test_table_count(self):
        """Table Count

        1.

        Catalog:
            - MetaData

        Since: v3.0.0.0

        Labels: common,ci

        Jira: None

        History:
            - 2025-5-9 Simon Guan Migrated from tsim/query/tableCount.sim

        """

        tdSql.execute(f"drop database if exists db1;")
        tdSql.execute(f"create database db1 vgroups 3;")
        tdSql.error(f"create database db1;")
        tdSql.execute(f"use db1;")
        tdSql.execute(
            f"create stable sta (ts timestamp, f1 int, f2 binary(200)) tags(t1 int, t2 int, t3 int);"
        )
        tdSql.execute(
            f"create stable stb (ts timestamp, f1 int, f2 binary(200)) tags(t1 int, t2 int, t3 int);"
        )
        tdSql.execute(f"create table tba1 using sta tags(1, 1, 1);")
        tdSql.execute(f"create table tba2 using sta tags(2, 2, 2);")
        tdSql.execute(f"create table tba3 using sta tags(3, 3, 3);")
        tdSql.execute(f"create table tba4 using sta tags(3, 3, 3);")
        tdSql.execute(f"create table tba5 using sta tags(3, 3, 3);")
        tdSql.execute(f"create table tba6 using sta tags(3, 3, 3);")
        tdSql.execute(f"create table tba7 using sta tags(3, 3, 3);")
        tdSql.execute(f"create table tba8 using sta tags(3, 3, 3);")
        tdSql.execute(f"create table tbb1 using stb tags(4, 4, 4);")
        tdSql.execute(f"create table tbb2 using stb tags(5, 5, 5);")
        tdSql.execute(f"create table tbb3 using stb tags(6, 6, 6);")
        tdSql.execute(f"create table tbb4 using stb tags(4, 4, 4);")
        tdSql.execute(f"create table tbb5 using stb tags(5, 5, 5);")
        tdSql.execute(f"create table tbb6 using stb tags(6, 6, 6);")
        tdSql.execute(f"create table tbb7 using stb tags(7, 7, 7);")
        tdSql.execute(f"create table tbb8 using stb tags(8, 8, 8);")
        tdSql.execute(f"create table tbn1 (ts timestamp, f1 int);")
        tdSql.execute(f"create database db2 vgroups 3;")
        tdSql.error(f"create database db2;")
        tdSql.execute(f"use db2;")
        tdSql.execute(
            f"create stable sta (ts timestamp, f1 int, f2 binary(200)) tags(t1 int, t2 int, t3 int);"
        )
        tdSql.execute(
            f"create stable stb (ts timestamp, f1 int, f2 binary(200)) tags(t1 int, t2 int, t3 int);"
        )
        tdSql.execute(f"create table tba1 using sta tags(1, 1, 1);")
        tdSql.execute(f"create table tba2 using sta tags(2, 2, 2);")
        tdSql.execute(f"create table tbb1 using stb tags(4, 4, 4);")
        tdSql.execute(f"create table tbb2 using stb tags(5, 5, 5);")
        tdSql.execute(f"create table tbb3 using stb tags(6, 6, 6);")

        tdSql.query(
            f"select count(table_name) from information_schema.ins_tables group by stable_name;"
        )
        tdSql.checkRows(3)

        tdSql.query(
            f"select count(table_name) from information_schema.ins_tables group by db_name;"
        )
        tdSql.checkRows(4)

        tdSql.query(
            f"select count(table_name) from information_schema.ins_tables group by db_name, stable_name;"
        )
        tdSql.checkRows(7)

        tdSql.query(
            f"select stable_name,count(table_name) from information_schema.ins_tables group by stable_name order by stable_name;"
        )
        tdSql.checkRows(3)

<<<<<<< HEAD
        tdSql.checkData(0, 1, 44)
=======
        tdSql.checkData(0, 1, 47)
>>>>>>> 01d9022f

        tdSql.checkData(1, 1, 10)

        tdSql.checkData(2, 1, 11)

        tdSql.query(
            f"select db_name,count(table_name) from information_schema.ins_tables group by db_name order by db_name;"
        )
        tdSql.checkRows(4)

        tdSql.checkData(0, 1, 17)

        tdSql.checkData(1, 1, 5)

<<<<<<< HEAD
        tdSql.checkData(2, 1, 38)
=======
        tdSql.checkData(2, 1, 41)
>>>>>>> 01d9022f

        tdSql.checkData(3, 1, 5)

        tdSql.query(
            f"select db_name,stable_name,count(table_name) from information_schema.ins_tables group by db_name, stable_name order by db_name, stable_name;"
        )
        tdSql.checkRows(7)

        tdSql.checkData(0, 2, 1)

        tdSql.checkData(1, 2, 8)

        tdSql.checkData(2, 2, 8)

        tdSql.checkData(3, 2, 2)

        tdSql.checkData(4, 2, 3)

<<<<<<< HEAD
        tdSql.checkData(5, 2, 38)
=======
        tdSql.checkData(5, 2, 41)
>>>>>>> 01d9022f

        tdSql.checkData(6, 2, 5)

        tdSql.query(
            f"select count(table_name) from information_schema.ins_tables where db_name='db1' and stable_name='sta' group by stable_name"
        )
        tdLog.info(f"{tdSql.getRows()}) , {tdSql.getData(0,0)}")
        tdSql.checkRows(1)

        tdSql.checkData(0, 0, 8)

        tdSql.query(f"select distinct db_name from information_schema.ins_tables;")
        tdLog.info(f"{tdSql.getRows()})")
        tdSql.checkRows(4)<|MERGE_RESOLUTION|>--- conflicted
+++ resolved
@@ -87,11 +87,7 @@
         )
         tdSql.checkRows(3)
 
-<<<<<<< HEAD
-        tdSql.checkData(0, 1, 44)
-=======
         tdSql.checkData(0, 1, 47)
->>>>>>> 01d9022f
 
         tdSql.checkData(1, 1, 10)
 
@@ -106,11 +102,7 @@
 
         tdSql.checkData(1, 1, 5)
 
-<<<<<<< HEAD
-        tdSql.checkData(2, 1, 38)
-=======
         tdSql.checkData(2, 1, 41)
->>>>>>> 01d9022f
 
         tdSql.checkData(3, 1, 5)
 
@@ -129,11 +121,7 @@
 
         tdSql.checkData(4, 2, 3)
 
-<<<<<<< HEAD
-        tdSql.checkData(5, 2, 38)
-=======
         tdSql.checkData(5, 2, 41)
->>>>>>> 01d9022f
 
         tdSql.checkData(6, 2, 5)
 
