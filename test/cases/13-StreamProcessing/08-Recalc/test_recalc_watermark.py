import subprocess
import time
from new_test_framework.utils import tdLog, tdSql, clusterComCheck, tdStream, StreamItem


class TestStreamRecalcWatermark:

    def setup_class(cls):
        tdLog.debug(f"start to execute {__file__}")

    def test_stream_recalc_watermark(self):
        """Stream Recalculation WATERMARK Option Test

        Test WATERMARK option with out-of-order data:
        1. Write out-of-order data within WATERMARK tolerance - should trigger recalculation
        2. Write out-of-order data exceeding WATERMARK tolerance - should be handled by recalculation mechanism
        3. Different trigger types behavior with WATERMARK

        Catalog:
            - Streams:Recalculation

        Since: v3.0.0.0

        Labels: common,ci

        Jira: None

        History:
            - 2025-12-19 Generated from recalculation mechanism design

        """

        self.createSnode()
        self.createDatabase()
        self.prepareQueryData()
        self.prepareTriggerTable()
        self.createStreams()
        self.checkStreamStatus()
        self.writeInitialTriggerData()
        self.writeSourceData()
        self.checkResults()

    def createSnode(self):
        tdLog.info("create snode")
        tdStream.createSnode(1)

    def createDatabase(self):
        tdLog.info("create database")
        tdSql.prepare(dbname="qdb", vgroups=1)
        tdSql.prepare(dbname="tdb", vgroups=1) 
        tdSql.prepare(dbname="rdb", vgroups=1)
        clusterComCheck.checkDbReady("qdb")
        clusterComCheck.checkDbReady("tdb") 
        clusterComCheck.checkDbReady("rdb")

    def prepareQueryData(self):
        tdLog.info("prepare child tables for query")
        tdStream.prepareChildTables(tbBatch=1, rowBatch=1, rowsPerBatch=400)

        tdLog.info("prepare normal tables for query")
        tdStream.prepareNormalTables(tables=10, rowBatch=1)

        tdLog.info("prepare virtual tables for query")
        tdStream.prepareVirtualTables(tables=10)

        tdLog.info("prepare json tag tables for query")
        tdStream.prepareJsonTables(tbBatch=1, tbPerBatch=10)

        tdLog.info("prepare view")
        tdStream.prepareViews(views=5)

    def prepareTriggerTable(self):
        tdLog.info("prepare trigger tables for WATERMARK testing")

        # Trigger tables in tdb (control stream computation trigger)
        stb_trig = "create table tdb.watermark_triggers (ts timestamp, cint int, c2 int, c3 double, category varchar(16)) tags(id int, name varchar(16));"
        ctb_trig = "create table tdb.wm1 using tdb.watermark_triggers tags(1, 'device1') tdb.wm2 using tdb.watermark_triggers tags(2, 'device2') tdb.wm3 using tdb.watermark_triggers tags(3, 'device3')"
        tdSql.execute(stb_trig)
        tdSql.execute(ctb_trig)

        # Trigger table for session stream
        stb2_trig = "create table tdb.trigger_session_watermark (ts timestamp, val_num int, status varchar(16)) tags(device_id int);"
        ctb2_trig = "create table tdb.ws1 using tdb.trigger_session_watermark tags(1) tdb.ws2 using tdb.trigger_session_watermark tags(2) tdb.ws3 using tdb.trigger_session_watermark tags(3)"
        tdSql.execute(stb2_trig)
        tdSql.execute(ctb2_trig)

        # Trigger table for state window stream
        stb3_trig = "create table tdb.trigger_state_watermark (ts timestamp, val_num int, status varchar(16)) tags(device_id int);"
        ctb3_trig = "create table tdb.ww1 using tdb.trigger_state_watermark tags(1) tdb.ww2 using tdb.trigger_state_watermark tags(2) tdb.ww3 using tdb.trigger_state_watermark tags(3)"
        tdSql.execute(stb3_trig)
        tdSql.execute(ctb3_trig)

        # Trigger table for event window stream
        stb4_trig = "create table tdb.trigger_event_watermark (ts timestamp, val_num int, event_val int) tags(device_id int);"
        ctb4_trig = "create table tdb.we1 using tdb.trigger_event_watermark tags(1) tdb.we2 using tdb.trigger_event_watermark tags(2) tdb.we3 using tdb.trigger_event_watermark tags(3)"
        tdSql.execute(stb4_trig)
        tdSql.execute(ctb4_trig)

        # Trigger table for period stream
        stb5_trig = "create table tdb.trigger_period_watermark (ts timestamp, val_num int, metric double) tags(device_id int);"
        ctb5_trig = "create table tdb.wp1 using tdb.trigger_period_watermark tags(1) tdb.wp2 using tdb.trigger_period_watermark tags(2) tdb.wp3 using tdb.trigger_period_watermark tags(3)"
        tdSql.execute(stb5_trig)
        tdSql.execute(ctb5_trig)

        # Trigger table for count window stream
        stb6_trig = "create table tdb.trigger_count_watermark (ts timestamp, val_num int, category varchar(16)) tags(device_id int);"
        ctb6_trig = "create table tdb.wc1 using tdb.trigger_count_watermark tags(1) tdb.wc2 using tdb.trigger_count_watermark tags(2) tdb.wc3 using tdb.trigger_count_watermark tags(3)"
        tdSql.execute(stb6_trig)
        tdSql.execute(ctb6_trig)

    def writeInitialTriggerData(self):
        tdLog.info("write initial trigger data to tdb")
        # Trigger data for interval+sliding stream
        trigger_sqls = [
            "insert into tdb.wm1 values ('2025-01-01 02:00:00', 10, 100, 1.5, 'normal');",
            "insert into tdb.wm1 values ('2025-01-01 02:00:30', 20, 200, 2.5, 'normal');",
            "insert into tdb.wm1 values ('2025-01-01 02:01:00', 30, 300, 3.5, 'normal');",
            "insert into tdb.wm1 values ('2025-01-01 02:01:30', 40, 400, 4.5, 'normal');",
            "insert into tdb.wm1 values ('2025-01-01 02:02:00', 50, 500, 5.5, 'normal');",
            "insert into tdb.wm1 values ('2025-01-01 02:02:30', 60, 600, 6.5, 'normal');",
            "insert into tdb.wm1 values ('2025-01-01 02:03:00', 70, 700, 7.5, 'normal');",
        ]
        tdSql.executes(trigger_sqls)

        # Trigger data for session stream
        trigger_sqls = [
            "insert into tdb.ws1 values ('2025-01-01 02:10:00', 10, 'normal');",
            "insert into tdb.ws1 values ('2025-01-01 02:10:30', 20, 'normal');",
            "insert into tdb.ws1 values ('2025-01-01 02:11:00', 30, 'normal');",
            "insert into tdb.ws1 values ('2025-01-01 02:11:50', 40, 'normal');",
            "insert into tdb.ws1 values ('2025-01-01 02:12:00', 50, 'normal');",
            "insert into tdb.ws1 values ('2025-01-01 02:12:30', 60, 'normal');",
            "insert into tdb.ws1 values ('2025-01-01 02:13:00', 70, 'normal');",
        ]
        tdSql.executes(trigger_sqls)

        # Trigger data for state window stream
        trigger_sqls = [
            "insert into tdb.ww1 values ('2025-01-01 02:20:00', 10, 'normal');",
            "insert into tdb.ww1 values ('2025-01-01 02:20:30', 20, 'normal');",
            "insert into tdb.ww1 values ('2025-01-01 02:21:00', 30, 'warning');",
            "insert into tdb.ww1 values ('2025-01-01 02:21:30', 40, 'warning');",
            "insert into tdb.ww1 values ('2025-01-01 02:22:00', 50, 'error');",
            "insert into tdb.ww1 values ('2025-01-01 02:22:30', 60, 'error');",
        ]
        tdSql.executes(trigger_sqls)

        # Trigger data for event window stream
        trigger_sqls = [
            "insert into tdb.we1 values ('2025-01-01 02:30:00', 10, 6);",
            "insert into tdb.we1 values ('2025-01-01 02:30:30', 20, 7);",
            "insert into tdb.we1 values ('2025-01-01 02:31:00', 30, 12);",
            "insert into tdb.we1 values ('2025-01-01 02:31:30', 40, 6);",
            "insert into tdb.we1 values ('2025-01-01 02:32:00', 50, 9);",
            "insert into tdb.we1 values ('2025-01-01 02:32:30', 60, 13);",
        ]
        tdSql.executes(trigger_sqls)

        # Trigger data for period stream
        trigger_sqls = [
            "insert into tdb.wp1 values ('2025-01-01 02:40:00', 10, 1.5);",
            "insert into tdb.wp1 values ('2025-01-01 02:40:30', 20, 2.5);",
            "insert into tdb.wp1 values ('2025-01-01 02:41:00', 30, 3.5);",
            "insert into tdb.wp1 values ('2025-01-01 02:41:30', 40, 4.5);",
            "insert into tdb.wp1 values ('2025-01-01 02:42:00', 50, 5.5);",
            "insert into tdb.wp1 values ('2025-01-01 02:42:30', 60, 6.5);",
        ]
        tdSql.executes(trigger_sqls)

        # Trigger data for count window stream
        trigger_sqls = [
            "insert into tdb.wc1 values ('2025-01-01 02:50:00', 10, 'normal');",
            "insert into tdb.wc1 values ('2025-01-01 02:50:15', 20, 'normal');",
            "insert into tdb.wc1 values ('2025-01-01 02:50:30', 30, 'warning');",
            "insert into tdb.wc1 values ('2025-01-01 02:50:45', 40, 'warning');",
            "insert into tdb.wc1 values ('2025-01-01 02:51:00', 50, 'error');",
            "insert into tdb.wc1 values ('2025-01-01 02:51:15', 60, 'error');",
        ]
        tdSql.executes(trigger_sqls)

    def writeSourceData(self):
        tdLog.info("write source data to test WATERMARK option")
        tdSql.execute("insert into qdb.t0 values ('2025-01-01 00:00:01', 10, 100, 1.5, 1.5, 0.8, 0.8, 'normal', 1, 1, 1, 1, true, 'normal', 'normal', '10', '10', 'POINT(0.8 0.8)');")

    def checkStreamStatus(self):
        tdLog.info("check stream status")
        tdStream.checkStreamStatus()

    def checkResults(self):
        """Check stream computation results"""
        tdLog.info(f"check total:{len(self.streams)} streams result")
        for stream in self.streams:
            stream.checkResults()
        tdLog.info(f"check total:{len(self.streams)} streams result successfully")
    

    def createStreams(self):
        self.streams = []

        # ===== Test 1: WATERMARK Option =====
        
        # Test 1.1: INTERVAL+SLIDING with WATERMARK(30s) - should handle out-of-order data within tolerance
        stream = StreamItem(
            id=1,
            stream="create stream rdb.s_interval_watermark interval(2m) sliding(2m) from tdb.watermark_triggers partition by tbname stream_options(watermark(45s)) into rdb.r_interval_watermark as select _twstart ts, count(*) cnt, avg(cint) avg_val from qdb.meters where cts >= _twstart and cts < _twend;",
            check_func=self.check01,
        )
        self.streams.append(stream)

        # Test 1.2: SESSION with WATERMARK(1m) - should handle out-of-order data within tolerance
        stream = StreamItem(
            id=2,
            stream="create stream rdb.s_session_watermark session(ts,45s) from tdb.trigger_session_watermark partition by tbname stream_options(watermark(1m)) into rdb.r_session_watermark as select _twstart ts, count(*) cnt, avg(cint) avg_val from qdb.meters where cts >= _twstart and cts < _twend;",
            check_func=self.check02,
        )
        self.streams.append(stream)

        # Test 1.3: STATE_WINDOW with WATERMARK(45s) - should handle out-of-order data within tolerance
        stream = StreamItem(
            id=3,
            stream="create stream rdb.s_state_watermark state_window(status) from tdb.trigger_state_watermark partition by tbname stream_options(watermark(45s)) into rdb.r_state_watermark as select _twstart ts, count(*) cnt, avg(cint) avg_val, first(cvarchar) status_val from qdb.meters where cts >= _twstart and cts < _twend;",
            check_func=self.check03,
        )
        self.streams.append(stream)

        # Test 1.4: EVENT_WINDOW with WATERMARK - should handle out-of-order data within tolerance
        stream = StreamItem(
            id=4,
            stream="create stream rdb.s_event_watermark event_window(start with event_val >= 5 end with event_val > 10) from tdb.trigger_event_watermark partition by tbname stream_options(watermark(1m)) into rdb.r_event_watermark as select _twstart ts, count(*) cnt, avg(cint) avg_val from qdb.meters where cts >= _twstart and cts < _twend;",
            check_func=self.check04,
        )
        self.streams.append(stream)

        # Test 5: PERIOD with WATERMARK - should handle out-of-order data within tolerance
        stream = StreamItem(
            id=5,
<<<<<<< HEAD
            stream="create stream rdb.s_period_watermark period(30s) from tdb.trigger_period_watermark partition by tbname stream_options(watermark(45s)) into rdb.r_period_watermark as select _tlocaltime ts, count(*) cnt, avg(cint) avg_val from qdb.meters where cts >= _tlocaltime - 30000000000 and cts <= _tlocaltime;",
=======
            stream="create stream rdb.s_period_watermark period(30s) from tdb.trigger_period_watermark partition by tbname stream_options(watermark(45s)) into rdb.r_period_watermark as select cast(_tlocaltime/1000000 as timestamp) ts, count(*) cnt, avg(cint) avg_val from qdb.meters;",
>>>>>>> 795c738c
            check_func=self.check05,
        )
        self.streams.append(stream)

        # Test 6: COUNT_WINDOW with WATERMARK - should handle out-of-order data within tolerance
        stream = StreamItem(
            id=6,
            stream="create stream rdb.s_count_watermark count_window(3) from tdb.trigger_count_watermark partition by tbname stream_options(watermark(1m)) into rdb.r_count_watermark as select _twstart ts, count(*) cnt, avg(cint) avg_val from qdb.meters where cts >= _twstart and cts < _twend;",
            check_func=self.check06,
        )
        self.streams.append(stream)
        tdLog.info(f"create total:{len(self.streams)} streams")
        for stream in self.streams:
            stream.createStream()

    # Check functions for each test case
    def check01(self):
        # Test interval+sliding with WATERMARK - should handle out-of-order data within tolerance
        tdLog.info("Check 1: INTERVAL+SLIDING with WATERMARK handles out-of-order data")
        tdSql.checkTableType(dbname="rdb", stbname="r_interval_watermark", columns=3, tags=1)

        tdSql.checkResultsByFunc(
                sql=f"select ts, cnt, avg_val from rdb.r_interval_watermark",
                func=lambda: (
                    tdSql.getRows() == 1
                    and tdSql.compareData(0, 0, "2025-01-01 02:00:00")
                    and tdSql.compareData(0, 1, 400)
                    and tdSql.compareData(0, 2, 241.5)
                )
            )
        tdSql.execute("insert into qdb.t0 values ('2025-01-01 02:01:01', 10, 100, 1.5, 1.5, 0.8, 0.8, 'normal', 1, 1, 1, 1, true, 'normal', 'normal', '10', '10', 'POINT(0.8 0.8)');")
        tdSql.execute("insert into tdb.wm1 values ('2025-01-01 02:01:02', 10, 100, 1.5, 'normal');")

        tdSql.checkResultsByFunc(
                sql=f"select ts, cnt, avg_val from rdb.r_interval_watermark",
                func=lambda: (
                    tdSql.getRows() == 1
                    and tdSql.compareData(0, 0, "2025-01-01 02:00:00")
                    and tdSql.compareData(0, 1, 401)
                    and tdSql.compareData(0, 2, 240.922693266833)
                )
            )
        
        # water mark is 45s , so there is no recalc
        tdSql.execute("insert into qdb.t0 values ('2025-01-01 02:03:01', 10, 100, 1.5, 1.5, 0.8, 0.8, 'normal', 1, 1, 1, 1, true, 'normal', 'normal', '10', '10', 'POINT(0.8 0.8)');")
        tdSql.execute("insert into tdb.wm1 values ('2025-01-01 02:04:10', 10, 100, 1.5, 'normal');")
        tdSql.checkResultsByFunc(
                sql=f"select ts, cnt, avg_val from rdb.r_interval_watermark",
                func=lambda: (
                    tdSql.getRows() == 1
                    and tdSql.compareData(0, 0, "2025-01-01 02:00:00")
                    and tdSql.compareData(0, 1, 401)
                    and tdSql.compareData(0, 2, 240.922693266833)
                )
            )
        tdSql.execute("insert into qdb.t0 values ('2025-01-01 02:03:02', 10, 100, 1.5, 1.5, 0.8, 0.8, 'normal', 1, 1, 1, 1, true, 'normal', 'normal', '10', '10', 'POINT(0.8 0.8)');")
        tdSql.execute("insert into tdb.wm1 values ('2025-01-01 02:04:58', 10, 100, 1.5, 'normal');")
        tdSql.checkResultsByFunc(
                sql=f"select ts, cnt, avg_val from rdb.r_interval_watermark",
                func=lambda: (
                    tdSql.getRows() == 2
                    and tdSql.compareData(0, 0, "2025-01-01 02:00:00")
                    and tdSql.compareData(0, 1, 401)
                    and tdSql.compareData(0, 2, 240.922693266833)
                )
            )
        
        # push water mark to a high value
        # tdSql.execute("insert into tdb.wm1 values ('2026-01-01 02:01:02', 10, 100, 1.5, 'normal');")
        # tdSql.execute("insert into tdb.wm1 values ('2025-01-01 02:06:02', 10, 100, 1.5, 'normal');")
        # tdSql.checkResultsByFunc(
        #         sql=f"select ts, cnt, avg_val from rdb.r_interval_watermark",
        #         func=lambda: (
        #             tdSql.getRows() == 3
        #             and tdSql.compareData(0, 0, "2025-01-01 02:00:00")
        #             and tdSql.compareData(0, 1, 401)
        #             and tdSql.compareData(0, 2, 240.922693266833)
        #         )
        #     )
        



        # With WATERMARK, the stream should process out-of-order data within tolerance
        tdLog.info("INTERVAL+SLIDING with WATERMARK successfully handled out-of-order data")

    def check02(self):
        # Test session with WATERMARK - should handle out-of-order data within tolerance
        tdLog.info("Check 2: SESSION with WATERMARK handles out-of-order data")
        tdSql.checkTableType(dbname="rdb", stbname="r_session_watermark", columns=3, tags=1)

        tdSql.checkResultsByFunc(
                sql=f"select cnt, avg_val from rdb.r_session_watermark",
                func=lambda: (
                    tdSql.getRows() == 1
                    and tdSql.compareData(0, 0, 200)
<<<<<<< HEAD
                    and tdSql.compareData(0, 1, 246.5)
=======
                    and tdSql.compareData(0, 1, 260.5)
>>>>>>> 795c738c
                )
            )

        tdSql.execute("insert into qdb.t0 values ('2025-01-01 02:11:01', 10, 100, 1.5, 1.5, 0.8, 0.8, 'normal', 1, 1, 1, 1, true, 'normal', 'normal', '10', '10', 'POINT(0.8 0.8)');")
        tdSql.execute("insert into tdb.ws1 values ('2025-01-01 02:11:02', 10, 'normal');")

        tdSql.checkResultsByFunc(
                sql=f"select ts, cnt, avg_val from rdb.r_session_watermark",
                func=lambda: (
                    tdSql.getRows() == 1
                    and tdSql.compareData(0, 0, "2025-01-01 02:10:00")
<<<<<<< HEAD
                    and tdSql.compareData(0, 1, 201)
                    and tdSql.compareData(0, 2, 245.025)
=======
                    and tdSql.compareData(0, 1, 301)
                    and tdSql.compareData(0, 2, 260.166112956811)
>>>>>>> 795c738c
                )
            )
        
        # water mark is 1m , so there is no recalc
        tdSql.execute("insert into qdb.t0 values ('2025-01-01 02:13:01', 10, 100, 1.5, 1.5, 0.8, 0.8, 'normal', 1, 1, 1, 1, true, 'normal', 'normal', '10', '10', 'POINT(0.8 0.8)');")
<<<<<<< HEAD
        tdSql.execute("insert into tdb.ws1 values ('2025-01-01 02:14:10', 10, 'normal');")
=======
        tdSql.execute("insert into tdb.ws1 values ('2025-01-01 02:12:30', 10, 'normal');")
>>>>>>> 795c738c
        tdSql.checkResultsByFunc(
                sql=f"select ts, cnt, avg_val from rdb.r_session_watermark",
                func=lambda: (
                    tdSql.getRows() == 1
                    and tdSql.compareData(0, 0, "2025-01-01 02:10:00")
<<<<<<< HEAD
                    and tdSql.compareData(0, 1, 201)
                    and tdSql.compareData(0, 2, 245.025)
                )
            )
        tdSql.execute("insert into qdb.t0 values ('2025-01-01 02:13:02', 10, 100, 1.5, 1.5, 0.8, 0.8, 'normal', 1, 1, 1, 1, true, 'normal', 'normal', '10', '10', 'POINT(0.8 0.8)');")
        tdSql.execute("insert into tdb.ws1 values ('2025-01-01 02:14:58', 10, 'normal');")
=======
                    and tdSql.compareData(0, 1, 301)
                    and tdSql.compareData(0, 2, 260.166112956811)
                )
            )
        tdSql.execute("insert into qdb.t0 values ('2025-01-01 02:13:02', 10, 100, 1.5, 1.5, 0.8, 0.8, 'normal', 1, 1, 1, 1, true, 'normal', 'normal', '10', '10', 'POINT(0.8 0.8)');")
        tdSql.execute("insert into tdb.ws1 values ('2025-01-01 02:14:30', 10, 'normal');")
>>>>>>> 795c738c
        tdSql.checkResultsByFunc(
                sql=f"select ts, cnt, avg_val from rdb.r_session_watermark",
                func=lambda: (
                    tdSql.getRows() == 2
                    and tdSql.compareData(0, 0, "2025-01-01 02:10:00")
<<<<<<< HEAD
                    and tdSql.compareData(0, 1, 201)
                    and tdSql.compareData(0, 2, 245.025)
                )
            )

        # With WATERMARK, the session stream should process out-of-order data within tolerance
        tdLog.info("SESSION with WATERMARK successfully handled out-of-order data")

    def check03(self):
        # Test state window with WATERMARK - should handle out-of-order data within tolerance
        tdLog.info("Check 3: STATE_WINDOW with WATERMARK handles out-of-order data")
        tdSql.checkTableType(dbname="rdb", stbname="r_state_watermark", columns=4, tags=1)

        tdSql.checkResultsByFunc(
                sql=f"select ts, cnt, avg_val from rdb.r_state_watermark",
                func=lambda: (
                    tdSql.getRows() == 2
                    and tdSql.compareData(0, 0, "2025-01-01 02:20:00")
                    and tdSql.compareData(0, 1, 100)
                    and tdSql.compareData(0, 2, 240)
                    and tdSql.compareData(1, 0, "2025-01-01 02:21:00")
                    and tdSql.compareData(1, 1, 100)
                    and tdSql.compareData(1, 2, 242)
                )
            )

=======
                    and tdSql.compareData(0, 1, 301)
                    and tdSql.compareData(0, 2, 260.166112956811)
                    and tdSql.compareData(1, 0, "2025-01-01 02:11:50")
                    and tdSql.compareData(1, 1, 100)
                    and tdSql.compareData(1, 2, 264)

                )
            )

        # With WATERMARK, the session stream should process out-of-order data within tolerance
        tdLog.info("SESSION with WATERMARK successfully handled out-of-order data")

    def check03(self):
        # Test state window with WATERMARK - should handle out-of-order data within tolerance
        tdLog.info("Check 3: STATE_WINDOW with WATERMARK handles out-of-order data")
        tdSql.checkTableType(dbname="rdb", stbname="r_state_watermark", columns=4, tags=1)

        tdSql.checkResultsByFunc(
                sql=f"select ts, cnt, avg_val from rdb.r_state_watermark",
                func=lambda: (
                    tdSql.getRows() == 2
                    and tdSql.compareData(0, 0, "2025-01-01 02:20:00")
                    and tdSql.compareData(0, 1, 100)
                    and tdSql.compareData(0, 2, 240)
                    and tdSql.compareData(1, 0, "2025-01-01 02:21:00")
                    and tdSql.compareData(1, 1, 100)
                    and tdSql.compareData(1, 2, 242)
                )
            )

>>>>>>> 795c738c
        tdSql.execute("insert into qdb.t0 values ('2025-01-01 02:21:01', 10, 100, 1.5, 1.5, 0.8, 0.8, 'normal', 1, 1, 1, 1, true, 'normal', 'normal', '10', '10', 'POINT(0.8 0.8)');")
        tdSql.execute("insert into tdb.ww1 values ('2025-01-01 02:21:02', 10, 'warning');")

        tdSql.checkResultsByFunc(
                sql=f"select ts, cnt, avg_val from rdb.r_state_watermark",
                func=lambda: (
                    tdSql.getRows() == 2
                    and tdSql.compareData(0, 0, "2025-01-01 02:20:00")
                    and tdSql.compareData(0, 1, 100)
                    and tdSql.compareData(0, 2, 240)
                    and tdSql.compareData(1, 0, "2025-01-01 02:21:00")
                    and tdSql.compareData(1, 1, 101)
                    and tdSql.compareData(1, 2, 241.583)
                )
            )
        
        # water mark is 45s , so there is no recalc
        tdSql.execute("insert into qdb.t0 values ('2025-01-01 02:23:01', 10, 100, 1.5, 1.5, 0.8, 0.8, 'normal', 1, 1, 1, 1, true, 'normal', 'normal', '10', '10', 'POINT(0.8 0.8)');")
        tdSql.execute("insert into tdb.ww1 values ('2025-01-01 02:24:10', 10, 'error');")
        tdSql.checkResultsByFunc(
                sql=f"select ts, cnt, avg_val from rdb.r_state_watermark",
                func=lambda: (
                    tdSql.getRows() == 2
                    and tdSql.compareData(0, 0, "2025-01-01 02:20:00")
                    and tdSql.compareData(0, 1, 100)
                    and tdSql.compareData(0, 2, 240)
                    and tdSql.compareData(1, 0, "2025-01-01 02:21:00")
                    and tdSql.compareData(1, 1, 101)
                    and tdSql.compareData(1, 2, 241.583)
                )
            )
        tdSql.execute("insert into qdb.t0 values ('2025-01-01 02:23:02', 10, 100, 1.5, 1.5, 0.8, 0.8, 'normal', 1, 1, 1, 1, true, 'normal', 'normal', '10', '10', 'POINT(0.8 0.8)');")
        tdSql.execute("insert into tdb.ww1 values ('2025-01-01 02:24:58', 10, 'error');")
        tdSql.checkResultsByFunc(
                sql=f"select ts, cnt, avg_val from rdb.r_state_watermark",
                func=lambda: (
                    tdSql.getRows() == 3
                    and tdSql.compareData(0, 0, "2025-01-01 02:20:00")
                    and tdSql.compareData(0, 1, 100)
                    and tdSql.compareData(0, 2, 240)
                    and tdSql.compareData(1, 0, "2025-01-01 02:21:00")
                    and tdSql.compareData(1, 1, 101)
                    and tdSql.compareData(1, 2, 241.583)
                )
            )

        # With WATERMARK, the state window stream should process out-of-order data within tolerance
        tdLog.info("STATE_WINDOW with WATERMARK successfully handled out-of-order data")

    def check04(self):
        # Test event window with WATERMARK - should handle out-of-order data within tolerance
        tdLog.info("Check 4: EVENT_WINDOW with WATERMARK handles out-of-order data")
        tdSql.checkTableType(dbname="rdb", stbname="r_event_watermark", columns=3, tags=1)

        tdSql.checkResultsByFunc(
                sql=f"select ts, cnt, avg_val from rdb.r_event_watermark",
                func=lambda: (
                    tdSql.getRows() == 2
                    and tdSql.compareData(0, 0, "2025-01-01 02:30:00.000")
                    and tdSql.compareData(0, 1, 200)
                    and tdSql.compareData(0, 2, 240.5)
                    and tdSql.compareData(1, 0, "2025-01-01 02:31:30.000")
                    and tdSql.compareData(1, 1, 200)
                    and tdSql.compareData(1, 2, 243.5)
                )
            )

        tdSql.execute("insert into qdb.t0 values ('2025-01-01 02:31:01', 10, 100, 1.5, 1.5, 0.8, 0.8, 'normal', 1, 1, 1, 1, true, 'normal', 'normal', '10', '10', 'POINT(0.8 0.8)');")
        tdSql.execute("insert into tdb.we1 values ('2025-01-01 02:31:02', 10, 8);")

        tdSql.checkResultsByFunc(
                sql=f"select ts, cnt, avg_val from rdb.r_event_watermark",
                func=lambda: (
                    tdSql.getRows() == 2
                    and tdSql.compareData(0, 0, "2025-01-01 02:30:00.000")
                    and tdSql.compareData(0, 1, 200)
                    and tdSql.compareData(0, 2, 240.5)
                    and tdSql.compareData(1, 0, "2025-01-01 02:31:30.000")
                    and tdSql.compareData(1, 1, 201)
                    and tdSql.compareData(1, 2, 243.033)
                )
            )
        
        # water mark is 1m , so there is no recalc
        tdSql.execute("insert into qdb.t0 values ('2025-01-01 02:33:01', 10, 100, 1.5, 1.5, 0.8, 0.8, 'normal', 1, 1, 1, 1, true, 'normal', 'normal', '10', '10', 'POINT(0.8 0.8)');")
        tdSql.execute("insert into tdb.we1 values ('2025-01-01 02:34:10', 10, 15);")
        tdSql.checkResultsByFunc(
                sql=f"select ts, cnt, avg_val from rdb.r_event_watermark",
                func=lambda: (
                    tdSql.getRows() == 2
                    and tdSql.compareData(0, 0, "2025-01-01 02:30:00.000")
                    and tdSql.compareData(0, 1, 200)
                    and tdSql.compareData(0, 2, 240.5)
                    and tdSql.compareData(1, 0, "2025-01-01 02:31:30.000")
                    and tdSql.compareData(1, 1, 201)
                    and tdSql.compareData(1, 2, 243.033)
                )
            )
        tdSql.execute("insert into qdb.t0 values ('2025-01-01 02:33:02', 10, 100, 1.5, 1.5, 0.8, 0.8, 'normal', 1, 1, 1, 1, true, 'normal', 'normal', '10', '10', 'POINT(0.8 0.8)');")
        tdSql.execute("insert into tdb.we1 values ('2025-01-01 02:34:58', 10, 16);")
        tdSql.checkResultsByFunc(
                sql=f"select ts, cnt, avg_val from rdb.r_event_watermark",
                func=lambda: (
                    tdSql.getRows() == 3
                    and tdSql.compareData(0, 0, "2025-01-01 02:30:00.000")
                    and tdSql.compareData(0, 1, 200)
                    and tdSql.compareData(0, 2, 240.5)
                    and tdSql.compareData(1, 0, "2025-01-01 02:31:30.000")
                    and tdSql.compareData(1, 1, 201)
                    and tdSql.compareData(1, 2, 243.033)
                )
            )

        # With WATERMARK, the event window stream should process out-of-order data within tolerance
        tdLog.info("EVENT_WINDOW with WATERMARK successfully handled out-of-order data")


    def check05(self):
        # Test period with WATERMARK - should handle out-of-order data within tolerance
        tdLog.info("Check 5: PERIOD with WATERMARK handles out-of-order data within tolerance")
        tdSql.checkTableType(dbname="rdb", stbname="r_period_watermark", columns=3, tags=1)

        # Check initial results from period trigger
        tdSql.checkResultsByFunc(
                sql=f"select count(*) from rdb.r_period_watermark",
                func=lambda: (
                    tdSql.getRows() == 1
                    and tdSql.getData(0, 0) >= 0
                )
            )

        tdSql.execute("insert into qdb.t0 values ('2025-01-01 02:41:01', 10, 100, 1.5, 1.5, 0.8, 0.8, 'normal', 1, 1, 1, 1, true, 'normal', 'normal', '10', '10', 'POINT(0.8 0.8)');")
        tdSql.execute("insert into tdb.wp1 values ('2025-01-01 02:41:02', 70, 7.5);")

        tdSql.checkResultsByFunc(
                sql=f"select count(*) from rdb.r_period_watermark",
                func=lambda: (
                    tdSql.getRows() == 1
                    and tdSql.getData(0, 0) >= 1
                )
            )
        
        # water mark is 45s , so there is no recalc for period trigger
        tdSql.execute("insert into qdb.t0 values ('2025-01-01 02:43:01', 10, 100, 1.5, 1.5, 0.8, 0.8, 'normal', 1, 1, 1, 1, true, 'normal', 'normal', '10', '10', 'POINT(0.8 0.8)');")
        tdSql.execute("insert into tdb.wp1 values ('2025-01-01 02:44:10', 80, 8.5);")
        tdSql.checkResultsByFunc(
                sql=f"select count(*) from rdb.r_period_watermark",
                func=lambda: (
                    tdSql.getRows() == 1
                    and tdSql.getData(0, 0) >= 1
                )
            )
        tdSql.execute("insert into qdb.t0 values ('2025-01-01 02:43:02', 10, 100, 1.5, 1.5, 0.8, 0.8, 'normal', 1, 1, 1, 1, true, 'normal', 'normal', '10', '10', 'POINT(0.8 0.8)');")
        tdSql.execute("insert into tdb.wp1 values ('2025-01-01 02:44:58', 90, 9.5);")
        tdSql.checkResultsByFunc(
                sql=f"select count(*) from rdb.r_period_watermark",
                func=lambda: (
                    tdSql.getRows() == 1
                    and tdSql.getData(0, 0) >= 1
                )
            )

        # For PERIOD trigger with WATERMARK, in-tolerance data should be processed
        tdLog.info("PERIOD with WATERMARK successfully handled out-of-order data within tolerance")


    def check06(self):
        # Test count window with WATERMARK - should handle out-of-order data within tolerance
        tdLog.info("Check 6: COUNT_WINDOW with WATERMARK handles out-of-order data within tolerance")
        tdSql.checkTableType(dbname="rdb", stbname="r_count_watermark", columns=3, tags=1)

        # Check initial results from count window trigger
        # COUNT_WINDOW(3) means every 3 records should trigger computation
        # Initial data has 6 records, so should have 2 windows
        tdSql.checkResultsByFunc(
                sql=f"select count(*) from rdb.r_count_watermark",
                func=lambda: (
                    tdSql.getRows() == 1
                    and tdSql.getData(0, 0) >= 0
                )
            )

        tdSql.execute("insert into qdb.t0 values ('2025-01-01 02:51:01', 10, 100, 1.5, 1.5, 0.8, 0.8, 'normal', 1, 1, 1, 1, true, 'normal', 'normal', '10', '10', 'POINT(0.8 0.8)');")
        tdSql.execute("insert into tdb.wc1 values ('2025-01-01 02:51:02', 70, 'watermark1');")

        tdSql.checkResultsByFunc(
                sql=f"select count(*) from rdb.r_count_watermark",
                func=lambda: (
                    tdSql.getRows() == 1
                    and tdSql.getData(0, 0) >= 1
                )
            )
        
        # water mark is 1m , so there is no recalc for count window trigger
        tdSql.execute("insert into qdb.t0 values ('2025-01-01 02:52:01', 10, 100, 1.5, 1.5, 0.8, 0.8, 'normal', 1, 1, 1, 1, true, 'normal', 'normal', '10', '10', 'POINT(0.8 0.8)');")
        tdSql.execute("insert into tdb.wc1 values ('2025-01-01 02:53:10', 80, 'watermark2');")
        tdSql.checkResultsByFunc(
                sql=f"select count(*) from rdb.r_count_watermark",
                func=lambda: (
                    tdSql.getRows() == 1
                    and tdSql.getData(0, 0) >= 1
                )
            )
        tdSql.execute("insert into qdb.t0 values ('2025-01-01 02:52:02', 10, 100, 1.5, 1.5, 0.8, 0.8, 'normal', 1, 1, 1, 1, true, 'normal', 'normal', '10', '10', 'POINT(0.8 0.8)');")
        tdSql.execute("insert into tdb.wc1 values ('2025-01-01 02:53:58', 90, 'watermark3');")
        tdSql.checkResultsByFunc(
                sql=f"select count(*) from rdb.r_count_watermark",
                func=lambda: (
                    tdSql.getRows() == 1
                    and tdSql.getData(0, 0) >= 1
                )
            )

        # For COUNT_WINDOW with WATERMARK, in-tolerance data should be processed
        tdLog.info("COUNT_WINDOW with WATERMARK successfully handled out-of-order data within tolerance") <|MERGE_RESOLUTION|>--- conflicted
+++ resolved
@@ -234,11 +234,7 @@
         # Test 5: PERIOD with WATERMARK - should handle out-of-order data within tolerance
         stream = StreamItem(
             id=5,
-<<<<<<< HEAD
-            stream="create stream rdb.s_period_watermark period(30s) from tdb.trigger_period_watermark partition by tbname stream_options(watermark(45s)) into rdb.r_period_watermark as select _tlocaltime ts, count(*) cnt, avg(cint) avg_val from qdb.meters where cts >= _tlocaltime - 30000000000 and cts <= _tlocaltime;",
-=======
             stream="create stream rdb.s_period_watermark period(30s) from tdb.trigger_period_watermark partition by tbname stream_options(watermark(45s)) into rdb.r_period_watermark as select cast(_tlocaltime/1000000 as timestamp) ts, count(*) cnt, avg(cint) avg_val from qdb.meters;",
->>>>>>> 795c738c
             check_func=self.check05,
         )
         self.streams.append(stream)
@@ -335,11 +331,7 @@
                 func=lambda: (
                     tdSql.getRows() == 1
                     and tdSql.compareData(0, 0, 200)
-<<<<<<< HEAD
-                    and tdSql.compareData(0, 1, 246.5)
-=======
                     and tdSql.compareData(0, 1, 260.5)
->>>>>>> 795c738c
                 )
             )
 
@@ -351,51 +343,36 @@
                 func=lambda: (
                     tdSql.getRows() == 1
                     and tdSql.compareData(0, 0, "2025-01-01 02:10:00")
-<<<<<<< HEAD
-                    and tdSql.compareData(0, 1, 201)
-                    and tdSql.compareData(0, 2, 245.025)
-=======
                     and tdSql.compareData(0, 1, 301)
                     and tdSql.compareData(0, 2, 260.166112956811)
->>>>>>> 795c738c
                 )
             )
         
         # water mark is 1m , so there is no recalc
         tdSql.execute("insert into qdb.t0 values ('2025-01-01 02:13:01', 10, 100, 1.5, 1.5, 0.8, 0.8, 'normal', 1, 1, 1, 1, true, 'normal', 'normal', '10', '10', 'POINT(0.8 0.8)');")
-<<<<<<< HEAD
-        tdSql.execute("insert into tdb.ws1 values ('2025-01-01 02:14:10', 10, 'normal');")
-=======
         tdSql.execute("insert into tdb.ws1 values ('2025-01-01 02:12:30', 10, 'normal');")
->>>>>>> 795c738c
         tdSql.checkResultsByFunc(
                 sql=f"select ts, cnt, avg_val from rdb.r_session_watermark",
                 func=lambda: (
                     tdSql.getRows() == 1
                     and tdSql.compareData(0, 0, "2025-01-01 02:10:00")
-<<<<<<< HEAD
-                    and tdSql.compareData(0, 1, 201)
-                    and tdSql.compareData(0, 2, 245.025)
-                )
-            )
-        tdSql.execute("insert into qdb.t0 values ('2025-01-01 02:13:02', 10, 100, 1.5, 1.5, 0.8, 0.8, 'normal', 1, 1, 1, 1, true, 'normal', 'normal', '10', '10', 'POINT(0.8 0.8)');")
-        tdSql.execute("insert into tdb.ws1 values ('2025-01-01 02:14:58', 10, 'normal');")
-=======
                     and tdSql.compareData(0, 1, 301)
                     and tdSql.compareData(0, 2, 260.166112956811)
                 )
             )
         tdSql.execute("insert into qdb.t0 values ('2025-01-01 02:13:02', 10, 100, 1.5, 1.5, 0.8, 0.8, 'normal', 1, 1, 1, 1, true, 'normal', 'normal', '10', '10', 'POINT(0.8 0.8)');")
         tdSql.execute("insert into tdb.ws1 values ('2025-01-01 02:14:30', 10, 'normal');")
->>>>>>> 795c738c
         tdSql.checkResultsByFunc(
                 sql=f"select ts, cnt, avg_val from rdb.r_session_watermark",
                 func=lambda: (
                     tdSql.getRows() == 2
                     and tdSql.compareData(0, 0, "2025-01-01 02:10:00")
-<<<<<<< HEAD
-                    and tdSql.compareData(0, 1, 201)
-                    and tdSql.compareData(0, 2, 245.025)
+                    and tdSql.compareData(0, 1, 301)
+                    and tdSql.compareData(0, 2, 260.166112956811)
+                    and tdSql.compareData(1, 0, "2025-01-01 02:11:50")
+                    and tdSql.compareData(1, 1, 100)
+                    and tdSql.compareData(1, 2, 264)
+
                 )
             )
 
@@ -420,38 +397,6 @@
                 )
             )
 
-=======
-                    and tdSql.compareData(0, 1, 301)
-                    and tdSql.compareData(0, 2, 260.166112956811)
-                    and tdSql.compareData(1, 0, "2025-01-01 02:11:50")
-                    and tdSql.compareData(1, 1, 100)
-                    and tdSql.compareData(1, 2, 264)
-
-                )
-            )
-
-        # With WATERMARK, the session stream should process out-of-order data within tolerance
-        tdLog.info("SESSION with WATERMARK successfully handled out-of-order data")
-
-    def check03(self):
-        # Test state window with WATERMARK - should handle out-of-order data within tolerance
-        tdLog.info("Check 3: STATE_WINDOW with WATERMARK handles out-of-order data")
-        tdSql.checkTableType(dbname="rdb", stbname="r_state_watermark", columns=4, tags=1)
-
-        tdSql.checkResultsByFunc(
-                sql=f"select ts, cnt, avg_val from rdb.r_state_watermark",
-                func=lambda: (
-                    tdSql.getRows() == 2
-                    and tdSql.compareData(0, 0, "2025-01-01 02:20:00")
-                    and tdSql.compareData(0, 1, 100)
-                    and tdSql.compareData(0, 2, 240)
-                    and tdSql.compareData(1, 0, "2025-01-01 02:21:00")
-                    and tdSql.compareData(1, 1, 100)
-                    and tdSql.compareData(1, 2, 242)
-                )
-            )
-
->>>>>>> 795c738c
         tdSql.execute("insert into qdb.t0 values ('2025-01-01 02:21:01', 10, 100, 1.5, 1.5, 0.8, 0.8, 'normal', 1, 1, 1, 1, true, 'normal', 'normal', '10', '10', 'POINT(0.8 0.8)');")
         tdSql.execute("insert into tdb.ww1 values ('2025-01-01 02:21:02', 10, 'warning');")
 
