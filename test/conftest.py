--- conflicted
+++ resolved
@@ -220,10 +220,6 @@
     # 部署taosd，包括启动dnode，mnode，adapter
     if not request.session.skip_deploy:
         request.session.before_test.deploy_taos(request.cls.yaml_file, request.session.mnodes_num, request.session.clean)
-<<<<<<< HEAD
-
-=======
->>>>>>> 01d9022f
     # 为老用例兼容，初始化老框架部分实例
     request.session.before_test.init_dnode_cluster(request, dnode_nums=request.cls.dnode_nums, mnode_nums=request.cls.mnode_nums, independentMnode=True, level=request.session.level, disk=request.session.disk)
     
@@ -239,10 +235,7 @@
     # 处理 -C 参数，如果未设置 -C 参数，create_dnode_num 和 -N 参数相同
     for i in range(1, request.session.create_dnode_num):
         tdSql.execute(f"create dnode localhost port {6030+i*100}")
-<<<<<<< HEAD
-=======
         time.sleep(1)
->>>>>>> 01d9022f
     tdLog.debug(tdSql.query(f"show dnodes", row_tag=True))
 
     if request.session.mnodes_num:
@@ -253,9 +246,6 @@
     # 处理-Q参数，如果-Q参数不等于1，则创建qnode，并设置queryPolicy
     if request.session.query_policy != 1:
         tdSql.execute("create qnode on dnode 1")
-<<<<<<< HEAD
-        tdSql.execute("show local variables")
-=======
         tdSql.execute(f'alter local "queryPolicy" "{request.session.query_policy}"')
         tdSql.query("show local variables")
         for i in range(len(tdSql.queryResult)):
@@ -266,7 +256,6 @@
                     tdLog.debug(tdSql.queryResult)
                     tdLog.exit(f"alter queryPolicy to  {request.session.query_policy} failed")
     
->>>>>>> 01d9022f
 
     if request.session.skip_test:
         pytest.skip("skip test")
