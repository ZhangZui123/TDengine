import pytest
import os
import shutil
from new_test_framework.utils import tdSql, etool, tdLog, BeforeTest, eutil


def pytest_addoption(parser):
    parser.addoption("--yaml_file", action="store",
                    help="config YAML file in env directory")
    parser.addoption("-N", action="store", 
                    help="start dnodes numbers in clusters")
    parser.addoption("-M", action="store",
                    help="create mnode numbers in clusters")
    parser.addoption("-R", action="store_true",
                    help="restful realization form")
    parser.addoption("-Q", action="store",
                    help="set queryPolicy in one dnode")
    parser.addoption("-D", action="store",
                    help="set disk number on each level. range 1 ~ 10")
    parser.addoption("-K", action="store_true",
                    help="taoskeeper realization form")
    parser.addoption("-L", action="store",
                    help="set multiple level number. range 1 ~ 3")
    parser.addoption("-C", action="store",
                    help="create Dnode Numbers in one cluster")
    parser.addoption("-I", action="store",
                    help="independentMnode Mnode")
    parser.addoption("-A", action="store_true",
                    help="address sanitizer mode")
    parser.addoption("--replica", action="store",
                    help="the number of replicas")
    parser.addoption("--clean", action="store_true",
                    help="Clean test env processe and workdir before deploy")
    parser.addoption("--tsim", action="store",
                    help="tsim test file")
    parser.addoption("--skip_test", action="store_true",
                    help="Only do deploy or install without running test")
    parser.addoption("--skip_deploy", action="store_true",
                    help="Only run test without start TDengine")
    parser.addoption("--debug_log", action="store_true",
                    help="Enable debug log output.")
    parser.addoption("--testlist", action="store",
                    help="Path to file containing list of test files to run")
    parser.addoption("--skip_stop", action="store_true",
                    help="Do not destroy/stop the TDengine cluster after test class execution (for debugging or keeping environment alive)")
<<<<<<< HEAD
=======
    parser.addoption("--only_deploy", action="store_true",
                     help="Only deploy the environment without running any test cases")
>>>>>>> a3e0255a
    #parser.addoption("--setup_all", action="store_true",
    #                help="Setup environment once before all tests running")


def pytest_configure(config):
    #log_level = logging.DEBUG if config.getoption("--debug_log") else logging.INFO
    #logging.basicConfig(level=log_level, format='%(asctime)s [%(levelname)s]: %(message)s')

    config.addinivalue_line(
        "markers",
        "tsim: mark test to have its name dynamically modified based on --tsim file name"
    )


@pytest.fixture(scope="session", autouse=True)
def before_test_session(request):
    before_test = BeforeTest(request)
    request.session.before_test = before_test
    request.session.root_dir = request.config.rootdir

    # 部署参数解析，存入session变量
    if request.config.getoption("-M"):
        request.session.mnodes_num = int(request.config.getoption("-M"))
    else:
        request.session.mnodes_num = 1
    if request.config.getoption("--clean"):
        request.session.clean = True
    else:
        request.session.clean = False
    if request.config.getoption("--tsim"):
        request.session.tsim_file = request.config.getoption("--tsim")
    else:
        request.session.tsim_file = None
    if request.config.getoption("--replica"):
        request.session.replicaVar = int(request.config.getoption("--replica"))
    else:
        request.session.replicaVar = 1
    if request.config.getoption("--skip_deploy"):
        request.session.skip_deploy = True
    else:
        request.session.skip_deploy = False
    if request.config.getoption("--skip_test"):
        request.session.skip_test = True
    else:
        request.session.skip_test = False
    request.session.skip_stop = bool(request.config.getoption("--skip_stop"))
    if request.config.getoption("-A"):
        request.session.asan = True
    else:
        request.session.asan = False

        # 读取环境变量并存入 session 变量
    request.session.taos_bin_path = os.getenv('TAOS_BIN_PATH', None)
    request.session.taos_bin_path = request.session.before_test.get_taos_bin_path(request.session.taos_bin_path)
    
    request.session.work_dir = os.getenv('WORK_DIR', None)
    request.session.work_dir = request.session.before_test.get_and_mkdir_workdir(request.session.work_dir)
    if request.session.clean and os.path.exists(request.session.work_dir):
        shutil.rmtree(request.session.work_dir)

    # 获取yaml文件，缓存到servers变量中，供cls使用
    if request.config.getoption("--yaml_file"):
        root_dir = request.config.rootdir
        request.session.yaml_file = request.config.getoption("--yaml_file")
        yaml_file = request.config.getoption("--yaml_file")
        # 构建 env 目录下的 yaml_file 路径
        yaml_file_path = os.path.join(root_dir, 'env', request.session.yaml_file)

        # 检查文件是否存在
        if not os.path.isfile(yaml_file_path):
            raise pytest.UsageError(f"YAML file '{yaml_file_path}' does not exist.")

        request.session.before_test.get_config_from_yaml(request, yaml_file_path)
        tdLog.debug(f"taos_bin_path: {request.session.taos_bin_path}")
        if request.session.taos_bin_path is None:
            raise pytest.UsageError("TAOS_BIN_PATH is not set")
    # 配置参数解析，存入session变量
    else:
        tdLog.debug(f"taos_bin_path: {request.session.taos_bin_path}")
        if request.session.taos_bin_path is None:
            raise pytest.UsageError("TAOS_BIN_PATH is not set")
        if request.config.getoption("-N"):
            request.session.denodes_num = int(request.config.getoption("-N"))
        else:
            request.session.denodes_num = 1
        
        if request.config.getoption("-R"):
            request.session.restful = True
        else:
            request.session.restful = False
        if request.config.getoption("-K"):
            request.session.set_taoskeeper = True
        else:
            request.session.set_taoskeeper = False
        if request.config.getoption("-Q"):   
            request.session.query_policy = int(request.config.getoption("-Q"))
        else:
            request.session.query_policy = 1
        if request.config.getoption("-I"):   
            request.session.independentMnode = bool(request.config.getoption("-I"))
        else:
            request.session.independentMnode = False
        if request.config.getoption("-D"):
            request.session.disk = int(request.config.getoption("-D"))
        else:
            request.session.disk = 1
        if request.config.getoption("-L"):
            request.session.level = int(request.config.getoption("-L"))
        else:
            request.session.level = 1
        if request.config.getoption("-C"):
            request.session.create_dnode_num = int(request.config.getoption("-C"))
        else:
            request.session.create_dnode_num = request.session.denodes_num
        
        request.session.before_test.get_config_from_param(request)
    
    
    if request.session.work_dir is None:
        raise pytest.UsageError("WORK_DIR is not set")
    


@pytest.fixture(scope="class", autouse=True)
def before_test_class(request):
    '''
    获取session中的配置，建立连接
    测试结束后断开连接，清理环境
    '''
    tdLog.debug(f"Current class name: {request.cls.__name__}")
    
    # 获取用例中可能需要用到的session变量
    request.cls.yaml_file = request.session.yaml_file
    request.cls.host = request.session.host
    request.cls.port = request.session.port
    request.cls.cfg_path = request.session.cfg_path
    request.cls.dnode_nums = request.session.denodes_num
    request.cls.mnode_nums = request.session.mnodes_num
    request.cls.restful = request.session.restful
    if request.session.restful:
<<<<<<< HEAD
        request.cls.taosadapter = request.session.taosadapter
=======
        request.cls.taosadapter = request.session.adapter
>>>>>>> a3e0255a
    request.cls.set_taoskeeper = request.session.set_taoskeeper
    if request.session.set_taoskeeper:
        request.cls.taoskeeper = request.session.taoskeeper
    request.cls.query_policy = request.session.query_policy
    request.cls.replicaVar = request.session.replicaVar
    request.cls.tsim_file = request.session.tsim_file
    if request.session.tsim_file is not None:
        request.cls.tsim_path = request.session.tsim_path
    request.cls.taos_bin_path = request.session.taos_bin_path
    request.cls.lib_path = request.session.lib_path
    request.cls.work_dir = request.session.work_dir
    
    # 如果用例中定义了updatecfgDict，则更新配置
    if hasattr(request.cls, "updatecfgDict"):
        request.session.before_test.update_cfg(request.cls.updatecfgDict)

    # 部署taosd，包括启动dnode，mnode，adapter
    if not request.session.skip_deploy:
        request.session.before_test.deploy_taos(request.cls.yaml_file, request.session.mnodes_num, request.session.clean)
   
    # 建立连接
    request.cls.conn = request.session.before_test.get_taos_conn(request)
    tdSql.init(request.cls.conn.cursor())
    tdSql.replica = request.session.replicaVar
    tdLog.debug(tdSql.query(f"show dnodes", row_tag=True))

    # 为兼容老用例，初始化原框架连接
    #tdSql_pytest.init(request.cls.conn.cursor())
    #tdSql_army.init(request.cls.conn.cursor())

    # 处理 -C 参数，如果未设置 -C 参数，create_dnode_num 和 -N 参数相同
    for i in range(1, request.session.create_dnode_num):
        tdSql.execute(f"create dnode localhost port {6030+i*100}")

    # 处理-Q参数，如果-Q参数不等于1，则创建qnode，并设置queryPolicy
    if request.session.query_policy != 1:
        tdSql.execute(f'alter local "queryPolicy" "{request.session.query_policy}"')
        tdSql.execute("create qnode on dnode 1")
        tdSql.execute("show local variables")

    # 为老用例兼容，初始化老框架部分实例
    request.session.before_test.init_dnode_cluster(request, dnode_nums=request.cls.dnode_nums, mnode_nums=request.cls.mnode_nums, independentMnode=True, level=request.session.level, disk=request.session.disk)
    
    if request.session.skip_test:
        pytest.skip("skip test")
    # ============================
    # 兼容army 初始化caseBase
    request.cls.tmpdir = "tmp"

    # record server information
    request.cls.dnodeNum = request.session.denodes_num
    request.cls.mnodeNum = request.session.mnodes_num
    request.cls.mLevel = request.session.level
    request.cls.mLevelDisk = request.session.disk
    # test case information
    request.cls.db     = "db"
    request.cls.stb    = "stb"
    request.cls.checkColName = "ic"
    # sql 
    request.cls.sqlSum = f"select sum({request.cls.checkColName}) from {request.cls.stb}"
    request.cls.sqlMax = f"select max({request.cls.checkColName}) from {request.cls.stb}"
    request.cls.sqlMin = f"select min({request.cls.checkColName}) from {request.cls.stb}"
    request.cls.sqlAvg = f"select avg({request.cls.checkColName}) from {request.cls.stb}"
    request.cls.sqlFirst = f"select first(ts) from {request.cls.stb}"
    request.cls.sqlLast  = f"select last(ts) from {request.cls.stb}"
    # ============================

    yield

    # 测试结束后断开连接，清理环境
    if not request.session.skip_deploy:
        #tdSql.close()
        #tdSql_pytest.close()
        #tdSql_army.close()
        tdSql.close()
        request.cls.conn.close()
        if_success = True
        tdLog.debug(f"{request.session.items}")
        for item in request.session.items:
            # 检查是否属于当前类
            if item.cls is request.node.cls and (hasattr(item, "rep_call") or hasattr(item, "rep_setup") or hasattr(item, "rep_teardown")):
                if hasattr(item, "rep_call") and item.rep_call.outcome == "failed":
                    tdLog.debug(f"    失败原因: {str(item.rep_call.longrepr)}")
                    if_success = False
                if hasattr(item, "rep_setup") and item.rep_setup.outcome == "failed":
                    tdLog.debug(f"    失败原因: {str(item.rep_setup.longrepr)}")
                    if_success = False
                if hasattr(item, "rep_teardown") and item.rep_teardown.outcome == "failed":
                    tdLog.debug(f"    失败原因: {str(item.rep_teardown.longrepr)}")
                    if_success = False
                elif hasattr(item, "rep_call") and item.rep_call.outcome == "error":
                    tdLog.debug(f"    错误原因: {str(item.rep_call.longrepr)}")
                    if_success = False
                if hasattr(item, "rep_teardown") and item.rep_teardown.outcome == "error":
                    tdLog.debug(f"    错误原因: {str(item.rep_teardown.longrepr)}")
                    if_success = False
                if hasattr(item, "rep_setup") and item.rep_setup.outcome == "error":
                    tdLog.debug(f"    错误原因: {str(item.rep_setup.longrepr)}")
                    if_success = False
        if if_success and not request.session.skip_stop:
            tdLog.info(f"successfully executed")
            request.session.before_test.destroy(request.cls.yaml_file)

@pytest.fixture(scope="class", autouse=True)
def add_common_methods(request):
    # 兼容原老框架，添加CaseBase方法

    def stop(self):
        tdSql.close()
    
    request.cls.stop = stop

    def createDb(self, options=""):
        sql = f"create database {self.db} {options}"
        tdSql.execute(sql, show=True)
    
    request.cls.createDb = createDb

    def trimDb(self, show = False):
        tdSql.execute(f"trim database {self.db}", show = show)
    
    request.cls.trimDb = trimDb

    def compactDb(self, show = False):
        tdSql.execute(f"compact database {self.db}", show = show)
    
    request.cls.compactDb = compactDb

    def flushDb(self, show = False):
        tdSql.execute(f"flush database {self.db}", show = show)

    request.cls.flushDb = flushDb

    def dropDb(self, show = False):
        tdSql.execute(f"drop database {self.db}", show = show)

    request.cls.dropDb = dropDb

    def dropStream(self, sname, show = False):
        tdSql.execute(f"drop stream {sname}", show = show)

    request.cls.dropStream = dropStream

    def splitVGroups(self):
        vgids = self.getVGroup(self.db)
        selid = random.choice(vgids)
        sql = f"split vgroup {selid}"
        tdSql.execute(sql, show=True)
        if self.waitTransactionZero() is False:
            tdLog.exit(f"{sql} transaction not finished")
            return False
        return True

    request.cls.splitVGroups = splitVGroups

    def alterReplica(self, replica):
        sql = f"alter database {self.db} replica {replica}"
        tdSql.execute(sql, show=True)
        if self.waitTransactionZero() is False:
            logger.exit(f"{sql} transaction not finished")
            return False
        return True

    request.cls.alterReplica = alterReplica

    def balanceVGroup(self):
        sql = f"balance vgroup"
        tdSql.execute(sql, show=True)
        if self.waitTransactionZero() is False:
            logger.exit(f"{sql} transaction not finished")
            return False
        return True

    request.cls.balanceVGroup = balanceVGroup
    
    def balanceVGroupLeader(self):
        sql = f"balance vgroup leader"
        tdSql.execute(sql, show=True)
        if self.waitTransactionZero() is False:
            logger.exit(f"{sql} transaction not finished")
            return False
        return True

    request.cls.balanceVGroupLeader = balanceVGroupLeader
    def balanceVGroupLeaderOn(self, vgId):
        sql = f"balance vgroup leader on {vgId}"
        tdSql.execute(sql, show=True)
        if self.waitTransactionZero() is False:
            logger.exit(f"{sql} transaction not finished")
            return False
        return True

    request.cls.balanceVGroupLeaderOn = balanceVGroupLeaderOn

    def balanceVGroupLeaderOn(self, vgId):
        sql = f"balance vgroup leader on {vgId}"
        tdSql.execute(sql, show=True)
        if self.waitTransactionZero() is False:
            logger.exit(f"{sql} transaction not finished")
            return False
    
    request.cls.balanceVGroupLeaderOn = balanceVGroupLeaderOn
#
#  check db correct
#                

    # basic
    def checkInsertCorrect(self, difCnt = 0):
        # check count
        sql = f"select count(*) from {self.stb}"
        tdSql.checkAgg(sql, self.childtable_count * self.insert_rows)

        # check child table count
        sql = f" select count(*) from (select count(*) as cnt , tbname from {self.stb} group by tbname) where cnt = {self.insert_rows} "
        tdSql.checkAgg(sql, self.childtable_count)

        # check step
        sql = f"select count(*) from (select diff(ts) as dif from {self.stb} partition by tbname order by ts desc) where dif != {self.timestamp_step}"
        tdSql.checkAgg(sql, difCnt)

    request.cls.checkInsertCorrect = checkInsertCorrect
    # save agg result
    def snapshotAgg(self):        
        self.sum =  tdSql.getFirstValue(self.sqlSum)
        self.avg =  tdSql.getFirstValue(self.sqlAvg)
        self.min =  tdSql.getFirstValue(self.sqlMin)
        self.max =  tdSql.getFirstValue(self.sqlMax)
        self.first = tdSql.getFirstValue(self.sqlFirst)
        self.last  = tdSql.getFirstValue(self.sqlLast)

    request.cls.snapshotAgg = snapshotAgg
    # check agg 
    def checkAggCorrect(self):
        tdSql.checkAgg(self.sqlSum, self.sum)
        tdSql.checkAgg(self.sqlAvg, self.avg)
        tdSql.checkAgg(self.sqlMin, self.min)
        tdSql.checkAgg(self.sqlMax, self.max)
        tdSql.checkAgg(self.sqlFirst, self.first)
        tdSql.checkAgg(self.sqlLast,  self.last)

    request.cls.checkAggCorrect = checkAggCorrect
    # self check 
    def checkConsistency(self, col):
        # top with max
        sql = f"select max({col}) from {self.stb}"
        expect = tdSql.getFirstValue(sql)
        sql = f"select top({col}, 5) from {self.stb}"
        tdSql.checkFirstValue(sql, expect)

        #bottom with min
        sql = f"select min({col}) from {self.stb}"
        expect = tdSql.getFirstValue(sql)
        sql = f"select bottom({col}, 5) from {self.stb}"
        tdSql.checkFirstValue(sql, expect)

        # order by asc limit 1 with first
        sql = f"select last({col}) from {self.stb}"
        expect = tdSql.getFirstValue(sql)
        sql = f"select {col} from {self.stb} order by _c0 desc limit 1"
        tdSql.checkFirstValue(sql, expect)

        # order by desc limit 1 with last
        sql = f"select first({col}) from {self.stb}"
        expect = tdSql.getFirstValue(sql)
        sql = f"select {col} from {self.stb} order by _c0 asc limit 1"
        tdSql.checkFirstValue(sql, expect)
    
    request.cls.checkConsistency = checkConsistency

    # check sql1 is same result with sql2
    def checkSameResult(self, sql1, sql2):
        logger.info(f"sql1={sql1}")
        logger.info(f"sql2={sql2}")
        logger.info("compare sql1 same with sql2 ...")

        # sql
        rows1 = tdSql.query(sql1,queryTimes=2)
        res1 = copy.deepcopy(tdSql.res)

        tdSql.query(sql2,queryTimes=2)
        res2 = tdSql.res

        rowlen1 = len(res1)
        rowlen2 = len(res2)
        errCnt = 0

        if rowlen1 != rowlen2:
            logger.error(f"both row count not equal. rowlen1={rowlen1} rowlen2={rowlen2} ")
            return False
        
        for i in range(rowlen1):
            row1 = res1[i]
            row2 = res2[i]
            collen1 = len(row1)
            collen2 = len(row2)
            if collen1 != collen2:
                logger.error(f"both col count not equal. collen1={collen1} collen2={collen2}")
                return False
            for j in range(collen1):
                if row1[j] != row2[j]:
                    logger.info(f"error both column value not equal. row={i} col={j} col1={row1[j]} col2={row2[j]} .")
                    errCnt += 1

        if errCnt > 0:
            logger.error(f"sql2 column value different with sql1. different count ={errCnt} ")

        logger.info("sql1 same result with sql2.")
    
    request.cls.checkSameResult = checkSameResult
#
#   get db information
#

    # get vgroups
    def getVGroup(self, dbName):
        vgidList = []
        sql = f"select vgroup_id from information_schema.ins_vgroups where db_name='{dbName}'"
        res = tdSql.getResult(sql)
        rows = len(res)
        for i in range(rows):
            vgidList.append(res[i][0])

        return vgidList
    
    request.cls.getVGroup = getVGroup
    
    # get distributed rows
    def getDistributed(self, tbName):
        sql = f"show table distributed {tbName}"
        tdSql.query(sql)
        dics = {}
        i = 0
        for i in range(tdSql.getRows()):
            row = tdSql.getData(i, 0)
            #print(row)
            row = row.replace('[', '').replace(']', '')
            #print(row)
            items = row.split(' ')
            #print(items)
            for item in items:
                #print(item)
                v = item.split('=')
                #print(v)
                if len(v) == 2:
                    dics[v[0]] = v[1]
            if i > 5:
                break
        print(dics)
        return dics
    
    request.cls.getDistributed = getDistributed

#
#   util 
#
    
    # wait transactions count to zero , return False is translation not finished
    def waitTransactionZero(self, seconds = 300, interval = 1):
        # wait end
        for i in range(seconds):
            sql ="show transactions;"
            rows = tdSql.query(sql)
            if rows == 0:
                logger.info("transaction count became zero.")
                return True
            #tdLog.info(f"i={i} wait ...")
            time.sleep(interval)
        
        return False    
    
    request.cls.waitTransactionZero = waitTransactionZero
    def waitCompactsZero(self, seconds = 300, interval = 1):
        # wait end
        for i in range(seconds):
            sql ="show compacts;"
            rows = tdSql.query(sql)
            if rows == 0:
                logger.info("compacts count became zero.")
                return True
            #tdLog.info(f"i={i} wait ...")
            time.sleep(interval)
        
        return False
    
    request.cls.waitCompactsZero = waitCompactsZero

    # check file exist
    def checkFileExist(self, pathFile):
        if os.path.exists(pathFile) == False:
            logger.error(f"file not exist {pathFile}")

    # check list not exist
    def checkListNotEmpty(self, lists, tips=""):
        if len(lists) == 0:
            logger.error(f"list is empty {tips}")

    request.cls.checkListNotEmpty = checkListNotEmpty

#
#  str util
#
    # covert list to sql format string
    def listSql(self, lists, sepa = ","):
        strs = ""
        for ls in lists:
            if strs != "":
                strs += sepa
            strs += f"'{ls}'"
        return strs

    request.cls.listSql = listSql
#
#  taosBenchmark 
#
    
    # run taosBenchmark and check insert Result
    def insertBenchJson(self, jsonFile, options="", checkStep=False):
        # exe insert 
        cmd = f"{options} -f {jsonFile}"        
        etool.runBinFile("taosBenchmark", command = cmd)

        #
        # check insert result
        #
        with open(jsonFile, "r") as file:
            data = json.load(file)
        
        db  = data["databases"][0]["dbinfo"]["name"]        
        stb = data["databases"][0]["super_tables"][0]["name"]
        child_count = data["databases"][0]["super_tables"][0]["childtable_count"]
        insert_rows = data["databases"][0]["super_tables"][0]["insert_rows"]
        timestamp_step = data["databases"][0]["super_tables"][0]["timestamp_step"]
        
        # drop
        try:
            drop = data["databases"][0]["dbinfo"]["drop"]
        except:
            drop = "yes"

        # command is first
        if options.find("-Q") != -1:
            drop = "no"

        # cachemodel
        try:
            cachemode = data["databases"][0]["dbinfo"]["cachemodel"]
        except:
            cachemode = None

        # vgropus
        try:
            vgroups   = data["databases"][0]["dbinfo"]["vgroups"]
        except:
            vgroups = None

        logger.info(f"get json info: db={db} stb={stb} child_count={child_count} insert_rows={insert_rows} \n")
        
        # all count insert_rows * child_table_count
        sql = f"select * from {db}.{stb}"
        tdSql.query(sql)
        tdSql.checkRows(child_count * insert_rows)

        # timestamp step
        if checkStep:
            sql = f"select * from (select diff(ts) as dif from {db}.{stb} partition by tbname) where dif != {timestamp_step};"
            tdSql.query(sql)
            tdSql.checkRows(0)

        if drop.lower() == "yes":
            # check database optins 
            sql = f"select `vgroups`,`cachemodel` from information_schema.ins_databases where name='{db}';"
            tdSql.query(sql)

            if cachemode != None:
                
                value = eutil.removeQuota(cachemode)                
                logger.info(f" deal both origin={cachemode} after={value}")
                tdSql.checkData(0, 1, value)

            if vgroups != None:
                tdSql.checkData(0, 0, vgroups)

        return db, stb,child_count, insert_rows

    request.cls.insertBenchJson = insertBenchJson



def pytest_collection_modifyitems(config, items):
    if config.getoption("--only_deploy"):
        dummy_items = [item for item in items if "cases/dummy/" in str(item.fspath)]
        deselected = [item for item in items if item not in dummy_items]
        config.hook.pytest_deselected(items=deselected)
        items[:] = dummy_items
        return
    
    tsim_path = config.getoption("--tsim")
    testlist_file = config.getoption("--testlist")

    if testlist_file:
        # 读取测试列表文件
        try:
            with open(testlist_file, 'r') as f:
                test_files = set()
                for line in f:
                    line = line.strip()
                    # 跳过空行和注释行
                    if not line or line.startswith('#'):
                        continue
                    # 确保路径格式正确
                    if line.endswith('.py'):
                        test_files.add(line)
                    else:
                        test_files.add(f"{line}.py")
        except FileNotFoundError:
            pytest.exit(f"Testlist file not found: {testlist_file}")
        except Exception as e:
            pytest.exit(f"Error reading testlist file: {str(e)}")

    if tsim_path:
        for item in items:
            if item.get_closest_marker("tsim"):
                tsim_name = f"{os.path.split(os.path.dirname(tsim_path))[-1]}_{os.path.splitext(os.path.basename(tsim_path))[0]}"
                item.name = f"{tsim_name}"  # 有效，名称可以修改
                item._nodeid = "::".join(item._nodeid.split('::')[:-1]) + f"::{tsim_name}"  # 有效，名称可以修改
                tdLog.debug(item.name)
                tdLog.debug(item._nodeid)
                params = {'params': tsim_name}  # 你的参数组合
                param_ids = [tsim_name]  # 自定义参数ID
                
                # 创建参数化标记
                marker = pytest.mark.parametrize(
                    argnames='params',
                    argvalues=[tsim_name],
                    ids=param_ids
                )
                item.add_marker(marker)
                
                # 确保Allure能识别新参数
                item.callspec = type('CallSpec', (), {'params': params, 'id': param_ids[0]})
    else:
        name_suffix = ""
        if config.getoption('-N'):
            name_suffix += f"_N{config.getoption('-N')}"
        if config.getoption('-M'):
            name_suffix += f"_M{config.getoption('-M')}"
        if config.getoption('-R'):
            name_suffix += f"_R"
        if config.getoption('-Q'):
            name_suffix += f"_Q"
        if config.getoption('-D'):
            name_suffix += f"_D{config.getoption('-D')}"
        if config.getoption('-L'):
            name_suffix += f"_L{config.getoption('-L')}"
        if config.getoption('-C'):
            name_suffix += f"_C{config.getoption('-C')}"
        if config.getoption('-I'):
            name_suffix += f"_I"
        if config.getoption('--replica'):
            name_suffix += f"_replica{config.getoption('--replica')}"

        # 筛选测试项
        selected = []
        deselected = []
        for item in items:
            if name_suffix != "":
                item.name = f"{item.name}{name_suffix}"  # 有效，名称可以修改
                item._nodeid = "::".join(item._nodeid.split('::')[:-1]) + f"::{item.name}"  # 有效，名称可以修改
                tdLog.debug(item.name)
                tdLog.debug(item._nodeid)
                params = {'params': name_suffix}  # 你的参数组合
                param_ids = [name_suffix]  # 自定义参数ID
                
                # 创建参数化标记
                marker = pytest.mark.parametrize(
                    argnames='params',
                    argvalues=[name_suffix],
                    ids=param_ids
                )
                item.add_marker(marker)
                
                # 确保Allure能识别新参数
                item.callspec = type('CallSpec', (), {'params': params, 'id': param_ids[0]})

            # 检查是否在测试列表中
            if testlist_file:
                if any(os.path.relpath(str(item.fspath)).endswith(test_file) for test_file in test_files):
                    selected.append(item)
                else:
                    deselected.append(item)

        if testlist_file:
            # 更新测试项列表
            items[:] = selected
            config.hook.pytest_deselected(items=deselected)


@pytest.hookimpl(tryfirst=True, hookwrapper=True)
def pytest_runtest_makereport(item, call):
    outcome = yield
    rep = outcome.get_result()
    setattr(item, "rep_" + rep.when, rep)<|MERGE_RESOLUTION|>--- conflicted
+++ resolved
@@ -43,11 +43,8 @@
                     help="Path to file containing list of test files to run")
     parser.addoption("--skip_stop", action="store_true",
                     help="Do not destroy/stop the TDengine cluster after test class execution (for debugging or keeping environment alive)")
-<<<<<<< HEAD
-=======
     parser.addoption("--only_deploy", action="store_true",
                      help="Only deploy the environment without running any test cases")
->>>>>>> a3e0255a
     #parser.addoption("--setup_all", action="store_true",
     #                help="Setup environment once before all tests running")
 
@@ -188,11 +185,7 @@
     request.cls.mnode_nums = request.session.mnodes_num
     request.cls.restful = request.session.restful
     if request.session.restful:
-<<<<<<< HEAD
-        request.cls.taosadapter = request.session.taosadapter
-=======
         request.cls.taosadapter = request.session.adapter
->>>>>>> a3e0255a
     request.cls.set_taoskeeper = request.session.set_taoskeeper
     if request.session.set_taoskeeper:
         request.cls.taoskeeper = request.session.taoskeeper
