--- conflicted
+++ resolved
@@ -227,10 +227,6 @@
     request.cls.conn = request.session.before_test.get_taos_conn(request)
     tdSql.init(request.cls.conn.cursor())
     tdSql.replica = request.session.replicaVar
-<<<<<<< HEAD
-    #tdLog.debug(tdSql.query(f"show dnodes", row_tag=True))
-=======
->>>>>>> eed0aaca
 
     # 为兼容老用例，初始化原框架连接
     #tdSql_pytest.init(request.cls.conn.cursor())
@@ -239,11 +235,6 @@
     # 处理 -C 参数，如果未设置 -C 参数，create_dnode_num 和 -N 参数相同
     for i in range(1, request.session.create_dnode_num):
         tdSql.execute(f"create dnode localhost port {6030+i*100}")
-<<<<<<< HEAD
-        time.sleep(1)
-
-=======
->>>>>>> eed0aaca
     tdLog.debug(tdSql.query(f"show dnodes", row_tag=True))
 
     if request.session.mnodes_num:
