--- conflicted
+++ resolved
@@ -112,16 +112,6 @@
             start_cmd = f"screen -L -d -m {valgrind_cmdline} {taosd_path} -c {dnode['config_dir']}  "
         else:
             if error_output:
-<<<<<<< HEAD
-                ld_preload_cmd = (
-                    'export LD_PRELOAD="$(realpath $(gcc -print-file-name=libasan.so)) '
-                    '$(realpath $(gcc -print-file-name=libstdc++.so))"; '
-                )
-                asan_options_cmd = 'export ASAN_OPTIONS=detect_odr_violation=0; '
-                run_cmd = f'{taosd_path} -c {dnode["config_dir"]} 2>{error_output}'
-                bash_cmd = ld_preload_cmd + asan_options_cmd + run_cmd
-                start_cmd = f"screen -d -m bash -c '{bash_cmd}'"
-=======
                 cmds = [
                     'export LD_PRELOAD="$(realpath $(gcc -print-file-name=libasan.so)) '
                     '$(realpath $(gcc -print-file-name=libstdc++.so))"',
@@ -130,7 +120,6 @@
                 ]
                 run_cmd = " && ".join(cmds)
                 start_cmd = f"screen -d -m bash -c '{run_cmd}'"
->>>>>>> 0c450092
             else:
                 start_cmd = f"screen -L -d -m {taosd_path} -c {dnode['config_dir']}  "
         self._remote.cmd(cfg["fqdn"], ["ulimit -n 1048576", start_cmd])
