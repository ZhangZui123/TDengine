--- conflicted
+++ resolved
@@ -1028,7 +1028,7 @@
         if(show):         
             tdLog.info("check successfully")
 
-<<<<<<< HEAD
+
     def checkDataV2(self, row, col, data, show=False, operator="==") -> bool:
         """
         Compare the data at the specified row and column with the expected data.
@@ -1150,7 +1150,7 @@
             tdLog.error(f"Error comparing data at row {row}, col {col}: {e}")
             return False
 
-=======
+
     def checkKeyData(self, key, col, data, show=False):
         """
         Checks if the data at the specified key matches the expected data.
@@ -1189,7 +1189,7 @@
             tdLog.exit("%s(%d) failed: sql:%s key:%s col:%d not found" % args)
 
         return self.checkData(row, col, data)
->>>>>>> 496f7c08
+
 
     def checkDataMem(self, sql, mem):
         """
