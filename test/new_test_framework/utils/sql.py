###################################################################
#           Copyright (c) 2016 by TAOS Technologies, Inc.
#                     All rights reserved.
#
#  This file is proprietary and confidential to TAOS Technologies.
#  No part of this file may be reproduced, stored, transmitted,
#  disclosed or used in any form or by any means other than as
#  expressly provided by the written permission from Jianhui Tao
#
###################################################################

# -*- coding: utf-8 -*-

import sys
import os
import time
import datetime
import inspect
import traceback
import psutil
import shutil
import re
import pandas as pd
from .log import *
from .constant import *
import ctypes
import random
import datetime
import time
import taos
from tzlocal import get_localzone
from typing import Optional, Literal


def _parse_ns_timestamp(timestr):
    dt_obj = datetime.datetime.strptime(
        timestr[: len(timestr) - 3], "%Y-%m-%d %H:%M:%S.%f"
    )
    tz = (
        int(
            int(
                (
                    dt_obj - datetime.datetime.fromtimestamp(0, dt_obj.tzinfo)
                ).total_seconds()
            )
            * 1e9
        )
        + int(dt_obj.microsecond * 1000)
        + int(timestr[-3:])
    )
    return tz


def _parse_datetime(timestr):
    """
    Parse a string to a datetime object. The string can be in one of the following formats:
    The string can be in one of the following formats:
    - '%Y-%m-%d %H:%M:%S.%f%z': Contains microseconds and timezone offset.
    - '%Y-%m-%d %H:%M:%S%z': Contains no microseconds but contains timezone offset.
    - '%Y-%m-%d %H:%M:%S.%f': Contains microseconds but no timezone offset.
    - '%Y-%m-%d %H:%M:%S': Contains no microseconds and no timezone offset.

    Args:
        timestr (str): The string to be parsed.

    Returns:
        datetime.datetime: The datetime object parsed from the string.
    """
    formats = [
        "%Y-%m-%d %H:%M:%S.%f%z",  # 包含微秒和时区偏移
        "%Y-%m-%d %H:%M:%S%z",  # 不包含微秒但包含时区偏移
        "%Y-%m-%d %H:%M:%S.%f",  # 包含微秒
        "%Y-%m-%d %H:%M:%S",  # 不包含微秒
    ]

    for fmt in formats:
        try:
            # try to parse the string with the current format
            dt = datetime.datetime.strptime(timestr, fmt)
            # 如果字符串包含时区信息，则返回 aware 对象
            # if sting contains timezone info, return aware object
            if dt.tzinfo is not None:
                return dt

            else:
                # if sting does not contain timezone info, assume it is in local timezone
                # get local timezone
                local_timezone = get_localzone()
                # print("Timezone:", local_timezone)
                return dt.replace(tzinfo=local_timezone)
        except ValueError:
            continue  # if the current format does not match, try the next format

    # 如果所有格式都不匹配，返回 None
    # if none of the formats match, return
    raise ValueError(
        f"input format does not match. correct formats include: '{', '.join(formats)}'"
    )


class TDSql:
    def __init__(self):
        self.queryRows = 0
        self.queryCols = 0
        self.affectedRows = 0
        self.csvLine = 0
        self.replica = 1
    def init(self, cursor, log=False):
        """
        Initializes the TDSql instance with a database cursor and optionally enables logging.

        Args:
            cursor: The database cursor to be used for executing SQL queries.
            log (bool, optional): If True, enables logging of SQL statements to a file. Defaults to False.

        Returns:
            None

        Raises:
            None
        """
        self.cursor = cursor
        self.sql = None

        if log:
            caller = inspect.getframeinfo(inspect.stack()[1][0])
            self.cursor.log(caller.filename + ".sql")

    def close(self):
        """
        Closes the cursor.

        Args:
            None

        Returns:
            None

        Raises:
            None
        """
        self.cursor.close()

    def connect(self, username, passwd="taosdata"):
        """
        Reconnect

        Args:
            username (str):The username used to log in to the cluster.
            passwd (str, optional): The password used to log in to the cluster.

        Returns:
            None

        Raises:
            None

        """

        self.cursor.close()

        testconn = taos.connect(user=username, password=passwd)
        self.cursor = testconn.cursor()

    def prepare(self, dbname="db", drop=True, **kwargs):
        """
        Prepares the database by optionally dropping it if it exists, creating it, and setting it as the active database.

        Args:
            dbname (str, optional): The name of the database to be prepared. Defaults to "db".
            drop (bool, optional): If True, drops the database if it exists before creating it. Defaults to True.
            **kwargs: Additional keyword arguments to be included in the database creation statement. If duration is not provided, it defaults to 100.

        Returns:
            None

        Raises:
            None
        """
<<<<<<< HEAD
        tdLog.debug(f"prepare database:{dbname}")
        s = 'reset query cache'
=======
        tdLog.info(f"prepare database:{dbname}")
        s = "reset query cache"
>>>>>>> 51e53a79
        try:
            self.cursor.execute(s)
        except:
            tdLog.notice("'reset query cache' is not supported")
        if drop:
            s = f"drop database if exists {dbname}"
            self.cursor.execute(s)
        s = f"create database {dbname}"
        for k, v in kwargs.items():
            if isinstance(v, str):
<<<<<<< HEAD
                s += f" {k} \'{v}\'"
            else:
                s += f" {k} {v}"
=======
                s += f" {k} '{v}'"
            else:
                s += f" {k} {v}"

>>>>>>> 51e53a79
        if "duration" not in kwargs:
            s += " duration 100"
        if "replica" not in kwargs:
            s += f" replica {self.replica}"
        tdLog.debug(f"create database cmd: {s}")
        self.cursor.execute(s)

        s = f"use {dbname}"
        self.cursor.execute(s)
        time.sleep(2)

    def queryAndCheckResult(self, sql_list, expect_result_list):
        """
        Executes a list of SQL queries and checks the results against the expected results.

        Args:
            sql_list (list): The list of SQL queries to be executed.
            expect_result_list (list): The list of expected results corresponding to each SQL query.

        Returns:
            None

        Raises:
            Exception: If the execution of any SQL query fails or if the results do not match the expected results.
        """
        try:
            for index in range(len(sql_list)):
                self.query(sql_list[index])
                if len(expect_result_list[index]) == 0:
                    self.checkRows(0)
                else:
                    self.checkRows(len(expect_result_list[index]))
                    for row in range(len(expect_result_list[index])):
                        for col in range(len(expect_result_list[index][row])):
                            self.checkData(
                                row, col, expect_result_list[index][row][col]
                            )
        except Exception as ex:
            raise (ex)

    def query(
        self, sql, row_tag=None, queryTimes=10, count_expected_res=None, show=False
    ):
        """
        Executes a SQL query and fetches the results.

        Args:
            sql (str): The SQL query to be executed.
            row_tag (optional): If provided, the method will return the fetched results. Defaults to None.
            queryTimes (int, optional): The number of times to attempt the query in case of failure. Defaults to 10.
            count_expected_res (optional): If provided, the method will repeatedly execute the query until the first result matches this value or the queryTimes limit is reached. Defaults to None.
            show (bool, optional): If True, the SQL statement will be logged before execution. Defaults to False.

        Returns:
            int: The number of rows fetched if row_tag is not provided.
            list: The fetched results if row_tag is provided.

        Raises:
            Exception: If the query fails after the specified number of attempts.
        """
        if show:
            tdLog.info(sql)
        self.sql = sql
        i = 1
        while i <= queryTimes:
            try:
                self.cursor.execute(sql)
                self.queryResult = self.cursor.fetchall()
                self.queryRows = len(self.queryResult)
                self.queryCols = len(self.cursor.description)

                if count_expected_res is not None:
                    counter = 0
                    while count_expected_res != self.queryResult[0][0]:
                        self.cursor.execute(sql)
                        self.queryResult = self.cursor.fetchall()
                        if counter < queryTimes:
                            counter += 0.5
                            time.sleep(0.5)
                        else:
                            return False
                if row_tag:
                    return self.queryResult
                return self.queryRows
            except Exception as e:
                tdLog.notice("Try to query again, query times: %d " % i)
                if i == queryTimes:
                    caller = inspect.getframeinfo(inspect.stack()[1][0])
                    args = (caller.filename, caller.lineno, sql, repr(e))
                    tdLog.error("%s(%d) failed: sql:%s, %s" % args)
                    raise Exception(repr(e))
                i += 1
                time.sleep(1)
                pass

    def query_success_failed(
        self,
        sql,
        row_tag=None,
        queryTimes=10,
        count_expected_res=None,
        expectErrInfo=None,
        fullMatched=True,
    ):
        self.sql = sql
        i = 1
        while i <= queryTimes:
            try:
                self.cursor.execute(sql)
                self.queryResult = self.cursor.fetchall()
                self.queryRows = len(self.queryResult)
                self.queryCols = len(self.cursor.description)

                if count_expected_res is not None:
                    counter = 0
                    while count_expected_res != self.queryResult[0][0]:
                        self.cursor.execute(sql)
                        self.queryResult = self.cursor.fetchall()
                        if counter < queryTimes:
                            counter += 0.5
                            time.sleep(0.5)
                        else:
                            return False

                tdLog.info("query is success")
                time.sleep(1)
                continue
            except Exception as e:
                tdLog.notice("Try to query again, query times: %d " % i)
                caller = inspect.getframeinfo(inspect.stack()[1][0])
                if i < queryTimes:
                    error_info = repr(e)
                    print(error_info)
                    self.error_info = ",".join(
                        error_info[error_info.index("(") + 1 : -1].split(",")[:-1]
                    ).replace("'", "")
                    self.queryRows = 0
                    self.queryCols = 0
                    self.queryResult = None

                    if fullMatched:
                        if expectErrInfo != None:
                            if expectErrInfo == self.error_info:
                                tdLog.info(
                                    "sql:%s, expected expectErrInfo '%s' occured"
                                    % (sql, expectErrInfo)
                                )
                            else:
                                tdLog.exit(
                                    "%s(%d) failed: sql:%s, expectErrInfo '%s' occured, but not expected expectErrInfo '%s'"
                                    % (
                                        caller.filename,
                                        caller.lineno,
                                        sql,
                                        self.error_info,
                                        expectErrInfo,
                                    )
                                )
                    else:
                        if expectErrInfo != None:
                            if expectErrInfo in self.error_info:
                                tdLog.info(
                                    "sql:%s, expected expectErrInfo '%s' occured"
                                    % (sql, expectErrInfo)
                                )
                            else:
                                tdLog.exit(
                                    "%s(%d) failed: sql:%s, expectErrInfo %s occured, but not expected expectErrInfo '%s'"
                                    % (
                                        caller.filename,
                                        caller.lineno,
                                        sql,
                                        self.error_info,
                                        expectErrInfo,
                                    )
                                )

                    return self.error_info
                elif i == queryTimes:
                    caller = inspect.getframeinfo(inspect.stack()[1][0])
                    args = (caller.filename, caller.lineno, sql, repr(e))
                    tdLog.notice("%s(%d) failed: sql:%s, %s" % args)
                    raise Exception(repr(e))
                i += 1
                time.sleep(1)
                pass

    def executeTimes(self, sql, times):
        """
        Executes a SQL statement a specified number of times.(Not used)

        Args:
            sql (str): The SQL statement to be executed.
            times (int): The number of times to execute the SQL statement.

        Returns:
            int: The number of affected rows from the last execution.

        Raises:
            None
        """
        for i in range(times):
            try:
                return self.cursor.execute(sql)
            except BaseException:
                time.sleep(1)
                continue

    def execute(self, sql, queryTimes=10, show=False):
        """
        Executes a SQL statement.

        Args:
            sql (str): The SQL statement to be executed.
            queryTimes (int, optional): The number of times to attempt the execution in case of failure. Defaults to 10.
            show (bool, optional): If True, the SQL statement will be logged before execution. Defaults to False.

        Returns:
            int: The number of affected rows.

        Raises:
            Exception: If the execution fails after the specified number of attempts.
        """
        self.sql = sql
        if show:
            tdLog.info(sql)
        i = 1
        while i <= queryTimes:
            try:
                self.affectedRows = self.cursor.execute(sql)
                return self.affectedRows
            except Exception as e:
                tdLog.notice("Try to execute sql again, execute times: %d " % i)
                if i == queryTimes:
                    caller = inspect.getframeinfo(inspect.stack()[1][0])
                    args = (caller.filename, caller.lineno, sql, repr(e))
                    tdLog.notice("%s(%d) failed: sql:%s, %s" % args)
                    raise Exception(repr(e))
                i += 1
                time.sleep(1)
                pass

    # execute many sql
    def executes(self, sqls, queryTimes=30, show=False):
        """
        Executes a list of SQL statements.

        Args:
            sqls (list): The list of SQL statements to be executed.
            queryTimes (int, optional): The number of times to attempt the execution in case of failure. Defaults to 30.
            show (bool, optional): If True, each SQL statement will be logged before execution. Defaults to False.

        Returns:
            None

        Raises:
            Exception: If the execution of any SQL statement fails after the specified number of attempts.
        """
        for sql in sqls:
            self.execute(sql, queryTimes, show)

    def waitedQuery(self, sql, expectedRows, timeout):
        """
        Executes a SQL query and waits until the expected number of rows is retrieved or the timeout is reached.

        Args:
            sql (str): The SQL query to be executed.
            expectedRows (int): The expected number of rows to be retrieved.
            timeout (int): The maximum time to wait (in seconds) for the expected number of rows to be retrieved.

        Returns:
            tuple: A tuple containing the number of rows retrieved and the time taken (in seconds).

        Raises:
            Exception: If the query execution fails.
        """
        tdLog.info(
            "sql: %s, try to retrieve %d rows in %d seconds"
            % (sql, expectedRows, timeout)
        )
        self.sql = sql
        try:
            for i in range(timeout):
                self.cursor.execute(sql)
                self.queryResult = self.cursor.fetchall()
                self.queryRows = len(self.queryResult)
                self.queryCols = len(self.cursor.description)
                tdLog.info(
                    "sql: %s, try to retrieve %d rows,get %d rows"
                    % (sql, expectedRows, self.queryRows)
                )
                if self.queryRows >= expectedRows:
                    return (self.queryRows, i)
                time.sleep(1)
        except Exception as e:
            caller = inspect.getframeinfo(inspect.stack()[1][0])
            args = (caller.filename, caller.lineno, sql, repr(e))
            tdLog.notice("%s(%d) failed: sql:%s, %s" % args)
            raise Exception(repr(e))
        return (self.queryRows, timeout)

    def is_err_sql(self, sql):
        """
        Executes a SQL statement and checks if it results in an error.(Not used)

        Args:
            sql (str): The SQL statement to be executed.

        Returns:
            bool: True if the SQL statement results in an error, False otherwise.

        Raises:
            None
        """
        err_flag = True
        try:
            self.cursor.execute(sql)
        except BaseException:
            err_flag = False

        return False if err_flag else True

    def errors(
        self, sql_list, expected_error_id_list=None, expected_error_info_list=None
    ):
        """
        Executes a list of SQL queries and checks for expected errors.

        Args:
            sql_list (list): The list of SQL queries to be executed.
            expected_error_id_list (list, optional): The list of expected error numbers corresponding to each SQL query. Defaults to None.
            expected_error_info_list (list, optional): The list of expected error information corresponding to each SQL query. Defaults to None.

        Returns:
            None

        Raises:
            SystemExit: If the SQL list is empty, if the execution of any SQL query fails, if the expected error does not occur, or if the error information does not match the expected information.
        """
        try:
            if len(sql_list) > 0:
                for i in range(len(sql_list)):
                    if expected_error_id_list and expected_error_info_list:
                        self.error(
                            sql_list[i],
                            expected_error_id_list[i],
                            expected_error_info_list[i],
                        )
                    elif expected_error_id_list:
                        self.error(sql_list[i], expectedErrno=expected_error_id_list[i])
                    elif expected_error_info_list:
                        self.error(
                            sql_list[i], expectErrInfo=expected_error_info_list[i]
                        )
                    else:
                        self.error(sql_list[i])
            else:
                tdLog.exit("sql list is empty")
        except Exception as ex:
            tdLog.exit("Failed to execute sql list: %s, error: %s" % (sql_list, ex))

    def error(
        self, sql, expectedErrno=None, expectErrInfo=None, fullMatched=True, show=False
    ):
        """
        Executes a SQL statement and checks for expected errors.

        Args:
            sql (str): The SQL statement to be executed.
            expectedErrno (int, optional): The expected error number. Defaults to None.
            expectErrInfo (str, optional): The expected error information. Defaults to None.
            fullMatched (bool, optional): If True, checks for exact matches of the expected error information. Defaults to True.
            show (bool, optional): If True, the SQL statement will be logged before execution. Defaults to False.

        Returns:
            str: The error information if an error occurs.

        Raises:
            SystemExit: If the expected error does not occur or if the error information does not match the expected information.
        """
        caller = inspect.getframeinfo(inspect.stack()[1][0])
        expectErrNotOccured = True
        if show:
            tdLog.info(sql)

        try:
            self.cursor.execute(sql)
        except BaseException as e:
            expectErrNotOccured = False
            self.errno = e.errno
            error_info = repr(e)
            self.error_info = ",".join(
                error_info[error_info.index("(") + 1 : -1].split(",")[:-1]
            ).replace("'", "")
            # self.error_info = (','.join(error_info.split(",")[:-1]).split("(",1)[1:][0]).replace("'","")
        if expectErrNotOccured:
            tdLog.exit(
                "%s(%d) failed: sql:%s, expect error not occured"
                % (caller.filename, caller.lineno, sql)
            )
        else:
            self.queryRows = 0
            self.queryCols = 0
            self.queryResult = None
            if fullMatched:
                if expectedErrno != None:
                    expectedErrno_rest = expectedErrno & 0x0000FFFF
                    if expectedErrno == self.errno or expectedErrno_rest == self.errno:
                        tdLog.info(
                            "sql:%s, expected errno %s occured" % (sql, expectedErrno)
                        )
                    else:
                        tdLog.exit(
                            "%s(%d) failed: sql:%s, errno '%s' occured, but not expected errno '%s'"
                            % (
                                caller.filename,
                                caller.lineno,
                                sql,
                                self.errno,
                                expectedErrno,
                            )
                        )

                if expectErrInfo != None:
                    if expectErrInfo == self.error_info:
                        tdLog.info(
                            "sql:%s, expected ErrInfo '%s' occured"
                            % (sql, expectErrInfo)
                        )
                    else:
                        tdLog.exit(
                            "%s(%d) failed: sql:%s, ErrInfo '%s' occured, but not expected ErrInfo '%s'"
                            % (
                                caller.filename,
                                caller.lineno,
                                sql,
                                self.error_info,
                                expectErrInfo,
                            )
                        )
            else:
                if expectedErrno != None:
                    expectedErrno_rest = expectedErrno & 0x0000FFFF
                    if expectedErrno in self.errno or expectedErrno_rest in self.errno:
                        tdLog.info(
                            "sql:%s, expected errno %s occured" % (sql, expectedErrno)
                        )
                    else:
                        tdLog.exit(
                            "%s(%d) failed: sql:%s, errno '%s' occured, but not expected errno '%s'"
                            % (
                                caller.filename,
                                caller.lineno,
                                sql,
                                self.errno,
                                expectedErrno,
                            )
                        )

                if expectErrInfo != None:
                    if expectErrInfo in self.error_info:
                        tdLog.info(
                            "sql:%s, expected ErrInfo '%s' occured"
                            % (sql, expectErrInfo)
                        )
                    else:
                        tdLog.exit(
                            "%s(%d) failed: sql:%s, ErrInfo %s occured, but not expected ErrInfo '%s'"
                            % (
                                caller.filename,
                                caller.lineno,
                                sql,
                                self.error_info,
                                expectErrInfo,
                            )
                        )

            return self.error_info

    def no_error(self, sql):
        caller = inspect.getframeinfo(inspect.stack()[1][0])
        expectErrOccurred = False

        try:
            self.cursor.execute(sql)
        except BaseException as e:
            expectErrOccurred = True
            self.errno = e.errno
            error_info = repr(e)
            self.error_info = ",".join(
                error_info[error_info.index("(") + 1 : -1].split(",")[:-1]
            ).replace("'", "")

        if expectErrOccurred:
            tdLog.exit(
                "%s(%d) failed: sql:%s, unexpect error '%s' occurred"
                % (caller.filename, caller.lineno, sql, self.error_info)
            )
        else:
            tdLog.info("sql:%s, check passed, no ErrInfo occurred" % (sql))

    def getData(self, row, col):
        """
        Retrieves the data at the specified row and column from the last query result.

        Args:
            row (int): The row index of the data to be retrieved.
            col (int): The column index of the data to be retrieved.

        Returns:
            The data at the specified row and column.

        Raises:
            SystemExit: If the specified row or column is out of range.
        """
        self.checkRowCol(row, col)
        return self.queryResult[row][col]

    def getColData(self, col):
        """
        Retrieves all data from the specified column in the last query result.

        Args:
            col (int): The column index of the data to be retrieved.

        Returns:
            list: A list containing all data from the specified column.

        Raises:
            None
        """
        colDatas = []
        for i in range(self.queryRows):
            colDatas.append(self.queryResult[i][col])
        return colDatas

    def getResult(self, sql):
        """
        Executes a SQL query and fetches the results.

        Args:
            sql (str): The SQL query to be executed.

        Returns:
            list: The fetched results.

        Raises:
            Exception: If the query execution fails.
        """
        self.sql = sql
        try:
            self.cursor.execute(sql)
            self.queryResult = self.cursor.fetchall()
        except Exception as e:
            caller = inspect.getframeinfo(inspect.stack()[1][0])
            args = (caller.filename, caller.lineno, sql, repr(e))
            tdLog.notice("%s(%d) failed: sql:%s, %s" % args)
            raise Exception(repr(e))
        return self.queryResult

    def getVariable(self, search_attr):
        """
        Retrieves the value of a specified variable from the database.

        Args:
            search_attr (str): The name of the variable to be retrieved.

        Returns:
            tuple: A tuple containing the value of the specified variable and the list of all variables.

        Raises:
            Exception: If the query execution fails.
        """
        try:
            sql = "show variables"
            param_list = self.query(sql, row_tag=True)
            for param in param_list:
                if param[0] == search_attr:
                    return param[1], param_list
        except Exception as e:
            caller = inspect.getframeinfo(inspect.stack()[1][0])
            args = (caller.filename, caller.lineno, sql, repr(e))
            tdLog.notice("%s(%d) failed: sql:%s, %s" % args)
            raise Exception(repr(e))

    def getColNameList(self, sql, col_tag=None):
        """
        Executes a SQL query and retrieves the column names and optionally the column types.

        Args:
            sql (str): The SQL query to be executed.
            col_tag (optional): If provided, the method will return both column names and column types. Defaults to None.

        Returns:
            list: A list containing the column names.
            tuple: A tuple containing two lists - the column names and the column types, if col_tag is provided.

        Raises:
            Exception: If the query execution fails.
        """
        self.sql = sql
        try:
            col_name_list = []
            col_type_list = []
            self.cursor.execute(sql)
            for query_col in self.cursor.description:
                col_name_list.append(query_col[0])
                col_type_list.append(query_col[1])
        except Exception as e:
            caller = inspect.getframeinfo(inspect.stack()[1][0])
            args = (caller.filename, caller.lineno, sql, repr(e))
            tdLog.notice("%s(%d) failed: sql:%s, %s" % args)
            raise Exception(repr(e))
        if col_tag:
            return col_name_list, col_type_list
        return col_name_list

    def getRows(self):
        """
        Retrieves the number of rows fetched by the last query.

        Args:
            None

        Returns:
            int: The number of rows fetched by the last query.

        Raises:
            None
        """
        return self.queryRows

    # get first value
    def getFirstValue(self, sql):
        """
        Executes a SQL query and retrieves the first value in the result.

        Args:
            sql (str): The SQL query to be executed.

        Returns:
            The first value in the result.

        Raises:
            Exception: If the query execution fails.
        """
        self.query(sql)
        return self.getData(0, 0)

    #
    #  check session
    #

    def checkRows(self, expectedRows):
        """
        Checks if the number of rows fetched by the last query matches the expected number of rows.

        Args:
            expectedRows (int): The expected number of rows.

        Returns:
            bool: True if the number of rows matches the expected number, otherwise it exits the program.

        Raises:
            SystemExit: If the number of rows does not match the expected number.
        """
        return self.checkEqual(self.queryRows, expectedRows)

<<<<<<< HEAD

    def checkRowsV2(
        self,
        expectedRows: int,
        operator: Literal["<", "<=", ">", ">=", "==", "!="] = "==",
        show: bool = True
    ) -> bool:
        """
        Verify if the number of rows returned by SQL query meets the expected condition.
        
        Args:
            expectedRows : int
                The expected number of rows to compare against
            operator : str, optional
                Comparison operator ('<', '<=', '>', '>=', '==', '!='), 
                defaults to '<'
            show : bool, optional
                Whether to print the verification result, defaults to True
                
        Returns:
            bool
                True if the actual row count meets the expected condition, 
                False otherwise
                
        Raises:
            ValueError: If invalid operator is provided
            
        Usage:
            assert checker.checkRows(15, operator="<")  # Verify if less than 15 rows
        """
        actualRows = self.queryRows
        
        try:
            # Perform comparison based on operator
            if operator == "<":
                result = actualRows < expectedRows
            elif operator == "<=":
                result = actualRows <= expectedRows
            elif operator == ">":
                result = actualRows > expectedRows
            elif operator == ">=":
                result = actualRows >= expectedRows
            elif operator == "==":
                result = actualRows == expectedRows
            elif operator == "!=":
                result = actualRows != expectedRows
            else:
                raise ValueError(f"Unsupported comparison operator: {operator}")

            if show:
                tdLog.info(f"Actual rows: {actualRows}, expected rows: {expectedRows}, comparison: {operator}, result: {'PASS' if result else 'FAIL'}")
            return result

        except Exception as e:
            tdLog.error(f"checkRows failed: {str(e)}")
            return False

=======
>>>>>>> 51e53a79
    def checkRows_not_exited(self, expectedRows):
        """
            Check if the query rows is equal to the expected rows

        Args:
            expectedRows: The expected number of rows.

        Returns:
            bool: Returns True if the actual number of rows matches the expected number, otherwise returns False.
        """
        if self.queryRows == expectedRows:
            return True
        else:
            return False

    def checkRows_range(self, excepte_row_list):
        """
        Checks if the number of rows fetched by the last query is within the expected range.(Not used)

        Args:
            excepte_row_list (list): A list of expected row counts.

        Returns:
            bool: True if the number of rows is within the expected range, otherwise it exits the program.

        Raises:
            SystemExit: If the number of rows is not within the expected range.
        """
        if self.queryRows in excepte_row_list:
            tdLog.info(
                f"sql:{self.sql}, queryRows:{self.queryRows} in expect:{excepte_row_list}"
            )
            return True
        else:
            caller = inspect.getframeinfo(inspect.stack()[1][0])
            tdLog.exit(
                f"{caller.filename}({caller.lineno}) failed: sql:{self.sql}, queryRows:{self.queryRows} not in expect:{excepte_row_list}"
            )

    def checkCols(self, expectCols):
        """
        Checks if the number of columns fetched by the last query matches the expected number of columns.

        Args:
            expectCols (int): The expected number of columns.

        Returns:
            None

        Raises:
            SystemExit: If the number of columns does not match the expected number.
        """
        if self.queryCols == expectCols:
            tdLog.info(
                "sql:%s, queryCols:%d == expect:%d"
                % (self.sql, self.queryCols, expectCols)
            )
        else:
            caller = inspect.getframeinfo(inspect.stack()[1][0])
            args = (
                caller.filename,
                caller.lineno,
                self.sql,
                self.queryCols,
                expectCols,
            )
            tdLog.exit("%s(%d) failed: sql:%s, queryCols:%d != expect:%d" % args)

    def checkRowCol(self, row, col):
        """
        Checks if the specified row and column indices are within the range of the last query result.

        Args:
            row (int): The row index to be checked.
            col (int): The column index to be checked.

        Returns:
            None

        Raises:
            SystemExit: If the specified row or column index is out of range.
        """
        caller = inspect.getframeinfo(inspect.stack()[2][0])
        if row < 0:
            args = (caller.filename, caller.lineno, self.sql, row)
            tdLog.exit("%s(%d) failed: sql:%s, row:%d is smaller than zero" % args)
        if col < 0:
            args = (caller.filename, caller.lineno, self.sql, row)
            tdLog.exit("%s(%d) failed: sql:%s, col:%d is smaller than zero" % args)
        if row > self.queryRows:
            args = (caller.filename, caller.lineno, self.sql, row, self.queryRows)
            tdLog.exit(
                "%s(%d) failed: sql:%s, row:%d is larger than queryRows:%d" % args
            )
        if col > self.queryCols:
            args = (caller.filename, caller.lineno, self.sql, col, self.queryCols)
            tdLog.exit(
                "%s(%d) failed: sql:%s, col:%d is larger than queryCols:%d" % args
            )

    def checkDataType(self, row, col, dataType):
        """
        Checks if the data type at the specified row and column matches the expected data type.

        Args:
            row (int): The row index of the data to be checked.
            col (int): The column index of the data to be checked.
            dataType (str): The expected data type.

        Returns:
            bool: True if the data type matches the expected data type, otherwise False.

        Raises:
            SystemExit: If the specified row or column index is out of range.
        """
        self.checkRowCol(row, col)
        return self.cursor.istype(col, dataType)

    def checkFloatString(self, row, col, data, show=False):
        if row >= self.queryRows:
            caller = inspect.getframeinfo(inspect.stack()[1][0])
            args = (caller.filename, caller.lineno, self.sql, row + 1, self.queryRows)
            tdLog.exit(
                "%s(%d) failed: sql:%s, row:%d is larger than queryRows:%d" % args
            )
        if col >= self.queryCols:
            caller = inspect.getframeinfo(inspect.stack()[1][0])
            args = (caller.filename, caller.lineno, self.sql, col + 1, self.queryCols)
            tdLog.exit(
                "%s(%d) failed: sql:%s, col:%d is larger than queryCols:%d" % args
            )

        self.checkRowCol(row, col)

        val = float(self.queryResult[row][col])
        if abs(data) >= 1 and abs((val - data) / data) <= 0.000001:
            if show:
                tdLog.info("check successfully")
        elif abs(data) < 1 and abs(val - data) <= 0.000001:
            if show:
                tdLog.info("check successfully")
        else:
            caller = inspect.getframeinfo(inspect.stack()[1][0])
            args = (
                caller.filename,
                caller.lineno,
                self.sql,
                row,
                col,
                self.queryResult[row][col],
                data,
            )
            tdLog.exit(
                "%s(%d) failed: sql:%s row:%d col:%d data:%s != expect:%s" % args
            )

    def checkData(self, row, col, data, show=False):
        """
        Checks if the data at the specified row and column matches the expected data.

        Args:
            row (int): The row index of the data to be checked.
            col (int): The column index of the data to be checked.
            data: The expected data to be compared with.
            show (bool, optional): If True, logs a message when the check is successful. Defaults to False.

        Returns:
            None

        Raises:
            SystemExit: If the data at the specified row and column does not match the expected data.
        """
        if row >= self.queryRows:
            caller = inspect.getframeinfo(inspect.stack()[1][0])
            args = (caller.filename, caller.lineno, self.sql, row + 1, self.queryRows)
            tdLog.exit(
                "%s(%d) failed: sql:%s, row:%d is larger than queryRows:%d" % args
            )
        if col >= self.queryCols:
            caller = inspect.getframeinfo(inspect.stack()[1][0])
            args = (caller.filename, caller.lineno, self.sql, col + 1, self.queryCols)
            tdLog.exit(
                "%s(%d) failed: sql:%s, col:%d is larger than queryCols:%d" % args
            )

        self.checkRowCol(row, col)

        if self.queryResult[row][col] != data:
            if self.cursor.istype(col, "TIMESTAMP"):
                # suppose user want to check nanosecond timestamp if a longer data passed``
                if isinstance(data, str):
                    if len(data) >= 28:
                        if self.queryResult[row][col] == _parse_ns_timestamp(data):
                            if show:
                                tdLog.info("check successfully")
                        else:
                            caller = inspect.getframeinfo(inspect.stack()[1][0])
                            args = (
                                caller.filename,
                                caller.lineno,
                                self.sql,
                                row,
                                col,
                                self.queryResult[row][col],
                                data,
                            )
                            tdLog.exit(
                                "%s(%d) failed: sql:%s row:%d col:%d data:%s != expect:%s"
                                % args
                            )
                    else:
                        print(f"{self.queryResult[row][col]}")
                        real = self.queryResult[row][col]
                        if real is None:
                            # none
                            if str(real) == data:
                                if show:
                                    tdLog.info("check successfully")
                        elif real.astimezone(datetime.timezone.utc) == _parse_datetime(
                            data
                        ).astimezone(datetime.timezone.utc):
                            # tdLog.info(f"sql:{self.sql}, row:{row} col:{col} data:{self.queryResult[row][col]} == expect:{data}")
                            if show:
                                tdLog.info("check successfully")
                        else:
                            caller = inspect.getframeinfo(inspect.stack()[1][0])
                            args = (
                                caller.filename,
                                caller.lineno,
                                self.sql,
                                row,
                                col,
                                self.queryResult[row][col],
                                data,
                            )
                            tdLog.exit(
                                "%s(%d) failed: sql:%s row:%d col:%d data:%s != expect:%s"
                                % args
                            )
                    return
                elif isinstance(data, int):
                    if len(str(data)) == 16:
                        precision = "us"
                    elif len(str(data)) == 13:
                        precision = "ms"
                    elif len(str(data)) == 19:
                        precision = "ns"
                    else:
                        caller = inspect.getframeinfo(inspect.stack()[1][0])
                        args = (
                            caller.filename,
                            caller.lineno,
                            self.sql,
                            row,
                            col,
                            self.queryResult[row][col],
                            data,
                        )
                        tdLog.exit(
                            "%s(%d) failed: sql:%s row:%d col:%d data:%s != expect:%s"
                            % args
                        )
                        return
                    success = False
                    if precision == "ms":
                        dt_obj = self.queryResult[row][col]
                        ts = int(
                            int(
                                (
                                    dt_obj
                                    - datetime.datetime.fromtimestamp(0, dt_obj.tzinfo)
                                ).total_seconds()
                            )
                            * 1000
                        ) + int(dt_obj.microsecond / 1000)
                        if ts == data:
                            success = True
                    elif precision == "us":
                        dt_obj = self.queryResult[row][col]
                        ts = int(
                            int(
                                (
                                    dt_obj
                                    - datetime.datetime.fromtimestamp(0, dt_obj.tzinfo)
                                ).total_seconds()
                            )
                            * 1e6
                        ) + int(dt_obj.microsecond)
                        if ts == data:
                            success = True
                    elif precision == "ns":
                        if data == self.queryResult[row][col]:
                            success = True
                    if success:
                        if show:
                            tdLog.info("check successfully")
                    else:
                        caller = inspect.getframeinfo(inspect.stack()[1][0])
                        args = (
                            caller.filename,
                            caller.lineno,
                            self.sql,
                            row,
                            col,
                            self.queryResult[row][col],
                            data,
                        )
                        tdLog.exit(
                            "%s(%d) failed: sql:%s row:%d col:%d data:%s != expect:%s"
                            % args
                        )
                    return
                elif isinstance(data, datetime.datetime):
                    dt_obj = self.queryResult[row][col]
                    delt_data = data - datetime.datetime.fromtimestamp(0, data.tzinfo)
                    delt_result = self.queryResult[row][
                        col
                    ] - datetime.datetime.fromtimestamp(
                        0, self.queryResult[row][col].tzinfo
                    )
                    if delt_data == delt_result:
                        if show:
                            tdLog.info("check successfully")
                    else:
                        caller = inspect.getframeinfo(inspect.stack()[1][0])
                        args = (
                            caller.filename,
                            caller.lineno,
                            self.sql,
                            row,
                            col,
                            self.queryResult[row][col],
                            data,
                        )
                        tdLog.exit(
                            "%s(%d) failed: sql:%s row:%d col:%d data:%s != expect:%s"
                            % args
                        )
                    return
                else:
                    caller = inspect.getframeinfo(inspect.stack()[1][0])
                    args = (
                        caller.filename,
                        caller.lineno,
                        self.sql,
                        row,
                        col,
                        self.queryResult[row][col],
                        data,
                    )
                    tdLog.exit(
                        "%s(%d) failed: sql:%s row:%d col:%d data:%s != expect:%s"
                        % args
                    )

            if str(self.queryResult[row][col]) == str(data):
                # tdLog.info(f"sql:{self.sql}, row:{row} col:{col} data:{self.queryResult[row][col]} == expect:{data}")
                if show:
                    tdLog.info("check successfully")
                return

            elif isinstance(data, float):
                if (
                    abs(data) >= 1
                    and abs((self.queryResult[row][col] - data) / data) <= 0.000001
                ):
                    # tdLog.info(f"sql:{self.sql}, row:{row} col:{col} data:{self.queryResult[row][col]} == expect:{data}")
                    if show:
                        tdLog.info("check successfully")
                elif (
                    abs(data) < 1 and abs(self.queryResult[row][col] - data) <= 0.000001
                ):
                    # tdLog.info(f"sql:{self.sql}, row:{row} col:{col} data:{self.queryResult[row][col]} == expect:{data}")
                    if show:
                        tdLog.info("check successfully")

                else:
                    caller = inspect.getframeinfo(inspect.stack()[1][0])
                    args = (
                        caller.filename,
                        caller.lineno,
                        self.sql,
                        row,
                        col,
                        self.queryResult[row][col],
                        data,
                    )
                    tdLog.exit(
                        "%s(%d) failed: sql:%s row:%d col:%d data:%s != expect:%s"
                        % args
                    )
                return
            else:
                caller = inspect.getframeinfo(inspect.stack()[1][0])
                args = (
                    caller.filename,
                    caller.lineno,
                    self.sql,
                    row,
                    col,
                    self.queryResult[row][col],
                    data,
                )
                tdLog.exit(
                    "%s(%d) failed: sql:%s row:%d col:%d data:%s != expect:%s" % args
                )
        if show:
            tdLog.info("check successfully")


    def checkDataV2(self, row, col, data, show=False, operator="==") -> bool:
        """
        Compare the data at the specified row and column with the expected data.

        Args:
            row (int): The row index of the data to be checked.
            col (int): The column index of the data to be checked.
            data: The expected data to compare against.
            show (bool, optional): If True, logs a message when the check is successful. Defaults to False.
            operator (str, optional): The operator to use for comparison. Defaults to "==".
        Returns:
            bool: True if the comparison is successful, False otherwise.
        Usage:
            assert self.checkDataV2(row, col, data, show=True, operator="==")
            assert self.checkDataV2(row, col, data, show=True, operator="<") # means actual value is less than data
        """
        if row >= self.queryRows:
            caller = inspect.getframeinfo(inspect.stack()[1][0])
            args = (caller.filename, caller.lineno, self.sql, row + 1, self.queryRows)
            tdLog.error("%s(%d) failed: sql:%s, row:%d is larger than queryRows:%d" % args)
            return False
        if col >= self.queryCols:
            caller = inspect.getframeinfo(inspect.stack()[1][0])
            args = (caller.filename, caller.lineno, self.sql, col + 1, self.queryCols)
            tdLog.error("%s(%d) failed: sql:%s, col:%d is larger than queryCols:%d" % args)
            return False
        self.checkRowCol(row, col)

        try:
            # 获取当前单元格的数据
            actual_value = self.queryResult[row][col]

            # 转换函数：将值统一转换为可比较的类型
            def to_timestamp(value) -> Optional[int]:
                """将任意时间格式转换为纳秒级时间戳"""
                if value is None:
                    return None
                    
                # 处理数值时间戳
                if isinstance(value, (int, float)):
                    if value > 1e18:
                        return int(value)
                    elif value > 1e15:
                        tdLog.info(f"value={value}")
                        tdLog.info(f"int(value * 1000)={int(value * 1000)}")
                        return int(value * 1000)
                    elif value > 1e12:
                        return int(value * 1000000)
                    else:
                        return int(value * 1000000000)
                        
                # 处理字符串时间
                elif isinstance(value, str):
                    if value.isdigit():
                        if len(value) == 19:
                            return int(value)
                        elif len(value) == 16:
                            return int(value) * 1000
                        elif len(value) == 13:
                            return int(value) * 1000000
                        elif len(value) == 10:
                            return int(value) * 1000000000
                    try:
                        # 解析常规SQL格式（支持纳秒）
                        pattern = r'(\d{4}-\d{2}-\d{2})\s(\d{2}:\d{2}:\d{2})(\.\d+)?'
                        time_match = re.match(pattern, value)
                        if time_match:
                            date_part, time_part, nano_part = time_match.groups()
                            nano = int(nano_part[1:].ljust(9, '0')[:9] if nano_part else 0)
                            dt_str = f"{date_part or '1970-01-01'} {time_part}"
                            dt = datetime.datetime.strptime(dt_str, "%Y-%m-%d %H:%M:%S")
                            return int(dt.timestamp()) * 1000000000 + nano
                    except Exception:
                        pass
                    raise ValueError(f"无法解析的时间字符串: {value}")
                    
                # 处理datetime对象
                elif isinstance(value, datetime.datetime):
                    return int(value.timestamp()) * 1000000000 + value.microsecond * 1000
                    
                raise TypeError(f"不支持的类型: {type(value)}")

            # 转换实际值和预期值
            if self.cursor.istype(col, "TIMESTAMP"):
                converted_actual = to_timestamp(actual_value)
                tdLog.debug(f"sql_result={converted_actual}")
                converted_expected = to_timestamp(data)
                tdLog.debug(f"sql_expect={converted_expected}")
            else:
                converted_actual = actual_value
                converted_expected = data
            
            # 处理None值比较
            if converted_actual is None or converted_expected is None:
                result = (converted_actual == converted_expected)
                if operator != '==' and operator != '!=':
                    raise ValueError("None values can only be compared with == or !=")
                result = (result if operator == '==' else not result)
            else:
                # 根据操作符进行比较
                if operator == '<':
                    result = converted_actual < converted_expected
                elif operator == '<=':
                    result = converted_actual <= converted_expected
                elif operator == '>':
                    result = converted_actual > converted_expected
                elif operator == '>=':
                    result = converted_actual >= converted_expected
                elif operator == '==':
                    result = converted_actual == converted_expected
                elif operator == '!=':
                    result = converted_actual != converted_expected
                else:
                    raise ValueError(f"Unsupported operator: {operator}")
            if show:
                tdLog.info(f"Data at row {row}, col {col} actual value={actual_value}, operator={operator}, expected value={data}, result={result}")
            return result
        except Exception as e:
            tdLog.error(f"Error comparing data at row {row}, col {col}: {e}")
            return False


    def checkKeyData(self, key, col, data, show=False):
        """
        Checks if the data at the specified key matches the expected data.

        Args:
            key: The first column to be compared with.
            col (int): The column index of the data to be checked.
            data: The expected data to be compared with.
            show (bool, optional): If True, logs a message when the check is successful. Defaults to False.

        Returns:
            None

        Raises:
            SystemExit: If the data of the specified key does not match the expected data.
        """

        if col >= self.queryCols:
            caller = inspect.getframeinfo(inspect.stack()[1][0])
            args = (caller.filename, caller.lineno, self.sql, col + 1, self.queryCols)
            tdLog.exit(
                "%s(%d) failed: sql:%s, col:%d is larger than queryCols:%d" % args
            )

        row = -1

        for i in range(self.queryRows):
            if self.queryResult[i][col] == data:
                row = i

        tdLog.info(f"find key:{key}, row:{row} col:{col}, data:{data}")

        if row == -1:
            caller = inspect.getframeinfo(inspect.stack()[1][0])
            args = (caller.filename, caller.lineno, self.sql, key, col)
            tdLog.exit("%s(%d) failed: sql:%s key:%s col:%d not found" % args)

        if show:
            tdLog.info("check key successfully")

    def expectKeyData(self, key, col, data, show=False):
        """
        Whether the data at the specified key matches the expected data.

        Args:
            key: The first column to be compared with.
            col (int): The column index of the data to be checked.
            data: The expected data to be compared with.
            show (bool, optional): If True, logs a message when the check is successful. Defaults to False.

        Returns:
            Bool

        Raises:
            None
        """

        if col >= self.queryCols:
            caller = inspect.getframeinfo(inspect.stack()[1][0])
            args = (caller.filename, caller.lineno, self.sql, col + 1, self.queryCols)
            tdLog.info(
                "%s(%d) failed: sql:%s, col:%d is larger than queryCols:%d" % args
            )
            return False

        row = -1

        for i in range(self.queryRows):
            if self.queryResult[i][col] == data:
                row = i

        tdLog.info(f"find key:{key}, row:{row} col:{col}, data:{data}")

        if row == -1:
            caller = inspect.getframeinfo(inspect.stack()[1][0])
            args = (caller.filename, caller.lineno, self.sql, key, col)
            return False

        if show:
            tdLog.info("check key successfully")

        return True

    def checkAssert(self, assertVal, show=False):
        """
        Checks if the assertVal is true.

        Args:
            assertVal: The value to be assert
            show (bool, optional): If True, logs a message when the check is successful. Defaults to False.

        Returns:
            None

        Raises:
            SystemExit: If the data of the specified key does not match the expected data.
        """

        if assertVal != True:
            caller = inspect.getframeinfo(inspect.stack()[1][0])
            args = (caller.filename, caller.lineno, self.sql)
            tdLog.exit("%s(%d) failed: sql:%s asserted" % args)

        if show:
            tdLog.info("check assert successfully")


    def checkDataMem(self, sql, mem):
        """
        Executes a SQL query and checks if the result matches the expected data.

        Args:
            sql (str): The SQL query to be executed.
            mem (list): The expected data, represented as a list of lists.

        Returns:
            None

        Raises:
            SystemExit: If the expected data is not a list of lists, or if the SQL result does not match the expected data.
        """
        self.query(sql)
        if not isinstance(mem, list):
            caller = inspect.getframeinfo(inspect.stack()[1][0])
            args = (caller.filename, caller.lineno, self.sql)
            tdLog.exit(
                "%s(%d) failed: sql:%s, expect data is error, must is array[][]" % args
            )

        if len(mem) != self.queryRows:
            caller = inspect.getframeinfo(inspect.stack()[1][0])
            args = (caller.filename, caller.lineno, self.sql, len(mem), self.queryRows)
            tdLog.exit(
                "%s(%d) failed: sql:%s, row:%d is larger than queryRows:%d" % args
            )
        # row, col, data
        for row, rowData in enumerate(mem):
            for col, colData in enumerate(rowData):
                self.checkData(row, col, colData)
        tdLog.info("check successfully")

    def checkDataCsv(self, sql, csvfilePath):
        """
        Executes a SQL query and checks if the result matches the expected data from a CSV file.(Not used)

        Args:
            sql (str): The SQL query to be executed.
            csvfilePath (str): The path to the CSV file containing the expected data.

        Returns:
            None

        Raises:
            SystemExit: If the CSV file path is invalid, the file is not found, there is an error reading the file,
                or if the sql result does not match the expected data from CSV file.
        """
        if not isinstance(csvfilePath, str) or len(csvfilePath) == 0:
            caller = inspect.getframeinfo(inspect.stack()[1][0])
            args = (caller.filename, caller.lineno, self.sql, csvfilePath)
            tdLog.exit("%s(%d) failed: sql:%s, expect csvfile path error:%s" % args)

        tdLog.info("read csvfile read begin")
        data = []
        try:
            with open(csvfilePath) as csvfile:
                csv_reader = csv.reader(csvfile)  # csv.reader read csvfile\
                # header = next(csv_reader)        # Read the header of each column in the first row
                for row in csv_reader:  # csv file save to data
                    data.append(row)
        except FileNotFoundError:
            caller = inspect.getframeinfo(inspect.stack()[1][0])
            args = (caller.filename, caller.lineno, self.sql, csvfilePath)
            tdLog.exit("%s(%d) failed: sql:%s, expect csvfile not find error:%s" % args)
        except Exception as e:
            caller = inspect.getframeinfo(inspect.stack()[1][0])
            args = (caller.filename, caller.lineno, self.sql, csvfilePath, str(e))
            tdLog.exit(
                "%s(%d) failed: sql:%s, expect csvfile path:%s, read error:%s" % args
            )

        tdLog.info("read csvfile read successfully")
        self.checkDataMem(sql, data)

    def checkDataMemByLine(self, sql, mem):
        """
        Executes a SQL query and checks if the result matches the expected data (Same as checkDataMem).

        Args:
            sql (str): The SQL query to be executed.
            mem (list): The expected data, represented as a list of lists.

        Returns:
            None

        Raises:
            SystemExit: If the expected data is not a list of lists, or if the SQL result does not match the expected data.
        """
        if not isinstance(mem, list):
            caller = inspect.getframeinfo(inspect.stack()[1][0])
            args = (caller.filename, caller.lineno, self.sql)
            tdLog.exit(
                "%s(%d) failed: sql:%s, expect data is error, must is array[][]" % args
            )

        if len(mem) != self.queryRows:
            caller = inspect.getframeinfo(inspect.stack()[1][0])
            args = (caller.filename, caller.lineno, self.sql, len(mem), self.queryRows)
            tdLog.exit(
                "%s(%d) failed: sql:%s, row:%d is larger than queryRows:%d" % args
            )
        # row, col, data
        for row, rowData in enumerate(mem):
            for col, colData in enumerate(rowData):
                self.checkData(row, col, colData)
        tdLog.info("check %s successfully" % sql)

    def checkDataCsvByLine(self, sql, csvfilePath):
        """
        Executes a SQL query and checks if the result matches the expected data from a CSV file line by line.

        Args:
            sql (str): The SQL query to be executed.
            csvfilePath (str): The path to the CSV file containing the expected data.

        Returns:
            None

        Raises:
            SystemExit: If the CSV file path is invalid, the file is not found, there is an error reading the file,
                        or if the SQL result does not match the expected data from the CSV file.
        """
        if not isinstance(csvfilePath, str) or len(csvfilePath) == 0:
            caller = inspect.getframeinfo(inspect.stack()[1][0])
            args = (caller.filename, caller.lineno, self.sql, csvfilePath)
            tdLog.exit("%s(%d) failed: sql:%s, expect csvfile path error:%s" % args)
        self.query(sql)
        data = []
        tdLog.info("check line %d start" % self.csvLine)
        try:
            with open(csvfilePath) as csvfile:
                skip_rows = self.csvLine
                # 计算需要读取的行数
                num_rows = self.queryRows
                # 读取指定范围的行
                df = pd.read_csv(
                    csvfilePath, skiprows=skip_rows, nrows=num_rows, header=None
                )
                for index, row in df.iterrows():
                    data.append(row)
                self.csvLine += self.queryRows
        except FileNotFoundError:
            caller = inspect.getframeinfo(inspect.stack()[1][0])
            args = (caller.filename, caller.lineno, self.sql, csvfilePath)
            tdLog.exit("%s(%d) failed: sql:%s, expect csvfile not find error:%s" % args)
        except Exception as e:
            caller = inspect.getframeinfo(inspect.stack()[1][0])
            args = (caller.filename, caller.lineno, self.sql, csvfilePath, str(e))
            tdLog.exit(
                "%s(%d) failed: sql:%s, expect csvfile path:%s, read error:%s" % args
            )
        self.checkDataMemByLine(sql, data)

    # return true or false replace exit, no print out
    def checkRowColNoExist(self, row, col):
        """
        Checks if the specified row and column indices are within the range of the last query result without exiting the program.

        Args:
            row (int): The row index to be checked.
            col (int): The column index to be checked.

        Returns:
            bool: True if the specified row and column indices are within the range, otherwise False.

        Raises:
            None
        """
        caller = inspect.getframeinfo(inspect.stack()[2][0])
        if row < 0:
            args = (caller.filename, caller.lineno, self.sql, row)
            return False
        if col < 0:
            args = (caller.filename, caller.lineno, self.sql, row)
            return False
        if row > self.queryRows:
            args = (caller.filename, caller.lineno, self.sql, row, self.queryRows)
            return False
        if col > self.queryCols:
            args = (caller.filename, caller.lineno, self.sql, col, self.queryCols)
            return False

        return True

    # return true or false replace exit, no print out
    def checkDataNoExist(self, row, col, data):
        """
        Checks if the data at the specified row and column matches the expected data without exiting the program.

        Args:
            row (int): The row index of the data to be checked.
            col (int): The column index of the data to be checked.
            data: The expected data to be compared with.

        Returns:
            bool: True if the data matches the expected data, otherwise False.

        Raises:
            None
        """
        if self.checkRowColNoExist(row, col) == False:
            return False
        if self.queryResult[row][col] != data:
            if self.cursor.istype(col, "TIMESTAMP"):
                # suppose user want to check nanosecond timestamp if a longer data passed
                if len(data) >= 28:
                    if pd.to_datetime(self.queryResult[row][col]) == pd.to_datetime(
                        data
                    ):
                        return True
                else:
                    if self.queryResult[row][col] == _parse_datetime(data):
                        return True
                return False

            if str(self.queryResult[row][col]) == str(data):
                return True
            elif isinstance(data, float):
                if (
                    abs(data) >= 1
                    and abs((self.queryResult[row][col] - data) / data) <= 0.000001
                ):
                    return True
                elif (
                    abs(data) < 1 and abs(self.queryResult[row][col] - data) <= 0.000001
                ):
                    return True
                else:
                    return False
            else:
                return False

        return True

    # loop execute sql then sleep(waitTime) , if checkData ok break loop
    def checkDataLoop(self, row, col, data, sql, loopCount, waitTime):
        """
        Executes a SQL query in a loop and checks if the data at the specified row and column matches the expected data.

        Args:
            row (int): The row index of the data to be checked.
            col (int): The column index of the data to be checked.
            data: The expected data to be compared with.
            sql (str): The SQL query to be executed.
            loopCount (int): The number of times to execute the SQL query.
            waitTime (int): The time to wait (in seconds) between each execution.

        Returns:
            None

        Raises:
            Exception: If the query execution fails.
            SystemExit: If the data at the specified row and column does not match the expected data.
        """
        # loop check util checkData return true
        for i in range(loopCount):
            self.query(sql)
            if self.checkDataNoExist(row, col, data):
                self.checkData(row, col, data)
                return
            time.sleep(waitTime)

        # last check
        self.query(sql)
        self.checkData(row, col, data)

    def check_rows_loop(self, expectedRows, sql, loopCount, waitTime):
        # loop check util checkData return true
        for i in range(loopCount):
            self.query(sql)
            if self.checkRows_not_exited(expectedRows):
                return
            else:
                time.sleep(waitTime)
                continue
        # last check
        self.query(sql)
        self.checkRows(expectedRows)

    def checkAffectedRows(self, expectAffectedRows):
        """
        Checks if the number of affected rows from the last executed SQL statement matches the expected number of affected rows.

        Args:
            expectAffectedRows (int): The expected number of affected rows.

        Returns:
            None

        Raises:
            SystemExit: If the number of affected rows does not match the expected number.
        """
        if self.affectedRows != expectAffectedRows:
            caller = inspect.getframeinfo(inspect.stack()[1][0])
            args = (
                caller.filename,
                caller.lineno,
                self.sql,
                self.affectedRows,
                expectAffectedRows,
            )
            tdLog.exit("%s(%d) failed: sql:%s, affectedRows:%d != expect:%d" % args)

        tdLog.info(
            "sql:%s, affectedRows:%d == expect:%d"
            % (self.sql, self.affectedRows, expectAffectedRows)
        )

    def checkColNameList(self, col_name_list, expect_col_name_list):
        """
        Checks if the column names from the last query match the expected column names.

        Args:
            col_name_list (list): The list of column names from the last query.
            expect_col_name_list (list): The list of expected column names.

        Returns:
            None

        Raises:
            SystemExit: If the column names do not match the expected column names.
        """
        if col_name_list == expect_col_name_list:
            tdLog.info(
                "sql:%s, col_name_list:%s == expect_col_name_list:%s"
                % (self.sql, col_name_list, expect_col_name_list)
            )
        else:
            caller = inspect.getframeinfo(inspect.stack()[1][0])
            args = (
                caller.filename,
                caller.lineno,
                self.sql,
                col_name_list,
                expect_col_name_list,
            )
            tdLog.exit(
                "%s(%d) failed: sql:%s, col_name_list:%s != expect_col_name_list:%s"
                % args
            )

    def __check_equal(self, elm, expect_elm):
        if elm == expect_elm:
            return True
        if type(elm) in (list, tuple) and type(expect_elm) in (list, tuple):
            if len(elm) != len(expect_elm):
                return False
            if len(elm) == 0:
                return True
            for i in range(len(elm)):
                flag = self.__check_equal(elm[i], expect_elm[i])
                if not flag:
                    return False
            return True
        return False

    def print_error_frame_info(self, elm, expect_elm, sql=None):
        caller = inspect.getframeinfo(inspect.stack()[1][0])
        print_sql = self.sql if sql is None else sql
        args = (caller.filename, caller.lineno, print_sql, elm, expect_elm)
        # tdLog.info("%s(%d) failed: sql:%s, elm:%s != expect_elm:%s" % args)
        raise Exception("%s(%d) failed: sql:%s, elm:%s != expect_elm:%s" % args)

    def checkEqual(self, elm, expect_elm):
        """
        Checks if the given element is equal to the expected element.

        Args:
            elm: The element to be checked.
            expect_elm: The expected element to be compared with.

        Returns:
            None

        Raises:
            Exception: If the element does not match the expected element.
        """
        if elm == expect_elm:
            tdLog.info("sql:%s, elm:%s == expect_elm:%s" % (self.sql, elm, expect_elm))
            return True
        if self.__check_equal(elm, expect_elm):
            tdLog.info("sql:%s, elm:%s == expect_elm:%s" % (self.sql, elm, expect_elm))
            return True
        self.print_error_frame_info(elm, expect_elm)

    def checkNotEqual(self, elm, expect_elm):
        """
        Checks if the given element is not equal to the expected element.

        Args:
            elm: The element to be checked.
            expect_elm: The expected element to be compared with.

        Returns:
            None

        Raises:
            Exception: If the element matches the expected element.
        """
        if elm != expect_elm:
            tdLog.info("sql:%s, elm:%s != expect_elm:%s" % (self.sql, elm, expect_elm))
        else:
            caller = inspect.getframeinfo(inspect.stack()[1][0])
            args = (caller.filename, caller.lineno, self.sql, elm, expect_elm)
            tdLog.info("%s(%d) failed: sql:%s, elm:%s == expect_elm:%s" % args)
            raise Exception

    # check like select count(*) ...  sql
    def checkAgg(self, sql, expectCnt):
        """
        Executes an aggregate SQL query and checks if the result matches the expected count.

        Args:
            sql (str): The aggregate SQL query to be executed.
            expectCnt (int): The expected count from the aggregate query.

        Returns:
            None

        Raises:
            Exception: If the query execution fails.
            SystemExit: If the result of the aggregate query does not match the expected count.
        """
        self.query(sql)
        self.checkData(0, 0, expectCnt)
        tdLog.info(f"{sql} expect {expectCnt} ok.")

    # expect first value
    def checkFirstValue(self, sql, expect):
        """
        Executes a SQL query and checks if the first value in the result matches the expected value.

        Args:
            sql (str): The SQL query to be executed.
            expect: The expected value of the first result.

        Returns:
            None

        Raises:
            Exception: If the query execution fails.
            SystemExit: If the first value in the result does not match the expected value.
        """
        self.query(sql)
        self.checkData(0, 0, expect)

    # colIdx1 value same with colIdx2
    def checkSameColumn(self, c1, c2):
        """
        Checks if the values in two specified columns are the same for all rows in the last query result.

        Args:
            c1 (int): The index of the first column to be checked.
            c2 (int): The index of the second column to be checked.

        Returns:
            None

        Raises:
            SystemExit: If the values in the specified columns are not the same for any row.
        """
        for i in range(self.queryRows):
            if self.queryResult[i][c1] != self.queryResult[i][c2]:
                tdLog.exit(
                    f"Not same. row={i} col1={c1} col2={c2}. {self.queryResult[i][c1]}!={self.queryResult[i][c2]}"
                )
        tdLog.info(
            f"check {self.queryRows} rows two column value same. column index [{c1},{c2}]"
        )

    #
    # others session
    #

    def get_times(self, time_str, precision="ms"):
        """
        Converts a time string to a timestamp based on the specified precision.(Not used)

        Args:
            time_str (str): The time string to be converted. The string should end with a character indicating the time unit (e.g., 's' for seconds, 'm' for minutes).
            precision (str, optional): The precision of the timestamp. Can be "ms" (milliseconds), "us" (microseconds), or "ns" (nanoseconds). Defaults to "ms".

        Returns:
            int: The timestamp in the specified precision.

        Raises:
            SystemExit: If the time string does not end with a valid time unit character or if the precision is not valid.
        """
        caller = inspect.getframeinfo(inspect.stack()[1][0])
        if time_str[-1] not in TAOS_TIME_INIT:
            tdLog.exit(
                f"{caller.filename}({caller.lineno}) failed: {time_str} not a standard taos time init"
            )
        if precision not in TAOS_PRECISION:
            tdLog.exit(
                f"{caller.filename}({caller.lineno}) failed: {precision} not a standard taos time precision"
            )

        if time_str[-1] == TAOS_TIME_INIT[0]:
            times = int(time_str[:-1]) * TIME_NS
        if time_str[-1] == TAOS_TIME_INIT[1]:
            times = int(time_str[:-1]) * TIME_US
        if time_str[-1] == TAOS_TIME_INIT[2]:
            times = int(time_str[:-1]) * TIME_MS
        if time_str[-1] == TAOS_TIME_INIT[3]:
            times = int(time_str[:-1]) * TIME_S
        if time_str[-1] == TAOS_TIME_INIT[4]:
            times = int(time_str[:-1]) * TIME_M
        if time_str[-1] == TAOS_TIME_INIT[5]:
            times = int(time_str[:-1]) * TIME_H
        if time_str[-1] == TAOS_TIME_INIT[6]:
            times = int(time_str[:-1]) * TIME_D
        if time_str[-1] == TAOS_TIME_INIT[7]:
            times = int(time_str[:-1]) * TIME_W
        if time_str[-1] == TAOS_TIME_INIT[8]:
            times = int(time_str[:-1]) * TIME_N
        if time_str[-1] == TAOS_TIME_INIT[9]:
            times = int(time_str[:-1]) * TIME_Y

        if precision == "ms":
            return int(times)
        elif precision == "us":
            return int(times * 1000)
        elif precision == "ns":
            return int(times * 1000 * 1000)

    def get_type(self, col):
        """
        Retrieves the data type of the specified column in the last query result.(Not used)

        Args:
            col (int): The column index for which the data type is to be retrieved.

        Returns:
            str: The data type of the specified column.

        Raises:
            None
        """
        if self.cursor.istype(col, "BOOL"):
            return "BOOL"
        if self.cursor.istype(col, "INT"):
            return "INT"
        if self.cursor.istype(col, "BIGINT"):
            return "BIGINT"
        if self.cursor.istype(col, "TINYINT"):
            return "TINYINT"
        if self.cursor.istype(col, "SMALLINT"):
            return "SMALLINT"
        if self.cursor.istype(col, "FLOAT"):
            return "FLOAT"
        if self.cursor.istype(col, "DOUBLE"):
            return "DOUBLE"
        if self.cursor.istype(col, "BINARY"):
            return "BINARY"
        if self.cursor.istype(col, "NCHAR"):
            return "NCHAR"
        if self.cursor.istype(col, "TIMESTAMP"):
            return "TIMESTAMP"
        if self.cursor.istype(col, "JSON"):
            return "JSON"
        if self.cursor.istype(col, "TINYINT UNSIGNED"):
            return "TINYINT UNSIGNED"
        if self.cursor.istype(col, "SMALLINT UNSIGNED"):
            return "SMALLINT UNSIGNED"
        if self.cursor.istype(col, "INT UNSIGNED"):
            return "INT UNSIGNED"
        if self.cursor.istype(col, "BIGINT UNSIGNED"):
            return "BIGINT UNSIGNED"

    def taosdStatus(self, state):
        tdLog.sleep(5)
        pstate = 0
        for i in range(30):
            pstate = 0
            pl = psutil.pids()
            for pid in pl:
                try:
                    if psutil.Process(pid).name() == "taosd":
                        print("have already started")
                        pstate = 1
                        break
                except psutil.NoSuchProcess:
                    pass
            if pstate == state:
                break
            if state or pstate:
                tdLog.sleep(1)
                continue
            pstate = 0
            break

        args = (pstate, state)
        if pstate == state:
            tdLog.info("taosd state is %d == expect:%d" % args)
        else:
            tdLog.exit("taosd state is %d != expect:%d" % args)
        pass

    def haveFile(self, dir, state):
        if os.path.exists(dir) and os.path.isdir(dir):
            if not os.listdir(dir):
                if state:
                    tdLog.exit("dir: %s is empty, expect: not empty" % dir)
                else:
                    tdLog.info("dir: %s is empty, expect: empty" % dir)
            else:
                if state:
                    tdLog.info("dir: %s is not empty, expect: not empty" % dir)
                else:
                    tdLog.exit("dir: %s is not empty, expect: empty" % dir)
        else:
            tdLog.exit("dir: %s doesn't exist" % dir)

    def createDir(self, dir):
        if os.path.exists(dir):
            shutil.rmtree(dir)
            tdLog.info("dir: %s is removed" % dir)
        os.makedirs(dir, 755)
        tdLog.info("dir: %s is created" % dir)
        pass

    def get_db_vgroups(self, db_name: str = "test") -> list:
        db_vgroups_list = []
        tdSql.query(f"show {db_name}.vgroups")
        for result in tdSql.queryResult:
            db_vgroups_list.append(result[0])
        vgroup_nums = len(db_vgroups_list)
        tdLog.debug(f"{db_name} has {vgroup_nums} vgroups :{db_vgroups_list}")
        tdSql.query("select * from information_schema.ins_vnodes")
        return db_vgroups_list

    def get_cluseter_dnodes(self) -> list:
        cluset_dnodes_list = []
        tdSql.query("show dnodes")
        for result in tdSql.queryResult:
            cluset_dnodes_list.append(result[0])
        self.clust_dnode_nums = len(cluset_dnodes_list)
        tdLog.debug(
            f"cluster has {len(cluset_dnodes_list)} dnodes :{cluset_dnodes_list}"
        )
        return cluset_dnodes_list

    def redistribute_one_vgroup(
        self,
        db_name: str = "test",
        replica: int = 1,
        vgroup_id: int = 1,
        useful_trans_dnodes_list: list = [],
    ):
        # redisutribute vgroup {vgroup_id} dnode {dnode_id}
        if replica == 1:
            dnode_id = random.choice(useful_trans_dnodes_list)
            redistribute_sql = f"redistribute vgroup {vgroup_id} dnode {dnode_id}"
        elif replica == 3:
            selected_dnodes = random.sample(useful_trans_dnodes_list, replica)
            redistribute_sql_parts = [f"dnode {dnode}" for dnode in selected_dnodes]
            redistribute_sql = f"redistribute vgroup {vgroup_id} " + " ".join(
                redistribute_sql_parts
            )
        else:
            raise ValueError(f"Replica count must be 1 or 3,but got {replica}")
        tdLog.debug(f"redistributeSql:{redistribute_sql}")
        tdSql.query(redistribute_sql)
        tdLog.debug("redistributeSql ok")

    def redistribute_db_all_vgroups(self, db_name: str = "test", replica: int = 1):
        db_vgroups_list = self.get_db_vgroups(db_name)
        cluset_dnodes_list = self.get_cluseter_dnodes()
        useful_trans_dnodes_list = cluset_dnodes_list.copy()
        tdSql.query("select * from information_schema.ins_vnodes")
        # result: dnode_id|vgroup_id|db_name|status|role_time|start_time|restored|

        results = list(tdSql.queryResult)
        for vnode_group_id in db_vgroups_list:
            for result in results:
                print(
                    f"result[2] is {result[2]}, db_name is {db_name}, result[1] is {result[1]}, vnode_group_id is {vnode_group_id}"
                )
                if result[2] == db_name and result[1] == vnode_group_id:
                    tdLog.debug(
                        f"dbname: {db_name}, vgroup :{vnode_group_id}, dnode is {result[0]}"
                    )
                    print(useful_trans_dnodes_list)
                    useful_trans_dnodes_list.remove(result[0])
            tdLog.debug(
                f"vgroup :{vnode_group_id},redis_dnode list:{useful_trans_dnodes_list}"
            )
            self.redistribute_one_vgroup(
                db_name, replica, vnode_group_id, useful_trans_dnodes_list
            )
            useful_trans_dnodes_list = cluset_dnodes_list.copy()


<<<<<<< HEAD
    def pause(self):
        """
        Pause the execution of the program and wait for enter key. Used for debugging.
        Args:
            None
        Returns:
            None
        Raises:
            None
        """
        if os.name == 'nt':  # Windows
            os.system("pause")  # 显示 "按任意键继续..."
        else:  # Linux/macOS
            input("press enter to continue...")


=======
>>>>>>> 51e53a79
tdSql = TDSql()<|MERGE_RESOLUTION|>--- conflicted
+++ resolved
@@ -177,13 +177,8 @@
         Raises:
             None
         """
-<<<<<<< HEAD
         tdLog.debug(f"prepare database:{dbname}")
         s = 'reset query cache'
-=======
-        tdLog.info(f"prepare database:{dbname}")
-        s = "reset query cache"
->>>>>>> 51e53a79
         try:
             self.cursor.execute(s)
         except:
@@ -194,16 +189,10 @@
         s = f"create database {dbname}"
         for k, v in kwargs.items():
             if isinstance(v, str):
-<<<<<<< HEAD
                 s += f" {k} \'{v}\'"
             else:
                 s += f" {k} {v}"
-=======
-                s += f" {k} '{v}'"
-            else:
-                s += f" {k} {v}"
-
->>>>>>> 51e53a79
+
         if "duration" not in kwargs:
             s += " duration 100"
         if "replica" not in kwargs:
@@ -872,7 +861,6 @@
         """
         return self.checkEqual(self.queryRows, expectedRows)
 
-<<<<<<< HEAD
 
     def checkRowsV2(
         self,
@@ -930,8 +918,7 @@
             tdLog.error(f"checkRows failed: {str(e)}")
             return False
 
-=======
->>>>>>> 51e53a79
+
     def checkRows_not_exited(self, expectedRows):
         """
             Check if the query rows is equal to the expected rows
@@ -2267,7 +2254,6 @@
             useful_trans_dnodes_list = cluset_dnodes_list.copy()
 
 
-<<<<<<< HEAD
     def pause(self):
         """
         Pause the execution of the program and wait for enter key. Used for debugging.
@@ -2284,6 +2270,4 @@
             input("press enter to continue...")
 
 
-=======
->>>>>>> 51e53a79
 tdSql = TDSql()