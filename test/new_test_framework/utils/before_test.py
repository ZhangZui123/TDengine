import subprocess
import sys
import os
from new_test_framework import taostest

import taos
import taosrest
import taosws
import yaml
import logging
import socket
import configparser
import shutil
#from utils.log import testLog
from .frame import tdSql, etool, tdLog, testLog
from .util import cluster as cluster_pytest, ClusterDnodes as ClusterDnodes_pytest
from .util import tdDnodes as tdDnodes_pytest
from .util import tAdapter as tAdapter_pytest
from .util import tdCom as tdCom_pytest
from .frame import cluster as cluster_army, ClusterDnodes as ClusterDnodes_army, clusterDnodes as clusterDnodes_army
from .frame import tdDnodes as tdDnodes_army
from .frame import tAdapter as tAdapter_army
from .frame import tdCom as tdCom_army


class BeforeTest:
    def __init__(self, request):
        self.request = request
        self.root_dir = os.path.abspath(request.config.rootdir)
        #self.yaml_file = request.config.getoption("--yaml_file")
        #self.yaml_file_path = os.path.join(self.root_dir, 'env', self.yaml_file)
        temp_config = configparser.ConfigParser()
        temp_config.read(f"{os.path.dirname(__file__)}/config.ini")
        self.config = {}
        for section in temp_config.sections():
            self.config[section] = dict(temp_config.items(section))
        testLog.debug(f"config_: {self.config}")
    def install_taos(self):
        pass

    def deploy_taos(self, yaml_file, mnodes_num=1):
        """
        get env directory from request;
        use yaml file for tostest run;
        """
        # 初始化目录
        # 获取根目录
        #env_vars = os.environ.copy()
        #env_vars['TEST_ROOT'] = os.path.abspath(self.root_dir) # 将新路径添加到 PATH 的前面
        # 定义需要检查的目录
        required_dirs = [os.path.join(self.root_dir, 'cases'), 
                        os.path.join(self.root_dir, 'env'), 
                        os.path.join(self.root_dir, 'run')]
        
        # 检查目录是否存在
        if not all(os.path.exists(d) for d in required_dirs):
            testLog.debug("Required directories do not exist. Initializing...")
            # 调用初始化命令
            try:
                #process = subprocess.Popen([sys.executable, "taostest", "--init"],
                #    stdin=subprocess.PIPE, stdout=subprocess.PIPE, text=True, shell=True, env=env_vars)
                # 向子进程发送输入
                #process.stdin.write("\n")
                #process.stdin.flush()  # 确保输入被发送到子进程
                # 关闭子进程的stdin，防止它无限期等待更多输入
                #process.stdin.close()
                # 读取标准输出和标准错误输出
                
                # 等待子进程结束
                #process.wait()
                result = taostest.main({"test_root": self.root_dir, "init": True})
                if result != 0:
                    testLog.error(f"Error run taostest --init: {result}")
            except Exception as e:
                testLog.exit(f"Error run taostest --init: {e}")

        testLog.debug(f"Deploying environment with config: {yaml_file}")
        try:
            #subprocess.run([sys.executable, f"taostest --setup {yaml_file} --mnode-count {mnodes_num}"], check=True, text=True, shell=True, env=env_vars)
            result = taostest.main({"test_root": self.root_dir, "setup": yaml_file, "mnode_count": mnodes_num})
            if result != 0:
                testLog.error(f"Error run taostest --setup {yaml_file} --mnode-count {mnodes_num}: {result}")
        except Exception as e:
            testLog.error(f"Exception run taostest --setup {yaml_file} --mnode-count {mnodes_num}: {e}")

    def configure_test(self, yaml_file):

        # 获取部署信息
        # 读取 YAML 文件内容
        with open(yaml_file, 'r') as file:
            deploy_data = yaml.safe_load(file)  # 使用 safe_load 读取内容
        firstEP = deploy_data['settings'][0]['spec']['config']['firstEP']   # 获取 firstEP 字段
        host = firstEP.split(':')[0]
        port = int(firstEP.split(':')[1])
       
        request.session.host = host
        request.session.port = port
        request.session.user = "root"
        request.session.password = "taosdata"
        request.session.cfg_path = deploy_data['settings'][0]['spec']['dnodes'][0]['config_dir']

        self.host = host
        self.port = port
        self.user = "root"
        self.password = "taosdata"
        
        denodes = []
        for dnode in deploy_data['settings'][0]['spec']['dnodes']:
            dnode_info = {}
            dnode_info['host'] = dnode['endpoint'].split(':')[0]
            dnode_info['port'] = int(dnode['endpoint'].split(':')[1])
            dnode_info['dataDir'] = dnode['config']['dataDir']
            dnode_info['logDir'] = dnode['config']['logDir']
            dnode_info['config_dir'] = dnode['config_dir']
            denodes.append(dnode_info)
        testLog.debug(f"[BeforeTest.configure_test] dnodes: {denodes}")
        request.session.denodes = denodes
        self.denodes = denodes


    def create_database(self, request, db_name, host, port):
        '''
        创建module级别的数据库
        '''
        testLog.debug(f"[BeforeTest.create_database] Creating database: {db_name}")
        try:
            conn = taos.connect(host=host, port=port)
            tdSql = self.get_tdsql(conn)
            tdSql.create_database(db_name, drop=False)
        except Exception as e:
            testLog.error(f"[BeforeTest.create_database] Error create database: {e}")
        finally:
            conn.close()


    def get_taos_conn(self, request):
        if request.session.restful:
            return taosrest.connect(url=f"http://{request.session.host}:6041", timezone="utc")
        else:
            return taos.connect(host=request.session.host, port=request.session.port)

    def get_tdsql(self, conn):
        tdSql.init(conn.cursor())
        return tdSql

    def destroy(self, yaml_file):
        #env_vars = os.environ.copy()
        #env_vars['TEST_ROOT'] = os.path.abspath(self.root_dir) # 将新路径添加到 PATH 的前面
        try:
            #subprocess.run([sys.executable, f"taostest --destroy {yaml_file}"], check=True, text=True, shell=True, env=env_vars)
            result = taostest.main({"test_root": self.root_dir, "destroy": yaml_file})
            if result != 0:
                testLog.error(f"[BeforeTest.destroy] Error run taostest --destroy: {result}")
        except Exception as e:
            testLog.error(f"[BeforeTest.destroy] Error run taostest --destroy: {e}")
        
    def get_config_from_param(self, request):
        work_dir = request.session.work_dir
        #if "TDinternal" in self.root_dir:
        #    ci_path = os.path.join(os.path.dirname(os.path.dirname(self.root_dir)), 'sim')
        #else:
        #    ci_path = os.path.join(os.path.dirname(self.root_dir), 'sim')
        cfg_path = os.path.join(work_dir, 'cfg')
        #bin_path = os.path.dirname(self.getPath("taosd"))
        lib_path = os.path.join(os.path.dirname(request.session.taos_bin_path), 'lib')
        testLog.debug(f"lib_path: {lib_path}")
        #os.environ["LD_LIBRARY_PATH"] = f"{lib_path}:{os.environ['LD_LIBRARY_PATH']}"
        if os.path.exists(f"{lib_path}/libtaos.so") and lib_path != "/usr/lib":
            libso_file = os.path.basename(subprocess.check_output([f"ls -l {lib_path}/libtaos.so.3.3* | awk '{{print $9}}'"], shell=True).splitlines()[0].decode())
            testLog.debug(f"libso_file: {libso_file}")
            subprocess.run([f"rm -rf /usr/lib/libtaos.so && ln -s {lib_path}/libtaos.so /usr/lib/libtaos.so"], check=True, text=True, shell=True)
            subprocess.run([f"rm -rf /usr/lib/libtaos.so.1 && ln -s {lib_path}/{libso_file} /usr/lib/libtaos.so.1"], check=True, text=True, shell=True)
        # os.environ["LIB_PATH"]= f"{lib_path}:{os.environ['LIB_PATH']}"
        #os.environ["LIBRARY_PATH"]= f"{lib_path}:{os.environ['LIBRARY_PATH']}"
        #testLog.info(f"os.environ: {os.environ}")
        yaml_data = {
            "settings": [{
                "name": "taosd",
                "fqdn": ["localhost"],
                "spec": {
                    "version": "2.4.0.0",
                    "config": {
                        "firstEP": "localhost:6030"
                    },
                    "dnodes": []
                }
            }]
        }
        servers = []
        for i in range(request.session.denodes_num):
            dnode_cfg_path = os.path.join(work_dir, f"dnode{i+1}", "cfg")
            log_path = os.path.join(work_dir, f"dnode{i+1}", "log")
            if request.session.level > 1 or request.session.disk > 1:
                data_path = []
                primary = 1
                for l in range(request.session.level):
                    for d in range(request.session.disk):
                        eDir = os.path.join(work_dir, f"dnode{i+1}", f"data{l}{d}")
                        data_path.append(f"{eDir} {l} {primary}")
                        if primary == 1:
                            primary = 0
            else:
                data_path = os.path.join(work_dir, f"dnode{i+1}", "data")
            dnode = {
                "endpoint": f"localhost:{6030 + i * 100}",
                "config_dir": dnode_cfg_path,
                "taosdPath": os.path.join(request.session.taos_bin_path, "taosd"),
                "config": {
                    "dataDir": data_path,
                    "logDir": log_path,
                    "monitor": 0,
                    "maxShellConns": 30000,
                    "locale": "en_US.UTF-8",
                    "charset": "UTF-8",
                    "asyncLog": 0,
                    "mDebugFlag": 135,
                    "dDebugFlag": 131,
                    "vDebugFlag": 131,
                    "tqDebugFlag": 135,
                    "cDebugFlag": 135,
                    "stDebugFlag": 135,
                    "smaDebugFlag": 135,
                    "jniDebugFlag": 131,
                    "qDebugFlag": 131,
                    "rpcDebugFlag": 135,
                    "tmrDebugFlag": 131,
                    "uDebugFlag": 131,
                    "sDebugFlag": 131,
                    "wDebugFlag": 131,
                    "numOfLogLines": 100000000,
                    "statusInterval": 1,
                    "enableQueryHb": 1,
                    "supportVnodes": "1024",
                    "telemetryReporting": 0
                }
            }
            testLog.debug(f"[BeforeTest.ci_init_config] dnode: {dnode}")
            if request.session.query_policy > 1:
                dnode["config"]["queryPolicy"] = request.session.query_policy
            if request.session.independentMnode and i < request.session.mnodes_num:
                dnode["config"]["supportVnodes"] = 0
            if request.session.asan:
                dnode["asanDir"] = os.path.join(work_dir, "asan", f"dnode{i+1}.asan")
                os.makedirs(os.path.dirname(dnode["asanDir"]), exist_ok=True)
                request.session.asan_dir = dnode["asanDir"]
            yaml_data["settings"][0]["spec"]["dnodes"].append(dnode)
            server = {
                "host": dnode["endpoint"].split(":")[0],
                "port": int(dnode["endpoint"].split(":")[1]),
                "cfg_path": dnode["config_dir"],
                "endpoint": dnode["endpoint"],
                "log_dir": log_path,
                "data_dir": data_path,
                "config": dnode["config"]
            }
            servers.append(server)
        request.session.servers = servers
        if request.session.restful:
            # TODO: 增加taosAdapter的配置
            adapter_config_dir = os.path.join(work_dir, "dnode1", "cfg")
            adapter_config_file = os.path.join(adapter_config_dir, "taosadapter.toml")
            taos_config_file = os.path.join(work_dir, "dnode1", "cfg", "taos.cfg")
            adapter_log_dir = os.path.join(work_dir, "dnode1", "log")
            taos_log_dir = os.path.join(work_dir, "dnode1", "log")
            restful_dict = {
                "name": "taosAdapter",
                "fqdn": ["localhost"],
                "spec": {
                    "version": "2.4.0.0",
                    "config_file": adapter_config_file,
                    "adapter_config": {
                        "logLevel": "info",
                        "port": 6041,
                        "taosConfigDir": taos_config_file,
                        "log": {"path": adapter_log_dir}
                    },
                    "taos_config": {
                        "firstEP": "localhost:6030",
                        "logDir": taos_log_dir
                    },
                    "taosadapterPath": os.path.join(request.session.taos_bin_path, "taosadapter")
                }
            }
            if request.session.asan:
                restful_dict["spec"]["asanDir"] = os.path.join(work_dir, "asan", f"taosadapter.asan")
            yaml_data["settings"].append(restful_dict)
            adapter = {}
            adapter["host"] = "localhost"
            adapter["cfg_dir"] = adapter_config_dir
            adapter["config_file"] = adapter_config_file
            adapter["port"] = 6041
            adapter["logLevel"] = "info"
            adapter["log_path"] = adapter_log_dir
            adapter["taos_firstEP"] = "localhost:6030"
            adapter["taos_logDir"] = taos_log_dir
            request.session.adapter = adapter

            # TODO:增加taoskeeper配置
            taoskeeper_config_dir = os.path.join(ci_path, "dnode1", "cfg")
            taoskeeper_config_file = os.path.join(taoskeeper_config_dir, "taoskeeper.toml")
            taos_config_file = os.path.join(ci_path, "dnode1", "cfg", "taos.cfg")
            taoskeeper_log_dir = os.path.join(ci_path, "dnode1", "log")
            taoskeeper_dict = {
                "name": "taoskeeper",
                "fqdn": ["localhost"],
                "spec": {
                    "version": "2.4.0.0",
                    "config_file": taoskeeper_config_file,
                    "taoskeeper_config": {
                        "logLevel": "info",
                        "host": "localhost",
                        "port": 6043,
                        "username": "root",
                        "password": "taosdata",
                        "RotationInterval": "15s",
                        "level": "info",
                        "rotationSize": "1GB",
                        "rotationCount": 30,
                        "taosConfigDir": "/etc/taos",
                        "log":{"path": "/var/log/taos"},
                        "keepDays": 30
                },
                    "taos_config": {
                        "firstEP": "localhost:6030",
                        "logDir": taos_log_dir
                    },
            }
                
            }
            yaml_data["settings"].append(taoskeeper_dict)
            taoskeeper = {}
            taoskeeper["host"] = "localhost"
            taoskeeper["port"] = 6043
            taoskeeper["username"] = "root"
            taoskeeper["password"] = "taosdata"
            taoskeeper["path"] = taoskeeper_config_dir
            taoskeeper["RotationInterval"] = "15s"
            taoskeeper["level"] = "info"
            taoskeeper["rotationSize"] = "1GB"
            taoskeeper["rotationCount"] = 30
            taoskeeper["keepDays"] = 30
            taoskeeper["reservedDiskSize"] = "0"
            request.session.taoskeeper = taoskeeper
        request.session.yaml_data = yaml_data
        request.session.yaml_file = 'ci_default.yaml'
        if not os.path.exists(os.path.join(self.root_dir, 'env')):
            os.makedirs(os.path.join(self.root_dir, 'env'))
        with open(os.path.join(self.root_dir, 'env', request.session.yaml_file), 'w') as file:
            yaml.dump(yaml_data, file)
        request.session.host = servers[0]["host"]
        request.session.port = servers[0]["port"]
        request.session.user = "root"
        request.session.password = "taosdata"
        request.session.cfg_path = servers[0]["cfg_path"]
        #request.session.bin_path = bin_path
        request.session.lib_path = lib_path
        request.session.tsim_path = os.path.join(request.session.taos_bin_path, "tsim")
        #request.session.ci_workdir = ci_path
    

    def get_config_from_yaml(self, request, yaml_file_path):
        with open(yaml_file_path, "r") as f:
            yaml_data = yaml.safe_load(f)

        # 解析settings中name=taosd的配置
        servers = []
        request.session.restful = False
        for setting in yaml_data.get("settings", []):
            if setting.get("name") == "taosd":
                for dnode in setting["spec"]["dnodes"]:
                    endpoint = dnode["endpoint"]
                    host, port = endpoint.split(":")
                    server = {
                        "host": host,
                        "port": int(port),
                        "cfg_path": dnode["config_dir"],
                        "endpoint": endpoint,
                        "log_dir": dnode["config"]["logDir"],
                        "data_dir": dnode["config"]["dataDir"],
                        "config": dnode["config"],
                        "taosd_path": dnode["taosdPath"] if "taosdPath" in dnode else None
                    }
                    servers.append(server)
            if setting.get("name") == "taosAdapter":
                # TODO: 解析taosAdapter的配置
                request.session.restful = True
                adapter = {}
                adapter["host"] = setting["fqdn"][0]
                adapter["cfg_dir"] = os.path.dirname(setting["spec"]["config_file"])
                adapter["config_file"] = setting["spec"]["config_file"]
                adapter["port"] = setting["spec"]["adapter_config"]["port"]
                adapter["logLevel"] = setting["spec"]["adapter_config"]["logLevel"]
                adapter["log_path"] = setting["spec"]["adapter_config"]["log"]["path"]
                adapter["taos_firstEP"] = setting["spec"]["taos_config"]["firstEP"]
                adapter["taos_logDir"] = setting["spec"]["taos_config"]["logDir"]
            if setting.get("name") == "taoskeeper":
                # TODO:解析taoskeeper的配置
                request.session.restful = True
                taoskeeper = {}
                taoskeeper["host"] = setting["fqdn"][0]
                taoskeeper["port"] = setting["spec"]["port"]
                taoskeeper["username"] = setting["spec"]["taoskeeper_config"]["username"]
                taoskeeper["password"] = setting["spec"]["taoskeeper_config"]["password"]
                taoskeeper["path"] = os.path.dirname(setting["spec"]["config_file"])
                taoskeeper["RotationInterval"] = setting["spec"]["taoskeeper_config"]["RotationInterval"]
                taoskeeper["level"] = setting["spec"]["taoskeeper_config"]["level"]
                taoskeeper["rotationSize"] = setting["spec"]["taoskeeper_config"]["rotationSize"]
                taoskeeper["rotationCount"] = setting["spec"]["taoskeeper_config"]["rotationCount"]
                taoskeeper["keepDays"] = setting["spec"]["taoskeeper_config"]["keepDays"]
                taoskeeper["reservedDiskSize"] = setting["spec"]["taoskeeper_config"]["reservedDiskSize"]
                
        request.session.host = servers[0]["host"]
        request.session.port = servers[0]["port"]
        request.session.user = "root"
        request.session.password = "taosdata"
        request.session.cfg_path = servers[0]["cfg_path"]
        request.session.servers = servers
        request.session.denodes_num = len(servers)
        request.session.query_policy = 1
        request.session.yaml_data = yaml_data
        request.session.adapter = adapter
<<<<<<< HEAD
        request.session.taoskepper = taoskeeper
=======
        if servers[0]["taosd_path"] is not None:
            request.session.taos_bin_path = servers[0]["taosd_path"]
>>>>>>> ff83409a


    def init_dnode_cluster(self, request, dnode_nums, mnode_nums, independentMnode=True, level=1, disk=1):
        global tdDnodes_pytest, tdDnodes_army
        host = socket.gethostname()
        if request.session.host == host or request.session.host == "localhost":
            master_ip = ""
        else:
            master_ip = request.session.host
        #logger.info(f"tdDnodes_pytest in init_dnode_cluster: {tdDnodes_pytest}")
        if dnode_nums > 1:
            dnodes_list_pytest = cluster_pytest.configure_cluster(dnodeNums=dnode_nums, mnodeNums=mnode_nums, independentMnode=independentMnode)
            tdDnodes_pytest = ClusterDnodes_pytest(dnodes_list_pytest)
            tdDnodes_pytest.init(request.session.work_dir, os.path.join(request.session.taos_bin_path, "taosd"), master_ip)
            tdDnodes_pytest.setTestCluster(False)
            tdDnodes_pytest.setValgrind(0)
            tdDnodes_pytest.setAsan(request.session.asan)
            dnodes_list_army = cluster_army.configure_cluster(dnodeNums=dnode_nums, mnodeNums=mnode_nums, independentMnode=independentMnode)
            clusterDnodes_army.init(dnodes_list_army, request.session.work_dir, os.path.join(request.session.taos_bin_path, "taosd"), master_ip)
            clusterDnodes_army.setTestCluster(False)
            clusterDnodes_army.setValgrind(0)
            clusterDnodes_army.setAsan(request.session.asan)
            tdDnodes_army = clusterDnodes_army
            #tdDnodes_army.init(request.session.work_dir, os.path.join(request.session.taos_bin_path, "taosd"), master_ip)
            #tdDnodes_army.setTestCluster(False)
            #tdDnodes_army.setValgrind(0)
            #tdDnodes_army.setAsan(request.session.asan)
        else:
            tdDnodes_pytest.init(request.session.work_dir, os.path.join(request.session.taos_bin_path, "taosd"), master_ip)
            tdDnodes_pytest.setKillValgrind(1)
            tdDnodes_pytest.setTestCluster(False)
            tdDnodes_pytest.setValgrind(0)
            tdDnodes_pytest.setAsan(request.session.asan)
            tdDnodes_army.init(request.session.work_dir, os.path.join(request.session.taos_bin_path, "taosd"), master_ip)
            tdDnodes_army.setKillValgrind(1)
            tdDnodes_army.setTestCluster(False)
            tdDnodes_army.setValgrind(0)
            tdDnodes_army.setAsan(request.session.asan)
        tdDnodes_pytest.sim.setTestCluster(False)
        tdDnodes_pytest.sim.logDir = os.path.join(tdDnodes_pytest.sim.path,"psim","log")
        tdDnodes_pytest.sim.cfgDir = os.path.join(tdDnodes_pytest.sim.path,"psim","cfg")
        tdDnodes_pytest.sim.cfgPath = os.path.join(tdDnodes_pytest.sim.path,"psim","cfg","taos.cfg")
        tdDnodes_pytest.simDeployed = True
        tdDnodes_army.sim.setTestCluster(False)
        tdDnodes_army.setLevelDisk(request.session.level, request.session.disk)
        tdDnodes_army.sim.logDir = os.path.join(tdDnodes_army.sim.path,"psim","log")
        tdDnodes_army.sim.cfgDir = os.path.join(tdDnodes_army.sim.path,"psim","cfg")
        tdDnodes_army.sim.cfgPath = os.path.join(tdDnodes_army.sim.path,"psim","cfg","taos.cfg")
        tdDnodes_army.simDeployed = True
        for i in range(dnode_nums):
            tdDnodes_pytest.dnodes[i].setTestCluster(False)
            tdDnodes_pytest.dnodes[i].setValgrind(0)
            tdDnodes_pytest.dnodes[i].setAsan(request.session.asan)
            tdDnodes_pytest.dnodes[i].logDir = request.session.servers[i]["log_dir"]
            tdDnodes_pytest.dnodes[i].dataDir = request.session.servers[i]["data_dir"]
            tdDnodes_pytest.dnodes[i].cfgDir = request.session.servers[i]["cfg_path"]
            tdDnodes_pytest.dnodes[i].cfgPath = os.path.join(request.session.servers[i]["cfg_path"],"taos.cfg")
            tdDnodes_pytest.dnodes[i].cfgDict["dataDir"] = tdDnodes_pytest.dnodes[i].dataDir
            tdDnodes_pytest.dnodes[i].cfgDict["logDir"] = tdDnodes_pytest.dnodes[i].logDir
            tdDnodes_pytest.dnodes[i].deployed = 1
            tdDnodes_pytest.dnodes[i].running = 1
            tdDnodes_army.dnodes[i].setTestCluster(False)
            tdDnodes_army.dnodes[i].setValgrind(0)
            tdDnodes_army.dnodes[i].setAsan(request.session.asan)
            tdDnodes_army.dnodes[i].logDir = request.session.servers[i]["log_dir"]
            tdDnodes_army.dnodes[i].dataDir = request.session.servers[i]["data_dir"]
            tdDnodes_army.dnodes[i].cfgDir = request.session.servers[i]["cfg_path"]
            tdDnodes_army.dnodes[i].cfgPath = os.path.join(request.session.servers[i]["cfg_path"],"taos.cfg")
            tdDnodes_army.dnodes[i].cfgDict["dataDir"] = tdDnodes_army.dnodes[i].dataDir
            tdDnodes_army.dnodes[i].cfgDict["logDir"] = tdDnodes_army.dnodes[i].logDir
            tdDnodes_army.dnodes[i].deployed = 1
            tdDnodes_army.dnodes[i].running = 1
        
        if request.session.restful:
            tAdapter_pytest.init(request.session.work_dir, master_ip)
            tAdapter_pytest.log_dir = request.session.adapter["log_path"]
            tAdapter_pytest.cfg_dir = request.session.adapter["cfg_dir"]
            tAdapter_pytest.cfg_path = request.session.adapter["config_file"]
            tAdapter_pytest.taosadapter_cfg_dict["log"]["path"] = request.session.adapter["log_path"]
            tAdapter_pytest.deployed = 1
            tAdapter_pytest.running = 1
            tAdapter_army.init(request.session.work_dir, master_ip)
            tAdapter_army.log_dir = request.session.adapter["log_path"]
            tAdapter_army.cfg_dir = request.session.adapter["cfg_dir"]
            tAdapter_army.cfg_path = request.session.adapter["config_file"]
            tAdapter_army.taosadapter_cfg_dict["log"]["path"] = request.session.adapter["log_path"]
            tAdapter_army.deployed = 1
            tAdapter_army.running = 1
<<<<<<< HEAD
    # TODO: 增加taoskeeper实例化
        if request.session.taoskeeper:
            taoskeeper_pytest.init("", master_ip)
            taoskeeper_pytest.log_dir = request.session.taoskeeper["log_dir"]
=======
        # 实例化 tdCommon
        tdCom_pytest.init(request.session.taos_bin_path, request.session.cfg_path, request.session.work_dir)
        tdCom_army.init(request.session.taos_bin_path, request.session.cfg_path, request.session.work_dir)
>>>>>>> ff83409a
    

    def update_cfg(self, updatecfgDict):
        for key, value in updatecfgDict.items():
            for dnode in self.request.session.yaml_data["settings"][0]["spec"]["dnodes"]:
                dnode["config"][key] = value
        with open(os.path.join(self.root_dir, 'env', 'ci_default.yaml'), 'w') as file:
            yaml.dump(self.request.session.yaml_data, file)


    def getPath(self, binary="taosd"):
        selfPath = os.path.dirname(os.path.realpath(__file__))

        if ("community" in selfPath):
            projPath = selfPath[:selfPath.find("community")]
        else:
            projPath = selfPath[:selfPath.find("test")]

        paths = []
        debug_path = os.path.join(projPath, "debug", "build", "bin")
        for root, dirs, files in os.walk(debug_path):
            if (binary in files or (f"{binary}.exe") in files):
                rootRealPath = os.path.dirname(os.path.realpath(root))
                if ("packaging" not in rootRealPath):
                    paths.append(os.path.join(root, binary))
                    break
        if (len(paths) == 0):
            if sys.platform == "win32":
                return f"C:\\TDengine\\bin\\{binary}.exe"
            elif sys.platform == "darwin":
                if os.path.exists("/usr/local/bin/{binary}"):
                    return f"/usr/local/bin/{binary}"
                else:
                    testLog.error(f"taosd binary not found in /usr/local/bin/{binary}")
                    #raise Exception(f"taosd binary not found in debug/build/bin or /usr/local/bin/{binary}")
                    return None
            else:
                testLog.debug(f"taos_bin_path: {os.path.exists('/usr/bin/{binary}')}")
                if os.path.exists(f"/usr/bin/{binary}"):
                    return f"/usr/bin/{binary}"
                else:
                    testLog.error(f"taosd binary not found in /usr/bin/{binary}")
                    return None
                        #raise Exception(f"taosd binary not found in debug/build/bin or /usr/bin/{binary}")
        return paths[0]

    def get_taos_bin_path(self, taos_bin_path):
        if taos_bin_path is not None and os.path.exists(os.path.join(taos_bin_path, "taosd")):
            return taos_bin_path
        bin_path = self.getPath()
        if bin_path is not None:
            return os.path.dirname(bin_path)
        raise Exception("taosd binary not found in TAOS_BIN_PATH")

    def get_and_mkdir_workdir(self, workdir):
        if workdir is None:
            selfPath = os.path.dirname(os.path.realpath(__file__))
            projPath = None
            if ("community" in selfPath):
                projPath = selfPath[:selfPath.find("community")]
            elif ("TDengine" in selfPath):
                projPath = selfPath[:selfPath.find("test")]
            if projPath is not None:
                workdir = os.path.join(projPath, "sim")
            else:
                workdir = os.path.join(selfPath, "sim")
        testLog.debug(f"workdir: {workdir}")
        #if os.path.exists(workdir):
        #    shutil.rmtree(workdir)
        os.makedirs(workdir, exist_ok=True)
        return workdir<|MERGE_RESOLUTION|>--- conflicted
+++ resolved
@@ -419,12 +419,11 @@
         request.session.query_policy = 1
         request.session.yaml_data = yaml_data
         request.session.adapter = adapter
-<<<<<<< HEAD
+
         request.session.taoskepper = taoskeeper
-=======
+
         if servers[0]["taosd_path"] is not None:
             request.session.taos_bin_path = servers[0]["taosd_path"]
->>>>>>> ff83409a
 
 
     def init_dnode_cluster(self, request, dnode_nums, mnode_nums, independentMnode=True, level=1, disk=1):
@@ -513,16 +512,16 @@
             tAdapter_army.taosadapter_cfg_dict["log"]["path"] = request.session.adapter["log_path"]
             tAdapter_army.deployed = 1
             tAdapter_army.running = 1
-<<<<<<< HEAD
+
     # TODO: 增加taoskeeper实例化
         if request.session.taoskeeper:
             taoskeeper_pytest.init("", master_ip)
             taoskeeper_pytest.log_dir = request.session.taoskeeper["log_dir"]
-=======
+
         # 实例化 tdCommon
         tdCom_pytest.init(request.session.taos_bin_path, request.session.cfg_path, request.session.work_dir)
         tdCom_army.init(request.session.taos_bin_path, request.session.cfg_path, request.session.work_dir)
->>>>>>> ff83409a
+
     
 
     def update_cfg(self, updatecfgDict):
