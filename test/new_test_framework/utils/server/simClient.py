--- conflicted
+++ resolved
@@ -49,11 +49,7 @@
             "telemetryReporting": "0",
             "tqDebugflag": "135",
             "wDebugflag":"135",
-<<<<<<< HEAD
-            "maxRetryWaitTime": "10000",
-=======
             "maxRetryWaitTime": 10000,
->>>>>>> 6e6f584d
         }
 
     def getLogDir(self):
