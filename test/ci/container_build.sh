--- conflicted
+++ resolved
@@ -47,6 +47,9 @@
     usage
     exit 1
 fi
+# if [ -z "$THREAD_COUNT" ]; then
+#     THREAD_COUNT=1
+# fi
 
 ulimit -c unlimited
 
@@ -68,58 +71,15 @@
 fi
 
 date 
-<<<<<<< HEAD
-
-docker run \
-    -v $REP_MOUNT_PARAM \
-    -v /root/.cargo/registry:/root/.cargo/registry \
-    -v /root/.cargo/git:/root/.cargo/git \
-    -v /root/go/pkg/mod:/root/go/pkg/mod \
-    -v /root/.cache/go-build:/root/.cache/go-build \
-    -v /root/.cos-local.1:/root/.cos-local.2 \
-    -v ${REP_REAL_PATH}/enterprise/contrib/grant-lib:${REP_DIR}/enterprise/contrib/grant-lib \
-    -v ${REP_REAL_PATH}/community/tools/taosadapter:${REP_DIR}/community/tools/taosadapter \
-    -v ${REP_REAL_PATH}/community/tools/taosws-rs:${REP_DIR}/community/tools/taosws-rs \
-    -v ${REP_REAL_PATH}/community/contrib/apr/:${REP_DIR}/community/contrib/apr \
-    -v ${REP_REAL_PATH}/community/contrib/apr-util/:${REP_DIR}/community/contrib/apr-util \
-    -v ${REP_REAL_PATH}/community/contrib/cJson/:${REP_DIR}/community/contrib/cJson \
-    -v ${REP_REAL_PATH}/community/contrib/cpp-stub/:${REP_DIR}/community/contrib/cpp-stub \
-    -v ${REP_REAL_PATH}/community/contrib/curl/:${REP_DIR}/community/contrib/curl \
-    -v ${REP_REAL_PATH}/community/contrib/curl2/:${REP_DIR}/community/contrib/curl2 \
-    -v ${REP_REAL_PATH}/community/contrib/geos/:${REP_DIR}/community/contrib/geos \
-    -v ${REP_REAL_PATH}/community/contrib/googletest/:${REP_DIR}/community/contrib/googletest \
-    -v ${REP_REAL_PATH}/community/contrib/libs3/:${REP_DIR}/community/contrib/libs3 \
-    -v ${REP_REAL_PATH}/community/contrib/libuv/:${REP_DIR}/community/contrib/libuv \
-    -v ${REP_REAL_PATH}/community/contrib/lz4/:${REP_DIR}/community/contrib/lz4 \
-    -v ${REP_REAL_PATH}/community/contrib/lzma2/:${REP_DIR}/community/contrib/lzma2 \
-    -v ${REP_REAL_PATH}/community/contrib/mxml/:${REP_DIR}/community/contrib/mxml \
-    -v ${REP_REAL_PATH}/community/contrib/openssl/:${REP_DIR}/community/contrib/openssl \
-    -v ${REP_REAL_PATH}/community/contrib/pcre2/:${REP_DIR}/community/contrib/pcre2 \
-    -v ${REP_REAL_PATH}/community/contrib/zlib/:${REP_DIR}/community/contrib/zlib \
-    -v ${REP_REAL_PATH}/community/contrib/zstd/:${REP_DIR}/community/contrib/zstd \
-    --rm --ulimit core=-1 tdengine-ci:0.1 sh -c "cd $REP_DIR;rm -rf debug;mkdir -p debug;cd debug;cmake .. -DBUILD_HTTP=true -DBUILD_TOOLS=true -DBUILD_TEST=false -DWEBSOCKET=true -DBUILD_TAOSX=false -DJEMALLOC_ENABLED=0 -DCMAKE_EXPORT_COMPILE_COMMANDS=1 -DTAOSADAPTER_GIT_TAG:STRING=${branch_taosadapter} ;make -j|| exit 1"
-
- # -v ${REP_REAL_PATH}/community/contrib/jemalloc/:${REP_DIR}/community/contrib/jemalloc \
-=======
->>>>>>> 0c450092
 
 if [[ -d ${WORKDIR}/debugNoSan  ]] ;then
     echo "delete  ${WORKDIR}/debugNoSan"
     rm -rf  ${WORKDIR}/debugNoSan
 fi
-
 if [[ -d ${WORKDIR}/debugSan ]] ;then
     echo "delete  ${WORKDIR}/debugSan"
     rm -rf  ${WORKDIR}/debugSan
 fi
-<<<<<<< HEAD
-
-if [[ -d ${WORKDIR}/debugRelease ]] ;then
-    echo "delete  ${WORKDIR}/debugRelease"
-    rm -rf  ${WORKDIR}/debugRelease
-fi
-=======
->>>>>>> 0c450092
 
 if [ "$build_no_asan" = "true" ]; then
     docker run \
@@ -158,28 +118,7 @@
     -v ${REP_REAL_PATH}/community/tools/taosadapter:${REP_DIR}/community/tools/taosadapter \
     -v ${REP_REAL_PATH}/community/tools/taosws-rs:${REP_DIR}/community/tools/taosws-rs \
     -v ${REP_REAL_PATH}/community/tools/taosws-rs/target:${REP_DIR}/community/tools/taosws-rs/target \
-<<<<<<< HEAD
-    -v ${REP_REAL_PATH}/community/contrib/apr/:${REP_DIR}/community/contrib/apr \
-    -v ${REP_REAL_PATH}/community/contrib/apr-util/:${REP_DIR}/community/contrib/apr-util \
-    -v ${REP_REAL_PATH}/community/contrib/cJson/:${REP_DIR}/community/contrib/cJson \
-    -v ${REP_REAL_PATH}/community/contrib/cpp-stub/:${REP_DIR}/community/contrib/cpp-stub \
-    -v ${REP_REAL_PATH}/community/contrib/curl/:${REP_DIR}/community/contrib/curl \
-    -v ${REP_REAL_PATH}/community/contrib/curl2/:${REP_DIR}/community/contrib/curl2 \
-    -v ${REP_REAL_PATH}/community/contrib/geos/:${REP_DIR}/community/contrib/geos \
-    -v ${REP_REAL_PATH}/community/contrib/googletest/:${REP_DIR}/community/contrib/googletest \
-    -v ${REP_REAL_PATH}/community/contrib/libs3/:${REP_DIR}/community/contrib/libs3 \
-    -v ${REP_REAL_PATH}/community/contrib/libuv/:${REP_DIR}/community/contrib/libuv \
-    -v ${REP_REAL_PATH}/community/contrib/lz4/:${REP_DIR}/community/contrib/lz4 \
-    -v ${REP_REAL_PATH}/community/contrib/lzma2/:${REP_DIR}/community/contrib/lzma2 \
-    -v ${REP_REAL_PATH}/community/contrib/mxml/:${REP_DIR}/community/contrib/mxml \
-    -v ${REP_REAL_PATH}/community/contrib/openssl/:${REP_DIR}/community/contrib/openssl \
-    -v ${REP_REAL_PATH}/community/contrib/pcre2/:${REP_DIR}/community/contrib/pcre2 \
-    -v ${REP_REAL_PATH}/community/contrib/zlib/:${REP_DIR}/community/contrib/zlib \
-    -v ${REP_REAL_PATH}/community/contrib/zstd/:${REP_DIR}/community/contrib/zstd \
-    --rm --ulimit core=-1 tdengine-ci:0.1 sh -c "cd $REP_DIR;rm -rf debug;mkdir -p debug;cd debug;cmake .. -DBUILD_HTTP=false -DBUILD_TOOLS=true -DBUILD_TEST=false -DWEBSOCKET=true   -DBUILD_SANITIZER=1  -DTOOLS_SANITIZE=true -DCMAKE_BUILD_TYPE=Debug -DTOOLS_BUILD_TYPE=Debug -DBUILD_TAOSX=false -DJEMALLOC_ENABLED=0 -DTAOSADAPTER_GIT_TAG:STRING=${branch_taosadapter};make -j|| exit 1 "
-=======
     --rm --ulimit core=-1 tdengine-ci:0.1 sh -c "cd $REP_DIR;rm -rf debug;mkdir -p debug;cd debug;cmake ..  $BUILD_HTTP_OPT -DBUILD_TOOLS=true -DBUILD_TEST=true -DWEBSOCKET=true   -DBUILD_SANITIZER=1  -DTOOLS_SANITIZE=true -DCMAKE_BUILD_TYPE=Debug -DTOOLS_BUILD_TYPE=Debug -DBUILD_TAOSX=false -DJEMALLOC_ENABLED=0 ;make -j|| exit 1 "
->>>>>>> 0c450092
 
 mv  ${REP_REAL_PATH}/debug  ${WORKDIR}/debugSan
 date
