--- conflicted
+++ resolved
@@ -61,11 +61,7 @@
     -v /root/go/pkg/mod:/root/go/pkg/mod \
     -v /root/.cache/go-build:/root/.cache/go-build \
     -v /root/.cos-local.1:/root/.cos-local.2 \
-<<<<<<< HEAD
-    --rm --ulimit core=-1 tdengine-ci:0.1 sh -c "pip uninstall taospy -y;pip3 install taospy==2.8.2;cd $REP_DIR;rm -rf debug;mkdir -p debug;cd debug;cmake .. -DBUILD_HTTP=false -DBUILD_TOOLS=true -DBUILD_TEST=true -DWEBSOCKET=true   -DBUILD_SANITIZER=1  -DTOOLS_SANITIZE=true $CMAKE_BUILD_TYPE -DTOOLS_BUILD_TYPE=Debug -DBUILD_TAOSX=false -DJEMALLOC_ENABLED=0;make -j 10|| exit 1 "
-=======
     --rm --ulimit core=-1 tdengine-ci:0.1 sh -c "pip uninstall taospy -y;pip3 install taospy==2.8.1;cd $REP_DIR;rm -rf debug;mkdir -p debug;cd debug;cmake .. -DBUILD_HTTP=false -DBUILD_TOOLS=true -DBUILD_TEST=true -DWEBSOCKET=true   -DBUILD_SANITIZER=1  -DTOOLS_SANITIZE=true $CMAKE_BUILD_TYPE -DTOOLS_BUILD_TYPE=Debug -DBUILD_TAOSX=false -DJEMALLOC_ENABLED=0;make -j 10|| exit 1 "
->>>>>>> c8619b61
  # -v ${REP_REAL_PATH}/community/contrib/jemalloc/:${REP_DIR}/community/contrib/jemalloc \
 
 if [[ -d ${WORKDIR}/debugNoSan  ]] ;then
