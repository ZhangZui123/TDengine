CMAKE_MINIMUM_REQUIRED(VERSION 2.8)
IF (CMAKE_VERSION VERSION_LESS 3.0)
  PROJECT(TDengine CXX)
  SET(PROJECT_VERSION_MAJOR "${LIB_MAJOR_VERSION}")
  SET(PROJECT_VERSION_MINOR "${LIB_MINOR_VERSION}")
  SET(PROJECT_VERSION_PATCH"${LIB_PATCH_VERSION}")
  SET(PROJECT_VERSION "${LIB_VERSION_STRING}")
ELSE ()
  CMAKE_POLICY(SET CMP0048 NEW)
  PROJECT(TDengine VERSION "${LIB_VERSION_STRING}" LANGUAGES CXX)
ENDIF ()

SET(TD_ACCOUNT FALSE)
SET(TD_ADMIN FALSE)
SET(TD_GRANT FALSE)
<<<<<<< HEAD
SET(TD_SYNC TRUE)
SET(TD_MQTT TRUE)
=======
SET(TD_TSDB_PLUGINS FALSE)
>>>>>>> a4419e1f

SET(TD_COVER FALSE)
SET(TD_MEM_CHECK FALSE)

SET(TD_PAGMODE_LITE FALSE)
SET(TD_SOMODE_STATIC FALSE)
SET(TD_POWER FALSE)
SET(TD_GODLL FALSE)

SET(TD_COMMUNITY_DIR ${PROJECT_SOURCE_DIR})
MESSAGE(STATUS "Community directory: " ${TD_COMMUNITY_DIR})

INCLUDE(cmake/input.inc)
INCLUDE(cmake/platform.inc)
INCLUDE(cmake/define.inc)
INCLUDE(cmake/env.inc)
INCLUDE(cmake/version.inc)
INCLUDE(cmake/install.inc)

ADD_SUBDIRECTORY(deps)
ADD_SUBDIRECTORY(src)
ADD_SUBDIRECTORY(tests)

INCLUDE(CPack)<|MERGE_RESOLUTION|>--- conflicted
+++ resolved
@@ -13,12 +13,9 @@
 SET(TD_ACCOUNT FALSE)
 SET(TD_ADMIN FALSE)
 SET(TD_GRANT FALSE)
-<<<<<<< HEAD
 SET(TD_SYNC TRUE)
 SET(TD_MQTT TRUE)
-=======
 SET(TD_TSDB_PLUGINS FALSE)
->>>>>>> a4419e1f
 
 SET(TD_COVER FALSE)
 SET(TD_MEM_CHECK FALSE)
