--- conflicted
+++ resolved
@@ -361,11 +361,7 @@
             }
             parallel {
                 stage('check docs') {
-<<<<<<< HEAD
-                    agent{label " slave1_48 "}
-=======
                     agent{label " slave1_47 || slave1_48 || slave1_49 || slave1_52 || worker03 || slave215 || slave217 || slave219 || Mac_catalina "}
->>>>>>> 7d91f356
                     steps {
                         check_docs()
                     }
@@ -411,11 +407,7 @@
                     }
                 }
                 stage('linux test') {
-<<<<<<< HEAD
-                    agent{label " slave1_48 "}
-=======
                     agent{label " slave1_47 || slave1_48 || slave1_49 || slave1_52 || worker03 || slave215 || slave217 || slave219 "}
->>>>>>> 7d91f356
                     options { skipDefaultCheckout() } 
                     when {
                         changeRequest()
