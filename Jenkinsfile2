import hudson.model.Result
import hudson.model.*;
import jenkins.model.CauseOfInterruption
node {
}
file_zh_changed = ''
file_en_changed = ''
file_no_doc_changed = ''
def abortPreviousBuilds() {
    def currentJobName = env.JOB_NAME
    def currentBuildNumber = env.BUILD_NUMBER.toInteger()
    def jobs = Jenkins.instance.getItemByFullName(currentJobName)
    def builds = jobs.getBuilds()

    for (build in builds) {
        if (!build.isBuilding()) {
            continue;
        }

        if (currentBuildNumber == build.getNumber().toInteger()) {
            continue;
        }

        build.doKill()    //doTerm(),doKill(),doTerm()
    }
}
//  abort previous build
abortPreviousBuilds()
def abort_previous(){
    def buildNumber = env.BUILD_NUMBER as int
    if (buildNumber > 1) milestone(buildNumber - 1)
    milestone(buildNumber)
}
def check_docs(){
    if (env.CHANGE_URL =~ /\/TDengine\//) {
        sh '''
            hostname
            date
            env
        '''
        sh '''
            cd ${WKC}
            git reset --hard
            git clean -f
            git remote prune origin
            git fetch
            git checkout ''' + env.CHANGE_TARGET + '''
            git pull >/dev/null
            git fetch origin +refs/pull/${CHANGE_ID}/merge
            git checkout -qf FETCH_HEAD 
        '''

        file_zh_changed = sh (
            script: '''
                cd ${WKC}
                git --no-pager diff --name-only FETCH_HEAD `git merge-base FETCH_HEAD ${CHANGE_TARGET}`|grep  "^docs/zh/" || :
            ''',
            returnStdout: true
        )

        file_en_changed = sh (
            script: '''
                cd ${WKC}
                git --no-pager diff --name-only FETCH_HEAD `git merge-base FETCH_HEAD ${CHANGE_TARGET}`|grep  "^docs/en/" || :
            ''',
            returnStdout: true
        )
        
        file_no_doc_changed = sh (
            script: '''
                cd ${WKC}
                git --no-pager diff --name-only FETCH_HEAD `git merge-base FETCH_HEAD ${CHANGE_TARGET}`|grep -v "^docs/en/"|grep -v "^docs/zh/"|grep -v "*.md" || :
            ''',
            returnStdout: true
        ).trim()
        echo "file_zh_changed: ${file_zh_changed}"
        echo "file_en_changed: ${file_en_changed}"
        echo "file_no_doc_changed: ${file_no_doc_changed}"
<<<<<<< HEAD
    }
}

def build_pre_docs(){
    if (env.CHANGE_URL =~ /\/TDengine\//) {
        sh '''
            hostname
            date
            env
        '''
        
        sh '''
            cd ${DOC_WKC}/${td_repo}
            git reset --hard
            git clean -f
            git remote prune origin
            git fetch
            git checkout ''' + env.CHANGE_TARGET + '''
            git pull >/dev/null
            git fetch origin +refs/pull/${CHANGE_ID}/merge
            git checkout -qf FETCH_HEAD 
        '''

        sh '''
             cd ${DOC_WKC}/${tools_repo}
            git reset --hard
            git clean -f
            git fetch
            git remote prune origin
            git checkout ''' + env.CHANGE_TARGET + '''
            git pull >/dev/null
        '''
    }
}

=======
    }
}

def build_pre_docs(){
    if (env.CHANGE_URL =~ /\/TDengine\//) {
        sh '''
            hostname
            date
            env
        '''
        
        sh '''
            cd ${DOC_WKC}/${td_repo}
            git reset --hard
            git clean -f
            git remote prune origin
            git fetch
            git checkout ''' + env.CHANGE_TARGET + '''
            git pull >/dev/null
            git fetch origin +refs/pull/${CHANGE_ID}/merge
            git checkout -qf FETCH_HEAD 
        '''

        sh '''
             cd ${DOC_WKC}/${tools_repo}
            git reset --hard
            git clean -f
            git fetch
            git remote prune origin
            git checkout ''' + env.CHANGE_TARGET + '''
            git pull >/dev/null
        '''
    }
}

>>>>>>> 153d91a0
def build_zh_docs(){
    sh '''
        cd ${DOC_WKC}/${zh_doc_repo}
        # git pull 
        yarn ass local
        yarn build
    '''
}

def build_en_docs(){
    sh '''
        cd ${DOC_WKC}/${en_doc_repo}
        # git pull 
        yarn ass local
        yarn build
    '''
}


def pre_test(){
    sh '''
        hostname
        date
        env
    '''
    sh '''
        cd ${WK}
        git reset --hard
        git remote prune origin
        git fetch
        cd ${WKC}
        git reset --hard
        git clean -f
        rm -rf examples/rust/
        git remote prune origin
        git fetch
    '''
    script {
        sh '''
            cd ${WK}
            git checkout ''' + env.CHANGE_TARGET + '''
            cd ${WKC}
            git checkout ''' + env.CHANGE_TARGET + '''
        '''
    }
    if (env.CHANGE_URL =~ /\/TDengine\//) {
        sh '''
            cd ${WKC}
            git remote prune origin
            git pull >/dev/null
            git log -5
            echo "`date "+%Y%m%d-%H%M%S"` ${JOB_NAME}:${BRANCH_NAME}:${BUILD_ID}:${CHANGE_TARGET}" >>${WKDIR}/jenkins.log
            echo "CHANGE_BRANCH:${CHANGE_BRANCH}" >>${WKDIR}/jenkins.log
            echo "community log: `git log -5`" >>${WKDIR}/jenkins.log
            git fetch origin +refs/pull/${CHANGE_ID}/merge
            git checkout -qf FETCH_HEAD
            git log -5
            echo "community log merged: `git log -5`" >>${WKDIR}/jenkins.log
            cd ${WK}
            git pull >/dev/null
            git log -5
            echo "tdinternal log: `git log -5`" >>${WKDIR}/jenkins.log
        '''
    } else if (env.CHANGE_URL =~ /\/TDinternal\//) {
        sh '''
            cd ${WK}
            git pull >/dev/null
            git log -5
            echo "`date "+%Y%m%d-%H%M%S"` ${JOB_NAME}:${BRANCH_NAME}:${BUILD_ID}:${CHANGE_TARGET}" >>${WKDIR}/jenkins.log
            echo "CHANGE_BRANCH:${CHANGE_BRANCH}" >>${WKDIR}/jenkins.log
            echo "tdinternal log: `git log -5`" >>${WKDIR}/jenkins.log
            git fetch origin +refs/pull/${CHANGE_ID}/merge
            git checkout -qf FETCH_HEAD
            git log -5
            echo "tdinternal log merged: `git log -5`" >>${WKDIR}/jenkins.log
            cd ${WKC}
            git remote prune origin
            git pull >/dev/null
            git log -5
            echo "community log: `git log -5`" >>${WKDIR}/jenkins.log
        '''
    } else {
        sh '''
            echo "unmatched repository ${CHANGE_URL}"
        '''
    }
    sh '''
        cd ${WKC}
        git rm --cached tools/taos-tools 2>/dev/null || :
        git rm --cached tools/taosadapter 2>/dev/null || :
        git rm --cached tools/taosws-rs 2>/dev/null || :
        git rm --cached examples/rust 2>/dev/null || :
    '''
    sh '''
        cd ${WKC}
        git submodule update --init --recursive
    '''
    return 1
}

def pre_test_build_mac() {
    sh '''
        hostname
        date
    '''
    sh '''
        cd ${WK}
        rm -rf debug
        mkdir debug
    '''
    sh '''
        cd ${WK}/debug
        cmake .. -DBUILD_TEST=true -DBUILD_HTTPS=false  -DCMAKE_BUILD_TYPE=Release
        make -j10
        ctest -j10 || exit 7
    '''
    sh '''
        date
    '''
}

def pre_test_win(){
    bat '''
        hostname
        taskkill /f /t /im python.exe
        taskkill /f /t /im bash.exe
        taskkill /f /t /im taosd.exe
        ipconfig
        set
        date /t
        time /t
        rd /s /Q %WIN_INTERNAL_ROOT%\\debug || exit 0
    '''
    bat '''
        cd %WIN_INTERNAL_ROOT%
        git reset --hard
        git remote prune origin
        git fetch
    '''
    bat '''
        cd %WIN_COMMUNITY_ROOT%
        git clean -f
        git reset --hard
        git remote prune origin
        git fetch
    '''
    script {
        bat '''
            cd %WIN_INTERNAL_ROOT%
            git checkout ''' + env.CHANGE_TARGET + '''
        '''
        bat '''
            cd %WIN_COMMUNITY_ROOT%
            git checkout ''' + env.CHANGE_TARGET + '''
        '''
    }
    script {
        if (env.CHANGE_URL =~ /\/TDengine\//) {
            bat '''
                cd %WIN_INTERNAL_ROOT%
                git pull origin ''' + env.CHANGE_TARGET + '''
            '''
            bat '''
                cd %WIN_COMMUNITY_ROOT%
                git remote prune origin
                git pull  origin ''' + env.CHANGE_TARGET + '''
            '''
            bat '''
                cd %WIN_COMMUNITY_ROOT%
                git fetch origin +refs/pull/%CHANGE_ID%/merge
            '''
            bat '''
                cd %WIN_COMMUNITY_ROOT%
                git checkout -qf FETCH_HEAD
            '''
        } else if (env.CHANGE_URL =~ /\/TDinternal\//) {
            bat '''
                cd %WIN_INTERNAL_ROOT%
                git pull origin ''' + env.CHANGE_TARGET + '''
            '''
            bat '''
                cd %WIN_INTERNAL_ROOT%
                git fetch origin +refs/pull/%CHANGE_ID%/merge
            '''
            bat '''
                cd %WIN_INTERNAL_ROOT%
                git checkout -qf FETCH_HEAD
            '''
            bat '''
                cd %WIN_COMMUNITY_ROOT%
                git remote prune origin
                git pull
            '''
        } else {
            bat '''
                echo "unmatched repository %CHANGE_URL%"
            '''
        }
    }
    bat '''
        cd %WIN_INTERNAL_ROOT%
        git branch
        git log -5
    '''
    bat '''
        cd %WIN_COMMUNITY_ROOT%
        git branch
        git log -5
    '''
    bat '''
        cd %WIN_COMMUNITY_ROOT%
        git rm --cached tools/taos-tools 2>nul
        git rm --cached tools/taosadapter 2>nul
        git rm --cached tools/taosws-rs 2>nul
        git rm --cached examples/rust 2>nul
        exit 0
    '''
    bat '''
        cd %WIN_COMMUNITY_ROOT%
        git submodule update --init --recursive
    '''
}

def pre_test_build_win() {
    bat '''
        echo "building ..."
        time /t
        cd %WIN_INTERNAL_ROOT%
        mkdir debug
        cd debug
        time /t
        call "C:\\Program Files (x86)\\Microsoft Visual Studio\\2017\\Community\\VC\\Auxiliary\\Build\\vcvarsall.bat" x64
        set CL=/MP8
        echo ">>>>>>>>>>>>>>>>>>>>>>>>>>>>>>>>>>>>>> cmake"
        time /t
        cmake .. -G "NMake Makefiles JOM" -DBUILD_TEST=true -DBUILD_TOOLS=true || exit 7
        echo ">>>>>>>>>>>>>>>>>>>>>>>>>>>>>>>>>>>>>> jom -j 6"
        time /t
        jom -j 6 || exit 8
        time /t
    '''
    bat '''
        cd %WIN_COMMUNITY_ROOT%/tests/ci
        pip3 install taospy==2.7.16 
        pip3 install taos-ws-py==0.3.3
        xcopy /e/y/i/f %WIN_INTERNAL_ROOT%\\debug\\build\\lib\\taos.dll C:\\Windows\\System32
    '''
    return 1
}

def run_win_ctest() {
    bat '''
        echo "windows ctest ..."
        time /t
        cd %WIN_INTERNAL_ROOT%\\debug
        ctest -j 1 || exit 7
        time /t
    '''
}

def run_win_test() {
    bat '''
        echo "windows test ..."
        xcopy /e/y/i/f %WIN_INTERNAL_ROOT%\\debug\\build\\lib\\taos.dll C:\\Windows\\System32
        ls -l C:\\Windows\\System32\\taos.dll
        time /t
        cd %WIN_SYSTEM_TEST_ROOT%
        echo "testing ..."
        test-all.bat ci
        time /t
    '''
}

pipeline {
    agent none
    options { skipDefaultCheckout() } 
    environment{
        WKDIR = '/var/lib/jenkins/workspace'
        WK = '/var/lib/jenkins/workspace/TDinternal'
        WKC = '/var/lib/jenkins/workspace/TDinternal/community'
<<<<<<< HEAD
=======
        WKPY = '/var/lib/jenkins/workspace/taos-connector-python'
>>>>>>> 153d91a0
        DOC_WKC = '/root/doc_ci_work'
        td_repo = 'TDengine'
        zh_doc_repo = 'docs.taosdata.com'
        en_doc_repo = 'docs.tdengine.com'
        tools_repo = 'taos-tools'
    }
    stages {
        stage ('check doc file changed') {
            agent{label " slave1_47 || slave1_48 || slave1_49 || slave1_50 || slave1_52  || slave1_59 || slave1_63 ||  worker03 || slave215 || slave217 || slave219 || Mac_catalina "}            
            steps {
                check_docs()
            }
        }
        
        stage ('pre for build docs') {
            when {
                beforeAgent true
                expression { env.CHANGE_BRANCH =~ /(?i)doc.*/ || file_zh_changed != '' || file_en_changed != '' }
            }
            agent{label "doc_build_0_30"}
            steps {
                build_pre_docs()
            }
        }

        stage('build Docs') {
            when {
                beforeAgent true
                expression { env.CHANGE_BRANCH =~ /(?i)doc.*/ || file_zh_changed != '' || file_en_changed != '' }
            }
            parallel {
                stage('build zh docs') {
                    agent{label "doc_build_0_30"}
                    when {
                        expression { file_zh_changed != '' }
                    }
<<<<<<< HEAD
                    steps {
                        build_zh_docs()
                    }
                }
                stage('build en docs') {
                    agent{label "doc_build_0_30"}
                    when {
                        expression { file_en_changed != '' }
                    }
                    steps {
=======
                    steps {
                        build_zh_docs()
                    }
                }
                stage('build en docs') {
                    agent{label "doc_build_0_30"}
                    when {
                        expression { file_en_changed != '' }
                    }
                    steps {
>>>>>>> 153d91a0
                        build_en_docs()
                    }
                }
            }
            post {
                unsuccessful {
                    error('build docs stage failed, terminating pipeline.')
                }
            }
        }

        stage('run test') {
            when {
                allOf {
                    not { expression { file_no_doc_changed == '' }}
                }
            }
            parallel {
                stage('windows test') {
                    agent{label " windows10_01 || windows10_02 || windows10_03 || windows10_04 "}
                    environment{
                        WIN_INTERNAL_ROOT="C:\\workspace\\${env.EXECUTOR_NUMBER}\\TDinternal"
                        WIN_COMMUNITY_ROOT="C:\\workspace\\${env.EXECUTOR_NUMBER}\\TDinternal\\community"
                        WIN_SYSTEM_TEST_ROOT="C:\\workspace\\${env.EXECUTOR_NUMBER}\\TDinternal\\community\\tests\\system-test"
                    }
                    steps {
                        catchError(buildResult: 'FAILURE', stageResult: 'FAILURE') {
                            timeout(time: 126, unit: 'MINUTES'){
                                pre_test_win()
                                pre_test_build_win()
                                run_win_ctest()
                                run_win_test()
                            }
                        }
                    }
                }
                stage('mac test') {
                    agent{label " Mac_catalina "}
                    steps {
                        catchError(buildResult: 'FAILURE', stageResult: 'FAILURE') {
                            timeout(time: 60, unit: 'MINUTES'){
                                pre_test()
                                pre_test_build_mac()
                            }
                        }
                    }
                }
                stage('linux test') {
                    agent{label "slave1_47 || slave1_48 || slave1_49 || slave1_50 || slave1_52 || slave1_59 || slave1_63 || worker03 || slave215 || slave217 || slave219 "}
                    options { skipDefaultCheckout() } 
                    when {
                        changeRequest()
                    }
                    steps {
                        script {
                            def linux_node_ip = sh (
                                script: 'ip addr|grep 192|grep -v virbr|awk "{print \\\$2}"|sed "s/\\/.*//"',
                                returnStdout: true
                            ).trim()
                            echo "${linux_node_ip}"
                            echo "${WKDIR}/restore.sh -p ${BRANCH_NAME} -n ${BUILD_ID} -c {container name}"
                        }
                        catchError(buildResult: 'FAILURE', stageResult: 'FAILURE') {
                            timeout(time: 200, unit: 'MINUTES'){
                                pre_test()
                                script {
                                    sh '''
                                    mkdir -p ${WKDIR}/tmp/${BRANCH_NAME}_${BUILD_ID}
                                    echo "''' + file_no_doc_changed + '''" > ${WKDIR}/tmp/${BRANCH_NAME}_${BUILD_ID}/docs_changed.txt
                                    '''
                                    sh '''
                                       cd ${WKC}/tests/parallel_test
                                       ./run_check_assert_container.sh -d ${WKDIR}
                                    '''
                                    sh '''
                                       cd ${WKC}/tests/parallel_test
                                       ./run_check_void_container.sh -d ${WKDIR}
                                    '''
                                    sh '''
                                        date
                                        rm -rf ${WKC}/debug
                                        cd ${WKC}/tests/parallel_test
                                        time ./container_build.sh -w ${WKDIR} -e
                                    '''
                                    def extra_param = ""
                                    def log_server_file = "/home/log_server.json"
                                    def timeout_cmd = ""
                                    if (fileExists(log_server_file)) {
                                        def log_server_enabled = sh (
                                            script: 'jq .enabled ' + log_server_file,
                                            returnStdout: true
                                        ).trim()
                                        def timeout_param = sh (
                                            script: 'jq .timeout ' + log_server_file,
                                            returnStdout: true
                                        ).trim()
                                        if (timeout_param != "null" &&  timeout_param != "0") {
                                            timeout_cmd = "timeout " + timeout_param
                                        }
                                        if (log_server_enabled == "1") {
                                            def log_server = sh (
                                                script: 'jq .server ' + log_server_file + ' | sed "s/\\\"//g"',
                                                returnStdout: true
                                            ).trim()
                                            if (log_server != "null" && log_server != "") { 
                                                extra_param = "-w " + log_server
                                            }
                                        }
                                    }
                                    sh '''
                                       cd ${WKC}/tests/parallel_test
                                       ./run_scan_container.sh -d ${WKDIR} -b ${BRANCH_NAME}_${BUILD_ID}  -f ${WKDIR}/tmp/${BRANCH_NAME}_${BUILD_ID}/docs_changed.txt ''' + extra_param + '''
                                    '''
                                    sh '''
                                        cd ${WKC}/tests/parallel_test
                                        export DEFAULT_RETRY_TIME=2
                                        date
                                        ''' + timeout_cmd + ''' time ./run.sh -e -m /home/m.json -t cases.task -b ${BRANCH_NAME}_${BUILD_ID} -l ${WKDIR}/log -o 1200 ''' + extra_param + '''
                                    '''
                                }
                            }
                        }
                        /*catchError(buildResult: 'FAILURE', stageResult: 'FAILURE') {
                            timeout(time: 15, unit: 'MINUTES'){
                                script {
                                    sh '''
                                        echo "packaging ..."
                                        date
                                        rm -rf ${WKC}/release/*
                                        cd ${WKC}/packaging
                                        ./release.sh -v cluster -n 3.0.0.100 -s static
                                    '''
                                }
                            }
                        }*/
                    }
                }
            }
        }
    }
    post {  
        success {
            emailext (
                subject: "PR-result: Job '${env.JOB_NAME} [${env.BUILD_NUMBER}]' SUCCESS",
                body: """<!DOCTYPE html>
                <html>
                <head>
                <meta charset="UTF-8">
                </head>
                <body leftmargin="8" marginwidth="0" topmargin="8" marginheight="4" offset="0">
                    <table width="95%" cellpadding="0" cellspacing="0" style="font-size: 16pt; font-family: Tahoma, Arial, Helvetica, sans-serif">
                        <tr>
                            <td><br />
                                <b><font color="#0B610B"><font size="6">构建信息</font></font></b>
                                <hr size="2" width="100%" align="center" /></td>
                        </tr>
                        <tr>
                            <td>
                                <ul>
                                <div style="font-size:18px">
                                    <li>构建名称>>分支：${env.BRANCH_NAME}</li>
                                    <li>构建结果：<span style="color:green"> Successful </span></li>
                                    <li>构建编号：${BUILD_NUMBER}</li>
                                    <li>触发用户：${env.CHANGE_AUTHOR}</li>
                                    <li>提交信息：${env.CHANGE_TITLE}</li>
                                    <li>构建地址：<a href=${BUILD_URL}>${BUILD_URL}</a></li>
                                    <li>构建日志：<a href=${BUILD_URL}console>${BUILD_URL}console</a></li>
                                    
                                </div>
                                </ul>
                            </td>
                        </tr>
                    </table></font>
                </body>
                </html>""",
                to: "${env.CHANGE_AUTHOR_EMAIL}",
                from: "support@taosdata.com"
            )
        }
        failure {
            emailext (
                subject: "PR-result: Job '${env.JOB_NAME} [${env.BUILD_NUMBER}]' FAIL",
                body: """<!DOCTYPE html>
                <html>
                <head>
                <meta charset="UTF-8">
                </head>
                <body leftmargin="8" marginwidth="0" topmargin="8" marginheight="4" offset="0">
                    <table width="95%" cellpadding="0" cellspacing="0" style="font-size: 16pt; font-family: Tahoma, Arial, Helvetica, sans-serif">
                        <tr>
                            <td><br />
                                <b><font color="#0B610B"><font size="6">构建信息</font></font></b>
                                <hr size="2" width="100%" align="center" /></td>
                        </tr>
                        <tr>
                            <td>
                                <ul>
                                <div style="font-size:18px">
                                    <li>构建名称>>分支：${env.BRANCH_NAME}</li>
                                    <li>构建结果：<span style="color:red"> Failure </span></li>
                                    <li>构建编号：${BUILD_NUMBER}</li>
                                    <li>触发用户：${env.CHANGE_AUTHOR}</li>
                                    <li>提交信息：${env.CHANGE_TITLE}</li>
                                    <li>构建地址：<a href=${BUILD_URL}>${BUILD_URL}</a></li>
                                    <li>构建日志：<a href=${BUILD_URL}console>${BUILD_URL}console</a></li>
                                    
                                </div>
                                </ul>
                            </td>
                        </tr>
                    </table></font>
                </body>
                </html>""",
                to: "${env.CHANGE_AUTHOR_EMAIL}",
                from: "support@taosdata.com"
            )
        }
    } 
}<|MERGE_RESOLUTION|>--- conflicted
+++ resolved
@@ -76,7 +76,6 @@
         echo "file_zh_changed: ${file_zh_changed}"
         echo "file_en_changed: ${file_en_changed}"
         echo "file_no_doc_changed: ${file_no_doc_changed}"
-<<<<<<< HEAD
     }
 }
 
@@ -112,43 +111,6 @@
     }
 }
 
-=======
-    }
-}
-
-def build_pre_docs(){
-    if (env.CHANGE_URL =~ /\/TDengine\//) {
-        sh '''
-            hostname
-            date
-            env
-        '''
-        
-        sh '''
-            cd ${DOC_WKC}/${td_repo}
-            git reset --hard
-            git clean -f
-            git remote prune origin
-            git fetch
-            git checkout ''' + env.CHANGE_TARGET + '''
-            git pull >/dev/null
-            git fetch origin +refs/pull/${CHANGE_ID}/merge
-            git checkout -qf FETCH_HEAD 
-        '''
-
-        sh '''
-             cd ${DOC_WKC}/${tools_repo}
-            git reset --hard
-            git clean -f
-            git fetch
-            git remote prune origin
-            git checkout ''' + env.CHANGE_TARGET + '''
-            git pull >/dev/null
-        '''
-    }
-}
-
->>>>>>> 153d91a0
 def build_zh_docs(){
     sh '''
         cd ${DOC_WKC}/${zh_doc_repo}
@@ -429,10 +391,7 @@
         WKDIR = '/var/lib/jenkins/workspace'
         WK = '/var/lib/jenkins/workspace/TDinternal'
         WKC = '/var/lib/jenkins/workspace/TDinternal/community'
-<<<<<<< HEAD
-=======
         WKPY = '/var/lib/jenkins/workspace/taos-connector-python'
->>>>>>> 153d91a0
         DOC_WKC = '/root/doc_ci_work'
         td_repo = 'TDengine'
         zh_doc_repo = 'docs.taosdata.com'
@@ -469,7 +428,6 @@
                     when {
                         expression { file_zh_changed != '' }
                     }
-<<<<<<< HEAD
                     steps {
                         build_zh_docs()
                     }
@@ -480,18 +438,6 @@
                         expression { file_en_changed != '' }
                     }
                     steps {
-=======
-                    steps {
-                        build_zh_docs()
-                    }
-                }
-                stage('build en docs') {
-                    agent{label "doc_build_0_30"}
-                    when {
-                        expression { file_en_changed != '' }
-                    }
-                    steps {
->>>>>>> 153d91a0
                         build_en_docs()
                     }
                 }
