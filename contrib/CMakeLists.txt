# ================================================================================================
# Download
# ================================================================================================
function(cat IN_FILE OUT_FILE)
    file(READ ${IN_FILE} CONTENTS)
    file(APPEND ${OUT_FILE} "${CONTENTS}")
endfunction(cat IN_FILE OUT_FILE)

set(CONTRIB_TMP_FILE "${CMAKE_BINARY_DIR}/deps_tmp_CMakeLists.txt.in")
configure_file("${TD_SUPPORT_DIR}/deps_CMakeLists.txt.in" ${CONTRIB_TMP_FILE})

# taos-tools
if(${BUILD_TOOLS})
    cat("${TD_SUPPORT_DIR}/taostools_CMakeLists.txt.in" ${CONTRIB_TMP_FILE})
endif()

# taosws-rs
if(${WEBSOCKET})
    cat("${TD_SUPPORT_DIR}/taosws_CMakeLists.txt.in" ${CONTRIB_TMP_FILE})
endif()

# taosadapter
if(${BUILD_HTTP})
    MESSAGE("BUILD_HTTP is on")
else ()
    MESSAGE("BUILD_HTTP is off, use taosAdapter")
    cat("${TD_SUPPORT_DIR}/taosadapter_CMakeLists.txt.in" ${CONTRIB_TMP_FILE})
endif()

# pthread
if(${BUILD_PTHREAD})
    cat("${TD_SUPPORT_DIR}/pthread_CMakeLists.txt.in" ${CONTRIB_TMP_FILE})
endif()

# iconv
if(${BUILD_WITH_ICONV})
    cat("${TD_SUPPORT_DIR}/iconv_CMakeLists.txt.in" ${CONTRIB_TMP_FILE})
endif()

# jemalloc
if(${JEMALLOC_ENABLED})
    cat("${TD_SUPPORT_DIR}/jemalloc_CMakeLists.txt.in" ${CONTRIB_TMP_FILE})
endif()

# msvc regex
if(${BUILD_MSVCREGEX})
    cat("${TD_SUPPORT_DIR}/msvcregex_CMakeLists.txt.in" ${CONTRIB_TMP_FILE})
endif()

# wcwidth
if(${BUILD_WCWIDTH})
    cat("${TD_SUPPORT_DIR}/wcwidth_CMakeLists.txt.in" ${CONTRIB_TMP_FILE})
endif()

# wingetopt
if(${BUILD_WINGETOPT})
    cat("${TD_SUPPORT_DIR}/wingetopt_CMakeLists.txt.in" ${CONTRIB_TMP_FILE})
endif()

# googletest
if(${BUILD_TEST})
    cat("${TD_SUPPORT_DIR}/gtest_CMakeLists.txt.in" ${CONTRIB_TMP_FILE})
    cat("${TD_SUPPORT_DIR}/stub_CMakeLists.txt.in" ${CONTRIB_TMP_FILE})
endif(${BUILD_TEST})

# lz4
cat("${TD_SUPPORT_DIR}/lz4_CMakeLists.txt.in" ${CONTRIB_TMP_FILE})

# zlib
cat("${TD_SUPPORT_DIR}/zlib_CMakeLists.txt.in" ${CONTRIB_TMP_FILE})

# cJson
cat("${TD_SUPPORT_DIR}/cjson_CMakeLists.txt.in" ${CONTRIB_TMP_FILE})

# leveldb
if(${BUILD_WITH_LEVELDB})
    cat("${TD_SUPPORT_DIR}/leveldb_CMakeLists.txt.in" ${CONTRIB_TMP_FILE})
endif(${BUILD_WITH_LEVELDB})

# rocksdb
if(${BUILD_WITH_ROCKSDB})
    cat("${TD_SUPPORT_DIR}/rocksdb_CMakeLists.txt.in" ${CONTRIB_TMP_FILE})
    add_definitions(-DUSE_ROCKSDB)
endif(${BUILD_WITH_ROCKSDB})

# canonical-raft
if(${BUILD_WITH_CRAFT})
    cat("${TD_SUPPORT_DIR}/craft_CMakeLists.txt.in" ${CONTRIB_TMP_FILE})
    SET(BUILD_WITH_UV ON CACHE BOOL "craft need libuv" FORCE)
endif(${BUILD_WITH_CRAFT})

# traft
if(${BUILD_WITH_TRAFT})
    cat("${TD_SUPPORT_DIR}/traft_CMakeLists.txt.in" ${CONTRIB_TMP_FILE})
    SET(BUILD_WITH_UV ON CACHE BOOL "traft need libuv" FORCE)
endif(${BUILD_WITH_TRAFT})

#libuv
if(${BUILD_WITH_UV})
    cat("${TD_SUPPORT_DIR}/libuv_CMakeLists.txt.in" ${CONTRIB_TMP_FILE})
endif(${BUILD_WITH_UV})

# bdb
if(${BUILD_WITH_BDB})
    cat("${TD_SUPPORT_DIR}/bdb_CMakeLists.txt.in" ${CONTRIB_TMP_FILE})
endif(${BUILD_WITH_BDB})

# sqlite
if(${BUILD_WITH_SQLITE})
    cat("${TD_SUPPORT_DIR}/sqlite_CMakeLists.txt.in" ${CONTRIB_TMP_FILE})
endif(${BUILD_WITH_SQLITE})

# lucene
if(${BUILD_WITH_LUCENE})
    cat("${TD_SUPPORT_DIR}/lucene_CMakeLists.txt.in" ${CONTRIB_TMP_FILE})
    add_definitions(-DUSE_LUCENE)
endif(${BUILD_WITH_LUCENE})

# NuRaft
if(${BUILD_WITH_NURAFT})
    cat("${TD_SUPPORT_DIR}/nuraft_CMakeLists.txt.in" ${CONTRIB_TMP_FILE})
endif(${BUILD_WITH_NURAFT})

# crashdump
if(${BUILD_CRASHDUMP})
    cat("${TD_SUPPORT_DIR}/crashdump_CMakeLists.txt.in" ${CONTRIB_TMP_FILE})
endif(${BUILD_CRASHDUMP})

# addr2line
if(${BUILD_ADDR2LINE})
    if(NOT ${TD_WINDOWS})
        cat("${TD_SUPPORT_DIR}/libdwarf_CMakeLists.txt.in" ${CONTRIB_TMP_FILE})
        cat("${TD_SUPPORT_DIR}/addr2line_CMakeLists.txt.in" ${CONTRIB_TMP_FILE})
    endif(NOT ${TD_WINDOWS})
endif(${BUILD_ADDR2LINE})

# download dependencies
configure_file(${CONTRIB_TMP_FILE} "${TD_CONTRIB_DIR}/deps-download/CMakeLists.txt")
execute_process(COMMAND "${CMAKE_COMMAND}" -G "${CMAKE_GENERATOR}" .
        WORKING_DIRECTORY "${TD_CONTRIB_DIR}/deps-download")
execute_process(COMMAND "${CMAKE_COMMAND}" --build .
        WORKING_DIRECTORY "${TD_CONTRIB_DIR}/deps-download")

# ================================================================================================
# Build
# ================================================================================================
# googletest
if(${BUILD_TEST})
    set(gtest_force_shared_crt ON CACHE BOOL "" FORCE)
    add_subdirectory(googletest EXCLUDE_FROM_ALL)
    target_include_directories(
        gtest
        PUBLIC $<BUILD_INTERFACE:${CMAKE_CURRENT_SOURCE_DIR}/cpp-stub/src>
    )
    if(${TD_WINDOWS})
        target_include_directories(
            gtest
            PUBLIC $<BUILD_INTERFACE:${CMAKE_CURRENT_SOURCE_DIR}/cpp-stub/src_win>
        )
    endif(${TD_WINDOWS})
    if(${TD_LINUX})
        target_include_directories(
            gtest
            PUBLIC $<BUILD_INTERFACE:${CMAKE_CURRENT_SOURCE_DIR}/cpp-stub/src_linux>
        )
    endif(${TD_LINUX})
    if(${TD_DARWIN})
        target_include_directories(
            gtest
            PUBLIC $<BUILD_INTERFACE:${CMAKE_CURRENT_SOURCE_DIR}/cpp-stub/src_darwin>
        )
    endif(${TD_DARWIN})
    
    
endif(${BUILD_TEST})

# cJson
# see https://stackoverflow.com/questions/37582508/silence-cmp0048-warnings-in-vendored-projects
set(CMAKE_PROJECT_INCLUDE_BEFORE "${TD_SUPPORT_DIR}/EnableCMP0048.txt.in")
option(ENABLE_CJSON_TEST "Enable building cJSON test" OFF)
option(CJSON_OVERRIDE_BUILD_SHARED_LIBS "Override BUILD_SHARED_LIBS with CJSON_BUILD_SHARED_LIBS" ON)
option(CJSON_BUILD_SHARED_LIBS "Overrides BUILD_SHARED_LIBS if CJSON_OVERRIDE_BUILD_SHARED_LIBS is enabled" OFF)
add_subdirectory(cJson EXCLUDE_FROM_ALL)
target_include_directories(
    cjson
    # see https://stackoverflow.com/questions/25676277/cmake-target-include-directories-prints-an-error-when-i-try-to-add-the-source
    PUBLIC $<BUILD_INTERFACE:${CMAKE_CURRENT_SOURCE_DIR}/cJson>
)
unset(CMAKE_PROJECT_INCLUDE_BEFORE)

# lz4
add_subdirectory(lz4/build/cmake EXCLUDE_FROM_ALL)
target_include_directories(
    lz4_static
    PUBLIC ${CMAKE_CURRENT_SOURCE_DIR}/lz4/lib
)

# zlib
set(CMAKE_PROJECT_INCLUDE_BEFORE "${TD_SUPPORT_DIR}/EnableCMP0048.txt.in")
add_subdirectory(zlib EXCLUDE_FROM_ALL)
target_include_directories(
    zlibstatic
    PUBLIC ${CMAKE_CURRENT_BINARY_DIR}/zlib
    PUBLIC ${CMAKE_CURRENT_SOURCE_DIR}/zlib
)
target_include_directories(
    zlib
    PUBLIC ${CMAKE_CURRENT_BINARY_DIR}/zlib
    PUBLIC ${CMAKE_CURRENT_SOURCE_DIR}/zlib
)
unset(CMAKE_PROJECT_INCLUDE_BEFORE)

# leveldb
if(${BUILD_WITH_LEVELDB})
    option(LEVELDB_BUILD_TESTS "" OFF)
    add_subdirectory(leveldb EXCLUDE_FROM_ALL)
    target_include_directories(
        leveldb
        PUBLIC $<BUILD_INTERFACE:${CMAKE_CURRENT_SOURCE_DIR}/leveldb/include>
    )
endif(${BUILD_WITH_LEVELDB})

# rocksdb
# To support rocksdb build on ubuntu: sudo apt-get install libgflags-dev
if(${BUILD_WITH_ROCKSDB})
    if(${TD_LINUX})
        SET(CMAKE_CXX_FLAGS "${CMAKE_CXX_FLAGS} -Wno-error=maybe-uninitialized -Wno-error=unused-but-set-variable -Wno-error=unused-variable -Wno-error=unused-function -Wno-errno=unused-private-field -Wno-error=unused-result")
    endif(${TD_LINUX})

    if(${TD_DARWIN})
        SET(CMAKE_CXX_FLAGS "${CMAKE_CXX_FLAGS} -Wno-error=maybe-uninitialized")
    endif(${TD_DARWIN})

    if (${TD_WINDOWS})
        SET(CMAKE_CXX_FLAGS "${CMAKE_CXX_FLAGS} /wd4244 /wd4819")  
    endif(${TD_WINDOWS})


    if(${TD_DARWIN})
        option(HAVE_THREAD_LOCAL "" OFF)
        option(WITH_IOSTATS_CONTEXT "" OFF)
        option(WITH_PERF_CONTEXT "" OFF)
    endif(${TD_DARWIN})

    if(${TD_WINDOWS})
<<<<<<< HEAD
=======
        option(WITH_JNI "" ON)
    endif(${TD_WINDOWS})

    if(${TD_WINDOWS})
>>>>>>> 1975e945
        option(WITH_MD_LIBRARY "build with MD" OFF)
        set(SYSTEM_LIBS ${SYSTEM_LIBS} shlwapi.lib rpcrt4.lib)
    endif(${TD_WINDOWS})
    
    
    option(WITH_FALLOCATE "" OFF)
    option(WITH_JEMALLOC "" OFF)
    option(WITH_GFLAGS "" OFF)
    option(PORTABLE "" ON)
    option(WITH_LIBURING "" OFF)
    option(FAIL_ON_WARNINGS OFF)

    option(WITH_TESTS "" OFF)
    option(WITH_BENCHMARK_TOOLS "" OFF)
    option(WITH_TOOLS "" OFF)
    option(WITH_LIBURING "" OFF)
<<<<<<< HEAD
    option(WITH_IOSTATS_CONTEXT "" OFF)
    option(WITH_PERF_CONTEXT "" OFF)
    option(FAIL_ON_WARNINGS "" OFF)
    #option(WITH_JEMALLOC "" ON)
=======

>>>>>>> 1975e945
    option(ROCKSDB_BUILD_SHARED "Build shared versions of the RocksDB libraries" OFF)
    IF (${TD_WINDOWS})
        option(WITH_MD_LIBRARY "build with MD" OFF)
        set(SYSTEM_LIBS ${SYSTEM_LIBS} shlwapi.lib rpcrt4.lib)
    endif(${TD_WINDOWS})
    add_subdirectory(rocksdb EXCLUDE_FROM_ALL)
    target_include_directories(
        rocksdb
        PUBLIC $<BUILD_INTERFACE:${CMAKE_CURRENT_SOURCE_DIR}/rocksdb/include>
    )
    IF (${TD_DARWIN})
        target_compile_options(
    	    rocksdb
	    PRIVATE -Wno-unused-private-field
	)
    endif(${TD_DARWIN})
endif(${BUILD_WITH_ROCKSDB})

# lucene
# To support build on ubuntu: sudo apt-get install libboost-all-dev
if(${BUILD_WITH_LUCENE})
    option(ENABLE_TEST "Enable the tests" OFF)
    add_subdirectory(lucene EXCLUDE_FROM_ALL)
    target_include_directories(
      lucene++ 
      PUBLIC $<BUILD_INTERFACE:${CMAKE_CURRENT_SOURCE_DIR}/lucene/include>
    ) 
     
endif(${BUILD_WITH_LUCENE})

# NuRaft
if(${BUILD_WITH_NURAFT})
    add_subdirectory(nuraft EXCLUDE_FROM_ALL)
endif(${BUILD_WITH_NURAFT})

# pthread
if(${BUILD_PTHREAD})
    set(CMAKE_BUILD_TYPE debug)
    add_definitions(-DPTW32_STATIC_LIB)
    add_subdirectory(pthread EXCLUDE_FROM_ALL)
    set_target_properties(libpthreadVC3 PROPERTIES OUTPUT_NAME pthread)
    add_library(pthread INTERFACE)
    target_link_libraries(pthread INTERFACE libpthreadVC3)
endif()

# jemalloc
if(${JEMALLOC_ENABLED})
    include(ExternalProject)
    ExternalProject_Add(jemalloc
        PREFIX        "jemalloc"
        SOURCE_DIR    ${CMAKE_CURRENT_SOURCE_DIR}/jemalloc
        BUILD_IN_SOURCE     1
        CONFIGURE_COMMAND  ./autogen.sh COMMAND ./configure --prefix=${CMAKE_BINARY_DIR}/build/ --disable-initial-exec-tls
        BUILD_COMMAND       ${MAKE}
    )
    INCLUDE_DIRECTORIES(${CMAKE_BINARY_DIR}/build/include)
endif()

# crashdump
if(${BUILD_CRASHDUMP})
    add_executable(dumper "crashdump/dumper/dumper.c")
    target_link_libraries(dumper User32.lib dbghelp.lib)
    file(READ "crashdump/crasher/crasher.c" CRASHDUMP_CONTENT)
    string(REPLACE "main(" "main_crashdump(" CRASHDUMP_CONTENT "${CRASHDUMP_CONTENT}")
    file(WRITE "crashdump/crasher/crasher.c" "${CRASHDUMP_CONTENT}")
    add_library(crashdump STATIC "crashdump/crasher/crasher.c")
endif()

# iconv
if(${BUILD_WITH_ICONV})
    add_library(iconv STATIC iconv/win_iconv.c)
endif(${BUILD_WITH_ICONV})

# wingetopt
if(${BUILD_WINGETOPT})
    add_subdirectory(wingetopt EXCLUDE_FROM_ALL)
endif(${BUILD_WINGETOPT})

# msvcregex
if(${BUILD_MSVCREGEX})
    add_library(msvcregex STATIC "")
    target_sources(msvcregex
        PRIVATE "msvcregex/regex.c"
    )
    target_include_directories(msvcregex
        PRIVATE "msvcregex"
    )
    target_link_libraries(msvcregex 
        INTERFACE Shell32
    )
    SET_TARGET_PROPERTIES(msvcregex PROPERTIES OUTPUT_NAME msvcregex)
endif(${BUILD_MSVCREGEX})

# wcwidth
if(${BUILD_WCWIDTH})
    add_library(wcwidth STATIC "")
    target_sources(wcwidth
        PRIVATE "wcwidth/wcwidth.c"
    )
    target_include_directories(wcwidth
        PRIVATE "wcwidth"
    )
    SET_TARGET_PROPERTIES(wcwidth PROPERTIES OUTPUT_NAME wcwidth)
endif(${BUILD_WCWIDTH})

# CRAFT
if(${BUILD_WITH_CRAFT})
    add_library(craft STATIC IMPORTED GLOBAL)
    set_target_properties(craft PROPERTIES
        IMPORTED_LOCATION "${CMAKE_CURRENT_SOURCE_DIR}/craft/.libs/libraft.a"
        INTERFACE_INCLUDE_DIRECTORIES "${CMAKE_CURRENT_SOURCE_DIR}/craft/include"
    )
    # target_link_libraries(craft
    #     INTERFACE pthread
    # )
endif(${BUILD_WITH_CRAFT})

# TRAFT
if(${BUILD_WITH_TRAFT})
    add_library(traft STATIC IMPORTED GLOBAL)
    set_target_properties(traft PROPERTIES
        IMPORTED_LOCATION "${CMAKE_CURRENT_SOURCE_DIR}/traft/.libs/libraft.a"
        INTERFACE_INCLUDE_DIRECTORIES "${CMAKE_CURRENT_SOURCE_DIR}/traft/include"
    )
    # target_link_libraries(craft
    #     INTERFACE pthread
    # )
endif(${BUILD_WITH_TRAFT})

# LIBUV
if(${BUILD_WITH_UV})
    if (TD_WINDOWS)
        # There is no GetHostNameW function on win7.
        file(READ "libuv/src/win/util.c" LIBUV_WIN_UTIL_CONTENT)
        string(REPLACE "if (GetHostNameW(buf, UV_MAXHOSTNAMESIZE" "DWORD  nSize = UV_MAXHOSTNAMESIZE;\n  if (GetComputerNameW(buf, &nSize" LIBUV_WIN_UTIL_CONTENT "${LIBUV_WIN_UTIL_CONTENT}")
        file(WRITE "libuv/src/win/util.c" "${LIBUV_WIN_UTIL_CONTENT}")
    endif ()
    add_subdirectory(libuv EXCLUDE_FROM_ALL)
endif(${BUILD_WITH_UV})

# BDB
if(${BUILD_WITH_BDB})
    add_library(bdb STATIC IMPORTED GLOBAL)
    set_target_properties(bdb PROPERTIES
        IMPORTED_LOCATION "${CMAKE_CURRENT_SOURCE_DIR}/bdb/libdb.a"
        INTERFACE_INCLUDE_DIRECTORIES "${CMAKE_CURRENT_SOURCE_DIR}/bdb"
    )
    target_link_libraries(bdb 
        INTERFACE pthread 
    )
endif(${BUILD_WITH_BDB})

# SQLite
# see https://stackoverflow.com/questions/8774593/cmake-link-to-external-library#comment58570736_10550334
if(${BUILD_WITH_SQLITE})
    add_library(sqlite STATIC IMPORTED GLOBAL)
    set_target_properties(sqlite PROPERTIES
        IMPORTED_LOCATION "${CMAKE_CURRENT_SOURCE_DIR}/sqlite/.libs/libsqlite3.a"
        INTERFACE_INCLUDE_DIRECTORIES "${CMAKE_CURRENT_SOURCE_DIR}/sqlite"
    )
    target_link_libraries(sqlite 
        INTERFACE m 
        INTERFACE pthread 
    )
    if(NOT TD_WINDOWS)
        target_link_libraries(sqlite 
            INTERFACE dl
        )
    endif(NOT TD_WINDOWS)
endif(${BUILD_WITH_SQLITE})

# addr2line
if(${BUILD_ADDR2LINE})
    if(NOT ${TD_WINDOWS})    
        check_include_file( "sys/types.h"     HAVE_SYS_TYPES_H) 
        check_include_file( "sys/stat.h"      HAVE_SYS_STAT_H ) 
        check_include_file( "inttypes.h"      HAVE_INTTYPES_H   ) 
        check_include_file( "stddef.h"        HAVE_STDDEF_H   ) 
        check_include_file( "stdlib.h"        HAVE_STDLIB_H   ) 
        check_include_file( "string.h"        HAVE_STRING_H   ) 
        check_include_file( "memory.h"        HAVE_MEMORY_H   ) 
        check_include_file( "strings.h"       HAVE_STRINGS_H  ) 
        check_include_file( "stdint.h"        HAVE_STDINT_H   )
        check_include_file( "unistd.h"        HAVE_UNISTD_H   )
        check_include_file( "sgidefs.h"       HAVE_SGIDEFS_H  )
        check_include_file( "stdafx.h"        HAVE_STDAFX_H   )
        check_include_file( "elf.h"           HAVE_ELF_H      ) 
        check_include_file( "libelf.h"        HAVE_LIBELF_H   ) 
        check_include_file( "libelf/libelf.h" HAVE_LIBELF_LIBELF_H) 
        check_include_file( "alloca.h"        HAVE_ALLOCA_H   )
        check_include_file( "elfaccess.h"     HAVE_ELFACCESS_H)
        check_include_file( "sys/elf_386.h"   HAVE_SYS_ELF_386_H  )
        check_include_file( "sys/elf_amd64.h" HAVE_SYS_ELF_AMD64_H)
        check_include_file( "sys/elf_sparc.h" HAVE_SYS_ELF_SPARC_H)
        check_include_file( "sys/ia64/elf.h"  HAVE_SYS_IA64_ELF_H )
        set(VERSION 0.3.1)
        set(PACKAGE_VERSION "\"${VERSION}\"") 
        configure_file(libdwarf/cmake/config.h.cmake config.h)
        file(GLOB_RECURSE LIBDWARF_SOURCES "libdwarf/src/lib/libdwarf/*.c")
        add_library(libdwarf STATIC ${LIBDWARF_SOURCES})
        set_target_properties(libdwarf PROPERTIES OUTPUT_NAME "libdwarf")
        if(HAVE_LIBELF_H OR HAVE_LIBELF_LIBELF_H)
            target_link_libraries(libdwarf PUBLIC libelf)
        endif()
        target_include_directories(libdwarf SYSTEM PUBLIC "libdwarf/src/lib/libdwarf" ${CMAKE_CURRENT_BINARY_DIR})
        file(READ "addr2line/addr2line.c" ADDR2LINE_CONTENT)
        string(REPLACE "static int" "int" ADDR2LINE_CONTENT "${ADDR2LINE_CONTENT}")
        string(REPLACE "static void" "void" ADDR2LINE_CONTENT "${ADDR2LINE_CONTENT}")
        string(REPLACE "main(" "main_addr2line(" ADDR2LINE_CONTENT "${ADDR2LINE_CONTENT}")
        file(WRITE "addr2line/addr2line.c" "${ADDR2LINE_CONTENT}")
        add_library(addr2line STATIC "addr2line/addr2line.c")
        target_link_libraries(addr2line PUBLIC libdwarf dl z)
        target_include_directories(addr2line PUBLIC "libdwarf/src/lib/libdwarf" )
    endif(NOT ${TD_WINDOWS})
endif(${BUILD_ADDR2LINE})


# ================================================================================================
# Build test
# ================================================================================================
if(${BUILD_DEPENDENCY_TESTS})
    add_subdirectory(test EXCLUDE_FROM_ALL)
endif(${BUILD_DEPENDENCY_TESTS})<|MERGE_RESOLUTION|>--- conflicted
+++ resolved
@@ -243,13 +243,11 @@
     endif(${TD_DARWIN})
 
     if(${TD_WINDOWS})
-<<<<<<< HEAD
-=======
-        option(WITH_JNI "" ON)
+        option(WITH_MD_LIBRARY "build with MD" OFF)
+        set(SYSTEM_LIBS ${SYSTEM_LIBS} shlwapi.lib rpcrt4.lib)
     endif(${TD_WINDOWS})
 
     if(${TD_WINDOWS})
->>>>>>> 1975e945
         option(WITH_MD_LIBRARY "build with MD" OFF)
         set(SYSTEM_LIBS ${SYSTEM_LIBS} shlwapi.lib rpcrt4.lib)
     endif(${TD_WINDOWS})
@@ -266,14 +264,10 @@
     option(WITH_BENCHMARK_TOOLS "" OFF)
     option(WITH_TOOLS "" OFF)
     option(WITH_LIBURING "" OFF)
-<<<<<<< HEAD
     option(WITH_IOSTATS_CONTEXT "" OFF)
     option(WITH_PERF_CONTEXT "" OFF)
     option(FAIL_ON_WARNINGS "" OFF)
     #option(WITH_JEMALLOC "" ON)
-=======
-
->>>>>>> 1975e945
     option(ROCKSDB_BUILD_SHARED "Build shared versions of the RocksDB libraries" OFF)
     IF (${TD_WINDOWS})
         option(WITH_MD_LIBRARY "build with MD" OFF)
