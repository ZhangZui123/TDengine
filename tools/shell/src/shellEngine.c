--- conflicted
+++ resolved
@@ -672,17 +672,8 @@
       if (tsEnableScience) {
         printf("%*.7e", width, GET_FLOAT_VAL(val));
       } else {
-<<<<<<< HEAD
-        n = snprintf(buf, LENGTH, "%*.*g", width, FLT_DIG, GET_FLOAT_VAL(val));
-        if (n > SHELL_FLOAT_WIDTH) {
-          printf("%*.7e", width, GET_FLOAT_VAL(val));
-        } else {
-          printf("%s", buf);
-        }
-=======
         snprintf(buf, LENGTH, "%*.*g", width, FLT_DIG, GET_FLOAT_VAL(val));
         printf("%s", buf);
->>>>>>> 5044c4bd
       }
       break;
     case TSDB_DATA_TYPE_DOUBLE:
@@ -691,17 +682,8 @@
         snprintf(buf, LENGTH, "%*.15e", width, GET_DOUBLE_VAL(val));
         printf("%s", buf);
       } else {
-<<<<<<< HEAD
-        n = snprintf(buf, LENGTH, "%*.*g", width, DBL_DIG, GET_DOUBLE_VAL(val));
-        if (n > SHELL_DOUBLE_WIDTH) {
-          printf("%*.15e", width, GET_DOUBLE_VAL(val));
-        } else {
-          printf("%*s", width, buf);
-        }
-=======
         snprintf(buf, LENGTH, "%*.*g", width, DBL_DIG, GET_DOUBLE_VAL(val));
         printf("%*s", width, buf);
->>>>>>> 5044c4bd
       }
       break;
     case TSDB_DATA_TYPE_VARBINARY: {
