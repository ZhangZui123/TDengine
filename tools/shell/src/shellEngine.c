--- conflicted
+++ resolved
@@ -58,11 +58,7 @@
 static void    shellPrintError(TAOS_RES *tres, int64_t st);
 static bool    shellIsCommentLine(char *line);
 static void    shellSourceFile(const char *file);
-<<<<<<< HEAD
-static bool    shellGetGrantInfo(char *buf);
-=======
 static bool    shellGetGrantInfo(char* buf);
->>>>>>> 195ace04
 
 static void  shellCleanup(void *arg);
 static void *shellCancelHandler(void *arg);
