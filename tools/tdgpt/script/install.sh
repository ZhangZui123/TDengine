#!/bin/bash
#
# This file is used to install analysis platform on linux systems. The operating system
# is required to use systemd to manage services at boot

set -e

iplist=""
serverFqdn=""

# -----------------------Variables definition---------------------
script_dir=$(dirname $(readlink -f "$0"))
echo -e "${script_dir}"

# Dynamic directory
PREFIX="taos"
PRODUCTPREFIX="taosanode"
serverName="${PRODUCTPREFIX}d"
configFile="taosanode.ini"
productName="TDengine Anode"
emailName="taosdata.com"
tarName="package.tar.gz"
logDir="/var/log/${PREFIX}/${PRODUCTPREFIX}"
moduleDir="/var/lib/${PREFIX}/${PRODUCTPREFIX}/model"
venvDir="/var/lib/${PREFIX}/${PRODUCTPREFIX}/venv"
global_conf_dir="/etc/${PREFIX}"
installDir="/usr/local/${PREFIX}/${PRODUCTPREFIX}"

python_minor_ver=0  #check the python version
bin_link_dir="/usr/bin"

#install main path
install_main_dir=${installDir}

service_config_dir="/etc/systemd/system"

# Color setting
RED='\033[0;31m'
GREEN='\033[1;32m'
GREEN_DARK='\033[0;32m'
GREEN_UNDERLINE='\033[4;32m'
NC='\033[0m'

csudo=""
if command -v sudo >/dev/null; then
  csudo="sudo "
fi

update_flag=0
prompt_force=0

initd_mod=0
service_mod=2
if ps aux | grep -v grep | grep systemd &>/dev/null; then
  service_mod=0
elif $(which service &>/dev/null); then
  service_mod=1
  service_config_dir="/etc/init.d"
  if $(which chkconfig &>/dev/null); then
    initd_mod=1
  elif $(which insserv &>/dev/null); then
    initd_mod=2
  elif $(which update-rc.d &>/dev/null); then
    initd_mod=3
  else
    service_mod=2
  fi
else
  service_mod=2
fi

# get the operating system type for using the corresponding init file
# ubuntu/debian(deb), centos/fedora(rpm), others: opensuse, redhat, ..., no verification
#osinfo=$(awk -F= '/^NAME/{print $2}' /etc/os-release)
if [[ -e /etc/os-release ]]; then
  osinfo=$(cat /etc/os-release | grep "NAME" | cut -d '"' -f2) || :
else
  osinfo=""
fi
#echo "osinfo: ${osinfo}"
os_type=0
if echo $osinfo | grep -qwi "ubuntu"; then
  #  echo "This is ubuntu system"
  os_type=1
elif echo $osinfo | grep -qwi "debian"; then
  #  echo "This is debian system"
  os_type=1
elif echo $osinfo | grep -qwi "Kylin"; then
  #  echo "This is Kylin system"
  os_type=1
elif echo $osinfo | grep -qwi "centos"; then
  #  echo "This is centos system"
  os_type=2
elif echo $osinfo | grep -qwi "fedora"; then
  #  echo "This is fedora system"
  os_type=2
elif echo $osinfo | grep -qwi "Linux"; then
  #  echo "This is Linux system"
  os_type=1
  service_mod=0
  initd_mod=0
  service_config_dir="/etc/systemd/system"
else
  echo " osinfo: ${osinfo}"
  echo " This is an officially unverified linux system,"
  echo " if there are any problems with the installation and operation, "
  echo " please feel free to contact ${emailName} for support."
  os_type=1
fi

# =============================  get input parameters =================================================

# install.sh -v [server | client]  -e [yes | no] -i [systemd | service | ...]

# set parameters by default value
interactiveFqdn=yes # [yes | no]
verType=server      # [server | client]
initType=systemd    # [systemd | service | ...]

while getopts "hv:e:" arg; do
  case $arg in
  e)
    #echo "interactiveFqdn=$OPTARG"
    interactiveFqdn=$(echo $OPTARG)
    ;;
  v)
    #echo "verType=$OPTARG"
    verType=$(echo $OPTARG)
    ;;
  h)
    echo "Usage: $(basename $0) -v [server | client]  -e [yes | no]"
    exit 0
    ;;
  ?) #unknow option
    echo "unknown argument"
    exit 1
    ;;
  esac
done

#echo "verType=${verType} interactiveFqdn=${interactiveFqdn}"

services=(${serverName})

function install_services() {
  for service in "${services[@]}"; do
    install_service ${service}
  done
}

function kill_process() {
  pid=$(ps -ef | grep "$1" | grep -v "grep" | awk '{print $2}')
  if [ -n "$pid" ]; then
    ${csudo}kill -9 "$pid" || :
  fi
}

function install_main_path() {
  #create install main dir and all sub dir
  if [ ! -z "${install_main_dir}" ]; then
    ${csudo}rm -rf ${install_main_dir} || :
  fi

  ${csudo}mkdir -p ${install_main_dir}
  ${csudo}mkdir -p ${install_main_dir}/cfg
  ${csudo}mkdir -p ${install_main_dir}/bin
  ${csudo}mkdir -p ${install_main_dir}/lib
  ${csudo}mkdir -p ${global_conf_dir}
}

function install_bin_and_lib() {
  ${csudo}cp -r ${script_dir}/bin/* ${install_main_dir}/bin
  ${csudo}cp -r ${script_dir}/lib/* ${install_main_dir}/lib/

  if [[ ! -e "${bin_link_dir}/rmtaosanode" ]]; then
    ${csudo}ln -s ${install_main_dir}/bin/uninstall.sh ${bin_link_dir}/rmtaosanode
  fi
}

function add_newHostname_to_hosts() {
  localIp="127.0.0.1"
  OLD_IFS="$IFS"
  IFS=" "
  iphost=$(cat /etc/hosts | grep $1 | awk '{print $1}')
  arr=($iphost)
  IFS="$OLD_IFS"
  for s in "${arr[@]}"; do
    if [[ "$s" == "$localIp" ]]; then
      return
    fi
  done

  if grep -q "127.0.0.1  $1" /etc/hosts; then
    return
  else
    ${csudo}chmod 666 /etc/hosts
    ${csudo}echo "127.0.0.1  $1" >>/etc/hosts
  fi
}

function set_hostname() {
  echo -e -n "${GREEN}Host name or IP (assigned to this machine) which can be accessed by your tools or apps (must not be 'localhost')${NC}"
  read -e -p " : " -i "$(hostname)" newHostname
  while true; do
    if [ -z "$newHostname" ]; then
      newHostname=$(hostname)
      break
    elif [ "$newHostname" != "localhost" ]; then
      break
    else
      echo -e -n "${GREEN}Host name or IP (assigned to this machine) which can be accessed by your tools or apps (must not be 'localhost')${NC}"
      read -e -p " : " -i "$(hostname)" newHostname
    fi
  done

  if [ -f ${global_conf_dir}/${configFile} ]; then
    ${csudo}sed -i -r "s/#*\s*(fqdn\s*).*/\1$newHostname/" ${global_conf_dir}/${configFile}
  else
    ${csudo}sed -i -r "s/#*\s*(fqdn\s*).*/\1$newHostname/" ${script_dir}/cfg/${configFile}
  fi
  serverFqdn=$newHostname

  if [[ -e /etc/hosts ]] && [[ ! $newHostname =~ ^[0-9]{1,3}\.[0-9]{1,3}\.[0-9]{1,3}\.[0-9]{1,3}$ ]]; then
    add_newHostname_to_hosts $newHostname
  fi
}

function is_correct_ipaddr() {
  newIp=$1
  OLD_IFS="$IFS"
  IFS=" "
  arr=($iplist)
  IFS="$OLD_IFS"
  for s in "${arr[@]}"; do
    if [[ "$s" == "$newIp" ]]; then
      return 0
    fi
  done

  return 1
}

function set_ipAsFqdn() {
  iplist=$(ip address | grep inet | grep -v inet6 | grep -v 127.0.0.1 | awk '{print $2}' | awk -F "/" '{print $1}') || :
  if [ -z "$iplist" ]; then
    iplist=$(ifconfig | grep inet | grep -v inet6 | grep -v 127.0.0.1 | awk '{print $2}' | awk -F ":" '{print $2}') || :
  fi

  if [ -z "$iplist" ]; then
    echo
    echo -e -n "${GREEN}Unable to get local ip, use 127.0.0.1${NC}"
    localFqdn="127.0.0.1"
    # Write the local FQDN to configuration file

    if [ -f ${global_conf_dir}/${configFile} ]; then
      ${csudo}sed -i -r "s/#*\s*(fqdn\s*).*/\1$localFqdn/" ${global_conf_dir}/${configFile}
    else
      ${csudo}sed -i -r "s/#*\s*(fqdn\s*).*/\1$localFqdn/" ${script_dir}/cfg/${configFile}
    fi
    serverFqdn=$localFqdn
    echo
    return
  fi

  echo -e -n "${GREEN}Please choose an IP from local IP list${NC}:"
  echo
  echo -e -n "${GREEN}$iplist${NC}"
  echo
  echo
  echo -e -n "${GREEN}Notes: if IP is used as the node name, data can NOT be migrated to other machine directly${NC}:"
  read localFqdn
  while true; do
    if [ ! -z "$localFqdn" ]; then
      # Check if correct ip address
      is_correct_ipaddr $localFqdn
      retval=$(echo $?)
      if [[ $retval != 0 ]]; then
        read -p "Please choose an IP from local IP list:" localFqdn
      else
        # Write the local FQDN to configuration file
        if [ -f ${global_conf_dir}/${configFile} ]; then
          ${csudo}sed -i -r "s/#*\s*(fqdn\s*).*/\1$localFqdn/" ${global_conf_dir}/${configFile}
        else
          ${csudo}sed -i -r "s/#*\s*(fqdn\s*).*/\1$localFqdn/" ${script_dir}/cfg/${configFile}
        fi
        serverFqdn=$localFqdn
        break
      fi
    else
      read -p "Please choose an IP from local IP list:" localFqdn
    fi
  done
}

function local_fqdn_check() {
  #serverFqdn=$(hostname)
  echo
  echo -e -n "System hostname is: ${GREEN}$serverFqdn${NC}"
  echo
  set_hostname
}

function install_anode_config() {
  fileName="${script_dir}/cfg/${configFile}"
  echo -e $fileName

  if [ -f ${fileName} ]; then
    ${csudo}sed -i -r "s/#*\s*(fqdn\s*).*/\1$serverFqdn/" ${script_dir}/cfg/${configFile}

    if [ -f "${global_conf_dir}/${configFile}" ]; then
      ${csudo}cp ${fileName} ${global_conf_dir}/${configFile}.new
    else
      ${csudo}cp ${fileName} ${global_conf_dir}/${configFile}
    fi
  fi

  ${csudo}ln -sf ${global_conf_dir}/${configFile} ${install_main_dir}/cfg
}

function install_config() {

  [ ! -z $1 ] && return 0 || : # only install client

  if ((${update_flag} == 1)); then
    install_taosd_config
    return 0
  fi

  if [ "$interactiveFqdn" == "no" ]; then
    install_taosd_config
    return 0
  fi

  local_fqdn_check
  install_anode_config

  echo
  echo -e -n "${GREEN}Enter FQDN:port (like h1.${emailName}:6030) of an existing ${productName} cluster node to join${NC}"
  echo
  echo -e -n "${GREEN}OR leave it blank to build one${NC}:"
  read firstEp
  while true; do
    if [ ! -z "$firstEp" ]; then
      if [ -f ${global_conf_dir}/${configFile} ]; then
        ${csudo}sed -i -r "s/#*\s*(firstEp\s*).*/\1$firstEp/" ${global_conf_dir}/${configFile}
      else
        ${csudo}sed -i -r "s/#*\s*(firstEp\s*).*/\1$firstEp/" ${script_dir}/cfg/${configFile}
      fi
      break
    else
      break
    fi
  done

  echo
  echo -e -n "${GREEN}Enter your email address for priority support or enter empty to skip${NC}: "
  read emailAddr
  while true; do
    if [ ! -z "$emailAddr" ]; then
      email_file="${install_main_dir}/email"
      ${csudo}bash -c "echo $emailAddr > ${email_file}"
      break
    else
      break
    fi
  done
}

function install_log() {
  ${csudo}mkdir -p ${logDir} && ${csudo}chmod 777 ${logDir}
  ${csudo}ln -sf ${logDir} ${install_main_dir}/log
}

function install_module() {
  ${csudo}mkdir -p ${moduleDir} && ${csudo}chmod 777 ${moduleDir}
  ${csudo}ln -sf ${moduleDir} ${install_main_dir}/model
}

function install_anode_venv() {
  ${csudo}mkdir -p ${venvDir} && ${csudo}chmod 777 ${venvDir}
  ${csudo}ln -sf ${venvDir} ${install_main_dir}/venv

  # build venv
  ${csudo}python3.${python_minor_ver} -m venv ${venvDir}

  echo -e "active Python3 virtual env: ${venvDir}"
  source ${venvDir}/bin/activate

  echo -e "install the required packages by pip3, this may take a while depending on the network condition"
  ${csudo}${venvDir}/bin/pip3 install numpy==1.26.4
  ${csudo}${venvDir}/bin/pip3 install pandas==1.5.0

  ${csudo}${venvDir}/bin/pip3 install scikit-learn
  ${csudo}${venvDir}/bin/pip3 install outlier_utils
  ${csudo}${venvDir}/bin/pip3 install statsmodels
  ${csudo}${venvDir}/bin/pip3 install pyculiarity
  ${csudo}${venvDir}/bin/pip3 install pmdarima
  ${csudo}${venvDir}/bin/pip3 install flask
  ${csudo}${venvDir}/bin/pip3 install matplotlib
  ${csudo}${venvDir}/bin/pip3 install uwsgi
  ${csudo}${venvDir}/bin/pip3 install torch --index-url https://download.pytorch.org/whl/cpu
  ${csudo}${venvDir}/bin/pip3 install --upgrade keras
  ${csudo}${venvDir}/bin/pip3 install requests
<<<<<<< HEAD

=======
>>>>>>> ab428f86

  echo -e "Install python library for venv completed!"
}

function clean_service_on_sysvinit() {
  if ps aux | grep -v grep | grep $1 &>/dev/null; then
    ${csudo}service $1 stop || :
  fi

  if ((${initd_mod} == 1)); then
    if [ -e ${service_config_dir}/$1 ]; then
      ${csudo}chkconfig --del $1 || :
    fi
  elif ((${initd_mod} == 2)); then
    if [ -e ${service_config_dir}/$1 ]; then
      ${csudo}insserv -r $1 || :
    fi
  elif ((${initd_mod} == 3)); then
    if [ -e ${service_config_dir}/$1 ]; then
      ${csudo}update-rc.d -f $1 remove || :
    fi
  fi

  ${csudo}rm -f ${service_config_dir}/$1 || :

  if $(which init &>/dev/null); then
    ${csudo}init q || :
  fi
}

function install_service_on_sysvinit() {
  if [ "$1" != "${serverName}" ]; then
    return
  fi

  clean_service_on_sysvinit $1
  sleep 1

  if ((${os_type} == 1)); then
    ${csudo}cp ${script_dir}/init.d/${serverName}.deb ${service_config_dir}/${serverName} && ${csudo}chmod a+x ${service_config_dir}/${serverName}
  elif ((${os_type} == 2)); then
    ${csudo}cp ${script_dir}/init.d/${serverName}.rpm ${service_config_dir}/${serverName} && ${csudo}chmod a+x ${service_config_dir}/${serverName}
  fi

  if ((${initd_mod} == 1)); then
    ${csudo}chkconfig --add $1 || :
    ${csudo}chkconfig --level 2345 $1 on || :
  elif ((${initd_mod} == 2)); then
    ${csudo}insserv $1} || :
    ${csudo}insserv -d $1 || :
  elif ((${initd_mod} == 3)); then
    ${csudo}update-rc.d $1 defaults || :
  fi
}

function clean_service_on_systemd() {
  service_config="${service_config_dir}/$1.service"

  if systemctl is-active --quiet $1; then
    echo "$1 is running, stopping it..."
    ${csudo}systemctl stop $1 &>/dev/null || echo &>/dev/null
  fi
  ${csudo}systemctl disable $1 &>/dev/null || echo &>/dev/null
  ${csudo}rm -f ${service_config}
}

function install_service_on_systemd() {
  clean_service_on_systemd $1

  cfg_source_dir=${script_dir}/cfg
  if [[ "$1" == "${xname}" || "$1" == "${explorerName}" ]]; then
      cfg_source_dir=${script_dir}/cfg
  fi

  if [ -f ${cfg_source_dir}/$1.service ]; then
    ${csudo}cp ${cfg_source_dir}/$1.service ${service_config_dir}/ || :
  fi

  ${csudo}systemctl enable $1
  ${csudo}systemctl daemon-reload
}

function is_container() {
  if [[ -f /.dockerenv ]] || grep -q "docker\|kubepods" /proc/1/cgroup || [[ -n "$KUBERNETES_SERVICE_HOST" || "$container" == "docker" ]]; then
    return 0  # container env
  else
    return 1  # not container env
  fi
}

function install_service() {
  if ((${service_mod} == 0)); then
    install_service_on_systemd $1
  elif ((${service_mod} == 1)); then
    install_service_on_sysvinit $1
  else
    kill_process $1
  fi
}

vercomp() {
  if [[ $1 == $2 ]]; then
    return 0
  fi
  local IFS=.
  local i ver1=($1) ver2=($2)
  # fill empty fields in ver1 with zeros
  for ((i = ${#ver1[@]}; i < ${#ver2[@]}; i++)); do
    ver1[i]=0
  done

  for ((i = 0; i < ${#ver1[@]}; i++)); do
    if [[ -z ${ver2[i]} ]]; then
      # fill empty fields in ver2 with zeros
      ver2[i]=0
    fi
    if ((10#${ver1[i]} > 10#${ver2[i]})); then
      return 1
    fi
    if ((10#${ver1[i]} < 10#${ver2[i]})); then
      return 2
    fi
  done
  return 0
}

function is_version_compatible() {

  curr_version=$(ls ${script_dir}/driver/libtaos.so* | awk -F 'libtaos.so.' '{print $2}')

  if [ -f ${script_dir}/driver/vercomp.txt ]; then
    min_compatible_version=$(cat ${script_dir}/driver/vercomp.txt)
  else
    min_compatible_version=$(${script_dir}/bin/${serverName} -V | grep version | head -1 | cut -d ' ' -f 5)
  fi

  exist_version=$(${installDir}/bin/${serverName} -V | grep version | head -1 | cut -d ' ' -f 3)
  vercomp $exist_version "3.0.0.0"
  case $? in
  2)
    prompt_force=1
    ;;
  esac

  vercomp $curr_version $min_compatible_version
  echo "" # avoid $? value not update

  case $? in
  0) return 0 ;;
  1) return 0 ;;
  2) return 1 ;;
  esac
}

deb_erase() {
  confirm=""
  while [ "" == "${confirm}" ]; do
    echo -e -n "${RED}Existing TDengine deb is detected, do you want to remove it? [yes|no] ${NC}:"
    read confirm
    if [ "yes" == "$confirm" ]; then
      ${csudo}dpkg --remove tdengine || :
      break
    elif [ "no" == "$confirm" ]; then
      break
    fi
  done
}

rpm_erase() {
  confirm=""
  while [ "" == "${confirm}" ]; do
    echo -e -n "${RED}Existing TDengine rpm is detected, do you want to remove it? [yes|no] ${NC}:"
    read confirm
    if [ "yes" == "$confirm" ]; then
      ${csudo}rpm -e tdengine || :
      break
    elif [ "no" == "$confirm" ]; then
      break
    fi
  done
}

function updateProduct() {
  # Check if version compatible
  if ! is_version_compatible; then
    echo -e "${RED}Version incompatible${NC}"
    return 1
  fi

  # Start to update
  if [ ! -e ${tarName} ]; then
    echo "File ${tarName} does not exist"
    exit 1
  fi

  if echo $osinfo | grep -qwi "centos"; then
    rpm -q tdengine 2>&1 >/dev/null && rpm_erase tdengine || :
  elif echo $osinfo | grep -qwi "ubuntu"; then
    dpkg -l tdengine 2>&1 | grep ii >/dev/null && deb_erase tdengine || :
  fi

  tar -zxf ${tarName}

  echo "Start to update ${productName}..."
  # Stop the service if running
  if ps aux | grep -v grep | grep ${serverName} &>/dev/null; then
    if ((${service_mod} == 0)); then
      ${csudo}systemctl stop ${serverName} || :
    elif ((${service_mod} == 1)); then
      ${csudo}service ${serverName} stop || :
    else
      kill_process ${serverName}
    fi
    sleep 1
  fi

  install_main_path
  install_log
  install_module
  install_config

  if [ -z $1 ]; then
    install_bin
    if ! is_container; then
      install_services
    fi

    echo
    echo -e "${GREEN_DARK}To configure ${productName} ${NC}\t\t: edit ${global_conf_dir}/${configFile}"
    [ -f ${global_conf_dir}/${adapterName}.toml ] && [ -f ${installDir}/bin/${adapterName} ] &&
      echo -e "${GREEN_DARK}To configure ${adapterName} ${NC}\t: edit ${global_conf_dir}/${adapterName}.toml"
    echo -e "${GREEN_DARK}To configure ${explorerName} ${NC}\t: edit ${global_conf_dir}/explorer.toml"
    if ((${service_mod} == 0)); then
      echo -e "${GREEN_DARK}To start ${productName} server     ${NC}\t: ${csudo}systemctl start ${serverName}${NC}"
    elif ((${service_mod} == 1)); then
      echo -e "${GREEN_DARK}To start ${productName} server     ${NC}\t: ${csudo}service ${serverName} start${NC}"
    else
      echo -e "${GREEN_DARK}To start ${productName} server     ${NC}\t: ./${serverName}${NC}"
    fi

    echo
    echo "${productName} is updated successfully!"
    echo

  else
    install_bin
  fi

  cd $script_dir
  rm -rf $(tar -tf ${tarName} | grep -Ev "^\./$|^\/")
}

function installProduct() {
  # Start to install
  if [ ! -e ${tarName} ]; then
    echo "File ${tarName} does not exist"
    exit 1
  fi

  tar -zxf ${tarName}

  echo "Start to install ${productName}..."

  install_main_path
  install_log
  install_anode_config
  install_module

  install_bin_and_lib
  if ! is_container; then
    install_services
  fi

  echo
  echo -e "\033[44;32;1m${productName} is installed successfully!${NC}"

  echo
  echo -e "\033[44;32;1mStart to create virtual python env in ${venvDir}${NC}"
  install_anode_venv
}

# check for python version, only the 3.10/3.11 is supported
check_python3_env() {
  if ! command -v python3 &> /dev/null
  then
      echo -e "\033[31mWarning: Python3 command not found. Version 3.10/3.11 is required.\033[0m"
      exit 1
  fi

  python3_version=$(python3 --version 2>&1 | awk -F' ' '{print $2}')

  python3_version_ok=false
  python_minor_ver=$(echo "$python3_version" | cut -d"." -f2)
  if [[ $(echo "$python3_version" | cut -d"." -f1) -eq 3 && $(echo "$python3_version" | cut -d"." -f2) -ge 10 ]]; then
    python3_version_ok=true
  fi

  if $python3_version_ok; then
    echo -e "\033[32mPython3 ${python3_version} has been found.\033[0m"
  else
    if command -v python3.10 &> /dev/null
    then
      echo -e "\033[32mPython3.10 has been found.\033[0m"
      python_minor_ver=10
    elif command -v python3.11 &> /dev/null
    then
      python_minor_ver=11
      echo -e "\033[32mPython3.11 has been found.\033[0m"
    else
      echo -e "\033[31mWarning: Python3.10/3.11 is required, only found python${python3_version}.\033[0m"
      exit 1
    fi
  fi

#  echo -e "Python3 minor version is:${python_minor_ver}"

  # check the existence pip3.10/pip3.11
  if ! command -v pip3 &> /dev/null
  then
    echo -e "\033[31mWarning: Pip3 command not found. Version 3.10/3.11 is required.\033[0m"
    exit 1
  fi

  pip3_version=$(pip3 --version 2>&1 | awk -F' ' '{print $6}' | cut -d")" -f1)
  major_ver=$(echo "${pip3_version}" | cut -d"." -f1)
  minor_ver=$(echo "${pip3_version}" | cut -d"." -f2)

  pip3_version_ok=false;
  if [[ ${major_ver} -eq 3 && ${minor_ver} -ge 10 ]]; then
    pip3_version_ok=true
  fi

  if $pip3_version_ok; then
    echo -e "\033[32mpip3 ${pip3_version} has been found.\033[0m"
  else
    if command -v pip3.${python_minor_ver} &> /dev/null
    then
      echo -e "\033[32mpip3.${python_minor_ver} has been found.\033[0m"
    else
      echo -e "\033[31mWarning: pip3.10/3.11 is required, only found pip${pip3_version}.\033[0m"
     exit 1
    fi
  fi

#  if ! command -v python3.${python_minor_ver}-venv &> /dev/null
#  then
#    echo -e "\033[31mWarning: python3.${python_minor_ver}-venv command not found.\033[0m"
#    exit 1
#  fi
}

## ==============================Main program starts from here============================
serverFqdn=$(hostname)

if [ "$verType" == "server" ]; then
    check_python3_env
    installProduct
fi<|MERGE_RESOLUTION|>--- conflicted
+++ resolved
@@ -401,10 +401,6 @@
   ${csudo}${venvDir}/bin/pip3 install torch --index-url https://download.pytorch.org/whl/cpu
   ${csudo}${venvDir}/bin/pip3 install --upgrade keras
   ${csudo}${venvDir}/bin/pip3 install requests
-<<<<<<< HEAD
-
-=======
->>>>>>> ab428f86
 
   echo -e "Install python library for venv completed!"
 }
