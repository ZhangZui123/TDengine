--- conflicted
+++ resolved
@@ -96,11 +96,7 @@
   taos_free_result(pRes);
 
   pRes = taos_query(pConn,
-<<<<<<< HEAD
-                    "create stream stream1 trigger at_once watermark 10s into outstb as select _wstart start, k from st1 partition by tbname state_window(k)");
-=======
                     "create stream stream1 trigger at_once watermark 10s into outstb as select _wstart start, avg(k) from st1 partition by tbname interval(10s)");
->>>>>>> 4ab963de
   if (taos_errno(pRes) != 0) {
     printf("failed to create stream stream1, reason:%s\n", taos_errstr(pRes));
     return -1;
