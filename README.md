--- conflicted
+++ resolved
@@ -45,19 +45,11 @@
 cmake .. && cmake --build .
 ```
 
-<<<<<<< HEAD
-if compiling on an ARM processor(aarch64 or aarch32), you need add one parameter:
-=======
 To compile on an ARM processor (aarch64 or aarch32), please add option CPUTYPE as below:
->>>>>>> a67de091
 
 aarch64:
 ```cmd
-aarch64:
 cmake .. -DCPUTYPE=aarch64 && cmake --build .
-
-aarch32:
-cmake .. -DCPUTYPE=aarch32 && cmake --build .
 ```
 
 aarch32:
